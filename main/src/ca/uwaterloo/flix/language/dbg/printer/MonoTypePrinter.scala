--- conflicted
+++ resolved
@@ -47,11 +47,7 @@
     case MonoType.Ref(tpe) => Type.Ref(print(tpe))
     case MonoType.Tuple(elms) => Type.Tuple(elms.map(print))
     case MonoType.Enum(sym) => Type.Enum(sym, Nil)
-<<<<<<< HEAD
-    case MonoType.Struct(sym, _, tparams) => Type.Struct(sym, tparams.map(print))
-=======
     case MonoType.Struct(sym, _, targs) => Type.Struct(sym, targs.map(print))
->>>>>>> 7c46e055
     case MonoType.Arrow(args, result) => Type.Arrow(args.map(print), print(result))
     case MonoType.RecordEmpty => Type.RecordEmpty
     case MonoType.RecordExtend(label, value, rest) => Type.RecordExtend(label, print(value), print(rest))
