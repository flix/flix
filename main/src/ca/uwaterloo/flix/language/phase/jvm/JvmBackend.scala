/*
 * Copyright 2017 Magnus Madsen
 *
 * Licensed under the Apache License, Version 2.0 (the "License");
 * you may not use this file except in compliance with the License.
 * You may obtain a copy of the License at
 *
 *   http://www.apache.org/licenses/LICENSE-2.0
 *
 * Unless required by applicable law or agreed to in writing, software
 * distributed under the License is distributed on an "AS IS" BASIS,
 * WITHOUT WARRANTIES OR CONDITIONS OF ANY KIND, either express or implied.
 * See the License for the specific language governing permissions and
 * limitations under the License.
 */

package ca.uwaterloo.flix.language.phase.jvm

import ca.uwaterloo.flix.api.Flix
import ca.uwaterloo.flix.language.CompilationMessage
import ca.uwaterloo.flix.language.ast.ErasedAst._
import ca.uwaterloo.flix.language.ast.{MonoType, Symbol}
import ca.uwaterloo.flix.language.phase.Phase
import ca.uwaterloo.flix.runtime.CompilationResult
import ca.uwaterloo.flix.util.Validation._
import ca.uwaterloo.flix.util.{InternalRuntimeException, Validation}

import java.lang.reflect.InvocationTargetException

object JvmBackend extends Phase[Root, CompilationResult] {

  /**
    * Emits JVM bytecode for the given AST `root`.
    */
  def run(root: Root)(implicit flix: Flix): Validation[CompilationResult, CompilationMessage] = flix.phase("JvmBackend") {

    //
    // Put the AST root into implicit scope.
    //
    implicit val r: Root = root

    // TODO: These should be limited to those actually used
    val erasedRefTypes: List[BackendObjType.Ref] = BackendType.erasedTypes.map(BackendObjType.Ref)
    val erasedExtendTypes: List[BackendObjType.RecordExtend] = BackendType.erasedTypes.map(BackendObjType.RecordExtend("TEMP", _, BackendObjType.RecordEmpty.toTpe))

    // Generate all classes.
    val allClasses = flix.subphase("CodeGen") {

      //
      // Compute the set of closures in the program.
      //
      val closures = JvmOps.closuresOf(root)

      //
      // Compute the set of namespaces in the program.
      //
      val namespaces = JvmOps.namespacesOf(root)

      //
      // Compute the set of instantiated tags in the program.
      //
      val tags = JvmOps.tagsOf(root)

      //
      // Compute the set of types in the program.
      //
      val types = JvmOps.typesOf(root)

      //
      // Generate the main class.
      //
      val mainClass = GenMainClass.gen()

      //
      // Generate the Context class.
      //
      val contextClass = GenContextClass.gen(namespaces)

      //
      // Generate the namespace classes.
      //
      val namespaceClasses = GenNamespaceClasses.gen(namespaces)

      //
      // Generate continuation interfaces for each function type in the program.
      //
      val continuationInterfaces = GenContinuationInterfaces.gen(types)

      //
      // Generate function interfaces for each function type in the program.
      //
      val functionInterfaces = GenFunctionInterfaces.gen(types)

      //
      // Generate function classes for each function in the program.
      //
      val functionClasses = GenFunctionClasses.gen(root.defs)

      //
      // Generate closure classes for each closure in the program.
      //
      val closureClasses = GenClosureClasses.gen(closures)

      //
      // Generate enum interfaces for each enum type in the program.
      //
      val enumInterfaces = GenEnumInterfaces.gen(types)

      //
      // Generate tag classes for each enum instantiation in the program.
      //
      val tagClasses = GenTagClasses.gen(tags)

      //
      // Generate tuple classes for each tuple type in the program.
      //
      val tupleClasses = GenTupleClasses.gen(types)

      //
      // Generate record interface.
      //
      val recordInterfaces = GenRecordInterfaces.gen()

      //
      // Generate empty record class.
      //
      val recordEmptyClasses = GenRecordEmptyClass.gen()

      //
      // Generate extended record classes for each (different) RecordExtend type in the program
      //
<<<<<<< HEAD
      val recordExtendClasses = GenRecordExtend.gen(erasedExtendTypes)
=======
      val recordExtendClasses = GenRecordExtendClasses.gen(types)
>>>>>>> 4c4b0597

      //
      // Generate references classes.
      //
      val refClasses = GenRefClasses.gen(erasedRefTypes)

      //
      // Generate lazy classes.
      //
      val lazyClasses = GenLazyClasses.gen(types)

      //
      // Generate the Unit class.
      //
      val unitClass = GenUnitClass.gen()

      //
      // Generate the FlixError class.
      //
      val flixErrorClass = GenFlixErrorClass.gen()

      //
      // Generate the ReifiedSourceLocation class.
      //
      val rslClass = GenReifiedSourceLocationClass.gen()

      //
      // Generate the HoleError class.
      //
      val holeErrorClass = GenHoleErrorClass.gen()

      //
      // Generate the MatchError class.
      //
      val matchErrorClass = GenMatchErrorClass.gen()

      //
      // Generate the GlobalCounter class.
      //
      val globalCounterClass = GenGlobalCounterClass.gen()

      //
      // Collect all the classes and interfaces together.
      //
      List(
        mainClass,
        contextClass,
        namespaceClasses,
        continuationInterfaces,
        functionInterfaces,
        functionClasses,
        closureClasses,
        enumInterfaces,
        tagClasses,
        tupleClasses,
        recordInterfaces,
        recordEmptyClasses,
        recordExtendClasses,
        refClasses,
        lazyClasses,
        unitClass,
        flixErrorClass,
        rslClass,
        holeErrorClass,
        matchErrorClass,
        globalCounterClass
      ).reduce(_ ++ _)
    }

    //
    // Write each class (and interface) to disk.
    //
    // NB: In interactive and test mode we skip writing the files to disk.
    if (flix.options.writeClassFiles && !flix.options.test) {
      flix.subphase("WriteClasses") {
        for ((_, jvmClass) <- allClasses) {
          flix.subtask(jvmClass.name.toBinaryName, sample = true)
          JvmOps.writeClass(flix.options.targetDirectory, jvmClass)
        }
      }
    }

    val outputBytes = allClasses.map(_._2.bytecode.length).sum

    val loadClasses = flix.options.loadClassFiles

    if (!loadClasses) {
      //
      // Do not load any classes.
      //
      new CompilationResult(root, None, Map.empty, outputBytes).toSuccess
    } else {
      //
      // Loads all the generated classes into the JVM and decorates the AST.
      //
      Bootstrap.bootstrap(allClasses)

      //
      // Return the compilation result.
      //
      new CompilationResult(root, getCompiledMain(root), getCompiledDefs(root), outputBytes).toSuccess
    }
  }

  /**
    * Optionally returns a reference to main.
    */
  private def getCompiledMain(root: Root)(implicit flix: Flix): Option[Array[String] => Int] =
    root.defs.get(Symbol.Main) map { defn =>
      (actualArgs: Array[String]) => {
        val args: Array[AnyRef] = Array(actualArgs)
        val result = link(defn.sym, root).apply(args)
        result.asInstanceOf[Integer].intValue()
      }
    }

  /**
    * Returns a map from definition symbols to executable functions (backed by JVM backend).
    */
  private def getCompiledDefs(root: Root)(implicit flix: Flix): Map[Symbol.DefnSym, () => AnyRef] =
    root.defs.foldLeft(Map.empty[Symbol.DefnSym, () => AnyRef]) {
      case (macc, (sym, _)) =>
        val args: Array[AnyRef] = Array(null)
        macc + (sym -> (() => link(sym, root).apply(args)))
    }

  /**
    * Returns a function object for the given definition symbol `sym`.
    */
  private def link(sym: Symbol.DefnSym, root: Root)(implicit flix: Flix): java.util.function.Function[Array[AnyRef], AnyRef] =
    (args: Array[AnyRef]) => {
      ///
      /// Retrieve the definition and its type.
      ///
      val defn = root.defs(sym)
      val MonoType.Arrow(_, _) = defn.tpe

      ///
      /// Construct the arguments array.
      ///
      val argsArray = if (args.isEmpty) Array(null) else args
      if (argsArray.length != defn.method.getParameterCount) {
        throw InternalRuntimeException(s"Expected ${defn.method.getParameterCount} arguments, but got: ${argsArray.length} for method ${defn.method.getName}.")
      }

      ///
      /// Perform the method call using reflection.
      ///
      try {
        // Call the method passing the arguments.
        val result = defn.method.invoke(null, argsArray: _*)
        result
      } catch {
        case e: InvocationTargetException =>
          // Rethrow the underlying exception.
          throw e.getTargetException
      }
    }

}<|MERGE_RESOLUTION|>--- conflicted
+++ resolved
@@ -129,11 +129,7 @@
       //
       // Generate extended record classes for each (different) RecordExtend type in the program
       //
-<<<<<<< HEAD
-      val recordExtendClasses = GenRecordExtend.gen(erasedExtendTypes)
-=======
-      val recordExtendClasses = GenRecordExtendClasses.gen(types)
->>>>>>> 4c4b0597
+      val recordExtendClasses = GenRecordExtendClasses.gen(erasedExtendTypes)
 
       //
       // Generate references classes.
