/*
 * Copyright 2021 Benjamin Dahse
 *
 * Licensed under the Apache License, Version 2.0 (the "License");
 * you may not use this file except in compliance with the License.
 * You may obtain a copy of the License at
 *
 *   http://www.apache.org/licenses/LICENSE-2.0
 *
 * Unless required by applicable law or agreed to in writing, software
 * distributed under the License is distributed on an "AS IS" BASIS,
 * WITHOUT WARRANTIES OR CONDITIONS OF ANY KIND, either express or implied.
 * See the License for the specific language governing permissions and
 * limitations under the License.
 */

namespace Fixpoint/Ast {

    use Fixpoint.PredSymsOf
    use Fixpoint/PredSymsOf.predSymsOf
    use Fixpoint.SubstitutePredSym
    use Fixpoint/SubstitutePredSym.substitute
    use Fixpoint/Tuple.Tuple
    use Fixpoint/Shared.PredSym
    use Fixpoint/Ram.RamSym

    @Internal
    pub enum Datalog[v] {
        case Datalog(List[Constraint[v]], List[Constraint[v]])
        case Model(Map[RamSym[v], Map[Tuple[v], v]])
        case Join(Datalog[v], Datalog[v])
    }

    instance PredSymsOf[Datalog[v]] {
        pub def predSymsOf(x: Datalog[v]): Set[PredSym] = match x {
            case Datalog(facts, rules) =>
                let factSyms = facts |> List.map(predSymsOf) |> Monoid.fold;
                let ruleSyms = rules |> List.map(predSymsOf) |> Monoid.fold;
                factSyms ++ ruleSyms
            case Model(m)              => Map.keysOf(m) |> Set.toList |> List.map(predSymsOf) |> Monoid.fold
            case Join(v1, v2)          => predSymsOf(v1) ++ predSymsOf(v2)
        }
    }

    instance SubstitutePredSym[Datalog[v]] {
        pub def substitute(x: Datalog[v], s: Map[PredSym, PredSym]): Datalog[v] = match x {
            case Datalog(facts, rules) =>
                let newFacts = List.map(c -> substitute(c, s), facts);
                let newRules = List.map(c -> substitute(c, s), rules);
                Datalog(newFacts, newRules)
            case Model(m) =>
                def f(macc, sym, v) = {
                    let newSym = substitute(sym, s);
                    Map.insert(newSym, v, macc)
                };
                Model(Map.foldLeftWithKey(f, Map.empty(), m))
            case Join(v1, v2) => Join(substitute(v1, s), substitute(v2, s))
        }
    }

    instance ToString[Datalog[v]] {
        pub def toString(cs: Datalog[v]): String = match cs {
            case Datalog(facts, rules) => region r {
                let sb = new StringBuilder(r);
                let appendConstraint = f -> StringBuilder.appendLineWith!(ToString.toString, f, sb);
                foreach (f <- List.iterator(r, facts)) appendConstraint(f);
                foreach (ru <- List.iterator(r, rules)) appendConstraint(ru);
                StringBuilder.toString(sb)
            }
            case Model(db) => region r {
                use Fixpoint/Ram.toDenotation;
                let sb = new StringBuilder(r);
<<<<<<< HEAD
                Map.forEach(ramSym -> rel -> match toDenotation(ramSym) {
                    case Relational => Map.forEach((tuple, _) -> {
                        let tupleString = Fixpoint/Tuple.toList(tuple) |> List.map(stringify) |> List.join(", ");
                        StringBuilder.appendLine!("${ramSym}(${tupleString}).", sb)
                    }, rel)
                    case Latticenal(_) => Map.forEach((tuple, lat) -> {
                        let tupleString = Fixpoint/Tuple.toList(tuple) |> List.map(stringify) |> List.join(", ");
                        StringBuilder.appendLine!("${ramSym}(${tupleString}; ${stringify(lat)}).", sb)
=======
                Map.foreach(ramSym -> rel -> match toDenotation(ramSym) {
                    case Relational => Map.foreach((tuple, _) -> {
                        let tupleString = Fixpoint/Tuple.toList(tuple) |> List.map(Debug.stringify) |> List.join(", ");
                        StringBuilder.appendLine!("${ramSym}(${tupleString}).", sb)
                    }, rel)
                    case Latticenal(_) => Map.foreach((tuple, lat) -> {
                        let tupleString = Fixpoint/Tuple.toList(tuple) |> List.map(Debug.stringify) |> List.join(", ");
                        StringBuilder.appendLine!("${ramSym}(${tupleString}; %{lat}).", sb)
>>>>>>> 7fc4257e
                    }, rel)
                }, db);
                StringBuilder.toString(sb)
            }
            case Join(d1, d2) => region r {
                let sb = new StringBuilder(r);
                StringBuilder.appendLine!(ToString.toString(d1), sb);
                StringBuilder.appendLine!(ToString.toString(d2), sb);
                StringBuilder.toString(sb)
            }
        }
    }
}<|MERGE_RESOLUTION|>--- conflicted
+++ resolved
@@ -70,25 +70,14 @@
             case Model(db) => region r {
                 use Fixpoint/Ram.toDenotation;
                 let sb = new StringBuilder(r);
-<<<<<<< HEAD
-                Map.forEach(ramSym -> rel -> match toDenotation(ramSym) {
+                Map.foreach(ramSym -> rel -> match toDenotation(ramSym) {
                     case Relational => Map.forEach((tuple, _) -> {
-                        let tupleString = Fixpoint/Tuple.toList(tuple) |> List.map(stringify) |> List.join(", ");
+                        let tupleString = Fixpoint/Tuple.toList(tuple) |> List.map(Debug.stringify) |> List.join(", ");
                         StringBuilder.appendLine!("${ramSym}(${tupleString}).", sb)
                     }, rel)
                     case Latticenal(_) => Map.forEach((tuple, lat) -> {
-                        let tupleString = Fixpoint/Tuple.toList(tuple) |> List.map(stringify) |> List.join(", ");
-                        StringBuilder.appendLine!("${ramSym}(${tupleString}; ${stringify(lat)}).", sb)
-=======
-                Map.foreach(ramSym -> rel -> match toDenotation(ramSym) {
-                    case Relational => Map.foreach((tuple, _) -> {
-                        let tupleString = Fixpoint/Tuple.toList(tuple) |> List.map(Debug.stringify) |> List.join(", ");
-                        StringBuilder.appendLine!("${ramSym}(${tupleString}).", sb)
-                    }, rel)
-                    case Latticenal(_) => Map.foreach((tuple, lat) -> {
                         let tupleString = Fixpoint/Tuple.toList(tuple) |> List.map(Debug.stringify) |> List.join(", ");
                         StringBuilder.appendLine!("${ramSym}(${tupleString}; %{lat}).", sb)
->>>>>>> 7fc4257e
                     }, rel)
                 }, db);
                 StringBuilder.toString(sb)
