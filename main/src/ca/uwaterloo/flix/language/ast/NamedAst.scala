/*
 * Copyright 2015-2016 Magnus Madsen
 *
 * Licensed under the Apache License, Version 2.0 (the "License");
 * you may not use this file except in compliance with the License.
 * You may obtain a copy of the License at
 *
 *   http://www.apache.org/licenses/LICENSE-2.0
 *
 * Unless required by applicable law or agreed to in writing, software
 * distributed under the License is distributed on an "AS IS" BASIS,
 * WITHOUT WARRANTIES OR CONDITIONS OF ANY KIND, either express or implied.
 * See the License for the specific language governing permissions and
 * limitations under the License.
 */

package ca.uwaterloo.flix.language.ast

import ca.uwaterloo.flix.language.CompilationMessage
import ca.uwaterloo.flix.language.ast.Ast.{Denotation, Source}
import ca.uwaterloo.flix.language.ast.Name.QName
import ca.uwaterloo.flix.language.ast.shared.Fixity
import ca.uwaterloo.flix.util.collection.MultiMap

object NamedAst {

  case class Root(symbols: Map[Name.NName, Map[String, List[Declaration]]],
                  instances: Map[Name.NName, Map[String, List[Declaration.Instance]]],
                  uses: Map[Name.NName, List[UseOrImport]],
                  units: Map[Ast.Source, CompilationUnit],
                  entryPoint: Option[Symbol.DefnSym],
                  sources: Map[Source, SourceLocation],
                  names: MultiMap[List[String], String])

  case class CompilationUnit(usesAndImports: List[UseOrImport], decls: List[Declaration], loc: SourceLocation)

  sealed trait Declaration

  object Declaration {

    case class Namespace(sym: Symbol.ModuleSym, usesAndImports: List[UseOrImport], decls: List[Declaration], loc: SourceLocation) extends Declaration

    case class Trait(doc: Ast.Doc, ann: Ast.Annotations, mod: Ast.Modifiers, sym: Symbol.TraitSym, tparam: TypeParam, superTraits: List[TypeConstraint], assocs: List[Declaration.AssocTypeSig], sigs: List[Declaration.Sig], laws: List[Declaration.Def], loc: SourceLocation) extends Declaration

    case class Instance(doc: Ast.Doc, ann: Ast.Annotations, mod: Ast.Modifiers, trt: Name.QName, tparams: List[TypeParam], tpe: Type, tconstrs: List[TypeConstraint], assocs: List[Declaration.AssocTypeDef], defs: List[Declaration.Def], ns: List[String], loc: SourceLocation) extends Declaration

    case class Sig(sym: Symbol.SigSym, spec: Spec, exp: Option[Expr]) extends Declaration

    case class Def(sym: Symbol.DefnSym, spec: Spec, exp: Expr) extends Declaration

    case class Enum(doc: Ast.Doc, ann: Ast.Annotations, mod: Ast.Modifiers, sym: Symbol.EnumSym, tparams: List[TypeParam], derives: Derivations, cases: List[Declaration.Case], loc: SourceLocation) extends Declaration

<<<<<<< HEAD
    case class Struct(doc: Ast.Doc, ann: Ast.Annotations, mod: Ast.Modifiers, sym: Symbol.StructSym, tparams: TypeParams, fields: List[StructField], loc: SourceLocation) extends Declaration
=======
    case class Struct(doc: Ast.Doc, ann: Ast.Annotations, mod: Ast.Modifiers, sym: Symbol.StructSym, tparams: List[TypeParam], fields: List[Declaration.StructField], loc: SourceLocation) extends Declaration
>>>>>>> e6897547

    case class RestrictableEnum(doc: Ast.Doc, ann: Ast.Annotations, mod: Ast.Modifiers, sym: Symbol.RestrictableEnumSym, index: TypeParam, tparams: List[TypeParam], derives: Derivations, cases: List[Declaration.RestrictableCase], loc: SourceLocation) extends Declaration

    case class TypeAlias(doc: Ast.Doc, ann: Ast.Annotations, mod: Ast.Modifiers, sym: Symbol.TypeAliasSym, tparams: List[TypeParam], tpe: Type, loc: SourceLocation) extends Declaration

    case class AssocTypeSig(doc: Ast.Doc, mod: Ast.Modifiers, sym: Symbol.AssocTypeSym, tparam: TypeParam, kind: Kind, tpe: Option[Type], loc: SourceLocation) extends Declaration

    case class AssocTypeDef(doc: Ast.Doc, mod: Ast.Modifiers, ident: Name.Ident, arg: Type, tpe: Type, loc: SourceLocation) extends Declaration

    case class Effect(doc: Ast.Doc, ann: Ast.Annotations, mod: Ast.Modifiers, sym: Symbol.EffectSym, ops: List[Declaration.Op], loc: SourceLocation) extends Declaration

    case class Op(sym: Symbol.OpSym, spec: Spec) extends Declaration

    case class Case(sym: Symbol.CaseSym, tpe: Type, loc: SourceLocation) extends Declaration

    case class RestrictableCase(sym: Symbol.RestrictableCaseSym, tpe: Type, loc: SourceLocation) extends Declaration
  }

  case class Spec(doc: Ast.Doc, ann: Ast.Annotations, mod: Ast.Modifiers, tparams: List[TypeParam], fparams: List[FormalParam], retTpe: Type, eff: Option[Type], tconstrs: List[TypeConstraint], econstrs: List[EqualityConstraint], loc: SourceLocation)

  case class StructField(name: Name.Label, tpe: Type, loc: SourceLocation)

  sealed trait UseOrImport {
    def alias: Name.Ident

    def loc: SourceLocation
  }

  object UseOrImport {

    case class Use(qname: Name.QName, alias: Name.Ident, loc: SourceLocation) extends UseOrImport

    case class Import(name: Name.JavaName, alias: Name.Ident, loc: SourceLocation) extends UseOrImport
  }

  sealed trait Expr {
    def loc: SourceLocation
  }

  object Expr {

    case class Ambiguous(qname: Name.QName, loc: SourceLocation) extends Expr

    case class Open(qname: Name.QName, loc: SourceLocation) extends Expr

    case class OpenAs(qname: Name.QName, exp: Expr, loc: SourceLocation) extends Expr

    case class Hole(name: Option[Name.Ident], loc: SourceLocation) extends Expr

    case class HoleWithExp(exp: Expr, loc: SourceLocation) extends Expr

    case class Use(use: UseOrImport, exp: Expr, loc: SourceLocation) extends Expr

    case class Cst(cst: Ast.Constant, loc: SourceLocation) extends Expr

    case class Apply(exp: Expr, exps: List[Expr], loc: SourceLocation) extends Expr

    case class Lambda(fparam: FormalParam, exp: Expr, loc: SourceLocation) extends Expr

    case class Unary(sop: SemanticOp.UnaryOp, exp: Expr, loc: SourceLocation) extends Expr

    case class Binary(sop: SemanticOp.BinaryOp, exp1: Expr, exp2: Expr, loc: SourceLocation) extends Expr

    case class IfThenElse(exp1: Expr, exp2: Expr, exp3: Expr, loc: SourceLocation) extends Expr

    case class Stm(exp1: Expr, exp2: Expr, loc: SourceLocation) extends Expr

    case class Discard(exp: Expr, loc: SourceLocation) extends Expr

    case class Let(sym: Symbol.VarSym, mod: Ast.Modifiers, exp1: Expr, exp2: Expr, loc: SourceLocation) extends Expr

    case class LetRec(sym: Symbol.VarSym, ann: Ast.Annotations, mod: Ast.Modifiers, exp1: Expr, exp2: Expr, loc: SourceLocation) extends Expr

    case class Region(tpe: ca.uwaterloo.flix.language.ast.Type, loc: SourceLocation) extends Expr

    case class Scope(sym: Symbol.VarSym, regionVar: Symbol.UnkindedTypeVarSym, exp: Expr, loc: SourceLocation) extends Expr

    case class Match(exp: Expr, rules: List[MatchRule], loc: SourceLocation) extends Expr

    case class TypeMatch(exp: Expr, rules: List[TypeMatchRule], loc: SourceLocation) extends Expr

    case class RestrictableChoose(star: Boolean, exp: Expr, rules: List[RestrictableChooseRule], loc: SourceLocation) extends Expr

    case class Tuple(elms: List[Expr], loc: SourceLocation) extends Expr

    case class RecordEmpty(loc: SourceLocation) extends Expr

    case class RecordSelect(exp: Expr, label: Name.Label, loc: SourceLocation) extends Expr

    case class RecordExtend(label: Name.Label, value: Expr, rest: Expr, loc: SourceLocation) extends Expr

    case class RecordRestrict(label: Name.Label, rest: Expr, loc: SourceLocation) extends Expr

    case class ArrayLit(exps: List[Expr], exp: Expr, loc: SourceLocation) extends Expr

    case class ArrayNew(exp1: Expr, exp2: Expr, exp3: Expr, loc: SourceLocation) extends Expr

    case class ArrayLoad(base: Expr, index: Expr, loc: SourceLocation) extends Expr

    case class ArrayStore(base: Expr, index: Expr, elm: Expr, loc: SourceLocation) extends Expr

    case class ArrayLength(base: Expr, loc: SourceLocation) extends Expr

    case class StructNew(qname: QName, exps: List[(Name.Label, Expr)], region: Expr, loc: SourceLocation) extends Expr

    case class StructGet(st: Name.QName, exp: Expr, name: Name.Label, loc: SourceLocation) extends Expr

    case class StructPut(st: Name.QName, exp1: Expr, name: Name.Label, exp2: Expr, loc: SourceLocation) extends Expr

    case class VectorLit(exps: List[Expr], loc: SourceLocation) extends Expr

    case class VectorLoad(exp1: Expr, exp2: Expr, loc: SourceLocation) extends Expr

    case class VectorLength(exp: Expr, loc: SourceLocation) extends Expr

    case class Ref(exp1: Expr, exp2: Expr, loc: SourceLocation) extends Expr

    case class Deref(exp: Expr, loc: SourceLocation) extends Expr

    case class Assign(exp1: Expr, exp2: Expr, loc: SourceLocation) extends Expr

    case class Ascribe(exp: Expr, expectedType: Option[Type], expectedEff: Option[Type], loc: SourceLocation) extends Expr

    case class InstanceOf(exp: Expr, className: Name.Ident, loc: SourceLocation) extends Expr

    case class CheckedCast(cast: Ast.CheckedCastType, exp: Expr, loc: SourceLocation) extends Expr

    case class UncheckedCast(exp: Expr, declaredType: Option[Type], declaredEff: Option[Type], loc: SourceLocation) extends Expr

    case class UncheckedMaskingCast(exp: Expr, loc: SourceLocation) extends Expr

    case class Without(exp: Expr, eff: Name.QName, loc: SourceLocation) extends Expr

    case class TryCatch(exp: Expr, rules: List[CatchRule], loc: SourceLocation) extends Expr

    case class TryWith(exp: Expr, eff: Name.QName, rules: List[HandlerRule], loc: SourceLocation) extends Expr

    case class Do(op: Name.QName, exps: List[Expr], loc: SourceLocation) extends Expr

    case class InvokeConstructor2(clazzName: Name.Ident, exps: List[Expr], loc: SourceLocation) extends Expr

    case class InvokeMethod2(exp: Expr, methodName: Name.Ident, exps: List[Expr], loc: SourceLocation) extends Expr

    case class InvokeConstructorOld(className: String, exps: List[Expr], sig: List[Type], loc: SourceLocation) extends Expr

    case class InvokeMethodOld(className: String, methodName: String, exp: Expr, exps: List[Expr], sig: List[Type], retTpe: Type, loc: SourceLocation) extends Expr

    case class InvokeStaticMethodOld(className: String, methodName: String, exps: List[Expr], sig: List[Type], retTpe: Type, loc: SourceLocation) extends Expr

    case class GetField(className: String, fieldName: String, exp: Expr, loc: SourceLocation) extends Expr

    case class PutField(className: String, fieldName: String, exp1: Expr, exp2: Expr, loc: SourceLocation) extends Expr

    case class GetStaticField(className: String, fieldName: String, loc: SourceLocation) extends Expr

    case class PutStaticField(className: String, fieldName: String, exp: Expr, loc: SourceLocation) extends Expr

    case class NewObject(name: String, tpe: Type, methods: List[JvmMethod], loc: SourceLocation) extends Expr

    case class NewChannel(exp1: Expr, exp2: Expr, loc: SourceLocation) extends Expr

    case class GetChannel(exp: Expr, loc: SourceLocation) extends Expr

    case class PutChannel(exp1: Expr, exp2: Expr, loc: SourceLocation) extends Expr

    case class SelectChannel(rules: List[SelectChannelRule], default: Option[Expr], loc: SourceLocation) extends Expr

    case class Spawn(exp1: Expr, exp2: Expr, loc: SourceLocation) extends Expr

    case class ParYield(frags: List[ParYieldFragment], exp: Expr, loc: SourceLocation) extends Expr

    case class Lazy(exp: Expr, loc: SourceLocation) extends Expr

    case class Force(exp: Expr, loc: SourceLocation) extends Expr

    case class FixpointConstraintSet(cs: List[Constraint], loc: SourceLocation) extends Expr

    case class FixpointLambda(pparams: List[PredicateParam], exp: Expr, loc: SourceLocation) extends Expr

    case class FixpointMerge(exp1: Expr, exp2: Expr, loc: SourceLocation) extends Expr

    case class FixpointSolve(exp: Expr, loc: SourceLocation) extends Expr

    case class FixpointFilter(pred: Name.Pred, exp: Expr, loc: SourceLocation) extends Expr

    case class FixpointInject(exp: Expr, pred: Name.Pred, loc: SourceLocation) extends Expr

    case class FixpointProject(pred: Name.Pred, exp1: Expr, exp2: Expr, loc: SourceLocation) extends Expr

    case class Error(m: CompilationMessage) extends Expr {
      override def loc: SourceLocation = m.loc
    }

  }

  sealed trait Pattern {
    def loc: SourceLocation
  }

  object Pattern {

    case class Wild(loc: SourceLocation) extends Pattern

    case class Var(sym: Symbol.VarSym, loc: SourceLocation) extends Pattern

    case class Cst(cst: Ast.Constant, loc: SourceLocation) extends Pattern

    case class Tag(qname: Name.QName, pat: Pattern, loc: SourceLocation) extends Pattern

    case class Tuple(elms: List[Pattern], loc: SourceLocation) extends Pattern

    case class Record(pats: List[Record.RecordLabelPattern], pat: Pattern, loc: SourceLocation) extends Pattern

    case class RecordEmpty(loc: SourceLocation) extends Pattern

    case class Error(loc: SourceLocation) extends Pattern

    object Record {
      case class RecordLabelPattern(label: Name.Label, pat: Pattern, loc: SourceLocation)
    }

  }

  sealed trait RestrictableChoosePattern

  object RestrictableChoosePattern {

    sealed trait VarOrWild

    case class Wild(loc: SourceLocation) extends VarOrWild

    case class Var(sym: Symbol.VarSym, loc: SourceLocation) extends VarOrWild

    case class Tag(qname: Name.QName, pat: List[VarOrWild], loc: SourceLocation) extends RestrictableChoosePattern

  }

  sealed trait Predicate

  object Predicate {

    sealed trait Head extends Predicate

    object Head {

      case class Atom(pred: Name.Pred, den: Denotation, terms: List[Expr], loc: SourceLocation) extends Predicate.Head

    }

    sealed trait Body extends Predicate

    object Body {

      case class Atom(pred: Name.Pred, den: Denotation, polarity: Ast.Polarity, fixity: Fixity, terms: List[Pattern], loc: SourceLocation) extends Predicate.Body

      case class Functional(idents: List[Name.Ident], exp: Expr, loc: SourceLocation) extends Predicate.Body

      case class Guard(exp: Expr, loc: SourceLocation) extends Predicate.Body

    }

  }

  sealed trait Type {
    val loc: SourceLocation
  }

  object Type {

    case class Var(ident: Name.Ident, loc: SourceLocation) extends Type

    case class Ambiguous(name: Name.QName, loc: SourceLocation) extends Type

    case class Unit(loc: SourceLocation) extends Type

    case class Tuple(elms: List[Type], loc: SourceLocation) extends Type

    case class RecordRowEmpty(loc: SourceLocation) extends Type

    case class RecordRowExtend(label: Name.Label, tpe: Type, rest: Type, loc: SourceLocation) extends Type

    case class Record(row: Type, loc: SourceLocation) extends Type

    case class SchemaRowEmpty(loc: SourceLocation) extends Type

    case class SchemaRowExtendWithAlias(qname: Name.QName, targs: List[Type], rest: Type, loc: SourceLocation) extends Type

    case class SchemaRowExtendWithTypes(ident: Name.Ident, den: Ast.Denotation, tpes: List[Type], rest: Type, loc: SourceLocation) extends Type

    case class Schema(row: Type, loc: SourceLocation) extends Type

    case class Native(fqn: String, loc: SourceLocation) extends Type

    case class Arrow(tparams: List[Type], eff: Option[Type], tresult: Type, loc: SourceLocation) extends Type

    case class Apply(tpe1: Type, tpe2: Type, loc: SourceLocation) extends Type

    case class True(loc: SourceLocation) extends Type

    case class False(loc: SourceLocation) extends Type

    case class Not(tpe: Type, loc: SourceLocation) extends Type

    case class And(tpe1: Type, tpe2: Type, loc: SourceLocation) extends Type

    case class Or(tpe1: Type, tpe2: Type, loc: SourceLocation) extends Type

    case class Complement(tpe: Type, loc: SourceLocation) extends Type

    case class Union(tpe1: Type, tpe2: Type, loc: SourceLocation) extends Type

    case class Intersection(tpe1: Type, tpe2: Type, loc: SourceLocation) extends Type

    case class Pure(loc: SourceLocation) extends Type

    case class CaseSet(cases: List[Name.QName], loc: SourceLocation) extends Type

    case class CaseUnion(tpe1: Type, tpe2: Type, loc: SourceLocation) extends Type

    case class CaseIntersection(tpe1: Type, tpe2: Type, loc: SourceLocation) extends Type

    case class CaseComplement(tpe: Type, loc: SourceLocation) extends Type

    case class Ascribe(tpe: Type, kind: Kind, loc: SourceLocation) extends Type

    case class Error(loc: SourceLocation) extends Type

  }

  sealed trait Kind

  object Kind {
    case class Ambiguous(qname: Name.QName, loc: SourceLocation) extends Kind

    case class Arrow(k1: Kind, k2: Kind, loc: SourceLocation) extends Kind
  }

  case class Constraint(cparams: List[ConstraintParam], head: Predicate.Head, body: List[Predicate.Body], loc: SourceLocation)

  case class ConstraintParam(sym: Symbol.VarSym, loc: SourceLocation)

  case class FormalParam(sym: Symbol.VarSym, mod: Ast.Modifiers, tpe: Option[Type], loc: SourceLocation)

  sealed trait PredicateParam

  object PredicateParam {

    case class PredicateParamUntyped(pred: Name.Pred, loc: SourceLocation) extends PredicateParam

    case class PredicateParamWithType(pred: Name.Pred, den: Ast.Denotation, tpes: List[Type], loc: SourceLocation) extends PredicateParam

  }

  case class JvmMethod(ident: Name.Ident, fparams: List[FormalParam], exp: Expr, tpe: Type, eff: Option[Type], loc: SourceLocation)

  case class CatchRule(sym: Symbol.VarSym, className: String, exp: Expr)

  case class HandlerRule(op: Name.Ident, fparams: List[FormalParam], exp: Expr)

  case class RestrictableChooseRule(pat: RestrictableChoosePattern, exp: Expr)

  case class MatchRule(pat: Pattern, guard: Option[Expr], exp: Expr)

  case class TypeMatchRule(sym: Symbol.VarSym, tpe: Type, exp: Expr)

  case class SelectChannelRule(sym: Symbol.VarSym, chan: Expr, exp: Expr)

  sealed trait TypeParam {
    // TODO redundant? #8207
    def name: Name.Ident

    def sym: Symbol.UnkindedTypeVarSym

    def loc: SourceLocation
  }

  object TypeParam {

    case class Kinded(name: Name.Ident, sym: Symbol.UnkindedTypeVarSym, kind: Kind, loc: SourceLocation) extends TypeParam

    case class Unkinded(name: Name.Ident, sym: Symbol.UnkindedTypeVarSym, loc: SourceLocation) extends TypeParam

    case class Implicit(name: Name.Ident, sym: Symbol.UnkindedTypeVarSym, loc: SourceLocation) extends TypeParam

  }

  case class TypeConstraint(trt: Name.QName, tpe: Type, loc: SourceLocation)

  case class EqualityConstraint(qname: Name.QName, tpe1: Type, tpe2: Type, loc: SourceLocation)

  case class ParYieldFragment(pat: Pattern, exp: Expr, loc: SourceLocation)

  case class Derivations(traits: List[Name.QName], loc: SourceLocation)

}<|MERGE_RESOLUTION|>--- conflicted
+++ resolved
@@ -50,11 +50,7 @@
 
     case class Enum(doc: Ast.Doc, ann: Ast.Annotations, mod: Ast.Modifiers, sym: Symbol.EnumSym, tparams: List[TypeParam], derives: Derivations, cases: List[Declaration.Case], loc: SourceLocation) extends Declaration
 
-<<<<<<< HEAD
-    case class Struct(doc: Ast.Doc, ann: Ast.Annotations, mod: Ast.Modifiers, sym: Symbol.StructSym, tparams: TypeParams, fields: List[StructField], loc: SourceLocation) extends Declaration
-=======
-    case class Struct(doc: Ast.Doc, ann: Ast.Annotations, mod: Ast.Modifiers, sym: Symbol.StructSym, tparams: List[TypeParam], fields: List[Declaration.StructField], loc: SourceLocation) extends Declaration
->>>>>>> e6897547
+    case class Struct(doc: Ast.Doc, ann: Ast.Annotations, mod: Ast.Modifiers, sym: Symbol.StructSym, tparams: List[TypeParam], fields: List[StructField], loc: SourceLocation) extends Declaration
 
     case class RestrictableEnum(doc: Ast.Doc, ann: Ast.Annotations, mod: Ast.Modifiers, sym: Symbol.RestrictableEnumSym, index: TypeParam, tparams: List[TypeParam], derives: Derivations, cases: List[Declaration.RestrictableCase], loc: SourceLocation) extends Declaration
 
