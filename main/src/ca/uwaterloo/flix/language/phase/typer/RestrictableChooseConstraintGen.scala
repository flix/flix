--- conflicted
+++ resolved
@@ -167,13 +167,17 @@
               val potentiallyStable = mkUnion(indicesAndTags.map { case (i, tag) => Type.mkCaseIntersection(i, tag, enumSym, loc.asSynthetic) })
 
               // φ_out :> (φ_in ∩ potentiallyStable) ∪ intros
-              val set = Type.mkCaseUnion(
-                Type.mkCaseIntersection(indexInVar, potentiallyStable, enumSym, loc),
-                intros,
-                enumSym,
-                loc
-              )
-              unifySubset(set, indexOutVar, enumSym, loc)
+              // but the subtyping check is split based on the premise that if x :> y and x :> z
+              // then x :> y ∪ z.
+              // Thus check that for each intro in intros is true that φ_out :> intro
+              // and for each ps in potentiallyStable: φ_out :> φ_in ∩ ps.
+              indicesAndTags.foreach {
+                case (i, tag) =>
+                  val potentiallyStable = Type.mkCaseIntersection(indexInVar, Type.mkCaseIntersection(i, tag, enumSym, loc.asSynthetic), enumSym, loc)
+                  val intro = Type.mkCaseDifference(i, tag, enumSym, loc.asSynthetic)
+                  unifySubset(intro, indexOutVar, enumSym, loc)
+                  unifySubset(potentiallyStable, indexOutVar, enumSym, loc)
+              }
 
               // τ_out
               c.unifyType(enumTypeOut, tpe0, loc)
@@ -183,66 +187,6 @@
 
           }
         }
-<<<<<<< HEAD
-
-        val `enum` = root.restrictableEnums(enumSym)
-
-        // The expected enum types and the index variables.
-        val (enumTypeIn, indexInVar, _) = instantiatedEnumType(enumSym, `enum`, loc.asSynthetic)
-        val (enumTypeOut, indexOutVar, targsOut) = instantiatedEnumType(enumSym, `enum`, loc.asSynthetic)
-        val (bodyTypes, bodyIndexVars, bodyTargs) = rules0.map(_ => instantiatedEnumType(enumSym, `enum`, loc.asSynthetic)).unzip3
-        val patternTagTypes = rules0.map(_.pat match {
-          case RestrictableChoosePattern.Tag(sym, _, _, loc) => Type.Cst(TypeConstructor.CaseSet(SortedSet(sym.sym), enumSym), loc.asSynthetic)
-        })
-
-        val domSet = dom(rules0)
-        val domM = toType(domSet, enumSym, loc.asSynthetic)
-
-        def mkUnion(l: List[Type]): Type =
-          l.reduceOption(Type.mkCaseUnion(_, _, enumSym, loc.asSynthetic)).
-            getOrElse(throw InternalCompilerException("unexpected empty choose", loc))
-
-        // Γ ⊢ e: τ_in
-        val (tpe, eff) = visitExp(exp0)
-        val patTpes = visitRestrictableChoosePatterns(rules0.map(_.pat))
-        c.unifyAllTypes(tpe :: patTpes, loc)
-
-        // τ_in = (... + l^in_i(τ^in_i) + ...)[φ_in]
-        c.unifyType(enumTypeIn, tpe, loc)
-
-        // φ_in <: dom(M)
-        unifySubset(indexInVar, domM, enumSym, loc.asSynthetic)
-
-        // Γ, x_i: τ^in_i ⊢ e_i: τ^out_i
-        val (tpes, effs) = rules0.map(rule => visitExp(rule.exp)).unzip
-        tpes.zip(bodyTypes).foreach { case (t1, t2) => c.unifyType(t1, t2, loc) }
-
-        // τ_out = (... + l^out_i(τ^out_i) + ...)[_]
-        ((targsOut :: bodyTargs).transpose).foreach(c.unifyAllTypes(_, loc))
-
-        val indicesAndTags = bodyIndexVars.zip(patternTagTypes)
-
-        // φ_out :> (φ_in ∩ potentiallyStable) ∪ intros
-        // but the subtyping check is split based on the premise that if x :> y and x :> z
-        // then x :> y ∪ z.
-        // Thus check that for each intro in intros is true that φ_out :> intro
-        // and for each ps in potentiallyStable: φ_out :> φ_in ∩ ps.
-        indicesAndTags.foreach {
-          case (i, tag) =>
-            val potentiallyStable = Type.mkCaseIntersection(indexInVar, Type.mkCaseIntersection(i, tag, enumSym, loc.asSynthetic), enumSym, loc)
-            val intro = Type.mkCaseDifference(i, tag, enumSym, loc.asSynthetic)
-            unifySubset(intro, indexOutVar, enumSym, loc)
-            unifySubset(potentiallyStable, indexOutVar, enumSym, loc)
-        }
-
-        // τ_out
-        c.unifyType(enumTypeOut, tpe0, loc)
-        val resTpe = enumTypeOut
-        val resEff = Type.mkUnion(eff :: effs, loc)
-        (resTpe, resEff)
-
-=======
->>>>>>> b6a3c81b
     }
   }
 
