--- conflicted
+++ resolved
@@ -67,13 +67,8 @@
     * Returns `this` result as a [[Validation]].
     */
   final def toValidation: Validation[T, E] = this match {
-<<<<<<< HEAD
     case Result.Ok(t) => Validation.success(t)
-    case Result.Err(e) => Validation.HardFailure(LazyList(e))
-=======
-    case Result.Ok(t) => Validation.Success(t)
     case Result.Err(e) => Validation.HardFailure(Chain(e))
->>>>>>> 9776ab10
   }
 
   /**
