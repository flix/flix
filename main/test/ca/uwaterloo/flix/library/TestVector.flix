--- conflicted
+++ resolved
@@ -229,13 +229,8 @@
 
     @test
     def toMutDeque01(): Bool = region rc {
-<<<<<<< HEAD
-        let v = Vector#{}: Vector[Int32];
-        let d = MutDeque.empty(rc): MutDeque[Int32, _];
-=======
         let v = (Vector#{}: Vector[Int32]);
-        let d = (MutDeque.new(rc): MutDeque[Int32, _]);
->>>>>>> 3d93998f
+        let d = (MutDeque.empty(rc): MutDeque[Int32, _]);
         Vector.toMutDeque(rc, v) `MutDeque.sameElements` d
     }
 
@@ -3539,13 +3534,8 @@
 
     @test
     def forEach01(): Bool = region rc {
-<<<<<<< HEAD
-        let v = Vector#{}: Vector[Int32];
+        let v = (Vector#{}: Vector[Int32]);
         let sb = StringBuilder.empty(rc);
-=======
-        let v = (Vector#{}: Vector[Int32]);
-        let sb = StringBuilder.new(rc);
->>>>>>> 3d93998f
         let fn = x -> if (x > 0) StringBuilder.append!('T', sb) else StringBuilder.append!('F', sb);
         Vector.forEach(fn, v);
         StringBuilder.toString(sb) == ""
@@ -3584,13 +3574,8 @@
 
     @test
     def forEachWithIndex01(): Bool = region rc {
-<<<<<<< HEAD
-        let v = (Vector#{}): Vector[Float32];
+        let v = (Vector#{}: Vector[Float32]);
         let sb = StringBuilder.empty(rc);
-=======
-        let v = (Vector#{}: Vector[Float32]);
-        let sb = StringBuilder.new(rc);
->>>>>>> 3d93998f
         let fn = (ix, _) -> if (ix > 0) StringBuilder.append!('T', sb) else StringBuilder.append!('F', sb);
         Vector.forEachWithIndex(fn, v);
         StringBuilder.toString(sb) == ""
@@ -4224,11 +4209,7 @@
 
     @test
     def toMutList01(): Bool = region rc {
-<<<<<<< HEAD
-        MutList.sameElements(Vector.toMutList(rc, Vector#{}: Vector[Int32]), MutList.empty(rc))
-=======
-        MutList.sameElements(Vector.toMutList(rc, (Vector#{}: Vector[Int32])), MutList.new(rc))
->>>>>>> 3d93998f
+        MutList.sameElements(Vector.toMutList(rc, (Vector#{}: Vector[Int32])), MutList.empty(rc))
     }
 
     @test
@@ -4276,13 +4257,8 @@
 
     @test
     def shuffle01(): Bool \ IO =
-<<<<<<< HEAD
-        let v = Vector#{}: Vector[Int32];
+        let v = (Vector#{}: Vector[Int32]);
         let v1 = Vector.shuffle(Random.fresh(), v);
-=======
-        let v = (Vector#{}: Vector[Int32]);
-        let v1 = Vector.shuffle(Random.new(), v);
->>>>>>> 3d93998f
         Vector.length(v1) == 0 and Vector.toSet(v1) == Set#{}
 
     @test
