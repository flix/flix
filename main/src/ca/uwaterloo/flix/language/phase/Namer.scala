/*
 * Copyright 2015-2016 Magnus Madsen
 *
 * Licensed under the Apache License, Version 2.0 (the "License");
 * you may not use this file except in compliance with the License.
 * You may obtain a copy of the License at
 *
 *   http://www.apache.org/licenses/LICENSE-2.0
 *
 * Unless required by applicable law or agreed to in writing, software
 * distributed under the License is distributed on an "AS IS" BASIS,
 * WITHOUT WARRANTIES OR CONDITIONS OF ANY KIND, either express or implied.
 * See the License for the specific language governing permissions and
 * limitations under the License.
 */

package ca.uwaterloo.flix.language.phase

import ca.uwaterloo.flix.api.Flix
import ca.uwaterloo.flix.language.ast.shared.*
import ca.uwaterloo.flix.language.ast.{NamedAst, *}
import ca.uwaterloo.flix.language.dbg.AstPrinter.*
import ca.uwaterloo.flix.language.errors.NameError
import ca.uwaterloo.flix.util.collection.ListMap
import ca.uwaterloo.flix.util.{InternalCompilerException, ParOps}

import java.util.concurrent.ConcurrentLinkedQueue
import scala.jdk.CollectionConverters.*

/**
  * The Namer phase introduces unique symbols for each syntactic entity in the program.
  */
object Namer {

  /**
    * Introduces unique names for each syntactic entity in the given `program`.
    * */
  def run(program: DesugaredAst.Root)(implicit flix: Flix): (NamedAst.Root, List[NameError]) =
    flix.phaseNew("Namer") {

      // Construct a new shared context.
      implicit val sctx: SharedContext = SharedContext.mk()

      // compute all the source locations
      val locations = program.units.values.foldLeft(Map.empty[Source, SourceLocation]) {
        case (macc, root) => macc + (root.loc.source -> root.loc)
      }

      val units = ParOps.parMapValues(program.units)(visitUnit)
      val SymbolTable(symbols0, instances0, uses0) = units.values.foldLeft(SymbolTable.empty)(tableUnit)

      // TODO NS-REFACTOR remove use of NName
      val symbols = symbols0.map {
        case (k, v) => Name.mkUnlocatedNName(k) -> v.m
      }
      val instances = instances0.map {
        case (k, v) => Name.mkUnlocatedNName(k) -> v
      }
      val uses = uses0.map {
        case (k, v) => Name.mkUnlocatedNName(k) -> v
      }
      val errors = sctx.errors.asScala.toList
      (NamedAst.Root(symbols, instances, uses, units, program.mainEntryPoint, locations, program.availableClasses, program.tokens), errors)
    }

  /**
    * Performs naming on the given compilation unit `unit` under the given (partial) program `prog0`.
    */
  private def visitUnit(unit: DesugaredAst.CompilationUnit)(implicit sctx: SharedContext, flix: Flix): NamedAst.CompilationUnit = unit match {
    case DesugaredAst.CompilationUnit(usesAndImports0, decls, loc) =>
      val usesAndImports = usesAndImports0.map(visitUseOrImport)
      val ds = decls.map(visitDecl(_, Name.RootNS)(sctx, flix))
      NamedAst.CompilationUnit(usesAndImports, ds, loc)
  }

  /**
    * Performs naming on the given declaration.
    */
  private def visitDecl(decl0: DesugaredAst.Declaration, ns0: Name.NName)(implicit sctx: SharedContext, flix: Flix): NamedAst.Declaration = decl0 match {
    case decl: DesugaredAst.Declaration.Namespace => visitNamespace(decl, ns0)
    case decl: DesugaredAst.Declaration.Trait => visitTrait(decl, ns0)
    case decl: DesugaredAst.Declaration.Instance => visitInstance(decl, ns0)
    case decl: DesugaredAst.Declaration.Def => visitDef(decl, ns0, DefKind.NonMember)
    case decl: DesugaredAst.Declaration.Enum => visitEnum(decl, ns0)
    case decl: DesugaredAst.Declaration.Struct => visitStruct(decl, ns0)
    case decl: DesugaredAst.Declaration.RestrictableEnum => visitRestrictableEnum(decl, ns0)
    case decl: DesugaredAst.Declaration.TypeAlias => visitTypeAlias(decl, ns0)
    case decl: DesugaredAst.Declaration.Effect => visitEffect(decl, ns0)
    case decl: DesugaredAst.Declaration.Law => throw InternalCompilerException("unexpected law", decl.loc)
  }

  /**
    * Performs naming on the given namespace.
    */
  private def visitNamespace(decl: DesugaredAst.Declaration.Namespace, ns0: Name.NName)(implicit sctx: SharedContext, flix: Flix): NamedAst.Declaration.Namespace = decl match {
    case DesugaredAst.Declaration.Namespace(ident, usesAndImports0, decls, loc) =>
      val ns = Name.NName(ns0.idents :+ ident, ident.loc)
      val usesAndImports = usesAndImports0.map(visitUseOrImport)
      val ds = decls.map(visitDecl(_, ns))
      val sym = new Symbol.ModuleSym(ns.parts, ModuleKind.Standalone)
      NamedAst.Declaration.Namespace(sym, usesAndImports, ds, loc)
  }

  /**
    * Adds symbols from the compilation unit to the table.
    */
  private def tableUnit(table0: SymbolTable, unit: NamedAst.CompilationUnit)(implicit sctx: SharedContext): SymbolTable = unit match {
    case NamedAst.CompilationUnit(_, decls, _) => decls.foldLeft(table0)(tableDecl)
  }

  private def tableDecl(table0: SymbolTable, decl: NamedAst.Declaration)(implicit sctx: SharedContext): SymbolTable = decl match {
    case NamedAst.Declaration.Namespace(sym, usesAndImports, decls, _) =>
      // Add the namespace to the table (no validation needed)
      val table1 = addDeclToTable(table0, sym.ns.init, sym.ns.last, decl)
      val table2 = decls.foldLeft(table1)(tableDecl)
      addUsesToTable(table2, sym.ns, usesAndImports)

    case NamedAst.Declaration.Trait(_, _, _, sym, _, _, assocs, sigs, _, _) =>
      val table1 = tryAddToTable(table0, sym.namespace, sym.name, decl)
      val assocsAndSigs = assocs ++ sigs
      assocsAndSigs.foldLeft(table1)(tableDecl)

    case inst@NamedAst.Declaration.Instance(_, _, _, clazz, _, _, _, _, _, _, ns, _) =>
      addInstanceToTable(table0, ns, clazz.ident.name, inst)

    case NamedAst.Declaration.Sig(sym, _, _, _) =>
      tryAddToTable(table0, sym.namespace, sym.name, decl)

    case NamedAst.Declaration.Def(sym, _, _, _) =>
      tryAddToTable(table0, sym.namespace, sym.name, decl)

    case NamedAst.Declaration.Enum(_, _, _, sym, _, _, cases, _) =>
      val table1 = tryAddToTable(table0, sym.namespace, sym.name, decl)
      cases.foldLeft(table1)(tableDecl)

    case NamedAst.Declaration.Struct(_, _, _, sym, _, fields, _) =>
      val table1 = tryAddToTable(table0, sym.namespace, sym.name, decl)
      fields.foldLeft(table1)(tableDecl)

    case NamedAst.Declaration.StructField(_, sym, _, _) =>
      // Add a `€` to the beginning of the name to prevent collisions with other kinds of names
      tryAddToTable(table0, sym.namespace, "€" + sym.name, decl)

    case NamedAst.Declaration.RestrictableEnum(_, _, _, sym, _, _, _, cases, _) =>
      val table1 = tryAddToTable(table0, sym.namespace, sym.name, decl)
      cases.foldLeft(table1)(tableDecl)

    case NamedAst.Declaration.TypeAlias(_, _, _, sym, _, _, _) =>
      tryAddToTable(table0, sym.namespace, sym.name, decl)

    case NamedAst.Declaration.AssocTypeSig(_, _, sym, _, _, _, _) =>
      tryAddToTable(table0, sym.namespace, sym.name, decl)

    case NamedAst.Declaration.Effect(_, _, _, sym, _, ops, _) =>
      val table1 = tryAddToTable(table0, sym.namespace, sym.name, decl)
      ops.foldLeft(table1)(tableDecl)

    case NamedAst.Declaration.Op(sym, _, _) =>
      tryAddToTable(table0, sym.namespace, sym.name, decl)

    case caze@NamedAst.Declaration.Case(sym, _, _) =>
      tryAddToTable(table0, sym.namespace, sym.name, caze)

    case caze@NamedAst.Declaration.RestrictableCase(sym, _, _) =>
      tryAddToTable(table0, sym.namespace, sym.name, caze)

    case NamedAst.Declaration.AssocTypeDef(_, _, _, _, _, loc) =>
      throw InternalCompilerException("unexpected tabling of associated type definition", loc)

  }

  /**
    * Tries to add the given declaration to the table.
    */
  private def tryAddToTable(table: SymbolTable, ns: List[String], name: String, decl: NamedAst.Declaration)(implicit sctx: SharedContext): SymbolTable = {
    lookupName(name, ns, table) match {
      case LookupResult.NotDefined => addDeclToTable(table, ns, name, decl)
      case LookupResult.AlreadyDefined(loc) =>
        mkDuplicateNamePair(name, getSymLocation(decl), loc)
        table
    }
  }

  /**
    * Returns true if the given name is reserved.
    */
  private def isReservedName(name: String): Boolean = name match {
    case "Void" => true
    case "AnyType" => true
    case "Unit" => true
    case "Bool" => true
    case "Char" => true
    case "Float32" => true
    case "Float64" => true
    case "BigDecimal" => true
    case "Int8" => true
    case "Int16" => true
    case "Int32" => true
    case "Int64" => true
    case "BigInt" => true
    case "String" => true
    case "Regex" => true
    case _ => false
  }

  /**
    * Adds the given declaration to the table.
    */
  private def addDeclToTable(table: SymbolTable, ns: List[String], name: String, decl: NamedAst.Declaration): SymbolTable = table match {
    case SymbolTable(symbols0, instances, uses) =>
      val oldMap = symbols0.getOrElse(ns, ListMap.empty)
      val newMap = oldMap + (name -> decl)
      val symbols = symbols0 + (ns -> newMap)
      SymbolTable(symbols, instances, uses)
  }

  /**
    * Adds the given instance to the table.
    */
  private def addInstanceToTable(table: SymbolTable, ns: List[String], name: String, decl: NamedAst.Declaration.Instance): SymbolTable = table match {
    case SymbolTable(symbols, instances0, uses) =>
      val oldMap = instances0.getOrElse(ns, Map.empty)
      val newMap = oldMap.updatedWith(name) {
        case None => Some(List(decl))
        case Some(insts) => Some(decl :: insts)
      }
      val instances = instances0 + (ns -> newMap)
      SymbolTable(symbols, instances, uses)
  }

  /**
    * Adds the given uses to the table.
    */
  private def addUsesToTable(table: SymbolTable, ns: List[String], usesAndImports: List[NamedAst.UseOrImport]): SymbolTable = table match {
    case SymbolTable(symbols, instances, uses0) =>
      val oldList = uses0.getOrElse(ns, Nil)
      val newList = usesAndImports ::: oldList
      val uses = uses0 + (ns -> newList)
      SymbolTable(symbols, instances, uses)
  }

  /**
    * Creates a pair of errors reporting a duplicate type declaration at each location.
    */
  private def mkDuplicateNamePair(name: String, loc1: SourceLocation, loc2: SourceLocation)(implicit sctx: SharedContext): Unit = {
    // NB: We report an error at both source locations.
    // NB: Sometimes `name` can be empty so we carefully check this
    if (name.nonEmpty && name.charAt(0).isUpper) {
      // Case 1: uppercase name
      sctx.errors.add(NameError.DuplicateUpperName(name, loc1, loc2))
      sctx.errors.add(NameError.DuplicateUpperName(name, loc2, loc1))
    } else {
      // Case 2: lowercase name
      sctx.errors.add(NameError.DuplicateLowerName(name, loc1, loc2))
      sctx.errors.add(NameError.DuplicateLowerName(name, loc2, loc1))
    }
  }

  /**
    * The result of looking up a type or trait name in an ast root.
    */
  private sealed trait NameLookupResult

  private object LookupResult {

    case object NotDefined extends NameLookupResult

    case class AlreadyDefined(loc: SourceLocation) extends NameLookupResult

  }

  /**
    * Looks up the uppercase name in the given namespace and root.
    */
  private def lookupName(name: String, ns0: List[String], table: SymbolTable): NameLookupResult = {
    val symbols0 = table.symbols.getOrElse(ns0, ListMap.empty)
    // ignore namespaces
    symbols0(name).flatMap {
      case _: NamedAst.Declaration.Namespace => None
      case decl => Some(decl)
    }.headOption match {
      // Case 1: The name is unused.
      case None => LookupResult.NotDefined
      // Case 2: An symbol with the name already exists.
      case Some(decl) => LookupResult.AlreadyDefined(getSymLocation(decl))
    }
  }

  /**
    * Performs naming on the given constraint `c0`.
    */
  private def visitConstraint(c0: DesugaredAst.Constraint)(implicit scope: Scope, sctx: SharedContext, flix: Flix): NamedAst.Constraint = c0 match {
    case DesugaredAst.Constraint(h, bs, loc) =>

      // Introduce a symbol for every unique ident in the body, removing wildcards
      val idents = bs.flatMap {
        case DesugaredAst.Predicate.Body.Atom(_, _, _, _, terms, _) => terms.flatMap(freeVars)
        case DesugaredAst.Predicate.Body.Functional(idents1, _, _) => idents1
        case DesugaredAst.Predicate.Body.Guard(_, _) => Nil
      }.distinct.filterNot(_.isWild)

      val cparams = idents.map {
        case i =>
          val sym = Symbol.freshVarSym(i, BoundBy.Constraint)
          NamedAst.ConstraintParam(sym, loc)
      }

      // Perform naming on the head and body predicates.
      val head = visitHeadPredicate(h)
      val body = bs.map(visitBodyPredicate)
      NamedAst.Constraint(cparams, head, body, loc)
  }


  /**
    * Performs naming on the given enum `enum0`.
    */
  private def visitEnum(enum0: DesugaredAst.Declaration.Enum, ns0: Name.NName)(implicit sctx: SharedContext, flix: Flix): NamedAst.Declaration.Enum = enum0 match {
    case DesugaredAst.Declaration.Enum(doc, ann, mod0, ident, tparams0, derives0, cases0, loc) =>
      if (isReservedName(ident.name)) {
        sctx.errors.add(NameError.IllegalReservedName(ident))
      }
      val sym = Symbol.mkEnumSym(ns0, ident)

      // Compute the type parameters.
      val tparams = tparams0.map(visitTypeParam)

      val mod = visitModifiers(mod0, ns0)
      val derives = visitDerivations(derives0)
      val cases = cases0.map(visitCase(_, sym))

      NamedAst.Declaration.Enum(doc, ann, mod, sym, tparams, derives, cases, loc)
  }

  /**
    * Performs the naming on the given struct `struct0`.
    */
  private def visitStruct(struct0: DesugaredAst.Declaration.Struct, ns0: Name.NName)(implicit sctx: SharedContext, flix: Flix): NamedAst.Declaration.Struct = struct0 match {
    case DesugaredAst.Declaration.Struct(doc, ann, mod0, ident, tparams0, fields0, loc) =>
      if (isReservedName(ident.name)) {
        sctx.errors.add(NameError.IllegalReservedName(ident))
      }
      val sym = Symbol.mkStructSym(ns0, ident)

      // Compute the type parameters.
      val tparams = tparams0.map(visitTypeParam)

      val mod = visitModifiers(mod0, ns0)
      val fields = fields0.map(visitField(sym, _))

      NamedAst.Declaration.Struct(doc, ann, mod, sym, tparams, fields, loc)
  }

  /**
    * Performs naming on the given enum `enum0`.
    */
  private def visitRestrictableEnum(enum0: DesugaredAst.Declaration.RestrictableEnum, ns0: Name.NName)(implicit sctx: SharedContext, flix: Flix): NamedAst.Declaration.RestrictableEnum = enum0 match {
    case DesugaredAst.Declaration.RestrictableEnum(doc, ann, mod0, ident, index0, tparams0, derives0, cases, loc) =>
      if (isReservedName(ident.name)) {
        sctx.errors.add(NameError.IllegalReservedName(ident))
      }
      val caseIdents = cases.map(_.ident)
      val sym = Symbol.mkRestrictableEnumSym(ns0, ident, caseIdents)

      // Compute the type parameters.
      val index = visitTypeParam(index0)
      val tparams = tparams0.map(visitTypeParam)

      val mod = visitModifiers(mod0, ns0)
      val derives = visitDerivations(derives0)
      val cs = cases.map(visitRestrictableCase(_, sym))

      NamedAst.Declaration.RestrictableEnum(doc, ann, mod, sym, index, tparams, derives, cs, loc)
  }

  /**
    * Performs naming on the given enum derivations.
    */
  private def visitDerivations(derives0: DesugaredAst.Derivations): NamedAst.Derivations =
    NamedAst.Derivations(derives0.traits, derives0.loc)

  /**
    * Performs naming on the given enum case.
    */
  private def visitCase(case0: DesugaredAst.Case, enumSym: Symbol.EnumSym)(implicit sctx: SharedContext, flix: Flix): NamedAst.Declaration.Case = case0 match {
    case DesugaredAst.Case(ident, tpes, loc) =>
      val ts = tpes.map(visitType)
      val caseSym = Symbol.mkCaseSym(enumSym, ident)
      NamedAst.Declaration.Case(caseSym, ts, loc)
  }

  /**
    * Performs naming on the given field.
    */
  private def visitField(struct: Symbol.StructSym, field0: DesugaredAst.StructField)(implicit sctx: SharedContext, flix: Flix): NamedAst.Declaration.StructField = field0 match {
    case DesugaredAst.StructField(mod, name, tpe, loc) =>
      val t = visitType(tpe)
      val sym = Symbol.mkStructFieldSym(struct, name)
      NamedAst.Declaration.StructField(mod, sym, t, loc)
  }

  /**
    * Performs naming on the given enum case.
    */
  private def visitRestrictableCase(case0: DesugaredAst.RestrictableCase, enumSym: Symbol.RestrictableEnumSym)(implicit sctx: SharedContext, flix: Flix): NamedAst.Declaration.RestrictableCase = case0 match {
    case DesugaredAst.RestrictableCase(ident, tpes, loc) =>
      val ts = tpes.map(visitType)
      val caseSym = Symbol.mkRestrictableCaseSym(enumSym, ident)
      NamedAst.Declaration.RestrictableCase(caseSym, ts, loc)
  }

  /**
    * Performs naming on the given type alias `alias0`.
    */
  private def visitTypeAlias(alias0: DesugaredAst.Declaration.TypeAlias, ns0: Name.NName)(implicit sctx: SharedContext, flix: Flix): NamedAst.Declaration.TypeAlias = alias0 match {
    case DesugaredAst.Declaration.TypeAlias(doc, ann, mod0, ident, tparams0, tpe, loc) =>
      if (isReservedName(ident.name)) {
        sctx.errors.add(NameError.IllegalReservedName(ident))
      }
      val mod = visitModifiers(mod0, ns0)
      val tparams = tparams0.map(visitTypeParam)
      val t = visitType(tpe)
      val sym = Symbol.mkTypeAliasSym(ns0, ident)
      NamedAst.Declaration.TypeAlias(doc, ann, mod, sym, tparams, t, loc)
  }

  /**
    * Performs naming on the given associated type signature `s0`.
    */
  private def visitAssocTypeSig(s0: DesugaredAst.Declaration.AssocTypeSig, trt: Symbol.TraitSym)(implicit sctx: SharedContext, flix: Flix): NamedAst.Declaration.AssocTypeSig = s0 match {
    case DesugaredAst.Declaration.AssocTypeSig(doc, mod, ident, tparams0, kind0, tpe, loc) =>
      if (isReservedName(ident.name)) {
        sctx.errors.add(NameError.IllegalReservedName(ident))
      }
      val sym = Symbol.mkAssocTypeSym(trt, ident)
      val tparam = visitTypeParam(tparams0)
      val kind = visitKind(kind0)
      val t = tpe.map(visitType)
      NamedAst.Declaration.AssocTypeSig(doc, mod, sym, tparam, kind, t, loc)
  }

  /**
    * Performs naming on the given associated type definition `d0`.
    */
  private def visitAssocTypeDef(d0: DesugaredAst.Declaration.AssocTypeDef)(implicit sctx: SharedContext, flix: Flix): NamedAst.Declaration.AssocTypeDef = d0 match {
    case DesugaredAst.Declaration.AssocTypeDef(doc, mod, ident, arg, tpe, loc) =>
      val t1 = visitType(arg)
      val t2 = visitType(tpe)
      NamedAst.Declaration.AssocTypeDef(doc, mod, ident, t1, t2, loc)
  }

  /**
    * Performs naming on the given trait `trt`.
    */
  private def visitTrait(trt: DesugaredAst.Declaration.Trait, ns0: Name.NName)(implicit sctx: SharedContext, flix: Flix): NamedAst.Declaration.Trait = trt match {
    case DesugaredAst.Declaration.Trait(doc, ann, mod0, ident, tparams0, superTraits, assocs, signatures, laws, loc) =>
      if (isReservedName(ident.name)) {
        sctx.errors.add(NameError.IllegalReservedName(ident))
      }
      val sym = Symbol.mkTraitSym(ns0, ident)
      val mod = visitModifiers(mod0, ns0)
      val tparam = visitTypeParam(tparams0)

      val sts = superTraits.map(visitTraitConstraint)
      val ascs = assocs.map(visitAssocTypeSig(_, sym)) // TODO switch param order to match visitSig
      val sigs = signatures.map(visitSig(_, ns0, sym))
      val ls = laws.map(visitDef(_, ns0, DefKind.Member))

      NamedAst.Declaration.Trait(doc, ann, mod, sym, tparam, sts, ascs, sigs, ls, loc)
  }

  /**
    * Performs naming on the given instance `instance`.
    */
  private def visitInstance(instance: DesugaredAst.Declaration.Instance, ns0: Name.NName)(implicit sctx: SharedContext, flix: Flix): NamedAst.Declaration.Instance = instance match {
    case DesugaredAst.Declaration.Instance(doc, ann, mod, clazz, tpe, tconstrs, econstrs, assocs, defs, loc) =>
      val tparams = getImplicitTypeParamsFromTypes(List(tpe))
      val t = visitType(tpe)
      val tcsts = tconstrs.map(visitTraitConstraint)
      val ecsts = econstrs.map(visitEqualityConstraint)
      val ascs = assocs.map(visitAssocTypeDef)
      val ds = defs.map(visitDef(_, ns0, DefKind.Member))
      NamedAst.Declaration.Instance(doc, ann, mod, clazz, tparams, t, tcsts, ecsts, ascs, ds, ns0.parts, loc)
  }

  /**
    * Performs naming on the given trait constraint `tconstr`.
    */
  private def visitTraitConstraint(tconstr: DesugaredAst.TraitConstraint)(implicit sctx: SharedContext, flix: Flix): NamedAst.TraitConstraint = tconstr match {
    case DesugaredAst.TraitConstraint(trt, tparam, loc) =>
      val t = visitType(tparam)
      NamedAst.TraitConstraint(trt, t, loc)
  }

  /**
    * Performs naming on the given equality constraint `econstr`.
    */
  private def visitEqualityConstraint(econstr: DesugaredAst.EqualityConstraint)(implicit sctx: SharedContext, flix: Flix): NamedAst.EqualityConstraint = econstr match {
    case DesugaredAst.EqualityConstraint(qname, tpe1, tpe2, loc) =>
      val t1 = visitType(tpe1)
      val t2 = visitType(tpe2)
      NamedAst.EqualityConstraint(qname, t1, t2, loc)
  }

  /**
    * Performs naming on the given signature declaration `sig`.
    */
  private def visitSig(sig: DesugaredAst.Declaration.Sig, ns0: Name.NName, traitSym: Symbol.TraitSym)(implicit sctx: SharedContext, flix: Flix): NamedAst.Declaration.Sig = sig match {
    case DesugaredAst.Declaration.Sig(doc, ann, mod0, ident, tparams0, fparams, exp, tpe, eff, tconstrs, econstrs, loc) =>
      if (isReservedName(ident.name)) {
        sctx.errors.add(NameError.IllegalReservedName(ident))
      }
      val tparams = getTypeParamsFromFormalParams(tparams0, fparams, tpe, eff, econstrs)

      // First visit all the top-level information
      val mod = visitModifiers(mod0, ns0)
      val fps = fparams.map(visitFormalParam(_)(Scope.Top, sctx, flix))
      val t = visitType(tpe)
      val ef = eff.map(visitType)
      val tcsts = tconstrs.map(visitTraitConstraint)
      val ecsts = econstrs.map(visitEqualityConstraint)

      // Then visit the parts depending on the parameters
      val e = exp.map(visitExp(_)(Scope.Top, sctx, flix))

      val sym = Symbol.mkSigSym(traitSym, ident)
      val spec = NamedAst.Spec(doc, ann, mod, tparams, fps, t, ef, tcsts, ecsts)
      NamedAst.Declaration.Sig(sym, spec, e, loc)
  }

  /**
    * Performs naming on the given definition declaration `decl0`.
    */
  private def visitDef(decl0: DesugaredAst.Declaration.Def, ns0: Name.NName, defKind: DefKind)(implicit sctx: SharedContext, flix: Flix): NamedAst.Declaration.Def = decl0 match {
    case DesugaredAst.Declaration.Def(doc, ann, mod0, ident, tparams0, fparams, exp, tpe, eff, tconstrs, econstrs, loc) =>
      if (isReservedName(ident.name)) {
        sctx.errors.add(NameError.IllegalReservedName(ident))
      }
      val tparams = getTypeParamsFromFormalParams(tparams0, fparams, tpe, eff, econstrs)

      // First visit all the top-level information
      val mod = visitModifiers(mod0, ns0)
      val fps = fparams.map(visitFormalParam(_)(Scope.Top, sctx, flix))
      val t = visitType(tpe)
      val ef = eff.map(visitType)
      val tcsts = tconstrs.map(visitTraitConstraint)
      val ecsts = econstrs.map(visitEqualityConstraint)

      // Then visit the parts depending on the parameters
      val e = visitExp(exp)(Scope.Top, sctx, flix)

      // Give the def an id only if it is an instance def.
      // This distinguishes instance defs that could share a namespace.
      val id = defKind match {
        case DefKind.Member => Some(flix.genSym.freshId())
        case DefKind.NonMember => None
      }
      val sym = Symbol.mkDefnSym(ns0, ident, id)
      val spec = NamedAst.Spec(doc, ann, mod, tparams, fps, t, ef, tcsts, ecsts)
      NamedAst.Declaration.Def(sym, spec, e, loc)
  }

  /**
    * Performs naming on the given effect `eff0`.
    */
  private def visitEffect(eff0: DesugaredAst.Declaration.Effect, ns0: Name.NName)(implicit sctx: SharedContext, flix: Flix): NamedAst.Declaration.Effect = eff0 match {
    case DesugaredAst.Declaration.Effect(doc, ann, mod0, ident, tparams0, ops0, loc) =>
      if (isReservedName(ident.name)) {
        sctx.errors.add(NameError.IllegalReservedName(ident))
      }
      val sym = Symbol.mkEffSym(ns0, ident)
      val mod = visitModifiers(mod0, ns0)
      val tparams = visitExplicitTypeParams(tparams0)
      val ops = ops0.map(visitOp(_, ns0, sym))
      NamedAst.Declaration.Effect(doc, ann, mod, sym, tparams, ops, loc)
  }

  /**
    * Performs naming on the given effect operation `op0`.
    */
  private def visitOp(op0: DesugaredAst.Declaration.Op, ns0: Name.NName, effSym: Symbol.EffSym)(implicit sctx: SharedContext, flix: Flix): NamedAst.Declaration.Op = op0 match {
    case DesugaredAst.Declaration.Op(doc, ann, mod0, ident, fparams, tpe, tconstrs, loc) =>
      if (isReservedName(ident.name)) {
        sctx.errors.add(NameError.IllegalReservedName(ident))
      }
      // First visit all the top-level information
      val mod = visitModifiers(mod0, ns0)
      val fps = fparams.map(visitFormalParam(_)(Scope.Top, sctx, flix))
      val t = visitType(tpe)
      val tcsts = tconstrs.map(visitTraitConstraint)

      val tparams = Nil // operations are monomorphic
      val eff = None // operations are pure
      val econstrs = Nil // TODO ASSOC-TYPES allow econstrs here

      val sym = Symbol.mkOpSym(effSym, ident)
      val spec = NamedAst.Spec(doc, ann, mod, tparams, fps, t, eff, tcsts, econstrs)
      NamedAst.Declaration.Op(sym, spec, loc)
  }

  /**
    * Performs naming on the given expression `exp0`.
    */
  private def visitExp(exp0: DesugaredAst.Expr)(implicit scope: Scope, sctx: SharedContext, flix: Flix): NamedAst.Expr = exp0 match {
    case DesugaredAst.Expr.Ambiguous(name, loc) =>
      NamedAst.Expr.Ambiguous(name, loc)

    case DesugaredAst.Expr.OpenAs(name, exp, loc) =>
      val e = visitExp(exp)
      NamedAst.Expr.OpenAs(name, e, loc)

    case DesugaredAst.Expr.Open(name, loc) =>
      NamedAst.Expr.Open(name, loc)

    case DesugaredAst.Expr.Hole(name, loc) =>
      NamedAst.Expr.Hole(name, loc)

    case DesugaredAst.Expr.HoleWithExp(exp, loc) =>
      val e = visitExp(exp)
      NamedAst.Expr.HoleWithExp(e, loc)

    case DesugaredAst.Expr.Use(uses0, exp, loc) =>
      val uses = uses0.map(visitUseOrImport)
      val e = visitExp(exp)
      uses.foldRight(e) {
        case (use, acc) => NamedAst.Expr.Use(use, acc, loc)
      }

    case DesugaredAst.Expr.Cst(cst, loc) =>
      NamedAst.Expr.Cst(cst, loc)

    case DesugaredAst.Expr.Apply(exp, exps, loc) =>
      val e = visitExp(exp)
      val es = exps.map(visitExp(_))
      NamedAst.Expr.Apply(e, es, loc)

    case DesugaredAst.Expr.Lambda(fparam, exp, loc) =>
      val fp = visitFormalParam(fparam)
      val e = visitExp(exp)
      NamedAst.Expr.Lambda(fp, e, loc)

    case DesugaredAst.Expr.Unary(sop, exp, loc) =>
      val e = visitExp(exp)
      NamedAst.Expr.Unary(sop, e, loc)

    case DesugaredAst.Expr.Binary(sop, exp1, exp2, loc) =>
      val e1 = visitExp(exp1)
      val e2 = visitExp(exp2)
      NamedAst.Expr.Binary(sop, e1, e2, loc)

    case DesugaredAst.Expr.IfThenElse(exp1, exp2, exp3, loc) =>
      val e1 = visitExp(exp1)
      val e2 = visitExp(exp2)
      val e3 = visitExp(exp3)
      NamedAst.Expr.IfThenElse(e1, e2, e3, loc)

    case DesugaredAst.Expr.Stm(exp1, exp2, loc) =>
      val e1 = visitExp(exp1)
      val e2 = visitExp(exp2)
      NamedAst.Expr.Stm(e1, e2, loc)

    case DesugaredAst.Expr.Discard(exp, loc) =>
      val e = visitExp(exp)
      NamedAst.Expr.Discard(e, loc)

    case DesugaredAst.Expr.Let(ident, exp1, exp2, loc) =>
      // make a fresh variable symbol for the local variable.
      val sym = Symbol.freshVarSym(ident, BoundBy.Let)
      val e1 = visitExp(exp1)
      val e2 = visitExp(exp2)
      NamedAst.Expr.Let(sym, e1, e2, loc)

    case DesugaredAst.Expr.LocalDef(ident, fparams, exp1, exp2, loc) =>
      val sym = Symbol.freshVarSym(ident, BoundBy.LocalDef)
      val fps = fparams.map(visitFormalParam(_))
      val e1 = visitExp(exp1)
      val e2 = visitExp(exp2)
      NamedAst.Expr.LocalDef(sym, fps, e1, e2, loc)

    case DesugaredAst.Expr.Region(tpe, loc) =>
      NamedAst.Expr.Region(tpe, loc)

    case DesugaredAst.Expr.Scope(ident, exp, loc) =>
      // Introduce a rigid region variable for the region.
      val regSym = Symbol.freshRegionSym(ident)

      // Create a new scope for the region.
      val newScope = scope.enter(regSym)

      // Introduce a fresh variable symbol for the region.
      // The fresh variable is considered to be in the region.
      val sym = Symbol.freshVarSym(ident, BoundBy.Let)(newScope, flix)

      // Visit the body in the inner scope
      val e = visitExp(exp)(newScope, sctx, flix)
      NamedAst.Expr.Scope(sym, regSym, e, loc)

    case DesugaredAst.Expr.Match(exp, rules, loc) =>
      val e = visitExp(exp)
      val rs = rules.map(visitMatchRule(_))
      NamedAst.Expr.Match(e, rs, loc)

    case DesugaredAst.Expr.TypeMatch(exp, rules, loc) =>
      val e = visitExp(exp)
      val rs = rules.map(visitTypeMatchRule)
      NamedAst.Expr.TypeMatch(e, rs, loc)

    case DesugaredAst.Expr.RestrictableChoose(star, exp, rules, loc) =>
      val e = visitExp(exp)
      val rs = rules.map(visitRestrictableChooseRule)
      NamedAst.Expr.RestrictableChoose(star, e, rs, loc)

    case DesugaredAst.Expr.ExtMatch(exp, rules, loc) =>
      val e = visitExp(exp)
      val rs = rules.map(visitExtMatchRule)
      NamedAst.Expr.ExtMatch(e, rs, loc)

    case DesugaredAst.Expr.ExtTag(label, exps, loc) =>
      val es = exps.map(visitExp(_))
      NamedAst.Expr.ExtTag(label, es, loc)

    case DesugaredAst.Expr.Tuple(exps, loc) =>
      val es = exps.map(visitExp(_))
      NamedAst.Expr.Tuple(es, loc)

    case DesugaredAst.Expr.RecordSelect(exp, label, loc) =>
      val e = visitExp(exp)
      NamedAst.Expr.RecordSelect(e, label, loc)

    case DesugaredAst.Expr.RecordExtend(label, exp1, exp2, loc) =>
      val e1 = visitExp(exp1)
      val e2 = visitExp(exp2)
      NamedAst.Expr.RecordExtend(label, e1, e2, loc)

    case DesugaredAst.Expr.RecordRestrict(label, exp, loc) =>
      val e = visitExp(exp)
      NamedAst.Expr.RecordRestrict(label, e, loc)

    case DesugaredAst.Expr.ArrayLit(exps, exp, loc) =>
      val es = exps.map(visitExp(_))
      val e = visitExp(exp)
      NamedAst.Expr.ArrayLit(es, e, loc)

    case DesugaredAst.Expr.ArrayNew(exp1, exp2, exp3, loc) =>
      val e1 = visitExp(exp1)
      val e2 = visitExp(exp2)
      val e3 = visitExp(exp3)
      NamedAst.Expr.ArrayNew(e1, e2, e3, loc)

    case DesugaredAst.Expr.ArrayLoad(exp1, exp2, loc) =>
      val e1 = visitExp(exp1)
      val e2 = visitExp(exp2)
      NamedAst.Expr.ArrayLoad(e1, e2, loc)

    case DesugaredAst.Expr.ArrayStore(exp1, exp2, exp3, loc) =>
      val e1 = visitExp(exp1)
      val e2 = visitExp(exp2)
      val e3 = visitExp(exp3)
      NamedAst.Expr.ArrayStore(e1, e2, e3, loc)

    case DesugaredAst.Expr.ArrayLength(exp, loc) =>
      val e = visitExp(exp)
      NamedAst.Expr.ArrayLength(e, loc)

    case DesugaredAst.Expr.StructNew(qname, exps, exp, loc) =>
      val e = visitExp(exp)
      val es = exps.map(visitStructField)
      NamedAst.Expr.StructNew(qname, es, e, loc)

    case DesugaredAst.Expr.StructGet(exp, name, loc) =>
      val e = visitExp(exp)
      NamedAst.Expr.StructGet(e, name, loc)

    case DesugaredAst.Expr.StructPut(exp1, name, exp2, loc) =>
      val e1 = visitExp(exp1)
      val e2 = visitExp(exp2)
      NamedAst.Expr.StructPut(e1, name, e2, loc)

    case DesugaredAst.Expr.VectorLit(exps, loc) =>
      val es = exps.map(visitExp(_))
      NamedAst.Expr.VectorLit(es, loc)

    case DesugaredAst.Expr.VectorLoad(exp1, exp2, loc) =>
      val e1 = visitExp(exp1)
      val e2 = visitExp(exp2)
      NamedAst.Expr.VectorLoad(e1, e2, loc)

    case DesugaredAst.Expr.VectorLength(exp, loc) =>
      val e = visitExp(exp)
      NamedAst.Expr.VectorLength(e, loc)

    case DesugaredAst.Expr.Ascribe(exp, tpe, eff, loc) =>
      val e = visitExp(exp)
      val t = tpe.map(visitType)
      val ef = eff.map(visitType)
      NamedAst.Expr.Ascribe(e, t, ef, loc)

    case DesugaredAst.Expr.InstanceOf(exp, className, loc) =>
      val e = visitExp(exp)
      NamedAst.Expr.InstanceOf(e, className, loc)

    case DesugaredAst.Expr.CheckedCast(c, exp, loc) =>
      val e = visitExp(exp)
      NamedAst.Expr.CheckedCast(c, e, loc)

    case DesugaredAst.Expr.UncheckedCast(exp, tpe, eff, loc) =>
      val e = visitExp(exp)
      val t = tpe.map(visitType)
      val ef = eff.map(visitType)
      NamedAst.Expr.UncheckedCast(e, t, ef, loc)

    case DesugaredAst.Expr.Unsafe(exp, eff0, loc) =>
      val e = visitExp(exp)
      val eff = visitType(eff0)
      NamedAst.Expr.Unsafe(e, eff, loc)

    case DesugaredAst.Expr.Without(exp, qname, loc) =>
      val e = visitExp(exp)
      NamedAst.Expr.Without(e, qname, loc)

    case DesugaredAst.Expr.TryCatch(exp, rules, loc) =>
      val e = visitExp(exp)
      val rs = rules.map(visitTryCatchRule)
      NamedAst.Expr.TryCatch(e, rs, loc)

    case DesugaredAst.Expr.Throw(exp, loc) =>
      val e = visitExp(exp)
      NamedAst.Expr.Throw(e, loc)

    case DesugaredAst.Expr.Handler(qname, rules, loc) =>
      val rs = rules.map(visitRunWithRule)
      NamedAst.Expr.Handler(qname, rs, loc)

    case DesugaredAst.Expr.RunWith(exp1, exp2, loc) =>
      val e1 = visitExp(exp1)
      val e2 = visitExp(exp2)
      NamedAst.Expr.RunWith(e1, e2, loc)

    case DesugaredAst.Expr.InvokeConstructor(className, exps, loc) =>
      val es = exps.map(visitExp(_))
      NamedAst.Expr.InvokeConstructor(className, es, loc)

    case DesugaredAst.Expr.InvokeMethod(exp, name, exps, loc) =>
      val e = visitExp(exp)
      val es = exps.map(visitExp(_))
      NamedAst.Expr.InvokeMethod(e, name, es, loc)

    case DesugaredAst.Expr.GetField(exp, name, loc) =>
      val e = visitExp(exp)
      NamedAst.Expr.GetField(e, name, loc)

    case DesugaredAst.Expr.NewObject(tpe, methods, loc) =>
      val t = visitType(tpe)
      val ms = methods.map(visitJvmMethod)
      val name = s"Anon$$${flix.genSym.freshId()}"
      NamedAst.Expr.NewObject(name, t, ms, loc)

    case DesugaredAst.Expr.NewChannel(exp, loc) =>
      val e = visitExp(exp)
      NamedAst.Expr.NewChannel(e, loc)

    case DesugaredAst.Expr.GetChannel(exp, loc) =>
      val e = visitExp(exp)
      NamedAst.Expr.GetChannel(e, loc)

    case DesugaredAst.Expr.PutChannel(exp1, exp2, loc) =>
      val e1 = visitExp(exp1)
      val e2 = visitExp(exp2)
      NamedAst.Expr.PutChannel(e1, e2, loc)

    case DesugaredAst.Expr.SelectChannel(rules, exp, loc) =>
      val rs = rules.map(visitSelectChannelRule)
      val e = exp.map(visitExp(_))
      NamedAst.Expr.SelectChannel(rs, e, loc)

    case DesugaredAst.Expr.Spawn(exp1, exp2, loc) =>
      val e1 = visitExp(exp1)
      val e2 = visitExp(exp2)
      NamedAst.Expr.Spawn(e1, e2, loc)

    case DesugaredAst.Expr.ParYield(frags, exp, loc) =>
      val e = visitExp(exp)
      val fs = frags.map(visitParYieldFragment(_))
      NamedAst.Expr.ParYield(fs, e, loc)

    case DesugaredAst.Expr.Lazy(exp, loc) =>
      val e = visitExp(exp)
      NamedAst.Expr.Lazy(e, loc)

    case DesugaredAst.Expr.Force(exp, loc) =>
      val e = visitExp(exp)
      NamedAst.Expr.Force(e, loc)

    case DesugaredAst.Expr.FixpointConstraintSet(cs0, loc) =>
      val cs = cs0.map(visitConstraint)
      NamedAst.Expr.FixpointConstraintSet(cs, loc)

    case DesugaredAst.Expr.FixpointLambda(pparams, exp, loc) =>
      val ps = pparams.map(visitPredicateParam)
      val e = visitExp(exp)
      NamedAst.Expr.FixpointLambda(ps, e, loc)

    case DesugaredAst.Expr.FixpointMerge(exp1, exp2, loc) =>
      val e1 = visitExp(exp1)
      val e2 = visitExp(exp2)
      NamedAst.Expr.FixpointMerge(e1, e2, loc)

    case DesugaredAst.Expr.FixpointQueryWithProvenance(exps, select, withh, loc) =>
      val es = exps.map(visitExp)
      val s = visitHeadPredicate(select)
      NamedAst.Expr.FixpointQueryWithProvenance(es, s, withh, loc)

    case DesugaredAst.Expr.FixpointSolve(exp, mode, loc) =>
      val e = visitExp(exp)
      NamedAst.Expr.FixpointSolve(e, mode, loc)

    case DesugaredAst.Expr.FixpointFilter(ident, exp, loc) =>
      val e = visitExp(exp)
      NamedAst.Expr.FixpointFilter(ident, e, loc)

    case DesugaredAst.Expr.FixpointInject(exp, pred, arity, loc) =>
      val e = visitExp(exp)
      NamedAst.Expr.FixpointInject(e, pred, arity, loc)

    case DesugaredAst.Expr.FixpointProject(pred, arity, exp1, exp2, loc) =>
      val e1 = visitExp(exp1)
      val e2 = visitExp(exp2)
      NamedAst.Expr.FixpointProject(pred, arity, e1, e2, loc)

    case DesugaredAst.Expr.Error(m) =>
      NamedAst.Expr.Error(m)

  }

  /**
    * Performs naming on the given match rule `rule0`.
    */
  private def visitMatchRule(rule0: DesugaredAst.MatchRule)(implicit scope: Scope, sctx: SharedContext, flix: Flix): NamedAst.MatchRule = rule0 match {
    case DesugaredAst.MatchRule(pat, exp1, exp2, loc) =>
      val p = visitPattern(pat)
      val e1 = exp1.map(visitExp(_))
      val e2 = visitExp(exp2)
      NamedAst.MatchRule(p, e1, e2, loc)
  }

  /**
    * Performs naming on the given ext match rule `rule0`.
    */
  private def visitExtMatchRule(rule0: DesugaredAst.ExtMatchRule)(implicit scope: Scope, sctx: SharedContext, flix: Flix): NamedAst.ExtMatchRule = rule0 match {
    case DesugaredAst.ExtMatchRule(pat, exp, loc) =>
      val p = visitExtPattern(pat)
      val e = visitExp(exp)
      NamedAst.ExtMatchRule(p, e, loc)
  }

  /**
    * Performs naming on the given typematch rule `rule0`.
    */
  private def visitTypeMatchRule(rule0: DesugaredAst.TypeMatchRule)(implicit scope: Scope, sctx: SharedContext, flix: Flix): NamedAst.TypeMatchRule = rule0 match {
    case DesugaredAst.TypeMatchRule(ident, tpe, body, loc) =>
      val sym = Symbol.freshVarSym(ident, BoundBy.Pattern)
      val t = visitType(tpe)
      val b = visitExp(body)
      NamedAst.TypeMatchRule(sym, t, b, loc)
  }

  /**
    * Performs naming on the given restrictable choose rule `rule0`.
    */
  private def visitRestrictableChooseRule(rule0: DesugaredAst.RestrictableChooseRule)(implicit scope: Scope, sctx: SharedContext, flix: Flix): NamedAst.RestrictableChooseRule = rule0 match {
    case DesugaredAst.RestrictableChooseRule(pat, exp1) =>
      val p = visitRestrictablePattern(pat)
      val e1 = visitExp(exp1)
      NamedAst.RestrictableChooseRule(p, e1)
  }

  /**
    * Performs naming on the given struct field expression `exp0`.
    */
  private def visitStructField(field: (Name.Label, DesugaredAst.Expr))(implicit scope: Scope, sctx: SharedContext, flix: Flix): (Name.Label, NamedAst.Expr) = field match {
    case (n, exp0) =>
      val e = visitExp(exp0)
      (n, e)
  }

  /**
    * Performs naming on the given try-catch rule `rule0`.
    */
  private def visitTryCatchRule(rule0: DesugaredAst.CatchRule)(implicit scope: Scope, sctx: SharedContext, flix: Flix): NamedAst.CatchRule = rule0 match {
    case DesugaredAst.CatchRule(ident, className, body, loc) =>
      val sym = Symbol.freshVarSym(ident, BoundBy.CatchRule)
      val b = visitExp(body)
      NamedAst.CatchRule(sym, className, b, loc)
  }

  /**
    * Performs naming on the given handler rule `rule0`.
    */
  private def visitRunWithRule(rule0: DesugaredAst.HandlerRule)(implicit scope: Scope, sctx: SharedContext, flix: Flix): NamedAst.HandlerRule = rule0 match {
    case DesugaredAst.HandlerRule(op, fparams, body0, loc) =>
      val fps = fparams.map(visitFormalParam)
      val b = visitExp(body0)
      NamedAst.HandlerRule(op, fps, b, loc)
  }

  /**
    * Performs naming on the given select channel rule `rule0`.
    */
  private def visitSelectChannelRule(rule0: DesugaredAst.SelectChannelRule)(implicit scope: Scope, sctx: SharedContext, flix: Flix): NamedAst.SelectChannelRule = rule0 match {
    case DesugaredAst.SelectChannelRule(ident, exp1, exp2, loc) =>
      // make a fresh variable symbol for the local recursive variable.
      val sym = Symbol.freshVarSym(ident, BoundBy.SelectRule)
      val e1 = visitExp(exp1)
      val e2 = visitExp(exp2)
      NamedAst.SelectChannelRule(sym, e1, e2, loc)
  }

  /**
    * Performs naming on the given par-yield fragment `frag0`.
    */
  private def visitParYieldFragment(frag0: DesugaredAst.ParYieldFragment)(implicit scope: Scope, sctx: SharedContext, flix: Flix): NamedAst.ParYieldFragment = frag0 match {
    case DesugaredAst.ParYieldFragment(pat, exp1, l) =>
      val p = visitPattern(pat)
      val e1 = visitExp(exp1)
      NamedAst.ParYieldFragment(p, e1, l)
  }

  /**
    * Names the given pattern `pat0`.
    */
  private def visitPattern(pat0: DesugaredAst.Pattern)(implicit scope: Scope, sctx: SharedContext, flix: Flix): NamedAst.Pattern = pat0 match {
    case DesugaredAst.Pattern.Wild(loc) => NamedAst.Pattern.Wild(loc)
    case DesugaredAst.Pattern.Var(ident, loc) =>
      // make a fresh variable symbol for the local variable.
      val sym = Symbol.freshVarSym(ident, BoundBy.Pattern)
      NamedAst.Pattern.Var(sym, loc)

    case DesugaredAst.Pattern.Cst(cst, loc) => NamedAst.Pattern.Cst(cst, loc)

    case DesugaredAst.Pattern.Tag(qname, pats, loc) =>
      NamedAst.Pattern.Tag(qname, pats.map(visitPattern), loc)

    case DesugaredAst.Pattern.Tuple(elms, loc) =>
      NamedAst.Pattern.Tuple(elms.map(visitPattern), loc)

    case DesugaredAst.Pattern.Record(pats, pat, loc) =>
      val psVal = pats.map {
        case DesugaredAst.Pattern.Record.RecordLabelPattern(label, pat1, loc1) =>
          val p = pat1 match {
            case Some(p1) => visitPattern(p1)
            case None =>
              // Introduce new symbols if there is no pattern
              val sym = Symbol.freshVarSym(label.name, BoundBy.Pattern, label.loc)
              NamedAst.Pattern.Var(sym, label.loc)
          }
          NamedAst.Pattern.Record.RecordLabelPattern(label, p, loc1)
      }
      val pVal = visitPattern(pat)
      NamedAst.Pattern.Record(psVal, pVal, loc)

    case DesugaredAst.Pattern.Error(loc) => NamedAst.Pattern.Error(loc)
  }

  /**
    * Names the given ext pattern `pat0`.
    */
<<<<<<< HEAD
  private def visitExtPattern(pat0: DesugaredAst.ExtPattern)(implicit scope: Scope, sctx: SharedContext, flix: Flix): NamedAst.ExtPattern = {
    def visitVarOrWild(varOrWild0: DesugaredAst.ExtPattern.VarOrWild): NamedAst.ExtPattern.VarOrWild = varOrWild0 match {
      case DesugaredAst.ExtPattern.Wild(loc) =>
        NamedAst.ExtPattern.Wild(loc)
=======
  private def visitExtPattern(pat0: DesugaredAst.ExtPattern)(implicit scope: Scope, flix: Flix): NamedAst.ExtPattern = pat0 match {
    case DesugaredAst.ExtPattern.Wild(loc) =>
      NamedAst.ExtPattern.Wild(loc)
>>>>>>> 8bc05e3d

      case DesugaredAst.ExtPattern.Var(ident, loc) =>
        // make a fresh variable symbol for the local variable.
        val sym = Symbol.freshVarSym(ident, BoundBy.Pattern)
        NamedAst.ExtPattern.Var(sym, loc)

      case DesugaredAst.ExtPattern.Error(loc) =>
        NamedAst.ExtPattern.Error(loc)
    }

    pat0 match {
      case DesugaredAst.ExtPattern.Wild(loc) =>
        NamedAst.ExtPattern.Wild(loc)

      case DesugaredAst.ExtPattern.Tag(label, pats, loc) =>
        val ps = pats.map(visitVarOrWild)
        NamedAst.ExtPattern.Tag(label, ps, loc)

      case DesugaredAst.ExtPattern.Error(loc) =>
        NamedAst.ExtPattern.Error(loc)
    }
  }

  /**
    * Names the given pattern `pat0`
    */
  private def visitRestrictablePattern(pat0: DesugaredAst.RestrictableChoosePattern)(implicit scope: Scope, flix: Flix): NamedAst.RestrictableChoosePattern = {
    def visitVarPlace(vp: DesugaredAst.RestrictableChoosePattern.VarOrWild): NamedAst.RestrictableChoosePattern.VarOrWild = vp match {
      case DesugaredAst.RestrictableChoosePattern.Wild(loc) => NamedAst.RestrictableChoosePattern.Wild(loc)
      case DesugaredAst.RestrictableChoosePattern.Var(ident, loc) =>
        // make a fresh variable symbol for the local variable.
        val sym = Symbol.freshVarSym(ident, BoundBy.Pattern)
        NamedAst.RestrictableChoosePattern.Var(sym, loc)
      case DesugaredAst.RestrictableChoosePattern.Error(loc) => NamedAst.RestrictableChoosePattern.Error(loc)
    }

    pat0 match {
      case DesugaredAst.RestrictableChoosePattern.Tag(qname, pats, loc) =>
        NamedAst.RestrictableChoosePattern.Tag(qname, pats.map(visitVarPlace), loc)
      case DesugaredAst.RestrictableChoosePattern.Error(loc) =>
        NamedAst.RestrictableChoosePattern.Error(loc)
    }
  }

  /**
    * Names the given head predicate `head`.
    */
  private def visitHeadPredicate(head: DesugaredAst.Predicate.Head)(implicit scope: Scope, sctx: SharedContext, flix: Flix): NamedAst.Predicate.Head = head match {
    case DesugaredAst.Predicate.Head.Atom(pred, den, exps, loc) =>
      val es = exps.map(visitExp)
      NamedAst.Predicate.Head.Atom(pred, den, es, loc)
  }

  /**
    * Names the given body predicate `body`.
    */
  private def visitBodyPredicate(body: DesugaredAst.Predicate.Body)(implicit scope: Scope, sctx: SharedContext, flix: Flix): NamedAst.Predicate.Body = body match {
    case DesugaredAst.Predicate.Body.Atom(pred, den, polarity, fixity, terms, loc) =>
      val ts = terms.map(visitPattern)
      NamedAst.Predicate.Body.Atom(pred, den, polarity, fixity, ts, loc)

    case DesugaredAst.Predicate.Body.Functional(idents, exp, loc) =>
      val e = visitExp(exp)
      NamedAst.Predicate.Body.Functional(idents, e, loc)

    case DesugaredAst.Predicate.Body.Guard(exp, loc) =>
      val e = visitExp(exp)
      NamedAst.Predicate.Body.Guard(e, loc)
  }

  /**
    * Names the given type `tpe0`.
    */
  private def visitType(tpe0: DesugaredAst.Type)(implicit sctx: SharedContext, flix: Flix): NamedAst.Type = tpe0 match {
    case DesugaredAst.Type.Unit(loc) =>
      NamedAst.Type.Unit(loc)

    case DesugaredAst.Type.Var(ident, loc) =>
      //
      // Check for [[NameError.SuspiciousTypeVarName]].
      //
      if (isSuspiciousTypeVarName(ident.name)) {
        // TODO NS-REFACTOR maybe check this at declaration site instead of use site
        sctx.errors.add(NameError.SuspiciousTypeVarName(ident.name, loc))
      }
      NamedAst.Type.Var(ident, loc)

    case DesugaredAst.Type.Ambiguous(qname, loc) =>
      NamedAst.Type.Ambiguous(qname, loc)

    case DesugaredAst.Type.Tuple(tpes, loc) =>
      val ts = tpes.map(visitType)
      NamedAst.Type.Tuple(ts, loc)

    case DesugaredAst.Type.RecordRowEmpty(loc) =>
      NamedAst.Type.RecordRowEmpty(loc)

    case DesugaredAst.Type.RecordRowExtend(label, tpe1, tpe2, loc) =>
      val t1 = visitType(tpe1)
      val t2 = visitType(tpe2)
      NamedAst.Type.RecordRowExtend(label, t1, t2, loc)

    case DesugaredAst.Type.Record(tpe, loc) =>
      val t = visitType(tpe)
      NamedAst.Type.Record(t, loc)

    case DesugaredAst.Type.SchemaRowEmpty(loc) =>
      NamedAst.Type.SchemaRowEmpty(loc)

    case DesugaredAst.Type.SchemaRowExtendByAlias(qname, targs, tpe, loc) =>
      val ts = targs.map(visitType)
      val t = visitType(tpe)
      NamedAst.Type.SchemaRowExtendWithAlias(qname, ts, t, loc)

    case DesugaredAst.Type.SchemaRowExtendByTypes(ident, den, tpes, tpe, loc) =>
      val ts = tpes.map(visitType)
      val t = visitType(tpe)
      NamedAst.Type.SchemaRowExtendWithTypes(ident, den, ts, t, loc)

    case DesugaredAst.Type.Schema(tpe, loc) =>
      val t = visitType(tpe)
      NamedAst.Type.Schema(t, loc)

    case DesugaredAst.Type.Extensible(tpe, loc) =>
      val t = visitType(tpe)
      NamedAst.Type.Extensible(t, loc)

    case DesugaredAst.Type.Arrow(tparams, eff, tpe, loc) =>
      val ts = tparams.map(visitType)
      val ef = eff.map(visitType)
      val t = visitType(tpe)
      NamedAst.Type.Arrow(ts, ef, t, loc)

    case DesugaredAst.Type.Apply(tpe1, tpe2, loc) =>
      val t1 = visitType(tpe1)
      val t2 = visitType(tpe2)
      NamedAst.Type.Apply(t1, t2, loc)

    case DesugaredAst.Type.True(loc) =>
      NamedAst.Type.True(loc)

    case DesugaredAst.Type.False(loc) =>
      NamedAst.Type.False(loc)

    case DesugaredAst.Type.Not(tpe, loc) =>
      val t = visitType(tpe)
      NamedAst.Type.Not(t, loc)

    case DesugaredAst.Type.And(tpe1, tpe2, loc) =>
      val t1 = visitType(tpe1)
      val t2 = visitType(tpe2)
      NamedAst.Type.And(t1, t2, loc)

    case DesugaredAst.Type.Or(tpe1, tpe2, loc) =>
      val t1 = visitType(tpe1)
      val t2 = visitType(tpe2)
      NamedAst.Type.Or(t1, t2, loc)

    case DesugaredAst.Type.Complement(tpe, loc) =>
      val t = visitType(tpe)
      NamedAst.Type.Complement(t, loc)

    case DesugaredAst.Type.Union(tpe1, tpe2, loc) =>
      val t1 = visitType(tpe1)
      val t2 = visitType(tpe2)
      NamedAst.Type.Union(t1, t2, loc)

    case DesugaredAst.Type.Intersection(tpe1, tpe2, loc) =>
      val t1 = visitType(tpe1)
      val t2 = visitType(tpe2)
      NamedAst.Type.Intersection(t1, t2, loc)

    case DesugaredAst.Type.Difference(tpe1, tpe2, loc) =>
      val t1 = visitType(tpe1)
      val t2 = visitType(tpe2)
      NamedAst.Type.Difference(t1, t2, loc)

    case DesugaredAst.Type.Pure(loc) =>
      NamedAst.Type.Pure(loc)

    case DesugaredAst.Type.CaseSet(cases, loc) =>
      NamedAst.Type.CaseSet(cases, loc)

    case DesugaredAst.Type.CaseComplement(tpe, loc) =>
      val t = visitType(tpe)
      NamedAst.Type.CaseComplement(t, loc)

    case DesugaredAst.Type.CaseUnion(tpe1, tpe2, loc) =>
      val t1 = visitType(tpe1)
      val t2 = visitType(tpe2)
      NamedAst.Type.CaseUnion(t1, t2, loc)

    case DesugaredAst.Type.CaseIntersection(tpe1, tpe2, loc) =>
      val t1 = visitType(tpe1)
      val t2 = visitType(tpe2)
      NamedAst.Type.CaseIntersection(t1, t2, loc)

    case DesugaredAst.Type.Ascribe(tpe, kind, loc) =>
      val t = visitType(tpe)
      val k = visitKind(kind)
      NamedAst.Type.Ascribe(t, k, loc)

    case DesugaredAst.Type.Error(loc) =>
      NamedAst.Type.Error(loc)
  }

  /**
    * Performs naming on the given kind.
    */
  private def visitKind(k0: DesugaredAst.Kind): NamedAst.Kind = k0 match {
    case DesugaredAst.Kind.Ambiguous(qname, loc) => NamedAst.Kind.Ambiguous(qname, loc)
    case DesugaredAst.Kind.Arrow(k10, k20, loc) =>
      val k1 = visitKind(k10)
      val k2 = visitKind(k20)
      NamedAst.Kind.Arrow(k1, k2, loc)
  }

  /**
    * Returns `true` if the given string `s` is a suspicious type variable name.
    */
  private def isSuspiciousTypeVarName(s: String): Boolean = s match {
    case "void" => true
    case "unit" => true
    case "bool" => true
    case "char" => true
    case "float" => true
    case "float32" => true
    case "float64" => true
    case "int8" => true
    case "int16" => true
    case "int32" => true
    case "int64" => true
    case "bigint" => true
    case "string" => true
    case "array" => true
    case "vector" => true
    case "pure" => true
    case "univ" => true
    case _ => false
  }

  /**
    * Returns all the free variables in the given pattern `pat0`.
    */
  private def freeVars(pat0: DesugaredAst.Pattern): List[Name.Ident] = pat0 match {
    case DesugaredAst.Pattern.Var(ident, _) => List(ident)
    case DesugaredAst.Pattern.Wild(_) => Nil
    case DesugaredAst.Pattern.Cst(_, _) => Nil
    case DesugaredAst.Pattern.Tag(_, ps, _) => ps.flatMap(freeVars)
    case DesugaredAst.Pattern.Tuple(elms, _) => elms.toList.flatMap(freeVars)
    case DesugaredAst.Pattern.Record(pats, pat, _) => recordPatternFreeVars(pats) ++ freeVars(pat)
    case DesugaredAst.Pattern.Error(_) => Nil
  }

  /**
    * Returns the free variables in the list of [[DesugaredAst.Pattern.Record.RecordLabelPattern]] `pats`.
    */
  private def recordPatternFreeVars(pats: List[DesugaredAst.Pattern.Record.RecordLabelPattern]): List[Name.Ident] = {
    def optFreeVars(rfp: DesugaredAst.Pattern.Record.RecordLabelPattern): List[Name.Ident] = rfp.pat.map(freeVars).getOrElse(Nil)

    pats.flatMap(optFreeVars)
  }

  /**
    * Returns the free variables in the given type `tpe0`.
    *
    * Does not include wildcard variables.
    */
  private def freeTypeVars(tpe0: DesugaredAst.Type): List[Name.Ident] = tpe0 match {
    case DesugaredAst.Type.Var(ident, _) if ident.isWild => Nil
    case DesugaredAst.Type.Var(ident, _) => ident :: Nil
    case DesugaredAst.Type.Ambiguous(_, _) => Nil
    case DesugaredAst.Type.Unit(_) => Nil
    case DesugaredAst.Type.Tuple(elms, _) => elms.toList.flatMap(freeTypeVars)
    case DesugaredAst.Type.RecordRowEmpty(_) => Nil
    case DesugaredAst.Type.RecordRowExtend(_, t, r, _) => freeTypeVars(t) ::: freeTypeVars(r)
    case DesugaredAst.Type.Record(row, _) => freeTypeVars(row)
    case DesugaredAst.Type.SchemaRowEmpty(_) => Nil
    case DesugaredAst.Type.SchemaRowExtendByTypes(_, _, ts, r, _) => ts.flatMap(freeTypeVars) ::: freeTypeVars(r)
    case DesugaredAst.Type.SchemaRowExtendByAlias(_, ts, r, _) => ts.flatMap(freeTypeVars) ::: freeTypeVars(r)
    case DesugaredAst.Type.Schema(row, _) => freeTypeVars(row)
    case DesugaredAst.Type.Extensible(row, _) => freeTypeVars(row)
    case DesugaredAst.Type.Arrow(tparams, eff, tresult, _) => tparams.flatMap(freeTypeVars) ::: eff.toList.flatMap(freeTypeVars) ::: freeTypeVars(tresult)
    case DesugaredAst.Type.Apply(tpe1, tpe2, _) => freeTypeVars(tpe1) ++ freeTypeVars(tpe2)
    case DesugaredAst.Type.True(_) => Nil
    case DesugaredAst.Type.False(_) => Nil
    case DesugaredAst.Type.Not(tpe, _) => freeTypeVars(tpe)
    case DesugaredAst.Type.And(tpe1, tpe2, _) => freeTypeVars(tpe1) ++ freeTypeVars(tpe2)
    case DesugaredAst.Type.Or(tpe1, tpe2, _) => freeTypeVars(tpe1) ++ freeTypeVars(tpe2)
    case DesugaredAst.Type.Complement(tpe, _) => freeTypeVars(tpe)
    case DesugaredAst.Type.Union(tpe1, tpe2, _) => freeTypeVars(tpe1) ++ freeTypeVars(tpe2)
    case DesugaredAst.Type.Intersection(tpe1, tpe2, _) => freeTypeVars(tpe1) ++ freeTypeVars(tpe2)
    case DesugaredAst.Type.Difference(tpe1, tpe2, _) => freeTypeVars(tpe1) ++ freeTypeVars(tpe2)
    case DesugaredAst.Type.Pure(_) => Nil
    case DesugaredAst.Type.CaseSet(_, _) => Nil
    case DesugaredAst.Type.CaseComplement(tpe, _) => freeTypeVars(tpe)
    case DesugaredAst.Type.CaseUnion(tpe1, tpe2, _) => freeTypeVars(tpe1) ++ freeTypeVars(tpe2)
    case DesugaredAst.Type.CaseIntersection(tpe1, tpe2, _) => freeTypeVars(tpe1) ++ freeTypeVars(tpe2)
    case DesugaredAst.Type.Ascribe(tpe, _, _) => freeTypeVars(tpe)
    case DesugaredAst.Type.Error(_) => Nil
  }

  /**
    * Performs naming on the given modifiers.
    *
    * Adds the `pub` modifier if in the root namespace.
    */
  private def visitModifiers(mod: Modifiers, ns0: Name.NName): Modifiers = {
    if (ns0.isRoot) {
      mod.asPublic
    } else {
      mod
    }
  }

  /**
    * Translates the given weeded formal parameter to a named formal parameter.
    */
  private def visitFormalParam(fparam: DesugaredAst.FormalParam)(implicit scope: Scope, sctx: SharedContext, flix: Flix): NamedAst.FormalParam = fparam match {
    case DesugaredAst.FormalParam(ident, mod, tpe, loc) =>
      // Generate a fresh variable symbol for the identifier.
      val freshSym = Symbol.freshVarSym(ident, BoundBy.FormalParam)

      // Compute the type of the formal parameter or use the type variable of the symbol.
      val t = tpe.map(visitType)

      // Construct the formal parameter.
      NamedAst.FormalParam(freshSym, mod, t, loc)
  }

  /**
    * Translates the given weeded predicate parameter to a named predicate parameter.
    */
  private def visitPredicateParam(pparam: DesugaredAst.PredicateParam)(implicit sctx: SharedContext, flix: Flix): NamedAst.PredicateParam = pparam match {
    case DesugaredAst.PredicateParam.PredicateParamUntyped(pred, loc) =>
      NamedAst.PredicateParam.PredicateParamUntyped(pred, loc)

    case DesugaredAst.PredicateParam.PredicateParamWithType(pred, den, tpes, loc) =>
      val ts = tpes.map(visitType)
      NamedAst.PredicateParam.PredicateParamWithType(pred, den, ts, loc)
  }

  /**
    * Translates the given weeded JvmMethod to a named JvmMethod.
    */
  private def visitJvmMethod(method: DesugaredAst.JvmMethod)(implicit scope: Scope, sctx: SharedContext, flix: Flix): NamedAst.JvmMethod = method match {
    case DesugaredAst.JvmMethod(ident, fparams, exp0, tpe, eff, loc) =>
      val fps = fparams.map(visitFormalParam)
      val t = visitType(tpe)
      val ef = eff.map(visitType)
      val e = visitExp(exp0)
      NamedAst.JvmMethod(ident, fps, e, t, ef, loc)
  }

  /**
    * Performs naming on the given type parameter.
    */
  private def visitTypeParam(tparam0: DesugaredAst.TypeParam)(implicit flix: Flix): NamedAst.TypeParam = tparam0 match {
    case DesugaredAst.TypeParam.Kinded(ident, kind) =>
      NamedAst.TypeParam.Kinded(ident, mkTypeVarSym(ident), visitKind(kind), ident.loc)
    case DesugaredAst.TypeParam.Unkinded(ident) =>
      NamedAst.TypeParam.Unkinded(ident, mkTypeVarSym(ident), ident.loc)
  }

  /**
    * Performs naming on the given type parameters `tparams0` from the given formal params `fparams` and overall type `tpe`.
    */
  private def getTypeParamsFromFormalParams(tparams0: List[DesugaredAst.TypeParam], fparams: List[DesugaredAst.FormalParam], tpe: DesugaredAst.Type, eff: Option[DesugaredAst.Type], econstrs: List[DesugaredAst.EqualityConstraint])(implicit flix: Flix): List[NamedAst.TypeParam] = {
    tparams0 match {
      case Nil => visitImplicitTypeParamsFromFormalParams(fparams, tpe, eff, econstrs)
      case tparams@(_ :: _) => visitExplicitTypeParams(tparams)
    }
  }

  /**
    * Returns the explicit type parameters from the given type parameter names.
    */
  private def visitExplicitTypeParams(tparams0: List[DesugaredAst.TypeParam])(implicit flix: Flix): List[NamedAst.TypeParam] = {
    tparams0.map {
      case DesugaredAst.TypeParam.Kinded(ident, kind) =>
        NamedAst.TypeParam.Kinded(ident, mkTypeVarSym(ident), visitKind(kind), ident.loc)
      case DesugaredAst.TypeParam.Unkinded(ident) =>
        NamedAst.TypeParam.Unkinded(ident, mkTypeVarSym(ident), ident.loc)
    }
  }

  /**
    * Returns the implicit type parameters constructed from the given types.
    */
  private def getImplicitTypeParamsFromTypes(types: List[DesugaredAst.Type])(implicit flix: Flix): List[NamedAst.TypeParam] = {
    val tvars = types.flatMap(freeTypeVars).distinct
    tvars.map {
      ident => NamedAst.TypeParam.Implicit(ident, mkTypeVarSym(ident), ident.loc)
    }
  }

  /**
    * Returns the implicit type parameters constructed from the given formal parameters and type.
    *
    * Does not include wildcard parameters. These are handled by the Resolver.
    */
  private def visitImplicitTypeParamsFromFormalParams(fparams: List[DesugaredAst.FormalParam], tpe: DesugaredAst.Type, eff: Option[DesugaredAst.Type], econstrs: List[DesugaredAst.EqualityConstraint])(implicit flix: Flix): List[NamedAst.TypeParam] = {
    // Compute the type variables that occur in the formal parameters.
    val fparamTvars = fparams.flatMap {
      case DesugaredAst.FormalParam(_, _, Some(tpe1), _) => freeTypeVars(tpe1)
      case DesugaredAst.FormalParam(_, _, None, _) => Nil
    }

    val tpeTvars = freeTypeVars(tpe)

    val effTvars = eff.toList.flatMap(freeTypeVars)

    val econstrTvars = econstrs.flatMap {
      // We only infer vars from the right-hand-side of the constraint.
      case DesugaredAst.EqualityConstraint(_, _, tpe2, _) => freeTypeVars(tpe2)
    }

    (fparamTvars ::: tpeTvars ::: effTvars ::: econstrTvars).distinct.map {
      ident => NamedAst.TypeParam.Implicit(ident, mkTypeVarSym(ident), ident.loc)
    }
  }

  /**
    * Gets the location of the symbol of the declaration.
    */
  private def getSymLocation(f: NamedAst.Declaration): SourceLocation = f match {
    case NamedAst.Declaration.Trait(_, _, _, sym, _, _, _, _, _, _) => sym.loc
    case NamedAst.Declaration.Sig(sym, _, _, _) => sym.loc
    case NamedAst.Declaration.Def(sym, _, _, _) => sym.loc
    case NamedAst.Declaration.Enum(_, _, _, sym, _, _, _, _) => sym.loc
    case NamedAst.Declaration.Struct(_, _, _, sym, _, _, _) => sym.loc
    case NamedAst.Declaration.StructField(_, sym, _, _) => sym.loc
    case NamedAst.Declaration.RestrictableEnum(_, _, _, sym, _, _, _, _, _) => sym.loc
    case NamedAst.Declaration.TypeAlias(_, _, _, sym, _, _, _) => sym.loc
    case NamedAst.Declaration.Effect(_, _, _, sym, _, _, _) => sym.loc
    case NamedAst.Declaration.Op(sym, _, _) => sym.loc
    case NamedAst.Declaration.Case(sym, _, _) => sym.loc
    case NamedAst.Declaration.RestrictableCase(sym, _, _) => sym.loc
    case NamedAst.Declaration.AssocTypeSig(_, _, sym, _, _, _, _) => sym.loc
    case NamedAst.Declaration.AssocTypeDef(_, _, _, _, _, loc) => throw InternalCompilerException("Unexpected associated type definition", loc)
    case NamedAst.Declaration.Instance(_, _, _, _, _, _, _, _, _, _, _, loc) => throw InternalCompilerException("Unexpected instance", loc)
    case NamedAst.Declaration.Namespace(_, _, _, loc) => throw InternalCompilerException("Unexpected namespace", loc)
  }

  /**
    * Creates a flexible unkinded type variable symbol from the given ident.
    */
  private def mkTypeVarSym(ident: Name.Ident)(implicit flix: Flix): Symbol.UnkindedTypeVarSym = {
    // We use the top scope since this function is only used for creating top-level stuff.
    Symbol.freshUnkindedTypeVarSym(VarText.SourceText(ident.name), ident.loc)(Scope.Top, flix)
  }

  /**
    * Performs naming on the given `use`.
    */
  private def visitUseOrImport(use: DesugaredAst.UseOrImport): NamedAst.UseOrImport = use match {
    case DesugaredAst.UseOrImport.Use(qname, alias, loc) => NamedAst.UseOrImport.Use(qname, alias, loc)
    case DesugaredAst.UseOrImport.Import(name, alias, loc) => NamedAst.UseOrImport.Import(name, alias, loc)
  }

  /**
    * A structure holding the symbols and instances in the program.
    */
  case class SymbolTable(symbols: Map[List[String], ListMap[String, NamedAst.Declaration]], instances: Map[List[String], Map[String, List[NamedAst.Declaration.Instance]]], uses: Map[List[String], List[NamedAst.UseOrImport]])

  object SymbolTable {

    def empty: SymbolTable = SymbolTable(Map.empty, Map.empty, Map.empty)

  }

  /**
    * An enumeration of the kinds of defs.
    */
  private sealed trait DefKind

  private object DefKind {
    /**
      * A def that is a member of an instance or trait.
      */
    case object Member extends DefKind

    /**
      * A def that is not a member of an instance or trait.
      */
    case object NonMember extends DefKind
  }

  /**
    * Companion object for [[SharedContext]]
    */
  private object SharedContext {
    /**
      * Returns a fresh shared context.
      */
    def mk(): SharedContext = new SharedContext(new ConcurrentLinkedQueue())
  }

  /**
    * A global shared context. Must be thread-safe.
    *
    * @param errors the [[NameError]]s in the AST, if any.
    */
  private case class SharedContext(errors: ConcurrentLinkedQueue[NameError])

}<|MERGE_RESOLUTION|>--- conflicted
+++ resolved
@@ -1064,16 +1064,10 @@
   /**
     * Names the given ext pattern `pat0`.
     */
-<<<<<<< HEAD
-  private def visitExtPattern(pat0: DesugaredAst.ExtPattern)(implicit scope: Scope, sctx: SharedContext, flix: Flix): NamedAst.ExtPattern = {
+  private def visitExtPattern(pat0: DesugaredAst.ExtPattern)(implicit scope: Scope, flix: Flix): NamedAst.ExtPattern = {
     def visitVarOrWild(varOrWild0: DesugaredAst.ExtPattern.VarOrWild): NamedAst.ExtPattern.VarOrWild = varOrWild0 match {
       case DesugaredAst.ExtPattern.Wild(loc) =>
         NamedAst.ExtPattern.Wild(loc)
-=======
-  private def visitExtPattern(pat0: DesugaredAst.ExtPattern)(implicit scope: Scope, flix: Flix): NamedAst.ExtPattern = pat0 match {
-    case DesugaredAst.ExtPattern.Wild(loc) =>
-      NamedAst.ExtPattern.Wild(loc)
->>>>>>> 8bc05e3d
 
       case DesugaredAst.ExtPattern.Var(ident, loc) =>
         // make a fresh variable symbol for the local variable.
