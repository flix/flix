//
// Copyright 2018 Simon Meldahl Schmidt
// Copyright 2018-2021 Jonathan Lindegaard Starup
// Copyright 2021 Justin Fargnoli
//
// Licensed under the Apache License, Version 2.0 (the "License");
// you may not use this file except in compliance with the License.
// You may obtain a copy of the License at
//
//   http://www.apache.org/licenses/LICENSE-2.0
//
// Unless required by applicable law or agreed to in writing, software
// distributed under the License is distributed on an "AS IS" BASIS,
// WITHOUT WARRANTIES OR CONDITIONS OF ANY KIND, either express or implied.
// See the License for the specific language governing permissions and
// limitations under the License.
//

namespace Concurrent/Channel {

    ///
    /// An enum that represents a multiple-producer, multiple-consumer (mpmc)
    /// channel.
    ///
    /// The tuple corresponds to (
    ///   `id` - an unique id used to order the locking of sets of channels.
    ///       This avoids deadlocks.
    ///   `channelLock` - the lock that guards usage of `elementDeque`,
    ///       `waitingGetters` and `waitingPutters`.
    ///   `unBuffered` - If the channel is unbuffered then an insertion must
    ///       wait for a retrieval before continuing. A channel with a buffer
    ///       size of zero means that `unBuffered` is true and `maxQueueSize`
    ///       is one. In every other case `unBuffered` is false and
    ///       `maxQueueSize` corresponds to the buffer size.
    ///   `maxQueueSize` - the maximum number of elements allowed in
    ///       `elementDeque`. This is strictly positive.
    ///   `elementDeque` - a deque of the channel elements but only used as a
    ///       queue.
    ///   `waitingGetters` - a set of conditions that are waiting for an
    ///       element. This set is notified and cleared after each new element.
    ///       An available element is not guaranteed when notified.
    ///   `waitingPutters` - a condition that is waiting for an element.
    ///       The condition is notified after each new element. Available space
    ///       is not guaranteed when notified.
    /// )
    ///
    /// -- Conditions and Signalling --
    /// When a channel needs to notify threads about available space or elements
    /// then every relevant thread is signalled. This means the if multiple
    /// threads are waiting to retrieve an element and an element arrives they
    /// all get woken up and most of them will again wait on a new element.
    ///
    /// -- Difference of `waitingGetters` and `waitingPutters` --
    /// The reason for the difference between `waitingGetters` and
    /// `waitingPutters` is the select expression. A thread can only wait for
    /// one condition which is a problem when a select expression requires
    /// waiting for a set of channels. Therefore the thread makes a condition
    /// that represents the select expression and hands that to every channel
    /// involved. put is not supported in select so a single condition can be
    /// reused for all insertions.
    ///
    /// -- Locks --
    /// Every condition is tied to a lock but a lock can exist on its own. The
    /// channel has a lock that needs to be held to operate on
    /// `elementDeque`, `waitingGetters` and `waitingPutters`. The
    /// `waitingPutters` condition is tied to the channel lock while the
    /// conditions in `waitingPutters` comes from locks created by the get
    /// function or the select function.
    ///
    pub enum Mpmc {
        case Mpmc(
            Int64, // id
            Concurrent/ReentrantLock.ReentrantLock, // channelLock
            Bool, // unBuffered
            Int32, // maxQueueSize
<<<<<<< HEAD
            MutDeque[Boxed], // elementDeque
            MutList[(Concurrent/ReentrantLock.ReentrantLock, Concurrent/Condition.Condition), Impure], // waitingGetters
=======
            MutDeque[Boxed, Impure], // elementDeque
            MutList[(Concurrent/ReentrantLock.ReentrantLock, Concurrent/Condition.Condition)], // waitingGetters
>>>>>>> fbc85a41
            Concurrent/Condition.Condition // waitingPutters
        )
    }

    ///
    /// Equality is based on the channel `id` and is needed for the `Order`
    /// instance.
    ///
    instance Eq[Mpmc] {
        pub def eq(x: Mpmc, y: Mpmc): Bool =
        let Mpmc(a_id, _, _, _, _, _, _) = x;
        let Mpmc(b_id, _, _, _, _, _, _) = y;
        a_id == b_id
    }

    ///
    /// Order is based on the channel `id` and is used by `select` to lock
    /// in a global ordering.
    ///
    instance Order[Mpmc] {
        pub def compare(x: Mpmc, y: Mpmc): Comparison =
        let Mpmc(a_id, _, _, _, _, _, _) = x;
        let Mpmc(b_id, _, _, _, _, _, _) = y;
        a_id <=> b_id
    }

    ///
    /// Creates a new channel. A runtime error occurs if `bufferSize` is
    /// negative. A channel with `bufferSize` zero means that sending and
    /// receiving is syncronized.
    ///
    @Internal
    pub def new(bufferSize: Int32): Mpmc & Impure =
        import static dev.flix.runtime.Global.newId(): Int64 & Impure;
        let _bufferCheck = if (bufferSize < 0) bug!("bufferSize < 0") else ();
        let unBuffered = bufferSize == 0;
        let reentrantLock = Concurrent/ReentrantLock.new(false);
        Mpmc(
            newId(),
            reentrantLock,
            unBuffered,
            if (unBuffered) 1 else bufferSize,
<<<<<<< HEAD
            MutDeque.new(),
            MutList.empty(),
=======
            MutDeque.empty(),
            MutList.new(),
>>>>>>> fbc85a41
            Concurrent/ReentrantLock.newCondition(reentrantLock)
        )

    ///
    /// Sends the element `e` on the channel `c`. This is blocking if the
    /// channel is full or unbuffered.
    ///
    /// Implements the expression `c <- e`.
    ///
    @Internal
    pub def put(e: Boxed, c: Mpmc): Mpmc & Impure =
        let Mpmc(_, channelLock, unBuffered, _, elementDeque, _, waitingPutters) = c;
        lock(channelLock);

        // Block until the channel is not full
        awaitAvailableSpace(c);

        // Insert the new element
        MutDeque.pushBack(e, elementDeque);

        // Signal the waiting getters that an element has arrived
        signalGetters(c);

        // If the channel is unbuffered, wait for the element to be handed off
        // before continuing.
        // TODO: Optimization possibility. This await could be faster with a
        //     separate condition such that the hand-off signal does not have
        //     to fight for the channel lock with the threads that actually
        //     want to insert an element (unblocking from await requires that
        //     you re-aquire the lock).
        if (unBuffered) awaitCondition(waitingPutters)
        else ();

        unlock(channelLock);
        c

    ///
    /// Receives an element from the channel `c`. This is blocking if the
    /// channel is empty.
    ///
    /// Implements to the expression `<- c`.
    ///
    @Internal
    pub def get(c: Mpmc): Boxed & Impure =
        let Mpmc(_, channelLock, _, _, _, _, _) = c;
        lock(channelLock);

        // Get the next available element
        let element = getHelper(c);

        unlock(channelLock);
        element

    ///
    /// Returns the first channel that has an element in the array along with
    /// the index of the channel. Returns None if the default case is chosen.
    ///
    @Internal
    pub def select(channels: Array[Mpmc], hasDefault: Bool): Option[(Int32, Boxed)] & Impure =
        // Create a new lock and condition for this select. The condition is
        // potentially put into the waiting getters of the channels if a
        // default isn't defined.
        let selectLock = Concurrent/ReentrantLock.new(false);
        let selectCondition = Concurrent/ReentrantLock.newCondition(selectLock);

        // Sort channels to avoid deadlocks
        let sortedChannels = Array.sort(channels);
        selectHelper(channels, hasDefault, sortedChannels, selectLock, selectCondition)

    ///
    /// Wait for the channel to have available space.
    /// The channel lock is expected to be held.
    ///
    @Internal
    def awaitAvailableSpace(c: Mpmc): Unit & Impure =
        let Mpmc(_, _, _, maxQueueSize, elementDeque, _, waitingPutters) = c;
        if (MutDeque.size(elementDeque) == maxQueueSize) {
            awaitCondition(waitingPutters);
            awaitAvailableSpace(c)
        } else {
            ()
        }

    ///
    /// Recursive helper function for get, it repeatedly attempts to retrieve an
    /// element.
    /// The channel lock is expected to be held.
    ///
    def getHelper(c: Mpmc): Boxed & Impure =
        let Mpmc(_, channelLock, _, _, elementDeque, waitingGetters, _) = c;
        // Try to get the element (which could already be taken by someone
        // else)
        let optionalElement = MutDeque.popFront(elementDeque);
        match optionalElement {
            case None => { // No element was found
                // Create a new lock and condition
                let conditionLock = Concurrent/ReentrantLock.new(false);
                lock(conditionLock);

                let condition = Concurrent/ReentrantLock.newCondition(conditionLock);
                // Add LockConditionPair to the channel
                let pair = (conditionLock, condition);

                // Add LockConditionPair to the channel
                MutList.push!(pair, waitingGetters);

                // Temporarily unlock the channel while waiting. This is
                // necessary as the condition comes from a different lock.
                unlock(channelLock);
                // We still hold the condition lock so there is no race here
                awaitCondition(condition);
                lock(channelLock);

                // Someone signalled that an element was put in the channel but
                // it might not be actually be there when we get to it.
                unlock(conditionLock);

                getHelper(c)
            }

            case Some(e) =>
                // Signal waiting setters that the channel has space
                signalPutters(c);
                e
        }

    ///
    /// Try to retrieve the first element and if the channel is empty, return
    /// `None`.
    ///
    def tryGet(c: Mpmc): Option[Boxed] & Impure =
        let Mpmc(_, channelLock, _, _, elementDeque, _, _) = c;
        // TODO: Optimization possibility. This lock seems redundant since it
        // is already held in selectHelper that calls firstAvailableElement
        // that calls this.
        lock(channelLock);

        // Try to get an element from the channel
        let element = MutDeque.popFront(elementDeque);

        // If there was an element, signal waiting setters
        Option.foreach(_ -> signalPutters(c), element);

        unlock(channelLock);
        element

    ///
    /// Recursive helper function for select, returns the first channel that
    /// has an element in the array along with its index. Returns false if the
    /// default case is chosen (no element was immediately available).
    ///
    def selectHelper(channels: Array[Mpmc], hasDefault: Bool, sortedChannels: Array[Mpmc], selectLock: Concurrent/ReentrantLock.ReentrantLock, selectCondition: Concurrent/Condition.Condition): Option[(Int32, Boxed)] & Impure =
        // bug if the thread is interrupted
        if (threadInterrupted()) bug!("thread interrupted") else

        // Lock all channels in sorted order. This avoids the case
        // where a channel receives an element while the later channels are
        // searched for elements but before we place the condition on the
        // channels.
        lockChannels(sortedChannels);

        // Lock the select lock. Channels cannot signal the select condition
        // while this lock is held.
        lock(selectLock);

        // Find the first channel with an availble element (channels is used
        // here to probe the channels in written order).
        // TODO: Optimization opportunity. The order of searching here could be
        //     randomized to avoid starvation scenarios).
        let selectChoice = firstAvailableElement(0, channels);

        match selectChoice {
            case Some((i, e)) => { // We found an element and can return
                // Unlock all channels in sorted order, so other threads may
                // input elements. The order is not important for correctness.
                unlockChannels(sortedChannels);

                // Unlock the selectLock
                unlock(selectLock);

                Some((i, e))
            }

            case None => { // No channel had an element ready
                if (hasDefault) { // We can return the default case
                    // Unlock all channels in sorted order, so other threads
                    // may input elements. The order is not important for
                    // correctness.
                    unlockChannels(sortedChannels);

                    // Unlock the selectLock
                    unlock(selectLock);

                    None
                } else { // We have to wait for an element
                    // Add our condition to all channels to get notified when a
                    // new element is added.
                    Array.foreach(addGetter(selectLock, selectCondition), channels);

                    // Unlock all channels in sorted order, so other threads
                    // may input elements. The order is not important for
                    // correctness.
                    unlockChannels(sortedChannels);

                    // Wait for an element to be added to any of the channels
                    awaitCondition(selectCondition);

                    // Unlock the selectLock
                    unlock(selectLock);

                    // Try again
                    selectHelper(channels, hasDefault, sortedChannels, selectLock, selectCondition)
                }
            }
        }

    ///
    /// Locks the given channels.
    ///
    def lockChannels(a: Array[Mpmc]): Unit & Impure =
        let lockChannel = match Mpmc(_, channelLock, _, _, _, _, _) -> lock(channelLock);
        Array.foreach(lockChannel, a)

    ///
    /// Unlocks the given channels.
    ///
    def unlockChannels(a: Array[Mpmc]): Unit & Impure =
        let unlockChannel = match Mpmc(_, lock, _, _, _, _, _) -> unlock(lock);
        // TODO: Optimization possibility. Golang unlocks their channels in
        // reverse order.
        // performance.
        Array.foreach(unlockChannel, a)

    ///
    /// Retrieves the element of the first channel in the array that has one,
    /// if such a channel exists. A runtime error ocurrs if i is out of bounds.
    ///
    def firstAvailableElement(i: Int32, channels: Array[Mpmc]): Option[(Int32, Boxed)] & Impure =
        if (i < 0 or i >= Array.length(channels)) {
            // i is out of bounds
            bug!("Implementation error: out of bounds ${i}, length ${Array.length(channels)}")
        } else {
            match tryGet(channels[i]) {
                case None =>
                    // Try the next channel if there is one
                    if (i == Array.length(channels)-1) None
                    else firstAvailableElement(i + 1, channels)
                case Some(element) => {
                    // There is a waiting element in this channel.
                    // Return the element and the index of this channel
                    Some((i, element))
                }
            }
        }

    ///
    /// Add a condition to the list of waiting getters.
    /// The channel lock is expected to be held.
    ///
    def addGetter(l: Concurrent/ReentrantLock.ReentrantLock, cond: Concurrent/Condition.Condition, c: Mpmc): Unit & Impure =
        let pair = (l, cond);
        let Mpmc(_, _, _, _, _, waitingGetters, _) = c;

        // Add the pair to the channel
        MutList.push!(pair, waitingGetters)


    ///
    /// Signals and clears the waiting getters.
    /// The channel lock is expected to be held.
    ///
    def signalGetters(c: Mpmc): Unit & Impure =
        let Mpmc(_, _, _, _, _, waitingGetters, _) = c;

        // Signal waitingGetters that there is an element available
        let signalLockConditionPair = match (conditionLock, condition) -> {
            lock(conditionLock);
            signalCondition(condition);
            unlock(conditionLock)
        };

        MutList.foreach(signalLockConditionPair, waitingGetters);

        // Clear waitingGetters. If a waitingGetter does not receive an
        // element, it will add itself again
        MutList.clear!(waitingGetters)

    ///
    /// Signals and clears the waiting setters.
    /// The channel lock is expected to be held.
    ///
    def signalPutters(c: Mpmc): Unit & Impure =
        let Mpmc(_, _, _, _, _, _, waitingPutters) = c;

        // Signal waiting setters that the channel has space
        signalCondition(waitingPutters)
        // Since there is only one condition there is no cleaning up to do.

    // ----- Helper Methods -----

    ///
    /// Wrapper for `java.lang.Thread:interrupted()`.
    ///
    def threadInterrupted(): Bool & Impure =
        import static java.lang.Thread.interrupted(): Bool & Impure;
        interrupted()

    ///
    /// Wrapper for `Concurrent/Condition.awaitUninterruptibly(c)` that handles `Err` with
    /// `bug!`.
    /// The channel lock is expected to be held.
    ///
    def awaitCondition(c: Concurrent/Condition.Condition): Unit & Impure =
        match Concurrent/Condition.awaitUninterruptibly(c) {
            case Ok(_) => ()
            case Err(_) =>
                // Error: await without holding the corresponding lock
                bug!("Implementation error: lock not held")
        }

    ///
    /// Wrapper for `Concurrent/Condition.signalAll(c)` that handles `Err` with `bug!`.
    /// The condition lock is expected to be held.
    ///
    def signalCondition(c: Concurrent/Condition.Condition): Unit & Impure =
        match Concurrent/Condition.signalAll(c) {
            case Ok(_) => ()
            case Err(_) =>
                // Error: await without holding the corresponding lock
                bug!("Implementation error: lock not held")
        }

    ///
    /// Wrapper for `Concurrent/ReentrantLock.unlock(l)` that handles `Err` with `bug!`.
    /// The lock is expected to be held.
    ///
    def unlock(l: Concurrent/ReentrantLock.ReentrantLock): Unit & Impure =
        match Concurrent/ReentrantLock.unlock(l) {
            case Ok(_) => ()
            case Err(_) =>
                // Error: unlock without holding the lock
                bug!("Implementation error: lock not held")
        }

    ///
    /// Wrapper for `Concurrent/ReentrantLock.lock(l)`.
    ///
    def lock(l: Concurrent/ReentrantLock.ReentrantLock): Unit & Impure =
        Concurrent/ReentrantLock.lock(l)

}<|MERGE_RESOLUTION|>--- conflicted
+++ resolved
@@ -73,13 +73,8 @@
             Concurrent/ReentrantLock.ReentrantLock, // channelLock
             Bool, // unBuffered
             Int32, // maxQueueSize
-<<<<<<< HEAD
-            MutDeque[Boxed], // elementDeque
+            MutDeque[Boxed, Impure], // elementDeque
             MutList[(Concurrent/ReentrantLock.ReentrantLock, Concurrent/Condition.Condition), Impure], // waitingGetters
-=======
-            MutDeque[Boxed, Impure], // elementDeque
-            MutList[(Concurrent/ReentrantLock.ReentrantLock, Concurrent/Condition.Condition)], // waitingGetters
->>>>>>> fbc85a41
             Concurrent/Condition.Condition // waitingPutters
         )
     }
@@ -122,13 +117,8 @@
             reentrantLock,
             unBuffered,
             if (unBuffered) 1 else bufferSize,
-<<<<<<< HEAD
-            MutDeque.new(),
+            MutDeque.empty(),
             MutList.empty(),
-=======
-            MutDeque.empty(),
-            MutList.new(),
->>>>>>> fbc85a41
             Concurrent/ReentrantLock.newCondition(reentrantLock)
         )
 
