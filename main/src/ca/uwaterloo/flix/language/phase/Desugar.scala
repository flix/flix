--- conflicted
+++ resolved
@@ -625,21 +625,20 @@
       val e = visitExp(exp)
       Expr.VectorLength(e, loc)
 
-<<<<<<< HEAD
     case WeededAst.Expr.ListLit(exps, loc) =>
       // Rewrites a `FList` expression into `List.Nil` with `List.Cons`.
       val es = visitExps(exps)
       val nil: DesugaredAst.Expr = DesugaredAst.Expr.Ambiguous(Name.mkQName("List.Nil"), loc)
       es.foldRight(nil) {
         case (e, acc) => mkApplyFqn("List.Cons", List(e, acc), loc)
-=======
+      }
+
     case WeededAst.Expr.SetLit(exps, loc) =>
       // Rewrites a `FSet` expression into `Set/empty` and a `Set/insert` calls.
       val es = visitExps(exps)
       val empty = mkApplyFqn("Set.empty", List(DesugaredAst.Expr.Cst(Ast.Constant.Unit, loc)), loc)
       es.foldLeft(empty) {
         case (acc, e) => mkApplyFqn("Set.insert", List(e, acc), loc)
->>>>>>> f9423df2
       }
 
     case WeededAst.Expr.Ref(exp1, exp2, loc) =>
