--- conflicted
+++ resolved
@@ -18,13 +18,8 @@
 
 import ca.uwaterloo.flix.api.Flix
 import ca.uwaterloo.flix.language.ast.Ast.BoundBy
-<<<<<<< HEAD
-import ca.uwaterloo.flix.language.ast.Purity._
+import ca.uwaterloo.flix.language.ast.Purity
 import ca.uwaterloo.flix.language.ast.{Symbol, _}
-=======
-import ca.uwaterloo.flix.language.ast.Purity
-import ca.uwaterloo.flix.language.ast._
->>>>>>> b14a8346
 import ca.uwaterloo.flix.util.{InternalCompilerException, ParOps}
 
 import scala.annotation.tailrec
@@ -116,7 +111,7 @@
           val fp = SimplifiedAst.FormalParam(Symbol.freshVarSym("_spawn", BoundBy.FormalParam, loc), Ast.Modifiers.Empty, MonoType.Unit, loc)
           val lambdaExp = SimplifiedAst.Expr.Lambda(List(fp), e1, lambdaTyp, loc)
           val t = visitType(tpe)
-          SimplifiedAst.Expr.ApplyAtomic(AtomicOp.Spawn, List(lambdaExp, e2), t, purity, loc)
+          SimplifiedAst.Expr.ApplyAtomic(AtomicOp.Spawn, List(lambdaExp, e2), t, Purity.Impure, loc)
 
         case AtomicOp.Lazy =>
           // Wrap the expression in a closure: () -> tpe \ Pure
@@ -125,7 +120,7 @@
           val fp = SimplifiedAst.FormalParam(Symbol.freshVarSym("_lazy", BoundBy.FormalParam, loc), Ast.Modifiers.Empty, MonoType.Unit, loc)
           val lambdaExp = SimplifiedAst.Expr.Lambda(List(fp), e, lambdaTyp, loc)
           val t = visitType(tpe)
-          SimplifiedAst.Expr.ApplyAtomic(AtomicOp.Lazy, List(lambdaExp), t, purity, loc)
+          SimplifiedAst.Expr.ApplyAtomic(AtomicOp.Lazy, List(lambdaExp), t, Purity.Pure, loc)
 
         case AtomicOp.HoleError(_) =>
           // Simplify purity to impure, must be done after Monomorph
@@ -367,11 +362,7 @@
     case LoweredAst.Pattern.Tuple(elms, tpe, loc) =>
       val es = elms.map(pat2exp)
       val t = visitType(tpe)
-<<<<<<< HEAD
-      val purity = Purity.combine(es.map(_.purity))
-=======
       val purity = Purity.combineAll(es.map(_.purity))
->>>>>>> b14a8346
       SimplifiedAst.Expr.ApplyAtomic(AtomicOp.Tuple, es, t, purity, loc)
     case _ => throw InternalCompilerException(s"Unexpected non-literal pattern $pat0.", pat0.loc)
   }
@@ -468,11 +459,7 @@
     val t = visitType(tpe)
 
     // TODO Intermediate solution (which is correct, but imprecise): Compute the purity of every match rule in rules
-<<<<<<< HEAD
-    val jumpPurity = Purity.combine(rules.map(r => simplifyEffect(r.exp.eff)))
-=======
     val jumpPurity = Purity.combineAll(rules.map(r => simplifyEffect(r.exp.eff)))
->>>>>>> b14a8346
 
     // Create a branch for each rule.
     val branches = (ruleLabels zip rules) map {
@@ -500,11 +487,7 @@
     val entry = SimplifiedAst.Expr.JumpTo(ruleLabels.head, t, jumpPurity, loc)
 
     // The purity of the branch
-<<<<<<< HEAD
-    val branchPurity = Purity.combine(branches.map { case (_, exp) => exp.purity })
-=======
     val branchPurity = Purity.combineAll(branches.map { case (_, exp) => exp.purity })
->>>>>>> b14a8346
 
     // Assemble all the branches together.
     val branch = SimplifiedAst.Expr.Branch(entry, branches.toMap + errorBranch, t, branchPurity, loc)
@@ -737,15 +720,10 @@
   }
 
   /**
-    * Returns the purity (or impurity) of an expression.
+    * Returns the purity of an expression.
     */
-<<<<<<< HEAD
   private def simplifyEffect(eff: Type)(implicit universe: Set[Symbol.EffectSym]): Purity = {
     Purity.fromType(eff, universe)
-=======
-  private def simplifyEffect(eff: Type): Purity = {
-    Purity.fromType(eff)
->>>>>>> b14a8346
   }
 
   /**
