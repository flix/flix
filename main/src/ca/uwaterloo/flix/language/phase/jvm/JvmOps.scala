/*
 * Copyright 2017 Magnus Madsen
 * Copyright 2021 Jonathan Lindegaard Starup
 *
 * Licensed under the Apache License, Version 2.0 (the "License");
 * you may not use this file except in compliance with the License.
 * You may obtain a copy of the License at
 *
 *   http://www.apache.org/licenses/LICENSE-2.0
 *
 * Unless required by applicable law or agreed to in writing, software
 * distributed under the License is distributed on an "AS IS" BASIS,
 * WITHOUT WARRANTIES OR CONDITIONS OF ANY KIND, either express or implied.
 * See the License for the specific language governing permissions and
 * limitations under the License.
 */

package ca.uwaterloo.flix.language.phase.jvm

import ca.uwaterloo.flix.api.Flix
import ca.uwaterloo.flix.language.ast.ErasedAst._
import ca.uwaterloo.flix.language.ast.{Ast, Kind, MonoType, Name, RigidityEnv, SourceLocation, Symbol, Type}
import ca.uwaterloo.flix.language.phase.Finalize
import ca.uwaterloo.flix.language.phase.unification.Unification
import ca.uwaterloo.flix.util.InternalCompilerException

import java.nio.file.{Files, LinkOption, Path}

object JvmOps {

  /**
    * The root package name.
    */
  val RootPackage: List[String] = Nil

  /**
    * Returns the given Flix type `tpe` as JVM type.
    *
    * For example, if the type is:
    *
    * Bool                  =>      Boolean
    * Char                  =>      Char
    * Option[Int]           =>      Option$Int
    * Result[Bool, Int]     =>      Result$Bool$Int
    * Int -> Bool           =>      Fn1$Int$Bool
    * (Int, Int) -> Bool    =>      Fn2$Int$Int$Bool
    */
  def getJvmType(tpe: MonoType)(implicit root: Root, flix: Flix): JvmType = tpe match {
    // Polymorphic
    case MonoType.Var(_) => JvmType.Unit

    // Primitives
    case MonoType.Unit => JvmType.Unit
    case MonoType.Bool => JvmType.PrimBool
    case MonoType.Char => JvmType.PrimChar
    case MonoType.Float32 => JvmType.PrimFloat
    case MonoType.Float64 => JvmType.PrimDouble
    case MonoType.BigDecimal => JvmType.BigDecimal
    case MonoType.Int8 => JvmType.PrimByte
    case MonoType.Int16 => JvmType.PrimShort
    case MonoType.Int32 => JvmType.PrimInt
    case MonoType.Int64 => JvmType.PrimLong
    case MonoType.BigInt => JvmType.BigInteger
    case MonoType.Str => JvmType.String
    case MonoType.Region => JvmType.Object

    // Compound
    case MonoType.Array(_) => JvmType.Object
    case MonoType.Lazy(_) => JvmType.Object
    case MonoType.Ref(_) => getRefClassType(tpe)
    case MonoType.Tuple(_) => getTupleClassType(tpe.asInstanceOf[MonoType.Tuple])
    case MonoType.RecordEmpty() => getRecordInterfaceType()
    case MonoType.RecordExtend(_, _, _) => getRecordInterfaceType()
    case MonoType.Enum(_, _) => getEnumInterfaceType(tpe)
    case MonoType.Arrow(_, _) => getFunctionInterfaceType(tpe)
    case MonoType.Native(clazz) =>
      // TODO: Ugly hack.
      val fqn = clazz.getName.replace('.', '/')
      JvmType.Reference(JvmName.mk(fqn))

    case _ => throw InternalCompilerException(s"Unexpected type: '$tpe'.", SourceLocation.Unknown)
  }


  /**
    * Returns the erased JvmType of the given Flix type `tpe`.
    */
  def getErasedJvmType(tpe: MonoType)(implicit root: Root, flix: Flix): JvmType = {
    /**
      * Returns the erased JvmType of the given JvmType `tpe`.
      *
      * Every primitive type is mapped to itself and every other type is mapped to Object.
      */
    def erase(tpe: JvmType): JvmType = tpe match {
      case JvmType.Void => JvmType.Void
      case JvmType.PrimBool => JvmType.PrimBool
      case JvmType.PrimChar => JvmType.PrimChar
      case JvmType.PrimByte => JvmType.PrimByte
      case JvmType.PrimShort => JvmType.PrimShort
      case JvmType.PrimInt => JvmType.PrimInt
      case JvmType.PrimLong => JvmType.PrimLong
      case JvmType.PrimFloat => JvmType.PrimFloat
      case JvmType.PrimDouble => JvmType.PrimDouble
      case JvmType.Reference(_) => JvmType.Object
    }

    erase(getJvmType(tpe))
  }

  /**
    * Returns the continuation class type `Cont$X` for the given type `tpe`.
    *
    * Int -> Int          =>  Cont$Int
    * (Int, Int) -> Int   =>  Cont$Int
    *
    * NB: The given type `tpe` must be an arrow type.
    */
  def getContinuationInterfaceType(tpe: MonoType)(implicit root: Root, flix: Flix): JvmType.Reference = tpe match {
    case MonoType.Arrow(_, tresult) =>
      // The return type is the last type argument.
      val returnType = JvmOps.getErasedJvmType(tresult)

      // The JVM name is of the form Cont$ErasedType
      val name = "Cont" + Flix.Delimiter + stringify(returnType)

      // The type resides in the root package.
      JvmType.Reference(JvmName(RootPackage, name))

    case _ => throw InternalCompilerException(s"Unexpected type: '$tpe'.", SourceLocation.Unknown)
  }

  /**
    * Returns the function abstract class type `FnX$Y$Z` for the given type `tpe`.
    *
    * For example:
    *
    * Int -> Int          =>  Fn2$Int$Int
    * (Int, Int) -> Int   =>  Fn3$Int$Int$Int
    *
    * NB: The given type `tpe` must be an arrow type.
    */
  def getFunctionInterfaceType(tpe: MonoType)(implicit root: Root, flix: Flix): JvmType.Reference = tpe match {
    case MonoType.Arrow(targs, tresult) =>
      // Compute the arity of the function abstract class.
      // We subtract one since the last argument is the return type.
      val arity = targs.length

      // Compute the stringified erased type of each type argument.
      val args = (targs ::: tresult :: Nil).map(tpe => stringify(getErasedJvmType(tpe)))

      // The JVM name is of the form FnArity$Arg0$Arg1$Arg2
      val name = "Fn" + arity + Flix.Delimiter + args.mkString(Flix.Delimiter)

      // The type resides in the root package.
      JvmType.Reference(JvmName(RootPackage, name))

    case _ => throw InternalCompilerException(s"Unexpected type: '$tpe'.", SourceLocation.Unknown)
  }

  /**
    * Returns the closure abstract class type `CloX$Y$Z` for the given type `tpe`.
    *
    * For example:
    *
    * Int -> Int          =>  Clo2$Int$Int
    * (Int, Int) -> Int   =>  Clo3$Int$Int$Int
    *
    * NB: The given type `tpe` must be an arrow type.
    */
  def getClosureAbstractClassType(tpe: MonoType)(implicit root: Root, flix: Flix): JvmType.Reference = tpe match {
    case MonoType.Arrow(targs, tresult) =>
      // Compute the arity of the function abstract class.
      // We subtract one since the last argument is the return type.
      val arity = targs.length

      // Compute the stringified erased type of each type argument.
      val args = (targs ::: tresult :: Nil).map(tpe => stringify(getErasedJvmType(tpe)))

      // The JVM name is of the form FnArity$Arg0$Arg1$Arg2
      val name = "Clo" + arity + Flix.Delimiter + args.mkString(Flix.Delimiter)

      // The type resides in the root package.
      JvmType.Reference(JvmName(RootPackage, name))

    case _ => throw InternalCompilerException(s"Unexpected type: '$tpe'.", SourceLocation.Unknown)
  }

  /**
    * Returns the closure class `Clo$Name` for the given closure.
    *
    * String.charAt     =>    String/Clo$charAt
    * List.length       =>    List/Clo$length
    * List.map          =>    List/Clo$map
    */
  def getClosureClassType(sym: Symbol.DefnSym)(implicit root: Root, flix: Flix): JvmType.Reference = {
    // The JVM name is of the form Clo$sym.name
    val name = s"Clo${Flix.Delimiter}${mangle(sym.name)}"

    // The JVM package is the namespace of the symbol.
    val pkg = sym.namespace

    // The result type.
    JvmType.Reference(JvmName(pkg, name))
  }

  /**
    * Returns the enum interface type `Enum$X$Y$Z` for the given type `tpe`.
    *
    * For example,
    *
    * Color                 =>      IColor
    * Option[Int]           =>      IOption$Int
    * Result[Char, Int]     =>      IResult$Char$Int
    *
    * NB: The given type `tpe` must be an enum type.
    */
  def getEnumInterfaceType(tpe: MonoType)(implicit root: Root, flix: Flix): JvmType.Reference = tpe match {
    case MonoType.Enum(sym, elms) =>
      // Compute the stringified erased type of each type argument.
      val args = elms.map(tpe => stringify(getErasedJvmType(tpe)))

      // The JVM name is of the form Option$ or Option$Int
      val name = if (args.isEmpty) "I" + sym.name else "I" + sym.name + Flix.Delimiter + args.mkString(Flix.Delimiter)

      // The enum resides in its namespace package.
      JvmType.Reference(JvmName(sym.namespace, name))

    case _ => throw InternalCompilerException(s"Unexpected type: '$tpe'.", SourceLocation.Unknown)
  }

  /**
    * Returns the tag class `Tag$X$Y$Z` for the given tag.
    *
    * For example,
    *
    * None: Option[Int]         =>    None
    * Some: Option[Char]        =>    Some$Char
    * Some: Option[Int]         =>    Some$Int
    * Some: Option[String]      =>    Some$Obj
    * Ok: Result[Bool, Char]    =>    Ok$Bool$Char
    * Err: Result[Bool, Char]   =>    Err$Bool$Char
    */
  // TODO: Magnus: Can we improve the representation w.r.t. unused type variables?
  def getTagClassType(tag: TagInfo)(implicit root: Root, flix: Flix): JvmType.Reference = {
    // Retrieve the tag name.
    val tagName = tag.tag

    // Retrieve the type arguments.
    val args = tag.tparams.map(tpe => stringify(getErasedJvmType(tpe)))

    // The JVM name is of the form Tag$Arg0$Arg1$Arg2
    val name = tag.sym.name + Flix.Delimiter + (if (args.isEmpty) tagName else tagName + Flix.Delimiter + args.mkString(Flix.Delimiter))

    // The tag class resides in its namespace package.
    JvmType.Reference(JvmName(tag.sym.namespace, name))
  }

  /**
    * Returns the tuple class type `TupleX$Y$Z` for the given type `tpe`.
    *
    * For example,
    *
    * (Int, Int)              =>    Tuple2$Int$Int
    * (Int, Int, Int)         =>    Tuple3$Int$Int$Int
    * (Bool, Char, Int)       =>    Tuple3$Bool$Char$Int
    * (Bool, List[Int])       =>    Tuple2$Bool$Obj
    * (Bool, (Int, Int))      =>    Tuple2$Bool$Obj
    *
    * NB: The given type `tpe` must be a tuple type.
    */
  def getTupleClassType(tpe: MonoType.Tuple)(implicit root: Root, flix: Flix): JvmType.Reference = tpe match {
    case MonoType.Tuple(elms) =>
      // Compute the arity of the tuple.
      val arity = elms.length

      // Compute the stringified erased type of each type argument.
      val args = elms.map(tpe => stringify(getErasedJvmType(tpe)))

      // The JVM name is of the form TupleArity$Arg0$Arg1$Arg2
      val name = "Tuple" + arity + Flix.Delimiter + args.mkString(Flix.Delimiter)

      // The type resides in the root package.
      JvmType.Reference(JvmName(RootPackage, name))
  }

  def getLazyClassType(tpe: MonoType.Lazy)(implicit root: Root, flix: Flix): JvmType.Reference = tpe match {
    case MonoType.Lazy(tpe) =>
      val arg = stringify(getErasedJvmType(tpe))
      val name = "Lazy" + Flix.Delimiter + arg
      JvmType.Reference(JvmName(RootPackage, name))
  }

  /**
    * Returns the record interface type `IRecord`.
    *
    * For example,
    *
    * {}                    =>  IRecord
    * {x :: Int}            =>  IRecord
    * {x :: Str, y :: Int}  =>  IRecord
    */
  def getRecordInterfaceType()(implicit root: Root, flix: Flix): JvmType.Reference = {

    // The JVM name is of the form IRecord
    val name = s"IRecord${Flix.Delimiter}"

    // The type resides in the root package.
    JvmType.Reference(JvmName(RootPackage, name))
  }

  /**
    * Returns the empty record class type `RecordEmtpy`
    *
    * For example,
    *
    * {}         =>    RecordEmpty
    *
    */
  def getRecordEmptyClassType()(implicit root: Root, flix: Flix): JvmType.Reference = {

    // The JVM name is of the form RecordEmpty
    val name = "RecordEmpty"

    // The type resides in the root package.
    JvmType.Reference(JvmName(RootPackage, name))
  }


  /**
    * Returns the extended record class type `RecordExtend$X` for the given type 'tpe'
    *
    * For example,
    *
    * {+z :: Int  | {}}                   =>    RecordExtend$Int
    * {+y :: Char | {z :: Int}            =>    RecordExtend$Char
    * {+x :: Str | {y :: Char, z :: Int}  =>    RecordExtend$Obj
    *
    * NB: The given type `tpe` must be a Record type
    */
  def getRecordExtendClassType(tpe: MonoType)(implicit root: Root, flix: Flix): JvmType.Reference = tpe match {

    case MonoType.RecordExtend(_, value, _) =>
      // Compute the stringified erased type of value.
      val valueType = stringify(getErasedJvmType(value))

      // The JVM name is of the form RecordExtend
      val name = "RecordExtend" + Flix.Delimiter + valueType

      // The type resides in the root package.
      JvmType.Reference(JvmName(RootPackage, name))
    case _ => throw InternalCompilerException(s"Unexpected type: '$tpe'.", SourceLocation.Unknown)
  }


  /**
    * Returns the extended record class type `RecordExtend$X` which contains the given type 'tpe'
    *
    * For example,
    *
    * Int                   =>  RecordExtend$Int
    * Char                  =>  RecordExtend$Char
    * {x :: Char, y :: Int} =>  RecordExtend$Obj
    *
    */
  def getRecordType(tpe: MonoType)(implicit root: Root, flix: Flix): JvmType.Reference = {

    // Compute the stringified erased type of 'tpe'.
    val valueType = JvmOps.stringify(JvmOps.getErasedJvmType(tpe))

    // The JVM name is of the form RecordExtend
    val name = "RecordExtend" + Flix.Delimiter + valueType

    // The type resides in the root package.
    JvmType.Reference(JvmName(JvmOps.RootPackage, name))
  }

  /**
    * Returns the Main  `Main`
    */
  def getMainClassType()(implicit root: Root, flix: Flix): JvmType.Reference = {

    // The JVM name is of the form Main
    val name = "Main"

    // The type resides in the root package.
    JvmType.Reference(JvmName(RootPackage, name))
  }

  /**
    * Returns reference class type for the given type `tpe`.
    *
    * Ref[Bool]              =>    Ref$Bool
    * Ref[List[Int]          =>    Ref$Obj
    *
    * NB: The type must be a reference type.
    */
  def getRefClassType(tpe: MonoType)(implicit root: Root, flix: Flix): JvmType.Reference = tpe match {
    case MonoType.Ref(elmType) =>
      // Compute the stringified erased type of the argument.
      val arg = stringify(getErasedJvmType(elmType))

      // The JVM name is of the form TArity$Arg0$Arg1$Arg2
      val name = "Ref" + Flix.Delimiter + arg

      // The type resides in the ca.uwaterloo.flix.api.cell package.
      JvmType.Reference(JvmName(Nil, name))
    case _ => throw InternalCompilerException(s"Unexpected type: '$tpe'.", SourceLocation.Unknown)
  }

  /**
    * Returns the function definition class for the given symbol.
    *
    * For example:
    *
    * print         =>  Def$print
    * List.length   =>  List.Def$length
    */
  def getFunctionDefinitionClassType(sym: Symbol.DefnSym)(implicit root: Root, flix: Flix): JvmType.Reference = {
    val pkg = sym.namespace
    val name = "Def" + Flix.Delimiter + mangle(sym.name)
    JvmType.Reference(JvmName(pkg, name))
  }

  /**
    * Returns the namespace type for the given namespace `ns`.
    *
    * For example:
    *
    * <root>      =>  Ns
    * Foo         =>  Foo.Ns
    * Foo.Bar     =>  Foo.Bar.Ns
    * Foo.Bar.Baz =>  Foo.Bar.Baz.Ns
    */
  def getNamespaceClassType(ns: NamespaceInfo)(implicit root: Root, flix: Flix): JvmType.Reference = {
    val pkg = ns.ns
    val name = "Ns"
    JvmType.Reference(JvmName(pkg, name))
  }

  /**
    * Returns the method name of a defn as used in a namespace class.
    *
    * For example:
    *
    * find      =>  m_find
    * length    =>  m_length
    */
  def getDefMethodNameInNamespaceClass(sym: Symbol.DefnSym): String = "m_" + mangle(sym.name)

  /**
    * Performs name mangling on the given string `s` to avoid issues with special characters.
    */
  // TODO: Magnus: Use this in appropriate places.
  def mangle(s: String): String = s.
    replace("+", Flix.Delimiter + "plus").
    replace("-", Flix.Delimiter + "minus").
    replace("*", Flix.Delimiter + "asterisk").
    replace("/", Flix.Delimiter + "fslash").
    replace("\\", Flix.Delimiter + "bslash").
    replace("<", Flix.Delimiter + "less").
    replace(">", Flix.Delimiter + "greater").
    replace("=", Flix.Delimiter + "eq").
    replace("&", Flix.Delimiter + "ampersand").
    replace("|", Flix.Delimiter + "bar").
    replace("^", Flix.Delimiter + "caret").
    replace("~", Flix.Delimiter + "tilde").
    replace("!", Flix.Delimiter + "exclamation").
    replace("#", Flix.Delimiter + "hashtag").
    replace(":", Flix.Delimiter + "colon").
    replace("?", Flix.Delimiter + "question").
    replace("@", Flix.Delimiter + "at")

  /**
    * Returns stringified name of the given JvmType `tpe`.
    *
    * The stringified name is short hand used for generation of interface and class names.
    */
  def stringify(tpe: JvmType): String = tpe match {
    case JvmType.Void => "Void"
    case JvmType.PrimBool => "Bool"
    case JvmType.PrimChar => "Char"
    case JvmType.PrimFloat => "Float32"
    case JvmType.PrimDouble => "Float64"
    case JvmType.PrimByte => "Int8"
    case JvmType.PrimShort => "Int16"
    case JvmType.PrimInt => "Int32"
    case JvmType.PrimLong => "Int64"
    case JvmType.Reference(_) => "Obj"
  }

  /**
    * Returns the set of closures in the given AST `root`.
    */
  def closuresOf(root: Root): Set[ClosureInfo] = {
    /**
      * Returns the set of closures in the given expression `exp0`.
      */
    def visitExp(exp0: Expression): Set[ClosureInfo] = exp0 match {
      case Expression.Cst(_, _, _) => Set.empty

      case Expression.Var(_, _, _) => Set.empty

      case Expression.Closure(sym, closureArgs, tpe, _) =>
        val closureInfo = closureArgs.foldLeft(Set.empty[ClosureInfo]) {
          case (sacc, e) => sacc ++ visitExp(e)
        }
        Set(ClosureInfo(sym, closureArgs.map(_.tpe), tpe)) ++ closureInfo

      case Expression.ApplyClo(exp, args, _, _) => args.foldLeft(visitExp(exp)) {
        case (sacc, e) => sacc ++ visitExp(e)
      }

      case Expression.ApplyDef(_, args, _, _) => args.foldLeft(Set.empty[ClosureInfo]) {
        case (sacc, e) => sacc ++ visitExp(e)
      }

      case Expression.ApplyCloTail(exp, args, _, _) => args.foldLeft(visitExp(exp)) {
        case (sacc, e) => sacc ++ visitExp(e)
      }

      case Expression.ApplyDefTail(_, args, _, _) => args.foldLeft(Set.empty[ClosureInfo]) {
        case (sacc, e) => sacc ++ visitExp(e)
      }

      case Expression.ApplySelfTail(_, _, args, _, _) => args.foldLeft(Set.empty[ClosureInfo]) {
        case (sacc, e) => sacc ++ visitExp(e)
      }

      case Expression.Unary(_, _, exp, _, _) =>
        visitExp(exp)

      case Expression.Binary(_, _, exp1, exp2, _, _) =>
        visitExp(exp1) ++ visitExp(exp2)

      case Expression.IfThenElse(exp1, exp2, exp3, _, _) =>
        visitExp(exp1) ++ visitExp(exp2) ++ visitExp(exp3)

      case Expression.Branch(exp, branches, _, _) => branches.foldLeft(visitExp(exp)) {
        case (sacc, (_, e)) => sacc ++ visitExp(e)
      }

      case Expression.JumpTo(_, _, _) => Set.empty

      case Expression.Let(_, exp1, exp2, _, _) => visitExp(exp1) ++ visitExp(exp2)

      case Expression.LetRec(_, _, _, exp1, exp2, _, _) => visitExp(exp1) ++ visitExp(exp2)

      case Expression.Scope(_, exp, _, _) => visitExp(exp)

      case Expression.ScopeExit(exp1, exp2, _, _) => visitExp(exp1) ++ visitExp(exp2)

      case Expression.Tuple(elms, _, _) => elms.foldLeft(Set.empty[ClosureInfo]) {
        case (sacc, e) => sacc ++ visitExp(e)
      }

      case Expression.ArrayLit(elms, _, _) => elms.foldLeft(Set.empty[ClosureInfo]) {
        case (sacc, e) => sacc ++ visitExp(e)
      }

      case Expression.Cast(exp, _, _) => visitExp(exp)

      case Expression.TryCatch(exp, rules, _, _) =>
        rules.foldLeft(visitExp(exp)) {
          case (sacc, CatchRule(_, _, body)) => sacc ++ visitExp(body)
        }

      case Expression.InvokeConstructor(_, args, _, _) => args.foldLeft(Set.empty[ClosureInfo]) {
        case (sacc, e) => sacc ++ visitExp(e)
      }

      case Expression.InvokeMethod(_, exp, args, _, _) =>
        args.foldLeft(visitExp(exp)) {
          case (sacc, e) => sacc ++ visitExp(e)
        }

      case Expression.InvokeStaticMethod(_, args, _, _) =>
        args.foldLeft(Set.empty[ClosureInfo]) {
          case (sacc, e) => sacc ++ visitExp(e)
        }

      case Expression.Intrinsic0(op, _, _) => op match {

        case IntrinsicOperator0.Region => Set.empty

        case IntrinsicOperator0.RecordEmpty => Set.empty

        case IntrinsicOperator0.GetStaticField(_) => Set.empty

        case IntrinsicOperator0.NewObject(_, _, methods) =>
          methods.foldLeft(Set.empty[ClosureInfo]) {
            case (sacc, JvmMethod(_, _, clo, _, _)) => sacc ++ visitExp(clo)
          }

        case IntrinsicOperator0.HoleError(_) => Set.empty

        case IntrinsicOperator0.MatchError => Set.empty

      }

      case Expression.Intrinsic1(_, exp, _, _) => visitExp(exp)

      case Expression.Intrinsic2(_, exp1, exp2, _, _) => visitExp(exp1) ++ visitExp(exp2)

      case Expression.Intrinsic3(_, exp1, exp2, exp3, _, _) => visitExp(exp1) ++ visitExp(exp2) ++ visitExp(exp3)

    }

    // TODO: Look for closures in other places.

    // Visit every definition.
    root.defs.foldLeft(Set.empty[ClosureInfo]) {
      case (sacc, (_, defn)) => sacc ++ visitExp(defn.exp)
    }
  }

  /**
    * Returns the namespace info of the given definition symbol `sym`.
    */
  def getNamespace(sym: Symbol.DefnSym)(implicit root: Root, flix: Flix): NamespaceInfo = {
    NamespaceInfo(sym.namespace, Map.empty) // TODO: Magnus: Empty map.
  }

  /**
    * Returns the set of namespaces in the given AST `root`.
    */
  def namespacesOf(root: Root): Set[NamespaceInfo] = {
    // Group every symbol by namespace.
    root.defs.groupBy(_._1.namespace).map {
      case (ns, defs) =>
        NamespaceInfo(ns, defs)
    }.toSet
  }

  /**
    * Returns the set of tags associated with the given type.
    */
  def getTagsOf(tpe: MonoType)(implicit root: Root, flix: Flix): Set[TagInfo] = tpe match {
    case enumType@MonoType.Enum(_, args) =>
      // Retrieve the enum.
      val enum0 = root.enums(enumType.sym)

      // Compute the tag info.
      enum0.cases.foldLeft(Set.empty[TagInfo]) {
        case (sacc, (_, Case(caseSym, uninstantiatedTagType, _))) =>
          // TODO: Magnus: It would be nice if this information could be stored somewhere...
          val subst = Unification.unifyTypes(hackMonoType2Type(enum0.tpeDeprecated), hackMonoType2Type(tpe), RigidityEnv.empty).get
          val tagType = subst(hackMonoType2Type(uninstantiatedTagType))

          sacc + TagInfo(caseSym.enumSym, caseSym.name, args, tpe, hackType2MonoType(tagType))
      }
    case _ => Set.empty
  }

  // TODO: Should be removed.
  private def hackMonoType2Type(tpe: MonoType): Type = tpe match {
    case MonoType.Var(id) => Type.Var(hackId2TypeVarSym(id), SourceLocation.Unknown)
    case MonoType.Unit => Type.Unit
    case MonoType.Bool => Type.Bool
    case MonoType.Char => Type.Char
    case MonoType.Float32 => Type.Float32
    case MonoType.Float64 => Type.Float64
    case MonoType.BigDecimal => Type.BigDecimal
    case MonoType.Int8 => Type.Int8
    case MonoType.Int16 => Type.Int16
    case MonoType.Int32 => Type.Int32
    case MonoType.Int64 => Type.Int64
    case MonoType.BigInt => Type.BigInt
    case MonoType.Str => Type.Str
    case MonoType.Region => Type.mkRegion(Type.Unit, SourceLocation.Unknown) // hack
    case MonoType.Array(elm) => Type.mkArray(hackMonoType2Type(elm), Type.Impure, SourceLocation.Unknown)
    case MonoType.Lazy(tpe) => Type.mkLazy(hackMonoType2Type(tpe), SourceLocation.Unknown)
    case MonoType.Native(clazz) => Type.mkNative(clazz, SourceLocation.Unknown)
    case MonoType.Ref(elm) => Type.mkRef(hackMonoType2Type(elm), Type.False, SourceLocation.Unknown)
    case MonoType.Arrow(targs, tresult) => Type.mkPureCurriedArrow(targs map hackMonoType2Type, hackMonoType2Type(tresult), SourceLocation.Unknown)
    case MonoType.Enum(sym, args) => Type.mkEnum(sym, args.map(hackMonoType2Type), SourceLocation.Unknown)
    case MonoType.Tuple(_) => Type.mkTuple(Nil, SourceLocation.Unknown) // hack
    case MonoType.RecordEmpty() => Type.mkRecord(Type.RecordRowEmpty, SourceLocation.Unknown)
    case MonoType.RecordExtend(_, _, _) => Type.mkRecord(hackMonoType2RecordRowType(tpe), SourceLocation.Unknown)
    case MonoType.SchemaEmpty() => Type.mkSchema(Type.RecordRowEmpty, SourceLocation.Unknown)
    case MonoType.SchemaExtend(_, _, _) => Type.mkSchema(hackMonoType2SchemaRowType(tpe), SourceLocation.Unknown)
  }

  // TODO: Remove
  private def hackMonoType2RecordRowType(tpe: MonoType): Type = tpe match {
    case MonoType.RecordExtend(field, value, rest) => Type.mkRecordRowExtend(Name.Field(field, SourceLocation.Unknown), hackMonoType2Type(value), hackMonoType2RecordRowType(rest), SourceLocation.Unknown)
    case MonoType.RecordEmpty() => Type.RecordRowEmpty
    case MonoType.Var(id) => Type.Var(hackId2TypeVarSym(id), SourceLocation.Unknown)
    case _ => throw InternalCompilerException("Unexpected non-row type.", SourceLocation.Unknown)
  }

  // TODO: Remove
  private def hackMonoType2SchemaRowType(tpe: MonoType): Type = tpe match {
    case MonoType.SchemaExtend(sym, t, rest) => Type.mkSchemaRowExtend(Name.Pred(sym, SourceLocation.Unknown), hackMonoType2Type(t), hackMonoType2SchemaRowType(rest), SourceLocation.Unknown)
    case MonoType.SchemaEmpty() => Type.SchemaRowEmpty
    case MonoType.Var(id) => Type.Var(hackId2TypeVarSym(id), SourceLocation.Unknown)
    case _ => throw InternalCompilerException("Unexpected non-row type.", SourceLocation.Unknown)
  }

  // TODO: Remove
  private def hackType2MonoType(tpe: Type): MonoType = Finalize.visitType(tpe)

  // TODO: Remove
  private def hackId2TypeVarSym(id: Int): Symbol.KindedTypeVarSym = new Symbol.KindedTypeVarSym(id, Ast.VarText.Absent, Kind.Wild, isRegion = false, SourceLocation.Unknown)

  /**
    * Returns the tag info for the given `tpe` and `tag`
    */
  // TODO: Magnus: Should use getTags and then just find the correct tag.
  def getTagInfo(tpe: MonoType, tag: String)(implicit root: Root, flix: Flix): TagInfo = tpe match {
    case MonoType.Enum(_, _) =>
      val tags = getTagsOf(tpe)
      tags.find(_.tag == tag).get
    case _ => throw InternalCompilerException(s"Unexpected type: $tpe", SourceLocation.Unknown)
  }

  /**
    * Returns true if the value of the given `tag` is the unit value.
    */
  def isUnitTag(tag: TagInfo): Boolean = {
    tag.tagType == MonoType.Unit
  }

  /**
    * Returns the set of tags in the given AST `root`.
    */
  def tagsOf(root: Root)(implicit flix: Flix): Set[TagInfo] = {
    typesOf(root).flatMap(tpe => getTagsOf(tpe)(root, flix))
  }

  /**
    * Returns the set of ref types in `types` without searching recursively.
    */
  def getRefsOf(types: Iterable[MonoType])(implicit flix: Flix, root: Root): Set[BackendObjType.Ref] =
    types.foldLeft(Set.empty[BackendObjType.Ref]) {
      case (acc, MonoType.Ref(tpe)) => acc + BackendObjType.Ref(BackendType.toErasedBackendType(tpe))
      case (acc, _) => acc
    }

  /**
    * Returns the set of record extend types in `types` without searching recursively.
    */
  def getRecordExtendsOf(types: Iterable[MonoType])(implicit flix: Flix, root: Root): Set[BackendObjType.RecordExtend] =
    types.foldLeft(Set.empty[BackendObjType.RecordExtend]) {
      case (acc, MonoType.RecordExtend(field, value, _)) =>
        // TODO: should use mono -> backend transformation on `rest`
        acc + BackendObjType.RecordExtend(field, BackendType.toErasedBackendType(value), BackendObjType.RecordEmpty.toTpe)
      case (acc, _) => acc
    }

  /**
    * Returns the set of function types in `types` without searching recursively.
    */
  def getArrowsOf(types: Iterable[MonoType])(implicit flix: Flix, root: Root): Set[BackendObjType.Arrow] =
    types.foldLeft(Set.empty[BackendObjType.Arrow]) {
      case (acc, MonoType.Arrow(args, result)) =>
        acc + BackendObjType.Arrow(args.map(BackendType.toErasedBackendType), BackendType.toErasedBackendType(result))
      case (acc, _) => acc
    }

  /**
    * Returns the set of all instantiated types in the given AST `root`.
    *
    * This include type components. For example, if the program contains
    * the type (Bool, (Char, Int)) this includes the type (Char, Int).
    */
  def typesOf(root: Root)(implicit flix: Flix): Set[MonoType] = {
    /**
      * Returns the set of types which occur in the given definition `defn0`.
      */
    def visitDefn(defn: Def): Set[MonoType] = {
      // Compute the types in the formal parameters.
      val formalParamTypes = defn.formals.foldLeft(Set.empty[MonoType]) {
        case (sacc, FormalParam(_, tpe)) => sacc + tpe
      }

      // Compute the types in the expression.
      val expressionTypes = visitExp(defn.exp)

      // Return the types in the defn.
      formalParamTypes ++ expressionTypes + defn.tpe
    }

    /**
      * Returns the set of types which occur in the given expression `exp0`.
      */
    def visitExp(exp0: Expression): Set[MonoType] = (exp0 match {
      case Expression.Cst(_, _, _) => Set.empty

      case Expression.Var(_, _, _) => Set.empty

      case Expression.Closure(_, closureArgs, _, _) => closureArgs.foldLeft(Set.empty[MonoType]) {
        case (sacc, e) => sacc ++ visitExp(e)
      }

      case Expression.ApplyClo(exp, args, _, _) => args.foldLeft(visitExp(exp)) {
        case (sacc, e) => sacc ++ visitExp(e)
      }

      case Expression.ApplyDef(_, args, _, _) => args.foldLeft(Set.empty[MonoType]) {
        case (sacc, e) => sacc ++ visitExp(e)
      }

      case Expression.ApplyCloTail(exp, args, _, _) => args.foldLeft(visitExp(exp)) {
        case (sacc, e) => sacc ++ visitExp(e)
      }

      case Expression.ApplyDefTail(_, args, _, _) => args.foldLeft(Set.empty[MonoType]) {
        case (sacc, e) => sacc ++ visitExp(e)
      }

      case Expression.ApplySelfTail(_, _, args, _, _) => args.foldLeft(Set.empty[MonoType]) {
        case (sacc, e) => sacc ++ visitExp(e)
      }

      case Expression.Unary(_, _, exp, _, _) =>
        visitExp(exp)

      case Expression.Binary(_, _, exp1, exp2, _, _) =>
        visitExp(exp1) ++ visitExp(exp2)

      case Expression.IfThenElse(exp1, exp2, exp3, _, _) =>
        visitExp(exp1) ++ visitExp(exp2) ++ visitExp(exp3)

      case Expression.Branch(exp, branches, _, _) => branches.foldLeft(visitExp(exp)) {
        case (sacc, (_, e)) => sacc ++ visitExp(e)
      }

      case Expression.JumpTo(_, _, _) => Set.empty

      case Expression.Let(_, exp1, exp2, _, _) => visitExp(exp1) ++ visitExp(exp2)

      case Expression.LetRec(_, _, _, exp1, exp2, _, _) => visitExp(exp1) ++ visitExp(exp2)

      case Expression.Scope(_, exp, _, _) => visitExp(exp)

      case Expression.ScopeExit(exp1, exp2, _, _) => visitExp(exp1) ++ visitExp(exp2)

      case Expression.Tuple(elms, _, _) => elms.foldLeft(Set.empty[MonoType]) {
        case (sacc, e) => sacc ++ visitExp(e)
      }

      case Expression.ArrayLit(elms, _, _) => elms.foldLeft(Set.empty[MonoType]) {
        case (sacc, e) => sacc ++ visitExp(e)
      }

      case Expression.Cast(exp, _, _) => visitExp(exp)

      case Expression.TryCatch(exp, rules, _, _) => rules.foldLeft(visitExp(exp)) {
        case (sacc, CatchRule(_, _, body)) => sacc ++ visitExp(body)
      }

      case Expression.InvokeConstructor(_, args, _, _) => args.foldLeft(Set.empty[MonoType]) {
        case (sacc, e) => sacc ++ visitExp(e)
      }

      case Expression.InvokeMethod(_, exp, args, _, _) =>
        args.foldLeft(visitExp(exp)) {
          case (sacc, e) => sacc ++ visitExp(e)
        }

      case Expression.InvokeStaticMethod(_, args, _, _) => args.foldLeft(Set.empty[MonoType]) {
        case (sacc, e) => sacc ++ visitExp(e)
      }

      case Expression.Intrinsic0(op, tpe, _) => Set[MonoType](tpe) ++ (op match {

        case IntrinsicOperator0.Region => Set.empty

        case IntrinsicOperator0.RecordEmpty => Set.empty

        case IntrinsicOperator0.GetStaticField(_) => Set.empty

        case IntrinsicOperator0.NewObject(_, _, methods) =>
          methods.foldLeft(Set.empty[MonoType]) {
            case (sacc, JvmMethod(_, fparams, clo, retTpe, _)) =>
              val fs = fparams.foldLeft(Set(retTpe)) {
                case (acc, FormalParam(_, tpe)) => acc + tpe
              }
              sacc ++ fs ++ visitExp(clo)
          }

        case IntrinsicOperator0.HoleError(_) => Set.empty

        case IntrinsicOperator0.MatchError => Set.empty

      })

      case Expression.Intrinsic1(_, exp, tpe, _) => visitExp(exp) + tpe

      case Expression.Intrinsic2(_, exp1, exp2, tpe, _) => visitExp(exp1) ++ visitExp(exp2) + tpe

      case Expression.Intrinsic3(_, exp1, exp2, exp3, tpe, _) => visitExp(exp1) ++ visitExp(exp2) ++ visitExp(exp3) + tpe

    }) ++ Set(exp0.tpe)

    // TODO: Magnus: Look for types in other places.

    // Visit every definition.
    val result = root.defs.foldLeft(Set.empty[MonoType]) {
      case (sacc, (_, defn)) => sacc ++ visitDefn(defn)
    }

    result.flatMap(t => nestedTypesOf(t)(root, flix))
  }

  /**
    * Returns all the type components of the given type `tpe`.
    *
    * For example, if the given type is `Option[(Bool, Char, Int)]`
    * this returns the set `Bool`, `Char`, `Int`, `(Bool, Char, Int)`, and `Option[(Bool, Char, Int)]`.
    */
  def nestedTypesOf(tpe: MonoType)(implicit root: Root, flix: Flix): Set[MonoType] = {
    //
    // Check if the tag is an enum and if so, extract the types of its tags.
    // Usually this is not "necessary", but an enum might occur as a type,
    // but not have all its tags constructed as expressions.
    //
    tpe match {
      case MonoType.Unit => Set(tpe)
      case MonoType.Bool => Set(tpe)
      case MonoType.Char => Set(tpe)
      case MonoType.Float32 => Set(tpe)
      case MonoType.Float64 => Set(tpe)
      case MonoType.BigDecimal => Set(tpe)
      case MonoType.Int8 => Set(tpe)
      case MonoType.Int16 => Set(tpe)
      case MonoType.Int32 => Set(tpe)
      case MonoType.Int64 => Set(tpe)
      case MonoType.BigInt => Set(tpe)
      case MonoType.Str => Set(tpe)
      case MonoType.Region => Set(tpe)

      case MonoType.Array(elm) => nestedTypesOf(elm) + tpe
      case MonoType.Lazy(elm) => nestedTypesOf(elm) + tpe
      case MonoType.Ref(elm) => nestedTypesOf(elm) + tpe
      case MonoType.Tuple(elms) => elms.flatMap(nestedTypesOf).toSet + tpe
      case MonoType.Enum(_, args) =>
        // Case 1: The nested types are the type itself, its type arguments, and the types of the tags.
        val tagTypes = getTagsOf(tpe).map(_.tagType)

        args.foldLeft(Set(tpe) ++ tagTypes) {
          case (sacc, arg) => sacc ++ nestedTypesOf(arg)
        }
      case MonoType.Arrow(targs, tresult) => targs.flatMap(nestedTypesOf).toSet ++ nestedTypesOf(tresult) + tpe

      case MonoType.RecordEmpty() => Set(tpe)
      case MonoType.RecordExtend(_, value, rest) => Set(tpe) ++ nestedTypesOf(value) ++ nestedTypesOf(rest)

      case MonoType.SchemaEmpty() => Set(tpe)
      case MonoType.SchemaExtend(_, t, rest) => nestedTypesOf(t) ++ nestedTypesOf(rest) + t + rest

      case MonoType.Native(_) => Set(tpe)
      case MonoType.Var(_) => Set.empty
    }
  }

  /**
    * Returns the set of all anonymous classes (NewObjects) in the given AST `root`.
    */
  def anonClassesOf(root: Root)(implicit flix: Flix): Set[IntrinsicOperator0.NewObject] = {
    /**
      * Returns the set of anonymous classes which occur in the given definition `defn0`.
      */
    def visitDefn(defn: Def): Set[IntrinsicOperator0.NewObject] = {
      visitExp(defn.exp)
    }

    /**
      * Returns the set of anonymous classes which occur in the given expression `exp0`.
      */
    def visitExp(exp0: Expression): Set[IntrinsicOperator0.NewObject] = (exp0 match {
      case Expression.Cst(_, _, _) => Set.empty

      case Expression.Var(_, _, _) => Set.empty

      case Expression.Closure(_, closureArgs, _, _) => closureArgs.foldLeft(Set.empty[IntrinsicOperator0.NewObject]) {
        case (sacc, e) => sacc ++ visitExp(e)
      }

      case Expression.ApplyClo(exp, args, _, _) => args.foldLeft(visitExp(exp)) {
        case (sacc, e) => sacc ++ visitExp(e)
      }

      case Expression.ApplyDef(_, args, _, _) => args.foldLeft(Set.empty[IntrinsicOperator0.NewObject]) {
        case (sacc, e) => sacc ++ visitExp(e)
      }

      case Expression.ApplyCloTail(exp, args, _, _) => args.foldLeft(visitExp(exp)) {
        case (sacc, e) => sacc ++ visitExp(e)
      }

      case Expression.ApplyDefTail(_, args, _, _) => args.foldLeft(Set.empty[IntrinsicOperator0.NewObject]) {
        case (sacc, e) => sacc ++ visitExp(e)
      }

      case Expression.ApplySelfTail(_, _, args, _, _) => args.foldLeft(Set.empty[IntrinsicOperator0.NewObject]) {
        case (sacc, e) => sacc ++ visitExp(e)
      }

      case Expression.Unary(_, _, exp, _, _) =>
        visitExp(exp)

      case Expression.Binary(_, _, exp1, exp2, _, _) =>
        visitExp(exp1) ++ visitExp(exp2)

      case Expression.IfThenElse(exp1, exp2, exp3, _, _) =>
        visitExp(exp1) ++ visitExp(exp2) ++ visitExp(exp3)

      case Expression.Branch(exp, branches, _, _) => branches.foldLeft(visitExp(exp)) {
        case (sacc, (_, e)) => sacc ++ visitExp(e)
      }

      case Expression.JumpTo(_, _, _) => Set.empty

      case Expression.Let(_, exp1, exp2, _, _) => visitExp(exp1) ++ visitExp(exp2)

      case Expression.LetRec(_, _, _, exp1, exp2, _, _) => visitExp(exp1) ++ visitExp(exp2)

      case Expression.Scope(_, exp, _, _) => visitExp(exp)

      case Expression.ScopeExit(exp1, exp2, _, _) => visitExp(exp1) ++ visitExp(exp2)

<<<<<<< HEAD
      case Expression.Is(_, exp, _) => visitExp(exp)

      case Expression.Tuple(elms, _, _) => elms.foldLeft(Set.empty[IntrinsicOperator0.NewObject]) {
=======
      case Expression.Tuple(elms, _, _) => elms.foldLeft(Set.empty[Expression.NewObject]) {
>>>>>>> 25a47b7a
        case (sacc, e) => sacc ++ visitExp(e)
      }

      case Expression.ArrayLit(elms, _, _) => elms.foldLeft(Set.empty[IntrinsicOperator0.NewObject]) {
        case (sacc, e) => sacc ++ visitExp(e)
      }

      case Expression.Cast(exp, _, _) => visitExp(exp)

      case Expression.TryCatch(exp, rules, _, _) => rules.foldLeft(visitExp(exp)) {
        case (sacc, CatchRule(_, _, body)) => sacc ++ visitExp(body)
      }

      case Expression.InvokeConstructor(_, args, _, _) => args.foldLeft(Set.empty[IntrinsicOperator0.NewObject]) {
        case (sacc, e) => sacc ++ visitExp(e)
      }

      case Expression.InvokeMethod(_, exp, args, _, _) =>
        args.foldLeft(visitExp(exp)) {
          case (sacc, e) => sacc ++ visitExp(e)
        }

      case Expression.InvokeStaticMethod(_, args, _, _) => args.foldLeft(Set.empty[IntrinsicOperator0.NewObject]) {
        case (sacc, e) => sacc ++ visitExp(e)
      }

      case Expression.Intrinsic0(op, _, _) => op match {

        case IntrinsicOperator0.Region => Set.empty

        case IntrinsicOperator0.RecordEmpty => Set.empty

        case IntrinsicOperator0.GetStaticField(_) => Set.empty

        case obj: IntrinsicOperator0.NewObject => Set(obj)

        case IntrinsicOperator0.HoleError(_) => Set.empty

        case IntrinsicOperator0.MatchError => Set.empty

      }

      case Expression.Intrinsic1(_, exp, _, _) => visitExp(exp)

      case Expression.Intrinsic2(_, exp1, exp2, _, _) => visitExp(exp1) ++ visitExp(exp2)

      case Expression.Intrinsic3(_, exp1, exp2, exp3, _, _) => visitExp(exp1) ++ visitExp(exp2) ++ visitExp(exp3)

    })

    // Visit every definition.
    root.defs.foldLeft(Set.empty[IntrinsicOperator0.NewObject]) {
      case (sacc, (_, defn)) => sacc ++ visitDefn(defn)
    }
  }

  /**
    * Writes the given JVM class `clazz` to a sub path under the given `prefixPath`.
    *
    * For example, if the prefix path is `/tmp/` and the class name is Foo.Bar.Baz
    * then the bytecode is written to the path `/tmp/Foo/Bar/Baz.class` provided
    * that this path either does not exist or is already a JVM class file.
    */
  def writeClass(prefixPath: Path, clazz: JvmClass): Unit = {
    // Compute the absolute path of the class file to write.
    val path = prefixPath.resolve(clazz.name.toPath).toAbsolutePath

    // Create all parent directories (in case they don't exist).
    Files.createDirectories(path.getParent)

    // Check if the file already exists.
    if (Files.exists(path)) {
      // Check that the file is a regular file.
      if (!Files.isRegularFile(path, LinkOption.NOFOLLOW_LINKS)) {
        throw InternalCompilerException(s"Unable to write to non-regular file: '$path'.", SourceLocation.Unknown)
      }

      // Check if the file is writable.
      if (!Files.isWritable(path)) {
        throw InternalCompilerException(s"Unable to write to read-only file: '$path'.", SourceLocation.Unknown)
      }

      // Check that the file is empty or a class file.
      if (!(isEmpty(path) || isClassFile(path))) {
        throw InternalCompilerException(s"Refusing to overwrite non-empty, non-class file: '$path'.", SourceLocation.Unknown)
      }
    }

    // Write the bytecode.
    Files.write(path, clazz.bytecode)
  }

  /**
    * Returns `true` if the given `path` is non-empty (i.e. contains data).
    */
  private def isEmpty(path: Path): Boolean = Files.size(path) == 0L

  /**
    * Returns `true` if the given `path` exists and is a Java Virtual Machine class file.
    */
  private def isClassFile(path: Path): Boolean = {
    if (Files.exists(path) && Files.isReadable(path) && Files.isRegularFile(path)) {
      // Read the first four bytes of the file.
      val is = Files.newInputStream(path)
      val b1 = is.read()
      val b2 = is.read()
      val b3 = is.read()
      val b4 = is.read()
      is.close()

      // Check if the four first bytes match CAFE BABE.
      return b1 == 0xCA && b2 == 0xFE && b3 == 0xBA && b4 == 0xBE
    }
    false
  }

}<|MERGE_RESOLUTION|>--- conflicted
+++ resolved
@@ -1020,13 +1020,7 @@
 
       case Expression.ScopeExit(exp1, exp2, _, _) => visitExp(exp1) ++ visitExp(exp2)
 
-<<<<<<< HEAD
-      case Expression.Is(_, exp, _) => visitExp(exp)
-
       case Expression.Tuple(elms, _, _) => elms.foldLeft(Set.empty[IntrinsicOperator0.NewObject]) {
-=======
-      case Expression.Tuple(elms, _, _) => elms.foldLeft(Set.empty[Expression.NewObject]) {
->>>>>>> 25a47b7a
         case (sacc, e) => sacc ++ visitExp(e)
       }
 
