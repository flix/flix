/*
 * Copyright 2021 Jakob Schneider Villumsen
 *
 * Licensed under the Apache License, Version 2.0 (the "License");
 * you may not use this file except in compliance with the License.
 * You may obtain a copy of the License at
 *
 *   http://www.apache.org/licenses/LICENSE-2.0
 *
 * Unless required by applicable law or agreed to in writing, software
 * distributed under the License is distributed on an "AS IS" BASIS,
 * WITHOUT WARRANTIES OR CONDITIONS OF ANY KIND, either express or implied.
 * See the License for the specific language governing permissions and
 * limitations under the License.
 */

use RedBlackTree.RedBlackTree

pub enum DelayMap[k, v] with Sendable {
    case DMap(RedBlackTree[k, Lazy[v]])
}

instance Eq[DelayMap[k, v]] with Eq[k], Eq[v] {
    pub def eq(m1: DelayMap[k, v], m2: DelayMap[k, v]): Bool =
        DelayMap.toList(m1) == DelayMap.toList(m2)
}

instance Order[DelayMap[k, v]] with Order[k], Order[v] {
    pub def compare(x: DelayMap[k, v], y: DelayMap[k, v]): Comparison =
        DelayMap.toList(x) <=> DelayMap.toList(y)
}

instance ToString[DelayMap[k, v]] with ToString[k], ToString[v] {
    pub def toString(m: DelayMap[k, v]): String = DelayMap.toString(m)
}

instance Functor[DelayMap[k]] {
    pub def map(f: v1 -> v2 \ ef, m: DelayMap[k, v1]): DelayMap[k, v2] \ ef = DelayMap.map(f, m)
}

instance Foldable[DelayMap[k]] {
    pub def foldLeft(f: (b, v) -> b \ ef, s: b, m: DelayMap[k, v]): b \ ef = DelayMap.foldLeft(f, s, m)
    pub def foldRight(f: (v, b) -> b \ ef, s: b, m: DelayMap[k, v]): b \ ef = DelayMap.foldRight(f, s, m)
    pub def foldRightWithCont(f: (v, Unit -> b \ ef) -> b \ ef, s: b, m: DelayMap[k, v]): b \ ef = DelayMap.foldRightWithCont(f, s, m)
    override pub def iterator(r: Region[r], m: DelayMap[k, v]): Iterator[v, r] \ Write(r) =
        DelayMap.iterator(r, m) |> Iterator.mapL(match (_, v) -> v)
}

namespace DelayMap {

    ///
    /// Returns a string representation of the given `DelayMap` `m`.
    ///
    @Experimental
    pub def toString(m: DelayMap[k, v]): String with ToString[k], ToString[v] = region r {
        let sb = new StringBuilder(r);
        let _ = parallelForce(m);
        let first = ref true;
        StringBuilder.appendString!("DelayMap#{", sb);
        foreach ((k, v) <- DelayMap.iterator(r, m)) {
            if (deref first) {
                first := false;
                StringBuilder.appendString!("${k} => ${v}", sb)
            }
            else
                StringBuilder.appendString!(", ${k} => ${v}", sb)
        };
        StringBuilder.appendString!("}", sb);
        StringBuilder.toString(sb)
    }

    ///
    /// Returns the number of threads to use for parallel evaluation.
    ///
    def threads(): Int32 =
        // Note: We use a multiple of the number of physical cores for better performance.
        let multiplier = 4;
        multiplier * Environment.getVirtualProcessors()

    ///
    /// Determines whether to use parallel evaluation.
    ///
    /// By default we only enable parallel evaluation if the map has a certain size.
    ///
    def useParallelEvaluation(m: DelayMap[k, v]): Bool =
        let DMap(t) = m;
        let minSize = 2 ** RedBlackTree.blackHeight(t);
        minSize >= 1024

    ///
    /// Returns the empty map.
    ///
    @Experimental
    pub def empty(): DelayMap[k, v] =
        DMap(RedBlackTree.empty())

    ///
    /// Returns the singleton map where key `k` is mapped to value `v`.
    ///
    @Experimental
    pub def singleton(k: k, v: v): DelayMap[k, v] with Order[k] =
        insert(k, v, empty())

    ///
    /// Returns the number of keys in `m`.
    ///
    @Experimental
    pub def size(m: DelayMap[k, v]): Int32 =
        let DMap(t) = m;
        RedBlackTree.size(t)

    ///
    /// Returns `true` if and only if `m` is the empty map, i.e. `Map(Nil)`.
    ///
    @Experimental
    pub def isEmpty(m: DelayMap[k, v]): Bool =
        let DMap(t) = m;
        RedBlackTree.isEmpty(t)

    ///
    /// Returns `m` with `k => v`.
    ///
    @Experimental
    pub def insert(k: k, v: v, m: DelayMap[k, v]): DelayMap[k, v] with Order[k] =
        let DMap(t) = m;
        DMap(RedBlackTree.insert(k, lazy v, t))

    ///
    /// Returns `Some(v)` if `k => v` is in `m`.
    ///
    /// Otherwise returns `None`.
    ///
    @Experimental
    pub def get(k: k, m: DelayMap[k, v]): Option[v] with Order[k] =
        let DMap(t) = m;
        match RedBlackTree.get(k, t) {
            case None    => None
            case Some(x) => Some(force x)
        }

    ///
    /// Returns `v` if `k => v` is in `m`.
    ///
    /// Otherwise, returns `d`.
    ///
    @Experimental
    pub def getWithDefault(k: k, d: v, m: DelayMap[k, v]): v with Order[k] =
        Option.getWithDefault(d, get(k, m))

    ///
    /// Returns the number of mappings `k => v` in `m` that satisfy the predicate `f`.
    ///
    /// Purity reflective: Runs in parallel when given a pure function `f`.
    ///
    @Experimental @ParallelWhenPure
    pub def count(f: (k, v) -> Bool \ ef, m: DelayMap[k, v]): Int32 \ ef =
        def c() = foldLeftWithKey((b, k, v) -> if (f(k, v)) b + 1 else b, 0, m);
        typematch f {
            case g: (k, v) -> Bool \ {} =>
                if (useParallelEvaluation(m))
                    let h = (k, v) -> g(k, force v);
                    let DMap(t) = m;
                    RedBlackTree.parCount(threads() - 1, h, t)
                else
                    c()
            case _: (k, v) -> Bool \ ef => c()
            case _: _  => unreachable!()
        }

    ///
    /// Returns `true` if and only if `m` contains the key `k`.
    ///
    @Experimental
    pub def memberOf(k: k, m: DelayMap[k, v]): Bool with Order[k] =
        let DMap(t) = m;
        RedBlackTree.memberOf(k, t)

    ///
    /// Optionally finds `k => v` where `k` is the smallest key according to the `Order` instance of `k`.
    ///
    /// Returns `None` if `m` is empty.
    ///
    @Experimental
    pub def minimumKey(m: DelayMap[k, v]): Option[(k, v)] =
        let DMap(t) = m;
        match RedBlackTree.minimumKey(t) {
            case None       => None
            case Some(k, v) => Some(k, force v)
        }

    ///
    /// Optionally finds `k => v` where `k` is the smallest key according to the given comparator `cmp`.
    ///
    /// Returns `None` if `m` is empty.
    ///
    /// Purity reflective: Runs in parallel when given a pure function `cmp`.
    ///
    @Experimental @ParallelWhenPure
    pub def minimumKeyBy(cmp: (k, k) -> Comparison \ ef, m: DelayMap[k, v]): Option[(k, v)] \ ef =
        def min() = reduceLeftWithKey((kl, vl, kr, vr) -> if (cmp(kl, kr) == LessThan) (kl, vl) else (kr, vr), m);
        typematch cmp {
            case g: (k, k) -> Comparison \ {} =>
                if (useParallelEvaluation(m))
                    let h = (kl, _, kr, _) -> g(kl, kr);
                    let DMap(t) = m;
                    let res = RedBlackTree.parMinimumBy(threads() - 1, h, t);
                    match res {
                        case None       => None
                        case Some(k, v) => Some(k, force v)
                    }
                else
                    min()
            case _: (k, k) -> Comparison \ ef => min()
            case _: _ => unreachable!()
        }
    ///
    /// Optionally finds `k => v` where `v` is the smallest value.
    ///
    /// Returns `None` if `m` is empty.
    ///
    @Experimental @Parallel
    pub def minimumValue(m: DelayMap[k, v]): Option[(k, v)] with Order[v] =
        minimumValueBy((x, y) -> x <=> y, m)

    ///
    /// Optionally finds `k => v` where `k` is the smallest value according to the given comparator `cmp`.
    ///
    /// Returns `None` if `m` is empty.
    ///
    /// Purity reflective: Runs in parallel when given a pure function `cmp`.
    ///
    @Experimental @ParallelWhenPure
    pub def minimumValueBy(cmp: (v, v) -> Comparison \ ef, m: DelayMap[k, v]): Option[(k, v)] \ ef =
        def min() = reduceLeftWithKey((kl, vl, kr, vr) -> if (cmp(vl, vr) == LessThan) (kl, vl) else (kr, vr), m);
        typematch cmp {
            case g: (v, v) -> Comparison \ {} =>
                if (useParallelEvaluation(m))
                    let h = (_, vl, _, vr) -> g(force vl, force vr);
                    let DMap(t) = m;
                    let res = RedBlackTree.parMinimumBy(threads() - 1, h, t);
                    match res {
                        case None       => None
                        case Some(k, v) => Some(k, force v)
                    }
                else
                    min()
            case _: (v, v) -> Comparison \ ef => min()
            case _: _ => unreachable!()
        }

    ///
    /// Optionally finds `k => v` where `k` is the largest key according to the `Order` instance of `k`.
    ///
    /// Returns `None` if `m` is empty.
    ///
    @Experimental
    pub def maximumKey(m: DelayMap[k, v]): Option[(k, v)] =
        let DMap(t) = m;
        match RedBlackTree.maximumKey(t) {
            case None       => None
            case Some(k, v) => Some(k, force v)
        }

    ///
    /// Optionally finds `k => v` where `k` is the largest key according to the given comparator `cmp`.
    ///
    /// Returns `None` if `m` is empty.
    ///
    /// Purity reflective: Runs in parallel when given a pure function `cmp`.
    ///
    @Experimental @ParallelWhenPure
    pub def maximumKeyBy(cmp: (k, k) -> Comparison \ ef, m: DelayMap[k, v]): Option[(k, v)] \ ef =
        def max() = reduceLeftWithKey((kl, vl, kr, vr) -> if (cmp(kl, kr) == GreaterThan) (kl, vl) else (kr, vr), m);
        typematch cmp {
            case g: (k, k) -> Comparison \ {} =>
                if (useParallelEvaluation(m))
                    let h = (kl, _, kr, _) -> g(kl, kr);
                    let DMap(t) = m;
                    let res = RedBlackTree.parMaximumBy(threads() - 1, h, t);
                    match res {
                        case None       => None
                        case Some(k, v) => Some(k, force v)
                    }
                else
                    max()
            case _: (k, k) -> Comparison \ ef => max()
            case _: _ => unreachable!()
        }

    ///
    /// Optionally finds `k => v` where `v` is the largest value.
    ///
    /// Returns `None` if `m` is empty.
    ///
    @Experimental @Parallel
    pub def maximumValue(m: DelayMap[k, v]): Option[(k, v)] with Order[v] =
        maximumValueBy((x, y) -> x <=> y, m)

    ///
    /// Optionally finds `k => v` where `k` is the largest value according to the given comparator `cmp`.
    ///
    /// Returns `None` if `m` is empty.
    ///
    /// Purity reflective: Runs in parallel when given a pure function `cmp`.
    ///
    @Experimental @ParallelWhenPure
    pub def maximumValueBy(cmp: (v, v) -> Comparison \ ef, m: DelayMap[k, v]): Option[(k, v)] \ ef =
        def max() = reduceLeftWithKey((kl, vl, kr, vr) -> if (cmp(vl, vr) == GreaterThan) (kl, vl) else (kr, vr), m);
        typematch cmp {
            case g: (v, v) -> Comparison \ {} =>
                if (useParallelEvaluation(m))
                    let h = (_, vl, _, vr) -> g(force vl, force vr);
                    let DMap(t) = m;
                    let res = RedBlackTree.parMaximumBy(threads() - 1, h, t);
                    match res {
                        case None       => None
                        case Some(k, v) => Some(k, force v)
                    }
                else
                    max()
            case _: (v, v) -> Comparison \ ef => max()
            case _: _ => unreachable!()
        }

    ///
    /// Returns the keys of `m`.
    ///
    @Experimental
    pub def keysOf(m: DelayMap[k, v]): Set[k] with Order[k] =
        foldLeftWithKey((acc, k, _) -> Set.insert(k, acc), Set.empty(), m)

    ///
    /// Returns the values of `m`.
    ///
    @Experimental
    pub def valuesOf(m: DelayMap[k, v]): List[v] =
        foldRight((v, acc) -> v :: acc, Nil, m)

    ///
    /// Removes the mapping `k` from the map `m`.
    ///
    @Experimental
    pub def remove(k: k, m: DelayMap[k, v]): DelayMap[k, v] with Order[k] =
        let DMap(t) = m;
        DMap(RedBlackTree.remove(k, t))

    ///
    /// Updates `m` with `k => f(v, v1)` if `k => v1` is in `m`.
    ///
    /// Otherwise, updates `m` with `k => v`.
    ///
    @Experimental @LazyWhenPure
    pub def insertWith(f: (v, v) -> v \ ef, k: k, v: v, m: DelayMap[k, v]): DelayMap[k, v] \ ef with Order[k] =
        insertWithKey((_, v1, v2) -> f(v1, v2), k, v, m)

    ///
    /// Updates `m` with `k => f(k, v, v1)` if `k => v1` is in `m`.
    ///
    /// Otherwise, updates `m` with `k => v`.
    ///
    @Experimental @LazyWhenPure
    pub def insertWithKey(f: (k, v, v) -> v \ ef, k: k, v: v, m: DelayMap[k, v]): DelayMap[k, v] \ ef with Order[k] =
        typematch f {
            case g: (k, v, v) -> v \ {} => insertWithKeyL(g, k, v, m)
            case g: (k, v, v) -> v \ ef => insertWithKeyE(g, k, v, m)
            case _: _                   => unreachable!()
        }

    ///
    /// Helper function for `insertWithKey`. Applies `f` lazily.
    ///
    @Lazy
    def insertWithKeyL(f: (k, v, v) -> v, k: k, v: v, m: DelayMap[k, v]): DelayMap[k, v] with Order[k] =
        let DMap(t) = m;
        let f1 = (k1, v1, v2) -> lazy f(k1, force v1, force v2);
        DMap(RedBlackTree.insertWith(f1, k, lazy v, t))

    ///
    /// Helper function for `insertWithKey`. Applies `f` eagerly.
    ///
    def insertWithKeyE(f: (k, v, v) -> v \ ef, k: k, v: v, m: DelayMap[k, v]): DelayMap[k, v] \ ef with Order[k] =
        let DMap(t) = m;
        let f1 = (k1, v1, v2) -> {
                let x = f(k1, force v1, force v2);
                lazy x
            };
        DMap(RedBlackTree.insertWith(f1, k, lazy v, t))

    ///
    /// Returns a map with mappings `k => f(v)` for every `k => v` in `m`.
    ///
    /// Purity reflective:
    ///  - Runs in parallel when given a pure function `f`.
    ///  - Applies `f` lazily if `f` is pure.
    ///
    @Experimental @ParallelWhenPure @LazyWhenPure
    pub def map(f: v1 -> v2 \ ef, m: DelayMap[k, v1]): DelayMap[k, v2] \ ef =
        mapWithKey((_, v) -> f(v), m)

    ///
    /// Returns a map with mappings `k => f(k, v)` for every `k => v` in `m`.
    ///
    /// Purity reflective:
    ///  - Runs in parallel when given a pure function `f`.
    ///  - Applies `f` lazily if `f` is pure.
    ///
    @Experimental @ParallelWhenPure @LazyWhenPure
    pub def mapWithKey(f: (k, v1) -> v2 \ ef, m: DelayMap[k, v1]): DelayMap[k, v2] \ ef =
        typematch f {
            case g: (k, v1) -> v2 \ {} => mapWithKeyL(g, m)
            case g: (k, v1) -> v2 \ ef => mapWithKeyE(g, m)
            case _: _                  => unreachable!()
        }

    ///
    /// Helper function for `mapWithKey`. Applies `f` lazily.
    ///
    /// Purity reflective: Runs in parallel when given a pure function `f`.
    ///
    @ParallelWhenPure @Lazy
    def mapWithKeyL(f: (k, v1) -> v2, m: DelayMap[k, v1]): DelayMap[k, v2] =
        let DMap(t) = m;
        let g = (k, v) -> lazy f(k, force v);
        DMap(RedBlackTree.mapWithKey(g, t))

    ///
    /// Helper function for `mapWithKey`. Applies `f` eagerly.
    ///
    def mapWithKeyE(f: (k, v1) -> v2 \ ef, m: DelayMap[k, v1]): DelayMap[k, v2] \ ef =
        let g = (k, v) -> {
                let x1 = f(k, force v);
                lazy x1
            };
        let _ = parallelForce(m);
        let DMap(t) = m;
        DMap(RedBlackTree.mapWithKey(g, t))

    ///
    /// Forces `m` in parallel if it is big, otherwise returns `m`.
    ///
    @Parallel
    def parallelForce(m: DelayMap[k, v]): Unit =
        if (useParallelEvaluation(m))
            forceAll(m)
        else
            ()

    ///
    /// Forces **all values** in `m`.
    ///
    @Experimental @Parallel
    pub def forceAll(m: DelayMap[k, v]): Unit =
        use RedBlackTree.RedBlackTree.Node;
        def seqLoop(tt) = match tt {
            case Node(_, a, _, v, b) =>
                let _ = seqLoop(a);
                let _ = force v;
                seqLoop(b)
            case _ => ()
        };
        def parLoop(n, tt) = {
            if (n <= 1)
                seqLoop(tt)
            else
                match tt {
                    case Node(_, a, _, v, b) =>
                        par (
                            _ <- parLoop((n - 2) / 2, a); // We divide the rest of the threads as follows:
                            _ <- parLoop((n - 2) / 2, b); // We spawn two new threads leaving us with n - 2
                            _ <- force v                  // that we distribute over the two spanned threads.
                        ) yield ()
                    case _ => ()
                }
        };
        let DMap(t) = m;
        if (useParallelEvaluation(m))
<<<<<<< HEAD
            unsafe_cast parLoop(threads() - 1, t) as \ {}
=======
            parLoop(threads() - 1, t)
>>>>>>> e39622f4
        else
            seqLoop(t)

    ///
    /// Returns a map of all mappings `k => v` in `m` where `v` satisfies the predicate `f`.
    ///
    @Experimental
    pub def filter(f: v -> Bool \ ef, m: DelayMap[k, v]): DelayMap[k, v] \ ef with Order[k] =
        filterWithKey((_, v) -> f(v), m)

    ///
    /// Returns a map of all mappings `k => v` in `m` where `(k, v)` satisfies the predicate `f`.
    ///
    @Experimental
    pub def filterWithKey(f: (k, v) -> Bool \ ef, m: DelayMap[k, v]): DelayMap[k, v] \ ef with Order[k] =
        foldLeftWithKey((acc, k, v) -> if (f(k, v)) insert(k, v, acc) else acc, empty(), m)

    ///
    /// Returns the left-biased union of `m1` and `m2`.
    ///
    /// That is, key collisions are resolved by taking the mapping from `m1`.
    ///
    @Experimental @Lazy
    pub def union(m1: DelayMap[k, v], m2: DelayMap[k, v]): DelayMap[k, v] with Order[k] =
        unionWithKey((_, v1, _) -> v1, m1, m2)

    ///
    /// Returns the union of `m1` and `m2` where key collisions are resolved with the merge function `f`.
    ///
    /// Purity reflective: Applies `f` lazily if `f` is pure.
    ///
    @Experimental @LazyWhenPure
    pub def unionWith(f: (v, v) -> v \ ef, m1: DelayMap[k, v], m2: DelayMap[k, v]): DelayMap[k, v] \ ef with Order[k] =
        unionWithKey((_, v1, v2) -> f(v1, v2), m1, m2)

    ///
    /// Returns the union of `m1` and `m2` where key collisions are resolved with the merge function `f`, taking both the key and values.
    ///
    /// Purity reflective: Applies `f` lazily if `f` is pure.
    ///
    @Experimental @LazyWhenPure
    pub def unionWithKey(f: (k, v, v) -> v \ ef, m1: DelayMap[k, v], m2: DelayMap[k, v]): DelayMap[k, v] \ ef with Order[k] =
        typematch f {
            case g: (k, v, v) -> v \ {} => unionWithKeyL(g, m1, m2)
            case g: (k, v, v) -> v \ ef => unionWithKeyE(g, m1, m2)
            case _: _                   => unreachable!()
        }

    ///
    /// Helper function for `unionWithKey`. Applies `f` lazily.
    ///
    @Lazy
    def unionWithKeyL(f: (k, v, v) -> v, m1: DelayMap[k, v], m2: DelayMap[k, v]): DelayMap[k, v] with Order[k] =
        use RedBlackTree.{blackHeight, foldRight, insertWith};
        let DMap(xs) = m1;
        let DMap(ys) = m2;
        let f1 = (k, v1, v2) -> lazy (f(k, force v1, force v2));
        if (blackHeight(xs) < blackHeight(ys))
            DMap(foldRight((k, v, acc) -> insertWith(f1, k, v, acc), ys, xs))
        else
            DMap(foldRight((k, v, acc) -> insertWith((_, v1, v2) -> f1(k, v2, v1), k, v, acc), xs, ys))

    ///
    /// Helper function for `unionWithKey`. Applies `f` eagerly.
    ///
    def unionWithKeyE(f: (k, v, v) -> v \ ef, m1: DelayMap[k, v], m2: DelayMap[k, v]): DelayMap[k, v] \ ef with Order[k] =
        use RedBlackTree.{blackHeight, foldRight, insertWith};
        let DMap(xs) = m1;
        let DMap(ys) = m2;
        let f1 = (k, v1, v2) -> {
                let x = f(k, force v1, force v2);
                lazy x
            };
        if (blackHeight(xs) < blackHeight(ys))
            let _ = parallelForce(m1);
            DMap(foldRight((k, v, acc) -> insertWith(f1, k, v, acc), ys, xs))
        else
            let _ = parallelForce(m2);
            DMap(foldRight((k, v, acc) -> insertWith((_, v1, v2) -> f1(k, v2, v1), k, v, acc), xs, ys))

    ///
    /// Applies `f` to a start value `s` and all values in `m` going from left to right.
    ///
    /// That is, the result is of the form: `f(...f(f(s, v1), v2)..., vn)`.
    ///
    @Experimental
    pub def foldLeft(f: (b, v) -> b \ ef, s: b, m: DelayMap[k, v]): b \ ef =
        foldLeftWithKey((acc, _, v) -> f(acc, v), s, m)

    ///
    /// Applies `f` to a start value `s` and all key-value pairs in `m` going from left to right.
    ///
    /// That is, the result is of the form: `f(...f(f(s, k1, v1), k2, v2)..., vn)`.
    ///
    @Experimental
    pub def foldLeftWithKey(f: (b, k, v) -> b \ ef, s: b, m: DelayMap[k, v]): b \ ef =
        let _ = parallelForce(m);
        let DMap(t) = m;
        let f1 = (b, k, v) -> f(b, k, force v);
        RedBlackTree.foldLeft(f1, s, t)

    ///
    /// Applies `f` to a start value `s` and all values in `m` going from right to left.
    ///
    /// That is, the result is of the form: `f(v1, ...f(vn-1, f(vn, s)))`.
    ///
    @Experimental
    pub def foldRight(f: (v, b) -> b \ ef, s: b, m: DelayMap[k, v]): b \ ef =
        foldRightWithKey((_, v, acc) -> f(v, acc), s, m)

    ///
    /// Applies `f` to a start value `s` and all key-value pairs in `m` going from right to left.
    ///
    /// That is, the result is of the form: `f(k1, v1, ...f(kn-1, vn-1, f(kn, vn, s)))`.
    ///
    @Experimental
    pub def foldRightWithKey(f: (k, v, b) -> b \ ef, s: b, m: DelayMap[k, v]): b \ ef =
        let _ = parallelForce(m);
        let DMap(t) = m;
        let f1 = (k1, v1, b1) -> f(k1, force v1, b1);
        RedBlackTree.foldRight(f1, s, t)

    ///
    /// Applies `f` to a start value `z` and all values in `m` going from right to left.
    ///
    /// That is, the result is of the form: `f(v1, ...f(vn-1, f(vn, z)))`.
    /// A `foldRightWithCont` allows early termination by not calling the continuation.
    ///
    @Experimental
    pub def foldRightWithCont(f: (v, Unit -> b \ ef) -> b \ ef, z: b, m: DelayMap[k, v]): b \ ef =
        foldRightWithKeyCont((_, v, c) -> f(v, c), z, m)

    ///
    /// Applies `f` to a start value `s` and all key-value pairs in `m` going from right to left.
    ///
    /// That is, the result is of the form: `f(k1, v1, ...f(kn-1, vn-1, f(kn, vn, s)))`.
    /// A `foldRightWithKeyCont` allows early termination by not calling the continuation.
    ///
    @Experimental
    pub def foldRightWithKeyCont(f: (k, v, Unit -> b \ ef) -> b \ ef, s: b, m: DelayMap[k, v]): b \ ef =
        let _ = parallelForce(m);
        let DMap(t) = m;
        let f1 = (k1, v1, c) -> f(k1, force v1, c);
        RedBlackTree.foldRightWithCont(f1, s, t)

    ///
    /// Applies `f` to all values in `m` going from left to right until a single value `v` is obtained.  Returns `Some(v)`.
    ///
    /// That is, the result is of the form: `Some(f(...f(f(v1, v2), v3)..., vn))`
    ///
    /// Returns `None` if `m` is the empty map.
    ///
    @Experimental
    pub def reduceLeft(f: (v, v) -> v \ ef, m: DelayMap[k, v]): Option[v] \ ef =
        reduceLeftWithKey((k, v1, _, v2) -> (k, f(v1, v2)), m) |> Option.map(snd)

    ///
    /// Applies `f` to all mappings in `m` going from left to right until a single mapping `(k, v)` is obtained.  Returns `Some((k, v))`.
    ///
    /// That is, the result is of the form: `Some(f(...f(f(k1, v1, k2, v2), k3, v3)..., kn, vn))`
    ///
    /// Returns `None` if `m` is the empty map.
    ///
    @Experimental
    pub def reduceLeftWithKey(f: (k, v, k, v) -> (k, v) \ ef, m: DelayMap[k, v]): Option[(k, v)] \ ef =
        let _ = parallelForce(m);
        let DMap(t) = m;
        let f1 = (k1, v1, k2, v2) -> {
            let (k, v) = f(k1, force v1, k2, force v2);
            (k, lazy v)
        };
        match RedBlackTree.reduceLeft(f1, t) {
            case Some((k, v)) => Some((k, force v))
            case None         => None
        }

    ///
    /// Applies `f` to all values in `m` going from right to left until a single value `v` is obtained.  Returns `Some(v)`.
    ///
    /// That is, the result is of the form: `Some(f(v1, ...f(vn-2, f(vn-1, vn))...))`
    ///
    /// Returns `None` if `m` is the empty DelayMap.
    ///
    @Experimental
    pub def reduceRight(f: (v, v) -> v \ ef, m: DelayMap[k, v]): Option[v] \ ef =
        reduceRightWithKey((k, v1, _, v2) -> (k, f(v1, v2)), m) |> Option.map(snd)

    ///
    /// Applies `f` to all mappings in `m` going from right to left until a single mapping `(k, v)` is obtained.  Returns `Some((k, v))`.
    ///
    /// That is, the result is of the form: `Some(f(k1, v1, ...f(kn-2, vn-2, f(kn-1, vn-1, kn, vn))...))`
    ///
    /// Returns `None` if `m` is the empty DelayMap.
    ///
    @Experimental
    pub def reduceRightWithKey(f: (k, v, k, v) -> (k, v) \ ef, m: DelayMap[k, v]): Option[(k, v)] \ ef =
        let _ = parallelForce(m);
        let DMap(t) = m;
        let f1 = (k1, v1, k2, v2) -> {
            let (k, v) = f(k1, force v1, k2, force v2);
            (k, lazy v)
        };
        match RedBlackTree.reduceRight(f1, t) {
            case Some((k, v)) => Some((k, force v))
            case None         => None
        }

    ///
    /// Updates `m` with `k => f(v)` if `k => v` is in `m`. Otherwise, returns `m`.
    ///
    /// Purity reflective: Applies `f` lazily if `f` is pure.
    ///
    @Experimental @LazyWhenPure
    pub def adjust(f: v -> v \ ef, k: k, m: DelayMap[k, v]): DelayMap[k, v] \ ef with Order[k] =
        adjustWithKey((_, v1) -> f(v1), k, m)

    ///
    /// Updates `m` with `k => f(k, v)` if `k => v` is in `m`. Otherwise, returns `m`.
    ///
    /// Purity reflective: Applies `f` lazily if `f` is pure.
    ///
    @Experimental @LazyWhenPure
    pub def adjustWithKey(f: (k, v) -> v \ ef, k: k, m: DelayMap[k, v]): DelayMap[k, v] \ ef with Order[k] =
        updateWithKey((k1, v) -> Some(f(k1, v)), k, m)

    ///
    /// Updates `m` with `k => v1` if `k => v` is in `m` and `f(v) = Some(v1)`. Otherwise, returns `m`.
    ///
    /// Purity reflective: Applies `f` lazily if `f` is pure.
    ///
    @Experimental @LazyWhenPure
    pub def update(f: v -> Option[v] \ ef, k: k, m: DelayMap[k, v]): DelayMap[k, v] \ ef with Order[k] =
        updateWithKey((_, v1) -> f(v1), k, m)

    ///
    /// Updates `m` with `k => v1` if `k => v` is in `m` and `f(k, v) = Some(v1)`. Otherwise, returns `m`.
    ///
    /// Purity reflective: Applies `f` lazily if `f` is pure.
    ///
    @Experimental @LazyWhenPure
    pub def updateWithKey(f: (k, v) -> Option[v] \ ef, k: k, m: DelayMap[k, v]): DelayMap[k, v] \ ef with Order[k] =
        typematch f {
            case g: (k, v) -> Option[v] \ {} => updateWithKeyL(g, k, m)
            case g: (k, v) -> Option[v] \ ef => updateWithKeyE(g, k, m)
            case _: _                        => unreachable!()
        }

    ///
    /// Helper function for `updateWithKey`. Does not force the `v`.
    ///
    @Lazy
    def updateWithKeyL(f: (k, v) -> Option[v], k: k, m: DelayMap[k, v]): DelayMap[k, v] with Order[k] =
        let DMap(t) = m;
        let f1 = (k1, v1) -> {
            let res = lazy match f(k1, force v1) {
                case Some(v2) => v2
                case None     => force v1
            };
            Some(res)
        };
        DMap(RedBlackTree.updateWith(f1, k, t))

    ///
    /// Helper function for `updateWithKey`. Forces `v`.
    ///
    def updateWithKeyE(f: (k, v) -> Option[v] \ ef, k: k, m: DelayMap[k, v]): DelayMap[k, v] \ ef with Order[k] =
        let DMap(t) = m;
        let f1 = (k1, v1) -> {
            let res = f(k1, force v1);
            match res {
                case Some(v2) => Some(lazy v2)
                case None     => None
            }
        };
        DMap(RedBlackTree.updateWith(f1, k, t))

    ///
    /// Returns the map `m` as a list of key-value pairs.
    ///
    @Experimental
    pub def toList(m: DelayMap[k, v]): List[(k, v)] =
        foldRightWithKey((k, v, acc) -> (k, v) :: acc, Nil, m)

    ///
    /// Returns `m` as a Map, i.e. every value is forced.
    ///
    @Experimental @Parallel
    pub def toMap(m: DelayMap[k, v]): Map[k, v] =
        let _ = parallelForce(m);
        let DMap(t) = m;
        Map(RedBlackTree.mapWithKey((_, v) -> force v, t))

    ///
    /// Returns `m` as a mutable set.
    ///
    @Experimental @Parallel
    pub def toMutMap(r: Region[r], m: DelayMap[k, v]): MutMap[k, v, r] \ Write(r) =
        MutMap(ref toMap(m) @ r)

    ///
    /// Returns the map `m` as a set of key-value pairs.
    ///
    @Experimental
    pub def toSet(m: DelayMap[k, v]): Set[(k, v)] with Order[k], Order[v] =
        foldLeftWithKey((acc, k, v) -> Set.insert((k, v), acc), Set.empty(), m)

    ///
    /// Returns the map `m` as a `DelayList` of key-value pairs.
    ///
    @Experimental
    pub def toDelayList(m: DelayMap[k, v]): DelayList[(k, v)] =
        foldRightWithKey((k, v, acc) -> ECons((k, v), acc), ENil, m)

    ///
    /// Returns an iterator over all key-value pairs in `m`.
    ///
    @Experimental
    pub def iterator(r: Region[r], m: DelayMap[a, b]): Iterator[(a, b), r] \ Write(r) =
        let DMap(t) = m;
        RedBlackTree.iterator(r, t) |> Iterator.mapL(match (k, v) -> (k, force v))

    ///
    /// Returns the map `m` as a MutDeque of key-value pairs.
    ///
    @Experimental
    pub def toMutDeque(r: Region[r], m: DelayMap[k, v]): MutDeque[(k, v), r] \ Write(r) =
        let m1 = DelayMap.toMap(m);
        Map.toMutDeque(r, m1)

    ///
    /// Applies `f` to every element of `xs`.
    ///
    @Experimental
    pub def forEach(f: (k, v) -> Unit \ ef, m: DelayMap[k, v]): Unit \ ef =
        let _ = parallelForce(m);
        let DMap(t) = m;
        let f1 = (k, v) -> f(k, force v);
        RedBlackTree.forEach(f1, t)

    ///
    /// Returns the sum of all values in `m`.
    ///
    @Experimental @Parallel
    pub def sumKeys(m: DelayMap[Int32, v]): Int32 =
        sumWith((k, _) -> k, m)

    ///
    /// Returns the sum of all values in `m`.
    ///
    @Experimental @Parallel
    pub def sumValues(m: DelayMap[k, Int32]): Int32 =
        sumWith((_, v) -> v, m)

    ///
    /// Returns the sum of all key-value pairs `k => v` in `m`
    /// according to the function `f`.
    ///
    /// Purity reflective: Runs in parallel when given a pure function `f`.
    ///
    @Experimental @ParallelWhenPure
    pub def sumWith(f: (k, v) -> Int32 \ ef, m: DelayMap[k, v]): Int32 \ ef =
        let DMap(t) = m;
        def sw() = {
            let _ = parallelForce(m);
            RedBlackTree.sumWith((k, v) -> f(k, force v), t)
        };
        typematch f {
            case g: (k, v) -> Int32 \ {} =>
                if (useParallelEvaluation(m))
                    let h = (k, v) -> g(k, force v);
                    RedBlackTree.parSumWith(threads() - 1, h, t)
                else
                    sw()
            case _: (k, v) -> Int32 \ ef => sw()
            case _: _                    => unreachable!()
        }

    ///
    /// Returns the product of all keys in the DelayMap `m`.
    ///
    @Experimental @Parallel
    pub def productKeys(m: DelayMap[Int32, v]): Int32 =
        productWith((k, _) -> k, m)

    ///
    /// Returns the product of all values in the DelayMap `m`.
    ///
    @Experimental @Parallel
    pub def productValues(m: DelayMap[k, Int32]): Int32 =
        productWith((_, v) -> v, m)

    ///
    /// Returns the product of all key-value pairs `k => v` in the DelayMap `m`
    /// according to the function `f`.
    ///
    /// Purity reflective: Runs in parallel when given a pure function `f`.
    ///
    @Experimental @ParallelWhenPure
    pub def productWith(f: (k, v) -> Int32 \ ef, m: DelayMap[k, v]): Int32 \ ef =
        let DMap(t) = m;
        def pw() = {
            let _ = parallelForce(m);
            RedBlackTree.productWith((k, v) -> f(k, force v), t)
        };
        typematch f {
            case g: (k, v) -> Int32 \ {} =>
                if (useParallelEvaluation(m))
                    let h = (k, v) -> g(k, force v);
                    RedBlackTree.parProductWith(threads() - 1, h, t)
                else
                    pw()
            case _: (k, v) -> Int32 \ ef => pw()
            case _: _ => unreachable!()
        }

    ///
    /// Returns the concatenation of the string representation of each key `k`
    /// in `m` with `sep` inserted between each element.
    ///
    @Experimental
    pub def joinKeys(sep: String, m: DelayMap[k, v]): String with ToString[k] =
        let DMap(t) = m;
        RedBlackTree.joinKeys(sep, t)

    ///
    /// Returns the concatenation of the string representation of each value `v`
    /// in `m` with `sep` inserted between each element.
    ///
    @Experimental
    pub def joinValues(sep: String, m: DelayMap[k, v]): String with ToString[v] =
        joinWith((_, v) -> ToString.toString(v), sep, m)

    ///
    /// Returns the concatenation of the string representation of each key-value pair
    /// `k => v` in `m` according to `f` with `sep` inserted between each element.
    ///
    @Experimental
    pub def joinWith(f: (k, v) -> String \ ef, sep: String, m: DelayMap[k, v]): String \ ef =
        let _ = parallelForce(m);
        let DMap(t) = m;
        RedBlackTree.joinWith((k, v) -> f(k, force v), sep, t)

}<|MERGE_RESOLUTION|>--- conflicted
+++ resolved
@@ -474,11 +474,7 @@
         };
         let DMap(t) = m;
         if (useParallelEvaluation(m))
-<<<<<<< HEAD
-            unsafe_cast parLoop(threads() - 1, t) as \ {}
-=======
             parLoop(threads() - 1, t)
->>>>>>> e39622f4
         else
             seqLoop(t)
 
