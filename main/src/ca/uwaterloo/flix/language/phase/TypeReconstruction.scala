/*
 * Copyright 2015-2023 Magnus Madsen, Matthew Lutze
 *
 * Licensed under the Apache License, Version 2.0 (the "License");
 * you may not use this file except in compliance with the License.
 * You may obtain a copy of the License at
 *
 *   http://www.apache.org/licenses/LICENSE-2.0
 *
 * Unless required by applicable law or agreed to in writing, software
 * distributed under the License is distributed on an "AS IS" BASIS,
 * WITHOUT WARRANTIES OR CONDITIONS OF ANY KIND, either express or implied.
 * See the License for the specific language governing permissions and
 * limitations under the License.
 */
package ca.uwaterloo.flix.language.phase

import ca.uwaterloo.flix.language.ast.Ast.CheckedCastType
import ca.uwaterloo.flix.language.ast.Type.getFlixType
import ca.uwaterloo.flix.language.ast.{Ast, KindedAst, Type, TypeConstructor, TypedAst}
import ca.uwaterloo.flix.language.phase.unification.Substitution
import ca.uwaterloo.flix.language.errors.TypeError
import ca.uwaterloo.flix.util.InternalCompilerException

object TypeReconstruction {

  /**
    * Reconstructs types in the given def.
    */
  def visitDef(defn: KindedAst.Def, subst: Substitution): TypedAst.Def = defn match {
    case KindedAst.Def(sym, spec0, exp0) =>
      val spec = visitSpec(spec0, subst)
      val exp = visitExp(exp0)(subst)
      TypedAst.Def(sym, spec, exp)
  }

  /**
    * Reconstructs types in the given sig.
    */
  def visitSig(sig: KindedAst.Sig, subst: Substitution): TypedAst.Sig = sig match {
    case KindedAst.Sig(sym, spec0, exp0) =>
      val spec = visitSpec(spec0, subst)
      val exp = exp0.map(visitExp(_)(subst))
      TypedAst.Sig(sym, spec, exp)
  }

  /**
    * Reconstructs types in the given spec.
    */
  private def visitSpec(spec: KindedAst.Spec, subst: Substitution): TypedAst.Spec = spec match {
    case KindedAst.Spec(doc, ann, mod, tparams0, fparams0, sc0, tpe0, eff0, tconstrs0, econstrs0, loc) =>
      val tparams = tparams0.map(visitTypeParam)
      val fparams = fparams0.map(visitFormalParam(_, subst))
      val tpe = subst(tpe0)
      val eff = subst(eff0)
      val tconstrs = tconstrs0.map(subst.apply)
      val econstrs = econstrs0.map(subst.apply)
      val sc = sc0 // TODO ASSOC-TYPES get rid of type visits here and elsewhere that only go over rigid tvars
      TypedAst.Spec(doc, ann, mod, tparams, fparams, sc, tpe, eff, tconstrs, econstrs, loc)
  }

  /**
    * Reconstructs types in the given tparams.
    */
  private def visitTypeParam(tparam: KindedAst.TypeParam): TypedAst.TypeParam = tparam match {
    case KindedAst.TypeParam(name, sym, loc) => TypedAst.TypeParam(name, sym, loc)
  }

  /**
    * Reconstructs types in the given fparams.
    */
  private def visitFormalParam(fparam: KindedAst.FormalParam, subst: Substitution): TypedAst.FormalParam = fparam match {
    case KindedAst.FormalParam(sym, mod, tpe0, src, loc) =>
      val tpe = subst(tpe0)
      TypedAst.FormalParam(sym, mod, tpe, src, loc)
  }

  /**
    * Reconstructs types in the given operation.
    */
  def visitOp(op: KindedAst.Op): TypedAst.Op = op match {
    case KindedAst.Op(sym, spec0) =>
      val spec = visitSpec(spec0, Substitution.empty)
      TypedAst.Op(sym, spec)
  }

  /**
    * Reconstructs types in the given expression.
    */
  private def visitExp(exp0: KindedAst.Expr)(implicit subst: Substitution): TypedAst.Expr = exp0 match {
    case KindedAst.Expr.Var(sym, loc) =>
      TypedAst.Expr.Var(sym, subst(sym.tvar), loc)

    case KindedAst.Expr.Def(sym, tvar, loc) =>
      TypedAst.Expr.Def(sym, subst(tvar), loc)

    case KindedAst.Expr.Sig(sym, tvar, loc) =>
      TypedAst.Expr.Sig(sym, subst(tvar), loc)

    case KindedAst.Expr.Hole(sym, tpe, loc) =>
      TypedAst.Expr.Hole(sym, subst(tpe), loc)

    case KindedAst.Expr.HoleWithExp(exp, tvar, evar, loc) =>
      val e = visitExp(exp)
      TypedAst.Expr.HoleWithExp(e, subst(tvar), subst(evar), loc)

    case KindedAst.Expr.OpenAs(sym, exp, tvar, loc) =>
      val e = visitExp(exp)
      TypedAst.Expr.OpenAs(sym, e, subst(tvar), loc)

    case KindedAst.Expr.Use(sym, alias, exp, loc) =>
      val e = visitExp(exp)
      TypedAst.Expr.Use(sym, alias, e, loc)

    case KindedAst.Expr.Cst(Ast.Constant.Null, loc) =>
      TypedAst.Expr.Cst(Ast.Constant.Null, Type.Null, loc)

    case KindedAst.Expr.Cst(cst, loc) => TypedAst.Expr.Cst(cst, Type.constantType(cst), loc)

    case KindedAst.Expr.Apply(exp, exps, tvar, evar, loc) =>
      val e = visitExp(exp)
      val es = exps.map(visitExp(_))
      TypedAst.Expr.Apply(e, es, subst(tvar), subst(evar), loc)

    case KindedAst.Expr.Lambda(fparam, exp, loc) =>
      val p = visitFormalParam(fparam, subst)
      val e = visitExp(exp)
      val t = Type.mkArrowWithEffect(p.tpe, e.eff, e.tpe, loc)
      TypedAst.Expr.Lambda(p, e, t, loc)

    case KindedAst.Expr.Unary(sop, exp, tvar, loc) =>
      val e = visitExp(exp)
      val eff = e.eff
      TypedAst.Expr.Unary(sop, e, subst(tvar), eff, loc)

    case KindedAst.Expr.Binary(sop, exp1, exp2, tvar, loc) =>
      val e1 = visitExp(exp1)
      val e2 = visitExp(exp2)
      val eff = Type.mkUnion(e1.eff, e2.eff, loc)
      TypedAst.Expr.Binary(sop, e1, e2, subst(tvar), eff, loc)

    case KindedAst.Expr.IfThenElse(exp1, exp2, exp3, loc) =>
      val e1 = visitExp(exp1)
      val e2 = visitExp(exp2)
      val e3 = visitExp(exp3)
      val tpe = e2.tpe
      val eff = Type.mkUnion(e1.eff, e2.eff, e3.eff, loc)
      TypedAst.Expr.IfThenElse(e1, e2, e3, tpe, eff, loc)

    case KindedAst.Expr.Stm(exp1, exp2, loc) =>
      val e1 = visitExp(exp1)
      val e2 = visitExp(exp2)
      val tpe = e2.tpe
      val eff = Type.mkUnion(e1.eff, e2.eff, loc)
      TypedAst.Expr.Stm(e1, e2, tpe, eff, loc)

    case KindedAst.Expr.Discard(exp, loc) =>
      val e = visitExp(exp)
      TypedAst.Expr.Discard(e, e.eff, loc)

    case KindedAst.Expr.Let(sym, mod, exp1, exp2, loc) =>
      val e1 = visitExp(exp1)
      val e2 = visitExp(exp2)
      val tpe = e2.tpe
      val eff = Type.mkUnion(e1.eff, e2.eff, loc)
      TypedAst.Expr.Let(sym, mod, e1, e2, tpe, eff, loc)

    case KindedAst.Expr.LetRec(sym, ann, mod, exp1, exp2, loc) =>
      val e1 = visitExp(exp1)
      val e2 = visitExp(exp2)
      val tpe = e2.tpe
      val eff = Type.mkUnion(e1.eff, e2.eff, loc)
      TypedAst.Expr.LetRec(sym, ann, mod, e1, e2, tpe, eff, loc)

    case KindedAst.Expr.Region(tpe, loc) =>
      TypedAst.Expr.Region(tpe, loc)

    case KindedAst.Expr.Scope(sym, regionVar, exp, evar, loc) =>
      val e = visitExp(exp)
      val tpe = e.tpe
      val eff = subst(evar)
      TypedAst.Expr.Scope(sym, regionVar, e, tpe, eff, loc)

    case KindedAst.Expr.Match(matchExp, rules, loc) =>
      val e1 = visitExp(matchExp)
      val rs = rules map {
        case KindedAst.MatchRule(pat, guard, exp) =>
          val p = visitPattern(pat)
          val g = guard.map(visitExp(_))
          val b = visitExp(exp)
          TypedAst.MatchRule(p, g, b)
      }
      val tpe = rs.head.exp.tpe
      val eff = rs.foldLeft(e1.eff) {
        case (acc, TypedAst.MatchRule(_, g, b)) => Type.mkUnion(g.map(_.eff).toList ::: List(b.eff, acc), loc)
      }
      TypedAst.Expr.Match(e1, rs, tpe, eff, loc)

    case KindedAst.Expr.TypeMatch(matchExp, rules, loc) =>
      val e1 = visitExp(matchExp)
      val rs = rules map {
        case KindedAst.TypeMatchRule(sym, tpe0, exp) =>
          val t = subst(tpe0)
          val b = visitExp(exp)
          TypedAst.TypeMatchRule(sym, t, b)
      }
      val tpe = rs.head.exp.tpe
      val eff = rs.foldLeft(e1.eff) {
        case (acc, TypedAst.TypeMatchRule(_, _, b)) => Type.mkUnion(b.eff, acc, loc)
      }
      TypedAst.Expr.TypeMatch(e1, rs, tpe, eff, loc)

    case KindedAst.Expr.RestrictableChoose(star, exp, rules, tvar, loc) =>
      val e = visitExp(exp)
      val rs = rules.map {
        case KindedAst.RestrictableChooseRule(pat0, body0) =>
          val pat = pat0 match {
            case KindedAst.RestrictableChoosePattern.Tag(sym, pats, tvar, loc) =>
              val ps = pats.map {
                case KindedAst.RestrictableChoosePattern.Wild(tvar, loc) => TypedAst.RestrictableChoosePattern.Wild(subst(tvar), loc)
                case KindedAst.RestrictableChoosePattern.Var(sym, tvar, loc) => TypedAst.RestrictableChoosePattern.Var(sym, subst(tvar), loc)
              }
              TypedAst.RestrictableChoosePattern.Tag(sym, ps, subst(tvar), loc)
          }
          val body = visitExp(body0)
          TypedAst.RestrictableChooseRule(pat, body)
      }
      val eff = Type.mkUnion(rs.map(_.exp.eff), loc)
      TypedAst.Expr.RestrictableChoose(star, e, rs, subst(tvar), eff, loc)

    case KindedAst.Expr.Tag(sym, exp, tvar, loc) =>
      val e = visitExp(exp)
      val eff = e.eff
      TypedAst.Expr.Tag(sym, e, subst(tvar), eff, loc)

    case KindedAst.Expr.RestrictableTag(sym, exp, _, tvar, loc) =>
      val e = visitExp(exp)
      val eff = e.eff
      TypedAst.Expr.RestrictableTag(sym, e, subst(tvar), eff, loc)

    case KindedAst.Expr.Tuple(elms, loc) =>
      val es = elms.map(visitExp(_))
      val tpe = Type.mkTuple(es.map(_.tpe), loc)
      val eff = Type.mkUnion(es.map(_.eff), loc)
      TypedAst.Expr.Tuple(es, tpe, eff, loc)

    case KindedAst.Expr.RecordEmpty(loc) =>
      TypedAst.Expr.RecordEmpty(Type.mkRecord(Type.RecordRowEmpty, loc), loc)

    case KindedAst.Expr.RecordSelect(exp, field, tvar, loc) =>
      val e = visitExp(exp)
      val eff = e.eff
      TypedAst.Expr.RecordSelect(e, field, subst(tvar), eff, loc)

    case KindedAst.Expr.RecordExtend(field, value, rest, tvar, loc) =>
      val v = visitExp(value)
      val r = visitExp(rest)
      val eff = Type.mkUnion(v.eff, r.eff, loc)
      TypedAst.Expr.RecordExtend(field, v, r, subst(tvar), eff, loc)

    case KindedAst.Expr.RecordRestrict(field, rest, tvar, loc) =>
      val r = visitExp(rest)
      val eff = r.eff
      TypedAst.Expr.RecordRestrict(field, r, subst(tvar), eff, loc)

    case KindedAst.Expr.ArrayLit(exps, exp, tvar, evar, loc) =>
      val es = exps.map(visitExp(_))
      val e = visitExp(exp)
      val tpe = subst(tvar)
      val eff = subst(evar)
      TypedAst.Expr.ArrayLit(es, e, tpe, eff, loc)

    case KindedAst.Expr.ArrayNew(exp1, exp2, exp3, tvar, evar, loc) =>
      val e1 = visitExp(exp1)
      val e2 = visitExp(exp2)
      val e3 = visitExp(exp3)
      val tpe = subst(tvar)
      val eff = subst(evar)
      TypedAst.Expr.ArrayNew(e1, e2, e3, tpe, eff, loc)

    case KindedAst.Expr.ArrayLoad(exp1, exp2, tvar, evar, loc) =>
      val e1 = visitExp(exp1)
      val e2 = visitExp(exp2)
      val tpe = subst(tvar)
      val eff = subst(evar)
      TypedAst.Expr.ArrayLoad(e1, e2, tpe, eff, loc)

    case KindedAst.Expr.ArrayStore(exp1, exp2, exp3, evar, loc) =>
      val e1 = visitExp(exp1)
      val e2 = visitExp(exp2)
      val e3 = visitExp(exp3)
      val eff = subst(evar)
      TypedAst.Expr.ArrayStore(e1, e2, e3, eff, loc)

    case KindedAst.Expr.ArrayLength(exp, evar, loc) =>
      val e = visitExp(exp)
      val eff = subst(evar)
      TypedAst.Expr.ArrayLength(e, eff, loc)

    case KindedAst.Expr.StructNew(sym, fields0, region0, tvar, evar, loc) =>
      val region = visitExp(region0)
      val fields = fields0.map { case (k, v) => (k, visitExp(v)) }
      val tpe = subst(tvar)
      val eff = subst(evar)
      TypedAst.Expr.StructNew(sym, fields, region, tpe, eff, loc)
<<<<<<< HEAD

    case KindedAst.Expr.StructGet(sym, expr0, label, tvar, evar, loc) =>
      val expr = visitExp(expr0)
      val tpe = subst(tvar)
      val eff = subst(evar)
      TypedAst.Expr.StructGet(sym, expr, label, tpe, eff, loc)

=======

    case KindedAst.Expr.StructGet(sym, exp0, field, tvar, evar, loc) =>
      val e = visitExp(exp0)
      val tpe = subst(tvar)
      val eff = subst(evar)
      TypedAst.Expr.StructGet(sym, e, field, tpe, eff, loc)
>>>>>>> 5fa4a697

    case KindedAst.Expr.StructPut(sym, exp1, field, exp2, tvar, evar, loc) =>
      val e1 = visitExp(exp1)
      val e2 = visitExp(exp2)
      val tpe = subst(tvar)
      val eff = subst(evar)
      TypedAst.Expr.StructPut(sym, e1, field, e2, tpe, eff, loc)

    case KindedAst.Expr.VectorLit(exps, tvar, evar, loc) =>
      val es = exps.map(visitExp(_))
      val tpe = subst(tvar)
      val eff = subst(evar)
      TypedAst.Expr.VectorLit(es, tpe, eff, loc)

    case KindedAst.Expr.VectorLoad(exp1, exp2, tvar, evar, loc) =>
      val e1 = visitExp(exp1)
      val e2 = visitExp(exp2)
      val tpe = subst(tvar)
      val eff = subst(evar)
      TypedAst.Expr.VectorLoad(e1, e2, tpe, eff, loc)

    case KindedAst.Expr.VectorLength(exp, loc) =>
      val e = visitExp(exp)
      TypedAst.Expr.VectorLength(e, loc)

    case KindedAst.Expr.Ref(exp1, exp2, tvar, evar, loc) =>
      val e1 = visitExp(exp1)
      val e2 = visitExp(exp2)
      val tpe = subst(tvar)
      val eff = subst(evar)
      TypedAst.Expr.Ref(e1, e2, tpe, eff, loc)

    case KindedAst.Expr.Deref(exp, tvar, evar, loc) =>
      val e = visitExp(exp)
      val tpe = subst(tvar)
      val eff = subst(evar)
      TypedAst.Expr.Deref(e, tpe, eff, loc)

    case KindedAst.Expr.Assign(exp1, exp2, evar, loc) =>
      val e1 = visitExp(exp1)
      val e2 = visitExp(exp2)
      val tpe = Type.Unit
      val eff = subst(evar)
      TypedAst.Expr.Assign(e1, e2, tpe, eff, loc)

    case KindedAst.Expr.Ascribe(exp, _, _, tvar, loc) =>
      val e = visitExp(exp)
      val eff = e.eff
      TypedAst.Expr.Ascribe(e, subst(tvar), eff, loc)

    case KindedAst.Expr.InstanceOf(exp, clazz, loc) =>
      val e1 = visitExp(exp)
      TypedAst.Expr.InstanceOf(e1, clazz, loc)

    case KindedAst.Expr.CheckedCast(cast, exp, tvar, evar, loc) =>
      cast match {
        case CheckedCastType.TypeCast =>
          val e = visitExp(exp)
          val tpe = subst(tvar)
          TypedAst.Expr.CheckedCast(cast, e, tpe, e.eff, loc)
        case CheckedCastType.EffectCast =>
          val e = visitExp(exp)
          val eff = Type.mkUnion(e.eff, subst(evar), loc)
          TypedAst.Expr.CheckedCast(cast, e, e.tpe, eff, loc)
      }

    case KindedAst.Expr.UncheckedCast(KindedAst.Expr.Cst(Ast.Constant.Null, _), _, _, tvar, loc) =>
      val t = subst(tvar)
      TypedAst.Expr.Cst(Ast.Constant.Null, t, loc)

    case KindedAst.Expr.UncheckedCast(exp, declaredType0, declaredEff0, tvar, loc) =>
      val e = visitExp(exp)
      // Omit the unchecked cast if the inferred type and effect are the same as the declared ones.
      // Note: We do not aim to remove all redundant unchecked casts. That is not possible until monomorphization,
      // due to both Boolean equivalence, record/schema equivalence, and associated types/effects.
      // We only aim to remove unchecked casts which are syntactically identifiable as redundant.
      (declaredType0.map(tpe => subst(tpe)), declaredEff0.map(eff => subst(eff))) match {
        case (Some(tpe), None) if tpe == e.tpe => e
        case (None, Some(eff)) if eff == e.eff => e
        case (Some(tpe), Some(eff)) if tpe == e.tpe && eff == e.eff => e
        case (declaredType, declaredEff) =>
          val tpe = subst(tvar)
          val eff = declaredEff0.getOrElse(e.eff)
          TypedAst.Expr.UncheckedCast(e, declaredType, declaredEff, tpe, eff, loc)
      }

    case KindedAst.Expr.UncheckedMaskingCast(exp, loc) =>
      // We explicitly mark a `Mask` expression as Pure in TypeReconstruction.
      // Later it is erased and the effect of the subexpression is unmasked
      val e = visitExp(exp)
      val tpe = e.tpe
      val eff = Type.Pure
      TypedAst.Expr.UncheckedMaskingCast(e, tpe, eff, loc)

    case KindedAst.Expr.Without(exp, effUse, loc) =>
      val e = visitExp(exp)
      val tpe = e.tpe
      val eff = e.eff
      TypedAst.Expr.Without(e, effUse, tpe, eff, loc)

    case KindedAst.Expr.TryCatch(exp, rules, loc) =>
      val e = visitExp(exp)
      val rs = rules map {
        case KindedAst.CatchRule(sym, clazz, body) =>
          val b = visitExp(body)
          TypedAst.CatchRule(sym, clazz, b)
      }
      val tpe = rs.head.exp.tpe
      val eff = Type.mkUnion(e.eff :: rs.map(_.exp.eff), loc)
      TypedAst.Expr.TryCatch(e, rs, tpe, eff, loc)

    case KindedAst.Expr.Throw(exp, tvar, evar, loc) =>
      val e = visitExp(exp)
      val tpe = subst(tvar)
      val eff = subst(evar)
      TypedAst.Expr.Throw(e, tpe, eff, loc)

    case KindedAst.Expr.TryWith(exp, effUse, rules, tvar, loc) =>
      val e = visitExp(exp)
      val rs = rules map {
        case KindedAst.HandlerRule(op, fparams, hexp, _) =>
          val fps = fparams.map(visitFormalParam(_, subst))
          val he = visitExp(hexp)
          TypedAst.HandlerRule(op, fps, he)
      }
      val tpe = subst(tvar)
      val eff = Type.mkUnion(rs.map(_.exp.eff), loc) // TODO temp simplification
      TypedAst.Expr.TryWith(e, effUse, rs, tpe, eff, loc)

    case KindedAst.Expr.Do(op, exps, tvar, loc) =>
      val es = exps.map(visitExp(_))
      val tpe = subst(tvar)
      val eff1 = Type.Cst(TypeConstructor.Effect(op.sym.eff), op.loc.asSynthetic)
      val eff = Type.mkUnion(eff1 :: es.map(_.eff), loc)
      TypedAst.Expr.Do(op, es, tpe, eff, loc)

    case KindedAst.Expr.InvokeConstructor2(clazz, exps, cvar, evar, loc) =>
      val es = exps.map(visitExp)
      val constructorTpe = subst(cvar)
      val tpe = Type.getFlixType(clazz)
      val eff = subst(evar)
      constructorTpe match {
        case Type.Cst(TypeConstructor.JvmConstructor(constructor), loc) =>
          TypedAst.Expr.InvokeConstructor(constructor, es, tpe, eff, loc)
        case _ =>
          TypedAst.Expr.Error(TypeError.UnresolvedConstructor(loc), tpe, eff)
      }

    case KindedAst.Expr.InvokeMethod2(exp, _, exps, mvar, tvar, evar, loc) =>
      val e = visitExp(exp)
      val es = exps.map(visitExp)
      val returnTpe = subst(tvar)
      val methodTpe = subst(mvar)
      val eff = subst(evar)
      methodTpe match {
        case Type.Cst(TypeConstructor.JvmMethod(method), loc) =>
          TypedAst.Expr.InvokeMethod(method, e, es, returnTpe, eff, loc)
        case _ =>
          TypedAst.Expr.Error(TypeError.UnresolvedMethod(loc), methodTpe, eff)
      }

    case KindedAst.Expr.InvokeStaticMethod2(_, _, exps, mvar, tvar, evar, loc) =>
      val es = exps.map(visitExp)
      val methodTpe = subst(mvar)
      val returnTpe = subst(tvar)
      val eff = subst(evar)
      methodTpe match {
        case Type.Cst(TypeConstructor.JvmMethod(method), loc) =>
          TypedAst.Expr.InvokeStaticMethod(method, es, returnTpe, eff, loc)
        case _ =>
          TypedAst.Expr.Error(TypeError.UnresolvedMethod(loc), methodTpe, eff) // TODO INTEROP: UnresolvedStaticMethod ?
      }

    case KindedAst.Expr.InvokeConstructorOld(constructor, args, loc) =>
      val as = args.map(visitExp(_))
      val tpe = getFlixType(constructor.getDeclaringClass)
      val eff = Type.IO
      TypedAst.Expr.InvokeConstructor(constructor, as, tpe, eff, loc)

    case KindedAst.Expr.InvokeMethodOld(method, _, exp, args, loc) =>
      val e = visitExp(exp)
      val as = args.map(visitExp(_))
      val tpe = getFlixType(method.getReturnType)
      val eff = Type.IO
      TypedAst.Expr.InvokeMethod(method, e, as, tpe, eff, loc)

    case KindedAst.Expr.InvokeStaticMethodOld(method, args, loc) =>
      val as = args.map(visitExp(_))
      val tpe = getFlixType(method.getReturnType)
      val eff = Type.IO
      TypedAst.Expr.InvokeStaticMethod(method, as, tpe, eff, loc)

    case KindedAst.Expr.GetField(field, _, exp, loc) =>
      val e = visitExp(exp)
      val tpe = getFlixType(field.getType)
      val eff = Type.IO
      TypedAst.Expr.GetField(field, e, tpe, eff, loc)

    case KindedAst.Expr.PutField(field, _, exp1, exp2, loc) =>
      val e1 = visitExp(exp1)
      val e2 = visitExp(exp2)
      val tpe = Type.Unit
      val eff = Type.IO
      TypedAst.Expr.PutField(field, e1, e2, tpe, eff, loc)

    case KindedAst.Expr.GetStaticField(field, loc) =>
      val tpe = getFlixType(field.getType)
      val eff = Type.IO
      TypedAst.Expr.GetStaticField(field, tpe, eff, loc)

    case KindedAst.Expr.PutStaticField(field, exp, loc) =>
      val e = visitExp(exp)
      val tpe = Type.Unit
      val eff = Type.IO
      TypedAst.Expr.PutStaticField(field, e, tpe, eff, loc)

    case KindedAst.Expr.NewObject(name, clazz, methods, loc) =>
      val tpe = getFlixType(clazz)
      val eff = Type.IO
      val ms = methods map visitJvmMethod
      TypedAst.Expr.NewObject(name, clazz, tpe, eff, ms, loc)

    case KindedAst.Expr.NewChannel(exp1, exp2, tvar, evar, loc) =>
      val e1 = visitExp(exp1)
      val e2 = visitExp(exp2)
      TypedAst.Expr.NewChannel(e1, e2, subst(tvar), subst(evar), loc)

    case KindedAst.Expr.GetChannel(exp, tvar, evar, loc) =>
      val e = visitExp(exp)
      TypedAst.Expr.GetChannel(e, subst(tvar), subst(evar), loc)

    case KindedAst.Expr.PutChannel(exp1, exp2, evar, loc) =>
      val e1 = visitExp(exp1)
      val e2 = visitExp(exp2)
      val tpe = Type.mkUnit(loc)
      TypedAst.Expr.PutChannel(e1, e2, tpe, subst(evar), loc)

    case KindedAst.Expr.SelectChannel(rules, default, tvar, evar, loc) =>
      val rs = rules map {
        case KindedAst.SelectChannelRule(sym, chan, exp) =>
          val c = visitExp(chan)
          val b = visitExp(exp)
          TypedAst.SelectChannelRule(sym, c, b)
      }
      val d = default.map(visitExp(_))
      TypedAst.Expr.SelectChannel(rs, d, subst(tvar), subst(evar), loc)

    case KindedAst.Expr.Spawn(exp1, exp2, loc) =>
      val e1 = visitExp(exp1)
      val e2 = visitExp(exp2)
      val tpe = Type.Unit
      val eff = Type.IO
      TypedAst.Expr.Spawn(e1, e2, tpe, eff, loc)

    case KindedAst.Expr.ParYield(frags, exp, loc) =>
      val e = visitExp(exp)
      val fs = frags map {
        case KindedAst.ParYieldFragment(pat, e0, l0) =>
          val p = visitPattern(pat)
          val e1 = visitExp(e0)
          TypedAst.ParYieldFragment(p, e1, l0)
      }
      val tpe = e.tpe
      val eff = fs.foldLeft(e.eff) {
        case (acc, TypedAst.ParYieldFragment(_, e1, _)) => Type.mkUnion(acc, e1.eff, loc)
      }
      TypedAst.Expr.ParYield(fs, e, tpe, eff, loc)

    case KindedAst.Expr.Lazy(exp, loc) =>
      val e = visitExp(exp)
      val tpe = Type.mkLazy(e.tpe, loc)
      TypedAst.Expr.Lazy(e, tpe, loc)

    case KindedAst.Expr.Force(exp, tvar, loc) =>
      val e = visitExp(exp)
      val tpe = subst(tvar)
      val eff = e.eff
      TypedAst.Expr.Force(e, tpe, eff, loc)

    case KindedAst.Expr.FixpointConstraintSet(cs0, tvar, loc) =>
      val cs = cs0.map(visitConstraint)
      TypedAst.Expr.FixpointConstraintSet(cs, subst(tvar), loc)

    case KindedAst.Expr.FixpointLambda(pparams, exp, tvar, loc) =>
      val ps = pparams.map(visitPredicateParam)
      val e = visitExp(exp)
      val tpe = subst(tvar)
      val eff = e.eff
      TypedAst.Expr.FixpointLambda(ps, e, tpe, eff, loc)

    case KindedAst.Expr.FixpointMerge(exp1, exp2, loc) =>
      val e1 = visitExp(exp1)
      val e2 = visitExp(exp2)
      val tpe = e1.tpe
      val eff = Type.mkUnion(e1.eff, e2.eff, loc)
      TypedAst.Expr.FixpointMerge(e1, e2, tpe, eff, loc)

    case KindedAst.Expr.FixpointSolve(exp, loc) =>
      val e = visitExp(exp)
      val tpe = e.tpe
      val eff = e.eff
      TypedAst.Expr.FixpointSolve(e, tpe, eff, loc)

    case KindedAst.Expr.FixpointFilter(pred, exp, tvar, loc) =>
      val e = visitExp(exp)
      val eff = e.eff
      TypedAst.Expr.FixpointFilter(pred, e, subst(tvar), eff, loc)

    case KindedAst.Expr.FixpointInject(exp, pred, tvar, evar, loc) =>
      val e = visitExp(exp)
      TypedAst.Expr.FixpointInject(e, pred, subst(tvar), subst(evar), loc)

    case KindedAst.Expr.FixpointProject(pred, exp1, exp2, tvar, loc) =>
      val e1 = visitExp(exp1)
      val e2 = visitExp(exp2)
      val tpe = subst(tvar)
      val eff = Type.mkUnion(e1.eff, e2.eff, loc)

      // Note: This transformation should happen in the Weeder but it is here because
      // `#{#Result(..)` | _} cannot be unified with `#{A(..)}` (a closed row).
      // See Weeder for more details.
      val mergeExp = TypedAst.Expr.FixpointMerge(e1, e2, e1.tpe, eff, loc)
      val solveExp = TypedAst.Expr.FixpointSolve(mergeExp, e1.tpe, eff, loc)
      TypedAst.Expr.FixpointProject(pred, solveExp, tpe, eff, loc)

    case KindedAst.Expr.Error(m, tvar, evar) =>
      val tpe = subst(tvar)
      val eff = subst(evar)
      TypedAst.Expr.Error(m, tpe, eff)
  }

  /**
    * Applies the substitution to the given constraint.
    */
  private def visitConstraint(c0: KindedAst.Constraint)(implicit subst: Substitution): TypedAst.Constraint = {
    val KindedAst.Constraint(cparams0, head0, body0, loc) = c0

    val head = visitHeadPredicate(head0)
    val body = body0.map(b => visitBodyPredicate(b))

    val cparams = cparams0.map {
      case KindedAst.ConstraintParam(sym, l) =>
        TypedAst.ConstraintParam(sym, subst(sym.tvar), l)
    }

    TypedAst.Constraint(cparams, head, body, loc)
  }

  /**
    * Reconstructs types in the given predicate param.
    */
  private def visitPredicateParam(pparam: KindedAst.PredicateParam)(implicit subst: Substitution): TypedAst.PredicateParam =
    TypedAst.PredicateParam(pparam.pred, subst(pparam.tpe), pparam.loc)

  /**
    * Reconstructs types in the given JVM method.
    */
  private def visitJvmMethod(method: KindedAst.JvmMethod)(implicit subst: Substitution): TypedAst.JvmMethod = {
    method match {
      case KindedAst.JvmMethod(ident, fparams0, exp0, tpe, eff, loc) =>
        val fparams = fparams0.map(visitFormalParam(_, subst))
        val exp = visitExp(exp0)
        TypedAst.JvmMethod(ident, fparams, exp, tpe, eff, loc)
    }
  }

  /**
    * Reconstructs types in the given pattern.
    */
  private def visitPattern(pat0: KindedAst.Pattern)(implicit subst: Substitution): TypedAst.Pattern = pat0 match {
    case KindedAst.Pattern.Wild(tvar, loc) => TypedAst.Pattern.Wild(subst(tvar), loc)
    case KindedAst.Pattern.Var(sym, tvar, loc) => TypedAst.Pattern.Var(sym, subst(tvar), loc)
    case KindedAst.Pattern.Cst(cst, loc) => TypedAst.Pattern.Cst(cst, Type.constantType(cst), loc)

    case KindedAst.Pattern.Tag(sym, pat, tvar, loc) => TypedAst.Pattern.Tag(sym, visitPattern(pat), subst(tvar), loc)

    case KindedAst.Pattern.Tuple(elms, loc) =>
      val es = elms.map(visitPattern)
      val tpe = Type.mkTuple(es.map(_.tpe), loc)
      TypedAst.Pattern.Tuple(es, tpe, loc)

    case KindedAst.Pattern.Record(pats, pat, tvar, loc) =>
      val ps = pats.map {
        case KindedAst.Pattern.Record.RecordLabelPattern(field, tvar1, pat1, loc1) =>
          TypedAst.Pattern.Record.RecordLabelPattern(field, subst(tvar1), visitPattern(pat1), loc1)
      }
      val p = visitPattern(pat)
      TypedAst.Pattern.Record(ps, p, subst(tvar), loc)

    case KindedAst.Pattern.RecordEmpty(loc) =>
      TypedAst.Pattern.RecordEmpty(Type.mkRecord(Type.RecordRowEmpty, loc), loc)

    case KindedAst.Pattern.Error(tvar, loc) =>
      TypedAst.Pattern.Error(subst(tvar), loc)
  }


  /**
    * Reconstructs types in the given head predicate.
    */
  private def visitHeadPredicate(head0: KindedAst.Predicate.Head)(implicit subst: Substitution): TypedAst.Predicate.Head = head0 match {
    case KindedAst.Predicate.Head.Atom(pred, den0, terms, tvar, loc) =>
      val ts = terms.map(t => visitExp(t))
      TypedAst.Predicate.Head.Atom(pred, den0, ts, subst(tvar), loc)
  }


  /**
    * Reconstructs types in the given body predicate.
    */
  private def visitBodyPredicate(body0: KindedAst.Predicate.Body)(implicit subst: Substitution): TypedAst.Predicate.Body = body0 match {
    case KindedAst.Predicate.Body.Atom(pred, den0, polarity, fixity, terms, tvar, loc) =>
      val ts = terms.map(t => visitPattern(t))
      TypedAst.Predicate.Body.Atom(pred, den0, polarity, fixity, ts, subst(tvar), loc)

    case KindedAst.Predicate.Body.Functional(outVars, exp, loc) =>
      val e = visitExp(exp)
      TypedAst.Predicate.Body.Functional(outVars, e, loc)

    case KindedAst.Predicate.Body.Guard(exp, loc) =>
      val e = visitExp(exp)
      TypedAst.Predicate.Body.Guard(e, loc)

  }
}<|MERGE_RESOLUTION|>--- conflicted
+++ resolved
@@ -303,22 +303,12 @@
       val tpe = subst(tvar)
       val eff = subst(evar)
       TypedAst.Expr.StructNew(sym, fields, region, tpe, eff, loc)
-<<<<<<< HEAD
-
-    case KindedAst.Expr.StructGet(sym, expr0, label, tvar, evar, loc) =>
-      val expr = visitExp(expr0)
-      val tpe = subst(tvar)
-      val eff = subst(evar)
-      TypedAst.Expr.StructGet(sym, expr, label, tpe, eff, loc)
-
-=======
 
     case KindedAst.Expr.StructGet(sym, exp0, field, tvar, evar, loc) =>
       val e = visitExp(exp0)
       val tpe = subst(tvar)
       val eff = subst(evar)
       TypedAst.Expr.StructGet(sym, e, field, tpe, eff, loc)
->>>>>>> 5fa4a697
 
     case KindedAst.Expr.StructPut(sym, exp1, field, exp2, tvar, evar, loc) =>
       val e1 = visitExp(exp1)
