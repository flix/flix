/*
 * Copyright 2020-2021 Jonathan Lindegaard Starup
 *
 * Licensed under the Apache License, Version 2.0 (the "License");
 * you may not use this file except in compliance with the License.
 * You may obtain a copy of the License at
 *
 *   http://www.apache.org/licenses/LICENSE-2.0
 *
 * Unless required by applicable law or agreed to in writing, software
 * distributed under the License is distributed on an "AS IS" BASIS,
 * WITHOUT WARRANTIES OR CONDITIONS OF ANY KIND, either express or implied.
 * See the License for the specific language governing permissions and
 * limitations under the License.
 */

package ca.uwaterloo.flix.language.phase

import ca.uwaterloo.flix.api.Flix
import ca.uwaterloo.flix.language.CompilationError
import ca.uwaterloo.flix.language.ast.RRefType._
import ca.uwaterloo.flix.language.ast.RType._
import ca.uwaterloo.flix.language.ast.PRefType._
import ca.uwaterloo.flix.language.ast.PType._
import ca.uwaterloo.flix.language.ast.{RType, ErasedAst, FinalAst, MonoType, PType, Symbol}
import ca.uwaterloo.flix.util.Validation
import ca.uwaterloo.flix.util.Validation._

object Eraser extends Phase[FinalAst.Root, FinalAst.Root] {

  def run(root: FinalAst.Root)(implicit flix: Flix): Validation[FinalAst.Root, CompilationError] = flix.phase("Eraser") {
    val defns = root.defs.map { case (k, v) => k -> visitDef(v) }
    val enums = root.enums.map {
      case (k, FinalAst.Enum(mod, sym, cases0, _, loc)) =>
        val cases = cases0 map {
          case (tag, FinalAst.Case(enumSym, tagName, tagTpeDeprecated, tagLoc)) => tag -> ErasedAst.Case(enumSym, tagName, visitTpe(tagTpeDeprecated), tagLoc)
        }
        k -> ErasedAst.Enum(mod, sym, cases, loc)
    }
<<<<<<< HEAD
    val latticeOps: Map[RType[PType], ErasedAst.LatticeOps] = root.latticeOps.map { case (k, v) => visitTpe[PType](k) -> visitLatticeOps(v) }
    val properties = root.properties.map { p => visitProperty(p) }
    val specialOps = root.specialOps.map { case (k1, m) => k1 -> m.map[RType[PType], Symbol.DefnSym] { case (k2, v) => visitTpe[PType](k2) -> v } }
=======
    val properties = root.properties.map { p => visitProperty(p) }
>>>>>>> 37bbb2fc
    val reachable = root.reachable

    val actualTransformation = ErasedAst.Root(defns, enums, properties, reachable, root.sources).toSuccess
    root.toSuccess
  }

  /**
    * Translates the given definition `def0` to the ErasedAst.
    */
  private def visitDef(def0: FinalAst.Def): ErasedAst.Def = {
    val fs = def0.formals.map(visitFormalParam)
    val exp = visitExp[PType](def0.exp)
    val tpe = visitTpe[PType](def0.tpe)
    ErasedAst.Def(def0.ann, def0.mod, def0.sym, fs, exp, tpe, def0.loc)
  }

  /**
    * Translates the given expression `exp0` to the ErasedAst.
    */
  private def visitExp[T <: PType](exp0: FinalAst.Expression): ErasedAst.Expression[T] = exp0 match {
    case FinalAst.Expression.Unit(loc) =>
      ErasedAst.Expression.Unit(loc).asInstanceOf[ErasedAst.Expression[T]]

    case FinalAst.Expression.Null(tpe, loc) =>
      ErasedAst.Expression.Null[PAnyObject](visitTpe(tpe), loc).asInstanceOf[ErasedAst.Expression[T]]

    case FinalAst.Expression.True(loc) =>
      ErasedAst.Expression.True(loc).asInstanceOf[ErasedAst.Expression[T]]

    case FinalAst.Expression.False(loc) =>
      (ErasedAst.Expression.False(loc)).asInstanceOf[ErasedAst.Expression[T]]

    case FinalAst.Expression.Char(lit, loc) =>
      ErasedAst.Expression.Char(lit, loc).asInstanceOf[ErasedAst.Expression[T]]

    case FinalAst.Expression.Float32(lit, loc) =>
      ErasedAst.Expression.Float32(lit, loc).asInstanceOf[ErasedAst.Expression[T]]

    case FinalAst.Expression.Float64(lit, loc) =>
      ErasedAst.Expression.Float64(lit, loc).asInstanceOf[ErasedAst.Expression[T]]

    case FinalAst.Expression.Int8(lit, loc) =>
      ErasedAst.Expression.Int8(lit, loc).asInstanceOf[ErasedAst.Expression[T]]

    case FinalAst.Expression.Int16(lit, loc) =>
      ErasedAst.Expression.Int16(lit, loc).asInstanceOf[ErasedAst.Expression[T]]

    case FinalAst.Expression.Int32(lit, loc) =>
      ErasedAst.Expression.Int32(lit, loc).asInstanceOf[ErasedAst.Expression[T]]

    case FinalAst.Expression.Int64(lit, loc) =>
      ErasedAst.Expression.Int64(lit, loc).asInstanceOf[ErasedAst.Expression[T]]

    case FinalAst.Expression.BigInt(lit, loc) =>
      ErasedAst.Expression.BigInt(lit, loc).asInstanceOf[ErasedAst.Expression[T]]

    case FinalAst.Expression.Str(lit, loc) =>
      ErasedAst.Expression.Str(lit, loc).asInstanceOf[ErasedAst.Expression[T]]

    case FinalAst.Expression.Var(sym, tpe, loc) =>
      ErasedAst.Expression.Var(sym, visitTpe(tpe), loc)

    case FinalAst.Expression.Closure(sym, freeVars, _, tpe, loc) =>
      val newFreeVars = freeVars.map { case FinalAst.FreeVar(sym, tpe) => ErasedAst.FreeVar(sym, visitTpe(tpe)) }
      ErasedAst.Expression.Closure(sym, newFreeVars, visitTpe(tpe), loc).asInstanceOf[ErasedAst.Expression[T]]

    case FinalAst.Expression.ApplyClo(exp, args, tpe, loc) =>
      ErasedAst.Expression.ApplyClo(visitExp(exp), args.map(visitExp), visitTpe(tpe), loc).asInstanceOf[ErasedAst.Expression[T]]

    case FinalAst.Expression.ApplyDef(sym, args, tpe, loc) =>
      ErasedAst.Expression.ApplyDef(sym, args.map(visitExp), visitTpe(tpe), loc).asInstanceOf[ErasedAst.Expression[T]]

    case FinalAst.Expression.ApplyCloTail(exp, args, tpe, loc) =>
      ErasedAst.Expression.ApplyCloTail(visitExp(exp), args.map(visitExp), visitTpe(tpe), loc).asInstanceOf[ErasedAst.Expression[T]]

    case FinalAst.Expression.ApplyDefTail(sym, args, tpe, loc) =>
      ErasedAst.Expression.ApplyDefTail(sym, args.map(visitExp), visitTpe(tpe), loc).asInstanceOf[ErasedAst.Expression[T]]

    case FinalAst.Expression.ApplySelfTail(sym, formals, actuals, tpe, loc) =>
      val newFormals = formals.map { case FinalAst.FormalParam(sym, tpe) => ErasedAst.FormalParam(sym, visitTpe(tpe)) }
      ErasedAst.Expression.ApplySelfTail(sym, newFormals, actuals.map(visitExp), visitTpe(tpe), loc).asInstanceOf[ErasedAst.Expression[T]]

    case FinalAst.Expression.Unary(sop, op, exp, tpe, loc) =>
      ErasedAst.Expression.Unary(sop, op, visitExp(exp), visitTpe(tpe), loc).asInstanceOf[ErasedAst.Expression[T]]

    case FinalAst.Expression.Binary(sop, op, exp1, exp2, tpe, loc) =>
      ErasedAst.Expression.Binary(sop, op, visitExp(exp1), visitExp(exp2), visitTpe(tpe), loc).asInstanceOf[ErasedAst.Expression[T]]

    case FinalAst.Expression.IfThenElse(exp1, exp2, exp3, tpe, loc) =>
      ErasedAst.Expression.IfThenElse(visitExp(exp1), visitExp[T](exp2), visitExp[T](exp3), visitTpe(tpe), loc)

    case FinalAst.Expression.Branch(exp, branches, tpe, loc) =>
      val newBranches = branches.map { case (label, branchExp) => (label, visitExp[T](branchExp)) }
      ErasedAst.Expression.Branch(visitExp(exp), newBranches, visitTpe(tpe), loc)

    case FinalAst.Expression.JumpTo(sym, tpe, loc) =>
      ErasedAst.Expression.JumpTo(sym, visitTpe(tpe), loc)

    case FinalAst.Expression.Let(sym, exp1, exp2, tpe, loc) =>
      ErasedAst.Expression.Let(sym, visitExp(exp1), visitExp(exp2), visitTpe(tpe), loc)

    case FinalAst.Expression.Is(sym, tag, exp, loc) =>
      ErasedAst.Expression.Is(sym, tag, visitExp(exp), loc).asInstanceOf[ErasedAst.Expression[T]]

    case FinalAst.Expression.Tag(sym, tag, exp, tpe, loc) =>
      ErasedAst.Expression.Tag(sym, tag, visitExp(exp), visitTpe(tpe), loc).asInstanceOf[ErasedAst.Expression[T]]

    case FinalAst.Expression.Untag(sym, tag, exp, tpe, loc) =>
      ErasedAst.Expression.Untag(sym, tag, visitExp(exp), visitTpe(tpe), loc)

    case FinalAst.Expression.Index(base, offset, tpe, loc) =>
      val e: ErasedAst.Expression[PType] = ErasedAst.Expression.Index(visitExp(base), offset, visitTpe(tpe), loc)
      ErasedAst.Expression.Cast(e, visitTpe(tpe), loc)

    case FinalAst.Expression.Tuple(elms, tpe, loc) =>
      ErasedAst.Expression.Tuple(elms.map(visitExp), visitTpe(tpe), loc).asInstanceOf[ErasedAst.Expression[T]]

    case FinalAst.Expression.RecordEmpty(tpe, loc) =>
      ErasedAst.Expression.RecordEmpty(visitTpe(tpe), loc).asInstanceOf[ErasedAst.Expression[T]]

    case FinalAst.Expression.RecordSelect(exp, field, tpe, loc) =>
      ErasedAst.Expression.RecordSelect(visitExp(exp), field, visitTpe(tpe), loc)

    case FinalAst.Expression.RecordExtend(field, value, rest, tpe, loc) =>
      ErasedAst.Expression.RecordExtend(field, visitExp(value), visitExp(rest), visitTpe(tpe), loc).asInstanceOf[ErasedAst.Expression[T]]

    case FinalAst.Expression.RecordRestrict(field, rest, tpe, loc) =>
      ErasedAst.Expression.RecordRestrict(field, visitExp(rest), visitTpe(tpe), loc).asInstanceOf[ErasedAst.Expression[T]]

    case FinalAst.Expression.ArrayLit(elms, tpe, loc) =>
      ErasedAst.Expression.ArrayLit(elms.map(visitExp[PType]), visitTpe[PReference[PArray[PType]]](tpe), loc).asInstanceOf[ErasedAst.Expression[T]]

    case FinalAst.Expression.ArrayNew(elm, len, tpe, loc) =>
      ErasedAst.Expression.ArrayNew(visitExp[PType](elm), visitExp(len), visitTpe[PReference[PArray[PType]]](tpe), loc).asInstanceOf[ErasedAst.Expression[T]]

    case FinalAst.Expression.ArrayLoad(base, index, tpe, loc) =>
      ErasedAst.Expression.ArrayLoad(visitExp[PReference[PArray[T]]](base), visitExp(index), visitTpe(tpe), loc)

    case FinalAst.Expression.ArrayStore(base, index, elm, tpe, loc) =>
      ErasedAst.Expression.ArrayStore(visitExp[PReference[PArray[PType]]](base), visitExp(index), visitExp(elm), visitTpe(tpe), loc).asInstanceOf[ErasedAst.Expression[T]]

    case FinalAst.Expression.ArrayLength(base, tpe, loc) =>
      ErasedAst.Expression.ArrayLength(visitExp[PReference[PArray[PType]]](base), visitTpe(tpe), loc).asInstanceOf[ErasedAst.Expression[T]]

    case FinalAst.Expression.ArraySlice(base, beginIndex, endIndex, tpe, loc) =>
      ErasedAst.Expression.ArraySlice(visitExp[PReference[PArray[PType]]](base), visitExp(beginIndex), visitExp(endIndex), visitTpe[PReference[PArray[PType]]](tpe), loc).asInstanceOf[ErasedAst.Expression[T]]

    case FinalAst.Expression.Ref(exp, tpe, loc) =>
      val tpe0 = visitTpe[PReference[PRef[PType]]](tpe)
      ErasedAst.Expression.Ref(visitExp(exp), tpe0.toInternalName, tpe0, loc).asInstanceOf[ErasedAst.Expression[T]]

    case FinalAst.Expression.Deref(exp, tpe, loc) =>
      val tpe0 = visitTpe[T](tpe)
      ErasedAst.Expression.Deref(visitExp(exp), tpe0.toInternalName, tpe0, loc)

    case FinalAst.Expression.Assign(exp1, exp2, tpe, loc) =>
      val tpe0 = visitTpe[PReference[PUnit]](tpe)
      ErasedAst.Expression.Assign(visitExp[PReference[PRef[PType]]](exp1), visitExp(exp2), tpe0.toInternalName, tpe0, loc).asInstanceOf[ErasedAst.Expression[T]]

    case FinalAst.Expression.Existential(fparam, exp, loc) =>
      val FinalAst.FormalParam(sym, tpe) = fparam
      ErasedAst.Expression.Existential(ErasedAst.FormalParam(sym, visitTpe(tpe)), visitExp(exp), loc).asInstanceOf[ErasedAst.Expression[T]]

    case FinalAst.Expression.Universal(fparam, exp, loc) =>
      val FinalAst.FormalParam(sym, tpe) = fparam
      ErasedAst.Expression.Universal(ErasedAst.FormalParam(sym, visitTpe(tpe)), visitExp(exp), loc).asInstanceOf[ErasedAst.Expression[T]]

    case FinalAst.Expression.Cast(exp, tpe, loc) =>
      ErasedAst.Expression.Cast(visitExp(exp), visitTpe(tpe), loc)

    case FinalAst.Expression.TryCatch(exp, rules, tpe, loc) =>
      val newRules = rules.map { case FinalAst.CatchRule(sym, clazz, exp) =>
        ErasedAst.CatchRule[T](sym, clazz, visitExp(exp))
      }
      ErasedAst.Expression.TryCatch(visitExp(exp), newRules, visitTpe(tpe), loc)

    case FinalAst.Expression.InvokeConstructor(constructor, args, tpe, loc) =>
      ErasedAst.Expression.InvokeConstructor(constructor, args.map(visitExp), visitTpe(tpe), loc).asInstanceOf[ErasedAst.Expression[T]]

    case FinalAst.Expression.InvokeMethod(method, exp, args, tpe, loc) =>
      ErasedAst.Expression.InvokeMethod(method, visitExp(exp), args.map(visitExp), visitTpe(tpe), loc)

    case FinalAst.Expression.InvokeStaticMethod(method, args, tpe, loc) =>
      ErasedAst.Expression.InvokeStaticMethod(method, args.map(visitExp), visitTpe(tpe), loc)

    case FinalAst.Expression.GetField(field, exp, tpe, loc) =>
      ErasedAst.Expression.GetField(field, visitExp(exp), visitTpe(tpe), loc)

    case FinalAst.Expression.PutField(field, exp1, exp2, tpe, loc) =>
      ErasedAst.Expression.PutField(field, visitExp(exp1), visitExp(exp2), visitTpe(tpe), loc).asInstanceOf[ErasedAst.Expression[T]]

    case FinalAst.Expression.GetStaticField(field, tpe, loc) =>
      ErasedAst.Expression.GetStaticField(field, visitTpe(tpe), loc)

    case FinalAst.Expression.PutStaticField(field, exp, tpe, loc) =>
      ErasedAst.Expression.PutStaticField(field, visitExp(exp), visitTpe(tpe), loc).asInstanceOf[ErasedAst.Expression[T]]

    case FinalAst.Expression.NewChannel(exp, tpe, loc) =>
      ErasedAst.Expression.NewChannel(visitExp(exp), visitTpe[PReference[PChan[T]]](tpe), loc).asInstanceOf[ErasedAst.Expression[T]]

    case FinalAst.Expression.GetChannel(exp, tpe, loc) =>
      ErasedAst.Expression.GetChannel(visitExp(exp), visitTpe(tpe), loc)

    case FinalAst.Expression.PutChannel(exp1, exp2, tpe, loc) =>
      ErasedAst.Expression.PutChannel(visitExp[PReference[PChan[PType]]](exp1), visitExp(exp2), visitTpe[PReference[PChan[PType]]](tpe), loc).asInstanceOf[ErasedAst.Expression[T]]

    case FinalAst.Expression.SelectChannel(rules, default, tpe, loc) =>
      val newRules = rules.map { case FinalAst.SelectChannelRule(sym, chan, exp) =>
        ErasedAst.SelectChannelRule[T](sym, visitExp(chan), visitExp(exp))
      }
      ErasedAst.Expression.SelectChannel(newRules, default.map(visitExp[T]), visitTpe(tpe), loc)

    case FinalAst.Expression.Spawn(exp, tpe, loc) =>
      ErasedAst.Expression.Spawn(visitExp(exp), visitTpe(tpe), loc).asInstanceOf[ErasedAst.Expression[T]]

    case FinalAst.Expression.Lazy(exp, tpe, loc) =>
      ErasedAst.Expression.Lazy(visitExp(exp), visitTpe[PReference[PLazy[PType]]](tpe), loc).asInstanceOf[ErasedAst.Expression[T]]

    case FinalAst.Expression.Force(exp, tpe, loc) =>
      ErasedAst.Expression.Force(visitExp(exp), visitTpe(tpe), loc)

    case FinalAst.Expression.HoleError(sym, tpe, loc) =>
      ErasedAst.Expression.HoleError(sym, visitTpe(tpe), loc)

    case FinalAst.Expression.MatchError(tpe, loc) =>
      ErasedAst.Expression.MatchError(visitTpe(tpe), loc)
  }

  /**
    * Translates the given formal param `p` to the ErasedAst.
    */
  private def visitFormalParam(p: FinalAst.FormalParam): ErasedAst.FormalParam =
    ErasedAst.FormalParam(p.sym, visitTpe(p.tpe))

  /**
    * Translates the property `p` to the ErasedAst.
    */
  private def visitProperty(p: FinalAst.Property): ErasedAst.Property =
    ErasedAst.Property(p.law, p.defn, visitExp(p.exp))

  /**
<<<<<<< HEAD
   * Translates the type 'tpe' to the ErasedType.
   */
  private def visitTpe[T <: PType](tpe: MonoType): RType[T] = (tpe match {
    case MonoType.Unit => RReference(RUnit())
    case MonoType.Bool => RBool()
    case MonoType.Char => RChar()
    case MonoType.Float32 => RFloat32()
    case MonoType.Float64 => RFloat64()
    case MonoType.Int8 => RInt8()
    case MonoType.Int16 => RInt16()
    case MonoType.Int32 => RInt32()
    case MonoType.Int64 => RInt64()
=======
    * Translates the type 'tpe' to the ErasedType.
    */
  private def visitTpe[T <: PType](tpe: MonoType): EType[T] = (tpe match {
    case MonoType.Unit => Reference(Unit())
    case MonoType.Bool => Bool()
    case MonoType.Char => Char()
    case MonoType.Float32 => Float32()
    case MonoType.Float64 => Float64()
    case MonoType.Int8 => Int8()
    case MonoType.Int16 => Int16()
    case MonoType.Int32 => Int32()
    case MonoType.Int64 => Int64()
>>>>>>> 37bbb2fc
    case MonoType.BigInt =>
      RReference(RBigInt())
    case MonoType.Str =>
      RReference(RStr())
    case MonoType.Array(tpe) =>
      RReference(RArray[PType](visitTpe[PType](tpe)))
    case MonoType.Channel(tpe) =>
      RReference(RChannel(visitTpe(tpe)))
    case MonoType.Lazy(tpe) =>
      RReference(RLazy(visitTpe(tpe)))
    case MonoType.Ref(tpe) =>
      RReference(RRef(visitTpe(tpe)))
    case MonoType.Tuple(elms) =>
      RReference(RTuple(elms.map(visitTpe)))
    case MonoType.Enum(sym, args) =>
      RReference(REnum(sym, args.map(visitTpe)))
    case MonoType.Arrow(args, result) =>
      RReference(RArrow(args.map(visitTpe), visitTpe(result)))
    case MonoType.RecordEmpty() =>
      RReference(RRecordEmpty())
    case MonoType.RecordExtend(field, value, rest) =>
      RReference(RRecordExtend(field, visitTpe(value), visitTpe(rest)))
    case MonoType.SchemaEmpty() =>
      RReference(RSchemaEmpty())
    case MonoType.SchemaExtend(name, tpe, rest) =>
      RReference(RSchemaExtend(name, visitTpe(tpe), visitTpe(rest)))
    case MonoType.Relation(tpes) =>
      RReference(RRelation(tpes.map(visitTpe)))
    case MonoType.Lattice(tpes) =>
      RReference(RLattice(tpes.map(visitTpe)))
    case MonoType.Native(clazz) =>
      RReference(RNative(clazz))
    case MonoType.Var(id) =>
      RReference(RVar(id))
  }).asInstanceOf[RType[T]]
}<|MERGE_RESOLUTION|>--- conflicted
+++ resolved
@@ -37,13 +37,7 @@
         }
         k -> ErasedAst.Enum(mod, sym, cases, loc)
     }
-<<<<<<< HEAD
-    val latticeOps: Map[RType[PType], ErasedAst.LatticeOps] = root.latticeOps.map { case (k, v) => visitTpe[PType](k) -> visitLatticeOps(v) }
     val properties = root.properties.map { p => visitProperty(p) }
-    val specialOps = root.specialOps.map { case (k1, m) => k1 -> m.map[RType[PType], Symbol.DefnSym] { case (k2, v) => visitTpe[PType](k2) -> v } }
-=======
-    val properties = root.properties.map { p => visitProperty(p) }
->>>>>>> 37bbb2fc
     val reachable = root.reachable
 
     val actualTransformation = ErasedAst.Root(defns, enums, properties, reachable, root.sources).toSuccess
@@ -285,9 +279,8 @@
     ErasedAst.Property(p.law, p.defn, visitExp(p.exp))
 
   /**
-<<<<<<< HEAD
-   * Translates the type 'tpe' to the ErasedType.
-   */
+    * Translates the type 'tpe' to the ErasedType.
+    */
   private def visitTpe[T <: PType](tpe: MonoType): RType[T] = (tpe match {
     case MonoType.Unit => RReference(RUnit())
     case MonoType.Bool => RBool()
@@ -298,20 +291,6 @@
     case MonoType.Int16 => RInt16()
     case MonoType.Int32 => RInt32()
     case MonoType.Int64 => RInt64()
-=======
-    * Translates the type 'tpe' to the ErasedType.
-    */
-  private def visitTpe[T <: PType](tpe: MonoType): EType[T] = (tpe match {
-    case MonoType.Unit => Reference(Unit())
-    case MonoType.Bool => Bool()
-    case MonoType.Char => Char()
-    case MonoType.Float32 => Float32()
-    case MonoType.Float64 => Float64()
-    case MonoType.Int8 => Int8()
-    case MonoType.Int16 => Int16()
-    case MonoType.Int32 => Int32()
-    case MonoType.Int64 => Int64()
->>>>>>> 37bbb2fc
     case MonoType.BigInt =>
       RReference(RBigInt())
     case MonoType.Str =>
