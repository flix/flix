/*
 * Copyright 2019 Liam Palmer, Magnus Madsen
 *
 * Licensed under the Apache License, Version 2.0 (the "License");
 * you may not use this file except in compliance with the License.
 * You may obtain a copy of the License at
 *
 *   http://www.apache.org/licenses/LICENSE-2.0
 *
 * Unless required by applicable law or agreed to in writing, software
 * distributed under the License is distributed on an "AS IS" BASIS,
 * WITHOUT WARRANTIES OR CONDITIONS OF ANY KIND, either express or implied.
 * See the License for the specific language governing permissions and
 * limitations under the License.
 */

///
/// The Option type.
///
/// An option represents an optional value.
/// The constructor `None` represents an absent value,
/// whereas the constructor `Some(v)` represents the value `v`.
///
pub enum Option[t] with Eq, Order, ToString {
    case None,
    case Some(t)
}

instance Hash[Option[a]] with Hash[a] {
    pub def hash(o: Option[a]): Int32 = match o {
        case Some(y) => 919 * Hash.hash(y)
        case None => 1046527
    }
}

instance Functor[Option] {
    pub def map(f: a -> b & ef, o: Option[a]): Option[b] & ef = Option.map(f, o)
}

instance Applicative[Option] {
    pub def point(x: a) : Option[a] = Option.point(x)

    pub def ap(f: Option[a -> b & e], x: Option[a]) : Option[b] & e = Option.ap(f, x)

    // Same as the default implementation using `map` and `ap` but with less indirection.
    override pub def liftA2(f: t1 -> t2 -> r & e, x1: Option[t1], x2: Option[t2]): Option[r] & e = Option.lift2(f, x1, x2)
    override pub def liftA3(f: t1 -> t2 -> t3 -> r & e, x1: Option[t1], x2: Option[t2], x3: Option[t3]): Option[r] & e = Option.lift3(f, x1, x2, x3)
    override pub def liftA4(f: t1 -> t2 -> t3 -> t4 -> r & e, x1: Option[t1], x2: Option[t2], x3: Option[t3], x4: Option[t4]): Option[r] & e = Option.lift4(f, x1, x2, x3, x4)
    override pub def liftA5(f: t1 -> t2 -> t3 -> t4 -> t5 -> r & e, x1: Option[t1], x2: Option[t2], x3: Option[t3], x4: Option[t4], x5: Option[t5]): Option[r] & e = Option.lift5(f, x1, x2, x3, x4, x5)
}

instance Monad[Option] {
    pub def flatMap(f: a -> Option[b] & ef, x : Option[a]) : Option[b] & ef = Option.flatMap(f, x)
}

instance Foldable[Option] {
    pub def foldLeft(f: (b, a) -> b & ef, s: b, o: Option[a]): b & ef = Option.foldLeft(f, s, o)
    pub def foldRight(f: (a, b) -> b & ef, s: b, o: Option[a]): b & ef = Option.foldRight(f, o, s)
}

instance Traversable[Option] {
    pub def traverse(f: a -> m[b] & ef, t: Option[a]): m[Option[b]] & ef with Applicative[m] =
        use Applicative.{point};
        use Functor.{map};
        match t {
            case None => point(None)
            case Some(a) => f(a) |> map(Some)
        }

    pub override def sequence(t: Option[m[a]]): m[Option[a]] with Applicative[m] =
        use Applicative.{point};
        use Functor.{map};
        match t {
            case Some(ma) => map(Some, ma)
            case None => point(None)
        }

}

namespace Option {

    ///
    /// Returns `true` iff `o` is `None`.
    ///
    @Time(1) @Space(1)
    pub def isEmpty(o: Option[a]): Bool = match o {
        case None => true
        case Some(_) => false
    }

    ///
    /// Returns `v` if `o` is `Some(v).` Otherwise returns `d`.
    ///
    @Time(1) @Space(1)
    pub def getWithDefault(d: a, o: Option[a]): a = match o {
        case None => d
        case Some(v) => v
    }

    ///
    /// Returns `o` if it is `Some(v)`. Otherwise returns `default`.
    ///
    @Time(1) @Space(1)
    pub def withDefault(default: {default :: Option[a]}, o: Option[a]): Option[a] = match o {
        case None => default.default
        case Some(_) => o
    }

    ///
    /// Returns `Some(y)` if `o` is `Some(x)`. Otherwise returns `o`.
    ///
    @Time(1) @Space(1)
    pub def replace(x: a, y: a, o: Option[a]): Option[a] with Eq[a] = match o {
        case None => o
        case Some(v) => Some(if (v == x) y else v)
    }

    ///
    /// Returns `true` if `o` is `Some(v)` and the predicate `f(v)` evaluates to `true`. Otherwise returns `false`.
    ///
    /// The function `f` must be pure.
    ///
    @Time(time(f)) @Space(space(f))
    pub def exists(f: a -> Bool, o: Option[a]): Bool = match o {
        case None    => false
        case Some(v) => f(v)
    }

    ///
    /// Returns `true` if `o` is `Some(v)` and the predicate `f(v)` evaluates to `true` or if `o` is `None`.
    ///
    /// Otherwise returns `false`.
    ///
    /// The function `f` must be pure.
    ///
    @Time(time(f)) @Space(space(f))
    pub def forall(f: a -> Bool, o: Option[a]): Bool = match o {
        case None    => true
        case Some(v) => f(v)
    }

    ///
    /// Returns `o` if `o` is `Some(v)` and the predicate `f(v)` is true. Otherwise returns `None`.
    ///
    /// The function `f` must be pure.
    ///
    @Time(time(f)) @Space(space(f))
    pub def filter(f: a -> Bool, o: Option[a]): Option[a] = match o {
        case None => None
        case Some(v) => if (f(v)) o else None
    }

    ///
    /// Returns `Some(f(v))` if `o` is `Some(v)`. Otherwise returns `None`.
    ///
    @Time(time(f)) @Space(space(f))
    pub def map(f: a -> b & ef, o: Option[a]): Option[b] & ef = match o {
        case None => None
        case Some(v) => Some(f(v))
    }

    ///
    /// Returns `Some(x)`.
    ///
    pub def point(x: a) : Option[a] = Some(x)

    ///
    /// If both arguments are `Some`, return a `Some` containing the result of applying the function inside
    /// `f` to the value inside `x`. Otherwise return `None`.
    ///
    pub def ap(f: Option[a -> b & e], x: Option[a]) : Option[b] & e =
        match f {
            case None => None
            case Some(g) => match x {
                case None => None
                case Some(y) => Some(g(y))
            }
        }

    ///
    /// Returns `f(v)` if `o` is `Some(v)`. Otherwise returns `None`.
    ///
    pub def flatMap(f: a -> Option[b] & ef, o: Option[a]): Option[b] & ef = match o {
        case None => None
        case Some(v) => f(v)
    }

    ///
    /// Returns `1` if `o` is `Some(v)` and the predicate `f(v)` evaluates to `true`. Otherwise returns `0`.
    ///
    /// The function `f` must be pure.
    ///
    @Time(time(f)) @Space(space(f))
    pub def count(f: a -> Bool, o: Option[a]): Int32 = match o {
        case None => 0
        case Some(v) => if (f(v)) 1 else 0
    }

    ///
    /// Returns `v` if `o` is `Some(v)` else `0`.
    ///
<<<<<<< HEAD
    pub def product(o: Option[Int32]): Int32 =
        Foldable.product(o)
=======
    pub def sum(o: Option[Int32]): Int32 =
        Foldable.sum(o)
>>>>>>> 7f059dbf

    ///
    /// Returns `f(v)` if `o` is `Some(v)` else `0`.
    ///
<<<<<<< HEAD
    pub def productWith(f: a -> Int32 & ef, o: Option[a]): Int32 & ef =
        Foldable.productWith(f, o)
=======
    pub def sumWith(f: a -> Int32 & ef, o: Option[a]): Int32 & ef =
        Foldable.sumWith(f, o)
>>>>>>> 7f059dbf

    ///
    /// Returns `o` if `o` is `Some(v)` and the predicate `f(v)` evaluates to `true`. Otherwise returns `None`.
    ///
    /// The function `f` must be pure.
    ///
    @Time(time(f)) @Space(space(f))
    pub def find(f: a -> Bool, o: Option[a]): Option[a] = match o {
        case None => None
        case Some(v) => if (f(v)) o else None
    }

    ///
    /// Returns `v` if `o` is `Some(v)`. Otherwise returns `None`.
    ///
    @Time(1) @Space(1)
    pub def flatten(o: Option[Option[a]]): Option[a] = match o {
        case None => None
        case Some(v) => v
    }

    ///
    /// Returns the result of applying `combine` to all the elements in `o`, using `empty` as the initial value.
    ///
    pub def fold(o: Option[a]): a with Monoid[a] = Foldable.fold(o)

    ///
    /// Returns `f(z, v)` if `o` is `Some(v)`. Otherwise returns `z`.
    ///
    pub def foldLeft(f: (b, a) -> b & ef, z: b, o: Option[a]): b & ef = match o {
        case None => z
        case Some(v) => f(z, v)
    }

    ///
    /// Returns `f(v, z)` if `o` is `Some(v)`. Otherwise returns `z`.
    ///
    pub def foldRight(f: (a, b) -> b & ef, o: Option[a], z: b): b & ef = match o {
        case None => z
        case Some(v) => f(v, z)
    }

    ///
    /// Returns `f(v, lazy z)` if `o` is `Some(v)`. Otherwise returns `z`.
    ///
    /// The function f must be pure.
    ///
    pub def foldRightL(f: (a, Lazy[b]) -> b, o: Option[a], z: b): b = match o {
        case None => z
        case Some(v) => f(v, lazy z)
    }

    ///
    /// Returns `Some(v1 :: v2 :: ... :: vn)` if each of `xs_i` is `Some(v_i)`. Otherwise returns `None`.
    ///
    @Time(List.length(xs)) @Space(List.length(xs))
    pub def sequence(xs: List[Option[a]]): Option[List[a]] =
        sequenceHelper(xs, _ -> None, ys -> Some(ys))

    ///
    /// Helper function for `sequence`.
    ///
    def sequenceHelper(xs: List[Option[a]], fk: Unit -> Option[List[a]], sk: List[a] -> Option[List[a]]): Option[List[a]] = match xs {
        case Nil            => sk(Nil)
        case None :: _      => fk()
        case Some(y) :: rs  => sequenceHelper(rs, fk, ys -> sk(y :: ys))
    }

    ///
    /// Returns `Some(v1 :: v2 :: ... v :: vn)` if each of `f(xs_i)` is `Some(v_i)`. Otherwise returns `None`.
    ///
    pub def traverse(f: a -> Option[b] & ef, xs: List[a]): Option[List[b]] & ef =
        traverseHelper(f, xs, _ -> None, ys -> Some(ys))

    ///
    /// Helper function for `traverse`.
    ///
    def traverseHelper(f: a -> Option[b] & f, xs: List[a], fk: Unit -> Option[List[b]], sk: List[b] -> Option[List[b]]): Option[List[b]] & f = match xs {
        case Nil            => sk(Nil)
        case x :: rs        => match f(x) {
            case None    => fk()
            case Some(y) => traverseHelper(f, rs, fk, ys -> sk(y :: ys))
        }
    }

    ///
    /// Returns `Some()` if each of `f(xs_i)` is `Some(_)`. Otherwise returns `None`.
    ///
    /// This function is the "forgetful" version of `traverse`, use it when the you want the effect
    /// of applying `f` to each element but do not care about collecting the results.
    ///
    pub def traverseX(f: a -> Option[b] & ef, xs: List[a]): Option[Unit] & ef = match xs {
        case Nil            => Some()
        case x :: rs        => match f(x) {
            case None    => None
            case Some(_) => traverseX(f, rs)
        }
    }

    ///
    /// Returns the result of applying `f` to a start value `s` and the elements in `xs`
    /// going from left to right.
    ///
    /// If at any step applying `f` fails (i.e. it produces a `None` value) the traversal
    /// of `xs` is short-circuited and `None` is returned.
    ///
    /// If `f` is successfully applied to all the elements in `xs` the result is of the form:
    /// `Some(f(...f(f(s, x1), x2)..., xn))`.
    ///
    pub def foldLeftM(f: (b, a) -> Option[b] & f, s: b, xs: List[a]): Option[b] & f = match xs {
        case Nil => Some(s)
        case x :: rs => match f(s, x) {
            case Some(s1) => foldLeftM(f, s1, rs)
            case None => None
        }
    }

    ///
    /// Returns the result of applying `f` to a start value `s` and the elements in `xs`
    /// going from right to left.
    ///
    /// If at any step applying `f` fails (i.e. it produces a `None` value) the traversal
    /// of `xs` is short-circuited and `None` is returned.
    ///
    /// If `f` is successfully applied to al elements in `xs` the result is of the form:
    /// `Some(f(x1, ...f(xn-1, f(xn, s))...))`.
    ///
    pub def foldRightM(f: (a, b) -> Option[b] & f, s: b, xs: List[a]): Option[b] & f =
        foldRightMHelper(f, s, xs, _ -> None as & f, s1 -> Some(s1) as & f)

    ///
    /// Helper function for `foldRightM`.
    ///
    def foldRightMHelper(f: (a, b) -> Option[b] & f, s: b, xs: List[a], fk: Unit -> Option[b] & f, sk: b -> Option[b] & f): Option[b] & f = match xs {
        case Nil => sk(s)
        case x :: rs =>
            foldRightMHelper(f, s, rs, fk, s1 -> match f(x, s1) {
                    case Some(s2) => sk(s2)
                    case None => fk()
                })
    }

    ///
    /// Returns a one-element list of the value `v` if `o` is `Some(v)`. Otherwise returns the empty list.
    ///
    @Time(1) @Space(1)
    pub def toList(o: Option[a]): List[a] = match o {
        case None => Nil
        case Some(v) => v :: Nil
    }

    ///
    /// Returns a one-element set of the value `v` if `o` is `Some(v)`. Otherwise returns the empty set.
    ///
    @Time(1) @Space(1)
    pub def toSet(o: Option[a]): Set[a] with Order[a] = match o {
        case None       => Set.empty()
        case Some(v)    => Set.singleton(v)
    }

    ///
    /// Returns a singleton map with the mapping `k -> v` if `o` is `Some((k, v))`. Otherwise returns the empty map.
    ///
    @Time(1) @Space(1)
    pub def toMap(o: Option[(k, v)]): Map[k, v] with Order[k] = match o {
        case None           => Map.empty()
        case Some((k, v))   => Map.singleton(k, v)
    }

    ///
    /// Returns a map with elements of `s` as keys and `f` applied as values.
    ///
    pub def toMapWith(f: a -> b, s: Option[a]): Map[a, b] with Order[a] =
            Option.foldRight((x, m) -> Map.insert(x, f(x), m), s, Map.empty())

    ///
    /// Returns the Option value `Ok(v)` if `o` is `Some(v)`. Otherwise returns `Err(e)`.
    ///
    @Time(1) @Space(1)
    pub def toOk(o: Option[t], e: e): Result[t, e] = match o {
        case None       => Err(e)
        case Some(a)    => Ok(a)
    }

    ///
    /// Returns the Option value `Err(e)` if `o` is `Some(e)`. Otherwise returns `Ok(d)`.
    ///
    @Time(1) @Space(1)
    pub def toErr(o: Option[e], d: t): Result[t, e] = match o {
        case None       => Ok(d)
        case Some(e)    => Err(e)
    }

    ///
    /// Returns the Validation value `Success(v)` if `o` is `Some(v)`. Otherwise lifts `e` into Validation's `Failure`.
    ///
    @Time(1) @Space(1)
    pub def toSuccess(o: Option[t], e: e): Validation[t, e] = match o {
        case None       => Failure(Nel(e, Nil))
        case Some(a)    => Success(a)
    }

    ///
    /// Returns `e` into Validation's `Failure` if `o` is `Some(e)`. Otherwise returns `Success(d)`.
    ///
    @Time(1) @Space(1)
    pub def toFailure(o: Option[e], d: t): Validation[t, e] = match o {
        case None       => Success(d)
        case Some(e)    => Failure(Nel(e, Nil))
    }

    ///
    /// Returns `Some((v1, v2))` if `o1` is `Some(v1)` and `o2` is `Some(v2)`. Otherwise returns `None`.
    ///
    @Time(1) @Space(1)
    pub def zip(o1: Option[a], o2: Option[b]): Option[(a, b)] = match (o1, o2) {
        case (None, _) => None
        case (_, None) => None
        case (Some(v1), Some(v2)) => Some((v1, v2))
    }

    ///
    /// Returns `(Some(v1), Some(v2))` if `o` is `Some((v1, v2))`. Otherwise returns `(None, None)`.
    ///
    @Time(1) @Space(1)
    pub def unzip(o: Option[(a, b)]): (Option[a], Option[b]) = match o {
        case None => (None, None)
        case Some((v1, v2)) => (Some(v1), Some(v2))
    }

    ///
    /// Applies `f` to `v` if `o` is `Some(v)`. Otherwise does nothing.
    ///
    @Time(time(f)) @Space(space(f))
    pub def foreach(f: a -> Unit & ef, o: Option[a]): Unit & ef = match o {
        case None    => ()
        case Some(v) => f(v)
    }

    ///
    /// Applies the binary function `f` to the values in `o1` and `o2`.
    ///
    /// Returns `None` if either `o1` or `o2` are `None`.
    ///
    @Time(time(f)) @Space(space(f))
    pub def lift2(f: (t1, t2) -> u & f, o1: Option[t1], o2: Option[t2]): Option[u] & f =
        ap(map(f, o1), o2)

    ///
    /// Applies the ternary function `f` to the values in `o1`, `o2` and `o3`.
    ///
    /// Returns `None` if any of `o1`, `o2` and `o3` are `None`.
    ///
    @Time(time(f)) @Space(space(f))
    pub def lift3(f: (t1, t2, t3) -> u & f, o1: Option[t1], o2: Option[t2], o3: Option[t3]): Option[u] & f =
        ap(lift2(f, o1, o2), o3)

    ///
    /// Applies the 4-ary function `f` to the values in `o1`, `o2`, `o3` and `o4`.
    ///
    /// Returns `None` if any of `o1`, `o2`, `o3` and `o4` are `None`.
    ///
    @Time(time(f)) @Space(space(f))
    pub def lift4(f: (t1, t2, t3, t4) -> u & f, o1: Option[t1], o2: Option[t2], o3: Option[t3], o4: Option[t4]): Option[u] & f =
        ap(lift3(f, o1, o2, o3), o4)

    ///
    /// Applies the 5-ary function `f` to the values in `o1`, `o2`, ... `o5`.
    ///
    /// Returns `None` if any of `o1`, `o2`, ... `o5` are `None`.
    ///
    @Time(time(f)) @Space(space(f))
    pub def lift5(f: (t1, t2, t3, t4, t5) -> u & f, o1: Option[t1], o2: Option[t2], o3: Option[t3], o4: Option[t4], o5: Option[t5]): Option[u] & f =
        ap(lift4(f, o1, o2, o3, o4), o5)

    ///
    /// Applies the 6-ary function `f` to the values in `o1`, `o2`, ... `o6`.
    ///
    /// Returns `None` if any of `o1`, `o2`, ... `o6` are `None`.
    ///
    @Time(time(f)) @Space(space(f))
    pub def lift6(f: (t1, t2, t3, t4, t5, t6) -> u & f, o1: Option[t1], o2: Option[t2], o3: Option[t3], o4: Option[t4], o5: Option[t5], o6: Option[t6]): Option[u] & f =
        ap(lift5(f, o1, o2, o3, o4, o5), o6)

    ///
    /// Applies the 7-ary function `f` to the values in `o1`, `o2`, ... `o7`.
    ///
    /// Returns `None` if any of `o1`, `o2`, ... `o7` are `None`.
    ///
    @Time(time(f)) @Space(space(f))
    pub def lift7(f: (t1, t2, t3, t4, t5, t6, t7) -> u & f, o1: Option[t1], o2: Option[t2], o3: Option[t3], o4: Option[t4], o5: Option[t5], o6: Option[t6], o7: Option[t7]): Option[u] & f=
        ap(lift6(f, o1, o2, o3, o4, o5, o6), o7)

    ///
    /// Applies the 8-ary function `f` to the values in `o1`, `o2`, ... `o8`.
    ///
    /// Returns `None` if any of `o1`, `o2`, ... `o8` are `None`.
    ///
    @Time(time(f)) @Space(space(f))
    pub def lift8(f: (t1, t2, t3, t4, t5, t6, t7, t8) -> u & f, o1: Option[t1], o2: Option[t2], o3: Option[t3], o4: Option[t4], o5: Option[t5], o6: Option[t6], o7: Option[t7], o8: Option[t8]): Option[u] & f =
        ap(lift7(f, o1, o2, o3, o4, o5, o6, o7), o8)

    ///
    /// Applies the 9-ary function `f` to the values in `o1`, `o2`, ... `o9`.
    ///
    /// Returns `None` if any of `o1`, `o2`, ... `o9` are `None`.
    ///
    @Time(time(f)) @Space(space(f))
    pub def lift9(f: (t1, t2, t3, t4, t5, t6, t7, t8, t9) -> u & f, o1: Option[t1], o2: Option[t2], o3: Option[t3], o4: Option[t4], o5: Option[t5], o6: Option[t6], o7: Option[t7], o8: Option[t8], o9: Option[t9]): Option[u] & f =
        ap(lift8(f, o1, o2, o3, o4, o5, o6, o7, o8), o9)

    ///
    /// Applies the 10-ary function `f` to the values in `o1`, `o2`, ... `o10`.
    ///
    /// Returns `None` if any of `o1`, `o2`, ... `o10` are `None`.
    ///
    @Time(time(f)) @Space(space(f))
    pub def lift10(f: (t1, t2, t3, t4, t5, t6, t7, t8, t9, t10) -> u & f, o1: Option[t1], o2: Option[t2], o3: Option[t3], o4: Option[t4], o5: Option[t5], o6: Option[t6], o7: Option[t7], o8: Option[t8], o9: Option[t9], o10: Option[t10]): Option[u] & f =
        ap(lift9(f, o1, o2, o3, o4, o5, o6, o7, o8, o9), o10)

    ///
    /// Returns an iterator over `o` with 1 element or an empty iterator if `o` is `None`.
    ///
    pub def toIterator(o: Option[a]): Iterator[a] & Impure = match o {
        case None    => Iterator.empty()
        case Some(x) => Iterator.singleton(x)
    }

}<|MERGE_RESOLUTION|>--- conflicted
+++ resolved
@@ -199,24 +199,26 @@
     ///
     /// Returns `v` if `o` is `Some(v)` else `0`.
     ///
-<<<<<<< HEAD
+    pub def sum(o: Option[Int32]): Int32 =
+        Foldable.sum(o)
+
+    ///
+    /// Returns `f(v)` if `o` is `Some(v)` else `0`.
+    ///
+    pub def sumWith(f: a -> Int32 & ef, o: Option[a]): Int32 & ef =
+        Foldable.sumWith(f, o)
+
+    ///
+    /// Returns `v` if `o` is `Some(v)` else `0`.
+    ///
     pub def product(o: Option[Int32]): Int32 =
         Foldable.product(o)
-=======
-    pub def sum(o: Option[Int32]): Int32 =
-        Foldable.sum(o)
->>>>>>> 7f059dbf
 
     ///
     /// Returns `f(v)` if `o` is `Some(v)` else `0`.
     ///
-<<<<<<< HEAD
     pub def productWith(f: a -> Int32 & ef, o: Option[a]): Int32 & ef =
         Foldable.productWith(f, o)
-=======
-    pub def sumWith(f: a -> Int32 & ef, o: Option[a]): Int32 & ef =
-        Foldable.sumWith(f, o)
->>>>>>> 7f059dbf
 
     ///
     /// Returns `o` if `o` is `Some(v)` and the predicate `f(v)` evaluates to `true`. Otherwise returns `None`.
