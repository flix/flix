/*
 * Copyright 2015-2016 Magnus Madsen
 *
 * Licensed under the Apache License, Version 2.0 (the "License");
 * you may not use this file except in compliance with the License.
 * You may obtain a copy of the License at
 *
 *   http://www.apache.org/licenses/LICENSE-2.0
 *
 * Unless required by applicable law or agreed to in writing, software
 * distributed under the License is distributed on an "AS IS" BASIS,
 * WITHOUT WARRANTIES OR CONDITIONS OF ANY KIND, either express or implied.
 * See the License for the specific language governing permissions and
 * limitations under the License.
 */

package ca.uwaterloo.flix.language.ast

import ca.uwaterloo.flix.language.CompilationMessage
import ca.uwaterloo.flix.language.ast.shared.*
import ca.uwaterloo.flix.language.ast.shared.SymUse.*
import ca.uwaterloo.flix.util.collection.{ListMap, MultiMap}

import java.lang.reflect.{Constructor, Field, Method}

object TypedAst {

<<<<<<< HEAD
  val empty: Root = Root(Map.empty, Map.empty, Map.empty, Map.empty, Map.empty, Map.empty, Map.empty, Map.empty, Map.empty, Map.empty, Map.empty, None, None, Map.empty, Map.empty, ListMap.empty, MultiMap.empty, LabelledPrecedenceGraph.empty)
=======
  val empty: Root = Root(Map.empty, Map.empty, Map.empty, Map.empty, Map.empty, Map.empty, Map.empty, Map.empty, Map.empty, Map.empty, Map.empty, None, Set.empty, Map.empty, Map.empty, ListMap.empty, AvailableClasses.empty, LabelledPrecedenceGraph.empty)
>>>>>>> c9b0d4cd

  case class Root(modules: Map[Symbol.ModuleSym, List[Symbol]],
                  traits: Map[Symbol.TraitSym, Trait],
                  instances: Map[Symbol.TraitSym, List[Instance]],
                  sigs: Map[Symbol.SigSym, Sig],
                  defs: Map[Symbol.DefnSym, Def],
                  enums: Map[Symbol.EnumSym, Enum],
                  structs: Map[Symbol.StructSym, Struct],
                  restrictableEnums: Map[Symbol.RestrictableEnumSym, RestrictableEnum],
                  effects: Map[Symbol.EffectSym, Effect],
                  typeAliases: Map[Symbol.TypeAliasSym, TypeAlias],
                  uses: Map[Symbol.ModuleSym, List[Ast.UseOrImport]],
                  mainEntryPoint: Option[Symbol.DefnSym],
                  entryPoints: Option[Set[Symbol.DefnSym]],
                  sources: Map[Source, SourceLocation],
                  traitEnv: Map[Symbol.TraitSym, TraitContext],
                  eqEnv: ListMap[Symbol.AssocTypeSym, shared.AssocTypeDef],
                  availableClasses: AvailableClasses,
                  precedenceGraph: LabelledPrecedenceGraph)

  case class Trait(doc: Doc, ann: Annotations, mod: Modifiers, sym: Symbol.TraitSym, tparam: TypeParam, superTraits: List[TraitConstraint], assocs: List[AssocTypeSig], sigs: List[Sig], laws: List[Def], loc: SourceLocation)

  case class Instance(doc: Doc, ann: Annotations, mod: Modifiers, trt: TraitSymUse, tpe: Type, tconstrs: List[TraitConstraint], assocs: List[AssocTypeDef], defs: List[Def], ns: Name.NName, loc: SourceLocation)

  case class Sig(sym: Symbol.SigSym, spec: Spec, exp: Option[Expr], loc: SourceLocation)

  case class Def(sym: Symbol.DefnSym, spec: Spec, exp: Expr, loc: SourceLocation)

  case class Spec(doc: Doc, ann: Annotations, mod: Modifiers, tparams: List[TypeParam], fparams: List[FormalParam], declaredScheme: Scheme, retTpe: Type, eff: Type, tconstrs: List[TraitConstraint], econstrs: List[EqualityConstraint])

  case class Enum(doc: Doc, ann: Annotations, mod: Modifiers, sym: Symbol.EnumSym, tparams: List[TypeParam], derives: Ast.Derivations, cases: Map[Symbol.CaseSym, Case], loc: SourceLocation)

  case class Struct(doc: Doc, ann: Annotations, mod: Modifiers, sym: Symbol.StructSym, tparams: List[TypeParam], sc: Scheme, fields: Map[Symbol.StructFieldSym, StructField], loc: SourceLocation)

  case class RestrictableEnum(doc: Doc, ann: Annotations, mod: Modifiers, sym: Symbol.RestrictableEnumSym, index: TypeParam, tparams: List[TypeParam], derives: Ast.Derivations, cases: Map[Symbol.RestrictableCaseSym, RestrictableCase], loc: SourceLocation)

  case class TypeAlias(doc: Doc, ann: Annotations, mod: Modifiers, sym: Symbol.TypeAliasSym, tparams: List[TypeParam], tpe: Type, loc: SourceLocation)

  // TODO ASSOC-TYPES can probably be combined with KindedAst.AssocTypeSig
  case class AssocTypeSig(doc: Doc, mod: Modifiers, sym: Symbol.AssocTypeSym, tparam: TypeParam, kind: Kind, tpe: Option[Type], loc: SourceLocation)

  // TODO ASSOC-TYPES can probably be combined with KindedAst.AssocTypeSig
  case class AssocTypeDef(doc: Doc, mod: Modifiers, sym: AssocTypeSymUse, arg: Type, tpe: Type, loc: SourceLocation)

  case class Effect(doc: Doc, ann: Annotations, mod: Modifiers, sym: Symbol.EffectSym, ops: List[Op], loc: SourceLocation)

  case class Op(sym: Symbol.OpSym, spec: Spec, loc: SourceLocation)

  sealed trait Expr extends Product {
    def tpe: Type

    def eff: Type

    def loc: SourceLocation
  }

  object Expr {

    case class Cst(cst: Constant, tpe: Type, loc: SourceLocation) extends Expr {
      def eff: Type = Type.Pure
    }

    case class Var(sym: Symbol.VarSym, tpe: Type, loc: SourceLocation) extends Expr {
      def eff: Type = Type.Pure
    }

    case class Hole(sym: Symbol.HoleSym, tpe: Type, eff: Type, loc: SourceLocation) extends Expr

    case class HoleWithExp(exp: Expr, tpe: Type, eff: Type, loc: SourceLocation) extends Expr

    case class OpenAs(symUse: RestrictableEnumSymUse, exp: Expr, tpe: Type, loc: SourceLocation) extends Expr {
      def eff: Type = exp.eff
    }

    case class Use(sym: Symbol, alias: Name.Ident, exp: Expr, loc: SourceLocation) extends Expr {
      def tpe: Type = exp.tpe

      def eff: Type = exp.eff
    }

    case class Lambda(fparam: FormalParam, exp: Expr, tpe: Type, loc: SourceLocation) extends Expr {
      def eff: Type = Type.Pure
    }

    case class ApplyClo(exp: Expr, exps: List[Expr], tpe: Type, eff: Type, loc: SourceLocation) extends Expr

    case class ApplyDef(symUse: DefSymUse, exps: List[Expr], itpe: Type, tpe: Type, eff: Type, loc: SourceLocation) extends Expr

    case class ApplyLocalDef(symUse: LocalDefSymUse, exps: List[Expr], arrowTpe: Type, tpe: Type, eff: Type, loc: SourceLocation) extends Expr

    case class ApplySig(symUse: SigSymUse, exps: List[Expr], itpe: Type, tpe: Type, eff: Type, loc: SourceLocation) extends Expr

    case class Unary(sop: SemanticOp.UnaryOp, exp: Expr, tpe: Type, eff: Type, loc: SourceLocation) extends Expr

    case class Binary(sop: SemanticOp.BinaryOp, exp1: Expr, exp2: Expr, tpe: Type, eff: Type, loc: SourceLocation) extends Expr

    case class Let(bnd: Binder, exp1: Expr, exp2: Expr, tpe: Type, eff: Type, loc: SourceLocation) extends Expr

    case class LocalDef(bnd: Binder, fparams: List[FormalParam], exp1: Expr, exp2: Expr, tpe: Type, eff: Type, loc: SourceLocation) extends Expr

    case class Region(tpe: Type, loc: SourceLocation) extends Expr {
      def eff: Type = Type.Pure
    }

    case class Scope(bnd: Binder, regionVar: Type.Var, exp: Expr, tpe: Type, eff: Type, loc: SourceLocation) extends Expr

    case class IfThenElse(exp1: Expr, exp2: Expr, exp3: Expr, tpe: Type, eff: Type, loc: SourceLocation) extends Expr

    case class Stm(exp1: Expr, exp2: Expr, tpe: Type, eff: Type, loc: SourceLocation) extends Expr

    case class Discard(exp: Expr, eff: Type, loc: SourceLocation) extends Expr {
      def tpe: Type = Type.mkUnit(loc)
    }

    case class Match(exp: Expr, rules: List[MatchRule], tpe: Type, eff: Type, loc: SourceLocation) extends Expr

    case class TypeMatch(exp: Expr, rules: List[TypeMatchRule], tpe: Type, eff: Type, loc: SourceLocation) extends Expr

    case class RestrictableChoose(star: Boolean, exp: Expr, rules: List[RestrictableChooseRule], tpe: Type, eff: Type, loc: SourceLocation) extends Expr

    case class Tag(sym: CaseSymUse, exp: Expr, tpe: Type, eff: Type, loc: SourceLocation) extends Expr

    case class RestrictableTag(sym: RestrictableCaseSymUse, exp: Expr, tpe: Type, eff: Type, loc: SourceLocation) extends Expr

    case class Tuple(exps: List[Expr], tpe: Type, eff: Type, loc: SourceLocation) extends Expr

    case class RecordEmpty(tpe: Type, loc: SourceLocation) extends Expr {
      def eff: Type = Type.Pure
    }

    case class RecordSelect(exp: Expr, label: Name.Label, tpe: Type, eff: Type, loc: SourceLocation) extends Expr

    case class RecordExtend(label: Name.Label, exp1: Expr, exp2: Expr, tpe: Type, eff: Type, loc: SourceLocation) extends Expr

    case class RecordRestrict(label: Name.Label, exp: Expr, tpe: Type, eff: Type, loc: SourceLocation) extends Expr

    case class ArrayLit(exps: List[Expr], exp: Expr, tpe: Type, eff: Type, loc: SourceLocation) extends Expr

    case class ArrayNew(exp1: Expr, exp2: Expr, exp3: Expr, tpe: Type, eff: Type, loc: SourceLocation) extends Expr

    case class ArrayLoad(exp1: Expr, exp2: Expr, tpe: Type, eff: Type, loc: SourceLocation) extends Expr

    case class ArrayLength(exp: Expr, eff: Type, loc: SourceLocation) extends Expr {
      def tpe: Type = Type.Int32
    }

    case class ArrayStore(exp1: Expr, exp2: Expr, exp3: Expr, eff: Type, loc: SourceLocation) extends Expr {
      def tpe: Type = Type.Unit
    }

    case class StructNew(sym: Symbol.StructSym, fields: List[(StructFieldSymUse, Expr)], region: Expr, tpe: Type, eff: Type, loc: SourceLocation) extends Expr

    case class StructGet(exp: Expr, sym: StructFieldSymUse, tpe: Type, eff: Type, loc: SourceLocation) extends Expr

    case class StructPut(exp1: Expr, sym: StructFieldSymUse, exp2: Expr, tpe: Type, eff: Type, loc: SourceLocation) extends Expr

    case class VectorLit(exps: List[Expr], tpe: Type, eff: Type, loc: SourceLocation) extends Expr

    case class VectorLoad(exp1: Expr, exp2: Expr, tpe: Type, eff: Type, loc: SourceLocation) extends Expr

    case class VectorLength(exp: Expr, loc: SourceLocation) extends Expr {
      def eff: Type = exp.eff

      def tpe: Type = Type.Int32
    }

    case class Ascribe(exp: Expr, tpe: Type, eff: Type, loc: SourceLocation) extends Expr

    case class InstanceOf(exp: Expr, clazz: java.lang.Class[?], loc: SourceLocation) extends Expr {
      def eff: Type = exp.eff

      def tpe: Type = Type.Bool
    }

    case class CheckedCast(cast: CheckedCastType, exp: Expr, tpe: Type, eff: Type, loc: SourceLocation) extends Expr

    case class UncheckedCast(exp: Expr, declaredType: Option[Type], declaredEff: Option[Type], tpe: Type, eff: Type, loc: SourceLocation) extends Expr

    case class UncheckedMaskingCast(exp: Expr, tpe: Type, eff: Type, loc: SourceLocation) extends Expr

    case class Without(exp: Expr, effUse: EffectSymUse, tpe: Type, eff: Type, loc: SourceLocation) extends Expr

    case class TryCatch(exp: Expr, rules: List[CatchRule], tpe: Type, eff: Type, loc: SourceLocation) extends Expr

    case class Throw(exp: Expr, tpe: Type, eff: Type, loc: SourceLocation) extends Expr

    case class TryWith(exp: Expr, effUse: EffectSymUse, rules: List[HandlerRule], tpe: Type, eff: Type, loc: SourceLocation) extends Expr

    case class Do(op: OpSymUse, exps: List[Expr], tpe: Type, eff: Type, loc: SourceLocation) extends Expr

    case class InvokeConstructor(constructor: Constructor[?], exps: List[Expr], tpe: Type, eff: Type, loc: SourceLocation) extends Expr

    case class InvokeMethod(method: Method, exp: Expr, exps: List[Expr], tpe: Type, eff: Type, loc: SourceLocation) extends Expr

    case class InvokeStaticMethod(method: Method, exps: List[Expr], tpe: Type, eff: Type, loc: SourceLocation) extends Expr

    case class GetField(field: Field, exp: Expr, tpe: Type, eff: Type, loc: SourceLocation) extends Expr

    case class PutField(field: Field, exp1: Expr, exp2: Expr, tpe: Type, eff: Type, loc: SourceLocation) extends Expr

    case class GetStaticField(field: Field, tpe: Type, eff: Type, loc: SourceLocation) extends Expr

    case class PutStaticField(field: Field, exp: Expr, tpe: Type, eff: Type, loc: SourceLocation) extends Expr

    case class NewObject(name: String, clazz: java.lang.Class[?], tpe: Type, eff: Type, methods: List[JvmMethod], loc: SourceLocation) extends Expr

    case class NewChannel(exp1: Expr, exp2: Expr, tpe: Type, eff: Type, loc: SourceLocation) extends Expr

    case class GetChannel(exp: Expr, tpe: Type, eff: Type, loc: SourceLocation) extends Expr

    case class PutChannel(exp1: Expr, exp2: Expr, tpe: Type, eff: Type, loc: SourceLocation) extends Expr

    case class SelectChannel(rules: List[SelectChannelRule], default: Option[Expr], tpe: Type, eff: Type, loc: SourceLocation) extends Expr

    case class Spawn(exp1: Expr, exp2: Expr, tpe: Type, eff: Type, loc: SourceLocation) extends Expr

    case class ParYield(frags: List[ParYieldFragment], exp: Expr, tpe: Type, eff: Type, loc: SourceLocation) extends Expr

    case class Lazy(exp: Expr, tpe: Type, loc: SourceLocation) extends Expr {
      def eff: Type = Type.Pure
    }

    case class Force(exp: Expr, tpe: Type, eff: Type, loc: SourceLocation) extends Expr

    case class FixpointConstraintSet(cs: List[Constraint], tpe: Type, loc: SourceLocation) extends Expr {
      def eff: Type = Type.Pure
    }

    case class FixpointLambda(pparams: List[PredicateParam], exp: Expr, tpe: Type, eff: Type, loc: SourceLocation) extends Expr

    case class FixpointMerge(exp1: Expr, exp2: Expr, tpe: Type, eff: Type, loc: SourceLocation) extends Expr

    case class FixpointSolve(exp: Expr, tpe: Type, eff: Type, loc: SourceLocation) extends Expr

    case class FixpointFilter(pred: Name.Pred, exp: Expr, tpe: Type, eff: Type, loc: SourceLocation) extends Expr

    case class FixpointInject(exp: Expr, pred: Name.Pred, tpe: Type, eff: Type, loc: SourceLocation) extends Expr

    case class FixpointProject(pred: Name.Pred, exp: Expr, tpe: Type, eff: Type, loc: SourceLocation) extends Expr

    case class Error(m: CompilationMessage, tpe: Type, eff: Type) extends Expr {
      override def loc: SourceLocation = m.loc
    }

  }

  sealed trait Pattern {
    def tpe: Type

    def loc: SourceLocation
  }

  object Pattern {

    case class Wild(tpe: Type, loc: SourceLocation) extends Pattern

    case class Var(bnd: Binder, tpe: Type, loc: SourceLocation) extends Pattern

    case class Cst(cst: Constant, tpe: Type, loc: SourceLocation) extends Pattern

    case class Tag(sym: CaseSymUse, pat: Pattern, tpe: Type, loc: SourceLocation) extends Pattern

    case class Tuple(pats: List[Pattern], tpe: Type, loc: SourceLocation) extends Pattern

    case class Record(pats: List[Record.RecordLabelPattern], pat: Pattern, tpe: Type, loc: SourceLocation) extends Pattern

    case class RecordEmpty(tpe: Type, loc: SourceLocation) extends Pattern

    object Record {
      case class RecordLabelPattern(label: Name.Label, pat: Pattern, tpe: Type, loc: SourceLocation)
    }

    case class Error(tpe: Type, loc: SourceLocation) extends Pattern
  }

  sealed trait RestrictableChoosePattern

  object RestrictableChoosePattern {

    sealed trait VarOrWild

    case class Wild(tpe: Type, loc: SourceLocation) extends VarOrWild

    case class Var(bnd: Binder, tpe: Type, loc: SourceLocation) extends VarOrWild

    case class Tag(sym: RestrictableCaseSymUse, pat: List[VarOrWild], tpe: Type, loc: SourceLocation) extends RestrictableChoosePattern

    case class Error(tpe: Type, loc: SourceLocation) extends VarOrWild with RestrictableChoosePattern

  }

  sealed trait Predicate {
    def loc: SourceLocation
  }

  object Predicate {

    sealed trait Head extends Predicate

    object Head {

      case class Atom(pred: Name.Pred, den: Denotation, terms: List[Expr], tpe: Type, loc: SourceLocation) extends Predicate.Head

    }

    sealed trait Body extends Predicate

    object Body {

      case class Atom(pred: Name.Pred, den: Denotation, polarity: Polarity, fixity: Fixity, terms: List[Pattern], tpe: Type, loc: SourceLocation) extends Predicate.Body

      case class Functional(outBnds: List[Binder], exp: Expr, loc: SourceLocation) extends Predicate.Body

      case class Guard(exp: Expr, loc: SourceLocation) extends Predicate.Body

    }

  }

  case class Binder(sym: Symbol.VarSym, tpe: Type)

  case class Case(sym: Symbol.CaseSym, tpe: Type, sc: Scheme, loc: SourceLocation)

  case class StructField(sym: Symbol.StructFieldSym, tpe: Type, loc: SourceLocation)

  case class RestrictableCase(sym: Symbol.RestrictableCaseSym, tpe: Type, sc: Scheme, loc: SourceLocation)

  case class Constraint(cparams: List[ConstraintParam], head: Predicate.Head, body: List[Predicate.Body], loc: SourceLocation)

  case class ConstraintParam(bnd: Binder, tpe: Type, loc: SourceLocation)

  case class FormalParam(bnd: Binder, mod: Modifiers, tpe: Type, src: Ast.TypeSource, loc: SourceLocation)

  case class PredicateParam(pred: Name.Pred, tpe: Type, loc: SourceLocation)

  case class JvmMethod(ident: Name.Ident, fparams: List[FormalParam], exp: Expr, retTpe: Type, eff: Type, loc: SourceLocation)

  case class CatchRule(bnd: Binder, clazz: java.lang.Class[?], exp: Expr)

  case class HandlerRule(op: OpSymUse, fparams: List[FormalParam], exp: Expr)

  case class RestrictableChooseRule(pat: RestrictableChoosePattern, exp: Expr)

  case class MatchRule(pat: Pattern, guard: Option[Expr], exp: Expr)

  case class TypeMatchRule(bnd: Binder, tpe: Type, exp: Expr)

  case class SelectChannelRule(bnd: Binder, chan: Expr, exp: Expr)

  case class TypeParam(name: Name.Ident, sym: Symbol.KindedTypeVarSym, loc: SourceLocation)

  case class ParYieldFragment(pat: Pattern, exp: Expr, loc: SourceLocation)

}<|MERGE_RESOLUTION|>--- conflicted
+++ resolved
@@ -25,11 +25,7 @@
 
 object TypedAst {
 
-<<<<<<< HEAD
-  val empty: Root = Root(Map.empty, Map.empty, Map.empty, Map.empty, Map.empty, Map.empty, Map.empty, Map.empty, Map.empty, Map.empty, Map.empty, None, None, Map.empty, Map.empty, ListMap.empty, MultiMap.empty, LabelledPrecedenceGraph.empty)
-=======
-  val empty: Root = Root(Map.empty, Map.empty, Map.empty, Map.empty, Map.empty, Map.empty, Map.empty, Map.empty, Map.empty, Map.empty, Map.empty, None, Set.empty, Map.empty, Map.empty, ListMap.empty, AvailableClasses.empty, LabelledPrecedenceGraph.empty)
->>>>>>> c9b0d4cd
+  val empty: Root = Root(Map.empty, Map.empty, Map.empty, Map.empty, Map.empty, Map.empty, Map.empty, Map.empty, Map.empty, Map.empty, Map.empty, None, None, Map.empty, Map.empty, ListMap.empty, AvailableClasses.empty, LabelledPrecedenceGraph.empty)
 
   case class Root(modules: Map[Symbol.ModuleSym, List[Symbol]],
                   traits: Map[Symbol.TraitSym, Trait],
