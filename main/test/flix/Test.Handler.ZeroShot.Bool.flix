--- conflicted
+++ resolved
@@ -1,130 +1,72 @@
 mod Test.Handler.ZeroShot.Bool {
 
-<<<<<<< HEAD
-    eff Raise {
-        pub def raiseEffect(): Bool
-=======
     eff Exc {
         pub def raise(): Bool
->>>>>>> 40740934
     }
 
     @Test
     def testLinear01(): Bool =
-<<<<<<< HEAD
-        def f1() = do Raise.raiseEffect();
-        let result = try {
-            f1()
-        } with Raise {
-            def raiseEffect(_k) = true
-=======
         def f1() = do Exc.raise();
         let result = try {
             f1()
         } with Exc {
             def raise(_k) = true
->>>>>>> 40740934
         };
         Assert.eq(true, result)
 
     @Test
     def testLinear02(): Bool =
-<<<<<<< HEAD
-        def f1() = do Raise.raiseEffect();
-        def f2() = { f1(); unreachable!() };
-        let result = try {
-            f2()
-        } with Raise {
-            def raiseEffect(_k) = true
-=======
         def f1() = do Exc.raise();
         def f2() = { f1(); unreachable!() };
         let result = try {
             f2()
         } with Exc {
             def raise(_k) = true
->>>>>>> 40740934
         };
         Assert.eq(true, result)
 
     @Test
     def testLinear03(): Bool =
-<<<<<<< HEAD
-        def f1() = do Raise.raiseEffect();
-=======
         def f1() = do Exc.raise();
->>>>>>> 40740934
         def f2() = { f1(); unreachable!() };
         def f3() = { f2(); unreachable!() };
         let result = try {
             f3()
-<<<<<<< HEAD
-        } with Raise {
-            def raiseEffect(_k) = true
-=======
         } with Exc {
             def raise(_k) = true
->>>>>>> 40740934
         };
         Assert.eq(true, result)
 
     @Test
     def testRecursiveLetRec01(): Bool =
-<<<<<<< HEAD
-        def f() = do Raise.raiseEffect();
-        def r(x) = if (x == 0) f() else { r(x - 1); unreachable!() } ;
-        let result = try {
-            r(0)
-        } with Raise {
-            def raiseEffect(_k) = true
-=======
         def f() = do Exc.raise();
         def r(x) = if (x == 0) f() else { r(x - 1); unreachable!() } ;
         let result = try {
             r(0)
         } with Exc {
             def raise(_k) = true
->>>>>>> 40740934
         };
         Assert.eq(true, result)
 
     @Test
     def testRecursiveLetRec02(): Bool =
-<<<<<<< HEAD
-        def f() = do Raise.raiseEffect();
-        def r(x) = if (x == 0) f() else { r(x - 1); unreachable!() } ;
-        let result = try {
-            r(1)
-        } with Raise {
-            def raiseEffect(_k) = true
-=======
         def f() = do Exc.raise();
         def r(x) = if (x == 0) f() else { r(x - 1); unreachable!() } ;
         let result = try {
             r(1)
         } with Exc {
             def raise(_k) = true
->>>>>>> 40740934
         };
         Assert.eq(true, result)
 
     @Test
     def testRecursiveLetRec03(): Bool =
-<<<<<<< HEAD
-        def f() = do Raise.raiseEffect();
-        def r(x) = if (x == 0) f() else { r(x - 1); unreachable!() } ;
-        let result = try {
-            r(10)
-        } with Raise {
-            def raiseEffect(_k) = true
-=======
         def f() = do Exc.raise();
         def r(x) = if (x == 0) f() else { r(x - 1); unreachable!() } ;
         let result = try {
             r(10)
         } with Exc {
             def raise(_k) = true
->>>>>>> 40740934
         };
         Assert.eq(true, result)
 
@@ -132,13 +74,8 @@
     def testMutualRecursive01(): Bool =
         let result = try {
             mutual1(0)
-<<<<<<< HEAD
-        } with Raise {
-            def raiseEffect(_k) = true
-=======
         } with Exc {
             def raise(_k) = true
->>>>>>> 40740934
         };
         Assert.eq(true, result)
 
@@ -146,13 +83,8 @@
     def testMutualRecursive02(): Bool =
         let result = try {
             mutual1(1)
-<<<<<<< HEAD
-        } with Raise {
-            def raiseEffect(_k) = true
-=======
         } with Exc {
             def raise(_k) = true
->>>>>>> 40740934
         };
         Assert.eq(true, result)
 
@@ -160,13 +92,8 @@
     def testMutualRecursive03(): Bool =
         let result = try {
             mutual1(2)
-<<<<<<< HEAD
-        } with Raise {
-            def raiseEffect(_k) = true
-=======
         } with Exc {
             def raise(_k) = true
->>>>>>> 40740934
         };
         Assert.eq(true, result)
 
@@ -174,13 +101,8 @@
     def testMutualRecursive04(): Bool =
         let result = try {
             mutual1(3)
-<<<<<<< HEAD
-        } with Raise {
-            def raiseEffect(_k) = true
-=======
         } with Exc {
             def raise(_k) = true
->>>>>>> 40740934
         };
         Assert.eq(true, result)
 
@@ -188,13 +110,8 @@
     def testMutualRecursive05(): Bool =
         let result = try {
             mutual1(10)
-<<<<<<< HEAD
-        } with Raise {
-            def raiseEffect(_k) = true
-=======
         } with Exc {
             def raise(_k) = true
->>>>>>> 40740934
         };
         Assert.eq(true, result)
 
@@ -202,21 +119,6 @@
     def testMutualRecursive06(): Bool =
         let result = try {
             mutual1(10)
-<<<<<<< HEAD
-        } with Raise {
-            def raiseEffect(_k) = false
-        };
-        Assert.eq(false, result)
-
-    def f(): Bool \ Raise =
-         do Raise.raiseEffect();
-         unreachable!()
-
-    def mutual1(x: Int32): Bool \ Raise =
-        if (x == 0) f() else { mutual2(x - 1); unreachable!() }
-
-    def mutual2(x: Int32): Bool \ Raise =
-=======
         } with Exc {
             def raise(_k) = false
         };
@@ -230,7 +132,6 @@
         if (x == 0) f() else { mutual2(x - 1); unreachable!() }
 
     def mutual2(x: Int32): Bool \ Exc =
->>>>>>> 40740934
         if (x == 0) f() else { mutual1(x - 1); unreachable!() }
 
 }