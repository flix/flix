--- conflicted
+++ resolved
@@ -1695,17 +1695,10 @@
                 copy(arr, b, e) as Array[a, r2]
         }
 
-<<<<<<< HEAD
-    ///
-    /// Returns an iterator over `a`.
-    ///
-    pub def toIterator(a: ScopedArray[a, r]): Iterator[a] & Impure =
-=======
    ///
    /// Returns an iterator over `a`.
    ///
    pub def toIterator(a: Array[a, r]): Iterator[a] & Impure =
->>>>>>> fd8a101d
        let len = Array.length(a);
        let copy = copyOfRange(0, len, a, Static);
        let i = ref 0;
