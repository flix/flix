/*
 * Copyright 2017 Ramin Zarifi
 * Copyright 2021 Jonathan Lindegaard Starup
 *
 * Licensed under the Apache License, Version 2.0 (the "License");
 * you may not use this file except in compliance with the License.
 * You may obtain a copy of the License at
 *
 *   http://www.apache.org/licenses/LICENSE-2.0
 *
 * Unless required by applicable law or agreed to in writing, software
 * distributed under the License is distributed on an "AS IS" BASIS,
 * WITHOUT WARRANTIES OR CONDITIONS OF ANY KIND, either express or implied.
 * See the License for the specific language governing permissions and
 * limitations under the License.
 */

package ca.uwaterloo.flix.language.phase.jvm

import ca.uwaterloo.flix.api.Flix
import ca.uwaterloo.flix.language.ast.ReducedAst.*
import ca.uwaterloo.flix.language.ast.SemanticOp.*
import ca.uwaterloo.flix.language.ast.shared.{Constant, ExpPosition}
import ca.uwaterloo.flix.language.ast.{MonoType, *}
import ca.uwaterloo.flix.language.phase.jvm.BytecodeInstructions.InstructionSet
import ca.uwaterloo.flix.language.phase.jvm.JvmName.MethodDescriptor
import ca.uwaterloo.flix.util.InternalCompilerException
import org.objectweb.asm
import org.objectweb.asm.*
import org.objectweb.asm.Opcodes.*

/**
  * Generate expression
  */
object GenExpression {

  type Ref[T] = Array[T]

  sealed trait MethodContext {

    def clazz: JvmType.Reference

    def entryPoint: Label

    def lenv: Map[Symbol.LabelSym, Label]

    def localOffset: Int

    def addLabels(labels: Map[Symbol.LabelSym, Label]): MethodContext = {
      val updatedLabels = this.lenv ++ labels
      this match {
        case ctx: EffectContext =>
          ctx.copy(lenv = updatedLabels)
        case ctx: DirectInstanceContext =>
          ctx.copy(lenv = updatedLabels)
        case ctx: DirectStaticContext =>
          ctx.copy(lenv = updatedLabels)
      }
    }

  }

  /**
    * A context for methods with effect instrumentation, i.e., control impure functions.
    * Such functions / methods need to record their internal state which `newFrame`,
    * `setPc`, `pcLabels`, and `pcCounter` are for.
    */
  case class EffectContext(clazz: JvmType.Reference,
                           entryPoint: Label,
                           lenv: Map[Symbol.LabelSym, Label],
                           newFrame: InstructionSet, // [...] -> [..., frame]
                           setPc: InstructionSet, // [..., frame, pc] -> [...]
                           localOffset: Int,
                           pcLabels: Vector[Label],
                           pcCounter: Ref[Int]
                          ) extends MethodContext

  /**
    * A context for control pure functions that may capture variables and therefore use
    * fields to store its arguments.
    * Such functions never need to record their state and will always
    * return at the given return expressions except if they loop indefinitely.
    */
  case class DirectInstanceContext(clazz: JvmType.Reference,
                                   entryPoint: Label,
                                   lenv: Map[Symbol.LabelSym, Label],
                                   localOffset: Int,
                                  ) extends MethodContext

  /**
    * A context for control pure functions that do not closure capture any variables and therefore
    * never use any fields to store arguments.
    * Such functions never need to record their state and will always
    * return at the given return expressions except if they loop indefinitely.
    */
  case class DirectStaticContext(clazz: JvmType.Reference,
                                 entryPoint: Label,
                                 lenv: Map[Symbol.LabelSym, Label],
                                 localOffset: Int,
                                ) extends MethodContext

  /**
    * Emits code for the given expression `exp0` to the given method `visitor` in the `currentClass`.
    */
  def compileExpr(exp0: Expr)(implicit mv: MethodVisitor, ctx: MethodContext, root: Root, flix: Flix): Unit = exp0 match {
    case Expr.Cst(cst, tpe, loc) => cst match {
      case Constant.Unit => ({
        BytecodeInstructions.GETSTATIC(BackendObjType.Unit.SingletonField)
      })(new BytecodeInstructions.F(mv))

      case Constant.Null => ({
        import BytecodeInstructions.*
        ACONST_NULL() ~
          castIfNotPrim(BackendType.toBackendType(tpe))
      })(new BytecodeInstructions.F(mv))

      case Constant.Bool(true) =>
        mv.visitInsn(ICONST_1)

      case Constant.Bool(false) =>
        mv.visitInsn(ICONST_0)

      case Constant.Char(c) =>
        compileInt(c)

      case Constant.Float32(f) =>
        f match {
          case 0f => mv.visitInsn(FCONST_0)
          case 1f => mv.visitInsn(FCONST_1)
          case 2f => mv.visitInsn(FCONST_2)
          case _ => mv.visitLdcInsn(f)
        }

      case Constant.Float64(d) =>
        d match {
          case 0d => mv.visitInsn(DCONST_0)
          case 1d => mv.visitInsn(DCONST_1)
          case _ => mv.visitLdcInsn(d)
        }

      case Constant.BigDecimal(dd) => ({
        import BytecodeInstructions.*
        // Can fail with NumberFormatException
        addLoc(loc) ~
          NEW(BackendObjType.BigDecimal.jvmName) ~
          DUP() ~
          pushString(dd.toString) ~
          INVOKESPECIAL(BackendObjType.BigDecimal.Constructor)
      })(new BytecodeInstructions.F(mv))

      case Constant.Int8(b) =>
        compileInt(b)

      case Constant.Int16(s) =>
        compileInt(s)

      case Constant.Int32(i) =>
        compileInt(i)

      case Constant.Int64(l) =>
        compileLong(l)

      case Constant.BigInt(ii) => ({
        import BytecodeInstructions.*
        // Add source line number for debugging (can fail with NumberFormatException)
        addLoc(loc) ~
          NEW(BackendObjType.BigInt.jvmName) ~
          DUP() ~
          pushString(ii.toString) ~
          INVOKESPECIAL(BackendObjType.BigInt.Constructor)
      })(new BytecodeInstructions.F(mv))

      case Constant.Str(s) =>
        mv.visitLdcInsn(s)

      case Constant.Regex(patt) => ({
        import BytecodeInstructions.*
        // Add source line number for debugging (can fail with PatternSyntaxException)
        addLoc(loc) ~
          pushString(patt.pattern) ~
          INVOKESTATIC(BackendObjType.Regex.CompileMethod)
      })(new BytecodeInstructions.F(mv))

      case Constant.RecordEmpty => ({
        BytecodeInstructions.GETSTATIC(BackendObjType.RecordEmpty.SingletonField)
      })(new BytecodeInstructions.F(mv))

    }

    case Expr.Var(sym, tpe, _) =>
      val varType = JvmOps.getJvmType(tpe)
      val xLoad = AsmOps.getLoadInstruction(varType)
      mv.visitVarInsn(xLoad, sym.getStackOffset(ctx.localOffset))

    case Expr.ApplyAtomic(op, exps, tpe, _, loc) => op match {

      case AtomicOp.Closure(sym) =>
        // JvmType of the closure
        val jvmType = JvmOps.getClosureClassType(sym)
        // new closure instance
        mv.visitTypeInsn(NEW, jvmType.name.toInternalName)
        // Duplicate
        mv.visitInsn(DUP)
        mv.visitMethodInsn(INVOKESPECIAL, jvmType.name.toInternalName, JvmName.ConstructorMethod, MethodDescriptor.NothingToVoid.toDescriptor, false)
        // Capturing free args
        for ((arg, i) <- exps.zipWithIndex) {
          val erasedArgType = JvmOps.getErasedJvmType(arg.tpe)
          mv.visitInsn(DUP)
          compileExpr(arg)
          mv.visitFieldInsn(PUTFIELD, jvmType.name.toInternalName, s"clo$i", erasedArgType.toDescriptor)
        }

      case AtomicOp.Unary(sop) =>
        val List(exp) = exps
        compileExpr(exp)

        sop match {
          case SemanticOp.BoolOp.Not =>
            val condElse = new Label()
            val condEnd = new Label()
            mv.visitJumpInsn(IFNE, condElse)
            mv.visitInsn(ICONST_1)
            mv.visitJumpInsn(GOTO, condEnd)
            mv.visitLabel(condElse)
            mv.visitInsn(ICONST_0)
            mv.visitLabel(condEnd)

          case Float32Op.Neg => mv.visitInsn(FNEG)

          case Float64Op.Neg => mv.visitInsn(DNEG)

          case Int8Op.Neg =>
            mv.visitInsn(INEG)
            mv.visitInsn(I2B) // Sign extend so sign bit is also changed

          case Int16Op.Neg =>
            mv.visitInsn(INEG)
            mv.visitInsn(I2S) // Sign extend so sign bit is also changed

          case Int32Op.Neg => mv.visitInsn(INEG)

          case Int64Op.Neg => mv.visitInsn(LNEG)

          case Int8Op.Not | Int16Op.Not | Int32Op.Not =>
            mv.visitInsn(ICONST_M1)
            mv.visitInsn(IXOR)

          case Int64Op.Not =>
            mv.visitInsn(ICONST_M1)
            mv.visitInsn(I2L)
            mv.visitInsn(LXOR)
        }

      case AtomicOp.Binary(sop) =>
        val List(exp1, exp2) = exps
        sop match {
          case BoolOp.And =>
            val andEnd = new Label()
            compileExpr(exp1)
            mv.visitInsn(DUP)
            mv.visitJumpInsn(IFEQ, andEnd)
            mv.visitInsn(POP)
            compileExpr(exp2)
            mv.visitLabel(andEnd)

          case BoolOp.Or =>
            val orEnd = new Label()
            compileExpr(exp1)
            mv.visitInsn(DUP)
            mv.visitJumpInsn(IFNE, orEnd)
            mv.visitInsn(POP)
            compileExpr(exp2)
            mv.visitLabel(orEnd)

          case Float32Op.Exp =>
            compileExpr(exp1)
            mv.visitInsn(F2D) // Convert to double since "pow" is only defined for doubles
            compileExpr(exp2)
            mv.visitInsn(F2D) // Convert to double since "pow" is only defined for doubles
            mv.visitMethodInsn(INVOKESTATIC, JvmName.Math.toInternalName, "pow",
              AsmOps.getMethodDescriptor(List(JvmType.PrimDouble, JvmType.PrimDouble), JvmType.PrimDouble), false)
            mv.visitInsn(D2F) // Convert double to float

          case Float64Op.Exp =>
            compileExpr(exp1)
            compileExpr(exp2)
            mv.visitMethodInsn(INVOKESTATIC, JvmName.Math.toInternalName, "pow",
              AsmOps.getMethodDescriptor(List(JvmType.PrimDouble, JvmType.PrimDouble), JvmType.PrimDouble), false)

          case Int8Op.Exp =>
            compileExpr(exp1)
            mv.visitInsn(I2D) // Convert to double since "pow" is only defined for doubles
            compileExpr(exp2)
            mv.visitInsn(I2D) // Convert to double since "pow" is only defined for doubles
            mv.visitMethodInsn(INVOKESTATIC, JvmName.Math.toInternalName, "pow",
              AsmOps.getMethodDescriptor(List(JvmType.PrimDouble, JvmType.PrimDouble), JvmType.PrimDouble), false)
            mv.visitInsn(D2I) // Convert to int
            mv.visitInsn(I2B) // Convert int to byte

          case Int16Op.Exp =>
            compileExpr(exp1)
            mv.visitInsn(I2D) // Convert to double since "pow" is only defined for doubles
            compileExpr(exp2)
            mv.visitInsn(I2D) // Convert to double since "pow" is only defined for doubles
            mv.visitMethodInsn(INVOKESTATIC, JvmName.Math.toInternalName, "pow",
              AsmOps.getMethodDescriptor(List(JvmType.PrimDouble, JvmType.PrimDouble), JvmType.PrimDouble), false)
            mv.visitInsn(D2I) // Convert to int
            mv.visitInsn(I2S) // Convert int to short

          case Int32Op.Exp =>
            compileExpr(exp1)
            mv.visitInsn(I2D) // Convert to double since "pow" is only defined for doubles
            compileExpr(exp2)
            mv.visitInsn(I2D) // Convert to double since "pow" is only defined for doubles
            mv.visitMethodInsn(INVOKESTATIC, JvmName.Math.toInternalName, "pow",
              AsmOps.getMethodDescriptor(List(JvmType.PrimDouble, JvmType.PrimDouble), JvmType.PrimDouble), false)
            mv.visitInsn(D2I) // Convert to int

          case Int64Op.Exp =>
            compileExpr(exp1)
            mv.visitInsn(L2D) // Convert to double since "pow" is only defined for doubles
            compileExpr(exp2)
            mv.visitInsn(L2D) // Convert to double since "pow" is only defined for doubles
            mv.visitMethodInsn(INVOKESTATIC, JvmName.Math.toInternalName, "pow",
              AsmOps.getMethodDescriptor(List(JvmType.PrimDouble, JvmType.PrimDouble), JvmType.PrimDouble), false)
            mv.visitInsn(D2L) // Convert to long

          case Int8Op.And | Int16Op.And | Int32Op.And =>
            compileExpr(exp1)
            compileExpr(exp2)
            mv.visitInsn(IAND)

          case Int8Op.Or | Int16Op.Or | Int32Op.Or =>
            compileExpr(exp1)
            compileExpr(exp2)
            mv.visitInsn(IOR)

          case Int8Op.Xor | Int16Op.Xor | Int32Op.Xor =>
            compileExpr(exp1)
            compileExpr(exp2)
            mv.visitInsn(IXOR)

          case Int8Op.Shr | Int16Op.Shr | Int32Op.Shr =>
            compileExpr(exp1)
            compileExpr(exp2)
            mv.visitInsn(ISHR)

          case Int8Op.Shl =>
            compileExpr(exp1)
            compileExpr(exp2)
            mv.visitInsn(ISHL)
            mv.visitInsn(I2B) // Sign extend to make left most bit appear in the sign bit

          case Int16Op.Shl =>
            compileExpr(exp1)
            compileExpr(exp2)
            mv.visitInsn(ISHL)
            mv.visitInsn(I2S) // Sign extend to make left most bit appear in the sign bit

          case Int32Op.Shl =>
            compileExpr(exp1)
            compileExpr(exp2)
            mv.visitInsn(ISHL)

          case Int64Op.And =>
            compileExpr(exp1)
            compileExpr(exp2)
            mv.visitInsn(LAND)

          case Int64Op.Or =>
            compileExpr(exp1)
            compileExpr(exp2)
            mv.visitInsn(LOR)

          case Int64Op.Xor =>
            compileExpr(exp1)
            compileExpr(exp2)
            mv.visitInsn(LXOR)

          case Int64Op.Shr =>
            compileExpr(exp1)
            compileExpr(exp2)
            mv.visitInsn(LSHR)

          case Int64Op.Shl =>
            compileExpr(exp1)
            compileExpr(exp2)
            mv.visitInsn(LSHL)

          case Float32Op.Lt => visitComparison2(exp1, exp2, FCMPG, IFGE)

          case Float32Op.Le => visitComparison2(exp1, exp2, FCMPG, IFGT)

          case Float32Op.Eq => visitComparison2(exp1, exp2, FCMPG, IFNE)

          case Float32Op.Neq => visitComparison2(exp1, exp2, FCMPG, IFEQ)

          case Float32Op.Ge => visitComparison2(exp1, exp2, FCMPL, IFLT)

          case Float32Op.Gt => visitComparison2(exp1, exp2, FCMPL, IFLE)

          case Float64Op.Lt => visitComparison2(exp1, exp2, DCMPG, IFGE)

          case Float64Op.Le => visitComparison2(exp1, exp2, DCMPG, IFGT)

          case Float64Op.Eq => visitComparison2(exp1, exp2, DCMPG, IFNE)

          case Float64Op.Neq => visitComparison2(exp1, exp2, DCMPG, IFEQ)

          case Float64Op.Ge => visitComparison2(exp1, exp2, DCMPL, IFLT)

          case Float64Op.Gt => visitComparison2(exp1, exp2, DCMPL, IFLE)

          case Int8Op.Lt | Int16Op.Lt | Int32Op.Lt | CharOp.Lt =>
            visitComparison1(exp1, exp2, IF_ICMPGE)

          case Int8Op.Le | Int16Op.Le | Int32Op.Le | CharOp.Le =>
            visitComparison1(exp1, exp2, IF_ICMPGT)

          case Int8Op.Eq | Int16Op.Eq | Int32Op.Eq | CharOp.Eq | BoolOp.Eq =>
            visitComparison1(exp1, exp2, IF_ICMPNE)

          case Int8Op.Neq | Int16Op.Neq | Int32Op.Neq | CharOp.Neq | BoolOp.Neq =>
            visitComparison1(exp1, exp2, IF_ICMPEQ)

          case Int8Op.Ge | Int16Op.Ge | Int32Op.Ge | CharOp.Ge =>
            visitComparison1(exp1, exp2, IF_ICMPLT)

          case Int8Op.Gt | Int16Op.Gt | Int32Op.Gt | CharOp.Gt =>
            visitComparison1(exp1, exp2, IF_ICMPLE)

          case Int64Op.Lt => visitComparison2(exp1, exp2, LCMP, IFGE)

          case Int64Op.Le => visitComparison2(exp1, exp2, LCMP, IFGT)

          case Int64Op.Eq => visitComparison2(exp1, exp2, LCMP, IFNE)

          case Int64Op.Neq => visitComparison2(exp1, exp2, LCMP, IFEQ)

          case Int64Op.Ge => visitComparison2(exp1, exp2, LCMP, IFLT)

          case Int64Op.Gt => visitComparison2(exp1, exp2, LCMP, IFLE)

          case Float32Op.Add =>
            compileExpr(exp1)
            compileExpr(exp2)
            mv.visitInsn(FADD)

          case Float32Op.Sub =>
            compileExpr(exp1)
            compileExpr(exp2)
            mv.visitInsn(FSUB)

          case Float32Op.Mul =>
            compileExpr(exp1)
            compileExpr(exp2)
            mv.visitInsn(FMUL)

          case Float32Op.Div =>
            compileExpr(exp1)
            compileExpr(exp2)
            mv.visitInsn(FDIV)

          case Float64Op.Add =>
            compileExpr(exp1)
            compileExpr(exp2)
            mv.visitInsn(DADD)

          case Float64Op.Sub =>
            compileExpr(exp1)
            compileExpr(exp2)
            mv.visitInsn(DSUB)

          case Float64Op.Mul =>
            compileExpr(exp1)
            compileExpr(exp2)
            mv.visitInsn(DMUL)

          case Float64Op.Div =>
            compileExpr(exp1)
            compileExpr(exp2)
            mv.visitInsn(DDIV)

          case Int8Op.Add =>
            compileExpr(exp1)
            compileExpr(exp2)
            mv.visitInsn(IADD)
            mv.visitInsn(I2B) // Sign extend after operation

          case Int8Op.Sub =>
            compileExpr(exp1)
            compileExpr(exp2)
            mv.visitInsn(ISUB)
            mv.visitInsn(I2B) // Sign extend after operation

          case Int8Op.Mul =>
            compileExpr(exp1)
            compileExpr(exp2)
            mv.visitInsn(IMUL)
            mv.visitInsn(I2B) // Sign extend after operation

          case Int8Op.Div =>
            compileExpr(exp1)
            compileExpr(exp2)
            mv.visitInsn(IDIV)
            mv.visitInsn(I2B) // Sign extend after operation

          case Int8Op.Rem =>
            compileExpr(exp1)
            compileExpr(exp2)
            mv.visitInsn(IREM)
            mv.visitInsn(I2B) // Sign extend after operation

          case Int16Op.Add =>
            compileExpr(exp1)
            compileExpr(exp2)
            mv.visitInsn(IADD)
            mv.visitInsn(I2S) // Sign extend after operation

          case Int16Op.Sub =>
            compileExpr(exp1)
            compileExpr(exp2)
            mv.visitInsn(ISUB)
            mv.visitInsn(I2S) // Sign extend after operation

          case Int16Op.Mul =>
            compileExpr(exp1)
            compileExpr(exp2)
            mv.visitInsn(IMUL)
            mv.visitInsn(I2S) // Sign extend after operation

          case Int16Op.Div =>
            compileExpr(exp1)
            compileExpr(exp2)
            mv.visitInsn(IDIV)
            mv.visitInsn(I2S) // Sign extend after operation

          case Int16Op.Rem =>
            compileExpr(exp1)
            compileExpr(exp2)
            mv.visitInsn(IREM)
            mv.visitInsn(I2S) // Sign extend after operation

          case Int32Op.Add =>
            compileExpr(exp1)
            compileExpr(exp2)
            mv.visitInsn(IADD)

          case Int32Op.Sub =>
            compileExpr(exp1)
            compileExpr(exp2)
            mv.visitInsn(ISUB)

          case Int32Op.Mul =>
            compileExpr(exp1)
            compileExpr(exp2)
            mv.visitInsn(IMUL)

          case Int32Op.Div =>
            compileExpr(exp1)
            compileExpr(exp2)
            mv.visitInsn(IDIV)

          case Int32Op.Rem =>
            compileExpr(exp1)
            compileExpr(exp2)
            mv.visitInsn(IREM)

          case Int64Op.Add =>
            compileExpr(exp1)
            compileExpr(exp2)
            mv.visitInsn(LADD)

          case Int64Op.Sub =>
            compileExpr(exp1)
            compileExpr(exp2)
            mv.visitInsn(LSUB)

          case Int64Op.Mul =>
            compileExpr(exp1)
            compileExpr(exp2)
            mv.visitInsn(LMUL)

          case Int64Op.Div =>
            compileExpr(exp1)
            compileExpr(exp2)
            mv.visitInsn(LDIV)

          case Int64Op.Rem =>
            compileExpr(exp1)
            compileExpr(exp2)
            mv.visitInsn(LREM)

          case StringOp.Concat =>
            throw InternalCompilerException(s"Unexpected BinaryOperator StringOp.Concat. It should have been eliminated by Simplifier", loc)
        }

      case AtomicOp.Region =>
        //!TODO: For now, just emit null
        mv.visitInsn(ACONST_NULL)
        mv.visitTypeInsn(CHECKCAST, BackendObjType.Region.jvmName.toInternalName)

      case AtomicOp.Is(sym) =>
        val List(exp) = exps
        val MonoType.Enum(_, targs) = exp.tpe
        val cases = JvmOps.instantiateEnum(root.enums(sym.enumSym), targs)
        val termTypes = cases(sym)
        compileIsTag(sym.name, exp, termTypes)

      case AtomicOp.Tag(sym) =>
        val MonoType.Enum(_, targs) = tpe
        val cases = JvmOps.instantiateEnum(root.enums(sym.enumSym), targs)
        val termTypes = cases(sym)
        compileTag(sym.name, exps, termTypes)

      case AtomicOp.Untag(sym, idx) =>
        val List(exp) = exps
        val MonoType.Enum(_, targs) = exp.tpe
        val cases = JvmOps.instantiateEnum(root.enums(sym.enumSym), targs)
        val termTypes = cases(sym)
        compileUntag(exp, idx, termTypes)
        AsmOps.castIfNotPrim(mv, JvmOps.getJvmType(tpe))

      case AtomicOp.Index(idx) =>
        val List(exp) = exps
        val MonoType.Tuple(elmTypes) = exp.tpe
        val tupleType = BackendObjType.Tuple(elmTypes.map(BackendType.asErasedBackendType))
        // evaluating the `base`
        compileExpr(exp)
        // Retrieving the field `field${offset}`
        mv.visitFieldInsn(GETFIELD, tupleType.jvmName.toInternalName, s"field$idx", JvmOps.asErasedJvmType(tpe).toDescriptor)

      case AtomicOp.Tuple => ({
        import BytecodeInstructions.*
        val MonoType.Tuple(elmTypes) = tpe
        val tupleType = BackendObjType.Tuple(elmTypes.map(BackendType.asErasedBackendType))
        NEW(tupleType.jvmName) ~
          DUP() ~
          cheat(mv => exps.foreach(compileExpr(_)(mv, ctx, root, flix))) ~
          INVOKESPECIAL(tupleType.Constructor)
      })(new BytecodeInstructions.F(mv))

      case AtomicOp.RecordSelect(field) =>
        val List(exp) = exps

        val interfaceType = BackendObjType.Record

        // Compile the expression exp (which should be a record), as we need to have on the stack a record in order to call
        // lookupField
        compileExpr(exp)

        // Push the desired label of the field we want get of the record onto the stack
        mv.visitLdcInsn(field.name)

        // Invoke the lookupField method on the record. (To get the proper record object)
        mv.visitMethodInsn(INVOKEINTERFACE, interfaceType.jvmName.toInternalName, "lookupField",
          MethodDescriptor.mkDescriptor(BackendObjType.String.toTpe)(interfaceType.toTpe).toDescriptor, true)

        // Now that the specific RecordExtend object is found, we cast it to its exact class
        val recordType = BackendObjType.RecordExtend(BackendType.toErasedBackendType(tpe))
        val recordInternalName = recordType.jvmName.toInternalName

        mv.visitTypeInsn(CHECKCAST, recordInternalName)

        // Retrieve the value field  (To get the proper value)
        mv.visitFieldInsn(GETFIELD, recordInternalName, recordType.ValueField.name, JvmOps.getErasedJvmType(tpe).toDescriptor)

      case AtomicOp.RecordExtend(field) => ({
        import BytecodeInstructions.*
        val List(exp1, exp2) = exps
        val recordType = BackendObjType.RecordExtend(BackendType.toErasedBackendType(exp1.tpe))
        NEW(recordType.jvmName) ~
          DUP() ~
          INVOKESPECIAL(recordType.Constructor) ~
          DUP() ~
          pushString(field.name) ~
          PUTFIELD(recordType.LabelField) ~
          DUP() ~
          cheat(mv => compileExpr(exp1)(mv, ctx, root, flix)) ~
          PUTFIELD(recordType.ValueField) ~
          DUP() ~
          cheat(mv => compileExpr(exp2)(mv, ctx, root, flix)) ~
          PUTFIELD(recordType.RestField)
      })(new BytecodeInstructions.F(mv))

      case AtomicOp.RecordRestrict(field) =>
        val List(exp) = exps

        // We get the JvmType of the record interface
        val interfaceType = BackendObjType.Record

        // Push the value of the rest of the record onto the stack, since it's an expression we need to compile it first.
        compileExpr(exp)
        // Push the label of field (which is going to be the removed/restricted).
        mv.visitLdcInsn(field.name)

        // Invoking the restrictField method
        mv.visitMethodInsn(INVOKEINTERFACE, interfaceType.jvmName.toInternalName, interfaceType.RestrictFieldMethod.name,
          MethodDescriptor.mkDescriptor(BackendObjType.String.toTpe)(interfaceType.toTpe).toDescriptor, true)

      case AtomicOp.ExtensibleIs(sym) =>
        val List(exp) = exps
        val tpes = MonoType.findExtensibleTermTypes(sym, exp.tpe).map(BackendType.asErasedBackendType)
        compileIsTag(sym.name, exp, tpes)

      case AtomicOp.ExtensibleTag(sym) =>
        val tpes = MonoType.findExtensibleTermTypes(sym, tpe).map(BackendType.asErasedBackendType)
        compileTag(sym.name, exps, tpes)

      case AtomicOp.ExtensibleUntag(sym, idx) =>
        val List(exp) = exps
        val tpes = MonoType.findExtensibleTermTypes(sym, exp.tpe).map(BackendType.asErasedBackendType)
        compileUntag(exp, idx, tpes)
        AsmOps.castIfNotPrim(mv, JvmOps.getJvmType(tpe))

      case AtomicOp.ArrayLit =>
        // We push the 'length' of the array on top of stack
        compileInt(exps.length)
        // We get the inner type of the array
        val innerType = tpe.asInstanceOf[MonoType.Array].tpe
        val backendType = BackendType.toFlixErasedBackendType(innerType)
        // Instantiating a new array of type jvmType
        visitArrayInstantiate(mv, backendType)
        // For each element we generate code to store it into the array
        for (i <- exps.indices) {
          // Duplicates the 'array reference'
          mv.visitInsn(DUP)
          // We push the 'index' of the current element on top of stack
          compileInt(i)
          // Evaluating the 'element' to be stored
          compileExpr(exps(i))
          // Stores the 'element' at the given 'index' in the 'array'
          // with the store instruction corresponding to the stored element
          mv.visitInsn(backendType.getArrayStoreInstruction)
        }

      case AtomicOp.ArrayNew =>
        val List(exp1, exp2) = exps
        // We get the inner type of the array
        val innerType = tpe.asInstanceOf[MonoType.Array].tpe
        val backendType = BackendType.toFlixErasedBackendType(innerType)
        // Evaluating the value of the 'default element'
        compileExpr(exp1)
        // Evaluating the 'length' of the array
        compileExpr(exp2)
        // Instantiating a new array of type jvmType
        visitArrayInstantiate(mv, backendType)
        if (backendType.is64BitWidth) {
          // Duplicates the 'array reference' three places down the stack
          mv.visitInsn(DUP_X2)
          // Duplicates the 'array reference' three places down the stack
          mv.visitInsn(DUP_X2)
          // Pops the 'ArrayRef' at the top of the stack
          mv.visitInsn(POP)
        } else {
          // Duplicates the 'array reference' two places down the stack
          mv.visitInsn(DUP_X1)
          // Swaps the 'array reference' and 'default element'
          mv.visitInsn(SWAP)
        }
        // We get the array fill type
        val arrayFillType = backendType.toArrayFillType
        // Invoking the method to fill the array with the default element
        mv.visitMethodInsn(Opcodes.INVOKESTATIC, "java/util/Arrays", "fill", arrayFillType, false);

      case AtomicOp.ArrayLoad =>
        val List(exp1, exp2) = exps
        // Add source line number for debugging (can fail with out of bounds)
        addSourceLine(mv, loc)

        // We get the jvmType of the element to be loaded
        val jvmType = JvmOps.getErasedJvmType(tpe)
        // Evaluating the 'base'
        compileExpr(exp1)
        // Cast the object to Array
        mv.visitTypeInsn(CHECKCAST, AsmOps.getArrayType(jvmType))
        // Evaluating the 'index' to load from
        compileExpr(exp2)
        // Loads the 'element' at the given 'index' from the 'array'
        // with the load instruction corresponding to the loaded element
        mv.visitInsn(AsmOps.getArrayLoadInstruction(jvmType))

      case AtomicOp.ArrayStore => exps match {
        case List(exp1, exp2, exp3) =>
          // Add source line number for debugging (can fail with ???)
          addSourceLine(mv, loc)

          // We get the jvmType of the element to be stored
          val jvmType = JvmOps.getErasedJvmType(exp3.tpe)
          // Evaluating the 'base'
          compileExpr(exp1)
          // Cast the object to Array
          mv.visitTypeInsn(CHECKCAST, AsmOps.getArrayType(jvmType))
          // Evaluating the 'index' to be stored in
          compileExpr(exp2)
          // Evaluating the 'element' to be stored
          compileExpr(exp3)
          // Stores the 'element' at the given 'index' in the 'array'
          // with the store instruction corresponding to the stored element
          mv.visitInsn(AsmOps.getArrayStoreInstruction(jvmType))
          // Since the return type is 'unit', we put an instance of 'unit' on top of the stack
          mv.visitFieldInsn(GETSTATIC, BackendObjType.Unit.jvmName.toInternalName, BackendObjType.Unit.SingletonField.name, BackendObjType.Unit.jvmName.toDescriptor)
        case _ => throw InternalCompilerException("Mismatched Arity", loc)
      }

      case AtomicOp.ArrayLength =>
        val List(exp) = exps
        // Add source line number for debugging (can fail with ???)
        addSourceLine(mv, loc)

        // We get the inner type of the array
        val jvmType = JvmOps.getErasedJvmType(exp.tpe.asInstanceOf[MonoType.Array].tpe)
        // Evaluating the 'base'
        compileExpr(exp)
        // Cast the object to array
        mv.visitTypeInsn(CHECKCAST, AsmOps.getArrayType(jvmType))
        // Pushes the 'length' of the array on top of stack
        mv.visitInsn(ARRAYLENGTH)

      case AtomicOp.StructNew(_, _) =>
        val region :: fieldExps = exps
        // Evaluate the region and ignore its value
        compileExpr(region)
        BytecodeInstructions.xPop(BackendType.toErasedBackendType(region.tpe))(new BytecodeInstructions.F(mv))
        // We get the JvmType of the class for the struct
        val MonoType.Struct(sym, targs) = tpe
        val structType = BackendObjType.Struct(JvmOps.instantiateStruct(sym, targs))
        val internalClassName = structType.jvmName.toInternalName
        // Instantiating a new object of struct
        mv.visitTypeInsn(NEW, internalClassName)
        // Duplicating the class
        mv.visitInsn(DUP)
        // Evaluating all the elements to be stored in the struct class
        fieldExps.foreach(compileExpr)
        // Descriptor of constructor
        val constructorDescriptor = MethodDescriptor(structType.elms, VoidableType.Void)
        // Invoking the constructor
        mv.visitMethodInsn(INVOKESPECIAL, internalClassName, "<init>", constructorDescriptor.toDescriptor, false)

      case AtomicOp.StructGet(field) =>
        val idx = root.structs(field.structSym).fields.indexWhere(_.sym == field)
        val List(exp) = exps
        val MonoType.Struct(sym, targs) = exp.tpe
        val structType = BackendObjType.Struct(JvmOps.instantiateStruct(sym, targs))
        // evaluating the `base`
        compileExpr(exp)
        // Cast to struct type
        BytecodeInstructions.CHECKCAST(structType.jvmName)(new BytecodeInstructions.F(mv))
        // Retrieving the field `field${offset}`
        mv.visitFieldInsn(GETFIELD, structType.jvmName.toInternalName, s"field$idx", JvmOps.asErasedJvmType(tpe).toDescriptor)

      case AtomicOp.StructPut(field) =>
        val idx = root.structs(field.structSym).fields.indexWhere(_.sym == field)
        val List(exp1, exp2) = exps
        val MonoType.Struct(sym, targs) = exp1.tpe
        val structType = BackendObjType.Struct(JvmOps.instantiateStruct(sym, targs))
        // evaluating the `base`
        compileExpr(exp1)
        // Cast to struct type
        BytecodeInstructions.CHECKCAST(structType.jvmName)(new BytecodeInstructions.F(mv))
        // evaluating the `rhs`
        compileExpr(exp2)
        // set the field `field${offset}`
        mv.visitFieldInsn(PUTFIELD, structType.jvmName.toInternalName, s"field$idx", JvmOps.getErasedJvmType(exp2.tpe).toDescriptor)
        // Since the return type is unit, we put an instance of unit on top of the stack
        mv.visitFieldInsn(GETSTATIC, BackendObjType.Unit.jvmName.toInternalName, BackendObjType.Unit.SingletonField.name, BackendObjType.Unit.jvmName.toDescriptor)

      case AtomicOp.InstanceOf(clazz) =>
        val List(exp) = exps
        val className = asm.Type.getInternalName(clazz)
        compileExpr(exp)
        mv.visitTypeInsn(INSTANCEOF, className)

      case AtomicOp.Cast =>
        val List(exp) = exps
        compileExpr(exp)
        AsmOps.castIfNotPrim(mv, JvmOps.getJvmType(tpe))

      case AtomicOp.Unbox =>
        val List(exp) = exps
        compileExpr(exp)
        // this is a value
        val valueField = BackendObjType.Value.fieldFromType(BackendType.asErasedBackendType(tpe))
        val ins = BytecodeInstructions.GETFIELD(valueField)
        mv.visitTypeInsn(CHECKCAST, BackendObjType.Value.jvmName.toInternalName)
        ins(new BytecodeInstructions.F(mv))

      case AtomicOp.Box =>
        val List(exp) = exps
        compileExpr(exp)
        val erasedExpTpe = BackendType.toErasedBackendType(exp.tpe)
        val valueField = BackendObjType.Value.fieldFromType(erasedExpTpe)
        val ins = {
          import BytecodeInstructions.*
          NEW(BackendObjType.Value.jvmName) ~ DUP() ~ INVOKESPECIAL(BackendObjType.Value.Constructor) ~ DUP() ~
            xSwap(lowerLarge = erasedExpTpe.is64BitWidth, higherLarge = true) ~ // two objects on top of the stack
            PUTFIELD(valueField)
        }
        ins(new BytecodeInstructions.F(mv))

      case AtomicOp.InvokeConstructor(constructor) =>
        // Add source line number for debugging (can fail when calling unsafe java methods)
        addSourceLine(mv, loc)
        val descriptor = asm.Type.getConstructorDescriptor(constructor)
        val declaration = asm.Type.getInternalName(constructor.getDeclaringClass)
        // Create a new object of the declaration type
        mv.visitTypeInsn(NEW, declaration)
        // Duplicate the reference since the first argument for a constructor call is the reference to the object
        mv.visitInsn(DUP)
        // Retrieve the signature.
        val signature = constructor.getParameterTypes

        pushArgs(exps, signature)

        // Call the constructor
        mv.visitMethodInsn(INVOKESPECIAL, declaration, "<init>", descriptor, false)

      case AtomicOp.InvokeMethod(method) =>
        val exp :: args = exps

        // Add source line number for debugging (can fail when calling unsafe java methods)
        addSourceLine(mv, loc)

        // Evaluate the receiver object.
        compileExpr(exp)
        val thisType = asm.Type.getInternalName(method.getDeclaringClass)
        mv.visitTypeInsn(CHECKCAST, thisType)

        // Retrieve the signature.
        val signature = method.getParameterTypes

        pushArgs(args, signature)

        val declaration = asm.Type.getInternalName(method.getDeclaringClass)
        val name = method.getName
        val descriptor = asm.Type.getMethodDescriptor(method)

        // Check if we are invoking an interface or class.
        if (method.getDeclaringClass.isInterface) {
          mv.visitMethodInsn(INVOKEINTERFACE, declaration, name, descriptor, true)
        } else {
          mv.visitMethodInsn(INVOKEVIRTUAL, declaration, name, descriptor, false)
        }

        // If the method is void, put a unit on top of the stack
        if (asm.Type.getType(method.getReturnType) == asm.Type.VOID_TYPE) {
          mv.visitFieldInsn(GETSTATIC, BackendObjType.Unit.jvmName.toInternalName, BackendObjType.Unit.SingletonField.name, BackendObjType.Unit.jvmName.toDescriptor)
        }

      case AtomicOp.InvokeStaticMethod(method) =>
        // Add source line number for debugging (can fail when calling unsafe java methods)
        addSourceLine(mv, loc)
        val signature = method.getParameterTypes
        pushArgs(exps, signature)
        val declaration = asm.Type.getInternalName(method.getDeclaringClass)
        val name = method.getName
        val descriptor = asm.Type.getMethodDescriptor(method)
        // Check if we are invoking an interface or class.
        if (method.getDeclaringClass.isInterface) {
          mv.visitMethodInsn(INVOKESTATIC, declaration, name, descriptor, true)
        } else {
          mv.visitMethodInsn(INVOKESTATIC, declaration, name, descriptor, false)
        }
        if (asm.Type.getType(method.getReturnType) == asm.Type.VOID_TYPE) {
          mv.visitFieldInsn(GETSTATIC, BackendObjType.Unit.jvmName.toInternalName, BackendObjType.Unit.SingletonField.name, BackendObjType.Unit.jvmName.toDescriptor)
        }

      case AtomicOp.GetField(field) =>
        val List(exp) = exps
        // Add source line number for debugging (can fail when calling java)
        addSourceLine(mv, loc)
        compileExpr(exp)
        val declaration = asm.Type.getInternalName(field.getDeclaringClass)
        mv.visitFieldInsn(GETFIELD, declaration, field.getName, JvmOps.getJvmType(tpe).toDescriptor)

      case AtomicOp.PutField(field) =>
        val List(exp1, exp2) = exps
        // Add source line number for debugging (can fail when calling java)
        addSourceLine(mv, loc)
        compileExpr(exp1)
        compileExpr(exp2)
        val declaration = asm.Type.getInternalName(field.getDeclaringClass)
        mv.visitFieldInsn(PUTFIELD, declaration, field.getName, JvmOps.getJvmType(exp2.tpe).toDescriptor)

        // Push Unit on the stack.
        mv.visitFieldInsn(GETSTATIC, BackendObjType.Unit.jvmName.toInternalName, BackendObjType.Unit.SingletonField.name, BackendObjType.Unit.jvmName.toDescriptor)

      case AtomicOp.GetStaticField(field) =>
        // Add source line number for debugging (can fail when calling java)
        addSourceLine(mv, loc)
        val declaration = asm.Type.getInternalName(field.getDeclaringClass)
        mv.visitFieldInsn(GETSTATIC, declaration, field.getName, JvmOps.getJvmType(tpe).toDescriptor)

      case AtomicOp.PutStaticField(field) =>
        val List(exp) = exps
        // Add source line number for debugging (can fail when calling java)
        addSourceLine(mv, loc)
        compileExpr(exp)
        val declaration = asm.Type.getInternalName(field.getDeclaringClass)
        mv.visitFieldInsn(PUTSTATIC, declaration, field.getName, JvmOps.getJvmType(exp.tpe).toDescriptor)

        // Push Unit on the stack.
        mv.visitFieldInsn(GETSTATIC, BackendObjType.Unit.jvmName.toInternalName, BackendObjType.Unit.SingletonField.name, BackendObjType.Unit.jvmName.toDescriptor)

      case AtomicOp.Throw =>
        // Add source line number for debugging (can fail when handling exception)
        addSourceLine(mv, loc)
        val List(exp) = exps
        compileExpr(exp)
        mv.visitInsn(ATHROW)

      case AtomicOp.Spawn =>
        val List(exp1, exp2) = exps
        // Add source line number for debugging (can fail when spawning thread)
        addSourceLine(mv, loc)

        exp2 match {
          // The expression represents the `Static` region, just start a thread directly
          case Expr.ApplyAtomic(AtomicOp.Region, _, _, _, _) =>

            // Compile the expression, putting a function implementing the Runnable interface on the stack
            compileExpr(exp1)
            mv.visitTypeInsn(CHECKCAST, JvmName.Runnable.toInternalName)

            // make a thread and run it
            mv.visitMethodInsn(INVOKESTATIC, "java/lang/Thread", "startVirtualThread", s"(${JvmName.Runnable.toDescriptor})${JvmName.Thread.toDescriptor}", false)
            mv.visitInsn(POP)

          case _ =>
            // Compile the expression representing the region
            compileExpr(exp2)
            mv.visitTypeInsn(CHECKCAST, BackendObjType.Region.jvmName.toInternalName)

            // Compile the expression, putting a function implementing the Runnable interface on the stack
            compileExpr(exp1)
            mv.visitTypeInsn(CHECKCAST, JvmName.Runnable.toInternalName)

            // Call the Region's `spawn` method
            mv.visitMethodInsn(INVOKEVIRTUAL, BackendObjType.Region.jvmName.toInternalName, BackendObjType.Region.SpawnMethod.name, BackendObjType.Region.SpawnMethod.d.toDescriptor, false)
        }

        // Put a Unit value on the stack
        mv.visitFieldInsn(GETSTATIC, BackendObjType.Unit.jvmName.toInternalName, BackendObjType.Unit.SingletonField.name, BackendObjType.Unit.jvmName.toDescriptor)


      case AtomicOp.Lazy => ({
        import BytecodeInstructions.*
        val List(exp) = exps

        // Find the Lazy class name (Lazy$tpe).
        val MonoType.Lazy(elmType) = tpe
        val lazyType = BackendObjType.Lazy(BackendType.asErasedBackendType(elmType))

        NEW(lazyType.jvmName) ~
          DUP() ~
          cheat(mv => compileExpr(exp)(mv, ctx, root, flix)) ~
          INVOKESPECIAL(lazyType.Constructor)
      })(new BytecodeInstructions.F(mv))

      case AtomicOp.Force =>
        val List(exp) = exps

        // Find the Lazy class type (Lazy$tpe) and the inner value type.
        val MonoType.Lazy(elmType) = exp.tpe
        val erasedElmType = BackendType.asErasedBackendType(elmType)
        val lazyType = BackendObjType.Lazy(erasedElmType)

        // Emit code for the lazy expression.
        compileExpr(exp)

        val ins = {
          import BytecodeInstructions.*
          CHECKCAST(lazyType.jvmName) ~
            DUP() ~ GETFIELD(lazyType.ExpField) ~
            ifConditionElse(Condition.NONNULL)(
              INVOKEVIRTUAL(lazyType.ForceMethod)
            )(
              GETFIELD(lazyType.ValueField)
            )
        }
        ins(new BytecodeInstructions.F(mv))

      case AtomicOp.HoleError(sym) => ({
        import BytecodeInstructions.*
        // Add source line number for debugging (failable by design).
        addLoc(loc) ~
          cheat(mv => AsmOps.compileReifiedSourceLocation(mv, loc)) ~ // Loc
          NEW(BackendObjType.HoleError.jvmName) ~ // Loc, HoleError
          DUP2() ~ // Loc, HoleError, Loc, HoleError
          SWAP() ~ // Loc, HoleError, HoleError, Loc
          pushString(sym.toString) ~ // Loc, HoleError, HoleError, Loc, Sym
          SWAP() ~ // Loc, HoleError, HoleError, Sym, Loc
          INVOKESPECIAL(BackendObjType.HoleError.Constructor) ~ // Loc, HoleError
          ATHROW()
      })(new BytecodeInstructions.F(mv))

      case AtomicOp.MatchError => ({
        import BytecodeInstructions.*
        // Add source line number for debugging (failable by design)
        addLoc(loc) ~
          cheat(mv => AsmOps.compileReifiedSourceLocation(mv, loc)) ~ // Loc
          NEW(BackendObjType.MatchError.jvmName) ~ // Loc, MatchError
          DUP2() ~ // Loc, MatchError, Loc, MatchError
          SWAP() ~ // Loc, MatchError, MatchError, Loc
          INVOKESPECIAL(BackendObjType.MatchError.Constructor) ~ // Loc, MatchError
          ATHROW()
      })(new BytecodeInstructions.F(mv))

      case AtomicOp.CastError(from, to) => ({
        import BytecodeInstructions.*
        // Add source line number for debugging (failable by design)
        addLoc(loc) ~
          NEW(BackendObjType.CastError.jvmName) ~
          DUP() ~
          cheat(mv => AsmOps.compileReifiedSourceLocation(mv, loc)) ~
          pushString(s"Cannot cast from type '$from' to '$to'") ~
          INVOKESPECIAL(BackendObjType.CastError.Constructor) ~
          ATHROW()
      })(new BytecodeInstructions.F(mv))
    }

    case Expr.ApplyClo(exp1, exp2, ct, _, purity, loc) =>
      // Type of the function abstract class
      val functionInterface = JvmOps.getFunctionInterfaceName(exp1.tpe)
      val closureAbstractClass = JvmOps.getClosureAbstractClassType(exp1.tpe)
      ct match {
        case ExpPosition.Tail =>
          // Evaluating the closure
          compileExpr(exp1)
          // Casting to JvmType of closure abstract class
          mv.visitTypeInsn(CHECKCAST, closureAbstractClass.jvmName.toInternalName)
          // retrieving the unique thread object
          mv.visitMethodInsn(INVOKEVIRTUAL, closureAbstractClass.jvmName.toInternalName, closureAbstractClass.GetUniqueThreadClosureMethod.name, MethodDescriptor.mkDescriptor()(closureAbstractClass.toTpe).toDescriptor, false)
          // Putting arg on the Fn class
          // Duplicate the FunctionInterface
          mv.visitInsn(DUP)
          // Evaluating the expression
          compileExpr(exp2)
          mv.visitFieldInsn(PUTFIELD, functionInterface.toInternalName,
            "arg0", JvmOps.getErasedJvmType(exp2.tpe).toDescriptor)
          // Return the closure
          mv.visitInsn(ARETURN)

        case ExpPosition.NonTail =>
          compileExpr(exp1)
          // Casting to JvmType of closure abstract class
          mv.visitTypeInsn(CHECKCAST, closureAbstractClass.jvmName.toInternalName)
          // retrieving the unique thread object
          mv.visitMethodInsn(INVOKEVIRTUAL, closureAbstractClass.jvmName.toInternalName, closureAbstractClass.GetUniqueThreadClosureMethod.name, MethodDescriptor.mkDescriptor()(closureAbstractClass.toTpe).toDescriptor, false)
          // Putting arg on the Fn class
          // Duplicate the FunctionInterface
          mv.visitInsn(DUP)
          // Evaluating the expression
          compileExpr(exp2)
          mv.visitFieldInsn(PUTFIELD, functionInterface.toInternalName,
            "arg0", JvmOps.getErasedJvmType(exp2.tpe).toDescriptor)

          // Calling unwind and unboxing
          if (Purity.isControlPure(purity)) {
            BackendObjType.Result.unwindSuspensionFreeThunk("in pure closure call", loc)(new BytecodeInstructions.F(mv))
          } else {
            ctx match {
              case EffectContext(_, _, _, newFrame, setPc, _, pcLabels, pcCounter) =>
                val pcPoint = pcCounter(0) + 1
                val pcPointLabel = pcLabels(pcPoint)
                val afterUnboxing = new Label()
                pcCounter(0) += 1
                BackendObjType.Result.unwindThunkToValue(pcPoint, newFrame, setPc)(new BytecodeInstructions.F(mv))
                mv.visitJumpInsn(GOTO, afterUnboxing)

                mv.visitLabel(pcPointLabel)
                printPc(mv, pcPoint)

                mv.visitVarInsn(ALOAD, 1)

                mv.visitLabel(afterUnboxing)

              case DirectInstanceContext(_, _, _, _) | DirectStaticContext(_, _, _, _) =>
                throw InternalCompilerException("Unexpected direct method context in control impure function", loc)
            }
          }
      }

    case Expr.ApplyDef(sym, exps, ct, _, purity, loc) => ct match {
      case ExpPosition.Tail =>
        // Type of the function abstract class
        val functionInterface = JvmOps.getFunctionInterfaceName(root.defs(sym).arrowType)

        // Put the def on the stack
        AsmOps.compileDefSymbol(sym, mv)
        // Putting args on the Fn class
        for ((arg, i) <- exps.zipWithIndex) {
          // Duplicate the FunctionInterface
          mv.visitInsn(DUP)
          // Evaluating the expression
          compileExpr(arg)
          mv.visitFieldInsn(PUTFIELD, functionInterface.toInternalName,
            s"arg$i", JvmOps.getErasedJvmType(arg.tpe).toDescriptor)
        }
        // Return the def
        mv.visitInsn(ARETURN)

      case ExpPosition.NonTail =>
        val defn = root.defs(sym)
        val targetIsFunction = defn.cparams.isEmpty
        val canCallStaticMethod = Purity.isControlPure(purity) && targetIsFunction
        if (canCallStaticMethod) {
          // Call the static method, casting to exact types
          for ((arg, tpe) <- exps.zip(defn.fparams.map(_.tpe))) {
            val jvmTpe = JvmOps.getJvmType(tpe)
            compileExpr(arg)
            AsmOps.castIfNotPrim(mv, jvmTpe)
          }
          val paramsTpes = defn.fparams.map(fp => JvmOps.getJvmType(fp.tpe))
          val resultTpe = BackendObjType.Result.toTpe
          val desc = s"(${paramsTpes.map(_.toDescriptor).mkString})${resultTpe.toDescriptor}"
          val classType = JvmOps.getFunctionDefinitionClassType(sym)
          mv.visitMethodInsn(INVOKESTATIC, classType.name.toInternalName, JvmName.DirectApply, desc, false)
          BackendObjType.Result.unwindSuspensionFreeThunk("in pure function call", loc)(new BytecodeInstructions.F(mv))
        } else {
          ctx match {
            case EffectContext(_, _, _, newFrame, setPc, _, pcLabels, pcCounter) =>
              // JvmType of Def
              val defJvmType = JvmOps.getFunctionDefinitionClassType(sym)

              // Put the def on the stack
              AsmOps.compileDefSymbol(sym, mv)

              // Putting args on the Fn class
              for ((arg, i) <- exps.zipWithIndex) {
                // Duplicate the FunctionInterface
                mv.visitInsn(DUP)
                // Evaluating the expression
                compileExpr(arg)
                mv.visitFieldInsn(PUTFIELD, defJvmType.name.toInternalName,
                  s"arg$i", JvmOps.getErasedJvmType(arg.tpe).toDescriptor)
              }
              if (Purity.isControlPure(purity)) {
                BackendObjType.Result.unwindSuspensionFreeThunk("in pure function call", loc)(new BytecodeInstructions.F(mv))
              }
              else {
                val pcPoint = pcCounter(0) + 1
                val pcPointLabel = pcLabels(pcPoint)
                val afterUnboxing = new Label()
                pcCounter(0) += 1
                BackendObjType.Result.unwindThunkToValue(pcPoint, newFrame, setPc)(new BytecodeInstructions.F(mv))
                mv.visitJumpInsn(GOTO, afterUnboxing)

                mv.visitLabel(pcPointLabel)
                printPc(mv, pcPoint)
                mv.visitVarInsn(ALOAD, 1)

                mv.visitLabel(afterUnboxing)
              }
            case DirectInstanceContext(_, _, _, _) | DirectStaticContext(_, _, _, _) =>
              throw InternalCompilerException("Unexpected direct method context in control impure function", loc)
          }
        }
    }

    case Expr.ApplySelfTail(sym, exps, _, _, _) => ctx match {
      case EffectContext(_, _, _, _, setPc, _, _, _) =>
        // The function abstract class name
        val functionInterface = JvmOps.getFunctionInterfaceType(root.defs(sym).arrowType)
        // Evaluate each argument and put the result on the Fn class.
        for ((arg, i) <- exps.zipWithIndex) {
          mv.visitVarInsn(ALOAD, 0)
          // Evaluate the argument and push the result on the stack.
          compileExpr(arg)
          mv.visitFieldInsn(PUTFIELD, functionInterface.name.toInternalName,
            s"arg$i", JvmOps.getErasedJvmType(arg.tpe).toDescriptor)
        }
        mv.visitVarInsn(ALOAD, 0)
        compileInt(0)
        setPc(new BytecodeInstructions.F(mv))
        // Jump to the entry point of the method.
        mv.visitJumpInsn(GOTO, ctx.entryPoint)

      case DirectInstanceContext(_, _, _, _) =>
        // The function abstract class name
        val functionInterface = JvmOps.getFunctionInterfaceType(root.defs(sym).arrowType)
        // Evaluate each argument and put the result on the Fn class.
        for ((arg, i) <- exps.zipWithIndex) {
          mv.visitVarInsn(ALOAD, 0)
          // Evaluate the argument and push the result on the stack.
          compileExpr(arg)
          mv.visitFieldInsn(PUTFIELD, functionInterface.name.toInternalName,
            s"arg$i", JvmOps.getErasedJvmType(arg.tpe).toDescriptor)
        }
        // Jump to the entry point of the method.
        mv.visitJumpInsn(GOTO, ctx.entryPoint)

      case DirectStaticContext(_, entryPoint, _, localOffset) =>
        for ((arg, i) <- exps.zipWithIndex) {
          // Evaluate the argument and push the result on the stack.
          compileExpr(arg)
          // Store it in the ith parameter.
          // We use the erased type since we only care about generating the correct store instruction.
          val tpe = BackendType.toErasedBackendType(arg.tpe)
          BytecodeInstructions.xStore(tpe, localOffset + i)(new BytecodeInstructions.F(mv))
        }
        // Jump to the entry point of the method.
        mv.visitJumpInsn(GOTO, entryPoint)
    }

<<<<<<< HEAD
=======
    case Expr.ApplySelfTail(sym, exps, _, _, _) =>
      // The function abstract class name
      val functionInterface = JvmOps.getFunctionInterfaceName(root.defs(sym).arrowType)
      // Evaluate each argument and put the result on the Fn class.
      for ((arg, i) <- exps.zipWithIndex) {
        mv.visitVarInsn(ALOAD, 0)
        // Evaluate the argument and push the result on the stack.
        compileExpr(arg)
        mv.visitFieldInsn(PUTFIELD, functionInterface.toInternalName,
          s"arg$i", JvmOps.getErasedJvmType(arg.tpe).toDescriptor)
      }
      mv.visitVarInsn(ALOAD, 0)
      compileInt(0)
      ctx.setPc(new BytecodeInstructions.F(mv))
      // Jump to the entry point of the method.
      mv.visitJumpInsn(GOTO, ctx.entryPoint)

>>>>>>> fe3ee3a8
    case Expr.IfThenElse(exp1, exp2, exp3, _, _, _) =>
      val ifElse = new Label()
      val ifEnd = new Label()
      compileExpr(exp1)
      mv.visitJumpInsn(IFEQ, ifElse)
      compileExpr(exp2)
      mv.visitJumpInsn(GOTO, ifEnd)
      mv.visitLabel(ifElse)
      compileExpr(exp3)
      mv.visitLabel(ifEnd)

    case Expr.Branch(exp, branches, _, _, _) =>
      // Calculating the updated jumpLabels map
      val updatedJumpLabels = branches.map(branch => branch._1 -> new Label())
      val ctx1 = ctx.addLabels(updatedJumpLabels)
      // Compiling the exp
      compileExpr(exp)(mv, ctx1, root, flix)
      // Label for the end of all branches
      val endLabel = new Label()
      // Skip branches if `exp` does not jump
      mv.visitJumpInsn(GOTO, endLabel)
      // Compiling branches
      branches.foreach { case (sym, branchExp) =>
        // Label for the start of the branch
        mv.visitLabel(updatedJumpLabels(sym))
        // evaluating the expression for the branch
        compileExpr(branchExp)(mv, ctx1, root, flix)
        // Skip the rest of the branches
        mv.visitJumpInsn(GOTO, endLabel)
      }
      // label for the end of branches
      mv.visitLabel(endLabel)

    case Expr.JumpTo(sym, _, _, _) =>
      // Jumping to the label
      mv.visitJumpInsn(GOTO, ctx.lenv(sym))

    case Expr.Let(sym, exp1, exp2, _, _, _) =>
      compileExpr(exp1)
      // Jvm Type of the `exp1`
      val jvmType = JvmOps.getJvmType(exp1.tpe)
      // Store instruction for `jvmType`
      val iStore = AsmOps.getStoreInstruction(jvmType)
      AsmOps.castIfNotPrim(mv, jvmType)
      mv.visitVarInsn(iStore, sym.getStackOffset(ctx.localOffset))
      compileExpr(exp2)

    case Expr.Stmt(exp1, exp2, _, _, _) =>
      compileExpr(exp1)
      BytecodeInstructions.xPop(BackendType.toErasedBackendType(exp1.tpe))(new BytecodeInstructions.F(mv))
      compileExpr(exp2)

    case Expr.Scope(sym, exp, _, _, loc) =>
      // Adding source line number for debugging
      addSourceLine(mv, loc)

      // Introduce a label for before the try block.
      val beforeTryBlock = new Label()

      // Introduce a label for after the try block.
      val afterTryBlock = new Label()

      // Introduce a label for the finally block.
      val finallyBlock = new Label()

      // Introduce a label after the finally block.
      val afterFinally = new Label()

      // Create an instance of Region
      mv.visitTypeInsn(NEW, BackendObjType.Region.jvmName.toInternalName)
      mv.visitInsn(DUP)
      mv.visitMethodInsn(INVOKESPECIAL, BackendObjType.Region.jvmName.toInternalName, "<init>",
        AsmOps.getMethodDescriptor(List(), JvmType.Void), false)

      val iStore = AsmOps.getStoreInstruction(JvmType.Reference(BackendObjType.Region.jvmName))
      mv.visitVarInsn(iStore, sym.getStackOffset(ctx.localOffset))

      // Compile the scope body
      mv.visitLabel(beforeTryBlock)
      compileExpr(exp)

      // Emit try finally block. It's important to do this after compiling sub-expressions to ensure
      // correct catch case ordering.
      mv.visitTryCatchBlock(beforeTryBlock, afterTryBlock, finallyBlock, null)

      // When we exit the scope, call the region's `exit` method
      val iLoad = AsmOps.getLoadInstruction(JvmType.Reference(BackendObjType.Region.jvmName))
      mv.visitVarInsn(iLoad, sym.getStackOffset(ctx.localOffset))
      mv.visitTypeInsn(CHECKCAST, BackendObjType.Region.jvmName.toInternalName)
      mv.visitMethodInsn(INVOKEVIRTUAL, BackendObjType.Region.jvmName.toInternalName, BackendObjType.Region.ExitMethod.name,
        BackendObjType.Region.ExitMethod.d.toDescriptor, false)
      mv.visitLabel(afterTryBlock)

      // Compile the finally block which gets called if no exception is thrown
      mv.visitVarInsn(iLoad, sym.getStackOffset(ctx.localOffset))
      mv.visitTypeInsn(CHECKCAST, BackendObjType.Region.jvmName.toInternalName)
      mv.visitMethodInsn(INVOKEVIRTUAL, BackendObjType.Region.jvmName.toInternalName, BackendObjType.Region.ReThrowChildExceptionMethod.name,
        BackendObjType.Region.ReThrowChildExceptionMethod.d.toDescriptor, false)
      mv.visitJumpInsn(GOTO, afterFinally)

      // Compile the finally block which gets called if an exception is thrown
      mv.visitLabel(finallyBlock)
      mv.visitVarInsn(iLoad, sym.getStackOffset(ctx.localOffset))
      mv.visitTypeInsn(CHECKCAST, BackendObjType.Region.jvmName.toInternalName)
      mv.visitMethodInsn(INVOKEVIRTUAL, BackendObjType.Region.jvmName.toInternalName, BackendObjType.Region.ReThrowChildExceptionMethod.name,
        BackendObjType.Region.ReThrowChildExceptionMethod.d.toDescriptor, false)
      mv.visitInsn(ATHROW)
      mv.visitLabel(afterFinally)

    case Expr.TryCatch(exp, rules, _, _, loc) =>
      // Add source line number for debugging.
      addSourceLine(mv, loc)

      // Introduce a label for before the try block.
      val beforeTryBlock = new Label()

      // Introduce a label for after the try block.
      val afterTryBlock = new Label()

      // Introduce a label after the try block and after all catch rules.
      val afterTryAndCatch = new Label()

      // Introduce a label for each catch rule.
      val rulesAndLabels = rules map {
        rule => rule -> new Label()
      }

      // Emit code for the try block.
      mv.visitLabel(beforeTryBlock)
      compileExpr(exp)
      mv.visitLabel(afterTryBlock)
      mv.visitJumpInsn(GOTO, afterTryAndCatch)

      // Emit code for each catch rule.
      for ((CatchRule(sym, _, body), handlerLabel) <- rulesAndLabels) {
        // Emit the label.
        mv.visitLabel(handlerLabel)

        // Store the exception in a local variable.
        val istore = AsmOps.getStoreInstruction(JvmType.Object)
        mv.visitVarInsn(istore, sym.getStackOffset(ctx.localOffset))

        // Emit code for the handler body expression.
        compileExpr(body)
        mv.visitJumpInsn(GOTO, afterTryAndCatch)
      }

      // Emit a try catch block for each catch rule. It's important to do this after compiling
      // sub-expressions to ensure correct catch case ordering.
      for ((CatchRule(_, clazz, _), handlerLabel) <- rulesAndLabels) {
        mv.visitTryCatchBlock(beforeTryBlock, afterTryBlock, handlerLabel, asm.Type.getInternalName(clazz))
      }

      // Add the label after both the try and catch rules.
      mv.visitLabel(afterTryAndCatch)

    case Expr.RunWith(exp, effUse, rules, ct, _, _, loc) =>
      // exp is a Unit -> exp.tpe closure
      val effectJvmName = JvmOps.getEffectDefinitionClassName(effUse.sym)
      val ins = {
        import BytecodeInstructions.*
        // eff name
        pushString(effUse.sym.toString) ~
          // handler
          NEW(effectJvmName) ~ DUP() ~ cheat(_.visitMethodInsn(Opcodes.INVOKESPECIAL, effectJvmName.toInternalName, "<init>", MethodDescriptor.NothingToVoid.toDescriptor, false)) ~
          // bind handler closures
          cheat(mv => rules.foreach {
            case HandlerRule(op, _, body) =>
              mv.visitInsn(Opcodes.DUP)
              compileExpr(body)(mv, ctx, root, flix)
              mv.visitFieldInsn(Opcodes.PUTFIELD, effectJvmName.toInternalName, JvmOps.getEffectOpName(op.sym), GenEffectClasses.opFieldType(op.sym).toDescriptor)
          }) ~
          // frames
          NEW(BackendObjType.FramesNil.jvmName) ~ DUP() ~ INVOKESPECIAL(BackendObjType.FramesNil.Constructor) ~
          // continuation
          cheat(mv => compileExpr(exp)(mv, ctx, root, flix)) ~
          // exp.arg0 should be set to unit here but from lifting we know that it is unused so the
          // implicit null is fine.
          // call installHandler
          INVOKESTATIC(BackendObjType.Handler.InstallHandlerMethod)
      }
      ins(new BytecodeInstructions.F(mv))

      ct match {
        case ExpPosition.Tail =>
          mv.visitInsn(ARETURN)

        case ExpPosition.NonTail => ctx match {
          // handle value/suspend/thunk if in non-tail position
          case DirectInstanceContext(_, _, _, _) | DirectStaticContext(_, _, _, _) =>
            BackendObjType.Result.unwindSuspensionFreeThunk("in pure run-with call", loc)(new BytecodeInstructions.F(mv))

<<<<<<< HEAD
          case EffectContext(_, _, _, newFrame, setPc, _, pcLabels, pcCounter) =>
            val afterUnboxing = new Label()
            val pcPoint = pcCounter(0) + 1
            val pcPointLabel = pcLabels(pcPoint)
            pcCounter(0) += 1
            BackendObjType.Result.unwindThunkToValue(pcPoint, newFrame, setPc)(new BytecodeInstructions.F(mv))
            mv.visitJumpInsn(GOTO, afterUnboxing)
            mv.visitLabel(pcPointLabel)
            printPc(mv, pcPoint)
            mv.visitVarInsn(ALOAD, 1)
            mv.visitLabel(afterUnboxing)
        }
=======
      ctx.pcCounter(0) += 1
      val ins: InstructionSet = {
        import BackendObjType.Suspension
        import BytecodeInstructions.*
        val effectName = JvmOps.getEffectDefinitionClassName(op.sym.eff)
        val effectStaticMethod = ClassMaker.StaticMethod(
          effectName,
          ClassMaker.Visibility.IsPublic,
          ClassMaker.Final.NotFinal,
          JvmOps.getEffectOpName(op.sym),
          GenEffectClasses.opStaticFunctionDescriptor(op.sym),
          None
        )
        NEW(Suspension.jvmName) ~ DUP() ~ INVOKESPECIAL(Suspension.Constructor) ~
          DUP() ~ pushString(op.sym.eff.toString) ~ PUTFIELD(Suspension.EffSymField) ~
          DUP() ~
          // --- eff op ---
          cheat(mv => exps.foreach(e => compileExpr(e)(mv, ctx, root, flix))) ~
          mkStaticLambda(BackendObjType.EffectCall.ApplyMethod, effectStaticMethod, 2) ~
          // --------------
          PUTFIELD(Suspension.EffOpField) ~
          DUP() ~
          // create continuation
          NEW(BackendObjType.FramesNil.jvmName) ~ DUP() ~ INVOKESPECIAL(BackendObjType.FramesNil.Constructor) ~
          ctx.newFrame ~ DUP() ~ pushInt(pcPoint) ~ ctx.setPc ~
          INVOKEVIRTUAL(BackendObjType.FramesNil.PushMethod) ~
          // store continuation
          PUTFIELD(Suspension.PrefixField) ~
          DUP() ~ NEW(BackendObjType.ResumptionNil.jvmName) ~ DUP() ~ INVOKESPECIAL(BackendObjType.ResumptionNil.Constructor) ~ PUTFIELD(Suspension.ResumptionField) ~
          xReturn(Suspension.toTpe)
>>>>>>> fe3ee3a8
      }

    case Expr.Do(op, exps, tpe, _, loc) => ctx match {
      case DirectInstanceContext(_, _, _, _) | DirectStaticContext(_, _, _, _) =>
        throw InternalCompilerException("Unexpected do-expression in direct method context", loc)

      case EffectContext(_, _, _, newFrame, setPc, _, pcLabels, pcCounter) =>
        val pcPoint = pcCounter(0) + 1
        val pcPointLabel = pcLabels(pcPoint)
        val afterUnboxing = new Label()
        val erasedResult = BackendType.toErasedBackendType(tpe)

        pcCounter(0) += 1
        val ins: InstructionSet = {
          import BytecodeInstructions.*
          import BackendObjType.Suspension
          val effectClass = JvmOps.getEffectDefinitionClassType(op.sym.eff)
          val effectStaticMethod = ClassMaker.StaticMethod(
            effectClass.name,
            ClassMaker.Visibility.IsPublic,
            ClassMaker.Final.NotFinal,
            JvmOps.getEffectOpName(op.sym),
            GenEffectClasses.opStaticFunctionDescriptor(op.sym),
            None
          )
          NEW(Suspension.jvmName) ~ DUP() ~ INVOKESPECIAL(Suspension.Constructor) ~
            DUP() ~ pushString(op.sym.eff.toString) ~ PUTFIELD(Suspension.EffSymField) ~
            DUP() ~
            // --- eff op ---
            cheat(mv => exps.foreach(e => compileExpr(e)(mv, ctx, root, flix))) ~
            mkStaticLambda(BackendObjType.EffectCall.ApplyMethod, effectStaticMethod, 2) ~
            // --------------
            PUTFIELD(Suspension.EffOpField) ~
            DUP() ~
            // create continuation
            NEW(BackendObjType.FramesNil.jvmName) ~ DUP() ~ INVOKESPECIAL(BackendObjType.FramesNil.Constructor) ~
            newFrame ~ DUP() ~ cheat(m => compileInt(pcPoint)(m)) ~ setPc ~
            INVOKEVIRTUAL(BackendObjType.FramesNil.PushMethod) ~
            // store continuation
            PUTFIELD(Suspension.PrefixField) ~
            DUP() ~ NEW(BackendObjType.ResumptionNil.jvmName) ~ DUP() ~ INVOKESPECIAL(BackendObjType.ResumptionNil.Constructor) ~ PUTFIELD(Suspension.ResumptionField) ~
            xReturn(Suspension.toTpe)
        }
        ins(new BytecodeInstructions.F(mv))

        mv.visitLabel(pcPointLabel)
        printPc(mv, pcPoint)
        mv.visitVarInsn(ALOAD, 1)
        BytecodeInstructions.GETFIELD(BackendObjType.Value.fieldFromType(erasedResult))(new BytecodeInstructions.F(mv))

        mv.visitLabel(afterUnboxing)
        AsmOps.castIfNotPrim(mv, JvmOps.getJvmType(tpe))
    }

    case Expr.NewObject(name, _, _, _, methods, _) =>
      val exps = methods.map(_.exp)
      val className = JvmName(ca.uwaterloo.flix.language.phase.jvm.JvmName.RootPackage, name).toInternalName
      mv.visitTypeInsn(NEW, className)
      mv.visitInsn(DUP)
      mv.visitMethodInsn(INVOKESPECIAL, className, "<init>", AsmOps.getMethodDescriptor(Nil, JvmType.Void), false)

      // For each method, compile the closure which implements the body of that method and store it in a field
      exps.zipWithIndex.foreach { case (e, i) =>
        mv.visitInsn(DUP)
        compileExpr(e)
        mv.visitFieldInsn(PUTFIELD, className, s"clo$i", JvmOps.getClosureAbstractClassType(e.tpe).toDescriptor)
      }

  }

  private def compileIsTag(name: String, exp: Expr, tpes: List[BackendType])(implicit mv: MethodVisitor, ctx: MethodContext, root: Root, flix: Flix): Unit = {
    compileExpr(exp)
    val ins = tpes match {
      case Nil =>
        import BytecodeInstructions.*
        // nullary tags have their own distinct class
        INSTANCEOF(BackendObjType.NullaryTag(name).jvmName)
      case _ =>
        import BytecodeInstructions.*
        val taggedType = BackendObjType.Tagged
        CHECKCAST(taggedType.jvmName) ~ GETFIELD(taggedType.NameField) ~
          BackendObjType.Tagged.mkTagName(name) ~ BackendObjType.Tagged.eqTagName()
    }
    ins(new BytecodeInstructions.F(mv))
  }

  private def compileTag(name: String, exps: List[Expr], tpes: List[BackendType])(implicit mv: MethodVisitor, ctx: MethodContext, root: Root, flix: Flix): Unit = {
    val ins = tpes match {
      case Nil =>
        import BytecodeInstructions.*
        val tagType = BackendObjType.NullaryTag(name)
        GETSTATIC(tagType.SingletonField)
      case _ =>
        import BytecodeInstructions.*
        val tagType = BackendObjType.Tag(tpes)
        NEW(tagType.jvmName) ~ DUP() ~ INVOKESPECIAL(tagType.Constructor) ~
          DUP() ~ BackendObjType.Tagged.mkTagName(name) ~ PUTFIELD(tagType.NameField) ~
          composeN(exps.zipWithIndex.map {
            case (e, i) => DUP() ~ cheat(mv => compileExpr(e)(mv, ctx, root, flix)) ~ PUTFIELD(tagType.IndexField(i))
          })
    }
    ins(new BytecodeInstructions.F(mv))
  }

  private def compileUntag(exp: Expr, idx: Int, tpes: List[BackendType])(implicit mv: MethodVisitor, ctx: MethodContext, root: Root, flix: Flix): Unit = {
    // BackendObjType.NullaryTag cannot happen here since terms must be non-empty.
    if (tpes.isEmpty) throw InternalCompilerException(s"Unexpected empty tag types", exp.loc)

    val tagType = BackendObjType.Tag(tpes)
    compileExpr(exp)
    val ins = {
      import BytecodeInstructions.*
      CHECKCAST(tagType.jvmName) ~ GETFIELD(tagType.IndexField(idx))
    }
    ins(new BytecodeInstructions.F(mv))
  }

  private def printPc(mv: MethodVisitor, pcPoint: Int): Unit = if (!GenFunAndClosureClasses.onCallDebugging) () else {
    val printStream = JvmName(List("java", "io"), "PrintStream")
    mv.visitFieldInsn(GETSTATIC, JvmName(List("java", "lang"), "System").toInternalName, "out", printStream.toDescriptor)
    mv.visitLdcInsn("pc = ")
    compileInt(pcPoint)(mv)
    BytecodeInstructions.xToString(BackendType.Int32)(new BytecodeInstructions.F(mv))
    mv.visitMethodInsn(INVOKEVIRTUAL, BackendObjType.String.jvmName.toInternalName, "concat", MethodDescriptor.mkDescriptor(BackendObjType.String.toTpe)(BackendObjType.String.toTpe).toDescriptor, false)
    mv.visitMethodInsn(INVOKEVIRTUAL, printStream.toInternalName, "println", MethodDescriptor.mkDescriptor(BackendObjType.String.toTpe)(VoidableType.Void).toDescriptor, false)
  }

  /**
    * Emits code that instantiates an array of the type `tpe`.
    */
  private def visitArrayInstantiate(mv: MethodVisitor, tpe: BackendType): Unit = {
    tpe match {
      case BackendType.Array(_) => mv.visitTypeInsn(ANEWARRAY, tpe.toDescriptor)
      case BackendType.Reference(ref) => mv.visitTypeInsn(ANEWARRAY, ref.jvmName.toInternalName)
      case BackendType.Bool => mv.visitIntInsn(NEWARRAY, T_BOOLEAN)
      case BackendType.Char => mv.visitIntInsn(NEWARRAY, T_CHAR)
      case BackendType.Int8 => mv.visitIntInsn(NEWARRAY, T_BYTE)
      case BackendType.Int16 => mv.visitIntInsn(NEWARRAY, T_SHORT)
      case BackendType.Int32 => mv.visitIntInsn(NEWARRAY, T_INT)
      case BackendType.Int64 => mv.visitIntInsn(NEWARRAY, T_LONG)
      case BackendType.Float32 => mv.visitIntInsn(NEWARRAY, T_FLOAT)
      case BackendType.Float64 => mv.visitIntInsn(NEWARRAY, T_DOUBLE)
    }
  }

  private def visitComparisonPrologue(exp1: Expr, exp2: Expr)(implicit mv: MethodVisitor, ctx: MethodContext, root: Root, flix: Flix): (Label, Label) = {
    compileExpr(exp1)
    compileExpr(exp2)
    val condElse = new Label()
    val condEnd = new Label()
    (condElse, condEnd)
  }

  private def visitComparisonEpilogue(visitor: MethodVisitor, condElse: Label, condEnd: Label): Unit = {
    visitor.visitInsn(ICONST_1)
    visitor.visitJumpInsn(GOTO, condEnd)
    visitor.visitLabel(condElse)
    visitor.visitInsn(ICONST_0)
    visitor.visitLabel(condEnd)
  }

  private def visitComparison1(exp1: Expr, exp2: Expr, opcode: Int)(implicit mv: MethodVisitor, ctx: MethodContext, root: Root, flix: Flix): Unit = {
    val (condElse, condEnd) = visitComparisonPrologue(exp1, exp2)
    mv.visitJumpInsn(opcode, condElse)
    visitComparisonEpilogue(mv, condElse, condEnd)
  }

  private def visitComparison2(exp1: Expr, exp2: Expr, opcode: Int, cmpOpcode: Int)(implicit mv: MethodVisitor, ctx: MethodContext, root: Root, flix: Flix): Unit = {
    val (condElse, condEnd) = visitComparisonPrologue(exp1, exp2)
    mv.visitInsn(opcode)
    mv.visitJumpInsn(cmpOpcode, condElse)
    visitComparisonEpilogue(mv, condElse, condEnd)
  }

  /**
    * Generate code to load an integer constant.
    *
    * Uses the smallest number of bytes necessary, e.g. ICONST_0 takes 1 byte to load a 0, but BIPUSH 7 takes 2 bytes to
    * load a 7, and SIPUSH 200 takes 3 bytes to load a 200. However, note that values on the stack normally take up 4
    * bytes.
    */
  def compileInt(i: Int)(implicit mv: MethodVisitor): Unit = i match {
    case -1 => mv.visitInsn(ICONST_M1)
    case 0 => mv.visitInsn(ICONST_0)
    case 1 => mv.visitInsn(ICONST_1)
    case 2 => mv.visitInsn(ICONST_2)
    case 3 => mv.visitInsn(ICONST_3)
    case 4 => mv.visitInsn(ICONST_4)
    case 5 => mv.visitInsn(ICONST_5)
    case _ if scala.Byte.MinValue <= i && i <= scala.Byte.MaxValue => mv.visitIntInsn(BIPUSH, i)
    case _ if scala.Short.MinValue <= i && i <= scala.Short.MaxValue => mv.visitIntInsn(SIPUSH, i)
    case _ => mv.visitLdcInsn(i)
  }

  /**
    * Generate bytecode for the long `i`.
    *
    * Uses the smallest amount of bytes necessary to represent `i`.
    * Similar to `compileInt`, but ensures that values take up 4 bytes
    * on the stack, which is expected for `Long`s.
    */
  private def compileLong(i: Long)(implicit mv: MethodVisitor): Unit = i match {
    case -1 =>
      mv.visitInsn(ICONST_M1)
      mv.visitInsn(I2L) // Sign extend to long

    case 0 =>
      mv.visitInsn(LCONST_0)

    case 1 =>
      mv.visitInsn(LCONST_1)

    case 2 =>
      mv.visitInsn(ICONST_2)
      mv.visitInsn(I2L) // Sign extend to long

    case 3 =>
      mv.visitInsn(ICONST_3)
      mv.visitInsn(I2L) // Sign extend to long

    case 4 =>
      mv.visitInsn(ICONST_4)
      mv.visitInsn(I2L) // Sign extend to long

    case 5 =>
      mv.visitInsn(ICONST_5)
      mv.visitInsn(I2L) // Sign extend to long

    case _ if scala.Byte.MinValue <= i && i <= scala.Byte.MaxValue =>
      mv.visitIntInsn(BIPUSH, i.toInt)
      mv.visitInsn(I2L) // Sign extend to long

    case _ if scala.Short.MinValue <= i && i <= scala.Short.MaxValue =>
      mv.visitIntInsn(SIPUSH, i.toInt)
      mv.visitInsn(I2L) // Sign extend to long

    case _ if scala.Int.MinValue <= i && i <= scala.Int.MaxValue =>
      mv.visitLdcInsn(i.toInt)
      mv.visitInsn(I2L) // Sign extend to long

    case _ => mv.visitLdcInsn(i)
  }

  /**
    * Adds the source of the line for debugging
    */
  private def addSourceLine(visitor: MethodVisitor, loc: SourceLocation): Unit = {
    val label = new Label()
    visitor.visitLabel(label)
    visitor.visitLineNumber(loc.beginLine, label)
  }

  /**
    * Pushes arguments onto the stack ready to invoke a method
    */
  private def pushArgs(args: List[Expr], signature: Array[Class[? <: Object]])(implicit mv: MethodVisitor, ctx: MethodContext, root: Root, flix: Flix): Unit = {
    // Evaluate arguments left-to-right and push them onto the stack.
    for ((arg, argType) <- args.zip(signature)) {
      compileExpr(arg)
      if (!argType.isPrimitive) {
        // NB: Really just a hack because the backend does not support array JVM types properly.
        mv.visitTypeInsn(CHECKCAST, asm.Type.getInternalName(argType))
      } else {
        arg.tpe match {
          // NB: This is not exhaustive. In the new backend we should handle all types, including multidim arrays.
          case MonoType.Array(MonoType.Float32) => mv.visitTypeInsn(CHECKCAST, "[F")
          case MonoType.Array(MonoType.Float64) => mv.visitTypeInsn(CHECKCAST, "[D")
          case MonoType.Array(MonoType.Int8) => mv.visitTypeInsn(CHECKCAST, "[B")
          case MonoType.Array(MonoType.Int16) => mv.visitTypeInsn(CHECKCAST, "[S")
          case MonoType.Array(MonoType.Int32) => mv.visitTypeInsn(CHECKCAST, "[I")
          case MonoType.Array(MonoType.Int64) => mv.visitTypeInsn(CHECKCAST, "[J")
          case _ => // nop
        }
      }
    }
  }
}<|MERGE_RESOLUTION|>--- conflicted
+++ resolved
@@ -1261,13 +1261,13 @@
     case Expr.ApplySelfTail(sym, exps, _, _, _) => ctx match {
       case EffectContext(_, _, _, _, setPc, _, _, _) =>
         // The function abstract class name
-        val functionInterface = JvmOps.getFunctionInterfaceType(root.defs(sym).arrowType)
+        val functionInterface = JvmOps.getFunctionInterfaceName(root.defs(sym).arrowType)
         // Evaluate each argument and put the result on the Fn class.
         for ((arg, i) <- exps.zipWithIndex) {
           mv.visitVarInsn(ALOAD, 0)
           // Evaluate the argument and push the result on the stack.
           compileExpr(arg)
-          mv.visitFieldInsn(PUTFIELD, functionInterface.name.toInternalName,
+          mv.visitFieldInsn(PUTFIELD, functionInterface.toInternalName,
             s"arg$i", JvmOps.getErasedJvmType(arg.tpe).toDescriptor)
         }
         mv.visitVarInsn(ALOAD, 0)
@@ -1278,13 +1278,13 @@
 
       case DirectInstanceContext(_, _, _, _) =>
         // The function abstract class name
-        val functionInterface = JvmOps.getFunctionInterfaceType(root.defs(sym).arrowType)
+        val functionInterface = JvmOps.getFunctionInterfaceName(root.defs(sym).arrowType)
         // Evaluate each argument and put the result on the Fn class.
         for ((arg, i) <- exps.zipWithIndex) {
           mv.visitVarInsn(ALOAD, 0)
           // Evaluate the argument and push the result on the stack.
           compileExpr(arg)
-          mv.visitFieldInsn(PUTFIELD, functionInterface.name.toInternalName,
+          mv.visitFieldInsn(PUTFIELD, functionInterface.toInternalName,
             s"arg$i", JvmOps.getErasedJvmType(arg.tpe).toDescriptor)
         }
         // Jump to the entry point of the method.
@@ -1303,26 +1303,6 @@
         mv.visitJumpInsn(GOTO, entryPoint)
     }
 
-<<<<<<< HEAD
-=======
-    case Expr.ApplySelfTail(sym, exps, _, _, _) =>
-      // The function abstract class name
-      val functionInterface = JvmOps.getFunctionInterfaceName(root.defs(sym).arrowType)
-      // Evaluate each argument and put the result on the Fn class.
-      for ((arg, i) <- exps.zipWithIndex) {
-        mv.visitVarInsn(ALOAD, 0)
-        // Evaluate the argument and push the result on the stack.
-        compileExpr(arg)
-        mv.visitFieldInsn(PUTFIELD, functionInterface.toInternalName,
-          s"arg$i", JvmOps.getErasedJvmType(arg.tpe).toDescriptor)
-      }
-      mv.visitVarInsn(ALOAD, 0)
-      compileInt(0)
-      ctx.setPc(new BytecodeInstructions.F(mv))
-      // Jump to the entry point of the method.
-      mv.visitJumpInsn(GOTO, ctx.entryPoint)
-
->>>>>>> fe3ee3a8
     case Expr.IfThenElse(exp1, exp2, exp3, _, _, _) =>
       val ifElse = new Label()
       val ifEnd = new Label()
@@ -1515,7 +1495,6 @@
           case DirectInstanceContext(_, _, _, _) | DirectStaticContext(_, _, _, _) =>
             BackendObjType.Result.unwindSuspensionFreeThunk("in pure run-with call", loc)(new BytecodeInstructions.F(mv))
 
-<<<<<<< HEAD
           case EffectContext(_, _, _, newFrame, setPc, _, pcLabels, pcCounter) =>
             val afterUnboxing = new Label()
             val pcPoint = pcCounter(0) + 1
@@ -1528,38 +1507,6 @@
             mv.visitVarInsn(ALOAD, 1)
             mv.visitLabel(afterUnboxing)
         }
-=======
-      ctx.pcCounter(0) += 1
-      val ins: InstructionSet = {
-        import BackendObjType.Suspension
-        import BytecodeInstructions.*
-        val effectName = JvmOps.getEffectDefinitionClassName(op.sym.eff)
-        val effectStaticMethod = ClassMaker.StaticMethod(
-          effectName,
-          ClassMaker.Visibility.IsPublic,
-          ClassMaker.Final.NotFinal,
-          JvmOps.getEffectOpName(op.sym),
-          GenEffectClasses.opStaticFunctionDescriptor(op.sym),
-          None
-        )
-        NEW(Suspension.jvmName) ~ DUP() ~ INVOKESPECIAL(Suspension.Constructor) ~
-          DUP() ~ pushString(op.sym.eff.toString) ~ PUTFIELD(Suspension.EffSymField) ~
-          DUP() ~
-          // --- eff op ---
-          cheat(mv => exps.foreach(e => compileExpr(e)(mv, ctx, root, flix))) ~
-          mkStaticLambda(BackendObjType.EffectCall.ApplyMethod, effectStaticMethod, 2) ~
-          // --------------
-          PUTFIELD(Suspension.EffOpField) ~
-          DUP() ~
-          // create continuation
-          NEW(BackendObjType.FramesNil.jvmName) ~ DUP() ~ INVOKESPECIAL(BackendObjType.FramesNil.Constructor) ~
-          ctx.newFrame ~ DUP() ~ pushInt(pcPoint) ~ ctx.setPc ~
-          INVOKEVIRTUAL(BackendObjType.FramesNil.PushMethod) ~
-          // store continuation
-          PUTFIELD(Suspension.PrefixField) ~
-          DUP() ~ NEW(BackendObjType.ResumptionNil.jvmName) ~ DUP() ~ INVOKESPECIAL(BackendObjType.ResumptionNil.Constructor) ~ PUTFIELD(Suspension.ResumptionField) ~
-          xReturn(Suspension.toTpe)
->>>>>>> fe3ee3a8
       }
 
     case Expr.Do(op, exps, tpe, _, loc) => ctx match {
@@ -1574,11 +1521,11 @@
 
         pcCounter(0) += 1
         val ins: InstructionSet = {
+          import BackendObjType.Suspension
           import BytecodeInstructions.*
-          import BackendObjType.Suspension
-          val effectClass = JvmOps.getEffectDefinitionClassType(op.sym.eff)
+          val effectName = JvmOps.getEffectDefinitionClassName(op.sym.eff)
           val effectStaticMethod = ClassMaker.StaticMethod(
-            effectClass.name,
+            effectName,
             ClassMaker.Visibility.IsPublic,
             ClassMaker.Final.NotFinal,
             JvmOps.getEffectOpName(op.sym),
@@ -1596,7 +1543,7 @@
             DUP() ~
             // create continuation
             NEW(BackendObjType.FramesNil.jvmName) ~ DUP() ~ INVOKESPECIAL(BackendObjType.FramesNil.Constructor) ~
-            newFrame ~ DUP() ~ cheat(m => compileInt(pcPoint)(m)) ~ setPc ~
+            newFrame ~ DUP() ~ pushInt(pcPoint) ~ setPc ~
             INVOKEVIRTUAL(BackendObjType.FramesNil.PushMethod) ~
             // store continuation
             PUTFIELD(Suspension.PrefixField) ~
