/*
 * Copyright 2022 Matthew Lutze
 *
 * Licensed under the Apache License, Version 2.0 (the "License");
 * you may not use this file except in compliance with the License.
 * You may obtain a copy of the License at
 *
 *   http://www.apache.org/licenses/LICENSE-2.0
 *
 * Unless required by applicable law or agreed to in writing, software
 * distributed under the License is distributed on an "AS IS" BASIS,
 * WITHOUT WARRANTIES OR CONDITIONS OF ANY KIND, either express or implied.
 * See the License for the specific language governing permissions and
 * limitations under the License.
 */
package ca.uwaterloo.flix.language.phase

import ca.uwaterloo.flix.api.Flix
import ca.uwaterloo.flix.language.ast.shared.*
import ca.uwaterloo.flix.language.ast.shared.SymUse.{DefSymUse, TraitSymUse}
import ca.uwaterloo.flix.language.ast.{Scheme, SourceLocation, Symbol, Type, TypeConstructor, TypedAst}
import ca.uwaterloo.flix.language.dbg.AstPrinter.*
import ca.uwaterloo.flix.language.errors.EntryPointError
import ca.uwaterloo.flix.language.phase.unification.{TraitEnv, TraitEnvironment}
import ca.uwaterloo.flix.util.collection.ListMap
import ca.uwaterloo.flix.util.{CofiniteEffSet, InternalCompilerException, ParOps, Result}

import java.util.concurrent.ConcurrentLinkedQueue
import java.util.concurrent.atomic.AtomicBoolean
import scala.annotation.tailrec
import scala.collection.mutable
import scala.jdk.CollectionConverters.*

/**
  * Processes all entry points of the program.
  *
  * A function is an entry point if:
  *   - It is the main function (called `main` by default, but can configured to an arbitrary name).
  *   - It is a test (annotated with `@Test`).
  *   - It is an exported function (annotated with `@Export`).
  *
  * This phase has these sub-phases:
  *   - Resolve the entrypoint option so that there is no implicit default entry point.
  *   - Check that all entry points have valid signatures, where rules differ from main, tests, and
  *     exports. If an entrypoint does not have a valid signature, its related annotation is
  *     removed to allow further compilation to continue with valid assumptions.
  *   - Replace the existing main function by a new main function that prints the returned value if
  *     its return type is not Unit.
  *   - Compute the set of all entry points and store it in Root.
  */
object EntryPoints {

  private case object ErrorOrMalformed

  // We don't use regions, so we are safe to use the global scope everywhere in this phase.
  private implicit val S: Scope = Scope.Top

  def run(root: TypedAst.Root)(implicit flix: Flix): (TypedAst.Root, List[EntryPointError]) = flix.phaseNew("EntryPoints") {
    val (root1, errs1) = resolveMain(root)
    val (root2, errs2) = CheckEntryPoints.run(root1)
    // WrapMain assumes a sensible main, so CheckEntryPoints must run first.
    val (root3, errs3) = WrapMain.run(root2)
    // WrapMain might change main, so FindEntryPoints must be after.
    val root4 = findEntryPoints(root3)
    (root4, errs1 ++ errs2 ++ errs3)
  }

  /**
    * Converts [[TypedAst.Root.mainEntryPoint]] to be explicit instead of implicit and checks that a
    * given entry point exists.
    *
    * In the input, a None entrypoint means to use `main` if it exists.
    * In the output, None means no entrypoint and Some is an entrypoint, guaranteed to be in defs.
    */
  private def resolveMain(root: TypedAst.Root): (TypedAst.Root, List[EntryPointError]) = {
    val defaultMainName = Symbol.mkDefnSym("main")

    root.mainEntryPoint match {
      case None =>
        root.defs.get(defaultMainName) match {
          case None =>
            // No main is given and default does not exist - no main.
            (root, Nil)
          case Some(entryPoint) =>
            // No main is given but default exists - use default.
            (root.copy(mainEntryPoint = Some(entryPoint.sym)), Nil)
        }
      case Some(sym) => root.defs.get(sym) match {
        case Some(_) =>
          // A main is given and it exists - use it.
          (root, Nil)
        case None =>
          // A main is given and it does not exist - no main and give an error.
          (root.copy(mainEntryPoint = None), List(EntryPointError.MainEntryPointNotFound(sym)))
      }
    }
  }

  /**
    * A function is an entry point if:
    *   - It is the main function (called `main` by default, but can configured
    *     to an arbitrary name).
    *   - It is a test (annotated with `@Test`).
    *   - It is an exported function (annotated with `@Export`).
    */
  private def isEntryPoint(defn: TypedAst.Def)(implicit root: TypedAst.Root): Boolean =
    isMain(defn) || isTest(defn) || isExport(defn)

  /** Returns `true` if `defn` is a test. */
  private def isTest(defn: TypedAst.Def): Boolean =
    defn.spec.ann.isTest

  /** Returns `true` if `defn` is an exported function. */
  private def isExport(defn: TypedAst.Def): Boolean =
    defn.spec.ann.isExport

  /** Returns `true` if `defn` is the main function. */
  private def isMain(defn: TypedAst.Def)(implicit root: TypedAst.Root): Boolean =
    root.mainEntryPoint.contains(defn.sym)

  /** Returns `true` if `tpe` is equivalent to Unit (via type aliases). */
  @tailrec
  private def isUnitType(tpe: Type): Result[Boolean, ErrorOrMalformed.type] = tpe match {
    case Type.Cst(TypeConstructor.Unit, _) => Result.Ok(true)
    case Type.Cst(_, _) => Result.Ok(false)
    case Type.Apply(_, _, _) => Result.Ok(false)
    case Type.Alias(_, _, tpe, _) => isUnitType(tpe)
    case Type.Var(_, _) => Result.Err(ErrorOrMalformed)
    case Type.AssocType(_, _, _, _) => Result.Err(ErrorOrMalformed)
    case Type.JvmToType(_, _) => Result.Err(ErrorOrMalformed)
    case Type.JvmToEff(_, _) => Result.Err(ErrorOrMalformed)
    case Type.UnresolvedJvmType(_, _) => Result.Err(ErrorOrMalformed)
  }

  private object CheckEntryPoints {

    /**
      * CheckEntryPoints checks that all entry points (main/test/export) have valid signatures.
      *
      * Because of resilience, invalid entry points are not discarded. Its entry point marker is
      * removed (removed as the main function in root or have its annotation removed).
      */
    def run(root: TypedAst.Root)(implicit flix: Flix): (TypedAst.Root, List[EntryPointError]) = {
      implicit val sctx: SharedContext = SharedContext.mk()
      implicit val r: TypedAst.Root = root

      ParOps.parMapValues(root.defs)(visitDef(_))

      // Remove the entrypoint if it is not valid.
      val root1 = if (sctx.invalidMain.get()) root.copy(mainEntryPoint = None) else root
      val errs = sctx.errors.asScala.toList
      (root1, errs)
    }

    /**
      * Checks `defn` with relevant checks for its entry point kind (main/test/export).
      *
      * Because of resilience, invalid entry points are not discarded. Its entry point marker is
      * removed (removed as the main function in root or have its annotation removed).
      *
      * A function can be main, a test, and exported at the same time.
      */
    private def visitDef(defn: TypedAst.Def)(implicit sctx: SharedContext, root: TypedAst.Root, flix: Flix): TypedAst.Def = {
      // checkMain is different than the other two because the entry point designation exists on
      // root and invalid main functions are communicated via SharedContext.
      if (isMain(defn)) checkMain(defn)
      val defn1 = if (isTest(defn)) visitTest(defn) else defn
      val defn2 = if (isExport(defn)) visitExport(defn1) else defn1
      defn2
    }

    /**
      * Rules for main - it has:
      *   - No type variables.
      *   - One parameter of type Unit.
      *   - An effect that is a subset of the primitive effects.
      *   - Return type Unit or return type `t` where `ToString[t]` exists
      *     (This is split into two cases to allow compilation without the standard library).
      */
    private def checkMain(defn: TypedAst.Def)(implicit sctx: SharedContext, root: TypedAst.Root, flix: Flix): Unit = {
      val errs = checkNoTypeVariables(defn) match {
        case Some(err) => List(err)
        case None =>
          // Only run these on functions without type variables.
          checkUnitArg(defn) ++ checkToStringOrUnitResult(defn) ++ checkPrimitiveEffect(defn)
      }
      if (errs.nonEmpty) {
        // Invalidate main and add errors.
        sctx.invalidMain.set(true)
        errs.foreach(sctx.errors.add)
      }
    }

    /**
      * Rules for tests - a test has:
      *   - No type variables.
      *   - One parameter of type Unit.
      *   - An effect that is a subset of the primitive effects.
      */
    private def visitTest(defn: TypedAst.Def)(implicit sctx: SharedContext, flix: Flix): TypedAst.Def = {
      val errs = checkNoTypeVariables(defn) match {
        case Some(err) => List(err)
        case None =>
          // Only run these on functions without type variables.
          checkUnitArg(defn) ++ checkPrimitiveEffect(defn)
      }
      if (errs.isEmpty) {
        defn
      } else {
        errs.foreach(sctx.errors.add)
        removeTestAnnotation(defn)
      }
    }

    /** Returns `defn` without a test annotation. */
    private def removeTestAnnotation(defn: TypedAst.Def): TypedAst.Def =
      defn.copy(
        spec = defn.spec.copy(
          ann = defn.spec.ann.copy(
            annotations = defn.spec.ann.annotations.filterNot(_.isInstanceOf[Annotation.Test])
          )
        )
      )

    /**
      * Rules for exported functions - an exported function has:
      *   - No type variables.
      *   - An effect that is a subset of the primitive effects.
      *   - Is not in the root namespace.
      *   - Is `pub`.
      *   - Has a name that is valid in Java.
      *   - Has types that are valid in Java (not Flix types like `List[Int32]`).
      */
    private def visitExport(defn: TypedAst.Def)(implicit sctx: SharedContext, flix: Flix): TypedAst.Def = {
      val errs = (checkNoTypeVariables(defn) match {
        case Some(err) => List(err)
        case None =>
          // Only run these on functions without type variables.
          checkPrimitiveEffect(defn).toList ++ checkJavaTypes(defn)
      }) ++
        checkNonRootNamespace(defn) ++
        checkPub(defn) ++
        checkValidJavaName(defn)
      if (errs.isEmpty) {
        defn
      } else {
        errs.foreach(sctx.errors.add)
        removeExportAnnotation(defn)
      }
    }

    /** Returns `defn` without a test annotation. */
    private def removeExportAnnotation(defn: TypedAst.Def): TypedAst.Def =
      defn.copy(
        spec = defn.spec.copy(
          ann = defn.spec.ann.copy(
            annotations = defn.spec.ann.annotations.filterNot(_.isInstanceOf[Annotation.Export])
          )
        )
      )

    /**
      * Returns an error if `defn` has type variables.
      *
      * If a function has no type variables in surface syntax we know that:
      *   - Traits and trait constraints do not occur since their syntax is limited to `Trait[var]`.
      *   - Associated types do not occur since their syntax is limited to `Trait.Assoc[var]`.
      *   - Equality constraints do not occur since their syntax is limited to
      *     `Trait.Assoc[var] ~ type`
      */
    private def checkNoTypeVariables(defn: TypedAst.Def): Option[EntryPointError] = {
      // `tparams` lies sometimes when explicit tparams are given and _ are used.
      val monomorphic = defn.spec.tparams.isEmpty && typesOf(defn).forall(_.typeVars.isEmpty)
      if (monomorphic) None
      else Some(EntryPointError.IllegalEntryPointTypeVariables(defn.sym.loc))
    }

    /** Returns all the types in the signature of `defn`. */
    private def typesOf(defn: TypedAst.Def): List[Type] = {
      defn.spec.fparams.map(_.tpe) ++
        List(defn.spec.retTpe) ++
        List(defn.spec.eff) ++
        defn.spec.tconstrs.map(_.arg) ++
        defn.spec.econstrs.flatMap(ec => List(ec.tpe1, ec.tpe2))
    }

    /** Returns `None` if `defn` has a single parameter of type Unit. Returns an error otherwise. */
    private def checkUnitArg(defn: TypedAst.Def): Option[EntryPointError] = {
      defn.spec.fparams match {
        // One parameter of type Unit - valid.
        case List(arg) =>
          isUnitType(arg.tpe) match {
            case Result.Ok(true) => None
            case Result.Ok(false) =>
              Some(EntryPointError.IllegalRunnableEntryPointArgs(defn.sym.loc))
            case Result.Err(ErrorOrMalformed) =>
              // Do not report an error, since previous phases should have done already.
              None
          }
        // One parameter of a non-Unit type or more than two parameters - invalid.
        case _ :: _ =>
          Some(EntryPointError.IllegalRunnableEntryPointArgs(defn.sym.loc))
        // Zero parameters.
        case Nil => throw InternalCompilerException(s"Unexpected main with zero parameters ('${defn.sym}'", defn.sym.loc)
      }
    }

    /**
      * Returns `None` if `defn` has return type Unit or has a return type with `ToString` defined.
      * Returns an error otherwise.
      *
      * In order to support compilation without the standard library, Unit is checked first even
      * though it has `ToString` defined.
      */
    private def checkToStringOrUnitResult(defn: TypedAst.Def)(implicit root: TypedAst.Root, flix: Flix): Option[EntryPointError] = {
      val resultType = defn.spec.retTpe
<<<<<<< HEAD
      isUnitType(resultType) match {
        case Result.Ok(true) =>
          None
        case Result.Ok(false) =>
          val unknownTraitSym = new Symbol.TraitSym(Nil, "ToString", SourceLocation.Unknown)
          val traitSym = root.traits.getOrElse(unknownTraitSym, throw InternalCompilerException(s"'$unknownTraitSym' trait not found", defn.sym.loc)).sym
          val constraint = TraitConstraint(TraitSymUse(traitSym, SourceLocation.Unknown), resultType, SourceLocation.Unknown)
          val hasToString = TraitEnvironment.holds(constraint, TraitEnv(root.traitEnv), ListMap.empty)
          if (hasToString) None
          else Some(EntryPointError.IllegalMainEntryPointResult(resultType, resultType.loc))
        case Result.Err(ErrorOrMalformed) =>
          // Do not report an error, since previous phases should have done already.
          None
=======
      if (isUnitType(resultType)) None
      else {
        val unknownTraitSym = new Symbol.TraitSym(Nil, "ToString", SourceLocation.Unknown)
        val traitSym = root.traits.getOrElse(unknownTraitSym, throw InternalCompilerException(s"'$unknownTraitSym' trait not found", defn.sym.loc)).sym
        val constraint = TraitConstraint(TraitSymUse(traitSym, SourceLocation.Unknown), resultType, SourceLocation.Unknown)
        val hasToString = TraitEnvironment.holds(constraint, root.traitEnv, ListMap.empty)
        if (hasToString) None
        else Some(EntryPointError.IllegalMainEntryPointResult(resultType, resultType.loc))
>>>>>>> 5fa9c64a
      }
    }

    /**
      * Returns `None` if `defn` has an effect that is a subset of the set of primitive effects
      * (e.g. `IO + Console`). Returns an error otherwise.
      */
    private def checkPrimitiveEffect(defn: TypedAst.Def)(implicit flix: Flix): Option[EntryPointError] = {
      val eff = defn.spec.eff
      isPrimitiveEffect(eff) match {
        case Result.Ok(true) =>
          None
        case Result.Ok(false) =>
          Some(EntryPointError.IllegalEntryPointEffect(eff, eff.loc))
        case Result.Err(ErrorOrMalformed) =>
          // Do not report an error, since previous phases should have done already.
          None
      }
    }

    /**
      * Returns `true` if `eff` is a subset of the primitive effects.
      *
      * Returns `false` for all effects with either type variables or Error.
      */
    private def isPrimitiveEffect(eff: Type): Result[Boolean, ErrorOrMalformed.type] = {
      eval(eff).map {
        case s =>
          // Check that it is a set is a subset of the primitive effects.
          // s ⊆ prim <=> s - prim = {}
          val primEffs = CofiniteEffSet.mkSet(Symbol.PrimitiveEffs)
          CofiniteEffSet.difference(s, primEffs).isEmpty
      }
    }

    /**
      * Evaluates `eff` if it is well-formed and has no type variables,
      * associated types, or error types.
      */
    private def eval(eff: Type): Result[CofiniteEffSet, ErrorOrMalformed.type] = eff match {
      case Type.Cst(tc, _) => tc match {
        case TypeConstructor.Pure => Result.Ok(CofiniteEffSet.empty)
        case TypeConstructor.Univ => Result.Ok(CofiniteEffSet.universe)
        case TypeConstructor.Effect(sym) => Result.Ok(CofiniteEffSet.mkSet(sym))
        case _ => Result.Err(ErrorOrMalformed)
      }
      case Type.Apply(Type.Cst(TypeConstructor.Complement, _), x0, _) =>
        Result.mapN(eval(x0)) {
          case x => CofiniteEffSet.complement(x)
        }
      case Type.Apply(Type.Apply(Type.Cst(TypeConstructor.Union, _), x0, _), y0, _) =>
        Result.mapN(eval(x0), eval(y0)){
          case (x, y) => CofiniteEffSet.union(x, y)
        }
      case Type.Apply(Type.Apply(Type.Cst(TypeConstructor.Intersection, _), x0, _), y0, _) =>
        Result.mapN(eval(x0), eval(y0)){
          case (x, y) => CofiniteEffSet.intersection(x, y)
        }
      case Type.Apply(Type.Apply(Type.Cst(TypeConstructor.Difference, _), x0, _), y0, _) =>
        Result.mapN(eval(x0), eval(y0)){
          case (x, y) => CofiniteEffSet.difference(x, y)
        }
      case Type.Apply(Type.Apply(Type.Cst(TypeConstructor.SymmetricDiff, _), x0, _), y0, _) =>
        Result.mapN(eval(x0), eval(y0)){
          case (x, y) => CofiniteEffSet.xor(x, y)
        }
      case Type.Alias(_, _, tpe, _) => eval(tpe)
      case Type.Var(_, _) => Result.Err(ErrorOrMalformed)
      case Type.Apply(_, _, _) => Result.Err(ErrorOrMalformed)
      case Type.AssocType(_, _, _, _) => Result.Err(ErrorOrMalformed)
      case Type.JvmToType(_, _) => Result.Err(ErrorOrMalformed)
      case Type.JvmToEff(_, _) => Result.Err(ErrorOrMalformed)
      case Type.UnresolvedJvmType(_, _) => Result.Err(ErrorOrMalformed)
    }

    /** Returns an error if `defn` is in the root namespace. */
    private def checkNonRootNamespace(defn: TypedAst.Def): Option[EntryPointError] = {
      val inRoot = defn.sym.namespace.isEmpty
      if (inRoot) Some(EntryPointError.IllegalExportNamespace(defn.sym.loc))
      else None
    }

    /** Returns an error if `defn` is not a public function. */
    private def checkPub(defn: TypedAst.Def): Option[EntryPointError] = {
      val isPub = defn.spec.mod.isPublic
      if (isPub) None
      else Some(EntryPointError.NonPublicExport(defn.sym.loc))
    }

    /** Returns `None` if `defn` has a name that is valid in Java. Returns an error otherwise. */
    private def checkValidJavaName(defn: TypedAst.Def): Option[EntryPointError] = {
      val validName = defn.sym.name.matches("[a-z][a-zA-Z0-9]*")
      if (validName) None
      else Some(EntryPointError.IllegalExportName(defn.sym.loc))
    }

    /** Returns an error for each type in `defn` that is not valid in Java. */
    private def checkJavaTypes(defn: TypedAst.Def): List[EntryPointError] = {
      val types = defn.spec.retTpe :: defn.spec.fparams.map(_.tpe)
      types.flatMap(tpe => {
        isExportableType(tpe) match {
          case Result.Ok(true) =>
            None
          case Result.Ok(false) =>
            Some(EntryPointError.IllegalExportType(tpe, tpe.loc))
          case Result.Err(ErrorOrMalformed) =>
            // Do not report an error, since previous phases should have done already.
            None
        }
      })
    }

    /**
      * Returns `true` if `tpe` is a valid Java type that can be exported.
      *
      *   - `isExportableType(Int32) = true`
      *   - `isExportableType(Bool) = true`
      *   - `isExportableType(String) = true`
      *   - `isExportableType(List[String]) = false`
      *   - `isExportableType(java.lang.Object) = true`
      */
    @tailrec
    private def isExportableType(tpe: Type): Result[Boolean, ErrorOrMalformed.type] = {
      // TODO: Currently, because of eager erasure, we only allow primitive types and Object.
      tpe match {
        case Type.Cst(TypeConstructor.Bool, _) => Result.Ok(true)
        case Type.Cst(TypeConstructor.Char, _) => Result.Ok(true)
        case Type.Cst(TypeConstructor.Float32, _) => Result.Ok(true)
        case Type.Cst(TypeConstructor.Float64, _) => Result.Ok(true)
        case Type.Cst(TypeConstructor.Int8, _) => Result.Ok(true)
        case Type.Cst(TypeConstructor.Int16, _) => Result.Ok(true)
        case Type.Cst(TypeConstructor.Int32, _) => Result.Ok(true)
        case Type.Cst(TypeConstructor.Int64, _) => Result.Ok(true)
        case Type.Cst(TypeConstructor.Native(clazz), _) if clazz == classOf[java.lang.Object] => Result.Ok(true)
        case Type.Cst(_, _) => Result.Ok(false)
        case Type.Apply(_, _, _) => Result.Ok(false)
        case Type.Alias(_, _, tpe, _) => isExportableType(tpe)
        case Type.Var(_, _) => Result.Err(ErrorOrMalformed)
        case Type.AssocType(_, _, _, _) => Result.Err(ErrorOrMalformed)
        case Type.JvmToType(_, _) => Result.Err(ErrorOrMalformed)
        case Type.JvmToEff(_, _) => Result.Err(ErrorOrMalformed)
        case Type.UnresolvedJvmType(_, _) => Result.Err(ErrorOrMalformed)
      }
    }

    private object SharedContext {
      /** Returns a fresh shared context. */
      def mk(): SharedContext = new SharedContext(
        new ConcurrentLinkedQueue(),
        new AtomicBoolean(false)
      )
    }

    /**
      * A global shared context. Must be thread-safe.
      *
      * @param errors      the [[EntryPointError]]s in the AST, if any.
      * @param invalidMain marks the main entrypoint as invalid.
      */
    private case class SharedContext(errors: ConcurrentLinkedQueue[EntryPointError], invalidMain: AtomicBoolean)

  }

  private object WrapMain {

    /**
      * WrapMain takes the main function (if it exists) and creates a new main function that prints
      * the value of the existing main function (unless it returns unit).
      *
      * From previous phases we know that the main function:
      *   - Exists if root.mainEntryPoint is Some.
      *   - Returns Unit or has a return type with ToString defined
      *   - Has a valid signature (without type variables, etc.)
      */
    def run(root: TypedAst.Root)(implicit flix: Flix): (TypedAst.Root, List[EntryPointError]) = {
      root.mainEntryPoint.map(root.defs(_)) match {
        case Some(main0: TypedAst.Def) =>
          isUnitType(main0.spec.retTpe) match {
            case Result.Ok(true) =>
              // main doesn't need a wrapper.
              (root, Nil)
            case Result.Ok(false) =>
              // main needs a wrapper.
              val main = mkEntryPoint(main0, root)
              val root1 = root.copy(
                defs = root.defs + (main.sym -> main),
                mainEntryPoint = Some(main.sym)
              )
              (root1, Nil)
            case Result.Err(ErrorOrMalformed) =>
              // Do not report an error, since previous phases should have done already.
              (root, Nil)
          }

        case Some(_) | None =>
          // Main doesn't need a wrapper or no main exists.
          (root, Nil)
      }
    }

    /**
      * Returns a new function that calls the main function and prints its value
      * (`mainFunc` in the example below).
      *
      * {{{
      *   def mainFunc(): tpe \ ef = exp
      *
      *   //
      *   def main$(): Unit \ ef + IO = println(main())
      * }}}
      */
    private def mkEntryPoint(oldEntryPoint: TypedAst.Def, root: TypedAst.Root)(implicit flix: Flix): TypedAst.Def = {
      val argSym = Symbol.freshVarSym("_unit", BoundBy.FormalParam, SourceLocation.Unknown)

      // The new type is `Unit -> Unit \ IO + eff` where `eff` is the effect of the old main.
      val argType = Type.Unit
      val retType = Type.Unit
      val eff = Type.mkUnion(Type.IO, oldEntryPoint.spec.eff, SourceLocation.Unknown)

      val tpe = Type.mkArrowWithEffect(argType, eff, retType, SourceLocation.Unknown)
      val spec = TypedAst.Spec(
        doc = Doc(Nil, SourceLocation.Unknown),
        ann = Annotations.Empty,
        mod = Modifiers.Empty,
        tparams = Nil,
        fparams = List(TypedAst.FormalParam(
          TypedAst.Binder(argSym, argType),
          Modifiers.Empty,
          argType,
          TypeSource.Ascribed,
          SourceLocation.Unknown)
        ),
        declaredScheme = Scheme(Nil, Nil, Nil, tpe),
        retTpe = retType,
        eff = eff,
        tconstrs = Nil,
        econstrs = Nil,
      )

      val mainArrowType = oldEntryPoint.spec.declaredScheme.base
      val mainSym = DefSymUse(oldEntryPoint.sym, SourceLocation.Unknown)
      val mainArgType = Type.Unit
      val mainArg = TypedAst.Expr.Cst(Constant.Unit, mainArgType, SourceLocation.Unknown)
      val mainReturnType = mainArrowType.arrowResultType
      val mainEffect = mainArrowType.arrowEffectType
      // `mainFunc()`
      val mainCall = TypedAst.Expr.ApplyDef(mainSym, List(mainArg), mainArrowType, mainReturnType, mainEffect, SourceLocation.Unknown)

      // `println(mainFunc())`
      val printSym = DefSymUse(root.defs(new Symbol.DefnSym(None, Nil, "println", SourceLocation.Unknown)).sym, SourceLocation.Unknown)
      val printArg = mainCall
      val printArgType = mainCall.tpe
      val printReturnType = Type.Unit
      val printEffect = Type.IO
      val printArrowType = Type.mkArrowWithEffect(printArgType, printEffect, printReturnType, SourceLocation.Unknown)
      val printCallEffect = Type.mkUnion(printEffect, printArg.eff, SourceLocation.Unknown)
      val printCall = TypedAst.Expr.ApplyDef(printSym, List(printArg), printArrowType, printReturnType, printCallEffect, SourceLocation.Unknown)

      val sym = new Symbol.DefnSym(None, Nil, "main" + Flix.Delimiter, SourceLocation.Unknown)

      TypedAst.Def(sym, spec, printCall, SourceLocation.Unknown)
    }

  }

<<<<<<< HEAD
  /** Returns a new root where [[TypedAst.Root.entryPoints]] contains all entry points (main/test/export). */
  def findEntryPoints(root: TypedAst.Root): TypedAst.Root = {
    val s = mutable.Set.empty[Symbol.DefnSym]
    for ((sym, defn) <- root.defs if isEntryPoint(defn)(root)) {
      s += sym
=======
    /** Returns a new root where [[TypedAst.Root.entryPoints]] contains all entry points (main/test/export). */
    def findEntryPoints(root: TypedAst.Root): TypedAst.Root = {
      val s = mutable.Set.empty[Symbol.DefnSym]
      for ((sym, defn) <- root.defs if isEntryPoint(defn)(root)) {
        s += sym
      }
      val entryPoints = s.toSet
      root.copy(entryPoints = entryPoints)
>>>>>>> 5fa9c64a
    }
    val entryPoints = s.toSet
    root.copy(entryPoints = Some(entryPoints))
  }

}<|MERGE_RESOLUTION|>--- conflicted
+++ resolved
@@ -314,7 +314,6 @@
       */
     private def checkToStringOrUnitResult(defn: TypedAst.Def)(implicit root: TypedAst.Root, flix: Flix): Option[EntryPointError] = {
       val resultType = defn.spec.retTpe
-<<<<<<< HEAD
       isUnitType(resultType) match {
         case Result.Ok(true) =>
           None
@@ -322,22 +321,12 @@
           val unknownTraitSym = new Symbol.TraitSym(Nil, "ToString", SourceLocation.Unknown)
           val traitSym = root.traits.getOrElse(unknownTraitSym, throw InternalCompilerException(s"'$unknownTraitSym' trait not found", defn.sym.loc)).sym
           val constraint = TraitConstraint(TraitSymUse(traitSym, SourceLocation.Unknown), resultType, SourceLocation.Unknown)
-          val hasToString = TraitEnvironment.holds(constraint, TraitEnv(root.traitEnv), ListMap.empty)
+          val hasToString = TraitEnvironment.holds(constraint, root.traitEnv, ListMap.empty)
           if (hasToString) None
           else Some(EntryPointError.IllegalMainEntryPointResult(resultType, resultType.loc))
         case Result.Err(ErrorOrMalformed) =>
           // Do not report an error, since previous phases should have done already.
           None
-=======
-      if (isUnitType(resultType)) None
-      else {
-        val unknownTraitSym = new Symbol.TraitSym(Nil, "ToString", SourceLocation.Unknown)
-        val traitSym = root.traits.getOrElse(unknownTraitSym, throw InternalCompilerException(s"'$unknownTraitSym' trait not found", defn.sym.loc)).sym
-        val constraint = TraitConstraint(TraitSymUse(traitSym, SourceLocation.Unknown), resultType, SourceLocation.Unknown)
-        val hasToString = TraitEnvironment.holds(constraint, root.traitEnv, ListMap.empty)
-        if (hasToString) None
-        else Some(EntryPointError.IllegalMainEntryPointResult(resultType, resultType.loc))
->>>>>>> 5fa9c64a
       }
     }
 
@@ -603,25 +592,14 @@
 
   }
 
-<<<<<<< HEAD
   /** Returns a new root where [[TypedAst.Root.entryPoints]] contains all entry points (main/test/export). */
   def findEntryPoints(root: TypedAst.Root): TypedAst.Root = {
     val s = mutable.Set.empty[Symbol.DefnSym]
     for ((sym, defn) <- root.defs if isEntryPoint(defn)(root)) {
       s += sym
-=======
-    /** Returns a new root where [[TypedAst.Root.entryPoints]] contains all entry points (main/test/export). */
-    def findEntryPoints(root: TypedAst.Root): TypedAst.Root = {
-      val s = mutable.Set.empty[Symbol.DefnSym]
-      for ((sym, defn) <- root.defs if isEntryPoint(defn)(root)) {
-        s += sym
-      }
-      val entryPoints = s.toSet
-      root.copy(entryPoints = entryPoints)
->>>>>>> 5fa9c64a
     }
     val entryPoints = s.toSet
-    root.copy(entryPoints = Some(entryPoints))
+    root.copy(entryPoints = entryPoints)
   }
 
 }