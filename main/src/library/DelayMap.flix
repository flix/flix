/*
 * Copyright 2021 Jakob Schneider Villumsen
 *
 * Licensed under the Apache License, Version 2.0 (the "License");
 * you may not use this file except in compliance with the License.
 * You may obtain a copy of the License at
 *
 *   http://www.apache.org/licenses/LICENSE-2.0
 *
 * Unless required by applicable law or agreed to in writing, software
 * distributed under the License is distributed on an "AS IS" BASIS,
 * WITHOUT WARRANTIES OR CONDITIONS OF ANY KIND, either express or implied.
 * See the License for the specific language governing permissions and
 * limitations under the License.
 */

use RedBlackTree.RedBlackTree;

enum DelayMap[k, v] {
    case DMap(RedBlackTree[k, Lazy[v]])
}

namespace DelayMap {

    ///
    /// Returns the empty map.
    ///
    pub def empty(): DelayMap[k, v] =
        DMap(RedBlackTree.empty())

    ///
    /// Returns the singleton map where key `k` is mapped to value `v`.
    ///
    pub def singleton(k: k, v: v): DelayMap[k, v] with Order[k] =
        insert(k, v, empty())

    ///
    /// Returns the size of `m`.
    ///
    pub def size(m: DelayMap[k, v]): Int32 =
        let DMap(t) = m;
        RedBlackTree.size(t)

    ///
    /// Returns `true` if and only if `m` is the empty map, i.e. `Map(Nil)`.
    ///
    pub def isEmpty(m: DelayMap[k, v]): Bool =
        let DMap(t) = m;
        RedBlackTree.isEmpty(t)

    ///
    /// Returns an updated map with `k -> v`.
    ///
    pub def insert(k: k, v: v, m: DelayMap[k, v]): DelayMap[k, v] with Order[k] =
        let DMap(t) = m;
        DMap(RedBlackTree.insert(k, lazy v, t))

    ///
    /// Returns `Some(v)` if `k -> v` is in `m`.
    ///
    /// Otherwise returns `None`.
    ///
    pub def get(k: k, m: DelayMap[k, v]): Option[v] with Order[k] =
        let DMap(t) = m;
        match RedBlackTree.get(k, t) {
            case None    => None
            case Some(x) => Some(force x)
        }

    ///
    /// Returns `v` if `k -> v` is in `m`.
    ///
    /// Otherwise, returns `d`.
    ///
    pub def getWithDefault(k: k, d: v, m: DelayMap[k, v]): v with Order[k] =
        Option.getWithDefault(get(k, m), d)

    ///
    /// Returns `true` if and only if `m` contains the key `k`.
    ///
    pub def memberOf(k: k, m: DelayMap[k, v]): Bool with Order[k] =
        let DMap(t) = m;
        RedBlackTree.memberOf(k, t)

    ///
    /// Optionally finds `k -> v` where `k` is the smallest key according to the `Order` instance of `k`.
    ///
    /// Returns `None` if `m` is empty.
    ///
    pub def minimum(m: DelayMap[k, v]): Option[(k, Lazy[v])] =
        let DMap(t) = m;
        RedBlackTree.minimum(t)

    ///
    /// Optionally finds `k -> v` where `k` is the smallest key according to the given comparator `cmp`.
    ///
    /// Returns `None` if `m` is empty.
    ///
    pub def minimumBy(cmp: (k, v, k, v) -> Comparison, m: DelayMap[k, v]): Option[(k, v)] =
        reduceLeftWithKey((k1, v1, k2, v2) -> if (cmp(k1, v1, k2, v2) == LessThan) (k1, v1) else (k2, v2), m)

    ///
    /// Optionally finds `k -> v` where `k` is the largest key according to the `Order` instance of `k`.
    ///
    /// Returns `None` if `m` is empty.
    ///
    pub def maximum(m: DelayMap[k, v]): Option[(k, Lazy[v])] =
        let DMap(t) = m;
        RedBlackTree.maximum(t)

    ///
    /// Optionally finds `k -> v` where `k` is the largest key according to the given comparator `cmp`.
    ///
    /// Returns `None` if `m` is empty.
    ///
    pub def maximumBy(cmp: (k, v, k, v) -> Comparison, m: DelayMap[k, v]): Option[(k, v)] =
        reduceLeftWithKey((k1, v1, k2, v2) -> if (cmp(k1, v1, k2, v2) == GreaterThan) (k1, v1) else (k2, v2), m)

    ///
    /// Returns the keys of `m`.
    ///
    pub def keysOf(m: DelayMap[k, v]): Set[k] with Order[k] =
        foldLeftWithKey((acc, k, _) -> Set.insert(k, acc), Set.empty(), m)

    ///
    /// Returns the values of `m`.
    ///
    pub def valuesOf(m: DelayMap[k, v]): List[v] =
        foldRight((v, acc) -> v :: acc, Nil, m)

    ///
    /// Removes the mapping `k` from the map `m`.
    ///
    pub def remove(k: k, m: DelayMap[k, v]): DelayMap[k, v] with Order[k] =
        let DMap(t) = m;
        DMap(RedBlackTree.remove(k, t))

    ///
    /// Updates `m` with `k -> f(v, v1)` if `k -> v1` is in `m`.
    ///
    /// Otherwise, updates `m` with `k -> v`.
    ///
    pub def insertWith(f: (v, v) -> v & ef, k: k, v: v, m: DelayMap[k, v]): DelayMap[k, v] & ef with Order[k] =
        insertWithKey((_, v1, v2) -> f(v1, v2), k, v, m)

    ///
    /// Updates `m` with `k -> f(k, v, v1)` if `k -> v1` is in `m`.
    ///
    /// Otherwise, updates `m` with `k -> v`.
    ///
    pub def insertWithKey(f: (k, v, v) -> v & ef, k: k, v: v, m: DelayMap[k, v]): DelayMap[k, v] & ef with Order[k] =
        let DMap(t) = m;
        if (reify ef)
            let f1 = (key, newVal, oldVal) -> lazy (f(key, force newVal, force oldVal) as & Pure);
            DMap(RedBlackTree.insertWith(f1, k, lazy v, t))
        else
            let f1 = (key, newVal, oldVal) -> {
                let x = f(key, force newVal, force oldVal);
                lazy x
            };
            DMap(RedBlackTree.insertWith(f1, k, lazy v, t)) as & ef

    ///
    /// Returns a map with mappings `k -> f(v)` for every `k -> v` in `m`.
    ///
    pub def map(f: v1 -> v2 & ef, m: DelayMap[k, v1]): DelayMap[k, v2] & ef with Order[k] =
        mapWithKey((_, v) -> f(v), m)

    ///
    /// Returns a map with mappings `k -> f(k, v)` for every `k -> v` in `m`.
    ///
    pub def mapWithKey(f: (k, v1) -> v2 & ef, m: DelayMap[k, v1]): DelayMap[k, v2] & ef =
        let DMap(tree) = m;
        if (reify ef)
            let f1 = (k, v) -> lazy (f(k, force v) as & Pure);
            DMap(RedBlackTree.mapWithKey(f1, tree))
        else
            let f1 = (k, v) -> {
                let x1 = f(k, force v);
                lazy x1
            };
            DMap(RedBlackTree.mapWithKey(f1, tree)) as & ef

    ///
    /// Returns a map of all mappings `k -> v` in `m` where `v` satisfies the predicate `f`.
    ///
    /// The function `f` must be pure.
    ///
    pub def filter(f: v -> Bool, m: DelayMap[k, v]): DelayMap[k, v] with Order[k] =
        filterWithKey((_, v) -> f(v), m)

    ///
    /// Returns a map of all mappings `k -> v` in `m` where `(k, v)` satisfies the predicate `f`.
    ///
    /// The function `f` must be pure.
    ///
    // TODO: Effect polymorphic split?
    pub def filterWithKey(f: (k, v) -> Bool, m: DelayMap[k, v]): DelayMap[k, v] with Order[k] =
        foldLeftWithKey((acc, k, v) -> if (f(k, v)) insert(k, v, acc) else acc, empty(), m)

    ///
    /// Returns the left-biased union of `m1` and `m2`.
    ///
    /// That is, key collisions are resolved by taking the mapping from `m1`.
    ///
    pub def union(m1: DelayMap[k, v], m2: DelayMap[k, v]): DelayMap[k, v] with Order[k] =
        unionWithKey((_, v1, _) -> v1, m1, m2)

    ///
    /// Returns the union of `m1` and `m2` where key collisions are resolved with the merge function `f`.
    ///
    pub def unionWith(f: (v, v) -> v & ef, m1: DelayMap[k, v], m2: DelayMap[k, v]): DelayMap[k, v] & ef with Order[k] =
        unionWithKey((_, v1, v2) -> f(v1, v2), m1, m2)

    ///
    /// Returns the union of `m1` and `m2` where key collisions are resolved with the merge function `f`, taking both the key and values.
    ///
    pub def unionWithKey(f: (k, v, v) -> v & ef, m1: DelayMap[k, v], m2: DelayMap[k, v]): DelayMap[k, v] & ef with Order[k] =
        if (reify ef)
            unionWithKeyHelper((k, v1, v2) -> lazy (f(k, force v1, force v2) as & Pure), m1, m2)
        else
            let f1 = (k, v1, v2) -> {
                let x = f(k, force v1, force v2);
                lazy x
            };
            unionWithKeyHelper(f1, m1, m2) as & ef

    ///
    /// Helper function for `unionWithKey`.
    ///
    def unionWithKeyHelper(f: (k, Lazy[v], Lazy[v]) -> Lazy[v] & ef, m1: DelayMap[k, v], m2: DelayMap[k, v]): DelayMap[k, v] & ef with Order[k] =
        use RedBlackTree.{blackHeight, foldRight, insertWith};
        let DMap(xs) = m1;
        let DMap(ys) = m2;
        if (blackHeight(xs) < blackHeight(ys))
            DMap(foldRight((k, v) -> insertWith(f, k, v), ys, xs))
        else
            DMap(foldRight((k, v) -> insertWith((_, v1, v2) -> f(k, v2, v1), k, v), xs, ys))

    ///
    /// Returns the map `m` as a list of key-value pairs.
    ///
    pub def toList(m: DelayMap[k, v]): List[(k, v)] =
        foldRightWithKey((k, v, acc) -> (k, v) :: acc, Nil, m)

    ///
    /// Applies `f` to a start value `s` and all key-value pairs in `m` going from left to right.
    ///
    /// That is, the result is of the form: `f(...f(f(s, k1, v1), k2, v2)..., vn)`.
    ///
    pub def foldLeftWithKey(f: (b, k, v) -> b & ef, s: b, m: DelayMap[k, v]): b & ef =
        let DMap(t) = m;
        let f1 = (b, k, v) -> f(b, k, force v);
        RedBlackTree.foldLeft(f1, s, t)

    ///
    /// Applies `f` to a start value `s` and all values in `m` going from right to left.
    ///
    /// That is, the result is of the form: `f(v1, ...f(vn-1, f(vn, s)))`.
    ///
    pub def foldRight(f: (v, b) -> b & ef, s: b, m: DelayMap[k, v]): b & ef =
        foldRightWithKey((_, v, acc) -> f(v, acc), s, m)

    ///
    /// Applies `f` to a start value `s` and all key-value pairs in `m` going from right to left.
    ///
    /// That is, the result is of the form: `f(k1, v1, ...f(kn-1, vn-1, f(kn, vn, s)))`.
    ///
    pub def foldRightWithKey(f: (k, v, b) -> b & ef, s: b, m: DelayMap[k, v]): b & ef =
        let DMap(t) = m;
        let f1 = (k1, v1, b1) -> f(k1, force v1, b1);
        RedBlackTree.foldRight(f1, s, t)


    ///
    /// Applies `f` to all values in `m` going from left to right until a single value `v` is obtained.  Returns `Some(v)`.
    ///
    /// That is, the result is of the form: `Some(f(...f(f(v1, v2), v3)..., vn))`
    ///
    /// Returns `None` if `m` is the empty map.
    ///
    pub def reduceLeft(f: (v, v) -> v & ef, m: DelayMap[k, v]): Option[v] & ef =
        reduceLeftWithKey((k, v1, _, v2) -> (k, f(v1, v2)), m) |> Option.map(snd)

    ///
    /// Applies `f` to all mappings in `m` going from left to right until a single mapping `(k, v)` is obtained.  Returns `Some((k, v))`.
    ///
    /// That is, the result is of the form: `Some(f(...f(f(k1, v1, k2, v2), k3, v3)..., kn, vn))`
    ///
    /// Returns `None` if `m` is the empty map.
    ///
    pub def reduceLeftWithKey(f: (k, v, k, v) -> (k, v) & ef, m: DelayMap[k, v]): Option[(k, v)] & ef =
        let DMap(t) = m;
        let f1 = (k1, v1, k2, v2) -> {
            let (k, v) = f(k1, force v1, k2, force v2);
            (k, lazy v)
        };
        match RedBlackTree.reduceLeft(f1, t) {
            case Some((k, v)) => Some((k, force v))
            case None         => None
        }

    ///
    /// Returns `m` as a Map, i.e. every value is forced.
    ///
    pub def toMap(m: DelayMap[k, v]): Map[k, v] =
        let DMap(t) = m;
        Map(RedBlackTree.mapWithKey((_, v) -> force v, t))

    ///
<<<<<<< HEAD
    /// Updates `m` with `k -> f(v)` if `k -> v` is in `m`.
    ///
    /// Otherwise, returns `m`.
    ///
    pub def adjust(f: v -> v & ef, k: k, m: DelayMap[k, v]): DelayMap[k, v] & ef with Order[k] =
        adjustWithKey((_, v1) -> f(v1), k, m)

    ///
    /// Updates `m` with `k -> f(k, v)` if `k -> v` is in `m`. Otherwise, returns `m`.
    ///
    pub def adjustWithKey(f: (k, v) -> v & ef, k: k, m: DelayMap[k, v]): DelayMap[k, v] & ef with Order[k] =
        updateWithKey((k1, v) -> Some(f(k1, v)), k, m)

    ///
    /// Updates `m` with `k -> v1` if `k -> v` is in `m` and `f(v) = Some(v1)`. Otherwise, returns `m`.
    ///
    pub def update(f: v -> Option[v] & ef, k: k, m: DelayMap[k, v]): DelayMap[k, v] & ef with Order[k] =
        updateWithKey((_, v1) -> f(v1), k, m)

    ///
    /// Updates `m` with `k -> v1` if `k -> v` is in `m` and `f(k, v) = Some(v1)`. Otherwise, returns `m`.
    ///
    pub def updateWithKey(f: (k, v) -> Option[v] & ef, k: k, m: DelayMap[k, v]): DelayMap[k, v] & ef with Order[k] =
        let f1 = (t) -> f(fst(t), snd(t));
        reifyEff(f1) {
            case Pure(g) => updateWithKeyL((k1, v) -> g((k1, v)), k, m)
            case _       => updateWithKeyE(f, k, m)
        }

    ///
    /// Helper function for `updateWithKey`. Does not force the `v`.
    ///
    def updateWithKeyL(f: (k, v) -> Option[v], k: k, m: DelayMap[k, v]): DelayMap[k, v] with Order[k] =
        let DMap(t) = m;
        let f1 = (k, v) -> {
            let res = lazy match f(k, force v) {
                case Some(v1) => v1
                case None     => force v
            };
            Some(res)
        };
        DMap(RedBlackTree.updateWith(f1, k, t))

    ///
    /// Helper function for `updateWithKey`. Forces `v`.
    ///
    def updateWithKeyE(f: (k, v) -> Option[v] & ef, k: k, m: DelayMap[k, v]): DelayMap[k, v] & ef with Order[k] =
        let DMap(t) = m;
        let f1 = (k, v) -> {
            let res = f(k, force v);
            match res {
                case Some(v1) => Some(lazy v1)
                case None     => None
            }
        };
        DMap(RedBlackTree.updateWith(f1, k, t))
=======
    /// Returns `m` as a mutable set.
    ///
    pub def toMutMap(m: DelayMap[k, v]): MutMap[k, v] & Impure =
        let DMap(t) = m;
        let t1 = t |> RedBlackTree.mapWithKey((_, v) -> force v);
        MutMap(ref Map(t1))

    ///
    /// Returns the map `m` as a set of key-value pairs.
    ///
    pub def toSet(m: DelayMap[k, v]): Set[(k, v)] with Order[k], Order[v] =
        foldLeftWithKey((acc, k, v) -> Set.insert((k, v), acc), Set.empty(), m)

    ///
    /// Returns the map `m` as a `LazyList` of key-value pairs.
    ///
    pub def toLazyList(m: DelayMap[k, v]): LazyList[(k, v)] =
        foldRightWithKey((k, v, acc) -> ECons((k, v), acc), ENil, m)

    ///
    /// Applies `f` to every element of `xs`.
    ///
    pub def foreach(f: (k, v) -> Unit & ef, m: DelayMap[k, v]): Unit & ef =
        let DMap(t) = m;
        let f1 = (k, v) -> f(k, force v);
        RedBlackTree.foreach(f1 as & Impure, t) as & ef

    ///
    /// Extracts a range of key-value pairs from the map `m`.
    ///
    /// That is, the result is a list of all pairs `(k, v)` where `p(k)` returns `Equal`.
    ///
    pub def query(p: k -> Comparison & ef, m: DelayMap[k, v]): List[(k, v)] & ef =
        let DMap(t) = m;
        RedBlackTree.query(p, (k, v) -> (k, force v), t)

    ///
    /// Applies `f` to all key-value pairs `(k, v)` from the map `m` where `p(k)` returns `EqualTo`.
    ///
    /// The function `f` must be impure.
    ///
    pub def queryWith(p: k -> Comparison & ef1, f: (k, v) -> Unit & ef2, m: DelayMap[k, v]): Unit & (ef1 and ef2) =
        let DMap(t) = m;
        RedBlackTree.queryWith(p, (k, v) -> f(k, force v) as & Impure, t) as & (ef1 and ef2)

    ///
    /// Returns an iterator over all key-value pairs in `m`.
    ///
    pub def toIterator(m: DelayMap[a, b]): Iterator[(a, b)] & Impure =
        List.toIterator(query(_ -> EqualTo, m))

>>>>>>> 7e7cd6b8
}<|MERGE_RESOLUTION|>--- conflicted
+++ resolved
@@ -308,7 +308,6 @@
         Map(RedBlackTree.mapWithKey((_, v) -> force v, t))
 
     ///
-<<<<<<< HEAD
     /// Updates `m` with `k -> f(v)` if `k -> v` is in `m`.
     ///
     /// Otherwise, returns `m`.
@@ -365,7 +364,8 @@
             }
         };
         DMap(RedBlackTree.updateWith(f1, k, t))
-=======
+
+    ///
     /// Returns `m` as a mutable set.
     ///
     pub def toMutMap(m: DelayMap[k, v]): MutMap[k, v] & Impure =
@@ -417,5 +417,4 @@
     pub def toIterator(m: DelayMap[a, b]): Iterator[(a, b)] & Impure =
         List.toIterator(query(_ -> EqualTo, m))
 
->>>>>>> 7e7cd6b8
 }