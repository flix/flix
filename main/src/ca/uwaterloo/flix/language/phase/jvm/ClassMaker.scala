--- conflicted
+++ resolved
@@ -404,13 +404,8 @@
     def InterruptMethod: InstanceMethod =
       InstanceMethod(JvmName.Thread, "interrupt", MethodDescriptor.NothingToVoid)
 
-<<<<<<< HEAD
-    def SetUncaughtExceptionHandlerMethod: InstanceMethod =
-      InstanceMethod(JvmName.Thread, "setUncaughtExceptionHandler", mkDescriptor(JvmName.Thread$UncaughtExceptionHandler.toTpe)(VoidableType.Void))
-=======
     def JoinMethod: InstanceMethod =
       InstanceMethod(JvmName.Thread, "join", MethodDescriptor.NothingToVoid)
->>>>>>> 91607159
 
     def OfVirtualMethod: StaticMethod =
       StaticMethod(JvmName.Thread, "ofVirtual", mkDescriptor()(JvmName.Thread$Builder$OfVirtual.toTpe))
