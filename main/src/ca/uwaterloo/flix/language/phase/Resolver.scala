--- conflicted
+++ resolved
@@ -356,15 +356,9 @@
     case defn@NamedAst.Declaration.Def(_, _, _, _) =>
       resolveDef(defn, None, scp0)(ns0, taenv, sctx, root, flix)
     case enum0@NamedAst.Declaration.Enum(_, _, _, _, _, _, _, _) =>
-<<<<<<< HEAD
-      resolveEnum(enum0, env0, taenv, ns0, root)
+      resolveEnum(enum0, scp0, taenv, ns0, root)
     case struct@NamedAst.Declaration.Struct(_, _, _, _, _, _, _) =>
-      resolveStruct(struct, env0, taenv, ns0, root)
-=======
-      resolveEnum(enum0, scp0, taenv, ns0, root)
-    case struct@NamedAst.Declaration.Struct(_, _, _, _, _, _, _, _) =>
       resolveStruct(struct, scp0, taenv, ns0, root)
->>>>>>> 8a28d90d
     case enum0@NamedAst.Declaration.RestrictableEnum(_, _, _, _, _, _, _, _, _) =>
       resolveRestrictableEnum(enum0, scp0, taenv, ns0, root)
     case NamedAst.Declaration.TypeAlias(_, _, _, sym, _, _, _) =>
@@ -552,15 +546,9 @@
   /**
     * Performs name resolution on the given struct `s0` in the given namespace `ns0`.
     */
-<<<<<<< HEAD
-  private def resolveStruct(s0: NamedAst.Declaration.Struct, env0: LocalScope, taenv: Map[Symbol.TypeAliasSym, ResolvedAst.Declaration.TypeAlias], ns0: Name.NName, root: NamedAst.Root)(implicit sctx: SharedContext, flix: Flix): Validation[ResolvedAst.Declaration.Struct, ResolutionError] = s0 match {
+  private def resolveStruct(s0: NamedAst.Declaration.Struct, scp0: LocalScope, taenv: Map[Symbol.TypeAliasSym, ResolvedAst.Declaration.TypeAlias], ns0: Name.NName, root: NamedAst.Root)(implicit sctx: SharedContext, flix: Flix): Validation[ResolvedAst.Declaration.Struct, ResolutionError] = s0 match {
     case NamedAst.Declaration.Struct(doc, ann, mod, sym, tparams0, fields0, loc) =>
-      val tparamsVal = resolveTypeParams(tparams0, env0, ns0, root)
-=======
-  private def resolveStruct(s0: NamedAst.Declaration.Struct, scp0: LocalScope, taenv: Map[Symbol.TypeAliasSym, ResolvedAst.Declaration.TypeAlias], ns0: Name.NName, root: NamedAst.Root)(implicit sctx: SharedContext, flix: Flix): Validation[ResolvedAst.Declaration.Struct, ResolutionError] = s0 match {
-    case NamedAst.Declaration.Struct(doc, ann, mod, sym, tparams0, fields0, _, loc) =>
       val tparamsVal = resolveTypeParams(tparams0, scp0, ns0, root)
->>>>>>> 8a28d90d
       flatMapN(tparamsVal) {
         tparams =>
           val scp = scp0 ++ mkTypeParamScp(tparams)
@@ -1138,23 +1126,15 @@
       lookupStruct(name, scp0, ns0, root) match {
         case Result.Ok(st0) =>
           checkStructIsAccessible(st0, ns0, loc)
-<<<<<<< HEAD
           val fieldsVal = traverse(fields) {
-            case (f, e) =>
-              val eVal = resolveExp(e, env0)
+            case (f, exp) =>
+              val eVal = resolveExp(exp, scp0)
               // Lookup the field symbol or make up a fictitious one.
               val label = st0.fields.find(_.sym.name == f.name) match {
                 case Some(field) => Name.Label(field.sym.name, field.sym.loc)
                 case None => Name.Label(f.name, SourceLocation.Unknown)
               }
               val fieldSym = Symbol.mkStructFieldSym(st0.sym, label)
-=======
-          val fieldsVal = traverse(fields0) {
-            case (f, exp) =>
-              val eVal = resolveExp(exp, scp0)
-              val (idx, defLoc) = st0.indicesAndLocs.getOrElse(f, (0, SourceLocation.Unknown))
-              val fieldSym = Symbol.mkStructFieldSym(st0.sym, idx, Name.Label(f.name, defLoc))
->>>>>>> 8a28d90d
               val fieldSymUse = StructFieldSymUse(fieldSym, f.loc)
               mapN(eVal) {
                 case e => (fieldSymUse, e)
