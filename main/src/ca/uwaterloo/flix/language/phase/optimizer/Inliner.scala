/*
 * Copyright 2018 Magnus Madsen, Anna Krogh, Patrick Lundvig, Christian Bonde
 * Copyright 2025 Jakob Schneider Villumsen
 *
 * Licensed under the Apache License, Version 2.0 (the "License");
 * you may not use this file except in compliance with the License.
 * You may obtain a copy of the License at
 *
 *   http://www.apache.org/licenses/LICENSE-2.0
 *
 * Unless required by applicable law or agreed to in writing, software
 * distributed under the License is distributed on an "AS IS" BASIS,
 * WITHOUT WARRANTIES OR CONDITIONS OF ANY KIND, either express or implied.
 * See the License for the specific language governing permissions and
 * limitations under the License.
 */

package ca.uwaterloo.flix.language.phase.optimizer

import ca.uwaterloo.flix.api.Flix
import ca.uwaterloo.flix.language.ast.MonoAst.{Expr, FormalParam, Occur, Pattern}
import ca.uwaterloo.flix.language.ast.shared.Constant
import ca.uwaterloo.flix.language.ast.{AtomicOp, MonoAst, SourceLocation, Symbol, Type}
import ca.uwaterloo.flix.util.{InternalCompilerException, ParOps}

import java.util.concurrent.ConcurrentHashMap
import scala.annotation.tailrec
import scala.jdk.CollectionConverters.ConcurrentMapHasAsScala

/**
  * Rewrites the body of each def using, using the following transformations:
  *   - Copy Propagation:
  * {{{
  *     let x = 1;
  *     f(x)
  * }}}
  *     becomes
  * {{{
  *     let x = 1;
  *     f(1)
  * }}}
  *   - Dead Code Elimination
  * {{{
  *     let x = 1;
  *     f(1)
  * }}}
  *     becomes
  * {{{
  *     f(1)
  * }}}
  *   - Inline Expansion
  * {{{
  *     f(1)
  * }}}
  *     becomes (where the definition of `f` is `x + 2`)
  * {{{
  *     (x -> x + 2)(1)
  * }}}
  *   - Beta Reduction
  * {{{
  *     (x -> x + 2)(1)
  * }}}
  *     becomes
  * {{{
  *     let x = 1;
  *     x + 2
  * }}}
  */
object Inliner {

  /** Performs inlining on the given AST `root`. */
  def run(root: MonoAst.Root)(implicit flix: Flix): (MonoAst.Root, Set[Symbol.DefnSym]) = {
    val sctx: SharedContext = SharedContext.mk()
    val defs = ParOps.parMapValues(root.defs)(visitDef(_)(sctx, root, flix))
    val newDelta = sctx.changed.asScala.keys.toSet
    (root.copy(defs = defs), newDelta)
  }

  /** Performs inlining on the body of `def0`. */
  private def visitDef(def0: MonoAst.Def)(implicit sctx: SharedContext, root: MonoAst.Root, flix: Flix): MonoAst.Def = def0 match {
    case MonoAst.Def(sym, spec, exp, loc) =>
      val e = visitExp(exp, LocalContext.Empty)(sym, sctx, root, flix)
      MonoAst.Def(sym, spec, e, loc)
  }

  /**
    * Performs inlining on the expression `exp0`.
    *
    * To avoid duplicating variable names, [[visitExp]] unconditionally
    * assigns new names to all variables.
    * When a binder is visited, it replaces it with a fresh variable and adds
    * it to the variable substitution `varSubst` in th LocalContext `ctx0`.
    * When a variable is visited, it replaces the old variable with the fresh one.
    * Top-level function parameters are not substituted unless inlined, in which case
    * the parameters are let-bound and added to the variable substitution.
    *
    * Within `ctx0` [[visitExp]] also maintains an 'expression substitution' `subst` mapping symbols
    * to expressions ([[SubstRange]]) which it uses unconditionally replace some variable occurrences (see below).
    * It also maintains a set of in-scope variables `inScopeVars` mapping symbols to [[BoundKind]], i.e.,
    * information on how a variable is bound. This is used to consider inlining at a variable occurrence.
    * If a let-bound variable has been visited and is not in `subst`, then it must always be in `inScopeVars`.
    * Importantly, only fresh variables are mapped in both `subst` and `inScopeVars`, so when a variable
    * is encountered, `varSubst` must always be applied first to obtain the corresponding fresh variable.
    *
    * When [[visitExp]] encounters a variable `x` it first applies the substitution `varSubst` to
    * obtain the fresh variable. If it is not in the substitution then the variable is a function parameter
    * occurrence bound by the defining function with symbol `sym0`.
    * If it obtains `x'` from the substitution, it does the following three things:
    *   1. If `x'` is in the expression substitution `subst` it replaces the variable with
    *      the expression, recursively calling [[visitExp]] with the substitution from the definition site
    *      if it is a [[SubstRange.SuspendedExpr]].
    *      This means that [[visitExp]] previously decided to unconditionally inline the let-binding
    *   1. If it is a [[SubstRange.DoneExpr]] then it decided to do copy-propagation of that binding (see below).
    *      It then recursively visits the expression using the empty substitution since the current substitution
    *      is invalid in that scope.
    *   1. If `x'` is not in the expression substitution, it must be in the set of in-scope variable
    *      definitions and considers it for inlining if its definition is pure.
    *
    * When [[visitExp]] encounters a let-binding `let sym = e1; e2` it considers four cases
    * (note that it always refreshes `sym` to `sym'` as mentioned above):
    *   1. If the binding is dead and pure, it drops the binding and returns `visitExp(e2)`.
    *   1. If the binding is dead and impure, it rewrites the binding to a statement.
    *   1. If the binding occurs once and is pure, it adds the unvisited `e1` to the substitution `subst`,
    *      drops the binding and unconditionally inlines it at the occurrence of `sym`.
    *   1. If the binding occurs more than once, it first visits `e1` and considers the following:
    *      (a) If the visited `e1` is trivial and pure, it removes the let-binding and unconditionally inlines
    *      the visited `e1` at every occurrence of `sym`. This corresponds to copy-propagation.
    *      (b) If the visited `e1` is nontrivial, it keeps the let-binding, adds the visited `e1` to the set
    *      of in-scope variable definitions and considers it for inlining at every occurrence.
    */
  private def visitExp(exp0: Expr, ctx0: LocalContext)(implicit sym0: Symbol.DefnSym, sctx: SharedContext, root: MonoAst.Root, flix: Flix): Expr = exp0 match {
    case Expr.Cst(cst, tpe, loc) =>
      Expr.Cst(cst, tpe, loc)

    case Expr.Var(sym, tpe, loc) =>
      // Replace with fresh variable if it is not a parameter
      ctx0.varSubst.get(sym) match {
        case None => // Function parameter occurrence
          Expr.Var(sym, tpe, loc)

        case Some(freshVarSym) =>
          // Check for unconditional inlining / copy-propagation
          ctx0.subst.get(freshVarSym) match {
            case Some(SubstRange.SuspendedExpr(exp, subst)) =>
              // Unconditional inline of variable that occurs once.
              // Use the expression substitution from the definition site.
              sctx.changed.putIfAbsent(sym0, ())
              visitExp(exp, ctx0.withSubst(subst))

            case Some(SubstRange.DoneExpr(exp)) =>
              // Copy-propagation of visited expr.
              // Use the empty expression substitution since this has already been visited
              // and the context might indicate that if exp is a var, it should be inlined again.
              sctx.changed.putIfAbsent(sym0, ())
              visitExp(exp, ctx0.withSubst(Map.empty))

            case None =>
              // It was not unconditionally inlined, so consider inlining at this occurrence site
              useSiteInline(freshVarSym, ctx0) match {
                case Some(exp) =>
                  sctx.changed.putIfAbsent(sym0, ())
                  visitExp(exp, ctx0.withSubst(Map.empty))

                case None =>
                  Expr.Var(freshVarSym, tpe, loc)
              }
          }
      }

    case Expr.Lambda(fparam, exp, tpe, loc) =>
      val (fp, varSubst1) = freshFormalParam(fparam)
      val ctx = ctx0.addVarSubsts(varSubst1).addInScopeVar(fp.sym, BoundKind.ParameterOrPattern)
      val e = visitExp(exp, ctx)
      Expr.Lambda(fp, e, tpe, loc)

    case Expr.ApplyAtomic(op, exps, tpe, eff, loc) =>
      val es = exps.map(visitExp(_, ctx0))
      Expr.ApplyAtomic(op, es, tpe, eff, loc)

    case Expr.ApplyClo(exp1, exp2, tpe, eff, loc) =>
      visitExp(exp1, ctx0) match {
        case Expr.Lambda(fparam, e1, _, _) =>
          sctx.changed.putIfAbsent(sym0, ())
          val e2 = visitExp(exp2, ctx0)
          bindArgs(e1, List(fparam), List(e2), loc, ctx0)

        case e1 =>
          val e2 = visitExp(exp2, ctx0)
          Expr.ApplyClo(e1, e2, tpe, eff, loc)
      }

    case Expr.ApplyDef(sym, exps, itpe, tpe, eff, loc) =>
      val es = exps.map(visitExp(_, ctx0))
      if (shouldInlineDef(root.defs(sym), es, ctx0)) {
        sctx.changed.putIfAbsent(sym0, ())
        val defn = root.defs(sym)
        val ctx = ctx0.withSubst(Map.empty).enableInliningMode
        bindArgs(defn.exp, defn.spec.fparams, es, loc, ctx)
      } else {
        val es = exps.map(visitExp(_, ctx0))
        Expr.ApplyDef(sym, es, itpe, tpe, eff, loc)
      }

    case Expr.ApplyLocalDef(sym, exps, tpe, eff, loc) =>
      // Refresh the symbol
      val sym1 = ctx0.varSubst.getOrElse(sym, sym)
      // Check if it was unconditionally inlined
      ctx0.subst.get(sym1) match {
        case Some(SubstRange.SuspendedExpr(Expr.LocalDef(_, fparams, exp, _, _, _, _, _), subst)) =>
          val es = exps.map(visitExp(_, ctx0))
          bindArgs(exp, fparams, es, loc, ctx0.withSubst(subst))

        case None | Some(_) =>
          // It was not unconditionally inlined, so return same expr with visited subexpressions
          val es = exps.map(visitExp(_, ctx0))
          Expr.ApplyLocalDef(sym1, es, tpe, eff, loc)
      }


    case Expr.Let(sym, exp1, exp2, tpe, eff, occur, loc) => (occur, exp1.eff) match {
      case (Occur.Dead, Type.Pure) =>
        // Eliminate dead binder
        sctx.changed.putIfAbsent(sym0, ())
        visitExp(exp2, ctx0)

      case (Occur.Dead, _) =>
        // Rewrite to Stm to preserve effect
        sctx.changed.putIfAbsent(sym0, ())
        val e1 = visitExp(exp1, ctx0)
        val e2 = visitExp(exp2, ctx0)
        Expr.Stm(e1, e2, tpe, eff, loc)

      case (Occur.Once, Type.Pure) =>
        // Unconditionally inline
        sctx.changed.putIfAbsent(sym0, ())
        val freshVarSym = Symbol.freshVarSym(sym)
        val ctx = ctx0.addVarSubst(sym, freshVarSym)
          .addSubst(freshVarSym, SubstRange.SuspendedExpr(exp1, ctx0.subst))
        visitExp(exp2, ctx)

      case _ =>
        // Simplify and maybe do copy-propagation
        val e1 = visitExp(exp1, ctx0.withEmptyExprCtx)
        if (isTrivial(e1) && exp1.eff == Type.Pure) {
          // Do copy propagation and drop let-binding
          sctx.changed.putIfAbsent(sym0, ())
          val freshVarSym = Symbol.freshVarSym(sym)
          val ctx = ctx0.addVarSubst(sym, freshVarSym).addSubst(freshVarSym, SubstRange.DoneExpr(e1))
          visitExp(exp2, ctx)
        } else {
          // Keep let-binding, add binding freshVarSym -> e1 to the set of in-scope
          // variables and consider inlining at each occurrence.
          val freshVarSym = Symbol.freshVarSym(sym)
          val ctx = ctx0.addVarSubst(sym, freshVarSym).addInScopeVar(freshVarSym, BoundKind.LetBound(e1, occur))
          val e2 = visitExp(exp2, ctx)
          Expr.Let(freshVarSym, e1, e2, tpe, eff, occur, loc)
        }
    }

    case Expr.LocalDef(sym, fparams, exp1, exp2, tpe, eff, occur, loc) => occur match {
      case Occur.Dead =>
        // A function declaration is always pure so we do not care about the effect of exp1
        sctx.changed.putIfAbsent(sym0, ())
        visitExp(exp2, ctx0)

      case Occur.Once =>
        // It occurs exactly once in exp2, otherwise it would be OnceInLocalDef,
        // so unconditionally inline
        sctx.changed.putIfAbsent(sym0, ())
        val freshVarSym = Symbol.freshVarSym(sym)
        val exp = Expr.LocalDef(freshVarSym, fparams, exp1, exp2, tpe, eff, occur, loc)
        val ctx = ctx0.addVarSubst(sym, freshVarSym)
          .addSubst(freshVarSym, SubstRange.SuspendedExpr(exp, ctx0.subst))
        visitExp(exp2, ctx)

      case _ =>
        val freshVarSym = Symbol.freshVarSym(sym)
        val ctx1 = ctx0.addVarSubst(sym, freshVarSym)
        val e2 = visitExp(exp2, ctx1)
        val (fps, varSubsts) = fparams.map(freshFormalParam).unzip
        val ctx2 = ctx1.addVarSubsts(varSubsts)
          .addInScopeVar(sym, BoundKind.ParameterOrPattern)
          .addInScopeVars(fps.map(fp => fp.sym -> BoundKind.ParameterOrPattern))
        val e1 = visitExp(exp1, ctx2)
        Expr.LocalDef(freshVarSym, fps, e1, e2, tpe, eff, occur, loc)
    }

    case Expr.Scope(sym, rvar, exp, tpe, eff, loc) =>
      val freshVarSym = Symbol.freshVarSym(sym)
      val ctx = ctx0.addVarSubst(sym, freshVarSym).addInScopeVar(freshVarSym, BoundKind.ParameterOrPattern)
      val e = visitExp(exp, ctx)
      Expr.Scope(freshVarSym, rvar, e, tpe, eff, loc)

    case Expr.IfThenElse(exp1, exp2, exp3, tpe, eff, loc) =>
      val e1 = visitExp(exp1, ctx0)
      e1 match {
        case Expr.Cst(Constant.Bool(true), _, _) =>
          sctx.changed.putIfAbsent(sym0, ())
          visitExp(exp2, ctx0)
        case Expr.Cst(Constant.Bool(false), _, _) =>
          sctx.changed.putIfAbsent(sym0, ())
          visitExp(exp3, ctx0)
        case _ =>
          val e2 = visitExp(exp2, ctx0)
          val e3 = visitExp(exp3, ctx0)
          Expr.IfThenElse(e1, e2, e3, tpe, eff, loc)
      }

    case Expr.Stm(exp1, exp2, tpe, eff, loc) => exp1.eff match {
      case Type.Pure =>
        // Exp1 has no side effect and is unused
        sctx.changed.putIfAbsent(sym0, ())
        visitExp(exp2, ctx0)

      case _ =>
        val e1 = visitExp(exp1, ctx0)
        val e2 = visitExp(exp2, ctx0)
        Expr.Stm(e1, e2, tpe, eff, loc)
    }

    case Expr.Discard(exp, eff, loc) =>
      val e = visitExp(exp, ctx0)
      Expr.Discard(e, eff, loc)

    case Expr.Match(exp, rules, tpe, eff, loc) =>
      val e = visitExp(exp, ctx0)
      if (isLiteral(e)) {
        tryDeforestation(e, rules, tpe, eff, loc, ctx0)
      } else {
        val rs = rules.map(visitMatchRule(_, ctx0))
        Expr.Match(e, rs, tpe, eff, loc)
      }

    case Expr.VectorLit(exps, tpe, eff, loc) =>
      val es = exps.map(visitExp(_, ctx0))
      Expr.VectorLit(es, tpe, eff, loc)

    case Expr.VectorLoad(exp1, exp2, tpe, eff, loc) =>
      val e1 = visitExp(exp1, ctx0)
      val e2 = visitExp(exp2, ctx0)
      Expr.VectorLoad(e1, e2, tpe, eff, loc)

    case Expr.VectorLength(exp, loc) =>
      val e = visitExp(exp, ctx0)
      Expr.VectorLength(e, loc)

    case Expr.Ascribe(exp, tpe, eff, loc) =>
      val e = visitExp(exp, ctx0)
      Expr.Ascribe(e, tpe, eff, loc)

    case Expr.Cast(exp, tpe, eff, loc) =>
      val e = visitExp(exp, ctx0)
      Expr.Cast(e, tpe, eff, loc)

    case Expr.TryCatch(exp, rules, tpe, eff, loc) =>
      val e = visitExp(exp, ctx0)
      val rs = rules.map(visitCatchRule(_, ctx0))
      Expr.TryCatch(e, rs, tpe, eff, loc)

    case Expr.RunWith(exp, effUse, rules, tpe, eff, loc) =>
      val rs = rules.map(visitHandlerRule(_, ctx0))
      val e = visitExp(exp, ctx0)
      Expr.RunWith(e, effUse, rs, tpe, eff, loc)

    case Expr.Do(op, exps, tpe, eff, loc) =>
      val es = exps.map(visitExp(_, ctx0))
      Expr.Do(op, es, tpe, eff, loc)

    case Expr.NewObject(name, clazz, tpe, eff, methods0, loc) =>
      val methods = methods0.map(visitJvmMethod(_, ctx0))
      Expr.NewObject(name, clazz, tpe, eff, methods, loc)
  }

  /**
    * Returns a pattern with fresh variables and a substitution mapping the old variables the fresh variables.
    *
    * If a variable is unused it is rewritten to a wildcard pattern.
    */
  private def visitPattern(pat0: Pattern)(implicit flix: Flix): (Pattern, Map[Symbol.VarSym, Symbol.VarSym]) = pat0 match {
    case Pattern.Wild(tpe, loc) =>
      (Pattern.Wild(tpe, loc), Map.empty)

    case Pattern.Var(sym, tpe, occur, loc) => occur match {
      case Occur.Unknown => throw InternalCompilerException("unexpected unknown occurrence information", loc)

      case Occur.Dead =>
        (Pattern.Wild(tpe, loc), Map.empty)

      case Occur.Once
           | Occur.OnceInLambda
           | Occur.OnceInLocalDef
           | Occur.ManyBranch
           | Occur.Many =>
        val freshVarSym = Symbol.freshVarSym(sym)
        (Pattern.Var(freshVarSym, tpe, occur, loc), Map(sym -> freshVarSym))
    }

    case Pattern.Cst(cst, tpe, loc) =>
      (Pattern.Cst(cst, tpe, loc), Map.empty)

    case Pattern.Tag(sym, pats, tpe, loc) =>
      val (ps, varSubsts) = pats.map(visitPattern).unzip
      val varSubst = varSubsts.foldLeft(Map.empty[Symbol.VarSym, Symbol.VarSym])(_ ++ _)
      (Pattern.Tag(sym, ps, tpe, loc), varSubst)

    case Pattern.Tuple(pats, tpe, loc) =>
      val (ps, varSubsts) = pats.map(visitPattern).unzip
      val varSubst = varSubsts.foldLeft(Map.empty[Symbol.VarSym, Symbol.VarSym])(_ ++ _)
      (Pattern.Tuple(ps, tpe, loc), varSubst)

    case Pattern.Record(pats, pat, tpe, loc) =>
      val (ps, varSubsts) = pats.map(visitRecordLabelPattern).unzip
      val (p, varSubst1) = visitPattern(pat)
      val varSubst2 = varSubsts.foldLeft(varSubst1)(_ ++ _)
      (Pattern.Record(ps, p, tpe, loc), varSubst2)
  }

  private def visitRecordLabelPattern(pat0: Pattern.Record.RecordLabelPattern)(implicit flix: Flix): (Pattern.Record.RecordLabelPattern, Map[Symbol.VarSym, Symbol.VarSym]) = pat0 match {
    case Pattern.Record.RecordLabelPattern(label, pat, tpe, loc) =>
      val (p, subst) = visitPattern(pat)
      (Pattern.Record.RecordLabelPattern(label, p, tpe, loc), subst)
  }

  /** Returns a formal param with a fresh symbol and a substitution mapping the old variable the fresh variable. */
  private def freshFormalParam(fp0: MonoAst.FormalParam)(implicit flix: Flix): (MonoAst.FormalParam, Map[Symbol.VarSym, Symbol.VarSym]) = fp0 match {
    case MonoAst.FormalParam(sym, mod, tpe, src, occur, loc) =>
      val freshVarSym = Symbol.freshVarSym(sym)
      val varSubst = Map(sym -> freshVarSym)
      (MonoAst.FormalParam(freshVarSym, mod, tpe, src, occur, loc), varSubst)
  }

  def visitMatchRule(rule: MonoAst.MatchRule, ctx0: LocalContext)(implicit sym0: Symbol.DefnSym, sctx: SharedContext, root: MonoAst.Root, flix: Flix): MonoAst.MatchRule = rule match {
    case MonoAst.MatchRule(pat, guard, exp1) =>
      val (p, varSubst1) = visitPattern(pat)
      val ctx = ctx0.addVarSubsts(varSubst1).addInScopeVars(varSubst1.values.map(sym => sym -> BoundKind.ParameterOrPattern))
      val g = guard.map(visitExp(_, ctx))
      val e1 = visitExp(exp1, ctx)
      MonoAst.MatchRule(p, g, e1)
  }

  def visitCatchRule(rule: MonoAst.CatchRule, ctx0: LocalContext)(implicit sym0: Symbol.DefnSym, sctx: SharedContext, root: MonoAst.Root, flix: Flix): MonoAst.CatchRule = rule match {
    case MonoAst.CatchRule(sym, clazz, exp1) =>
      val freshVarSym = Symbol.freshVarSym(sym)
      val ctx = ctx0.addVarSubst(sym, freshVarSym).addInScopeVar(freshVarSym, BoundKind.ParameterOrPattern)
      val e1 = visitExp(exp1, ctx)
      MonoAst.CatchRule(freshVarSym, clazz, e1)
  }

  def visitHandlerRule(rule: MonoAst.HandlerRule, ctx0: LocalContext)(implicit sym0: Symbol.DefnSym, sctx: SharedContext, root: MonoAst.Root, flix: Flix): MonoAst.HandlerRule = rule match {
    case MonoAst.HandlerRule(op, fparams, exp1) =>
      val (fps, varSubsts) = fparams.map(freshFormalParam).unzip
      val ctx = ctx0.addVarSubsts(varSubsts).addInScopeVars(fps.map(fp => fp.sym -> BoundKind.ParameterOrPattern))
      val e1 = visitExp(exp1, ctx)
      MonoAst.HandlerRule(op, fps, e1)
  }

  def visitJvmMethod(method: MonoAst.JvmMethod, ctx0: LocalContext)(implicit sym0: Symbol.DefnSym, sctx: SharedContext, root: MonoAst.Root, flix: Flix): MonoAst.JvmMethod = method match {
    case MonoAst.JvmMethod(ident, fparams, exp, retTpe, eff1, loc1) =>
      val (fps, varSubsts) = fparams.map(freshFormalParam).unzip
      val ctx = ctx0.addVarSubsts(varSubsts).addInScopeVars(fps.map(fp => fp.sym -> BoundKind.ParameterOrPattern))
      val e = visitExp(exp, ctx)
      MonoAst.JvmMethod(ident, fps, e, retTpe, eff1, loc1)
  }

  /**
    * Performs beta-reduction, binding `exps` as let-bindings.
    *
    * It is the responsibility of the caller to first visit `exps` and provide a substitution from the definition site
    * of `exp`. The caller must not visit `exp`.
    *
    * [[bindArgs]] creates a series of let-bindings
    * {{{
    *   let sym1 = exp1;
    *   // ...
    *   let symn = expn;
    *   exp
    * }}}
    * where `symi` is the symbol of the i-th formal parameter and `exp` is the body of the function.
    *
    * Lastly, it visits the top-most let-binding, thus possibly removing the bindings.
    */
  private def bindArgs(exp: Expr, fparams: List[FormalParam], exps: List[Expr], loc: SourceLocation, ctx0: LocalContext)(implicit sym0: Symbol.DefnSym, sctx: SharedContext, root: MonoAst.Root, flix: Flix): Expr = {
    val letBindings = fparams.zip(exps).foldRight(exp) {
      case ((fparam, arg), acc) =>
        val eff = Type.mkUnion(arg.eff, acc.eff, loc)
        Expr.Let(fparam.sym, arg, acc, acc.tpe, eff, fparam.occur, loc)
    }
    visitExp(letBindings, ctx0.withEmptyExprCtx)
  }

  /**
<<<<<<< HEAD
    * Returns `true` if `exp0` is considered a trivial expression.
    *
    * An expression is trivial if it is a:
    *   - primitive literal (float, string, int, bool, unit)
    *   - variable
    *   - unary expression with a trivial operand
    *   - binary expression with trivial operands
    *   - tag with trivial arguments
    *   - tuple with trivial arguments
    *
    * A pure and trivial expression can always be inlined even without duplicating work.
    */
  private def isTrivial(exp0: Expr): Boolean = exp0 match {
    case Expr.Cst(_, _, _) => true
    case Expr.Var(_, _, _) => true
    case Expr.ApplyAtomic(AtomicOp.Unary(_), exps, _, _, _) => exps.forall(isTrivial)
    case Expr.ApplyAtomic(AtomicOp.Binary(_), exps, _, _, _) => exps.forall(isTrivial)
    case Expr.ApplyAtomic(AtomicOp.Tag(_), exps, _, _, _) => exps.forall(isTrivial)
    case Expr.ApplyAtomic(AtomicOp.Tuple, exps, _, _, _) => exps.forall(isTrivial)
    case Expr.ApplyAtomic(AtomicOp.RecordExtend(_), exps, _, _, _) => exps.forall(isTrivial)
    case Expr.ApplyAtomic(AtomicOp.RecordSelect(_), exps, _, _, _) => exps.forall(isTrivial)
    case _ => false
  }

  /**
    * Returns `true` if `exp0` is a literal expression.
    *
    * An expression is a literal if it is a:
    *   - primitive literal (float, string, int, bool, unit)
    *   - unary expression with a literal operand
    *   - binary expression with literal operands
    *   - tag with literal arguments
    *   - tuple with literal arguments
    *
    * A pure literal can always be inlined even without duplicating work.
    */
  private def isLiteral(exp0: Expr): Boolean = exp0 match {
    case Expr.Cst(Constant.Regex(_), _, _) => false
    case Expr.Cst(_, _, _) => true
    case Expr.ApplyAtomic(AtomicOp.Unary(_), exps, _, _, _) => exps.forall(isLiteral)
    case Expr.ApplyAtomic(AtomicOp.Binary(_), exps, _, _, _) => exps.forall(isLiteral)
    case Expr.ApplyAtomic(AtomicOp.Tag(_), exps, _, _, _) => exps.forall(isLiteral)
    case Expr.ApplyAtomic(AtomicOp.Tuple, exps, _, _, _) => exps.forall(isLiteral)
    case _ => false
  }

  /**
=======
>>>>>>> 62b69703
    * Returns `true` if
    *   - the local context shows that we are not currently inlining and
    *   - `defn` does not refer to itself and
    *   - it is either a higher-order function with a known lambda as argument or
    *   - it is a direct call with simple arguments to another function or
    *   - the body is simple.
    *
    * It is the responsibility of the caller to visit `exps` first.
    *
    * @param defn the definition of the function.
    * @param exps the arguments to the function.
    * @param ctx0 the local context.
    */
  private def shouldInlineDef(defn: MonoAst.Def, exps: List[Expr], ctx0: LocalContext): Boolean = {
    !ctx0.currentlyInlining && !defn.spec.defContext.isSelfRef &&
      (isSingleCall(defn.exp) || isSimple(defn.exp) || hasKnownLambda(exps))
  }

  /**
    * Returns `true` if there exists [[Expr.Lambda]] in `exps`.
    */
  private def hasKnownLambda(exps: List[Expr]): Boolean = {
    exps.exists(isLambda)
  }

  /**
    * Returns a [[Some]] with the definition of `sym` if it is let-bound and the [[shouldInlineVar]] predicate holds.
    * The caller should visit the expression with an empty `subst`, i.e., `visitExp(exp, ctx0.withSubst(Map.empty))`.
    *
    * Returns [[None]] otherwise.
    *
    * Throws an error if `sym` is not in scope. This also implies that it is the responsibility of the caller
    * to replace any symbol occurrence with the corresponding fresh symbol in the variable substitution.
    */
  private def useSiteInline(sym: Symbol.VarSym, ctx0: LocalContext): Option[Expr] = {
    ctx0.inScopeVars.get(sym) match {
      case Some(BoundKind.LetBound(exp, occur)) if shouldInlineVar(sym, exp, occur) =>
        Some(exp)

      case Some(_) =>
        None

      case None =>
        throw InternalCompilerException(s"unexpected evaluated var not in scope $sym", sym.loc)
    }
  }

  /**
    * Returns `true` if `exp` is pure and should be inlined at the occurrence of `sym`.
    *
    * A lambda should be inlined if it has occurrence information [[Occur.OnceInLambda]] or [[Occur.OnceInLocalDef]].
    */
  private def shouldInlineVar(sym: Symbol.VarSym, exp: Expr, occur: Occur): Boolean = (occur, exp.eff) match {
    case (Occur.Dead, _) => throw InternalCompilerException(s"unexpected call site inline of dead variable $sym", exp.loc)
    case (Occur.Once, Type.Pure) => throw InternalCompilerException(s"unexpected call site inline of pre-inlined variable $sym", exp.loc)
    case (Occur.OnceInLambda, Type.Pure) => isLambda(exp)
    case (Occur.OnceInLocalDef, Type.Pure) => isLambda(exp)
    case (Occur.ManyBranch, Type.Pure) => false
    case (Occur.Many, Type.Pure) => false
    case _ => false // Impure so do not move expression
  }

  /** Returns `true` if `exp` is [[Expr.Cst]] and the constant is not a [[Constant.Regex]]. */
  private def isCst(exp: Expr): Boolean = exp match {
    case Expr.Cst(Constant.Regex(_), _, _) => false
    case Expr.Cst(_, _, _) => true
    case _ => false
  }

  /** Returns `true` if `exp` is [[Expr.Lambda]]. */
  def isLambda(exp: MonoAst.Expr): Boolean = exp match {
    case Expr.Lambda(_, _, _, _) => true
    case _ => false
  }

  /**
    * Returns `true` if `exp0` is considered a trivial expression.
    *
    * A trivial expression is one of the following:
    *   - [[Expr.Var]]
    *   - Any expression where [[isCst]] holds.
    *
    * A pure and trivial expression can always be inlined even without duplicating work.
    */
  private def isTrivial(exp0: Expr): Boolean = exp0 match {
    case Expr.Var(_, _, _) => true
    case exp => isCst(exp)
  }

  /**
    * Returns `true` if `exp0` is considered simple.
    *
    * A simple expression is one of the following:
    *   - [[Expr.Lambda]]
    *   - [[Expr.ApplyAtomic]] with [[AtomicOp.Unary]] where for all operands [[isTrivial]] holds.
    *   - [[Expr.ApplyAtomic]] with [[AtomicOp.Binary]] where for all operands [[isTrivial]] holds.
    *   - [[Expr.ApplyAtomic]] with [[AtomicOp.Tuple]] where for all subexpressions either [[isTrivial]] or [[isSimple]] holds.
    *   - [[Expr.ApplyAtomic]] with [[AtomicOp.Tag]] where for all subexpressions either [[isTrivial]] or [[isSimple]] holds.
    *   - Any expression where [[isTrivial]] holds.
    *
    * A simple expression can be reduced by beta reduction, constant folding or deforestation.
    */
  private def isSimple(exp0: Expr): Boolean = exp0 match {
    case Expr.Lambda(_, _, _, _) => true
    case Expr.ApplyAtomic(AtomicOp.Unary(_), exps, _, _, _) => exps.forall(isTrivial)
    case Expr.ApplyAtomic(AtomicOp.Binary(_), exps, _, _, _) => exps.forall(isTrivial)
    case Expr.ApplyAtomic(AtomicOp.Tuple, exps, _, _, _) => exps.forall(e => isTrivial(e) || isSimple(e))
    case Expr.ApplyAtomic(AtomicOp.Tag(_), exps, _, _, _) => exps.forall(e => isTrivial(e) || isSimple(e))
    case exp => isTrivial(exp)
  }

  /**
    * Returns `true` if `exp0` is a single call expression.
    *
    * A single call is expression is one of the following:
    *   - [[Expr.ApplyClo]] where [[isSimple]] holds for all subexpressions.
    *   - [[Expr.ApplyDef]] where [[isSimple]] holds for all subexpressions.
    *   - [[Expr.LocalDef]] where the following expression is [[Expr.ApplyLocalDef]] and
    *     [[isSimple]] holds for all subexpressions of the latter.
    *   - [[Expr.ApplyAtomic]] with [[AtomicOp.InvokeMethod]] where for all subexpressions [[isSimple]] holds.
    *   - [[Expr.ApplyAtomic]] with [[AtomicOp.InvokeConstructor]] where for all subexpressions [[isSimple]] holds.
    *   - [[Expr.ApplyAtomic]] with [[AtomicOp.InvokeStaticMethod]] where for all subexpressions [[isSimple]] holds.
    *   - [[Expr.Cast]] where [[isSingleCall]] holds for the subexpression.
    *
    * This captures functions that simply forward to another function with possibly additional simple arguments.
    * Inlining such a function reduces code size.
    */
  private def isSingleCall(exp0: Expr): Boolean = exp0 match {
    case Expr.ApplyClo(exp1, exp2, _, _, _) => isSimple(exp1) && isSimple(exp2)
    case Expr.ApplyDef(_, exps, _, _, _, _) => exps.forall(isSimple)
    case Expr.LocalDef(_, _, _, Expr.ApplyLocalDef(_, exps, _, _, _), _, _, _, _) => exps.forall(isSimple)
    case Expr.ApplyAtomic(AtomicOp.InvokeMethod(_), exps, _, _, _) => exps.forall(isSimple)
    case Expr.ApplyAtomic(AtomicOp.InvokeConstructor(_), exps, _, _, _) => exps.forall(isSimple)
    case Expr.ApplyAtomic(AtomicOp.InvokeStaticMethod(_), exps, _, _, _) => exps.forall(isSimple)
    case Expr.Cast(exp, _, _, _) => isSingleCall(exp)
    case _ => false
  }

  /**
    * Tries to unify exp with each rule in `rules`.
    * If exp successfully unifies with a rule, each variable in the pattern is let-bound from left to right
    * and assigned to the expression that was unified with.
    *
    * In some cases, unification may completely abort:
    *   - If there is a non-trivial guard since the value of the guard cannot be determined.
    *   - If there is a constant pattern and a non-constant expression in the scrutinee in that subterm since the value cannot be determined without constant folding.
    *
    * `exp` must be visited before calling [[tryDeforestation]]. `rules` must NOT be visited before calling [[tryDeforestation]].
    */
  private def tryDeforestation(exp: Expr, rules: List[OccurrenceAst.MatchRule], tpe: Type, eff: Type, loc: SourceLocation, ctx0: LocalContext)(implicit sym0: Symbol.DefnSym, sctx: SharedContext, root: OccurrenceAst.Root, flix: Flix): Expr = {
    unifyFirstRule(exp, rules) match {
      case None =>
        val rs = rules.map(visitMatchRule(_, ctx0))
        Expr.Match(exp, rs, tpe, eff, loc)

      case Some((bindings, rule)) =>
        sctx.changed.putIfAbsent(sym0, ())
        val letExp = bindings.foldRight(rule.exp) {
          case ((sym, BoundKind.LetBound(e, occur)), acc) =>
            val eff = Type.mkUnion(e.eff, acc.eff, loc)
            Expr.Let(sym, e, acc, acc.tpe, eff, occur, e.loc)
        }
        visitExp(letExp, ctx0.withEmptyExprCtx)
    }
  }

  /**
    * Attempts to unify `exp` with each rule in `rules` from left to right and returns
    * the first successful rule along with each unified variable and expression pair.
    *
    * If unification failed or aborted then [[None]] is returned.
    */
  @tailrec
  private def unifyFirstRule(exp: Expr, rules: List[OccurrenceAst.MatchRule])(implicit flix: Flix): Option[(List[(Symbol.VarSym, BoundKind.LetBound)], OccurrenceAst.MatchRule)] = rules match {
    case Nil =>
      None

    case r :: rs => r.guard match {
      case Some(Expr.Cst(Constant.Bool(false), _, _)) =>
        unifyFirstRule(exp, rs)

      case None | Some(Expr.Cst(Constant.Bool(true), _, _)) => unifyPattern(exp, r.pat) match {
        case UnificationResult.Abort =>
          None

        case UnificationResult.Failure =>
          unifyFirstRule(exp, rs)

        case UnificationResult.Success(bindings) =>
          Some((bindings, r))
      }

      case Some(_) =>
        None
    }
  }

  /**
    * Attempts to unify `exp0` with `pat0`.
    *
    * Returns [[UnificationResult.Abort]] to signal that no further attempts at unification should be made.
    * This can happen when `pat0` is a constant and `exp0` is not yet fully reduced.
    *
    */
  private def unifyPattern(exp0: Expr, pat0: Pattern)(implicit flix: Flix): UnificationResult = (exp0, pat0) match {
    case (_, Pattern.Wild(_, _)) =>
      UnificationResult.SuccessEmpty

    case (exp, Pattern.Var(sym, _, occur, _)) =>
      UnificationResult.Success(List(sym -> BoundKind.LetBound(exp, occur)))

    case (Expr.Cst(cst1, _, _), Pattern.Cst(cst2, _, _)) =>
      if (cst1 == cst2) {
        UnificationResult.SuccessEmpty
      } else {
        UnificationResult.Failure
      }

    case (_, Pattern.Cst(_, _, _)) =>
      UnificationResult.Abort

    case (Expr.ApplyAtomic(AtomicOp.Tag(sym1), exps, _, _, _), Pattern.Tag(sym2, pats, _, _)) =>
      if (sym1 == sym2.sym) {
        exps.zip(pats).map { case (e, p) => unifyPattern(e, p) }
          .foldLeft(UnificationResult.SuccessEmpty)(UnificationResult.combine)
      } else {
        UnificationResult.Failure
      }

    case (Expr.ApplyAtomic(AtomicOp.Tuple, exps, _, _, _), Pattern.Tuple(pats, _, _)) =>
      exps.zip(pats).map { case (e, p) => unifyPattern(e, p) }
        .foldLeft(UnificationResult.SuccessEmpty)(UnificationResult.combine)

    case (Expr.Cst(Constant.RecordEmpty, _, _), Pattern.Record(Nil, Pattern.Cst(Constant.RecordEmpty, _, _), _, _)) =>
      UnificationResult.SuccessEmpty

    case _ =>
      UnificationResult.Failure
  }

  /** Represents the range of a substitution from variables to expressions. */
  sealed private trait SubstRange

  private object SubstRange {

    /**
      * An expression that will be inlined but is not yet visited.
      * We must capture the substitution from its definition site to ensure
      * we substitute the variables the inliner may have previously decided
      * to inline.
      */
    case class SuspendedExpr(exp: MonoAst.Expr, subst: Map[Symbol.VarSym, SubstRange]) extends SubstRange

    /** An expression that will be inlined but has already been visited. */
    case class DoneExpr(exp: MonoAst.Expr) extends SubstRange

  }

  /** Contains information on a variable's definition. */
  private sealed trait BoundKind

  private object BoundKind {

    /** Variable is bound by either a parameter or a pattern. Its value is unknown. */
    object ParameterOrPattern extends BoundKind

    /** The right-hand side of a let-bound variable along with its occurrence information. */
    case class LetBound(expr: MonoAst.Expr, occur: Occur) extends BoundKind

  }

  /** Represents the compile-time evaluation state and is used like a stack. */
  private sealed trait ExprContext

  private object ExprContext {

    /** The empty evaluation context. */
    case object Empty extends ExprContext

    /** Function application context. */
    case class AppCtx(expr: Expr, subst: Map[Symbol.VarSym, SubstRange], ctx: ExprContext) extends ExprContext

    /** Match-case expression context. */
    case class MatchCtx(rules: List[MonoAst.MatchRule], subst: Map[Symbol.VarSym, SubstRange], ctx: ExprContext) extends ExprContext

  }

  /**
    * A wrapper class for all the different inlining environments.
    *
    * @param varSubst          a substitution on variables to variables.
    * @param subst             a substitution on variables to expressions.
    * @param inScopeVars       a set of variables considered to be in scope.
    * @param exprCtx           a compile-time evaluation context.
    * @param currentlyInlining a flag denoting whether the current traversal is part of an inline-expansion process.
    */
  private case class LocalContext(varSubst: Map[Symbol.VarSym, Symbol.VarSym], subst: Map[Symbol.VarSym, SubstRange], inScopeVars: Map[Symbol.VarSym, BoundKind], exprCtx: ExprContext, currentlyInlining: Boolean) {

    /** Returns a [[LocalContext]] where [[exprCtx]] has be overwritten with [[ExprContext.Empty]]. */
    def withEmptyExprCtx: LocalContext = {
      this.copy(exprCtx = ExprContext.Empty)
    }

    /** Returns a [[LocalContext]] with the mapping `old -> fresh` added to [[varSubst]]. */
    def addVarSubst(old: Symbol.VarSym, fresh: Symbol.VarSym): LocalContext = {
      this.copy(varSubst = this.varSubst + (old -> fresh))
    }

    /** Returns a [[LocalContext]] with the mappings of `mappings` added to [[varSubst]]. */
    def addVarSubsts(mappings: Map[Symbol.VarSym, Symbol.VarSym]): LocalContext = {
      this.copy(varSubst = this.varSubst ++ mappings)
    }

    /** Returns a [[LocalContext]] with the mappings of `mappings` added to [[varSubst]]. */
    def addVarSubsts(mappings: List[Map[Symbol.VarSym, Symbol.VarSym]]): LocalContext = {
      this.copy(varSubst = mappings.foldLeft(this.varSubst)(_ ++ _))
    }

    /** Returns a [[LocalContext]] with the mapping `sym -> substExpr` added to [[subst]]. */
    def addSubst(sym: Symbol.VarSym, substExpr: SubstRange): LocalContext = {
      this.copy(subst = this.subst + (sym -> substExpr))
    }

    /** Returns a [[LocalContext]] with [[subst]] overwritten by `newSubst`. */
    def withSubst(newSubst: Map[Symbol.VarSym, SubstRange]): LocalContext = {
      this.copy(subst = newSubst)
    }

    /** Returns a [[LocalContext]] with the mapping `sym -> boundKind` added to [[inScopeVars]]. */
    def addInScopeVar(sym: Symbol.VarSym, boundKind: BoundKind): LocalContext = {
      this.copy(inScopeVars = this.inScopeVars + (sym -> boundKind))
    }

    /** Returns a [[LocalContext]] with the mappings of `mappings` added to [[inScopeVars]]. */
    def addInScopeVars(mappings: Iterable[(Symbol.VarSym, BoundKind)]): LocalContext = {
      this.copy(inScopeVars = this.inScopeVars ++ mappings)
    }

    /** Returns a [[LocalContext]] where [[currentlyInlining]] is set to `true`. */
    def enableInliningMode: LocalContext = {
      this.copy(currentlyInlining = true)
    }
  }

  /** Represents the result of unifying the scrutinee of a [[Expr.Match]] expression with a pattern. */
  private sealed trait UnificationResult

  private object UnificationResult {

    val SuccessEmpty: UnificationResult = UnificationResult.Success(List.empty)

    /**
      * Represents an unrecoverable failure.
      * The caller should then no longer attempt any further unification with the expression.
      */
    case object Abort extends UnificationResult

    /**
      * Represents a "normal" unification failure.
      * The caller may attempt to unify the expression with another pattern.
      */
    case object Failure extends UnificationResult

    /**
      * Represents a successful unification.
      *
      * @param bindings contains the unified variable and expression pairs that should be let-bound.
      */
    case class Success(bindings: List[(Symbol.VarSym, BoundKind.LetBound)]) extends UnificationResult

    /**
      * Combines `ur1` and `ur2`.
      *
      * If either is [[UnificationResult.Abort]] then [[UnificationResult.Abort]] is returned.
      * Then if either is [[UnificationResult.Failure]] then [[UnificationResult.Failure]] is returned.
      * If both `ur1` and `ur2` are [[UnificationResult.Success]] then their lists are combined.
      *
      */
    def combine(ur1: UnificationResult, ur2: UnificationResult): UnificationResult = (ur1, ur2) match {
      case (UnificationResult.Abort, _) =>
        UnificationResult.Abort

      case (_, UnificationResult.Abort) =>
        UnificationResult.Abort

      case (UnificationResult.Failure, _) =>
        UnificationResult.Failure

      case (_, UnificationResult.Failure) =>
        UnificationResult.Failure

      case (UnificationResult.Success(bindings1), UnificationResult.Success(bindings2)) =>
        UnificationResult.Success(bindings1 ::: bindings2)
    }
  }

  private object LocalContext {

    /** Returns the empty context with `currentlyInlining` set to `false`. */
    val Empty: LocalContext = LocalContext(Map.empty, Map.empty, Map.empty, ExprContext.Empty, currentlyInlining = false)

  }

  private object SharedContext {

    /** Returns a fresh [[SharedContext]]. */
    def mk(): SharedContext = new SharedContext(new ConcurrentHashMap())

  }

  /**
    * A globally shared thread-safe context.
    *
    * @param changed the set of symbols of changed functions.
    */
  private case class SharedContext(changed: ConcurrentHashMap[Symbol.DefnSym, Unit])

}<|MERGE_RESOLUTION|>--- conflicted
+++ resolved
@@ -489,56 +489,6 @@
   }
 
   /**
-<<<<<<< HEAD
-    * Returns `true` if `exp0` is considered a trivial expression.
-    *
-    * An expression is trivial if it is a:
-    *   - primitive literal (float, string, int, bool, unit)
-    *   - variable
-    *   - unary expression with a trivial operand
-    *   - binary expression with trivial operands
-    *   - tag with trivial arguments
-    *   - tuple with trivial arguments
-    *
-    * A pure and trivial expression can always be inlined even without duplicating work.
-    */
-  private def isTrivial(exp0: Expr): Boolean = exp0 match {
-    case Expr.Cst(_, _, _) => true
-    case Expr.Var(_, _, _) => true
-    case Expr.ApplyAtomic(AtomicOp.Unary(_), exps, _, _, _) => exps.forall(isTrivial)
-    case Expr.ApplyAtomic(AtomicOp.Binary(_), exps, _, _, _) => exps.forall(isTrivial)
-    case Expr.ApplyAtomic(AtomicOp.Tag(_), exps, _, _, _) => exps.forall(isTrivial)
-    case Expr.ApplyAtomic(AtomicOp.Tuple, exps, _, _, _) => exps.forall(isTrivial)
-    case Expr.ApplyAtomic(AtomicOp.RecordExtend(_), exps, _, _, _) => exps.forall(isTrivial)
-    case Expr.ApplyAtomic(AtomicOp.RecordSelect(_), exps, _, _, _) => exps.forall(isTrivial)
-    case _ => false
-  }
-
-  /**
-    * Returns `true` if `exp0` is a literal expression.
-    *
-    * An expression is a literal if it is a:
-    *   - primitive literal (float, string, int, bool, unit)
-    *   - unary expression with a literal operand
-    *   - binary expression with literal operands
-    *   - tag with literal arguments
-    *   - tuple with literal arguments
-    *
-    * A pure literal can always be inlined even without duplicating work.
-    */
-  private def isLiteral(exp0: Expr): Boolean = exp0 match {
-    case Expr.Cst(Constant.Regex(_), _, _) => false
-    case Expr.Cst(_, _, _) => true
-    case Expr.ApplyAtomic(AtomicOp.Unary(_), exps, _, _, _) => exps.forall(isLiteral)
-    case Expr.ApplyAtomic(AtomicOp.Binary(_), exps, _, _, _) => exps.forall(isLiteral)
-    case Expr.ApplyAtomic(AtomicOp.Tag(_), exps, _, _, _) => exps.forall(isLiteral)
-    case Expr.ApplyAtomic(AtomicOp.Tuple, exps, _, _, _) => exps.forall(isLiteral)
-    case _ => false
-  }
-
-  /**
-=======
->>>>>>> 62b69703
     * Returns `true` if
     *   - the local context shows that we are not currently inlining and
     *   - `defn` does not refer to itself and
@@ -625,6 +575,28 @@
     */
   private def isTrivial(exp0: Expr): Boolean = exp0 match {
     case Expr.Var(_, _, _) => true
+    case exp => isCst(exp)
+  }
+
+  /**
+    * Returns `true` if `exp0` is considered a literal.
+    *
+    * A simple expression is one of the following:
+    *   - [[Expr.Lambda]]
+    *   - [[Expr.ApplyAtomic]] with [[AtomicOp.Unary]] where for all operands [[isCst]] holds.
+    *   - [[Expr.ApplyAtomic]] with [[AtomicOp.Binary]] where for all operands [[isCst]] holds.
+    *   - [[Expr.ApplyAtomic]] with [[AtomicOp.Tuple]] where for all subexpressions either [[isCst]] or [[isLiteral]] holds.
+    *   - [[Expr.ApplyAtomic]] with [[AtomicOp.Tag]] where for all subexpressions either [[isCst]] or [[isLiteral]] holds.
+    *   - Any expression where [[isCst]] holds.
+    *
+    * A simple expression can be reduced by beta reduction, constant folding or deforestation.
+    */
+  private def isLiteral(exp0: Expr): Boolean = exp0 match {
+    case Expr.Lambda(_, _, _, _) => true
+    case Expr.ApplyAtomic(AtomicOp.Unary(_), exps, _, _, _) => exps.forall(isCst)
+    case Expr.ApplyAtomic(AtomicOp.Binary(_), exps, _, _, _) => exps.forall(isCst)
+    case Expr.ApplyAtomic(AtomicOp.Tuple, exps, _, _, _) => exps.forall(e => isCst(e) || isLiteral(e))
+    case Expr.ApplyAtomic(AtomicOp.Tag(_), exps, _, _, _) => exps.forall(e => isCst(e) || isLiteral(e))
     case exp => isCst(exp)
   }
 
@@ -666,6 +638,7 @@
     * This captures functions that simply forward to another function with possibly additional simple arguments.
     * Inlining such a function reduces code size.
     */
+  @tailrec
   private def isSingleCall(exp0: Expr): Boolean = exp0 match {
     case Expr.ApplyClo(exp1, exp2, _, _, _) => isSimple(exp1) && isSimple(exp2)
     case Expr.ApplyDef(_, exps, _, _, _, _) => exps.forall(isSimple)
@@ -688,7 +661,7 @@
     *
     * `exp` must be visited before calling [[tryDeforestation]]. `rules` must NOT be visited before calling [[tryDeforestation]].
     */
-  private def tryDeforestation(exp: Expr, rules: List[OccurrenceAst.MatchRule], tpe: Type, eff: Type, loc: SourceLocation, ctx0: LocalContext)(implicit sym0: Symbol.DefnSym, sctx: SharedContext, root: OccurrenceAst.Root, flix: Flix): Expr = {
+  private def tryDeforestation(exp: Expr, rules: List[MonoAst.MatchRule], tpe: Type, eff: Type, loc: SourceLocation, ctx0: LocalContext)(implicit sym0: Symbol.DefnSym, sctx: SharedContext, root: MonoAst.Root, flix: Flix): Expr = {
     unifyFirstRule(exp, rules) match {
       case None =>
         val rs = rules.map(visitMatchRule(_, ctx0))
@@ -712,7 +685,7 @@
     * If unification failed or aborted then [[None]] is returned.
     */
   @tailrec
-  private def unifyFirstRule(exp: Expr, rules: List[OccurrenceAst.MatchRule])(implicit flix: Flix): Option[(List[(Symbol.VarSym, BoundKind.LetBound)], OccurrenceAst.MatchRule)] = rules match {
+  private def unifyFirstRule(exp: Expr, rules: List[MonoAst.MatchRule])(implicit flix: Flix): Option[(List[(Symbol.VarSym, BoundKind.LetBound)], MonoAst.MatchRule)] = rules match {
     case Nil =>
       None
 
