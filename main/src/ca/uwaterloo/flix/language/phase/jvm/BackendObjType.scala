--- conflicted
+++ resolved
@@ -65,11 +65,6 @@
     // Java classes
     case BackendObjType.Native(className) => className
     case BackendObjType.Regex => JvmName(List("java", "util", "regex"), "Pattern")
-<<<<<<< HEAD
-    case BackendObjType.JavaObject => JvmName(JavaLang, "Object")
-=======
-    case BackendObjType.String => JvmName(JavaLang, "String")
->>>>>>> 165467fd
     case BackendObjType.CharSequence => JvmName(JavaLang, "CharSequence")
     case BackendObjType.Arrays => JvmName(JavaUtil, "Arrays")
     case BackendObjType.StringBuilder => JvmName(JavaLang, "StringBuilder")
@@ -1611,47 +1606,6 @@
   // Java Types
   //
 
-<<<<<<< HEAD
-=======
-  case object String extends BackendObjType {
-
-    def JoinMethod: StaticMethod = StaticMethod(this.jvmName,
-      "join", mkDescriptor(CharSequence.toTpe, BackendType.Array(CharSequence.toTpe))(String.toTpe))
-
-    def BoolValueOf: StaticMethod = StaticMethod(this.jvmName,
-      "valueOf", mkDescriptor(BackendType.Bool)(this.toTpe))
-
-    def CharValueOf: StaticMethod = StaticMethod(this.jvmName,
-      "valueOf", mkDescriptor(BackendType.Char)(this.toTpe))
-
-    // implicit use of Int8 as Int32
-    def Int8ValueOf: StaticMethod = StaticMethod(this.jvmName,
-      "valueOf", mkDescriptor(BackendType.Int32)(this.toTpe))
-
-    // implicit use of Int16 as Int32
-    def Int16ValueOf: StaticMethod = StaticMethod(this.jvmName,
-      "valueOf", mkDescriptor(BackendType.Int32)(this.toTpe))
-
-    def Int32ValueOf: StaticMethod = StaticMethod(this.jvmName,
-      "valueOf", mkDescriptor(BackendType.Int32)(this.toTpe))
-
-    def Int64ValueOf: StaticMethod = StaticMethod(this.jvmName,
-      "valueOf", mkDescriptor(BackendType.Int64)(this.toTpe))
-
-    def Float32ValueOf: StaticMethod = StaticMethod(this.jvmName,
-      "valueOf", mkDescriptor(BackendType.Float32)(this.toTpe))
-
-    def Float64ValueOf: StaticMethod = StaticMethod(this.jvmName,
-      "valueOf", mkDescriptor(BackendType.Float64)(this.toTpe))
-
-    def ObjectValueOf: StaticMethod = StaticMethod(this.jvmName,
-      "valueOf", mkDescriptor(BackendType.Object)(this.toTpe))
-
-    def Concat: InstanceMethod = InstanceMethod(this.jvmName,
-      "concat", mkDescriptor(this.toTpe)(this.toTpe))
-  }
-
->>>>>>> 165467fd
   case object CharSequence extends BackendObjType
 
   case object Arrays extends BackendObjType {
@@ -1680,23 +1634,7 @@
       "toString", mkDescriptor(BackendType.Array(BackendType.Float64))(BackendType.String))
 
     def DeepToString: StaticMethod = StaticMethod(this.jvmName,
-<<<<<<< HEAD
-      "deepToString", mkDescriptor(BackendType.Array(BackendObjType.JavaObject.toTpe))(BackendType.String))
-  }
-
-  case object JavaObject extends BackendObjType {
-
-    def Constructor: ConstructorMethod = ConstructorMethod(this.jvmName, Nil)
-
-    def EqualsMethod: InstanceMethod = InstanceMethod(this.jvmName, "equals",
-      mkDescriptor(JavaObject.toTpe)(BackendType.Bool))
-
-    def ToStringMethod: InstanceMethod = InstanceMethod(this.jvmName, "toString",
-      mkDescriptor()(BackendType.String))
-
-=======
       "deepToString", mkDescriptor(BackendType.Array(BackendType.Object))(BackendObjType.String.toTpe))
->>>>>>> 165467fd
   }
 
   case object StringBuilder extends BackendObjType {
