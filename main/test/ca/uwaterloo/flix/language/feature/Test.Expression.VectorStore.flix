--- conflicted
+++ resolved
@@ -110,7 +110,6 @@
 def testVectorstore37(): Unit = let x = [|[|2; 2|]; 2|]; x[|1|] = [|1, 1|]
 
 @test
-<<<<<<< HEAD
 def testVectorstore38(): Unit = let x = [| [ 1, 2, 3 ], [ 1, 2, 3] |]; x[|1|][1] = 42
 
 @test
@@ -128,10 +127,8 @@
 @test
 def testArrayStore41(): Unit = let x = [|[Color.Red, Color.Green], [Color.Blue, Color.Red]|]; x[|1|] = [Color.Green, Color.Green]
 
+@test
+def testArrayStore42(): Unit = let x = [|[|1, 2, 3|], [|1, 2, 3|], [|1, 2, 3|]|]; x[|2|][|2|] = 42
 
 // @test
-// def testArrayStore42(): Vector[(Int, Int), 1] = let x = [|(1, 2), (3, 4)|]; let _ = x[|0|] = (2, 3); x
-
-=======
-def testArrayStore38(): Unit = let x = [|[|1, 2, 3|], [|1, 2, 3|], [|1, 2, 3|]|]; x[|2|][|2|] = 42
->>>>>>> 827d93c8
+// def testArrayStore43(): Vector[(Int, Int), 1] = let x = [|(1, 2), (3, 4)|]; let _ = x[|0|] = (2, 3); x