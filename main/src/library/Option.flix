--- conflicted
+++ resolved
@@ -182,15 +182,9 @@
     ///
     /// Returns `Some(dst)` if `o` is `Some(src)`. Otherwise returns `o`.
     ///
-<<<<<<< HEAD
-    pub def replace(from_: {from_ = a}, to: {to = a}, o: Option[a]): Option[a] with Eq[a] = match o {
-        case None    => o
-        case Some(v) => Some(if (v == from_.from_) to.to else v)
-=======
     pub def replace(src: {src = a}, dst: {dst = a}, o: Option[a]): Option[a] with Eq[a] = match o {
         case None    => o
         case Some(v) => Some(if (v == src.src) dst.dst else v)
->>>>>>> 7582cddf
     }
 
     ///
