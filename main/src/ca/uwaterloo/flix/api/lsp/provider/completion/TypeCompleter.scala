--- conflicted
+++ resolved
@@ -15,12 +15,8 @@
  */
 package ca.uwaterloo.flix.api.lsp.provider.completion
 
-<<<<<<< HEAD
 import ca.uwaterloo.flix.api.Flix
-import ca.uwaterloo.flix.api.lsp.{Index, TextEdit}
-=======
 import ca.uwaterloo.flix.api.lsp.Index
->>>>>>> a689a060
 import ca.uwaterloo.flix.api.lsp.provider.CompletionProvider.Priority
 import ca.uwaterloo.flix.language.ast.{SourceLocation, TypedAst}
 
@@ -29,41 +25,9 @@
   /**
     * Returns a List of Completion for types (enums, aliases and builtin).
     */
-<<<<<<< HEAD
-  override def getCompletions(implicit context: CompletionContext, flix: Flix, index: Index, root: Option[TypedAst.Root], deltaContext: DeltaContext): Iterable[TypeCompletion] = {
-    if (root.isEmpty) {
-      return Nil
-    }
-
-    def getInternalPriority(loc: SourceLocation, ns: List[String]): String => String = {
-      if (loc.source.name == context.uri)
-        Priority.boost
-      else if (ns.isEmpty)
-        Priority.normal
-      else
-        Priority.low
-    }
-
-    val enums = root.get.enums.collect {
-      case (_, t) if !t.ann.isInternal =>
-        val name = t.sym.name
-        val internalPriority = getInternalPriority(t.loc, t.sym.namespace)
-        Completion.TypeCompletion(s"$name${formatTParams(t.tparams)}", priorityBoostForTypes(internalPriority(name)),
-          TextEdit(context.range, s"$name${formatTParamsSnippet(t.tparams)}"), Some(t.doc.text))
-    }
-
-    val aliases = root.get.typeAliases.map {
-      case (_, t) =>
-        val name = t.sym.name
-        val internalPriority = getInternalPriority(t.loc, t.sym.namespace)
-        Completion.TypeCompletion(s"$name${formatTParams(t.tparams)}", priorityBoostForTypes(internalPriority(name)),
-          TextEdit(context.range, s"$name${formatTParamsSnippet(t.tparams)}"), Some(t.doc.text))
-    }
-=======
-  override def getCompletions(implicit context: CompletionContext, index: Index, root: Option[TypedAst.Root], deltaContext: DeltaContext): Iterable[Completion] = {
+  override def getCompletions(implicit context: CompletionContext, flix: Flix, index: Index, root: Option[TypedAst.Root], deltaContext: DeltaContext): Iterable[Completion] = {
     TypeEnumCompleter.getCompletions ++ TypeAliasCompleter.getCompletions ++ TypeBuiltinCompleter.getCompletions
   }
->>>>>>> a689a060
 
   /**
     * Get the internal priority from the TypedAst SourceLocation and namespace
