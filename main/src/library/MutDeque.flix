/*
 * Copyright 2021 Jakob Schneider Villumsen
 *
 * Licensed under the Apache License, Version 2.0 (the "License");
 * you may not use this file except in compliance with the License.
 * You may obtain a copy of the License at
 *
 *   http://www.apache.org/licenses/LICENSE-2.0
 *
 * Unless required by applicable law or agreed to in writing, software
 * distributed under the License is distributed on an "AS IS" BASIS,
 * WITHOUT WARRANTIES OR CONDITIONS OF ANY KIND, either express or implied.
 * See the License for the specific language governing permissions and
 * limitations under the License.
 */


///
/// Represents a mutable deque.
///
/// Explanation of component types (from left to right):
/// The 1st component is a reference the backing array.
/// The 2nd component is a reference to the front index.
/// The 3rd component is a reference to the back index.
///
/// If front == back then the deque is empty.
/// Otherwise, the front index always points to an element (going counter-clockwise)
/// and the back index always points to the first empty index (going clockwise).
///
pub enum MutDeque[a] {
    case MutDeque(Ref[Array[a]], Ref[Int32], Ref[Int32])
}

namespace MutDeque {

    ///
    /// Constant denoting the minimum allowed capacity of the backing array.
    ///
    def minCapacity(): Int32 = 8

    ///
    /// Constant denoting the smallest valid load factor.
    ///
    /// The load factor is the ratio between number of elements in the array and its total capacity.
    /// I.e. `(number of elements) / capacity`.
    ///
    /// If the load factor falls below or is equal to `minLoadFactor` the array should be compressed.
    ///
    def minLoadFactor(): Float32 = 1.0f32 / 4.0f32

    ///
    /// Constant denoting the largest valid load factor.
    ///
    /// The load factor is the ratio between number of elements in the array and its total capacity.
    /// I.e. `(number of elements) / capacity`.
    ///
    /// If the load factor exceeds or is equal to `maxLoadFactor` the array should be expanded.
    ///
    def maxLoadFactor(): Float32 = 3.0f32 / 4.0f32

    ///
    /// Returns an empty MutDeque.
    ///
    pub def new(): MutDeque[a] & Impure =
        MutDeque(ref [$DEFAULT$; minCapacity()], ref 0, ref 0)

    ///
    /// Returns the number of elements in `d`.
    ///
    pub def size(d: MutDeque[a]): Int32 & Impure =
        let MutDeque(_, f, b) = d;
        computeSize(capacity(d), deref f, deref b)

    ///
    /// Returns the size of a MutDeque, where `l` = array length, `f` = front index, `b` = back index.
    ///
    def computeSize(c: Int32, f: Int32, b: Int32): Int32 =
        if (f <= b) // The elements are laid out without "wrapping around" the array.
            b - f
        else
            c - f + b // Subtract the complement of number of elements from the capacity

    ///
    /// Returns `true` if `d` is empty.
    ///
    pub def isEmpty(d: MutDeque[a]): Bool & Impure =
        let MutDeque(_, f, b) = d;
        deref f == deref b

    ///
    /// Returns `Some(x)` where `x` is the element at the front. Returns `None` if `d` is empty.
    ///
    pub def popFront(d: MutDeque[a]): Option[a] & Impure =
        if (isEmpty(d)) {
            None
        }
        else { // Get the element `x` at the front, update index, optionally compress array, return `Some(x)`.
            let MutDeque(a, f, _) = d;
            let a1 = deref a;
            let f1 = deref f;
            let x = a1[f1];
            f := (f1 + 1) &&& (capacity(d) - 1); // Use bit masking since the capacity is always a power of 2.
            compress!(d);
            Some(x)
        }

    ///
    /// Returns `Some(x)` where `x` is the element at the back. Returns `None` if `d` is empty.
    ///
    pub def popBack(d: MutDeque[a]): Option[a] & Impure =
        if (isEmpty(d)) {
            None
        }
        else { // Update index such that back points to a valid element `x`, get element, optionally compress array, return `Some(x)`.
            let MutDeque(a, _, b) = d;
            let a1 = deref a;
            let b1 = (deref b - 1) &&& (capacity(d) - 1); // Use bit masking since the capacity is always a power of 2.
            let x = a1[b1];
            b := b1;
            compress!(d);
            Some(x)
        }

    ///
    /// Pushes `x` to the front of `d`.
    ///
    pub def pushFront(x: a, d: MutDeque[a]): Unit & Impure =
        let MutDeque(a, f, _) = d;
        let a1 = deref a;
        let f1 = (deref f - 1) &&& (capacity(d) - 1); // Update index such that it points to an empty index. This will never overlap with the back index. Use bit masking since the capacity is always a power of 2.
        a1[f1] = x;                                   // Store `x` in the array.
        f := f1;                                      // Update the front index reference.
        expand!(d)                                    // Optionally expand `d`.

    ///
    /// Pushes `x` to the back of `d`.
    ///
    pub def pushBack(x: a, d: MutDeque[a]): Unit & Impure =
        let MutDeque(a, _, b) = d;
        let a1 = deref a;
        let b1 = deref b;
        a1[b1] = x;                          // Store `x` in the array.
        b := (b1 + 1) &&& (capacity(d) - 1); // Update back index reference to point to next empty index. Use bit masking since the capacity is always a power of 2.
        expand!(d)                           // Optionally expand `d`.

    ///
    /// Doubles the capacity of `d` if the load factor is greater than or equal to `maxLoadFactor`.
    ///
    def expand!(d: MutDeque[a]): Unit & Impure =
        if (shouldExpand(d)) grow!(d) else ()

    ///
    /// Returns `true` if the load factor is greater than or equal to `maxLoadFactor`.
    ///
    def shouldExpand(d: MutDeque[a]): Bool & Impure =
        loadFactorOf(size(d), capacity(d)) >= maxLoadFactor()

    ///
    /// Doubles the capacity of `d`.
    ///
    def grow!(d: MutDeque[a]): Unit & Impure = {
        let MutDeque(a, f, b) = d;
        let c = capacity(d);
<<<<<<< HEAD
        copyElements!(f, b, a, c * 2)
=======
        let arr = [$DEFAULT$; 2 * c];                  // Allocate new array `arr` with double the capacity of `a`.
        copyElements!(deref f, deref b, deref a, arr); // Copy elements from old array `a` to new array `arr`.
        a := arr;                                      // Update references.
        b := computeSize(c, deref f, deref b);
        f := 0
>>>>>>> 72d595a4
    }

    ///
    /// Compresses MutDeque `d` if the load factor is less than or equal to `minLoadFactor`.
    ///
    def compress!(d: MutDeque[a]): Unit & Impure =
        if (shouldCompress(d)) shrink!(d) else ()

    ///
    /// Returns `true` if the load factor is less than or equal to 1 / 4.
    ///
    def shouldCompress(d: MutDeque[a]): Bool & Impure =
        loadFactorOf(size(d), capacity(d)) <= minLoadFactor()

    ///
    /// Shrinks MutDeque `d` to half its size but never below `minCapacity`.
    ///
    def shrink!(d: MutDeque[a]): Unit & Impure =
        let MutDeque(a, f, b) = d;
        let c = capacity(d);
<<<<<<< HEAD
        if (c > minCapacity()) { // Prevent the backing array from shrinking below `minCapacity`.
            copyElements!(f, b, a, c / 2) // Copy elements into new array and update references.
=======
        if (c > mc) {                                      // Prevent the backing array from shrinking below `minCapacity`.
            let arr = [$DEFAULT$; c / 2];                  // Allocate new array `arr` with half the capacity of `a`.
            copyElements!(deref f, deref b, deref a, arr); // Copy elements from old array `a` to new array `arr`.
            a := arr;                                      // Update references.
            b := computeSize(c, deref f, deref b);
            f := 0
>>>>>>> 72d595a4
        } else {
            ()
        }

    ///
    /// Copies the elements from `a` to `a1`. Mutates the array `a1`.
    ///
    def copyElements!(f: Ref[Int32], b: Ref[Int32], a: Ref[Array[a]], c1: Int32): Unit & Impure =
        let f1 = deref f;
        let b1 = deref b;
        let a1 = deref a;
        let c = Array.length(a1);
        if (f1 < b1) { // If this predicate is true the elements do not "wrap around" in the array, i.e. the elements are laid out sequentially from [0 .. b].
            a := Array.copyOfRange(0, c1, a1); // Copy elements and create new backing array;
            if (f1 >= c1) { // If the new array is smaller and the elements were located at the end of the old array.
                Array.updateSequence!(0, Array.copyOfRange(f1, b1, a1), deref a); // Copy elements of old array into new array.
                f := 0;      // Update indices.
                b := b1 - f1
                }
            else {
                ()
            }
        } else {
            let a2 = Array.copyOfRange(f1, c, a1); // Copy the front elements of `a`.
            let a3 = Array.copyOfRange(0, c1, a1); // Copy the back  elements of `a` and create an array with capacity `c1`.
            let f2 = c1 - c + f1;                  // Compute new front index.
            Array.updateSequence!(f2, a2, a3);     // Stitch the new array together with the front elements.
            a := a3;                               // Update reference to backing array.
            f := f2                                // Update indices.
        }

    ///
    /// Returns the load factor, given size `s` and capacity `c`.
    ///
    def loadFactorOf(s: Int32, c: Int32): Float32 =
        Int32.toFloat32(s) / Int32.toFloat32(c)

    ///
    /// Returns the capacity of `d`.
    ///
    def capacity(d: MutDeque[a]): Int32 & Impure =
        let MutDeque(a, _, _) = d;
        Array.length(deref a)

}<|MERGE_RESOLUTION|>--- conflicted
+++ resolved
@@ -161,15 +161,11 @@
     def grow!(d: MutDeque[a]): Unit & Impure = {
         let MutDeque(a, f, b) = d;
         let c = capacity(d);
-<<<<<<< HEAD
-        copyElements!(f, b, a, c * 2)
-=======
         let arr = [$DEFAULT$; 2 * c];                  // Allocate new array `arr` with double the capacity of `a`.
         copyElements!(deref f, deref b, deref a, arr); // Copy elements from old array `a` to new array `arr`.
         a := arr;                                      // Update references.
         b := computeSize(c, deref f, deref b);
         f := 0
->>>>>>> 72d595a4
     }
 
     ///
@@ -190,17 +186,12 @@
     def shrink!(d: MutDeque[a]): Unit & Impure =
         let MutDeque(a, f, b) = d;
         let c = capacity(d);
-<<<<<<< HEAD
-        if (c > minCapacity()) { // Prevent the backing array from shrinking below `minCapacity`.
-            copyElements!(f, b, a, c / 2) // Copy elements into new array and update references.
-=======
         if (c > mc) {                                      // Prevent the backing array from shrinking below `minCapacity`.
             let arr = [$DEFAULT$; c / 2];                  // Allocate new array `arr` with half the capacity of `a`.
             copyElements!(deref f, deref b, deref a, arr); // Copy elements from old array `a` to new array `arr`.
             a := arr;                                      // Update references.
             b := computeSize(c, deref f, deref b);
             f := 0
->>>>>>> 72d595a4
         } else {
             ()
         }
