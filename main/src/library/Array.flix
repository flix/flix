/*
 * Copyright 2019 Magnus Madsen
 *
 * Licensed under the Apache License, Version 2.0 (the "License");
 * you may not use this file except in compliance with the License.
 * You may obtain a copy of the License at
 *
 *   http://www.apache.org/licenses/LICENSE-2.0
 *
 * Unless required by applicable law or agreed to in writing, software
 * distributed under the License is distributed on an "AS IS" BASIS,
 * WITHOUT WARRANTIES OR CONDITIONS OF ANY KIND, either express or implied.
 * See the License for the specific language governing permissions and
 * limitations under the License.
 */

namespace Array {

    ///
    /// Returns a fresh array of length `l` filled with the element `x`.
    ///
    /// Equivalent to the expression `[x; l]`.
    ///
    pub def new(x: a, l: Int): Array[a] @ Impure = [x; l]

    ///
    /// Returns the element at position `i` in the array `a`.
    ///
    /// Equivalent to the expression `a[i]`.
    ///
    pub def get(a: Array[a], i: Int): a @ Impure = a[i]

    ///
    /// Stores the value `x` at position `i` in the array `a`.
    ///
    /// Equivalent to the expression `a[i] = x`.
    ///
<<<<<<< HEAD
    pub def put(a: Array[a], i: Int, x: a): Unit = a[i] = x
=======
    pub def put(a: Array[a], i: Int, x: a): Array[a] @ Impure = a[i] = x; a
>>>>>>> e4204655

    ///
    /// Returns the length of the array `a`.
    ///
    pub def length(a: Array[a]): Int = a.length

    ///
    /// Returns a fresh array with the elements from the array `a` from index `b` (inclusive) until index `e` (exclusive).
    ///
    /// Equivalent to the expression `a[b..e]`.
    ///
    pub def slice(a: Array[a], b: Int, e: Int): Array[a] @ Impure = a[b..e]

    ///
    /// Returns the array `a` as a list.
    ///
    pub def toList(a: Array[a]): List[a] @ Impure = toListHelper(a, 0)

    ///
    /// Helper for toList.
    ///
    def toListHelper(a: Array[a], i: Int): List[a] @ Impure =
        if (i == length(a))
            Nil
        else
            a[i] :: toListHelper(a, i + 1)


    ///
    /// Returns `Some(x)` if `x` is the first element of `a`.
    ///
    /// Returns `None` if `a` is empty.
    ///
    pub def head(a: Array[a]): Option[a] =
        if (length(a) > 0) Some(a[0]) else None

    ///
    /// Returns `Some(x)` if `x` is the last element of `a`.
    ///
    /// Returns `None` if `a` is empty.
    ///
    pub def last(a: Array[a]): Option[a] =
        let len = length(a);
        if (len > 0) Some(a[len-1]) else None

    ///
    /// Return a new array, appending the elements `b` to elements of `a`.
    ///
    pub def append(a: Array[a], b: Array[b]): Array[a] =
        let len1 = length(a);
        let len2 = length(b);
        if (len1 == 0)
            slice(b, 0, len2)
        else {
            let out = new(a[0], len1 + len2);
            updateSequenceInPlace(0, a, out);
            updateSequenceInPlace(len1, b, out);
            out
        }

    ///
    /// Returns `true` if and only if `a` contains the element `x`.
    ///
    pub def memberOf(x: a, a: Array[a]): Bool =
        exists(y -> y == x, a)

    /// Alias for `IndexOfLeft`
    ///
    pub def indexOf(x: a, a: Array[a]): Option[Int32] = indexOfLeft(x,a)

    ///
    /// Optionally returns the position of the first occurence of `x` in `a`
    /// searching from left to right.
    ///
    pub def indexOfLeft(x: a, a: Array[a]): Option[Int32] =
        let i = indexOfLeftHelper(x, a, 0);
        if (i < 0) None else Some(i)

    ///
    /// Helper function for `indexOfLeft`.
    ///
    def indexOfLeftHelper(x: a, a: Array[a], i: Int32): Int32 =
        if (i >= length(a))
            -1
        else
            if (a[i] == x) i else indexOfLeftHelper(x, a, i+1)

    ///
    /// Optionally returns the position of the first occurence of `x` in `a`
    /// searching from right to left.
    ///
    pub def indexOfRight(x: a, a: Array[a]): Option[Int32] =
        let start = length(a) - 1;
        let i = indexOfRightHelper(x, a, start);
        if (i < 0) None else Some(i)

    ///
    /// Helper function for `indexOfLeft`.
    ///
    def indexOfRightHelper(x: a, a: Array[a], i: Int32): Int32 =
        if (i < 0)
            -1
        else
            if (a[i] == x) i else indexOfRightHelper(x, a, i-1)

    ///
    /// Alias for `findLeft`.
    ///
    pub def find(f: a -> Bool, xs: Array[a]): Option[a] = findLeft(f, xs)

    ///
    /// Optionally returns the first element of `a` that satisfies the predicate `f` when searching from left to right.
    ///
    pub def findLeft(f: a -> Bool, a: Array[a]): Option[a] =
        match findIndexOfLeft(x -> f(x), a) {
            case None => None
            case Some(i) => Some(a[i])
        }

    ///
    /// Optionally returns the first element of `xs` that satisfies the predicate `f` when searching from right to left.
    ///
    pub def findRight(f: a -> Bool, a: Array[a]): Option[a] =
        match findIndexOfRight(x -> f(x), a) {
            case None => None
            case Some(i) => Some(a[i])
        }

    ///
    /// Returns an array of all integers between `b` (inclusive) and `e` (exclusive).
    ///
    /// Returns `Nil` if `b >= e`.
    ///
    pub def range(b: Int32, e: Int32): Array[Int32] =
        if (b >= e)
            []
        else {
            let f = x -> x + b;
            init(f, e-b)
        }

    ///
    /// Returns an array with the element `x` repeated `n` times.
    ///
    /// Returns `[]` if `n <= 0`.
    ///
    pub def repeat(x: a, n: Int32): Array[a] =
        if (n > 0) new(x, n) else []

    ///
    /// Alias for `scanLeft`.
    ///
    pub def scan(f: (b, a) -> b, s: b, xs: Array[a]): Array[b] = scanLeft(f, s, xs)

    ///
    /// Accumulates the result of applying `f` to `a` going left to right.
    ///
    /// That is, the result is of the form: `[s , f(s, x1), f(f(s, x1), x2),  ...]`.
    ///
    pub def scanLeft(f: (b, a) -> b, s: b, a: Array[a]): Array[b] =
        let len = length(a) + 1;
        let b = new(s, len);
        scanLeftHelper(f, s, a, b, len, 1);
        b

    ///
    /// Helper for `scanLeft`.
    ///
    def scanLeftHelper(f: (b, a) -> b, s: b, a: Array[a], b: array[b], len: Int32, i: Int32) : Unit =
        if (i >= len)
            ()
        else {
            let s1 = f(s, a[i-1]);
            b[i] = s1;
            scanLeftHelper(f, s1, a, b, len, i+1)
        }

    ///
    /// Accumulates the result of applying `f` to `xs` going right to left.
    ///
    /// That is, the result is of the form: `[..., f(xn-1, f(xn, s)), f(xn, s), s]`.
    ///
    pub def scanRight(f: (a, b) -> b, s: b, a: Array[a]): Array[b] =
        let len = length(a);
        let b = new(s, len+1);
        scanRightHelper(f, s, a, b, len-1);
        b

    ///
    /// Helper for `scanRight`.
    ///
    def scanRightHelper(f: (a, b) -> b, s: b, a: Array[a], b: array[b], i: Int32) : Unit =
        if (i < 0)
            ()
        else {
            let s1 = f(a[i], s);
            b[i] = s1;
            scanRightHelper(f, s1, a, b, i-1)
        }

    ///
    /// Returns the result of applying `f` to every element in `a`.
    ///
    /// The result is a new array.
    ///
    pub def map(f: a -> b, a: Array[a]): Array[b] =
        let len = length(a);
        init(i -> f(a[i]), len)

    ///
    /// Returns the result of applying `f` to every element in `a` along with that element's index.
    ///
    /// That is, the result is of the form: `[ f(a[0], 0), f(a[1], 1), ... ]`.
    ///
    pub def mapWithIndex(f: (a, Int32) -> b, a: Array[a]): Array[b] =
        let len = length(a);
        init(i -> f(a[i], i), len)

    ///
    /// Returns the result of applying `f` to every element in `a` and concatenating the results.
    ///
    pub def flatMap(f: a -> Array[b], a: Array[a]): Array[b] =
        let len = length(a);
        init(i -> f(a[i]), len) |> flatten

    ///
    /// Returns the reverse of `a`.
    ///
    pub def reverse(a: Array[a]): Array[a] =
        let len = length(a);
        let end = len - 1;
        init(i -> a[end - i], len)

    ///
    /// Rotate the contents of array `a` by `n` steps to the left.
    ///
    pub def rotateLeft(n: Int32, a: Array[a]): Array[a] =
        if (length(a) < 1)
            []
        else {
            if (n < 0)
                rotateRightHelper(Int32.abs(n), a)
            else
                rotateLeftHelper(n, a)
        }

    ///
    /// Helper function for `rotateLeft`, `n` must be positive.
    ///
    def rotateLeftHelper(n: Int32, a: Array[a]): Array[a] =
        let len = length(a);
        let f = i -> { let i1 = n + i; a[i1 % len] };
        init(f, len)

    ///
    /// Rotate the contents of array `a` by `n` steps to the right.
    ///
    pub def rotateRight(n: Int32, a: Array[a]): Array[a] =
        if (length(a) < 1)
            []
        else {
            if (n < 0)
                rotateLeftHelper(Int32.abs(n), a)
            else
                rotateRightHelper(n, a)
        }

    ///
    /// Helper function for `rotateRight`, `n` must be positive.
    ///
    def rotateRightHelper(n: Int32, a: Array[a]): Array[a] =
        let len = length(a);
        let n1 = n % len;
        let start = len - n1;
        let f = i -> { let i1 = start + i; a[i1 % len] };
        init(f, len)

    ///
    /// Returns a copy of `a` with the element at index `i` replaced by `x`.
    ///
    /// Returns a shallow copy of `a` if `i < 0` or `i > length(xs)-1`.
    ///
    pub def update(i: Int32, x: a, a: Array[a]): Array[a] =
        let f = ix -> if (ix == i) x else a[ix];
        init(f, length(a))

    ///
    /// Returns a copy of `a` with every occurrence of `x` replaced by `y`.
    ///
    pub def replace(x: a, y: a, a: Array[a]): Array[a] =
        map(e -> if (e == x) y else e, a)

    ///
    ///
    /// Returns `b` with the `n` elements starting at index `i` replaced with the elements of `a`.
    ///
    /// If any of the indices `i, i+1, i+2, ... , i+n-1` are out of range in `b` then no patching is done at these indices.
    /// If `a` becomes depleted then no further patching is done.
    /// If patching occurs at index `i+j` in `b`, then the element at index `j` in `a` is used.
    ///
    pub def patch(i: Int32, n: Int32, a: Array[a], b: Array[a]): Array[a] =
        let len1 = length(a);
        let size = if (n > len1) len1 else n;
        let sub = slice(a, 0, size);
        updateSequence(i, sub, b)

    ///
    /// Returns `a` with `x` inserted between every two adjacent elements.
    ///
    pub def intersperse(x: a, a: Array[a]): Array[a] =
        let len1 = length(a);
        let len2 = len1 + len1 - 1;
        if (len2 <= 0)
            []
        else {
            let b = new(x, len2);
            let f = { (v,i) -> let j = i + i; b[j] = v };
            foreachWithIndex(f, a);
            b
        }

    ///
    /// Returns the concatenation of the elements in `arrs` with the elements of `sep` inserted between every two adjacent elements.
    ///
    pub def intercalate(sep: Array[a], arrs: Array[Array[a]]): Array[a] =
        let count = Array.length(arrs);
        let sepLength = Array.length(sep);
        let sepCount = if (count < 2) 0 else count - 1;
        let len = sumLengths(arrs) + (sepCount * sepLength);
        match headArrays(arrs){
            case None => []
            case Some(x) =>
                let out = Array.new(x, len);
                let overwrite = { (st,a) ->
                    let (pos,i) = st;
                    if (i == 0) {
                        let pos1 = arrayWrites(0, a, out);
                        (pos1, 1)
                    } else {
                        let pos1 = arrayWrites(pos, sep, out);
                        let pos2 = arrayWrites(pos1, a, out);
                        (pos2, i+1)
                    }};
                foreachAccum(overwrite, (0,0), arrs);
                out
        }


    ///
    /// Returns the transpose of `a`.
    ///
    /// Returns `a` if the dimensions of the elements of `a` are mismatched.
    ///
    pub def transpose(a: Array[Array[a]]): Array[Array[a]] =
        let ilen = length(a);
        if (ilen == 0)
            []
        else {
            let jlen = length(a[0]);
            if (jlen == 0 || uniformHelper(a, jlen))
                a
            else {
                init(i -> init(j -> a[j][i], ilen), jlen)
            }
        }

    ///
    /// Helper function for `transpose`.
    ///
    def uniformHelper(a: Array[Array[a]], l: Int32): Bool =
        exists(x -> length(x) != l, a)

    ///
    /// Returns `true` if and only if `a1` is a prefix of `a2`.
    ///
    pub def isPrefixOf(a1: Array[a], a2: Array[a]): Bool =
        let len1 = length(a1);
        if (len1 > length(a2))
            false
        else
            isPrefixOfHelper(a1, a2, len1, 0)

    ///
    /// Helper for `isPrefixOf`.
    ///
    def isPrefixOfHelper(a1: Array[a], a2: Array[a], len: Int32, i: Int32): Bool =
        if (i >= len)
            true
        else
            if (a1[i] != a2[i])
                false
            else
                isPrefixOfHelper(a1, a2, len, i+1)

    ///
    /// Returns `true` if and only if `a1` is a prefix of `a2`.
    ///
    pub def isInfixOf(a1: Array[a], a2: Array[a]): Bool =
        let len1 = length(a1);
        let len2 = length(a2);
        if (len1 > len2)
            false
        else
            if (len1 == 0)
                true
            else
                isInfixOfSearch(a1, a2, len1, len2, 0)

    ///
    /// Helper for `isInfixOf` - scan a2 to find a match with first element of a1.
    ///
    /// Precondition: len1 (length of a1) > 0
    ///
    def isInfixOfSearch(a1: Array[a], a2: Array[a], len1: Int32, len2: Int32, j: Int32): Bool =
        if (j >= len2)
            false
        else
            if (a1[0] == a2[j])
                isInfixOfCheck(a1, a2, len1, len2, 1, j+1)
            else
                isInfixOfSearch(a1, a2, len1, len2, j+1)

    ///
    /// Helper for `isInfixOf` - a1 has started matching, scan to see if it all matches.
    ///
    def isInfixOfCheck(a1: Array[a], a2: Array[a], len1: Int32, len2: Int32, i: Int32, j: Int32): Bool =
        if (i >= len1)
            // a1 exhausted, so success
            true
        else
            if (j >= len2)
                // a2 exhausted, a1 still trying to match, so failure
                false
            else
                if(a1[i] == a2[j])
                    isInfixOfCheck(a1, a2, len1, len2, i+1, j+1)
                else
                    isInfixOfSearch(a1, a2, len1, len2, j+1)

    ///
    /// Returns `true` if and only if `a1` is a prefix of `a2`.
    ///
    pub def isSuffixOf(a1: Array[a], a2: Array[a]): Bool =
        let len1 = length(a1);
        let len2 = length(a2);
        if (len1 > len2)
            false
        else
            isSuffixOfHelper(a1, a2, len1-1, len2-1)

    ///
    /// Helper for `isSuffixOf`.
    ///
    /// Precondition: i <= j
    ///
    def isSuffixOfHelper(a1: Array[a], a2: Array[a], i: Int32, j: Int32): Bool =
        if (i < 0)
            true
        else
            if (a1[i] != a2[j])
                false
            else
                isSuffixOfHelper(a1, a2, i-1, j-1)

    ///
    /// Alias for `foldLeft`.
    ///
    pub def fold(f: (b, a) -> b, s: b, a: Array[a]): b = foldLeft(f, s, a)

    ///
    /// Applies `f` to a start value `s` and all elements in `a` going from left to right.
    ///
    /// That is, the result is of the form: `f(...f(f(s, a[0]), a[1])..., xn)`.
    ///
    pub def foldLeft(f: (b, a) -> b, s: b, a: Array[a]): b =
        foldLeftHelper(f, s, a, 0)

    ///
    /// Helper function for `foldLeft`.
    ///
    def foldLeftHelper(f: (b, a) -> b, s: b, a: Array[a], i: Int): b =
        if (i >= length(a))
            s
        else {
            let s1 = f(s, a[i]);
            foldLeftHelper(f, s1, a, i + 1)
        }

    ///
    /// Applies `f` to a start value `s` and all elements in `a` going from right to left.
    ///
    /// That is, the result is of the form: `f(a[0], ...f(a[n-1], f(a[n], s))...)`.
    ///
    pub def foldRight(f: (a, b) -> b, s: b, a: Array[a]): b =
        foldRightHelper(f, s, a, length(a) - 1)

    ///
    /// Helper function for `foldRight`.
    ///
    def foldRightHelper(f: (a, b) -> b, s: b, a: Array[a], i: Int): b =
        if (i < 0)
            s
        else {
            let s1 = f(a[i], s);
            foldRightHelper(f, s1, a, i - 1)
        }

    ///
    /// Alias for `reduceLeft`.
    ///
    pub def reduce(f: (a, a) -> a, a: Array[a]): Option[a] = reduceLeft(f, a)

    ///
    /// Applies `f` to all elements in `a` going from left to right until a single value `v` is obtained.  Returns `Some(v)`.
    ///
    /// Returns `None` if `a` is empty.
    ///
    pub def reduceLeft(f: (a, a) -> a, a: Array[a]): Option[a] =
        if (length(a) == 0)
            None
        else
            Some(reduceLeftHelper(f, a, a[0], 1))

    ///
    /// Helper function for `reduceLeft`.
    ///
    def reduceLeftHelper(f: (a, a) -> a, a: Array[a], x: a, i:Int32): a =
        if (i >= length(a))
            x
        else
            reduceLeftHelper(f, a, f(x, a[i]), i+1)

    ///
    /// Applies `f` to all elements in `a` going from right to left until a single value `v` is obtained.  Returns `Some(v)`.
    ///
    /// Returns `None` if `a` is empty.
    ///
    pub def reduceRight(f: (a, a) -> a, a: Array[a]): Option[a] =
        if (length(a) == 0)
            None
        else {
            let end = length(a) - 1;
            let ac = a[end];
            Some(reduceRightHelper(f, a, ac, end-1))
        }

    ///
    /// Helper function for `reduceRight`.
    ///
    def reduceRightHelper(f: (a, a) -> a, a: Array[a], x: a, i:Int32): a =
        if (i < 0)
            x
        else
            reduceRightHelper(f, a, f(a[i], x), i-1)

    ///
    /// Returns the number of elements in `a` that satisfy the predicate `f`.
    ///
    pub def count(f: a -> Bool, a: Array[a]): Int32 =
        foldLeft((b,x) -> if (f(x)) b + 1 else b, 0, a)

    ///
    /// Returns the concatenation of the arrays of in the array `arrs`.
    ///
    pub def flatten(arrs: Array[Array[a]]) : Array[a] =
        let len = sumLengths(arrs);
        match headArrays(arrs) {
            case None => []
            case Some(x) => {
                let out = Array.new(x, len);
                foreachAccum((pos,a) -> arrayWrites(pos, a, out), 0, arrs);
                out
            }
        }

    ///
    /// Returns `true` if and only if at least one element in `a` satisfies the predicate `f`.
    ///
    /// Returns `false` if `a` is empty.
    ///
    pub def exists(f: a -> Bool, a: Array[a]): Bool =
        existsHelper(f, a, 0)

    ///
    /// Helper function for `exists`.
    ///
    def existsHelper(f: a -> Bool, a: Array[a], i: Int): Bool =
        if (i >= length(a))
            false
        else
            if (f(a[i]) == true)
                true
            else
                existsHelper(f, a, i+1)

    ///
    /// Returns `true` if and only if all elements in `a` satisfy the predicate `f`.
    ///
    /// Returns `true` if `a` is empty.
    ///
    pub def forall(f: a -> Bool, a: Array[a]): Bool =
        forallHelper(f, a, 0)

    ///
    /// Helper function for `forall`.
    ///
    def forallHelper(f: a -> Bool, a: Array[a], i: Int): Bool =
        if (i >= length(a))
            true
        else
            if (f(a[i]) == false)
                false
            else
                forallHelper(f, a, i+1)

    ///
    /// Returns an array of every element in `a` that satisfies the predicate `f`.
    ///
    pub def filter(f: a -> Bool, a: Array[a]): Array[a] =
        foldRight((x,xs) -> if (f(x)) x :: xs else xs, Nil, a) |> List.toArray

    ///
    /// Returns a pair of lists `(a1, a2)`.
    ///
    /// `a1` contains all elements of `a` that satisfy the predicate `f`.
    /// `a2` contains all elements of `a` that do not satisfy the predicate `f`.
    ///
    pub def partition(f: a -> Bool, a: Array[a]): (Array[a], Array[a]) =
        let step = { (x, ac) ->
            let (a1,a2) = ac;
            if (f(x)) (x :: a1, a2) else (a1, x :: a2) };
        let (xs,ys) = foldRight(step, (Nil,Nil), a);
        (List.toArray(xs), List.toArray(ys))

    ///
    /// Returns a pair of arrays `(a1, a2)`.
    ///
    /// `a1` is the longest prefix of `a` that satisfies the predicate `f`.
    /// `a2` is the remainder of `a`.
    ///
    pub def span(f: a -> Bool, a: Array[a]): (Array[a], Array[a]) =
        match findIndexOfLeft(x -> !(f(x)), a) {
            case None => (takeLeft(length(a), a), [])
            case Some(i) => (takeLeft(i, a), dropLeft(i, a))
        }

    ///
    /// Alias for `dropLeft`.
    ///
    pub def drop(n: Int, a: Array[a]) : Array[a] = dropLeft(n, a)

    ///
    /// Returns a copy of array `a`, dropping the first `n` elements.
    ///
    /// Returns `[]` if `n > length(a)`.
    ///
    pub def dropLeft(n: Int, a: Array[a]) : Array[a] =
        let len = length(a);
        if (n > len)
            []
        else {
            let start = if (n < 0) 0 else n;
            slice(a, start, len)
        }

    ///
    /// Returns a copy of array `a`, dropping the last `n` elements.
    ///
    /// Returns `[]` if `n > length(a)`.
    ///
    pub def dropRight(n: Int, a: Array[a]) : Array[a] =
        let len = length(a);
        if (n >= len)
            []
        else {
            let end = if (n < 0) len else len - n;
            slice(a, 0, end)
        }

    ///
    /// Alias for `dropWhileLeft`.
    ///
    pub def dropWhile(f: a -> Bool, a: Array[a]): Array[a] = dropWhileLeft(f, a)

    ///
    /// Returns copy of array `a` without the longest prefix that satisfies the predicate `f`.
    ///
    pub def dropWhileLeft(f: a -> Bool, a: Array[a]): Array[a] =
        match findIndexOfLeft(x -> !(f(x)), a) {
            case None => []
            case Some(i) => dropLeft(i, a)
        }

    ///
    /// Returns copy of array `a` without the longest suffix that satisfies the predicate `f`.
    ///
    pub def dropWhileRight(f: a -> Bool, a: Array[a]): Array[a] =
        match findIndexOfRight(x -> !(f(x)), a) {
            case None => []
            case Some(i) => slice(a, 0, i+1)
        }

    ///
    /// Alias for `takeLeft`.
    ///
    pub def take(n: Int, a: Array[a]) : Array[a] = takeLeft(n, a)


    ///
    /// Returns a fresh array taking first `n` elements of `a`.
    ///
    /// Returns `a` if `n > length(xs)`.
    ///
    pub def takeLeft(n: Int, a: Array[a]) : Array[a] =
        if (n <= 0)
            []
        else {
            let len = length(a);
            let end = if (n > len) len else n;
            slice(a, 0, end)
        }

    ///
    /// Returns a fresh array taking last `n` elements of `a`.
    ///
    /// Returns `a` if `n > length(xs)`.
    ///
    pub def takeRight(n: Int, a: Array[a]) : Array[a] =
        if (n <= 0)
            []
        else {
            let len = length(a);
            let start = if (n > len) 0 else len - n;
            slice(a, start, len)
        }

    ///
    /// Alias for `takeWhileLeft`.
    ///
    pub def takeWhile(f: a -> Bool, a: Array[a]): Array[a] = takeWhileLeft(f, a)

    ///
    /// Returns the longest prefix of `a` that satisfies the predicate `f`.
    ///
    pub def takeWhileLeft(f: a -> Bool, a: Array[a]): Array[a] =
        match findIndexOfLeft(x -> !(f(x)), a) {
            case None => a
            case Some(i) => takeLeft(i, a)
        }

    ///
    /// Returns the longest suffix of `a` that satisfies the predicate `f`.
    ///
    pub def takeWhileRight(f: a -> Bool, a: Array[a]): Array[a] =
        match findIndexOfRight(x -> !(f(x)), a) {
            case None => slice(a, 0, length(a))
            case Some(i) => slice(a, i+1, length(a))
        }

    ///
    /// Partitions `a` into subarrays such that for any two elements `x` and `y` in a subarray, `f(x, y)` is true.
    ///
    /// A subarray is created by iterating through the remaining elements of `a` from left to right and adding an
    /// element to the subarray if and only if doing so creates no conflicts with the elements already in the subarray.
    ///
    pub def groupBy(f: (a, a) -> Bool, a: Array[a]): Array[Array[a]] =
        groupByHelper(f, a, length(a), 0) |> List.toArray

    ///
    /// Helper for `groupBy`.
    ///
    def groupByHelper(f: (a, a) -> Bool, a: Array[a], len: Int32, i: Int32): List[Array[a]] =
        if (i >= len)
            Nil
        else {
            let x = a[i];
            let end = forwardSpan(f(x), a, len, i+1);
            slice(a, i, end) :: groupByHelper(f, a, len, end)
        }

    ///
    /// Helper for `groupBy`.
    ///
    def forwardSpan(f: a -> Bool, a: Array[a], len: Int32, i: Int32): Int32 =
        if (i >= len)
            len
        else {
            if (!f(a[i])) i else forwardSpan(f, a, len, i+1)
        }

    ///
    /// Returns an array where the element at index `i` is `(x, y)` where
    /// `x` is the element at index `i` in `a` and `y` is the element at index `i` in `b`.
    ///
    /// If either `a` or `b` becomes depleted, then no further elements are added to the resulting array.
    ///
    pub def zip(a: Array[a], b: Array[b]): Array[(a,b)] =
        let len = Int32.min(length(a), length(b));
        init(i -> (a[i], b[i]), len)

    ///
    /// Returns an array where the element at index `i` is `f(x, y)` where
    /// `x` is the element at index `i` in `a` and `y` is the element at index `i` in `b`.
    ///
    /// If either `a` or `b` becomes depleted, then no further elements are added to the resulting array.
    ///
    pub def zipWith(f: (a, b) -> c, a: Array[a], b: Array[b]): Array[c] =
        let len = Int32.min(length(a), length(b));
        init(i -> f(a[i], b[i]), len)


    ///
    /// Returns a pair of array, the first containing all first components in `a`
    /// and the second containing all second components in `a`.
    ///
    pub def unzip(a: Array[(a,b)]): (Array[a], Array[b]) =
        init2(i -> a[i], length(a))

    ///
    /// Returns an array where the element at index `i` is `f(a[i], b[i])`.
    ///
    /// If either `a` or `b` becomes depleted, then no further elements are added to the resulting array.
    ///
    pub def map2(f: (a, b) -> c, a: Array[a], b: Array[b]): Array[c] =
        let len = Int32.min(length(a), length(b));
        init(i -> f(a[i], b[i]), len)

    ///
    /// Concatenates the results of applying `f` pairwise to the elements of `a` and `b`.
    ///
    pub def flatMap2(f: (a, b) -> Array[c], a: Array[a], b: Array[b]): Array[c] =
        let len = Int32.min(length(a), length(b));
        init(i -> f(a[i], b[i]), len) |> flatten

    ///
    /// Alias for `foldLeft2`.
    ///
    pub def fold2(f: (c, a, b) -> c, c: c, a: Array[a], b: Array[b]): c =
        foldLeft2(f, c, a, b)

    ///
    /// Accumulates the result of applying `f` pairwise to the elements of `a` and `b`
    /// starting with the initial value `c` and going from left to right.
    ///
    pub def foldLeft2(f: (c, a, b) -> c, c: c, a: Array[a], b: Array[b]): c =
        foldLeft2Helper(f, c, a, b, 0)

    ///
    /// Helper function for `foldLeft2`.
    ///
    def foldLeft2Helper(f: (c, a, b) -> c , s: c, a: Array[a], b: Array[b], i: Int): c =
        if (i >= length(a) || i >= length(b))
            s
        else
            let s1 = f(s, a[i], b[i]);
            foldLeft2Helper(f, s1, a, b, i + 1)

    ///
    /// Accumulates the result of applying `f` pairwise to the elements of `a` and `b`
    /// starting with the initial value `c` and going from right to left.
    ///
    pub def foldRight2(f: (a, b, c) -> c, c: c, a: Array[a], b: Array[b]): c =
        let len1 = length(a);
        let len2 = length(b);
        let i = Int32.min(len1, len2) - 1;
        foldRight2Helper(f, c, drop(len1-len2, a), drop(len2-len1, b), i)

    ///
    /// Helper function for `foldRight2`.
    ///
    def foldRight2Helper(f: (a, b, c) -> c , s: c, a: Array[a], b: Array[b], i: Int): c =
        if (i < 0)
            s
        else
            let s1 = f(a[i], b[i], s);
            foldRight2Helper(f, s1, a, b, i - 1)

    ///
    /// Collects the results of applying the partial function `f` to every element in `a`.
    ///
    pub def filterMap(f: a -> Option[b], a: Array[a]): Array[b] =
        foldRight((x,xs) -> match f(x) {
            case None => xs
            case Some(b) => b :: xs }, Nil, a) |> List.toArray

    ///
    /// Returns the first non-None result of applying the partial function `f` to each element of `xs`.
    ///
    /// Returns `None` if every element of `xs` is `None`.
    ///
    pub def findMap(f: a -> Option[b], a: Array[a]): Option[b] =
        findMapHelper(f, a, 0)

    ///
    /// Helper function for `findMap`.
    ///
    def findMapHelper(f: a -> Option[b], a: Array[a], i: Int32): Option[b] =
        if (i >= length(a))
            None
        else
            match (f(a[i])) {
                case Some(v) => Some(v)
                case None => findMapHelper(f, a, i+1)
            }

    ///
    /// Returns the array `a` as a set.
    ///
    pub def toSet(a: Array[a]): Set[a] = foldRight(Set.insert, Set.empty(), a)

    ///
    /// Returns the association list `xs` as a map.
    ///
    /// If `xs` contains multiple mappings with the same key, `toMap` does not
    /// make any guarantees about which mapping will be in the resulting map.
    ///
    pub def toMap(a: Array[(a, b)]): Map[a, b] =
        foldRight((x, m) -> Map.insert(fst(x), snd(x), m), Map.empty(), a)


    ///
    /// Alias for `findIndexOfLeft`.
    ///
    pub def findIndexOf(f: a -> Bool, a: Array[a]): Option[Int] = findIndexOfLeft(f,a)

    ///
    /// Optionally returns the position of the first element in `x` satisfying `f`.
    ///
    pub def findIndexOfLeft(f: a -> Bool, a: Array[a]): Option[Int] =
        if (length(a) < 1)
            None
        else {
            let i = findIndexOfLeftHelper(f, a, 0);
            if (i < 0) None else Some(i)
        }

    ///
    /// Helper function for `findIndexOfLeft`.
    ///
    def findIndexOfLeftHelper(f: a -> Bool, a: Array[a], i: Int32): Int32 =
        if (i >= length(a))
            -1
        else
            if (f(a[i])) i else findIndexOfLeftHelper(f, a, i + 1)

    ///
    /// Optionally returns the position of the first element in `x` satisfying `f`
    /// searching from right to left.
    ///
    pub def findIndexOfRight(f: a -> Bool, a: Array[a]): Option[Int] =
        let len = length(a);
        if (len < 1)
            None
        else {
            let i = findIndexOfRightHelper(f, a, len-1);
            if (i < 0) None else Some(i)
        }

    ///
    /// Helper function for `findIndexOfRight`.
    ///
    def findIndexOfRightHelper(f: a -> Bool, a: Array[a], i: Int32): Int32 =
        if (i < 0)
            -1
        else
            if (f(a[i])) i else findIndexOfRightHelper(f, a, i - 1)

    ///
    /// Build an array of length `len` by applying `f` to the successive indices.
    ///
    pub def init(f: Int32 -> a, len: Int32): Array[a] =
        if (len <= 0)
            []
        else {
            let x = f(0);
            let a = new(x, len);
            initHelper(a, f, len, 1);
            a
        }

    ///
    /// Helper function for `init`.
    ///
    def initHelper(a: Array[a], f: i -> a, len: Int32, i: Int32): Unit =
        if (i >= len)
            ()
        else {
            a[i] = f(i);
            initHelper(a, f, len, i+1)
        }

    ///
    /// Build a pair of arrays of length `len` by applying `f` to the successive indices.
    ///
    pub def init2(f: Int32 -> (a,b), len: Int32): (Array[a], Array[b]) =
        if (len <= 0)
            ([], [])
        else {
            let (x,y) = f(0);
            let a = new(x, len);
            let b = new(y, len);
            init2Helper(a, b, f, len, 1);
            (a, b)
        }

    ///
    /// Helper function for `init2`.
    ///
    def init2Helper(a: Array[a], b: Array[b], f: i -> (a,b), len: Int32, i: Int32): Unit =
        if (i >= len)
            ()
        else {
            let (x,y) = f(i);
            a[i] = x;
            b[i] = y;
            init2Helper(a, b, f, len, i+1)
        }

    ///
    /// Returns `true` if arrays `a` and `b` have the same elements, i.e. are structurally equal.
    ///
    pub def sameElements(a: Array[a], b: Array[b]): Bool =
        let alen = Array.length(a);
        let blen = Array.length(b);
        if (alen == blen)
            sameElementsHelper(a, b, alen, 0)
        else
            false

    ///
    /// Apply the effectful function `f` to all the elements in the array `a`.
    ///
    pub def foreach(f: a -> Unit, a: Array[a]): Unit =
        let len = length(a);
        if (len < 1) () else foreachHelper(f, a, len, 0)

    ///
    /// Helper for `foreach`.
    ///
    def foreachHelper(f: a -> Unit, a: Array[a], len: Int32, i: Int32): Unit =
        if (i >= len)
            ()
        else {
            f(a[i]);
            foreachHelper(f, a, len, i + 1)
        }

    ///
    /// Apply the effectful function `f` to all the elements in the array `a`.
    ///
    pub def foreachWithIndex(f: (a, Int32) -> Unit, a: Array[a]): Unit =
        let len = length(a);
        if (len < 1) () else foreachWithIndexHelper(f, a, len, 0)

    ///
    /// Helper for `foreachWithIndex`.
    ///
    def foreachWithIndexHelper(f: (a, Int32) -> Unit, a: Array[a], len: Int32, i: Int32): Unit =
        if (i >= len)
            ()
        else {
            f(a[i], i);
            foreachWithIndexHelper(f, a, len, i + 1)
        }

    ///
    /// Apply the effectful function `f` to all the elements in the array `a`.
    ///
    pub def foreachAccum(f: (st, a) -> st, s: st, a: Array[a]): st =
        let len = length(a);
        if (len < 1) s else foreachAccumHelper(f, a, len, s, 0)

    ///
    /// Helper for `foreachWithIndex`.
    ///
    def foreachAccumHelper(f: (st, a) -> st, a: Array[a], len: Int32, s: st, i: int32): st =
        if (i >= len)
            s
        else {
            let s1 = f(s, a[i]);
            foreachAccumHelper(f, a, len, s1, i + 1)
        }

    ///
    /// Returns a copy of `a` with the elements starting at index `i` replaced by `sub`.
    ///
    pub def updateSequence(i: Int32, sub: Array[a], a: Array[a]): Array[a] =
        let end = i + length(sub);
        let f = { ix -> if (ix >= i && ix < end) sub[ix-i] else a[ix]};
        init(f, length(a))

    ///
    /// Helper for `sameElements`.
    ///
    def sameElementsHelper(a: Array[a], b: Array[b], len: Int32, i: Int32): Bool =
        if (i >= len)
            true
        else {
            if (a[i] != b[i]) false else sameElementsHelper(a, b, len, i+1)
        }

    ///
    /// Apply `f` to every element in array `a`. Array `a` is mutated.
    ///
    pub def mapInPlace(f: a -> a, a: Array[a]): Unit =
        let len = length(a);
        mapInPlaceHelper(f, len, a, 0)

    ///
    /// Helper of `mapInPlace`
    ///
    def mapInPlaceHelper(f: a -> a, len: Int32, a: Array[a], i: Int32): Unit =
        if (i >= len)
            ()
        else {
            a[i] = f(a[i]);
            mapInPlaceHelper(f, len, a, i+1)
        }

    ///
    /// Returns the reverse of `a`.
    ///
    pub def reverseInPlace(a: Array[a]): Unit =
        let len = length(a);
        reverseInPlaceHelper(a, len / 2, 0, len - 1)

    ///
    /// Helper for `reverseInPlace`.
    ///
    def reverseInPlaceHelper(a: Array[a], halflen: Int32, i: Int32, j: Int32): Unit =
        if (i >= halflen)
            ()
        else {
            let x = a[i];
            let y = a[j];
            put(a, i, y);
            put(a, j, x);
            reverseInPlaceHelper(a, halflen, i+1, j-1)
        }

    ///
    /// Returns `a` with every occurrence of `x` replaced by `y`.
    ///
    pub def replaceInPlace(x: a, y: a, a: Array[a]): Unit =
        mapInPlace(e -> if (e == x) y else e, a)

    ///
    /// Update `a` with the elements starting at index `i` replaced by `sub`.
    ///
    pub def updateSequenceInPlace(i: Int32, sub: Array[a], a: Array[a]): Unit =
        let end = i + length(sub);
        let f = { (_,ix) ->
            if (ix >= i && ix < end)
                put(a, ix, sub[ix-i])
            else ()
        };
        foreachWithIndex(f, a)

    ///
    /// Render the array `a` as a String. Elements are rendered with the
    /// function `f` and seperated with the string `sep`.
    ///
    pub def mkStringBy(f: a -> String, sep: String, a: Array[a]): String =
        let sb = StringBuilder.new();
        let step = (x,i) ->
            if (i == 0)
                StringBuilder.appendString(sb, f(x))
            else {
                StringBuilder.appendString(sb, sep);
                StringBuilder.appendString(sb, f(x))
            };
        foreachWithIndex(step, a);
        StringBuilder.toString(sb)


    ///
    /// Sum the lengths of an array of arrays.
    ///
    def sumLengths(arrs: Array[Array[a]]): Int32 =
        Array.foldLeft((ac,a) -> ac + Array.length(a), 0, arrs)

    ///
    /// Find the head of an array of arrays.
    ///
    def headArrays(arrs: Array[Array[a]]): Option[a] =
        let len = Array.length(arrs);
        headArraysHelper(arrs, len, 0)

    /// Helper for `headArrays`.
    def headArraysHelper(arrs: Array[Array[a]], len: Int32, i: Int32): Option[a] =
        if (i >= len)
            None
        else
            match Array.head(arrs[i]) {
                case Some(x) => Some(x)
                case None => headArraysHelper(arrs, len, i+1)
            }

    ///
    /// Imperatively write `sub` at position `pos` in array `out`.
    ///
    /// Return the new write position which is `pos + length(sub)`.
    ///
    def arrayWrites(pos: Int32, sub: Array[a], out: Array[a]): Int32 =
        Array.updateSequenceInPlace(pos, sub, out);
        pos + Array.length(sub)

}<|MERGE_RESOLUTION|>--- conflicted
+++ resolved
@@ -35,11 +35,8 @@
     ///
     /// Equivalent to the expression `a[i] = x`.
     ///
-<<<<<<< HEAD
-    pub def put(a: Array[a], i: Int, x: a): Unit = a[i] = x
-=======
     pub def put(a: Array[a], i: Int, x: a): Array[a] @ Impure = a[i] = x; a
->>>>>>> e4204655
+
 
     ///
     /// Returns the length of the array `a`.
