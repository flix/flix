--- conflicted
+++ resolved
@@ -46,13 +46,8 @@
     @Test
     def testRunnable01(): Bool \ IO =
         region rc {
-<<<<<<< HEAD
-            let r = Ref.fresh(0, rc);
-            run(newAskRunnable(r));
-=======
             let r = Ref.fresh(rc, 0);
             newAskRunnable(r).run();
->>>>>>> 49396b7f
             let result = Ref.get(r);
             Assert.eq(42, result)
         }
@@ -60,13 +55,8 @@
     @Test
     def testRunnable02(): Bool \ IO =
         region rc {
-<<<<<<< HEAD
-            let r = Ref.fresh(0, rc);
-            run(newGenRunnable(r));
-=======
             let r = Ref.fresh(rc, 0);
             newGenRunnable(r).run();
->>>>>>> 49396b7f
             let result = Ref.get(r);
             Assert.eq(42, result)
         }
@@ -74,13 +64,8 @@
     @Test
     def testRunnable03(): Bool \ IO =
         region rc {
-<<<<<<< HEAD
-            let r = Ref.fresh(0, rc);
-            run(newGenAskRunnable(r));
-=======
             let r = Ref.fresh(rc, 0);
             newGenAskRunnable(r).run();
->>>>>>> 49396b7f
             let result = Ref.get(r);
             Assert.eq(84, result)
         }
