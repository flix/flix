--- conflicted
+++ resolved
@@ -119,13 +119,8 @@
     ///         end
     ///     end
     ///
-<<<<<<< HEAD
     def compileRule(stmts: MutList[RamStmt[v], Impure], rule: Constraint[v]): Unit & Impure with ToString[v] = match rule {
-        case Constraint(HeadAtom(PredSym(headPred), headDen, headTerms), body) =>
-=======
-    def compileRule(stmts: MutList[RamStmt[v]], rule: Constraint[v]): Unit & Impure with ToString[v] = match rule {
         case Constraint(HeadAtom(headSym, headDen, headTerms), body) =>
->>>>>>> bac47358
             let augBody = augmentBody(body);
             let env = unifyVars(augBody);
             let ramTerms = Array.map(compileHeadTerm(env), headTerms);
@@ -176,13 +171,8 @@
     /// Note that there are two join loops, because there are two positive atoms.
     /// Also note how in the first loop, `B` is the focused atom and `C` is focused in the second loop.
     ///
-<<<<<<< HEAD
     def compileRuleIncr(stmts: MutList[RamStmt[v], Impure], rule: Constraint[v]): Unit & Impure with ToString[v] = match rule {
-        case Constraint(HeadAtom(PredSym(headPred), headDen, headTerms), body) =>
-=======
-    def compileRuleIncr(stmts: MutList[RamStmt[v]], rule: Constraint[v]): Unit & Impure with ToString[v] = match rule {
         case Constraint(HeadAtom(headSym, headDen, headTerms), body) =>
->>>>>>> bac47358
             let augBody = augmentBody(body);
             let env = unifyVars(augBody);
             let ramTerms = Array.map(compileHeadTerm(env), headTerms);
