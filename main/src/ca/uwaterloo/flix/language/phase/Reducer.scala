/*
 * Copyright 2023 Magnus Madsen
 *
 * Licensed under the Apache License, Version 2.0 (the "License");
 * you may not use this file except in compliance with the License.
 * You may obtain a copy of the License at
 *
 *   http://www.apache.org/licenses/LICENSE-2.0
 *
 * Unless required by applicable law or agreed to in writing, software
 * distributed under the License is distributed on an "AS IS" BASIS,
 * WITHOUT WARRANTIES OR CONDITIONS OF ANY KIND, either express or implied.
 * See the License for the specific language governing permissions and
 * limitations under the License.
 */
package ca.uwaterloo.flix.language.phase

import ca.uwaterloo.flix.api.Flix
import ca.uwaterloo.flix.language.ast.shared.ExpPosition
import ca.uwaterloo.flix.language.ast.{ErasedAst, JvmAst, Purity, SimpleType, Symbol}
import ca.uwaterloo.flix.language.dbg.AstPrinter.*
import ca.uwaterloo.flix.util.collection.MapOps
import ca.uwaterloo.flix.util.{InternalCompilerException, ParOps}

import java.util.concurrent.{ConcurrentHashMap, ConcurrentLinkedQueue}
import scala.annotation.tailrec
import scala.collection.immutable.Queue
import scala.collection.mutable
import scala.jdk.CollectionConverters.*

/**
  * Objectives of this phase:
  *   - Collect a list of the local parameters of each def
  *   - Collect a set of all anonymous class / new object expressions
  *   - Collect a flat set of all types of the program, i.e., if `List[String]` is
  *     in the list, so is `String`.
  *   - Assign a local variable stack index to each variable symbol.
  */
object Reducer {

  def run(root: ErasedAst.Root)(implicit flix: Flix): JvmAst.Root = flix.phase("Reducer") {
    implicit val r: ErasedAst.Root = root
    implicit val ctx: SharedContext = new SharedContext()

    val defs = ParOps.parMapValues(root.defs)(visitDef)
    val enums = ParOps.parMapValues(root.enums)(visitEnum)
    val structs = ParOps.parMapValues(root.structs)(visitStruct)
    val effects = ParOps.parMapValues(root.effects)(visitEffect)

<<<<<<< HEAD
    val types = allTypes(effects, ctx.getDefTypes)
    val erasedFunctionTypes = ctx.getErasedFunctionTypes
=======
    val types = allTypes(root, ctx.getDefTypes)
>>>>>>> c248cee7
    val anonClasses = ctx.getAnonClasses

    JvmAst.Root(defs, enums, structs, effects, erasedFunctionTypes, types, anonClasses, root.mainEntryPoint, root.entryPoints, root.sources)
  }

  /** Returns all types of `root`. */
<<<<<<< HEAD
  private def allTypes(effects: Map[Symbol.EffSym, JvmAst.Effect], types: Set[SimpleType]): Set[SimpleType] = {
=======
  private def allTypes(root: ErasedAst.Root, defTypes: Set[SimpleType]): Set[SimpleType] = {
>>>>>>> c248cee7
    // This is an over approximation of the types in enums and structs since they are erased.
    val enumTypes = SimpleType.ErasedTypes
    val structTypes = SimpleType.ErasedTypes
    val effectTypes = effects.values.toSet.flatMap(typesOfEffect)
    nestedTypesOf(Set.empty, Queue.from(types ++ enumTypes ++ structTypes ++ effectTypes))
  }

  private def visitDef(d: ErasedAst.Def)(implicit root: ErasedAst.Root, ctx: SharedContext): JvmAst.Def = d match {
    case ErasedAst.Def(ann, mod, sym, cparams0, fparams0, exp, tpe, unboxedType0, loc) =>
      implicit val lctx: LocalContext = new LocalContext(isControlImpure = Purity.isControlImpure(exp.purity))

      // It is important to visit parameters and variables in the order the backend expects: cparams, fparams, then lparams.
      val cparams = cparams0.map(visitOffsetFormalParam)
      val fparams = fparams0.map(visitOffsetFormalParam)
      val e = visitExpr(exp)
      // `ls` is initialized based on the context mutation of `visitExpr`
      val ls = lctx.lparams.toList
      val unboxedType = JvmAst.UnboxedType(visitType(unboxedType0.tpe))

      // Add all types.
      // `defn.fparams` and `defn.tpe` are both included in `defn.arrowType`
<<<<<<< HEAD
      val arrowType = d.arrowType
      ctx.addDefType(arrowType)
      ctx.addArrow(arrowType)
=======
      ctx.addDefType(d.arrowType)
>>>>>>> c248cee7
      ctx.addDefType(unboxedType.tpe)
      // Compute the types in the captured formal parameters.
      for (cp <- cparams) {
        ctx.addDefType(cp.tpe)
      }

      val pcPoints = lctx.getPcPoints

      JvmAst.Def(ann, mod, sym, cparams, fparams, ls, pcPoints, e, tpe, unboxedType, loc)
  }

  private def visitEnum(enm: ErasedAst.Enum): JvmAst.Enum = {
    val cases = MapOps.mapValues(enm.cases)(visitCase)
    JvmAst.Enum(enm.ann, enm.mod, enm.sym, cases, enm.loc)
  }

  private def visitCase(caze: ErasedAst.Case): JvmAst.Case =
    JvmAst.Case(caze.sym, caze.tpes, caze.loc)

  private def visitStruct(struct: ErasedAst.Struct): JvmAst.Struct = {
    val fields = struct.fields.map(visitStructField)
    JvmAst.Struct(struct.ann, struct.mod, struct.sym, fields, struct.loc)
  }

  private def visitStructField(field: ErasedAst.StructField): JvmAst.StructField =
    JvmAst.StructField(field.sym, field.tpe, field.loc)

  private def visitEffect(effect: ErasedAst.Effect)(implicit ctx: SharedContext): JvmAst.Effect = {
    val ops = effect.ops.map(visitOp)
    JvmAst.Effect(effect.ann, effect.mod, effect.sym, ops, effect.loc)
  }

  private def visitOp(op: ErasedAst.Op)(implicit ctx: SharedContext): JvmAst.Op = {
    val fparams = op.fparams.map(visitFormalParam)
    val t = visitType(op.tpe)
    JvmAst.Op(op.sym, op.ann, op.mod, fparams, t, op.purity, op.loc)
  }

  private def visitExpr(exp0: ErasedAst.Expr)(implicit lctx: LocalContext, root: ErasedAst.Root, ctx: SharedContext): JvmAst.Expr = {
    ctx.addDefType(exp0.tpe)
    exp0 match {
      case ErasedAst.Expr.Cst(cst, loc) =>
        // We know that visitType(tpe) = tpe for all the constant types, so its okay not to store the new type.
        visitType(exp0.tpe)
        JvmAst.Expr.Cst(cst, loc)

      case ErasedAst.Expr.Var(sym, tpe, loc) =>
        val offset = getVarSymReadOffset(sym)
        val t = visitType(tpe)
        JvmAst.Expr.Var(sym, offset, t, loc)

      case ErasedAst.Expr.ApplyAtomic(op, exps, tpe, purity, loc) =>
        val es = exps.map(visitExpr)
        val t = visitType(tpe)
        JvmAst.Expr.ApplyAtomic(op, es, t, purity, loc)

      case ErasedAst.Expr.ApplyClo(exp1, exp2, ct, tpe, purity, loc) =>
        if (ct == ExpPosition.NonTail && Purity.isControlImpure(purity)) lctx.addPcPoint()
        val e1 = visitExpr(exp1)
        val e2 = visitExpr(exp2)
        val t = visitType(tpe)
        JvmAst.Expr.ApplyClo(e1, e2, ct, t, purity, loc)

      case ErasedAst.Expr.ApplyDef(sym, exps, ct, tpe, purity, loc) =>
        val defn = root.defs(sym)
        if (ct == ExpPosition.NonTail && Purity.isControlImpure(defn.exp.purity)) lctx.addPcPoint()
        val es = exps.map(visitExpr)
        val t = visitType(tpe)
        JvmAst.Expr.ApplyDef(sym, es, ct, t, purity, loc)

      case ErasedAst.Expr.ApplyOp(sym, exps, tpe, purity, loc) =>
        lctx.addPcPoint()
        val es = exps.map(visitExpr)
        val t = visitType(tpe)
        JvmAst.Expr.ApplyOp(sym, es, t, purity, loc)

      case ErasedAst.Expr.ApplySelfTail(sym, exps, tpe, purity, loc) =>
        val es = exps.map(visitExpr)
        val t = visitType(tpe)
        JvmAst.Expr.ApplySelfTail(sym, es, t, purity, loc)

      case ErasedAst.Expr.IfThenElse(exp1, exp2, exp3, tpe, purity, loc) =>
        val e1 = visitExpr(exp1)
        val e2 = visitExpr(exp2)
        val e3 = visitExpr(exp3)
        val t = visitType(tpe)
        JvmAst.Expr.IfThenElse(e1, e2, e3, t, purity, loc)

      case ErasedAst.Expr.Branch(exp, branches, tpe, purity, loc) =>
        val e = visitExpr(exp)
        val bs = branches map {
          case (label, body) => label -> visitExpr(body)
        }
        val t = visitType(tpe)
        JvmAst.Expr.Branch(e, bs, t, purity, loc)

      case ErasedAst.Expr.JumpTo(sym, tpe, purity, loc) =>
        val t = visitType(tpe)
        JvmAst.Expr.JumpTo(sym, t, purity, loc)

      case ErasedAst.Expr.Let(sym, exp1, exp2, loc) =>
        val offset = lctx.assignOffset(sym, exp1.tpe)
        lctx.lparams.addOne(JvmAst.LocalParam(sym, offset, visitType(exp1.tpe)))
        val e1 = visitExpr(exp1)
        val e2 = visitExpr(exp2)
        JvmAst.Expr.Let(sym, offset, e1, e2, loc)

      case ErasedAst.Expr.Stmt(exp1, exp2, loc) =>
        val e1 = visitExpr(exp1)
        val e2 = visitExpr(exp2)
        JvmAst.Expr.Stmt(e1, e2, loc)

      case ErasedAst.Expr.Region(sym, exp, tpe, purity, loc) =>
        val offset = lctx.assignOffset(sym, SimpleType.Region)
        lctx.lparams.addOne(JvmAst.LocalParam(sym, offset, SimpleType.Region))
        val e = visitExpr(exp)
        val t = visitType(tpe)
        JvmAst.Expr.Region(sym, offset, e, t, purity, loc)

      case ErasedAst.Expr.TryCatch(exp, rules, tpe, purity, loc) =>
        val e = visitExpr(exp)
        val rs = rules map {
          case ErasedAst.CatchRule(sym, clazz, body) =>
            val offset = lctx.assignOffset(sym, SimpleType.Object)
            lctx.lparams.addOne(JvmAst.LocalParam(sym, offset, SimpleType.Object))
            val b = visitExpr(body)
            JvmAst.CatchRule(sym, offset, clazz, b)
        }
        val t = visitType(tpe)
        JvmAst.Expr.TryCatch(e, rs, t, purity, loc)

      case ErasedAst.Expr.RunWith(exp, effUse, rules, ct, tpe, purity, loc) =>
        if (ct == ExpPosition.NonTail) lctx.addPcPoint()
        val e = visitExpr(exp)
        val rs = rules.map {
          case ErasedAst.HandlerRule(op, fparams, body) =>
            val b = visitExpr(body)
            JvmAst.HandlerRule(op, fparams.map(visitFormalParam), b)
        }
        val t = visitType(tpe)
        JvmAst.Expr.RunWith(e, effUse, rs, ct, t, purity, loc)

      case ErasedAst.Expr.NewObject(name, clazz, tpe, purity, methods, loc) =>
        val specs = methods.map {
          case ErasedAst.JvmMethod(ident, fparams, clo, retTpe, methPurity, methLoc) =>
            val c = visitExpr(clo)
            val rt = visitType(retTpe)
            JvmAst.JvmMethod(ident, fparams.map(visitFormalParam), c, rt, methPurity, methLoc)
        }
<<<<<<< HEAD
        val t = visitType(tpe)
        ctx.addAnonClass(JvmAst.AnonClass(name, clazz, t, specs, loc))
=======
        ctx.addAnonClass(JvmAst.AnonClass(name, clazz, tpe, specs, loc))
>>>>>>> c248cee7

        JvmAst.Expr.NewObject(name, clazz, t, purity, specs, loc)

    }
  }

  private def visitType(tpe0: SimpleType)(implicit ctx: SharedContext): SimpleType = tpe0 match {
    case SimpleType.Void => SimpleType.Void
    case SimpleType.AnyType => SimpleType.AnyType
    case SimpleType.Unit => SimpleType.Unit
    case SimpleType.Bool => SimpleType.Bool
    case SimpleType.Char => SimpleType.Char
    case SimpleType.Float32 => SimpleType.Float32
    case SimpleType.Float64 => SimpleType.Float64
    case SimpleType.BigDecimal => SimpleType.BigDecimal
    case SimpleType.Int8 => SimpleType.Int8
    case SimpleType.Int16 => SimpleType.Int16
    case SimpleType.Int32 => SimpleType.Int32
    case SimpleType.Int64 => SimpleType.Int64
    case SimpleType.BigInt => SimpleType.BigInt
    case SimpleType.String => SimpleType.String
    case SimpleType.Regex => SimpleType.Regex
    case SimpleType.Region => SimpleType.Region
    case SimpleType.Null => SimpleType.Null
    case SimpleType.Array(tpe) => SimpleType.Array(visitType(tpe))
    case SimpleType.Lazy(tpe) => SimpleType.Lazy(visitType(tpe))
    case SimpleType.Tuple(tpes) => SimpleType.Tuple(tpes.map(visitType))
    case SimpleType.Enum(sym, targs) => SimpleType.Enum(sym, targs.map(visitType))
    case SimpleType.Struct(sym, targs) => SimpleType.Struct(sym, targs.map(visitType))
    case SimpleType.Arrow(targs, result) =>
      val tpe = SimpleType.Arrow(targs.map(visitType), visitType(result))
      ctx.addArrow(tpe)
      tpe
    case SimpleType.RecordEmpty => SimpleType.RecordEmpty
    case SimpleType.RecordExtend(label, value, rest) => SimpleType.RecordExtend(label, visitType(value), visitType(rest))
    case SimpleType.ExtensibleEmpty => SimpleType.ExtensibleEmpty
    case SimpleType.ExtensibleExtend(cons, tpes, rest) => SimpleType.ExtensibleExtend(cons, tpes.map(visitType), visitType(rest))
    case SimpleType.Native(clazz) => SimpleType.Native(clazz)
  }

  /** returns the offset of `sym` defined in `lctx`. */
  private def getVarSymReadOffset(sym: Symbol.VarSym)(implicit lctx: LocalContext): Int =
    lctx.getOffset(sym)

  /** Assigns the next offset to `fp`, mutating `lctx`. */
  private def visitOffsetFormalParam(fp: ErasedAst.FormalParam)(implicit lctx: LocalContext, ctx: SharedContext): JvmAst.OffsetFormalParam = {
    val t = visitType(fp.tpe)
    val offset = lctx.assignOffset(fp.sym, t)
    JvmAst.OffsetFormalParam(fp.sym, offset, t)
  }

  private def visitFormalParam(fp: ErasedAst.FormalParam)(implicit ctx: SharedContext): JvmAst.FormalParam = {
    val t = visitType(fp.tpe)
    JvmAst.FormalParam(fp.sym, t)
  }

  /**
    * A local non-shared context. Does not need to be thread-safe.
    */
  private class LocalContext(private val isControlImpure: Boolean) {

    val lparams: mutable.ArrayBuffer[JvmAst.LocalParam] = mutable.ArrayBuffer.empty

    private var pcPoints: Int = 0

    private var nextVarOffset: Int = 0

    private val offsets: mutable.Map[Symbol.VarSym, Int] = mutable.HashMap.empty

    /**
      * Adds n to the private [[pcPoints]] field.
      */
    def addPcPoint(): Unit = {
      if (isControlImpure) {
        pcPoints += 1
      }
    }

    /**
      * Returns the pcPoints field.
      */
    def getPcPoints: Int = pcPoints

    /** Assigns the next offset to `sym` and returns it. */
    def assignOffset(sym: Symbol.VarSym, tpe: SimpleType): Int = {
      if (offsets.contains(sym)) throw InternalCompilerException(s"Already assigned offset to '$sym'", sym.loc)

      val offset = nextVarOffsetAndIncrement(tpe)
      offsets.put(sym, offset)
      offset
    }

    /** Returns the offset of `sym`, throwing [[InternalCompilerException]] if not found. */
    def getOffset(sym: Symbol.VarSym): Int = {
      offsets.get(sym) match {
        case Some(offset) => offset
        case None => throw InternalCompilerException(s"No offset found for '$sym'", sym.loc)
      }
    }

    /** Returns the next available offset and increments the running offset. */
    private def nextVarOffsetAndIncrement(tpe: SimpleType): Int = {
      val res = nextVarOffset
      val offset = tpe match {
        case SimpleType.Float64 => 2
        case SimpleType.Int64 => 2
        case _ => 1
      }
      nextVarOffset += offset
      res
    }

  }

  /**
    * A context shared across threads.
    *
    * We use a concurrent (non-blocking) linked queue to ensure thread-safety.
    */
<<<<<<< HEAD
  private class SharedContext {

    private val anonClasses: ConcurrentLinkedQueue[JvmAst.AnonClass] = new ConcurrentLinkedQueue[JvmAst.AnonClass]()

    private val defTypes: ConcurrentHashMap[SimpleType, Unit] = new ConcurrentHashMap()

    private val erasedFunctionTypes: ConcurrentHashMap[SimpleType.Arrow, Unit] = new ConcurrentHashMap()
=======
  private final class SharedContext {

    private val anonClasses: ConcurrentLinkedQueue[JvmAst.AnonClass] = new ConcurrentLinkedQueue()
>>>>>>> c248cee7

    def addAnonClass(clazz: JvmAst.AnonClass): Unit =
      anonClasses.add(clazz)

    def getAnonClasses: List[JvmAst.AnonClass] =
      anonClasses.asScala.toList

<<<<<<< HEAD
=======
    private val defTypes: ConcurrentHashMap[SimpleType, Unit] = new ConcurrentHashMap()

>>>>>>> c248cee7
    def addDefType(tpe: SimpleType): Unit =
      defTypes.putIfAbsent(tpe, ())

    def getDefTypes: Set[SimpleType] =
      defTypes.keySet.asScala.toSet
<<<<<<< HEAD

    /** The erased arrow type of `tpe` is added. */
    def addArrow(tpe: SimpleType.Arrow): Unit =
      erasedFunctionTypes.putIfAbsent(SimpleType.Arrow(tpe.targs.map(SimpleType.erase), SimpleType.erase(tpe.result)), ())

    def getErasedFunctionTypes: Set[SimpleType.Arrow] =
      erasedFunctionTypes.keySet.asScala.toSet

=======
>>>>>>> c248cee7
  }

  /**
    * Returns all types contained in the given `Effect`.
    */
  private def typesOfEffect(e: JvmAst.Effect): Set[SimpleType] = {
    e.ops.toSet.map(extractFunctionType)
  }

  /**
    * Returns the function type based `op` represents.
    */
  private def extractFunctionType(op: JvmAst.Op): SimpleType = {
    val paramTypes = op.fparams.map(_.tpe)
    val resType = op.tpe
    val continuationType = SimpleType.Object
    val correctedFunctionType = SimpleType.mkArrow(paramTypes :+ continuationType, resType)
    correctedFunctionType
  }

  /**
    * Returns all the type components of the given `types`.
    *
    * For example, if the types is just the type `Array[(Bool, Char, Int)]`
    * this returns the set `Bool`, `Char`, `Int`, `(Bool, Char, Int)`, and `Array[(Bool, Char, Int)]`
    * (and the types in `acc`).
    */
  @tailrec
  private def nestedTypesOf(acc: Set[SimpleType], types: Queue[SimpleType]): Set[SimpleType] = {
    import SimpleType.*
    types.dequeueOption match {
      case Some((tpe, taskList)) =>
        val taskList1 = tpe match {
          case Void | AnyType | Unit | Bool | Char | Float32 | Float64 | BigDecimal | Int8 | Int16 |
               Int32 | Int64 | BigInt | String | Regex | Region | RecordEmpty | ExtensibleEmpty |
               Native(_) | Null => taskList
          case Array(elm) => taskList.enqueue(elm)
          case Lazy(elm) => taskList.enqueue(elm)
          case Tuple(elms) => taskList.enqueueAll(elms)
          case Enum(_, targs) => taskList.enqueueAll(targs)
          case Struct(_, targs) => taskList.enqueueAll(targs)
          case Arrow(targs, tresult) => taskList.enqueueAll(targs).enqueue(tresult)
          case RecordExtend(_, value, rest) => taskList.enqueue(value).enqueue(rest)
          case ExtensibleExtend(_, targs, rest) => taskList.enqueueAll(targs).enqueue(rest)
        }
        nestedTypesOf(acc + tpe, taskList1)
      case None => acc
    }
  }

}<|MERGE_RESOLUTION|>--- conflicted
+++ resolved
@@ -47,28 +47,20 @@
     val structs = ParOps.parMapValues(root.structs)(visitStruct)
     val effects = ParOps.parMapValues(root.effects)(visitEffect)
 
-<<<<<<< HEAD
     val types = allTypes(effects, ctx.getDefTypes)
     val erasedFunctionTypes = ctx.getErasedFunctionTypes
-=======
-    val types = allTypes(root, ctx.getDefTypes)
->>>>>>> c248cee7
     val anonClasses = ctx.getAnonClasses
 
     JvmAst.Root(defs, enums, structs, effects, erasedFunctionTypes, types, anonClasses, root.mainEntryPoint, root.entryPoints, root.sources)
   }
 
   /** Returns all types of `root`. */
-<<<<<<< HEAD
-  private def allTypes(effects: Map[Symbol.EffSym, JvmAst.Effect], types: Set[SimpleType]): Set[SimpleType] = {
-=======
-  private def allTypes(root: ErasedAst.Root, defTypes: Set[SimpleType]): Set[SimpleType] = {
->>>>>>> c248cee7
+  private def allTypes(effects: Map[Symbol.EffSym, JvmAst.Effect], defTypes: Set[SimpleType]): Set[SimpleType] = {
     // This is an over approximation of the types in enums and structs since they are erased.
     val enumTypes = SimpleType.ErasedTypes
     val structTypes = SimpleType.ErasedTypes
     val effectTypes = effects.values.toSet.flatMap(typesOfEffect)
-    nestedTypesOf(Set.empty, Queue.from(types ++ enumTypes ++ structTypes ++ effectTypes))
+    nestedTypesOf(Set.empty, Queue.from(defTypes ++ enumTypes ++ structTypes ++ effectTypes))
   }
 
   private def visitDef(d: ErasedAst.Def)(implicit root: ErasedAst.Root, ctx: SharedContext): JvmAst.Def = d match {
@@ -85,13 +77,8 @@
 
       // Add all types.
       // `defn.fparams` and `defn.tpe` are both included in `defn.arrowType`
-<<<<<<< HEAD
-      val arrowType = d.arrowType
-      ctx.addDefType(arrowType)
-      ctx.addArrow(arrowType)
-=======
       ctx.addDefType(d.arrowType)
->>>>>>> c248cee7
+      ctx.addArrow(d.arrowType)
       ctx.addDefType(unboxedType.tpe)
       // Compute the types in the captured formal parameters.
       for (cp <- cparams) {
@@ -241,12 +228,8 @@
             val rt = visitType(retTpe)
             JvmAst.JvmMethod(ident, fparams.map(visitFormalParam), c, rt, methPurity, methLoc)
         }
-<<<<<<< HEAD
         val t = visitType(tpe)
         ctx.addAnonClass(JvmAst.AnonClass(name, clazz, t, specs, loc))
-=======
-        ctx.addAnonClass(JvmAst.AnonClass(name, clazz, tpe, specs, loc))
->>>>>>> c248cee7
 
         JvmAst.Expr.NewObject(name, clazz, t, purity, specs, loc)
 
@@ -366,19 +349,13 @@
     *
     * We use a concurrent (non-blocking) linked queue to ensure thread-safety.
     */
-<<<<<<< HEAD
-  private class SharedContext {
-
-    private val anonClasses: ConcurrentLinkedQueue[JvmAst.AnonClass] = new ConcurrentLinkedQueue[JvmAst.AnonClass]()
+  private final class SharedContext {
+
+    private val anonClasses: ConcurrentLinkedQueue[JvmAst.AnonClass] = new ConcurrentLinkedQueue()
 
     private val defTypes: ConcurrentHashMap[SimpleType, Unit] = new ConcurrentHashMap()
 
     private val erasedFunctionTypes: ConcurrentHashMap[SimpleType.Arrow, Unit] = new ConcurrentHashMap()
-=======
-  private final class SharedContext {
-
-    private val anonClasses: ConcurrentLinkedQueue[JvmAst.AnonClass] = new ConcurrentLinkedQueue()
->>>>>>> c248cee7
 
     def addAnonClass(clazz: JvmAst.AnonClass): Unit =
       anonClasses.add(clazz)
@@ -386,17 +363,11 @@
     def getAnonClasses: List[JvmAst.AnonClass] =
       anonClasses.asScala.toList
 
-<<<<<<< HEAD
-=======
-    private val defTypes: ConcurrentHashMap[SimpleType, Unit] = new ConcurrentHashMap()
-
->>>>>>> c248cee7
     def addDefType(tpe: SimpleType): Unit =
       defTypes.putIfAbsent(tpe, ())
 
     def getDefTypes: Set[SimpleType] =
       defTypes.keySet.asScala.toSet
-<<<<<<< HEAD
 
     /** The erased arrow type of `tpe` is added. */
     def addArrow(tpe: SimpleType.Arrow): Unit =
@@ -405,8 +376,6 @@
     def getErasedFunctionTypes: Set[SimpleType.Arrow] =
       erasedFunctionTypes.keySet.asScala.toSet
 
-=======
->>>>>>> c248cee7
   }
 
   /**
