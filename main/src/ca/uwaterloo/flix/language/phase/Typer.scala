--- conflicted
+++ resolved
@@ -314,11 +314,7 @@
    */
   private def visitStructs(root: KindedAst.Root)(implicit flix: Flix): Map[Symbol.StructSym, TypedAst.Struct] = {
     // Visit every struct in the ast.
-<<<<<<< HEAD
-    val result = root.structs.toList.map {
-=======
     val result = root.structs.map {
->>>>>>> fe362850
       case (_, struct) => visitStruct(struct, root)
     }
 
