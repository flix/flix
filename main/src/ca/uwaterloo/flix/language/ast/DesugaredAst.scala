--- conflicted
+++ resolved
@@ -273,13 +273,7 @@
 
     case class Default(loc: SourceLocation) extends ExtPattern
 
-<<<<<<< HEAD
-    case class Unit(loc: SourceLocation) extends ExtPattern
-
-    case class Var(ident: Name.Ident, loc: SourceLocation) extends ExtPattern
-=======
     case class Tag(label: Name.Label, pats: List[ExtTagPattern], loc: SourceLocation) extends ExtPattern
->>>>>>> 438df701
 
     case class Error(loc: SourceLocation) extends ExtPattern
 
@@ -293,6 +287,8 @@
 
     case class Wild(loc: SourceLocation) extends ExtTagPattern
 
+    case class Unit(loc: SourceLocation) extends ExtTagPattern
+
     case class Var(ident: Name.Ident, loc: SourceLocation) extends ExtTagPattern
 
     case class Error(loc: SourceLocation) extends ExtTagPattern
