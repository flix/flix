/*
 * Copyright 2020-2021 Jonathan Lindegaard Starup
 *
 * Licensed under the Apache License, Version 2.0 (the "License");
 * you may not use this file except in compliance with the License.
 * You may obtain a copy of the License at
 *
 *   http://www.apache.org/licenses/LICENSE-2.0
 *
 * Unless required by applicable law or agreed to in writing, software
 * distributed under the License is distributed on an "AS IS" BASIS,
 * WITHOUT WARRANTIES OR CONDITIONS OF ANY KIND, either express or implied.
 * See the License for the specific language governing permissions and
 * limitations under the License.
 */

package ca.uwaterloo.flix.language.phase.sjvm

import ca.uwaterloo.flix.language.ast.ErasedAst._
import ca.uwaterloo.flix.language.ast.PRefType._
import ca.uwaterloo.flix.language.ast.PType._
import ca.uwaterloo.flix.language.ast.RRefType._
import ca.uwaterloo.flix.language.ast.RType._
import ca.uwaterloo.flix.language.ast._
import ca.uwaterloo.flix.language.phase.sjvm.Instructions._
import ca.uwaterloo.flix.util.InternalCompilerException
import org.objectweb.asm
import org.objectweb.asm.{MethodVisitor, Opcodes}

import scala.language.implicitConversions

object BytecodeCompiler {

  sealed trait Stack

  sealed trait StackNil extends Stack

  sealed trait StackCons[R <: Stack, T <: PType] extends Stack

  sealed trait StackEnd extends Stack

  type **[R <: Stack, T <: PType] = StackCons[R, T]

  sealed case class F[T <: Stack](visitor: MethodVisitor)

  trait Cat1[T]

  implicit val int8Cat1: PInt8 => Cat1[PInt8] = null
  implicit val int16Cat1: PInt16 => Cat1[PInt16] = null
  implicit val int32Cat1: PInt32 => Cat1[PInt32] = null
  implicit val charCat1: PChar => Cat1[PChar] = null
  implicit val float32Cat1: PFloat32 => Cat1[PFloat32] = null

  implicit def referenceCat1[T <: PRefType](t: PReference[T]): Cat1[PReference[T]] = null

  trait Cat2[T]

  implicit val int64Cat1: PInt64 => Cat2[PInt64] = null
  implicit val float64Cat1: PFloat64 => Cat2[PFloat64] = null

  trait Int32Usable[T]

  implicit val int8U: PInt8 => Int32Usable[PInt8] = null
  implicit val int16U: PInt16 => Int32Usable[PInt16] = null
  implicit val int32U: PInt32 => Int32Usable[PInt32] = null
  implicit val charU: PChar => Int32Usable[PChar] = null

  def compileExp[R <: Stack, T <: PType](exp: Expression[T]): F[R] => F[R ** T] = exp match {
    case Expression.Unit(loc) =>
      WithSource[R](loc) ~
        pushUnit

    case Expression.Null(tpe, loc) =>
      WithSource[R](loc) ~ pushNull(tpe)

    case Expression.True(loc) =>
      WithSource[R](loc) ~ pushBool(true)

    case Expression.False(loc) =>
      WithSource[R](loc) ~ pushBool(false)

    case Expression.Char(lit, loc) =>
      WithSource[R](loc) ~
        pushChar(lit)

    case Expression.Float32(lit, loc) =>
      WithSource[R](loc) ~ pushFloat32(lit)

    case Expression.Float64(lit, loc) =>
      WithSource[R](loc) ~ pushFloat64(lit)

    case Expression.Int8(lit, loc) =>
      WithSource[R](loc) ~ pushInt8(lit)

    case Expression.Int16(lit, loc) =>
      WithSource[R](loc) ~ pushInt16(lit)

    case Expression.Int32(lit, loc) =>
      WithSource[R](loc) ~ pushInt32(lit)

    case Expression.Int64(lit, loc) =>
      WithSource[R](loc) ~ pushInt64(lit)

    case Expression.BigInt(lit, loc) =>
      WithSource[R](loc) ~
        pushBigInt(lit)

    case Expression.Str(lit, loc) =>
      WithSource[R](loc) ~
        pushString(lit)

    case Expression.Var(sym, tpe, loc) =>
      WithSource[R](loc) ~
        XLOAD(tpe, sym.getStackOffset + symOffsetOffset) // TODO(JLS): make this offset exist in F, dependent on static(0)/object function(1)

    case Expression.Closure(sym, freeVars, tpe, loc) =>
      WithSource[R](loc) ~
        CREATECLOSURE(freeVars, sym.cloName, squeezeFunction(squeezeReference(tpe)).jvmName)

    case Expression.ApplyClo(exp, args, _, loc) =>
      WithSource[R](loc) ~
        compileExp(exp) ~
        CALL(args, squeezeFunction(squeezeReference(exp.tpe)))

    case Expression.ApplyDef(sym, args, fnTpe, tpe, loc) =>
      val arrow = squeezeFunction(squeezeReference(fnTpe))
      WithSource[R](loc) ~
        CREATEDEF(sym.defName, arrow.jvmName, tpe.tagOf) ~
        CALL(args, arrow)

    case Expression.ApplyCloTail(exp, args, _, loc) =>
      WithSource[R](loc) ~
        compileExp(exp) ~
        TAILCALL(args, squeezeFunction(squeezeReference(exp.tpe)))

    case Expression.ApplyDefTail(sym, args, fnTpe, tpe, loc) =>
      val arrow = squeezeFunction(squeezeReference(fnTpe))
      WithSource[R](loc) ~
        CREATEDEF(sym.defName, arrow.jvmName, tpe.tagOf) ~
        TAILCALL(args, arrow)

    case Expression.ApplySelfTail(_, _, actuals, fnTpe, _, loc) =>
      WithSource[R](loc) ~
        THISLOAD(fnTpe) ~
        TAILCALL(actuals, squeezeFunction(squeezeReference(fnTpe)))

    case Expression.BoolNot(exp, _, loc) =>
      WithSource[R](loc) ~
        compileExp(exp) ~
        IFNE(START[R] ~ pushBool(false))(START[R] ~ pushBool(true))

    // Unary expressions
    case Expression.Float32Neg(exp, _, loc) =>
      WithSource[R](loc) ~
        compileExp(exp) ~
        FNEG

    case Expression.Float64Neg(exp, _, loc) =>
      WithSource[R](loc) ~
        compileExp(exp) ~
        DNEG

    case Expression.Int8Neg(exp, _, loc) =>
      WithSource[R](loc) ~
        compileExp(exp) ~
        INEG ~
        I2B

    case Expression.Int8Not(exp, _, loc) =>
      WithSource[R](loc) ~
        compileExp(exp) ~
        pushInt8(-1) ~
        BXOR

    case Expression.Int16Neg(exp, _, loc) =>
      WithSource[R](loc) ~
        compileExp(exp) ~
        INEG ~
        I2S

    case Expression.Int16Not(exp, _, loc) =>
      WithSource[R](loc) ~
        compileExp(exp) ~
        pushInt16(-1) ~
        SXOR

    case Expression.Int32Neg(exp, _, loc) =>
      WithSource[R](loc) ~
        compileExp(exp) ~
        INEG

    case Expression.Int32Not(exp, _, loc) =>
      WithSource[R](loc) ~
        compileExp(exp) ~
        pushInt32(-1) ~
        IXOR

    case Expression.Int64Neg(exp, _, loc) =>
      WithSource[R](loc) ~
        compileExp(exp) ~
        LNEG

    case Expression.Int64Not(exp, _, loc) =>
      WithSource[R](loc) ~
        compileExp(exp) ~
        pushInt64(-1) ~
        LXOR

    case Expression.BigIntNeg(exp, _, loc) =>
      WithSource[R](loc) ~
        compileExp(exp) ~
        BigIntNeg

    case Expression.BigIntNot(exp, _, loc) =>
      WithSource[R](loc) ~
        compileExp(exp) ~
        BigIntNot

    case Expression.ObjEqNull(exp, _, loc) =>
      WithSource[R](loc) ~
        compileExp(exp) ~
        IFNULL(START[R] ~ pushBool(true))(START[R] ~ pushBool(false))

    case Expression.ObjNeqNull(exp, _, loc) =>
      WithSource[R](loc) ~
        compileExp(exp) ~
        IFNONNULL(START[R] ~ pushBool(true))(START[R] ~ pushBool(false))

    // Binary expressions
    case Expression.BoolLogicalOp(op, exp1, exp2, _, loc) =>
      op match {
        case LogicalOp.And =>
          // TODO(JLS): this is probaly not optimal when coded with capabilities
          WithSource[R](loc) ~
            compileExp(exp1) ~
            IFEQ(START[R] ~ pushBool(false)) {
              START[R] ~
                compileExp(exp2) ~
                IFEQ(START[R] ~ pushBool(false))(START[R] ~ pushBool(true))
            }
        case LogicalOp.Or =>
          WithSource[R](loc) ~
            compileExp(exp1) ~
            IFNE(START[R] ~ pushBool(true)) {
              START[R] ~
                compileExp(exp2) ~
                IFNE(START[R] ~ pushBool(true))(START[R] ~ pushBool(false))
            }
      }

    case Expression.BoolEquality(op, exp1, exp2, _, loc) =>
      WithSource[R](loc) ~
        compileExp(exp1) ~
        compileExp(exp2) ~
        (op match {
          case EqualityOp.Eq => IF_ICMPEQ(START[R] ~ pushBool(true))(START[R] ~ pushBool(false))
          case EqualityOp.Ne => IF_ICMPNE(START[R] ~ pushBool(true))(START[R] ~ pushBool(false))
        })

    case Expression.CharComparison(op, exp1, exp2, _, loc) =>
      WithSource[R](loc) ~
        compileExp(exp1) ~
        compileExp(exp2) ~
        (op match {
          case ComparisonOp.Lt => IF_ICMPLT(START[R] ~ pushBool(true))(START[R] ~ pushBool(false))
          case ComparisonOp.Le => IF_ICMPLE(START[R] ~ pushBool(true))(START[R] ~ pushBool(false))
          case ComparisonOp.Gt => IF_ICMPGT(START[R] ~ pushBool(true))(START[R] ~ pushBool(false))
          case ComparisonOp.Ge => IF_ICMPGE(START[R] ~ pushBool(true))(START[R] ~ pushBool(false))
          case op: ErasedAst.EqualityOp => op match {
            case EqualityOp.Eq => IF_ICMPEQ(START[R] ~ pushBool(true))(START[R] ~ pushBool(false))
            case EqualityOp.Ne => IF_ICMPNE(START[R] ~ pushBool(true))(START[R] ~ pushBool(false))
          }
        })

    case Expression.Float32Arithmetic(op, exp1, exp2, _, loc) =>
      val compileOperands: F[R] => F[R ** PFloat32 ** PFloat32] =
        START[R] ~ compileExp(exp1) ~ compileExp(exp2)
      WithSource[R](loc) ~ (op match {
        case ArithmeticOp.Add => compileOperands ~ FADD
        case ArithmeticOp.Sub => compileOperands ~ FSUB
        case ArithmeticOp.Mul => compileOperands ~ FMUL
        case ArithmeticOp.Div => compileOperands ~ FDIV
        case ArithmeticOp.Rem => compileOperands ~ FREM
        case ArithmeticOp.Exp =>
          DoublePow[R] {
            START[StackNil] ~
              compileExp(exp1) ~ F2D ~
              compileExp(exp2) ~ F2D
          } ~ D2F
      })

    case Expression.Float32Comparison(op, exp1, exp2, _, loc) =>
      WithSource[R](loc) ~
        compileExp(exp1) ~
        compileExp(exp2) ~
        (op match {
          case ComparisonOp.Lt => FCMPG ~ IFLT(START[R] ~ pushBool(true))(START[R] ~ pushBool(false))
          case ComparisonOp.Le => FCMPG ~ IFLE(START[R] ~ pushBool(true))(START[R] ~ pushBool(false))
          case ComparisonOp.Gt => FCMPL ~ IFGT(START[R] ~ pushBool(true))(START[R] ~ pushBool(false))
          case ComparisonOp.Ge => FCMPL ~ IFGE(START[R] ~ pushBool(true))(START[R] ~ pushBool(false))
          case op: EqualityOp => op match {
            case EqualityOp.Eq => FCMPG ~ IFEQ(START[R] ~ pushBool(true))(START[R] ~ pushBool(false))
            case EqualityOp.Ne => FCMPG ~ IFNE(START[R] ~ pushBool(true))(START[R] ~ pushBool(false))
          }
        })

    case Expression.Float64Arithmetic(op, exp1, exp2, _, loc) =>
      val compileOperands: F[R] => F[R ** PFloat64 ** PFloat64] =
        START[R] ~ compileExp(exp1) ~ compileExp(exp2)
      WithSource[R](loc) ~ (op match {
        case ArithmeticOp.Add => compileOperands ~ DADD
        case ArithmeticOp.Sub => compileOperands ~ DSUB
        case ArithmeticOp.Mul => compileOperands ~ DMUL
        case ArithmeticOp.Div => compileOperands ~ DDIV
        case ArithmeticOp.Rem => compileOperands ~ DREM
        case ArithmeticOp.Exp =>
          DoublePow[R] {
            START[StackNil] ~
              compileExp(exp1) ~
              compileExp(exp2)
          }
      })

    case Expression.Float64Comparison(op, exp1, exp2, _, loc) =>
      WithSource[R](loc) ~
        compileExp(exp1) ~
        compileExp(exp2) ~
        (op match {
          case ComparisonOp.Lt => DCMPG ~ IFLT(START[R] ~ pushBool(true))(START[R] ~ pushBool(false))
          case ComparisonOp.Le => DCMPG ~ IFLE(START[R] ~ pushBool(true))(START[R] ~ pushBool(false))
          case ComparisonOp.Gt => DCMPL ~ IFGT(START[R] ~ pushBool(true))(START[R] ~ pushBool(false))
          case ComparisonOp.Ge => DCMPL ~ IFGE(START[R] ~ pushBool(true))(START[R] ~ pushBool(false))
          case op: EqualityOp => op match {
            case EqualityOp.Eq => DCMPG ~ IFEQ(START[R] ~ pushBool(true))(START[R] ~ pushBool(false))
            case EqualityOp.Ne => DCMPG ~ IFNE(START[R] ~ pushBool(true))(START[R] ~ pushBool(false))
          }
        })

    case Expression.Int8Arithmetic(op, exp1, exp2, _, loc) =>
      val compileOperands: F[R] => F[R ** PInt8 ** PInt8] =
        START[R] ~ compileExp(exp1) ~ compileExp(exp2)
      WithSource[R](loc) ~ (op match {
        case ArithmeticOp.Add => compileOperands ~ IADD ~ I2B
        case ArithmeticOp.Sub => compileOperands ~ ISUB ~ I2B
        case ArithmeticOp.Mul => compileOperands ~ IMUL ~ I2B
        case ArithmeticOp.Div => compileOperands ~ IDIV ~ I2B
        case ArithmeticOp.Rem => compileOperands ~ IREM ~ I2B
        case ArithmeticOp.Exp =>
          DoublePow[R] {
            START[StackNil] ~
              compileExp(exp1) ~ I2D ~
              compileExp(exp2) ~ I2D
          } ~
            D2I ~
            I2B
      })

    case Expression.Int16Arithmetic(op, exp1, exp2, _, loc) =>
      val compileOperands: F[R] => F[R ** PInt16 ** PInt16] =
        START[R] ~ compileExp(exp1) ~ compileExp(exp2)
      WithSource[R](loc) ~ (op match {
        case ArithmeticOp.Add => compileOperands ~ IADD ~ I2S
        case ArithmeticOp.Sub => compileOperands ~ ISUB ~ I2S
        case ArithmeticOp.Mul => compileOperands ~ IMUL ~ I2S
        case ArithmeticOp.Div => compileOperands ~ IDIV ~ I2S
        case ArithmeticOp.Rem => compileOperands ~ IREM ~ I2S
        case ArithmeticOp.Exp =>
          DoublePow[R] {
            START[StackNil] ~
              compileExp(exp1) ~ I2D ~
              compileExp(exp2) ~ I2D
          } ~
            D2I ~
            I2S
      })

    case Expression.Int32Arithmetic(op, exp1, exp2, _, loc) =>
      val compileOperands: F[R] => F[R ** PInt32 ** PInt32] =
        START[R] ~ compileExp(exp1) ~ compileExp(exp2)
      WithSource[R](loc) ~ (op match {
        case ArithmeticOp.Add => compileOperands ~ IADD
        case ArithmeticOp.Sub => compileOperands ~ ISUB
        case ArithmeticOp.Mul => compileOperands ~ IMUL
        case ArithmeticOp.Div => compileOperands ~ IDIV
        case ArithmeticOp.Rem => compileOperands ~ IREM
        case ArithmeticOp.Exp =>
          DoublePow[R] {
            START[StackNil] ~
              compileExp(exp1) ~ I2D ~
              compileExp(exp2) ~ I2D
          } ~
            D2I
      })

    case Expression.Int64Arithmetic(op, exp1, exp2, _, loc) =>
      val compileOperands: F[R] => F[R ** PInt64 ** PInt64] =
        START[R] ~ compileExp(exp1) ~ compileExp(exp2)
      WithSource[R](loc) ~ (op match {
        case ArithmeticOp.Add => compileOperands ~ LADD
        case ArithmeticOp.Sub => compileOperands ~ LSUB
        case ArithmeticOp.Mul => compileOperands ~ LMUL
        case ArithmeticOp.Div => compileOperands ~ LDIV
        case ArithmeticOp.Rem => compileOperands ~ LREM
        case ArithmeticOp.Exp =>
          DoublePow[R] {
            START[StackNil] ~
              compileExp(exp1) ~ L2D ~
              compileExp(exp2) ~ L2D
          } ~ D2L
      })

    case Expression.BigIntArithmetic(op, exp1, exp2, _, loc) =>
      val compileOperands: F[R] => F[R ** PReference[PBigInt] ** PReference[PBigInt]] =
        START[R] ~ compileExp(exp1) ~ compileExp(exp2)
      WithSource[R](loc) ~ (op match {
        case ArithmeticOp.Add => compileOperands ~ BigIntADD
        case ArithmeticOp.Sub => compileOperands ~ BigIntSUB
        case ArithmeticOp.Mul => compileOperands ~ BigIntMUL
        case ArithmeticOp.Div => compileOperands ~ BigIntDIV
        case ArithmeticOp.Rem => compileOperands ~ BigIntREM
        case ArithmeticOp.Exp => throw InternalCompilerException("exponentiation on big integers not implemented in backend")
      })

    case Expression.Int8Bitwise(op, exp1, exp2, _, loc) =>
      WithSource[R](loc) ~
        compileExp(exp1) ~
        compileExp(exp2) ~
        (op match {
          case BitwiseOp.And => BAND
          case BitwiseOp.Or => BOR
          case BitwiseOp.Xor => BXOR
          case BitwiseOp.Shl => START[R ** PInt8 ** PInt8] ~ ISHL ~ I2B
          case BitwiseOp.Shr => BSHR
        })

    case Expression.Int16Bitwise(op, exp1, exp2, _, loc) =>
      WithSource[R](loc) ~
        compileExp(exp1) ~
        compileExp(exp2) ~
        (op match {
          case BitwiseOp.And => SAND
          case BitwiseOp.Or => SOR
          case BitwiseOp.Xor => SXOR
          case BitwiseOp.Shl => START[R ** PInt16 ** PInt16] ~ ISHL ~ I2S
          case BitwiseOp.Shr => SSHR
        })

    case Expression.Int32Bitwise(op, exp1, exp2, _, loc) =>
      WithSource[R](loc) ~
        compileExp(exp1) ~
        compileExp(exp2) ~
        (op match {
          case BitwiseOp.And => IAND
          case BitwiseOp.Or => IOR
          case BitwiseOp.Xor => IXOR
          case BitwiseOp.Shl => START[R ** PInt32 ** PInt32] ~ ISHL
          case BitwiseOp.Shr => ISHR
        })

    case Expression.Int64Bitwise(op, exp1, exp2, _, loc) =>
      WithSource[R](loc) ~
        compileExp(exp1) ~
        compileExp(exp2) ~
        (op match {
          case BitwiseOp.And => LAND
          case BitwiseOp.Or => LOR
          case BitwiseOp.Xor => LXOR
          case BitwiseOp.Shl => LSHL
          case BitwiseOp.Shr => LSHR
        })

    case Expression.BigIntBitwise(op, exp1, exp2, _, loc) =>
      WithSource[R](loc) ~
        compileExp(exp1) ~
        compileExp(exp2) ~
        (op match {
          case BitwiseOp.And => BigIntAND
          case BitwiseOp.Or => BigIntOR
          case BitwiseOp.Xor => BigIntXOR
          case BitwiseOp.Shl => BigIntSHL
          case BitwiseOp.Shr => BigIntSHR
        })

    case Expression.Int8Comparison(op, exp1, exp2, _, loc) =>
      WithSource[R](loc) ~
        compileExp(exp1) ~
        compileExp(exp2) ~
        (op match {
          case ComparisonOp.Lt => IF_ICMPLT(START[R] ~ pushBool(true))(START[R] ~ pushBool(false))
          case ComparisonOp.Le => IF_ICMPLE(START[R] ~ pushBool(true))(START[R] ~ pushBool(false))
          case ComparisonOp.Gt => IF_ICMPGT(START[R] ~ pushBool(true))(START[R] ~ pushBool(false))
          case ComparisonOp.Ge => IF_ICMPGE(START[R] ~ pushBool(true))(START[R] ~ pushBool(false))
          case op: ErasedAst.EqualityOp => op match {
            case EqualityOp.Eq => IF_ICMPEQ(START[R] ~ pushBool(true))(START[R] ~ pushBool(false))
            case EqualityOp.Ne => IF_ICMPNE(START[R] ~ pushBool(true))(START[R] ~ pushBool(false))
          }
        })

    case Expression.Int16Comparison(op, exp1, exp2, _, loc) =>
      WithSource[R](loc) ~
        compileExp(exp1) ~
        compileExp(exp2) ~
        (op match {
          case ComparisonOp.Lt => IF_ICMPLT(START[R] ~ pushBool(true))(START[R] ~ pushBool(false))
          case ComparisonOp.Le => IF_ICMPLE(START[R] ~ pushBool(true))(START[R] ~ pushBool(false))
          case ComparisonOp.Gt => IF_ICMPGT(START[R] ~ pushBool(true))(START[R] ~ pushBool(false))
          case ComparisonOp.Ge => IF_ICMPGE(START[R] ~ pushBool(true))(START[R] ~ pushBool(false))
          case op: ErasedAst.EqualityOp => op match {
            case EqualityOp.Eq => IF_ICMPEQ(START[R] ~ pushBool(true))(START[R] ~ pushBool(false))
            case EqualityOp.Ne => IF_ICMPNE(START[R] ~ pushBool(true))(START[R] ~ pushBool(false))
          }
        })


    case Expression.Int32Comparison(op, exp1, exp2, _, loc) =>
      WithSource[R](loc) ~
        compileExp(exp1) ~
        compileExp(exp2) ~
        (op match {
          case ComparisonOp.Lt => IF_ICMPLT(START[R] ~ pushBool(true))(START[R] ~ pushBool(false))
          case ComparisonOp.Le => IF_ICMPLE(START[R] ~ pushBool(true))(START[R] ~ pushBool(false))
          case ComparisonOp.Gt => IF_ICMPGT(START[R] ~ pushBool(true))(START[R] ~ pushBool(false))
          case ComparisonOp.Ge => IF_ICMPGE(START[R] ~ pushBool(true))(START[R] ~ pushBool(false))
          case op: ErasedAst.EqualityOp => op match {
            case EqualityOp.Eq => IF_ICMPEQ(START[R] ~ pushBool(true))(START[R] ~ pushBool(false))
            case EqualityOp.Ne => IF_ICMPNE(START[R] ~ pushBool(true))(START[R] ~ pushBool(false))
          }
        })

    case Expression.Int64Comparison(op, exp1, exp2, tpe, loc) =>
      WithSource[R](loc) ~
        compileExp(exp1) ~
        compileExp(exp2) ~
        (op match {
          case ComparisonOp.Lt => LCMP ~ IFLT(START[R] ~ pushBool(true))(START[R] ~ pushBool(false))
          case ComparisonOp.Le => LCMP ~ IFLE(START[R] ~ pushBool(true))(START[R] ~ pushBool(false))
          case ComparisonOp.Gt => LCMP ~ IFGT(START[R] ~ pushBool(true))(START[R] ~ pushBool(false))
          case ComparisonOp.Ge => LCMP ~ IFGE(START[R] ~ pushBool(true))(START[R] ~ pushBool(false))
          case op: EqualityOp => op match {
            case EqualityOp.Eq => LCMP ~ IFEQ(START[R] ~ pushBool(true))(START[R] ~ pushBool(false))
            case EqualityOp.Ne => LCMP ~ IFNE(START[R] ~ pushBool(true))(START[R] ~ pushBool(false))
          }
        })

    case Expression.BigIntComparison(op, exp1, exp2, _, loc) =>
      WithSource[R](loc) ~
        compileExp(exp1) ~
        compileExp(exp2) ~
        (op match {
          case ComparisonOp.Lt => BigIntCompareTo ~ IFLT(START[R] ~ pushBool(true))(START[R] ~ pushBool(false))
          case ComparisonOp.Le => BigIntCompareTo ~ IFLE(START[R] ~ pushBool(true))(START[R] ~ pushBool(false))
          case ComparisonOp.Gt => BigIntCompareTo ~ IFGT(START[R] ~ pushBool(true))(START[R] ~ pushBool(false))
          case ComparisonOp.Ge => BigIntCompareTo ~ IFGE(START[R] ~ pushBool(true))(START[R] ~ pushBool(false))
          case op: EqualityOp => op match {
            case EqualityOp.Eq => BigIntCompareTo ~ IFEQ(START[R] ~ pushBool(true))(START[R] ~ pushBool(false))
            case EqualityOp.Ne => BigIntCompareTo ~ IFNE(START[R] ~ pushBool(true))(START[R] ~ pushBool(false))
          }
        })

    case Expression.StringConcat(exp1, exp2, _, loc) =>
      WithSource[R](loc) ~
        compileExp(exp1) ~
        compileExp(exp2) ~
        stringConcat

    case Expression.StringEquality(op, exp1, exp2, _, loc) =>
      WithSource[R](loc) ~
        compileExp(exp1) ~
        compileExp(exp2) ~
        (op match {
          case EqualityOp.Eq => ObjEquals
          case EqualityOp.Ne => ObjEquals ~ IFEQ(START[R] ~ pushBool(true))(START[R] ~ pushBool(false))
        })

    case Expression.IfThenElse(exp1, exp2, exp3, _, loc) =>
      WithSource[R](loc) ~
        compileExp(exp1) ~
        IFEQ(START[R] ~ compileExp(exp2))(START[R] ~ compileExp(exp3))

    case Expression.Branch(exp, branches, tpe, loc) => ???
    case Expression.JumpTo(sym, tpe, loc) => ???
    case Expression.Let(sym, exp1, exp2, tpe, loc) =>
      //TODO(JLS): sym is unsafe. localvar stack + reg as types?
      WithSource[R](loc) ~
        compileExp(exp1) ~
        XStore(sym, exp1.tpe) ~
        compileExp(exp2)

    case Expression.Is(sym, tag, exp, loc) => ???
    case Expression.Tag(sym, tag, exp, tpe, loc) => ???
    case Expression.Untag(sym, tag, exp, tpe, loc) => ???
    case Expression.Index(base, offset, tpe, loc) =>
      WithSource[R](loc) ~
        compileExp(base) ~
        XGETFIELD(squeezeReference(base.tpe), GenTupleClasses.indexFieldName(offset), tpe, undoErasure = true)

    case Expression.Tuple(elms, tpe, loc) =>
      val tupleRef = squeezeReference(tpe)
      WithSource[R](loc) ~
        NEW(tupleRef) ~
        DUP ~
        INVOKESPECIAL(tupleRef) ~
        multiComposition(elms.zipWithIndex) { case (elm, elmIndex) =>
          START[R ** PReference[PTuple]] ~
            DUP ~
            PUTFIELD(tupleRef, GenTupleClasses.indexFieldName(elmIndex), elm, erasedType = true)
        }

    case Expression.RecordEmpty(tpe, loc) => ???
    case Expression.RecordSelect(exp, field, tpe, loc) => ???
    case Expression.RecordExtend(field, value, rest, tpe, loc) => ???
    case Expression.RecordRestrict(field, rest, tpe, loc) => ???
    case Expression.ArrayLit(elms, tpe, loc) =>
      def makeAndFillArray[R0 <: Stack, T0 <: PType]
      (elms: List[Expression[T0]], arrayType: RArray[T0]):
      F[R0 ** PReference[PArray[T0]]] => F[R0 ** PReference[PArray[T0]]] = {
        START[R0 ** PReference[PArray[T0]]] ~
          multiComposition(elms.zipWithIndex) { case (elm, index) =>
            START[R0 ** PReference[PArray[T0]]] ~
              DUP ~
              pushInt32(index) ~
              compileExp(elm) ~
              XASTORE(arrayType.tpe)
          }
      }

      WithSource[R](loc) ~
        pushInt32(elms.length) ~
        XNEWARRAY(tpe) ~
        makeAndFillArray(elms, squeezeArray(squeezeReference(tpe)))

    case Expression.ArrayNew(elm, len, tpe, loc) =>
      def elmArraySwitch
      [R0 <: Stack, T0 <: PType]
      (elmType: RType[T0]):
      F[R0 ** T0 ** PReference[PArray[T0]]] => F[R0 ** PReference[PArray[T0]] ** PReference[PArray[T0]] ** T0] =
        elmType match {
          case RBool | RInt8 | RInt16 | RInt32 | RChar | RFloat32 | RReference(_) => // Cat1
            //TODO(JLS): note: start here is needed because of some implicit overshadowing
            START[R0 ** T0 ** PReference[PArray[T0]]] ~
              DUP_X1 ~
              SWAP
          case RInt64 | RFloat64 => // Cat2
            START[R0 ** T0 ** PReference[PArray[T0]]] ~
              DUP_X2_onCat2 ~
              DUP_X2_onCat2 ~
              POP
        }

      WithSource[R](loc) ~
        compileExp(elm) ~
        compileExp(len) ~
        XNEWARRAY(tpe) ~
        elmArraySwitch(elm.tpe) ~
        arraysFill(elm.tpe)

    case Expression.ArrayLoad(base, index, tpe, loc) =>
      WithSource[R](loc) ~
        compileExp(base) ~
        compileExp(index) ~
        XALOAD(tpe)

    case Expression.ArrayStore(base, index, elm, _, loc) =>
      WithSource[R](loc) ~
        compileExp(base) ~
        compileExp(index) ~
        compileExp(elm) ~
        XASTORE(elm.tpe) ~
        pushUnit

    case Expression.ArrayLength(base, _, loc) =>
      WithSource[R](loc) ~
        compileExp(base) ~
        arrayLength(squeezeArray(squeezeReference(base.tpe)).tpe.tagOf)

    case Expression.ArraySlice(base, beginIndex, endIndex, tpe, loc) =>
      WithSource[R](loc) ~
        compileExp(base) ~
        compileExp(beginIndex) ~
        compileExp(endIndex) ~
        SWAP ~
        DUP_X1 ~
        ISUB ~
        DUP ~
        XNEWARRAY(tpe) ~
        DUP2_X2_cat1_onCat1 ~
        SWAP ~
        pushInt32(0) ~
        SWAP ~
        systemArrayCopy ~
        SWAP ~
        POP

    case Expression.Ref(exp, tpe, loc) =>
      val tpeRRef = squeezeReference(tpe)
      WithSource[R](loc) ~
        NEW(tpeRRef) ~
        DUP ~
        INVOKESPECIAL(tpeRRef) ~
        DUP ~
        compileExp(exp) ~
        PUTFIELD(tpeRRef, GenRefClasses.ValueFieldName, exp.tpe, erasedType = true)

    case Expression.Deref(exp, tpe, loc) =>
      WithSource[R](loc) ~
        compileExp(exp) ~
        XGETFIELD(squeezeReference(exp.tpe), GenRefClasses.ValueFieldName, tpe, undoErasure = true)

    case Expression.Assign(exp1, exp2, tpe, loc) =>
      WithSource[R](loc) ~
        compileExp(exp1) ~
        compileExp(exp2) ~
        PUTFIELD(squeezeReference(exp1.tpe), GenRefClasses.ValueFieldName, exp2.tpe, erasedType = true) ~
        pushUnit

<<<<<<< HEAD
    // TODO(JLS): these should maybe be removed in the eraser
    case Expression.Existential(_, _, loc) =>
      WithSource[R](loc) ~
        throwCompilerError(JvmName.Flix.Runtime.NotImplementedError, loc)

    case Expression.Universal(_, _, loc) =>
      WithSource[R](loc) ~
        throwCompilerError(JvmName.Flix.Runtime.NotImplementedError, loc)

    case Expression.Cast(exp, tpe, loc) =>
      // TODO(JLS): When is this used and can it be removed? Should it be a flix error? user or compiler error?
      WithSource[R](loc) ~
        compileExp(exp) ~
        (f => {
          undoErasure(tpe, f.visitor)
          f.asInstanceOf[F[R ** T]]
        })

=======
    case Expression.Cast(exp, tpe, loc) => ???
>>>>>>> e41e44d8
    case Expression.TryCatch(exp, rules, tpe, loc) => ???
    case Expression.InvokeConstructor(constructor, args, tpe, loc) =>
      // TODO(JLS): pretty messy
      val constructorDescriptor = asm.Type.getConstructorDescriptor(constructor)
      val className = JvmName.fromClass(constructor.getDeclaringClass)
      WithSource[R](loc) ~
        NEW(className, tagOf[PAnyObject]) ~
        DUP ~
        (f => {
          // TODO(JLS): cant use multiComposition since there is an effect on the stack each iteration
          for (arg <- args) {
            compileExp(arg)(f)
            // TODO(JLS): maybe undoErasure here? genExpression matches on array types
          }
          f.visitor.visitMethodInsn(Opcodes.INVOKESPECIAL, className.toInternalName, JvmName.constructorMethod, constructorDescriptor, false)
          f.asInstanceOf[F[R ** T]]
        })

    case Expression.InvokeMethod(method, exp, args, tpe, loc) => f => {
      // TODO(JLS): fix this
      // Adding source line number for debugging
      WithSource(loc)(f)

      // Evaluate the receiver object.
      compileExp(exp)(f)
      val className = JvmName.fromClass(method.getDeclaringClass)
      f.visitor.visitTypeInsn(Opcodes.CHECKCAST, className.toInternalName)

      // Evaluate arguments left-to-right and push them onto the stack.
      for (arg <- args) {
        compileExp(arg)(f)
        // TODO(JLS): maybe undoErasure here? genExpression matches on array types (method.getParameterTypes)
      }
      val descriptor = asm.Type.getMethodDescriptor(method)

      // Check if we are invoking an interface or class.
      if (method.getDeclaringClass.isInterface) {
        f.visitor.visitMethodInsn(Opcodes.INVOKEINTERFACE, className.toInternalName, method.getName, descriptor, true)
      } else {
        f.visitor.visitMethodInsn(Opcodes.INVOKEVIRTUAL, className.toInternalName, method.getName, descriptor, false)
      }

      // If the method is void, put a unit on top of the stack
      if (asm.Type.getType(method.getReturnType) == asm.Type.VOID_TYPE) pushUnit(f)
      f.asInstanceOf[F[R ** T]]
    }

    case Expression.InvokeStaticMethod(method, args, tpe, loc) => f => {
      // TODO(JLS): fix this
      // Adding source line number for debugging
      WithSource(loc)(f)

      // Evaluate arguments left-to-right and push them onto the stack.
      for (arg <- args) {
        compileExp(arg)(f)
        // TODO(JLS): maybe undoErasure here? genExpression matches on array types
      }
      val className = JvmName.fromClass(method.getDeclaringClass)
      val descriptor = asm.Type.getMethodDescriptor(method)

      f.visitor.visitMethodInsn(Opcodes.INVOKESTATIC, className.toInternalName, method.getName, descriptor, false)

      // If the method is void, put a unit on top of the stack
      if (asm.Type.getType(method.getReturnType) == asm.Type.VOID_TYPE) pushUnit(f)
      f.asInstanceOf[F[R ** T]]
    }

    case Expression.GetField(field, exp, tpe, loc) =>
      WithSource[R](loc) ~
        compileExp(exp) ~
        ((f: F[R ** PReference[PAnyObject]]) => {
          f.visitor.visitFieldInsn(Opcodes.GETFIELD, JvmName.fromClass(field.getDeclaringClass).toInternalName, field.getName, tpe.toDescriptor)
          f.asInstanceOf[F[R ** T]]
        })

    case Expression.PutField(field, exp1, exp2, _, loc) =>
      WithSource[R](loc) ~
        compileExp(exp1) ~
        compileExp(exp2) ~
        (f => {
          f.visitor.visitFieldInsn(Opcodes.PUTFIELD, JvmName.fromClass(field.getDeclaringClass).toInternalName, field.getName, exp2.tpe.toDescriptor)
          f.asInstanceOf[F[R]]
        }) ~
        pushUnit

    case Expression.GetStaticField(field, tpe, loc) =>
      WithSource[R](loc) ~
        getStaticField(field, tpe)

    case Expression.PutStaticField(field, exp, tpe, loc) =>
      WithSource[R](loc) ~
        compileExp(exp) ~
        (f => {
          f.visitor.visitFieldInsn(Opcodes.PUTSTATIC, JvmName.fromClass(field.getDeclaringClass).toInternalName, field.getName, exp.tpe.toDescriptor)
          f.asInstanceOf[F[R]]
        }) ~
        pushUnit

    case Expression.NewChannel(exp, tpe, loc) =>
      val chanRef = squeezeReference(tpe)
      WithSource[R](loc) ~
        NEW(chanRef) ~
        DUP ~
        compileExp(exp) ~
        (f => {
          f.visitor.visitMethodInsn(Opcodes.INVOKESPECIAL, chanRef.toInternalName, JvmName.constructorMethod,
            JvmName.getMethodDescriptor(List(RInt32), None), false)
          f.asInstanceOf[F[R ** T]]
        })

    case Expression.GetChannel(exp, tpe, loc) =>
      WithSource[R](loc) ~
        compileExp(exp) ~
        getChannelValue(tpe)

    case Expression.PutChannel(exp1, exp2, tpe, loc) =>
      WithSource[R](loc) ~
        compileExp(exp1) ~
        DUP ~
        compileExp(exp2) ~
        putChannelValue(exp2.tpe)

    case Expression.SelectChannel(rules, default, tpe, loc) =>
      WithSource[R](loc) ~
        pushInt32(rules.size) ~
        ANEWARRAY(RReference(RChannel(RReference(RObject)))) ~
        multiComposition(rules.zipWithIndex) {
          case (rule, index) =>
            START[R ** PReference[PArray[PReference[PChan[PAnyObject]]]]] ~
              DUP ~
              pushInt32(index) ~
              compileExp(rule.chan) ~
              ChannelSUBTYPE ~
              AASTORE
        } ~
        pushBool(default.isDefined) ~
        ((f: F[R ** PReference[PArray[PReference[PChan[PAnyObject]]]] ** PInt32]) => {
          f.visitor.visitMethodInsn(Opcodes.INVOKESTATIC, JvmName.Flix.Runtime.Channel.toInternalName, "select",
            JvmName.getMethodDescriptor(List(JvmName.Flix.Runtime.Channel, RBool), JvmName.Flix.Runtime.SelectChoice), false)
          f.asInstanceOf[F[R ** PReference[PAnyObject]]]
        }) ~
        DUP ~
        (f => {
          f.visitor.visitFieldInsn(Opcodes.GETFIELD, JvmName.Flix.Runtime.SelectChoice.toInternalName, "defaultChoice", RBool.toDescriptor)
          f.asInstanceOf[F[R ** PReference[PAnyObject] ** PInt32]]
        }) ~
        IFNE{
          START[R ** PReference[PAnyObject]] ~
            POP ~
            (if (default.isDefined) {
              compileExp(default.get)
            } else {
              f => {
                f.visitor.visitInsn(Opcodes.ACONST_NULL)
                f.visitor.visitInsn(Opcodes.ATHROW)
                f.asInstanceOf[F[R ** T]]
              }
            })
        } {
          START[R ** PReference[PAnyObject]] ~
            DUP ~
            GetInt32Field(JvmName.Flix.Runtime.SelectChoice, "branchNumber") ~
            SCAFFOLD
        }


    case Expression.Spawn(exp, tpe, loc) => ???
    case Expression.Lazy(exp, tpe, loc) =>
      WithSource[R](loc) ~
        mkLazy(tpe, exp.tpe, compileExp(exp))

    case Expression.Force(exp, _, loc) =>
      WithSource[R](loc) ~
        compileExp(exp) ~
        FORCE(exp.tpe)

    case Expression.HoleError(sym, _, loc) =>
      WithSource[R](loc) ~
        throwStringedCompilerError(JvmName.Flix.Runtime.HoleError, sym.toString, loc)

    case Expression.MatchError(_, loc) =>
      WithSource[R](loc) ~
        throwCompilerError(JvmName.Flix.Runtime.MatchError, loc)

    case Expression.BoxBool(exp, loc) => ???
    case Expression.BoxInt8(exp, loc) => ???
    case Expression.BoxInt16(exp, loc) => ???
    case Expression.BoxInt32(exp, loc) => ???
    case Expression.BoxInt64(exp, loc) => ???
    case Expression.BoxChar(exp, loc) => ???
    case Expression.BoxFloat32(exp, loc) => ???
    case Expression.BoxFloat64(exp, loc) => ???
    case Expression.UnboxBool(exp, loc) => ???
    case Expression.UnboxInt8(exp, loc) => ???
    case Expression.UnboxInt16(exp, loc) => ???
    case Expression.UnboxInt32(exp, loc) => ???
    case Expression.UnboxInt64(exp, loc) => ???
    case Expression.UnboxChar(exp, loc) => ???
    case Expression.UnboxFloat32(exp, loc) => ???
    case Expression.UnboxFloat64(exp, loc) => ???
  }

}<|MERGE_RESOLUTION|>--- conflicted
+++ resolved
@@ -713,16 +713,6 @@
         PUTFIELD(squeezeReference(exp1.tpe), GenRefClasses.ValueFieldName, exp2.tpe, erasedType = true) ~
         pushUnit
 
-<<<<<<< HEAD
-    // TODO(JLS): these should maybe be removed in the eraser
-    case Expression.Existential(_, _, loc) =>
-      WithSource[R](loc) ~
-        throwCompilerError(JvmName.Flix.Runtime.NotImplementedError, loc)
-
-    case Expression.Universal(_, _, loc) =>
-      WithSource[R](loc) ~
-        throwCompilerError(JvmName.Flix.Runtime.NotImplementedError, loc)
-
     case Expression.Cast(exp, tpe, loc) =>
       // TODO(JLS): When is this used and can it be removed? Should it be a flix error? user or compiler error?
       WithSource[R](loc) ~
@@ -732,9 +722,6 @@
           f.asInstanceOf[F[R ** T]]
         })
 
-=======
-    case Expression.Cast(exp, tpe, loc) => ???
->>>>>>> e41e44d8
     case Expression.TryCatch(exp, rules, tpe, loc) => ???
     case Expression.InvokeConstructor(constructor, args, tpe, loc) =>
       // TODO(JLS): pretty messy
