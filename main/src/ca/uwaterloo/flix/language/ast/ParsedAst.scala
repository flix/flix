--- conflicted
+++ resolved
@@ -575,18 +575,6 @@
     case class Match(sp1: SourcePosition, exp: ParsedAst.Expression, rules: Seq[ParsedAst.MatchRule], sp2: SourcePosition) extends ParsedAst.Expression
 
     /**
-<<<<<<< HEAD
-      * Select Expression (select first channel expression).
-      *
-      * @param sp1   the position of the first character in the expression.
-      * @param rules the rules of the select channel.
-      * @param sp2   the position of the last character in the expression.
-      */
-    case class SelectChannel(sp1: SourcePosition, rules: Seq[ParsedAst.SelectRule], sp2: SourcePosition) extends ParsedAst.Expression
-
-    /**
-=======
->>>>>>> 35cdd793
       * Switch Expression.
       *
       * @param sp1   the position of the first character in the expression.
@@ -859,7 +847,7 @@
     case class Spawn(sp1: SourcePosition, fn: Name.Ident, args: Seq[ParsedAst.Expression], sp2: SourcePosition) extends ParsedAst.Expression
 
     /**
-      * Select Expression (select first channel expression).
+      * SelectChannel Expression (select first channel expression).
       *
       * @param sp1   the position of the first character in the expression.
       * @param rules the rules of the select channel.
@@ -867,23 +855,6 @@
       */
     case class SelectChannel(sp1: SourcePosition, rules: Seq[ParsedAst.SelectRule], sp2: SourcePosition) extends ParsedAst.Expression
 
-    /**
-      * GetChannel
-      *
-      * @param exp1 the expression to get from.
-      * @param sp2 the position of the last character in the expression.
-      */
-    case class GetChannel(sp1: SourcePosition, exp1: ParsedAst.Expression, sp2: SourcePosition) extends ParsedAst.Expression
-    
-    /**
-      * New Channel Expression
-      *
-      * @param sp1 the position of the first character in the expression.
-      * @param tpe the type of the channel
-      * @param exp the optional buffer expression of the channel (Default is 0)
-      * @param sp2 the position of the last character in the expressions
-      */
-    case class NewChannel(sp1: SourcePosition, tpe: ParsedAst.Type, exp: Option[ParsedAst.Expression], sp2: SourcePosition) extends ParsedAst.Expression
   }
 
 
@@ -1332,7 +1303,7 @@
     * @param exp1  the channel expression of the rule.
     * @param exp2  the body expression of the rule.
     */
-  case class SelectRule(ident: Name.Ident, exp1: ParsedAst.Expression.GetChannel, exp2: ParsedAst.Expression) extends ParsedAst
+  case class SelectRule(ident: Name.Ident, exp1: ParsedAst.Expression, exp2: ParsedAst.Expression) extends ParsedAst
 
   /**
     * Modifier.
