package ca.uwaterloo.flix.language.phase

import ca.uwaterloo.flix.api.Flix
import ca.uwaterloo.flix.language.ast.ReducedAst.Expr._
import ca.uwaterloo.flix.language.ast.ReducedAst._
import ca.uwaterloo.flix.language.ast.{AtomicOp, MonoType, Purity, SourceLocation, Symbol}
import ca.uwaterloo.flix.language.dbg.AstPrinter.DebugReducedAst
import ca.uwaterloo.flix.util.ParOps

/**
  * Erase types and introduce corresponding casting
  *
  * Protocol is that casting should happen as soon as possible, not lazily.
  * This means that expressions should cast their output but assume correct
  * input types.
  *
  * - Ref
  *   - component type erasure
  *   - deref casting
  * - Tuple
  *   - component type erasure
  *   - index casting
  * - Record
  *   - component type erasure
  *   - select casting
  * - Lazy
  *   - component type erasure
  *   - force casting
  * - Function
  *   - result type boxing, this includes return types of defs and their applications
  *   - function call return value casting
  */
object Eraser {

  def run(root: Root)(implicit flix: Flix): Root = flix.phase("Eraser") {
    val newDefs = ParOps.parMapValues(root.defs)(visitDef)
    val newEffects = ParOps.parMapValues(root.effects)(visitEffect)
    root.copy(defs = newDefs, effects = newEffects)
  }

  private def visitDef(defn: Def): Def = defn match {
    case Def(ann, mod, sym, cparams, fparams, lparams, pcPoints, exp, tpe, originalTpe, purity, loc) =>
      val eNew = visitExp(exp)
      val e = Expr.ApplyAtomic(AtomicOp.Box, List(eNew), box(tpe), purity, loc)
      Def(ann, mod, sym, cparams.map(visitParam), fparams.map(visitParam), lparams.map(visitLocalParam), pcPoints, e, box(tpe), UnboxedType(erase(originalTpe.tpe)), purity, loc)
  }

  private def visitParam(fp: FormalParam): FormalParam = fp match {
    case FormalParam(sym, mod, tpe, loc) =>
      FormalParam(sym, mod, visitType(tpe), loc)
  }

  private def visitLocalParam(p: LocalParam): LocalParam = p match {
    case LocalParam(sym, tpe) =>
      LocalParam(sym, visitType(tpe))
  }

  private def visitBranch(branch: (Symbol.LabelSym, Expr)): (Symbol.LabelSym, Expr) = branch match {
    case (sym, exp) =>
      (sym, visitExp(exp))
  }

  private def visitCatchRule(rule: CatchRule): CatchRule = rule match {
    case CatchRule(sym, clazz, exp) =>
      CatchRule(sym, clazz, visitExp(exp))
  }

  private def visitHandlerRule(rule: HandlerRule): HandlerRule = rule match {
    case HandlerRule(op, fparams, exp) =>
      HandlerRule(op, fparams.map(visitParam), visitExp(exp))
  }

  private def visitJvmMethod(method: JvmMethod): JvmMethod = method match {
    case JvmMethod(ident, fparams, clo, retTpe, purity, loc) =>
      // return type is not erased to maintain class signatures
      JvmMethod(ident, fparams.map(visitParam), visitExp(clo), visitType(retTpe), purity, loc)
  }

  private def visitExp(exp: Expr): Expr = exp match {
    case Cst(cst, tpe, loc) =>
      Cst(cst, visitType(tpe), loc)
    case Var(sym, tpe, loc) =>
      Var(sym, visitType(tpe), loc)
    case ApplyAtomic(op, exps, tpe, purity, loc) =>
      val es = exps.map(visitExp)
      val t = visitType(tpe)
      op match {
        case AtomicOp.Closure(_) => ApplyAtomic(op, es, t, purity, loc)
        case AtomicOp.Unary(_) => ApplyAtomic(op, es, t, purity, loc)
        case AtomicOp.Binary(_) => ApplyAtomic(op, es, t, purity, loc)
        case AtomicOp.Region => ApplyAtomic(op, es, t, purity, loc)
        case AtomicOp.Is(_) => ApplyAtomic(op, es, t, purity, loc)
        case AtomicOp.Tag(_) => ApplyAtomic(op, es, t, purity, loc)
        case AtomicOp.Untag(_) => ApplyAtomic(op, es, t, purity, loc)
        case AtomicOp.Index(_) =>
          castExp(ApplyAtomic(op, es, erase(tpe), purity, loc), t, purity, loc)
        case AtomicOp.Tuple => ApplyAtomic(op, es, t, purity, loc)
        case AtomicOp.RecordEmpty => ApplyAtomic(op, es, t, purity, loc)
        case AtomicOp.RecordSelect(_) =>
          castExp(ApplyAtomic(op, es, erase(tpe), purity, loc), t, purity, loc)
        case AtomicOp.RecordExtend(_) => ApplyAtomic(op, es, t, purity, loc)
        case AtomicOp.RecordRestrict(_) => ApplyAtomic(op, es, t, purity, loc)
        case AtomicOp.ArrayLit => ApplyAtomic(op, es, t, purity, loc)
        case AtomicOp.ArrayNew => ApplyAtomic(op, es, t, purity, loc)
        case AtomicOp.ArrayLoad => ApplyAtomic(op, es, t, purity, loc)
        case AtomicOp.ArrayStore => ApplyAtomic(op, es, t, purity, loc)
        case AtomicOp.ArrayLength => ApplyAtomic(op, es, t, purity, loc)
<<<<<<< HEAD
        case AtomicOp.StructNew(_, _) => ApplyAtomic(op, es, t, purity, loc)
        case AtomicOp.StructGet(_, _) => ApplyAtomic(op, es, t, purity, loc)
        case AtomicOp.StructPut(_, _) => ApplyAtomic(op, es, t, purity, loc)
=======
        case AtomicOp.StructNew(_, _) => throw new RuntimeException("JOE TBD")
        case AtomicOp.StructGet(_, _) => throw new RuntimeException("JOE TBD")
        case AtomicOp.StructPut(_, _) => throw new RuntimeException("JOE TBD")
>>>>>>> 7c46e055
        case AtomicOp.Ref => ApplyAtomic(op, es, t, purity, loc)
        case AtomicOp.Deref =>
          castExp(ApplyAtomic(op, es, erase(tpe), purity, loc), t, purity, loc)
        case AtomicOp.Assign => ApplyAtomic(op, es, t, purity, loc)
        case AtomicOp.InstanceOf(_) => ApplyAtomic(op, es, t, purity, loc)
        case AtomicOp.Cast => ApplyAtomic(op, es, t, purity, loc)
        case AtomicOp.Unbox => ApplyAtomic(op, es, t, purity, loc)
        case AtomicOp.Box => ApplyAtomic(op, es, t, purity, loc)
        case AtomicOp.InvokeConstructor(_) => ApplyAtomic(op, es, t, purity, loc)
        case AtomicOp.InvokeMethod(_) => ApplyAtomic(op, es, t, purity, loc)
        case AtomicOp.InvokeStaticMethod(_) => ApplyAtomic(op, es, t, purity, loc)
        case AtomicOp.GetField(_) => ApplyAtomic(op, es, t, purity, loc)
        case AtomicOp.PutField(_) => ApplyAtomic(op, es, t, purity, loc)
        case AtomicOp.GetStaticField(_) => ApplyAtomic(op, es, t, purity, loc)
        case AtomicOp.PutStaticField(_) => ApplyAtomic(op, es, t, purity, loc)
        case AtomicOp.Throw => throw new RuntimeException("JOE TBD")
        case AtomicOp.Spawn => ApplyAtomic(op, es, t, purity, loc)
        case AtomicOp.Lazy => ApplyAtomic(op, es, t, purity, loc)
        case AtomicOp.Force =>
          castExp(ApplyAtomic(op, es, erase(tpe), purity, loc), t, purity, loc)
        case AtomicOp.HoleError(_) => ApplyAtomic(op, es, t, purity, loc)
        case AtomicOp.MatchError => ApplyAtomic(op, es, t, purity, loc)
      }

    case ApplyClo(exp, exps, ct, tpe, purity, loc) =>
      val ac = ApplyClo(visitExp(exp), exps.map(visitExp), ct, box(tpe), purity, loc)
      castExp(unboxExp(ac, erase(tpe), purity, loc), visitType(tpe), purity, loc)
    case ApplyDef(sym, exps, ct, tpe, purity, loc) =>
      val ad = ApplyDef(sym, exps.map(visitExp), ct, box(tpe), purity, loc)
      castExp(unboxExp(ad, erase(tpe), purity, loc), visitType(tpe), purity, loc)
    case ApplySelfTail(sym, actuals, tpe, purity, loc) =>
      ApplySelfTail(sym, actuals.map(visitExp), visitType(tpe), purity, loc)
    case IfThenElse(exp1, exp2, exp3, tpe, purity, loc) =>
      IfThenElse(visitExp(exp1), visitExp(exp2), visitExp(exp3), visitType(tpe), purity, loc)
    case Branch(exp, branches, tpe, purity, loc) =>
      Branch(visitExp(exp), branches.map(visitBranch), visitType(tpe), purity, loc)
    case JumpTo(sym, tpe, purity, loc) =>
      JumpTo(sym, visitType(tpe), purity, loc)
    case Let(sym, exp1, exp2, tpe, purity, loc) =>
      Let(sym, visitExp(exp1), visitExp(exp2), visitType(tpe), purity, loc)
    case LetRec(varSym, index, defSym, exp1, exp2, tpe, purity, loc) =>
      LetRec(varSym, index, defSym, visitExp(exp1), visitExp(exp2), visitType(tpe), purity, loc)
    case Stmt(exp1, exp2, tpe, purity, loc) =>
      Stmt(visitExp(exp1), visitExp(exp2), visitType(tpe), purity, loc)
    case Scope(sym, exp, tpe, purity, loc) =>
      Scope(sym, visitExp(exp), visitType(tpe), purity, loc)
    case TryCatch(exp, rules, tpe, purity, loc) =>
      TryCatch(visitExp(exp), rules.map(visitCatchRule), visitType(tpe), purity, loc)
    case TryWith(exp, effUse, rules, ct, tpe, purity, loc) =>
      val tw = TryWith(visitExp(exp), effUse, rules.map(visitHandlerRule), ct, box(tpe), purity, loc)
      castExp(unboxExp(tw, erase(tpe), purity, loc), visitType(tpe), purity, loc)
    case Do(op, exps, tpe, purity, loc) =>
      Do(op, exps.map(visitExp), visitType(tpe), purity, loc)
    case NewObject(name, clazz, tpe, purity, methods, loc) =>
      NewObject(name, clazz, visitType(tpe), purity, methods.map(visitJvmMethod), loc)
  }

  private def castExp(exp: Expr, t: MonoType, purity: Purity, loc: SourceLocation): Expr = {
    Expr.ApplyAtomic(AtomicOp.Cast, List(exp), t, purity, loc.asSynthetic)
  }

  private def unboxExp(exp: Expr, t: MonoType, purity: Purity, loc: SourceLocation): Expr = {
    Expr.ApplyAtomic(AtomicOp.Unbox, List(exp), t, purity, loc.asSynthetic)
  }

  private def visitEffect(eff: Effect): Effect = eff match {
    case Effect(ann, mod, sym, ops, loc) =>
      Effect(ann, mod, sym, ops.map(visitOp), loc)
  }

  private def visitOp(op: Op): Op = op match {
    case Op(sym, ann, mod, fparams, tpe, purity, loc) =>
      Op(sym, ann, mod, fparams.map(visitParam), erase(tpe), purity, loc)
  }

  private def visitType(tpe: MonoType): MonoType = {
    import MonoType._
    tpe match {
      case Void => Void
      case AnyType => AnyType
      case Unit => Unit
      case Bool => Bool
      case Char => Char
      case Float32 => Float32
      case Float64 => Float64
      case BigDecimal => BigDecimal
      case Int8 => Int8
      case Int16 => Int16
      case Int32 => Int32
      case Int64 => Int64
      case BigInt => BigInt
      case String => String
      case Regex => Regex
      case Region => Region
      case Null => Null
      case Array(tpe) => Array(visitType(tpe))
      case Lazy(tpe) => Lazy(erase(tpe))
      case Ref(tpe) => Ref(erase(tpe))
      case Tuple(elms) => Tuple(elms.map(erase))
      case MonoType.Enum(sym) => MonoType.Enum(sym)
<<<<<<< HEAD
      case MonoType.Struct(sym, elms, tparams) => MonoType.Struct(sym, elms.map(erase), tparams.map(erase))
=======
      case MonoType.Struct(sym, elmTpes, targs) => MonoType.Struct(sym, elmTpes, targs)
>>>>>>> 7c46e055
      case Arrow(args, result) => Arrow(args.map(visitType), box(result))
      case RecordEmpty => RecordEmpty
      case RecordExtend(label, value, rest) => RecordExtend(label, erase(value), visitType(rest))
      case Native(clazz) => Native(clazz)
    }
  }

  def erase(tpe: MonoType): MonoType = {
    import MonoType._
    tpe match {
      case Bool => Bool
      case Char => Char
      case Float32 => Float32
      case Float64 => Float64
      case Int8 => Int8
      case Int16 => Int16
      case Int32 => Int32
      case Int64 => Int64
      case Void | AnyType | Unit | BigDecimal | BigInt | String | Regex |
           Region | Array(_) | Lazy(_) | Ref(_) | Tuple(_) | MonoType.Enum(_) |
           MonoType.Struct(_, _, _) | Arrow(_, _) | RecordEmpty | RecordExtend(_, _, _) | Native(_) | Null =>
        MonoType.Object
    }
  }

  private def box(tpe: MonoType): MonoType = MonoType.Object

}<|MERGE_RESOLUTION|>--- conflicted
+++ resolved
@@ -105,15 +105,9 @@
         case AtomicOp.ArrayLoad => ApplyAtomic(op, es, t, purity, loc)
         case AtomicOp.ArrayStore => ApplyAtomic(op, es, t, purity, loc)
         case AtomicOp.ArrayLength => ApplyAtomic(op, es, t, purity, loc)
-<<<<<<< HEAD
         case AtomicOp.StructNew(_, _) => ApplyAtomic(op, es, t, purity, loc)
         case AtomicOp.StructGet(_, _) => ApplyAtomic(op, es, t, purity, loc)
         case AtomicOp.StructPut(_, _) => ApplyAtomic(op, es, t, purity, loc)
-=======
-        case AtomicOp.StructNew(_, _) => throw new RuntimeException("JOE TBD")
-        case AtomicOp.StructGet(_, _) => throw new RuntimeException("JOE TBD")
-        case AtomicOp.StructPut(_, _) => throw new RuntimeException("JOE TBD")
->>>>>>> 7c46e055
         case AtomicOp.Ref => ApplyAtomic(op, es, t, purity, loc)
         case AtomicOp.Deref =>
           castExp(ApplyAtomic(op, es, erase(tpe), purity, loc), t, purity, loc)
@@ -214,11 +208,7 @@
       case Ref(tpe) => Ref(erase(tpe))
       case Tuple(elms) => Tuple(elms.map(erase))
       case MonoType.Enum(sym) => MonoType.Enum(sym)
-<<<<<<< HEAD
       case MonoType.Struct(sym, elms, tparams) => MonoType.Struct(sym, elms.map(erase), tparams.map(erase))
-=======
-      case MonoType.Struct(sym, elmTpes, targs) => MonoType.Struct(sym, elmTpes, targs)
->>>>>>> 7c46e055
       case Arrow(args, result) => Arrow(args.map(visitType), box(result))
       case RecordEmpty => RecordEmpty
       case RecordExtend(label, value, rest) => RecordExtend(label, erase(value), visitType(rest))
