package ca.uwaterloo.flix.language.dbg.printer

import ca.uwaterloo.flix.language.ast.TypedAst
import ca.uwaterloo.flix.language.ast.TypedAst.{Expr, Pattern}
import ca.uwaterloo.flix.language.ast.Symbol
import ca.uwaterloo.flix.language.ast.TypedAst.Pattern.Record
import ca.uwaterloo.flix.language.dbg.DocAst

object TypedAstPrinter {

  /**
    * Returns the [[DocAst.Program]] representation of `root`.
    */
  def print(root: TypedAst.Root): DocAst.Program = {
    val enums = root.enums.values.map {
      case TypedAst.Enum(_, ann, mod, sym, tparams, _, cases, _, _) =>
        DocAst.Enum(ann, mod, sym, tparams.map(printTypeParam), cases.values.map(printCase).toList)
    }.toList
    val defs = root.defs.values.map {
      case TypedAst.Def(sym, TypedAst.Spec(_, ann, mod, _, fparams, _, retTpe, eff, _, _, _), exp) =>
        DocAst.Def(ann, mod, sym, fparams.map(printFormalParam), TypePrinter.print(retTpe), TypePrinter.printAsEffect(eff), print(exp))
    }.toList
    DocAst.Program(enums, defs)
  }

  /**
    * Returns the [[DocAst.Expr]] representation of `e`.
    */
  private def print(e: TypedAst.Expr): DocAst.Expr = e match {
    case Expr.Cst(cst, _, _) => ConstantPrinter.print(cst)
    case Expr.Var(sym, _, _) => printVar(sym)
    case Expr.Def(sym, _, _) => DocAst.Expr.Def(sym)
    case Expr.Sig(sym, tpe, loc) => DocAst.Expr.Unknown
    case Expr.Hole(sym, _, _) => DocAst.Expr.Hole(sym)
    case Expr.HoleWithExp(exp, _, _, _) => DocAst.Expr.HoleWithExp(print(exp))
    case Expr.OpenAs(symUse, exp, tpe, loc) => DocAst.Expr.Unknown
    case Expr.Use(sym, alias, exp, loc) => DocAst.Expr.Unknown
    case Expr.Lambda(fparam, exp, _, _) => DocAst.Expr.Lambda(List(printFormalParam(fparam)), print(exp))
    case Expr.Apply(exp, exps, _, _, _) => DocAst.Expr.App(print(exp), exps.map(print))
    case Expr.Unary(sop, exp, _, _, _) => DocAst.Expr.Unary(OpPrinter.print(sop), print(exp))
    case Expr.Binary(sop, exp1, exp2, _, _, _) => DocAst.Expr.Binary(print(exp1), OpPrinter.print(sop), print(exp2))
    case Expr.Let(sym, _, exp1, exp2, _, _, _) => DocAst.Expr.Let(printVar(sym), Some(TypePrinter.print(exp1.tpe)), print(exp1), print(exp2))
    case Expr.LetRec(sym, _, _, exp1, exp2, _, _, _) => DocAst.Expr.LetRec(printVar(sym), Some(TypePrinter.print(exp1.tpe)), print(exp1), print(exp2))
    case Expr.Region(_, _) => DocAst.Expr.Region
    case Expr.Scope(sym, _, exp, _, _, _) => DocAst.Expr.Scope(printVar(sym), print(exp))
    case Expr.IfThenElse(exp1, exp2, exp3, _, _, _) => DocAst.Expr.IfThenElse(print(exp1), print(exp2), print(exp3))
    case Expr.Stm(exp1, exp2, _, _, _) => DocAst.Expr.Stm(print(exp1), print(exp2))
    case Expr.Discard(exp, _, _) => DocAst.Expr.Discard(print(exp))
    case Expr.Match(exp, rules, _, _, _) => DocAst.Expr.Match(print(exp), rules.map(printMatchRule))
    case Expr.TypeMatch(exp, rules, tpe, eff, loc) => DocAst.Expr.Unknown
    case Expr.RestrictableChoose(star, exp, rules, tpe, eff, loc) => DocAst.Expr.Unknown
    case Expr.Tag(sym, exp, tpe, _, _) => DocAst.Expr.Tag(sym.sym, List(print(exp)))
    case Expr.RestrictableTag(sym, exp, tpe, eff, loc) => DocAst.Expr.Unknown
    case Expr.Tuple(elms, _, _, _) => DocAst.Expr.Tuple(elms.map(print))
    case Expr.RecordEmpty(_, _) => DocAst.Expr.RecordEmpty
    case Expr.RecordSelect(exp, label, _, _, _) => DocAst.Expr.RecordSelect(label, print(exp))
    case Expr.RecordExtend(label, exp1, exp2, _, _, _) => DocAst.Expr.RecordExtend(label, print(exp1), print(exp2))
    case Expr.RecordRestrict(label, exp, _, _, _) => DocAst.Expr.RecordRestrict(label, print(exp))
    case Expr.ArrayLit(exps, exp, _, _, _) => DocAst.Expr.InRegion(DocAst.Expr.ArrayLit(exps.map(print)), print(exp))
    case Expr.ArrayNew(exp1, exp2, exp3, _, _, _) => DocAst.Expr.InRegion(DocAst.Expr.ArrayNew(print(exp1), print(exp2)), print(exp3))
    case Expr.ArrayLoad(exp1, exp2, _, _, _) => DocAst.Expr.ArrayLoad(print(exp1), print(exp2))
    case Expr.ArrayLength(exp, _, _) => DocAst.Expr.ArrayLength(print(exp))
    case Expr.ArrayStore(exp1, exp2, exp3, _, _) => DocAst.Expr.ArrayStore(print(exp1), print(exp2), print(exp3))
    case Expr.StructNew(sym, fields, region, tpe, _, _) => DocAst.Expr.StructNew(sym, fields.map {case (k, v) => (k, print(v))}, print(region))
<<<<<<< HEAD
    case Expr.StructGet(_, exp, field, tpe, _, _) => DocAst.Expr.StructGet(print(exp), field, TypePrinter.print(tpe))
    case Expr.StructPut(_, exp1, field, exp2, tpe, _, _) => DocAst.Expr.StructPut(print(exp1), field, print(exp2), TypePrinter.print(tpe))
=======
    case Expr.StructGet(_, exp, field, tpe, _, _) => DocAst.Expr.StructGet(print(exp), field)
    case Expr.StructPut(_, exp1, field, exp2, tpe, _, _) => DocAst.Expr.StructPut(print(exp1), field, print(exp2))
>>>>>>> cbc68ebd
    case Expr.VectorLit(exps, _, _, _) => DocAst.Expr.VectorLit(exps.map(print))
    case Expr.VectorLoad(exp1, exp2, _, _, _) => DocAst.Expr.VectorLoad(print(exp1), print(exp2))
    case Expr.VectorLength(exp, _) => DocAst.Expr.VectorLength(print(exp))
    case Expr.Ref(exp1, exp2, _, _, _) => DocAst.Expr.InRegion(DocAst.Expr.Ref(print(exp1)), print(exp2))
    case Expr.Deref(exp, _, _, _) => DocAst.Expr.Deref(print(exp))
    case Expr.Assign(exp1, exp2, _, _, _) => DocAst.Expr.Assign(print(exp1), print(exp2))
    case Expr.Ascribe(exp, tpe, _, _) => DocAst.Expr.Ascription(print(exp), TypePrinter.print(tpe))
    case Expr.InstanceOf(exp, clazz, _) => DocAst.Expr.InstanceOf(print(exp), clazz)
    case Expr.CheckedCast(cast, exp, tpe, eff, loc) => DocAst.Expr.Unknown
    case Expr.UncheckedCast(exp, declaredType, declaredEff, tpe, eff, loc) => DocAst.Expr.Unknown
    case Expr.UncheckedMaskingCast(exp, tpe, eff, loc) => DocAst.Expr.Unknown
    case Expr.Without(exp, effUse, tpe, eff, loc) => DocAst.Expr.Unknown
    case Expr.TryCatch(exp, rules, _, _, _) => DocAst.Expr.TryCatch(print(exp), rules.map(printCatchRule))
    case Expr.Throw(exp, _, _, _) => DocAst.Expr.Throw(print(exp))
    case Expr.TryWith(exp, _Use, rules, _, _, _) => DocAst.Expr.TryWith(print(exp), _Use.sym, rules.map(printHandlerRule))
    case Expr.Do(op, exps, _, _, _) => DocAst.Expr.Do(op.sym, exps.map(print))
    case Expr.InvokeConstructor(constructor, exps, _, _, _) => DocAst.Expr.JavaInvokeConstructor(constructor, exps.map(print))
    case Expr.InvokeMethod(method, exp, exps, _, _, _) => DocAst.Expr.JavaInvokeMethod(method, print(exp), exps.map(print))
    case Expr.InvokeStaticMethod(method, exps, _, _, _) => DocAst.Expr.JavaInvokeStaticMethod(method, exps.map(print))
    case Expr.GetField(field, exp, _, _, _) => DocAst.Expr.JavaGetField(field, print(exp))
    case Expr.PutField(field, exp1, exp2, _, _, _) => DocAst.Expr.JavaPutField(field, print(exp1), print(exp2))
    case Expr.GetStaticField(field, _, _, _) => DocAst.Expr.JavaGetStaticField(field)
    case Expr.PutStaticField(field, exp, _, _, _) => DocAst.Expr.JavaPutStaticField(field, print(exp))
    case Expr.NewObject(name, clazz, tpe, _, methods, _) => DocAst.Expr.NewObject(name, clazz, TypePrinter.print(tpe), methods.map(printJvmMethod))
    case Expr.NewChannel(exp1, exp2, tpe, eff, loc) => DocAst.Expr.Unknown
    case Expr.GetChannel(exp, tpe, eff, loc) => DocAst.Expr.Unknown
    case Expr.PutChannel(exp1, exp2, tpe, eff, loc) => DocAst.Expr.Unknown
    case Expr.SelectChannel(rules, default, tpe, eff, loc) => DocAst.Expr.Unknown
    case Expr.Spawn(exp1, exp2, _, _, _) => DocAst.Expr.Spawn(print(exp1), print(exp2))
    case Expr.ParYield(frags, exp, tpe, eff, loc) => DocAst.Expr.Unknown
    case Expr.Lazy(exp, _, _) => DocAst.Expr.Lazy(print(exp))
    case Expr.Force(exp, _, _, _) => DocAst.Expr.Force(print(exp))
    case Expr.FixpointConstraintSet(cs, tpe, loc) => DocAst.Expr.Unknown
    case Expr.FixpointLambda(pparams, exp, tpe, eff, loc) => DocAst.Expr.Unknown
    case Expr.FixpointMerge(exp1, exp2, tpe, eff, loc) => DocAst.Expr.Unknown
    case Expr.FixpointSolve(exp, tpe, eff, loc) => DocAst.Expr.Unknown
    case Expr.FixpointFilter(pred, exp, tpe, eff, loc) => DocAst.Expr.Unknown
    case Expr.FixpointInject(exp, pred, tpe, eff, loc) => DocAst.Expr.Unknown
    case Expr.FixpointProject(pred, exp, tpe, eff, loc) => DocAst.Expr.Unknown
    case Expr.Error(_, _, _) => DocAst.Expr.Error
  }

  /**
    * Returns the [[DocAst.JvmMethod]] representation of `method`.
    */
  private def printJvmMethod(method: TypedAst.JvmMethod): DocAst.JvmMethod = method match {
    case TypedAst.JvmMethod(ident, fparams, exp, retTpe, _, _) =>
      DocAst.JvmMethod(ident, fparams.map(printFormalParam), print(exp), TypePrinter.print(retTpe))
  }

  /**
    * Returns the [[DocAst]] representation of `rule`.
    */
  private def printHandlerRule(rule: TypedAst.HandlerRule): (Symbol.OpSym, List[DocAst.Expr.Ascription], DocAst.Expr) = rule match {
    case TypedAst.HandlerRule(op, fparams, exp) => (op.sym, fparams.map(printFormalParam), print(exp))
  }

  /**
    * Returns the [[DocAst]] representation of `rule`.
    */
  private def printCatchRule(rule: TypedAst.CatchRule): (Symbol.VarSym, Class[_], DocAst.Expr) = rule match {
    case TypedAst.CatchRule(sym, clazz, exp) => (sym, clazz, print(exp))
  }

  /**
    * Returns the [[DocAst]] representation of `rule`.
    */
  private def printMatchRule(rule: TypedAst.MatchRule): (DocAst.Expr, Option[DocAst.Expr], DocAst.Expr) = rule match {
    case TypedAst.MatchRule(pat, guard, exp) => (printPattern(pat), guard.map(print), print(exp))
  }

  /**
    * Returns the [[DocAst.Expr]] representation of `pattern`.
    */
  private def printPattern(pattern: TypedAst.Pattern): DocAst.Expr = pattern match {
    case Pattern.Wild(_, _) => DocAst.Expr.Wild
    case Pattern.Var(sym, _, _) => printVar(sym)
    case Pattern.Cst(cst, _, _) => ConstantPrinter.print(cst)
    case Pattern.Tag(sym, pat, _, _) => DocAst.Expr.Tag(sym.sym, List(printPattern(pat)))
    case Pattern.Tuple(elms, _, _) => DocAst.Expr.Tuple(elms.map(printPattern))
    case Pattern.Record(pats, pat, _, _) => printRecordPattern(pats, pat)
    case Pattern.RecordEmpty(_, _) => DocAst.Expr.RecordEmpty
    case Pattern.Error(_, _) => DocAst.Expr.Error
  }

  /**
    * Returns the [[DocAst.Expr]] representation of `pats`.
    */
  private def printRecordPattern(pats: List[Record.RecordLabelPattern], pat: Pattern): DocAst.Expr = {
    pats.foldRight(printPattern(pat)) {
      case (TypedAst.Pattern.Record.RecordLabelPattern(label, _, pat, _), acc) =>
        DocAst.Expr.RecordExtend(label, printPattern(pat), acc)
    }
  }

  /**
    * Returns the [[DocAst.Expr]] representation of `sym`.
    */
  private def printVar(sym: Symbol.VarSym): DocAst.Expr = {
    DocAst.Expr.Var(sym)
  }

  /**
    * Returns the [[DocAst.Expr.Ascription]] representation of `fp`.
    */
  private def printFormalParam(fp: TypedAst.FormalParam): DocAst.Expr.Ascription = {
    val TypedAst.FormalParam(sym, _, tpe, _, _) = fp
    DocAst.Expr.Ascription(DocAst.Expr.Var(sym), TypePrinter.print(tpe))
  }

  /**
    * Returns the [[DocAst.Case]] representation of `caze`.
    */
  private def printCase(caze: TypedAst.Case): DocAst.Case = caze match {
    case TypedAst.Case(sym, tpe, _, _) => DocAst.Case(sym, TypePrinter.print(tpe))
  }

  /**
    * Returns the [[DocAst.TypeParam]] representation of `tp`.
    */
  private def printTypeParam(tp: TypedAst.TypeParam): DocAst.TypeParam = tp match {
    case TypedAst.TypeParam(_, sym, _) => DocAst.TypeParam(sym)
  }

}<|MERGE_RESOLUTION|>--- conflicted
+++ resolved
@@ -62,13 +62,8 @@
     case Expr.ArrayLength(exp, _, _) => DocAst.Expr.ArrayLength(print(exp))
     case Expr.ArrayStore(exp1, exp2, exp3, _, _) => DocAst.Expr.ArrayStore(print(exp1), print(exp2), print(exp3))
     case Expr.StructNew(sym, fields, region, tpe, _, _) => DocAst.Expr.StructNew(sym, fields.map {case (k, v) => (k, print(v))}, print(region))
-<<<<<<< HEAD
-    case Expr.StructGet(_, exp, field, tpe, _, _) => DocAst.Expr.StructGet(print(exp), field, TypePrinter.print(tpe))
-    case Expr.StructPut(_, exp1, field, exp2, tpe, _, _) => DocAst.Expr.StructPut(print(exp1), field, print(exp2), TypePrinter.print(tpe))
-=======
     case Expr.StructGet(_, exp, field, tpe, _, _) => DocAst.Expr.StructGet(print(exp), field)
     case Expr.StructPut(_, exp1, field, exp2, tpe, _, _) => DocAst.Expr.StructPut(print(exp1), field, print(exp2))
->>>>>>> cbc68ebd
     case Expr.VectorLit(exps, _, _, _) => DocAst.Expr.VectorLit(exps.map(print))
     case Expr.VectorLoad(exp1, exp2, _, _, _) => DocAst.Expr.VectorLoad(print(exp1), print(exp2))
     case Expr.VectorLength(exp, _) => DocAst.Expr.VectorLength(print(exp))
