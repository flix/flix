/*
 * Copyright 2023 Jakob Schneider Villumsen
 *
 * Licensed under the Apache License, Version 2.0 (the "License");
 * you may not use this file except in compliance with the License.
 * You may obtain a copy of the License at
 *
 *   http://www.apache.org/licenses/LICENSE-2.0
 *
 * Unless required by applicable law or agreed to in writing, software
 * distributed under the License is distributed on an "AS IS" BASIS,
 * WITHOUT WARRANTIES OR CONDITIONS OF ANY KIND, either express or implied.
 * See the License for the specific language governing permissions and
 * limitations under the License.
 */

package ca.uwaterloo.flix.language.phase

import ca.uwaterloo.flix.api.Flix
import ca.uwaterloo.flix.language.ast.*
import ca.uwaterloo.flix.language.ast.DesugaredAst.Expr
import ca.uwaterloo.flix.language.ast.WeededAst.Predicate
import ca.uwaterloo.flix.language.ast.shared.*
import ca.uwaterloo.flix.language.dbg.AstPrinter.DebugDesugaredAst
import ca.uwaterloo.flix.util.ParOps

import scala.annotation.tailrec

object Desugar {

  /**
    * Performs desugaring on `root`.
    */
  def run(root: WeededAst.Root, oldRoot: DesugaredAst.Root, changeSet: ChangeSet)(implicit flix: Flix): DesugaredAst.Root = flix.phase("Desugar") {
    // Compute the stale and fresh sources.
    val units = changeSet.updateStaleValues(root.units, oldRoot.units)(ParOps.parMapValues(_)(visitUnit))
    DesugaredAst.Root(units, root.mainEntryPoint, root.availableClasses, root.tokens)
  }

  /**
    * Desugars the given [[WeededAst.CompilationUnit]] `unit`.
    */
  private def visitUnit(unit: WeededAst.CompilationUnit)(implicit flix: Flix): DesugaredAst.CompilationUnit = unit match {
    case WeededAst.CompilationUnit(usesAndImports0, decls0, loc) =>
      val usesAndImports = usesAndImports0.map(visitUseOrImport)
      val decls = decls0.map(visitDecl)
      DesugaredAst.CompilationUnit(usesAndImports, decls, loc)
  }

  /**
    * Maps `useOrImport0` to a corresponding [[DesugaredAst.UseOrImport]].
    */
  private def visitUseOrImport(useOrImport0: WeededAst.UseOrImport): DesugaredAst.UseOrImport = useOrImport0 match {
    case WeededAst.UseOrImport.Use(qname, alias, loc) =>
      DesugaredAst.UseOrImport.Use(qname, alias, loc)

    case WeededAst.UseOrImport.Import(name, alias, loc) =>
      DesugaredAst.UseOrImport.Import(name, alias, loc)
  }

  /**
    * Compiles `decl0` to a [[DesugaredAst.Declaration]].
    */
  private def visitDecl(decl0: WeededAst.Declaration)(implicit flix: Flix): DesugaredAst.Declaration = decl0 match {
    case WeededAst.Declaration.Namespace(ident, usesAndImports0, decls0, loc) =>
      val usesAndImports = usesAndImports0.map(visitUseOrImport)
      val decls = decls0.map(visitDecl)
      DesugaredAst.Declaration.Namespace(ident, usesAndImports, decls, loc)

    case d: WeededAst.Declaration.Trait => visitTrait(d)
    case d: WeededAst.Declaration.Instance => visitInstance(d)
    case d: WeededAst.Declaration.Def => visitDef(d)
    case d: WeededAst.Declaration.Redef => visitRedef(d)
    case d: WeededAst.Declaration.Law => visitLaw(d)
    case d: WeededAst.Declaration.Enum => visitEnum(d)
    case d: WeededAst.Declaration.RestrictableEnum => visitRestrictableEnum(d)
    case d: WeededAst.Declaration.Struct => visitStruct(d)
    case d: WeededAst.Declaration.TypeAlias => visitTypeAlias(d)
    case d: WeededAst.Declaration.Effect => visitEffect(d)
  }

  /**
    * Desugars the given [[WeededAst.Declaration.Trait]] `trait0`.
    */
  private def visitTrait(trait0: WeededAst.Declaration.Trait)(implicit flix: Flix): DesugaredAst.Declaration.Trait = trait0 match {
    case WeededAst.Declaration.Trait(doc, ann, mod, ident, tparam0, superTraits0, assocs0, sigs0, laws0, loc) =>
      val tparam = visitTypeParam(tparam0)
      val superTraits = superTraits0.map(visitTraitConstraint)
      val assocs = assocs0.map(visitAssocTypeSig)
      val sigs = sigs0.map(visitSig)
      val laws = laws0.map(visitDef)
      DesugaredAst.Declaration.Trait(doc, ann, mod, ident, tparam, superTraits, assocs, sigs, laws, loc)
  }

  /**
    * Desugars the given [[WeededAst.Declaration.Instance]] `instance0`.
    */
  private def visitInstance(instance0: WeededAst.Declaration.Instance)(implicit flix: Flix): DesugaredAst.Declaration.Instance = instance0 match {
    case WeededAst.Declaration.Instance(doc, ann, mod, trt, tpe0, tconstrs0, econstrs0, assocs0, defs0, redefs0, loc) =>
      val tpe = visitType(tpe0)
      val tconstrs = tconstrs0.map(visitTraitConstraint)
      val econstrs = econstrs0.map(visitEqualityConstraint)
      val assocs = assocs0.map(visitAssocTypeDef)
      val defs = defs0.map(visitDef)
      val redefs = redefs0.map(visitRedef)
      val defsAndRedefs = defs ++ redefs
      DesugaredAst.Declaration.Instance(doc, ann, mod, trt, tpe, tconstrs, econstrs, assocs, defsAndRedefs, loc)
  }

  /**
    * Desugars the given [[WeededAst.Declaration.Def]] `def0`.
    */
  private def visitDef(def0: WeededAst.Declaration.Def)(implicit flix: Flix): DesugaredAst.Declaration.Def = def0 match {
    case WeededAst.Declaration.Def(doc, ann, mod, ident, tparams0, fparams0, exp0, tpe0, eff0, tconstrs0, econstrs0, loc) =>
      val tparams = tparams0.map(visitTypeParam)
      val fparams = visitFormalParams(fparams0)
      val exp = visitExp(exp0)
      val tpe = visitType(tpe0)
      val eff = eff0.map(visitType)
      val tconstrs = tconstrs0.map(visitTraitConstraint)
      val econstrs = econstrs0.map(visitEqualityConstraint)
      DesugaredAst.Declaration.Def(doc, ann, mod, ident, tparams, fparams, exp, tpe, eff, tconstrs, econstrs, loc)
  }

  /**
    * Desugars the given [[WeededAst.Declaration.Redef]] `def0`.
    */
  private def visitRedef(def0: WeededAst.Declaration.Redef)(implicit flix: Flix): DesugaredAst.Declaration.Def = def0 match {
    case WeededAst.Declaration.Redef(doc, ann, mod0, ident, tparams0, fparams0, exp0, tpe0, eff0, tconstrs0, econstrs0, loc) =>
      val mod = mod0.copy(mod = Modifier.Override :: mod0.mod)
      val tparams = tparams0.map(visitTypeParam)
      val fparams = visitFormalParams(fparams0)
      val exp = visitExp(exp0)
      val tpe = visitType(tpe0)
      val eff = eff0.map(visitType)
      val tconstrs = tconstrs0.map(visitTraitConstraint)
      val econstrs = econstrs0.map(visitEqualityConstraint)
      DesugaredAst.Declaration.Def(doc, ann, mod, ident, tparams, fparams, exp, tpe, eff, tconstrs, econstrs, loc)
  }

  /**
    * Desugars the given [[WeededAst.Declaration.Law]] `law0`.
    */
  private def visitLaw(law0: WeededAst.Declaration.Law)(implicit flix: Flix): DesugaredAst.Declaration.Law = law0 match {
    case WeededAst.Declaration.Law(doc, ann, mod, ident, tparams0, fparams0, exp0, tpe0, eff0, tconstrs0, loc) =>
      val tparams = tparams0.map(visitTypeParam)
      val fparams = visitFormalParams(fparams0)
      val exp = visitExp(exp0)
      val tpe = visitType(tpe0)
      val eff = visitType(eff0)
      val tconstrs = tconstrs0.map(visitTraitConstraint)
      DesugaredAst.Declaration.Law(doc, ann, mod, ident, tparams, fparams, exp, tpe, eff, tconstrs, loc)
  }

  /**
    * Desugars the given [[WeededAst.Declaration.Enum]] `enum0`.
    */
  private def visitEnum(enum0: WeededAst.Declaration.Enum): DesugaredAst.Declaration.Enum = enum0 match {
    case WeededAst.Declaration.Enum(doc, ann, mod, ident, tparams0, derives0, cases0, loc) =>
      val tparams = tparams0.map(visitTypeParam)
      val derives = visitDerivations(derives0)
      val cases = cases0.map(visitCase)
      DesugaredAst.Declaration.Enum(doc, ann, mod, ident, tparams, derives, cases, loc)
  }

  /**
    * Desugars the given [[WeededAst.Declaration.Struct]] `struct0`.
    */
  private def visitStruct(struct0: WeededAst.Declaration.Struct): DesugaredAst.Declaration.Struct = struct0 match {
    case WeededAst.Declaration.Struct(doc, ann, mod, ident, tparams0, fields0, loc) =>
      val tparams = tparams0.map(visitTypeParam)
      val fields = fields0.map(visitField)
      DesugaredAst.Declaration.Struct(doc, ann, mod, ident, tparams, fields, loc)
  }

  /**
    * Desugars the given [[WeededAst.Declaration.RestrictableEnum]] `restrictableEnum0`.
    */
  private def visitRestrictableEnum(restrictableEnum0: WeededAst.Declaration.RestrictableEnum): DesugaredAst.Declaration.RestrictableEnum = restrictableEnum0 match {
    case WeededAst.Declaration.RestrictableEnum(doc, ann, mod, ident, index0, tparams0, derives0, cases0, loc) =>
      val index = visitTypeParam(index0)
      val tparams = tparams0.map(visitTypeParam)
      val derives = visitDerivations(derives0)
      val cases = cases0.map(visitRestrictableCase)
      DesugaredAst.Declaration.RestrictableEnum(doc, ann, mod, ident, index, tparams, derives, cases, loc)
  }

  /**
    * Desugars the given [[WeededAst.Declaration.TypeAlias]] `typeAlias0`.
    */
  private def visitTypeAlias(typeAlias0: WeededAst.Declaration.TypeAlias): DesugaredAst.Declaration.TypeAlias = typeAlias0 match {
    case WeededAst.Declaration.TypeAlias(doc, ann, mod, ident, tparams0, tpe0, loc) =>
      val tparams = tparams0.map(visitTypeParam)
      val tpe = visitType(tpe0)
      DesugaredAst.Declaration.TypeAlias(doc, ann, mod, ident, tparams, tpe, loc)
  }

  /**
    * Desugars the given [[WeededAst.Declaration.Effect]] `eff0`.
    */
  private def visitEffect(eff0: WeededAst.Declaration.Effect): DesugaredAst.Declaration.Effect = eff0 match {
    case WeededAst.Declaration.Effect(doc, ann, mod, ident, tparams0, ops0, loc) =>
      val tparams = tparams0.map(visitTypeParam)
      val ops = ops0.map(visitOp)
      DesugaredAst.Declaration.Effect(doc, ann, mod, ident, tparams, ops, loc)
  }

  /**
    * Desugars the given [[WeededAst.TypeParam]] `tparam0`.
    */
  private def visitTypeParam(tparam0: WeededAst.TypeParam): DesugaredAst.TypeParam = tparam0 match {
    case WeededAst.TypeParam.Unkinded(ident) => DesugaredAst.TypeParam.Unkinded(ident)
    case WeededAst.TypeParam.Kinded(ident, kind0) =>
      val kind = visitKind(kind0)
      DesugaredAst.TypeParam.Kinded(ident, kind)
  }

  /**
    * Desugars the given [[WeededAst.TraitConstraint]] `tconstr0`.
    */
  private def visitTraitConstraint(tconstr0: WeededAst.TraitConstraint): DesugaredAst.TraitConstraint = tconstr0 match {
    case WeededAst.TraitConstraint(trt, tpe0, loc) =>
      val tpe = visitType(tpe0)
      DesugaredAst.TraitConstraint(trt, tpe, loc)
  }

  /**
    * Desugars the given [[WeededAst.Declaration.AssocTypeSig]] `assoc0`.
    */
  private def visitAssocTypeSig(assoc0: WeededAst.Declaration.AssocTypeSig): DesugaredAst.Declaration.AssocTypeSig = assoc0 match {
    case WeededAst.Declaration.AssocTypeSig(doc, mod, ident, tparam0, kind0, tpe0, loc) =>
      val tparam = visitTypeParam(tparam0)
      val kind = visitKind(kind0)
      val tpe = tpe0.map(visitType)
      DesugaredAst.Declaration.AssocTypeSig(doc, mod, ident, tparam, kind, tpe, loc)
  }

  /**
    * Desugars the given [[WeededAst.Declaration.Sig]] `sig0`.
    */
  private def visitSig(sig0: WeededAst.Declaration.Sig)(implicit flix: Flix): DesugaredAst.Declaration.Sig = sig0 match {
    case WeededAst.Declaration.Sig(doc, ann, mod, ident, tparams0, fparams0, exp0, tpe0, eff0, tconstrs0, econstrs0, loc) =>
      val tparams = tparams0.map(visitTypeParam)
      val fparams = visitFormalParams(fparams0)
      val exp = exp0.map(visitExp)
      val tpe = visitType(tpe0)
      val eff = eff0.map(visitType)
      val tconstrs = tconstrs0.map(visitTraitConstraint)
      val econstrs = econstrs0.map(visitEqualityConstraint)
      DesugaredAst.Declaration.Sig(doc, ann, mod, ident, tparams, fparams, exp, tpe, eff, tconstrs, econstrs, loc)
  }

  /**
    * Desugars the given [[WeededAst.Type]] `tpe0`.
    */
  private def visitType(tpe0: WeededAst.Type): DesugaredAst.Type = tpe0 match {
    case WeededAst.Type.Var(ident, loc) =>
      DesugaredAst.Type.Var(ident, loc)

    case WeededAst.Type.Ambiguous(qname, loc) =>
      DesugaredAst.Type.Ambiguous(qname, loc)

    case WeededAst.Type.Unit(loc) =>
      DesugaredAst.Type.Unit(loc)

    case WeededAst.Type.Tuple(elms, loc) =>
      val ts = elms.map(visitType)
      DesugaredAst.Type.Tuple(ts, loc)

    case WeededAst.Type.RecordRowEmpty(loc) =>
      DesugaredAst.Type.RecordRowEmpty(loc)

    case WeededAst.Type.RecordRowExtend(label, tpe, rest, loc) =>
      val t = visitType(tpe)
      val r = visitType(rest)
      DesugaredAst.Type.RecordRowExtend(label, t, r, loc)

    case WeededAst.Type.Record(row, loc) =>
      DesugaredAst.Type.Record(visitType(row), loc)

    case WeededAst.Type.SchemaRowEmpty(loc) =>
      DesugaredAst.Type.SchemaRowEmpty(loc)

    case WeededAst.Type.SchemaRowExtendByAlias(qname, targs, rest, loc) =>
      val targs1 = targs.map(visitType)
      val r = visitType(rest)
      DesugaredAst.Type.SchemaRowExtendByAlias(qname, targs1, r, loc)

    case WeededAst.Type.SchemaRowExtendByTypes(name, den, tpes, rest, loc) =>
      val ts = tpes.map(visitType)
      val r = visitType(rest)
      DesugaredAst.Type.SchemaRowExtendByTypes(name, den, ts, r, loc)

    case WeededAst.Type.Schema(row, loc) =>
      val r = visitType(row)
      DesugaredAst.Type.Schema(r, loc)

    case WeededAst.Type.Extensible(row, loc) =>
      val r = visitType(row)
      DesugaredAst.Type.Extensible(r, loc)

    case WeededAst.Type.Arrow(tparams, eff, tresult, loc) =>
      val tparams1 = tparams.map(visitType)
      val eff1 = eff.map(visitType)
      val t = visitType(tresult)
      DesugaredAst.Type.Arrow(tparams1, eff1, t, loc)

    case WeededAst.Type.Apply(tpe1, tpe2, loc) =>
      val t1 = visitType(tpe1)
      val t2 = visitType(tpe2)
      DesugaredAst.Type.Apply(t1, t2, loc)

    case WeededAst.Type.True(loc) =>
      DesugaredAst.Type.True(loc)

    case WeededAst.Type.False(loc) =>
      DesugaredAst.Type.False(loc)

    case WeededAst.Type.Not(tpe, loc) =>
      val t = visitType(tpe)
      DesugaredAst.Type.Not(t, loc)

    case WeededAst.Type.And(tpe1, tpe2, loc) =>
      val t1 = visitType(tpe1)
      val t2 = visitType(tpe2)
      DesugaredAst.Type.And(t1, t2, loc)

    case WeededAst.Type.Or(tpe1, tpe2, loc) =>
      val t1 = visitType(tpe1)
      val t2 = visitType(tpe2)
      DesugaredAst.Type.Or(t1, t2, loc)

    case WeededAst.Type.Complement(tpe, loc) =>
      val t = visitType(tpe)
      DesugaredAst.Type.Complement(t, loc)

    case WeededAst.Type.Union(tpe1, tpe2, loc) =>
      val t1 = visitType(tpe1)
      val t2 = visitType(tpe2)
      DesugaredAst.Type.Union(t1, t2, loc)

    case WeededAst.Type.Intersection(tpe1, tpe2, loc) =>
      val t1 = visitType(tpe1)
      val t2 = visitType(tpe2)
      DesugaredAst.Type.Intersection(t1, t2, loc)

    case WeededAst.Type.Difference(tpe1, tpe2, loc) =>
      val t1 = visitType(tpe1)
      val t2 = visitType(tpe2)
      DesugaredAst.Type.Difference(t1, t2, loc)

    case WeededAst.Type.Pure(loc) =>
      DesugaredAst.Type.Pure(loc)

    case WeededAst.Type.CaseSet(cases, loc) =>
      DesugaredAst.Type.CaseSet(cases, loc)

    case WeededAst.Type.CaseUnion(tpe1, tpe2, loc) =>
      val t1 = visitType(tpe1)
      val t2 = visitType(tpe2)
      DesugaredAst.Type.CaseUnion(t1, t2, loc)

    case WeededAst.Type.CaseIntersection(tpe1, tpe2, loc) =>
      val t1 = visitType(tpe1)
      val t2 = visitType(tpe2)
      DesugaredAst.Type.CaseIntersection(t1, t2, loc)

    case WeededAst.Type.CaseComplement(tpe, loc) =>
      val t = visitType(tpe)
      DesugaredAst.Type.CaseComplement(t, loc)

    case WeededAst.Type.Ascribe(tpe, kind, loc) =>
      val t = visitType(tpe)
      val k = visitKind(kind)
      DesugaredAst.Type.Ascribe(t, k, loc)

    case WeededAst.Type.Error(loc) =>
      DesugaredAst.Type.Error(loc)
  }

  /**
    * Desugars the given [[WeededAst.Declaration.AssocTypeDef]] `assoc0`.
    */
  private def visitAssocTypeDef(assoc0: WeededAst.Declaration.AssocTypeDef): DesugaredAst.Declaration.AssocTypeDef = assoc0 match {
    case WeededAst.Declaration.AssocTypeDef(doc, mod, ident, arg0, tpe0, loc) =>
      val arg = visitType(arg0)
      val tpe = visitType(tpe0)
      DesugaredAst.Declaration.AssocTypeDef(doc, mod, ident, arg, tpe, loc)
  }

  /**
    * Desugars the given list of [[WeededAst.FormalParam]] `fparams0`.
    */
  private def visitFormalParams(fparams0: List[WeededAst.FormalParam]): List[DesugaredAst.FormalParam] =
    fparams0.map(visitFormalParam)

  /**
    * Desugars the given [[WeededAst.FormalParam]] `fparam0`.
    */
  private def visitFormalParam(fparam0: WeededAst.FormalParam): DesugaredAst.FormalParam = fparam0 match {
    case WeededAst.FormalParam(ident, mod, tpe0, loc) =>
      val tpe = tpe0.map(visitType)
      DesugaredAst.FormalParam(ident, mod, tpe, loc)
  }

  /**
    * Desugars the given [[WeededAst.EqualityConstraint]] `econstr0`.
    */
  private def visitEqualityConstraint(econstr0: WeededAst.EqualityConstraint): DesugaredAst.EqualityConstraint = econstr0 match {
    case WeededAst.EqualityConstraint(qname, tpe01, tpe02, loc) =>
      val tpe1 = visitType(tpe01)
      val tpe2 = visitType(tpe02)
      DesugaredAst.EqualityConstraint(qname, tpe1, tpe2, loc)
  }

  /**
    * Desugars the given [[WeededAst.Derivations]] `derives0`.
    */
  private def visitDerivations(derives0: WeededAst.Derivations): DesugaredAst.Derivations = derives0 match {
    case WeededAst.Derivations(traits, loc) =>
      DesugaredAst.Derivations(traits, loc)
  }

  /**
    * Desugars the given [[WeededAst.Case]] `case0`.
    */
  private def visitCase(case0: WeededAst.Case): DesugaredAst.Case = case0 match {
    case WeededAst.Case(ident, tpes0, loc) =>
      val tpes = tpes0.map(visitType)
      DesugaredAst.Case(ident, tpes, loc)
  }

  /**
    * Desugars the given [[WeededAst.StructField]] `field0`.
    */
  private def visitField(field0: WeededAst.StructField): DesugaredAst.StructField = field0 match {
    case WeededAst.StructField(mod, name, tpe0, loc) =>
      val tpe = visitType(tpe0)
      DesugaredAst.StructField(mod, name, tpe, loc)
  }

  /**
    * Desugars the given [[WeededAst.RestrictableCase]] `case0`.
    */
  private def visitRestrictableCase(case0: WeededAst.RestrictableCase): DesugaredAst.RestrictableCase = case0 match {
    case WeededAst.RestrictableCase(ident, tpes0, loc) =>
      val tpes = tpes0.map(visitType)
      DesugaredAst.RestrictableCase(ident, tpes, loc)
  }

  /**
    * Desugars the given [[WeededAst.Declaration.Op]] `op0`.
    */
  private def visitOp(op0: WeededAst.Declaration.Op): DesugaredAst.Declaration.Op = op0 match {
    case WeededAst.Declaration.Op(doc, ann, mod, ident, fparams0, tpe0, tconstrs0, loc) =>
      val fparams = visitFormalParams(fparams0)
      val tpe = visitType(tpe0)
      val tconstrs = tconstrs0.map(visitTraitConstraint)
      DesugaredAst.Declaration.Op(doc, ann, mod, ident, fparams, tpe, tconstrs, loc)
  }

  /**
    * Desugars the given [[WeededAst.Kind]] `kind0`.
    */
  private def visitKind(kind0: WeededAst.Kind): DesugaredAst.Kind = kind0 match {
    case WeededAst.Kind.Ambiguous(qname, loc) =>
      DesugaredAst.Kind.Ambiguous(qname, loc)

    case WeededAst.Kind.Arrow(kind1, kind2, loc) =>
      val k1 = visitKind(kind1)
      val k2 = visitKind(kind2)
      DesugaredAst.Kind.Arrow(k1, k2, loc)
  }

  /**
    * Desugars the given [[WeededAst.Expr]] `exp0`.
    */
  private def visitExp(exp0: WeededAst.Expr)(implicit flix: Flix): DesugaredAst.Expr = exp0 match {
    case WeededAst.Expr.Ambiguous(qname, loc) =>
      Expr.Ambiguous(qname, loc)

    case WeededAst.Expr.Open(qname, loc) =>
      Expr.Open(qname, loc)

    case WeededAst.Expr.OpenAs(qname, exp, loc) =>
      val e = visitExp(exp)
      Expr.OpenAs(qname, e, loc)

    case WeededAst.Expr.Hole(name, loc) =>
      Expr.Hole(name, loc)

    case WeededAst.Expr.HoleWithExp(exp, loc) =>
      val e = visitExp(exp)
      Expr.HoleWithExp(e, loc)

    case WeededAst.Expr.Use(uses, exp, loc) =>
      val u1 = uses.map(visitUseOrImport)
      val e = visitExp(exp)
      Expr.Use(u1, e, loc)

    case WeededAst.Expr.Cst(cst, loc) =>
      Expr.Cst(cst, loc)

    case WeededAst.Expr.Apply(exp, exps, loc) =>
      val e = visitExp(exp)
      val es = visitExps(exps)
      Expr.Apply(e, es, loc)

    case WeededAst.Expr.Infix(exp1, exp2, exp3, loc) =>
      desugarInfix(exp1, exp2, exp3, loc)

    case WeededAst.Expr.Lambda(fparam, exp, loc) =>
      val fparam1 = visitFormalParam(fparam)
      val e = visitExp(exp)
      Expr.Lambda(fparam1, e, loc)

    case WeededAst.Expr.LambdaExtMatch(pat, exp, loc) =>
      val p = visitExtPattern(pat)
      val e = visitExp(exp)
      desugarLambdaExtMatch(p, e, loc)

    case WeededAst.Expr.LambdaMatch(pat, exp, loc) =>
      val p = visitPattern(pat)
      val e = visitExp(exp)
      desugarLambdaMatch(p, e, loc)

    case WeededAst.Expr.Unary(sop, exp, loc) =>
      val e = visitExp(exp)
      Expr.Unary(sop, e, loc)

    case WeededAst.Expr.Binary(sop, exp1, exp2, loc) =>
      val e1 = visitExp(exp1)
      val e2 = visitExp(exp2)
      Expr.Binary(sop, e1, e2, loc)

    case WeededAst.Expr.IfThenElse(exp1, exp2, exp3, loc) =>
      val e1 = visitExp(exp1)
      val e2 = visitExp(exp2)
      val e3 = visitExp(exp3)
      Expr.IfThenElse(e1, e2, e3, loc)

    case WeededAst.Expr.Stm(exp1, exp2, loc) =>
      val e1 = visitExp(exp1)
      val e2 = visitExp(exp2)
      Expr.Stm(e1, e2, loc)

    case WeededAst.Expr.Discard(exp, loc) =>
      val e = visitExp(exp)
      Expr.Discard(e, loc)

    case WeededAst.Expr.LocalDef(ident, fparams, dtpe, deff, exp1, exp2, loc) =>
      val fps = visitFormalParams(fparams)
      val t = dtpe.map(visitType)
      val ef = deff.map(visitType)
      val e10 = visitExp(exp1)
      // Ascribe has an invariant that at least t or ef must be defined
      val e1 = if (t.isDefined || ef.isDefined) Expr.Ascribe(e10, t, ef, e10.loc) else e10
      val e2 = visitExp(exp2)
      Expr.LocalDef(ident, fps, e1, e2, loc)

    case WeededAst.Expr.Scope(ident, exp, loc) =>
      val e = visitExp(exp)
      Expr.Scope(ident, e, loc)

    case WeededAst.Expr.Match(exp, rules, loc) =>
      val e = visitExp(exp)
      val rs = rules.map(visitMatchRule)
      Expr.Match(e, rs, loc)

    case WeededAst.Expr.TypeMatch(exp, rules, loc) =>
      val e = visitExp(exp)
      val rs = rules.map(visitTypeMatchRule)
      Expr.TypeMatch(e, rs, loc)

    case WeededAst.Expr.RestrictableChoose(star, exp, rules, loc) =>
      val e = visitExp(exp)
      val rs = rules.map(visitRestrictableChooseRule)
      Expr.RestrictableChoose(star, e, rs, loc)

    case WeededAst.Expr.ExtMatch(exp, rules, loc) =>
      val e = visitExp(exp)
      val rs = rules.map(visitExtMatchRule)
      Expr.ExtMatch(e, rs, loc)

    case WeededAst.Expr.ApplicativeFor(frags, exp, loc) =>
      desugarApplicativeFor(frags, exp, loc)

    case WeededAst.Expr.ForEach(frags, exp, _) =>
      desugarForEach(frags, exp)

    case WeededAst.Expr.MonadicFor(frags, exp, loc) =>
      desugarMonadicFor(frags, exp, loc)

    case WeededAst.Expr.ForEachYield(frags, exp, loc) =>
      desugarForEachYield(frags, exp, loc)

    case WeededAst.Expr.LetMatch(pat, tpe, exp1, exp2, loc) =>
      desugarLetMatch(pat, tpe, exp1, exp2, loc)

    case WeededAst.Expr.ExtTag(label, exps, loc) =>
      val es = visitExps(exps)
      Expr.ExtTag(label, es, loc)

    case WeededAst.Expr.Tuple(exps, loc) =>
      desugarTuple(exps, loc)

    case WeededAst.Expr.RecordSelect(exp, label, loc) =>
      val e = visitExp(exp)
      Expr.RecordSelect(e, label, loc)

    case WeededAst.Expr.RecordExtend(label, exp1, exp2, loc) =>
      val e1 = visitExp(exp1)
      val e2 = visitExp(exp2)
      Expr.RecordExtend(label, e1, e2, loc)

    case WeededAst.Expr.RecordRestrict(label, exp, loc) =>
      val e = visitExp(exp)
      Expr.RecordRestrict(label, e, loc)

    case WeededAst.Expr.ArrayLit(exps, exp, loc) =>
      val es = visitExps(exps)
      val e = visitExp(exp)
      Expr.ArrayLit(es, e, loc)

    case WeededAst.Expr.ArrayNew(exp1, exp2, exp3, loc) =>
      val e1 = visitExp(exp1)
      val e2 = visitExp(exp2)
      val e3 = visitExp(exp3)
      Expr.ArrayNew(e1, e2, e3, loc)

    case WeededAst.Expr.ArrayLoad(exp1, exp2, loc) =>
      val e1 = visitExp(exp1)
      val e2 = visitExp(exp2)
      Expr.ArrayLoad(e1, e2, loc)

    case WeededAst.Expr.ArrayLength(exp, loc) =>
      val e = visitExp(exp)
      Expr.ArrayLength(e, loc)

    case WeededAst.Expr.ArrayStore(exp1, exp2, exp3, loc) =>
      val e1 = visitExp(exp1)
      val e2 = visitExp(exp2)
      val e3 = visitExp(exp3)
      Expr.ArrayStore(e1, e2, e3, loc)

    case WeededAst.Expr.StructNew(name, fields0, region0, loc) =>
      val fields = fields0.map(field => (field._1, visitExp(field._2)))
      val region = visitExp(region0)
      Expr.StructNew(name, fields, region, loc)

    case WeededAst.Expr.StructGet(e, name, loc) =>
      Expr.StructGet(visitExp(e), name, loc)

    case WeededAst.Expr.StructPut(e1, name, e2, loc) =>
      Expr.StructPut(visitExp(e1), name, visitExp(e2), loc)

    case WeededAst.Expr.VectorLit(exps, loc) =>
      val e = visitExps(exps)
      Expr.VectorLit(e, loc)

    case WeededAst.Expr.VectorLoad(exp1, exp2, loc) =>
      val e1 = visitExp(exp1)
      val e2 = visitExp(exp2)
      Expr.VectorLoad(e1, e2, loc)

    case WeededAst.Expr.VectorLength(exp, loc) =>
      val e = visitExp(exp)
      Expr.VectorLength(e, loc)

    case WeededAst.Expr.FCons(exp1, exp2, loc) =>
      desugarFCons(exp1, exp2, loc)

    case WeededAst.Expr.FAppend(exp1, exp2, loc) =>
      desugarFAppend(exp1, exp2, loc)

    case WeededAst.Expr.ListLit(exps, loc) =>
      desugarListLit(exps, loc)

    case WeededAst.Expr.SetLit(exps, loc) =>
      desugarSetLit(exps, loc)

    case WeededAst.Expr.MapLit(exps, loc) =>
      desugarMapLit(exps, loc)

    case WeededAst.Expr.Ascribe(exp, expectedType, expectedEff, loc) =>
      val e = visitExp(exp)
      val ts = expectedType.map(visitType)
      val effs = expectedEff.map(visitType)
      Expr.Ascribe(e, ts, effs, loc)

    case WeededAst.Expr.InstanceOf(exp, className, loc) =>
      val e = visitExp(exp)
      Expr.InstanceOf(e, className, loc)

    case WeededAst.Expr.CheckedCast(cast, exp, loc) =>
      val e = visitExp(exp)
      Expr.CheckedCast(cast, e, loc)

    case WeededAst.Expr.UncheckedCast(exp, declaredType, declaredEff, loc) =>
      val e = visitExp(exp)
      val t = declaredType.map(visitType)
      val eff = declaredEff.map(visitType)
      Expr.UncheckedCast(e, t, eff, loc)

    case WeededAst.Expr.Unsafe(exp, eff0, loc) =>
      val e = visitExp(exp)
      val eff = visitType(eff0)
      Expr.Unsafe(e, eff, loc)

    case WeededAst.Expr.UnsafeOld(exp, loc) =>
      // We desugar an unsafe expression to an unchecked cast to pure.
      val e = visitExp(exp)
      val declaredType = None
      val declaredEff = Some(DesugaredAst.Type.Pure(loc.asSynthetic))
      Expr.UncheckedCast(e, declaredType, declaredEff, loc)

    case WeededAst.Expr.Without(exp, eff, loc) =>
      val e = visitExp(exp)
      Expr.Without(e, eff, loc)

    case WeededAst.Expr.TryCatch(exp, rules, loc) =>
      val e = visitExp(exp)
      val rs = rules.map(visitCatchRule)
      Expr.TryCatch(e, rs, loc)

    case WeededAst.Expr.Throw(exp, loc) =>
      val e = visitExp(exp)
      Expr.Throw(e, loc)

    case WeededAst.Expr.Handler(eff, rules, loc) =>
      val rs = rules.map(visitHandlerRule)
      Expr.Handler(eff, rs, loc)

    case WeededAst.Expr.RunWith(exp, exps, loc) =>
      val e = visitExp(exp)
      exps.foldLeft(e) {
        case (acc, e2) => Expr.RunWith(acc, visitExp(e2), loc)
      }

    case WeededAst.Expr.InvokeConstructor(className, exps, loc) =>
      val es = visitExps(exps)
      Expr.InvokeConstructor(className, es, loc)

    case WeededAst.Expr.InvokeMethod(exp, name, exps, loc) =>
      val e = visitExp(exp)
      val es = visitExps(exps)
      Expr.InvokeMethod(e, name, es, loc)

    case WeededAst.Expr.GetField(exp, name, loc) =>
      val e = visitExp(exp)
      Expr.GetField(e, name, loc)

    case WeededAst.Expr.NewObject(tpe, methods, loc) =>
      val t = visitType(tpe)
      val ms = methods.map(visitJvmMethod)
      Expr.NewObject(t, ms, loc)

    case WeededAst.Expr.Static(loc) =>
      val tpe = Type.mkRegionToStar(Type.IO, loc)
      DesugaredAst.Expr.Region(tpe, loc)

    case WeededAst.Expr.NewChannel(exp, loc) =>
      val e = visitExp(exp)
      Expr.NewChannel(e, loc)

    case WeededAst.Expr.GetChannel(exp, loc) =>
      val e = visitExp(exp)
      Expr.GetChannel(e, loc)

    case WeededAst.Expr.PutChannel(exp1, exp2, loc) =>
      val e1 = visitExp(exp1)
      val e2 = visitExp(exp2)
      Expr.PutChannel(e1, e2, loc)

    case WeededAst.Expr.SelectChannel(rules, exp, loc) =>
      val rs = rules.map(visitSelectChannelRule)
      val es = exp.map(visitExp)
      Expr.SelectChannel(rs, es, loc)

    case WeededAst.Expr.Spawn(exp1, exp2, loc) =>
      val e1 = visitExp(exp1)
      val e2 = visitExp(exp2)
      Expr.Spawn(e1, e2, loc)

    case WeededAst.Expr.ParYield(frags, exp, loc) =>
      val fs = frags.map(visitParYieldFragment)
      val e = visitExp(exp)
      Expr.ParYield(fs, e, loc)

    case WeededAst.Expr.Lazy(exp, loc) =>
      val e = visitExp(exp)
      Expr.Lazy(e, loc)

    case WeededAst.Expr.Force(exp, loc) =>
      val e = visitExp(exp)
      Expr.Force(e, loc)

    case WeededAst.Expr.FixpointConstraintSet(cs, loc) =>
      val cs1 = cs.map(visitConstraint)
      Expr.FixpointConstraintSet(cs1, loc)

    case WeededAst.Expr.FixpointLambda(pparams, exp, loc) =>
      val ps = pparams.map(visitPredicateParam)
      val e = visitExp(exp)
      Expr.FixpointLambda(ps, e, loc)

    case WeededAst.Expr.FixpointMerge(exp1, exp2, loc) =>
      val e1 = visitExp(exp1)
      val e2 = visitExp(exp2)
      Expr.FixpointMerge(e1, e2, loc)

    case WeededAst.Expr.FixpointInjectInto(exps, predsAndArities, loc) =>
      val es = visitExps(exps)
      DesugaredAst.Expr.FixpointInjectInto(es, predsAndArities, loc)

    case WeededAst.Expr.FixpointSolveWithProject(exps, optPreds, mode, loc) =>
      val es = visitExps(exps)
      DesugaredAst.Expr.FixpointSolveWithProject(es, optPreds, mode, loc)

    case WeededAst.Expr.FixpointQueryWithProvenance(exps, select, withh, loc) =>
      val es = visitExps(exps)
      val s = visitHead(select)
      DesugaredAst.Expr.FixpointQueryWithProvenance(es, s, withh, loc)

    case WeededAst.Expr.FixpointQueryWithSelect(exps0, selects0, from0, where0, loc) =>
      desugarFixpointQueryWithSelect(exps0, selects0, from0, where0, loc)

    case WeededAst.Expr.Debug(exp, kind, loc) =>
      desugarDebug(exp, kind, loc)

    case WeededAst.Expr.Error(m) =>
      DesugaredAst.Expr.Error(m)
  }

  /**
    * Desugars the given list of [[WeededAst.Expr]] `exps0`.
    */
  private def visitExps(exps0: List[WeededAst.Expr])(implicit flix: Flix): List[DesugaredAst.Expr] =
    exps0.map(visitExp)

  /**
    * Desugars the given [[WeededAst.MatchRule]] `rule0`.
    */
  private def visitMatchRule(rule0: WeededAst.MatchRule)(implicit flix: Flix): DesugaredAst.MatchRule = rule0 match {
    case WeededAst.MatchRule(pat, exp1, exp2, loc) =>
      val p = visitPattern(pat)
      val e1 = exp1.map(visitExp)
      val e2 = visitExp(exp2)
      DesugaredAst.MatchRule(p, e1, e2, loc)
  }

  /**
    * Desugars the given [[WeededAst.MatchRule]] `rule0`.
    */
  private def visitExtMatchRule(rule0: WeededAst.ExtMatchRule)(implicit flix: Flix): DesugaredAst.ExtMatchRule = rule0 match {
    case WeededAst.ExtMatchRule(pat, exp, loc) =>
      val p = visitExtPattern(pat)
      val e = visitExp(exp)
      DesugaredAst.ExtMatchRule(p, e, loc)
  }

  /**
    * Desugars the given [[WeededAst.Pattern]] `pat0`.
    */
  private def visitPattern(pat0: WeededAst.Pattern): DesugaredAst.Pattern = pat0 match {
    case WeededAst.Pattern.Wild(loc) =>
      DesugaredAst.Pattern.Wild(loc)

    case WeededAst.Pattern.Var(ident, loc) =>
      DesugaredAst.Pattern.Var(ident, loc)

    case WeededAst.Pattern.Cst(cst, loc) =>
      DesugaredAst.Pattern.Cst(cst, loc)

    case WeededAst.Pattern.Tag(qname, pats, loc) =>
      val ps = pats.map(visitPattern)
      DesugaredAst.Pattern.Tag(qname, ps, loc)

    case WeededAst.Pattern.Tuple(elms, loc) =>
      val es = elms.map(visitPattern)
      DesugaredAst.Pattern.Tuple(es, loc)

    case WeededAst.Pattern.Record(pats, pat, loc) =>
      val ps = pats.map(visitRecordLabelPattern)
      val p = visitPattern(pat)
      DesugaredAst.Pattern.Record(ps, p, loc)

    case WeededAst.Pattern.Error(loc) =>
      DesugaredAst.Pattern.Error(loc)
  }

  /**
    * Desugars the given [[WeededAst.ExtPattern]] `pat0`.
    */
  private def visitExtPattern(pat0: WeededAst.ExtPattern): DesugaredAst.ExtPattern = pat0 match {
    case WeededAst.ExtPattern.Default(loc) =>
      DesugaredAst.ExtPattern.Default(loc)

    case WeededAst.ExtPattern.Tag(label, pats, loc) =>
      val ps = pats.map(visitExtTagPattern)
      DesugaredAst.ExtPattern.Tag(label, ps, loc)

    case WeededAst.ExtPattern.Error(loc) =>
      DesugaredAst.ExtPattern.Error(loc)
  }

  /**
    * Desugars the given [[WeededAst.ExtTagPattern]] `pat0`.
    */
  private def visitExtTagPattern(pat0: WeededAst.ExtTagPattern): DesugaredAst.ExtTagPattern = pat0 match {
    case WeededAst.ExtTagPattern.Wild(loc) => DesugaredAst.ExtTagPattern.Wild(loc)
    case WeededAst.ExtTagPattern.Var(ident, loc) => DesugaredAst.ExtTagPattern.Var(ident, loc)
    case WeededAst.ExtTagPattern.Unit(loc) => DesugaredAst.ExtTagPattern.Unit(loc)
    case WeededAst.ExtTagPattern.Error(loc) => DesugaredAst.ExtTagPattern.Error(loc)
  }

  /**
    * Desugars the given [[WeededAst.TypeMatchRule]] `rule0`.
    */
  private def visitTypeMatchRule(rule0: WeededAst.TypeMatchRule)(implicit flix: Flix): DesugaredAst.TypeMatchRule = rule0 match {
    case WeededAst.TypeMatchRule(ident, tpe, exp, loc) =>
      val t = visitType(tpe)
      val e = visitExp(exp)
      DesugaredAst.TypeMatchRule(ident, t, e, loc)
  }

  /**
    * Desugars the given [[WeededAst.RestrictableChooseRule]] `rule0`.
    */
  private def visitRestrictableChooseRule(rule0: WeededAst.RestrictableChooseRule)(implicit flix: Flix): DesugaredAst.RestrictableChooseRule = rule0 match {
    case WeededAst.RestrictableChooseRule(pat, exp) =>
      val p = visitRestrictableChoosePattern(pat)
      val e = visitExp(exp)
      DesugaredAst.RestrictableChooseRule(p, e)
  }

  /**
    * Desugars the given [[WeededAst.RestrictableChoosePattern]] `pat0`.
    */
  private def visitRestrictableChoosePattern(pat0: WeededAst.RestrictableChoosePattern): DesugaredAst.RestrictableChoosePattern = {
    def visitVarOrWild(varOrWild0: WeededAst.RestrictableChoosePattern.VarOrWild): DesugaredAst.RestrictableChoosePattern.VarOrWild =
      varOrWild0 match {
        case WeededAst.RestrictableChoosePattern.Wild(loc) =>
          DesugaredAst.RestrictableChoosePattern.Wild(loc)

        case WeededAst.RestrictableChoosePattern.Var(ident, loc) =>
          DesugaredAst.RestrictableChoosePattern.Var(ident, loc)

        case WeededAst.RestrictableChoosePattern.Error(loc) =>
          DesugaredAst.RestrictableChoosePattern.Error(loc)

      }

    pat0 match {
      case WeededAst.RestrictableChoosePattern.Tag(qname, pats, loc) =>
        val ps = pats.map(visitVarOrWild)
        DesugaredAst.RestrictableChoosePattern.Tag(qname, ps, loc)
      case WeededAst.RestrictableChoosePattern.Error(loc) =>
        DesugaredAst.RestrictableChoosePattern.Error(loc)
    }
  }

  /**
    * Desugars the given [[WeededAst.CatchRule]] `rule0`.
    */
  private def visitCatchRule(rule0: WeededAst.CatchRule)(implicit flix: Flix): DesugaredAst.CatchRule = rule0 match {
    case WeededAst.CatchRule(ident, className, exp, loc) =>
      val e = visitExp(exp)
      DesugaredAst.CatchRule(ident, className, e, loc)
  }

  /**
    * Desugars the given [[WeededAst.HandlerRule]] `rule0`.
    */
  private def visitHandlerRule(rule0: WeededAst.HandlerRule)(implicit flix: Flix): DesugaredAst.HandlerRule = rule0 match {
    case WeededAst.HandlerRule(op, fparams, exp, loc) =>
      val fps = visitFormalParams(fparams)
      val e = visitExp(exp)
      DesugaredAst.HandlerRule(op, fps, e, loc)
  }

  /**
    * Desugars the given [[WeededAst.JvmMethod]] `method0`.
    */
  private def visitJvmMethod(method0: WeededAst.JvmMethod)(implicit flix: Flix): DesugaredAst.JvmMethod = method0 match {
    case WeededAst.JvmMethod(ident, fparams, exp, tpe, eff, loc) =>
      val fps = visitFormalParams(fparams)
      val e = visitExp(exp)
      val t = visitType(tpe)
      val ef = eff.map(visitType)
      DesugaredAst.JvmMethod(ident, fps, e, t, ef, loc)
  }

  /**
    * Desugars the given [[WeededAst.SelectChannelRule]] `rule0`.
    */
  private def visitSelectChannelRule(rule0: WeededAst.SelectChannelRule)(implicit flix: Flix): DesugaredAst.SelectChannelRule = rule0 match {
    case WeededAst.SelectChannelRule(ident, exp1, exp2, loc) =>
      val e1 = visitExp(exp1)
      val e2 = visitExp(exp2)
      DesugaredAst.SelectChannelRule(ident, e1, e2, loc)
  }

  /**
    * Desugars the given [[WeededAst.ParYieldFragment]] `frag0`.
    */
  private def visitParYieldFragment(frag0: WeededAst.ParYieldFragment)(implicit flix: Flix): DesugaredAst.ParYieldFragment = frag0 match {
    case WeededAst.ParYieldFragment(pat, exp, loc) =>
      val p = visitPattern(pat)
      val e = visitExp(exp)
      DesugaredAst.ParYieldFragment(p, e, loc)
  }

  /**
    * Desugars the given [[WeededAst.Predicate.Head]] `frag0`.
    */
  private def visitHead(head0: WeededAst.Predicate.Head)(implicit flix: Flix): DesugaredAst.Predicate.Head = head0 match {
    case WeededAst.Predicate.Head.Atom(pred, den, exps, loc) =>
      val e = visitExps(exps)
      DesugaredAst.Predicate.Head.Atom(pred, den, e, loc)
  }

  /**
    * Desugars the given [[WeededAst.Constraint]] `constraint0`.
    */
  private def visitConstraint(constraint0: WeededAst.Constraint)(implicit flix: Flix): DesugaredAst.Constraint = {
    constraint0 match {
      case WeededAst.Constraint(head, body, loc) =>
        val h = visitHead(head)
        val b = body.map(visitPredicateBody)
        DesugaredAst.Constraint(h, b, loc)
    }
  }

  /**
    * Desugars the given [[WeededAst.Predicate.Body]] `body0`.
    */
  private def visitPredicateBody(body0: WeededAst.Predicate.Body)(implicit flix: Flix): DesugaredAst.Predicate.Body = body0 match {
    case WeededAst.Predicate.Body.Atom(pred, den, polarity, fixity, terms, loc) =>
      val ts = terms.map(visitPattern)
      DesugaredAst.Predicate.Body.Atom(pred, den, polarity, fixity, ts, loc)

    case WeededAst.Predicate.Body.Functional(idents, exp, loc) =>
      val e = visitExp(exp)
      DesugaredAst.Predicate.Body.Functional(idents, e, loc)

    case WeededAst.Predicate.Body.Guard(exp, loc) =>
      val e = visitExp(exp)
      DesugaredAst.Predicate.Body.Guard(e, loc)
  }

  /**
    * Desugars the given list of [[WeededAst.Predicate.Body]] `bodies0`.
    */
  private def visitPredicateBodies(bodies0: List[WeededAst.Predicate.Body])(implicit flix: Flix): List[DesugaredAst.Predicate.Body] =
    bodies0.map(visitPredicateBody)

  /**
    * Desugars the given [[WeededAst.PredicateParam]] `param0`.
    */
  private def visitPredicateParam(param0: WeededAst.PredicateParam): DesugaredAst.PredicateParam = param0 match {
    case WeededAst.PredicateParam.PredicateParamUntyped(pred, loc) =>
      DesugaredAst.PredicateParam.PredicateParamUntyped(pred, loc)

    case WeededAst.PredicateParam.PredicateParamWithType(pred, den, tpes, loc) =>
      val ts = tpes.map(visitType)
      DesugaredAst.PredicateParam.PredicateParamWithType(pred, den, ts, loc)
  }

  /**
    * Desugars the given [[WeededAst.Pattern.Record.RecordLabelPattern]] `pat0`.
    */
  private def visitRecordLabelPattern(pat0: WeededAst.Pattern.Record.RecordLabelPattern): DesugaredAst.Pattern.Record.RecordLabelPattern = pat0 match {
    case WeededAst.Pattern.Record.RecordLabelPattern(label, pat, loc) =>
      val p = pat.map(visitPattern)
      DesugaredAst.Pattern.Record.RecordLabelPattern(label, p, loc)
  }

  /**
    * Rewrites an infix expression into a normal function application.
    * {{{
    *   a `f` b
    * }}}
    * desugars to
    * {{{
    *   f(a, b)
    * }}}
    */
  private def desugarInfix(exp1: WeededAst.Expr, exp2: WeededAst.Expr, exp3: WeededAst.Expr, loc0: SourceLocation)(implicit flix: Flix): DesugaredAst.Expr.Apply = {
    val e1 = visitExp(exp1)
    val e2 = visitExp(exp2)
    val e3 = visitExp(exp3)
    Expr.Apply(e2, List(e1, e3), loc0)
  }

  /**
    * Rewrites a `ForA` loop into a series of `Applicative.ap` calls.
    * {{{
    *   forA (
    *         x <- xs;
    *         y <- ys
    *     ) yield exp
    *
    * }}}
    * desugars to
    * {{{
    * Applicative.ap(Functor.map(x -> y -> exp, xs), ys)
    * }}}
    *
    */
  private def desugarApplicativeFor(frags0: List[WeededAst.ForFragment.Generator], exp0: WeededAst.Expr, loc0: SourceLocation)(implicit flix: Flix): DesugaredAst.Expr = {
    val fqnAp = "Applicative.ap"
    val fqnMap = "Functor.map"
    val yieldExp = visitExp(exp0)

    // Make lambda for Functor.map(lambda, ...). This lambda uses all patterns from the for-fragments.
    val lambda = frags0.foldRight(yieldExp) {
      case (WeededAst.ForFragment.Generator(pat, _, loc1), acc) =>
        val p = visitPattern(pat)
        desugarLambdaMatch(p, acc, loc1)
    }

    // Apply first fragment to Functor.map
    val xs = visitExp(frags0.head.exp)
    val baseExp = mkApplyFqn(fqnMap, List(lambda, xs), loc0)

    // Apply rest of fragments to Applicative.ap
    frags0.tail.foldLeft(baseExp) {
      case (acc, WeededAst.ForFragment.Generator(_, fexp, loc1)) =>
        val e = visitExp(fexp)
        mkApplyFqn(fqnAp, List(acc, e), loc1)
    }
  }

  /**
    * Rewrites a `ForEach` loop into a series of `ForEach.forEach` calls.
    * {{{
    *   foreach (
    *           x <- xs;
    *           if x > 0;
    *           y <- ys
    *       ) println(x + y)
    * }}}
    * desugars to
    * {{{
    *   ForEach.foreach(x -> if (x > 0) ForEach.foreach(y -> println(x + y), ys) else (), xs)
    * }}}
    */
  private def desugarForEach(frags0: List[WeededAst.ForFragment], exp0: WeededAst.Expr)(implicit flix: Flix): DesugaredAst.Expr = {
    val fqnForEach = "ForEach.forEach"

    frags0.foldRight(visitExp(exp0)) {
      case (WeededAst.ForFragment.Generator(pat1, exp1, loc1), acc) =>
        val p1 = visitPattern(pat1)
        val e1 = visitExp(exp1)
        val lambda = desugarLambdaMatch(p1, acc, loc1)
        val fparams = List(lambda, e1)
        mkApplyFqn(fqnForEach, fparams, loc1.asSynthetic)

      case (WeededAst.ForFragment.Guard(exp1, loc1), acc) =>
        val e1 = visitExp(exp1)
        DesugaredAst.Expr.IfThenElse(e1, acc, DesugaredAst.Expr.Cst(Constant.Unit, loc1.asSynthetic), loc1.asSynthetic)

      case (WeededAst.ForFragment.Let(pat1, exp1, loc1), acc) =>
        // Rewrite to pattern match
        val p1 = visitPattern(pat1)
        val e1 = visitExp(exp1)
        val matchRule = DesugaredAst.MatchRule(p1, None, acc, loc1.asSynthetic)
        DesugaredAst.Expr.Match(e1, List(matchRule), loc1.asSynthetic)
    }
  }

  /**
    * Rewrites a `MonadicFor` loop into a series of `Monad.flatMap` calls.
    * {{{
    *   forM (
    *           x <- xs;
    *           if x > 0;
    *           y <- ys
    *       ) yield x + y
    * }}}
    * desugars to
    * {{{
    *   Monad.flatMap(x -> if (x > 0) Monad.flatMap(y -> Applicative.point(x + y), ys) else MonadZero.empty(), xs)
    * }}}
    */
  private def desugarMonadicFor(frags0: List[WeededAst.ForFragment], exp0: WeededAst.Expr, loc0: SourceLocation)(implicit flix: Flix): Expr = {
    val fqnFlatMap = "Monad.flatMap"
    val fqnPoint = "Applicative.point"
    val fqnZero = "MonadZero.empty"
    val e = visitExp(exp0)
    val yieldExp = mkApplyFqn(fqnPoint, List(e), loc0)
    frags0.foldRight(yieldExp) {
      case (WeededAst.ForFragment.Generator(pat1, exp1, loc1), acc) =>
        val p1 = visitPattern(pat1)
        val e1 = visitExp(exp1)
        val lambda = desugarLambdaMatch(p1, acc, loc1)
        val fparams = List(lambda, e1)
        mkApplyFqn(fqnFlatMap, fparams, loc1)

      case (WeededAst.ForFragment.Guard(exp1, loc1), acc) =>
        val e1 = visitExp(exp1)
        val zero = mkApplyFqn(fqnZero, List(DesugaredAst.Expr.Cst(Constant.Unit, loc1.asSynthetic)), loc1.asSynthetic)
        DesugaredAst.Expr.IfThenElse(e1, acc, zero, loc1.asSynthetic)

      case (WeededAst.ForFragment.Let(pat1, exp1, loc1), acc) =>
        // Rewrite to pattern match
        val p1 = visitPattern(pat1)
        val e1 = visitExp(exp1)
        val matchRule = DesugaredAst.MatchRule(p1, None, acc, loc1.asSynthetic)
        DesugaredAst.Expr.Match(e1, List(matchRule), loc1.asSynthetic)
    }
  }

  /**
    *
    * Rewrites a `ForEachYield` loop into a series of iterators
    * wrapped in a `Collectable.collect` call:
    * {{{
    * foreach (x <- xs) yield x
    * }}}
    *
    * desugars to
    * {{{
    *     region rc {
    *         Collectable.collect(
    *             Iterator.flatMap(
    *                 match x -> Iterator.singleton(rc, x),
    *                 Iterable.iterator(rc, xs)
    *             )
    *         )
    *     }
    * }}}
    */
  private def desugarForEachYield(frags0: List[WeededAst.ForFragment], exp0: WeededAst.Expr, loc0: SourceLocation)(implicit flix: Flix): Expr = {
    // Declare functions
    val fqnEmpty = "Iterator.empty"
    val fqnSingleton = "Iterator.singleton"
    val fqnFlatMap = "Iterator.flatMap"
    val fqnIterator = "Iterable.iterator"
    val fqnCollect = "Collectable.collect"

    // Make region variable
    val regionSym = "forEachYieldIteratorRegion" + Flix.Delimiter + flix.genSym.freshId()
    val regionIdent = Name.Ident(regionSym, loc0.asSynthetic)
    val regionVar = DesugaredAst.Expr.Ambiguous(Name.QName(Name.RootNS, regionIdent, regionIdent.loc), loc0)

    // Desugar yield-exp
    //    ... yield x
    // Becomes
    //     Iterator.singleton(rc, x)
    val e = visitExp(exp0)
    val yieldExp = mkApplyFqn(fqnSingleton, List(regionVar, e), loc0)

    // Desugar loop
    val loop = frags0.foldRight(yieldExp) {
      case (WeededAst.ForFragment.Generator(pat1, exp1, loc1), acc) =>
        // Case 1: a generator fragment i.e. `pat <- exp`
        // This should be desugared into
        //     Iterator.flatMap(match pat -> accExp, Iterator.iterator(exp))
        val p1 = visitPattern(pat1)
        val e1 = visitExp(exp1)

        // 1. Create iterator from exp1
        val iter = mkApplyFqn(fqnIterator, List(regionVar, e1), loc1)

        // 2. Create match-lambda with pat1 as params and acc as body
        val lambda = desugarLambdaMatch(p1, acc, loc1)

        // 3. Wrap in flatmap call
        val fparams = List(lambda, iter)
        mkApplyFqn(fqnFlatMap, fparams, loc1)

      case (WeededAst.ForFragment.Guard(exp1, loc1), acc) =>
        // Case 2: a guard fragment i.e. `if exp`
        // This should be desugared into
        //     if (exp) accExp else Iterator.empty(rc)
        val e1 = visitExp(exp1)

        // 1. Create empty iterator
        val empty = mkApplyFqn(fqnEmpty, List(regionVar), loc1)

        // 2. Wrap acc in if-then-else exp: if (exp1) acc else Iterator.empty(empty)
        DesugaredAst.Expr.IfThenElse(e1, acc, empty, loc1)

      case (WeededAst.ForFragment.Let(pat1, exp1, loc1), acc) =>
        // Rewrite to pattern match
        val p1 = visitPattern(pat1)
        val e1 = visitExp(exp1)
        val matchRule = DesugaredAst.MatchRule(p1, None, acc, loc1.asSynthetic)
        DesugaredAst.Expr.Match(e1, List(matchRule), loc1.asSynthetic)
    }

    // Wrap in Collectable.collect function.
    // The nested calls to Iterator.flatMap are wrapped in
    // this function.
    val resultExp = mkApplyFqn(fqnCollect, List(loop), loc0)

    // Wrap in region
    DesugaredAst.Expr.Scope(regionIdent, resultExp, loc0)
  }

  /**
    * Rewrites a let-match to a regular let-binding or a full pattern match.
    */
  private def desugarLetMatch(pat0: WeededAst.Pattern, tpe0: Option[WeededAst.Type], exp1: WeededAst.Expr, exp2: WeededAst.Expr, loc0: SourceLocation)(implicit flix: Flix): Expr = {
    val p = visitPattern(pat0)
    val t = tpe0.map(visitType)
    val e1 = visitExp(exp1)
    val e2 = visitExp(exp2)
    p match {
      case DesugaredAst.Pattern.Var(ident, _) =>
        // No pattern match
        DesugaredAst.Expr.Let(ident, withAscription(e1, t), e2, loc0)
      case _ =>
        // Full pattern match
        val rule = DesugaredAst.MatchRule(p, None, e2, loc0)
        DesugaredAst.Expr.Match(withAscription(e1, t), List(rule), loc0)
    }
  }

  /**
    * Rewrites empty tuples to [[Constant.Unit]] and eliminate single-element tuples.
    */
  private def desugarTuple(exps0: List[WeededAst.Expr], loc0: SourceLocation)(implicit flix: Flix): DesugaredAst.Expr = {
    val es = visitExps(exps0)
    es match {
      case Nil => DesugaredAst.Expr.Cst(Constant.Unit, loc0)
      case x :: Nil => x
      case xs => DesugaredAst.Expr.Tuple(xs, loc0)
    }
  }

  /**
    * Rewrites [[WeededAst.Expr.FCons]] (`x :: xs`) into a call to `List.Cons(x, xs)`.
    * If there are over 20 literals we translate it to `Vector.toList(Vector#{1, 2, ...})`.
    *
    * Additionally, if there are over 20 literals and the FCons sequence does not end with the literal `Nil`,
    * we translate it to `List.append(Vector.toList(Vector#{literals}), nonLiteral)`.
    *
    * E.g., `1 :: 2 :: 3 :: ... :: 25 :: xs` is translated to `List.append(Vector.toList(Vector#{1, 2, 3, ..., 25}), xs)`.
    */
  private def desugarFCons(exp1: WeededAst.Expr, exp2: WeededAst.Expr, loc0: SourceLocation)(implicit flix: Flix): DesugaredAst.Expr = {
    val (flattened, rest) = flattenFCons(exp1, exp2)
    if (flattened.length > 20) {
      val desugaredFCons = desugarListLit(flattened, loc0)
      rest match {
        case Some(exp) =>
          val e = visitExp(exp)
          mkApplyFqn("List.append", List(desugaredFCons, e), loc0)
        case None =>
          desugaredFCons
      }
    } else {
      val e1 = visitExp(exp1)
      val e2 = visitExp(exp2)
      mkApplyFqn("List.Cons", List(e1, e2), loc0)
    }
  }

  /**
    * Helper function for [[desugarFCons]].
    *
    * Returns the list of expressions in the sequence of FCons expressions in `exp2`.
    * Note that `exp1` is the left-hand side of an FCons expression, since it is called by
    * [[desugarFCons]].
    *
    * E.g., for the Flix expression `1 :: 2 :: 3 :: 4 :: Nil` it returns a list of expressions
    * corresponding to (Scala) `List(1, 2, 3, 4)`.
    *
    * Also returns `Some(exp)` if the FCons sequence ends with a non-`Nil` literal, e.g.,
    * the Flix expression `1 :: 2 :: 3 :: xs` returns (Scala) `(List(1, 2, 3), Some(xs))`.
    * If the Flix expression were `1 :: 2 :: 3 :: Nil` it would return (Scala) `(List(1, 2, 3), None)`.
    *
    * This function terminates when it encounters anything that is not an FCons expression.
    *
    */
  private def flattenFCons(exp1: WeededAst.Expr, exp2: WeededAst.Expr): (List[WeededAst.Expr], Option[WeededAst.Expr]) = {
    @tailrec
    def flatten(exp: WeededAst.Expr, acc: List[WeededAst.Expr]): (List[WeededAst.Expr], Option[WeededAst.Expr]) = exp match {
      case WeededAst.Expr.FCons(e1, e2, _) => flatten(e2, e1 :: acc)
      case WeededAst.Expr.Ambiguous(Name.QName(nname, Name.Ident("Nil", _), _), _) if nname.idents == "List" :: Nil => (acc.reverse, None)
      case WeededAst.Expr.Ambiguous(Name.QName(nname, Name.Ident("Nil", _), _), _) if nname.idents.isEmpty => (acc.reverse, None)
      case _ => (acc.reverse, Some(exp))
    }

    flatten(exp2, List(exp1))
  }

  /**
    * Rewrites  [[WeededAst.Expr.FAppend]] (`xs ++ ys`) into a call to `List.append`.
    */
  private def desugarFAppend(exp1: WeededAst.Expr, exp2: WeededAst.Expr, loc0: SourceLocation)(implicit flix: Flix): DesugaredAst.Expr = {
    // NB: We painstakingly construct the qualified name
    // to ensure that source locations are available.
    val e1 = visitExp(exp1)
    val e2 = visitExp(exp2)
    mkApplyFqn("List.append", List(e1, e2), loc0)
  }

  /**
    * Rewrites [[WeededAst.Expr.ListLit]] (`List#{1, 2, 3}`) expression into `Vector.toList(Vector#{1, 2, 3})`.
    */
  private def desugarListLit(exps0: List[WeededAst.Expr], loc0: SourceLocation)(implicit flix: Flix): DesugaredAst.Expr = {
    desugarCollectionLitToVec("Vector.toList", exps0, loc0)
  }

  /**
    * Rewrites [[WeededAst.Expr.SetLit]] (`Set#{1, 2}`) into `Vector.toSet(Vector#{1, 2})`.
    */
  private def desugarSetLit(exps0: List[WeededAst.Expr], loc0: SourceLocation)(implicit flix: Flix): DesugaredAst.Expr = {
    if (exps0.isEmpty) {
      // Vector.toSet requires an instance of Order[a]
      // which we do not have for an empty literal
      // so we construct the empty set directly.
      val unit = DesugaredAst.Expr.Cst(Constant.Unit, loc0)
      mkApplyFqn("Set.empty", List(unit), loc0)
    } else {
      desugarCollectionLitToVec("Vector.toSet", exps0, loc0)
    }
  }

  /**
    * Rewrites [[WeededAst.Expr.MapLit]] (`Map#{1 => 2, 2 => 3}`) into `Vector.toMap(Vector#{(1, 2), (2, 3)})`.
    */
  private def desugarMapLit(exps0: List[(WeededAst.Expr, WeededAst.Expr)], loc0: SourceLocation)(implicit flix: Flix): DesugaredAst.Expr = {
    if (exps0.isEmpty) {
      // Vector.toMap requires an instance of Order[a]
      // which we do not have for an empty literal
      // so we construct the empty map directly.
      val unit = DesugaredAst.Expr.Cst(Constant.Unit, loc0)
      mkApplyFqn("Map.empty", List(unit), loc0)
    } else {
      val es = exps0.map { case (k, v) => WeededAst.Expr.Tuple(List(k, v), k.loc) }
      desugarCollectionLitToVec("Vector.toMap", es, loc0)
    }
  }

  /**
    * Helper function for desugaring collection literals.
    *
    * Conceptually, it returns (in Flix): `fqn(Vector#{exps})`.
    */
  private def desugarCollectionLitToVec(fqn: String, exps0: List[WeededAst.Expr], loc0: SourceLocation)(implicit flix: Flix): DesugaredAst.Expr = {
    val es = visitExps(exps0)
    val vectorLit = DesugaredAst.Expr.VectorLit(es, loc0)
    mkApplyFqn(fqn, List(vectorLit), loc0)
  }

  /**
    * Rewrites a [[WeededAst.Expr.FixpointQueryWithSelect]] into a series of solves and merges.
    *
    * E.g.,
    * {{{
    * query e1, e2, e3 select (x, y, z) from A(x, y), B(z) where x > 0
    * }}}
    * becomes
    * {{{
    *   project out %Result from (solve (merge (merge e1, e2, e3) #{ #Result(x, y, z) :- A(x, y), B(y) if x > 0 } )
    *   merge (project P1 tmp%, project P2 tmp%, project P3 tmp%)
    * }}}
    * OBS: The last merge and solve is done in the typer because of trouble when `(merge e1, e2, e3)` is a closed row.
    */
  private def desugarFixpointQueryWithSelect(exps0: List[WeededAst.Expr], selects0: List[WeededAst.Expr], from0: List[Predicate.Body], where0: List[WeededAst.Expr], loc0: SourceLocation)(implicit flix: Flix): DesugaredAst.Expr = {
    val exps = visitExps(exps0)
    val selects = visitExps(selects0)
    val from = visitPredicateBodies(from0)
    val where = visitExps(where0)

    // The fresh predicate name where to store the result of the query.
    val pred = Name.Pred(Flix.Delimiter + "Result", loc0)

    // The arity of the result is the number of selects
    val arity = selects.length

    // The head of the pseudo-rule.
    val den = Denotation.Relational
    val head = DesugaredAst.Predicate.Head.Atom(pred, den, selects, loc0)

    // The body of the pseudo-rule.
    val guard = where.map(DesugaredAst.Predicate.Body.Guard(_, loc0))

    // Automatically fix all lattices atoms.
    val body = guard ::: from.map {
      case DesugaredAst.Predicate.Body.Atom(name, Denotation.Latticenal, polarity, _, terms, loc) =>
        DesugaredAst.Predicate.Body.Atom(name, Denotation.Latticenal, polarity, Fixity.Fixed, terms, loc)
      case nonAtom => nonAtom
    }

    // Construct the pseudo-query.
    val pseudoConstraint = DesugaredAst.Constraint(head, body, loc0)

    // Construct a constraint set that contains the single pseudo constraint.
    val queryExp = DesugaredAst.Expr.FixpointConstraintSet(List(pseudoConstraint), loc0)

    // Construct the merge of all the expressions.
    val dbExp = exps.reduceRight[Expr] {
      case (e, acc) => DesugaredAst.Expr.FixpointMerge(e, acc, loc0)
    }

    // Extract the tuples of the result predicate.
    DesugaredAst.Expr.FixpointProject(pred, arity, queryExp, dbExp, loc0)
  }

  /**
    * Rewrites a [[WeededAst.Expr.Debug]] into a call to `Debug.debugWithPrefix`.
    */
  private def desugarDebug(exp0: WeededAst.Expr, kind0: WeededAst.DebugKind, loc0: SourceLocation)(implicit flix: Flix): DesugaredAst.Expr = {
    val e = visitExp(exp0)
    val prefix = mkDebugPrefix(e, kind0, loc0)
    val e1 = DesugaredAst.Expr.Cst(Constant.Str(prefix), loc0)
    mkApplyFqn("Debug.debugWithPrefix", List(e1, e), loc0)
  }

  /**
    * Returns a prefix used by `Debug.debugWithPrefix` based on `kind0` and `exp0`.
    */
  private def mkDebugPrefix(exp0: DesugaredAst.Expr, kind0: WeededAst.DebugKind, loc0: SourceLocation): String = kind0 match {
    case WeededAst.DebugKind.Debug => ""
    case WeededAst.DebugKind.DebugWithLoc => s"[${loc0.formatWithLine}] "
    case WeededAst.DebugKind.DebugWithLocAndSrc =>
      val locPart = s"[${loc0.formatWithLine}]"
      val srcPart = exp0.loc.text.map(s => s" $s = ").getOrElse("")
      locPart + srcPart
  }

  /**
<<<<<<< HEAD
    * Desugars a [[WeededAst.Expr.LambdaExtMatch]] into a lambda with an extensible pattern match on its arguments.
    *
    * {{{
    *   (ematch A(x, y) -> exp)
    * }}}
    * desugars to
    * {{{
    *   (
    *     param -> ematch param {
    *       case A(x, y) => exp
    *     }
    *   )
    * }}}
    *
    * @param pat0 the ext pattern.
    * @param exp0 the body of the lambda.
    * @param loc0 the location of the entire lambda.
    */
  private def desugarLambdaExtMatch(pat0: DesugaredAst.ExtPattern, exp0: DesugaredAst.Expr, loc0: SourceLocation)(implicit flix: Flix): DesugaredAst.Expr.Lambda = {
    // The name of the lambda parameter.
    val ident = Name.Ident("matchVar" + Flix.Delimiter + flix.genSym.freshId(), loc0.asSynthetic)

    // Construct the body of the lambda expression.
    val paramVarExpr = DesugaredAst.Expr.Ambiguous(Name.QName(Name.RootNS, ident, ident.loc), loc0.asSynthetic)
    val rule = DesugaredAst.ExtMatchRule(pat0, exp0, loc0.asSynthetic)

    val fparam = DesugaredAst.FormalParam(ident, Modifiers.Empty, None, loc0.asSynthetic)
    val body = DesugaredAst.Expr.ExtMatch(paramVarExpr, List(rule), loc0.asSynthetic)
    DesugaredAst.Expr.Lambda(fparam, body, loc0.asSynthetic)
  }

  /**
    * Returns a match lambda, i.e. a lambda with a pattern match on its arguments.
=======
    * Desugars a [[WeededAst.Expr.LambdaMatch]] into a lambda with a pattern match on its argument.
>>>>>>> b07a7c07
    *
    * {{{
    *   (match A(x, y) -> exp)
    * }}}
    * desugars to
    * {{{
    *   (
    *     param -> match param {
    *       case A(x, y) => exp
    *     }
    *   )
    * }}}
    *
    * @param pat0 the pattern of the original match-lambda.
    * @param exp0 the body of the lambda.
    * @param loc0 the location of the entire lambda.
    */
  private def desugarLambdaMatch(pat0: DesugaredAst.Pattern, exp0: DesugaredAst.Expr, loc0: SourceLocation)(implicit flix: Flix): DesugaredAst.Expr.Lambda = {
    // The name of the lambda parameter.
    val ident = Name.Ident("matchVar" + Flix.Delimiter + flix.genSym.freshId(), loc0.asSynthetic)

    // Construct the body of the lambda expression.
    val paramVarExpr = DesugaredAst.Expr.Ambiguous(Name.QName(Name.RootNS, ident, ident.loc), loc0.asSynthetic)
    val rule = DesugaredAst.MatchRule(pat0, None, exp0, loc0.asSynthetic)

    val fparam = DesugaredAst.FormalParam(ident, Modifiers.Empty, None, loc0.asSynthetic)
    val body = DesugaredAst.Expr.Match(paramVarExpr, List(rule), loc0.asSynthetic)
    DesugaredAst.Expr.Lambda(fparam, body, loc0.asSynthetic)
  }

  /**
    * Returns an apply expression for the given fully-qualified name `fqn` and the given arguments `args0`.
    */
  private def mkApplyFqn(fqn0: String, args0: List[DesugaredAst.Expr], loc0: SourceLocation): DesugaredAst.Expr = {
    val l = loc0.asSynthetic
    val lambda = DesugaredAst.Expr.Ambiguous(Name.mkQName(fqn0), l)
    DesugaredAst.Expr.Apply(lambda, args0, l)
  }

  /**
    * Returns the given expression `exp0` optionally wrapped in a type ascription if `tpe0` is `Some`.
    */
  private def withAscription(exp0: DesugaredAst.Expr, tpe0: Option[DesugaredAst.Type]): DesugaredAst.Expr = {
    val l = exp0.loc.asSynthetic
    tpe0 match {
      case None => exp0
      case Some(t) => DesugaredAst.Expr.Ascribe(exp0, Some(t), None, l)
    }
  }

}<|MERGE_RESOLUTION|>--- conflicted
+++ resolved
@@ -1525,7 +1525,6 @@
   }
 
   /**
-<<<<<<< HEAD
     * Desugars a [[WeededAst.Expr.LambdaExtMatch]] into a lambda with an extensible pattern match on its arguments.
     *
     * {{{
@@ -1558,10 +1557,7 @@
   }
 
   /**
-    * Returns a match lambda, i.e. a lambda with a pattern match on its arguments.
-=======
     * Desugars a [[WeededAst.Expr.LambdaMatch]] into a lambda with a pattern match on its argument.
->>>>>>> b07a7c07
     *
     * {{{
     *   (match A(x, y) -> exp)
