--- conflicted
+++ resolved
@@ -693,13 +693,8 @@
 def mapWithKey06(): Bool & Impure =
     let range = List.range(0, 2000);
     let m = List.zip(range, range) |> List.toMap;
-<<<<<<< HEAD
-    let a = new MutList(static);
-    discard Map.mapWithKey((k, v) -> { let b = new MutList(static); MutList.push!(k, b); MutList.append!(MutList.toList(b), a); v }, m);
-=======
     let a = new MutList(Static);
-    Map.mapWithKey((k, v) -> { let b = new MutList(Static); MutList.push!(k, b); MutList.append!(MutList.toList(b), a); v }, m);
->>>>>>> 6ad816e6
+    discard Map.mapWithKey((k, v) -> { let b = new MutList(Static); MutList.push!(k, b); MutList.append!(MutList.toList(b), a); v }, m);
     MutList.toList(a) == range
 
 
@@ -896,13 +891,8 @@
 def count08(): Bool & Impure =
     let range = List.range(0, 2000);
     let m = List.zip(range, range) |> List.toMap;
-<<<<<<< HEAD
-    let a = new MutList(static);
-    discard Map.count((k, _) -> { let b = new MutList(static); MutList.push!(k, b); MutList.append!(MutList.toList(b), a); true }, m);
-=======
     let a = new MutList(Static);
-    Map.count((k, _) -> { let b = new MutList(Static); MutList.push!(k, b); MutList.append!(MutList.toList(b), a); true }, m);
->>>>>>> 6ad816e6
+    discard Map.count((k, _) -> { let b = new MutList(Static); MutList.push!(k, b); MutList.append!(MutList.toList(b), a); true }, m);
     MutList.toList(a) == range
 
 
@@ -1021,13 +1011,8 @@
     def sumWith07(): Bool & Impure =
         let range = List.range(0, 2000);
         let m = List.zip(range, range) |> List.toMap;
-<<<<<<< HEAD
-        let a = new MutList(static);
-        discard Map.sumWith((k, _) -> { let b = new MutList(static); MutList.push!(k, b); MutList.append!(MutList.toList(b), a); 1 }, m);
-=======
         let a = new MutList(Static);
-        Map.sumWith((k, _) -> { let b = new MutList(Static); MutList.push!(k, b); MutList.append!(MutList.toList(b), a); 1 }, m);
->>>>>>> 6ad816e6
+        discard Map.sumWith((k, _) -> { let b = new MutList(Static); MutList.push!(k, b); MutList.append!(MutList.toList(b), a); 1 }, m);
         MutList.toList(a) == range
 
 
@@ -1136,13 +1121,8 @@
     def productWith07(): Bool & Impure =
         let range = List.range(0, 2000);
         let m = List.zip(range, range) |> List.toMap;
-<<<<<<< HEAD
-        let a = new MutList(static);
-        discard Map.productWith((k, _) -> { let b = new MutList(static); MutList.push!(k, b); MutList.append!(MutList.toList(b), a); 1 }, m);
-=======
         let a = new MutList(Static);
-        Map.productWith((k, _) -> { let b = new MutList(Static); MutList.push!(k, b); MutList.append!(MutList.toList(b), a); 1 }, m);
->>>>>>> 6ad816e6
+        discard Map.productWith((k, _) -> { let b = new MutList(Static); MutList.push!(k, b); MutList.append!(MutList.toList(b), a); 1 }, m);
         MutList.toList(a) == range
 
 
@@ -2151,13 +2131,8 @@
     def minimumKeyBy05(): Bool & Impure =
         let range = List.range(0, 2000);
         let m = List.zip(range, range) |> List.toMap;
-<<<<<<< HEAD
-        let a = new MutList(static);
-        discard Map.minimumKeyBy((x, y) -> { let b = new MutList(static); MutList.push!(y, b); MutList.append!(MutList.toList(b), a); x <=> y }, m);
-=======
         let a = new MutList(Static);
-        Map.minimumKeyBy((x, y) -> { let b = new MutList(Static); MutList.push!(y, b); MutList.append!(MutList.toList(b), a); x <=> y }, m);
->>>>>>> 6ad816e6
+        discard Map.minimumKeyBy((x, y) -> { let b = new MutList(Static); MutList.push!(y, b); MutList.append!(MutList.toList(b), a); x <=> y }, m);
         MutList.toList(a) == List.range(1, 2000) // The first / left most value is ignored
 
 
@@ -2208,13 +2183,8 @@
     def minimumValueBy06(): Bool & Impure =
         let range = List.range(0, 2000);
         let m = List.zip(range, List.reverse(range)) |> List.toMap;
-<<<<<<< HEAD
-        let a = new MutList(static);
-        discard Map.minimumValueBy((x, y) -> { let b = new MutList(static); MutList.push!(x, b); MutList.append!(MutList.toList(b), a); x <=> y }, m);
-=======
         let a = new MutList(Static);
-        Map.minimumValueBy((x, y) -> { let b = new MutList(Static); MutList.push!(x, b); MutList.append!(MutList.toList(b), a); x <=> y }, m);
->>>>>>> 6ad816e6
+        discard Map.minimumValueBy((x, y) -> { let b = new MutList(Static); MutList.push!(x, b); MutList.append!(MutList.toList(b), a); x <=> y }, m);
         MutList.toList(a) == List.reverse(List.range(1, 2000)) // The first / left most value is ignored
 
 
@@ -2255,13 +2225,8 @@
     def maximumKeyBy05(): Bool & Impure =
         let range = List.range(0, 2000);
         let m = List.zip(range, range) |> List.toMap;
-<<<<<<< HEAD
-        let a = new MutList(static);
-        discard Map.maximumKeyBy((x, y) -> { let b = new MutList(static); MutList.push!(y, b); MutList.append!(MutList.toList(b), a); x <=> y }, m);
-=======
         let a = new MutList(Static);
-        Map.maximumKeyBy((x, y) -> { let b = new MutList(Static); MutList.push!(y, b); MutList.append!(MutList.toList(b), a); x <=> y }, m);
->>>>>>> 6ad816e6
+        discard Map.maximumKeyBy((x, y) -> { let b = new MutList(Static); MutList.push!(y, b); MutList.append!(MutList.toList(b), a); x <=> y }, m);
         MutList.toList(a) == List.range(1, 2000) // The first / left most value is ignored
 
 
@@ -2302,13 +2267,8 @@
     def maximumValueBy05(): Bool & Impure =
         let range = List.range(0, 2000);
         let m = List.zip(range, range) |> List.toMap;
-<<<<<<< HEAD
-        let a = new MutList(static);
-        discard Map.maximumValueBy((x, y) -> { let b = new MutList(static); MutList.push!(y, b); MutList.append!(MutList.toList(b), a); x <=> y }, m);
-=======
         let a = new MutList(Static);
-        Map.maximumValueBy((x, y) -> { let b = new MutList(Static); MutList.push!(y, b); MutList.append!(MutList.toList(b), a); x <=> y }, m);
->>>>>>> 6ad816e6
+        discard Map.maximumValueBy((x, y) -> { let b = new MutList(Static); MutList.push!(y, b); MutList.append!(MutList.toList(b), a); x <=> y }, m);
         MutList.toList(a) == List.range(1, 2000) // The first / left most value is ignored
 
 
