--- conflicted
+++ resolved
@@ -675,7 +675,6 @@
     body(runningIndex, variables)
   }
 
-<<<<<<< HEAD
   def xArrayLoad(elmTpe: BackendType): InstructionSet = elmTpe match {
     case BackendType.Array(_) => cheat(_.visitInsn(Opcodes.AALOAD))
     case BackendType.Reference(_) => cheat(_.visitInsn(Opcodes.AALOAD))
@@ -687,7 +686,7 @@
     case BackendType.Int64 => cheat(_.visitInsn(Opcodes.LALOAD))
     case BackendType.Float32 => cheat(_.visitInsn(Opcodes.FALOAD))
     case BackendType.Float64 => cheat(_.visitInsn(Opcodes.DALOAD))
-=======
+
   def xArrayStore(elmTpe: BackendType): InstructionSet = elmTpe match {
     case BackendType.Array(_) => cheat(_.visitInsn(Opcodes.AASTORE))
     case BackendType.Reference(_) => cheat(_.visitInsn(Opcodes.AASTORE))
@@ -699,7 +698,6 @@
     case BackendType.Int64 => cheat(_.visitInsn(Opcodes.LASTORE))
     case BackendType.Float32 => cheat(_.visitInsn(Opcodes.FASTORE))
     case BackendType.Float64 => cheat(_.visitInsn(Opcodes.DASTORE))
->>>>>>> 910842bb
   }
 
   def xLoad(tpe: BackendType, index: Int): InstructionSet = tpe match {
