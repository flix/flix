--- conflicted
+++ resolved
@@ -22,13 +22,9 @@
 import ca.uwaterloo.flix.language.ast.OccurrenceAst.Occur._
 import ca.uwaterloo.flix.language.ast.OccurrenceAst.{DefContext, Occur}
 import ca.uwaterloo.flix.language.ast.Symbol.{DefnSym, LabelSym, VarSym}
-<<<<<<< HEAD
-import ca.uwaterloo.flix.language.ast.{AtomicOp, LiftedAst, OccurrenceAst, Purity, Symbol, Type}
-=======
 import ca.uwaterloo.flix.language.ast.{Ast, AtomicOp, LiftedAst, OccurrenceAst, Symbol, Type}
->>>>>>> 24a821fa
 import ca.uwaterloo.flix.util.Validation.ToSuccess
-import ca.uwaterloo.flix.util.{InternalCompilerException, ParOps, Validation}
+import ca.uwaterloo.flix.util.{ParOps, Validation}
 
 /**
   * The occurrence analyzer collects information on variable and function usage and calculates the weight of the expressions
@@ -158,87 +154,14 @@
 
     case Expression.Var(sym, tpe, loc) => (OccurrenceAst.Expression.Var(sym, tpe, loc), OccurInfo(Map.empty, Map(sym -> Once), 1))
 
-<<<<<<< HEAD
-    case Expression.Closure(sym, closureArgs, tpe, loc) =>
-      val (newClosureArgs, o) = visitExps(sym0, closureArgs)
-      val op = AtomicOp.Closure(sym)
-      (OccurrenceAst.Expression.ApplyAtomic(op, newClosureArgs, tpe, Purity.Pure, loc), o)
-=======
+
     case Expression.ApplyAtomic(op, exps, tpe, purity, loc) =>
       val (es, o) = visitExps(sym0, exps)
-
-      op match { // Will be removed later
-        case AtomicOp.Closure(sym) => (OccurrenceAst.Expression.Closure(sym, es, tpe, loc), o)
-
-        case AtomicOp.Unary(sop) => (OccurrenceAst.Expression.Unary(sop, es.head, tpe, purity, loc), o.increaseSizeByOne())
-
-        case AtomicOp.Binary(sop) =>
-          val List(e1, e2) = es
-          (OccurrenceAst.Expression.Binary(sop, e1, e2, tpe, purity, loc), o.increaseSizeByOne())
-
-        case AtomicOp.Region => (OccurrenceAst.Expression.Region(tpe, loc), OccurInfo.One)
-
-        case AtomicOp.ScopeExit =>
-          val List(e1, e2) = es
-          (OccurrenceAst.Expression.ScopeExit(e1, e2, tpe, purity, loc), o.increaseSizeByOne())
-
-        case AtomicOp.Is(sym) if sym.name == "Choice" =>
-          val List(e) = es
-          (OccurrenceAst.Expression.Is(sym, e, purity, loc), o.copy(defs = o.defs + (sym0 -> DontInline)).increaseSizeByOne())
-
-        case AtomicOp.Is(sym) =>
-          val List(e) = es
-          (OccurrenceAst.Expression.Is(sym, e, purity, loc), o.increaseSizeByOne())
-
-        case AtomicOp.Tag(sym) =>
-          val List(e) = es
-          (OccurrenceAst.Expression.Tag(sym, e, tpe, purity, loc), o.increaseSizeByOne())
-
-        case AtomicOp.Untag(sym) =>
-          val List(e) = es
-          (OccurrenceAst.Expression.Untag(sym, e, tpe, purity, loc), o.increaseSizeByOne())
-
-        case AtomicOp.Index(idx) =>
-          val List(e) = es
-          (OccurrenceAst.Expression.Index(e, idx, tpe, purity, loc), o.increaseSizeByOne())
-
-        case AtomicOp.Tuple => (OccurrenceAst.Expression.Tuple(es, tpe, purity, loc), o.increaseSizeByOne())
-
-        case AtomicOp.RecordEmpty => (OccurrenceAst.Expression.RecordEmpty(tpe, loc), OccurInfo.One)
-
-        case AtomicOp.RecordSelect(field) =>
-          val List(e) = es
-          (OccurrenceAst.Expression.RecordSelect(e, field, tpe, purity, loc), o.increaseSizeByOne())
-
-        case AtomicOp.RecordExtend(field) =>
-          val List(e1, e2) = es
-          (OccurrenceAst.Expression.RecordExtend(field, e1, e2, tpe, purity, loc), o.increaseSizeByOne())
-
-        case AtomicOp.RecordRestrict(field) =>
-          val List(e) = es
-          (OccurrenceAst.Expression.RecordRestrict(field, e, tpe, purity, loc), o.increaseSizeByOne())
-
-        case AtomicOp.ArrayLit => (OccurrenceAst.Expression.ArrayLit(es, tpe, loc), o.increaseSizeByOne())
-
-        case AtomicOp.ArrayNew =>
-          val List(e1, e2) = es
-          (OccurrenceAst.Expression.ArrayNew(e1, e2, tpe, loc), o.increaseSizeByOne())
-
-        case AtomicOp.ArrayLoad =>
-          val List(e1, e2) = es
-          (OccurrenceAst.Expression.ArrayLoad(e1, e2, tpe, loc), o.increaseSizeByOne())
-
-        case AtomicOp.ArrayStore =>
-          val List(e1, e2, e3) = es
-          (OccurrenceAst.Expression.ArrayStore(e1, e2, e3, tpe, loc), o.increaseSizeByOne())
-
-        case AtomicOp.ArrayLength =>
-          val List(e) = es
-          (OccurrenceAst.Expression.ArrayLength(e, tpe, purity, loc), o.increaseSizeByOne())
-
-        case _ => throw InternalCompilerException("Unexpected AtomicOp", loc)
+      val o1 = op match {
+        case AtomicOp.Is(sym) if sym.name == "Choice" => o.copy(defs = o.defs + (sym0 -> DontInline)).increaseSizeByOne()
+        case _ => o.increaseSizeByOne()
       }
->>>>>>> 24a821fa
+      (OccurrenceAst.Expression.ApplyAtomic(op, es, tpe, purity, loc), o1)
 
     case Expression.ApplyClo(exp, args, tpe, purity, loc) =>
       val (e, o1) = visitExp(sym0, exp)
@@ -285,21 +208,6 @@
       val o3 = combineAllSeq(o1, o2)
       (OccurrenceAst.Expression.ApplySelfTail(sym, f, as, tpe, purity, loc), o3.increaseSizeByOne())
 
-<<<<<<< HEAD
-    case Expression.Unary(sop, exp, tpe, purity, loc) =>
-      val (e, o) = visitExp(sym0, exp)
-      val op = AtomicOp.Unary(sop)
-      (OccurrenceAst.Expression.ApplyAtomic(op, List(e), tpe, purity, loc), o.increaseSizeByOne())
-
-    case Expression.Binary(sop, exp1, exp2, tpe, purity, loc) =>
-      val (e1, o1) = visitExp(sym0, exp1)
-      val (e2, o2) = visitExp(sym0, exp2)
-      val op = AtomicOp.Binary(sop)
-      val o3 = combineAllSeq(o1, o2)
-      (OccurrenceAst.Expression.ApplyAtomic(op, List(e1, e2), tpe, purity, loc), o3.increaseSizeByOne())
-
-=======
->>>>>>> 24a821fa
     case Expression.IfThenElse(exp1, exp2, exp3, tpe, purity, loc) =>
       val (e1, o1) = visitExp(sym0, exp1)
       val (e2, o2) = visitExp(sym0, exp2)
@@ -338,98 +246,10 @@
       val o3 = combineAllSeq(o1, o2)
       (OccurrenceAst.Expression.LetRec(varSym, index, defSym, e1, e2, tpe, purity, loc), o3.increaseSizeByOne())
 
-<<<<<<< HEAD
-    case Expression.Region(tpe, loc) =>
-      val op = AtomicOp.Region
-      (OccurrenceAst.Expression.ApplyAtomic(op, List(), tpe, Purity.Pure, loc), OccurInfo.One)
-
-=======
->>>>>>> 24a821fa
     case Expression.Scope(sym, exp, tpe, purity, loc) =>
       val (e, o) = visitExp(sym0, exp)
       (OccurrenceAst.Expression.Scope(sym, e, tpe, purity, loc), o.copy(defs = o.defs + (sym0 -> DontInline)).increaseSizeByOne())
 
-<<<<<<< HEAD
-    case Expression.ScopeExit(exp1, exp2, tpe, purity, loc) =>
-      val (e1, o1) = visitExp(sym0, exp1)
-      val (e2, o2) = visitExp(sym0, exp2)
-      val op = AtomicOp.ScopeExit
-      val o3 = combineAllSeq(o1, o2)
-      (OccurrenceAst.Expression.ApplyAtomic(op, List(e1, e2), tpe, purity, loc), o3.increaseSizeByOne())
-
-    case Expression.Is(sym, exp, purity, loc) =>
-      val (e, o) = visitExp(sym0, exp)
-      val op = AtomicOp.Is(sym)
-      val o1 = sym.name match {
-        case "Choice" => o.copy(defs = o.defs + (sym0 -> DontInline)).increaseSizeByOne()
-        case _ => o.increaseSizeByOne()
-      }
-      (OccurrenceAst.Expression.ApplyAtomic(op, List(e), Type.Bool, purity, loc), o1)
-
-    case Expression.Tag(sym, exp, tpe, purity, loc) =>
-      val (e, o) = visitExp(sym0, exp)
-      val op = AtomicOp.Tag(sym)
-      (OccurrenceAst.Expression.ApplyAtomic(op, List(e), tpe, purity, loc), o.increaseSizeByOne())
-
-    case Expression.Untag(sym, exp, tpe, purity, loc) =>
-      val (e, o) = visitExp(sym0, exp)
-      val op = AtomicOp.Untag(sym)
-      (OccurrenceAst.Expression.ApplyAtomic(op, List(e), tpe, purity, loc), o.increaseSizeByOne())
-
-    case Expression.Index(base, offset, tpe, purity, loc) =>
-      val (b, o) = visitExp(sym0, base)
-      (OccurrenceAst.Expression.Index(b, offset, tpe, purity, loc), o.increaseSizeByOne())
-
-    case Expression.Tuple(elms, tpe, purity, loc) =>
-      val (es, o) = visitExps(sym0, elms)
-      (OccurrenceAst.Expression.Tuple(es, tpe, purity, loc), o.increaseSizeByOne())
-
-    case Expression.RecordEmpty(tpe, loc) => (OccurrenceAst.Expression.RecordEmpty(tpe, loc), OccurInfo.One)
-
-    case Expression.RecordSelect(exp, field, tpe, purity, loc) =>
-      val (e, o) = visitExp(sym0, exp)
-      (OccurrenceAst.Expression.RecordSelect(e, field, tpe, purity, loc), o.increaseSizeByOne())
-
-    case Expression.RecordExtend(field, value, rest, tpe, purity, loc) =>
-      val (v, o1) = visitExp(sym0, value)
-      val (r, o2) = visitExp(sym0, rest)
-      val o3 = combineAllSeq(o1, o2)
-      (OccurrenceAst.Expression.RecordExtend(field, v, r, tpe, purity, loc), o3.increaseSizeByOne())
-
-    case Expression.RecordRestrict(field, rest, tpe, purity, loc) =>
-      val (r, o) = visitExp(sym0, rest)
-      (OccurrenceAst.Expression.RecordRestrict(field, r, tpe, purity, loc), o.increaseSizeByOne())
-
-    case Expression.ArrayLit(elms, tpe, loc) =>
-      val (es, o) = visitExps(sym0, elms)
-      (OccurrenceAst.Expression.ArrayLit(es, tpe, loc), o.increaseSizeByOne())
-
-    case Expression.ArrayNew(elm, len, tpe, loc) =>
-      val (e, o1) = visitExp(sym0, elm)
-      val (l, o2) = visitExp(sym0, len)
-      val o3 = combineAllSeq(o1, o2)
-      (OccurrenceAst.Expression.ArrayNew(e, l, tpe, loc), o3.increaseSizeByOne())
-
-    case Expression.ArrayLoad(base, index, tpe, loc) =>
-      val (b, o1) = visitExp(sym0, base)
-      val (i, o2) = visitExp(sym0, index)
-      val o3 = combineAllSeq(o1, o2)
-      (OccurrenceAst.Expression.ArrayLoad(b, i, tpe, loc), o3.increaseSizeByOne())
-
-    case Expression.ArrayStore(base, index, elm, tpe, loc) =>
-      val (b, o1) = visitExp(sym0, base)
-      val (i, o2) = visitExp(sym0, index)
-      val (e, o3) = visitExp(sym0, elm)
-      val o4 = combineAllSeq(o1, combineAllSeq(o2, o3))
-      (OccurrenceAst.Expression.ArrayStore(b, i, e, tpe, loc), o4.increaseSizeByOne())
-
-    case Expression.ArrayLength(base, tpe, _, loc) =>
-      val (b, o) = visitExp(sym0, base)
-      val purity = b.purity
-      (OccurrenceAst.Expression.ArrayLength(b, tpe, purity, loc), o.increaseSizeByOne())
-
-=======
->>>>>>> 24a821fa
     case Expression.Ref(exp, tpe, loc) =>
       val (e, o) = visitExp(sym0, exp)
       (OccurrenceAst.Expression.Ref(e, tpe, loc), o.increaseSizeByOne())
