/*
 * Copyright 2019 Magnus Madsen
 *
 * Licensed under the Apache License, Version 2.0 (the "License");
 * you may not use this file except in compliance with the License.
 * You may obtain a copy of the License at
 *
 *   http://www.apache.org/licenses/LICENSE-2.0
 *
 * Unless required by applicable law or agreed to in writing, software
 * distributed under the License is distributed on an "AS IS" BASIS,
 * WITHOUT WARRANTIES OR CONDITIONS OF ANY KIND, either express or implied.
 * See the License for the specific language governing permissions and
 * limitations under the License.
 */

package ca.uwaterloo.flix

import ca.uwaterloo.flix.api.lsp.LanguageServer
import ca.uwaterloo.flix.api.{Bootstrap, Flix, Version}
import ca.uwaterloo.flix.language.ast.Symbol
import ca.uwaterloo.flix.runtime.shell.Shell
import ca.uwaterloo.flix.tools._
import ca.uwaterloo.flix.util.Validation.flatMapN
import ca.uwaterloo.flix.util._

import java.io.{File, PrintStream}
import java.net.BindException
import java.nio.file.Paths

/**
  * The main entry point for the Flix compiler and runtime.
  */
object Main {

  /**
    * The main method.
    */
  def main(argv: Array[String]): Unit = {

    val cwd = Paths.get(".").toAbsolutePath.normalize()

    // parse command line options.
    val cmdOpts: CmdOpts = parseCmdOpts(argv).getOrElse {
      Console.err.println("Unable to parse command line arguments. Will now exit.")
      System.exit(1)
      null
    }

    // check if the --listen flag was passed.
    if (cmdOpts.listen.nonEmpty) {
      var successfulRun: Boolean = false
      while (!successfulRun) {
        try {
          val socketServer = new SocketServer(cmdOpts.listen.get)
          socketServer.run()
          successfulRun = true
        } catch {
          case ex: BindException =>
            Console.println(ex.getMessage)
            Console.println("Retrying in 10 seconds.")
            Thread.sleep(10_000)
        }
      }
      System.exit(0)
    }

    // compute the main entry point
    val entryPoint = cmdOpts.entryPoint match {
      case None => Options.Default.entryPoint
      case Some(s) => Some(Symbol.mkDefnSym(s))
    }

    // get GitHub token
    val githubToken =
      cmdOpts.githubToken
        .orElse(FileOps.readLine(cwd.resolve("./.GITHUB_TOKEN")))
        .orElse(sys.env.get("GITHUB_TOKEN"))

    // construct flix options.
    var options = Options(
      lib = cmdOpts.xlib,
      entryPoint = entryPoint,
      explain = cmdOpts.explain,
      githubToken = githubToken,
      incremental = Options.Default.incremental,
      json = cmdOpts.json,
      progress = true,
      installDeps = cmdOpts.installDeps,
      output = None,
      target = Options.Default.target,
      test = Options.Default.test,
      threads = cmdOpts.threads.getOrElse(Options.Default.threads),
      loadClassFiles = Options.Default.loadClassFiles,
      assumeYes = cmdOpts.assumeYes,
      xnoverify = cmdOpts.xnoverify,
      xbddthreshold = cmdOpts.xbddthreshold,
      xnoboolcache = cmdOpts.xnoboolcache,
      xnoboolspecialcases = cmdOpts.xnoboolspecialcases,
      xnoboolunif = cmdOpts.xnoboolunif,
      xnoqmc = cmdOpts.xnoqmc,
      xnooptimizer = cmdOpts.xnooptimizer,
      xprintphase = cmdOpts.xprintphase,
      xsummary = cmdOpts.xsummary,
      xparser = cmdOpts.xparser,
      xprinttyper = cmdOpts.xprinttyper,
      XPerfFrontend = cmdOpts.XPerfFrontend,
      XPerfN = cmdOpts.XPerfN
    )

    // Don't use progress bar if benchmarking.
    if (cmdOpts.xbenchmarkCodeSize || cmdOpts.xbenchmarkIncremental || cmdOpts.xbenchmarkPhases || cmdOpts.xbenchmarkFrontend || cmdOpts.xbenchmarkThroughput) {
      options = options.copy(progress = false)
    }

    // Don't use progress bar if not attached to a console.
    if (System.console() == null) {
      options = options.copy(progress = false)
    }

    // check if command was passed.
    try {
      implicit val formatter: Formatter = Formatter.getDefault
      implicit val out: PrintStream = System.err

      cmdOpts.command match {
        case Command.None =>
          SimpleRunner.run(cwd, cmdOpts, options) match {
            case Result.Ok(_) =>
              System.exit(0)
            case _ =>
              System.exit(1)
          }

        case Command.Init =>
          Bootstrap.init(cwd).toHardResult match {
            case Result.Ok(_) =>
              System.exit(0)
            case Result.Err(errors) =>
              errors.map(_.message(formatter)).foreach(println)
              System.exit(1)
          }

        case Command.Check =>
          flatMapN(Bootstrap.bootstrap(cwd, options.githubToken)) {
            bootstrap =>
              val flix = new Flix().setFormatter(formatter)
              flix.setOptions(options)
              bootstrap.check(flix)
          }.toHardResult match {
            case Result.Ok(_) =>
              System.exit(0)
            case Result.Err(errors) =>
              errors.map(_.message(formatter)).foreach(println)
              System.exit(1)
          }

        case Command.Build =>
          flatMapN(Bootstrap.bootstrap(cwd, options.githubToken)) {
            bootstrap =>
              val flix = new Flix().setFormatter(formatter)
              flix.setOptions(options.copy(loadClassFiles = false))
              bootstrap.build(flix)
          }.toHardResult match {
            case Result.Ok(_) =>
              System.exit(0)
            case Result.Err(errors) =>
              errors.map(_.message(formatter)).foreach(println)
              System.exit(1)
          }

        case Command.BuildJar =>
          flatMapN(Bootstrap.bootstrap(cwd, options.githubToken)) {
            bootstrap => bootstrap.buildJar()
          }.toHardResult match {
            case Result.Ok(_) =>
              System.exit(0)
            case Result.Err(errors) =>
              errors.map(_.message(formatter)).foreach(println)
              System.exit(1)
          }

        case Command.BuildFatJar =>
          flatMapN(Bootstrap.bootstrap(cwd, options.githubToken)) {
            bootstrap => bootstrap.buildFatJar()
          }.toHardResult match {
            case Result.Ok(_) =>
              System.exit(0)
            case Result.Err(errors) =>
              errors.map(_.message(formatter)).foreach(println)
              System.exit(1)
          }

        case Command.BuildPkg =>
          flatMapN(Bootstrap.bootstrap(cwd, options.githubToken)) {
            bootstrap => bootstrap.buildPkg()
          }.toHardResult match {
            case Result.Ok(_) =>
              System.exit(0)
            case Result.Err(errors) =>
              errors.map(_.message(formatter)).foreach(println)
              System.exit(1)
          }

        case Command.Doc =>
          flatMapN(Bootstrap.bootstrap(cwd, options.githubToken)) {
            bootstrap =>
              val flix = new Flix().setFormatter(formatter)
              flix.setOptions(options)
              bootstrap.doc(flix)
          }.toHardResult match {
            case Result.Ok(_) =>
              System.exit(0)
            case Result.Err(errors) =>
              errors.map(_.message(formatter)).foreach(println)
              System.exit(1)
          }

        case Command.Run =>
          flatMapN(Bootstrap.bootstrap(cwd, options.githubToken)) {
            bootstrap =>
              val flix = new Flix().setFormatter(formatter)
              flix.setOptions(options)
              val args: Array[String] = cmdOpts.args match {
                case None => Array.empty
                case Some(a) => a.split(" ")
              }
              bootstrap.run(flix, args)
          }.toHardResult match {
            case Result.Ok(_) =>
              System.exit(0)
            case Result.Err(errors) =>
              errors.map(_.message(formatter)).foreach(println)
              System.exit(1)
          }

        case Command.Benchmark =>
          flatMapN(Bootstrap.bootstrap(cwd, options.githubToken)) {
            bootstrap =>
              val flix = new Flix().setFormatter(formatter)
              flix.setOptions(options.copy(progress = false))
              bootstrap.benchmark(flix)
          }.toHardResult match {
            case Result.Ok(_) =>
              System.exit(0)
            case Result.Err(errors) =>
              errors.map(_.message(formatter)).foreach(println)
              System.exit(1)
          }

        case Command.Test =>
          flatMapN(Bootstrap.bootstrap(cwd, options.githubToken)) {
            bootstrap =>
              val flix = new Flix().setFormatter(formatter)
              flix.setOptions(options.copy(progress = false))
              bootstrap.test(flix)
          }.toHardResult match {
            case Result.Ok(_) =>
              System.exit(0)
            case Result.Err(errors) =>
              errors.map(_.message(formatter)).foreach(println)
              System.exit(1)
          }

        case Command.Repl =>
          if (cmdOpts.files.nonEmpty) {
            println("The 'repl' command cannot be used with a list of files.")
            System.exit(1)
          }
          Bootstrap.bootstrap(cwd, options.githubToken).toHardResult match {
            case Result.Ok(bootstrap) =>
              val shell = new Shell(bootstrap, options)
              shell.loop()
              System.exit(0)
            case Result.Err(errors) =>
              errors.map(_.message(formatter)).foreach(println)
              System.exit(1)
          }

        case Command.Lsp(port) =>
          val o = options.copy(progress = false)
          try {
            val languageServer = new LanguageServer(port, o)
            languageServer.run()
          } catch {
            case ex: BindException =>
              throw new RuntimeException(ex)
          }
          System.exit(0)

        case Command.Release =>
          flatMapN(Bootstrap.bootstrap(cwd, options.githubToken)) {
            bootstrap =>
              val flix = new Flix().setFormatter(formatter)
              flix.setOptions(options.copy(progress = false))
              bootstrap.release(flix)(System.err)
          }.toHardResult match {
            case Result.Ok(_) =>
              System.exit(0)
            case Result.Err(errors) =>
              errors.map(_.message(formatter)).foreach(println)
              System.exit(1)
          }

<<<<<<< HEAD
        case Command.Mtest(testModule, productionModule) =>
            flatMapN(Bootstrap.bootstrap(cwd, options.githubToken)) {
                bootstrap =>
                    val flix = new Flix().setFormatter(formatter)
                    flix.setOptions(options)
                    bootstrap.mtest(flix, testModule, productionModule)
            }.toHardResult match {
                case Result.Ok(_) =>
                    System.exit(0)
                case Result.Err(errors) =>
                    errors.map(_.message(formatter)).foreach(println)
                    System.exit(1)
            }
            //MutationTester.run(cmdOpts.files, options, testModule, productionModule)

=======
        case Command.Outdated =>
          flatMapN(Bootstrap.bootstrap(cwd, options.githubToken)) {
            bootstrap =>
              val flix = new Flix().setFormatter(formatter)
              flix.setOptions(options.copy(progress = false))
              bootstrap.outdated(flix)(System.err)
          }.toHardResult match {
            case Result.Ok(false) =>
              // Up to date
              System.exit(0)
            case Result.Ok(true) =>
              // Contains outdated dependencies
              System.exit(1)
            case Result.Err(errors) =>
              errors.map(_.message(formatter)).foreach(println)
              System.exit(1)
          }
>>>>>>> f9db49d5

        case Command.CompilerPerf =>
          CompilerPerf.run(options)

      }
    }

    catch {
      case ex: RuntimeException =>
        ex.printStackTrace()
        System.exit(1)
    }
  }

  /**
    * A case class representing the parsed command line options.
    */
  case class CmdOpts(command: Command = Command.None,
                     args: Option[String] = None,
                     entryPoint: Option[String] = None,
                     explain: Boolean = false,
                     installDeps: Boolean = true,
                     githubToken: Option[String] = None,
                     json: Boolean = false,
                     listen: Option[Int] = None,
                     threads: Option[Int] = None,
                     assumeYes: Boolean = false,
                     xnoverify: Boolean = false,
                     xbenchmarkCodeSize: Boolean = false,
                     xbenchmarkIncremental: Boolean = false,
                     xbenchmarkPhases: Boolean = false,
                     xbenchmarkFrontend: Boolean = false,
                     xbenchmarkThroughput: Boolean = false,
                     xbddthreshold: Option[Int] = None,
                     xlib: LibLevel = LibLevel.All,
                     xnoboolcache: Boolean = false,
                     xnoboolspecialcases: Boolean = false,
                     xnoboolunif: Boolean = false,
                     xnoqmc: Boolean = false,
                     xnooptimizer: Boolean = false,
                     xprintphase: Set[String] = Set.empty,
                     xsummary: Boolean = false,
                     xparser: Boolean = false,
                     xprinttyper: Option[String] = None,
                     XPerfN: Option[Int] = None,
                     XPerfFrontend: Boolean = false,
                     mtests_temp: String =  "",
                     files: Seq[File] = Seq())

  /**
    * A case class representing possible commands.
    */
  sealed trait Command

  object Command {

    case object None extends Command

    case object Init extends Command

    case object Check extends Command

    case object Build extends Command

    case object BuildJar extends Command

    case object BuildFatJar extends Command

    case object BuildPkg extends Command

    case object Doc extends Command

    case object Run extends Command

    case object Benchmark extends Command

    case object Test extends Command

    case class Mtest(testModule: String, productionModule: String) extends Command

    case object Repl extends Command

    case class Lsp(port: Int) extends Command

    case object Release extends Command

    case object Outdated extends Command

    case object CompilerPerf extends Command
  }

  /**
    * Parse command line options.
    *
    * @param args the arguments array.
    */
  def parseCmdOpts(args: Array[String]): Option[CmdOpts] = {
    implicit val readInclusion: scopt.Read[LibLevel] = scopt.Read.reads {
      case "nix" => LibLevel.Nix
      case "min" => LibLevel.Min
      case "all" => LibLevel.All
      case arg => throw new IllegalArgumentException(s"'$arg' is not a valid library level. Valid options are 'all', 'min', and 'nix'.")
    }

    val parser = new scopt.OptionParser[CmdOpts]("flix") {

      // Head
      head("The Flix Programming Language", Version.CurrentVersion.toString)

      // Command
      cmd("init").action((_, c) => c.copy(command = Command.Init)).text("  creates a new project in the current directory.")

      cmd("check").action((_, c) => c.copy(command = Command.Check)).text("  checks the current project for errors.")

      cmd("build").action((_, c) => c.copy(command = Command.Build)).text("  builds (i.e. compiles) the current project.")

      cmd("build-jar").action((_, c) => c.copy(command = Command.BuildJar)).text("  builds a jar-file from the current project.")

      cmd("build-fatjar").action((_, c) => c.copy(command = Command.BuildFatJar)).text("  builds a fatjar-file from the current project.")

      cmd("build-pkg").action((_, c) => c.copy(command = Command.BuildPkg)).text("  builds a fpkg-file from the current project.")

      cmd("doc").action((_, c) => c.copy(command = Command.Doc)).text("  generates API documentation.")

      cmd("run").action((_, c) => c.copy(command = Command.Run)).text("  runs main for the current project.")

      cmd("benchmark").action((_, c) => c.copy(command = Command.Benchmark)).text("  runs the benchmarks for the current project.")

      cmd("test").action((_, c) => c.copy(command = Command.Test)).text("  runs the tests for the current project.")

      cmd("mtest").text("  runs mutation tests given testModule and productionModule modules.")
        .children(
          arg[String]("testModule").action((tes, c) => c.copy(mtests_temp = tes))
            .required(),
          arg[String]("productionModule").action((tes, c) => c.copy(command = Command.Mtest(c.mtests_temp, tes)))
            .required()
        )

      cmd("repl").action((_, c) => c.copy(command = Command.Repl)).text("  starts a repl for the current project, or provided Flix source files.")

      cmd("lsp").text("  starts the LSP server and listens on the given port.")
        .children(
          arg[Int]("port").action((port, c) => c.copy(command = Command.Lsp(port)))
            .required(),
        )

      cmd("release").text("  releases a new version to GitHub.")
        .action((_, c) => c.copy(command = Command.Release))

      cmd("outdated").text("  shows dependencies which have newer versions available.")
        .action((_, c) => c.copy(command = Command.Outdated))

      cmd("Xperf").action((_, c) => c.copy(command = Command.CompilerPerf)).children(
        opt[Unit]("frontend")
          .action((_, c) => c.copy(XPerfFrontend = true))
          .text("benchmark only frontend"),
        opt[Int]("n")
          .action((v, c) => c.copy(XPerfN = Some(v)))
          .text("number of compilations")
      ).hidden()

      note("")

      opt[String]("args").action((s, c) => c.copy(args = Some(s))).
        valueName("<a1, a2, ...>").
        text("arguments passed to main. Must be a single quoted string.")

      opt[String]("entrypoint").action((s, c) => c.copy(entryPoint = Some(s))).
        text("specifies the main entry point.")

      opt[Unit]("explain").action((_, c) => c.copy(explain = true)).
        text("provides suggestions on how to solve a problem.")

      opt[String]("github-token").action((s, c) => c.copy(githubToken = Some(s))).
        text("API key to use for GitHub dependency resolution.")

      help("help").text("prints this usage information.")

      opt[Unit]("json").action((_, c) => c.copy(json = true)).
        text("enables json output.")

      opt[Int]("listen").action((s, c) => c.copy(listen = Some(s))).
        valueName("<port>").
        text("starts the socket server and listens on the given port.")

      opt[Unit]("no-install").action((_, c) => c.copy(installDeps = false)).
        text("disables automatic installation of dependencies.")

      opt[Int]("threads").action((n, c) => c.copy(threads = Some(n))).
        text("number of threads to use for compilation.")

      opt[Unit]("yes").action((_, c) => c.copy(assumeYes = true)).
        text("automatically answer yes to all prompts.")

      version("version").text("prints the version number.")

      // Experimental options:
      note("")
      note("The following options are experimental:")

      // Xnoverify
      opt[Unit]("Xnoverify").action((_, c) => c.copy(xnoverify = true)).
        text("disables verification of the last AST.")

      // Xbenchmark-code-size
      opt[Unit]("Xbenchmark-code-size").action((_, c) => c.copy(xbenchmarkCodeSize = true)).
        text("[experimental] benchmarks the size of the generated JVM files.")

      // Xbenchmark-incremental
      opt[Unit]("Xbenchmark-incremental").action((_, c) => c.copy(xbenchmarkIncremental = true)).
        text("[experimental] benchmarks the performance of each compiler phase in incremental mode.")

      // Xbenchmark-phases
      opt[Unit]("Xbenchmark-phases").action((_, c) => c.copy(xbenchmarkPhases = true)).
        text("[experimental] benchmarks the performance of each compiler phase.")

      // Xbenchmark-frontend
      opt[Unit]("Xbenchmark-frontend").action((_, c) => c.copy(xbenchmarkFrontend = true)).
        text("[experimental] benchmarks the performance of the frontend.")

      // Xbenchmark-throughput
      opt[Unit]("Xbenchmark-throughput").action((_, c) => c.copy(xbenchmarkThroughput = true)).
        text("[experimental] benchmarks the performance of the entire compiler.")

      // Xlib
      opt[LibLevel]("Xlib").action((arg, c) => c.copy(xlib = arg)).
        text("[experimental] controls the amount of std. lib. to include (nix, min, all).")

      // Xno-optimizer
      opt[Unit]("Xno-optimizer").action((_, c) => c.copy(xnooptimizer = true)).
        text("[experimental] disables compiler optimizations.")

      // Xprint-phase
      opt[Seq[String]]("Xprint-phase").action((m, c) => c.copy(xprintphase = m.toSet)).
        text("[experimental] prints the AST(s) after the given phase(s). 'all' prints all ASTs.")

      // Xbdd-threshold
      opt[Int]("Xbdd-threshold").action((n, c) => c.copy(xbddthreshold = Some(n))).
        text("[experimental] sets the threshold for when to use BDDs.")

      // Xno-bool-cache
      opt[Unit]("Xno-bool-cache").action((_, c) => c.copy(xnoboolcache = true)).
        text("[experimental] disables Boolean caches.")

      // Xno-bool-specialcases
      opt[Unit]("Xno-bool-specialcases").action((_, c) => c.copy(xnoboolspecialcases = true)).
        text("[experimental] disables hardcoded Boolean unification special cases.")

      // Xno-bool-unif
      opt[Unit]("Xno-bool-unif").action((_, c) => c.copy(xnoboolunif = true)).
        text("[experimental] disables Boolean unification. (DO NOT USE).")

      // Xno-qmc
      opt[Unit]("Xno-qmc").action((_, c) => c.copy(xnoqmc = true)).
        text("[experimental] disables Quine McCluskey when using BDDs.")

      // Xsummary
      opt[Unit]("Xsummary").action((_, c) => c.copy(xsummary = true)).
        text("[experimental] prints a summary of the compiled modules.")

      // Xparser
      opt[Unit]("Xparser").action((_, c) => c.copy(xparser = true)).
        text("[experimental] disables new experimental lexer and parser.")

      opt[String]("Xprint-typer").action((sym, c) => c.copy(xprinttyper = Some(sym)))

      note("")

      // Input files.
      arg[File]("<file>...").action((x, c) => c.copy(files = c.files :+ x))
        .optional()
        .unbounded()
        .text("input Flix source code files, Flix packages, and Java archives.")

    }

    parser.parse(args, CmdOpts())
  }

}<|MERGE_RESOLUTION|>--- conflicted
+++ resolved
@@ -302,7 +302,6 @@
               System.exit(1)
           }
 
-<<<<<<< HEAD
         case Command.Mtest(testModule, productionModule) =>
             flatMapN(Bootstrap.bootstrap(cwd, options.githubToken)) {
                 bootstrap =>
@@ -318,7 +317,6 @@
             }
             //MutationTester.run(cmdOpts.files, options, testModule, productionModule)
 
-=======
         case Command.Outdated =>
           flatMapN(Bootstrap.bootstrap(cwd, options.githubToken)) {
             bootstrap =>
@@ -336,7 +334,6 @@
               errors.map(_.message(formatter)).foreach(println)
               System.exit(1)
           }
->>>>>>> f9db49d5
 
         case Command.CompilerPerf =>
           CompilerPerf.run(options)
