/*
 * Copyright 2016 Magnus Madsen
 *
 * Licensed under the Apache License, Version 2.0 (the "License");
 * you may not use this file except in compliance with the License.
 * You may obtain a copy of the License at
 *
 *   http://www.apache.org/licenses/LICENSE-2.0
 *
 * Unless required by applicable law or agreed to in writing, software
 * distributed under the License is distributed on an "AS IS" BASIS,
 * WITHOUT WARRANTIES OR CONDITIONS OF ANY KIND, either express or implied.
 * See the License for the specific language governing permissions and
 * limitations under the License.
 */

package ca.uwaterloo.flix.language.errors

import ca.uwaterloo.flix.language.CompilationMessage
import ca.uwaterloo.flix.language.ast.{Name, SourceLocation}
import ca.uwaterloo.flix.util.Formatter

/**
  * A common super-type for weeding errors.
  */
sealed trait WeederError extends CompilationMessage {
  val kind = "Syntax Error"
}

object WeederError {

  /**
    * A common super-type for illegal literals.
    */
  sealed trait IllegalLiteral extends WeederError

  /**
    * An error raised to indicate that the annotation `name` was used multiple times.
    *
    * @param name the name of the attribute.
    * @param loc1 the location of the first annotation.
    * @param loc2 the location of the second annotation.
    */
  case class DuplicateAnnotation(name: String, loc1: SourceLocation, loc2: SourceLocation) extends WeederError {
    def summary: String = s"Multiple occurrences of the annotation '$name'."

    def message(formatter: Formatter): String = {
      import formatter._
      s"""${line(kind, source.name)}
         |>> Multiple occurrences of the annotation '${red("@" + name)}'.
         |
         |${code(loc1, "the first occurrence was here.")}
         |
         |${code(loc2, "the second occurrence was here.")}
         |
         |""".stripMargin
    }

    def explain(formatter: Formatter): Option[String] = Some({
      import formatter._
      s"${underline("Tip:")} Remove one of the two annotations."
    })

    def loc: SourceLocation = loc1

  }

  /**
    * An error raised to indicate that the formal parameter `name` was declared multiple times.
    *
    * @param name the name of the parameter.
    * @param loc1 the location of the first parameter.
    * @param loc2 the location of the second parameter.
    */
  case class DuplicateFormalParam(name: String, loc1: SourceLocation, loc2: SourceLocation) extends WeederError {
    def summary: String = s"Multiple declarations of the formal parameter '$name'."

    def message(formatter: Formatter): String = {
      import formatter._
      s"""${line(kind, source.name)}
         |>> Multiple declarations of the formal parameter '${red(name)}'.
         |
         |${code(loc1, "the first declaration was here.")}
         |
         |${code(loc2, "the second declaration was here.")}
         |
         |""".stripMargin
    }

    def explain(formatter: Formatter): Option[String] = Some({
      import formatter._
      s"${underline("Tip:")} Remove or rename one of the formal parameters to avoid the name clash."
    })

    def loc: SourceLocation = loc1

  }

  /**
    * An error raised to indicate that the modifier `name` was used multiple times.
    *
    * @param name the name of the modifier.
    * @param loc1 the location of the first modifier.
    * @param loc2 the location of the second modifier.
    */
  case class DuplicateModifier(name: String, loc1: SourceLocation, loc2: SourceLocation) extends WeederError {
    def summary: String = s"Duplicate modifier '$name'."

    def message(formatter: Formatter): String = {
      import formatter._
      s"""${line(kind, source.name)}
         |>> Multiple occurrences of the modifier '${red(name)}'.
         |
         |${code(loc1, "the first occurrence was here.")}
         |
         |${code(loc2, "the second occurrence was here.")}
         |""".stripMargin
    }

    /**
      * Returns a formatted string with helpful suggestions.
      */
    def explain(formatter: Formatter): Option[String] = None

    def loc: SourceLocation = loc1
  }

  /**
    * An error raised to indicate that the tag `name` was declared multiple times.
    *
    * @param enumName the name of the enum.
    * @param tag      the name of the tag.
    * @param loc1     the location of the first tag.
    * @param loc2     the location of the second tag.
    */
  case class DuplicateTag(enumName: String, tag: Name.Ident, loc1: SourceLocation, loc2: SourceLocation) extends WeederError {
    def summary: String = s"Duplicate tag: '$tag'."

    def message(formatter: Formatter): String = {
      import formatter._
      s"""${line(kind, source.name)}
         |>> Multiple declarations of the tag '${red(tag.name)}' in the enum '${cyan(enumName)}'.
         |
         |${code(loc1, "the first declaration was here.")}
         |
         |${code(loc2, "the second declaration was here.")}
         |
         |""".stripMargin
    }

    def explain(formatter: Formatter): Option[String] = Some({
      import formatter._
      s"${underline("Tip:")} Remove or rename one of the tags to avoid the name clash."
    })

    def loc: SourceLocation = loc1

  }

  /**
    * An error raised to indicate that a negative atom is marked as fixed.
    *
    * @param loc the location where the illegal fixed atom occurs.
    */
  case class IllegalFixedAtom(loc: SourceLocation) extends WeederError {
    def summary: String = "Illegal fixed atom"

    def message(formatter: Formatter): String = {
      import formatter._
      s"""${line(kind, source.name)}
         |
         |>> Illegal fixed atom. A negative atom is implicitly fixed.
         |
         |${code(loc, "Illegal fixed atom.")}
         |""".stripMargin
    }

    /**
      * Returns a formatted string with helpful suggestions.
      */
    def explain(formatter: Formatter): Option[String] = None
  }

  /**
    * An error raised to indicate that the formal parameter lacks a type declaration.
    *
    * @param name the name of the parameter.
    * @param loc  the location of the formal parameter.
    */
  case class MissingFormalParamAscription(name: String, loc: SourceLocation) extends WeederError {
    def summary: String = "Missing type ascription. Type ascriptions are required for parameters here."

    def message(formatter: Formatter): String = {
      import formatter._
      s"""${line(kind, source.name)}
         |
         |>> The formal parameter '${red(name)}' must have a declared type.
         |
         |${code(loc, "has no declared type.")}
         |""".stripMargin
    }

    def explain(formatter: Formatter): Option[String] = None

  }

  /**
    * An error raised to indicate that a float is out of bounds.
    *
    * @param loc the location where the illegal float occurs.
    */
  case class IllegalFloat(loc: SourceLocation) extends IllegalLiteral {
    def summary: String = "Illegal float."

    def message(formatter: Formatter): String = {
      import formatter._
      s"""${line(kind, source.name)}
         |>> Illegal float.
         |
         |${code(loc, "illegal float.")}
         |
         |""".stripMargin
    }

    def explain(formatter: Formatter): Option[String] = Some({
      import formatter._
      s"${underline("Tip:")} Ensure that the literal is within bounds."
    })

  }

  /**
    * An error raised to indicate that an int is out of bounds.
    *
    * @param loc the location where the illegal int occurs.
    */
  case class IllegalInt(loc: SourceLocation) extends IllegalLiteral {
    def summary: String = "Illegal int."

    def message(formatter: Formatter): String = {
      import formatter._
      s"""${line(kind, source.name)}
         |>> Illegal int.
         |
         |${code(loc, "illegal int.")}
         |
         |""".stripMargin
    }

    def explain(formatter: Formatter): Option[String] = Some({
      import formatter._
      s"${underline("Tip:")} Ensure that the literal is within bounds."
    })

  }

  /**
    * An error raised to indicate an illegal intrinsic.
    *
    * @param loc the location where the illegal intrinsic occurs.
    */
  case class IllegalIntrinsic(loc: SourceLocation) extends WeederError {
    def summary: String = "Illegal intrinsic"

    def message(formatter: Formatter): String = {
      import formatter._
      s"""${line(kind, source.name)}
         |>> Illegal intrinsic.
         |
         |${code(loc, "illegal intrinsic.")}
         |""".stripMargin
    }

    /**
      * Returns a formatted string with helpful suggestions.
      */
    def explain(formatter: Formatter): Option[String] = None
  }

  /**
    * An error raised to indicate an illegal modifier.
    *
    * @param loc the location where the illegal modifier occurs.
    */
  case class IllegalModifier(loc: SourceLocation) extends WeederError {
    def summary: String = "Illegal modifier."

    def message(formatter: Formatter): String = {
      import formatter._
      s"""${line(kind, source.name)}
         |>> Illegal modifier.
         |
         |${code(loc, "illegal modifier.")}
         |""".stripMargin
    }

    /**
      * Returns a formatted string with helpful suggestions.
      */
    def explain(formatter: Formatter): Option[String] = None
  }

  /**
    * An error raised to indicate an illegal null pattern.
    *
    * @param loc the location where the illegal pattern occurs.
    */
  case class IllegalNullPattern(loc: SourceLocation) extends WeederError {
    def summary: String = "Illegal null pattern"

    def message(formatter: Formatter): String = {
      import formatter._
      s"""${line(kind, source.name)}
         |>> Illegal null pattern.
         |
         |${code(loc, "illegal null pattern.")}
         |""".stripMargin
    }

    /**
      * Returns a formatted string with helpful suggestions.
      */
    def explain(formatter: Formatter): Option[String] = None
  }

  /**
    * An error raised to indicate an illegal jvm field or method name.
    *
    * @param loc the location of the name.
    */
  case class IllegalJvmFieldOrMethodName(loc: SourceLocation) extends WeederError {
    def summary: String = "Illegal jvm field or method name."

    def message(formatter: Formatter): String = {
      import formatter._
      s"""${line(kind, source.name)}
         |>> Illegal jvm field or method name.
         |
         |${code(loc, "illegal name.")}
         |""".stripMargin
    }

    /**
      * Returns a formatted string with helpful suggestions.
      */
    def explain(formatter: Formatter): Option[String] = None
  }

  /**
    * An error raised to indicate an illegal wildcard in an expression.
    *
    * @param loc the location where the illegal wildcard occurs.
    */
  case class IllegalWildcard(loc: SourceLocation) extends WeederError {
    def summary: String = "Wildcard not allowed here."

    def message(formatter: Formatter): String = {
      import formatter._
      s"""${line(kind, source.name)}
         |>> Wildcard not allowed here.
         |
         |${code(loc, "illegal wildcard.")}
         |""".stripMargin
    }

    /**
      * Returns a formatted string with helpful suggestions.
      */
    def explain(formatter: Formatter): Option[String] = None
  }

  /**
    * An error raised to indicate a mismatched arity.
    *
    * @param expected the expected arity.
    * @param actual   the actual arity.
    * @param loc      the location where mismatch occurs.
    */
  case class MismatchedArity(expected: Int, actual: Int, loc: SourceLocation) extends WeederError {
    def summary: String = s"Mismatched arity: expected: $expected, actual: $actual."

    def message(formatter: Formatter): String = {
      import formatter._
      s"""${line(kind, source.name)}
         |>> Mismatched arity: expected: $expected, actual: $actual.
         |
         |${code(loc, "mismatched arity.")}
         |""".stripMargin
    }

    /**
      * Returns a formatted string with helpful suggestions.
      */
    def explain(formatter: Formatter): Option[String] = None
  }

  /**
    * An error raised to indicate the presence of a guard in a restrictable choice rule.
    *
    * @param star whether the choose is of the star kind.
    * @param loc  the location where the error occurs.
    */
  case class RestrictableChoiceGuard(star: Boolean, loc: SourceLocation) extends WeederError {
    private val operationName: String = if (star) "choose*" else "choose"

    def summary: String = s"cases of $operationName do not allow guards."

    def message(formatter: Formatter): String = {
      import formatter._
      s"""${line(kind, source.name)}
         |>> $summary
         |
         |${code(loc, "Disallowed guard.")}
         |""".stripMargin
    }

    /**
      * Returns a formatted string with helpful suggestions.
      */
    def explain(formatter: Formatter): Option[String] = None
  }


  /**
    * An error raised to indicate an unsupported restrictable choice rule pattern.
    *
    * @param star whether the choose is of the star kind.
    * @param loc  the location where the error occurs.
    */
  case class UnsupportedRestrictedChoicePattern(star: Boolean, loc: SourceLocation) extends WeederError {
    private val operationName: String = if (star) "choose*" else "choose"

    def summary: String = s"Unsupported $operationName pattern, only enums with variables are allowed."

    def message(formatter: Formatter): String = {
      import formatter._
      s"""${line(kind, source.name)}
         |>> $summary
         |
         |${code(loc, "Unsupported pattern.")}
         |""".stripMargin
    }

    /**
      * Returns a formatted string with helpful suggestions.
      */
    def explain(formatter: Formatter): Option[String] = None
  }

  /**
    * An error raised to indicate that the variable `name` occurs multiple times in the same pattern.
    *
    * @param name the name of the variable.
    * @param loc1 the location of the first use of the variable.
    * @param loc2 the location of the second use of the variable.
    */
  case class NonLinearPattern(name: String, loc1: SourceLocation, loc2: SourceLocation) extends WeederError {
    def summary: String = s"Multiple occurrences of '$name' in pattern."

    def message(formatter: Formatter): String = {
      import formatter._
      s"""${line(kind, source.name)}
         |>> Multiple occurrences of '${red(name)}'  in pattern.
         |
         |${code(loc1, "the first occurrence was here.")}
         |
         |${code(loc2, "the second occurrence was here.")}
         |
         |""".stripMargin
    }

    def explain(formatter: Formatter): Option[String] = Some({
      import formatter._
      s"${underline("Tip:")} A variable may only occur once in a pattern."
    })

    def loc: SourceLocation = loc1 min loc2

  }

  /**
    * An error raised to indicate an undefined annotation.
    *
    * @param name the name of the undefined annotation.
    * @param loc  the location of the annotation.
    */
  case class UndefinedAnnotation(name: String, loc: SourceLocation) extends WeederError {
    def summary: String = s"Undefined annotation $name"

    def message(formatter: Formatter): String = {
      import formatter._
      s"""${line(kind, source.name)}
         |>> Undefined annotation '${red(name)}'.
         |
         |${code(loc, "undefined annotation.")}
         |""".stripMargin
    }

    /**
      * Returns a formatted string with helpful suggestions.
      */
    def explain(formatter: Formatter): Option[String] = None
  }

  /**
    * An error raised to indicate an illegal private declaration.
    *
    * @param ident the name of the declaration.
    * @param loc   the location where the error occurred.
    */
  case class IllegalPrivateDeclaration(ident: Name.Ident, loc: SourceLocation) extends WeederError {
    def summary: String = s"Declaration must be public: '${ident.name}'."

    def message(formatter: Formatter): String = {
      import formatter._
      s"""${line(kind, source.name)}
         |>> Declaration must be public: '${red(ident.name)}'.
         |
         |${code(loc, "illegal private declaration")}
         |
         |Mark the declaration as public with `pub'.
         |""".stripMargin
    }

    def explain(formatter: Formatter): Option[String] = None

  }

  /**
    * An error raised to indicate an illegal type constraint parameter.
    *
    * @param loc the location where the error occurred.
    */
  case class IllegalTypeConstraintParameter(loc: SourceLocation) extends WeederError {
    def summary: String = s"Illegal type constraint parameter."

    def message(formatter: Formatter): String = {
      import formatter._
      s"""${line(kind, source.name)}
         |>> Illegal type constraint parameter.
         |
         |${code(loc, "illegal type constraint parameter")}
         |
         |""".stripMargin
    }

    def explain(formatter: Formatter): Option[String] = Some({
      import formatter._
      s"${underline("Tip:")} Type constraint parameters must be composed only of type variables."
    })

  }

  /**
    * An error raised to indicate type params where some (but not all) are explicitly kinded.
    *
    * @param loc the location where the error occurred.
    */
  case class InconsistentTypeParameters(loc: SourceLocation) extends WeederError {
    def summary: String = "Either all or none of the type parameters must be annotated with a kind."

    def message(formatter: Formatter): String = {
      import formatter._
      s"""${line(kind, source.name)}
         |>> Inconsistent type parameters.
         |
         |${code(loc, "inconsistent type parameters")}
         |
         |""".stripMargin
    }

    def explain(formatter: Formatter): Option[String] = Some({
      import formatter._
      s"${underline("Tip:")} Either all or none of the type parameters must be annotated with a kind."
    })

  }

  /**
    * An error raised to indicate type params that are not kinded.
    *
    * @param loc the location where the error occurred.
    */
  case class UnkindedTypeParameters(loc: SourceLocation) extends WeederError {
    def summary: String = "Type parameters here must be annotated with a kind."

    def message(formatter: Formatter): String = {
      import formatter._
      s"""${line(kind, source.name)}
         |>> Unkinded type parameters.
         |
         |${code(loc, "unkinded type parameters")}
         |
         |""".stripMargin
    }

    def explain(formatter: Formatter): Option[String] = Some({
      import formatter._
      s"${underline("Tip:")} Type parameters here must be annotated with a kind."
    })

  }

  /**
    * An error raised to indicate a malformed unicode escape sequence.
    *
    * @param code the escape sequence
    * @param loc  the location where the error occurred.
    */
  case class MalformedUnicodeEscapeSequence(code: String, loc: SourceLocation) extends IllegalLiteral {
    def summary: String = s"Malformed unicode escape sequence '$code'."

    def message(formatter: Formatter): String = {
      import formatter.{line, code => fmtcode}
      s"""${line(kind, source.name)}
         |>> Malformed unicode escape sequence.
         |
         |${fmtcode(loc, "malformed unicode escape sequence")}
         |
         |""".stripMargin
    }

    def explain(formatter: Formatter): Option[String] = Some({
      import formatter._
      s"${underline("Tip:")}" + " A Unicode escape sequence must be of the form \\uXXXX where X is a hexadecimal."
    })

  }

  /**
    * An error raised to indicate an invalid escape sequence.
    *
    * @param char the invalid escape character.
    * @param loc  the location where the error occurred.
    */
  case class InvalidEscapeSequence(char: Char, loc: SourceLocation) extends IllegalLiteral {
    def summary: String = s"Invalid escape sequence '\\$char'."

    def message(formatter: Formatter): String = {
      import formatter._
      s"""${line(kind, source.name)}
         |>> Invalid escape sequence.
         |
         |${code(loc, "invalid escape sequence")}
         |
         |""".stripMargin
    }

    def explain(formatter: Formatter): Option[String] = Some({
      import formatter._
      s"${underline("Tip:")}" + " The valid escape sequences are '\\t', '\\\\', '\\\'', '\\\"', '\\${', '\\n', and '\\r'."
    })

  }

  /**
    * An error raised to indicate a non-single character literal.
    *
    * @param chars the characters in the character literal.
    * @param loc   the location where the error occurred.
    */
  case class NonSingleCharacter(chars: String, loc: SourceLocation) extends IllegalLiteral {
    def summary: String = "Non-single-character literal."

    def message(formatter: Formatter): String = {
      import formatter._
      s"""${line(kind, source.name)}
         |>> Non-single-character literal.
         |
         |${code(loc, "non-single-character literal")}
         |
         |""".stripMargin
    }

    def explain(formatter: Formatter): Option[String] = Some({
      import formatter._
      s"${underline("Tip:")} A character literal must consist of a single character."
    })

  }

  /**
    * An error raised to indicate an empty interpolated expression (`"${}"`)
    *
    * @param loc the location where the error occurred.
    */
  case class EmptyInterpolatedExpression(loc: SourceLocation) extends WeederError {
    def summary: String = "Empty interpolated expression."

    def message(formatter: Formatter): String = {
      import formatter._
      s"""${line(kind, source.name)}
         |>> Empty interpolated expression.
         |
         |${code(loc, "empty interpolated expression")}
         |
         |""".stripMargin
    }

    def explain(formatter: Formatter): Option[String] = Some({
      import formatter._
      s"${underline("Tip:")} Add an expression to the interpolation or remove the interpolation."
    })

  }

  /**
    * An error raised to indicate that a newly defined name is reserved.
    *
    * @param ident the reserved name that conflicts.
    * @param loc   the location where the error occurred.
    */
  case class ReservedName(ident: Name.Ident, loc: SourceLocation) extends WeederError {
    def summary: String = "Re-definition of a reserved name."

    def message(formatter: Formatter): String = {
      import formatter._
      s"""${line(kind, source.name)}
         |>> Re-definition of reserved name '${red(ident.name)}'.
         |
         |${code(loc, "re-definition of a reserved name")}
         |
         |""".stripMargin
    }

    def explain(formatter: Formatter): Option[String] = Some({
      import formatter._
      s"${underline("Tip:")} Try to find a new name that doesn't match one that is reserved."
    })

  }

  /**
    * An error raised to indicate that type parameters are present on an effect or operation.
    *
    * @param loc the location where the error occurred.
    */
  case class IllegalEffectTypeParams(loc: SourceLocation) extends WeederError {
    def summary: String = "Unexpected effect type parameters."

    def message(formatter: Formatter): String = {
      import formatter._
      s"""${line(kind, source.name)}
         |>> Unexpected effect type parameters.
         |
         |${code(loc, "unexpected effect type parameters")}
         |
         |""".stripMargin
    }

    def explain(formatter: Formatter): Option[String] = Some({
      import formatter._
      s"${underline("Tip:")} Type parameters are not allowed on effects."
    })
  }

  /**
    * An error raised to indicate a use of resume outside an effect handler.
    *
    * @param loc the location where the error occurred.
    */
  case class IllegalResume(loc: SourceLocation) extends WeederError {
    def summary: String = "Unexpected use of 'resume'. The 'resume' expression must occur in an effect handler."

    def message(formatter: Formatter): String = {
      import formatter._
      s"""${line(kind, source.name)}
         |>> Unexpected use of 'resume'. The 'resume' expression must occur in an effect handler.
         |
         |${code(loc, "unexpected use of 'resume'")}
         |
         |""".stripMargin
    }

    def explain(formatter: Formatter): Option[String] = None

  }

  /**
    * An error raised to indicate an illegal ascription on a formal parameter.
    *
    * @param loc the location where the error occurred.
    */
  case class IllegalFormalParamAscription(loc: SourceLocation) extends WeederError {
    def summary: String = "Unexpected type ascription. Type ascriptions are not permitted on effect handler cases."

    def message(formatter: Formatter): String = {
      import formatter._
      s"""${line(kind, source.name)}
         |>> Unexpected type ascription. Type ascriptions are not permitted on effect handler cases.
         |
         |${code(loc, "unexpected type ascription")}
         |
         |""".stripMargin
    }

    def explain(formatter: Formatter): Option[String] = None
  }

  /**
    * An error raised to indicate an illegal effect on an effect operation.
    *
    * @param loc the location where the error occurred.
    */
  case class IllegalOperationEffect(loc: SourceLocation) extends WeederError {
    def summary: String = "Unexpected effect. Effect operations may not themselves have effects."

    def message(formatter: Formatter): String = {
      import formatter._
      s"""${line(kind, source.name)}
         |>> Unexpected effect. Effect operations may not themselves have effects.
         |
         |${code(loc, "unexpected effect")}
         |
         |""".stripMargin
    }

    def explain(formatter: Formatter): Option[String] = None
  }

  /**
    * An error raised to indicate a non-Unit return type of an effect operation.
    *
    * @param loc the location where the error occurred.
    */
  case class NonUnitOperationType(loc: SourceLocation) extends WeederError {
    def summary: String = "Non-Unit return type. All effect operations must return Unit."

    def message(formatter: Formatter): String = {
      import formatter._
      s"""${line(kind, source.name)}
         |>> Non-Unit return type. All effect operations must return Unit.
         |
         |${code(loc, "non-Unit return type")}
         |
         |""".stripMargin
    }

    def explain(formatter: Formatter): Option[String] = None
  }

  /**
    * An error raised to indicate an enum using both singleton and multiton syntaxes.
    *
    * @param loc the location where the error occurred.
    */
  case class IllegalEnum(loc: SourceLocation) extends WeederError {
    def summary: String = "Unexpected enum format."

    def message(formatter: Formatter): String = {
      import formatter._
      s"""${line(kind, source.name)}
         |>> Unexpected enum format.
         |
         |${code(loc, "unexpected enum format")}
         |
         |""".stripMargin
    }

    def explain(formatter: Formatter): Option[String] = Some({
      s"""This enum uses both the singleton syntax and the case syntax.
         |
         |Only one of the enum forms may be used.
         |If you only need one case for the enum, use the singleton syntax:
         |
         |    enum E(Int32)
         |
         |If you need multiple cases, use the case syntax:
         |
         |    enum E {
         |        case C1(Int32)
         |        case C2(Bool)
         |    }
         |
         |""".stripMargin
    })
  }

  /**
    * An error raised to indicate that an imported Java name is not a valid Flix identifier
    */
  case class IllegalJavaClass(name: String, loc: SourceLocation) extends WeederError {
    def summary: String = "${name} is not a valid Flix identifer."

    def message(formatter: Formatter): String = {
      import formatter._
      s"""${line(kind, source.name)}
         |>> ${red(name)} is not a valid Flix identifer.
         |
         |${code(loc, "identifer")}
         |
         |""".stripMargin
    }

    def explain(formatter: Formatter): Option[String] = Some({
      s"""Not every valid Java identifer is a valid Flix identifer.
         |
         |If you need to use such a class or interface, alias it during import, e.g.:
         |
         |    import java.util.{Locale$$Builder => Builder}
         |""".stripMargin
    })
  }


  /**
    * An error raised to indicate that a loop does not iterate over any collection.
    *
    * @param loc the location of the for-loop in which the for-fragment appears.
    */
  case class IllegalForFragment(loc: SourceLocation) extends WeederError {
    def summary: String = "A foreach expression must start with a collection comprehension."

    def message(formatter: Formatter): String = {
      import formatter._
      s"""${line(kind, source.name)}
         |>> Loop does not start with collection comprehension.
         |
         |${code(loc, "Loop does not start with collection comprehension.")}
         |
         |""".stripMargin
    }

    def explain(formatter: Formatter): Option[String] = Some({
      s"""A loop must start with collection comprehension where the collection
         |has an instance of the Iterable type class on it.
         |
         |A minimal loop is written as follows:
         |
         |    foreach (x <- xs) yield x
         |
         |""".stripMargin
    })
  }

  /**
    * An error raised to indicate that a loop does not contain any fragments.
    *
    * @param loc the location of the for-loop with no fragments.
    */
  case class IllegalEmptyForFragment(loc: SourceLocation) extends WeederError {
    def summary: String = "A loop must iterate over some collection."

    def message(formatter: Formatter): String = {
      import formatter._
      s"""${line(kind, source.name)}
         |>> Loop does not iterate over any collection.
         |
         |${code(loc, "Loop does not iterate over any collection.")}
         |
         |""".stripMargin
    }

    def explain(formatter: Formatter): Option[String] = Some({
      s"""A loop must contain a collection comprehension.
         |
         |A minimal loop is written as follows:
         |
         |    foreach (x <- xs) yield x
         |
         |""".stripMargin
    })
  }

  /**
    * An error raised to indicate that the case of an alias does not match the case of the original value.
    *
    * @param fromName the original name
    * @param toName   the alias
    * @param loc      the location where the error occurred
    */
  case class IllegalUseAlias(fromName: String, toName: String, loc: SourceLocation) extends WeederError {
    def summary: String = s"The case of '${fromName}' does not match the case of '${toName}'."

    def message(formatter: Formatter): String = {
      import formatter._
      s"""${line(kind, source.name)}
         |>> Mismatched alias case.
         |
         |${code(loc, s"The case of '${fromName}' does not match the case of '${toName}'.")}
         |
         |""".stripMargin
    }

    def explain(formatter: Formatter): Option[String] = Some({
      s"""An alias must match the case of the name it replaces.
         |
         |If a name is lowercase, the alias must be lowercase.
         |If a name is uppercase, the alias must be uppercase.
         |""".stripMargin
    })
  }

  /**
<<<<<<< HEAD
    * An error raised to indicate that the name of a module does not begin with an uppercase symbol.
    *
    * @param name the part of the module name that does not begin with an uppercase symbol.
    * @param loc  the location where the error occurred
    */
  case class IllegalModuleName(name: String, loc: SourceLocation) extends WeederError {

    override def summary: String = s"Module name '$name' does not begin with an uppercase letter."
=======
    * An error raised to indicate a non-unary associated type.
    *
    * @param numParams the number of parameters of the associated type.
    * @param loc       the location where the error occurred.
    */
  case class NonUnaryAssocType(numParams: Int, loc: SourceLocation) extends WeederError {
    override def summary: String = "Non-unary associated type signature."
>>>>>>> 6ce333da

    def message(formatter: Formatter): String = {
      import formatter._
      s"""${line(kind, source.name)}
<<<<<<< HEAD
         |>> Lowercase module name.
         |
         |${code(loc, s"Module name '$name' does not begin with an uppercase letter.")}
=======
         |>> Non-unary associated type signature.
         |
         |${code(loc, s"Associated types must have exactly one parameter, but ${numParams} are given here.")}
>>>>>>> 6ce333da
         |
         |""".stripMargin
    }

<<<<<<< HEAD
    override def explain(formatter: Formatter): Option[String] = Some({
      "A module name must begin with an uppercase letter."
    })
  }
=======
    def explain(formatter: Formatter): Option[String] = None
  }

  /**
    * An error raised to indicate an ill-formed equality constraint.
    *
    * @param loc the location where the error occurred.
    */
  case class IllegalEqualityConstraint(loc: SourceLocation) extends WeederError {
    override def summary: String = "Illegal equality constraint."

    override def message(formatter: Formatter): String = {
      import formatter._
      s"""${line(kind, source.name)}
         |>> Illegal equality constraint.
         |
         |${code(loc, s"Equality constraints must have the form: `Assoc[var] ~ Type`.")}
         |
         |""".stripMargin
    }

    override def explain(formatter: Formatter): Option[String] = None
  }

>>>>>>> 6ce333da
}<|MERGE_RESOLUTION|>--- conflicted
+++ resolved
@@ -992,7 +992,6 @@
   }
 
   /**
-<<<<<<< HEAD
     * An error raised to indicate that the name of a module does not begin with an uppercase symbol.
     *
     * @param name the part of the module name that does not begin with an uppercase symbol.
@@ -1001,7 +1000,23 @@
   case class IllegalModuleName(name: String, loc: SourceLocation) extends WeederError {
 
     override def summary: String = s"Module name '$name' does not begin with an uppercase letter."
-=======
+
+    def message(formatter: Formatter): String = {
+      import formatter._
+      s"""${line(kind, source.name)}
+         |>> Lowercase module name.
+         |
+         |${code(loc, s"Module name '$name' does not begin with an uppercase letter.")}
+         |
+         |""".stripMargin
+    }
+
+    override def explain(formatter: Formatter): Option[String] = Some({
+      "A module name must begin with an uppercase letter."
+    })
+  }
+
+  /**
     * An error raised to indicate a non-unary associated type.
     *
     * @param numParams the number of parameters of the associated type.
@@ -1009,30 +1024,17 @@
     */
   case class NonUnaryAssocType(numParams: Int, loc: SourceLocation) extends WeederError {
     override def summary: String = "Non-unary associated type signature."
->>>>>>> 6ce333da
-
-    def message(formatter: Formatter): String = {
-      import formatter._
-      s"""${line(kind, source.name)}
-<<<<<<< HEAD
-         |>> Lowercase module name.
-         |
-         |${code(loc, s"Module name '$name' does not begin with an uppercase letter.")}
-=======
+
+    def message(formatter: Formatter): String = {
+      import formatter._
+      s"""${line(kind, source.name)}
          |>> Non-unary associated type signature.
          |
          |${code(loc, s"Associated types must have exactly one parameter, but ${numParams} are given here.")}
->>>>>>> 6ce333da
-         |
-         |""".stripMargin
-    }
-
-<<<<<<< HEAD
-    override def explain(formatter: Formatter): Option[String] = Some({
-      "A module name must begin with an uppercase letter."
-    })
-  }
-=======
+         |
+         |""".stripMargin
+    }
+
     def explain(formatter: Formatter): Option[String] = None
   }
 
@@ -1057,5 +1059,4 @@
     override def explain(formatter: Formatter): Option[String] = None
   }
 
->>>>>>> 6ce333da
 }