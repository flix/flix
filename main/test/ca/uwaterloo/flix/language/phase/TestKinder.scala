/*
 * Copyright 2021 Matthew Lutze
 *
 * Licensed under the Apache License, Version 2.0 (the "License");
 * you may not use this file except in compliance with the License.
 * You may obtain a copy of the License at
 *
 *   http://www.apache.org/licenses/LICENSE-2.0
 *
 * Unless required by applicable law or agreed to in writing, software
 * distributed under the License is distributed on an "AS IS" BASIS,
 * WITHOUT WARRANTIES OR CONDITIONS OF ANY KIND, either express or implied.
 * See the License for the specific language governing permissions and
 * limitations under the License.
 */
package ca.uwaterloo.flix.language.phase

import ca.uwaterloo.flix.TestUtils
import ca.uwaterloo.flix.language.errors.KindError
import ca.uwaterloo.flix.util.Options
import org.scalatest.funsuite.AnyFunSuite

class TestKinder extends AnyFunSuite with TestUtils {

  private val DefaultOptions = Options.TestWithLibNix

  test("MismatchedTypeParamKind.Implicit.01") {
    val input = raw"def f(g: Int32 -> o \ o): Int32 = 123"
    val result = compile(input, DefaultOptions)
    expectError[KindError](result)
  }

  test("MismatchedTypeParamKind.Implicit.02") {
    val input = raw"def f(g: Int32 -> Int32 \ e): e = g(123)"
    val result = compile(input, DefaultOptions)
    expectError[KindError](result)
  }

  test("MismatchedTypeParamKind.Implicit.03") {
    val input = "def f(s: #{| a}, r: {| a}): Int32 = 123"
    val result = compile(input, Options.TestWithLibNix)
    expectError[KindError](result)
  }

  test("MismatchedTypeParamKind.Implicit.04") {
    val input = "def f(s: #{X(Int32) | a}, r: {x = Int32 | a}): Int32 = 123"
    val result = compile(input, DefaultOptions)
    expectError[KindError](result)
  }

  test("MismatchedTypeParamKind.Implicit.05") {
    val input = raw"def f(a: e): Int32 \ ~e = 123"
    val result = compile(input, DefaultOptions)
    expectError[KindError](result)
  }

  test("MismatchedTypeParamKind.Implicit.06") {
    val input =
      """
        |enum E[a] {
        |  case E1(a)
        |}
        |
        |def f(g: E[a -> b \ e]): Int32 \ ~(a & b) = 123
        |""".stripMargin
    val result = compile(input, DefaultOptions)
    expectError[KindError](result)
  }

  ignore("MismatchedTypeParamKind.Implicit.07") {
    val input =
      """
        |struct E[a, r] {
        |    e1: a
        |}
        |
        |def f(g: E[a -> b \ e, r]): Int32 \ ~(a & b) = 123
        |""".stripMargin
    val result = compile(input, DefaultOptions)
    expectError[KindError](result)
  }

  test("MismatchedTypeParamKind.Enum.01") {
    val input =
      """
        |enum E[o] {
        |    case A(Int32 -> o \ o)
        |}
        |""".stripMargin
    val result = compile(input, DefaultOptions)
    expectError[KindError](result)
  }

  test("MismatchedTypeParamKind.Enum.02") {
    val input =
      """
        |enum E[e] {
        |    case A((Int32 -> Int32 \ e) -> e)
        |}
        |""".stripMargin
    val result = compile(input, DefaultOptions)
    expectError[KindError](result)
  }

  test("MismatchedTypeParamKind.Enum.03") {
    val input =
      """
        |enum E[a] {
        |    case A(#{| a}, {| a})
        |}
        |""".stripMargin
    val result = compile(input, DefaultOptions)
    expectError[KindError](result)
  }

  test("MismatchedTypeParamKind.Enum.04") {
    val input =
      """
        |enum E[a] {
        |    case A(#{X(Int32) | a}, {x = Int32 | a})
        |}
        |""".stripMargin
    val result = compile(input, DefaultOptions)
    expectError[KindError](result)
  }

  test("MismatchedTypeParamKind.Enum.05") {
    val input =
      """
        |enum E[e] {
        |    case A(e -> Int32 \ ~e)
        |}
        |""".stripMargin
    val result = compile(input, DefaultOptions)
    expectError[KindError](result)
  }

  test("MismatchedTypeParamKind.Enum.06") {
    val input =
      """
        |enum D[a] {
        |  case D1(a)
        |}
        |enum E[a, b, e] {
        |    case A(D[a -> b \ e] -> Int32 \ ~(a & b))
        |}
        |""".stripMargin
    val result = compile(input, DefaultOptions)
    expectError[KindError](result)
  }

  ignore("MismatchedTypeParamKind.Struct.01") {
    val input =
      """
        |struct S[o, r] {
        |    a: Int32 -> o \ o
        |}
        |""".stripMargin
    val result = compile(input, DefaultOptions)
    expectError[KindError](result)
  }

  ignore("MismatchedTypeParamKind.Struct.02") {
    val input =
      """
        |struct S[e, r] {
        |    a: (Int32 -> Int32 \ e) -> e
        |}
        |""".stripMargin
    val result = compile(input, DefaultOptions)
    expectError[KindError](result)
  }

  ignore("MismatchedTypeParamKind.Struct.03") {
    val input =
      """
        |struct S[a, r] {
        |    a: #{| a}, {| a}
        |}
        |""".stripMargin
    val result = compile(input, DefaultOptions)
    expectError[KindError](result)
  }

  ignore("MismatchedTypeParamKind.Struct.04") {
    val input =
      """
        |struct S[a, r] {
        |    a: #{X(Int32) | a}, {x = Int32 | a}
        |}
        |""".stripMargin
    val result = compile(input, DefaultOptions)
    expectError[KindError](result)
  }

  ignore("MismatchedTypeParamKind.Struct.05") {
    val input =
      """
        |struct S[e, r] {
        |    a: e -> Int32 \ ~e
        |}
        |""".stripMargin
    val result = compile(input, DefaultOptions)
    expectError[KindError](result)
  }

  ignore("MismatchedTypeParamKind.Struct.06") {
    val input =
      """
        |struct D[a, r] {
        |    d1: a
        |}
        |struct E[a, b, e, r] {
        |    a: D[a -> b \ e, r] -> Int32 \ ~(a & b)
        |}
        |""".stripMargin
    val result = compile(input, DefaultOptions)
    expectError[KindError](result)
  }

  ignore("MismatchedTypeParamKind.Struct.07") {
    val input =
      """
        |struct D[r] {
        |    d1: r
        |}
        |""".stripMargin
    val result = compile(input, DefaultOptions)
    expectError[KindError](result)
  }

  test("MismatchedTypeParamKind.Struct.08") {
    val input =
      """
        |struct D[r] { }
        |def f(d: D[Int32]): Int32 = 123
        |""".stripMargin
    val result = compile(input, DefaultOptions)
    expectError[KindError](result)
  }

  test("MismatchedTypeParamKind.Struct.09") {
    val input =
      """
        |struct D[a, r] { }
        |def f(d: D[Int32, Int32]): Int32 = 123
        |""".stripMargin
    val result = compile(input, DefaultOptions)
    expectError[KindError](result)
  }

  test("MismatchedTypeParamKind.TypeAlias.01") {
    val input = raw"type alias T[o] = Int32 -> o \ o"
    val result = compile(input, DefaultOptions)
    expectError[KindError](result)
  }

  test("MismatchedTypeParamKind.TypeAlias.02") {
    val input = raw"type alias T[e] = (Int32 -> Int32 \ e) -> e"
    val result = compile(input, DefaultOptions)
    expectError[KindError](result)
  }

  test("MismatchedTypeParamKind.TypeAlias.03") {
    val input = "type alias T[a] = (#{| a}, {| a})"
    val result = compile(input, DefaultOptions)
    expectError[KindError](result)
  }

  test("MismatchedTypeParamKind.TypeAlias.04") {
    val input = "type alias T[a] = (#{X(Int32) | a}, {x = Int32 | a})"
    val result = compile(input, DefaultOptions)
    expectError[KindError](result)
  }

  test("MismatchedTypeParamKind.TypeAlias.05") {
    val input = raw"type alias T[e] = e -> Int32 \ ~e"
    val result = compile(input, DefaultOptions)
    expectError[KindError](result)
  }

  test("MismatchedTypeParamKind.TypeAlias.06") {
    val input =
      """
        |enum Option[a] {
        |  case Some(a)
        |  case None
        |}
        |
        |type alias T[a, b, e] = Option[a -> b \ e] -> Int32 \ ~(a & b)
        |""".stripMargin
    val result = compile(input, DefaultOptions)
    expectError[KindError](result)
  }

  ignore("MismatchedTypeParamKind.TypeAlias.07") {
    val input =
      """
        |struct S[a, r] {
        |    field1: a
        |    field2: Int32
        |}
        |
        |type alias T[a, b, e, r] = S[a -> b \ e, r] -> Int32 \ ~(a & b)
        |""".stripMargin
    val result = compile(input, DefaultOptions)
    expectError[KindError](result)
  }

  test("IllegalUninhabitedType.01") {
    val input =
      """
        |enum P[a, b] {
        |  case C(a, b)
        |}
        |
        |def f(p: P[Int32]): Int32 = 123
        |""".stripMargin
    val result = compile(input, DefaultOptions)
    expectError[KindError](result)
  }

  test("IllegalUninhabitedType.02") {
    val input =
      """
        |enum P[a, b] {
        |  case C(a, b)
        |}
        |
        |enum E {
        |  case A(P[Int32])
        |}
        |""".stripMargin
    val result = compile(input, DefaultOptions)
    expectError[KindError](result)
  }


  test("IllegalUninhabitedType.03") {
    val input =
      """
        |enum P[a, b] {
        |  case C(a, b)
        |}
        |
        |def f(p: P): Int32 = 123
        |""".stripMargin
    val result = compile(input, DefaultOptions)
    expectError[KindError](result)
  }

  test("IllegalUninhabitedType.04") {
    val input =
      """
        |enum P[a, b] {
        |  case C(a, b)
        |}
        |
        |enum E {
        |  case A(P)
        |}
        |""".stripMargin
    val result = compile(input, DefaultOptions)
    expectError[KindError](result)
  }

  test("IllegalUninhabitedType.05") {
    val input =
      """
        |enum P[a, b, c] {
        |  case C(a, b, c)
        |}
        |
        |def f(p: P[Int32, Int32]): Int32 = 123
        |""".stripMargin
    val result = compile(input, DefaultOptions)
    expectError[KindError](result)
  }

  test("IllegalUninhabitedType.06") {
    val input =
      """
        |enum P[a, b, c] {
        |  case C(a, b, c)
        |}
        |
        |enum E {
        |  case A(P[Int32, Int32])
        |}
        |""".stripMargin
    val result = compile(input, DefaultOptions)
    expectError[KindError](result)
  }

  test("IllegalUninhabitedType.07") {
    val input = """def f(x: true): Int32 = 123"""
    val result = compile(input, DefaultOptions)
    expectError[KindError](result)
  }

  test("IllegalUninhabitedType.08") {
    val input = "def f(): Int32 = unchecked_cast(1 as {})"
    val result = compile(input, DefaultOptions)
    expectError[KindError](result)
  }

  test("IllegalUninhabitedType.09") {
    val input =
      """
        |enum E[a, b] {
        |  case C(a, b)
        |}
        |
        |def f(): Int32 = unchecked_cast(1 as E[Int32])""".stripMargin
    val result = compile(input, DefaultOptions)
    expectError[KindError](result)
  }

  test("IllegalUninhabitedType.10") {
    val input = "def f(): Int32 = (1: {})"
    val result = compile(input, DefaultOptions)
    expectError[KindError](result)
  }

  test("IllegalUninhabitedType.11") {
    val input =
      """
        |enum E[a, b] {
        |  case C(a, b)
        |}
        |
        |def f(): Int32 = (1: E[Int32])""".stripMargin
    val result = compile(input, DefaultOptions)
    expectError[KindError](result)
  }

  test("IllegalUninhabitedType.12") {
    val input =
      """
        |struct P[a, b, r] {}
        |
        |def f(p: P[Int32]): Int32 = 123
        |""".stripMargin
    val result = compile(input, DefaultOptions)
    expectError[KindError](result)
  }

  test("IllegalEffect.01") {
    val input = raw"def f(): Int32 = unchecked_cast(1 as _ \ Int32)"
    val result = compile(input, DefaultOptions)
    expectError[KindError](result)
  }

  test("IllegalEffect.02") {
    val input = raw"def f(): Int32 = unchecked_cast(1 as Int32 \ Int32)"
    val result = compile(input, DefaultOptions)
    expectError[KindError](result)
  }

  test("IllegalEffect.03") {
    val input = raw"def f(): Int32 = (1: _ \ Int32)"
    val result = compile(input, DefaultOptions)
    expectError[KindError](result)
  }

  test("IllegalEffect.04") {
    val input = raw"def f(): Int32 = (1: Int32 \ Int32)"
    val result = compile(input, DefaultOptions)
    expectError[KindError](result)
  }

  test("IllegalTypeApplication.01") {
    val input =
      """
        |enum P[a, b] {
        |  case C(a, b)
        |}
        |
        |def f(p: P[Int32, String, String]): Int32 = 123
        |""".stripMargin
    val result = compile(input, DefaultOptions)
    expectError[KindError](result)
  }

  test("IllegalTypeApplication.02") {
    val input =
      """
        |type alias R = {x = Int32}
        |
        |def f(p: R[Int32]): Int32 = 123
        |""".stripMargin
    val result = compile(input, DefaultOptions)
    expectError[KindError](result)
  }

  test("IllegalTypeApplication.03") {
    val input =
      """
        |type alias S = #{ A(Int32) }
        |
        |def f(p: S[Int32]): Int32 = 123
        |""".stripMargin
    val result = compile(input, DefaultOptions)
    expectError[KindError](result)
  }

  test("IllegalTypeApplication.04") {
    val input = "def f(p: String[Int32]): Int32 = 123"
    val result = compile(input, DefaultOptions)
    expectError[KindError](result)
  }

  test("IllegalTypeApplication.05") {
    val input = raw"def f(): Int32 = unchecked_cast(1 as Int32 \ Int32 + true)"
    val result = compile(input, DefaultOptions)
    expectError[KindError](result)
  }

  test("IllegalTypeApplication.06") {
    val input = raw"def f(): Int32 = unchecked_cast(1 as Int32 \ true & Int32)"
    val result = compile(input, DefaultOptions)
    expectError[KindError](result)
  }

  test("IllegalTypeApplication.07") {
    val input = raw"def f(): Int32 = unchecked_cast(1 as Int32 \ ~Int32)"
    val result = compile(input, DefaultOptions)
    expectError[KindError](result)
  }

  test("IllegalTypeApplication.08") {
    val input = "def f(a: (Int32, true)): Int32 = 1"
    val result = compile(input, DefaultOptions)
    expectError[KindError](result)
  }

  test("IllegalTypeApplication.09") {
    val input =
      """
        |struct P[a, b, r] {}
        |
        |def f(p: P[Int32, String, String, Region]): Int32 = 123
        |""".stripMargin
    val result = compile(input, DefaultOptions)
    expectError[KindError](result)
  }

  test("KindError.Def.Effect.01") {
    val input =
      """
        |def f(): Unit \ Unit = ???
        |""".stripMargin
    val result = compile(input, DefaultOptions)
    expectError[KindError.UnexpectedKind](result)
  }

  test("KindError.Def.Effect.02") {
    val input =
      """
        |def f[a: Type](): Unit \ a = ???
        |""".stripMargin
    val result = compile(input, DefaultOptions)
    expectError[KindError.UnexpectedKind](result)
  }

  test("KindError.Def.Expression.Ascribe.01") {
    val input =
      """
        |def f(): Int32 = (1: {})
        |""".stripMargin
    val result = compile(input, DefaultOptions)
    expectError[KindError.UnexpectedKind](result)
  }

  test("KindError.Def.Expression.Ascribe.02") {
    val input =
      """
        |def f(): Int32 = (1: _ \ Unit)
        |""".stripMargin
    val result = compile(input, DefaultOptions)
    expectError[KindError.UnexpectedKind](result)
  }

  test("KindError.Def.Expression.Ascribe.03") {
    val input =
      """
        |def foo(): Int32 \ ef =
        |  let _x: ef = ???;
        |  123
        |""".stripMargin
    val result = compile(input, DefaultOptions)
    expectError[KindError.UnexpectedKind](result)
  }

  test("KindError.Def.Expression.Ascribe.04") {
    val input =
      """
        |def foo(x: a[Int32]): Int32 =
        |  let _x: a = ???;
        |  123
        |""".stripMargin
    val result = compile(input, DefaultOptions)
    expectError[KindError.UnexpectedKind](result)
  }

  test("KindError.Def.Expression.Ascribe.05") {
    val input =
      """
        |pub def foo(): Int32 =
        |    let x : Int32 : (Type -> Type) = 123;
        |    x
        |""".stripMargin
    val result = compile(input, DefaultOptions)
    expectError[KindError.UnexpectedKind](result)
  }

  test("KindError.Def.Expression.Ascribe.06") {
    val input =
      """
        |enum E
        |
        |pub def foo(): Int32 =
        |    let x: E[Int32] = ???; 0
        |
        |""".stripMargin
    val result = compile(input, DefaultOptions)
    expectError[KindError.UnexpectedKind](result)
  }

  test("KindError.Def.Expression.Ascribe.07") {
    val input =
      """
        |enum E[a, b]
        |
        |pub def foo(): Int32 =
        |    let x: E[Int32] = ???; 0
        |""".stripMargin
    val result = compile(input, DefaultOptions)
    expectError[KindError.UnexpectedKind](result)
  }

  test("KindError.Def.Expression.Ascribe.08") {
    val input =
      """
        |struct S[a, b, r]
        |
        |pub def foo(): Int32 =
        |    let x: S[Int32] = ???; 0
        |""".stripMargin
    val result = compile(input, DefaultOptions)
    expectError[KindError.UnexpectedKind](result)
  }

  test("KindError.Def.Expression.Cast.01") {
    val input =
      """
        |def f(): Int32 = unchecked_cast(1 as {})
        |""".stripMargin
    val result = compile(input, DefaultOptions)
    expectError[KindError.UnexpectedKind](result)
  }

  test("KindError.Def.Expression.Cast.02") {
    val input =
      """
        |def f(): Int32 = unchecked_cast(1 as _ \ Unit)
        |""".stripMargin
    val result = compile(input, DefaultOptions)
    expectError[KindError.UnexpectedKind](result)
  }

  test("KindError.Def.Expression.Cast.03") {
    val input =
      """
        |enum E
        |
        |pub def foo(): Int32 = unchecked_cast(0 as E[Int32])
        |""".stripMargin
    val result = compile(input, DefaultOptions)
    expectError[KindError.UnexpectedKind](result)
  }

  test("KindError.Def.Expression.Cast.04") {
    val input =
      """
        |enum E[a, b]
        |
        |pub def foo(): Int32 = unchecked_cast(0 as E[Int32])
        |""".stripMargin
    val result = compile(input, DefaultOptions)
    expectError[KindError.UnexpectedKind](result)
  }

  test("KindError.Def.Expression.Cast.05") {
    val input =
      """
        |struct S [r] { }
        |
        |pub def foo(): Int32 = unchecked_cast(0 as S[Int32, Region])
        |""".stripMargin
    val result = compile(input, DefaultOptions)
    expectError[KindError.UnexpectedKind](result)
  }

  test("KindError.Def.Type.01") {
    val input =
      """
        |def f(x: Int32[Int32]): Int32 = ???
        |""".stripMargin
    val result = compile(input, DefaultOptions)
    expectError[KindError.UnexpectedKind](result)
  }

  test("KindError.Def.Type.02") {
    val input =
      """
        |def f(x: Int32 -> Int32 \ Int32): Int32 = ???
        |""".stripMargin
    val result = compile(input, DefaultOptions)
    expectError[KindError.UnexpectedKind](result)
  }

  test("KindError.Def.Type.03") {
    val input =
      """
        |def f(x: {} -> Int32 \ Int32): Int32 = ???
        |""".stripMargin
    val result = compile(input, DefaultOptions)
    expectError[KindError.UnexpectedKind](result)
  }

  test("KindError.Def.Type.04") {
    val input =
      """
        |def f[r: Type](x: {name = Int32 | r} ): Int32 = ???
        |""".stripMargin
    val result = compile(input, DefaultOptions)
    expectError[KindError.UnexpectedKind](result)
  }

  test("KindError.Def.Type.05") {
    val input =
      """
        |def f[r: Type](x: #{| r} ): Int32 = ???
        |""".stripMargin
    val result = compile(input, DefaultOptions)
    expectError[KindError.UnexpectedKind](result)
  }

  test("KindError.Def.Type.06") {
    val input =
      """
        |enum E[a]
        |
        |def f(x: E[Int32, Int32]): Int32 = ???
        |""".stripMargin
    val result = compile(input, DefaultOptions)
    expectError[KindError.UnexpectedKind](result)
  }

  test("KindError.Def.Type.07") {
    val input =
      """
        |def f(x: Int32[Int32]): Int32 = ???
        |""".stripMargin
    val result = compile(input, DefaultOptions)
    expectError[KindError.UnexpectedKind](result)
  }

  test("KindError.Def.Type.08") {
    val input =
      """
        |struct S[a, r]
        |
        |def f(x: S[Int32, Int32, Region]): Int32 = ???
        |""".stripMargin
    val result = compile(input, DefaultOptions)
    expectError[KindError.UnexpectedKind](result)
  }

  test("KindError.Def.Parameter.01") {
    val input =
      """
        |def f(x: {}): Int32 = ???
        |""".stripMargin
    val result = compile(input, DefaultOptions)
    expectError[KindError.UnexpectedKind](result)
  }

  test("KindError.Def.Parameter.02") {
    val input =
      """
        |enum E[a]
        |
        |def f(x: E): Int32 = ???
        |""".stripMargin
    val result = compile(input, DefaultOptions)
    expectError[KindError.UnexpectedKind](result)
  }

  test("KindError.Def.Parameter.03") {
    val input =
      """
        |struct S[a, r]
        |
        |def f(x: S): Int32 = ???
        |""".stripMargin
    val result = compile(input, DefaultOptions)
    expectError[KindError.UnexpectedKind](result)
  }

  test("KindError.Def.Return.01") {
    val input =
      """
        |def f(): {} = ???
        |""".stripMargin
    val result = compile(input, DefaultOptions)
    expectError[KindError.UnexpectedKind](result)
  }

  test("KindError.Def.Return.02") {
    val input =
      """
        |enum E[a]
        |
        |def f(): E = ???
        |""".stripMargin
    val result = compile(input, DefaultOptions)
    expectError[KindError.UnexpectedKind](result)
  }

  test("KindError.Def.Return.03") {
    val input =
      """
        |def f(): Int32[Int32] = ???
        |""".stripMargin
    val result = compile(input, DefaultOptions)
    expectError[KindError.UnexpectedKind](result)
  }

  test("KindError.Def.Return.04") {
    val input =
      """
        |def f(): () = ???
        |""".stripMargin
    val result = compile(input, DefaultOptions)
    expectError[KindError.UnexpectedKind](result)
  }

  test("KindError.Def.Return.05") {
    val input =
      """
        |struct S[a, r] {}
        |
        |def f(): S = ???
        |""".stripMargin
    val result = compile(input, DefaultOptions)
    expectError[KindError.UnexpectedKind](result)
  }

  test("KindError.Def.TypeConstraint.01") {
    val input =
      """
        |trait C[a: Type -> Type]

        |def f[a: Type](): a with C[a] = ???
        |""".stripMargin
    val result = compile(input, DefaultOptions)
    expectError[KindError.UnexpectedKind](result)
  }

  test("KindError.Def.Mismatch.01") {
    val input =
      """
        |def f(x: a): Int32 \ a = ???
        |""".stripMargin
    val result = compile(input, DefaultOptions)
    expectError[KindError.MismatchedKinds](result)
  }

  test("KindError.Def.Mismatch.02") {
    val input =
      """
        |trait C[a: Type -> Type]
        |
        |def f(x: a): Int32 with C[a] = ???
        |""".stripMargin
    val result = compile(input, DefaultOptions)
    expectError[KindError.MismatchedKinds](result)
  }

  test("KindError.Def.Mismatch.03") {
    val input =
      """
        |def f(x: a -> a \ a): Int32 = ???
        |""".stripMargin
    val result = compile(input, DefaultOptions)
    expectError[KindError.MismatchedKinds](result)
  }

  test("KindError.Enum.Case.01") {
    val input =
      """
        |enum E {
        |  case C({})
        |}
        |""".stripMargin
    val result = compile(input, DefaultOptions)
    expectError[KindError.UnexpectedKind](result)
  }

  test("KindError.Enum.Case.02") {
    val input =
      """
        |enum F[a]
        |
        |enum E {
        |  case C(F)
        |}
        |""".stripMargin
    val result = compile(input, DefaultOptions)
    expectError[KindError.UnexpectedKind](result)
  }

  test("KindError.Enum.Case.03") {
    val input =
      """
        |enum E[a: Type -> Type] {
        |  case C(a)
        |}
        |""".stripMargin
    val result = compile(input, DefaultOptions)
    expectError[KindError.UnexpectedKind](result)
  }

  test("KindError.Enum.Case.04") {
    val input =
      """
        |enum E[a] {
        |  case C({i = Int32 | a})
        |}
        |""".stripMargin
    val result = compile(input, DefaultOptions)
    expectError[KindError.UnexpectedKind](result)
  }

  test("KindError.Enum.Type.01") {
    val input =
      """
        |enum E {
        |  case C(Int32 -> Int32 \ Int32)
        |}
        |""".stripMargin
    val result = compile(input, DefaultOptions)
    expectError[KindError.UnexpectedKind](result)
  }

  test("KindError.Enum.Type.02") {
    val input =
      """
        |enum E[a] {
        |  case C(Int32 -> Int32 \ a)
        |}
        |""".stripMargin
    val result = compile(input, DefaultOptions)
    expectError[KindError.UnexpectedKind](result)
  }

  test("KindError.Enum.Type.05") {
    val input =
      """
        |enum E {
        |  case C(Int32[Int32])
        |}
        |""".stripMargin
    val result = compile(input, DefaultOptions)
    expectError[KindError.UnexpectedKind](result)
  }

<<<<<<< HEAD
  test("KindError.Struct.WrongKind.01") {
=======
  ignore("KindError.Struct.Case.01") {
>>>>>>> 26dc4e70
    val input =
      """
        |struct S [r] {
        |    c: { }
        |}
        |""".stripMargin
    val result = compile(input, DefaultOptions)
    expectError[KindError.UnexpectedKind](result)
  }

<<<<<<< HEAD
  test("KindError.Struct.WrongKind.02") {
=======
  ignore("KindError.Struct.Case.02") {
>>>>>>> 26dc4e70
    val input =
      """
        |struct F[a, r]
        |
        |struct E[r] {
        |    c: F
        |}
        |""".stripMargin
    val result = compile(input, DefaultOptions)
    expectError[KindError.UnexpectedKind](result)
  }

<<<<<<< HEAD
  test("KindError.Struct.WrongKind.04") {
=======
  ignore("KindError.Struct.Case.04") {
    // When some kinds are specified and some aren't, the nonspecified ones
    // default to kind Type, which is illegal for `r` in this case
>>>>>>> 26dc4e70
    val input =
      """
        |struct S[a: Type, r: Type] {
        |    c: a
        |}
        |""".stripMargin
    val result = compile(input, DefaultOptions)
    expectError[KindError.MismatchedKinds](result)
  }

<<<<<<< HEAD
  test("KindError.Struct.WrongKind.05") {
=======
  ignore("KindError.Struct.Case.05") {
>>>>>>> 26dc4e70
    val input =
      """
        |struct S[a, r] {
        |    c: {i = Int32 | a}
        |}
        |""".stripMargin
    val result = compile(input, DefaultOptions)
    expectError[KindError.UnexpectedKind](result)
  }

<<<<<<< HEAD
  test("KindError.Struct.WrongKind.06") {
    // When some kinds are specified and some aren't, the nonspecified ones
    // default to kind Type, which is illegal for `r` in this case
    val input =
      """
        |struct S[a: Type -> Type, r] {
        |    c: a
        |}
        |""".stripMargin
    val result = compile(input, DefaultOptions)
    expectError[KindError.MismatchedKinds](result)
  }

  test("KindError.Struct.WrongKind.07") {
    // When some kinds are specified and some aren't, the nonspecified ones
    // default to kind Type, which is illegal for `r` in this case
    val input =
      """
        |struct S[a: Type, r] {
        |    c: a
        |}
        |""".stripMargin
    val result = compile(input, DefaultOptions)
    expectError[KindError.MismatchedKinds](result)
  }

  test("KindError.Struct.Type.01") {
=======
  ignore("KindError.Struct.Type.01") {
>>>>>>> 26dc4e70
    val input =
      """
        |struct S [r] {
        |    c: Int32 -> Int32 \ Int32
        |}
        |""".stripMargin
    val result = compile(input, DefaultOptions)
    expectError[KindError.UnexpectedKind](result)
  }

  ignore("KindError.Struct.Type.02") {
    val input =
      """
        |struct S[a, r] {
        |    c: Int32-> Int32 \ a
        |}
        |""".stripMargin
    val result = compile(input, DefaultOptions)
    expectError[KindError.UnexpectedKind](result)
  }

  ignore("KindError.Struct.Type.05") {
    val input =
      """
        |struct S[r]{
        |    c: Int32[Int32
        |}
        |""".stripMargin
    val result = compile(input, DefaultOptions)
    expectError[KindError.UnexpectedKind](result)
  }

  test("KindError.Instance.Def.01") {
    val input =
      """
        |trait C[a] {
        |  pub def f(x: a): a
        |}
        |
        |enum E[a]
        |
        |instance C[E[a]] {
        |  pub def f(x: E): E = ???
        |}
        |""".stripMargin
    val result = compile(input, DefaultOptions)
    expectError[KindError.UnexpectedKind](result)
  }

  test("KindError.Instance.TypeConstraint.01") {
    val input =
      """
        |trait C[a]
        |
        |trait D[a: Type -> Type]
        |
        |enum E[a]
        |
        |instance C[E[a]] with D[a]
        |""".stripMargin
    val result = compile(input, DefaultOptions)
    expectError[KindError.UnexpectedKind](result)
  }

  test("KindError.Instance.TypeParameter.01") {
    val input =
      """
        |trait C[a]
        |
        |enum E[a]
        |
        |instance C[E]
        |""".stripMargin
    val result = compile(input, DefaultOptions)
    expectError[KindError.UnexpectedKind](result)
  }

  test("KindError.TypeAlias.Type.01") {
    val input =
      """
        |type alias T = {} -> Int32
        |""".stripMargin
    val result = compile(input, DefaultOptions)
    expectError[KindError.UnexpectedKind](result)
  }

  test("KindError.TypeAlias.Type.02") {
    val input =
      """
        |type alias T[a] = Int32 -> Int32 \ a
        |""".stripMargin
    val result = compile(input, DefaultOptions)
    expectError[KindError.UnexpectedKind](result)
  }

  test("KindError.TypeAlias.Type.03") {
    val input = "type alias Z[r] = #{ A(Int32) | r }"
    val result = compile(input, DefaultOptions)
    expectError[KindError.UnexpectedKind](result)
  }

  test("KindError.Trait.Law.01") {
    val input =
      """
        |trait C[a: Type -> Type] {
        |  law l: forall (x: a) ???
        |}
        |""".stripMargin
    val result = compile(input, DefaultOptions)
    expectError[KindError.UnexpectedKind](result)
  }

  test("KindError.Trait.Sig.01") {
    val input =
      """
        |trait C[a: Type -> Type] {
        |  pub def f(x: a): Int32 = ???
        |}
        |""".stripMargin
    val result = compile(input, DefaultOptions)
    expectError[KindError.UnexpectedKind](result)
  }

  test("KindError.Trait.Sig.02") {
    val input =
      """
        |trait C[a] {
        |  pub def f(x: {l =  Int32 | a}): Int32 = ???
        |}
        |""".stripMargin
    val result = compile(input, DefaultOptions)
    expectError[KindError.UnexpectedKind](result)
  }

  test("KindError.Trait.TypeConstraint.01") {
    val input =
      """
        |trait C[a]
        |
        |trait D[a: Type -> Type] with C[a]
        |""".stripMargin
    val result = compile(input, DefaultOptions)
    expectError[KindError.UnexpectedKind](result)
  }

  test("KindError.TypeMatch.01") {
    val input =
      """
        |def f(x: a[b]): Unit = typematch x {
        |    case _: b[a] => ()
        |    case _: _ => ()
        |}
        |""".stripMargin
    val result = compile(input, DefaultOptions)
    expectError[KindError.UnexpectedKind](result)
  }

  test("KindError.TypeMatch.02") {
    val input =
      """
        |
        |enum E[_]
        |
        |def f(x: a): Unit = typematch x {
        |    case _: E => ()
        |    case _: _ => ()
        |}
        |""".stripMargin
    val result = compile(input, DefaultOptions)
    expectError[KindError.UnexpectedKind](result)
  }

  test("KindError.CaseSet.01") {
    val input =
      """
        |restrictable enum E[s] {
        |    case C1
        |    case C2
        |}
        |
        |def f[a: E](x: a): String = ???
        |""".stripMargin
    val result = compile(input, DefaultOptions)
    expectError[KindError.UnexpectedKind](result)
  }

  test("KindError.CaseSet.02") {
    val input =
      """
        |restrictable enum E[s] {
        |    case C1
        |    case C2
        |}
        |
        |def f(x: a[<>]): String = ???
        |""".stripMargin
    val result = compile(input, DefaultOptions)
    expectError[KindError.UninferrableKind](result)
  }

  test("KindError.CaseSet.03") {
    val input =
      """
        |restrictable enum E[s] {
        |    case C1
        |    case C2
        |}
        |
        |restrictable enum F[s] {
        |    case D1
        |    case D2
        |}
        |def f(x: a[<E.C1, F.D1>]): String = ???
        |""".stripMargin
    val result = compile(input, DefaultOptions)
    expectError[KindError.MismatchedKinds](result)
  }

  test("KindError.CaseSet.04") {
    val input =
      """
        |restrictable enum E[s] {
        |    case C1
        |    case C2
        |}
        |
        |restrictable enum F[s] {
        |    case D1
        |    case D2
        |}
        |
        |def f(x: F[<E.C1>]): String = ???
        |""".stripMargin
    val result = compile(input, DefaultOptions)
    expectError[KindError.UnexpectedKind](result)
  }

  test("KindError.CaseSet.05") {
    val input =
      """
        |restrictable enum E[s] {
        |    case C1
        |    case C2
        |}
        |
        |restrictable enum F[s] {
        |    case D1
        |    case D2
        |}
        |
        |def f(x: F[s], y: E[s]): String = ???
        |""".stripMargin
    val result = compile(input, DefaultOptions)
    expectError[KindError.MismatchedKinds](result)
  }

  test("KindError.CaseSet.06") {
    val input =
      """
        |restrictable enum E[s] {
        |    case C1
        |    case C2
        |}
        |
        |restrictable enum F[s] {
        |    case D1
        |    case D2
        |}
        |
        |def f(x: F[s rvadd d], y: E[rvnot d]): String = ???
        |""".stripMargin
    val result = compile(input, DefaultOptions)
    expectError[KindError.MismatchedKinds](result)
  }

  test("KindError.AssocType.01") {
    val input =
      """
        |trait C[a] {
        |    type T
        |}
        |
        |instance C[String] {
        |    type T = {}
        |}
        |""".stripMargin
    val result = compile(input, DefaultOptions)
    expectError[KindError.UnexpectedKind](result)
  }

  test("KindError.AssocType.02") {
    val input =
      """
        |trait C[a] {
        |    type T
        |}
        |
        |instance C[String] {
        |    type T[{}] = String
        |}
        |""".stripMargin
    val result = compile(input, DefaultOptions)
    expectError[KindError.UnexpectedKind](result)
  }

  test("KindError.AssocType.03") {
    val input =
      """
        |mod Foo {
        |    enum Set[_]
        |
        |    trait Order[a]
        |
        |    trait Add[t] {
        |        type Rhs: Type
        |        pub def add(lhs: t, rhs: Add.Rhs[t]): t
        |    }
        |
        |    instance Add[Set[t]] with Order[t] {
        |        type Rhs = {}
        |        pub def add(lhs: Set[t], rhs: t): Set[t] = ???
        |
        |    }
        |
        |}
        |""".stripMargin
    val result = compile(input, DefaultOptions)
    expectError[KindError.UnexpectedKind](result)
  }

  test("KindError.AssocType.04") {
    val input =
      """
        |mod Foo {
        |    trait Add[t] {
        |        type Aef: Eff
        |        pub def add(lhs: t, rhs: t): t \ Add.Aef[t]
        |    }
        |    instance Add[String] {
        |        type Aef = {|}
        |        pub def add(x: String, y: String): String = x + y
        |    }
        |}
        |""".stripMargin
    val result = compile(input, DefaultOptions)
    expectError[KindError.UnexpectedKind](result)
  }

  test("KindError.AssocType.05") {
    val input =
      """
        |mod Test.Dec.AssociatedTypes.Negative {
        |    trait Foo[t] {
        |        type K: Type
        |        type E: Type
        |        pub def f(x: t): Foo.K[t][Foo.E[t]]
        |    }
        |}
        |
        |""".stripMargin
    val result = compile(input, DefaultOptions)
    expectError[KindError.UnexpectedKind](result)
  }

  test("KindError.AssocType.06") {
    val input =
      """
        |trait C[a] {
        |    type S : Type
        |    type T : Type -> Type
        |    pub def f(x: a): C.T[a][C.S[a]]
        |}
        |
        |instance C[Int32] {
        |    type S = Int32
        |    type T = Int32
        |    pub def f(x: Int32): Int32 = x
        |}
        |""".stripMargin
    val result = compile(input, DefaultOptions)
    expectError[KindError.UnexpectedKind](result)
  }

  test("KindError.AssocType.07") {
    val input =
      """
        |trait B[a] {
        |    type Q : Type -> Type
        |    type R : Type
        |    pub def g(x: a): B.Q[a][B.R[a]]
        |}
        |
        |trait C[a] with B[a] {
        |    type S : Type
        |    type T : Type -> Type
        |    pub def f(x: a): C.T[a][B.Q[a][C.T[a]]]
        |}
        |""".stripMargin
    val result = compile(input, DefaultOptions)
    expectError[KindError.UnexpectedKind](result)
  }

  test("KindError.AssocType.08") {
    val input =
      """
        |trait B[a] {
        |    type Q : Type -> Type
        |    type R : Type
        |    pub def g(x: a): B.Q[a][B.R[a]]
        |}
        |
        |trait C[a] with B[a] {
        |    type S : Type
        |    type T : Type -> Type
        |    pub def f(x: a): C.T[a][B.Q[a][C.T[a][C.S[a][B.R[a]]]]]
        |}
        |""".stripMargin
    val result = compile(input, DefaultOptions)
    expectError[KindError.UnexpectedKind](result)
  }

  test("KindError.AssocType.09") {
    val input =
      """
        |trait A[a] {
        |    type A : Type -> Type
        |    type B : Type
        |    pub def f(x: a): A.A[a][A.A[a][A.A[a][A.A[a]]]]
        |}
        |""".stripMargin
    val result = compile(input, DefaultOptions)
    expectError[KindError.UnexpectedKind](result)
  }

  test("KindError.AssocType.10") {
    val input =
      """
        |trait C[a] {
        |    type T : Type -> Eff
        |    type S : Eff
        |    pub def f(x: a): a \ C.T[a][C.S[a]]
        |}
        |""".stripMargin
    val result = compile(input, DefaultOptions)
    expectError[KindError.UnexpectedKind](result)
  }

  test("KindError.AssocType.11") {
    val input =
      """
        |trait C[a] {
        |    type T : Type -> Eff
        |    type S : Eff
        |    pub def f(x: C.T[a][a]): a
        |}
        |""".stripMargin
    val result = compile(input, DefaultOptions)
    expectError[KindError.UnexpectedKind](result)
  }
}<|MERGE_RESOLUTION|>--- conflicted
+++ resolved
@@ -977,11 +977,7 @@
     expectError[KindError.UnexpectedKind](result)
   }
 
-<<<<<<< HEAD
-  test("KindError.Struct.WrongKind.01") {
-=======
   ignore("KindError.Struct.Case.01") {
->>>>>>> 26dc4e70
     val input =
       """
         |struct S [r] {
@@ -992,11 +988,7 @@
     expectError[KindError.UnexpectedKind](result)
   }
 
-<<<<<<< HEAD
-  test("KindError.Struct.WrongKind.02") {
-=======
   ignore("KindError.Struct.Case.02") {
->>>>>>> 26dc4e70
     val input =
       """
         |struct F[a, r]
@@ -1009,16 +1001,12 @@
     expectError[KindError.UnexpectedKind](result)
   }
 
-<<<<<<< HEAD
-  test("KindError.Struct.WrongKind.04") {
-=======
   ignore("KindError.Struct.Case.04") {
     // When some kinds are specified and some aren't, the nonspecified ones
     // default to kind Type, which is illegal for `r` in this case
->>>>>>> 26dc4e70
-    val input =
-      """
-        |struct S[a: Type, r: Type] {
+    val input =
+      """
+        |struct S[a: Type -> Type, r] {
         |    c: a
         |}
         |""".stripMargin
@@ -1026,11 +1014,7 @@
     expectError[KindError.MismatchedKinds](result)
   }
 
-<<<<<<< HEAD
-  test("KindError.Struct.WrongKind.05") {
-=======
   ignore("KindError.Struct.Case.05") {
->>>>>>> 26dc4e70
     val input =
       """
         |struct S[a, r] {
@@ -1041,37 +1025,7 @@
     expectError[KindError.UnexpectedKind](result)
   }
 
-<<<<<<< HEAD
-  test("KindError.Struct.WrongKind.06") {
-    // When some kinds are specified and some aren't, the nonspecified ones
-    // default to kind Type, which is illegal for `r` in this case
-    val input =
-      """
-        |struct S[a: Type -> Type, r] {
-        |    c: a
-        |}
-        |""".stripMargin
-    val result = compile(input, DefaultOptions)
-    expectError[KindError.MismatchedKinds](result)
-  }
-
-  test("KindError.Struct.WrongKind.07") {
-    // When some kinds are specified and some aren't, the nonspecified ones
-    // default to kind Type, which is illegal for `r` in this case
-    val input =
-      """
-        |struct S[a: Type, r] {
-        |    c: a
-        |}
-        |""".stripMargin
-    val result = compile(input, DefaultOptions)
-    expectError[KindError.MismatchedKinds](result)
-  }
-
-  test("KindError.Struct.Type.01") {
-=======
   ignore("KindError.Struct.Type.01") {
->>>>>>> 26dc4e70
     val input =
       """
         |struct S [r] {
