/*
 * Copyright 2019 Magnus Madsen, Stephen Tetley
 *
 * Licensed under the Apache License, Version 2.0 (the "License");
 * you may not use this file except in compliance with the License.
 * You may obtain a copy of the License at
 *
 *   http://www.apache.org/licenses/LICENSE-2.0
 *
 * Unless required by applicable law or agreed to in writing, software
 * distributed under the License is distributed on an "AS IS" BASIS,
 * WITHOUT WARRANTIES OR CONDITIONS OF ANY KIND, either express or implied.
 * See the License for the specific language governing permissions and
 * limitations under the License.
 */

namespace TestArray {

    use Array.sameElements;

    /////////////////////////////////////////////////////////////////////////////
    // new                                                                     //
    /////////////////////////////////////////////////////////////////////////////

    @test
    def testNew01(): Bool = region r {
        Array.new(42, 10, r)[0] == 42
    }

    @test
    def testNew02(): Bool = region r {
        Array.new(42, 10, r)[5] == 42
    }

    @test
    def testNew03(): Bool = region r {
        Array.new(42, 10, r)[9] == 42
    }

    /////////////////////////////////////////////////////////////////////////////
    // get                                                                     //
    /////////////////////////////////////////////////////////////////////////////

    @test
    def testGet01(): Bool = region r {
        Array.get(0, [1, 2, 3] @ r) == 1
    }

    @test
    def testGet02(): Bool = region r {
        Array.get(1, [1, 2, 3] @ r) == 2
    }

    @test
    def testGet03(): Bool = region r {
        Array.get(2, [1, 2, 3] @ r) == 3
    }

    /////////////////////////////////////////////////////////////////////////////
    // put                                                                     //
    /////////////////////////////////////////////////////////////////////////////

    @test
    def testPut01(): Bool = region r {
        Array.put(42, 0, [1] @ r)[0] == 42
    }

    @test
    def testPut02(): Bool = region r {
        Array.put(42, 1, [1, 2] @ r)[1] == 42
    }

    @test
    def testPut03(): Bool = region r {
        Array.put(42, 2, [1, 2, 3] @ r)[2] == 42
    }

    /////////////////////////////////////////////////////////////////////////////
    // isEmpty                                                                 //
    /////////////////////////////////////////////////////////////////////////////

    @test
    def testIsEmpty01(): Bool = region r {
        Array.isEmpty([])
    }

    @test
    def testIsEmpty02(): Bool = region r {
        not Array.isEmpty([1])
    }

    @test
    def testIsEmpty03(): Bool = region r {
        not Array.isEmpty([1, 2, 3])
    }

    /////////////////////////////////////////////////////////////////////////////
    // length                                                                  //
    /////////////////////////////////////////////////////////////////////////////

    @test
    def testLength01(): Bool = region r {
        Array.length([]) == 0
    }

    @test
    def testLength02(): Bool = region r {
        Array.length([1]) == 1
    }

    @test
    def testLength03(): Bool = region r {
        Array.length([1, 2, 3]) == 3
    }

    /////////////////////////////////////////////////////////////////////////////
    // slice                                                                   //
    /////////////////////////////////////////////////////////////////////////////

    @test
    def testSlice01(): Bool = region r {
        Array.slice(0, 1, [1, 2, 3])[0] == 1
    }

    @test
    def testSlice02(): Bool = region r {
        Array.slice(1, 2, [1, 2, 3])[0] == 2
    }

    @test
    def testSlice03(): Bool = region r {
        Array.slice(2, 3, [1, 2, 3])[0] == 3
    }

    /////////////////////////////////////////////////////////////////////////////
    // toList                                                                  //
    /////////////////////////////////////////////////////////////////////////////

    @test
    def testToList01(): Bool = region r {
        Array.toList([]: ScopedArray[Unit, _]) == Nil
    }

    @test
    def testToList02(): Bool = region r {
        Array.toList([1]) == 1 :: Nil
    }

    @test
    def testToList03(): Bool = region r {
        Array.toList([1, 2]) == 1 :: 2 :: Nil
    }

    /////////////////////////////////////////////////////////////////////////////
    // head                                                                    //
    /////////////////////////////////////////////////////////////////////////////

    @test
    def head01(): Bool = region r {
        Array.head([]: ScopedArray[Int32, _]) == None
    }

    @test
    def head02(): Bool = region r {
        Array.head([1]) == Some(1)
    }

    @test
    def head03(): Bool = region r {
        Array.head([2,1]) == Some(2)
    }

    @test
    def head04(): Bool = region r {
        Array.head([3,2,1]) == Some(3)
    }

    /////////////////////////////////////////////////////////////////////////////
    // last                                                                    //
    /////////////////////////////////////////////////////////////////////////////

    @test
    def last01(): Bool = region r {
        Array.last([]): Option[Unit] == None
    }

    @test
    def last02(): Bool = region r {
        Array.last([1]) == Some(1)
    }

    @test
    def last03(): Bool = region r {
        Array.last([1,2]) == Some(2)
    }

    @test
    def last04(): Bool = region r {
        Array.last([1,2,3]) == Some(3)
    }

    /////////////////////////////////////////////////////////////////////////////
    // append                                                                  //
    /////////////////////////////////////////////////////////////////////////////

    @test
    def append01(): Bool = region r {
        let a = Array.append([]: ScopedArray[Int32, _], []: ScopedArray[Int32, _]);
        Array.sameElements(a, []: ScopedArray[Int32, _])
    }

    @test
    def append02(): Bool = region r {
        let a = Array.append([]: ScopedArray[Int32, _], [1]);
        Array.sameElements(a, [1])
    }

    @test
    def append03(): Bool = region r {
        let a = Array.append([]: ScopedArray[Int32, _], [1,2]);
        Array.sameElements(a, [1,2])
    }

    @test
    def append04(): Bool = region r {
        let a = Array.append([1], []: ScopedArray[Int32, _]);
        Array.sameElements(a, [1])
    }

    @test
    def append05(): Bool = region r {
        let a = Array.append([1,2], []: ScopedArray[Int32, _]);
        Array.sameElements(a, [1,2])
    }

    @test
    def append06(): Bool = region r {
        let a = Array.append([1], [2]);
        Array.sameElements(a, [1,2])
    }

    @test
    def append07(): Bool = region r {
        let a = Array.append([1,2], [3]);
        Array.sameElements(a, [1,2,3])
    }

    @test
    def append08(): Bool = region r {
        let a = Array.append([1], [2,3]);
        Array.sameElements(a, [1,2,3])
    }

    /////////////////////////////////////////////////////////////////////////////
    // memberOf                                                                //
    /////////////////////////////////////////////////////////////////////////////

    @test
    def memberOf01(): Bool = region r {
        Array.memberOf(0, []: ScopedArray[Int32, _]) == false
    }

    @test
    def memberOf02(): Bool = region r {
        Array.memberOf(0, [1]) == false
    }

    @test
    def memberOf03(): Bool = region r {
        Array.memberOf(0, [0]) == true
    }

    @test
    def memberOf04(): Bool = region r {
        Array.memberOf(0, [1,2]) == false
    }

    @test
    def memberOf05(): Bool = region r {
        Array.memberOf(1, [1,2]) == true
    }

    @test
    def memberOf06(): Bool = region r {
        Array.memberOf(2, [1,2]) == true
    }

    @test
    def memberOf07(): Bool = region r {
        Array.memberOf(3, [1,2]) == false
    }

    /////////////////////////////////////////////////////////////////////////////
    // indexOf                                                                 //
    /////////////////////////////////////////////////////////////////////////////

    @test
    def indexOf01(): Bool = region r {
        Array.indexOf(0, []: ScopedArray[Int32, _]) == None
    }

    @test
    def indexOf02(): Bool = region r {
        Array.indexOf(0, [1]) == None
    }

    @test
    def indexOf03(): Bool = region r {
        Array.indexOf(1, [1]) == Some(0)
    }

    @test
    def indexOf04(): Bool = region r {
        Array.indexOf(0, [1,2]) == None
    }

    @test
    def indexOf05(): Bool = region r {
        Array.indexOf(1, [1,2]) == Some(0)
    }

    @test
    def indexOf06(): Bool = region r {
        Array.indexOf(2, [1,2]) == Some(1)
    }

    /////////////////////////////////////////////////////////////////////////////
    // indexOfLeft                                                             //
    /////////////////////////////////////////////////////////////////////////////

    @test
    def indexOfLeft01(): Bool = region r {
        Array.indexOfLeft(0, []: ScopedArray[Int32, _]) == None
    }

    @test
    def indexOfLeft02(): Bool = region r {
        Array.indexOfLeft(0, [1]) == None
    }

    @test
    def indexOfLeft03(): Bool = region r {
        Array.indexOfLeft(1, [1]) == Some(0)
    }

    @test
    def indexOfLeft04(): Bool = region r {
        Array.indexOfLeft(0, [1,2]) == None
    }

    @test
    def indexOfLeft05(): Bool = region r {
        Array.indexOfLeft(1, [1,2]) == Some(0)
    }

    @test
    def indexOfLeft06(): Bool = region r {
        Array.indexOfLeft(2, [1,2]) == Some(1)
    }

    @test
    def indexOfLeft07(): Bool = region r {
        Array.indexOfLeft(1, [1,1]) == Some(0)
    }

    /////////////////////////////////////////////////////////////////////////////
    // indexOfRight                                                            //
    /////////////////////////////////////////////////////////////////////////////

    @test
    def indexOfRight01(): Bool = region r {
        Array.indexOfRight(0, []: ScopedArray[Int32, _]) == None
    }

    @test
    def indexOfRight02(): Bool = region r {
        Array.indexOfRight(0, [1]) == None
    }

    @test
    def indexOfRight03(): Bool = region r {
        Array.indexOfRight(1, [1]) == Some(0)
    }

    @test
    def indexOfRight04(): Bool = region r {
        Array.indexOfRight(0, [1,2]) == None
    }

    @test
    def indexOfRight05(): Bool = region r {
        Array.indexOfRight(1, [1,2]) == Some(0)
    }

    @test
    def indexOfRight06(): Bool = region r {
        Array.indexOfRight(2, [1,2]) == Some(1)
    }

    @test
    def indexOfRight07(): Bool = region r {
        Array.indexOfRight(1, [1,1]) == Some(1)
    }

/////////////////////////////////////////////////////////////////////////////
// indices                                                                 //
/////////////////////////////////////////////////////////////////////////////

@test
def indices01(): Bool & Impure =
    let a = Array.indices(0, []: Array[Int32]);
    Array.sameElements(a, []: Array[Int32])

@test
def indices02(): Bool & Impure =
    let a = Array.indices(0, [1]);
    Array.sameElements(a, []: Array[Int32])

@test
def indices03(): Bool & Impure =
    let a = Array.indices(1, [1]);
    Array.sameElements(a, [0])

@test
def indices04(): Bool & Impure =
    let a = Array.indices(0, [1,2]);
    Array.sameElements(a, []: Array[Int32])

@test
def indices05(): Bool & Impure =
    let a = Array.indices(1, [1,2]);
    Array.sameElements(a, [0])

@test
def indices06(): Bool & Impure =
    let a = Array.indices(2, [1,2]);
    Array.sameElements(a, [1])

@test
def indices07(): Bool & Impure =
    let a = Array.indices(1, [1,1]);
    Array.sameElements(a, [0,1])

    /////////////////////////////////////////////////////////////////////////////
    // find                                                                    //
    /////////////////////////////////////////////////////////////////////////////

    @test
    def find01(): Bool = region r {
        Array.find(i -> i > 2, []) == None
    }

    @test
    def find02(): Bool = region r {
        Array.find(i -> i > 2, [1]) == None
    }

    @test
    def find03(): Bool = region r {
        Array.find(i -> i > 2, [3]) == Some(3)
    }

    @test
    def find04(): Bool = region r {
        Array.find(i -> i > 2, [1,2]) == None
    }

    @test
    def find05(): Bool = region r {
        Array.find(i -> i > 2, [6,-6]) == Some(6)
    }

    @test
    def find06(): Bool = region r {
        Array.find(i -> i > 2, [-6,6]) == Some(6)
    }

    @test
    def find07(): Bool = region r {
        Array.find(i -> i > 2, [6,7]) == Some(6)
    }

    /////////////////////////////////////////////////////////////////////////////
    // findLeft                                                                //
    /////////////////////////////////////////////////////////////////////////////

    @test
    def findLeft01(): Bool = region r {
        Array.findLeft(i -> i > 2, []) == None
    }

    @test
    def findLeft02(): Bool = region r {
        Array.findLeft(i -> i > 2, [1]) == None
    }

    @test
    def findLeft03(): Bool = region r {
        Array.findLeft(i -> i > 2, [3]) == Some(3)
    }

    @test
    def findLeft04(): Bool = region r {
        Array.findLeft(i -> i > 2, [1,2]) == None
    }

    @test
    def findLeft05(): Bool = region r {
        Array.findLeft(i -> i > 2, [6,-6]) == Some(6)
    }

    @test
    def findLeft06(): Bool = region r {
        Array.findLeft(i -> i > 2, [-6,6]) == Some(6)
    }

    @test
    def findLeft07(): Bool = region r {
        Array.findLeft(i -> i > 2, [6,7]) == Some(6)
    }

    /////////////////////////////////////////////////////////////////////////////
    // findRight                                                               //
    /////////////////////////////////////////////////////////////////////////////

    @test
    def findRight01(): Bool = region r {
        Array.findRight(i -> i > 2, []) == None
    }

    @test
    def findRight02(): Bool = region r {
        Array.findRight(i -> i > 2, [1]) == None
    }

    @test
    def findRight03(): Bool = region r {
        Array.findRight(i -> i > 2, [3]) == Some(3)
    }

    @test
    def findRight04(): Bool = region r {
        Array.findRight(i -> i > 2, [1,2]) == None
    }

    @test
    def findRight05(): Bool = region r {
        Array.findRight(i -> i > 2, [6,-6]) == Some(6)
    }

    @test
    def findRight06(): Bool = region r {
        Array.findRight(i -> i > 2, [-6,6]) == Some(6)
    }

    @test
    def findRight07(): Bool = region r {
        Array.findRight(i -> i > 2, [6,7]) == Some(7)
    }

    /////////////////////////////////////////////////////////////////////////////
    // range                                                                   //
    /////////////////////////////////////////////////////////////////////////////

    @test
    def range01(): Bool = region r {
        let a = Array.range(1, 0, r);
        Array.sameElements(a, []: ScopedArray[Int32, _])
    }

    @test
    def range02(): Bool = region r {
        let a = Array.range(1, 1, r);
        Array.sameElements(a, []: ScopedArray[Int32, _])
    }

    @test
    def range03(): Bool = region r {
        let a = Array.range(1, 2, r);
        Array.sameElements(a, [1])
    }

    @test
    def range04(): Bool = region r {
        let a = Array.range(1, 3, r);
        Array.sameElements(a, [1,2])
    }

    @test
    def range05(): Bool = region r {
        let a = Array.range(1, 4, r);
        Array.sameElements(a, [1,2,3])
    }

    @test
    def range06(): Bool = region r {
        let a = Array.range(-1, 3, r);
        Array.sameElements(a, [-1,0,1,2])
    }

    /////////////////////////////////////////////////////////////////////////////
    // repeat                                                                  //
    /////////////////////////////////////////////////////////////////////////////

    @test
    def repeat01(): Bool = region r {
        let a = Array.repeat(-1, 1, r);
        Array.sameElements(a, []: ScopedArray[Int32, _])
    }

    @test
    def repeat02(): Bool = region r {
        let a = Array.repeat(0, 1, r);
        Array.sameElements(a, []: ScopedArray[Int32, _])
    }

    @test
    def repeat03(): Bool = region r {
        let a = Array.repeat(1, 1, r);
        Array.sameElements(a, [1])
    }

    @test
    def repeat04(): Bool = region r {
        let a = Array.repeat(2, 1, r);
        Array.sameElements(a, [1,1])
    }

    @test
    def repeat05(): Bool = region r {
        let a = Array.repeat(3, 1, r);
        Array.sameElements(a, [1,1,1])
    }

    /////////////////////////////////////////////////////////////////////////////
    // scan                                                                    //
    /////////////////////////////////////////////////////////////////////////////

    @test
    def scan01(): Bool = region r {
        let a = Array.scan((i, b) -> if (b) i + 1 else i + 2, 1, []);
        Array.sameElements(a, [1])
    }

    @test
    def scan02(): Bool = region r {
        let a = Array.scan((i, b) -> if (b) i + 1 else i + 2, 1, [false]);
        Array.sameElements(a, [1,3])
    }

    @test
    def scan03(): Bool = region r {
        let a = Array.scan((i, b) -> if (b) i + 1 else i + 2, 1, [true]);
        Array.sameElements(a, [1,2])
    }

    @test
    def scan04(): Bool = region r {
        let a = Array.scan((i, b) -> if (b) i + 1 else i + 2, 1, [false,false]);
        Array.sameElements(a, [1,3,5])
    }

    @test
    def scan05(): Bool = region r {
        let a = Array.scan((i, b) -> if (b) i + 1 else i + 2, 1, [false,true]);
        Array.sameElements(a, [1,3,4])
    }

    @test
    def scan06(): Bool = region r {
        let a = Array.scan((i, b) -> if (b) i + 1 else i + 2, 1, [true,false]);
        Array.sameElements(a, [1,2,4])
    }

    @test
    def scan07(): Bool = region r {
        let a = Array.scan((i, b) -> if (b) i + 1 else i + 2, 1, [true,true]);
        Array.sameElements(a, [1,2,3])
    }

    /////////////////////////////////////////////////////////////////////////////
    // scanLeft                                                                //
    /////////////////////////////////////////////////////////////////////////////

    @test
    def scanLeft01(): Bool = region r {
        let a = Array.scanLeft((i, b) -> if (b) i + 1 else i + 2, 1, []: ScopedArray[Bool, _]);
        Array.sameElements(a, [1])
    }

    @test
    def scanLeft02(): Bool = region r {
        let a = Array.scanLeft((i, b) -> if (b) i + 1 else i + 2, 1, [false]);
        Array.sameElements(a, [1,3])
    }

    @test
    def scanLeft03(): Bool = region r {
        let a = Array.scanLeft((i, b) -> if (b) i + 1 else i + 2, 1, [true]);
        Array.sameElements(a, [1,2])
    }

    @test
    def scanLeft04(): Bool = region r {
        let a = Array.scanLeft((i, b) -> if (b) i + 1 else i + 2, 1, [false,false]);
        Array.sameElements(a, [1,3,5])
    }

    @test
    def scanLeft05(): Bool = region r {
        let a = Array.scanLeft((i, b) -> if (b) i + 1 else i + 2, 1, [false,true]);
        Array.sameElements(a, [1,3,4])
    }

    @test
    def scanLeft06(): Bool = region r {
        let a = Array.scanLeft((i, b) -> if (b) i + 1 else i + 2, 1, [true,false]);
        Array.sameElements(a, [1,2,4])
    }

    @test
    def scanLeft07(): Bool = region r {
        let a = Array.scanLeft((i, b) -> if (b) i + 1 else i + 2, 1, [true,true]);
        Array.sameElements(a, [1,2,3])
    }

    /////////////////////////////////////////////////////////////////////////////
    // scanRight                                                               //
    /////////////////////////////////////////////////////////////////////////////

    @test
    def scanRight01(): Bool = region r {
        let a = Array.scanRight((b, i) -> if (b) i + 1 else i + 2, 1, []);
        Array.sameElements(a, [1])
    }

    @test
    def scanRight02(): Bool = region r {
        let a = Array.scanRight((b, i) -> if (b) i + 1 else i + 2, 1, [false]);
        Array.sameElements(a, [3,1])
    }

    @test
    def scanRight03(): Bool = region r {
        let a = Array.scanRight((b, i) -> if (b) i + 1 else i + 2, 1, [true]);
        Array.sameElements(a, [2,1])
    }

    @test
    def scanRight04(): Bool = region r {
        let a = Array.scanRight((b, i) -> if (b) i + 1 else i + 2, 1, [false,false]);
        Array.sameElements(a, [5,3,1])
    }

    @test
    def scanRight05(): Bool = region r {
        let a = Array.scanRight((b, i) -> if (b) i + 1 else i + 2, 1, [false,true]);
        Array.sameElements(a, [4,2,1])
    }

    @test
    def scanRight06(): Bool = region r {
        let a = Array.scanRight((b, i) -> if (b) i + 1 else i + 2, 1, [true,false]);
        Array.sameElements(a, [4,3,1])
    }

    @test
    def scanRight07(): Bool = region r {
        let a = Array.scanRight((b, i) -> if (b) i + 1 else i + 2, 1, [true,true]);
        Array.sameElements(a, [3,2,1])
    }

    /////////////////////////////////////////////////////////////////////////////
    // map                                                                     //
    /////////////////////////////////////////////////////////////////////////////

    @test
    def map01(): Bool = region r {
        let a = Array.map(i -> i > 2, []);
        Array.sameElements(a, []: ScopedArray[Bool, _])
    }

    @test
    def map02(): Bool = region r {
        let a = Array.map(i -> i > 2, [1]);
        Array.sameElements(a, [false])
    }

    @test
    def map03(): Bool = region r {
        let a = Array.map(i -> i > 2, [3]);
        Array.sameElements(a, [true])
    }

    @test
    def map04(): Bool = region r {
        let a = Array.map(i -> i > 2, [1,2]);
        Array.sameElements(a, [false,false])
    }

    @test
    def map05(): Bool = region r {
        let a = Array.map(i -> i > 2, [1,8]);
        Array.sameElements(a, [false, true])
    }

    @test
    def map06(): Bool = region r {
        let a = Array.map(i -> i > 2, [8,1]);
        Array.sameElements(a, [true,false])
    }

    @test
    def map07(): Bool = region r {
        let a = Array.map(i -> i > 2, [7,8]);
        Array.sameElements(a, [true,true])
    }

    /////////////////////////////////////////////////////////////////////////////
    // transform!                                                              //
    /////////////////////////////////////////////////////////////////////////////

    @test
    def transform01!(): Bool = region r {
        let a: ScopedArray[Int32, _] = [];
        Array.transform!(x -> x+1, a);
        Array.sameElements(a, []: ScopedArray[Int32, _])
    }

    @test
    def transform02!(): Bool = region r {
        let a = [0];
        Array.transform!(x -> x+1, a);
        Array.sameElements(a, [1])
    }

    @test
    def transform03!(): Bool = region r {
        let a = [0,1];
        Array.transform!(x -> x+1, a);
        Array.sameElements(a, [1,2])
    }

    @test
    def transform04!(): Bool = region r {
        let a = [0,1,2];
        Array.transform!(x -> x+1, a);
        Array.sameElements(a, [1,2,3])
    }

    /////////////////////////////////////////////////////////////////////////////
    // mapWithIndex                                                            //
    /////////////////////////////////////////////////////////////////////////////

    @test
    def mapWithIndex01(): Bool = region r {
        let a = Array.mapWithIndex((e, i) -> if (i < 1) e > 2 else e <= 2, []);
        Array.sameElements(a, []: ScopedArray[Bool, _])
    }

    @test
    def mapWithIndex02(): Bool = region r {
        let a = Array.mapWithIndex((e, i) -> if (i < 1) e > 2 else e <= 2, [1]);
        Array.sameElements(a, [false])
    }

    @test
    def mapWithIndex03(): Bool = region r {
        let a = Array.mapWithIndex((e, i) -> if (i < 1) e > 2 else e <= 2, [3]);
        Array.sameElements(a, [true])
    }

    @test
    def mapWithIndex04(): Bool = region r {
        let a = Array.mapWithIndex((e, i) -> if (i < 1) e > 2 else e <= 2, [1,2]);
        Array.sameElements(a, [false,true])
    }

    @test
    def mapWithIndex05(): Bool = region r {
        let a = Array.mapWithIndex((e, i) -> if (i < 1) e > 2 else e <= 2, [1,8]);
        Array.sameElements(a, [false,false])
    }

    @test
    def mapWithIndex06(): Bool = region r {
        let a = Array.mapWithIndex((e, i) -> if (i < 1) e > 2 else e <= 2, [8,1]);
        Array.sameElements(a, [true,true])
    }

    @test
    def mapWithIndex07(): Bool = region r {
        let a = Array.mapWithIndex((e, i) -> if (i < 1) e > 2 else e <= 2, [7,8]);
        Array.sameElements(a, [true,false])
    }

    /////////////////////////////////////////////////////////////////////////////
    // transformWithIndex!                                                     //
    /////////////////////////////////////////////////////////////////////////////

    @test
    def transformWithIndex01!(): Bool = region r {
        let a = []: ScopedArray[Int32, _];
        Array.transformWithIndex!((e, i) -> if (i < 1) e + 10 else e, a);
        Array.sameElements(a, []: ScopedArray[Int32, _])
    }

    @test
    def transformWithIndex02!(): Bool = region r {
        let a = [1];
        Array.transformWithIndex!((e, i) -> if (i < 1) e + 10 else e, a);
        Array.sameElements(a, [11])
    }

    @test
    def transformWithIndex03!(): Bool = region r {
        let a = [3];
        Array.transformWithIndex!((e, i) -> if (i < 1) e + 10 else e, a);
        Array.sameElements(a, [13])
    }

    @test
    def transformWithIndex04!(): Bool = region r {
        let a = [1,2];
        Array.transformWithIndex!((e, i) -> if (i < 1) e + 10 else e, a);
        Array.sameElements(a, [11,2])
    }

    @test
    def transformWithIndex05!(): Bool = region r {
        let a = [1,8];
        Array.transformWithIndex!((e, i) -> if (i < 1) e + 10 else e, a);
        Array.sameElements(a, [11,8])
    }

    @test
    def transformWithIndex06!(): Bool = region r {
        let a = [8,1];
        Array.transformWithIndex!((e, i) -> if (i < 1) e + 10 else e, a);
        Array.sameElements(a, [18,1])
    }

    @test
    def transformWithIndex07!(): Bool = region r {
        let a = [7,8,9];
        Array.transformWithIndex!((e, i) -> if (i < 1) e + 10 else e, a);
        Array.sameElements(a, [17,8,9])
    }

/////////////////////////////////////////////////////////////////////////////
// flatMap                                                                 //
/////////////////////////////////////////////////////////////////////////////

// depends on flatten

@test
def flatMap01(): Bool & Impure =
    let a = Array.flatMap(i -> Array.repeat(i, i, static), []);
    Array.sameElements(a, []: Array[Int32])

@test
def flatMap02(): Bool & Impure =
    let a = Array.flatMap(i -> Array.repeat(i, i, static), [0]);
    Array.sameElements(a, []: Array[Int32])

@test
def flatMap03(): Bool & Impure =
    let a = Array.flatMap(i -> Array.repeat(i, i, static), [1]);
    Array.sameElements(a, [1])

@test
def flatMap04(): Bool & Impure =
    let a = Array.flatMap(i -> Array.repeat(i, i, static), [2]);
    Array.sameElements(a, [2,2])

@test
def flatMap05(): Bool & Impure =
    let a = Array.flatMap(i -> Array.repeat(i, i, static), [1,2]);
    Array.sameElements(a, [1,2,2])

@test
def flatMap06(): Bool & Impure =
    let a = Array.flatMap(i -> Array.repeat(i, i, static), [2,3]);
    Array.sameElements(a, [2,2,3,3,3])

    /////////////////////////////////////////////////////////////////////////////
    // reverse                                                                 //
    /////////////////////////////////////////////////////////////////////////////

    @test
    def reverse01(): Bool = region r {
        let a = Array.reverse([]: ScopedArray[Int32, _]);
        Array.sameElements(a, []: ScopedArray[Int32, _])
    }

    @test
    def reverse02(): Bool = region r {
        let a = Array.reverse([1]);
        Array.sameElements(a, [1])
    }

    @test
    def reverse03(): Bool = region r {
        let a = Array.reverse([1,2]);
        Array.sameElements(a, [2,1])
    }

    @test
    def reverse04(): Bool = region r {
        let a = Array.reverse([1,1]);
        Array.sameElements(a, [1,1])
    }

    @test
    def reverse05(): Bool = region r {
        let a = Array.reverse([1,2,3]);
        Array.sameElements(a, [3,2,1])
    }

    @test
    def reverse06(): Bool = region r {
        let a = Array.reverse([1,2,3,4]);
        Array.sameElements(a, [4,3,2,1])
    }

    /////////////////////////////////////////////////////////////////////////////
    // reverse!                                                                //
    /////////////////////////////////////////////////////////////////////////////

    @test
    def reverse01!(): Bool = region r {
        let a: ScopedArray[Int32, _] = [];
        Array.reverse!(a);
        Array.sameElements(a, []: ScopedArray[Int32, _])
    }

    @test
    def reverse02!(): Bool = region r {
        let a = [1];
        Array.reverse!(a);
        Array.sameElements(a, [1])
    }

    @test
    def reverse03!(): Bool = region r {
        let a = [1,2];
        Array.reverse!(a);
        Array.sameElements(a, [2,1])
    }

    @test
    def reverse04!(): Bool = region r {
        let a = [1,1];
        Array.reverse!(a);
        Array.sameElements(a, [1,1])
    }

    @test
    def reverse05!(): Bool = region r {
        let a = [1,2,3];
        Array.reverse!(a);
        Array.sameElements(a, [3,2,1])
    }

    @test
    def reverse06!(): Bool = region r {
        let a = [1,2,3,4];
        Array.reverse!(a);
        Array.sameElements(a, [4,3,2,1])
    }

    /////////////////////////////////////////////////////////////////////////////
    // rotateLeft                                                              //
    /////////////////////////////////////////////////////////////////////////////

    @test
    def rotateLeft01(): Bool = region r {
        let a = Array.rotateLeft(0, []: ScopedArray[Int32, _]);
        Array.sameElements(a, []: ScopedArray[Int32, _])
    }

    @test
    def rotateLeft02(): Bool = region r {
        let a = Array.rotateLeft(1, []: ScopedArray[Int32, _]);
        Array.sameElements(a, []: ScopedArray[Int32, _])
    }

    @test
    def rotateLeft03(): Bool = region r {
        let a = Array.rotateLeft(0, [1]);
        Array.sameElements(a, [1])
    }

    @test
    def rotateLeft04(): Bool = region r {
        let a = Array.rotateLeft(0, [1,2]);
        Array.sameElements(a, [1,2])
    }

    @test
    def rotateLeft05(): Bool = region r {
        let a = Array.rotateLeft(1, [1,2]);
        Array.sameElements(a, [2,1])
    }

    @test
    def rotateLeft06(): Bool = region r {
        let a = Array.rotateLeft(2, [1,2]);
        Array.sameElements(a, [1,2])
    }

    @test
    def rotateLeft07(): Bool = region r {
        let a = Array.rotateLeft(3, [1,2]);
        Array.sameElements(a, [2,1])
    }

    @test
    def rotateLeft08(): Bool = region r {
        let a = Array.rotateLeft(-1, [1,2]);
        Array.sameElements(a, [2,1])
    }

    @test
    def rotateLeft09(): Bool = region r {
        let a = Array.rotateLeft(0, [1,2,3]);
        Array.sameElements(a, [1,2,3])
    }

    @test
    def rotateLeft10(): Bool = region r {
        let a = Array.rotateLeft(1, [1,2,3]);
        Array.sameElements(a, [2,3,1])
    }

    @test
    def rotateLeft11(): Bool = region r {
        let a = Array.rotateLeft(2, [1,2,3]);
        Array.sameElements(a, [3,1,2])
    }

    /////////////////////////////////////////////////////////////////////////////
    // rotateRight                                                             //
    /////////////////////////////////////////////////////////////////////////////

    @test
    def rotateRight01(): Bool = region r {
        let a = Array.rotateRight(0, []: ScopedArray[Int32, _]);
        Array.sameElements(a, []: ScopedArray[Int32, _])
    }

    @test
    def rotateRight02(): Bool = region r {
        let a = Array.rotateRight(1, []: ScopedArray[Int32, _]);
        Array.sameElements(a, []: ScopedArray[Int32, _])
    }

    @test
    def rotateRight03(): Bool = region r {
        let a = Array.rotateRight(0, [1]);
        Array.sameElements(a, [1])
    }

    @test
    def rotateRight04(): Bool = region r {
        let a = Array.rotateRight(0, [1,2]);
        Array.sameElements(a, [1,2])
    }

    @test
    def rotateRight05(): Bool = region r {
        let a = Array.rotateRight(1, [1,2]);
        Array.sameElements(a, [2,1])
    }

    @test
    def rotateRight06(): Bool = region r {
        let a = Array.rotateRight(2, [1,2]);
        Array.sameElements(a, [1,2])
    }

    @test
    def rotateRight07(): Bool = region r {
        let a = Array.rotateRight(3, [1,2]);
        Array.sameElements(a, [2,1])
    }

    @test
    def rotateRight08(): Bool = region r {
        let a = Array.rotateRight(-1, [1,2]);
        Array.sameElements(a, [2,1])
    }

    @test
    def rotateRight09(): Bool = region r {
        let a = Array.rotateRight(0, [1,2,3]);
        Array.sameElements(a, [1,2,3])
    }

    @test
    def rotateRight10(): Bool = region r {
        let a = Array.rotateRight(1, [1,2,3]);
        Array.sameElements(a, [3,1,2])
    }

    @test
    def rotateRight11(): Bool = region r {
        let a = Array.rotateRight(2, [1,2,3]);
        Array.sameElements(a, [2,3,1])
    }

    /////////////////////////////////////////////////////////////////////////////
    // update                                                                  //
    /////////////////////////////////////////////////////////////////////////////

    @test
    def update01(): Bool = region r {
        let a = Array.update(0, 2, []: ScopedArray[Int32, _]);
        Array.sameElements(a, []: ScopedArray[Int32, _])
    }

    @test
    def update02(): Bool = region r {
        let a = Array.update(-1, 2, [1]);
        Array.sameElements(a, [1])
    }

    @test
    def update03(): Bool = region r {
        let a = Array.update(0, 2, [1]);
        Array.sameElements(a, [2])
    }

    @test
    def update04(): Bool = region r {
        let a = Array.update(1, 2, [1]);
        Array.sameElements(a, [1])
    }

    @test
    def update05(): Bool = region r {
        let a = Array.update(0, 5, [1,2]);
        Array.sameElements(a, [5,2])
    }

    @test
    def update06(): Bool = region r {
        let a = Array.update(1, 5, [1,2]);
        Array.sameElements(a, [1,5])
    }

    @test
    def update07(): Bool = region r {
        let a = Array.update(2, 5, [1,2]);
        Array.sameElements(a, [1,2])
    }

    /////////////////////////////////////////////////////////////////////////////
    // replace                                                                 //
    /////////////////////////////////////////////////////////////////////////////

    @test
    def replace01(): Bool = region r {
        let a = Array.replace(from = 3, to = 4, []);
        Array.sameElements(a, []: ScopedArray[Int32, _])
    }

    @test
    def replace02(): Bool = region r {
        let a = Array.replace(from = 3, to = 4, [1]);
        Array.sameElements(a, [1])
    }

    @test
    def replace03(): Bool = region r {
        let a = Array.replace(from = 3, to = 4, [3]);
        Array.sameElements(a, [4])
    }

    @test
    def replace04(): Bool = region r {
        let a = Array.replace(from = 3, to = 4, [4]);
        Array.sameElements(a, [4])
    }

    @test
    def replace05(): Bool = region r {
        let a = Array.replace(from = 3, to = 4, [1, 2]);
        Array.sameElements(a, [1,2])
    }

    @test
    def replace06(): Bool = region r {
        let a = Array.replace(from = 3, to = 4, [1,3]);
        Array.sameElements(a, [1,4])
    }

    @test
    def replace07(): Bool = region r {
        let a = Array.replace(from = 3, to = 4, [3,4]);
        Array.sameElements(a, [4,4])
    }

    @test
    def replace08(): Bool = region r {
        let a = Array.replace(from = 3, to = 4, [3,3]);
        Array.sameElements(a, [4,4])
    }

    /////////////////////////////////////////////////////////////////////////////
    // replace!                                                                //
    /////////////////////////////////////////////////////////////////////////////

    @test
    def replace01!(): Bool = region r {
        let a: ScopedArray[Int32, _] = [];
        Array.replace!(from = 3, to = 4, a);
        Array.sameElements(a, []: ScopedArray[Int32, _])
    }

    @test
    def replace02!(): Bool = region r {
        let a = [1];
        Array.replace!(from = 3, to = 4, a);
        Array.sameElements(a, [1])
    }

    @test
    def replace03!(): Bool = region r {
        let a = [3];
        Array.replace!(from = 3, to = 4, a);
        Array.sameElements(a, [4])
    }

    @test
    def replace04!(): Bool = region r {
        let a = [4];
        Array.replace!(from = 3, to = 4, a);
        Array.sameElements(a, [4])
    }

    @test
    def replace05!(): Bool = region r {
        let a = [1, 2];
        Array.replace!(from = 3, to = 4, a);
        Array.sameElements(a, [1,2])
    }

    @test
    def replace06!(): Bool = region r {
        let a = [1,3];
        Array.replace!(from = 3, to = 4, a);
        Array.sameElements(a, [1,4])
    }

    @test
    def replace07!(): Bool = region r {
        let a = [3,4];
        Array.replace!(from = 3, to = 4, a);
        Array.sameElements(a, [4,4])
    }

    @test
    def replace08!(): Bool = region r {
        let a = [3,3];
        Array.replace!(from = 3, to = 4, a);
        Array.sameElements(a, [4,4])
    }

    /////////////////////////////////////////////////////////////////////////////
    // patch                                                                   //
    /////////////////////////////////////////////////////////////////////////////

    @test
    def patch01(): Bool = region r {
        let a = Array.patch(0, 0, []: ScopedArray[Int32, _], []: ScopedArray[Int32, _]);
        Array.sameElements(a, []: ScopedArray[Int32, _])
    }

    @test
    def patch02(): Bool = region r {
        let a = Array.patch(0, 2, [1,2], []);
        Array.sameElements(a, []: ScopedArray[Int32, _])
    }

    @test
    def patch03(): Bool = region r {
        let a = Array.patch(0, 2, [], [1,2]);
        Array.sameElements(a, [1,2])
    }

    @test
    def patch04(): Bool = region r {
        let a = Array.patch(-3, 3, [1,2,4], [1,2]);
        Array.sameElements(a, [1,2])
    }

    @test
    def patch05(): Bool = region r {
        let a = Array.patch(2, 3, [1,2,4], [1,2]);
        Array.sameElements(a, [1,2])
    }

    @test
    def patch06(): Bool = region r {
        let a = Array.patch(0, 0, [], [1]);
        Array.sameElements(a, [1])
    }

    @test
    def patch07(): Bool = region r {
        let a = Array.patch(1, 0, [2], [1]);
        Array.sameElements(a, [1])
    }

    @test
    def patch08(): Bool = region r {
        let a = Array.patch(0, 1, [2], [1]);
        Array.sameElements(a, [2])
    }

    @test
    def patch09(): Bool = region r {
        let a = Array.patch(0, 2, [2,4], [1]);
        Array.sameElements(a, [2])
    }

    @test
    def patch10(): Bool = region r {
        let a = Array.patch(-1, 2, [2,4], [1]);
        Array.sameElements(a, [4])
    }

    @test
    def patch11(): Bool = region r {
        let a = Array.patch(-1, 2, [3,4], [1,2]);
        Array.sameElements(a, [4,2])
    }

    @test
    def patch12(): Bool = region r {
        let a = Array.patch(1, 2, [3,4], [1,2]);
        Array.sameElements(a, [1,3])
    }

    @test
    def patch13(): Bool = region r {
        let a = Array.patch(-2, 2, [3,4], [1,2]);
        Array.sameElements(a, [1,2])
    }

    @test
    def patch14(): Bool = region r {
        let a = Array.patch(2, 2, [3,4], [1,2]);
        Array.sameElements(a, [1,2])
    }

    @test
    def patch15(): Bool = region r {
        let a = Array.patch(1, 1, [3], [1,2]);
        Array.sameElements(a, [1,3])
    }

    @test
    def patch16(): Bool = region r {
        let a = Array.patch(0, 2, [3,4], [1,2]);
        Array.sameElements(a, [3,4])
    }

    @test
    def patch17(): Bool = region r {
        let a = Array.patch(0, 1, [4], [1, 2, 3]);
        Array.sameElements(a, [4, 2, 3])
    }

    @test
    def patch18(): Bool = region r {
        let a = Array.patch(1, 1, [4], [1, 2, 3]);
        Array.sameElements(a, [1, 4, 3])
    }

    @test
    def patch19(): Bool = region r {
        let a = Array.patch(2, 1, [4], [1, 2, 3]);
        Array.sameElements(a, [1, 2, 4])
    }

    @test
    def patch20(): Bool = region r {
        let a = Array.patch(0, 2, [4, 5], [1, 2, 3]);
        Array.sameElements(a, [4, 5, 3])
    }

    @test
    def patch21(): Bool = region r {
        let a = Array.patch(1, 2, [4, 5], [1, 2, 3]);
        Array.sameElements(a, [1, 4, 5])
    }

    @test
    def patch22(): Bool = region r {
        let a = Array.patch(0, 2, [4, 5, 6], [1, 2, 3]);
        Array.sameElements(a, [4, 5, 3])
    }

    @test
    def patch23(): Bool = region r {
        let a = Array.patch(0, 3, [4, 5, 6], [1, 2, 3]);
        Array.sameElements(a, [4, 5, 6])
    }

    @test
    def patch24(): Bool = region r {
        let a = Array.patch(2, 4, [14, 15, 16, 17], [1, 2, 3, 4, 5, 6, 7]);
        Array.sameElements(a, [1, 2, 14, 15, 16, 17, 7])
    }

    @test
    def patch25(): Bool = region r {
        let a = Array.patch(-2, 4, [14, 15, 16, 17], [1, 2, 3, 4, 5, 6, 7]);
        Array.sameElements(a, [16, 17, 3, 4, 5, 6, 7])
    }

    @test
    def patch26(): Bool = region r {
        let a = Array.patch(4, 5, [14, 15, 16, 17], [1, 2, 3, 4, 5, 6, 7]);
        Array.sameElements(a, [1, 2, 3, 4, 14, 15, 16])
    }

    @test
    def patch27(): Bool = region r {
        let a = Array.patch(4, 2, [14, 15, 16, 17], [1, 2, 3, 4, 5, 6, 7]);
        Array.sameElements(a, [1, 2, 3, 4, 14, 15, 7])
    }

    @test
    def patch28(): Bool = region r {
        let a = Array.patch(-1, 10, [-1, -2, -3, -4, -5, -6, -7, -8], [1, 2, 3, 4, 5, 6, 7]);
        Array.sameElements(a, [-2, -3, -4, -5, -6, -7, -8])
    }

    /////////////////////////////////////////////////////////////////////////////
    // patch!                                                                  //
    /////////////////////////////////////////////////////////////////////////////

    @test
    def patch01!(): Bool = region r {
        let a = []: ScopedArray[Int32, _];
        Array.patch!(0, 0, []: ScopedArray[Int32, _], a);
        Array.sameElements(a, []: ScopedArray[Int32, _])
    }

    @test
    def patch02!(): Bool = region r {
        let a = []: ScopedArray[Int32, _];
        Array.patch!(0, 2, [1,2], a);
        Array.sameElements(a, []: ScopedArray[Int32, _])
    }

    @test
    def patch03!(): Bool = region r {
        let a = [1,2];
        Array.patch!(0, 2, [], a);
        Array.sameElements(a, [1,2])
    }

    @test
    def patch04!(): Bool = region r {
        let a = [1,2];
        Array.patch!(-3, 3, [1,2,4], a);
        Array.sameElements(a, [1,2])
    }

    @test
    def patch05!(): Bool = region r {
        let a = [1,2];
        Array.patch!(2, 3, [1,2,4], a);
        Array.sameElements(a, [1,2])
    }

    @test
    def patch06!(): Bool = region r {
        let a = [1];
        Array.patch!(0, 0, [], a);
        Array.sameElements(a, [1])
    }

    @test
    def patch07!(): Bool = region r {
        let a = [1];
        Array.patch!(1, 0, [2], a);
        Array.sameElements(a, [1])
    }

    @test
    def patch08!(): Bool = region r {
        let a = [1];
        Array.patch!(0, 1, [2], a);
        Array.sameElements(a, [2])
    }

    @test
    def patch09!(): Bool = region r {
        let a = [1];
        Array.patch!(0, 2, [2,4], a);
        Array.sameElements(a, [2])
    }

    @test
    def patch10!(): Bool = region r {
        let a = [1];
        Array.patch!(-1, 2, [2,4], a);
        Array.sameElements(a, [4])
    }

    @test
    def patch11!(): Bool = region r {
        let a = [1,2];
        Array.patch!(-1, 2, [3,4], a);
        Array.sameElements(a, [4,2])
    }

    @test
    def patch12!(): Bool = region r {
        let a = [1,2];
        Array.patch!(1, 2, [3,4], a);
        Array.sameElements(a, [1,3])
    }

    @test
    def patch13!(): Bool = region r {
        let a = [1,2];
        Array.patch!(-2, 2, [3,4], a);
        Array.sameElements(a, [1,2])
    }

    @test
    def patch14!(): Bool = region r {
        let a = [1,2];
        Array.patch!(2, 2, [3,4], a);
        Array.sameElements(a, [1,2])
    }

    @test
    def patch15!(): Bool = region r {
        let a = [1,2];
        Array.patch!(1, 1, [3], a);
        Array.sameElements(a, [1,3])
    }

    @test
    def patch16!(): Bool = region r {
        let a = [1,2];
        Array.patch!(0, 2, [3,4], a);
        Array.sameElements(a, [3,4])
    }

    @test
    def patch17!(): Bool = region r {
        let a = [1, 2, 3];
        Array.patch!(0, 1, [4], a);
        Array.sameElements(a, [4, 2, 3])
    }

    @test
    def patch18!(): Bool = region r {
        let a = [1, 2, 3];
        Array.patch!(1, 1, [4], a);
        Array.sameElements(a, [1, 4, 3])
    }

    @test
    def patch19!(): Bool = region r {
        let a = [1, 2, 3];
        Array.patch!(2, 1, [4], a);
        Array.sameElements(a, [1, 2, 4])
    }

    @test
    def patch20!(): Bool = region r {
        let a = [1, 2, 3];
        Array.patch!(0, 2, [4, 5], a);
        Array.sameElements(a, [4, 5, 3])
    }

    @test
    def patch21!(): Bool = region r {
        let a = [1, 2, 3];
        Array.patch!(1, 2, [4, 5], a);
        Array.sameElements(a, [1, 4, 5])
    }

    @test
    def patch22!(): Bool = region r {
        let a = [1, 2, 3];
        Array.patch!(0, 2, [4, 5, 6], a);
        Array.sameElements(a, [4, 5, 3])
    }

    @test
    def patch23!(): Bool = region r {
        let a = [1, 2, 3];
        Array.patch!(0, 3, [4, 5, 6], a);
        Array.sameElements(a, [4, 5, 6])
    }

    @test
    def patch24!(): Bool = region r {
        let a = [1, 2, 3, 4, 5, 6, 7];
        Array.patch!(2, 4, [14, 15, 16, 17], a);
        Array.sameElements(a, [1, 2, 14, 15, 16, 17, 7])
    }

    @test
    def patch25!(): Bool = region r {
        let a = [1, 2, 3, 4, 5, 6, 7];
        Array.patch!(-2, 4, [14, 15, 16, 17], a);
        Array.sameElements(a, [16, 17, 3, 4, 5, 6, 7])
    }

    @test
    def patch26!(): Bool = region r {
        let a = [1, 2, 3, 4, 5, 6, 7];
        Array.patch!(4, 5, [14, 15, 16, 17], a);
        Array.sameElements(a, [1, 2, 3, 4, 14, 15, 16])
    }

    @test
    def patch27!(): Bool = region r {
        let a = [1, 2, 3, 4, 5, 6, 7];
        Array.patch!(4, 2, [14, 15, 16, 17], a);
        Array.sameElements(a, [1, 2, 3, 4, 14, 15, 7])
    }

    @test
    def patch28!(): Bool = region r {
        let a = [1, 2, 3, 4, 5, 6, 7];
        Array.patch!(-1, 10, [-1, -2, -3, -4, -5, -6, -7, -8], a);
        Array.sameElements(a, [-2, -3, -4, -5, -6, -7, -8])
    }

    /////////////////////////////////////////////////////////////////////////////
    // intersperse                                                             //
    /////////////////////////////////////////////////////////////////////////////

    @test
    def intersperse01(): Bool = region r {
        let a = Array.intersperse(11, []);
        Array.sameElements(a, []: ScopedArray[Int32, _])
    }

    @test
    def intersperse02(): Bool = region r {
        let a = Array.intersperse(11, [1]);
        Array.sameElements(a, [1])
    }

    @test
    def intersperse03(): Bool = region r {
        let a = Array.intersperse(11, [1,2]);
        Array.sameElements(a, [1,11,2])
    }

    @test
    def intersperse04(): Bool = region r {
        let a = Array.intersperse(11, [1,2,3]);
        Array.sameElements(a, [1,11,2,11,3])
    }

    @test
    def intersperse05(): Bool = region r {
        let a = Array.intersperse(11, [1,2,3,4]);
        Array.sameElements(a, [1,11,2,11,3,11,4])
    }


/////////////////////////////////////////////////////////////////////////////
// intercalate                                                             //
/////////////////////////////////////////////////////////////////////////////

    @test
    def intercalate01(): Bool & Impure = // crashes with regions
        let a = Array.intercalate([]: Array[Int32], []: Array[Array[Int32]]);
        Array.sameElements(a, []: Array[Int32])

@test
def intercalate02(): Bool & Impure =
    let a = Array.intercalate([]: Array[Int32], [[1]]);
    Array.sameElements(a, [1])

    @test
    def intercalate03(): Bool & Impure = // crashes with regions
        let a = Array.intercalate([11,12,13], []: Array[Array[Int32]]);
        Array.sameElements(a, []: Array[Int32])

@test
def intercalate04(): Bool & Impure =
    let a = Array.intercalate([]: Array[Int32], [[1],[2,3]]);
    Array.sameElements(a, [1,2,3])

@test
def intercalate05(): Bool & Impure =
    let a = Array.intercalate([11,12,13], [[1],[2,3]]);
    Array.sameElements(a, [1,11,12,13,2,3])

@test
def intercalate06(): Bool & Impure =
    let a = Array.intercalate([]: Array[Int32], [[1],[2,3],[4]]);
    Array.sameElements(a, [1,2,3,4])

@test
def intercalate07(): Bool & Impure =
    let a = Array.intercalate([11,12,13], [[1],[2,3],[4]]);
    Array.sameElements(a, [1,11,12,13,2,3,11,12,13,4])

    /////////////////////////////////////////////////////////////////////////////
    // transpose                                                               //
    /////////////////////////////////////////////////////////////////////////////

    @test
    def transpose01(): Bool = region r {
        let a = Array.transpose([]);
        let b = Array.toList(a) |> List.map(Array.toList);
        b: List[List[Unit]] == Nil
    }

    @test
    def transpose02(): Bool = region r {
        let a: ScopedArray[ScopedArray[Int32, _], _] = Array.transpose([[]]);
        let b = Array.toList(a) |> List.map(Array.toList);
        b == Nil :: Nil
    }

    @test
    def transpose03(): Bool = region r {
        let a: ScopedArray[ScopedArray[Int32, _], _] = Array.transpose([[], []]);
        let b = Array.toList(a) |> List.map(Array.toList);
        b == Nil :: Nil :: Nil
    }

    @test
    def transpose04(): Bool = region r {
        let a: ScopedArray[ScopedArray[Int32, _], _] = Array.transpose([[], [], []]);
        let b = Array.toList(a) |> List.map(Array.toList);
        b == Nil :: Nil :: Nil :: Nil
    }

    @test
    def transpose05(): Bool = region r {
        let a = Array.transpose([ [1] ]);
        let b = Array.toList(a) |> List.map(Array.toList);
        b == (1 :: Nil) :: Nil
    }

    @test
    def transpose06(): Bool = region r {
        let a = Array.transpose([[1,2]]);
        let b = Array.toList(a) |> List.map(Array.toList);
        b == (1 :: Nil) :: (2 :: Nil) :: Nil
    }

    @test
    def transpose07(): Bool = region r {
        let a = Array.transpose([[1, 2, 3]]);
        let b = Array.toList(a) |> List.map(Array.toList);
        b == (1 :: Nil) :: (2 :: Nil) :: (3 :: Nil) :: Nil
    }

    @test
    def transpose08(): Bool = region r {
        let a = Array.transpose([[1, 2, 3, 4]]);
        let b = Array.toList(a) |> List.map(Array.toList);
        b == (1 :: Nil) :: (2 :: Nil) :: (3 :: Nil) :: (4 :: Nil) :: Nil
    }

    @test
    def transpose09(): Bool = region r {
        let a = Array.transpose([[1], [2]]);
        let b = Array.toList(a) |> List.map(Array.toList);
        b ==   (1 :: 2 :: Nil) :: Nil
    }

    @test
    def transpose10(): Bool = region r {
        let a = Array.transpose([[1], [2], [3]]);
        let b = Array.toList(a) |> List.map(Array.toList);
        b ==  (1 :: 2 :: 3 :: Nil) :: Nil
    }

    @test
    def transpose11(): Bool = region r {
        let a = Array.transpose([[1], [2], [3], [4]]);
        let b = Array.toList(a) |> List.map(Array.toList);
        b == (1 :: 2 :: 3 :: 4 :: Nil) :: Nil
    }

    @test
    def transpose12(): Bool = region r {
        let a = Array.transpose([[1, 2], [3, 4]]);
        let b = Array.toList(a) |> List.map(Array.toList);
        b == (1 :: 3 :: Nil) :: (2 :: 4 :: Nil) :: Nil
    }

    @test
    def transpose13(): Bool = region r {
        let a = Array.transpose([[1, 2, 3], [4, 5, 6]]);
        let b = Array.toList(a) |> List.map(Array.toList);
        b == (1 :: 4 :: Nil) :: (2 :: 5 :: Nil) :: (3 :: 6 :: Nil) :: Nil
    }

    @test
    def transpose14(): Bool = region r {
        let a = Array.transpose([[1, 2, 3, 4], [5, 6, 7, 8]]);
        let b = Array.toList(a) |> List.map(Array.toList);
        b == (1 :: 5 :: Nil) :: (2 :: 6 :: Nil) :: (3 :: 7 :: Nil) :: (4 :: 8 :: Nil) :: Nil
    }

    @test
    def transpose15(): Bool = region r {
        let a = Array.transpose([[1, 2, 3, 4, 5], [6, 7, 8, 9, 10]]);
        let b = Array.toList(a) |> List.map(Array.toList);
        b == (1 :: 6 :: Nil) :: (2 :: 7 :: Nil) :: (3 :: 8 :: Nil) :: (4 :: 9 :: Nil) :: (5 :: 10 :: Nil) :: Nil
    }

    @test
    def transpose16(): Bool = region r {
        let a = Array.transpose([[1, 2], [3, 4], [5, 6]]);
        let b = Array.toList(a) |> List.map(Array.toList);
        b == (1 :: 3 :: 5 :: Nil) :: (2 :: 4 :: 6 :: Nil) :: Nil
    }

    @test
    def transpose17(): Bool = region r {
        let a = Array.transpose([[1, 2], [3, 4], [5, 6], [7,8]]);
        let b = Array.toList(a) |> List.map(Array.toList);
        b == (1 :: 3 :: 5 :: 7 :: Nil) :: (2 :: 4 :: 6 :: 8 :: Nil) :: Nil
    }

    @test
    def transpose18(): Bool = region r {
        let a = Array.transpose([[1, 2], [3, 4], [5, 6], [7, 8], [9, 10]]);
        let b = Array.toList(a) |> List.map(Array.toList);
        b == (1 :: 3 :: 5 :: 7 :: 9 :: Nil) :: (2 :: 4 :: 6 :: 8 :: 10 :: Nil) :: Nil
    }

    @test
    def transpose19(): Bool = region r {
        let a = Array.transpose([[1, 2, 3], [4, 5, 6], [7, 8, 9]]);
        let b = Array.toList(a) |> List.map(Array.toList);
        b == (1 :: 4 :: 7 :: Nil) :: (2 :: 5 :: 8 :: Nil) :: (3 :: 6 :: 9 :: Nil) :: Nil
    }

    @test
    def transpose20(): Bool = region r {
        let a = Array.transpose([[1, 2, 3], [4, 5], [7, 8, 9]]);
        let b = Array.toList(a) |> List.map(Array.toList);
        b == (1 :: 2 :: 3 :: Nil) :: (4 :: 5 :: Nil) :: (7 :: 8 :: 9 :: Nil) :: Nil
    }

    @test
    def transpose21(): Bool = region r {
        let a = Array.transpose([[1, 2, 3], [], [7, 8, 9]]);
        let b = Array.toList(a) |> List.map(Array.toList);
        b == (1 :: 2 :: 3 :: Nil) :: Nil :: (7 :: 8 :: 9 :: Nil) :: Nil
    }

    @test
    def transpose22(): Bool = region r {
        let a = Array.transpose([[1, 2, 3], [4, 5, 6], [7, 8, 9, 10]]);
        let b = Array.toList(a) |> List.map(Array.toList);
        b == (1 :: 2 :: 3 :: Nil) :: (4 :: 5 :: 6 :: Nil) :: (7 :: 8 :: 9 :: 10 :: Nil) :: Nil
    }

    /////////////////////////////////////////////////////////////////////////////
    // isPrefixOf                                                              //
    /////////////////////////////////////////////////////////////////////////////

    @test
    def isPrefixOf01(): Bool = region r {
        Array.isPrefixOf([]: ScopedArray[Int32, _], []: ScopedArray[Int32, _])
    }

    @test
    def isPrefixOf02(): Bool = region r {
        Array.isPrefixOf([1], []: ScopedArray[Int32, _]) == false
    }

    @test
    def isPrefixOf03(): Bool = region r {
        Array.isPrefixOf([]: ScopedArray[Int32, _], [1])
    }

    @test
    def isPrefixOf04(): Bool = region r {
        Array.isPrefixOf([1], [1])
    }

    @test
    def isPrefixOf05(): Bool = region r {
        Array.isPrefixOf([2], [1]) == false
    }

    @test
    def isPrefixOf06(): Bool = region r {
        Array.isPrefixOf([1,2], [1]) == false
    }

    @test
    def isPrefixOf07(): Bool = region r {
        Array.isPrefixOf([]: ScopedArray[Int32, _], [1,2])
    }

    @test
    def isPrefixOf08(): Bool = region r {
        Array.isPrefixOf([1], [1,2])
    }

    @test
    def isPrefixOf09(): Bool = region r {
        Array.isPrefixOf([2], [1,2]) == false
    }

    @test
    def isPrefixOf10(): Bool = region r {
        Array.isPrefixOf([1,2], [1,2])
    }

    @test
    def isPrefixOf11(): Bool = region r {
        Array.isPrefixOf([1,3], [1,2]) == false
    }

    @test
    def isPrefixOf12(): Bool = region r {
        Array.isPrefixOf([1,2,3], [1,2]) == false
    }

    @test
    def isPrefixOf13(): Bool = region r {
        Array.isPrefixOf([1,2,3], [89,11,1,2,3,4]) == false
    }

    /////////////////////////////////////////////////////////////////////////////
    // isInfixOf                                                               //
    /////////////////////////////////////////////////////////////////////////////

    @test
    def isInfixOf01(): Bool = region r {
        Array.isInfixOf([]: ScopedArray[Int32, _], []: ScopedArray[Int32, _])
    }

    @test
    def isInfixOf02(): Bool = region r {
        Array.isInfixOf([1], []: ScopedArray[Int32, _]) == false
    }

    @test
    def isInfixOf03(): Bool = region r {
        Array.isInfixOf([]: ScopedArray[Int32, _], [1])
    }

    @test
    def isInfixOf04(): Bool = region r {
        Array.isInfixOf([1], [1])
    }

    @test
    def isInfixOf05(): Bool = region r {
        Array.isInfixOf([2], [1]) == false
    }

    @test
    def isInfixOf06(): Bool = region r {
        Array.isInfixOf([1,2], [1]) == false
    }

    @test
    def isInfixOf07(): Bool = region r {
        Array.isInfixOf([]: ScopedArray[Int32, _], [1,2])
    }

    @test
    def isInfixOf08(): Bool = region r {
        Array.isInfixOf([1], [1,2])
    }

    @test
    def isInfixOf09(): Bool = region r {
        Array.isInfixOf([2], [1,2])
    }

    @test
    def isInfixOf10(): Bool = region r {
        Array.isInfixOf([1,2], [1,2])
    }

    @test
    def isInfixOf11(): Bool = region r {
        Array.isInfixOf([1,3], [1,2]) == false
    }

    @test
    def isInfixOf12(): Bool = region r {
        Array.isInfixOf([1,2,3], [1,2]) == false
    }

    @test
    def isInfixOf13(): Bool = region r {
        Array.isInfixOf([1,2,3], [89,11,1,2,3,4])
    }

    /////////////////////////////////////////////////////////////////////////////
    // isSuffixOf                                                              //
    /////////////////////////////////////////////////////////////////////////////

    @test
    def isSuffixOf01(): Bool = region r {
        Array.isSuffixOf([]: ScopedArray[Int32, _], []: ScopedArray[Int32, _])
    }

    @test
    def isSuffixOf02(): Bool = region r {
        Array.isSuffixOf([1], []: ScopedArray[Int32, _]) == false
    }

    @test
    def isSuffixOf03(): Bool = region r {
        Array.isSuffixOf([]: ScopedArray[Int32, _], [1])
    }

    @test
    def isSuffixOf04(): Bool = region r {
        Array.isSuffixOf([1], [1])
    }

    @test
    def isSuffixOf05(): Bool = region r {
        Array.isSuffixOf([2], [1]) == false
    }

    @test
    def isSuffixOf06(): Bool = region r {
        Array.isSuffixOf([1,2], [1]) == false
    }

    @test
    def isSuffixOf07(): Bool = region r {
        Array.isSuffixOf([]: ScopedArray[Int32, _], [1,2])
    }

    @test
    def isSuffixOf08(): Bool = region r {
        Array.isSuffixOf([1], [1,2]) == false
    }

    @test
    def isSuffixOf09(): Bool = region r {
        Array.isSuffixOf([2], [1,2])
    }

    @test
    def isSuffixOf10(): Bool = region r {
        Array.isSuffixOf([1,2], [1,2])
    }

    @test
    def isSuffixOf11(): Bool = region r {
        Array.isSuffixOf([1,3], [1,2]) == false
    }

    @test
    def isSuffixOf12(): Bool = region r {
        Array.isSuffixOf([1,2,3], [1,2]) == false
    }

    @test
    def isSuffixOf13(): Bool = region r {
        Array.isSuffixOf([1,2,3], [89,11,1,2,3])
    }

    /////////////////////////////////////////////////////////////////////////////
    // eq                                                                      //
    /////////////////////////////////////////////////////////////////////////////

    @test
    def testSameElements01(): Bool = region r {
        ([]: ScopedArray[Int32, _]) `sameElements` ([]: ScopedArray[Int32, _])
    }

    @test
    def testSameElements02(): Bool = region r {
        not ([1] `sameElements` [])
    }

    @test
    def testSameElements03(): Bool = region r {
        not ([] `sameElements` [1])
    }

    @test
    def testSameElements04(): Bool = region r {
        [1] `sameElements` [1]
    }

    @test
    def testSameElements05(): Bool = region r {
        not ([1] `sameElements` [2])
    }

    @test
    def testSameElements06(): Bool = region r {
        not ([1,2] `sameElements` [1])
    }

    @test
    def testSameElements07(): Bool = region r {
        not ([1] `sameElements` [1,2])
    }

    @test
    def testSameElements08(): Bool = region r {
        [1,2,3,4] `sameElements` [1,2,3,4]
    }

    /////////////////////////////////////////////////////////////////////////////
    // compare                                                                 //
    /////////////////////////////////////////////////////////////////////////////

    @test
    def testCompare01(): Bool = region r {
        ([]: ScopedArray[Int32, _]) `Array.compare` ([]: ScopedArray[Int32, _]) == EqualTo
    }

    @test
    def testCompare02(): Bool = region r {
        ([1] `Array.compare` []) == GreaterThan
    }

    @test
    def testCompare03(): Bool = region r {
        ([] `Array.compare` [1]) == LessThan
    }

    @test
    def testCompare04(): Bool = region r {
        ([1] `Array.compare` [1]) == EqualTo
    }

    @test
    def testCompare05(): Bool = region r {
        ([1] `Array.compare` [2]) == LessThan
    }

    @test
    def testCompare06(): Bool = region r {
        ([2] `Array.compare` [1]) == GreaterThan
    }

    @test
    def testCompare07(): Bool = region r {
        ([1] `Array.compare` [1,2]) == LessThan
    }

    @test
    def testCompare08(): Bool = region r {
        ([1,2] `Array.compare` [1]) == GreaterThan
    }

    @test
    def testCompare09(): Bool = region r {
        ([1] `Array.compare` [0,0]) == GreaterThan
    }

    @test
    def testCompare10(): Bool = region r {
        ([0,0] `Array.compare` [1]) == LessThan
    }

    @test
    def testCompare11(): Bool = region r {
        ([1,2] `Array.compare` [1,1]) == GreaterThan
    }

    @test
    def testCompare12(): Bool = region r {
        ([1,2] `Array.compare` [1,3]) == LessThan
    }

    @test
    def testCompare13(): Bool = region r {
        ([1,2,3,4] `Array.compare` [1,2,3,4]) == EqualTo
    }

    /////////////////////////////////////////////////////////////////////////////
    // fold                                                                    //
    /////////////////////////////////////////////////////////////////////////////

    @test
    def fold01(): Bool = region r {
        Array.fold([]: ScopedArray[Unit, _]) == ()
    }

    @test
    def fold02(): Bool = region r {
        Array.fold(["a"]) == "a"
    }

    @test
    def fold03(): Bool = region r {
        Array.fold(["a", "b", "c"]) == "abc"
    }

    @test
    def fold04(): Bool = region r {
        Array.fold([("yes", "no"), ("no", "yes")]) == ("yesno", "noyes")
    }

    /////////////////////////////////////////////////////////////////////////////
    // foldLeft                                                                //
    /////////////////////////////////////////////////////////////////////////////

    @test
    def foldLeft01(): Bool = region r {
        Array.foldLeft((i, e) -> (i - e) * (e rem 2 + 1), 100, []) == 100
    }

    @test
    def foldLeft02(): Bool = region r {
        Array.foldLeft((i, e) -> (i - e) * (e rem 2 + 1), 100, [1]) == 198
    }

    @test
    def foldLeft03(): Bool = region r {
        Array.foldLeft((i, e) -> (i - e) * (e rem 2 + 1), 100, [1,2]) == 196
    }

    @test
    def foldLeft04(): Bool = region r {
        Array.foldLeft((i, e) -> (i - e) * (e rem 2 + 1), 100, [1,2,3]) == 386
    }

    /////////////////////////////////////////////////////////////////////////////
    // foldRight                                                               //
    /////////////////////////////////////////////////////////////////////////////

    @test
    def foldRight01(): Bool = region r {
        Array.foldRight((e, i) -> (i - e) * (e rem 2 + 1), 100, []) == 100
    }

    @test
    def foldRight02(): Bool = region r {
        Array.foldRight((e, i) -> (i - e) * (e rem 2 + 1), 100, [1]) == 198
    }

    @test
    def foldRight03(): Bool = region r {
        Array.foldRight((e, i) -> (i - e) * (e rem 2 + 1), 100, [1,2]) == 194
    }

    @test
    def foldRight04(): Bool = region r {
        Array.foldRight((e, i) -> (i - e) * (e rem 2 + 1), 100, [1,2,3]) == 382
    }

    /////////////////////////////////////////////////////////////////////////////
    // foldRightWithCont                                                       //
    /////////////////////////////////////////////////////////////////////////////

    @test
    def foldRightWithCont01(): Bool = region r {
        Array.foldRightWithCont((e, k) -> (k() - e) * (e rem 2 + 1), 100, []) == 100
    }

    @test
    def foldRightWithCont02(): Bool = region r {
        Array.foldRightWithCont((e, k) -> (k() - e) * (e rem 2 + 1), 100, [1]) == 198
    }

    @test
    def foldRightWithCont03(): Bool = region r {
        Array.foldRightWithCont((e, k) -> (k() - e) * (e rem 2 + 1), 100, [1,2]) == 194
    }

    @test
    def foldRightWithCont04(): Bool = region r {
        Array.foldRightWithCont((e, k) -> (k() - e) * (e rem 2 + 1), 100, [1,2,3]) == 382
    }

    /////////////////////////////////////////////////////////////////////////////
    // foldMap                                                                 //
    /////////////////////////////////////////////////////////////////////////////

    @test
    def foldMap01(): Bool & Impure = Array.foldMap(x -> 2 * x, []) == 0

    @test
    def foldMap02(): Bool & Impure = Array.foldMap(x -> 2 * x, [1, 2]) == 6

    @test
    def foldMap03(): Bool & Impure = Array.foldMap(x -> if (x == "a") "b" else x, ["a"]) == "b"

    @test
    def foldMap04(): Bool & Impure = Array.foldMap(x -> if (x == "c") "b" else x, ["a", "b", "c"]) == "abb"

    @test
    def foldMap05(): Bool & Impure = Array.foldMap(Int32.toString, [1, 2, 3]) == "123"

    /////////////////////////////////////////////////////////////////////////////
    // reduceLeft                                                              //
    /////////////////////////////////////////////////////////////////////////////

    @test
    def reduceLeft01(): Bool = region r {
        Array.reduceLeft((a, b) -> a - b, []: ScopedArray[Int32, _]) == None
    }

    @test
    def reduceLeft02(): Bool = region r {
        Array.reduceLeft((a, b) -> a - b, [1]) == Some(1)
    }

    @test
    def reduceLeft03(): Bool = region r {
        Array.reduceLeft((a, b) -> a - b, [1,2]) == Some(-1)
    }

    @test
    def reduceLeft04(): Bool = region r {
        Array.reduceLeft((a, b) -> a - b, [1,2,3]) == Some(-4)
    }

    @test
    def reduceLeft05(): Bool = region r {
        Array.reduceLeft((a, b) -> a - b, [1,2,3,4]) == Some(-8)
    }

    /////////////////////////////////////////////////////////////////////////////
    // reduceRight                                                             //
    /////////////////////////////////////////////////////////////////////////////

    @test
    def reduceRight01(): Bool = region r {
        Array.reduceRight((a, b) -> a - b, []: ScopedArray[Int32, _]) == None
    }

    @test
    def reduceRight02(): Bool = region r {
        Array.reduceRight((a, b) -> a - b, [1]) == Some(1)
    }

    @test
    def reduceRight03(): Bool = region r {
        Array.reduceRight((a, b) -> a - b, [1,2]) == Some(-1)
    }

    @test
    def reduceRight04(): Bool = region r {
        Array.reduceRight((a, b) -> a - b, [1,2,3]) == Some(2)
    }

    @test
    def reduceRight05(): Bool = region r {
        Array.reduceRight((a, b) -> a - b, [1,2,3,4]) == Some(-2)
    }

    /////////////////////////////////////////////////////////////////////////////
    // count                                                                   //
    /////////////////////////////////////////////////////////////////////////////

    @test
    def count01(): Bool = region r {
        Array.count(i -> i > 3, []) == 0
    }

    @test
    def count02(): Bool = region r {
        Array.count(i -> i > 3, [1]) == 0
    }

    @test
    def count03(): Bool = region r {
        Array.count(i -> i > 3, [4]) == 1
    }

    @test
    def count04(): Bool = region r {
        Array.count(i -> i > 3, [1,2]) == 0
    }

    @test
    def count05(): Bool = region r {
        Array.count(i -> i > 3, [1,8]) == 1
    }

    @test
    def count06(): Bool = region r {
        Array.count(i -> i > 3, [8,1]) == 1
    }

    @test
    def count07(): Bool = region r {
        Array.count(i -> i > 3, [6,7]) == 2
    }


    /////////////////////////////////////////////////////////////////////////////
    // product                                                                 //
    /////////////////////////////////////////////////////////////////////////////

    @test
    def product01(): Bool = region r {
        Array.product([]) == 0
    }

    @test
    def product02(): Bool = region r {
        Array.product([1]) == 1
    }

    @test
    def product03(): Bool = region r {
        Array.product([1, 2, 3]) == 6
    }

    @test
    def product04(): Bool = region r {
        Array.product([1, 2, 3, -3]) == -18
    }

    @test
    def product05(): Bool = region r {
        Array.product([-1, -2, -3, -4]) == 24
    }

    @test
    def product06(): Bool = region r {
        Array.product([10, -10]) == -100
    }


    /////////////////////////////////////////////////////////////////////////////
    // productWith                                                             //
    /////////////////////////////////////////////////////////////////////////////

    @test
    def productWith01(): Bool = region r {
        Array.productWith(x -> x + 1, []) == 0
    }

    @test
    def productWith02(): Bool = region r {
        Array.productWith(x -> x + 1, [1]) == 2
    }

    @test
    def productWith03(): Bool = region r {
        Array.productWith(x -> x + 1, [1, 2, 3]) == 24
    }

    @test
    def productWith04(): Bool = region r {
        Array.productWith(x -> x + 1, [1, 2, 3, -3]) == -48
    }

    @test
    def productWith05(): Bool = region r {
        Array.productWith(x -> x + 1, [-2, -3, -4, -5]) == 24
    }

    @test
    def productWith06(): Bool = region r {
        Array.productWith(x -> x + 1, [10, -10]) == -99
    }


/////////////////////////////////////////////////////////////////////////////
// flatten                                                                 //
/////////////////////////////////////////////////////////////////////////////

@test
def flatten01(): Bool & Impure =
    let a = Array.flatten([]: Array[Array[Int32]]);
    Array.sameElements(a, []: Array[Int32])

@test
def flatten02(): Bool & Impure =
    let a = Array.flatten([[]]: Array[Array[Int32]]);
    Array.sameElements(a, []: Array[Int32])

@test
def flatten03(): Bool & Impure =
    let a = Array.flatten([[1]]);
    Array.sameElements(a, [1])

@test
def flatten04(): Bool & Impure =
    let a= Array.flatten([[1,2]]);
    Array.sameElements(a, [1,2])

@test
def flatten05(): Bool & Impure =
    let a = Array.flatten([[],[]]: Array[Array[Int32]]);
    Array.sameElements(a, []: Array[Int32])

@test
def flatten06(): Bool & Impure =
    let a = Array.flatten([[1],[]]);
    Array.sameElements(a, [1])

@test
def flatten07(): Bool & Impure =
    let a = Array.flatten([[],[1]]);
    Array.sameElements(a, [1])

@test
def flatten08(): Bool & Impure =
    let a = Array.flatten([[1],[2]]);
    Array.sameElements(a, [1,2])

@test
def flatten09(): Bool & Impure =
    let a = Array.flatten([[1,2],[3,4,5]]);
    Array.sameElements(a, [1,2,3,4,5])

@test
def flatten10(): Bool & Impure =
    let a = Array.flatten([[1],[2,3],[4]]);
    Array.sameElements(a, [1,2,3,4])

    /////////////////////////////////////////////////////////////////////////////
    // exists                                                                  //
    /////////////////////////////////////////////////////////////////////////////

    @test
    def exists01(): Bool = region r {
        Array.exists(i -> i > 3, []: ScopedArray[Int32, _]) == false
    }

    @test
    def exists02(): Bool = region r {
        Array.exists(i -> i > 3, [1]) == false
    }

    @test
    def exists03(): Bool = region r {
        Array.exists(i -> i > 3, [5]) == true
    }

    @test
    def exists04(): Bool = region r {
        Array.exists(i -> i > 3, [1,2]) == false
    }

    @test
    def exists05(): Bool = region r {
        Array.exists(i -> i > 3, [1,6]) == true
    }

    @test
    def exists06(): Bool = region r {
        Array.exists(i -> i > 3, [6,1]) == true
    }

    @test
    def exists07(): Bool = region r {
        Array.exists(i -> i > 3, [16,6]) == true
    }

    @test
    def exists08(): Bool = region r {
        Array.exists(i -> i > 3, [1,-9,3]) == false
    }

    @test
    def exists09(): Bool = region r {
        Array.exists(i -> i > 3, [1,9,3]) == true
    }

    /////////////////////////////////////////////////////////////////////////////
    // forall                                                                  //
    /////////////////////////////////////////////////////////////////////////////

    @test
    def forall01(): Bool = region r {
        Array.forall(i -> i > 3, []: ScopedArray[Int32, _]) == true
    }

    @test
    def forall02(): Bool = region r {
        Array.forall(i -> i > 3, [1]) == false
    }

    @test
    def forall03(): Bool = region r {
        Array.forall(i -> i > 3, [5]) == true
    }

    @test
    def forall04(): Bool = region r {
        Array.forall(i -> i > 3, [1,2]) == false
    }

    @test
    def forall05(): Bool = region r {
        Array.forall(i -> i > 3, [1,6]) == false
    }

    @test
    def forall06(): Bool = region r {
        Array.forall(i -> i > 3, [6,1]) == false
    }

    @test
    def forall07(): Bool = region r {
        Array.forall(i -> i > 3, [16,6]) == true
    }

    @test
    def forall08(): Bool = region r {
        Array.forall(i -> i > 3, [1,-9,3]) == false
    }

    @test
    def forall09(): Bool = region r {
        Array.forall(i -> i > 3, [1,9,3]) == false
    }

    @test
    def forall10(): Bool = region r {
        Array.forall(i -> i > 3, [11,9,31]) == true
    }

    /////////////////////////////////////////////////////////////////////////////
    // filter                                                                  //
    /////////////////////////////////////////////////////////////////////////////

    @test
    def filter01(): Bool = region r {
        let a = Array.filter(i -> i > 3, []: ScopedArray[Int32, _]);
        Array.sameElements(a, []: ScopedArray[Int32, _])
    }

    @test
    def filter02(): Bool = region r {
        let a = Array.filter(i -> i > 3, [2]);
        Array.sameElements(a, []: ScopedArray[Int32, _])
    }

    @test
    def filter03(): Bool = region r {
        let a = Array.filter(i -> i > 3, [4]);
        Array.sameElements(a, [4])
    }

    @test
    def filter04(): Bool = region r {
        let a = Array.filter(i -> i > 3, [1,3]);
        Array.sameElements(a, []: ScopedArray[Int32, _])
    }

    @test
    def filter05(): Bool = region r {
        let a = Array.filter(i -> i > 3, [1,8]);
        Array.sameElements(a, [8])
    }

    @test
    def filter06(): Bool = region r {
        let a = Array.filter(i -> i > 3, [8,1]);
        Array.sameElements(a, [8])
    }

    @test
    def filter07(): Bool = region r {
        let a = Array.filter(i -> i > 3, [8,9]);
        Array.sameElements(a, [8,9])
    }

    @test
    def filter08(): Bool = region r {
        let a = Array.filter(i -> i > 3, [1,4,11,2,-22,17]);
        Array.sameElements(a, [4,11,17])
    }

    /////////////////////////////////////////////////////////////////////////////
    // partition                                                               //
    /////////////////////////////////////////////////////////////////////////////

    @test
    def partition01(): Bool = region r {
        let (a,b) = Array.partition(i -> i > 3, []: ScopedArray[Int32, _]);
        Array.sameElements(a, []: ScopedArray[Int32, _]) and Array.sameElements(b, []: ScopedArray[Int32, _])
    }

    @test
    def partition02(): Bool = region r {
        let (a,b) = Array.partition(i -> i > 3, [1]);
        Array.sameElements(a, []: ScopedArray[Int32, _]) and Array.sameElements(b, [1])
    }

    @test
    def partition03(): Bool = region r {
        let (a,b) = Array.partition(i -> i > 3, [4]);
        Array.sameElements(a, [4]) and Array.sameElements(b, []: ScopedArray[Int32, _])
    }

    @test
    def partition04(): Bool = region r {
        let (a,b) = Array.partition(i -> i > 3, [1,2]);
        Array.sameElements(a, []: ScopedArray[Int32, _]) and Array.sameElements(b, [1,2])
    }

    @test
    def partition05(): Bool = region r {
        let (a,b) = Array.partition(i -> i > 3, [1,5]);
        Array.sameElements(a, [5]) and Array.sameElements(b, [1])
    }

    @test
    def partition06(): Bool = region r {
        let (a,b) = Array.partition(i -> i > 3, [5,1]);
        Array.sameElements(a, [5]) and Array.sameElements(b, [1])
    }

    @test
    def partition07(): Bool = region r {
        let (a,b) = Array.partition(i -> i > 3, [5,8]);
        Array.sameElements(a, [5,8]) and Array.sameElements(b, []: ScopedArray[Int32, _])
    }

    @test
    def partition08(): Bool = region r {
        let (a,b) = Array.partition(i -> i > 3, [4, -3, -5, 1, 2, 16, 7, 1, 7]);
        Array.sameElements(a, [4, 16, 7, 7]) and Array.sameElements(b, [-3, -5, 1, 2, 1])
    }

    /////////////////////////////////////////////////////////////////////////////
    // span                                                                    //
    /////////////////////////////////////////////////////////////////////////////

    @test
    def span01(): Bool = region r {
        let (a,b) = Array.span(i -> i > 3, []: ScopedArray[Int32, _]);
        Array.sameElements(a, []: ScopedArray[Int32, _]) and Array.sameElements(b, []: ScopedArray[Int32, _])
    }

    @test
    def span02(): Bool = region r {
        let (a,b) = Array.span(i -> i > 3, [1]);
        Array.sameElements(a,[]: ScopedArray[Int32, _]) and Array.sameElements(b, [1])
    }

    @test
    def span03(): Bool = region r {
        let (a,b) = Array.span(i -> i > 3, [4]);
        Array.sameElements(a, [4]) and Array.sameElements(b, []: ScopedArray[Int32, _])
    }

    @test
    def span04(): Bool = region r {
        let (a,b) = Array.span(i -> i > 3, [1,2]);
        Array.sameElements(a, []: ScopedArray[Int32, _]) and Array.sameElements(b, [1,2])
    }

    @test
    def span05(): Bool = region r {
        let (a,b) = Array.span(i -> i > 3, [1,5]);
        Array.sameElements(a, []: ScopedArray[Int32, _]) and Array.sameElements(b, [1,5])
    }

    @test
    def span06(): Bool = region r {
        let (a,b) = Array.span(i -> i > 3, [5,1]);
        Array.sameElements(a, [5]) and Array.sameElements(b, [1])
    }

    @test
    def span07(): Bool = region r {
        let (a,b) = Array.span(i -> i > 3, [5,8]);
        Array.sameElements(a, [5,8]) and Array.sameElements(b, []: ScopedArray[Int32, _])
    }

    @test
    def span08(): Bool = region r {
        let (a,b) = Array.span(i -> i > 3, [4, 6, -3, 11, -5, 1, 2, 16, 7, 1, 7]);
        Array.sameElements(a, [4, 6]) and Array.sameElements(b, [-3, 11, -5, 1, 2, 16, 7, 1, 7])
    }

    /////////////////////////////////////////////////////////////////////////////
    // drop                                                                    //
    /////////////////////////////////////////////////////////////////////////////

    @test
    def drop01(): Bool = region r {
        let a = Array.drop(-1, []: ScopedArray[Int32, _]);
        Array.sameElements(a, []: ScopedArray[Int32, _])
    }

    @test
    def drop02(): Bool = region r {
        let a = Array.drop(0, []: ScopedArray[Int32, _]);
        Array.sameElements(a, []: ScopedArray[Int32, _])
    }

    @test
    def drop03(): Bool = region r {
        let a = Array.drop(1, []: ScopedArray[Int32, _]);
        Array.sameElements(a, []: ScopedArray[Int32, _])
    }

    @test
    def drop04(): Bool = region r {
        let a = Array.drop(-1, [1]);
        Array.sameElements(a, [1])
    }

    @test
    def drop05(): Bool = region r {
        let a = Array.drop(0, [1]);
        Array.sameElements(a, [1])
    }

    @test
    def drop06(): Bool = region r {
        let a = Array.drop(1, [1]);
        Array.sameElements(a, []: ScopedArray[Int32, _])
    }

    @test
    def drop07(): Bool = region r {
        let a = Array.drop(2, [1]);
        Array.sameElements(a, []: ScopedArray[Int32, _])
    }

    @test
    def drop08(): Bool = region r {
        let a = Array.drop(0, [1,2]);
        Array.sameElements(a, [1,2])
    }

    @test
    def drop09(): Bool = region r {
        let a = Array.drop(1, [1,2]);
        Array.sameElements(a, [2])
    }

    @test
    def drop10(): Bool = region r {
        let a = Array.drop(2, [1,2]);
        Array.sameElements(a, []: ScopedArray[Int32, _])
    }

    @test
    def drop11(): Bool = region r {
        let a = Array.drop(2, [1,2,3,4,5,6]);
        Array.sameElements(a, [3,4,5,6])
    }

    @test
    def drop12(): Bool = region r {
        let a = Array.drop(4, [1,2,3,4,5,6]);
        Array.sameElements(a, [5,6])
    }

    /////////////////////////////////////////////////////////////////////////////
    // dropLeft                                                                //
    /////////////////////////////////////////////////////////////////////////////

    @test
    def dropLeft01(): Bool = region r {
        let a = Array.dropLeft(-1, []: ScopedArray[Int32, _]);
        Array.sameElements(a, []: ScopedArray[Int32, _])
    }

    @test
    def dropLeft02(): Bool = region r {
        let a = Array.dropLeft(0, []: ScopedArray[Int32, _]);
        Array.sameElements(a, []: ScopedArray[Int32, _])
    }

    @test
    def dropLeft03(): Bool = region r {
        let a = Array.dropLeft(1, []: ScopedArray[Int32, _]);
        Array.sameElements(a, []: ScopedArray[Int32, _])
    }

    @test
    def dropLeft04(): Bool = region r {
        let a = Array.dropLeft(-1, [1]);
        Array.sameElements(a, [1])
    }

    @test
    def dropLeft05(): Bool = region r {
        let a = Array.dropLeft(0, [1]);
        Array.sameElements(a, [1])
    }

    @test
    def dropLeft06(): Bool = region r {
        let a = Array.dropLeft(1, [1]);
        Array.sameElements(a, []: ScopedArray[Int32, _])
    }

    @test
    def dropLeft07(): Bool = region r {
        let a = Array.dropLeft(2, [1]);
        Array.sameElements(a, []: ScopedArray[Int32, _])
    }

    @test
    def dropLeft08(): Bool = region r {
        let a = Array.dropLeft(0, [1,2]);
        Array.sameElements(a, [1,2])
    }

    @test
    def dropLeft09(): Bool = region r {
        let a = Array.dropLeft(1, [1,2]);
        Array.sameElements(a, [2])
    }

    @test
    def dropLeft10(): Bool = region r {
        let a = Array.dropLeft(2, [1,2]);
        Array.sameElements(a, []: ScopedArray[Int32, _])
    }

    @test
    def dropLeft11(): Bool = region r {
        let a = Array.dropLeft(2, [1,2,3,4,5,6]);
        Array.sameElements(a, [3,4,5,6])
    }

    @test
    def dropLeft12(): Bool = region r {
        let a = Array.dropLeft(4, [1,2,3,4,5,6]);
        Array.sameElements(a, [5,6])
    }

    /////////////////////////////////////////////////////////////////////////////
    // dropRight                                                               //
    /////////////////////////////////////////////////////////////////////////////

    @test
    def dropRight01(): Bool = region r {
        let a = Array.dropRight(-1, []: ScopedArray[Int32, _]);
        Array.sameElements(a, []: ScopedArray[Int32, _])
    }

    @test
    def dropRight02(): Bool = region r {
        let a = Array.dropRight(0, []: ScopedArray[Int32, _]);
        Array.sameElements(a, []: ScopedArray[Int32, _])
    }

    @test
    def dropRight03(): Bool = region r {
        let a = Array.dropRight(1, []: ScopedArray[Int32, _]);
        Array.sameElements(a, []: ScopedArray[Int32, _])
    }

    @test
    def dropRight04(): Bool = region r {
        let a = Array.dropRight(-1, [1]);
        Array.sameElements(a, [1])
    }

    @test
    def dropRight05(): Bool = region r {
        let a = Array.dropRight(0, [1]);
        Array.sameElements(a, [1])
    }

    @test
    def dropRight06(): Bool = region r {
        let a = Array.dropRight(1, [1]);
        Array.sameElements(a, []: ScopedArray[Int32, _])
    }

    @test
    def dropRight07(): Bool = region r {
        let a = Array.dropRight(2, [1]);
        Array.sameElements(a, []: ScopedArray[Int32, _])
    }

    @test
    def dropRight08(): Bool = region r {
        let a = Array.dropRight(0, [1,2]);
        Array.sameElements(a, [1,2])
    }

    @test
    def dropRight09(): Bool = region r {
        let a = Array.dropRight(1, [1,2]);
        Array.sameElements(a, [1])
    }

    @test
    def dropRight10(): Bool = region r {
        let a = Array.dropRight(2, [1,2]);
        Array.sameElements(a, []: ScopedArray[Int32, _])
    }

    @test
    def dropRight11(): Bool = region r {
        let a = Array.dropRight(2, [1,2,3,4,5,6]);
        Array.sameElements(a, [1,2,3,4])
    }

    @test
    def dropRight12(): Bool = region r {
        let a = Array.dropRight(4, [1,2,3,4,5,6]);
        Array.sameElements(a, [1,2])
    }

    /////////////////////////////////////////////////////////////////////////////
    // dropWhile                                                               //
    /////////////////////////////////////////////////////////////////////////////

    @test
    def dropWhile01(): Bool = region r {
        let a = Array.dropWhile(i -> i > 3, []);
        Array.sameElements(a, []: ScopedArray[Int32, _])
    }

    @test
    def dropWhile02(): Bool = region r {
        let a = Array.dropWhile(i -> i > 3, [1]);
        Array.sameElements(a, [1])
    }

    @test
    def dropWhile03(): Bool = region r {
        let a = Array.dropWhile(i -> i > 3, [4]);
        Array.sameElements(a, []: ScopedArray[Int32, _])
    }

    @test
    def dropWhile04(): Bool = region r {
        let a = Array.dropWhile(i -> i > 3, [1,2]);
        Array.sameElements(a, [1,2])
    }

    @test
    def dropWhile05(): Bool = region r {
        let a = Array.dropWhile(i -> i > 3, [1,5]);
        Array.sameElements(a, [1,5])
    }

    @test
    def dropWhile06(): Bool = region r {
        let a = Array.dropWhile(i -> i > 3, [5,1]);
        Array.sameElements(a, [1])
    }

    @test
    def dropWhile07(): Bool = region r {
        let a = Array.dropWhile(i -> i > 3, [5,8]);
        Array.sameElements(a, []: ScopedArray[Int32, _])
    }

    @test
    def dropWhile08(): Bool = region r {
        let a = Array.dropWhile(i -> i > 3, [4, 6, -3, 11, -5, 1, 2, 16, 7, 1, 7]);
        Array.sameElements(a, [-3, 11, -5, 1, 2, 16, 7, 1, 7])
    }

    /////////////////////////////////////////////////////////////////////////////
    // dropWhileLeft                                                           //
    /////////////////////////////////////////////////////////////////////////////

    @test
    def dropWhileLeft01(): Bool = region r {
        let a = Array.dropWhileLeft(i -> i > 3, []);
        Array.sameElements(a, []: ScopedArray[Int32, _])
    }

    @test
    def dropWhileLeft02(): Bool = region r {
        let a = Array.dropWhileLeft(i -> i > 3, [1]);
        Array.sameElements(a, [1])
    }

    @test
    def dropWhileLeft03(): Bool = region r {
        let a = Array.dropWhileLeft(i -> i > 3, [4]);
        Array.sameElements(a, []: ScopedArray[Int32, _])
    }

    @test
    def dropWhileLeft04(): Bool = region r {
        let a = Array.dropWhileLeft(i -> i > 3, [1,2]);
        Array.sameElements(a, [1,2])
    }

    @test
    def dropWhileLeft05(): Bool = region r {
        let a = Array.dropWhileLeft(i -> i > 3, [1,5]);
        Array.sameElements(a, [1,5])
    }

    @test
    def dropWhileLeft06(): Bool = region r {
        let a = Array.dropWhileLeft(i -> i > 3, [5,1]);
        Array.sameElements(a, [1])
    }

    @test
    def dropWhileLeft07(): Bool = region r {
        let a = Array.dropWhileLeft(i -> i > 3, [5,8]);
        Array.sameElements(a, []: ScopedArray[Int32, _])
    }

    @test
    def dropWhileLeft08(): Bool = region r {
        let a = Array.dropWhileLeft(i -> i > 3, [4, 6, -3, 11, -5, 1, 2, 16, 7, 1, 7]);
        Array.sameElements(a, [-3, 11, -5, 1, 2, 16, 7, 1, 7])
    }

    /////////////////////////////////////////////////////////////////////////////
    // dropWhileRight                                                          //
    /////////////////////////////////////////////////////////////////////////////

    @test
    def dropWhileRight01(): Bool = region r {
        let a = Array.dropWhileRight(i -> i > 3, []);
        Array.sameElements(a, []: ScopedArray[Int32, _])
    }

    @test
    def dropWhileRight02(): Bool = region r {
        let a = Array.dropWhileRight(i -> i > 3, [1]);
        Array.sameElements(a, [1])
    }

    @test
    def dropWhileRight03(): Bool = region r {
        let a = Array.dropWhileRight(i -> i > 3, [4]);
        Array.sameElements(a, []: ScopedArray[Int32, _])
    }

    @test
    def dropWhileRight04(): Bool = region r {
        let a = Array.dropWhileRight(i -> i > 3, [1,2]);
        Array.sameElements(a, [1,2])
    }

    @test
    def dropWhileRight05(): Bool = region r {
        let a = Array.dropWhileRight(i -> i > 3, [1,5]);
        Array.sameElements(a, [1])
    }

    @test
    def dropWhileRight06(): Bool = region r {
        let a = Array.dropWhileRight(i -> i > 3, [5,1]);
        Array.sameElements(a, [5,1])
    }

    @test
    def dropWhileRight07(): Bool = region r {
        let a = Array.dropWhileRight(i -> i > 3, [5,8]);
        Array.sameElements(a, []: ScopedArray[Int32, _])
    }

    @test
    def dropWhileRight08(): Bool = region r {
        let a = Array.dropWhileRight(i -> i > 3, [4, 6, -3, 11, -5, 1, 2, 16, 7, 1, 7]);
        Array.sameElements(a, [4, 6, -3, 11, -5, 1, 2, 16, 7, 1])
    }

    /////////////////////////////////////////////////////////////////////////////
    // take                                                                    //
    /////////////////////////////////////////////////////////////////////////////

    @test
    def take01(): Bool = region r {
        let a = Array.take(-1, []: ScopedArray[Int32, _]);
        Array.sameElements(a, []: ScopedArray[Int32, _])
    }

    @test
    def take02(): Bool = region r {
        let a = Array.take(0, []: ScopedArray[Int32, _]);
        Array.sameElements(a, []: ScopedArray[Int32, _])
    }

    @test
    def take03(): Bool = region r {
        let a = Array.take(1, []: ScopedArray[Int32, _]);
        Array.sameElements(a, []: ScopedArray[Int32, _])
    }

    @test
    def take04(): Bool = region r {
        let a = Array.take(-1, [1]);
        Array.sameElements(a, []: ScopedArray[Int32, _])
    }

    @test
    def take05(): Bool = region r {
        let a = Array.take(0, [1]);
        Array.sameElements(a, []: ScopedArray[Int32, _])

    }
    @test
    def take06(): Bool = region r {
        let a = Array.take(1, [1]);
        Array.sameElements(a, [1])

    }
    @test
    def take07(): Bool = region r {
        let a = Array.take(2, [1]);
        Array.sameElements(a, [1])

    }
    @test
    def take08(): Bool = region r {
        let a = Array.take(0, [1,2]);
        Array.sameElements(a, []: ScopedArray[Int32, _])
    }

    @test
    def take09(): Bool = region r {
        let a = Array.take(1, [1,2]);
        Array.sameElements(a, [1])
    }

    @test
    def take10(): Bool = region r {
        let a = Array.take(2, [1,2]);
        Array.sameElements(a, [1,2])
    }

    @test
    def take11(): Bool = region r {
        let a = Array.take(2, [1,2,3,4,5,6]);
        Array.sameElements(a, [1,2])
    }

    @test
    def take12(): Bool = region r {
        let a = Array.take(4, [1,2,3,4,5,6]);
        Array.sameElements(a, [1,2,3,4])
    }

    /////////////////////////////////////////////////////////////////////////////
    // takeLeft                                                                //
    /////////////////////////////////////////////////////////////////////////////

    @test
    def takeLeft01(): Bool = region r {
        let a = Array.takeLeft(-1, []: ScopedArray[Int32, _]);
        Array.sameElements(a, []: ScopedArray[Int32, _])
    }

    @test
    def takeLeft02(): Bool = region r {
        let a = Array.takeLeft(0, []: ScopedArray[Int32, _]);
        Array.sameElements(a, []: ScopedArray[Int32, _])
    }

    @test
    def takeLeft03(): Bool = region r {
        let a = Array.takeLeft(1, []: ScopedArray[Int32, _]);
        Array.sameElements(a, []: ScopedArray[Int32, _])
    }

    @test
    def takeLeft04(): Bool = region r {
        let a = Array.takeLeft(-1, [1]);
        Array.sameElements(a, []: ScopedArray[Int32, _])
    }

    @test
    def takeLeft05(): Bool = region r {
        let a = Array.takeLeft(0, [1]);
        Array.sameElements(a, []: ScopedArray[Int32, _])
    }

    @test
    def takeLeft06(): Bool = region r {
        let a = Array.takeLeft(1, [1]);
        Array.sameElements(a, [1])
    }

    @test
    def takeLeft07(): Bool = region r {
        let a = Array.takeLeft(2, [1]);
        Array.sameElements(a, [1])
    }

    @test
    def takeLeft08(): Bool = region r {
        let a = Array.takeLeft(0, [1,2]);
        Array.sameElements(a, []: ScopedArray[Int32, _])
    }

    @test
    def takeLeft09(): Bool = region r {
        let a = Array.takeLeft(1, [1,2]);
        Array.sameElements(a, [1])
    }

    @test
    def takeLeft10(): Bool = region r {
        let a = Array.takeLeft(2, [1,2]);
        Array.sameElements(a, [1,2])
    }

    @test
    def takeLeft11(): Bool = region r {
        let a = Array.takeLeft(2, [1,2,3,4,5,6]);
        Array.sameElements(a, [1,2])
    }

    @test
    def takeLeft12(): Bool = region r {
        let a = Array.takeLeft(4, [1,2,3,4,5,6]);
        Array.sameElements(a, [1,2,3,4])
    }

    /////////////////////////////////////////////////////////////////////////////
    // takeRight                                                               //
    /////////////////////////////////////////////////////////////////////////////

    @test
    def takeRight01(): Bool = region r {
        let a = Array.takeRight(-1, []: ScopedArray[Int32, _]);
        Array.sameElements(a, []: ScopedArray[Int32, _])
    }

    @test
    def takeRight02(): Bool = region r {
        let a = Array.takeRight(0, []: ScopedArray[Int32, _]);
        Array.sameElements(a, []: ScopedArray[Int32, _])
    }

    @test
    def takeRight03(): Bool = region r {
        let a = Array.takeRight(1, []: ScopedArray[Int32, _]);
        Array.sameElements(a, []: ScopedArray[Int32, _])
    }

    @test
    def takeRight04(): Bool = region r {
        let a = Array.takeRight(-1, [1]);
        Array.sameElements(a, []: ScopedArray[Int32, _])
    }

    @test
    def takeRight05(): Bool = region r {
        let a = Array.takeRight(0, [1]);
        Array.sameElements(a, []: ScopedArray[Int32, _])
    }

    @test
    def takeRight06(): Bool = region r {
        let a = Array.takeRight(1, [1]);
        Array.sameElements(a, [1])
    }

    @test
    def takeRight07(): Bool = region r {
        let a = Array.takeRight(2, [1]);
        Array.sameElements(a, [1])
    }

    @test
    def takeRight08(): Bool = region r {
        let a = Array.takeRight(0, [1,2]);
        Array.sameElements(a, []: ScopedArray[Int32, _])
    }

    @test
    def takeRight09(): Bool = region r {
        let a = Array.takeRight(1, [1,2]);
        Array.sameElements(a, [2])
    }

    @test
    def takeRight10(): Bool = region r {
        let a = Array.takeRight(2, [1,2]);
        Array.sameElements(a, [1,2])
    }

    @test
    def takeRight11(): Bool = region r {
        let a = Array.takeRight(2, [1,2,3,4,5,6]);
        Array.sameElements(a, [5,6])
    }

    @test
    def takeRight12(): Bool = region r {
        let a = Array.takeRight(4, [1,2,3,4,5,6]);
        Array.sameElements(a, [3,4,5,6])
    }

    /////////////////////////////////////////////////////////////////////////////
    // takeWhile                                                               //
    /////////////////////////////////////////////////////////////////////////////

    @test
    def takeWhile01(): Bool = region r {
        let a = Array.takeWhile(i -> i > 3, []: ScopedArray[Int32, _]);
        Array.sameElements(a, []: ScopedArray[Int32, _])
    }

    @test
    def takeWhile02(): Bool = region r {
        let a = Array.takeWhile(i -> i > 3, [1]);
        Array.sameElements(a, []: ScopedArray[Int32, _])
    }

    @test
    def takeWhile03(): Bool = region r {
        let a = Array.takeWhile(i -> i > 3, [4]);
        Array.sameElements(a, [4])
    }

    @test
    def takeWhile04(): Bool = region r {
        let a = Array.takeWhile(i -> i > 3, [1,2]);
        Array.sameElements(a, []: ScopedArray[Int32, _])
    }

    @test
    def takeWhile05(): Bool = region r {
        let a = Array.takeWhile(i -> i > 3, [1,5]);
        Array.sameElements(a, []: ScopedArray[Int32, _])
    }

    @test
    def takeWhile06(): Bool = region r {
        let a = Array.takeWhile(i -> i > 3, [5,1]);
        Array.sameElements(a, [5])
    }

    @test
    def takeWhile07(): Bool = region r {
        let a = Array.takeWhile(i -> i > 3, [5,8]);
        Array.sameElements(a, [5,8])
    }

    @test
    def takeWhile08(): Bool = region r {
        let a = Array.takeWhile(i -> i > 3, [4, 6, -3, 11, -5, 1, 2, 16, 7, 1, 7]);
        Array.sameElements(a, [4, 6])
    }

    /////////////////////////////////////////////////////////////////////////////
    // takeWhileLeft                                                           //
    /////////////////////////////////////////////////////////////////////////////

    @test
    def takeWhileLeft01(): Bool = region r {
        let a = Array.takeWhileLeft(i -> i > 3, []: ScopedArray[Int32, _]);
        Array.sameElements(a, []: ScopedArray[Int32, _])
    }

    @test
    def takeWhileLeft02(): Bool = region r {
        let a = Array.takeWhileLeft(i -> i > 3, [1]);
        Array.sameElements(a, []: ScopedArray[Int32, _])
    }

    @test
    def takeWhileLeft03(): Bool = region r {
        let a = Array.takeWhileLeft(i -> i > 3, [4]);
        Array.sameElements(a, [4])
    }

    @test
    def takeWhileLeft04(): Bool = region r {
        let a = Array.takeWhileLeft(i -> i > 3, [1,2]);
        Array.sameElements(a, []: ScopedArray[Int32, _])
    }

    @test
    def takeWhileLeft05(): Bool = region r {
        let a = Array.takeWhileLeft(i -> i > 3, [1,5]);
        Array.sameElements(a, []: ScopedArray[Int32, _])
    }

    @test
    def takeWhileLeft06(): Bool = region r {
        let a = Array.takeWhileLeft(i -> i > 3, [5,1]);
        Array.sameElements(a, [5])
    }

    @test
    def takeWhileLeft07(): Bool = region r {
        let a = Array.takeWhileLeft(i -> i > 3, [5,8]);
        Array.sameElements(a, [5,8])
    }

    @test
    def takeWhileLeft08(): Bool = region r {
        let a = Array.takeWhileLeft(i -> i > 3, [4, 6, -3, 11, -5, 1, 2, 16, 7, 1, 7]);
        Array.sameElements(a, [4, 6])
    }

    /////////////////////////////////////////////////////////////////////////////
    // takeWhileRight                                                          //
    /////////////////////////////////////////////////////////////////////////////

    @test
    def takeWhileRight01(): Bool = region r {
        let a = Array.takeWhileRight(i -> i > 3, []: ScopedArray[Int32, _]);
        Array.sameElements(a, []: ScopedArray[Int32, _])
    }

    @test
    def takeWhileRight02(): Bool = region r {
        let a = Array.takeWhileRight(i -> i > 3, [1]);
        Array.sameElements(a, []: ScopedArray[Int32, _])
    }

    @test
    def takeWhileRight03(): Bool = region r {
        let a = Array.takeWhileRight(i -> i > 3, [4]);
        Array.sameElements(a, [4])
    }

    @test
    def takeWhileRight04(): Bool = region r {
        let a = Array.takeWhileRight(i -> i > 3, [1,2]);
        Array.sameElements(a, []: ScopedArray[Int32, _])
    }

    @test
    def takeWhileRight05(): Bool = region r {
        let a = Array.takeWhileRight(i -> i > 3, [1,5]);
        Array.sameElements(a, [5])
    }

    @test
    def takeWhileRight06(): Bool = region r {
        let a = Array.takeWhileRight(i -> i > 3, [5,1]);
        Array.sameElements(a, []: ScopedArray[Int32, _])
    }

    @test
    def takeWhileRight07(): Bool = region r {
        let a = Array.takeWhileRight(i -> i > 3, [5,8]);
        Array.sameElements(a, [5,8])
    }

    @test
    def takeWhileRight08(): Bool = region r {
        let a = Array.takeWhileRight(i -> i > 3, [4, 6, -3, 11, -5, 1, 2, 16, 7, 1, 7]);
        Array.sameElements(a, [7])
    }

    /////////////////////////////////////////////////////////////////////////////
    // groupBy                                                                 //
    /////////////////////////////////////////////////////////////////////////////

    @test
    def groupBy01(): Bool = region r {
        let arr = Array.groupBy((a, b) -> a > 3 or b > 8, []: ScopedArray[Int32, _], r);
        let xs = Array.toList(arr) |> List.map(Array.toList);
        xs == Nil
    }

    @test
    def groupBy02(): Bool = region r {
        let arr = Array.groupBy((a, b) -> a > 3 or b > 8, [1], r);
        let xs = Array.toList(arr) |> List.map(Array.toList);
        xs == (1 :: Nil) :: Nil
    }

    @test
    def groupBy03(): Bool = region r {
        let arr = Array.groupBy((a, b) -> a > 3 or b > 8, [1,4], r);
        let xs = Array.toList(arr) |> List.map(Array.toList);
        xs == (1 :: Nil) :: (4 :: Nil) :: Nil
    }

    @test
    def groupBy04(): Bool = region r {
        let arr = Array.groupBy((a, b) -> a > 3 or b > 8, [1,9], r);
        let xs = Array.toList(arr) |> List.map(Array.toList);
        xs == (1 :: 9 :: Nil) :: Nil
    }

    @test
    def groupBy05(): Bool = region r {
        let arr = Array.groupBy((a, b) -> a > 3 or b > 8, [1, 4, 7, 6, 9, 2, 4, 4, 8, 16], r);
        let xs = Array.toList(arr) |> List.map(Array.toList);
        xs == (1 :: 9 :: 16 :: Nil) :: (4 :: 7 :: 6 :: 4 :: 4 :: 8 :: Nil) :: (2 :: Nil) :: Nil
    }

    @test
    def groupBy06(): Bool = region r {
        let arr = Array.groupBy((a, b) -> a > -6 or a*b >= 0, [-1, -11, 4, -11, 0, 8, 2, 1, -3, -24], r);
        let xs = Array.toList(arr) |> List.map(Array.toList);
        xs == (-1 :: -11 :: -11 :: 0 :: -3 :: -24 :: Nil) :: (4 :: 8 :: 2 :: 1 :: Nil) :: Nil
    }

    @test
    def groupBy07(): Bool = region r {
        let arr = Array.groupBy((a, b) -> a < 0 or (a > 10 or (b > 10 or a == b)), [-5, 6, 11, 8, 8, -11, -1, 0, 4, -1], r);
        let xs = Array.toList(arr) |> List.map(Array.toList);
        xs == (-5 :: 11 :: -11 :: -1 :: -1 :: Nil) :: (6 :: Nil) :: (8 :: 8 :: Nil) :: (0 :: Nil) :: (4 :: Nil) :: Nil
    }

    /////////////////////////////////////////////////////////////////////////////
    // zip                                                                     //
    /////////////////////////////////////////////////////////////////////////////

    @test
    def zip01(): Bool = region r {
        let a = Array.zip([]: ScopedArray[Int32, _], []: ScopedArray[Int32, _]);
        Array.sameElements(a, []: ScopedArray[(Int32, Int32), _])
    }

    @test
    def zip02(): Bool = region r {
        let a = Array.zip([1], []: ScopedArray[Int32, _]);
        Array.sameElements(a, []: ScopedArray[(Int32, Int32), _])
    }

    @test
    def zip03(): Bool = region r {
        let a = Array.zip([]: ScopedArray[Int32, _], [2]);
        Array.sameElements(a, []: ScopedArray[(Int32, Int32), _])
    }

    @test
    def zip04(): Bool = region r {
        let a = Array.zip([1], [2]);
        Array.sameElements(a, [(1, 2)])
    }

    @test
    def zip05(): Bool = region r {
        let a = Array.zip([1,3], [2,4]);
        Array.sameElements(a, [(1, 2), (3, 4)])
    }

    @test
    def zip06(): Bool = region r {
        let a = Array.zip([1,3,5], [2,4,6]);
        Array.sameElements(a, [(1, 2), (3, 4), (5, 6)])
    }

    @test
    def zip07(): Bool = region r {
        let a = Array.zip([1,3,5,7], [2,4,6,8]);
        Array.sameElements(a, [(1, 2), (3, 4), (5, 6), (7, 8)])
    }

    /////////////////////////////////////////////////////////////////////////////
    // zipWith                                                                 //
    /////////////////////////////////////////////////////////////////////////////

    @test
    def zipWith01(): Bool = region r {
        let arr = Array.zipWith((a, b) -> if (b) a + 1 else a, []: ScopedArray[Int32, _], []: ScopedArray[Bool, _]);
        Array.sameElements(arr, []: ScopedArray[Int32, _])
    }

    @test
    def zipWith02(): Bool = region r {
        let arr = Array.zipWith((a, b) -> if (b) a + 1 else a, [1], []: ScopedArray[Bool, _]);
        Array.sameElements(arr, []: ScopedArray[Int32, _])
    }

    @test
    def zipWith03(): Bool = region r {
        let arr = Array.zipWith((a, b) -> if (b) a + 1 else a, []: ScopedArray[Int32, _], [true]);
        Array.sameElements(arr, []: ScopedArray[Int32, _])
    }

    @test
    def zipWith04(): Bool = region r {
        let arr = Array.zipWith((a, b) -> if (b) a + 1 else a, [1], [true]);
        Array.sameElements(arr, [2])
    }

    @test
    def zipWith05(): Bool = region r {
        let arr = Array.zipWith((a, b) -> if (b) a + 1 else a, [1], [false]);
        Array.sameElements(arr, [1])
    }

    @test
    def zipWith06(): Bool = region r {
        let arr = Array.zipWith((a, b) -> if (b) a + 1 else a,
                        [1, 2, 3, 4, 5, 6, 7, 8],
                        [false, true, true, false, false, true, true, true]);
        Array.sameElements(arr, [1, 3, 4, 4, 5, 7, 8, 9])
    }

    /////////////////////////////////////////////////////////////////////////////
    // unzip                                                                   //
    /////////////////////////////////////////////////////////////////////////////

    @test
    def unzip01(): Bool = region r {
        let (a,b) = Array.unzip([]: ScopedArray[(Unit, Unit), _]);
        Array.sameElements(a, []) and Array.sameElements(b, [])
    }

    @test
    def unzip02(): Bool = region r {
        let (a,b) = Array.unzip([(1, true)]);
        Array.sameElements(a, [1]) and Array.sameElements(b, [true])
    }

    @test
    def unzip03(): Bool = region r {
        let (a,b) = Array.unzip([(1, true), (2, true)]);
        Array.sameElements(a, [1,2])  and Array.sameElements(b, [true,true])
    }

    @test
    def unzip04(): Bool = region r {
        let (a,b) = Array.unzip([(1, true), (2, true), (3, false)]);
        Array.sameElements(a, [1,2,3]) and Array.sameElements(b, [true,true,false])
    }

    /////////////////////////////////////////////////////////////////////////////
    // fold2                                                                   //
    /////////////////////////////////////////////////////////////////////////////

    @test
    def fold201(): Bool = region r {
        Array.fold2((c, a, b) -> if (b) a + c else a * c, 4, []: ScopedArray[Int32, _], []: ScopedArray[Bool, _]) == 4
    }

    @test
    def fold202(): Bool = region r {
        Array.fold2((c, a, b) -> if (b) a + c else a * c, 4, [1], []) == 4
    }

    @test
    def fold203(): Bool = region r {
        Array.fold2((c, a, b) -> if (b) a + c else a * c, 4, [], [true]) == 4
    }

    @test
    def fold204(): Bool = region r {
        Array.fold2((c, a, b) -> if (b) a + c else a * c, 4, [2], [true]) == 6
    }

    @test
    def fold205(): Bool = region r {
        Array.fold2((c, a, b) -> if (b) a + c else a * c, 4, [2], [false]) == 8
    }

    @test
    def fold206(): Bool = region r {
        Array.fold2((c, a, b) -> if (b) a + c else a * c, 4, [3,2], [true,true]) == 9
    }

    @test
    def fold207(): Bool = region r {
        Array.fold2((c, a, b) -> if (b) a + c else a * c, 4, [3,2], [true,false]) == 14
    }

    @test
    def fold208(): Bool = region r {
        Array.fold2((c, a, b) -> if (b) a + c else a * c, 4, [3,2], [false,true]) == 14
    }

    @test
    def fold209(): Bool = region r {
        Array.fold2((c, a, b) -> if (b) a + c else a * c, 4, [3,2], [false,false]) == 24
    }

    @test
    def fold210(): Bool = region r {
        Array.fold2((c, a, b) -> if (b) a + c else a * c, 4, [6,-4,3,2],
            [true,false,false,true]) == -118
    }

    /////////////////////////////////////////////////////////////////////////////
    // foldLeft2                                                               //
    /////////////////////////////////////////////////////////////////////////////

    @test
    def foldLeft201(): Bool = region r {
        Array.foldLeft2((c, a, b) -> if (b) a + c else a * c, 4, []: ScopedArray[Int32, _], []: ScopedArray[Bool, _]) == 4
    }

    @test
    def foldLeft202(): Bool = region r {
        Array.foldLeft2((c, a, b) -> if (b) a + c else a * c, 4, [1], []: ScopedArray[Bool, _]) == 4
    }

    @test
    def foldLeft203(): Bool = region r {
        Array.foldLeft2((c, a, b) -> if (b) a + c else a * c, 4, []: ScopedArray[Int32, _], [true]) == 4
    }

    @test
    def foldLeft204(): Bool = region r {
        Array.foldLeft2((c, a, b) -> if (b) a + c else a * c, 4, [2], [true]) == 6
    }

    @test
    def foldLeft205(): Bool = region r {
        Array.foldLeft2((c, a, b) -> if (b) a + c else a * c, 4, [2], [false]) == 8
    }

    @test
    def foldLeft206(): Bool = region r {
        Array.foldLeft2((c, a, b) -> if (b) a + c else a * c, 4, [3,2], [true,true]) == 9
    }

    @test
    def foldLeft207(): Bool = region r {
        Array.foldLeft2((c, a, b) -> if (b) a + c else a * c, 4, [3,2], [true,false]) == 14
    }

    @test
    def foldLeft208(): Bool = region r {
        Array.foldLeft2((c, a, b) -> if (b) a + c else a * c, 4, [3,2], [false,true]) == 14
    }

    @test
    def foldLeft209(): Bool = region r {
        Array.foldLeft2((c, a, b) -> if (b) a + c else a * c, 4, [3,2], [false,false]) == 24
    }

    @test
    def foldLeft210(): Bool = region r {
        Array.foldLeft2((c, a, b) -> if (b) a + c else a * c, 4, [6,-4,3,2],
            [true,false,false,true]) == -118
    }

    /////////////////////////////////////////////////////////////////////////////
    // foldRight2                                                              //
    /////////////////////////////////////////////////////////////////////////////

    @test
    def foldRight201(): Bool = region r {
        Array.foldRight2((a, b, c) -> if (b) a + c else a * c, 4, []: ScopedArray[Int32, _], []: ScopedArray[Bool, _]) == 4
    }

    @test
    def foldRight202(): Bool = region r {
        Array.foldRight2((a, b, c) -> if (b) a + c else a * c, 4, [1], []: ScopedArray[Bool, _]) == 4
    }

    @test
    def foldRight203(): Bool = region r {
        Array.foldRight2((a, b, c) -> if (b) a + c else a * c, 4, []: ScopedArray[Int32, _], [true]) == 4
    }

    @test
    def foldRight204(): Bool = region r {
        Array.foldRight2((a, b, c) -> if (b) a + c else a * c, 4, [2], [true]) == 6
    }

    @test
    def foldRight205(): Bool = region r {
        Array.foldRight2((a, b, c) -> if (b) a + c else a * c, 4, [2], [false]) == 8
    }

    @test
    def foldRight206(): Bool = region r {
        Array.foldRight2((a, b, c) -> if (b) a + c else a * c, 4, [3,2], [true,true]) == 9
    }

    @test
    def foldRight207(): Bool = region r {
        Array.foldRight2((a, b, c) -> if (b) a + c else a * c, 4, [3,2], [true,false]) == 11
    }

    @test
    def foldRight208(): Bool = region r {
        Array.foldRight2((a, b, c) -> if (b) a + c else a * c, 4, [3,2], [false,true]) == 18
    }

    @test
    def foldRight209(): Bool = region r {
        Array.foldRight2((a, b, c) -> if (b) a + c else a * c, 4, [3,2], [false,false]) == 24
    }

    @test
    def foldRight210(): Bool = region r {
        Array.foldRight2((a, b, c) -> if (b) a + c else a * c, 4, [6,-4,3,2],
            [true,false,false,true]) == -66
    }

    /////////////////////////////////////////////////////////////////////////////
    // filterMap                                                               //
    /////////////////////////////////////////////////////////////////////////////

    @test
    def filterMap01(): Bool = region r {
        let a = Array.filterMap(i -> if (i rem 2 == 0) Some(i/2) else None, []: ScopedArray[Int32, _]);
        Array.sameElements(a, []: ScopedArray[Int32, _])
    }

    @test
    def filterMap02(): Bool = region r {
        let a = Array.filterMap(i -> if (i rem 2 == 0) Some(i/2) else None, [1]);
        Array.sameElements(a, []: ScopedArray[Int32, _])
    }

    @test
    def filterMap03(): Bool = region r {
        let a = Array.filterMap(i -> if (i rem 2 == 0) Some(i/2) else None, [2]);
        Array.sameElements(a, [1])
    }

    @test
    def filterMap04(): Bool = region r {
        let a = Array.filterMap(i -> if (i rem 2 == 0) Some(i/2) else None, [1,3]);
        Array.sameElements(a, []: ScopedArray[Int32, _])
    }

    @test
    def filterMap05(): Bool = region r {
        let a = Array.filterMap(i -> if (i rem 2 == 0) Some(i/2) else None, [1,4]);
        Array.sameElements(a, [2])
    }

    @test
    def filterMap06(): Bool = region r {
        let a = Array.filterMap(i -> if (i rem 2 == 0) Some(i/2) else None, [6,-1]);
        Array.sameElements(a, [3])
    }

    @test
    def filterMap07(): Bool = region r {
        let a = Array.filterMap(i -> if (i rem 2 == 0) Some(i/2) else None, [8,6]);
        Array.sameElements(a, [4,3])
    }

    @test
    def filterMap08(): Bool = region r {
        let a = Array.filterMap(i -> if (i rem 2 == 0) Some(i/2) else None, [0,1,2,3,4,5,10]);
        Array.sameElements(a, [0,1,2,5])
    }

    /////////////////////////////////////////////////////////////////////////////
    // findMap                                                                 //
    /////////////////////////////////////////////////////////////////////////////

    @test
    def findMap01(): Bool = region r {
        Array.findMap(i -> if (i rem 2 == 0) Some(i/2) else None, []: ScopedArray[Int32, _]) == None
    }

    @test
    def findMap02(): Bool = region r {
        Array.findMap(i -> if (i rem 2 == 0) Some(i/2) else None, [1]) == None
    }

    @test
    def findMap03(): Bool = region r {
        Array.findMap(i -> if (i rem 2 == 0) Some(i/2) else None, [2]) == Some(1)
    }

    @test
    def findMap04(): Bool = region r {
        Array.findMap(i -> if (i rem 2 == 0) Some(i/2) else None, [1,3]) == None
    }

    @test
    def findMap05(): Bool = region r {
        Array.findMap(i -> if (i rem 2 == 0) Some(i/2) else None, [1,4]) == Some(2)
    }

    @test
    def findMap06(): Bool = region r {
        Array.findMap(i -> if (i rem 2 == 0) Some(i/2) else None, [6,-1]) == Some(3)
    }

    @test
    def findMap07(): Bool = region r {
        Array.findMap(i -> if (i rem 2 == 0) Some(i/2) else None, [8,6]) == Some(4)
    }

    @test
    def findMap08(): Bool = region r {
        Array.findMap(i -> if (i rem 2 == 0) Some(i/2) else None, [0,1,2,3,4,5,10]) == Some(0)
    }

    /////////////////////////////////////////////////////////////////////////////
    // toSet                                                                   //
    /////////////////////////////////////////////////////////////////////////////

    @test
    def toSet01(): Bool = region r {
        Array.toSet([]: ScopedArray[Int32, _]) == Set#{}
    }

    @test
    def toSet02(): Bool = region r {
        Array.toSet([1]) == Set#{1}
    }

    @test
    def toSet03(): Bool = region r {
        Array.toSet([1,2]) == Set#{1, 2}
    }

    @test
    def toSet04(): Bool = region r {
        Array.toSet([1,1]) == Set#{1}
    }

    @test
    def toSet05(): Bool = region r {
        Array.toSet([1,2,3]) == Set#{1, 2, 3}
    }

    @test
    def toSet06(): Bool = region r {
        Array.toSet([1,2,1]) == Set#{1, 2}
    }

    @test
    def toSet07(): Bool = region r {
        Array.toSet([1,1,2]) == Set#{1, 2}
    }

    @test
    def toSet08(): Bool = region r {
        Array.toSet([2,1,2,3,4,5,6,3,3]) == Set#{1, 2, 3, 4, 5, 6}
    }

    /////////////////////////////////////////////////////////////////////////////
    // toMap                                                                   //
    /////////////////////////////////////////////////////////////////////////////

    @test
    def toMap01(): Bool = region r {
        Array.toMap([]: ScopedArray[(Int32, Bool), _]) == Map#{}
    }

    @test
    def toMap02(): Bool = region r {
        Array.toMap([(1, true)]) == Map#{1 => true}
    }

    @test
    def toMap03(): Bool = region r {
        Array.toMap([(1, true), (2, false)]) == Map#{1 => true, 2 => false}
    }

    @test
    def toMap04(): Bool = region r {
        Array.toMap([(1, true), (1, false)]) == Map#{1 => true}
    }

    /////////////////////////////////////////////////////////////////////////////
    // findIndexOf                                                             //
    /////////////////////////////////////////////////////////////////////////////

    @test
    def findIndexOf01(): Bool = region r {
        Array.findIndexOf(i -> i > 2, []: ScopedArray[Int32, _]) == None
    }

    @test
    def findIndexOf02(): Bool = region r {
        Array.findIndexOf(i -> i > 2, [1]) == None
    }

    @test
    def findIndexOf03(): Bool = region r {
        Array.findIndexOf(i -> i > 2, [3]) == Some(0)
    }

    @test
    def findIndexOf04(): Bool = region r {
        Array.findIndexOf(i -> i > 2, [1,2]) == None
    }

    @test
    def findIndexOf05(): Bool = region r {
        Array.findIndexOf(i -> i > 2, [6,-6]) == Some(0)
    }

    @test
    def findIndexOf06(): Bool = region r {
        Array.findIndexOf(i -> i > 2, [-6,6]) == Some(1)
    }

    @test
    def findIndexOf07(): Bool = region r {
        Array.findIndexOf(i -> i > 2, [6,7]) == Some(0)
    }

    /////////////////////////////////////////////////////////////////////////////
    // findIndexOfLeft                                                         //
    /////////////////////////////////////////////////////////////////////////////

    @test
    def findIndexOfLeft01(): Bool = region r {
        Array.findIndexOfLeft(i -> i > 2, []: ScopedArray[Int32, _]) == None
    }

    @test
    def findIndexOfLeft02(): Bool = region r {
        Array.findIndexOfLeft(i -> i > 2, [1]) == None
    }

    @test
    def findIndexOfLeft03(): Bool = region r {
        Array.findIndexOfLeft(i -> i > 2, [3]) == Some(0)
    }

    @test
    def findIndexOfLeft04(): Bool = region r {
        Array.findIndexOfLeft(i -> i > 2, [1,2]) == None
    }

    @test
    def findIndexOfLeft05(): Bool = region r {
        Array.findIndexOfLeft(i -> i > 2, [6,-6]) == Some(0)
    }

    @test
    def findIndexOfLeft06(): Bool = region r {
        Array.findIndexOfLeft(i -> i > 2, [-6,6]) == Some(1)
    }

    @test
    def findIndexOfLeft07(): Bool = region r {
        Array.findIndexOfLeft(i -> i > 2, [6,7]) == Some(0)
    }

    /////////////////////////////////////////////////////////////////////////////
    // findIndexOfRight                                                        //
    /////////////////////////////////////////////////////////////////////////////

    @test
    def findIndexOfRight01(): Bool = region r {
        Array.findIndexOfRight(i -> i > 2, []: ScopedArray[Int32, _]) == None
    }

    @test
    def findIndexOfRight02(): Bool = region r {
        Array.findIndexOfRight(i -> i > 2, [1]) == None
    }

    @test
    def findIndexOfRight03(): Bool = region r {
        Array.findIndexOfRight(i -> i > 2, [3]) == Some(0)
    }

    @test
    def findIndexOfRight04(): Bool = region r {
        Array.findIndexOfRight(i -> i > 2, [1,2]) == None
    }

    @test
    def findIndexOfRight05(): Bool = region r {
        Array.findIndexOfRight(i -> i > 2, [6,-6]) == Some(0)
    }

    @test
    def findIndexOfRight06(): Bool = region r {
        Array.findIndexOfRight(i -> i > 2, [-6,6]) == Some(1)
    }

    @test
    def findIndexOfRight07(): Bool = region r {
        Array.findIndexOfRight(i -> i > 2, [6,7]) == Some(1)
    }

/////////////////////////////////////////////////////////////////////////////
// findIndices                                                             //
/////////////////////////////////////////////////////////////////////////////

@test
def findIndices01(): Bool & Impure =
    let a = Array.findIndices(i -> i > 2, []: Array[Int32]);
    Array.sameElements(a, []: Array[Int32])

@test
def findIndices02(): Bool & Impure =
    let a = Array.findIndices(i -> i > 2, [1]);
    Array.sameElements(a, []: Array[Int32])

@test
def findIndices03(): Bool & Impure =
    let a = Array.findIndices(i -> i > 2, [3]);
    Array.sameElements(a, [0])

@test
def findIndices04(): Bool & Impure =
    let a = Array.findIndices(i -> i > 2, [1,2]);
    Array.sameElements(a, [] : Array[Int32])

@test
def findIndices05(): Bool & Impure =
    let a = Array.findIndices(i -> i > 2, [6,-6]);
    Array.sameElements(a, [0])

@test
def findIndices06(): Bool & Impure =
    let a = Array.findIndices(i -> i > 2, [-6,6]);
    Array.sameElements(a, [1])

@test
def findIndices07(): Bool & Impure =
    let a = Array.findIndices(i -> i > 2, [6,7]);
    Array.sameElements(a, [0,1])

    /////////////////////////////////////////////////////////////////////////////
    // init                                                                    //
    /////////////////////////////////////////////////////////////////////////////

    @test
    def init01(): Bool = region r {
        let a = Array.init(x -> x, 0, r);
        Array.sameElements(a, []: ScopedArray[Int32, _])
    }

    @test
    def init02(): Bool = region r {
        let a = Array.init(x -> x, -1, r);
        Array.sameElements(a, []: ScopedArray[Int32, _])
    }

    @test
    def init03(): Bool = region r {
        let a = Array.init(x -> x, 1, r);
        Array.sameElements(a, [0])
    }

    @test
    def init04(): Bool = region r {
        let a = Array.init(x -> x, 2, r);
        Array.sameElements(a, [0,1])
    }

    @test
    def init05(): Bool = region r {
        let a = Array.init(x -> x, 50, r);
        Array.length(a) == 50
    }

    /////////////////////////////////////////////////////////////////////////////
    // init2                                                                   //
    /////////////////////////////////////////////////////////////////////////////

    @test
    def init201(): Bool = region r {
        let (a,b) = Array.init2(x -> (x, true), 0, r, r);
        Array.sameElements(a, []: ScopedArray[Int32, _]) and Array.sameElements(b, []: ScopedArray[Bool, _])
    }

    @test
    def init202(): Bool = region r {
        let (a,b) = Array.init2(x -> (x, true), -1, r, r);
        Array.sameElements(a, []: ScopedArray[Int32, _]) and Array.sameElements(b, []: ScopedArray[Bool, _])
    }

    @test
    def init203(): Bool = region r {
        let (a,b) = Array.init2(x -> (x, true), 1, r, r);
        Array.sameElements(a, [0]) and Array.sameElements(b, [true])
    }

    @test
    def init204(): Bool = region r {
        let (a,b) = Array.init2(x -> (x, true), 2, r, r);
        Array.sameElements(a, [0,1]) and Array.sameElements(b, [true, true])
    }

    @test
    def init205(): Bool = region r {
        let (a,b) = Array.init2(x -> (x, true), 50, r, r);
        Array.length(a) == 50 and Array.length(b) == 50
    }


    /////////////////////////////////////////////////////////////////////////////
    // sameElements                                                            //
    /////////////////////////////////////////////////////////////////////////////

    @test
    def sameElements01(): Bool = region r {
        let a = []: ScopedArray[Int32, _];
        let b = []: ScopedArray[Int32, _];
        Array.sameElements(a,b) == true
    }

    @test
    def sameElements02(): Bool = region r {
        let a = [1]: ScopedArray[Int32, _];
        let b = []: ScopedArray[Int32, _];
        Array.sameElements(a,b) == false
    }

    @test
    def sameElements03(): Bool = region r {
        let a = []: ScopedArray[Int32, _];
        let b = [1]: ScopedArray[Int32, _];
        Array.sameElements(a,b) == false
    }

    @test
    def sameElements04(): Bool = region r {
        let a = [1]: ScopedArray[Int32, _];
        let b = [1]: ScopedArray[Int32, _];
        Array.sameElements(a,b) == true
    }

    @test
    def sameElements05(): Bool = region r {
        let a = [1]: ScopedArray[Int32, _];
        let b = [0]: ScopedArray[Int32, _];
        Array.sameElements(a,b) == false
    }

    @test
    def sameElements06(): Bool = region r {
        let a = [1,2]: ScopedArray[Int32, _];
        let b = [1,2]: ScopedArray[Int32, _];
        Array.sameElements(a,b) == true
    }

    @test
    def sameElements07(): Bool = region r {
        let a = [1,2]: ScopedArray[Int32, _];
        let b = [2,1]: ScopedArray[Int32, _];
        Array.sameElements(a,b) == false
    }

    /////////////////////////////////////////////////////////////////////////////
    // foreach                                                                 //
    /////////////////////////////////////////////////////////////////////////////

    @test
    def foreach01(): Bool = region r {
        let a = []: ScopedArray[Int32, _];
        let sb = new StringBuilder(r);
        let fn = x -> if (x > 0) StringBuilder.append!('T', sb) else StringBuilder.append!('F', sb);
        Array.foreach(fn, a);
        StringBuilder.toString(sb) == ""
    }

    @test
    def foreach02(): Bool = region r {
        let a = [0];
        let sb = new StringBuilder(r);
        let fn = x -> if (x > 0) StringBuilder.append!('T', sb) else StringBuilder.append!('F', sb);
        Array.foreach(fn, a);
        StringBuilder.toString(sb) == "F"
    }

    @test
    def foreach03(): Bool = region r {
        let a = [1];
        let sb = new StringBuilder(r);
        let fn = x -> if (x > 0) StringBuilder.append!('T', sb) else StringBuilder.append!('F', sb);
        Array.foreach(fn, a);
        StringBuilder.toString(sb) == "T"
    }

    @test
    def foreach04(): Bool = region r {
        let a = [0,1];
        let sb = new StringBuilder(r);
        let fn = x -> if (x > 0) StringBuilder.append!('T', sb) else StringBuilder.append!('F', sb);
        Array.foreach(fn, a);
        StringBuilder.toString(sb) == "FT"
    }

    /////////////////////////////////////////////////////////////////////////////
    // foreachWithIndex                                                        //
    /////////////////////////////////////////////////////////////////////////////

    @test
    def foreachWithIndex01(): Bool = region r {
        let a = []: ScopedArray[Float32, _];
        let sb = new StringBuilder(r);
        let fn = (_,ix) -> if (ix > 0) StringBuilder.append!('T', sb) else StringBuilder.append!('F', sb);
        Array.foreachWithIndex(fn, a);
        StringBuilder.toString(sb) == ""
    }

    @test
    def foreachWithIndex02(): Bool = region r {
        let a = [0.0];
        let sb = new StringBuilder(r);
        let fn = (_,ix) -> if (ix > 0) StringBuilder.append!('T', sb) else StringBuilder.append!('F', sb);
        Array.foreachWithIndex(fn, a);
        StringBuilder.toString(sb) == "F"
    }

    @test
    def foreachWithIndex03(): Bool = region r {
        let a = [0.0, 0.1];
        let sb = new StringBuilder(r);
        let fn = (_,ix) -> if (ix > 0) StringBuilder.append!('T', sb) else StringBuilder.append!('F', sb);
        Array.foreachWithIndex(fn, a);
        StringBuilder.toString(sb) == "FT"
    }

    @test
    def foreachWithIndex04(): Bool = region r {
        let a = [0.0, 0.1, 0.2];
        let sb = new StringBuilder(r);
        let fn = (_,ix) -> if (ix > 0) StringBuilder.append!('T', sb) else StringBuilder.append!('F', sb);
        Array.foreachWithIndex(fn, a);
        StringBuilder.toString(sb) == "FTT"
    }

    @test
    def foreachWithIndex05(): Bool = region r {
        let a = [0.0, 0.1, 0.2, 0.3];
        let sb = new StringBuilder(r);
        let fn = (_,ix) -> if (ix > 0) StringBuilder.append!('T', sb) else StringBuilder.append!('F', sb);
        Array.foreachWithIndex(fn, a);
        StringBuilder.toString(sb) == "FTTT"
    }

    /////////////////////////////////////////////////////////////////////////////
    // updateSequence                                                          //
    /////////////////////////////////////////////////////////////////////////////

    @test
    def updateSequence01(): Bool = region r {
         let a = Array.updateSequence(0, []: ScopedArray[Int32, _], []: ScopedArray[Int32, _]);
         Array.sameElements(a, []: ScopedArray[Int32, _])
     }

    @test
    def updateSequence02(): Bool = region r {
        let a = Array.updateSequence(0, [1,2], []);
        Array.sameElements(a, []: ScopedArray[Int32, _])
    }

    @test
    def updateSequence03(): Bool = region r {
        let a = Array.updateSequence(0, [], [1,2]);
        Array.sameElements(a, [1,2])
    }

    @test
    def updateSequence04(): Bool = region r {
        let a = Array.updateSequence(-3, [1,2,4], [1,2]);
        Array.sameElements(a, [1,2])
    }

    @test
    def updateSequence05(): Bool = region r {
        let a = Array.updateSequence(2, [1,2,4], [1,2]);
        Array.sameElements(a, [1,2])
    }

    @test
    def updateSequence06(): Bool = region r {
        let a = Array.updateSequence(0, [], [1]);
        Array.sameElements(a, [1])
    }

    @test
    def updateSequence07(): Bool = region r {
        let a = Array.updateSequence(1, [2], [1]);
        Array.sameElements(a, [1])
    }

    @test
    def updateSequence08(): Bool = region r {
        let a = Array.updateSequence(0, [2], [1]);
        Array.sameElements(a, [2])
    }

    @test
    def updateSequence09(): Bool = region r {
        let a = Array.updateSequence(0, [2,4], [1]);
        Array.sameElements(a, [2])
    }

    @test
    def updateSequence10(): Bool = region r {
        let a = Array.updateSequence(-1, [2,4], [1]);
        Array.sameElements(a, [4])
    }

    @test
    def updateSequence11(): Bool = region r {
        let a = Array.updateSequence(-1, [3,4], [1,2]);
        Array.sameElements(a, [4,2])
    }

    @test
    def updateSequence12(): Bool = region r {
        let a = Array.updateSequence(1, [3,4], [1,2]);
        Array.sameElements(a, [1,3])
    }

    @test
    def updateSequence13(): Bool = region r {
        let a = Array.updateSequence(-2, [3,4], [1,2]);
        Array.sameElements(a, [1,2])
    }

    @test
    def updateSequence14(): Bool = region r {
        let a = Array.updateSequence(2, [3,4], [1,2]);
        Array.sameElements(a, [1,2])
    }

    @test
    def updateSequence15(): Bool = region r {
        let a = Array.updateSequence(1, [3], [1,2]);
        Array.sameElements(a, [1,3])
    }

    @test
    def updateSequence16(): Bool = region r {
        let a = Array.updateSequence(0, [3,4], [1,2]);
        Array.sameElements(a, [3,4])
    }

    @test
    def updateSequence17(): Bool = region r {
        let a = Array.updateSequence(0, [4], [1, 2, 3]);
        Array.sameElements(a, [4, 2, 3])
    }

    @test
    def updateSequence18(): Bool = region r {
        let a = Array.updateSequence(1, [4], [1, 2, 3]);
        Array.sameElements(a, [1, 4, 3])
    }

    @test
    def updateSequence19(): Bool = region r {
        let a = Array.updateSequence(2, [4], [1, 2, 3]);
        Array.sameElements(a, [1, 2, 4])
    }

    @test
    def updateSequence20(): Bool = region r {
        let a = Array.updateSequence(0, [4, 5], [1, 2, 3]);
        Array.sameElements(a, [4, 5, 3])
    }

    @test
    def updateSequence21(): Bool = region r {
        let a = Array.updateSequence(1, [4, 5], [1, 2, 3]);
        Array.sameElements(a, [1, 4, 5])
    }

    @test
    def updateSequence22(): Bool = region r {
        let a = Array.updateSequence(-1, [4, 5, 6], [1, 2, 3]);
        Array.sameElements(a, [5, 6, 3])
    }

    @test
    def updateSequence23(): Bool = region r {
        let a = Array.updateSequence(0, [4, 5, 6], [1, 2, 3]);
        Array.sameElements(a, [4, 5, 6])
    }

    @test
    def updateSequence24(): Bool = region r {
        let a = Array.updateSequence(2, [14, 15, 16, 17], [1, 2, 3, 4, 5, 6, 7]);
        Array.sameElements(a, [1, 2, 14, 15, 16, 17, 7])
    }

    @test
    def updateSequence25(): Bool = region r {
        let a = Array.updateSequence(-2, [14, 15, 16, 17], [1, 2, 3, 4, 5, 6, 7]);
        Array.sameElements(a, [16, 17, 3, 4, 5, 6, 7])
    }

    @test
    def updateSequence26(): Bool = region r {
        let a = Array.updateSequence(4, [14, 15, 16, 17], [1, 2, 3, 4, 5, 6, 7]);
        Array.sameElements(a, [1, 2, 3, 4, 14, 15, 16])
    }

    @test
    def updateSequence27(): Bool = region r {
        let a = Array.updateSequence(4, [14, 15], [1, 2, 3, 4, 5, 6, 7]);
        Array.sameElements(a, [1, 2, 3, 4, 14, 15, 7])
    }

    @test
    def updateSequence28(): Bool = region r {
        let a = Array.updateSequence(-1, [-1, -2, -3, -4, -5, -6, -7, -8], [1, 2, 3, 4, 5, 6, 7]);
        Array.sameElements(a, [-2, -3, -4, -5, -6, -7, -8])
    }

    /////////////////////////////////////////////////////////////////////////////
    // updateSequence!                                                         //
    /////////////////////////////////////////////////////////////////////////////

    @test
    def updateSequence01!(): Bool = region r {
         let a = []: ScopedArray[Int32, _];
         Array.updateSequence!(0, []: ScopedArray[Int32, _], a);
         Array.sameElements(a, []: ScopedArray[Int32, _])
     }

    @test
    def updateSequence02!(): Bool = region r {
        let a = []: ScopedArray[Int32, _];
        Array.updateSequence!(0, [1,2], a);
        Array.sameElements(a, []: ScopedArray[Int32, _])
    }

    @test
    def updateSequence03!(): Bool = region r {
        let a = [1,2];
        Array.updateSequence!(0, [], a);
        Array.sameElements(a, [1,2])
    }

    @test
    def updateSequence04!(): Bool = region r {
        let a = [1,2];
        Array.updateSequence!(-3, [1,2,4], a);
        Array.sameElements(a, [1,2])
    }

    @test
    def updateSequence05!(): Bool = region r {
        let a = [1,2];
        Array.updateSequence!(2, [1,2,4], a);
        Array.sameElements(a, [1,2])
    }

    @test
    def updateSequence06!(): Bool = region r {
        let a = [1];
        Array.updateSequence!(0, [], a);
        Array.sameElements(a, [1])
    }

    @test
    def updateSequence07!(): Bool = region r {
        let a = [1];
        Array.updateSequence!(1, [2], a);
        Array.sameElements(a, [1])
    }

    @test
    def updateSequence08!(): Bool = region r {
        let a = [1];
        Array.updateSequence!(0, [2], a);
        Array.sameElements(a, [2])
    }

    @test
    def updateSequence09!(): Bool = region r {
        let a = [1];
        Array.updateSequence!(0, [2,4], a);
        Array.sameElements(a, [2])
    }

    @test
    def updateSequence10!(): Bool = region r {
        let a = [1];
        Array.updateSequence!(-1, [2,4], a);
        Array.sameElements(a, [4])
    }

    @test
    def updateSequence11!(): Bool = region r {
        let a = [1,2];
        Array.updateSequence!(-1, [3,4], a);
        Array.sameElements(a, [4,2])
    }

    @test
    def updateSequence12!(): Bool = region r {
        let a = [1,2];
        Array.updateSequence!(1, [3,4], a);
        Array.sameElements(a, [1,3])
    }

    @test
    def updateSequence13!(): Bool = region r {
        let a = [1,2];
        Array.updateSequence!(-2, [3,4], a);
        Array.sameElements(a, [1,2])
    }

    @test
    def updateSequence14!(): Bool = region r {
        let a = [1,2];
        Array.updateSequence!(2, [3,4], a);
        Array.sameElements(a, [1,2])
    }

    @test
    def updateSequence15!(): Bool = region r {
        let a = [1,2];
        Array.updateSequence!(1, [3], a);
        Array.sameElements(a, [1,3])
    }

    @test
    def updateSequence16!(): Bool = region r {
        let a = [1,2];
        Array.updateSequence!(0, [3,4], a);
        Array.sameElements(a, [3,4])
    }

    @test
    def updateSequence17!(): Bool = region r {
        let a = [1, 2, 3];
        Array.updateSequence!(0, [4], a);
        Array.sameElements(a, [4, 2, 3])
    }

    @test
    def updateSequence18!(): Bool = region r {
        let a = [1, 2, 3];
        Array.updateSequence!(1, [4], a);
        Array.sameElements(a, [1, 4, 3])
    }

    @test
    def updateSequence19!(): Bool = region r {
        let a = [1, 2, 3];
        Array.updateSequence!(2, [4], a);
        Array.sameElements(a, [1, 2, 4])
    }

    @test
    def updateSequence20!(): Bool = region r {
        let a = [1, 2, 3];
        Array.updateSequence!(0, [4, 5], a);
        Array.sameElements(a, [4, 5, 3])
    }

    @test
    def updateSequence21!(): Bool = region r {
        let a = [1, 2, 3];
        Array.updateSequence!(1, [4, 5], a);
        Array.sameElements(a, [1, 4, 5])
    }

    @test
    def updateSequence22!(): Bool = region r {
        let a = [1, 2, 3];
        Array.updateSequence!(-1, [4, 5, 6], a);
        Array.sameElements(a, [5, 6, 3])
    }

    @test
    def updateSequence23!(): Bool = region r {
        let a = [1, 2, 3];
        Array.updateSequence!(0, [4, 5, 6], a);
        Array.sameElements(a, [4, 5, 6])
    }

    @test
    def updateSequence24!(): Bool = region r {
        let a = [1, 2, 3, 4, 5, 6, 7];
        Array.updateSequence!(2, [14, 15, 16, 17], a);
        Array.sameElements(a, [1, 2, 14, 15, 16, 17, 7])
    }

    @test
    def updateSequence25!(): Bool = region r {
        let a = [1, 2, 3, 4, 5, 6, 7];
        Array.updateSequence!(-2, [14, 15, 16, 17], a);
        Array.sameElements(a, [16, 17, 3, 4, 5, 6, 7])
    }

    @test
    def updateSequence26!(): Bool = region r {
        let a = [1, 2, 3, 4, 5, 6, 7];
        Array.updateSequence!(4, [14, 15, 16, 17], a);
        Array.sameElements(a, [1, 2, 3, 4, 14, 15, 16])
    }

    @test
    def updateSequence27!(): Bool = region r {
        let a = [1, 2, 3, 4, 5, 6, 7];
        Array.updateSequence!(4, [14, 15], a);
        Array.sameElements(a, [1, 2, 3, 4, 14, 15, 7])
    }

    @test
    def updateSequence28!(): Bool = region r {
        let a = [1, 2, 3, 4, 5, 6, 7];
        Array.updateSequence!(-1, [-1, -2, -3, -4, -5, -6, -7, -8], a);
        Array.sameElements(a, [-2, -3, -4, -5, -6, -7, -8])
    }


    /////////////////////////////////////////////////////////////////////////////
    // sortWith                                                                //
    /////////////////////////////////////////////////////////////////////////////

    def cmp(x: Int32, y: Int32): Comparison =
        if (x < y) LessThan
        else if (x == y) EqualTo
        else GreaterThan

    @test
    def sortWith01(): Bool = region r {
        let a = Array.sortWith(cmp, []: ScopedArray[Int32, _]);
        a `sameElements` []: ScopedArray[Int32, _]
    }

    @test
    def sortWith02(): Bool = region r {
        let a = Array.sortWith(cmp, [0]);
        a `sameElements` [0]
    }

    @test
    def sortWith03(): Bool = region r {
        let a = Array.sortWith(cmp, [0,1]);
        a `sameElements` [0,1]
    }

    @test
    def sortWith04(): Bool = region r {
        let a = Array.sortWith(cmp, [1,0]);
        a `sameElements` [0,1]
    }

    @test
    def sortWith05(): Bool = region r {
        let a = Array.sortWith(cmp, [1,1]);
        a `sameElements` [1,1]
    }

    @test
    def sortWith06(): Bool = region r {
        let a = Array.sortWith(cmp, [0,1,2,3,4,5]);
        a `sameElements` [0,1,2,3,4,5]
    }

    @test
    def sortWith07(): Bool = region r {
        let a = Array.sortWith(cmp, [5,4,3,2,1,0]);
        a `sameElements` [0,1,2,3,4,5]
    }

    @test
    def sortWith08(): Bool = region r {
        let a = Array.sortWith(cmp, [5,3,0,4,1,2]);
        a `sameElements` [0,1,2,3,4,5]
    }

    @test
    def sortWith09(): Bool = region r {
        let a = Array.sortWith(cmp, [2,3,0,4,1,2]);
        a `sameElements` [0,1,2,2,3,4]
    }

    @test
    def sortWith10(): Bool = region r {
        let a = Array.sortWith(flip(cmp), [0,1,2,3,4,5]);
        a `sameElements` [5,4,3,2,1,0]
    }

    @test
    def sortWith11(): Bool = region r {
        let a = Array.sortWith(flip(cmp), [5,4,3,2,1,0]);
        a `sameElements` [5,4,3,2,1,0]
    }

    @test
    def sortWith12(): Bool = region r {
        let a = Array.sortWith(flip(cmp), [5,3,0,4,1,2]);
        a `sameElements` [5,4,3,2,1,0]
    }

    @test
    def sortWith13(): Bool = region r {
        let a = Array.sortWith(flip(cmp), [2,3,0,4,1,2]);
        a `sameElements` [4,3,2,2,1,0]
    }

    /////////////////////////////////////////////////////////////////////////////
    // sort                                                                    //
    /////////////////////////////////////////////////////////////////////////////

    def testSortVsSortWith(a: ScopedArray[Int32, r]): Bool \ { Read(r), Write(r) } =
        Array.sort(a) `sameElements` Array.sortWith(cmp, a)

    @test
    def sort01(): Bool = region r {
        testSortVsSortWith([]: ScopedArray[Int32, _])
    }

    @test
    def sort02(): Bool = region r {
        testSortVsSortWith([0])
    }

    @test
    def sort03(): Bool = region r {
        testSortVsSortWith([0,1])
    }

    @test
    def sort04(): Bool = region r {
        testSortVsSortWith([1,0])
    }

    @test
    def sort05(): Bool = region r {
        testSortVsSortWith([1,1])
    }

    @test
    def sort06(): Bool = region r {
        testSortVsSortWith([0,1,2,3,4,5])
    }

    @test
    def sort07(): Bool = region r {
        testSortVsSortWith([5,4,3,2,1,0])
    }

    @test
    def sort08(): Bool = region r {
        testSortVsSortWith([5,3,0,4,1,2])
    }

    @test
    def sort09(): Bool = region r {
        testSortVsSortWith([2,3,0,4,1,2])
    }

    /////////////////////////////////////////////////////////////////////////////
    // sortWith!                                                               //
    /////////////////////////////////////////////////////////////////////////////

<<<<<<< HEAD
@test
def sortWith01!(): Bool & Impure =
    let a = []: Array[Int32];
    Array.sortWith!(cmp, a);
    a `sameElements` []: Array[Int32]
=======
    @test
    def sortWith01!(): Bool = region r {
        let a = []: ScopedArray[Int32, _];
        Array.sortWith(cmp, a);
        a `sameElements` []: ScopedArray[Int32, _]
    }
>>>>>>> 1c348ab0

    @test
    def sortWith02!(): Bool = region r {
        let a = [0];
        Array.sortWith!(cmp, a);
        a `sameElements` [0]
    }

    @test
    def sortWith03!(): Bool = region r {
        let a = [0,1];
        Array.sortWith!(cmp, a);
        a `sameElements` [0,1]
    }

    @test
    def sortWith04!(): Bool = region r {
        let a = [1,0];
        Array.sortWith!(cmp, a);
        a `sameElements` [0,1]
    }

    @test
    def sortWith05!(): Bool = region r {
        let a = [1,1];
        Array.sortWith!(cmp, a);
        a `sameElements` [1,1]
    }

    @test
    def sortWith06!(): Bool = region r {
        let a = [0,1,2,3,4,5];
        Array.sortWith!(cmp, a);
        a `sameElements` [0,1,2,3,4,5]
    }

    @test
    def sortWith07!(): Bool = region r {
        let a = [5,4,3,2,1,0];
        Array.sortWith!(cmp, a);
        a `sameElements` [0,1,2,3,4,5]
    }

    @test
    def sortWith08!(): Bool = region r {
        let a = [5,3,0,4,1,2];
        Array.sortWith!(cmp, a);
        a `sameElements` [0,1,2,3,4,5]
    }

    @test
    def sortWith09!(): Bool = region r {
        let a = [2,3,0,4,1,2];
        Array.sortWith!(cmp, a);
        a `sameElements` [0,1,2,2,3,4]
    }

    @test
    def sortWith10!(): Bool = region r {
        let a = [0,1,2,3,4,5];
        Array.sortWith!(flip(cmp), a);
        a `sameElements` [5,4,3,2,1,0]
    }

    @test
    def sortWith11!(): Bool = region r {
        let a = [5,4,3,2,1,0];
        Array.sortWith!(flip(cmp), a);
        a `sameElements` [5,4,3,2,1,0]
    }

    @test
    def sortWith12!(): Bool = region r {
        let a = [5,3,0,4,1,2];
        Array.sortWith!(flip(cmp), a);
        a `sameElements` [5,4,3,2,1,0]
    }

    @test
    def sortWith13!(): Bool = region r {
        let a = [2,3,0,4,1,2];
        Array.sortWith!(flip(cmp), a);
        a `sameElements` [4,3,2,2,1,0]
    }

    /////////////////////////////////////////////////////////////////////////////
    // sort!                                                                   //
    /////////////////////////////////////////////////////////////////////////////

    def testSort!VsSortWith!(a: ScopedArray[Int32, r]): Bool \ { Read(r), Write(r) } =
        let b = Array.slice(0, Array.length(a), a);
        let c = Array.slice(0, Array.length(a), a);
        Array.sort!(b);
        Array.sortWith!(cmp, c);
        b `sameElements` c

    @test
    def sort!01(): Bool = region r {
        testSort!VsSortWith!([]: ScopedArray[Int32, _])
    }

    @test
    def sort!02(): Bool = region r {
        testSort!VsSortWith!([0])
    }

    @test
    def sort!03(): Bool = region r {
        testSort!VsSortWith!([0,1])
    }

    @test
    def sort!04(): Bool = region r {
        testSort!VsSortWith!([1,0])
    }

    @test
    def sort!05(): Bool = region r {
        testSort!VsSortWith!([1,1])
    }

    @test
    def sort!06(): Bool = region r {
        testSort!VsSortWith!([0,1,2,3,4,5])
    }

    @test
    def sort!07(): Bool = region r {
        testSort!VsSortWith!([5,4,3,2,1,0])
    }

    @test
    def sort!08(): Bool = region r {
        testSort!VsSortWith!([5,3,0,4,1,2])
    }

    @test
    def sort!09(): Bool = region r {
        testSort!VsSortWith!([2,3,0,4,1,2])
    }

    /////////////////////////////////////////////////////////////////////////////
    // sortBy                                                                  //
    /////////////////////////////////////////////////////////////////////////////

    def testSortByVsSort(a: ScopedArray[Int32, r]): Bool \ { Read(r), Write(r) } =
        (Array.sortBy(identity, a) `sameElements` Array.sort(a)) and
        (Array.sortBy(x -> 4 * x + 7, a) `sameElements` Array.sort(a)) and
        (Array.sortBy(x -> -x, a) `sameElements` Array.sortWith(flip(cmp),a))

    @test
    def sortBy01(): Bool = region r {
        testSortByVsSort([]: ScopedArray[Int32, _])
    }

    @test
    def sortBy02(): Bool = region r {
        testSortByVsSort([0])
    }

    @test
    def sortBy03(): Bool = region r {
        testSortByVsSort([0,1])
    }

    @test
    def sortBy04(): Bool = region r {
        testSortByVsSort([1,0])
    }

    @test
    def sortBy05(): Bool = region r {
        testSortByVsSort([1,1])
    }

    @test
    def sortBy06(): Bool = region r {
        testSortByVsSort([0,1,2,3,4,5])
    }

    @test
    def sortBy07(): Bool = region r {
        testSortByVsSort([5,4,3,2,1,0])
    }

    @test
    def sortBy08(): Bool = region r {
        testSortByVsSort([5,3,0,4,1,2])
    }

    @test
    def sortBy09(): Bool = region r {
        testSortByVsSort([2,3,0,4,1,2])
    }

    enum R {
        case R({i :: Int32, s :: String})
    }

    instance Eq[R] {
        pub def eq(a: R, b: R): Bool =
            let R(x) = a;
            let R(y) = b;
            x.i == y.i and x.s == y.s
    }

    @test
    def sortBy10(): Bool = region r {
        Array.sortBy(r -> let R(x) = r; x.i, [R({i = 2, s = "A"}), R({i = 1, s = "B"}), R({i = 3, s = "C"})])
        `sameElements` [R({i = 1, s = "B"}), R({i = 2, s = "A"}), R({i = 3, s = "C"})]
    }

    /////////////////////////////////////////////////////////////////////////////
    // sortBy!                                                                 //
    /////////////////////////////////////////////////////////////////////////////

    def testSortBy!VsSortBy(a: ScopedArray[Int32, r]) : Bool \ { Read(r), Write(r) } =
        let b = Array.slice(0, Array.length(a), a);
        let c = Array.slice(0, Array.length(a), a);
        Array.sortBy!(identity, b);
        Array.sortBy!(x -> 4 * x + 7, c);
        (b `sameElements` Array.sortBy(x -> 4 * x + 7, a)) and
        (c `sameElements` Array.sortBy(identity, a))

    @test
    def sortBy!01(): Bool = region r {
        testSortBy!VsSortBy([]: ScopedArray[Int32, _])
    }

    @test
    def sortBy!02(): Bool = region r {
        testSortBy!VsSortBy([0])
    }

    @test
    def sortBy!03(): Bool = region r {
        testSortBy!VsSortBy([0,1])
    }

    @test
    def sortBy!04(): Bool = region r {
        testSortBy!VsSortBy([1,0])
    }

    @test
    def sortBy!05(): Bool = region r {
        testSortBy!VsSortBy([1,1])
    }

    @test
    def sortBy!06(): Bool = region r {
        testSortBy!VsSortBy([0,1,2,3,4,5])
    }

    @test
    def sortBy!07(): Bool = region r {
        testSortBy!VsSortBy([5,4,3,2,1,0])
    }

    @test
    def sortBy!08(): Bool = region r {
        testSortBy!VsSortBy([5,3,0,4,1,2])
    }

    @test
    def sortBy!09(): Bool = region r {
        testSortBy!VsSortBy([2,3,0,4,1,2])
    }

    /////////////////////////////////////////////////////////////////////////////
    // minimumBy                                                               //
    /////////////////////////////////////////////////////////////////////////////

    @test
    def minimumBy01(): Bool = region r {
        Array.minimumBy((x, y) -> x <=> y, []: ScopedArray[Int32, _]) == None
    }

    @test
    def minimumBy02(): Bool = region r {
        Array.minimumBy((x, y) -> x <=> y, Array.range(0, 5, r)) == Some(0)
    }

    @test
    def minimumBy03(): Bool = region r {
        Array.minimumBy((x, y) -> x <=> y, Array.range(4, 10, r)) == Some(4)
    }

    @test
    def minimumBy04(): Bool = region r {
        let a = Array.range(10, 20, r);
        a[5] = -22;
        Array.minimumBy((x, y) -> x <=> y, a) == Some(-22)
    }

    /////////////////////////////////////////////////////////////////////////////
    // maximumBy                                                               //
    /////////////////////////////////////////////////////////////////////////////

    @test
    def maximumBy01(): Bool = region r {
        Array.maximumBy((x, y) -> x <=> y, []: ScopedArray[Int32, _]) == None
    }

    @test
    def maximumBy02(): Bool = region r {
        Array.maximumBy((x, y) -> x <=> y, Array.range(0, 5, r)) == Some(4)
    }

    @test
    def maximumBy03(): Bool = region r {
        Array.maximumBy((x, y) -> x <=> y, Array.range(4, 10, r)) == Some(9)
    }

    @test
    def maximumBy04(): Bool = region r {
        let a = Array.range(10, 20, r);
        a[5] = 42;
        Array.maximumBy((x, y) -> x <=> y, a) == Some(42)
    }


    /////////////////////////////////////////////////////////////////////////////
    // sum                                                                     //
    /////////////////////////////////////////////////////////////////////////////

    @test
    def sum01(): Bool = region r {
        Array.sum([]) == 0
    }

    @test
    def sum02(): Bool = region r {
        Array.sum([1]) == 1
    }

    @test
    def sum03(): Bool = region r {
        Array.sum([1, 2, 3]) == 6
    }

    @test
    def sum04(): Bool = region r {
        Array.sum([1, 2, 3, -3]) == 3
    }

    @test
    def sum05(): Bool = region r {
        Array.sum([-1, -2, -3, -4]) == -10
    }
    @test
    def sum06(): Bool = region r {
        Array.sum([10, -10]) == 0
    }

    @test
    def sum07(): Bool = region r {
        Array.range(1, 101, r) |> Array.sum == 5050
    }


    /////////////////////////////////////////////////////////////////////////////
    // sumWith                                                                 //
    /////////////////////////////////////////////////////////////////////////////

    @test
    def sumWith01(): Bool = region r {
        Array.sumWith(x -> x + 1, []) == 0
    }

    @test
    def sumWith02(): Bool = region r {
        Array.sumWith(x -> x + 1, [1]) == 2
    }

    @test
    def sumWith03(): Bool = region r {
        Array.sumWith(x -> x + 1, [1, 2, 3]) == 9
    }

    @test
    def sumWith04(): Bool = region r {
        Array.sumWith(x -> x + 1, [1, 2, 3, -3]) == 7
    }

    @test
    def sumWith05(): Bool = region r {
        Array.sumWith(x -> x + 1, [-1, -2, -3, -4]) == -6
    }

    @test
    def sumWith06(): Bool = region r {
        Array.sumWith(x -> x + 1, [10, -10]) == 2
    }


    /////////////////////////////////////////////////////////////////////////////
    // toDelayList                                                             //
    /////////////////////////////////////////////////////////////////////////////

    @test
    def toDelayList01(): Bool = region r {
        ([] @ r): ScopedArray[Unit, _] |> Array.toDelayList == DelayList.empty()
    }

    @test
    def toDelayList02(): Bool = region r {
        ([0; 0] @ r) |> Array.toDelayList == DelayList.empty()
    }

    @test
    def toDelayList03(): Bool = region r {
        Array.range(-1000, 1000, r) |> Array.toDelayList == DelayList.range(-1000, 1000)
    }

    @test
    def toDelayList04(): Bool = region r {
        (Array.range(-1000, 1000, r) |> Array.toDelayList |> DelayList.toArray)(r) `sameElements` Array.range(-1000, 1000, r)
    }

    /////////////////////////////////////////////////////////////////////////////
    // toChain                                                                 //
    /////////////////////////////////////////////////////////////////////////////

    @test
    def toChain01(): Bool = region r {
        Array.toChain([]: ScopedArray[Unit, _]) == Chain.empty(): Chain[Unit]
    }

    @test
    def toChain02(): Bool = region r {
        Array.toChain([1]) == Chain.singleton(1)
    }

    @test
    def toChain03(): Bool = region r {
        Array.toChain([1,2]) == List.toChain(1 :: 2 :: Nil)
    }

    @test
    def toChain04(): Bool = region r {
        Array.toChain([1,2,3]) == List.toChain(1 :: 2 :: 3 :: Nil)
    }

    /////////////////////////////////////////////////////////////////////////////
    // copyOfRange                                                             //
    /////////////////////////////////////////////////////////////////////////////

    // depends on flatten

    @test
    def copyOfRange01(): Bool & Impure =
        Array.copyOfRange(0, 3, [true, false, true], static) `sameElements` [true, false, true]

    @test
    def copyOfRange02(): Bool & Impure =
        Array.copyOfRange(1, 3, [true, false, true], static) `sameElements` [false, true]

    @test
    def copyOfRange03(): Bool & Impure =
        let a = Array.copyOfRange(2, 5, [true, false, true], static);
        Array.length(a) == 3 and Array.memberOf(true, a)

    @test
    def copyOfRange04(): Bool & Impure =
        Array.copyOfRange(0, 3, ['a', 'b', 'c'], static) `sameElements` ['a', 'b', 'c']

    @test
    def copyOfRange05(): Bool & Impure =
        Array.copyOfRange(1, 3, ['a', 'b', 'c'], static) `sameElements` ['b', 'c']

    @test
    def copyOfRange06(): Bool & Impure =
        let a = Array.copyOfRange(2, 5, ['a', 'b', 'c'], static);
        Array.length(a) == 3 and Array.memberOf('c', a)

    @test
    def copyOfRange07(): Bool & Impure =
        Array.copyOfRange(0, 3, [1.0f32, 2.0f32, 3.0f32], static) `sameElements` [1.0f32, 2.0f32, 3.0f32]

    @test
    def copyOfRange08(): Bool & Impure =
        Array.copyOfRange(1, 3, [1.0f32, 2.0f32, 3.0f32], static) `sameElements` [2.0f32, 3.0f32]

    @test
    def copyOfRange09(): Bool & Impure =
        let a = Array.copyOfRange(2, 5, [1.0f32, 2.0f32, 3.0f32], static);
        Array.length(a) == 3 and Array.memberOf(3.0f32, a)

    @test
    def copyOfRange10(): Bool & Impure =
        Array.copyOfRange(0, 3, [1.0f64, 2.0f64, 3.0f64], static) `sameElements` [1.0f64, 2.0f64, 3.0f64]

    @test
    def copyOfRange11(): Bool & Impure =
        Array.copyOfRange(1, 3, [1.0f64, 2.0f64, 3.0f64], static) `sameElements` [2.0f64, 3.0f64]

    @test
    def copyOfRange12(): Bool & Impure =
        let a = Array.copyOfRange(2, 5, [1.0f64, 2.0f64, 3.0f64], static);
        Array.length(a) == 3 and Array.memberOf(3.0f64, a)

    @test
    def copyOfRange13(): Bool & Impure =
        Array.copyOfRange(0, 3, [1i8, 2i8, 3i8], static) `sameElements` [1i8, 2i8, 3i8]

    @test
    def copyOfRange14(): Bool & Impure =
        Array.copyOfRange(1, 3, [1i8, 2i8, 3i8], static) `sameElements` [2i8, 3i8]

    @test
    def copyOfRange15(): Bool & Impure =
        let a = Array.copyOfRange(2, 5, [1i8, 2i8, 3i8], static);
        Array.length(a) == 3 and Array.memberOf(3i8, a)

    @test
    def copyOfRange16(): Bool & Impure =
        Array.copyOfRange(0, 3, [1i16, 2i16, 3i16], static) `sameElements` [1i16, 2i16, 3i16]

    @test
    def copyOfRange17(): Bool & Impure =
        Array.copyOfRange(1, 3, [1i16, 2i16, 3i16], static) `sameElements` [2i16, 3i16]

    @test
    def copyOfRange18(): Bool & Impure =
        let a = Array.copyOfRange(2, 5, [1i16, 2i16, 3i16], static);
        Array.length(a) == 3 and Array.memberOf(3i16, a)

    @test
    def copyOfRange19(): Bool & Impure =
        Array.copyOfRange(0, 3, [1, 2, 3], static) `sameElements` [1, 2, 3]

    @test
    def copyOfRange20(): Bool & Impure =
        Array.copyOfRange(1, 3, [1, 2, 3], static) `sameElements` [2, 3]

    @test
    def copyOfRange21(): Bool & Impure =
        let a = Array.copyOfRange(2, 5, [1, 2, 3], static);
        Array.length(a) == 3 and Array.memberOf(3, a)

    @test
    def copyOfRange22(): Bool & Impure =
        Array.copyOfRange(0, 3, [1i64, 2i64, 3i64], static) `sameElements` [1i64, 2i64, 3i64]

    @test
    def copyOfRange23(): Bool & Impure =
        Array.copyOfRange(1, 3, [1i64, 2i64, 3i64], static) `sameElements` [2i64, 3i64]

    @test
    def copyOfRange24(): Bool & Impure =
        let a = Array.copyOfRange(2, 5, [1i64, 2i64, 3i64], static);
        Array.length(a) == 3 and Array.memberOf(3i64, a)

    @test
    def copyOfRange25(): Bool & Impure =
        let a = Array.copyOfRange(0, 3, [['a', 'b', 'c'], ['d', 'e', 'f', 'g'], ['h']], static);
        let b = [['a', 'b', 'c'], ['d', 'e', 'f', 'g'], ['h']];
        Array.flatten(a) `sameElements` Array.flatten(b)

    @test
    def copyOfRange26(): Bool & Impure =
        let a = Array.copyOfRange(1, 3, [['a', 'b', 'c'], ['d', 'e', 'f', 'g'], ['h']], static);
        let b = [['d', 'e', 'f', 'g'], ['h']];
        Array.flatten(a) `sameElements` Array.flatten(b)

    @test
    def copyOfRange27(): Bool & Impure =
        Array.copyOfRange(0, 3, [Some(1), Some(2), None], static) `sameElements` [Some(1), Some(2), None]

    @test
    def copyOfRange28(): Bool & Impure =
        Array.copyOfRange(1, 3, [Some(1), Some(2), None], static) `sameElements` [Some(2), None]

    @test
    def copyOfRange29(): Bool & Impure =
        let a = Array.copyOfRange(2, 5, [Some(1), Some(2), None], static);
        Array.length(a) == 3 and Array.memberOf(None, a)

    @test
    def copyOfRange30(): Bool & Impure =
        let a = Array.copyOfRange(0, 3, [[Some('a'), Some('b'), Some('c')], [Some('d'), Some('e'), Some('f'), Some('g')], [None]], static);
        let b = [[Some('a'), Some('b'), Some('c')], [Some('d'), Some('e'), Some('f'), Some('g')], [None]];
        Array.flatten(a) `sameElements` Array.flatten(b)

    @test
    def copyOfRange31(): Bool & Impure =
        let a = Array.copyOfRange(1, 3, [[Some('a'), Some('b'), Some('c')], [Some('d'), Some('e'), Some('f'), Some('g')], [None]], static);
        let b = [[Some('d'), Some('e'), Some('f'), Some('g')], [None]];
        Array.flatten(a) `sameElements` Array.flatten(b)


    /////////////////////////////////////////////////////////////////////////////
    // toIterator                                                              //
    /////////////////////////////////////////////////////////////////////////////

    @test
    def toIterator01(): Bool & Impure =
        []: Array[Int32] |> Array.toIterator |> Iterator.toList == Nil

    @test
    def toIterator02(): Bool & Impure =
        [1, 2, 3] |> Array.toIterator |> Iterator.toList == 1 :: 2 :: 3 :: Nil

    @test
    def toIterator03(): Bool & Impure = region r {
        (([1, 2, 3] @ r) |> Array.toIterator |> Iterator.toArray)(r) `sameElements` [1, 2, 3] @ r
    }

    @test
    def toIterator04(): Bool & Impure = region r {
        (Array.range(-100, 100, r) |> Array.toIterator |> Iterator.toArray)(r) `sameElements` Array.range(-100, 100, r)
    }

    @test
    def toIterator05(): Bool & Impure = {
        let a = [1, 2, 3];
        let iter = Array.toIterator(a);
        a[0] = 10000;
        Iterator.toArray(iter, static) `sameElements` [1, 2, 3]
    }


    /////////////////////////////////////////////////////////////////////////////
    // join                                                                    //
    /////////////////////////////////////////////////////////////////////////////

    @test
    def join01(): Bool = region r {
        Array.join(",", ([] @ r): ScopedArray[Int32, _]) == ""
    }

    @test
    def join02(): Bool = region r {
        Array.join(",", [1] @ r) == "1"
    }

    @test
    def join03(): Bool = region r {
        Array.join(",", [1, 2, 3] @ r) == "1,2,3"
    }

    @test
    def join04(): Bool = region r {
        Array.join(",", ["1", "2", "3"] @ r) == "1,2,3"
    }


    /////////////////////////////////////////////////////////////////////////////
    // joinWith                                                                //
    /////////////////////////////////////////////////////////////////////////////

    @test
    def joinWith01(): Bool = region r {
        Array.joinWith(x -> "${x + 1}", ",", [] @ r) == ""
    }

    @test
    def joinWith02(): Bool = region r {
        Array.joinWith(x -> "${x + 1}", ",", [1] @ r) == "2"
    }

    @test
    def joinWith03(): Bool = region r {
        Array.joinWith(x -> "${x + 1}", ",", [1, 2, 3] @ r) == "2,3,4"
    }

    @test
    def joinWith04(): Bool = region r {
        Array.joinWith(x -> x + x, ",", ["1", "2", "3"] @ r) == "11,22,33"
    }

    @test
    def joinWith05(): Bool = region r {
        let a: ScopedArray[Int32, _] = [] @ r;
        let s = Array.joinWith(Int32.toString, ",", a);
        s == ""
    }

    @test
    def joinWith06(): Bool = region r {
        let a = [1] @ r;
        let s = Array.joinWith(Int32.toString, ",", a);
        s == "1"
    }

    @test
    def joinWith07(): Bool = region r {
        let a = [1,2] @ r;
        let s = Array.joinWith(Int32.toString, ",", a);
        s == "1,2"
    }

    @test
    def joinWith08(): Bool = region r {
        let a = [1,2,3] @ r;
        let s = Array.joinWith(Int32.toString, ",", a);
        s == "1,2,3"
    }

    @test
    def joinWith09(): Bool = region r {
        let a = [1,2,3] @ r;
        let s = Array.joinWith(Int32.toString, "", a);
        s == "123"
    }

    @test
    def joinWith10(): Bool = region r {
        let a = [1,2,3] @ r;
        let s = Array.joinWith(Int32.toString, "..", a);
        s == "1..2..3"
    }


    /////////////////////////////////////////////////////////////////////////////
    // toMutList                                                               //
    /////////////////////////////////////////////////////////////////////////////

    @test
    def toMutList01(): Bool = region r {
        MutList.sameElements(Array.toMutList(([] @ r): ScopedArray[Int32, _], r), new MutList(r))
    }

    @test
    def toMutList02(): Bool = region r {
        let v = new MutList(r);
        MutList.push!(1, v);
        MutList.sameElements(Array.toMutList([1] @ r, r), v)
    }

    @test
    def toMutList03(): Bool = region r {
        let v = new MutList(r);
        MutList.push!(1, v);
        MutList.push!(2, v);
        MutList.push!(3, v);
        MutList.sameElements(Array.toMutList([1, 2, 3] @ r, r), v)
    }

    @test
    def toMutList04(): Bool = region r {
        MutList.sameElements((Array.range(0, 100, r) |> Array.toMutList)(r), MutList.range(0, 100, r))
    }

    @test
    def toMutList05(): Bool = region r {
        let v = Array.toMutList([1, 2, 3] @ r, r);
        MutList.push!(4, v);
        Array.sameElements(MutList.toArray(v, r), [1, 2, 3, 4] @ r)
    }

    @test
    def toMutList06(): Bool = region r {
        let v = Array.toMutList([1, 2, 3] @ r, r);
        MutList.push!(4, v);
        let _ = MutList.pop!(v);
        let _ = MutList.pop!(v);
        let _ = MutList.pop!(v);
        let _ = MutList.pop!(v);
        Array.sameElements(MutList.toArray(v, r), [] @ r)
    }

}<|MERGE_RESOLUTION|>--- conflicted
+++ resolved
@@ -5036,20 +5036,12 @@
     // sortWith!                                                               //
     /////////////////////////////////////////////////////////////////////////////
 
-<<<<<<< HEAD
-@test
-def sortWith01!(): Bool & Impure =
-    let a = []: Array[Int32];
-    Array.sortWith!(cmp, a);
-    a `sameElements` []: Array[Int32]
-=======
     @test
     def sortWith01!(): Bool = region r {
         let a = []: ScopedArray[Int32, _];
-        Array.sortWith(cmp, a);
+        Array.sortWith!(cmp, a);
         a `sameElements` []: ScopedArray[Int32, _]
     }
->>>>>>> 1c348ab0
 
     @test
     def sortWith02!(): Bool = region r {
