/*
 * Copyright 2015-2016 Magnus Madsen, Ming-Ho Yee
 *
 * Licensed under the Apache License, Version 2.0 (the "License");
 * you may not use this file except in compliance with the License.
 * You may obtain a copy of the License at
 *
 *   http://www.apache.org/licenses/LICENSE-2.0
 *
 * Unless required by applicable law or agreed to in writing, software
 * distributed under the License is distributed on an "AS IS" BASIS,
 * WITHOUT WARRANTIES OR CONDITIONS OF ANY KIND, either express or implied.
 * See the License for the specific language governing permissions and
 * limitations under the License.
 */

package ca.uwaterloo.flix.api

import ca.uwaterloo.flix.language.ast.*
import ca.uwaterloo.flix.language.ast.shared.{Input, SecurityContext, Source}
import ca.uwaterloo.flix.language.dbg.AstPrinter
import ca.uwaterloo.flix.language.fmt.FormatOptions
import ca.uwaterloo.flix.language.phase.*
import ca.uwaterloo.flix.language.phase.jvm.JvmBackend
import ca.uwaterloo.flix.language.{CompilationMessage, GenSym}
import ca.uwaterloo.flix.runtime.CompilationResult
import ca.uwaterloo.flix.tools.Summary
import ca.uwaterloo.flix.util.Formatter.NoFormatter
import ca.uwaterloo.flix.util.*
import ca.uwaterloo.flix.util.collection.{Chain, MultiMap}
import ca.uwaterloo.flix.util.tc.Debug

import java.nio.charset.Charset
import java.nio.file.{Files, Path}
import java.util.concurrent.ForkJoinPool
import java.util.zip.ZipFile
import scala.collection.mutable
import scala.collection.mutable.ListBuffer
import scala.language.implicitConversions
import scala.util.Using

object Flix {
  /**
    * The reserved Flix delimiter.
    */
  val Delimiter: String = "$"

  /**
    * The file extension for intermediate representation files.
    */
  val IrFileExtension = "flixir"

  /**
    * The maximum width of the intermediate representation files.
    */
  val IrFileWidth = 80

  /**
    * The number of spaces per indentation in the intermediate representation files.
    */
  val IrFileIndentation = 4
}

/**
  * Main programmatic interface for Flix.
  */
class Flix {

  /**
    * A sequence of inputs to be parsed into Flix ASTs.
    */
  private val inputs = mutable.Map.empty[String, Input]

  /**
    * The set of sources changed since last compilation.
    */
  private var changeSet: ChangeSet = ChangeSet.Everything

  /**
    * The set of known Java classes and interfaces.
    */
  private var knownClassesAndInterfaces: MultiMap[List[String], String] = getJavaPlatformClassesAndInterfaces()

  /**
    * A cache of ASTs for incremental compilation.
    */
  private var cachedLexerTokens: Map[Source, Array[Token]] = Map.empty
  private var cachedParserCst: SyntaxTree.Root = SyntaxTree.empty
  private var cachedWeederAst: WeededAst.Root = WeededAst.empty
  private var cachedDesugarAst: DesugaredAst.Root = DesugaredAst.empty
  private var cachedKinderAst: KindedAst.Root = KindedAst.empty
  private var cachedResolverAst: ResolvedAst.Root = ResolvedAst.empty
  private var cachedTyperAst: TypedAst.Root = TypedAst.empty

  /**
    * A sequence of internal inputs to be parsed into Flix ASTs.
    *
    * The core library *must* be present for any program to compile.
    */
  private val coreLibrary = List(
    // Prelude
    "Prelude.flix" -> LocalResource.get("/src/library/Prelude.flix"),

    // Comparison
    "Comparison.flix" -> LocalResource.get("/src/library/Comparison.flix"),

    // Coerce
    "Coerce.flix" -> LocalResource.get("/src/library/Coerce.flix"),

    // Operators
    "Neg.flix" -> LocalResource.get("/src/library/Neg.flix"),
    "Add.flix" -> LocalResource.get("/src/library/Add.flix"),
    "Sub.flix" -> LocalResource.get("/src/library/Sub.flix"),
    "Mul.flix" -> LocalResource.get("/src/library/Mul.flix"),
    "Div.flix" -> LocalResource.get("/src/library/Div.flix"),
    "Bool.flix" -> LocalResource.get("/src/library/Bool.flix"),

    // Channels and Threads
    "Channel.flix" -> LocalResource.get("/src/library/Channel.flix"),
    "Thread.flix" -> LocalResource.get("/src/library/Thread.flix"),
    "Time.flix" -> LocalResource.get("/src/library/Time.flix"),

    // Built-in
    "Eq.flix" -> LocalResource.get("/src/library/Eq.flix"),
    "Hash.flix" -> LocalResource.get("/src/library/Hash.flix"),
    "Sendable.flix" -> LocalResource.get("/src/library/Sendable.flix"),
    "Order.flix" -> LocalResource.get("/src/library/Order.flix"),

    // Lattices
    "PartialOrder.flix" -> LocalResource.get("/src/library/PartialOrder.flix"),
    "LowerBound.flix" -> LocalResource.get("/src/library/LowerBound.flix"),
    "UpperBound.flix" -> LocalResource.get("/src/library/UpperBound.flix"),
    "JoinLattice.flix" -> LocalResource.get("/src/library/JoinLattice.flix"),
    "MeetLattice.flix" -> LocalResource.get("/src/library/MeetLattice.flix"),

    // String
    "ToString.flix" -> LocalResource.get("/src/library/ToString.flix"),

    // Reflect
    "Reflect.flix" -> LocalResource.get("/src/library/Reflect.flix"),

    // Debug
    "Debug.flix" -> LocalResource.get("/src/library/Debug.flix"),

    // References
    "Ref.flix" -> LocalResource.get("/src/library/Ref.flix"),
  )

  /**
    * A sequence of internal inputs to be parsed into Flix ASTs.
    *
    * The standard library is not required to be present for at least some programs to compile.
    */
  private val standardLibrary = List(
    "Array.flix" -> LocalResource.get("/src/library/Array.flix"),
    "Assert.flix" -> LocalResource.get("/src/library/Assert.flix"),
    "BigDecimal.flix" -> LocalResource.get("/src/library/BigDecimal.flix"),
    "BigInt.flix" -> LocalResource.get("/src/library/BigInt.flix"),
    "Box.flix" -> LocalResource.get("/src/library/Box.flix"),
    "Chain.flix" -> LocalResource.get("/src/library/Chain.flix"),
    "Char.flix" -> LocalResource.get("/src/library/Char.flix"),
    "CodePoint.flix" -> LocalResource.get("/src/library/CodePoint.flix"),
    "Console.flix" -> LocalResource.get("/src/library/Console.flix"),
    "DelayList.flix" -> LocalResource.get("/src/library/DelayList.flix"),
    "DelayMap.flix" -> LocalResource.get("/src/library/DelayMap.flix"),
    "Down.flix" -> LocalResource.get("/src/library/Down.flix"),
    "Float32.flix" -> LocalResource.get("/src/library/Float32.flix"),
    "Float64.flix" -> LocalResource.get("/src/library/Float64.flix"),
    "Int8.flix" -> LocalResource.get("/src/library/Int8.flix"),
    "Int16.flix" -> LocalResource.get("/src/library/Int16.flix"),
    "Int32.flix" -> LocalResource.get("/src/library/Int32.flix"),
    "Int64.flix" -> LocalResource.get("/src/library/Int64.flix"),
    "Iterable.flix" -> LocalResource.get("/src/library/Iterable.flix"),
    "Iterator.flix" -> LocalResource.get("/src/library/Iterator.flix"),
    "KeyNotFound.flix" -> LocalResource.get("/src/library/KeyNotFound.flix"),
    "List.flix" -> LocalResource.get("/src/library/List.flix"),
    "Map.flix" -> LocalResource.get("/src/library/Map.flix"),
    "Nec.flix" -> LocalResource.get("/src/library/Nec.flix"),
    "Nel.flix" -> LocalResource.get("/src/library/Nel.flix"),
    "Object.flix" -> LocalResource.get("/src/library/Object.flix"),
    "Option.flix" -> LocalResource.get("/src/library/Option.flix"),
    "OutOfBounds.flix" -> LocalResource.get("/src/library/OutOfBounds.flix"),
    "Random.flix" -> LocalResource.get("/src/library/Random.flix"),
    "Result.flix" -> LocalResource.get("/src/library/Result.flix"),
    "Set.flix" -> LocalResource.get("/src/library/Set.flix"),
    "String.flix" -> LocalResource.get("/src/library/String.flix"),
    "MultiMap.flix" -> LocalResource.get("/src/library/MultiMap.flix"),

    "MutQueue.flix" -> LocalResource.get("/src/library/MutQueue.flix"),
    "MutDeque.flix" -> LocalResource.get("/src/library/MutDeque.flix"),
    "MutDisjointSets.flix" -> LocalResource.get("/src/library/MutDisjointSets.flix"),
    "MutList.flix" -> LocalResource.get("/src/library/MutList.flix"),
    "MutSet.flix" -> LocalResource.get("/src/library/MutSet.flix"),
    "MutMap.flix" -> LocalResource.get("/src/library/MutMap.flix"),

    "Files.flix" -> LocalResource.get("/src/library/Files.flix"),
    "IOError.flix" -> LocalResource.get("/src/library/IOError.flix"),
    "Reader.flix" -> LocalResource.get("/src/library/Reader.flix"),
    "File.flix" -> LocalResource.get("/src/library/File.flix"),

    "Environment.flix" -> LocalResource.get("/src/library/Environment.flix"),

    "Applicative.flix" -> LocalResource.get("/src/library/Applicative.flix"),
    "CommutativeGroup.flix" -> LocalResource.get("/src/library/CommutativeGroup.flix"),
    "CommutativeMonoid.flix" -> LocalResource.get("/src/library/CommutativeMonoid.flix"),
    "CommutativeSemiGroup.flix" -> LocalResource.get("/src/library/CommutativeSemiGroup.flix"),
    "Foldable.flix" -> LocalResource.get("/src/library/Foldable.flix"),
    "FromString.flix" -> LocalResource.get("/src/library/FromString.flix"),
    "Functor.flix" -> LocalResource.get("/src/library/Functor.flix"),
    "Filterable.flix" -> LocalResource.get("/src/library/Filterable.flix"),
    "Group.flix" -> LocalResource.get("/src/library/Group.flix"),
    "Identity.flix" -> LocalResource.get("/src/library/Identity.flix"),
    "Indexable.flix" -> LocalResource.get("/src/library/Indexable.flix"),
    "IndexableMut.flix" -> LocalResource.get("/src/library/IndexableMut.flix"),
    "Monad.flix" -> LocalResource.get("/src/library/Monad.flix"),
    "MonadZero.flix" -> LocalResource.get("/src/library/MonadZero.flix"),
    "MonadZip.flix" -> LocalResource.get("/src/library/MonadZip.flix"),
    "Monoid.flix" -> LocalResource.get("/src/library/Monoid.flix"),
    "Reducible.flix" -> LocalResource.get("/src/library/Reducible.flix"),
    "SemiGroup.flix" -> LocalResource.get("/src/library/SemiGroup.flix"),
    "Traversable.flix" -> LocalResource.get("/src/library/Traversable.flix"),
    "Witherable.flix" -> LocalResource.get("/src/library/Witherable.flix"),
    "UnorderedFoldable.flix" -> LocalResource.get("/src/library/UnorderedFoldable.flix"),
    "Collectable.flix" -> LocalResource.get("/src/library/Collectable.flix"),

    "Validation.flix" -> LocalResource.get("/src/library/Validation.flix"),

    "StringBuilder.flix" -> LocalResource.get("/src/library/StringBuilder.flix"),
    "RedBlackTree.flix" -> LocalResource.get("/src/library/RedBlackTree.flix"),
    "GetOpt.flix" -> LocalResource.get("/src/library/GetOpt.flix"),
    "Chalk.flix" -> LocalResource.get("/src/library/Chalk.flix"),

    "Concurrent/Channel.flix" -> LocalResource.get("/src/library/Concurrent/Channel.flix"),
    "Concurrent/Condition.flix" -> LocalResource.get("/src/library/Concurrent/Condition.flix"),
    "Concurrent/CyclicBarrier.flix" -> LocalResource.get("/src/library/Concurrent/CyclicBarrier.flix"),
    "Concurrent/ReentrantLock.flix" -> LocalResource.get("/src/library/Concurrent/ReentrantLock.flix"),

    "Time/Duration.flix" -> LocalResource.get("/src/library/Time/Duration.flix"),
    "Time/Epoch.flix" -> LocalResource.get("/src/library/Time/Epoch.flix"),
    "Time/Instant.flix" -> LocalResource.get("/src/library/Time/Instant.flix"),

    "Fixpoint/Phase/Stratifier.flix" -> LocalResource.get("/src/library/Fixpoint/Phase/Stratifier.flix"),
    "Fixpoint/Phase/Compiler.flix" -> LocalResource.get("/src/library/Fixpoint/Phase/Compiler.flix"),
    "Fixpoint/Phase/Simplifier.flix" -> LocalResource.get("/src/library/Fixpoint/Phase/Simplifier.flix"),
    "Fixpoint/Phase/IndexSelection.flix" -> LocalResource.get("/src/library/Fixpoint/Phase/IndexSelection.flix"),
    "Fixpoint/Phase/VarsToIndices.flix" -> LocalResource.get("/src/library/Fixpoint/Phase/VarsToIndices.flix"),
    "Fixpoint/Boxable.flix" -> LocalResource.get("/src/library/Fixpoint/Boxable.flix"),
    "Fixpoint/Boxed.flix" -> LocalResource.get("/src/library/Fixpoint/Boxed.flix"),
    "Fixpoint/Debugging.flix" -> LocalResource.get("/src/library/Fixpoint/Debugging.flix"),
    "Fixpoint/Interpreter.flix" -> LocalResource.get("/src/library/Fixpoint/Interpreter.flix"),
    "Fixpoint/Options.flix" -> LocalResource.get("/src/library/Fixpoint/Options.flix"),
    "Fixpoint/PredSymsOf.flix" -> LocalResource.get("/src/library/Fixpoint/PredSymsOf.flix"),
    "Fixpoint/Solver.flix" -> LocalResource.get("/src/library/Fixpoint/Solver.flix"),
    "Fixpoint/SubstitutePredSym.flix" -> LocalResource.get("/src/library/Fixpoint/SubstitutePredSym.flix"),

    "Fixpoint/Ast/Datalog.flix" -> LocalResource.get("/src/library/Fixpoint/Ast/Datalog.flix"),
    "Fixpoint/Ast/Shared.flix" -> LocalResource.get("/src/library/Fixpoint/Ast/Shared.flix"),
    "Fixpoint/Ast/PrecedenceGraph.flix" -> LocalResource.get("/src/library/Fixpoint/Ast/PrecedenceGraph.flix"),
    "Fixpoint/Ast/Ram.flix" -> LocalResource.get("/src/library/Fixpoint/Ast/Ram.flix"),

    "Abort.flix" -> LocalResource.get("/src/library/Abort.flix"),
    "Clock.flix" -> LocalResource.get("/src/library/Clock.flix"),
    "Exit.flix" -> LocalResource.get("/src/library/Exit.flix"),
    "Eff/BiasedCoin.flix" -> LocalResource.get("/src/library/Eff/BiasedCoin.flix"),
    "Eff/RandomCoin.flix" -> LocalResource.get("/src/library/Eff/RandomCoin.flix"),

    "Logger.flix" -> LocalResource.get("/src/library/Logger.flix"),
    "FilePath.flix" -> LocalResource.get("/src/library/FilePath.flix"),
    "Process.flix" -> LocalResource.get("/src/library/Process.flix"),
    "Severity.flix" -> LocalResource.get("/src/library/Severity.flix"),
    "TimeUnit.flix" -> LocalResource.get("/src/library/TimeUnit.flix"),

    "Graph.flix" -> LocalResource.get("/src/library/Graph.flix"),
    "Vector.flix" -> LocalResource.get("/src/library/Vector.flix"),
    "Regex.flix" -> LocalResource.get("/src/library/Regex.flix"),
    "Adaptor.flix" -> LocalResource.get("/src/library/Adaptor.flix"),
    "ToJava.flix" -> LocalResource.get("/src/library/ToJava.flix"),
    "FromJava.flix" -> LocalResource.get("/src/library/FromJava.flix"),
  )

  /**
    * A map to track the time spent in each phase and sub-phase.
    */
  var phaseTimers: ListBuffer[PhaseTime] = ListBuffer.empty

  /**
    * The current phase we are in. Initially null.
    */
  private var currentPhase: PhaseTime = _

  /**
    * The progress bar.
    */
  private val progressBar: ProgressBar = new ProgressBar

  /**
    * The default assumed charset.
    */
  val defaultCharset: Charset = Charset.forName("UTF-8")

  /**
    * The current Flix options.
    */
  var options: Options = Options.Default

  /**
    * The thread pool executor service for `this` Flix instance.
    */
  var threadPool: java.util.concurrent.ForkJoinPool = _

  /**
    * The symbol generator associated with this Flix instance.
    */
  val genSym = new GenSym()

  /**
    * The default output formatter.
    */
  private var formatter: Formatter = NoFormatter

  /**
    * A class loader for loading external JARs.
    */
  val jarLoader = new ExternalJarLoader

  /**
    * Adds the given string `text` with the given `name`.
    */
  def addSourceCode(name: String, text: String)(implicit sctx: SecurityContext): Flix = {
    if (name == null)
      throw new IllegalArgumentException("'name' must be non-null.")
    if (text == null)
      throw new IllegalArgumentException("'text' must be non-null.")
    if (sctx == null)
      throw new IllegalArgumentException("'sctx' must be non-null.")
    addInput(name, Input.Text(name, text, stable = false, sctx))
    this
  }

  /**
    * Removes the source code with the given `name`.
    */
  def remSourceCode(name: String): Flix = {
    if (name == null)
      throw new IllegalArgumentException("'name' must be non-null.")
    remInput(name, Input.Text(name, "", stable = false, /* unused */ SecurityContext.NoPermissions))
    this
  }

  /**
    * Adds the given path `p` as Flix source file.
    */
  def addFlix(p: Path)(implicit sctx: SecurityContext): Flix = {
    if (p == null)
      throw new IllegalArgumentException(s"'p' must be non-null.")
    if (!Files.exists(p))
      throw new IllegalArgumentException(s"'$p' must be a file.")
    if (!Files.isRegularFile(p))
      throw new IllegalArgumentException(s"'$p' must be a regular file.")
    if (!Files.isReadable(p))
      throw new IllegalArgumentException(s"'$p' must be a readable file.")
    if (!p.getFileName.toString.endsWith(".flix"))
      throw new IllegalArgumentException(s"'$p' must be a *.flix file.")

    addInput(p.toString, Input.TxtFile(p, sctx))
    this
  }

  /**
    * Adds the given path `p` as a Flix package file.
    */
  def addPkg(p: Path)(implicit sctx: SecurityContext): Flix = {
    if (p == null)
      throw new IllegalArgumentException(s"'p' must be non-null.")
    if (!Files.exists(p))
      throw new IllegalArgumentException(s"'$p' must be a file.")
    if (!Files.isRegularFile(p))
      throw new IllegalArgumentException(s"'$p' must be a regular file.")
    if (!Files.isReadable(p))
      throw new IllegalArgumentException(s"'$p' must be a readable file.")
    if (!p.getFileName.toString.endsWith(".fpkg"))
      throw new IllegalArgumentException(s"'$p' must be a *.pkg file.")

    addInput(p.toString, Input.PkgFile(p, sctx))
    this
  }

  /**
    * Removes the given path `p` as a Flix source file.
    */
  def remFlix(p: Path): Flix = {
    if (!p.getFileName.toString.endsWith(".flix"))
      throw new IllegalArgumentException(s"'$p' must be a *.flix file.")

    remInput(p.toString, Input.TxtFile(p, /* unused */ SecurityContext.NoPermissions))
    this
  }

  /**
    * Adds the JAR file at path `p` to the class loader.
    */
  def addJar(p: Path): Flix = {
    if (p == null)
      throw new IllegalArgumentException(s"'p' must be non-null.")
    if (!Files.exists(p))
      throw new IllegalArgumentException(s"'$p' must be a file.")
    if (!Files.isRegularFile(p))
      throw new IllegalArgumentException(s"'$p' must be a regular file.")
    if (!Files.isReadable(p))
      throw new IllegalArgumentException(s"'$p' must be a readable file.")

    jarLoader.addURL(p.toUri.toURL)
    extendKnownJavaClassesAndInterfaces(p)
    this
  }

  /**
    * Adds the given `input` under the given `name`.
    */
  private def addInput(name: String, input: Input): Unit = inputs.get(name) match {
    case None =>
      inputs += name -> input
    case Some(_) =>
      changeSet = changeSet.markChanged(input)
      inputs += name -> input
  }

  /**
    * Removes the given `input` under the given `name`.
    *
    * Note: Removing an input means to replace it by the empty string.
    */
  private def remInput(name: String, input: Input): Unit = inputs.get(name) match {
    case None => // nop
    case Some(_) =>
      changeSet = changeSet.markChanged(input)
      inputs += name -> Input.Text(name, "", stable = false, /* unused */ SecurityContext.NoPermissions)
  }

  /**
    * Sets the options used for this Flix instance.
    */
  def setOptions(opts: Options): Flix = {
    if (opts == null)
      throw new IllegalArgumentException("'opts' must be non-null.")
    options = opts
    this
  }

  /**
    * Returns the format options associated with this Flix instance.
    */
  def getFormatOptions: FormatOptions = {
    FormatOptions(
      varNames = FormatOptions.VarName.NameBased // TODO add cli option
    )
  }

  /**
    * Returns the current formatter instance.
    */
  def getFormatter: Formatter = this.formatter

  /**
    * Sets the output formatter used for this Flix instance.
    */
  def setFormatter(formatter: Formatter): Flix = {
    if (formatter == null)
      throw new IllegalArgumentException("'formatter' must be non-null.")
    this.formatter = formatter
    this
  }

  /**
    * Converts a list of compiler error messages to a list of printable messages.
    * Decides whether or not to append the explanation.
    */
  def mkMessages(errors: Chain[CompilationMessage]): List[String] = {
    if (options.explain)
      errors.toSeq.sortBy(_.loc).map(cm => cm.messageWithLoc(formatter) + cm.explain(formatter).getOrElse("")).toList
    else
      errors.toSeq.sortBy(_.loc).map(cm => cm.messageWithLoc(formatter)).toList
  }

  /**
    * Compiles the Flix program and returns a typed ast.
    */
  def check(): Validation[TypedAst.Root, CompilationMessage] = try {
    import Validation.Implicit.AsMonad

    // Mark this object as implicit.
    implicit val flix: Flix = this

    // Initialize fork-join thread pool.
    initForkJoinPool()

    // Reset the phase information.
    phaseTimers = ListBuffer.empty

    // The default entry point
    val entryPoint = flix.options.entryPoint

    implicit class MappableValidation[A, B](v: Validation[A, B]) {
      implicit def map[C](f: A => C): Validation[C, B] = Validation.mapN(v)(f)
    }

    val (sources, _) = Reader.run(getInputs, knownClassesAndInterfaces)

    /** Remember to update [[AstPrinter]] about the list of phases. */
    val result = for {
      afterReader <- Validation.success(sources) // This is required for Scala to desugar the for-comprehension correctly. Will be removed once Validation is gone.
      afterLexer <- Lexer.run(afterReader, cachedLexerTokens, changeSet)
      afterParser <- Parser2.run(afterLexer, cachedParserCst, changeSet)
      afterWeeder <- Weeder2.run(afterReader, entryPoint, afterParser, cachedWeederAst, changeSet)
      afterDesugar = Desugar.run(afterWeeder, cachedDesugarAst, changeSet)
      (afterNamer, namerErrors) = Namer.run(afterDesugar)
      afterResolver <- Resolver.run(afterNamer, cachedResolverAst, changeSet).withSoftFailures(namerErrors)
      (afterKinder, kinderErrors) = Kinder.run(afterResolver, cachedKinderAst, changeSet)
      afterDeriver <- Deriver.run(afterKinder).withSoftFailures(kinderErrors)
      afterTyper <- Typer.run(afterDeriver, cachedTyperAst, changeSet)
      _ = EffectVerifier.run(afterTyper)
      (_, regionErrors) = Regions.run(afterTyper)
      (afterEntryPoint, entryPointErrors) = EntryPoint.run(afterTyper)
      (_, instanceErrors) = Instances.run(afterEntryPoint, cachedTyperAst, changeSet)
      afterPredDeps = PredDeps.run(afterEntryPoint)
      (afterStratifier, stratificationErrors) = Stratifier.run(afterPredDeps)
      (_, patMatchErrors) = PatMatch.run(afterStratifier)
<<<<<<< HEAD
      redundancyErrors = Redundancy.run(afterStratifier)
      (_, safetyErrors) = Safety.run(afterStratifier)
      errors = instanceErrors ++ stratificationErrors ++ patMatchErrors ++ redundancyErrors ++ safetyErrors
      output <- Validation.toSuccessOrSoftFailure(afterStratifier, errors) // Minimal change for things to still work. Will be removed once Validation is removed.
=======
      afterRedundancy <- Redundancy.run(afterStratifier).withSoftFailures(regionErrors).withSoftFailures(entryPointErrors).withSoftFailures(instanceErrors).withSoftFailures(stratificationErrors).withSoftFailures(patMatchErrors)
      (_, safetyErrors) = Safety.run(afterRedundancy)
      output <- Validation.toSuccessOrSoftFailure(afterRedundancy, safetyErrors) // Minimal change for things to still work. Will be removed once Validation is removed.
>>>>>>> 1e9423c6
    } yield {
      // Update caches for incremental compilation.
      if (options.incremental) {
        this.cachedLexerTokens = afterLexer
        this.cachedParserCst = afterParser
        this.cachedWeederAst = afterWeeder
        this.cachedDesugarAst = afterDesugar
        this.cachedKinderAst = afterKinder
        this.cachedResolverAst = afterResolver
        this.cachedTyperAst = afterTyper
      }
      output
    }

    // Shutdown fork-join thread pool.
    shutdownForkJoinPool()

    // Reset the progress bar.
    progressBar.complete()

    // Print summary?
    if (options.xsummary) {
      result.map(root => {
        val table = Summary.fileSummaryTable(root, nsDepth = Some(1), minLines = Some(125))
        table.getMarkdownLines.foreach(println)
      })
    }

    // Return the result (which could contain soft failures).
    result
  } catch {
    case ex: InternalCompilerException =>
      CrashHandler.handleCrash(ex)(this)
      throw ex
  }

  /**
    * Compiles the given typed ast to an executable ast.
    */
  def codeGen(typedAst: TypedAst.Root): Validation[CompilationResult, CompilationMessage] = try {
    // Mark this object as implicit.
    implicit val flix: Flix = this

    // Initialize fork-join thread pool.
    initForkJoinPool()

    val loweringAst = Lowering.run(typedAst)
    val treeShaker1Ast = TreeShaker1.run(loweringAst)
    val monomorpherAst = Monomorpher.run(treeShaker1Ast)
    val simplifierAst = Simplifier.run(monomorpherAst)
    val closureConvAst = ClosureConv.run(simplifierAst)
    val lambdaLiftAst = LambdaLift.run(closureConvAst)
    val optimizerAst = Optimizer.run(lambdaLiftAst)
    val treeShaker2Ast = TreeShaker2.run(optimizerAst)
    val effectBinderAst = EffectBinder.run(treeShaker2Ast)
    val tailPosAst = TailPos.run(effectBinderAst)
    Verifier.run(tailPosAst)
    val eraserAst = Eraser.run(tailPosAst)
    val reducerAst = Reducer.run(eraserAst)
    val varOffsetsAst = VarOffsets.run(reducerAst)
    val result = JvmBackend.run(varOffsetsAst)

    // Shutdown fork-join thread pool.
    shutdownForkJoinPool()

    // Reset the progress bar.
    progressBar.complete()

    // Return the result.
    Validation.success(result)
  } catch {
    case ex: InternalCompilerException =>
      CrashHandler.handleCrash(ex)(this)
      throw ex
    case ex: Throwable =>
      CrashHandler.handleCrash(ex)(this)
      throw ex
  }

  /**
    * Compiles the given typed ast to an executable ast.
    */
  def compile(): Validation[CompilationResult, CompilationMessage] = {
    val result = check().toHardFailure
    Validation.flatMapN(result)(codeGen)
  }

  /**
    * Enters the phase with the given name.
    */
  def phaseNew[A, B](phase: String)(f: => (A, B))(implicit d: Debug[A]): (A, B) = {
    // Initialize the phase time object.
    currentPhase = PhaseTime(phase, 0)

    if (options.progress) {
      progressBar.observe(currentPhase.phase, "", sample = false)
    }

    // Measure the execution time.
    val t = System.nanoTime()
    val (root, errs) = f
    val e = System.nanoTime() - t

    // Update the phase time.
    currentPhase = currentPhase.copy(time = e)

    // And add it to the list of executed phases.
    phaseTimers += currentPhase

    if (this.options.xprintphases) {
      d.emit(phase, root)(this)
    }

    // Return the result computed by the phase.
    (root, errs)
  }

  /**
    * Enters the phase with the given name.
    */
  def phase[A](phase: String)(f: => A)(implicit d: Debug[A]): A = {
    // Initialize the phase time object.
    currentPhase = PhaseTime(phase, 0)

    if (options.progress) {
      progressBar.observe(currentPhase.phase, "", sample = false)
    }

    // Measure the execution time.
    val t = System.nanoTime()
    val r = f
    val e = System.nanoTime() - t

    // Update the phase time.
    currentPhase = currentPhase.copy(time = e)

    // And add it to the list of executed phases.
    phaseTimers += currentPhase

    if (this.options.xprintphases) {
      d.emit(phase, r)(this)
    }

    // Return the result computed by the phase.
    r
  }

  /**
    * Returns the total compilation time in nanoseconds.
    */
  def getTotalTime: Long = phaseTimers.foldLeft(0L) {
    case (acc, phase) => acc + phase.time
  }

  /**
    * A callback to indicate that work has started on the given subtask.
    */
  def subtask(subtask: String, sample: Boolean = false): Unit = {
    if (options.progress) {
      progressBar.observe(currentPhase.phase, subtask, sample)
    }
  }

  /**
    * Returns a list of inputs constructed from the strings and paths passed to Flix.
    */
  private def getInputs: List[Input] = {
    val lib = options.lib match {
      case LibLevel.Nix => Nil
      case LibLevel.Min => getLibraryInputs(coreLibrary)
      case LibLevel.All => getLibraryInputs(coreLibrary ++ standardLibrary)
    }
    inputs.values.toList ::: lib
  }

  /**
    * Returns the inputs for the given list of (path, text) pairs.
    */
  private def getLibraryInputs(xs: List[(String, String)]): List[Input] = xs.foldLeft(List.empty[Input]) {
    case (xs, (virtualPath, text)) => Input.Text(virtualPath, text, stable = true, SecurityContext.AllPermissions) :: xs
  }

  /**
    * Initializes the fork-join thread pool.
    */
  private def initForkJoinPool(): Unit = {
    threadPool = new ForkJoinPool(options.threads)
  }

  /**
    * Shuts down the fork-join thread pools.
    */
  private def shutdownForkJoinPool(): Unit = {
    threadPool.shutdown()
  }

  /**
    * Extends the set of known Java classes and interfaces with those in the given JAR-file `p`.
    */
  private def extendKnownJavaClassesAndInterfaces(p: Path): Unit = {
    knownClassesAndInterfaces = knownClassesAndInterfaces ++ getPackageContent(getClassesAndInterfacesOfJar(p))
  }

  /**
    * Returns all Java classes and interfaces in the current Java Platform.
    */
  private def getJavaPlatformClassesAndInterfaces(): MultiMap[List[String], String] = {
    getPackageContent(ClassList.TheList)
  }

  /**
    * Returns the names of all classes and interfaces in the given JAR-file `p`.
    */
  private def getClassesAndInterfacesOfJar(p: Path): List[String] = {
    Using(new ZipFile(p.toFile)) { zip =>
      val result = mutable.ListBuffer.empty[String]
      val iterator = zip.entries()
      while (iterator.hasMoreElements) {
        val entry = iterator.nextElement()
        val name = entry.getName
        if (name.endsWith(".class")) {
          result += name
        }
      }
      result.toList
    }.get
  }

  /**
    * Returns a multimap from Java packages to sub-packages, classes, and interfaces.
    */
  private def getPackageContent(l: List[String]): MultiMap[List[String], String] = {
    l.foldLeft[MultiMap[List[String], String]](MultiMap.empty) {
      case (acc, clazz) =>
        // Given a string `java/util/zip/ZipUtils.class` we convert it to the list `java :: util :: zip :: ZipUtils`.
        // We strip both the ".class" and ".java" suffix. Order should not matter.
        val clazzPath = clazz.stripSuffix(".class").stripSuffix(".java").split('/').toList

        // Create a multimap from all package prefixes to their sub packages and classes.
        // For example, if we have `java.lang.String`, we want to compute:
        // Nil                  => {java}
        // List("java")         => {lang}
        // List("java", "lang") => {String}
        clazzPath.inits.foldLeft(acc) {
          // Case 1: Nonempty path: split prefix and package
          case (acc1, prefix :+ pkg) => acc1 + (prefix -> pkg)
          // Case 2: Empty path: skip it
          case (acc1, _) => acc1
        }
    }
  }

}<|MERGE_RESOLUTION|>--- conflicted
+++ resolved
@@ -19,6 +19,7 @@
 import ca.uwaterloo.flix.language.ast.*
 import ca.uwaterloo.flix.language.ast.shared.{Input, SecurityContext, Source}
 import ca.uwaterloo.flix.language.dbg.AstPrinter
+import ca.uwaterloo.flix.language.errors.Recoverable
 import ca.uwaterloo.flix.language.fmt.FormatOptions
 import ca.uwaterloo.flix.language.phase.*
 import ca.uwaterloo.flix.language.phase.jvm.JvmBackend
@@ -525,16 +526,10 @@
       afterPredDeps = PredDeps.run(afterEntryPoint)
       (afterStratifier, stratificationErrors) = Stratifier.run(afterPredDeps)
       (_, patMatchErrors) = PatMatch.run(afterStratifier)
-<<<<<<< HEAD
       redundancyErrors = Redundancy.run(afterStratifier)
       (_, safetyErrors) = Safety.run(afterStratifier)
-      errors = instanceErrors ++ stratificationErrors ++ patMatchErrors ++ redundancyErrors ++ safetyErrors
+      errors: List[CompilationMessage & Recoverable] = regionErrors ::: entryPointErrors ::: instanceErrors ::: stratificationErrors ::: patMatchErrors ::: redundancyErrors ::: safetyErrors
       output <- Validation.toSuccessOrSoftFailure(afterStratifier, errors) // Minimal change for things to still work. Will be removed once Validation is removed.
-=======
-      afterRedundancy <- Redundancy.run(afterStratifier).withSoftFailures(regionErrors).withSoftFailures(entryPointErrors).withSoftFailures(instanceErrors).withSoftFailures(stratificationErrors).withSoftFailures(patMatchErrors)
-      (_, safetyErrors) = Safety.run(afterRedundancy)
-      output <- Validation.toSuccessOrSoftFailure(afterRedundancy, safetyErrors) // Minimal change for things to still work. Will be removed once Validation is removed.
->>>>>>> 1e9423c6
     } yield {
       // Update caches for incremental compilation.
       if (options.incremental) {
