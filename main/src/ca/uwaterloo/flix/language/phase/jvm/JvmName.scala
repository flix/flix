/*
 * Copyright 2017 Magnus Madsen
 *
 * Licensed under the Apache License, Version 2.0 (the "License");
 * you may not use this file except in compliance with the License.
 * You may obtain a copy of the License at
 *
 *   http://www.apache.org/licenses/LICENSE-2.0
 *
 * Unless required by applicable law or agreed to in writing, software
 * distributed under the License is distributed on an "AS IS" BASIS,
 * WITHOUT WARRANTIES OR CONDITIONS OF ANY KIND, either express or implied.
 * See the License for the specific language governing permissions and
 * limitations under the License.
 */

package ca.uwaterloo.flix.language.phase.jvm

import java.nio.file.{Path, Paths}

/**
 * Companion object for the [[JvmName]] class.
 */
object JvmName {

  /**
   * Returns the JvmName of the given string `s`.
   */
  def mk(s: String): JvmName = {
    val l = s.split("/")
    JvmName(l.init.toList, l.last)
  }

  /**
   * The Flix Context class.
   */
  val Context: JvmName = JvmName(Nil, "Context")

  /**
   * The Flix Unit class.
   */
  val Unit: JvmName = JvmName(Nil, "Unit")

  /**
   * The `java.math.BigInteger` name.
   */
  val BigInteger: JvmName = JvmName(List("java", "math"), "BigInteger")

  /**
   * The `java.lang.Boolean` name.
   */
  val Boolean: JvmName = JvmName(List("java", "lang"), "Boolean")

  /**
   * The `java.lang.Byte` name.
   */
  val Byte: JvmName = JvmName(List("java", "lang"), "Byte")

  /**
   * The `java.lang.Character` name.
   */
  val Character: JvmName = JvmName(List("java", "lang"), "Character")

  /**
   * The `java.lang.Short` name.
   */
  val Short: JvmName = JvmName(List("java", "lang"), "Short")

  /**
   * The `java.lang.Integer` name.
   */
  val Integer: JvmName = JvmName(List("java", "lang"), "Integer")

  /**
   * The `java.lang.Long` name.
   */
  val Long: JvmName = JvmName(List("java", "lang"), "Long")

  /**
   * The `java.lang.Float` name.
   */
  val Float: JvmName = JvmName(List("java", "lang"), "Float")

  /**
   * The `java.lang.Double` name.
   */
  val Double: JvmName = JvmName(List("java", "lang"), "Double")

  /**
   * The `java.lang.Object` name.
   */
  val Object: JvmName = JvmName(List("java", "lang"), "Object")

  /**
   * The `java.lang.Objects` name.
   */
  val Objects: JvmName = JvmName(List("java", "lang"), "Objects")

  /**
<<<<<<< HEAD
   * The `java.lang.StringBuilder` name.
   */
  val StringBuilder: JvmName = JvmName(List("java", "lang"), "StringBuilder")

  /**
   * The `java.lang.String` name.
   */
=======
   * The `java.lang.Runnable` name.
   */
  val Runnable: JvmName = JvmName(List("java", "lang"), "Runnable")

  /**
    * The `java.lang.String` name.
    */
>>>>>>> b06042fc
  val String: JvmName = JvmName(List("java", "lang"), "String")

  //TODO SJ: place this class a better place
  /**
   * The `ca.uwaterloo.flix.runtime.interpreter.Channel` name.
   */
  val Channel: JvmName = JvmName(List("ca", "uwaterloo", "flix", "runtime", "interpreter"), "Channel")

  /**
   * The `ca.uwaterloo.flix.runtime.interpreter.SelectChoice` name.
   */
  val SelectChoice: JvmName = JvmName(List("ca", "uwaterloo", "flix", "runtime", "interpreter"), "SelectChoice")

  /**
<<<<<<< HEAD
   * The `ca.uwaterloo.flix.runtime.interpreter.Spawnable` name.
   */
  val Spawnable: JvmName = JvmName(List("ca", "uwaterloo", "flix", "runtime", "interpreter"), "Spawnable")

  /**
   * The `scala.math.package$` name
   */
=======
    * The `scala.math.package$` name
    */
>>>>>>> b06042fc
  val ScalaMathPkg: JvmName = JvmName(List("scala", "math"), "package$")

  /**
   * The `java.lang.Exception` name
   */
  val Exception: JvmName = JvmName(List("java", "lang"), "Exception")

  /**
   * The `java.lang.RuntimeException` name
   */
  val RuntimeException: JvmName = JvmName(List("java", "lang"), "RuntimeException")

  private val devFlixRuntime = List("dev", "flix", "runtime")

  /**
   * The `dev.flix.runtime.FlixError` name
   */
  val FlixError: JvmName = JvmName(devFlixRuntime, "FlixError")

  /**
   * The `dev.flix.runtime.HoleError` name
   */
  val HoleError: JvmName = JvmName(devFlixRuntime, "HoleError")

  /**
   * The `dev.flix.runtime.MatchError` name
   */
  val MatchError: JvmName = JvmName(devFlixRuntime, "MatchError")

  /**
   * The `dev.flix.runtime.NotImplementedError` name
   */
  val NotImplementedError: JvmName = JvmName(devFlixRuntime, "NotImplementedError")

  /**
   * The `dev.flix.runtime.ReifiedSourceLocation` class.
   */
  val ReifiedSourceLocation: JvmName = JvmName(devFlixRuntime, "ReifiedSourceLocation")

  /**
   * The `java.lang.Exception` name
   */
  val UnsupportedOperationException: JvmName = JvmName(List("java", "lang"), "UnsupportedOperationException")

  val PredSym: JvmName = mk("ca/uwaterloo/flix/runtime/solver/api/symbol/PredSym")

  val ProxyObject: JvmName = mk("ca/uwaterloo/flix/runtime/solver/api/ProxyObject")

  val Function: JvmName = mk("java/util/function/Function")

  /**
   * Get the class type for the cell with subtype `subType`
   */
  def getCellClassType(subType: JvmType): JvmType.Reference = {
    val name = "Ref" + "$" + JvmOps.stringify(subType)

    // The type resides in the ca.uwaterloo.flix package.
    JvmType.Reference(JvmName(Nil, name))
  }

  object Runtime {

    val ProxyObject: JvmName = mk("flix/runtime/ProxyObject")

    object Fixpoint {

      val Constraint: JvmName = mk("flix/runtime/fixpoint/Constraint")
      val ConstraintSystem: JvmName = mk("flix/runtime/fixpoint/ConstraintSystem")
      val ConstantFunction: JvmName = mk("flix/runtime/fixpoint/ConstantFunction")
      val Options: JvmName = mk("flix/runtime/fixpoint/Options")
      val LatticeOps: JvmName = mk("flix/runtime/fixpoint/LatticeOps")
      val Solver: JvmName = mk("flix/runtime/fixpoint/Solver")
      val Stratification: JvmName = mk("flix/runtime/fixpoint/Stratification")

      object Predicate {
        val Predicate: JvmName = mk("flix/runtime/fixpoint/predicate/Predicate")

        val AtomPredicate: JvmName = mk("flix/runtime/fixpoint/predicate/AtomPredicate")
        val GuardPredicate: JvmName = mk("flix/runtime/fixpoint/predicate/GuardPredicate")
        val UnionPredicate: JvmName = mk("flix/runtime/fixpoint/predicate/UnionPredicate")
      }

      object Symbol {
        val PredSym: JvmName = mk("flix/runtime/fixpoint/symbol/PredSym")
        val LatSym: JvmName = mk("flix/runtime/fixpoint/symbol/LatSym")
        val RelSym: JvmName = mk("flix/runtime/fixpoint/symbol/RelSym")

        val VarSym: JvmName = mk("flix/runtime/fixpoint/symbol/VarSym")
      }

      object Term {
        val Term: JvmName = mk("flix/runtime/fixpoint/term/Term")

        val AppTerm: JvmName = mk("flix/runtime/fixpoint/term/AppTerm")
        val LitTerm: JvmName = mk("flix/runtime/fixpoint/term/LitTerm")
        val VarTerm: JvmName = mk("flix/runtime/fixpoint/term/VarTerm")
        val WildTerm: JvmName = mk("flix/runtime/fixpoint/term/WildTerm")
      }

    }
  }

}

/**
 * Represents the name of a Java class or interface.
 *
 * @param pkg  the package name.
 * @param name the class or interface name.
 */
case class JvmName(pkg: List[String], name: String) {
  /**
   * Returns the type descriptor of `this` Java name.
   */
  lazy val toDescriptor: String =
    if (pkg.isEmpty) "L" + name + ";" else "L" + pkg.mkString("/") + "/" + name + ";"

  /**
   * Returns the binary name of `this` Java name.
   *
   * The binary name is of the form `java.lang.String`.
   *
   * The binary name is rarely used. Mostly likely you need the [[toInternalName]].
   */
  lazy val toBinaryName: String =
    if (pkg.isEmpty) name else pkg.mkString(".") + "." + name

  /**
   * Returns the internal name of `this` Java name.
   *
   * The internal name is of the form `java/lang/String`.
   */
  lazy val toInternalName: String =
    if (pkg.isEmpty) name else pkg.mkString("/") + "/" + name

  /**
   * Returns the relative path of `this` Java name.
   */
  lazy val toPath: Path = Paths.get(pkg.mkString("/"), name + ".class")
}<|MERGE_RESOLUTION|>--- conflicted
+++ resolved
@@ -97,7 +97,11 @@
   val Objects: JvmName = JvmName(List("java", "lang"), "Objects")
 
   /**
-<<<<<<< HEAD
+   * The `java.lang.Runnable` name.
+   */
+  val Runnable: JvmName = JvmName(List("java", "lang"), "Runnable")
+
+  /**
    * The `java.lang.StringBuilder` name.
    */
   val StringBuilder: JvmName = JvmName(List("java", "lang"), "StringBuilder")
@@ -105,15 +109,6 @@
   /**
    * The `java.lang.String` name.
    */
-=======
-   * The `java.lang.Runnable` name.
-   */
-  val Runnable: JvmName = JvmName(List("java", "lang"), "Runnable")
-
-  /**
-    * The `java.lang.String` name.
-    */
->>>>>>> b06042fc
   val String: JvmName = JvmName(List("java", "lang"), "String")
 
   //TODO SJ: place this class a better place
@@ -128,18 +123,8 @@
   val SelectChoice: JvmName = JvmName(List("ca", "uwaterloo", "flix", "runtime", "interpreter"), "SelectChoice")
 
   /**
-<<<<<<< HEAD
-   * The `ca.uwaterloo.flix.runtime.interpreter.Spawnable` name.
-   */
-  val Spawnable: JvmName = JvmName(List("ca", "uwaterloo", "flix", "runtime", "interpreter"), "Spawnable")
-
-  /**
    * The `scala.math.package$` name
    */
-=======
-    * The `scala.math.package$` name
-    */
->>>>>>> b06042fc
   val ScalaMathPkg: JvmName = JvmName(List("scala", "math"), "package$")
 
   /**
