/*
 * Copyright 2021 Magnus Madsen
 *
 * Licensed under the Apache License, Version 2.0 (the "License");
 * you may not use this file except in compliance with the License.
 * You may obtain a copy of the License at
 *
 *   http://www.apache.org/licenses/LICENSE-2.0
 *
 * Unless required by applicable law or agreed to in writing, software
 * distributed under the License is distributed on an "AS IS" BASIS,
 * WITHOUT WARRANTIES OR CONDITIONS OF ANY KIND, either express or implied.
 * See the License for the specific language governing permissions and
 * limitations under the License.
 */
package ca.uwaterloo.flix.language.phase.extra

import ca.uwaterloo.flix.api.Flix
import ca.uwaterloo.flix.api.lsp.Index
import ca.uwaterloo.flix.language.ast.TypedAst.Predicate.{Body, Head}
import ca.uwaterloo.flix.language.ast.TypedAst.*
import ca.uwaterloo.flix.language.ast.{Ast, SourceLocation, Symbol, Type, TypeConstructor, TypedAst}
import ca.uwaterloo.flix.language.errors.CodeHint

object CodeHinter {

  /**
    * Returns a collection of code quality hints for the given AST `root`.
    */
  def run(root: TypedAst.Root, sources: Set[String])(implicit flix: Flix, index: Index): List[CodeHint] = {
    val traitHints = root.traits.values.flatMap(visitTrait(_)(index)).toList
    val defsHints = root.defs.values.flatMap(visitDef(_)(root, flix)).toList
    val enumsHints = root.enums.values.flatMap(visitEnum(_)(index)).toList
    (traitHints ++ defsHints ++ enumsHints).filter(include(_, sources))
  }

  /**
    * Returns `true` if the given code `hint` should be included in the result.
    */
  private def include(hint: CodeHint, sources: Set[String]): Boolean =
    sources.contains(hint.loc.source.name)

  /**
    * Computes code quality hints for the given enum `enum`.
    */
  private def visitEnum(enum0: TypedAst.Enum)(implicit index: Index): List[CodeHint] = {
    val tagUses = enum0.cases.keys.flatMap(sym => index.usesOf(sym))
    val enumUses = index.usesOf(enum0.sym)
    val uses = enumUses ++ tagUses
    val isDeprecated = enum0.ann.isDeprecated
    val isExperimental = enum0.ann.isExperimental
    val deprecated = if (isDeprecated) uses.map(CodeHint.Deprecated.apply) else Nil
    val experimental = if (isExperimental) uses.map(CodeHint.Experimental.apply) else Nil
    (deprecated ++ experimental).toList
  }

  /**
    * Computes code quality hints for the given trait `trt`.
    */
  private def visitTrait(trt: TypedAst.Trait)(implicit index: Index): List[CodeHint] = {
    val uses = index.usesOf(trt.sym)
    val isDeprecated = trt.ann.isDeprecated
    val deprecated = if (isDeprecated) uses.map(CodeHint.Deprecated.apply) else Nil
    val isExperimental = trt.ann.isExperimental
    val experimental = if (isExperimental) uses.map(CodeHint.Experimental.apply) else Nil
    (deprecated ++ experimental).toList
  }

  /**
    * Computes code quality hints for the given definition `def0`.
    */
  private def visitDef(def0: TypedAst.Def)(implicit root: Root, flix: Flix): List[CodeHint] = {
    visitExp(def0.exp)
  }

  /**
    * Computes code quality hints for the given expression `exp0`.
    */
  private def visitExp(exp0: Expr)(implicit root: Root, flix: Flix): List[CodeHint] = exp0 match {
    case Expr.Var(_, _, _) => Nil

    case Expr.Sig(_, _, _) => Nil

    case Expr.Hole(_, _, _, _) => Nil

    case Expr.HoleWithExp(exp, _, _, _) => visitExp(exp)

    case Expr.OpenAs(_, exp, _, _) => visitExp(exp)

    case Expr.Use(_, _, exp, _) => visitExp(exp)

    case Expr.Cst(_, _, _) => Nil

    case Expr.Lambda(_, exp, _, _) =>
      visitExp(exp)

    case Expr.ApplyClo(exp, exps, _, _, _) =>
      visitExp(exp) ++ visitExps(exps)

    case Expr.ApplyDef(Ast.DefSymUse(sym, loc1), exps, _, _, _, _) =>
      val hints0 = exps.flatMap(e => checkEffect(sym, e.tpe, e.loc))
      val hints1 = checkDeprecated(sym, loc1) ++
        checkExperimental(sym, loc1) ++
        checkParallel(sym, loc1) ++
        checkLazy(sym, loc1)
      hints0 ++ hints1 ++ visitExps(exps)

<<<<<<< HEAD
    case Expr.ApplyLocalDef(_, exps, _, _, _, _) =>
=======
    case Expr.ApplySig(_, exps, _, _, _, _) =>
>>>>>>> 5d2d8071
      visitExps(exps)

    case Expr.Unary(_, exp, _, _, _) =>
      visitExp(exp)

    case Expr.Binary(_, exp1, exp2, _, _, _) =>
      visitExp(exp1) ++ visitExp(exp2)

    case Expr.Let(_, exp1, exp2, _, _, _) =>
      visitExp(exp1) ++ visitExp(exp2)

    case Expr.LetRec(_, _, _, exp1, exp2, _, _, _) =>
      visitExp(exp1) ++ visitExp(exp2)

    case Expr.LocalDef(_, _, exp1, exp2, _, _, _) =>
      visitExp(exp1) ++ visitExp(exp2)

    case Expr.Region(_, _) => Nil

    case Expr.Scope(_, _, exp, _, _, _) =>
      visitExp(exp)

    case Expr.IfThenElse(exp1, exp2, exp3, _, _, _) =>
      visitExp(exp1) ++ visitExp(exp2) ++ visitExp(exp3)

    case Expr.Stm(exp1, exp2, _, _, _) =>
      visitExp(exp1) ++ visitExp(exp2)

    case Expr.Discard(exp, _, _) =>
      visitExp(exp)

    case Expr.Match(matchExp, rules, _, _, _) =>
      visitExp(matchExp) ++ rules.flatMap {
        case MatchRule(_, guard, exp) => guard.toList.flatMap(visitExp) ::: visitExp(exp)
      }

    case Expr.TypeMatch(matchExp, rules, _, _, _) =>
      visitExp(matchExp) ++ rules.flatMap {
        case TypeMatchRule(_, _, exp) => visitExp(exp)
      }

    case Expr.RestrictableChoose(_, exp, rules, _, _, _) =>
      visitExp(exp) ++ rules.flatMap {
        case RestrictableChooseRule(_, body) => visitExp(body)
      }

    case Expr.Tag(_, exp, _, _, _) =>
      visitExp(exp)

    case Expr.RestrictableTag(_, exp, _, _, _) =>
      visitExp(exp)

    case Expr.Tuple(exps, _, _, _) =>
      visitExps(exps)

    case Expr.RecordEmpty(_, _) => Nil

    case Expr.RecordSelect(exp, _, _, _, _) =>
      visitExp(exp)

    case Expr.RecordExtend(_, exp1, exp2, _, _, _) =>
      visitExp(exp2) ++ visitExp(exp1)

    case Expr.RecordRestrict(_, exp, _, _, _) =>
      visitExp(exp)

    case Expr.ArrayLit(exps, exp, _, _, _) =>
      visitExps(exps) ++ visitExp(exp)

    case Expr.ArrayNew(exp1, exp2, exp3, _, _, _) =>
      visitExp(exp1) ++ visitExp(exp2) ++ visitExp(exp3)

    case Expr.ArrayLoad(exp1, exp2, _, _, _) =>
      visitExp(exp1) ++ visitExp(exp2)

    case Expr.ArrayStore(exp1, exp2, exp3, _, _) =>
      visitExp(exp1) ++ visitExp(exp2) ++ visitExp(exp3)

    case Expr.ArrayLength(exp, _, _) =>
      visitExp(exp)

    case Expr.StructNew(sym, fields, region, _, _, _) =>
      fields.map { case (k, v) => v }.flatMap(visitExp) ++ visitExp(region)

    case Expr.StructGet(exp, _, _, _, _) =>
      visitExp(exp)

    case Expr.StructPut(exp1, _, exp2, _, _, _) =>
      visitExp(exp1) ++ visitExp(exp2)

    case Expr.VectorLit(exps, _, _, _) =>
      visitExps(exps)

    case Expr.VectorLoad(exp1, exp2, _, _, _) =>
      visitExp(exp1) ++ visitExp(exp2)

    case Expr.VectorLength(exp, _) =>
      visitExp(exp)

    case Expr.Ascribe(exp, _, _, _) =>
      visitExp(exp)

    case Expr.InstanceOf(exp, _, _) =>
      visitExp(exp)

    case Expr.CheckedCast(_, exp, _, _, _) =>
      visitExp(exp)

    case Expr.UncheckedCast(exp, _, _, _, _, _) =>
      visitExp(exp)

    case Expr.UncheckedMaskingCast(exp, _, _, _) =>
      visitExp(exp)

    case Expr.Without(exp, _, _, _, _) =>
      visitExp(exp)

    case Expr.TryCatch(exp, rules, _, _, _) =>
      visitExp(exp) ++ rules.flatMap {
        case CatchRule(_, _, exp) => visitExp(exp)
      }

    case Expr.Throw(exp, _, _, _) => visitExp(exp)

    case Expr.TryWith(exp, _, rules, _, _, _) =>
      visitExp(exp) ++ rules.flatMap {
        case HandlerRule(_, _, e) => visitExp(e)
      }

    case Expr.Do(_, exps, _, _, _) =>
      exps.flatMap(visitExp)

    case Expr.InvokeConstructor(_, args, _, _, _) =>
      visitExps(args)

    case Expr.InvokeMethod(_, exp, args, _, _, _) =>
      visitExp(exp) ++ visitExps(args)

    case Expr.InvokeStaticMethod(_, args, _, _, _) =>
      visitExps(args)

    case Expr.GetField(_, exp, _, _, _) =>
      visitExp(exp)

    case Expr.PutField(_, exp1, exp2, _, _, _) =>
      visitExp(exp1) ++ visitExp(exp2)

    case Expr.GetStaticField(_, _, _, _) =>
      Nil

    case Expr.PutStaticField(_, exp, _, _, _) =>
      visitExp(exp)

    case Expr.NewObject(_, _, _, _, methods, _) =>
      methods.flatMap {
        case JvmMethod(_, _, exp, _, _, _) => visitExp(exp)
      }

    case Expr.NewChannel(exp1, exp2, _, _, _) =>
      visitExp(exp1) ++ visitExp(exp2)

    case Expr.GetChannel(exp, _, _, _) =>
      visitExp(exp)

    case Expr.PutChannel(exp1, exp2, _, _, _) =>
      visitExp(exp1) ++ visitExp(exp2)

    case Expr.SelectChannel(rules, default, _, _, _) =>
      rules.flatMap {
        case SelectChannelRule(_, chan, exp) => visitExp(chan) ++ visitExp(exp)
      } ++ default.map(visitExp).getOrElse(Nil)

    case Expr.Spawn(exp1, exp2, _, _, _) =>
      visitExp(exp1) ++ visitExp(exp2)

    case Expr.ParYield(frags, exp, _, _, _) =>
      frags.flatMap {
        case ParYieldFragment(_, e, _) => visitExp(e)
      } ++ visitExp(exp)

    case Expr.Lazy(exp, _, _) =>
      visitExp(exp)

    case Expr.Force(exp, _, _, _) =>
      visitExp(exp)

    case Expr.FixpointConstraintSet(cs, _, _) =>
      cs.flatMap(visitConstraint)

    case Expr.FixpointLambda(_, exp, _, _, _) =>
      visitExp(exp)

    case Expr.FixpointMerge(exp1, exp2, _, _, _) =>
      visitExp(exp1) ++ visitExp(exp2)

    case Expr.FixpointSolve(exp, _, _, _) =>
      visitExp(exp)

    case Expr.FixpointFilter(_, exp, _, _, _) =>
      visitExp(exp)

    case Expr.FixpointInject(exp, _, _, _, _) =>
      visitExp(exp)

    case Expr.FixpointProject(_, exp, _, _, _) =>
      visitExp(exp)

    case Expr.Error(_, _, _) =>
      Nil

  }

  /**
    * Computes code quality hints for the given list of expressions `exps`.
    */
  private def visitExps(exps: List[Expr])(implicit root: Root, flix: Flix): List[CodeHint] =
    exps.flatMap(visitExp)

  /**
    * Computes code quality hints for the given constraint `c`.
    */
  private def visitConstraint(c: Constraint)(implicit root: Root, flix: Flix): List[CodeHint] =
    visitHeadPredicate(c.head) ++ c.body.flatMap(visitBodyPredicate)

  /**
    * Computes code quality hints for the given head predicate `p`.
    */
  private def visitHeadPredicate(p: TypedAst.Predicate.Head)(implicit root: Root, flix: Flix): List[CodeHint] = p match {
    case Head.Atom(_, _, terms, _, _) => visitExps(terms)
  }

  /**
    * Computes code quality hints for the given body predicate `p`.
    */
  private def visitBodyPredicate(p: TypedAst.Predicate.Body)(implicit root: Root, flix: Flix): List[CodeHint] = p match {
    case Body.Atom(_, _, _, _, _, _, _) => Nil
    case Body.Functional(_, exp, _) => visitExp(exp)
    case Body.Guard(exp, _) => visitExp(exp)
  }

  /**
    * Checks whether `sym` would benefit from `tpe` being pure.
    */
  private def checkEffect(sym: Symbol.DefnSym, tpe: Type, loc: SourceLocation)(implicit root: Root): List[CodeHint] = {
    if (lazyWhenPure(sym)) {
      if (isPureFunction(tpe))
        CodeHint.LazyEvaluation(sym, loc) :: Nil
      else
        CodeHint.SuggestPurityForLazyEvaluation(sym, loc) :: Nil
    } else if (parallelWhenPure(sym)) {
      if (isPureFunction(tpe))
        CodeHint.ParallelEvaluation(sym, loc) :: Nil
      else
        CodeHint.SuggestPurityForParallelEvaluation(sym, loc) :: Nil
    } else {
      Nil
    }
  }

  /**
    * Returns `true` if the the given `sym` is marked being purity reflective
    * and uses lazy evaluation when given a pure function argument.
    */
  private def lazyWhenPure(sym: Symbol.DefnSym)(implicit root: Root): Boolean = {
    val defn = root.defs(sym)
    defn.spec.ann.isLazyWhenPure
  }

  /**
    * Returns `true` if the given `sym` is marked being purity reflective
    * and uses parallel evaluation when given a pure function argument.
    */
  private def parallelWhenPure(sym: Symbol.DefnSym)(implicit root: Root): Boolean = {
    val defn = root.defs(sym)
    defn.spec.ann.isParallelWhenPure
  }

  /**
    * Checks whether the given definition symbol `sym` is deprecated.
    */
  private def checkDeprecated(sym: Symbol.DefnSym, loc: SourceLocation)(implicit root: Root): List[CodeHint] = {
    val defn = root.defs(sym)
    val isDeprecated = defn.spec.ann.isDeprecated
    if (isDeprecated) {
      CodeHint.Deprecated(loc) :: Nil
    } else {
      Nil
    }
  }

  /**
    * Checks whether the given definition symbol `sym` is experimental.
    */
  private def checkExperimental(sym: Symbol.DefnSym, loc: SourceLocation)(implicit root: Root): List[CodeHint] = {
    val defn = root.defs(sym)
    val isExperimental = defn.spec.ann.isExperimental
    if (isExperimental) {
      CodeHint.Experimental(loc) :: Nil
    } else {
      Nil
    }
  }

  /**
    * Checks whether the given definition symbol `sym` is unsafe.
    */
  private def checkParallel(sym: Symbol.DefnSym, loc: SourceLocation)(implicit root: Root): List[CodeHint] = {
    val defn = root.defs(sym)
    val isParallel = defn.spec.ann.isParallel
    if (isParallel) {
      CodeHint.Parallel(loc) :: Nil
    } else {
      Nil
    }
  }

  /**
    * Checks whether the given definition symbol `sym` is lazy.
    */
  private def checkLazy(sym: Symbol.DefnSym, loc: SourceLocation)(implicit root: Root): List[CodeHint] = {
    val defn = root.defs(sym)
    val isLazy = defn.spec.ann.isLazy
    if (isLazy) {
      CodeHint.Lazy(loc) :: Nil
    } else {
      Nil
    }
  }

  /**
    * Returns `true` if the given function type `tpe` is pure.
    */
  private def isPureFunction(tpe: Type): Boolean = tpe.typeConstructor match {
    case Some(TypeConstructor.Arrow(_)) => tpe.arrowEffectType == Type.Pure
    case _ => false
  }

}<|MERGE_RESOLUTION|>--- conflicted
+++ resolved
@@ -105,11 +105,10 @@
         checkLazy(sym, loc1)
       hints0 ++ hints1 ++ visitExps(exps)
 
-<<<<<<< HEAD
     case Expr.ApplyLocalDef(_, exps, _, _, _, _) =>
-=======
+      visitExps(exps)
+
     case Expr.ApplySig(_, exps, _, _, _, _) =>
->>>>>>> 5d2d8071
       visitExps(exps)
 
     case Expr.Unary(_, exp, _, _, _) =>
