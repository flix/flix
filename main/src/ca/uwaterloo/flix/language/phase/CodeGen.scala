/*
 * Copyright 2015-2016 Ming-Ho Yee
 *
 * Licensed under the Apache License, Version 2.0 (the "License");
 * you may not use this file except in compliance with the License.
 * You may obtain a copy of the License at
 *
 *   http://www.apache.org/licenses/LICENSE-2.0
 *
 * Unless required by applicable law or agreed to in writing, software
 * distributed under the License is distributed on an "AS IS" BASIS,
 * WITHOUT WARRANTIES OR CONDITIONS OF ANY KIND, either express or implied.
 * See the License for the specific language governing permissions and
 * limitations under the License.
 */

package ca.uwaterloo.flix.language.phase

import java.lang.reflect.Modifier

import ca.uwaterloo.flix.api.{Flix, MatchException, SwitchException, UserException}
import ca.uwaterloo.flix.language.CompilationError
import ca.uwaterloo.flix.language.ast.Ast.Hook
import ca.uwaterloo.flix.language.ast.ExecutableAst.Expression
import ca.uwaterloo.flix.language.ast.{Type, _}
import ca.uwaterloo.flix.util.{Evaluation, InternalCompilerException, Options, Validation}
import org.objectweb.asm
import org.objectweb.asm.Opcodes._
import org.objectweb.asm.util.CheckClassAdapter
import org.objectweb.asm.{Type => _, _}
import ca.uwaterloo.flix.util.Validation._
import CodegenHelper._

import scala.language.existentials

object CodeGen extends Phase[ExecutableAst.Root, ExecutableAst.Root] {

  // This constant is used in LoadBytecode, so we can't put it in the private Constants object.
  val flixObject = "flixObject"

  /**
    * Generate bytecode of expression in Flix.
    * There are a number of steps we take before and after the actual code generation.
    *
    * 1. Group constants and transform non-functions.
    * We group all constants by their prefixes to determine which methods are compiled into which classes. Also, we
    * transform all non-function constants into 0-arg functions, since codegen only compiles methods.
    * Example 1: given a root with constants A.B.C/f, A.B/g, A.B.C/h, we want to generate two classes, A.B.C
    * (containing methods f and h) and A.B (containing method g).
    * Example 2: (in pseudocode) the constant `def x = UserError` is converted to `def x() = UserError`.
    *
    * 2. Create a declarations map of names to types.
    * We need to know the type of function f in order to generate code that calls f.
    *
    * 3. Create Enum Type info
    * We create type information for each enum case. That is, given the type, the enumTypeInfo returns a map from tag of a case
    * to an `EnumCaseInfo` object which holds information such as QualifiedName, ExecutableAst case and the type of the
    * field of the enum case.
    *
    * 4. Generate functional interfaces.
    * Our implementation of closures requires the lambda function to be called through an interface (which is
    * annotated with @FunctionalInterface). Instead of using functional interfaces provided by Java or Scala (which
    * are too specific or too general), we create our own.
    * In this step, we generate names for the functional interfaces, placing each interface in the package
    *    ca.uwaterloo.flix.runtime. We iterate over the entire AST to determine which function types are used in
    * MkClosureRef, remove duplicate types, and then generate names. We want the type of MkClosureRef, which is the
    * type of the closure, not the type of the lambda, since its underlying implementation method will have its
    * argument list modified for capture variables.
    * Note that this includes synthetic functions that were lambda lifted, as well as user-defined functions being
    * passed around as closures.
    * Finally, we generate bytecode for each name. We keep the types and names in an interfaces map, so that given
    * a closure's signature, we can lookup the functional interface it's called through.
    *
    * 5. Generate bytecode for classes.
    * As of this step, we have grouped the constants into separate classes, transformed non-functions into 0-arg
    * functions, collected all the declarations in a map, and created functional interfaces and collected
    * them in a map.
    */
  def run(root: ExecutableAst.Root)(implicit flix: Flix): Validation[ExecutableAst.Root, CompilationError] = {
    implicit val _ = flix.genSym

    val t = System.nanoTime()

    if (flix.options.evaluation == Evaluation.Interpreted) {
      return root.toSuccess
    }

    // 1. Group constants and transform non-functions.
    val constantsMap: Map[FlixClassName, List[ExecutableAst.Def]] = root.defs.values.map { f =>
      f.tpe match {
        case Type.Apply(Type.Arrow(l), _) => f
        case t => f.copy(tpe = Type.mkArrow(List(), t))
      }
    }.toList.groupBy(cst => FlixClassName(cst.sym.prefix))
    // TODO: Here we filter laws, since the backend does not support existentials/universals, but could we fix that?
    val constantsList: List[ExecutableAst.Def] = constantsMap.values.flatten.toList.filterNot(_.ann.isLaw)

    // 2. Create the declarations map.
    val declarations: Map[Symbol.DefnSym, Type] = constantsList.map(f => f.sym -> f.tpe).toMap

    // 3. Create Enum Type info
    val enumTypeInfo: Map[Type, Map[String, EnumCaseInfo]] = generateEnumTypeInfoMap(root)

    // 4. Generate functional interfaces.
    val interfaceNames: Map[Type, FlixClassName] = CodegenHelper.generateInterfaceNames(constantsList)

    val interfaceByteCodes: Map[Type, (FlixClassName, Array[Byte])] = interfaceNames.map { case (tpe, prefix) =>
      // Use a temporary context with no functions, because the codegen needs the map of interfaces.
      val bytecode = CodeGen.compileFunctionalInterface(prefix, declarations, enumTypeInfo, interfaceNames)(tpe)
      tpe -> (prefix, bytecode)
    }.toMap // Despite IDE highlighting, this is actually necessary.

    // 5. Generate bytecode for classes.
    val classByteCodes: Map[FlixClassName, Array[Byte]] = constantsMap.map { case (prefix, consts) =>
      val bytecode = CodeGen.compile(prefix, consts, declarations, interfaceNames, enumTypeInfo, flix.options)
      prefix -> bytecode
    }.toMap // Despite IDE highlighting, this is actually necessary.

    val e = System.nanoTime() - t
    root.copy(time = root.time.copy(codeGen = e),
      byteCodes = root.byteCodes.copy(functionalInterfaceByteCodes = interfaceByteCodes, classByteCodes = classByteCodes)).toSuccess
  }

  /*
   * Compile an interface with a single abstract method `apply` whose signature matches the given type. Furthermore, we
   * annotate the interface with @FunctionalInterface.
   */
  def compileFunctionalInterface(prefix: QualName,
                                 declarations: Map[Symbol.DefnSym, Type],
                                 enums: Map[Type, Map[String, EnumCaseInfo]],
                                 interfaces: Map[Type, FlixClassName])(tpe: Type): Array[Byte] = {
    val visitor = new ClassWriter(0)
    visitor.visit(JavaVersion, ACC_PUBLIC + ACC_ABSTRACT + ACC_INTERFACE, decorate(prefix), null,
      asm.Type.getInternalName(Constants.objectClass), null)

    // Add annotation @java.lang.FunctionalInterface
    val av = visitor.visitAnnotation(asm.Type.getDescriptor(classOf[java.lang.FunctionalInterface]), true)
    av.visitEnd()

    val mv = visitor.visitMethod(ACC_PUBLIC + ACC_ABSTRACT, "apply", descriptor(tpe, interfaces, enums), null, null)
    mv.visitEnd()

    visitor.visitEnd()
    visitor.toByteArray
  }

  /*
   * Compile a JVM class for the current context. The context contains a list of definitions to compile, as well as the
   * JVM package/class to put the definitions in.
   *
   * Example: The Flix definition A.B.C/foo is compiled as the method foo in class C, within the package A.B.
   */
  def compile(prefix: QualName,
              functions: List[ExecutableAst.Def],
              declarations: Map[Symbol.DefnSym, Type],
              interfaces: Map[Type, FlixClassName],
              enums: Map[Type, Map[String, EnumCaseInfo]],
              options: Options): Array[Byte] = {
    /*
     * Initialize the class writer. We override `getCommonSuperClass` method because `asm` implementation of this
     * function requires types to loaded so that they can be compared to each other.
     */
    val classWriter = new ClassWriter(ClassWriter.COMPUTE_FRAMES) {
      override def getCommonSuperClass(tpe1: String, tpe2: String): String = {
        asm.Type.getInternalName(Constants.objectClass)
      }
    }

    // Wrap the class writer in a CheckClassAdapter if compiler invariants are enabled.
    val visitor =
      if (options.invariants)
        new CheckClassAdapter(classWriter)
      else
        classWriter

    // Initialize the visitor to create a class.
    visitor.visit(JavaVersion, ACC_PUBLIC + ACC_SUPER, decorate(prefix), null,
      asm.Type.getInternalName(Constants.objectClass), null)

    // Source of the class
    visitor.visitSource(baseFileName(prefix), null)

    compileStaticFlixField(prefix, visitor)
    compileConstructor(visitor)
    // TODO: Here we filter laws, since the backend does not support existentials/universals, but could we fix that?
    functions.filterNot(_.ann.isLaw).foreach(compileFunction(prefix, functions, declarations, interfaces, enums, visitor))

    visitor.visitEnd()

    classWriter.toByteArray
  }

  /*
   * Create a static field for the Flix object, and generate the class initializer to initialize the field to null.
   */
  private def compileStaticFlixField(prefix: QualName, visitor: ClassVisitor): Unit = {
    val fv = visitor.visitField(ACC_PUBLIC + ACC_STATIC, flixObject, asm.Type.getDescriptor(Constants.flixClass), null, null)
    fv.visitEnd()

    val mv = visitor.visitMethod(ACC_STATIC, "<clinit>", "()V", null, null)
    mv.visitCode()
    mv.visitInsn(ACONST_NULL)
    mv.visitFieldInsn(PUTSTATIC, decorate(prefix), flixObject, asm.Type.getDescriptor(Constants.flixClass))
    mv.visitInsn(RETURN)
    mv.visitMaxs(1, 0)
    mv.visitEnd()
  }

  /*
   * Generate the constructor. Takes a Context and an initialized ClassVisitor.
   */
  private def compileConstructor(visitor: ClassVisitor): Unit = {
    val mv = visitor.visitMethod(ACC_PUBLIC, "<init>", "()V", null, null)
    val clazz = Constants.objectClass
    val ctor = clazz.getConstructor()
    mv.visitCode()
    mv.visitVarInsn(ALOAD, 0)
    // Call the super (java.lang.Object) constructor
    mv.visitMethodInsn(INVOKESPECIAL, asm.Type.getInternalName(clazz), "<init>", asm.Type.getConstructorDescriptor(ctor), false)
    mv.visitInsn(RETURN)
    mv.visitMaxs(1, 1)
    mv.visitEnd()
  }

  /*
   * Given a definition for a Flix function, generate bytecode. Takes a Context and an initialized ClassVisitor.
   */
  private def compileFunction(prefix: QualName,
                              functions: List[ExecutableAst.Def],
                              declarations: Map[Symbol.DefnSym, Type],
                              interfaces: Map[Type, FlixClassName],
                              enums: Map[Type, Map[String, EnumCaseInfo]],
                              visitor: ClassVisitor)(function: ExecutableAst.Def): Unit = {
    val flags = if (function.isSynthetic) ACC_PUBLIC + ACC_STATIC + ACC_SYNTHETIC else ACC_PUBLIC + ACC_STATIC
    val mv = visitor.visitMethod(flags, function.sym.suffix, descriptor(function.tpe, interfaces, enums), null, null)
    mv.visitCode()

    val entryPoint = new Label()
    mv.visitLabel(entryPoint)

    compileExpression(prefix, functions, declarations, interfaces, enums, mv, Map(), entryPoint)(function.exp)

    val tpe = function.tpe match {
      case Type.Apply(Type.Arrow(l), ts) => ts.last
      case _ => throw InternalCompilerException(s"Constant ${function.sym} should have been converted to a function.")
    }

    tpe match {
      case Type.Var(id, kind) => throw InternalCompilerException(s"Non-monomorphed type variable '$id in type '$tpe'.")
      case Type.Bool | Type.Char | Type.Int8 | Type.Int16 | Type.Int32 => mv.visitInsn(IRETURN)
      case Type.Int64 => mv.visitInsn(LRETURN)
      case Type.Float32 => mv.visitInsn(FRETURN)
      case Type.Float64 => mv.visitInsn(DRETURN)
      case Type.Unit | Type.BigInt | Type.Str | Type.Native | Type.Enum(_, _) | Type.Apply(Type.Tuple(_), _) | Type.Apply(Type.Arrow(_), _) |
           Type.Apply(_, _) => mv.visitInsn(ARETURN)
      case _ => throw InternalCompilerException(s"Unexpected type: `$tpe'.")
    }

    // Dummy large numbers (JVM limits) so the bytecode checker can run. Afterwards, the ASM library calculates the proper maxes.
    mv.visitMaxs(65535, 65535)
    mv.visitEnd()
  }

  private def compileExpression(prefix: QualName,
                                functions: List[ExecutableAst.Def],
                                declarations: Map[Symbol.DefnSym, Type],
                                interfaces: Map[Type, FlixClassName],
                                enums: Map[Type, Map[String, EnumCaseInfo]],
                                visitor: MethodVisitor,
                                jumpLabels: Map[Symbol.LabelSym, Label],
                                entryPoint: Label)(expr: Expression): Unit = expr match {
    case Expression.Unit =>
      val clazz = Constants.unitClass
      val method = clazz.getMethod("getInstance")
      visitor.visitMethodInsn(INVOKESTATIC, asm.Type.getInternalName(clazz), method.getName, asm.Type.getMethodDescriptor(method), false)
    case Expression.True => visitor.visitInsn(ICONST_1)
    case Expression.False => visitor.visitInsn(ICONST_0)
    case Expression.Char(c) => compileInt(visitor)(c)
    case Expression.Float32(f) => f match {
      case 0f => visitor.visitInsn(FCONST_0)
      case 1f => visitor.visitInsn(FCONST_1)
      case 2f => visitor.visitInsn(FCONST_2)
      case _ => visitor.visitLdcInsn(f)
    }
    case Expression.Float64(d) => d match {
      case 0d => visitor.visitInsn(DCONST_0)
      case 1d => visitor.visitInsn(DCONST_1)
      case _ => visitor.visitLdcInsn(d)
    }
    case Expression.Int8(b) => compileInt(visitor)(b)
    case Expression.Int16(s) => compileInt(visitor)(s)
    case Expression.Int32(i) => compileInt(visitor)(i)
    case Expression.Int64(l) => compileInt(visitor)(l, isLong = true)
    case Expression.BigInt(ii) =>
      // java.math.BigInteger(String) constructor
      val bigint = Constants.bigIntegerClass
      val ctor = bigint.getConstructor(Constants.stringClass)
      val name = asm.Type.getInternalName(bigint)

      visitor.visitTypeInsn(NEW, name)
      visitor.visitInsn(DUP)
      visitor.visitLdcInsn(ii.toString)
      visitor.visitMethodInsn(INVOKESPECIAL, name, "<init>", asm.Type.getConstructorDescriptor(ctor), false)
    case Expression.Str(s) => visitor.visitLdcInsn(s)

    case Expression.Var(sym, tpe, _) => tpe match {
      case Type.Var(id, kind) => throw InternalCompilerException(s"Non-monomorphed type variable '$id in type '$tpe'.")
      case Type.Bool | Type.Char | Type.Int8 | Type.Int16 | Type.Int32 => visitor.visitVarInsn(ILOAD, sym.getStackOffset)
      case Type.Int64 => visitor.visitVarInsn(LLOAD, sym.getStackOffset)
      case Type.Float32 => visitor.visitVarInsn(FLOAD, sym.getStackOffset)
      case Type.Float64 => visitor.visitVarInsn(DLOAD, sym.getStackOffset)
      case Type.Unit | Type.BigInt | Type.Str | Type.Native | Type.Enum(_, _) | Type.Apply(Type.Arrow(_), _) |
           Type.Apply(Type.Enum(_, _), _) => visitor.visitVarInsn(ALOAD, sym.getStackOffset)
      case _ if tpe.isTuple | tpe.isRef => visitor.visitVarInsn(ALOAD, sym.getStackOffset)
      case _ => throw InternalCompilerException(s"Unexpected type: `$tpe'.")
    }

    case Expression.Closure(sym, freeVars, fnType, tpe, loc) =>
      // Adding source line number for debugging
      addSourceLine(visitor, loc)
      // We create a closure the same way Java 8 does. We use InvokeDynamic and the LambdaMetafactory. The idea is that
      // LambdaMetafactory creates a CallSite (linkage), and then the CallSite target is invoked (capture) to create a
      // function object. Later, at ApplyRef, the function object is called (invocation).
      //
      // For more information, see:
      // http://cr.openjdk.java.net/~briangoetz/lambda/lambda-translation.html
      // http://docs.oracle.com/javase/8/docs/api/java/lang/invoke/LambdaMetafactory.html

      // Load the capture values. We push them onto the stack, since they are the dynamic arguments of the InvokeDynamic
      // instruction (i.e. the arguments to the lambda object constructor).
      // We construct Expression.Var nodes and compile them as expected.
      for (f <- freeVars) {
        val v = Expression.Var(f.sym, f.tpe, loc)
        compileExpression(prefix, functions, declarations, interfaces, enums, visitor, jumpLabels, entryPoint)(v)
      }

      // The name of the method implemented by the lambda.
      val invokedName = "apply"

      // The type descriptor of the CallSite. Its arguments are the types of capture variables, and its return
      // type is the interface the lambda object implements (i.e. the type of the closure).
      val csTpe = Type.mkArrow(freeVars.toList.map(_.tpe), tpe)
      val invokedType = descriptor(csTpe, interfaces, enums)

      // The handle for the bootstrap method we pass to InvokeDynamic, which is
      // `java.lang.invoke.LambdaMetafactory.metafactory(...)`.
      val clazz = classOf[java.lang.invoke.LambdaMetafactory]
      val method = clazz.getMethods.filter(m => m.getName == "metafactory").head
      val bsmHandle = new Handle(H_INVOKESTATIC, asm.Type.getInternalName(clazz), method.getName, asm.Type.getMethodDescriptor(method), false)

      // The arguments array for the bootstrap method. Note that the JVM automatically provides the first three
      // arguments (caller, invokedName, invokedType). We need to explicitly provide the remaining three arguments:
      //
      //   samMethodType - Signature and return type of method implemented by the lambda object. Note that this is a
      //                   type, not a string. We convert the Flix type to a JVM method descriptor to an ASM type.
      //
      //   implMethod - Method handle describing the implementation method which should be called at invocation time.
      //
      //   instantiatedMethodType - Signature and return type that should be enforced dynamically at invocation time.
      //                            Can be a specialization of `samMethodType` due to type erasure, but it's the same in
      //                            our implementation because we don't use generics for lambdas (we compile specialized
      //                            versions of functional interfaces).
      //
      // Note that samMethodType and instantiatedMethodType take ASM types, and represent the type of the function
      // object, while implMethod takes a descriptor string and represents the implementation method's type (that is,
      // with the capture variables included in the arguments list).
      val samMethodType = asm.Type.getType(descriptor(tpe, interfaces, enums))
      val implMethod = new Handle(H_INVOKESTATIC, decorate(FlixClassName(sym.prefix)), sym.suffix, descriptor(fnType, interfaces, enums), false)
      val instantiatedMethodType = asm.Type.getType(descriptor(tpe, interfaces, enums))
      val bsmArgs = Array(samMethodType, implMethod, instantiatedMethodType)

      // Finally, generate the InvokeDynamic instruction.
      visitor.visitInvokeDynamicInsn(invokedName, invokedType, bsmHandle, bsmArgs: _*)

    case Expression.ApplyClo(exp, args, _, loc) =>
      // Adding source line number for debugging
      addSourceLine(visitor, loc)
      // Lambdas are called through an interface. We don't know what function we're calling, but we know its type,
      // so we can lookup the interface we're calling through.
      val name = interfaces(exp.tpe)

      // Evaluate the function we're calling.
      compileExpression(prefix, functions, declarations, interfaces, enums, visitor, jumpLabels, entryPoint)(exp)

      // Evaluate arguments left-to-right and push them onto the stack. Then make the interface call.
<<<<<<< HEAD
      args.foreach(compileExpression(prefix, functions, declarations, interfaces, enums, visitor, entryPoint))
      visitor.visitMethodInsn(INVOKEINTERFACE, decorate(name), "apply", descriptor(exp.tpe, interfaces, enums), true)
=======
      args.foreach(compileExpression(prefix, functions, declarations, interfaces, enums, visitor, jumpLabels, entryPoint))
      visitor.visitMethodInsn(INVOKEINTERFACE, decorate(name), "apply", descriptor(exp.tpe, interfaces), true)
>>>>>>> a765c098

    case Expression.ApplyDef(name, args, _, loc) =>
      // Adding source line number for debugging
      addSourceLine(visitor, loc)
      // We know what function we're calling, so we can look up its signature.
      val targetTpe = declarations(name)

      // Evaluate arguments left-to-right and push them onto the stack. Then make the call.
<<<<<<< HEAD
      args.foreach(compileExpression(prefix, functions, declarations, interfaces, enums, visitor, entryPoint))
      visitor.visitMethodInsn(INVOKESTATIC, decorate(FlixClassName(name.prefix)), name.suffix, descriptor(targetTpe, interfaces, enums), false)
=======
      args.foreach(compileExpression(prefix, functions, declarations, interfaces, enums, visitor, jumpLabels, entryPoint))
      visitor.visitMethodInsn(INVOKESTATIC, decorate(FlixClassName(name.prefix)), name.suffix, descriptor(targetTpe, interfaces), false)
>>>>>>> a765c098

    case Expression.ApplyCloTail(exp, args, _, loc) =>
      // TODO: Duplicated from Expression.ApplyClo. Pending rewrite related to IFOs.

      // Adding source line number for debugging
      addSourceLine(visitor, loc)
      // Lambdas are called through an interface. We don't know what function we're calling, but we know its type,
      // so we can lookup the interface we're calling through.
      val name = interfaces(exp.tpe)

      // Evaluate the function we're calling.
      compileExpression(prefix, functions, declarations, interfaces, enums, visitor, jumpLabels, entryPoint)(exp)

      // Evaluate arguments left-to-right and push them onto the stack. Then make the interface call.
<<<<<<< HEAD
      args.foreach(compileExpression(prefix, functions, declarations, interfaces, enums, visitor, entryPoint))
      visitor.visitMethodInsn(INVOKEINTERFACE, decorate(name), "apply", descriptor(exp.tpe, interfaces, enums), true)
=======
      args.foreach(compileExpression(prefix, functions, declarations, interfaces, enums, visitor, jumpLabels, entryPoint))
      visitor.visitMethodInsn(INVOKEINTERFACE, decorate(name), "apply", descriptor(exp.tpe, interfaces), true)
>>>>>>> a765c098

    case Expression.ApplyDefTail(name, args, _, loc) =>
      // TODO: Duplicated from Expression.ApplyDef. Pending rewrite related to IFOs.

      // Adding source line number for debugging
      addSourceLine(visitor, loc)
      // We know what function we're calling, so we can look up its signature.
      val targetTpe = declarations(name)

      // Evaluate arguments left-to-right and push them onto the stack. Then make the call.
<<<<<<< HEAD
      args.foreach(compileExpression(prefix, functions, declarations, interfaces, enums, visitor, entryPoint))
      visitor.visitMethodInsn(INVOKESTATIC, decorate(FlixClassName(name.prefix)), name.suffix, descriptor(targetTpe, interfaces, enums), false)
=======
      args.foreach(compileExpression(prefix, functions, declarations, interfaces, enums, visitor, jumpLabels, entryPoint))
      visitor.visitMethodInsn(INVOKESTATIC, decorate(FlixClassName(name.prefix)), name.suffix, descriptor(targetTpe, interfaces), false)
>>>>>>> a765c098

    case Expression.ApplySelfTail(name, formals, actuals, _, loc) =>
      // Adding source line number for debugging
      addSourceLine(visitor, loc)
      // Evaluate each argument and push the result on the stack.
      // Compute the stack height taken by the arguments based on their types.
      var globalOffset: Int = 0
      for (arg <- actuals) {
        // Evaluate the argument and push the result on the stack.
        compileExpression(prefix, functions, declarations, interfaces, enums, visitor, jumpLabels, entryPoint)(arg)

        // Update stack height used by the argument.
        arg.tpe match {
          case Type.Bool | Type.Char | Type.Int8 | Type.Int16 | Type.Int32 => globalOffset += 1
          case Type.Int64 => globalOffset += 2
          case Type.Float32 => globalOffset += 1
          case Type.Float64 => globalOffset += 2
          case Type.Unit | Type.BigInt | Type.Str | Type.Native | Type.Enum(_, _) | Type.Apply(_, _) => globalOffset += 1
          case tpe => throw InternalCompilerException(s"Unexpected type '$tpe'.")
        }
      }

      // Overwrite each local variable with the value on the stack.
      // The values are on the stack in reverse order, so we must iterate over the arguments in reverse order.
      var offset = globalOffset
      for (arg <- actuals.reverse) {
        // Overwrite the local variable with the value on the stack.
        arg.tpe match {
          case Type.Bool | Type.Char | Type.Int8 | Type.Int16 | Type.Int32 =>
            offset -= 1
            visitor.visitVarInsn(ISTORE, offset)
          case Type.Int64 =>
            offset -= 2
            visitor.visitVarInsn(LSTORE, offset)
          case Type.Float32 =>
            offset -= 1
            visitor.visitVarInsn(FSTORE, offset)
          case Type.Float64 =>
            offset -= 2
            visitor.visitVarInsn(DSTORE, offset)
          case Type.Unit | Type.BigInt | Type.Str | Type.Native | Type.Enum(_, _) | Type.Apply(_, _) =>
            offset -= 1
            visitor.visitVarInsn(ASTORE, offset)
          case _ => throw InternalCompilerException(s"Not yet implemented.") // TODO
        }
      }

      // Jump to the entry point of the method.
      visitor.visitJumpInsn(GOTO, entryPoint)

    case Expression.ApplyHook(hook, args, tpe, loc) =>
      // Adding source line number for debugging
      addSourceLine(visitor, loc)
      val (isSafe, name, elmsClass) = hook match {
        case _: Hook.Unsafe => (false, "invokeUnsafe", Constants.objectClass)
      }
      val clazz = Constants.flixClass
      val method = clazz.getMethods.filter(m => m.getName == name).head

      // First we get the Flix object from the static field.
      visitor.visitFieldInsn(GETSTATIC, decorate(prefix), flixObject, asm.Type.getDescriptor(clazz))

      // Next we load the arguments for the invoke/invokeUnsafe virtual call, starting with the name of the hook.
      visitor.visitLdcInsn(hook.sym.toString)

      // Create the arguments array.
      compileInt(visitor)(args.length)
      visitor.visitTypeInsn(ANEWARRAY, asm.Type.getInternalName(elmsClass))

      // Evaluate the arguments left-to-right, putting them into the array.
      for ((e, i) <- args.zipWithIndex) {
        // Duplicate the array reference, otherwise AASTORE will consume it.
        visitor.visitInsn(DUP)
        compileInt(visitor)(i)

        compileBoxedExpr(prefix, functions, declarations, interfaces, enums, visitor, jumpLabels, entryPoint)(e)
        visitor.visitInsn(AASTORE)
      }

      // Finally, make the virtual call to invoke/invokeUnsafe. If it's a safe hook, we also need to call `getUnsafeRef`.
      visitor.visitMethodInsn(INVOKEVIRTUAL, asm.Type.getInternalName(clazz), method.getName, asm.Type.getMethodDescriptor(method), false)
      if (isSafe) {
        val method2 = elmsClass.getMethod("getUnsafeRef")
        visitor.visitMethodInsn(INVOKEINTERFACE, asm.Type.getInternalName(elmsClass), method2.getName, asm.Type.getMethodDescriptor(method2), true)
      }

      // Unbox the result, if necessary.
      compileUnbox(interfaces, visitor)(tpe)

    case Expression.Unary(sop, op, exp, _, _) => compileUnaryExpr(prefix, functions, declarations, interfaces, enums,
      visitor, jumpLabels, entryPoint)(op, exp)
    case Expression.Binary(sop, op, exp1, exp2, _, _) => op match {
      case o: ArithmeticOperator => compileArithmeticExpr(prefix, functions, declarations, interfaces, enums,
        visitor, jumpLabels, entryPoint)(o, exp1, exp2)
      case o: ComparisonOperator => compileComparisonExpr(prefix, functions, declarations, interfaces, enums,
        visitor, jumpLabels, entryPoint)(o, exp1, exp2)
      case o: LogicalOperator => compileLogicalExpr(prefix, functions, declarations, interfaces, enums,
        visitor, jumpLabels, entryPoint)(o, exp1, exp2)
      case o: BitwiseOperator => compileBitwiseExpr(prefix, functions, declarations, interfaces, enums, visitor,
        jumpLabels, entryPoint)(o, exp1, exp2)
    }

    case Expression.IfThenElse(exp1, exp2, exp3, _, loc) =>
      // Adding source line number for debugging
      addSourceLine(visitor, loc)
      val ifElse = new Label()
      val ifEnd = new Label()
      compileExpression(prefix, functions, declarations, interfaces, enums, visitor, jumpLabels, entryPoint)(exp1)
      visitor.visitJumpInsn(IFEQ, ifElse)
      compileExpression(prefix, functions, declarations, interfaces, enums, visitor, jumpLabels, entryPoint)(exp2)
      visitor.visitJumpInsn(GOTO, ifEnd)
      visitor.visitLabel(ifElse)
      compileExpression(prefix, functions, declarations, interfaces, enums, visitor, jumpLabels, entryPoint)(exp3)
      visitor.visitLabel(ifEnd)

    case Expression.Branch(exp, branches, tpe, loc) =>
      // Adding source line number for debugging
      addSourceLine(visitor, loc)
      // Calculating the updated jumpLabels map
      val updatedJumpLabels = branches.foldLeft(jumpLabels)((map, branch) => map + (branch._1 -> new Label()))
      // Compiling the exp
      compileExpression(prefix, functions, declarations, interfaces, enums, visitor, updatedJumpLabels, entryPoint)(exp)
      // Label for the end of all branches
      val endLabel = new Label()
      // Skip branches if `exp` does not jump
      visitor.visitJumpInsn(GOTO, endLabel)
      // Compiling branches
      branches.foreach{ case (sym, branchExp) =>
        // Label for the start of the branch
        visitor.visitLabel(updatedJumpLabels(sym))
        // evaluating the expression for the branch
        compileExpression(prefix, functions, declarations, interfaces, enums, visitor, updatedJumpLabels, entryPoint)(branchExp)
        // Skip the rest of the branches
        visitor.visitJumpInsn(GOTO, endLabel)
      }
      // label for the end of branches
      visitor.visitLabel(endLabel)

    case Expression.JumpTo(sym, tpe, loc) =>
      // Adding source line number for debugging
      addSourceLine(visitor, loc)
      // Jumping to the label
      visitor.visitJumpInsn(GOTO, jumpLabels(sym))

    case Expression.Let(sym, exp1, exp2, _, loc) =>
      // Adding source line number for debugging
      addSourceLine(visitor, loc)
      compileExpression(prefix, functions, declarations, interfaces, enums, visitor, jumpLabels, entryPoint)(exp1)
      exp1.tpe match {
        case Type.Var(id, kind) => throw InternalCompilerException(s"Non-monomorphed type variable '$id.")
        case Type.Bool | Type.Char | Type.Int8 | Type.Int16 | Type.Int32 => visitor.visitVarInsn(ISTORE, sym.getStackOffset)
        case Type.Int64 => visitor.visitVarInsn(LSTORE, sym.getStackOffset)
        case Type.Float32 => visitor.visitVarInsn(FSTORE, sym.getStackOffset)
        case Type.Float64 => visitor.visitVarInsn(DSTORE, sym.getStackOffset)
        case Type.Unit | Type.BigInt | Type.Str | Type.Native | Type.Enum(_, _) | Type.Apply(Type.Tuple(_), _) | Type.Apply(Type.Arrow(_), _) => visitor.visitVarInsn(ASTORE, sym.getStackOffset)
        case Type.Apply(_, _) => visitor.visitVarInsn(ASTORE, sym.getStackOffset)
        case tpe => throw InternalCompilerException(s"Unexpected type: `$tpe'.")
      }
      compileExpression(prefix, functions, declarations, interfaces, enums, visitor, jumpLabels, entryPoint)(exp2)

    case Expression.LetRec(sym, exp1, exp2, _, _) =>
      ??? // TODO: Add support for LetRec.

    case Expression.Is(enum, tag, exp, loc) =>
      // Adding source line number for debugging
      addSourceLine(visitor, loc)
<<<<<<< HEAD
      /*
       * If the enum has two cases, and the field type of one of the cases is an object and the field type of the other
       * case is Unit, we compile the case with an object field type to itself and we compile the case with Unit field type
       * to jvm null.
       */
      if(isNullOptimizable(enums, exp.tpe)) {
        // Compile the expression
        compileExpression(prefix, functions, declarations, interfaces, enums, visitor, entryPoint)(exp)
        /*
         * If type of the expression is Unit, then use the `IFNONNULL` comparator which will jump to `falseLabel` if the
         * object is not null. If the type of expression is not Unit, then we use `IFNULL` comparator which will jump to
         * `falseLabel` if the object is null.
         */
        val comparator = if(enums(exp.tpe)(tag).fieldType == Type.Unit) {
          IFNONNULL
        } else {
          IFNULL
        }
        // Label to the end of the comparison
        val endLabel = new Label()
        // Label to `false`
        val falseLabel = new Label()
        visitor.visitJumpInsn(comparator, falseLabel)
        visitor.visitInsn(ICONST_1)
        visitor.visitJumpInsn(GOTO, endLabel)
        visitor.visitLabel(falseLabel)
        visitor.visitInsn(ICONST_0)
        visitor.visitLabel(endLabel)
      } else {
        // First we compile the `exp`
        compileExpression(prefix, functions, declarations, interfaces, enums, visitor, entryPoint)(exp)
        // We look in the enum map to find the qualified name of the class of the enum case
        val qualName = enums(exp.tpe)(tag).qualName
        // We check if the enum is `instanceof` the class
        visitor.visitTypeInsn(INSTANCEOF, decorate(qualName))
      }
=======
      // First we compile the `exp`
      compileExpression(prefix, functions, declarations, interfaces, enums, visitor, jumpLabels, entryPoint)(exp)
      // We look in the enum map to find the qualified name of the class of the enum case
      val clazz = enums(exp.tpe, tag)._1
      // We check if the enum is `instanceof` the class
      visitor.visitTypeInsn(INSTANCEOF, decorate(clazz))
>>>>>>> a765c098

    case Expression.Tag(enum, tag, exp, tpe, loc) =>
      // Adding source line number for debugging
      addSourceLine(visitor, loc)
      //  We look in the enum map to find the qualified name and executableAst representation of the class of the enum case
      val clazzName = enums(tpe)(tag).qualName
      val enumCase = enums(tpe)(tag).executableCase
      /*
       * If the enum has two cases, and the field type of one of the cases is an object and the field type of the other
       * case is Unit, we compile the case with an object field type to itself and we compile the case with Unit field type
       * to jvm null.
       */
      if(isNullOptimizable(enums, tpe)) {
        if(exp == Expression.Unit) {
          // If the field is Unit, we push a NULL to the top of the stack
          visitor.visitInsn(ACONST_NULL)
        } else if (exp.tpe == Type.Unit) {
          /*
           * If the field type is Unit, we first evaluate the expression, then we pop the result from the top of the
           * stack and push a NULL to the top of the stack.
           */
          compileExpression(prefix, functions, declarations, interfaces, enums, visitor, entryPoint)(exp)
          visitor.visitInsn(POP)
          visitor.visitInsn(ACONST_NULL)
        } else {
          // Otherwise, we just compile the expression for the field and leave it as it is
          compileExpression(prefix, functions, declarations, interfaces, enums, visitor, entryPoint)(exp)
        }
      }
      /*
       * If the definition of the enum case has a `Unit` field, then it is represented by singleton pattern which means
       * there is only one instance of the class initiated as a field. We have to fetch this field instead of instantiating
       * a new one.
       */
      else if (isSingletonEnum(enumCase)) {
        visitor.visitFieldInsn(GETSTATIC, decorate(clazzName), "unitInstance", s"L${decorate(clazzName)};")
      } else {
        /*
         * We get the descriptor of the type of the `value` field of enum, if type if primitive we use the corresponding
         * primitive in java otherwise we use the descriptor of object.
         */
        val desc = getWrappedTypeDescriptor(typeToWrappedType(exp.tpe))
        // Creating a new instance of the class
        visitor.visitTypeInsn(NEW, decorate(clazzName))
        visitor.visitInsn(DUP)
        // Evaluating the single argument of the class constructor
        compileExpression(prefix, functions, declarations, interfaces, enums, visitor, jumpLabels, entryPoint)(exp)
        // Calling the constructor of the class
        visitor.visitMethodInsn(INVOKESPECIAL, decorate(clazzName), "<init>", s"(${desc})V", false)
      }

    case Expression.Untag(enum, tag, exp, tpe, loc) =>
      // Adding source line number for debugging
      addSourceLine(visitor, loc)
      /*
       * If the enum has two cases, and the field type of one of the cases is an object and the field type of the other
       * case is Unit, we compile the case with an object field type to itself and we compile the case with Unit field type
       * to jvm null.
       */
<<<<<<< HEAD
      if(isNullOptimizable(enums, exp.tpe)) {
        exp match {
          case Expression.Var(_, _, _) if tpe == Type.Unit =>
            /*
             * If sub expression is a var, then that expression has already been evaluated. Since the result is just NULL,
             * we will not evaluate the sub expression and we will directly put a Unit on top of the stack.
             */
            val unitGetInstance = Constants.unitClass.getMethod("getInstance")
            visitor.visitMethodInsn(INVOKESTATIC, asm.Type.getInternalName(Constants.unitClass), unitGetInstance.getName,
              asm.Type.getMethodDescriptor(unitGetInstance), false)
          case _ if tpe == Type.Unit =>
            /*
             * If the sub expression is of type Unit, we evaluate the expression, pop it off the stack and then we will put
             * a Unit on top of the stack
             */
            compileExpression(prefix, functions, declarations, interfaces, enums, visitor, entryPoint)(exp)
            visitor.visitInsn(POP)
            val unitGetInstance = Constants.unitClass.getMethod("getInstance")
            visitor.visitMethodInsn(INVOKESTATIC, asm.Type.getInternalName(Constants.unitClass), unitGetInstance.getName,
              asm.Type.getMethodDescriptor(unitGetInstance), false)
          case _ =>
            // Else we just evaluate the expression
            compileExpression(prefix, functions, declarations, interfaces, enums, visitor, entryPoint)(exp)
        }
      }
      else {
        /*
         * We get the descriptor of the type of the `value` field of enum, if type if primitive we use the corresponding
         * primitive in java otherwise we use the descriptor of object.
         */
        val desc = getWrappedTypeDescriptor(typeToWrappedType(tpe))
        // Qualified name of the enum
        val clazz = EnumClassName(enum, tag, typeToWrappedType(tpe))
        // Evaluate the exp
        compileExpression(prefix, functions, declarations, interfaces, enums, visitor, entryPoint)(exp)
        // Cast the exp to the type of the tag
        visitor.visitTypeInsn(CHECKCAST, decorate(clazz))
        // Invoke `getValue()` method to extract the field of the tag
        visitor.visitMethodInsn(INVOKEVIRTUAL, decorate(clazz), "getValue", s"()$desc", false)
        // Cast the object to it's type if it's not a primitive
        castIfNotPrim(tpe, interfaces, enums, visitor)
      }
=======
      val desc = getWrappedTypeDescriptor(typeToWrappedType(tpe))
      // Qualified name of the enum
      val clazz = EnumClassName(enum, tag, typeToWrappedType(tpe))
      // Evaluate the exp
      compileExpression(prefix, functions, declarations, interfaces, enums, visitor, jumpLabels, entryPoint)(exp)
      // Cast the exp to the type of the tag
      visitor.visitTypeInsn(CHECKCAST, decorate(clazz))
      // Invoke `getValue()` method to extract the field of the tag
      visitor.visitMethodInsn(INVOKEVIRTUAL, decorate(clazz), "getValue", s"()$desc", false)
      // Cast the object to it's type if it's not a primitive
      castIfNotPrim(tpe, interfaces, visitor)
>>>>>>> a765c098

    case Expression.Index(base, offset, tpe, _) =>
      // Descriptor of the field of the element in the tuple specified by the `offset`
      val desc = getWrappedTypeDescriptor(typeToWrappedType(tpe))
      // Qualified name of the class defining the tuple
      val clazzName = base.tpe match {
        case Type.Apply(Type.Tuple(_), lst) => TupleClassName(lst.map(typeToWrappedType))
        case _ => throw InternalCompilerException(s"Unexpected type: `${base.tpe}`")
      }
      // evaluating the `base`
      compileExpression(prefix, functions, declarations, interfaces, enums, visitor, jumpLabels, entryPoint)(base)
      // Invoking `getField${offset}()` method for fetching the field
      visitor.visitMethodInsn(INVOKEVIRTUAL, decorate(clazzName), s"getIndex$offset", s"()$desc", false)
      // Cast the object to it's type if it's not a primitive
      castIfNotPrim(tpe, interfaces, enums, visitor)

    case Expression.Tuple(elms, _, loc) =>
      // Adding source line number for debugging
      addSourceLine(visitor, loc)
      // Transforming types of elements of the tuple to the appropriate type
      val fieldTypes: List[WrappedType] = elms.map(x => typeToWrappedType(x.tpe)).toList
      // Descriptor of the parameters of the constructor of the tuple class
      val desc = fieldTypes.map(getWrappedTypeDescriptor).mkString
      // Qualified name of the class that can represent this tuple
      val clazzName = TupleClassName(fieldTypes)
      // Creating a new instance of the class
      visitor.visitTypeInsn(NEW, decorate(clazzName))
      // Duplicating the class
      visitor.visitInsn(DUP)
      // Evaluating all the elements to be stored in the tuple class
      elms.foreach {
        compileExpression(prefix, functions, declarations, interfaces, enums, visitor, jumpLabels, entryPoint)(_)
      }
      // Invoking the constructor
      visitor.visitMethodInsn(INVOKESPECIAL, decorate(clazzName), "<init>", s"(${desc})V", false)

    case Expression.Ref(exp, tpe, loc) =>
      // Adding source line number for debugging
      addSourceLine(visitor, loc)
      // Class appropriate reference class
      val clazz = getReferenceClazz(tpe)
      // Get internal name of the class
      val clazzInternalName = asm.Type.getInternalName(clazz)
      // Get constructor of the class
      val constructorDescriptor = asm.Type.getConstructorDescriptor(clazz.getConstructors.last)
      // Create a new reference object
      visitor.visitTypeInsn(NEW, clazzInternalName)
      // Duplicate it since one instance will get consumed by constructor
      visitor.visitInsn(DUP)
      // Evaluate the underlying expression
      compileExpression(prefix, functions, declarations, interfaces, enums, visitor, jumpLabels, entryPoint)(exp)
      // Call the constructor
      visitor.visitMethodInsn(INVOKESPECIAL, clazzInternalName, "<init>", constructorDescriptor, false)

    case Expression.Deref(exp, tpe, loc) =>
      // Adding source line number for debugging
      addSourceLine(visitor, loc)
      // Evaluate the exp
      compileExpression(prefix, functions, declarations, interfaces, enums, visitor, jumpLabels, entryPoint)(exp)
      // Class appropriate reference class
      val clazz = getReferenceClazz(exp.tpe)
      // Get internal name of the class
      val clazzInternalName = asm.Type.getInternalName(clazz)
      // Get descriptor of `getValue` method
      val methodDescriptor = asm.Type.getMethodDescriptor(clazz.getMethod("getValue"))
      // Dereference the expression
      visitor.visitMethodInsn(INVOKEVIRTUAL, clazzInternalName, "getValue", methodDescriptor, false)
      // Cast underlying value to the correct type if the underlying type is Object
      tpe match {
        case Type.Bool | Type.Char | Type.Int8 | Type.Int16 | Type.Int32 | Type.Int64 | Type.Float32 | Type.Float64 => // no need to cast primitives
        case _ =>
          val name = internalName(tpe, interfaces, enums)
          visitor.visitTypeInsn(CHECKCAST, name)
      }

    case Expression.Assign(exp1, exp2, tpe, loc) =>
      // Adding source line number for debugging
      addSourceLine(visitor, loc)
      // Evaluate the reference address
      compileExpression(prefix, functions, declarations, interfaces, enums, visitor, jumpLabels, entryPoint)(exp1)
      // Evaluating the value to be assigned to the reference
      compileExpression(prefix, functions, declarations, interfaces, enums, visitor, jumpLabels, entryPoint)(exp2)
      // Class appropriate reference class
      val clazz = getReferenceClazz(exp1.tpe)
      // Get internal name of the class
      val clazzInternalName = asm.Type.getInternalName(clazz)
      // Get descriptor of `setValue` method
      val methodDescriptor = asm.Type.getMethodDescriptor(clazz.getMethods.filter(m => m.getName == "setValue").last)
      // Invoke `setValue` method to set the value to the given number
      visitor.visitMethodInsn(INVOKEVIRTUAL, clazzInternalName, "setValue", methodDescriptor, false)
      // Since the return type is unit, we put an instance of unit on top of the stack
      val unitGetInstance = Constants.unitClass.getMethod("getInstance")
      visitor.visitMethodInsn(INVOKESTATIC, asm.Type.getInternalName(Constants.unitClass), unitGetInstance.getName,
        asm.Type.getMethodDescriptor(unitGetInstance), false)


    case Expression.Existential(params, exp, loc) =>
      throw InternalCompilerException(s"Unexpected expression: '$expr' at ${loc.source.format}.")

    case Expression.Universal(params, exp, loc) =>
      throw InternalCompilerException(s"Unexpected expression: '$expr' at ${loc.source.format}.")

    case Expression.NativeConstructor(constructor, args, tpe, loc) =>
      // Adding source line number for debugging
      addSourceLine(visitor, loc)

      val descriptor = asm.Type.getConstructorDescriptor(constructor)
      val declaration = asm.Type.getInternalName(constructor.getDeclaringClass)
      // Create a new object of the declaration type
      visitor.visitTypeInsn(NEW, declaration)
      // Duplicate the reference since the first argument for a constructor call is the reference to the object
      visitor.visitInsn(DUP)
      // Evaluate arguments left-to-right and push them onto the stack.
      args.foreach(compileExpression(prefix, functions, declarations, interfaces, enums, visitor, jumpLabels, entryPoint))
      // Call the constructor
      visitor.visitMethodInsn(INVOKESPECIAL, declaration, "<init>", descriptor, false)

    case Expression.NativeField(field, tpe, loc) =>
      // Adding source line number for debugging
      addSourceLine(visitor, loc)
      // Fetch a field from an object
      val declaration = asm.Type.getInternalName(field.getDeclaringClass)
      val name = field.getName
      // Use GETSTATIC if the field is static and GETFIELD if the field is on an object
      val getInsn = if (Modifier.isStatic(field.getModifiers)) GETSTATIC else GETFIELD
      visitor.visitFieldInsn(getInsn, declaration, name, descriptor(tpe, interfaces, enums))

    case Expression.NativeMethod(method, args, tpe, loc) =>
      // Adding source line number for debugging
      addSourceLine(visitor, loc)
      // Evaluate arguments left-to-right and push them onto the stack.
      args.foreach(compileExpression(prefix, functions, declarations, interfaces, enums, visitor, jumpLabels, entryPoint))
      val declaration = asm.Type.getInternalName(method.getDeclaringClass)
      val name = method.getName
      val descriptor = asm.Type.getMethodDescriptor(method)
      // If the method is static, use INVOKESTATIC otherwise use INVOKEVIRTUAL
      val invokeInsn = if (Modifier.isStatic(method.getModifiers)) INVOKESTATIC else INVOKEVIRTUAL
      visitor.visitMethodInsn(invokeInsn, declaration, name, descriptor, false)
      // If the method is void, put a unit on top of the stack
      if (asm.Type.getType(method.getReturnType) == asm.Type.VOID_TYPE) {
        val clazz = Constants.unitClass
        val method = clazz.getMethod("getInstance")
        visitor.visitMethodInsn(INVOKESTATIC, asm.Type.getInternalName(clazz), method.getName, asm.Type.getMethodDescriptor(method), false)
      }

    case Expression.UserError(_, loc) =>
      // Adding source line number for debugging
      addSourceLine(visitor, loc)
      val name = asm.Type.getInternalName(classOf[UserException])
      val msg = s"User exception: ${loc.format}."
      compileException(visitor, name, msg)

    case Expression.MatchError(_, loc) =>
      // Adding source line number for debugging
      addSourceLine(visitor, loc)
      val name = asm.Type.getInternalName(classOf[MatchException])
      val msg = s"Non-exhaustive match expression: ${loc.format}."
      compileException(visitor, name, msg)

    case Expression.SwitchError(_, loc) =>
      // Adding source line number for debugging
      addSourceLine(visitor, loc)
      val name = asm.Type.getInternalName(classOf[SwitchException])
      val msg = s"Non-exhaustive switch expression: ${loc.format}."
      compileException(visitor, name, msg)
  }

  private def compileException(visitor: MethodVisitor, name: String, msg: String): Unit = {
    visitor.visitTypeInsn(NEW, name)
    visitor.visitInsn(DUP)
    visitor.visitLdcInsn(msg)
    // TODO: Load actual source location or change the exception
    visitor.visitFieldInsn(GETSTATIC, "ca/uwaterloo/flix/language/ast/package$SourceLocation$", "MODULE$", "Lca/uwaterloo/flix/language/ast/package$SourceLocation$;")
    visitor.visitMethodInsn(INVOKEVIRTUAL, "ca/uwaterloo/flix/language/ast/package$SourceLocation$", "Unknown", "()Lca/uwaterloo/flix/language/ast/package$SourceLocation;", false)
    visitor.visitMethodInsn(INVOKESPECIAL, name, "<init>", "(Ljava/lang/String;Lca/uwaterloo/flix/language/ast/package$SourceLocation;)V", false)
    visitor.visitInsn(ATHROW)
  }

  /*
   * Some types (e.g. bool, int, str) need to be boxed as Flix values.
   * Other types (e.g. tag, tuple) are already Flix values.
   */
  private def compileBoxedExpr(prefix: QualName,
                               functions: List[ExecutableAst.Def],
                               declarations: Map[Symbol.DefnSym, Type],
                               interfaces: Map[Type, FlixClassName],
                               enums: Map[Type, Map[String, EnumCaseInfo]],
                               visitor: MethodVisitor,
                               jumpLabels: Map[Symbol.LabelSym, Label],
                               entryPoint: Label)(exp: Expression): Unit = {
    // Adding source line number for debugging
    addSourceLine(visitor, exp.loc)

    exp.tpe match {
      case Type.Bool =>
        val booleanInternalName = "java/lang/Boolean"
        // If we know the value of the boolean expression, then compile it directly rather than calling constructor of boolean class
        exp match {
          case Expression.True => visitor.visitFieldInsn(GETSTATIC, booleanInternalName, "TRUE", s"L$booleanInternalName;")
          case Expression.False => visitor.visitFieldInsn(GETSTATIC, booleanInternalName, "FALSE", s"L$booleanInternalName;")
          case _ =>
            visitor.visitTypeInsn(NEW, booleanInternalName)
            visitor.visitInsn(DUP)
            compileExpression(prefix, functions, declarations, interfaces, enums, visitor, jumpLabels, entryPoint)(exp)
            visitor.visitMethodInsn(INVOKESPECIAL, booleanInternalName, "<init>", "(Z)V", false)
        }

      case Type.Char =>
        val charInternalName = "java/lang/Character"
        visitor.visitTypeInsn(NEW, charInternalName)
        visitor.visitInsn(DUP)
        compileExpression(prefix, functions, declarations, interfaces, enums, visitor, jumpLabels, entryPoint)(exp)
        visitor.visitMethodInsn(INVOKESPECIAL, charInternalName, "<init>", "(C)V", false)

      case Type.Float32 =>
        val floatInternalName = "java/lang/Float"
        visitor.visitTypeInsn(NEW, floatInternalName)
        visitor.visitInsn(DUP)
        compileExpression(prefix, functions, declarations, interfaces, enums, visitor, jumpLabels, entryPoint)(exp)
        visitor.visitMethodInsn(INVOKESPECIAL, floatInternalName, "<init>", "(F)V", false)

      case Type.Float64 =>
        val doubleInternalName = "java/lang/Double"
        visitor.visitTypeInsn(NEW, doubleInternalName)
        visitor.visitInsn(DUP)
        compileExpression(prefix, functions, declarations, interfaces, enums, visitor, jumpLabels, entryPoint)(exp)
        visitor.visitMethodInsn(INVOKESPECIAL, doubleInternalName, "<init>", "(D)V", false)

      case Type.Int8 =>
        val byteInternalName = "java/lang/Byte"
        visitor.visitTypeInsn(NEW, byteInternalName)
        visitor.visitInsn(DUP)
        compileExpression(prefix, functions, declarations, interfaces, enums, visitor, jumpLabels, entryPoint)(exp)
        visitor.visitMethodInsn(INVOKESPECIAL, byteInternalName, "<init>", "(B)V", false)

      case Type.Int16 =>
        val shortInternalName = "java/lang/Short"
        visitor.visitTypeInsn(NEW, shortInternalName)
        visitor.visitInsn(DUP)
        compileExpression(prefix, functions, declarations, interfaces, enums, visitor, jumpLabels, entryPoint)(exp)
        visitor.visitMethodInsn(INVOKESPECIAL, shortInternalName, "<init>", "(S)V", false)

      case Type.Int32 =>
        val intInternalName = "java/lang/Integer"
        visitor.visitTypeInsn(NEW, intInternalName)
        visitor.visitInsn(DUP)
        compileExpression(prefix, functions, declarations, interfaces, enums, visitor, jumpLabels, entryPoint)(exp)
        visitor.visitMethodInsn(INVOKESPECIAL, intInternalName, "<init>", "(I)V", false)

      case Type.Int64 =>
        val longInternalName = "java/lang/Long"
        visitor.visitTypeInsn(NEW, longInternalName)
        visitor.visitInsn(DUP)
        compileExpression(prefix, functions, declarations, interfaces, enums, visitor, jumpLabels, entryPoint)(exp)
        visitor.visitMethodInsn(INVOKESPECIAL, longInternalName, "<init>", "(J)V", false)

      case Type.Unit | Type.BigInt | Type.Str | Type.Native | Type.Enum(_, _) | Type.Apply(Type.Tuple(_), _) | Type.Apply(Type.Arrow(_), _) |
           Type.Apply(Type.Enum(_, _), _) => compileExpression(prefix, functions, declarations, interfaces, enums, visitor, jumpLabels, entryPoint)(exp)

      case tpe => throw InternalCompilerException(s"Unexpected type: `$tpe'.")
    }
  }

  /*
   * The value at the top of the stack is boxed as a Flix Value, and needs to be unboxed (e.g. to an int, boolean, or
   * String), or it needs to be cast to a specific Value type (e.g. Value.Unit.type, Value.Tag).
   *
   * Note that the generated code here is slightly more efficient than calling `cast2XX` since we don't have to branch.
   */
  private def compileUnbox(interfaces: Map[Type, FlixClassName], visitor: MethodVisitor)(tpe: Type): Unit = tpe match {
    case Type.Unit => visitor.visitTypeInsn(CHECKCAST, asm.Type.getInternalName(Constants.unitClass))

    case Type.Bool | Type.Char | Type.Float32 | Type.Float64 | Type.Int8 | Type.Int16 | Type.Int32 | Type.Int64 =>
      val (methodName, clazz): (String, Class[_]) = tpe match {
        case Type.Bool => ("booleanValue", classOf[java.lang.Boolean])
        case Type.Char => ("charValue", classOf[java.lang.Character])
        case Type.Float32 => ("floatValue", classOf[java.lang.Float])
        case Type.Float64 => ("doubleValue", classOf[java.lang.Double])
        case Type.Int8 => ("byteValue", classOf[java.lang.Byte])
        case Type.Int16 => ("shortValue", classOf[java.lang.Short])
        case Type.Int32 => ("intValue", classOf[java.lang.Integer])
        case Type.Int64 => ("longValue", classOf[java.lang.Long])
        case _ => throw new InternalCompilerException(s"Type $tpe should not be handled in this case.")
      }
      val method = clazz.getMethod(methodName)
      val name = asm.Type.getInternalName(clazz)
      val desc = asm.Type.getMethodDescriptor(method)
      visitor.visitTypeInsn(CHECKCAST, name)
      visitor.visitMethodInsn(INVOKEVIRTUAL, name, methodName, desc, false)

    case Type.BigInt | Type.Str | Type.Enum(_, _) | Type.Apply(Type.Arrow(_), _) | Type.Apply(Type.Enum(_, _), _) =>
      val name = tpe match {
        case Type.BigInt => asm.Type.getInternalName(Constants.bigIntegerClass)
        case Type.Str => asm.Type.getInternalName(Constants.stringClass)
        case Type.Enum(sym, _) => decorate(EnumInterfName(sym))
        case Type.Apply(Type.Enum(sym, _), _) => decorate(EnumInterfName(sym))
        case Type.Apply(Type.Arrow(l), _) =>
          // TODO: Is this correct? Need to write a test when we can write lambda expressions.
          decorate(interfaces(tpe))
        case _ => throw new InternalCompilerException(s"Type $tpe should not be handled in this case.")
      }
      visitor.visitTypeInsn(CHECKCAST, name)

    case Type.Native => // Don't need to cast AnyRef to anything

    case Type.Apply(Type.Tuple(l), lst) =>
      val clazzName = TupleClassName(lst.map(typeToWrappedType))


      visitor.visitTypeInsn(CHECKCAST, decorate(clazzName))

    case _ => throw InternalCompilerException(s"Unexpected type: `$tpe'.")
  }

  /*
   * Generate code to load an integer constant.
   *
   * Uses the smallest number of bytes necessary, e.g. ICONST_0 takes 1 byte to load a 0, but BIPUSH 7 takes 2 bytes to
   * load a 7, and SIPUSH 200 takes 3 bytes to load a 200. However, note that values on the stack normally take up 4
   * bytes. The exception is if we set `isLong` to true, in which case a cast will be performed if necessary.
   *
   * This is needed because sometimes we expect the operands to be a long, which means two (int) values are popped from
   * the stack and concatenated to form a long.
   */
  private def compileInt(visitor: MethodVisitor)(i: Long, isLong: Boolean = false): Unit = {
    i match {
      case -1 => visitor.visitInsn(ICONST_M1)
      case 0 => if (!isLong) visitor.visitInsn(ICONST_0) else visitor.visitInsn(LCONST_0)
      case 1 => if (!isLong) visitor.visitInsn(ICONST_1) else visitor.visitInsn(LCONST_1)
      case 2 => visitor.visitInsn(ICONST_2)
      case 3 => visitor.visitInsn(ICONST_3)
      case 4 => visitor.visitInsn(ICONST_4)
      case 5 => visitor.visitInsn(ICONST_5)
      case _ if scala.Byte.MinValue <= i && i <= scala.Byte.MaxValue => visitor.visitIntInsn(BIPUSH, i.toInt)
      case _ if scala.Short.MinValue <= i && i <= scala.Short.MaxValue => visitor.visitIntInsn(SIPUSH, i.toInt)
      case _ if scala.Int.MinValue <= i && i <= scala.Int.MaxValue => visitor.visitLdcInsn(i.toInt)
      case _ => visitor.visitLdcInsn(i)
    }
    if (isLong && scala.Int.MinValue <= i && i <= scala.Int.MaxValue && i != 0 && i != 1) visitor.visitInsn(I2L)
  }

  private def compileUnaryExpr(prefix: QualName,
                               functions: List[ExecutableAst.Def],
                               declarations: Map[Symbol.DefnSym, Type],
                               interfaces: Map[Type, FlixClassName],
                               enums: Map[Type, Map[String, EnumCaseInfo]],
                               visitor: MethodVisitor,
                               jumpLabels: Map[Symbol.LabelSym, Label],
                               entryPoint: Label)(op: UnaryOperator, e: Expression): Unit = {
    // Adding source line number for debugging
    addSourceLine(visitor, e.loc)

    compileExpression(prefix, functions, declarations, interfaces, enums, visitor, jumpLabels, entryPoint)(e)
    op match {
      case UnaryOperator.LogicalNot =>
        val condElse = new Label()
        val condEnd = new Label()
        visitor.visitJumpInsn(IFNE, condElse)
        visitor.visitInsn(ICONST_1)
        visitor.visitJumpInsn(GOTO, condEnd)
        visitor.visitLabel(condElse)
        visitor.visitInsn(ICONST_0)
        visitor.visitLabel(condEnd)
      case UnaryOperator.Plus => // nop
      case UnaryOperator.Minus => compileUnaryMinusExpr(prefix, functions, declarations, interfaces, enums, visitor)(e.tpe)
      case UnaryOperator.BitwiseNegate => compileUnaryNegateExpr(visitor)(e.tpe)
    }
  }

  /*
   * For Int8/Int16, we need to truncate and sign extend the result.
   *
   * Example:
   * Suppose we store the value -128 into an Int8 (byte). The number is represented as (in two's complement):
   *   10000000
   * But on the JVM, the value is sign extended and stored as an Int32 (int):
   *   11111111 11111111 11111111 10000000
   * If we simply negate -128, we get the value 128, which is represented as:
   *   00000000 00000000 00000000 10000000
   * But this is greater than the maximum value (127) for an Int8 (byte). We use I2B to convert the Int32 (int) to an
   * Int8 (byte), which does a truncation and sign extension:
   *   11111111 11111111 11111111 10000000
   * And the final value is -128.
   *
   * Note that in Java semantics, the unary minus operator returns an Int32 (int), so the programmer must explicitly
   * cast to an Int8 (byte).
   */
  private def compileUnaryMinusExpr(prefix: QualName,
                                    functions: List[ExecutableAst.Def],
                                    declarations: Map[Symbol.DefnSym, Type],
                                    interfaces: Map[Type, FlixClassName],
                                    enums: Map[Type, Map[String, EnumCaseInfo]],
                                    visitor: MethodVisitor)(tpe: Type): Unit = tpe match {
    case Type.Float32 => visitor.visitInsn(FNEG)
    case Type.Float64 => visitor.visitInsn(DNEG)
    case Type.Int8 =>
      visitor.visitInsn(INEG)
      visitor.visitInsn(I2B)
    case Type.Int16 =>
      visitor.visitInsn(INEG)
      visitor.visitInsn(I2S)
    case Type.Int32 => visitor.visitInsn(INEG)
    case Type.Int64 => visitor.visitInsn(LNEG)
    case Type.BigInt =>
      // java.math.BigInteger.negate() method
      val clazz = Constants.bigIntegerClass
      val method = clazz.getMethod("negate")
      visitor.visitMethodInsn(INVOKEVIRTUAL, asm.Type.getInternalName(clazz), method.getName, asm.Type.getMethodDescriptor(method), false);
    case _ => throw InternalCompilerException(s"Can't apply UnaryOperator.Minus to type $tpe.")
  }

  /*
   * Note that ~xxxx = xxxx ^ 1111, and since the JVM uses two's complement, -1 = 0xFFFFFFFF, so ~b = b ^ -1. No need to
   * truncate because Int8/Int16 (byte/short) are sign extended to Int32 (int), and s.ext(negate(b) = negate(s.ext(b)).
   *
   * Example:
   * Consider two Int8s:
   *     b = 11000011    c = 00001111
   * Conceptually, ~b and ~c would be:
   *    ~b = 00111100   ~c = 11110000
   * On the JVM, b, ~b, c, and ~c would be stored as an Int32s:
   *    b' = 11111111 11111111 11111111 11000011    c' = 00000000 00000000 00000000 00001111
   *   ~b' = 00000000 00000000 00000000 00111100   ~c' = 11111111 11111111 11111111 11110000
   *
   * Note that sign extending and then negating a value is equal to negating and then sign extending it.
   */
  private def compileUnaryNegateExpr(visitor: MethodVisitor)(tpe: Type): Unit = tpe match {
    case Type.Int8 | Type.Int16 | Type.Int32 =>
      visitor.visitInsn(ICONST_M1)
      visitor.visitInsn(IXOR)
    case Type.Int64 =>
      visitor.visitInsn(ICONST_M1)
      visitor.visitInsn(I2L)
      visitor.visitInsn(LXOR)
    case Type.BigInt =>
      // java.math.BigInteger.not() method
      val clazz = Constants.bigIntegerClass
      val method = clazz.getMethod("not")
      visitor.visitMethodInsn(INVOKEVIRTUAL, asm.Type.getInternalName(clazz), method.getName, asm.Type.getMethodDescriptor(method), false);
    case _ => throw InternalCompilerException(s"Can't apply UnaryOperator.Negate to type $tpe.")
  }

  /*
   * Results are truncated (and sign extended), so that adding two IntN's will always return an IntN. Overflow can
   * occur. Note that in Java semantics, the result of an arithmetic operation is an Int32 (int) or an Int64 (long), and
   * the user must explicitly downcast to an Int8 (byte) or Int16 (short).
   *
   * Example:
   * Consider adding two Int8s (bytes), 127 and 1. The result overflows:
   *     01111111 =  127
   *   + 00000001 =    1
   * --------------------
   *     10000000 = -128
   * However, on the JVM, Int8s (bytes) are represented as Int32s (ints). The result of an arithmetic operation is an
   * Int32 (int), and there is no overflow (in this case):
   *     00000000 00000000 00000000 01111111 =  127
   *   + 00000000 00000000 00000000 00000001 =    1
   * -----------------------------------------------
   *     00000000 00000000 00000000 10000000 =  128
   * We want the value to be an Int8 (byte), so we use I2B to truncate and sign extend:
   *     11111111 11111111 11111111 10000000 = -128
   *
   * Exponentiation takes a separate codepath. Values must be cast to doubles (F2D, I2D, L2D; note that bytes and shorts
   * are represented as ints and so we use I2D), then we invoke the static method `math.pow`, and then we have to cast
   * back to the original type (D2F, D2I, D2L; note that bytes and shorts need to be cast again with I2B and I2S).
   */
  private def compileArithmeticExpr(prefix: QualName,
                                    functions: List[ExecutableAst.Def],
                                    declarations: Map[Symbol.DefnSym, Type],
                                    interfaces: Map[Type, FlixClassName],
                                    enums: Map[Type, Map[String, EnumCaseInfo]],
                                    visitor: MethodVisitor,
                                    jumpLabels: Map[Symbol.LabelSym, Label],
                                    entryPoint: Label)(o: ArithmeticOperator, e1: Expression, e2: Expression): Unit = {
    if (o == BinaryOperator.Exponentiate) {
      val (castToDouble, castFromDouble) = e1.tpe match {
        case Type.Float32 => (F2D, D2F)
        case Type.Float64 => (NOP, NOP) // already a double
        case Type.Int8 | Type.Int16 | Type.Int32 => (I2D, D2I)
        case Type.Int64 => (L2D, D2L)
        case _ => throw InternalCompilerException(s"Can't apply $o to type ${e1.tpe}.")
      }
      visitor.visitFieldInsn(GETSTATIC, Constants.scalaMathPkg, "MODULE$", s"L${Constants.scalaMathPkg};")
      compileExpression(prefix, functions, declarations, interfaces, enums, visitor, jumpLabels, entryPoint)(e1)
      visitor.visitInsn(castToDouble)
      compileExpression(prefix, functions, declarations, interfaces, enums, visitor, jumpLabels, entryPoint)(e2)
      visitor.visitInsn(castToDouble)
      visitor.visitMethodInsn(INVOKEVIRTUAL, Constants.scalaMathPkg, "pow", "(DD)D", false)
      visitor.visitInsn(castFromDouble)
      (e1.tpe: @unchecked) match {
        case Type.Int8 => visitor.visitInsn(I2B)
        case Type.Int16 => visitor.visitInsn(I2S)
        case Type.Float32 | Type.Float64 | Type.Int32 | Type.Int64 => visitor.visitInsn(NOP)
      }
    } else {
      compileExpression(prefix, functions, declarations, interfaces, enums, visitor, jumpLabels, entryPoint)(e1)
      compileExpression(prefix, functions, declarations, interfaces, enums, visitor, jumpLabels, entryPoint)(e2)
      val (intOp, longOp, floatOp, doubleOp, bigIntOp) = o match {
        case BinaryOperator.Plus => (IADD, LADD, FADD, DADD, "add")
        case BinaryOperator.Minus => (ISUB, LSUB, FSUB, DSUB, "subtract")
        case BinaryOperator.Times => (IMUL, LMUL, FMUL, DMUL, "multiply")
        case BinaryOperator.Divide => (IDIV, LDIV, FDIV, DDIV, "divide")
        case BinaryOperator.Modulo => (IREM, LREM, FREM, DREM, "remainder")
        case BinaryOperator.Exponentiate => throw InternalCompilerException("BinaryOperator.Exponentiate already handled.")
      }
      e1.tpe match {
        case Type.Float32 => visitor.visitInsn(floatOp)
        case Type.Float64 => visitor.visitInsn(doubleOp)
        case Type.Int8 =>
          visitor.visitInsn(intOp)
          visitor.visitInsn(I2B)
        case Type.Int16 =>
          visitor.visitInsn(intOp)
          visitor.visitInsn(I2S)
        case Type.Int32 => visitor.visitInsn(intOp)
        case Type.Int64 => visitor.visitInsn(longOp)
        case Type.BigInt =>
          // java.math.BigInteger.{bigIntOp}() method
          val clazz = Constants.bigIntegerClass
          val method = clazz.getMethod(bigIntOp, clazz)
          visitor.visitMethodInsn(INVOKEVIRTUAL, asm.Type.getInternalName(clazz), bigIntOp, asm.Type.getMethodDescriptor(method), false);
        case Type.Str => (e2.tpe, o) match {
          case (Type.Str, BinaryOperator.Plus) =>
            val clazz = Constants.stringClass
            val method = clazz.getMethod("concat", Constants.stringClass)
            visitor.visitMethodInsn(INVOKEVIRTUAL, asm.Type.getInternalName(clazz), method.getName, asm.Type.getMethodDescriptor(method), false)
          case _ => throw InternalCompilerException(s"Can't apply $o to type ${e1.tpe} near ${e1.loc.format}")
        }
        case _ => throw InternalCompilerException(s"Can't apply $o to type ${e1.tpe} near ${e1.loc.format}")
      }
    }
  }

  /*
   * Ints, Floats, and Chars support all six comparison operations (LE, LT, GE, GT, EQ, NE), but Unit, Bools, Strings,
   * Enums, Tuples, and Sets only support EQ and NE. Note that the generated code uses the negated condition, i.e.
   * branch if the (source) condition is false.
   *
   * Some reference types (Unit and String) can use reference equality because of interning.
   *
   * Int8/16/32 and Char comparisons only need a single instruction (IF_ICMPyy, where yy is one of
   * {LE, LT, GE, GT, EQ, NE}), which jumps if the yy condition is true, i.e. the (source) condition is false. All other
   * types do a comparison first (LCMP, {F,D}CMP{G,L}), and then a branch (IFyy).
   *
   * Specifically, LCMP can be represented in pseudocode as:
   *
   *     if (v1 > v2)        1
   *     else if (v1 == v2)  0
   *     else if (v1 < v2)  -1
   *
   * Then the result is used in the IFyy comparison to determine which branch to take. So the pair of instructions
   * for comparing longs (LCMP, IFyy) is similar to the single instruction for comparing ints (IF_ICMPyy).
   *
   * Float32/64 is similar, using xCMPz instead of LCMP, where x is one of {F,D} and z is one of {G,L}. z is necessary
   * to handle the fact that a float can be NaN (which is unordered), and any comparison involving NaN must fail.
   * xCMPG and xCMPL are the same, except for how they handle NaN. If either operand is NaN, xCMPG will push 1 onto the
   * stack, while xCMPL will push -1. In pseudocode:
   *
   *     if (v1 > v2)        1
   *     else if (v1 == v2)  0
   *     else if (v1 < v2)  -1
   *     else if (v1 is NaN || v2 is NaN)
   *       if (xCMPG)       1
   *       else if (xCMPL) -1
   *
   * For more information, see the following:
   * http://docs.oracle.com/javase/specs/jvms/se8/html/jvms-3.html#jvms-3.5
   * http://docs.oracle.com/javase/specs/jvms/se8/html/jvms-6.html#jvms-6.5.if_icmp_cond
   * http://docs.oracle.com/javase/specs/jvms/se8/html/jvms-6.html#jvms-6.5.lcmp
   * http://docs.oracle.com/javase/specs/jvms/se8/html/jvms-6.html#jvms-6.5.fcmp_op
   * http://docs.oracle.com/javase/specs/jvms/se8/html/jvms-6.html#jvms-6.5.if_cond
   *
   * BigInts are compared using the `compareTo` method.
   * `bigint1 OP bigint2` is compiled as `bigint1.compareTo(bigint2) OP 0`.
   */
  private def compileComparisonExpr(prefix: QualName,
                                    functions: List[ExecutableAst.Def],
                                    declarations: Map[Symbol.DefnSym, Type],
                                    interfaces: Map[Type, FlixClassName],
<<<<<<< HEAD
                                    enums: Map[Type, Map[String, EnumCaseInfo]],
                                    visitor: MethodVisitor, entryPoint: Label)
=======
                                    enums: Map[(Type, String), (QualName, ExecutableAst.Case)],
                                    visitor: MethodVisitor,
                                    jumpLabels: Map[Symbol.LabelSym, Label],
                                    entryPoint: Label)
>>>>>>> a765c098
                                   (o: ComparisonOperator, e1: Expression, e2: Expression): Unit = {
    e1.tpe match {
      case Type.Enum(_, _) | Type.Apply(Type.Tuple(_), _) | Type.Apply(Type.Enum(_, _), _) if o == BinaryOperator.Equal || o == BinaryOperator.NotEqual =>
        (e1.tpe: @unchecked) match {
          case Type.Enum(_, _) | Type.Apply(Type.Enum(_, _), _) =>
            compileExpression(prefix, functions, declarations, interfaces, enums, visitor, jumpLabels, entryPoint)(e1)
            compileExpression(prefix, functions, declarations, interfaces, enums, visitor, jumpLabels, entryPoint)(e2)
            val clazz = Constants.objectClass
            val method = clazz.getMethod("equals", clazz)
            visitor.visitMethodInsn(INVOKEVIRTUAL, asm.Type.getInternalName(clazz), method.getName, asm.Type.getMethodDescriptor(method), false)
          case Type.Apply(Type.Tuple(_), _) =>
            compileExpression(prefix, functions, declarations, interfaces, enums, visitor, jumpLabels, entryPoint)(e1)
            compileExpression(prefix, functions, declarations, interfaces, enums, visitor, jumpLabels, entryPoint)(e2)
            val clazz = Constants.objectClass
            val method = clazz.getMethod("equals", clazz)
            visitor.visitMethodInsn(INVOKEVIRTUAL, asm.Type.getInternalName(clazz), method.getName, asm.Type.getMethodDescriptor(method), false)
        }
        if (o == BinaryOperator.NotEqual) {
          val condElse = new Label()
          val condEnd = new Label()
          visitor.visitJumpInsn(IFEQ, condElse)
          visitor.visitInsn(ICONST_0)
          visitor.visitJumpInsn(GOTO, condEnd)
          visitor.visitLabel(condElse)
          visitor.visitInsn(ICONST_1)
          visitor.visitLabel(condEnd)
        }
      case _ =>
        compileExpression(prefix, functions, declarations, interfaces, enums, visitor, jumpLabels, entryPoint)(e1)
        compileExpression(prefix, functions, declarations, interfaces, enums, visitor, jumpLabels, entryPoint)(e2)
        val condElse = new Label()
        val condEnd = new Label()
        val (intOp, floatOp, doubleOp, cmp) = o match {
          case BinaryOperator.Less => (IF_ICMPGE, FCMPG, DCMPG, IFGE)
          case BinaryOperator.LessEqual => (IF_ICMPGT, FCMPG, DCMPG, IFGT)
          case BinaryOperator.Greater => (IF_ICMPLE, FCMPL, DCMPL, IFLE)
          case BinaryOperator.GreaterEqual => (IF_ICMPLT, FCMPL, DCMPL, IFLT)
          case BinaryOperator.Equal => (IF_ICMPNE, FCMPG, DCMPG, IFNE)
          case BinaryOperator.NotEqual => (IF_ICMPEQ, FCMPG, DCMPG, IFEQ)
        }
        e1.tpe match {
          case Type.Unit if o == BinaryOperator.Equal || o == BinaryOperator.NotEqual =>
            // Unit can only be equal to unit, so objects are poped from the top of the stack
            visitor.visitInsn(POP)
            visitor.visitInsn(POP)
            // A unit value is always equal itself, so no need to branch.
            // A unit value is never unequal to itself, so always branch to else label.
            e2.tpe match {
              case Type.Unit if o == BinaryOperator.NotEqual => visitor.visitJumpInsn(GOTO, condElse)
              case Type.Unit if o == BinaryOperator.Equal =>
              case _ if o == BinaryOperator.Equal => visitor.visitJumpInsn(GOTO, condElse)
              case _ =>
            }
          case Type.Str if o == BinaryOperator.Equal || o == BinaryOperator.NotEqual =>
            // String can be compared using Object's `equal` method
            val clazz = Constants.objectClass
            val method = clazz.getMethod("equals", clazz)
            visitor.visitMethodInsn(INVOKEVIRTUAL, asm.Type.getInternalName(clazz), method.getName, asm.Type.getMethodDescriptor(method), false)
            visitor.visitInsn(ICONST_1)
            visitor.visitJumpInsn(intOp, condElse)
          case Type.Bool if o == BinaryOperator.Equal || o == BinaryOperator.NotEqual =>
            // Bool can be (value) compared for equality.
            visitor.visitJumpInsn(intOp, condElse)
          case Type.Float32 =>
            visitor.visitInsn(floatOp)
            visitor.visitJumpInsn(cmp, condElse)
          case Type.Float64 =>
            visitor.visitInsn(doubleOp)
            visitor.visitJumpInsn(cmp, condElse)
          case Type.Char | Type.Int8 | Type.Int16 | Type.Int32 => visitor.visitJumpInsn(intOp, condElse)
          case Type.Int64 =>
            visitor.visitInsn(LCMP)
            visitor.visitJumpInsn(cmp, condElse)
          case Type.BigInt =>
            // java.math.BigInteger.compareTo(java.math.BigInteger)
            val clazz = Constants.bigIntegerClass
            val method = clazz.getMethod("compareTo", clazz)
            visitor.visitMethodInsn(INVOKEVIRTUAL, asm.Type.getInternalName(clazz), method.getName, asm.Type.getMethodDescriptor(method), false)
            visitor.visitInsn(ICONST_0)
            visitor.visitJumpInsn(intOp, condElse)
          case _ => throw InternalCompilerException(s"Can't apply $o to type ${e1.tpe} near ${e1.loc.format}")
        }
        visitor.visitInsn(ICONST_1)
        visitor.visitJumpInsn(GOTO, condEnd)
        visitor.visitLabel(condElse)
        visitor.visitInsn(ICONST_0)
        visitor.visitLabel(condEnd)
    }
  }

  /*
   * Note that LogicalAnd, LogicalOr, and Implication do short-circuit evaluation.
   * Implication and Biconditional are rewritten to their logical equivalents, and then compiled.
   */
  private def compileLogicalExpr(prefix: QualName,
                                 functions: List[ExecutableAst.Def],
                                 declarations: Map[Symbol.DefnSym, Type],
                                 interfaces: Map[Type, FlixClassName],
                                 enums: Map[Type, Map[String, EnumCaseInfo]],
                                 visitor: MethodVisitor,
                                 jumpLabels: Map[Symbol.LabelSym, Label],
                                 entryPoint: Label)(o: LogicalOperator, e1: Expression, e2: Expression): Unit = o match {
    case BinaryOperator.LogicalAnd =>
      val andFalseBranch = new Label()
      val andEnd = new Label()
      compileExpression(prefix, functions, declarations, interfaces, enums, visitor, jumpLabels, entryPoint)(e1)
      visitor.visitJumpInsn(IFEQ, andFalseBranch)
      compileExpression(prefix, functions, declarations, interfaces, enums, visitor, jumpLabels, entryPoint)(e2)
      visitor.visitJumpInsn(IFEQ, andFalseBranch)
      visitor.visitInsn(ICONST_1)
      visitor.visitJumpInsn(GOTO, andEnd)
      visitor.visitLabel(andFalseBranch)
      visitor.visitInsn(ICONST_0)
      visitor.visitLabel(andEnd)
    case BinaryOperator.LogicalOr =>
      val orTrueBranch = new Label()
      val orFalseBranch = new Label()
      val orEnd = new Label()
      compileExpression(prefix, functions, declarations, interfaces, enums, visitor, jumpLabels, entryPoint)(e1)
      visitor.visitJumpInsn(IFNE, orTrueBranch)
      compileExpression(prefix, functions, declarations, interfaces, enums, visitor, jumpLabels, entryPoint)(e2)
      visitor.visitJumpInsn(IFEQ, orFalseBranch)
      visitor.visitLabel(orTrueBranch)
      visitor.visitInsn(ICONST_1)
      visitor.visitJumpInsn(GOTO, orEnd)
      visitor.visitLabel(orFalseBranch)
      visitor.visitInsn(ICONST_0)
      visitor.visitLabel(orEnd)
  }

  /*
   * In general we don't do any truncation, because it doesn't matter what the higher-order bits are.
   *
   * Example:
   * Consider the bitwise-and of the following Int8s:
   *     11110000             00000011
   *   & 11000000           & 11001111
   * -------------        -------------
   *     11000000             00000011
   * On the JVM, these Int8s (bytes) would be represented as Int32s (ints):
   *    11111111 11111111 11111111 11110000        00000000 00000000 00000000 00000011
   *  & 11111111 11111111 11111111 11000000      & 00000000 00000000 00000000 11001111
   * ---------------------------------------    ---------------------------------------
   *    11111111 11111111 11111111 11000000        00000000 00000000 00000000 00000011
   *
   * As with Unary.Negate, sign extension before or after the operation yields the same result.
   *
   *
   * The exception is with bitwise left shifts. The higher-order bits matter because we might sign extend.
   *
   * Example:
   * Consider the following left shift, where x and y each represent unknown values (0 or 1):
   *   x000y000 << 4 = y0000000
   * But because Int8s (bytes) are represented as Int32s (ints), and the x is sign extended, we get:
   *   xxxxxxxx xxxxxxxx xxxxxxxx x000y000 << 4 = xxxxxxxx xxxxxxxx xxxxx000 y0000000
   * We truncate and sign extend (I2B), which gives:
   *   yyyyyyyy yyyyyyyy yyyyyyyy y0000000
   *
   * It doesn't matter that we left shifted x, because we (generally) ignore the higher-order bits. However, it *does*
   * matter that we shifted y into the sign bit of an Int8. If y = 1, then the Int8 (byte) 10000000 has value -128,
   * which needs to be sign extended to represent that value as an Int32 (int).
   *
   * Example:
   * Consider the following (signed) right shift, where x represents an unknown value (0 or 1):
   *   x0000000 >> 4 = xxxxx000
   * These Int8s (bytes) are represented as Int32s (ints), so the x is sign extended:
   *   xxxxxxxx xxxxxxxx xxxxxxxx x0000000 >> 4 = xxxxxxxx xxxxxxxx xxxxxxxx xxxxx000
   *
   * We don't need to truncate, because it is impossible for random data to be in the higher-order bits. Either those
   * bits are all 0, or they are 1 (because of sign extension).
   *
   * Note: the right-hand operand of a shift (i.e. the shift amount) *must* be Int32.
   */
  private def compileBitwiseExpr(prefix: QualName,
                                 functions: List[ExecutableAst.Def],
                                 declarations: Map[Symbol.DefnSym, Type],
                                 interfaces: Map[Type, FlixClassName],
                                 enums: Map[Type, Map[String, EnumCaseInfo]],
                                 visitor: MethodVisitor,
                                 jumpLabels: Map[Symbol.LabelSym, Label],
                                 entryPoint: Label)(o: BitwiseOperator, e1: Expression, e2: Expression): Unit = {
    compileExpression(prefix, functions, declarations, interfaces, enums, visitor, jumpLabels, entryPoint)(e1)
    compileExpression(prefix, functions, declarations, interfaces, enums, visitor, jumpLabels, entryPoint)(e2)
    val (intOp, longOp, bigintOp) = o match {
      case BinaryOperator.BitwiseAnd => (IAND, LAND, "and")
      case BinaryOperator.BitwiseOr => (IOR, LOR, "or")
      case BinaryOperator.BitwiseXor => (IXOR, LXOR, "xor")
      case BinaryOperator.BitwiseLeftShift => (ISHL, LSHL, "shiftLeft")
      case BinaryOperator.BitwiseRightShift => (ISHR, LSHR, "shiftRight")
    }
    e1.tpe match {
      case Type.Int8 =>
        visitor.visitInsn(intOp)
        if (intOp == ISHL) visitor.visitInsn(I2B)
      case Type.Int16 =>
        visitor.visitInsn(intOp)
        if (intOp == ISHL) visitor.visitInsn(I2S)
      case Type.Int32 => visitor.visitInsn(intOp)
      case Type.Int64 => visitor.visitInsn(longOp)
      case Type.BigInt =>
        val clazz = Constants.bigIntegerClass
        val method = clazz.getMethods.filter(m => m.getName == bigintOp).head
        visitor.visitMethodInsn(INVOKEVIRTUAL, asm.Type.getInternalName(clazz), bigintOp, asm.Type.getMethodDescriptor(method), false);
      case _ => throw InternalCompilerException(s"Can't apply $o to type ${e1.tpe}.")
    }
  }

  /*
   * Adding the source of the line for debugging
   */
  private def addSourceLine(visitor: MethodVisitor, loc: SourceLocation): Unit = {
    val label = new Label()
    visitor.visitLabel(label)
    visitor.visitLineNumber(loc.beginLine, label)
  }

  /*
   * `tpe` is type of value on top of the stack. If the value is not primitive, then we cast it to it's specific type,
   * if the value is a primitive then since there is no boxing, then no casting is necessary.
   */
  private def castIfNotPrim(tpe: Type,
                            interfaces: Map[Type, FlixClassName],
                            enums: Map[Type, Map[String, EnumCaseInfo]],
                            visitor: MethodVisitor): Unit = tpe match {
    case Type.Var(id, kind) => throw InternalCompilerException(s"Non-monomorphed type variable '$id in type '$tpe'.")
    case Type.Unit => visitor.visitTypeInsn(CHECKCAST, asm.Type.getInternalName(Constants.unitClass))
    case Type.Bool => ()
    case Type.Char => ()
    case Type.Float32 => ()
    case Type.Float64 => ()
    case Type.Int8 => ()
    case Type.Int16 => ()
    case Type.Int32 => ()
    case Type.Int64 => ()
    case Type.BigInt => visitor.visitTypeInsn(CHECKCAST, asm.Type.getInternalName(Constants.bigIntegerClass))
    case Type.Str => visitor.visitTypeInsn(CHECKCAST, asm.Type.getInternalName(Constants.stringClass))
    case Type.Native => visitor.visitTypeInsn(CHECKCAST, asm.Type.getInternalName(Constants.objectClass))
    case Type.Apply(Type.Arrow(l), _) => visitor.visitTypeInsn(CHECKCAST, decorate(interfaces(tpe)))
    case Type.Apply(Type.Tuple(l), lst) =>
      val clazzName = TupleClassName(lst.map(typeToWrappedType))
      visitor.visitTypeInsn(CHECKCAST, decorate(clazzName))
    case _ if tpe.isEnum && isNullOptimizable(enums, tpe) =>
      // If the enum is null optimizable, then we find the case which doesn't have the Unit field
      val notUnitCase = enums(tpe).filterNot(_._2.fieldType == Type.Unit).head
      // The type of the object will be the type of the case without Unit field
      castIfNotPrim(notUnitCase._2.fieldType, interfaces, enums, visitor)
    case _ if tpe.isEnum =>
      val sym = tpe match {
        case Type.Apply(Type.Enum(s, _), _) => s
        case Type.Enum(s, _) => s
        case _ => throw InternalCompilerException(s"Unexpected type: `$tpe'.")
      }
      val fullName = EnumInterfName(sym)
      visitor.visitTypeInsn(CHECKCAST, decorate(fullName))
    case _ => throw InternalCompilerException(s"Unexpected type: `$tpe'.")
  }
}<|MERGE_RESOLUTION|>--- conflicted
+++ resolved
@@ -383,13 +383,8 @@
       compileExpression(prefix, functions, declarations, interfaces, enums, visitor, jumpLabels, entryPoint)(exp)
 
       // Evaluate arguments left-to-right and push them onto the stack. Then make the interface call.
-<<<<<<< HEAD
-      args.foreach(compileExpression(prefix, functions, declarations, interfaces, enums, visitor, entryPoint))
-      visitor.visitMethodInsn(INVOKEINTERFACE, decorate(name), "apply", descriptor(exp.tpe, interfaces, enums), true)
-=======
       args.foreach(compileExpression(prefix, functions, declarations, interfaces, enums, visitor, jumpLabels, entryPoint))
       visitor.visitMethodInsn(INVOKEINTERFACE, decorate(name), "apply", descriptor(exp.tpe, interfaces), true)
->>>>>>> a765c098
 
     case Expression.ApplyDef(name, args, _, loc) =>
       // Adding source line number for debugging
@@ -398,13 +393,8 @@
       val targetTpe = declarations(name)
 
       // Evaluate arguments left-to-right and push them onto the stack. Then make the call.
-<<<<<<< HEAD
-      args.foreach(compileExpression(prefix, functions, declarations, interfaces, enums, visitor, entryPoint))
-      visitor.visitMethodInsn(INVOKESTATIC, decorate(FlixClassName(name.prefix)), name.suffix, descriptor(targetTpe, interfaces, enums), false)
-=======
       args.foreach(compileExpression(prefix, functions, declarations, interfaces, enums, visitor, jumpLabels, entryPoint))
       visitor.visitMethodInsn(INVOKESTATIC, decorate(FlixClassName(name.prefix)), name.suffix, descriptor(targetTpe, interfaces), false)
->>>>>>> a765c098
 
     case Expression.ApplyCloTail(exp, args, _, loc) =>
       // TODO: Duplicated from Expression.ApplyClo. Pending rewrite related to IFOs.
@@ -419,13 +409,8 @@
       compileExpression(prefix, functions, declarations, interfaces, enums, visitor, jumpLabels, entryPoint)(exp)
 
       // Evaluate arguments left-to-right and push them onto the stack. Then make the interface call.
-<<<<<<< HEAD
-      args.foreach(compileExpression(prefix, functions, declarations, interfaces, enums, visitor, entryPoint))
-      visitor.visitMethodInsn(INVOKEINTERFACE, decorate(name), "apply", descriptor(exp.tpe, interfaces, enums), true)
-=======
       args.foreach(compileExpression(prefix, functions, declarations, interfaces, enums, visitor, jumpLabels, entryPoint))
       visitor.visitMethodInsn(INVOKEINTERFACE, decorate(name), "apply", descriptor(exp.tpe, interfaces), true)
->>>>>>> a765c098
 
     case Expression.ApplyDefTail(name, args, _, loc) =>
       // TODO: Duplicated from Expression.ApplyDef. Pending rewrite related to IFOs.
@@ -436,13 +421,8 @@
       val targetTpe = declarations(name)
 
       // Evaluate arguments left-to-right and push them onto the stack. Then make the call.
-<<<<<<< HEAD
-      args.foreach(compileExpression(prefix, functions, declarations, interfaces, enums, visitor, entryPoint))
-      visitor.visitMethodInsn(INVOKESTATIC, decorate(FlixClassName(name.prefix)), name.suffix, descriptor(targetTpe, interfaces, enums), false)
-=======
       args.foreach(compileExpression(prefix, functions, declarations, interfaces, enums, visitor, jumpLabels, entryPoint))
       visitor.visitMethodInsn(INVOKESTATIC, decorate(FlixClassName(name.prefix)), name.suffix, descriptor(targetTpe, interfaces), false)
->>>>>>> a765c098
 
     case Expression.ApplySelfTail(name, formals, actuals, _, loc) =>
       // Adding source line number for debugging
@@ -609,7 +589,6 @@
     case Expression.Is(enum, tag, exp, loc) =>
       // Adding source line number for debugging
       addSourceLine(visitor, loc)
-<<<<<<< HEAD
       /*
        * If the enum has two cases, and the field type of one of the cases is an object and the field type of the other
        * case is Unit, we compile the case with an object field type to itself and we compile the case with Unit field type
@@ -617,7 +596,7 @@
        */
       if(isNullOptimizable(enums, exp.tpe)) {
         // Compile the expression
-        compileExpression(prefix, functions, declarations, interfaces, enums, visitor, entryPoint)(exp)
+        compileExpression(prefix, functions, declarations, interfaces, enums, visitor, jumpLabels, entryPoint)(exp)
         /*
          * If type of the expression is Unit, then use the `IFNONNULL` comparator which will jump to `falseLabel` if the
          * object is not null. If the type of expression is not Unit, then we use `IFNULL` comparator which will jump to
@@ -640,20 +619,12 @@
         visitor.visitLabel(endLabel)
       } else {
         // First we compile the `exp`
-        compileExpression(prefix, functions, declarations, interfaces, enums, visitor, entryPoint)(exp)
+        compileExpression(prefix, functions, declarations, interfaces, enums, visitor, jumpLabels, entryPoint)(exp)
         // We look in the enum map to find the qualified name of the class of the enum case
         val qualName = enums(exp.tpe)(tag).qualName
         // We check if the enum is `instanceof` the class
         visitor.visitTypeInsn(INSTANCEOF, decorate(qualName))
       }
-=======
-      // First we compile the `exp`
-      compileExpression(prefix, functions, declarations, interfaces, enums, visitor, jumpLabels, entryPoint)(exp)
-      // We look in the enum map to find the qualified name of the class of the enum case
-      val clazz = enums(exp.tpe, tag)._1
-      // We check if the enum is `instanceof` the class
-      visitor.visitTypeInsn(INSTANCEOF, decorate(clazz))
->>>>>>> a765c098
 
     case Expression.Tag(enum, tag, exp, tpe, loc) =>
       // Adding source line number for debugging
@@ -713,7 +684,6 @@
        * case is Unit, we compile the case with an object field type to itself and we compile the case with Unit field type
        * to jvm null.
        */
-<<<<<<< HEAD
       if(isNullOptimizable(enums, exp.tpe)) {
         exp match {
           case Expression.Var(_, _, _) if tpe == Type.Unit =>
@@ -736,7 +706,7 @@
               asm.Type.getMethodDescriptor(unitGetInstance), false)
           case _ =>
             // Else we just evaluate the expression
-            compileExpression(prefix, functions, declarations, interfaces, enums, visitor, entryPoint)(exp)
+            compileExpression(prefix, functions, declarations, interfaces, enums, visitor, jumpLabels, entryPoint)(exp)
         }
       }
       else {
@@ -756,19 +726,6 @@
         // Cast the object to it's type if it's not a primitive
         castIfNotPrim(tpe, interfaces, enums, visitor)
       }
-=======
-      val desc = getWrappedTypeDescriptor(typeToWrappedType(tpe))
-      // Qualified name of the enum
-      val clazz = EnumClassName(enum, tag, typeToWrappedType(tpe))
-      // Evaluate the exp
-      compileExpression(prefix, functions, declarations, interfaces, enums, visitor, jumpLabels, entryPoint)(exp)
-      // Cast the exp to the type of the tag
-      visitor.visitTypeInsn(CHECKCAST, decorate(clazz))
-      // Invoke `getValue()` method to extract the field of the tag
-      visitor.visitMethodInsn(INVOKEVIRTUAL, decorate(clazz), "getValue", s"()$desc", false)
-      // Cast the object to it's type if it's not a primitive
-      castIfNotPrim(tpe, interfaces, visitor)
->>>>>>> a765c098
 
     case Expression.Index(base, offset, tpe, _) =>
       // Descriptor of the field of the element in the tuple specified by the `offset`
@@ -1348,16 +1305,11 @@
                                     functions: List[ExecutableAst.Def],
                                     declarations: Map[Symbol.DefnSym, Type],
                                     interfaces: Map[Type, FlixClassName],
-<<<<<<< HEAD
                                     enums: Map[Type, Map[String, EnumCaseInfo]],
-                                    visitor: MethodVisitor, entryPoint: Label)
-=======
-                                    enums: Map[(Type, String), (QualName, ExecutableAst.Case)],
                                     visitor: MethodVisitor,
                                     jumpLabels: Map[Symbol.LabelSym, Label],
                                     entryPoint: Label)
->>>>>>> a765c098
-                                   (o: ComparisonOperator, e1: Expression, e2: Expression): Unit = {
+                                    (o: ComparisonOperator, e1: Expression, e2: Expression): Unit = {
     e1.tpe match {
       case Type.Enum(_, _) | Type.Apply(Type.Tuple(_), _) | Type.Apply(Type.Enum(_, _), _) if o == BinaryOperator.Equal || o == BinaryOperator.NotEqual =>
         (e1.tpe: @unchecked) match {
