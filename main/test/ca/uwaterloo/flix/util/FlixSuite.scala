/*
 *  Copyright 2022 Magnus Madsen
 *
 *  Licensed under the Apache License, Version 2.0 (the "License");
 *  you may not use this file except in compliance with the License.
 *  You may obtain a copy of the License at
 *
 *  http://www.apache.org/licenses/LICENSE-2.0
 *
 *  Unless required by applicable law or agreed to in writing, software
 *  distributed under the License is distributed on an "AS IS" BASIS,
 *  WITHOUT WARRANTIES OR CONDITIONS OF ANY KIND, either express or implied.
 *  See the License for the specific language governing permissions and
 *  limitations under the License.
 */

package ca.uwaterloo.flix.util

import ca.uwaterloo.flix.api.{Flix, FlixEvent, FlixListener}
import ca.uwaterloo.flix.language.ast.shared.SecurityContext
import ca.uwaterloo.flix.runtime.{CompilationResult, TestFn}
import ca.uwaterloo.flix.verifier.{EffectVerifier, TokenVerifier, TypeVerifier}
import org.scalatest.funsuite.AnyFunSuite

import java.nio.file.{Path, Paths}

class FlixSuite(incremental: Boolean) extends AnyFunSuite {

  /**
    * A global Flix instance that is used if incremental compilation is enabled.
    */
  var Flix: Flix = mkFlix()

  /**
    * Returns a new fresh Flix instance with default options.
    */
  private def mkFlix(): Flix = {
    val flix = new Flix()

    flix.addListener {
      case FlixEvent.AfterTailPos(root) =>
        TypeVerifier.verify(root)(flix)
      case _ => // nop
    }

    flix.addListener {
      case FlixEvent.AfterTyper(root) =>
        EffectVerifier.verify(root)(flix)
      case _ => // nop
    }

    flix
  }

  /**
    * Runs all tests in all files in the directory located at `path`.
    *
    * In contrast to [[mkTestDir]], this function compiles all files
    * together so files can depend on each other.
    *
    * Subdirectories are excluded.
    *
    */
  def mkTestDirCollected(path: String, name: String)(implicit options: Options): Unit = {
    val files = FileOps.getFlixFilesIn(path, 1)
    test(name)(compileAndRun(files))
  }

  /**
    * Runs all tests in all files in the directory located at `path`.
    *
    * This function compiles each file separately, so files cannot depend
    * each other. If that is a requirement use [[mkTestDirCollected]] instead.
    *
    * Subdirectories are excluded.
    *
    */
  def mkTestDir(path: String)(implicit options: Options): Unit = {
    val files = FileOps.getFlixFilesIn(path, 1)
    for (p <- files) {
      mkTest(p.toString)
    }
  }

  /**
    * Runs all the tests in the file located at `path`.
    */
  def mkTest(path: String)(implicit options: Options): Unit = {
    val p = Paths.get(path)
    val n = p.getFileName.toString
    test(n)(compileAndRun(List(p)))
  }

  private def compileAndRun(paths: List[Path])(implicit options: Options): Unit = {
    // Construct a new fresh Flix object if incremental compilation is disabled.
    if (!incremental) {
      Flix = mkFlix()
    }

    // Set options.
<<<<<<< HEAD
    flix.setOptions(options)

    // Add verifiers.
    flix.addListener(new FlixListener {
      override def notify(e: FlixEvent): Unit = e match {
        case FlixEvent.AfterLexer(sources) =>
          TokenVerifier.verify(sources)(flix)
        case FlixEvent.AfterTailPos(root) =>
          TypeVerifier.verify(root)(flix)
        case _ => // nop
      }
    })

    flix.addListener(new FlixListener {
      override def notify(e: FlixEvent): Unit = e match {
        case FlixEvent.AfterTyper(root) =>
          EffectVerifier.verify(root)(flix)
        case _ => // nop
      }
    })

=======
    Flix.setOptions(options)
>>>>>>> 5290a4e8

    // Default security context.
    implicit val sctx: SecurityContext = SecurityContext.AllPermissions

    // Add the given path.
    for (p <- paths) {
      Flix.addFlix(p)
    }

    try {
      // Compile and Evaluate the program to obtain the compilationResult.
      Flix.compile().toResult match {
        case Result.Ok(compilationResult) =>
          runTests(compilationResult)
        case Result.Err(errors) =>
          val es = errors.map(_.messageWithLoc(Flix.getFormatter)).mkString("\n")
          fail(s"Unable to compile. Failed with: ${errors.length} errors.\n\n$es")
      }
    } finally {
      // Remove the source path.
      for (p <- paths) {
        Flix.remFlix(p)
      }
    }
  }

  private def runTests(compilationResult: CompilationResult): Unit = {
    // Group the tests by namespace.
    val testsByNamespace = compilationResult.getTests.groupBy(_._1.namespace)

    // Iterate through each namespace.
    for ((_, tests) <- testsByNamespace) {
      // Sort the tests by name.
      val testsByName = tests.toList.sortBy(_._1.name)

      // Evaluate each tests with a clue of its source location.
      for ((sym, TestFn(_, skip, run)) <- testsByName) {
        if (!skip) {
          withClue(sym.loc.format) {
            // Evaluate the function.
            val result = run()
            // Expect the true value, if boolean.
            result match {
              case res: java.lang.Boolean =>
                if (!res.booleanValue()) {
                  fail("Expected true, but got false.")
                }
              case _ => // nop
            }
          }
        }
      }
    }
  }
}<|MERGE_RESOLUTION|>--- conflicted
+++ resolved
@@ -16,10 +16,10 @@
 
 package ca.uwaterloo.flix.util
 
-import ca.uwaterloo.flix.api.{Flix, FlixEvent, FlixListener}
+import ca.uwaterloo.flix.api.{Flix, FlixEvent}
 import ca.uwaterloo.flix.language.ast.shared.SecurityContext
 import ca.uwaterloo.flix.runtime.{CompilationResult, TestFn}
-import ca.uwaterloo.flix.verifier.{EffectVerifier, TokenVerifier, TypeVerifier}
+import ca.uwaterloo.flix.verifier.{EffectVerifier, TypeVerifier}
 import org.scalatest.funsuite.AnyFunSuite
 
 import java.nio.file.{Path, Paths}
@@ -98,31 +98,7 @@
     }
 
     // Set options.
-<<<<<<< HEAD
-    flix.setOptions(options)
-
-    // Add verifiers.
-    flix.addListener(new FlixListener {
-      override def notify(e: FlixEvent): Unit = e match {
-        case FlixEvent.AfterLexer(sources) =>
-          TokenVerifier.verify(sources)(flix)
-        case FlixEvent.AfterTailPos(root) =>
-          TypeVerifier.verify(root)(flix)
-        case _ => // nop
-      }
-    })
-
-    flix.addListener(new FlixListener {
-      override def notify(e: FlixEvent): Unit = e match {
-        case FlixEvent.AfterTyper(root) =>
-          EffectVerifier.verify(root)(flix)
-        case _ => // nop
-      }
-    })
-
-=======
     Flix.setOptions(options)
->>>>>>> 5290a4e8
 
     // Default security context.
     implicit val sctx: SecurityContext = SecurityContext.AllPermissions
