/*
 *  Copyright 2017 Magnus Madsen
 *
 *  Licensed under the Apache License, Version 2.0 (the "License");
 *  you may not use this file except in compliance with the License.
 *  You may obtain a copy of the License at
 *
 *  http://www.apache.org/licenses/LICENSE-2.0
 *
 *  Unless required by applicable law or agreed to in writing, software
 *  distributed under the License is distributed on an "AS IS" BASIS,
 *  WITHOUT WARRANTIES OR CONDITIONS OF ANY KIND, either express or implied.
 *  See the License for the specific language governing permissions and
 *  limitations under the License.
 */

package ca.uwaterloo.flix.language.phase

import ca.uwaterloo.flix.api.Flix
import ca.uwaterloo.flix.language.ast.Ast.{BoundBy, VarText}
import ca.uwaterloo.flix.language.ast.NamedAst.{Declaration, RestrictableChoosePattern}
import ca.uwaterloo.flix.language.ast.ResolvedAst.Pattern.Record
import ca.uwaterloo.flix.language.ast.UnkindedType._
import ca.uwaterloo.flix.language.ast.{NamedAst, Symbol, _}
import ca.uwaterloo.flix.language.dbg.AstPrinter._
import ca.uwaterloo.flix.language.errors.ResolutionError._
import ca.uwaterloo.flix.language.errors.{Recoverable, ResolutionError, Unrecoverable}
import ca.uwaterloo.flix.util.Validation._
import ca.uwaterloo.flix.util._
import ca.uwaterloo.flix.util.collection.{Chain, ListMap, MapOps}

import java.lang.reflect.{Constructor, Field, Method, Modifier}
import scala.annotation.tailrec
import scala.collection.immutable.SortedSet
import scala.collection.mutable

/**
  * The Resolver phase performs name resolution on the program.
  */
object Resolver {

  /**
    * Java classes for primitives and Object
    */
  private val Int = classOf[Int]
  private val Long = classOf[Long]
  private val Double = classOf[Double]
  private val Boolean = classOf[Boolean]
  private val Object = classOf[AnyRef]

  /**
    * The set of cases that are used by default in the namespace.
    */
  private val DefaultCases = Map(
    "Nil" -> new Symbol.CaseSym(new Symbol.EnumSym(Nil, "List", SourceLocation.Unknown), "Nil", SourceLocation.Unknown),
    "Cons" -> new Symbol.CaseSym(new Symbol.EnumSym(Nil, "List", SourceLocation.Unknown), "Cons", SourceLocation.Unknown),

    "None" -> new Symbol.CaseSym(new Symbol.EnumSym(Nil, "Option", SourceLocation.Unknown), "None", SourceLocation.Unknown),
    "Some" -> new Symbol.CaseSym(new Symbol.EnumSym(Nil, "Option", SourceLocation.Unknown), "Some", SourceLocation.Unknown),

    "Err" -> new Symbol.CaseSym(new Symbol.EnumSym(Nil, "Result", SourceLocation.Unknown), "Err", SourceLocation.Unknown),
    "Ok" -> new Symbol.CaseSym(new Symbol.EnumSym(Nil, "Result", SourceLocation.Unknown), "Ok", SourceLocation.Unknown)
  )

  /**
    * Built-in Kinds.
    */
  private val Kinds = Map(
    "Bool" -> Kind.Bool,
    "Eff" -> Kind.Eff,
    "Type" -> Kind.Star,
    "Region" -> Kind.Eff,
    "RecordRow" -> Kind.RecordRow,
    "SchemaRow" -> Kind.SchemaRow,
    "Predicate" -> Kind.Predicate
  )

  /**
    * Performs name resolution on the given program `root`.
    */
def run(root: NamedAst.Root, oldRoot: ResolvedAst.Root, changeSet: ChangeSet)(implicit flix: Flix): Validation[ResolvedAst.Root, ResolutionError] = flix.phase("Resolver") {


    // Get the default uses.
    // Skip over anything we can't find
    // in order to support LibMin/LibNix
    val defaultUses: ListMap[String, Resolution] = ListMap(MapOps.mapValues(DefaultCases) {
      case sym => root.symbols.getOrElse(Name.mkUnlocatedNName(sym.namespace), Map.empty).getOrElse(sym.name, Nil).map(Resolution.Declaration.apply)
    })

    val usesVal = root.uses.map {
      case (ns, uses0) =>
        mapN(traverse(uses0)(visitUseOrImport(_, ns, root))) {
          u => (new Symbol.ModuleSym(ns.parts) -> u)
        }
    }

    // Type aliases must be processed first in order to provide a `taenv` for looking up type alias symbols.
    flatMapN(sequence(usesVal), resolveTypeAliases(defaultUses, root)) {
      case (uses, (taenv, taOrder)) =>

        val unitsVal = ParOps.parTraverse(root.units.values)(visitUnit(_, defaultUses)(taenv, root, flix))
        flatMapN(unitsVal) {
          case units =>
            val table = SymbolTable.traverse(units)(tableUnit)
            mapN(checkSuperTraitDag(table.traits)) {
              case () =>
                ResolvedAst.Root(
                  table.traits,
                  table.instances.m, // TODO NS-REFACTOR use ListMap elsewhere for this too
                  table.defs,
                  table.enums,
                  table.structs,
                  table.restrictableEnums,
                  table.effects,
                  table.typeAliases,
                  uses.toMap,
                  taOrder,
                  root.entryPoint,
                  root.sources,
                  root.names
                )
            }
        }
    }
  }(DebugValidation())

  /**
    * Builds a symbol table from the compilation unit.
    */
  private def tableUnit(unit: ResolvedAst.CompilationUnit): SymbolTable = unit match {
    case ResolvedAst.CompilationUnit(_, decls, _) => SymbolTable.traverse(decls)(tableDecl)
  }

  /**
    * Builds a symbol table from the declaration.
    */
  private def tableDecl(decl: ResolvedAst.Declaration): SymbolTable = decl match {
    case ResolvedAst.Declaration.Namespace(_, _, decls, _) => SymbolTable.traverse(decls)(tableDecl)
    case trt: ResolvedAst.Declaration.Trait => SymbolTable.empty.addTrait(trt)
    case inst: ResolvedAst.Declaration.Instance => SymbolTable.empty.addInstance(inst)
    case defn: ResolvedAst.Declaration.Def => SymbolTable.empty.addDef(defn)
    case enum0: ResolvedAst.Declaration.Enum => SymbolTable.empty.addEnum(enum0)
    case struct: ResolvedAst.Declaration.Struct => SymbolTable.empty.addStruct(struct)
    case enum0: ResolvedAst.Declaration.RestrictableEnum => SymbolTable.empty.addRestrictableEnum(enum0)
    case alias: ResolvedAst.Declaration.TypeAlias => SymbolTable.empty.addTypeAlias(alias)
    case effect: ResolvedAst.Declaration.Effect => SymbolTable.empty.addEffect(effect)
    case ResolvedAst.Declaration.Case(sym, _, _) => throw InternalCompilerException(s"Unexpected declaration: $sym", sym.loc)
    case ResolvedAst.Declaration.RestrictableCase(sym, _, _) => throw InternalCompilerException(s"Unexpected declaration: $sym", sym.loc)
    case ResolvedAst.Declaration.Op(sym, spec) => throw InternalCompilerException(s"Unexpected declaration: $sym", spec.loc)
    case ResolvedAst.Declaration.Sig(sym, spec, _) => throw InternalCompilerException(s"Unexpected declaration: $sym", spec.loc)
    case ResolvedAst.Declaration.AssocTypeSig(_, _, sym, _, _, _, _) => throw InternalCompilerException(s"Unexpected declaration: $sym", sym.loc)
    case ResolvedAst.Declaration.AssocTypeDef(_, _, ident, _, _, _) => throw InternalCompilerException(s"Unexpected declaration: $ident", ident.loc)
  }

  /**
    * Semi-resolves the type aliases in the root.
    */
  private def semiResolveTypeAliases(defaultUses: ListMap[String, Resolution], root: NamedAst.Root)(implicit flix: Flix): Validation[Map[Symbol.TypeAliasSym, ResolvedAst.Declaration.TypeAlias], ResolutionError] = {
    fold(root.units.values, Map.empty[Symbol.TypeAliasSym, ResolvedAst.Declaration.TypeAlias]) {
      case (acc, unit) => mapN(semiResolveTypeAliasesInUnit(unit, defaultUses, root)) {
        case aliases => aliases.foldLeft(acc) {
          case (innerAcc, alias) => innerAcc + (alias.sym -> alias)
        }
      }
    }
  }

  /**
    * Semi-resolves the type aliases in the unit.
    */
  private def semiResolveTypeAliasesInUnit(unit: NamedAst.CompilationUnit, defaultUses: ListMap[String, Resolution], root: NamedAst.Root)(implicit flix: Flix): Validation[List[ResolvedAst.Declaration.TypeAlias], ResolutionError] = unit match {
    case NamedAst.CompilationUnit(usesAndImports0, decls, loc) =>
      val usesAndImportsVal = traverse(usesAndImports0)(visitUseOrImport(_, Name.RootNS, root))
      flatMapN(usesAndImportsVal) {
        case usesAndImports =>
          val env = appendAllUseEnv(defaultUses, usesAndImports, root)
          val namespaces = decls.collect {
            case ns: NamedAst.Declaration.Namespace => ns
          }
          val aliases0 = decls.collect {
            case alias: NamedAst.Declaration.TypeAlias => alias
          }
          val aliasesVal = traverse(aliases0)(semiResolveTypeAlias(_, env, Name.RootNS, root))
          val nsVal = traverse(namespaces)(semiResolveTypeAliasesInNamespace(_, defaultUses, root))
          mapN(aliasesVal, nsVal) {
            case (aliases, ns) => aliases ::: ns.flatten
          }
      }
  }

  /**
    * Semi-resolves the type aliases in the namespace.
    */
  private def semiResolveTypeAliasesInNamespace(ns0: NamedAst.Declaration.Namespace, defaultUses: ListMap[String, Resolution], root: NamedAst.Root)(implicit flix: Flix): Validation[List[ResolvedAst.Declaration.TypeAlias], ResolutionError] = ns0 match {
    case NamedAst.Declaration.Namespace(sym, usesAndImports0, decls, loc) =>
      val ns = Name.mkUnlocatedNName(sym.ns)
      val usesAndImportsVal = traverse(usesAndImports0)(visitUseOrImport(_, ns, root))
      flatMapN(usesAndImportsVal) {
        case usesAndImports =>
          val env = appendAllUseEnv(defaultUses, usesAndImports, root)
          val namespaces = decls.collect {
            case ns: NamedAst.Declaration.Namespace => ns
          }
          val aliases0 = decls.collect {
            case alias: NamedAst.Declaration.TypeAlias => alias
          }
          val aliasesVal = traverse(aliases0)(semiResolveTypeAlias(_, env, ns, root))
          val nsVal = traverse(namespaces)(semiResolveTypeAliasesInNamespace(_, defaultUses, root))
          mapN(aliasesVal, nsVal) {
            case (aliases, ns) => aliases ::: ns.flatten
          }
      }
  }

  /**
    * Partially resolves the type alias.
    *
    * Type aliases within the type are given temporary placeholders.
    */
  private def semiResolveTypeAlias(alias: NamedAst.Declaration.TypeAlias, env0: ListMap[String, Resolution], ns: Name.NName, root: NamedAst.Root)(implicit flix: Flix): Validation[ResolvedAst.Declaration.TypeAlias, ResolutionError] = alias match {
    case NamedAst.Declaration.TypeAlias(doc, ann, mod, sym, tparams0, tpe0, loc) =>
      val tparamsVal = resolveTypeParams(tparams0, env0, ns, root)
      flatMapN(tparamsVal) {
        case tparams =>
          val env = env0 ++ mkTypeParamEnv(tparams)
          mapN(semiResolveType(tpe0, Wildness.ForbidWild, env, ns, root)) {
            tpe => ResolvedAst.Declaration.TypeAlias(doc, ann, mod, sym, tparams, tpe, loc)
          }
      }
  }

  /**
    * Resolves the type aliases in the given root.
    *
    * Returns a pair:
    *   - a map of type alias symbols to their AST nodes
    *   - a list of the aliases in a processing order,
    *     such that any alias only depends on those earlier in the list
    */
private def resolveTypeAliases(defaultUses: ListMap[String, Resolution], root: NamedAst.Root)(implicit flix: Flix): Validation[(Map[Symbol.TypeAliasSym, ResolvedAst.Declaration.TypeAlias], List[Symbol.TypeAliasSym]), ResolutionError] = {
    flatMapN(semiResolveTypeAliases(defaultUses, root)) {
      case semiResolved =>
        flatMapN(findResolutionOrder(semiResolved.values)) {
          case orderedSyms =>
            val orderedSemiResolved = orderedSyms.map(semiResolved)
            mapN(finishResolveTypeAliases(orderedSemiResolved)) {
              case aliases => (aliases, orderedSyms)
            }
        }
    }
  }

  /**
    * Gets a list of all type aliases used in the partially resolved type tpe0.
    */
private def getAliasUses(tpe0: UnkindedType): List[Symbol.TypeAliasSym] = tpe0 match {
    case _: UnkindedType.Var => Nil
    case UnkindedType.Ascribe(tpe, _, _) => getAliasUses(tpe)
    case UnkindedType.UnappliedAlias(sym, _) => sym :: Nil
    case _: UnkindedType.UnappliedAssocType => Nil
    case _: UnkindedType.Cst => Nil
    case UnkindedType.Apply(tpe1, tpe2, _) => getAliasUses(tpe1) ::: getAliasUses(tpe2)
    case _: UnkindedType.Arrow => Nil
    case _: UnkindedType.CaseSet => Nil
    case UnkindedType.CaseComplement(tpe, loc) => getAliasUses(tpe)
    case UnkindedType.CaseUnion(tpe1, tpe2, loc) => getAliasUses(tpe1) ::: getAliasUses(tpe2)
    case UnkindedType.CaseIntersection(tpe1, tpe2, loc) => getAliasUses(tpe1) ::: getAliasUses(tpe2)
    case _: UnkindedType.Enum => Nil
    case _: UnkindedType.Struct => Nil
    case _: UnkindedType.RestrictableEnum => Nil
    case _: UnkindedType.Error => Nil
    case alias: UnkindedType.Alias => throw InternalCompilerException("unexpected applied alias", alias.loc)
    case assoc: UnkindedType.AssocType => throw InternalCompilerException("unexpected applied associated type", assoc.loc)
  }

  /**
    * Create a list of CyclicTypeAliases errors, one for each type alias.
    */
private def mkCycleErrors[T](cycle: List[Symbol.TypeAliasSym]): Validation.HardFailure[T, ResolutionError] = {
    val errors = cycle.map {
      sym => ResolutionError.CyclicTypeAliases(cycle, sym.loc)
    }
    Validation.HardFailure(Chain.from(errors))
  }

  /**
    * Gets the resolution order for the aliases.
    *
    * Any alias only depends on those earlier in the list
    */
private def findResolutionOrder(aliases: Iterable[ResolvedAst.Declaration.TypeAlias]): Validation[List[Symbol.TypeAliasSym], ResolutionError] = {
    val aliasSyms = aliases.map(_.sym)
    val aliasLookup = aliases.map(alias => alias.sym -> alias).toMap
    val getUses = (sym: Symbol.TypeAliasSym) => getAliasUses(aliasLookup(sym).tpe)

    Graph.topologicalSort(aliasSyms, getUses) match {
      case Graph.TopologicalSort.Sorted(sorted) => Validation.success(sorted)
      case Graph.TopologicalSort.Cycle(path) => mkCycleErrors(path)
    }
  }

  /**
    * Finishes the resolution of the given type aliases.
    *
    * Replaces placeholder type alias constructors with the real type aliases.
    *
    * The given aliases must be in resolution order.
    */
  private def finishResolveTypeAliases(aliases0: List[ResolvedAst.Declaration.TypeAlias]): Validation[Map[Symbol.TypeAliasSym, ResolvedAst.Declaration.TypeAlias], ResolutionError] = {
    Validation.fold(aliases0, Map.empty[Symbol.TypeAliasSym, ResolvedAst.Declaration.TypeAlias]) {
      case (taenv, ResolvedAst.Declaration.TypeAlias(doc, ann, mod, sym, tparams, tpe0, loc)) =>
        mapN(finishResolveType(tpe0, taenv)) {
          tpe =>
            val alias = ResolvedAst.Declaration.TypeAlias(doc, ann, mod, sym, tparams, tpe, loc)
            taenv + (sym -> alias)
        }
    }
  }

  /**
    * Performs name resolution on the compilation unit.
    */
  private def visitUnit(unit: NamedAst.CompilationUnit, defaultUses: ListMap[String, Resolution])(implicit taenv: Map[Symbol.TypeAliasSym, ResolvedAst.Declaration.TypeAlias], root: NamedAst.Root, flix: Flix): Validation[ResolvedAst.CompilationUnit, ResolutionError] = unit match {
    case NamedAst.CompilationUnit(usesAndImports0, decls0, loc) =>
      val usesAndImportsVal = traverse(usesAndImports0)(visitUseOrImport(_, Name.RootNS, root))
      flatMapN(usesAndImportsVal) {
        case usesAndImports =>
          val env = appendAllUseEnv(defaultUses, usesAndImports, root)
          val declsVal = traverse(decls0)(visitDecl(_, env, Name.RootNS, defaultUses))
          mapN(declsVal) {
            case decls => ResolvedAst.CompilationUnit(usesAndImports, decls, loc)
          }
      }
  }

  /**
    * Performs name resolution on the declaration.
    */
  private def visitDecl(decl: NamedAst.Declaration, env0: ListMap[String, Resolution], ns0: Name.NName, defaultUses: ListMap[String, Resolution])(implicit taenv: Map[Symbol.TypeAliasSym, ResolvedAst.Declaration.TypeAlias], root: NamedAst.Root, flix: Flix): Validation[ResolvedAst.Declaration, ResolutionError] = decl match {
    case NamedAst.Declaration.Namespace(sym, usesAndImports0, decls0, loc) =>
      // TODO NS-REFACTOR move to helper for consistency
      // use the new namespace
      val ns = Name.mkUnlocatedNName(sym.ns)
      val usesAndImportsVal = traverse(usesAndImports0)(visitUseOrImport(_, ns, root))
      flatMapN(usesAndImportsVal) {
        case usesAndImports =>
          // reset the env
          val env = appendAllUseEnv(defaultUses, usesAndImports, root)
          val declsVal = traverse(decls0)(visitDecl(_, env, ns, defaultUses))
          mapN(declsVal) {
            case decls => ResolvedAst.Declaration.Namespace(sym, usesAndImports, decls, loc)
          }
      }
    case trt@NamedAst.Declaration.Trait(doc, ann, mod, sym, tparam, superTraits, assocs, sigs, laws, loc) =>
      resolveTrait(trt, env0, ns0)
    case inst@NamedAst.Declaration.Instance(doc, ann, mod, trt, tparams, tpe, tconstrs, assocs, defs, ns, loc) =>
      resolveInstance(inst, env0, ns0)
    case defn@NamedAst.Declaration.Def(sym, spec, exp) =>
<<<<<<< HEAD
      resolveDef(defn, None, env0, taenv, ns0, root)
=======
      resolveDef(defn, None, env0)(ns0, taenv, root, flix)
>>>>>>> 1b11807f
    case enum0@NamedAst.Declaration.Enum(doc, ann, mod, sym, tparams, derives, cases, loc) =>
      resolveEnum(enum0, env0, taenv, ns0, root)
    case struct@NamedAst.Declaration.Struct(_, _, _, _, _, _, _, _) =>
      resolveStruct(struct, env0, taenv, ns0, root)
    case enum0@NamedAst.Declaration.RestrictableEnum(doc, ann, mod, sym, index, tparams, derives, cases, loc) =>
      resolveRestrictableEnum(enum0, env0, taenv, ns0, root)
    case NamedAst.Declaration.TypeAlias(doc, ann, mod, sym, tparams, tpe, loc) =>
      Validation.success(taenv(sym))
    case eff@NamedAst.Declaration.Effect(doc, ann, mod, sym, ops, loc) =>
      resolveEffect(eff, env0, taenv, ns0, root)
    case op@NamedAst.Declaration.Op(sym, spec) => throw InternalCompilerException("unexpected op", sym.loc)
    case NamedAst.Declaration.Sig(sym, spec, exp) => throw InternalCompilerException("unexpected sig", sym.loc)
    case NamedAst.Declaration.Case(sym, tpe, _) => throw InternalCompilerException("unexpected case", sym.loc)
    case NamedAst.Declaration.StructField(sym, tpe, _) => throw InternalCompilerException("unexpected struct field", sym.loc)
    case NamedAst.Declaration.RestrictableCase(sym, tpe, _) => throw InternalCompilerException("unexpected case", sym.loc)
    case NamedAst.Declaration.AssocTypeDef(doc, mod, ident, args, tpe, loc) => throw InternalCompilerException("unexpected associated type definition", ident.loc)
    case NamedAst.Declaration.AssocTypeSig(doc, mod, sym, tparams, kind, tpe, loc) => throw InternalCompilerException("unexpected associated type signature", sym.loc)
  }

  /**
    * Creates a map from a list of key-(value list) pairs, appending in the case of duplicates.
    */
  private def combine[K, V](list: List[(K, List[V])]): Map[K, List[V]] = {
    list.foldLeft(Map.empty[K, List[V]]) {
      case (acc, (key, value)) => acc + (key -> (value ++ acc.getOrElse(key, Nil)))
    }
  }

  /**
    * Checks that the super traits form a DAG (no cycles).
    */
  private def checkSuperTraitDag(traits: Map[Symbol.TraitSym, ResolvedAst.Declaration.Trait]): Validation[Unit, ResolutionError] = {

    /**
      * Create a list of CyclicTraitHierarchy errors, one for each trait.
      */
    def mkCycleErrors[T](cycle: List[Symbol.TraitSym]): Validation.HardFailure[T, ResolutionError] = {
      val errors = cycle.map {
        sym => ResolutionError.CyclicTraitHierarchy(cycle, sym.loc)
      }
      Validation.HardFailure(Chain.from(errors))
    }

    val traitSyms = traits.values.map(_.sym)
    val getSuperTraits = (trt: Symbol.TraitSym) => traits(trt).superTraits.map(_.head.sym)
    Graph.topologicalSort(traitSyms, getSuperTraits) match {
      case Graph.TopologicalSort.Cycle(path) => mkCycleErrors(path)
      case Graph.TopologicalSort.Sorted(_) => Validation.success(())
    }
  }

  /**
    * Performs name resolution on the given constraint `c0` in the given namespace `ns0`.
    */
  private def resolveConstraint(c0: NamedAst.Constraint, env0: ListMap[String, Resolution])(implicit ns0: Name.NName, taenv: Map[Symbol.TypeAliasSym, ResolvedAst.Declaration.TypeAlias], root: NamedAst.Root, flix: Flix): Validation[ResolvedAst.Constraint, ResolutionError] = c0 match {
    case NamedAst.Constraint(cparams0, head0, body0, loc) =>
      val cparams = resolveConstraintParams(cparams0, env0)
      val env = env0 ++ mkConstraintParamEnv(cparams)
      val headVal = resolvePredicateHead(head0, env)
      val bodyVal = traverse(body0)(resolvePredicateBody(_, env))
      mapN(headVal, bodyVal) {
        case (head, body) => ResolvedAst.Constraint(cparams, head, body, loc)
      }
  }

  /**
    * Resolves all the traits in the given root.
    */
private def resolveTrait(c0: NamedAst.Declaration.Trait, env0: ListMap[String, Resolution], ns0: Name.NName)(implicit taenv: Map[Symbol.TypeAliasSym, ResolvedAst.Declaration.TypeAlias], root: NamedAst.Root, flix: Flix): Validation[ResolvedAst.Declaration.Trait, ResolutionError] = c0 match {
    case NamedAst.Declaration.Trait(doc, ann, mod, sym, tparam0, superTraits0, assocs0, signatures, laws0, loc) =>
      val tparamVal = resolveTypeParam(tparam0, env0, ns0, root)
      flatMapN(tparamVal) {
        case tparam =>
          val env = env0 ++ mkTypeParamEnv(List(tparam))
          // ignore the parameter of the super traits; we don't use it
          val superTraitsVal = traverse(superTraits0)(tconstr => resolveSuperTrait(tconstr, env, taenv, ns0, root))
          val tconstr = ResolvedAst.TraitConstraint(Ast.TraitConstraint.Head(sym, sym.loc), UnkindedType.Var(tparam.sym, tparam.sym.loc), sym.loc)
          val assocsVal = traverse(assocs0)(resolveAssocTypeSig(_, env, taenv, ns0, root))
          val sigsListVal = traverse(signatures)(resolveSig(_, sym, tparam.sym, env)(ns0, taenv, root, flix))
          val lawsVal = traverse(laws0)(resolveDef(_, Some(tconstr), env)(ns0, taenv, root, flix))
          mapN(superTraitsVal, assocsVal, sigsListVal, lawsVal) {
            case (superTraits, assocs, sigsList, laws) =>
              val sigs = sigsList.map(sig => (sig.sym, sig)).toMap
              ResolvedAst.Declaration.Trait(doc, ann, mod, sym, tparam, superTraits, assocs, sigs, laws, loc)
          }
      }
  }

  /**
    * Performs name resolution on the given instance `i0` in the given namespace `ns0`.
    */
private def resolveInstance(i0: NamedAst.Declaration.Instance, env0: ListMap[String, Resolution], ns0: Name.NName)(implicit taenv: Map[Symbol.TypeAliasSym, ResolvedAst.Declaration.TypeAlias], root: NamedAst.Root, flix: Flix): Validation[ResolvedAst.Declaration.Instance, ResolutionError] = i0 match {
    case NamedAst.Declaration.Instance(doc, ann, mod, trt0, tparams0, tpe0, tconstrs0, assocs0, defs0, ns, loc) =>
      // TODO NS-REFACTOR pull tparams all the way through phases
      val tparamsVal = resolveTypeParams(tparams0, env0, ns0, root)
      flatMapN(tparamsVal) {
        case tparams =>
          val env = env0 ++ mkTypeParamEnv(tparams)
          val traitVal = lookupTraitForImplementation(trt0, env, ns0, root)
          val tpeVal = resolveType(tpe0, Wildness.ForbidWild, env, taenv, ns0, root)
          val tconstrsVal = traverse(tconstrs0)(resolveTraitConstraint(_, env, taenv, ns0, root))
          flatMapN(traitVal, tpeVal, tconstrsVal) {
            case (trt, tpe, tconstrs) =>
              val assocsVal = resolveAssocTypeDefs(assocs0, trt, tpe, env, taenv, ns0, root, loc)
              val tconstr = ResolvedAst.TraitConstraint(Ast.TraitConstraint.Head(trt.sym, trt0.loc), tpe, trt0.loc)
              val defsVal = traverse(defs0)(resolveDef(_, Some(tconstr), env)(ns0, taenv, root, flix))
              mapN(defsVal, assocsVal) {
                case (defs, assocs) =>
                  val traitUse = Ast.TraitSymUse(trt.sym, trt0.loc)
                  ResolvedAst.Declaration.Instance(doc, ann, mod, traitUse, tpe, tconstrs, assocs, defs, Name.mkUnlocatedNName(ns), loc)
              }
          }
      }
  }

  /**
    * Performs name resolution on the given signature `s0` in the given namespace `ns0`.
    */
private def resolveSig(s0: NamedAst.Declaration.Sig, trt: Symbol.TraitSym, traitTvar: Symbol.UnkindedTypeVarSym, env0: ListMap[String, Resolution])(implicit ns0: Name.NName, taenv: Map[Symbol.TypeAliasSym, ResolvedAst.Declaration.TypeAlias], root: NamedAst.Root, flix: Flix): Validation[ResolvedAst.Declaration.Sig, ResolutionError] = s0 match {
    case NamedAst.Declaration.Sig(sym, spec0, exp0) =>
      val tconstr = ResolvedAst.TraitConstraint(Ast.TraitConstraint.Head(trt, trt.loc), UnkindedType.Var(traitTvar, traitTvar.loc), trt.loc)
      val specVal = resolveSpec(spec0, Some(tconstr), env0, taenv, ns0, root)
      flatMapN(specVal) {
        case spec =>
          val env = env0 ++ mkSpecEnv(spec)
          val specCheckVal = checkSigSpec(sym, spec, traitTvar)
          val expVal = traverseOpt(exp0)(resolveExp(_, env))
          mapN(specCheckVal, expVal) {
            case (_, exp) => ResolvedAst.Declaration.Sig(sym, spec, exp)
          }
      }
  }

  /**
    * Performs name resolution on the given definition `d0` in the given namespace `ns0`.
    */
private def resolveDef(d0: NamedAst.Declaration.Def, tconstr: Option[ResolvedAst.TraitConstraint], env0: ListMap[String, Resolution])(implicit ns0: Name.NName, taenv: Map[Symbol.TypeAliasSym, ResolvedAst.Declaration.TypeAlias], root: NamedAst.Root, flix: Flix): Validation[ResolvedAst.Declaration.Def, ResolutionError] = d0 match {
    case NamedAst.Declaration.Def(sym, spec0, exp0) =>
      flix.subtask(sym.toString, sample = true)

      val specVal = resolveSpec(spec0, tconstr, env0, taenv, ns0, root)
      flatMapN(specVal) {
        case spec =>
          val env = env0 ++ mkSpecEnv(spec)
          val expVal = resolveExp(exp0, env)
          mapN(expVal) {
            case exp => ResolvedAst.Declaration.Def(sym, spec, exp)
          }
      }
  }

  /**
    * Performs name resolution on the given spec `s0` in the given namespace `ns0`.
    */
private def resolveSpec(s0: NamedAst.Spec, tconstr: Option[ResolvedAst.TraitConstraint], env0: ListMap[String, Resolution], taenv: Map[Symbol.TypeAliasSym, ResolvedAst.Declaration.TypeAlias], ns0: Name.NName, root: NamedAst.Root)(implicit flix: Flix): Validation[ResolvedAst.Spec, ResolutionError] = s0 match {
    case NamedAst.Spec(doc, ann, mod, tparams0, fparams0, tpe0, eff0, tconstrs0, econstrs0, loc) =>
      val tparamsVal = resolveTypeParams(tparams0, env0, ns0, root)
      flatMapN(tparamsVal) {
        case tparams =>
          val env1 = env0 ++ mkTypeParamEnv(tparams)
          val fparamsVal = traverse(fparams0)(resolveFormalParam(_, env1, taenv, ns0, root))
          flatMapN(fparamsVal) {
            case fparams =>
              val env = env1 ++ mkFormalParamEnv(fparams)
              val tpeVal = resolveType(tpe0, Wildness.AllowWild, env, taenv, ns0, root)
              val effVal = traverseOpt(eff0)(resolveType(_, Wildness.AllowWild, env, taenv, ns0, root))
              val tconstrsVal = traverse(tconstrs0)(resolveTraitConstraint(_, env, taenv, ns0, root))
              val econstrsVal = traverse(econstrs0)(resolveEqualityConstraint(_, env, taenv, ns0, root))

              mapN(tpeVal, effVal, tconstrsVal, econstrsVal) {
                case (tpe, eff, tconstrs, econstrs) =>
                  // add the inherited type constraint to the the list
                  ResolvedAst.Spec(doc, ann, mod, tparams, fparams, tpe, eff, tconstr.toList ::: tconstrs, econstrs, loc)
              }
          }
      }
  }

  /**
    * Performs name resolution on the given enum `e0` in the given namespace `ns0`.
    */
private def resolveEnum(e0: NamedAst.Declaration.Enum, env0: ListMap[String, Resolution], taenv: Map[Symbol.TypeAliasSym, ResolvedAst.Declaration.TypeAlias], ns0: Name.NName, root: NamedAst.Root)(implicit flix: Flix): Validation[ResolvedAst.Declaration.Enum, ResolutionError] = e0 match {
    case NamedAst.Declaration.Enum(doc, ann, mod, sym, tparams0, derives0, cases0, loc) =>
      val tparamsVal = resolveTypeParams(tparams0, env0, ns0, root)
      flatMapN(tparamsVal) {
        case tparams =>
          val env = env0 ++ mkTypeParamEnv(tparams)
          val derivesVal = resolveDerivations(derives0, env, ns0, root)
          val casesVal = traverse(cases0)(resolveCase(_, env, taenv, ns0, root))
          mapN(derivesVal, casesVal) {
            case (derives, cases) =>
              ResolvedAst.Declaration.Enum(doc, ann, mod, sym, tparams, derives, cases, loc)
          }
      }
  }

  /**
    * Performs name resolution on the given struct `s0` in the given namespace `ns0`.
    */
private def resolveStruct(s0: NamedAst.Declaration.Struct, env0: ListMap[String, Resolution], taenv: Map[Symbol.TypeAliasSym, ResolvedAst.Declaration.TypeAlias], ns0: Name.NName, root: NamedAst.Root)(implicit flix: Flix): Validation[ResolvedAst.Declaration.Struct, ResolutionError] = s0 match {
    case NamedAst.Declaration.Struct(doc, ann, mod, sym, tparams0, fields0, _, loc) =>
      val tparamsVal = resolveTypeParams(tparams0, env0, ns0, root)
      flatMapN(tparamsVal) {
        case tparams =>
          val env = env0 ++ mkTypeParamEnv(tparams)
          val fieldsVal = traverse(fields0.zipWithIndex) { case (field, idx) => resolveStructField(s0.sym, idx, field, env, taenv, ns0, root) }
          mapN(fieldsVal) {
            case (fields) =>
              ResolvedAst.Declaration.Struct(doc, ann, mod, sym, tparams, fields, loc)
          }
      }
  }

  /**
    * Performs name resolution on the given restrictable enum `e0` in the given namespace `ns0`.
    */
private def resolveRestrictableEnum(e0: NamedAst.Declaration.RestrictableEnum, env0: ListMap[String, Resolution], taenv: Map[Symbol.TypeAliasSym, ResolvedAst.Declaration.TypeAlias], ns0: Name.NName, root: NamedAst.Root)(implicit flix: Flix): Validation[ResolvedAst.Declaration.RestrictableEnum, ResolutionError] = e0 match {
    case NamedAst.Declaration.RestrictableEnum(doc, ann, mod, sym, index0, tparams0, derives0, cases0, loc) =>
      val indexVal = resolveTypeParam(index0, env0, ns0, root)
      val tparamsVal = resolveTypeParams(tparams0, env0, ns0, root)
      flatMapN(indexVal, tparamsVal) {
        case (index, tparams) =>
          val env = env0 ++ mkTypeParamEnv(index :: tparams)
          val derivesVal = resolveDerivations(derives0, env, ns0, root)
          val casesVal = traverse(cases0)(resolveRestrictableCase(_, env, taenv, ns0, root))
          mapN(derivesVal, casesVal) {
            case (derives, cases) =>
              ResolvedAst.Declaration.RestrictableEnum(doc, ann, mod, sym, index, tparams, derives, cases, loc)
          }
      }
  }

  /**
    * Performs name resolution on the given case `caze0` in the given namespace `ns0`.
    */
  private def resolveCase(caze0: NamedAst.Declaration.Case, env: ListMap[String, Resolution], taenv: Map[Symbol.TypeAliasSym, ResolvedAst.Declaration.TypeAlias], ns0: Name.NName, root: NamedAst.Root)(implicit flix: Flix): Validation[ResolvedAst.Declaration.Case, ResolutionError] = caze0 match {
    case NamedAst.Declaration.Case(sym, tpe0, loc) =>
      val tpeVal = resolveType(tpe0, Wildness.ForbidWild, env, taenv, ns0, root)
      mapN(tpeVal) {
        tpe => ResolvedAst.Declaration.Case(sym, tpe, loc)
      }
  }

  /**
    * Performs name resolution on the given struct field `field0` in the given namespace `ns0`.
    */
  private def resolveStructField(structSym: Symbol.StructSym, idx: Int, field0: NamedAst.Declaration.StructField, env: ListMap[String, Resolution], taenv: Map[Symbol.TypeAliasSym, ResolvedAst.Declaration.TypeAlias], ns0: Name.NName, root: NamedAst.Root)(implicit flix: Flix): Validation[ResolvedAst.Declaration.StructField, ResolutionError] = field0 match {
    case NamedAst.Declaration.StructField(sym, tpe0, loc) =>
      val tpeVal = resolveType(tpe0, Wildness.ForbidWild, env, taenv, ns0, root)
      mapN(tpeVal) {
        tpe => ResolvedAst.Declaration.StructField(sym, tpe, loc)
      }
  }

  /**
    * Performs name resolution on the given case `caze0` in the given namespace `ns0`.
    */
  private def resolveRestrictableCase(caze0: NamedAst.Declaration.RestrictableCase, env: ListMap[String, Resolution], taenv: Map[Symbol.TypeAliasSym, ResolvedAst.Declaration.TypeAlias], ns0: Name.NName, root: NamedAst.Root)(implicit flix: Flix): Validation[ResolvedAst.Declaration.RestrictableCase, ResolutionError] = caze0 match {
    case NamedAst.Declaration.RestrictableCase(sym, tpe0, loc) =>
      val tpeVal = resolveType(tpe0, Wildness.ForbidWild, env, taenv, ns0, root)
      mapN(tpeVal) {
        tpe => ResolvedAst.Declaration.RestrictableCase(sym, tpe, loc)
      }
  }

  /**
    * Performs name resolution on the given effect `eff0` in the given namespace `ns0`.
    */
  private def resolveEffect(eff0: NamedAst.Declaration.Effect, env: ListMap[String, Resolution], taenv: Map[Symbol.TypeAliasSym, ResolvedAst.Declaration.TypeAlias], ns0: Name.NName, root: NamedAst.Root)(implicit flix: Flix): Validation[ResolvedAst.Declaration.Effect, ResolutionError] = eff0 match {
    case NamedAst.Declaration.Effect(doc, ann, mod, sym, ops0, loc) =>
      // TODO NS-REFACTOR maybe start a new env
      val opsVal = traverse(ops0)(resolveOp(_, env, taenv, ns0, root))
      mapN(opsVal) {
        case ops => ResolvedAst.Declaration.Effect(doc, ann, mod, sym, ops, loc)
      }
  }

  /**
    * Performs name resolution on the given effect operation `op0` in the given namespace `ns0`.
    */
  private def resolveOp(op0: NamedAst.Declaration.Op, env: ListMap[String, Resolution], taenv: Map[Symbol.TypeAliasSym, ResolvedAst.Declaration.TypeAlias], ns0: Name.NName, root: NamedAst.Root)(implicit flix: Flix): Validation[ResolvedAst.Declaration.Op, ResolutionError] = op0 match {
    case NamedAst.Declaration.Op(sym, spec0) =>
      val specVal = resolveSpec(spec0, None, env, taenv, ns0, root)
      mapN(specVal) {
        spec => ResolvedAst.Declaration.Op(sym, spec)
      }
  }

  /**
    * Performs name resolution on the given associated type signature `s0` in the given namespace `ns0`.
    */
  private def resolveAssocTypeSig(s0: NamedAst.Declaration.AssocTypeSig, env: ListMap[String, Resolution], taenv: Map[Symbol.TypeAliasSym, ResolvedAst.Declaration.TypeAlias], ns0: Name.NName, root: NamedAst.Root)(implicit flix: Flix): Validation[ResolvedAst.Declaration.AssocTypeSig, ResolutionError] = s0 match {
    case NamedAst.Declaration.AssocTypeSig(doc, mod, sym, tparam0, kind0, tpe0, loc) =>
      val tparamVal = resolveTypeParam(tparam0, env, ns0, root)
      val kindVal = resolveKind(kind0, env, ns0, root)
      val tpeVal = traverseOpt(tpe0)(resolveType(_, Wildness.ForbidWild, env, taenv, ns0, root))
      mapN(tparamVal, kindVal, tpeVal) {
        case (tparam, kind, tpe) => ResolvedAst.Declaration.AssocTypeSig(doc, mod, sym, tparam, kind, tpe, loc)
      }
  }

  /**
    * Performs name resolution on the given associated type definitions `d0` in the given namespace `ns0`.
    * `loc` is the location of the instance symbol for reporting errors.
    */
  private def resolveAssocTypeDefs(d0: List[NamedAst.Declaration.AssocTypeDef], trt: NamedAst.Declaration.Trait, targ: UnkindedType, env: ListMap[String, Resolution], taenv: Map[Symbol.TypeAliasSym, ResolvedAst.Declaration.TypeAlias], ns0: Name.NName, root: NamedAst.Root, loc: SourceLocation)(implicit flix: Flix): Validation[List[ResolvedAst.Declaration.AssocTypeDef], ResolutionError] = {
    flatMapN(Validation.traverse(d0)(resolveAssocTypeDef(_, trt, env, taenv, ns0, root))) {
      case xs =>
        // Computes a map from associated type symbols to their definitions.
        val m = mutable.Map.empty[Symbol.AssocTypeSym, ResolvedAst.Declaration.AssocTypeDef]

        // We collect [[DuplicateAssocTypeDef]] and [[DuplicateAssocTypeDef]] errors.
        val errors = mutable.ListBuffer.empty[ResolutionError with Unrecoverable]

        // Build the map `m` and check for [[DuplicateAssocTypeDef]].
        for (d@ResolvedAst.Declaration.AssocTypeDef(_, _, use, _, _, loc1) <- xs) {
          val sym = use.sym
          m.get(sym) match {
            case None =>
              m.put(sym, d)
            case Some(otherDecl) =>
              val loc2 = otherDecl.loc
              errors += ResolutionError.DuplicateAssocTypeDef(sym, loc1, loc2)
              errors += ResolutionError.DuplicateAssocTypeDef(sym, loc2, loc1)
          }
        }

        // Check for [[MissingAssocTypeDef]] and recover.
        for (NamedAst.Declaration.AssocTypeSig(_, _, ascSym, _, _, tpe, _) <- trt.assocs) {
          if (!m.contains(ascSym) && tpe.isEmpty) {
            // Missing associated type.
            errors += ResolutionError.MissingAssocTypeDef(ascSym.name, loc)

            // We recover by introducing a dummy associated type definition.
            val doc = Ast.Doc(Nil, loc)
            val mod = Ast.Modifiers.Empty
            val use = Ast.AssocTypeSymUse(ascSym, loc)
            val arg = targ
            val tpe = UnkindedType.Error(loc)
            val ascDef = ResolvedAst.Declaration.AssocTypeDef(doc, mod, use, arg, tpe, loc)
            m.put(ascSym, ascDef)
          }
        }

        // TODO ASSOC-TYPES this should be a soft failure once we know how to handle error types in unification
        // We use `m.values` here because we have eliminated duplicates and introduced missing associated type defs.
        if (errors.isEmpty) {
          Validation.success(m.values.toList)
        } else {
          Validation.HardFailure(Chain.from(errors))
        }
    }
  }

  /**
    * Performs name resolution on the given associated type definition `d0` in the given namespace `ns0`.
    */
  private def resolveAssocTypeDef(d0: NamedAst.Declaration.AssocTypeDef, trt: NamedAst.Declaration.Trait, env: ListMap[String, Resolution], taenv: Map[Symbol.TypeAliasSym, ResolvedAst.Declaration.TypeAlias], ns0: Name.NName, root: NamedAst.Root)(implicit flix: Flix): Validation[ResolvedAst.Declaration.AssocTypeDef, ResolutionError] = d0 match {
    case NamedAst.Declaration.AssocTypeDef(doc, mod, ident, arg0, tpe0, loc) =>

      // For now we don't add any tvars from the args. We should have gotten those directly from the instance
      val argVal = resolveType(arg0, Wildness.ForbidWild, env, taenv, ns0, root)
      val tpeVal = resolveType(tpe0, Wildness.ForbidWild, env, taenv, ns0, root)
      val symVal = trt.assocs.collectFirst {
        case NamedAst.Declaration.AssocTypeSig(_, _, sym, _, _, _, _) if sym.name == ident.name => sym
      } match {
        case None => Validation.toHardFailure(ResolutionError.UndefinedAssocType(Name.QName(Name.RootNS, ident, ident.loc), ident.loc))
        case Some(sym) => Validation.success(sym)
      }
      mapN(symVal, argVal, tpeVal) {
        case (sym, arg, tpe) =>
          val symUse = Ast.AssocTypeSymUse(sym, ident.loc)
          ResolvedAst.Declaration.AssocTypeDef(doc, mod, symUse, arg, tpe, loc)
      }
  }

  /**
    * Checks that the signature spec is legal.
    *
    * A signature spec is legal if it contains the trait's type variable in its formal parameters or return type.
    */
  private def checkSigSpec(sym: Symbol.SigSym, spec0: ResolvedAst.Spec, tvar: Symbol.UnkindedTypeVarSym): Validation[Unit, ResolutionError] = spec0 match {
    case ResolvedAst.Spec(_, _, _, _, fparams, tpe, _, _, _, _) =>
      val tpes = tpe :: fparams.flatMap(_.tpe)
      val tvars = tpes.flatMap(_.definiteTypeVars).to(SortedSet)
      if (tvars.contains(tvar)) {
        Validation.success(())
      } else {
        Validation.toSoftFailure((), ResolutionError.IllegalSignature(sym, sym.loc))
      }
  }

  private def resolveKind(kind0: NamedAst.Kind, env: ListMap[String, Resolution], ns0: Name.NName, root: NamedAst.Root): Validation[Kind, ResolutionError] = kind0 match {
    case NamedAst.Kind.Ambiguous(qname, loc) =>
      if (qname.isUnqualified) {
        val name = qname.ident.name
        Kinds.get(name) match {
          case None =>
            lookupRestrictableEnum(qname, env, ns0, root).toHardResult match {
              case Result.Ok(enum0) =>
                Validation.success(Kind.CaseSet(enum0.sym))
              case Result.Err(_) =>
                // We don't know the kind, but we can find the best match.
                val closestMatch = Similarity.closestMatch(name, Kinds)
                Validation.toSoftFailure(closestMatch, ResolutionError.UndefinedKind(qname, ns0, loc))
            }
          case Some(kind) => Validation.success(kind)
        }
      } else {
        lookupRestrictableEnum(qname, env, ns0, root).toHardResult match {
          case Result.Ok(enum0) => Validation.success(Kind.CaseSet(enum0.sym))
          case Result.Err(_) =>
            // We don't know the kind, so default to Star.
            Validation.toSoftFailure(Kind.Star, ResolutionError.UndefinedKind(qname, ns0, loc))
        }
      }
    case NamedAst.Kind.Arrow(k10, k20, loc) =>
      val k1Val = resolveKind(k10, env, ns0, root)
      val k2Val = resolveKind(k20, env, ns0, root)

      mapN(k1Val, k2Val) {
        case (k1, k2) => Kind.Arrow(k1, k2)
      }
  }

  /**
    * Performs name resolution on the given expression `exp0` in the namespace `ns0`.
    */
private def resolveExp(exp0: NamedAst.Expr, env0: ListMap[String, Resolution])(implicit ns0: Name.NName, taenv: Map[Symbol.TypeAliasSym, ResolvedAst.Declaration.TypeAlias], root: NamedAst.Root, flix: Flix): Validation[ResolvedAst.Expr, ResolutionError] = exp0 match {
    case NamedAst.Expr.Ambiguous(qname, loc) =>
      // Special Case: We must check if we have a static field access, e.g. Math.PI
      if (qname.namespace.idents.length == 1) {
        // We may have an imported class name.
        val className = qname.namespace.idents.head
        env0.get(className.name) match {
          case Some(List(Resolution.JavaClass(clazz))) =>
            // We have a static field access.
            val fieldName = qname.ident
            try {
              val field = clazz.getField(fieldName.name)
              // Returns out of resolveExp
              return Validation.success(ResolvedAst.Expr.GetStaticField(field, loc))
            } catch {
              case _: NoSuchFieldException =>
                val m = ResolutionError.UndefinedJvmStaticField(clazz, fieldName, loc)
                // Returns out of resolveExp
                return Validation.toSoftFailure(ResolvedAst.Expr.Error(m), m)
            }
          case _ =>
          // Fallthrough to below.
        }
      }

      mapN(lookupQName(qname, env0, ns0, root)) {
        case ResolvedQName.Def(defn) => visitDef(defn, loc)
        case ResolvedQName.Sig(sig) => visitSig(sig, loc)
        case ResolvedQName.Var(sym) => ResolvedAst.Expr.Var(sym, loc)
        case ResolvedQName.Tag(caze) => visitTag(caze, loc)
        case ResolvedQName.RestrictableTag(caze) => visitRestrictableTag(caze, isOpen = false, loc)
        case ResolvedQName.Error(e) => ResolvedAst.Expr.Error(e)
      }

    case NamedAst.Expr.Open(name, loc) =>
      mapN(lookupQName(name, env0, ns0, root)) {
        case ResolvedQName.Def(defn) => visitDef(defn, loc)
        case ResolvedQName.Sig(sig) => visitSig(sig, loc)
        case ResolvedQName.Var(sym) => ResolvedAst.Expr.Var(sym, loc)
        case ResolvedQName.Tag(caze) => visitTag(caze, loc)
        case ResolvedQName.RestrictableTag(caze) => visitRestrictableTag(caze, isOpen = true, loc)
        case ResolvedQName.Error(e) => ResolvedAst.Expr.Error(e)
      }

    case NamedAst.Expr.OpenAs(name, exp, loc) =>
      val enumVal = lookupRestrictableEnum(name, env0, ns0, root)
      val eVal = resolveExp(exp, env0)
      mapN(enumVal, eVal) {
        case (enum, e) => ResolvedAst.Expr.OpenAs(Ast.RestrictableEnumSymUse(enum.sym, name.loc), e, loc)
      }

    case NamedAst.Expr.Hole(nameOpt, loc) =>
      val sym = nameOpt match {
        case None => Symbol.freshHoleSym(loc)
        case Some(name) => Symbol.mkHoleSym(ns0, name)
      }
      Validation.success(ResolvedAst.Expr.Hole(sym, loc))

    case NamedAst.Expr.HoleWithExp(exp, loc) =>
      val eVal = resolveExp(exp, env0)
      mapN(eVal) {
        case e => ResolvedAst.Expr.HoleWithExp(e, loc)
      }

    case NamedAst.Expr.Use(use, exp, loc) =>
      // Lookup the used name and add it to the env
      use match {
        case NamedAst.UseOrImport.Use(qname, alias, _) =>
          // TODO NS-REFACTOR allowing relative uses here...
          flatMapN(lookupQualifiedName(qname, env0, ns0, root)) {
            case decls =>
              val env = decls.foldLeft(env0) {
                case (acc, decl) => acc + (alias.name -> Resolution.Declaration(decl))
              }
              mapN(resolveExp(exp, env)) {
                // TODO NS-REFACTOR: multiple uses here
                case e => ResolvedAst.Expr.Use(getSym(decls.head), alias, e, loc)
              }
          }

        case NamedAst.UseOrImport.Import(_, _, loc) => throw InternalCompilerException("unexpected import", loc)
      }

    case NamedAst.Expr.Cst(cst, loc) =>
      Validation.success(ResolvedAst.Expr.Cst(cst, loc))

    case app@NamedAst.Expr.Apply(NamedAst.Expr.Ambiguous(qname, innerLoc), exps, outerLoc) =>
      // Special Case: We must check if we have a static method call, i.e. Math.abs(123)
      if (qname.namespace.idents.length == 1) {
        // We may have an imported class name.
        val className = qname.namespace.idents.head
        env0.get(className.name) match {
          case Some(List(Resolution.JavaClass(clazz))) =>
            // We have a static method call.
            val methodName = qname.ident
            val expsVal = traverse(exps)(resolveExp(_, env0))
            // Check for a single Unit argument
            // Returns out of resolveExp
            return flatMapN(expsVal) {
              case ResolvedAst.Expr.Cst(Ast.Constant.Unit, _) :: Nil =>
                Validation.success(ResolvedAst.Expr.InvokeStaticMethod2(clazz, methodName, Nil, outerLoc))
              case es =>
                Validation.success(ResolvedAst.Expr.InvokeStaticMethod2(clazz, methodName, es, outerLoc))
            }
          case _ =>
          // Fallthrough to below.
        }
      }

      flatMapN(lookupQName(qname, env0, ns0, root)) {
        case ResolvedQName.Def(defn) => visitApplyDef(app, defn, exps, env0, innerLoc, outerLoc)
        case ResolvedQName.Sig(sig) => visitApplySig(app, sig, exps, env0, innerLoc, outerLoc)
        case ResolvedQName.Var(_) => visitApply(app, env0)
        case ResolvedQName.Tag(caze) => visitApplyTag(caze, exps, env0, innerLoc, outerLoc)
        case ResolvedQName.RestrictableTag(caze) => visitApplyRestrictableTag(caze, exps, isOpen = false, env0, innerLoc, outerLoc)
        case ResolvedQName.Error(e) => Validation.toSoftFailure(ResolvedAst.Expr.Error(e), e)

      }

    case app@NamedAst.Expr.Apply(NamedAst.Expr.Open(qname, innerLoc), exps, outerLoc) =>
      flatMapN(lookupQName(qname, env0, ns0, root)) {
        case ResolvedQName.Def(defn) => visitApplyDef(app, defn, exps, env0, innerLoc, outerLoc)
        case ResolvedQName.Sig(sig) => visitApplySig(app, sig, exps, env0, innerLoc, outerLoc)
        case ResolvedQName.Var(_) => visitApply(app, env0)
        case ResolvedQName.Tag(caze) => visitApplyTag(caze, exps, env0, innerLoc, outerLoc)
        case ResolvedQName.RestrictableTag(caze) => visitApplyRestrictableTag(caze, exps, isOpen = true, env0, innerLoc, outerLoc)
        case ResolvedQName.Error(e) => Validation.toSoftFailure(ResolvedAst.Expr.Error(e), e)
      }

    case app@NamedAst.Expr.Apply(_, _, _) =>
      visitApply(app, env0)

    case NamedAst.Expr.Lambda(fparam, exp, loc) =>
      val pVal = resolveFormalParam(fparam, env0, taenv, ns0, root)
      flatMapN(pVal) {
        case p =>
          val env = env0 ++ mkFormalParamEnv(List(p))
          val eVal = resolveExp(exp, env)
          mapN(eVal) {
            case e => ResolvedAst.Expr.Lambda(p, e, loc)
          }
      }

    case NamedAst.Expr.Unary(sop, exp, loc) =>
      val eVal = resolveExp(exp, env0)
      mapN(eVal) {
        e => ResolvedAst.Expr.Unary(sop, e, loc)
      }

    case NamedAst.Expr.Binary(sop, exp1, exp2, loc) =>
      val e1Val = resolveExp(exp1, env0)
      val e2Val = resolveExp(exp2, env0)
      mapN(e1Val, e2Val) {
        case (e1, e2) => ResolvedAst.Expr.Binary(sop, e1, e2, loc)
      }

    case NamedAst.Expr.IfThenElse(exp1, exp2, exp3, loc) =>
      val e1Val = resolveExp(exp1, env0)
      val e2Val = resolveExp(exp2, env0)
      val e3Val = resolveExp(exp3, env0)
      mapN(e1Val, e2Val, e3Val) {
        case (e1, e2, e3) => ResolvedAst.Expr.IfThenElse(e1, e2, e3, loc)
      }

    case NamedAst.Expr.Stm(exp1, exp2, loc) =>
      val e1Val = resolveExp(exp1, env0)
      val e2Val = resolveExp(exp2, env0)
      mapN(e1Val, e2Val) {
        case (e1, e2) => ResolvedAst.Expr.Stm(e1, e2, loc)
      }

    case NamedAst.Expr.Discard(exp, loc) =>
      mapN(resolveExp(exp, env0)) {
        case e => ResolvedAst.Expr.Discard(e, loc)
      }

    case NamedAst.Expr.Let(sym, mod, exp1, exp2, loc) =>
      val e1Val = resolveExp(exp1, env0)
      val env = env0 ++ mkVarEnv(sym)
      val e2Val = resolveExp(exp2, env)
      mapN(e1Val, e2Val) {
        case (e1, e2) => ResolvedAst.Expr.Let(sym, mod, e1, e2, loc)
      }

    case NamedAst.Expr.LetRec(sym, ann, mod, exp1, exp2, loc) =>
      val env = env0 ++ mkVarEnv(sym)
      val e1Val = resolveExp(exp1, env)
      val e2Val = resolveExp(exp2, env)
      mapN(e1Val, e2Val) {
        case (e1, e2) => ResolvedAst.Expr.LetRec(sym, ann, mod, e1, e2, loc)
      }

    case NamedAst.Expr.Region(tpe, loc) =>
      Validation.success(ResolvedAst.Expr.Region(tpe, loc))

    case NamedAst.Expr.Scope(sym, regionVar, exp, loc) =>
      val env = env0 ++ mkVarEnv(sym) ++ mkTypeVarEnv(regionVar)
      val eVal = resolveExp(exp, env)
      mapN(eVal) {
        e => ResolvedAst.Expr.Scope(sym, regionVar, e, loc)
      }

    case NamedAst.Expr.Match(exp, rules, loc) =>
      val rulesVal = traverse(rules) {
        case NamedAst.MatchRule(pat, guard, body) =>
          val pVal = resolvePattern(pat, env0, ns0, root)
          flatMapN(pVal) {
            case p =>
              val env = env0 ++ mkPatternEnv(p)
              val gVal = traverseOpt(guard)(resolveExp(_, env))
              val bVal = resolveExp(body, env)
              mapN(gVal, bVal) {
                case (g, b) => ResolvedAst.MatchRule(p, g, b)
              }
          }
      }

      val eVal = resolveExp(exp, env0)
      val rsVal = rulesVal
      mapN(eVal, rsVal) {
        case (e, rs) => ResolvedAst.Expr.Match(e, rs, loc)
      }

    case NamedAst.Expr.TypeMatch(exp, rules, loc) =>
      val rulesVal = traverse(rules) {
        case NamedAst.TypeMatchRule(sym, tpe, body) =>
          val tVal = resolveType(tpe, Wildness.AllowWild, env0, taenv, ns0, root)
          val env = env0 ++ mkVarEnv(sym)
          val bVal = resolveExp(body, env)
          mapN(tVal, bVal) {
            case (t, b) => ResolvedAst.TypeMatchRule(sym, t, b)
          }
      }

      val eVal = resolveExp(exp, env0)
      mapN(eVal, rulesVal) {
        case (e, rs) => ResolvedAst.Expr.TypeMatch(e, rs, loc)
      }

    case NamedAst.Expr.RestrictableChoose(star, exp, rules, loc) =>
      val expVal = resolveExp(exp, env0)
      val rulesVal = traverse(rules) {
        case NamedAst.RestrictableChooseRule(pat0, exp0) =>
          val pVal = pat0 match {
            case NamedAst.RestrictableChoosePattern.Tag(qname, pat, loc) =>
              val tagVal = lookupRestrictableTag(qname, env0, ns0, root)
              val pats = pat.map {
                case NamedAst.RestrictableChoosePattern.Wild(loc) => ResolvedAst.RestrictableChoosePattern.Wild(loc)
                case NamedAst.RestrictableChoosePattern.Var(sym, loc) => ResolvedAst.RestrictableChoosePattern.Var(sym, loc)
              }
              mapN(tagVal) {
                case tag => ResolvedAst.RestrictableChoosePattern.Tag(Ast.RestrictableCaseSymUse(tag.sym, qname.loc), pats, loc)
              }
          }
          val env = pat0 match {
            case RestrictableChoosePattern.Tag(qname, pat, loc) =>
              pat.foldLeft(env0) {
                case (acc, NamedAst.RestrictableChoosePattern.Var(sym, loc)) => acc + (sym.text -> Resolution.Var(sym))
                case (acc, NamedAst.RestrictableChoosePattern.Wild(loc)) => acc
              }
          }

          val eVal = resolveExp(exp0, env)
          flatMapN(pVal, eVal) {
            case (p, e) =>
              Validation.success(ResolvedAst.RestrictableChooseRule(p, e))
          }
      }
      mapN(expVal, rulesVal) {
        case (e, rs) => ResolvedAst.Expr.RestrictableChoose(star, e, rs, loc)
      }

    case NamedAst.Expr.Tuple(elms, loc) =>
      val esVal = traverse(elms)(e => resolveExp(e, env0))
      mapN(esVal) {
        es => ResolvedAst.Expr.Tuple(es, loc)
      }

    case NamedAst.Expr.RecordEmpty(loc) =>
      Validation.success(ResolvedAst.Expr.RecordEmpty(loc))

    case NamedAst.Expr.RecordSelect(base, label, loc) =>
      val bVal = resolveExp(base, env0)
      mapN(bVal) {
        b => ResolvedAst.Expr.RecordSelect(b, label, loc)
      }

    case NamedAst.Expr.RecordExtend(label, value, rest, loc) =>
      val vVal = resolveExp(value, env0)
      val rVal = resolveExp(rest, env0)
      mapN(vVal, rVal) {
        case (v, r) => ResolvedAst.Expr.RecordExtend(label, v, r, loc)
      }

    case NamedAst.Expr.RecordRestrict(label, rest, loc) =>
      val rVal = resolveExp(rest, env0)
      mapN(rVal) {
        r => ResolvedAst.Expr.RecordRestrict(label, r, loc)
      }

    case NamedAst.Expr.ArrayLit(exps, exp, loc) =>
      val expsVal = traverse(exps)(resolveExp(_, env0))
      val expVal = resolveExp(exp, env0)
      mapN(expsVal, expVal) {
        case (es, e) =>
          ResolvedAst.Expr.ArrayLit(es, e, loc)
      }

<<<<<<< HEAD
      case NamedAst.Expr.OpenAs(name, exp, loc) =>
        val enumVal = lookupRestrictableEnum(name, env0, ns0, root)
        val eVal = visitExp(exp, env0)
        mapN(enumVal, eVal) {
          case (enum0, e) => ResolvedAst.Expr.OpenAs(Ast.RestrictableEnumSymUse(enum0.sym, name.loc), e, loc)
        }
=======
    case NamedAst.Expr.ArrayNew(exp1, exp2, exp3, loc) =>
      val e1Val = resolveExp(exp1, env0)
      val e2Val = resolveExp(exp2, env0)
      val e3Val = resolveExp(exp3, env0)
      mapN(e1Val, e2Val, e3Val) {
        case (e1, e2, e3) =>
          ResolvedAst.Expr.ArrayNew(e1, e2, e3, loc)
      }
>>>>>>> 1b11807f

    case NamedAst.Expr.ArrayLoad(base, index, loc) =>
      val bVal = resolveExp(base, env0)
      val iVal = resolveExp(index, env0)
      mapN(bVal, iVal) {
        case (b, i) => ResolvedAst.Expr.ArrayLoad(b, i, loc)
      }

    case NamedAst.Expr.ArrayStore(base, index, elm, loc) =>
      val bVal = resolveExp(base, env0)
      val iVal = resolveExp(index, env0)
      val eVal = resolveExp(elm, env0)
      mapN(bVal, iVal, eVal) {
        case (b, i, e) => ResolvedAst.Expr.ArrayStore(b, i, e, loc)
      }

    case NamedAst.Expr.ArrayLength(base, loc) =>
      val bVal = resolveExp(base, env0)
      mapN(bVal) {
        b => ResolvedAst.Expr.ArrayLength(b, loc)
      }

    case NamedAst.Expr.StructNew(name, fields, region, loc) =>
      lookupStruct(name, env0, ns0, root) match {

        case Result.Ok(st0) =>
          flatMapN(getStructIfAccessible(st0, ns0, loc)) {
            case st =>
              val fieldsVal = traverse(fields) {
                case (f, e) =>
                  val eVal = resolveExp(e, env0)
                  val idx = st0.indices.getOrElse(f, 0)
                  val fieldSym = Symbol.mkStructFieldSym(st0.sym, idx, f)
                  mapN(eVal) {
                    case e => (fieldSym, e)
                  }
              }
              val regionVal = resolveExp(region, env0)
              val structNew = mapN(fieldsVal, regionVal) {
                case (fields, region) =>
                  ResolvedAst.Expr.StructNew(st.sym, fields, region, loc)
              }
              // Potential errors
              val providedFieldNames = fields.map { case (k, _) => Name.Label(k.name, k.loc) }
              val expectedFieldNames = st.fields.map(field => Name.Label(field.sym.name, field.sym.loc))
              val extraFields = providedFieldNames.diff(expectedFieldNames)
              val missingFields = expectedFieldNames.diff(providedFieldNames)

              val extraFieldErrors = extraFields.map(ResolutionError.ExtraStructFieldInNew(st0.sym, _, loc))
              val missingFieldErrors = missingFields.map(ResolutionError.MissingStructFieldInNew(st0.sym, _, loc))
              val errors0 = extraFieldErrors ++ missingFieldErrors
              val errors = if (!errors0.isEmpty) {
                errors0
              } else if (providedFieldNames != expectedFieldNames) {
                List(ResolutionError.IllegalFieldOrderInNew(st.sym, providedFieldNames, expectedFieldNames, loc))
              } else {
                Nil
              }

              structNew.withSoftFailures(errors)
          }
        case Result.Err(e) =>
          Validation.toSoftFailure(ResolvedAst.Expr.Error(e), e)
      }

    case NamedAst.Expr.StructGet(e, field0, loc) =>
      lookupStructField(field0, env0, ns0, root) match {
        case Result.Ok(field) =>
          val eVal = resolveExp(e, env0)
          val idx = field.sym.idx
          mapN(eVal) {
            case e => ResolvedAst.Expr.StructGet(e, field.sym, loc)
          }
        case Result.Err(e) =>
          Validation.toSoftFailure(ResolvedAst.Expr.Error(e), e)
      }

    case NamedAst.Expr.StructPut(e1, field0, e2, loc) =>
      lookupStructField(field0, env0, ns0, root) match {
        case Result.Ok(field) =>
          val e1Val = resolveExp(e1, env0)
          val e2Val = resolveExp(e2, env0)
          val idx = field.sym.idx
          mapN(e1Val, e2Val) {
            case (e1, e2) => ResolvedAst.Expr.StructPut(e1, field.sym, e2, loc)
          }
        case Result.Err(e) =>
          Validation.toSoftFailure(ResolvedAst.Expr.Error(e), e)
      }

    case NamedAst.Expr.VectorLit(exps, loc) =>
      val expsVal = traverse(exps)(resolveExp(_, env0))
      mapN(expsVal) {
        case es => ResolvedAst.Expr.VectorLit(es, loc)
      }

    case NamedAst.Expr.VectorLoad(exp1, exp2, loc) =>
      val e1Val = resolveExp(exp1, env0)
      val e2Val = resolveExp(exp2, env0)
      mapN(e1Val, e2Val) {
        case (e1, e2) => ResolvedAst.Expr.VectorLoad(e1, e2, loc)
      }

    case NamedAst.Expr.VectorLength(exp, loc) =>
      val eVal = resolveExp(exp, env0)
      mapN(eVal) {
        case e => ResolvedAst.Expr.VectorLength(e, loc)
      }

    case NamedAst.Expr.Ascribe(exp, expectedType, expectedEff, loc) =>
      val expectedTypVal = traverseOpt(expectedType)(resolveType(_, Wildness.AllowWild, env0, taenv, ns0, root))
      val expectedEffVal = traverseOpt(expectedEff)(resolveType(_, Wildness.AllowWild, env0, taenv, ns0, root))

      val eVal = resolveExp(exp, env0)
      mapN(eVal, expectedTypVal, expectedEffVal) {
        case (e, t, f) => ResolvedAst.Expr.Ascribe(e, t, f, loc)
      }

    case NamedAst.Expr.InstanceOf(exp, className, loc) =>
      flatMapN(resolveExp(exp, env0)) {
        case e => env0.get(className.name) match {
          case Some(List(Resolution.JavaClass(clazz))) =>
            Validation.success(ResolvedAst.Expr.InstanceOf(e, clazz, loc))
          case _ =>
            val m = ResolutionError.UndefinedJvmClass(className.name, "", loc)
            Validation.toSoftFailure(ResolvedAst.Expr.Error(m), m)
        }
      }

    case NamedAst.Expr.CheckedCast(c, exp, loc) =>
      mapN(resolveExp(exp, env0)) {
        case e => ResolvedAst.Expr.CheckedCast(c, e, loc)
      }

    case NamedAst.Expr.UncheckedCast(exp, declaredType, declaredEff, loc) =>
      val declaredTypVal = traverseOpt(declaredType)(resolveType(_, Wildness.ForbidWild, env0, taenv, ns0, root))
      val declaredEffVal = traverseOpt(declaredEff)(resolveType(_, Wildness.ForbidWild, env0, taenv, ns0, root))

      val eVal = resolveExp(exp, env0)
      mapN(eVal, declaredTypVal, declaredEffVal) {
        case (e, t, f) => ResolvedAst.Expr.UncheckedCast(e, t, f, loc)
      }

    case NamedAst.Expr.UncheckedMaskingCast(exp, loc) =>
      val eVal = resolveExp(exp, env0)
      mapN(eVal) {
        case e => ResolvedAst.Expr.UncheckedMaskingCast(e, loc)
      }

    case NamedAst.Expr.TryCatch(exp, rules, loc) =>
      val rulesVal = traverse(rules) {
        case NamedAst.CatchRule(sym, className, body) =>
          val env = env0 ++ mkVarEnv(sym)
          val clazzVal = lookupJvmClass2(className, env0, sym.loc).toValidation
          val bVal = resolveExp(body, env)
          mapN(clazzVal, bVal) {
            case (clazz, b) => ResolvedAst.CatchRule(sym, clazz, b)
          }
      }

      val eVal = resolveExp(exp, env0)
      mapN(eVal, rulesVal) {
        case (e, rs) => ResolvedAst.Expr.TryCatch(e, rs, loc)
      }

    case NamedAst.Expr.Throw(exp, loc) =>
      val eVal = resolveExp(exp, env0)
      mapN(eVal) {
        case e => ResolvedAst.Expr.Throw(e, loc)
      }

    case NamedAst.Expr.Without(exp, eff, loc) =>
      lookupEffect(eff, env0, ns0, root) match {
        case Result.Ok(decl) =>
          flatMapN(resolveExp(exp, env0)) {
            case e => mapN(getEffectIfAccessible(decl, ns0, eff.loc)) {
              case decl =>
                val effUse = Ast.EffectSymUse(decl.sym, eff.loc)
                ResolvedAst.Expr.Without(e, effUse, loc)
            }
          }
        case Result.Err(e) => Validation.toSoftFailure(ResolvedAst.Expr.Error(e), e)
      }

    case NamedAst.Expr.TryWith(exp, eff, rules, loc) =>
      lookupEffect(eff, env0, ns0, root) match {
        case Result.Ok(decl) =>
          flatMapN(getEffectIfAccessible(decl, ns0, eff.loc), resolveExp(exp, env0)) {
            case (f, e) =>
              val effUse = Ast.EffectSymUse(f.sym, eff.loc)
              val rulesVal = traverse(rules) {
                case NamedAst.HandlerRule(ident, fparams, body) =>
                  val opVal = findOpInEffect(ident, f)
                  val fparamsVal = traverse(fparams)(resolveFormalParam(_, env0, taenv, ns0, root))
                  flatMapN(opVal, fparamsVal) {
                    case (o, fp) =>
                      val env = env0 ++ mkFormalParamEnv(fp)
                      // ignore the continuation for checking arity
                      val arityVal = checkOpArity(o, fp.length - 1, ident.loc)
                      val bodyVal = resolveExp(body, env)
                      mapN(arityVal, bodyVal) {
                        case (_, b) =>
                          val opUse = Ast.OpSymUse(o.sym, ident.loc)
                          ResolvedAst.HandlerRule(opUse, fp, b)
                      }
                  }
              }
              mapN(rulesVal) {
                rs => ResolvedAst.Expr.TryWith(e, effUse, rs, loc)
              }
          }
        case Result.Err(e) => Validation.toSoftFailure(ResolvedAst.Expr.Error(e), e)
      }

    case NamedAst.Expr.Do(op, exps, loc) =>
      val opVal = lookupOp(op, env0, ns0, root)
      val expsVal = traverse(exps)(resolveExp(_, env0))
      flatMapN(opVal, expsVal) {
        case (o, es) =>
          mapN(checkOpArity(o, exps.length, loc)) {
            case _ =>
              val opUse = Ast.OpSymUse(o.sym, op.loc)
              ResolvedAst.Expr.Do(opUse, es, loc)
          }
      }

    case NamedAst.Expr.InvokeConstructor2(className, exps, loc) =>
      val esVal = traverse(exps)(resolveExp(_, env0))
      flatMapN(esVal) {
        es =>
          env0.get(className.name) match {
            case Some(List(Resolution.JavaClass(clazz))) =>
              Validation.success(ResolvedAst.Expr.InvokeConstructor2(clazz, es, loc))
            case _ =>
              val m = ResolutionError.UndefinedJvmClass(className.name, "", loc)
              Validation.toSoftFailure(ResolvedAst.Expr.Error(m), m)
          }
      }

    case NamedAst.Expr.InvokeMethod2(exp, name, exps, loc) =>
      val eVal = resolveExp(exp, env0)
      val esVal = traverse(exps)(resolveExp(_, env0))
      mapN(eVal, esVal) {
        case (e, es) =>
          ResolvedAst.Expr.InvokeMethod2(e, name, es, loc)
      }

    case NamedAst.Expr.InvokeConstructorOld(className, args, sig, loc) =>
      lookupJvmClass(className, loc) match {
        case Result.Ok(clazz) =>
          val argsVal = traverse(args)(resolveExp(_, env0))
          val sigVal = traverse(sig)(resolveType(_, Wildness.ForbidWild, env0, taenv, ns0, root))
          flatMapN(sigVal, argsVal) {
            case (sig, as) =>
              flatMapN(lookupSignature(sig, loc)) {
                case ts => lookupJvmConstructor(clazz, ts, loc) match {
                  case Result.Ok(constructor) =>
                    Validation.success(ResolvedAst.Expr.InvokeConstructorOld(constructor, as, loc))
                  case Result.Err(e) => Validation.toSoftFailure(ResolvedAst.Expr.Error(e), e)
                }
              }
          }
        case Result.Err(e) => Validation.toSoftFailure(ResolvedAst.Expr.Error(e), e)
      }

    case NamedAst.Expr.InvokeMethodOld(className, methodName, exp, args, sig, retTpe, loc) =>
      val expVal = resolveExp(exp, env0)
      val argsVal = traverse(args)(resolveExp(_, env0))
      val sigVal = traverse(sig)(resolveType(_, Wildness.ForbidWild, env0, taenv, ns0, root))
      val retVal = resolveType(retTpe, Wildness.ForbidWild, env0, taenv, ns0, root)
      val clazzVal = lookupJvmClass(className, loc).toValidation
      flatMapN(sigVal, expVal, argsVal, retVal, clazzVal) {
        case (signature, e, as, ret, clazz) =>
          flatMapN(lookupSignature(signature, loc)) {
            case sig => lookupJvmMethod(clazz, methodName, sig, ret, static = false, loc) match {
              case Result.Ok(method) =>
                Validation.success(ResolvedAst.Expr.InvokeMethodOld(method, clazz, e, as, loc))
              case Result.Err(e) => Validation.toSoftFailure(ResolvedAst.Expr.Error(e), e)
            }
          }
      }

    case NamedAst.Expr.InvokeStaticMethodOld(className, methodName, args, sig, retTpe, loc) =>
      val argsVal = traverse(args)(resolveExp(_, env0))
      val sigVal = traverse(sig)(resolveType(_, Wildness.ForbidWild, env0, taenv, ns0, root))
      val retVal = resolveType(retTpe, Wildness.ForbidWild, env0, taenv, ns0, root)
      val clazzVal = lookupJvmClass(className, loc).toValidation
      flatMapN(sigVal, argsVal, retVal, clazzVal) {
        case (signature, as, ret, clazz) =>
          flatMapN(lookupSignature(signature, loc)) {
            case sig => lookupJvmMethod(clazz, methodName, sig, ret, static = true, loc) match {
              case Result.Ok(method) =>
                Validation.success(ResolvedAst.Expr.InvokeStaticMethodOld(method, as, loc))
              case Result.Err(e) => Validation.toSoftFailure(ResolvedAst.Expr.Error(e), e)
            }
          }
      }

    case NamedAst.Expr.GetField(className, fieldName, exp, loc) =>
      lookupJvmField(className, fieldName, static = false, loc) match {
        case Result.Ok((clazz, field)) =>
          mapN(resolveExp(exp, env0)) {
            case e => ResolvedAst.Expr.GetField(field, clazz, e, loc)
          }
        case Result.Err(e) => Validation.toSoftFailure(ResolvedAst.Expr.Error(e), e)
      }

    case NamedAst.Expr.PutField(className, fieldName, exp1, exp2, loc) =>
      lookupJvmField(className, fieldName, static = false, loc) match {
        case Result.Ok((clazz, field)) =>
          mapN(resolveExp(exp1, env0), resolveExp(exp2, env0)) {
            case (e1, e2) => ResolvedAst.Expr.PutField(field, clazz, e1, e2, loc)
          }
        case Result.Err(e) => Validation.toSoftFailure(ResolvedAst.Expr.Error(e), e)
      }

    case NamedAst.Expr.GetStaticField(className, fieldName, loc) =>
      lookupJvmField(className, fieldName, static = true, loc) match {
        case Result.Ok((_, field)) =>
          Validation.success(ResolvedAst.Expr.GetStaticField(field, loc))
        case Result.Err(e) => Validation.toSoftFailure(ResolvedAst.Expr.Error(e), e)
      }

    case NamedAst.Expr.PutStaticField(className, fieldName, exp, loc) =>
      lookupJvmField(className, fieldName, static = true, loc) match {
        case Result.Ok((_, field)) =>
          mapN(resolveExp(exp, env0)) {
            case e => ResolvedAst.Expr.PutStaticField(field, e, loc)
          }
        case Result.Err(e) => Validation.toSoftFailure(ResolvedAst.Expr.Error(e), e)
      }

    case NamedAst.Expr.NewObject(name, tpe, methods, loc) =>
      flatMapN(resolveType(tpe, Wildness.ForbidWild, env0, taenv, ns0, root), traverse(methods)(visitJvmMethod(_, env0))) {
        case (t, ms) =>
          //
          // Check that the type is a JVM type (after type alias erasure).
          //
          UnkindedType.eraseAliases(t) match {
            case UnkindedType.Cst(TypeConstructor.Native(clazz), _) =>
              Validation.success(ResolvedAst.Expr.NewObject(name, clazz, ms, loc))
            case _ =>
              val err = ResolutionError.IllegalNonJavaType(t, t.loc)
              Validation.toSoftFailure(ResolvedAst.Expr.Error(err), err)
          }
      }

    case NamedAst.Expr.NewChannel(exp1, exp2, loc) =>
      val e1Val = resolveExp(exp1, env0)
      val e2Val = resolveExp(exp2, env0)
      mapN(e1Val, e2Val) {
        case (e1, e2) => ResolvedAst.Expr.NewChannel(e1, e2, loc)
      }

<<<<<<< HEAD
          case Result.Ok(st0) =>
            flatMapN(getStructIfAccessible(st0, ns0, loc)) {
              case st =>
                val fieldsVal = traverse(fields) {
                  case (f, e) =>
                    val eVal = visitExp(e, env0)
                    val idx = st0.indices.getOrElse(f, 0)
                    val fieldSym = Symbol.mkStructFieldSym(st0.sym, idx, f)
                    mapN(eVal) {
                      case e => (fieldSym, e)
                    }
                }
                val regionVal = visitExp(region, env0)
                val structNew = mapN(fieldsVal, regionVal) {
                  case (fields, region) =>
                    ResolvedAst.Expr.StructNew(st.sym, fields, region, loc)
                }
                // Potential errors
                val providedFieldNames = fields.map { case (k, _) => Name.Label(k.name, k.loc) }
                val expectedFieldNames = st.fields.map(field => Name.Label(field.sym.name, field.sym.loc))
                val extraFields = providedFieldNames.diff(expectedFieldNames)
                val missingFields = expectedFieldNames.diff(providedFieldNames)

                val extraFieldErrors = extraFields.map(ResolutionError.ExtraStructFieldInNew(st0.sym, _, loc))
                val missingFieldErrors = missingFields.map(ResolutionError.MissingStructFieldInNew(st0.sym, _, loc))
                val errors0 = extraFieldErrors ++ missingFieldErrors
                val errors = if (!errors0.isEmpty) {
                  errors0
                } else if (providedFieldNames != expectedFieldNames) {
                  List(ResolutionError.IllegalFieldOrderInNew(st.sym, providedFieldNames, expectedFieldNames, loc))
                } else {
                  Nil
                }
=======
    case NamedAst.Expr.GetChannel(exp, loc) =>
      val eVal = resolveExp(exp, env0)
      mapN(eVal) {
        e => ResolvedAst.Expr.GetChannel(e, loc)
      }
>>>>>>> 1b11807f

    case NamedAst.Expr.PutChannel(exp1, exp2, loc) =>
      val e1Val = resolveExp(exp1, env0)
      val e2Val = resolveExp(exp2, env0)
      mapN(e1Val, e2Val) {
        case (e1, e2) => ResolvedAst.Expr.PutChannel(e1, e2, loc)
      }

    case NamedAst.Expr.SelectChannel(rules, default, loc) =>
      val rulesVal = traverse(rules) {
        case NamedAst.SelectChannelRule(sym, chan, body) =>
          val cVal = resolveExp(chan, env0)
          val env = env0 ++ mkVarEnv(sym)
          val bVal = resolveExp(body, env)
          mapN(cVal, bVal) {
            case (c, b) => ResolvedAst.SelectChannelRule(sym, c, b)
          }
      }

      val defaultVal = default match {
        case Some(exp) =>
          val eVal = resolveExp(exp, env0)
          mapN(eVal) {
            e => Some(e)
          }
        case None =>
          Validation.success(None)
      }

      mapN(rulesVal, defaultVal) {
        case (rs, d) => ResolvedAst.Expr.SelectChannel(rs, d, loc)
      }

    case NamedAst.Expr.Spawn(exp1, exp2, loc) =>
      val e1Val = resolveExp(exp1, env0)
      val e2Val = resolveExp(exp2, env0)
      mapN(e1Val, e2Val) {
        case (e1, e2) =>
          ResolvedAst.Expr.Spawn(e1, e2, loc)
      }

    case NamedAst.Expr.ParYield(frags, exp, loc) =>
      // mutable env to be updated during traversal
      var finalUenv = env0

      val fragsVal = traverse(frags) {
        case NamedAst.ParYieldFragment(pat, e0, l0) =>
          val pVal = resolvePattern(pat, env0, ns0, root)
          flatMapN(pVal) {
            case p =>
              val patEnv = mkPatternEnv(p)
              val env = env0 ++ patEnv
              finalUenv = finalUenv ++ patEnv
              val e0Val = resolveExp(e0, env)
              mapN(e0Val) {
                case e1 => ResolvedAst.ParYieldFragment(p, e1, l0)
              }
          }
      }

      mapN(fragsVal, resolveExp(exp, finalUenv)) {
        case (fs, e) => ResolvedAst.Expr.ParYield(fs, e, loc)
      }

    case NamedAst.Expr.Lazy(exp, loc) =>
      val eVal = resolveExp(exp, env0)
      mapN(eVal) {
        e => ResolvedAst.Expr.Lazy(e, loc)
      }

    case NamedAst.Expr.Force(exp, loc) =>
      val eVal = resolveExp(exp, env0)
      mapN(eVal) {
        e => ResolvedAst.Expr.Force(e, loc)
      }

    case NamedAst.Expr.FixpointConstraintSet(cs0, loc) =>
      val csVal = traverse(cs0)(resolveConstraint(_, env0))
      mapN(csVal) {
        cs => ResolvedAst.Expr.FixpointConstraintSet(cs, loc)
      }

    case NamedAst.Expr.FixpointLambda(pparams, exp, loc) =>
      val psVal = traverse(pparams)(resolvePredicateParam(_, env0))
      val eVal = resolveExp(exp, env0)
      mapN(psVal, eVal) {
        case (ps, e) => ResolvedAst.Expr.FixpointLambda(ps, e, loc)
      }

    case NamedAst.Expr.FixpointMerge(exp1, exp2, loc) =>
      val e1Val = resolveExp(exp1, env0)
      val e2Val = resolveExp(exp2, env0)
      mapN(e1Val, e2Val) {
        case (e1, e2) => ResolvedAst.Expr.FixpointMerge(e1, e2, loc)
      }

    case NamedAst.Expr.FixpointSolve(exp, loc) =>
      val eVal = resolveExp(exp, env0)
      mapN(eVal) {
        e => ResolvedAst.Expr.FixpointSolve(e, loc)
      }

    case NamedAst.Expr.FixpointFilter(pred, exp, loc) =>
      val eVal = resolveExp(exp, env0)
      mapN(eVal) {
        e => ResolvedAst.Expr.FixpointFilter(pred, e, loc)
      }

    case NamedAst.Expr.FixpointInject(exp, pred, loc) =>
      val eVal = resolveExp(exp, env0)
      mapN(eVal) {
        e => ResolvedAst.Expr.FixpointInject(e, pred, loc)
      }

    case NamedAst.Expr.FixpointProject(pred, exp1, exp2, loc) =>
      val e1Val = resolveExp(exp1, env0)
      val e2Val = resolveExp(exp2, env0)
      mapN(e1Val, e2Val) {
        case (e1, e2) => ResolvedAst.Expr.FixpointProject(pred, e1, e2, loc)
      }

    case NamedAst.Expr.Error(m) =>
      // Note: We must NOT use [[Validation.toSoftFailure]] because
      // that would duplicate the error inside the Validation.
      Validation.success(ResolvedAst.Expr.Error(m))

  }

  /**
    * Creates `arity` fresh fparams for use in a curried def or sig application.
    */
private def mkFreshFparams(arity: Int, loc: SourceLocation)(implicit flix: Flix): List[ResolvedAst.FormalParam] = {
    // Introduce a fresh variable symbol for each argument of the function definition.
    val varSyms = (0 until arity).map(i => Symbol.freshVarSym(Flix.Delimiter + i, BoundBy.FormalParam, loc)).toList

    // Introduce a formal parameter for each variable symbol.
    varSyms.map(sym => ResolvedAst.FormalParam(sym, Ast.Modifiers.Empty, None, loc))
  }

  /**
    * Creates a lambda for use in a curried dif or sig application.
    */
private def mkCurriedLambda(fparams: List[ResolvedAst.FormalParam], baseExp: ResolvedAst.Expr, loc: SourceLocation): ResolvedAst.Expr = {
    val l = loc.asSynthetic

    // The arguments passed to the definition (i.e. the fresh variable symbols).
    val argExps = fparams.map(fparam => ResolvedAst.Expr.Var(fparam.sym, l))

    // The apply expression inside the lambda.
    val applyExp = ResolvedAst.Expr.Apply(baseExp, argExps, l)

    // The curried lambda expressions.
    fparams.foldRight(applyExp: ResolvedAst.Expr) {
      case (fparam, acc) => ResolvedAst.Expr.Lambda(fparam, acc, l)
    }
  }

  /**
    * Curry the def, wrapping it in lambda expressions.
    */
private def visitDef(defn: NamedAst.Declaration.Def, loc: SourceLocation)(implicit flix: Flix): ResolvedAst.Expr = {
    // Find the arity of the function definition.
    val arity = defn.spec.fparams.length

    // Create the fresh fparams
    val fparams = mkFreshFparams(arity, loc.asSynthetic)

    // The definition expression.
    val defExp = ResolvedAst.Expr.Def(defn.sym, loc)

    // Create and apply the lambda expressions
    mkCurriedLambda(fparams, defExp, loc.asSynthetic)
  }

  /**
    * Curry the sig, wrapping it in lambda expressions.
    */
private def visitSig(sig: NamedAst.Declaration.Sig, loc: SourceLocation)(implicit flix: Flix): ResolvedAst.Expr = {
    // Find the arity of the function definition.
    val arity = sig.spec.fparams.length

    // Create the fresh fparams
    val fparams = mkFreshFparams(arity, loc.asSynthetic)

    // The signature expression.
    val sigExp = ResolvedAst.Expr.Sig(sig.sym, loc)

    // Create and apply the lambda expressions
    mkCurriedLambda(fparams, sigExp, loc.asSynthetic)
  }

  /**
    * Curry the tag, wrapping it in a lambda expression if it is not nullary.
    */
private def visitTag(caze: NamedAst.Declaration.Case, loc: SourceLocation)(implicit flix: Flix): ResolvedAst.Expr = {
    // Check if the tag value has Unit type.
    if (isUnitType(caze.tpe)) {
      // Case 1: The tag value has Unit type. Construct the Unit expression.
      val e = ResolvedAst.Expr.Cst(Ast.Constant.Unit, loc)
      ResolvedAst.Expr.Tag(Ast.CaseSymUse(caze.sym, loc), e, loc)
    } else {
      // Case 2: The tag has a non-Unit type. Hence the tag is used as a function.
      // If the tag is `Some` we construct the lambda: x -> Some(x).

      // Construct a fresh symbol for the formal parameter.
      val freshVar = Symbol.freshVarSym("x" + Flix.Delimiter, BoundBy.FormalParam, loc)

      // Construct the formal parameter for the fresh symbol.
      val freshParam = ResolvedAst.FormalParam(freshVar, Ast.Modifiers.Empty, None, loc)

      // Construct a variable expression for the fresh symbol.
      val varExp = ResolvedAst.Expr.Var(freshVar, loc)

      // Construct the tag expression on the fresh symbol expression.
      val tagExp = ResolvedAst.Expr.Tag(Ast.CaseSymUse(caze.sym, loc), varExp, loc)

      // Assemble the lambda expressions.
      ResolvedAst.Expr.Lambda(freshParam, tagExp, loc)
    }
  }

  /**
    * Curry the tag, wrapping it in a lambda expression if it is not nullary.
    */
private def visitRestrictableTag(caze: NamedAst.Declaration.RestrictableCase, isOpen: Boolean, loc: SourceLocation)(implicit flix: Flix): ResolvedAst.Expr = {
    // Check if the tag value has Unit type.
    if (isUnitType(caze.tpe)) {
      // Case 1: The tag value has Unit type. Construct the Unit expression.
      val e = ResolvedAst.Expr.Cst(Ast.Constant.Unit, loc)
      ResolvedAst.Expr.RestrictableTag(Ast.RestrictableCaseSymUse(caze.sym, loc), e, isOpen, loc)
    } else {
      // Case 2: The tag has a non-Unit type. Hence the tag is used as a function.
      // If the tag is `Some` we construct the lambda: x -> Some(x).

      // Construct a fresh symbol for the formal parameter.
      val freshVar = Symbol.freshVarSym("x" + Flix.Delimiter, BoundBy.FormalParam, loc)

      // Construct the formal parameter for the fresh symbol.
      val freshParam = ResolvedAst.FormalParam(freshVar, Ast.Modifiers.Empty, None, loc)

      // Construct a variable expression for the fresh symbol.
      val varExp = ResolvedAst.Expr.Var(freshVar, loc)

      // Construct the tag expression on the fresh symbol expression.
      val tagExp = ResolvedAst.Expr.RestrictableTag(Ast.RestrictableCaseSymUse(caze.sym, loc), varExp, isOpen, loc)

      // Assemble the lambda expressions.
      ResolvedAst.Expr.Lambda(freshParam, tagExp, loc)
    }
  }

  /**
    * Resolve the application expression, performing currying over the subexpressions.
    */
private def visitApply(exp: NamedAst.Expr.Apply, env0: ListMap[String, Resolution])(implicit ns0: Name.NName, taenv: Map[Symbol.TypeAliasSym, ResolvedAst.Declaration.TypeAlias], root: NamedAst.Root, flix: Flix): Validation[ResolvedAst.Expr, ResolutionError] = exp match {
    case NamedAst.Expr.Apply(exp0, exps0, loc) =>
      val expVal = resolveExp(exp0, env0)
      val expsVal = traverse(exps0)(resolveExp(_, env0))
      mapN(expVal, expsVal) {
        case (e, es) =>
          es.foldLeft(e) {
            case (acc, a) => ResolvedAst.Expr.Apply(acc, List(a), loc.asSynthetic)
          }
      }
  }

  /**
    * Resolve the application expression, applying `defn` to `exps`.
    */
private def visitApplyDef(app: NamedAst.Expr.Apply, defn: NamedAst.Declaration.Def, exps: List[NamedAst.Expr], env0: ListMap[String, Resolution], innerLoc: SourceLocation, outerLoc: SourceLocation)(implicit ns0: Name.NName, taenv: Map[Symbol.TypeAliasSym, ResolvedAst.Declaration.TypeAlias], root: NamedAst.Root, flix: Flix): Validation[ResolvedAst.Expr, ResolutionError] = {
    if (defn.spec.fparams.length == exps.length) {
      // Case 1: Hooray! We can call the function directly.
      val esVal = traverse(exps)(resolveExp(_, env0))
      mapN(esVal) {
        es =>
          val base = ResolvedAst.Expr.Def(defn.sym, innerLoc)
          ResolvedAst.Expr.Apply(base, es, outerLoc)
      }
    } else {
      // Case 2: We have to curry. (See below).
      visitApply(app, env0)
    }
  }

  /**
    * Resolve the application expression, applying `sig` to `exps`.
    */
private def visitApplySig(app: NamedAst.Expr.Apply, sig: NamedAst.Declaration.Sig, exps: List[NamedAst.Expr], env0: ListMap[String, Resolution], innerLoc: SourceLocation, outerLoc: SourceLocation)(implicit ns0: Name.NName, taenv: Map[Symbol.TypeAliasSym, ResolvedAst.Declaration.TypeAlias], root: NamedAst.Root, flix: Flix): Validation[ResolvedAst.Expr, ResolutionError] = {
    if (sig.spec.fparams.length == exps.length) {
      // Case 1: Hooray! We can call the function directly.
      val esVal = traverse(exps)(resolveExp(_, env0))
      mapN(esVal) {
        case es =>
          val base = ResolvedAst.Expr.Sig(sig.sym, innerLoc)
          ResolvedAst.Expr.Apply(base, es, outerLoc)
      }
    } else {
      // Case 2: We have to curry. (See below).
      visitApply(app, env0)
    }
  }

  /**
    * Resolves the tag application.
    */
private def visitApplyTag(caze: NamedAst.Declaration.Case, exps: List[NamedAst.Expr], env0: ListMap[String, Resolution], innerLoc: SourceLocation, outerLoc: SourceLocation)(implicit ns0: Name.NName, taenv: Map[Symbol.TypeAliasSym, ResolvedAst.Declaration.TypeAlias], root: NamedAst.Root, flix: Flix): Validation[ResolvedAst.Expr, ResolutionError] = {
    val esVal = traverse(exps)(resolveExp(_, env0))
    mapN(esVal) {
      // Case 1: one expression. No tuple.
      case e :: Nil =>
        ResolvedAst.Expr.Tag(Ast.CaseSymUse(caze.sym, innerLoc), e, outerLoc)
      // Case 2: multiple expressions. Make them a tuple
      case es =>
        val exp = ResolvedAst.Expr.Tuple(es, outerLoc)
        ResolvedAst.Expr.Tag(Ast.CaseSymUse(caze.sym, innerLoc), exp, outerLoc)
    }
  }

  /**
    * Resolves the tag application.
    */
private def visitApplyRestrictableTag(caze: NamedAst.Declaration.RestrictableCase, exps: List[NamedAst.Expr], isOpen: Boolean, env0: ListMap[String, Resolution], innerLoc: SourceLocation, outerLoc: SourceLocation)(implicit ns0: Name.NName, taenv: Map[Symbol.TypeAliasSym, ResolvedAst.Declaration.TypeAlias], root: NamedAst.Root, flix: Flix): Validation[ResolvedAst.Expr, ResolutionError] = {
    val esVal = traverse(exps)(resolveExp(_, env0))
    mapN(esVal) {
      // Case 1: one expression. No tuple.
      case e :: Nil =>
        ResolvedAst.Expr.RestrictableTag(Ast.RestrictableCaseSymUse(caze.sym, innerLoc), e, isOpen, outerLoc)
      // Case 2: multiple expressions. Make them a tuple
      case es =>
        val exp = ResolvedAst.Expr.Tuple(es, outerLoc)
        ResolvedAst.Expr.RestrictableTag(Ast.RestrictableCaseSymUse(caze.sym, innerLoc), exp, isOpen, outerLoc)
    }
  }

  /**
    * Performs name resolution on the given JvmMethod `method` in the namespace `ns0`.
    */
private def visitJvmMethod(method: NamedAst.JvmMethod, env0: ListMap[String, Resolution])(implicit ns0: Name.NName, taenv: Map[Symbol.TypeAliasSym, ResolvedAst.Declaration.TypeAlias], root: NamedAst.Root, flix: Flix): Validation[ResolvedAst.JvmMethod, ResolutionError] = method match {
    case NamedAst.JvmMethod(ident, fparams, exp, tpe, eff, loc) =>
      val fparamsVal = traverse(fparams)(resolveFormalParam(_, env0, taenv, ns0, root))
      flatMapN(fparamsVal) {
        case fparams =>
          val env = env0 ++ mkFormalParamEnv(fparams)
          val expVal = resolveExp(exp, env)
          val tpeVal = resolveType(tpe, Wildness.ForbidWild, env, taenv, ns0, root)
          val effVal = traverseOpt(eff)(resolveType(_, Wildness.ForbidWild, env, taenv, ns0, root))
          mapN(expVal, tpeVal, effVal) {
            case (e, t, p) => ResolvedAst.JvmMethod(ident, fparams, e, t, p, loc)
          }
      }
  }


  /**
    * Performs name resolution on the given constraint pattern `pat0` in the namespace `ns0`.
    * Constraint patterns do not introduce new variables.
    */
private def resolvePatternInConstraint(pat0: NamedAst.Pattern, env: ListMap[String, Resolution], ns0: Name.NName, root: NamedAst.Root): Validation[ResolvedAst.Pattern, ResolutionError] = {

    def visit(p0: NamedAst.Pattern): Validation[ResolvedAst.Pattern, ResolutionError] = p0 match {
      case NamedAst.Pattern.Wild(loc) =>
        Validation.success(ResolvedAst.Pattern.Wild(loc))

      case NamedAst.Pattern.Var(sym0, loc) =>
        // TODO NS-REFACTOR wild patterns should not be counted as vars
        // if the sym is wild then just call the pattern wild
        if (sym0.isWild) {
          Validation.success(ResolvedAst.Pattern.Wild(loc))
        } else {
          env(sym0.text).collectFirst {
            case Resolution.Var(sym) => sym
          } match {
            case Some(sym) =>
              Validation.success(ResolvedAst.Pattern.Var(sym, loc))
            case None => throw InternalCompilerException("unexpected unrecognized sym in constraint pattern", loc)
          }
        }

      case NamedAst.Pattern.Cst(cst, loc) =>
        Validation.success(ResolvedAst.Pattern.Cst(cst, loc))

      case NamedAst.Pattern.Tag(qname, pat, loc) =>
        lookupTag(qname, env, ns0, root) match {
          case Result.Ok(c) => mapN(visit(pat)) {
            case p => ResolvedAst.Pattern.Tag(Ast.CaseSymUse(c.sym, qname.loc), p, loc)
          }
          case Result.Err(e) => Validation.toSoftFailure(ResolvedAst.Pattern.Error(loc), e)
        }

      case NamedAst.Pattern.Tuple(elms, loc) =>
        val esVal = traverse(elms)(visit)
        mapN(esVal) {
          es => ResolvedAst.Pattern.Tuple(es, loc)
        }

      case NamedAst.Pattern.Record(pats, pat, loc) =>
        val psVal = traverse(pats) {
          case NamedAst.Pattern.Record.RecordLabelPattern(label, pat1, loc1) =>
            mapN(visit(pat1)) {
              case p => ResolvedAst.Pattern.Record.RecordLabelPattern(label, p, loc1)
            }
        }
        val pVal = visit(pat)
        mapN(psVal, pVal) {
          case (ps, p) => ResolvedAst.Pattern.Record(ps, p, loc)
        }

      case NamedAst.Pattern.RecordEmpty(loc) =>
        Validation.success(ResolvedAst.Pattern.RecordEmpty(loc))

      case NamedAst.Pattern.Error(loc) =>
        Validation.success(ResolvedAst.Pattern.Error(loc))
    }

    visit(pat0)
  }

  /**
    * Performs name resolution on the given pattern `pat0` in the namespace `ns0`.
    */
private def resolvePattern(pat0: NamedAst.Pattern, env: ListMap[String, Resolution], ns0: Name.NName, root: NamedAst.Root): Validation[ResolvedAst.Pattern, ResolutionError] = {

    def visit(p0: NamedAst.Pattern): Validation[ResolvedAst.Pattern, ResolutionError] = p0 match {
      case NamedAst.Pattern.Wild(loc) =>
        Validation.success(ResolvedAst.Pattern.Wild(loc))

      case NamedAst.Pattern.Var(sym, loc) =>
        Validation.success(ResolvedAst.Pattern.Var(sym, loc))

      case NamedAst.Pattern.Cst(cst, loc) =>
        Validation.success(ResolvedAst.Pattern.Cst(cst, loc))

      case NamedAst.Pattern.Tag(qname, pat, loc) =>
        lookupTag(qname, env, ns0, root) match {
          case Result.Ok(c) => mapN(visit(pat)) {
            case p => ResolvedAst.Pattern.Tag(Ast.CaseSymUse(c.sym, qname.loc), p, loc)
          }
          case Result.Err(e) => Validation.toSoftFailure(ResolvedAst.Pattern.Error(loc), e)
        }

      case NamedAst.Pattern.Tuple(elms, loc) =>
        val esVal = traverse(elms)(visit)
        mapN(esVal) {
          es => ResolvedAst.Pattern.Tuple(es, loc)
        }

      case NamedAst.Pattern.Record(pats, pat, loc) =>
        val psVal = traverse(pats) {
          case NamedAst.Pattern.Record.RecordLabelPattern(label, pat1, loc1) =>
            mapN(visit(pat1)) {
              case p => ResolvedAst.Pattern.Record.RecordLabelPattern(label, p, loc1)
            }
        }
        val pVal = visit(pat)
        mapN(psVal, pVal) {
          case (ps, p) => ResolvedAst.Pattern.Record(ps, p, loc)
        }

      case NamedAst.Pattern.RecordEmpty(loc) =>
        Validation.success(ResolvedAst.Pattern.RecordEmpty(loc))

      case NamedAst.Pattern.Error(loc) =>
        Validation.success(ResolvedAst.Pattern.Error(loc))
    }

    visit(pat0)
  }

  /**
    * Performs name resolution on the given head predicate `h0` in the given namespace `ns0`.
    */
private def resolvePredicateHead(h0: NamedAst.Predicate.Head, env: ListMap[String, Resolution])(implicit ns0: Name.NName, taenv: Map[Symbol.TypeAliasSym, ResolvedAst.Declaration.TypeAlias], root: NamedAst.Root, flix: Flix): Validation[ResolvedAst.Predicate.Head, ResolutionError] = h0 match {
    case NamedAst.Predicate.Head.Atom(pred, den, terms, loc) =>
      val tsVal = traverse(terms)(t => resolveExp(t, env))
      mapN(tsVal) {
        ts => ResolvedAst.Predicate.Head.Atom(pred, den, ts, loc)
      }
  }

  /**
    * Performs name resolution on the given body predicate `b0` in the given namespace `ns0`.
    */
private def resolvePredicateBody(b0: NamedAst.Predicate.Body, env: ListMap[String, Resolution])(implicit ns0: Name.NName, taenv: Map[Symbol.TypeAliasSym, ResolvedAst.Declaration.TypeAlias], root: NamedAst.Root, flix: Flix): Validation[ResolvedAst.Predicate.Body, ResolutionError] = b0 match {
    case NamedAst.Predicate.Body.Atom(pred, den, polarity, fixity, terms, loc) =>
      val tsVal = traverse(terms)(resolvePatternInConstraint(_, env, ns0, root))
      mapN(tsVal) {
        ts => ResolvedAst.Predicate.Body.Atom(pred, den, polarity, fixity, ts, loc)
      }

    case NamedAst.Predicate.Body.Functional(idents, exp, loc) =>
      val outVars = idents.map {
        case ident => env(ident.name).collectFirst {
          case Resolution.Var(sym) => sym
        }.getOrElse(throw InternalCompilerException(s"Unbound variable in functional predicate: '$ident'.", ident.loc))
      }
      val eVal = resolveExp(exp, env)
      mapN(eVal) {
        case e => ResolvedAst.Predicate.Body.Functional(outVars, e, loc)
      }

    case NamedAst.Predicate.Body.Guard(exp, loc) =>
      val eVal = resolveExp(exp, env)
      mapN(eVal) {
        e => ResolvedAst.Predicate.Body.Guard(e, loc)
      }
  }


  /**
    * Performs name resolution on the given formal parameter `fparam0` in the given namespace `ns0`.
    */
private def resolveFormalParam(fparam0: NamedAst.FormalParam, env: ListMap[String, Resolution], taenv: Map[Symbol.TypeAliasSym, ResolvedAst.Declaration.TypeAlias], ns0: Name.NName, root: NamedAst.Root)(implicit flix: Flix): Validation[ResolvedAst.FormalParam, ResolutionError] = {
    val tVal = traverseOpt(fparam0.tpe)(resolveType(_, Wildness.AllowWild, env, taenv, ns0, root))
    mapN(tVal) {
      t => ResolvedAst.FormalParam(fparam0.sym, fparam0.mod, t, fparam0.loc)
    }
  }

  /**
    * Performs name resolution on the given predicate parameter `pparam0` in the given namespace `ns0`.
    */
private def resolvePredicateParam(pparam0: NamedAst.PredicateParam, env: ListMap[String, Resolution])(implicit ns0: Name.NName, taenv: Map[Symbol.TypeAliasSym, ResolvedAst.Declaration.TypeAlias], root: NamedAst.Root, flix: Flix): Validation[ResolvedAst.PredicateParam, ResolutionError] = pparam0 match {
    case NamedAst.PredicateParam.PredicateParamUntyped(pred, loc) =>
      Validation.success(ResolvedAst.PredicateParam.PredicateParamUntyped(pred, loc))

    case NamedAst.PredicateParam.PredicateParamWithType(pred, den, tpes, loc) =>
      mapN(traverse(tpes)(resolveType(_, Wildness.ForbidWild, env, taenv, ns0, root))) {
        case ts => ResolvedAst.PredicateParam.PredicateParamWithType(pred, den, ts, loc)
      }

  }

  /**
    * Performs name resolution on the given type parameter `tparam0` in the given namespace `ns0`.
    */
private def resolveTypeParam(tparam0: NamedAst.TypeParam, env: ListMap[String, Resolution], ns0: Name.NName, root: NamedAst.Root): Validation[ResolvedAst.TypeParam, ResolutionError] = tparam0 match {
    case tparam: NamedAst.TypeParam.Kinded => resolveKindedTypeParam(tparam, env, ns0, root)
    case tparam: NamedAst.TypeParam.Unkinded => Validation.success(resolveUnkindedTypeParam(tparam))
    case tparam: NamedAst.TypeParam.Implicit => throw InternalCompilerException("unexpected implicit tparam", tparam.loc)
  }

  /**
    * Performs name resolution on the given kinded type parameter `tparam0` in the given namespace `ns0`.
    */
private def resolveKindedTypeParam(tparam0: NamedAst.TypeParam.Kinded, env: ListMap[String, Resolution], ns0: Name.NName, root: NamedAst.Root): Validation[ResolvedAst.TypeParam.Kinded, ResolutionError] = tparam0 match {
    case NamedAst.TypeParam.Kinded(name, tpe, kind0, loc) =>
      val kindVal = resolveKind(kind0, env, ns0, root)
      mapN(kindVal) {
        case kind => ResolvedAst.TypeParam.Kinded(name, tpe, kind, loc)
      }
  }

  /**
    * Performs name resolution on the given unkinded type parameter `tparam0` in the given namespace `ns0`.
    */
private def resolveUnkindedTypeParam(tparam0: NamedAst.TypeParam.Unkinded): ResolvedAst.TypeParam.Unkinded = tparam0 match {
    case NamedAst.TypeParam.Unkinded(name, tpe, loc) => ResolvedAst.TypeParam.Unkinded(name, tpe, loc)
  }

  /**
    * Performs name resolution on the given implicit type parameter `tparam0` in the given namespace `ns0`.
    */
private def resolveImplicitTypeParam(tparam0: NamedAst.TypeParam, env0: ListMap[String, Resolution]): Option[ResolvedAst.TypeParam] = tparam0 match {
    case NamedAst.TypeParam.Implicit(name, tpe, loc) =>
      // Check if the tparam is in the environment
      env0(name.name) collectFirst {
        case Resolution.TypeVar(sym) => sym
      } match {
        // Case 1: Already in the environment, this is not a type parameter.
        case Some(_) => None
        // Case 2: Not in the environment. This is a real type parameter.
        case None => Some(ResolvedAst.TypeParam.Implicit(name, tpe, loc))
      }
    case NamedAst.TypeParam.Kinded(_, _, _, loc) => throw InternalCompilerException("unexpected explicit type parameter", loc)
    case NamedAst.TypeParam.Unkinded(_, _, loc) => throw InternalCompilerException("unexpected explicit type parameter", loc)
  }

  /**
    * Performs name resolution on the given constraint parameter.
    */
private def resolveConstraintParam(cparam0: NamedAst.ConstraintParam, env0: ListMap[String, Resolution]): Option[ResolvedAst.ConstraintParam] = cparam0 match {
    case NamedAst.ConstraintParam(sym, loc) =>
      // Check if the cparam is in the environment
      env0(sym.text) collectFirst {
        case Resolution.Var(sym) => sym
      } match {
        // Case 1: Already in the environment, this is not a constraint parameter.
        case Some(_) => None
        // Case 2: Not in the environment. This is a real constraint parameter.
        case None => Some(ResolvedAst.ConstraintParam(sym, loc))
      }
  }

  /**
    * Performs name resolution on the given type parameters `tparams0`.
    */
private def resolveTypeParams(tparams0: List[NamedAst.TypeParam], env0: ListMap[String, Resolution], ns0: Name.NName, root: NamedAst.Root): Validation[List[ResolvedAst.TypeParam], ResolutionError] = {
    // Isolate the implicit type params: these are allowed to have redundancies.
    val (impTparams0, expTparams0) = tparams0.partition {
      case _: NamedAst.TypeParam.Implicit => true
      case _: NamedAst.TypeParam.Kinded => false
      case _: NamedAst.TypeParam.Unkinded => false
    }

    val impTparams = impTparams0.flatMap(resolveImplicitTypeParam(_, env0))
    val expTparamsVal = traverse(expTparams0)(resolveTypeParam(_, env0, ns0, root))

    mapN(expTparamsVal) {
      case expTparams =>
        impTparams ++ expTparams
    }
  }

  /**
    * Performs name resolution on the given constraint parameters `cparams0`.
    */
private def resolveConstraintParams(cparams0: List[NamedAst.ConstraintParam], env0: ListMap[String, Resolution]): List[ResolvedAst.ConstraintParam] = {
    cparams0.flatMap(resolveConstraintParam(_, env0))
  }

  /**
    * Performs name resolution on the given type constraint `tconstr0`.
    */
private def resolveTraitConstraint(tconstr0: NamedAst.TraitConstraint, env: ListMap[String, Resolution], taenv: Map[Symbol.TypeAliasSym, ResolvedAst.Declaration.TypeAlias], ns0: Name.NName, root: NamedAst.Root)(implicit flix: Flix): Validation[ResolvedAst.TraitConstraint, ResolutionError] = tconstr0 match {
    case NamedAst.TraitConstraint(trt0, tpe0, loc) =>
      val traitVal = lookupTrait(trt0, env, ns0, root)
      val tpeVal = resolveType(tpe0, Wildness.ForbidWild, env, taenv, ns0, root)

      mapN(traitVal, tpeVal) {
        case (trt, tpe) =>
          val head = Ast.TraitConstraint.Head(trt.sym, trt0.loc)
          ResolvedAst.TraitConstraint(head, tpe, loc)
      }
  }

  /**
    * Performs name resolution on the given equality constraint `econstr0`.
    */
private def resolveEqualityConstraint(tconstr0: NamedAst.EqualityConstraint, env: ListMap[String, Resolution], taenv: Map[Symbol.TypeAliasSym, ResolvedAst.Declaration.TypeAlias], ns0: Name.NName, root: NamedAst.Root)(implicit flix: Flix): Validation[ResolvedAst.EqualityConstraint, ResolutionError] = tconstr0 match {
    case NamedAst.EqualityConstraint(qname, tpe1, tpe2, loc) =>
      val assocVal = lookupAssocType(qname, env, ns0, root)

      val t1Val = resolveType(tpe1, Wildness.ForbidWild, env, taenv, ns0, root)
      val t2Val = resolveType(tpe2, Wildness.ForbidWild, env, taenv, ns0, root)

      mapN(assocVal, t1Val, t2Val) {
        case (assoc, t1, t2) =>
          val head = Ast.AssocTypeConstructor(assoc.sym, qname.loc)
          ResolvedAst.EqualityConstraint(head, t1, t2, loc)
      }
  }

  /**
    * Performs name resolution on the given supertrait constraint `tconstr0`.
    */
private def resolveSuperTrait(tconstr0: NamedAst.TraitConstraint, env: ListMap[String, Resolution], taenv: Map[Symbol.TypeAliasSym, ResolvedAst.Declaration.TypeAlias], ns0: Name.NName, root: NamedAst.Root)(implicit flix: Flix): Validation[ResolvedAst.TraitConstraint, ResolutionError] = tconstr0 match {
    case NamedAst.TraitConstraint(trt0, tpe0, loc) =>
      val traitVal = lookupTraitForImplementation(trt0, env, ns0, root)
      val tpeVal = resolveType(tpe0, Wildness.ForbidWild, env, taenv, ns0, root)

      mapN(traitVal, tpeVal) {
        case (trt, tpe) =>
          val head = Ast.TraitConstraint.Head(trt.sym, trt0.loc)
          ResolvedAst.TraitConstraint(head, tpe, loc)
      }
  }

  /**
    * Performs name resolution on the given derivations `derives0`.
    */
  private def resolveDerivations(derives0: NamedAst.Derivations, env: ListMap[String, Resolution], ns0: Name.NName, root: NamedAst.Root): Validation[Ast.Derivations, ResolutionError] = {
    val qnames = derives0.traits
    val derivesVal = Validation.traverse(qnames)(resolveDerivation(_, env, ns0, root))
    flatMapN(derivesVal) {
      derives =>
        // Check for [[DuplicateDerivation]].
        val seen = mutable.Map.empty[Symbol.TraitSym, SourceLocation]
        val errors = mutable.ArrayBuffer.empty[DuplicateDerivation]
        for (Ast.Derivation(traitSym, loc1) <- derives) {
          seen.get(traitSym) match {
            case None =>
              seen.put(traitSym, loc1)
            case Some(loc2) =>
              errors += DuplicateDerivation(traitSym, loc1, loc2)
              errors += DuplicateDerivation(traitSym, loc2, loc1)
          }
        }

        Validation.toSuccessOrSoftFailure(Ast.Derivations(derives, derives0.loc), errors)
    }
  }

  /**
    * Performs name resolution on the given of derivation `derive0`.
    */
private def resolveDerivation(derive0: Name.QName, env: ListMap[String, Resolution], ns0: Name.NName, root: NamedAst.Root): Validation[Ast.Derivation, ResolutionError] = {
    val trtVal = lookupTrait(derive0, env, ns0, root)
    mapN(trtVal) {
      trt => Ast.Derivation(trt.sym, derive0.loc)
    }
  }

  /**
    * Finds the trait with the qualified name `qname` in the namespace `ns0`, for the purposes of implementation.
    */
  private def lookupTraitForImplementation(qname: Name.QName, env: ListMap[String, Resolution], ns0: Name.NName, root: NamedAst.Root): Validation[NamedAst.Declaration.Trait, ResolutionError] = {
    val traitOpt = tryLookupName(qname, env, ns0, root)
    traitOpt.collectFirst {
      case Resolution.Declaration(trt: NamedAst.Declaration.Trait) => trt
    } match {
      case Some(trt) =>
        getTraitAccessibility(trt, ns0) match {
          case TraitAccessibility.Accessible => Validation.success(trt)
          case TraitAccessibility.Sealed => Validation.toSoftFailure(trt, ResolutionError.SealedTrait(trt.sym, ns0, qname.loc))
          case TraitAccessibility.Inaccessible => Validation.toSoftFailure(trt, ResolutionError.InaccessibleTrait(trt.sym, ns0, qname.loc))
        }
      case None => Validation.toHardFailure(ResolutionError.UndefinedTrait(qname, ns0, qname.loc))
    }
  }

  /**
    * Finds the trait with the qualified name `qname` in the namespace `ns0`.
    */
private def lookupTrait(qname: Name.QName, env: ListMap[String, Resolution], ns0: Name.NName, root: NamedAst.Root): Validation[NamedAst.Declaration.Trait, ResolutionError] = {
    val traitOpt = tryLookupName(qname, env, ns0, root)
    traitOpt.collectFirst {
      case Resolution.Declaration(trt: NamedAst.Declaration.Trait) => trt
    } match {
      case Some(trt) =>
        getTraitAccessibility(trt, ns0) match {
          case TraitAccessibility.Accessible | TraitAccessibility.Sealed => Validation.success(trt)
          case TraitAccessibility.Inaccessible => Validation.toSoftFailure(trt, ResolutionError.InaccessibleTrait(trt.sym, ns0, qname.loc))
        }
      case None => Validation.toHardFailure(ResolutionError.UndefinedTrait(qname, ns0, qname.loc))
    }
  }

  /**
    * Looks up the definition or signature with qualified name `qname` in the namespace `ns0`.
    */
  private def lookupQName(qname: Name.QName, env: ListMap[String, Resolution], ns0: Name.NName, root: NamedAst.Root): Validation[ResolvedQName, ResolutionError] = {
    // first look in the local env
    val resolutions = tryLookupName(qname, env, ns0, root)

    resolutions.collect {
      case decl@Resolution.Declaration(_: NamedAst.Declaration.Def) => decl
      case decl@Resolution.Declaration(_: NamedAst.Declaration.Sig) => decl
      case decl@Resolution.Declaration(_: NamedAst.Declaration.Case) => decl
      case decl@Resolution.Declaration(_: NamedAst.Declaration.RestrictableCase) => decl
      case decl@Resolution.Var(_) => decl
    } match {
      case Resolution.Declaration(defn: NamedAst.Declaration.Def) :: _ =>
        if (isDefAccessible(defn, ns0)) {
          Validation.success(ResolvedQName.Def(defn))
        } else {
          Validation.toSoftFailure(ResolvedQName.Def(defn), ResolutionError.InaccessibleDef(defn.sym, ns0, qname.loc))
        }
      case Resolution.Declaration(sig: NamedAst.Declaration.Sig) :: _ =>
        if (isSigAccessible(sig, ns0)) {
          Validation.success(ResolvedQName.Sig(sig))
        } else {
          Validation.toSoftFailure(ResolvedQName.Sig(sig), ResolutionError.InaccessibleSig(sig.sym, ns0, qname.loc))
        }
      //      case Resolution.Declaration(caze1: NamedAst.Declaration.Case) :: Resolution.Declaration(caze2: NamedAst.Declaration.Case) :: _ =>
      //        // Multiple case matches. Error.
      //        ResolutionError.AmbiguousTag(qname.ident.name, ns0, List(caze1.sym.loc, caze2.sym.loc), qname.ident.loc).toFailure
      // TODO NS-REFACTOR overlapping tag check disabled. Revisit?
      case Resolution.Declaration(caze: NamedAst.Declaration.Case) :: _ =>
        Validation.success(ResolvedQName.Tag(caze))
      // TODO NS-REFACTOR check accessibility
      case Resolution.Declaration(caze: NamedAst.Declaration.RestrictableCase) :: Nil =>
        Validation.success(ResolvedQName.RestrictableTag(caze))
      // TODO NS-REFACTOR check accessibility
      case Resolution.Var(sym) :: _ => Validation.success(ResolvedQName.Var(sym))
      case _ =>
        val e = ResolutionError.UndefinedName(qname, ns0, filterToVarEnv(env), isUse = false, qname.loc)
        Validation.toSoftFailure(ResolvedQName.Error(e), e)
    }
  }

  /**
    * Looks up the effect operation with qualified name `qname` in the namespace `ns0`.
    */
  private def lookupOp(qname: Name.QName, env: ListMap[String, Resolution], ns0: Name.NName, root: NamedAst.Root): Validation[NamedAst.Declaration.Op, ResolutionError] = {
    val opOpt = tryLookupName(qname, env, ns0, root)

    opOpt match {
      case Resolution.Declaration(op: NamedAst.Declaration.Op) :: Nil =>
        if (isOpAccessible(op, ns0)) {
          Validation.success(op)
        } else {
          Validation.toSoftFailure(op, ResolutionError.InaccessibleOp(op.sym, ns0, qname.loc))
        }
      case _ => Validation.toHardFailure(ResolutionError.UndefinedOp(qname, qname.loc))
    }
  }

  /**
    * Looks up the effect operation as a member of the given effect.
    */
  private def findOpInEffect(ident: Name.Ident, eff: NamedAst.Declaration.Effect): Validation[NamedAst.Declaration.Op, ResolutionError] = {
    val opOpt = eff.ops.find(o => o.sym.name == ident.name)
    opOpt match {
      case None =>
        val nname = eff.sym.namespace :+ eff.sym.name
        val qname = Name.mkQName(nname, ident.name, SourceLocation.Unknown)
        Validation.toHardFailure(ResolutionError.UndefinedOp(qname, ident.loc))
      case Some(op) =>
        Validation.success(op)
    }
  }

  /**
    * Finds the enum case that matches the given qualified name `qname` and `tag` in the namespace `ns0`.
    */
  private def lookupTag(qname: Name.QName, env: ListMap[String, Resolution], ns0: Name.NName, root: NamedAst.Root): Result[NamedAst.Declaration.Case, ResolutionError.UndefinedTag] = {
    // look up the name
    val matches = tryLookupName(qname, env, ns0, root).collect {
      case Resolution.Declaration(c: NamedAst.Declaration.Case) => c
    }

    matches match {
      // Case 0: No matches. Error.
      case Nil => Result.Err(ResolutionError.UndefinedTag(qname.ident.name, ns0, qname.loc))
<<<<<<< HEAD
      // Case 1: Exactly one match. Success.
      case caze :: Nil => Result.Ok(caze)
      // Case 2: Multiple matches. Error
      case cases => throw InternalCompilerException(s"unexpected duplicate tag: '$qname'.", qname.loc)
=======
      // Case 1: A match was found. Success. Note that multiple matches can be found but they are prioritized by tryLookupName so this is fine.
      case caze :: _ => Result.Ok(caze)
>>>>>>> 1b11807f
    }
    // TODO NS-REFACTOR check accessibility
  }

  /**
    * Finds the struct that matches the given name `qname` in the namespace `ns0`.
    */
  private def lookupStruct(qname: Name.QName, env: ListMap[String, Resolution], ns0: Name.NName, root: NamedAst.Root): Result[NamedAst.Declaration.Struct, ResolutionError.UndefinedStruct] = {
    val matches = tryLookupName(qname, env, ns0, root).collect {
      case Resolution.Declaration(s: NamedAst.Declaration.Struct) => s
    }
    matches match {
      // Case 0: No matches. Error.
      case Nil => Result.Err(ResolutionError.UndefinedStruct(qname, qname.loc))
      // Case 1: A match was found. Success. Note that multiple matches can be found but they are prioritized by tryLookupName so this is fine.
      case st :: _ => Result.Ok(st)
    }
    // TODO NS-REFACTOR check accessibility
  }

  /**
    * Finds the struct field that matches the given name `name` in the namespace `ns0`.
    */
  private def lookupStructField(name: Name.Label, env: ListMap[String, Resolution], ns0: Name.NName, root: NamedAst.Root): Result[NamedAst.Declaration.StructField, ResolutionError.UndefinedStructField] = {
    val matches = tryLookupName(Name.mkQName("€" + name.name, name.loc), env, ns0, root).collect {
      case Resolution.Declaration(s: NamedAst.Declaration.StructField) => s
    }
    matches match {
      // Case 0: No matches. Error.
      case Nil => Result.Err(ResolutionError.UndefinedStructField(name, name.loc))
<<<<<<< HEAD
      // Case 1: Exactly one match. Success.
      case field :: Nil => Result.Ok(field)
      // Case 2: Multiple matches. Error
      case fields => throw InternalCompilerException(s"unexpected duplicate struct field: '$name'.", name.loc)
=======
      // Case 1: A match was found. Success. Note that multiple matches can be found but they are prioritized by tryLookupName so this is fine.
      case field :: _ => Result.Ok(field)
>>>>>>> 1b11807f
    }
    // TODO NS-REFACTOR check accessibility
  }

  /**
    * Finds the struct that matches the given symbol `sym` and `tag` in the namespace `ns0`.
    */
  private def lookupStruct(sym: Symbol.StructSym, env: ListMap[String, Resolution], ns0: Name.NName, root: NamedAst.Root): Result[NamedAst.Declaration.Struct, ResolutionError.UndefinedStruct] = {
    // look up the name
    val qname = Name.mkQName(sym.namespace, sym.name, sym.loc)
    lookupStruct(qname, env, ns0, root)
  }

  /**
    * Finds the restrictable enum case that matches the given qualified name `qname` and `tag` in the namespace `ns0`.
    */
  private def lookupRestrictableTag(qname: Name.QName, env: ListMap[String, Resolution], ns0: Name.NName, root: NamedAst.Root): Validation[NamedAst.Declaration.RestrictableCase, ResolutionError] = {
    // look up the name
    val matches = tryLookupName(qname, env, ns0, root) collect {
      case Resolution.Declaration(c: NamedAst.Declaration.RestrictableCase) => c
    }

    matches match {
      // Case 0: No matches. Error.
      case Nil => Validation.toHardFailure(ResolutionError.UndefinedRestrictableTag(qname.ident.name, ns0, qname.loc))
      // Case 1: Exactly one match. Success.
      case caze :: Nil =>
        Validation.success(caze)
      // Case 2: Multiple matches. Error
      case cazes => throw InternalCompilerException(s"unexpected duplicate tag: ${qname}", qname.loc)
    }
    // TODO NS-REFACTOR check accessibility
  }

  /**
    * Looks up the restrictable enum name.
    */
  private def lookupRestrictableEnum(qname: Name.QName, env: ListMap[String, Resolution], ns0: Name.NName, root: NamedAst.Root): Validation[NamedAst.Declaration.RestrictableEnum, ResolutionError] = {
    val matches = tryLookupName(qname, env, ns0, root) collect {
      case Resolution.Declaration(c: NamedAst.Declaration.RestrictableEnum) => c
    }

    matches match {
      case Nil => Validation.toHardFailure(ResolutionError.UndefinedRestrictableType(qname, ns0, qname.loc))
      case enum0 :: _ => Validation.success(enum0)
    }
  }

  /**
    * Returns `true` iff the given type `tpe0` is the Unit type.
    */
private def isUnitType(tpe: NamedAst.Type): Boolean = tpe match {
    case NamedAst.Type.Unit(loc) => true
    case _ => false
  }

  /**
    * Partially resolves the given type `tpe0` in the given namespace `ns0`.
    *
    * Type aliases are given temporary placeholders.
    */
  private def semiResolveType(tpe0: NamedAst.Type, wildness: Wildness, env: ListMap[String, Resolution], ns0: Name.NName, root: NamedAst.Root)(implicit flix: Flix): Validation[UnkindedType, ResolutionError] = {
    def visit(tpe0: NamedAst.Type): Validation[UnkindedType, ResolutionError] = tpe0 match {
      case NamedAst.Type.Var(ident, loc) =>
        lookupTypeVar(ident, wildness, env) match {
          case Result.Ok(sym) => Validation.success(UnkindedType.Var(sym, loc))
          case Result.Err(e) =>
            // Note: We assume the default type variable has kind Star.
            Validation.toSoftFailure(UnkindedType.Error(loc), e)
        }

      case NamedAst.Type.Unit(loc) => Validation.success(UnkindedType.Cst(TypeConstructor.Unit, loc))

      case NamedAst.Type.Ambiguous(qname, loc) if qname.isUnqualified => qname.ident.name match {
        // Basic Types
        case "Void" => Validation.success(UnkindedType.Cst(TypeConstructor.Void, loc))
        case "Unit" => Validation.success(UnkindedType.Cst(TypeConstructor.Unit, loc))
        case "Null" => Validation.success(UnkindedType.Cst(TypeConstructor.Null, loc))
        case "Bool" => Validation.success(UnkindedType.Cst(TypeConstructor.Bool, loc))
        case "Char" => Validation.success(UnkindedType.Cst(TypeConstructor.Char, loc))
        case "Float32" => Validation.success(UnkindedType.Cst(TypeConstructor.Float32, loc))
        case "Float64" => Validation.success(UnkindedType.Cst(TypeConstructor.Float64, loc))
        case "BigDecimal" => Validation.success(UnkindedType.Cst(TypeConstructor.BigDecimal, loc))
        case "Int8" => Validation.success(UnkindedType.Cst(TypeConstructor.Int8, loc))
        case "Int16" => Validation.success(UnkindedType.Cst(TypeConstructor.Int16, loc))
        case "Int32" => Validation.success(UnkindedType.Cst(TypeConstructor.Int32, loc))
        case "Int64" => Validation.success(UnkindedType.Cst(TypeConstructor.Int64, loc))
        case "BigInt" => Validation.success(UnkindedType.Cst(TypeConstructor.BigInt, loc))
        case "String" => Validation.success(UnkindedType.Cst(TypeConstructor.Str, loc))
        case "Regex" => Validation.success(UnkindedType.Cst(TypeConstructor.Regex, loc))
        case "Sender" => Validation.success(UnkindedType.Cst(TypeConstructor.Sender, loc))
        case "Receiver" => Validation.success(UnkindedType.Cst(TypeConstructor.Receiver, loc))
        case "Lazy" => Validation.success(UnkindedType.Cst(TypeConstructor.Lazy, loc))
        case "Array" => Validation.success(UnkindedType.Cst(TypeConstructor.Array, loc))
        case "Vector" => Validation.success(UnkindedType.Cst(TypeConstructor.Vector, loc))
        case "Region" => Validation.success(UnkindedType.Cst(TypeConstructor.RegionToStar, loc))

        // Disambiguate type.
        case typeName =>
          lookupType(qname, env, ns0, root) match {
            case TypeLookupResult.Enum(enum0) => getEnumTypeIfAccessible(enum0, ns0, loc)
            case TypeLookupResult.Struct(struct) => getStructTypeIfAccessible(struct, ns0, loc)
            case TypeLookupResult.RestrictableEnum(enum0) => getRestrictableEnumTypeIfAccessible(enum0, ns0, loc)
            case TypeLookupResult.TypeAlias(typeAlias) => getTypeAliasTypeIfAccessible(typeAlias, ns0, root, loc)
            case TypeLookupResult.Effect(eff) => getEffectTypeIfAccessible(eff, ns0, root, loc)
            case TypeLookupResult.JavaClass(clazz) => Validation.success(flixifyType(clazz, loc))
            case TypeLookupResult.AssocType(assoc) => getAssocTypeTypeIfAccessible(assoc, ns0, root, loc)
            case TypeLookupResult.NotFound =>
              Validation.toSoftFailure(UnkindedType.Error(loc), ResolutionError.UndefinedType(qname, ns0, loc))
          }
      }

      case NamedAst.Type.Ambiguous(qname, loc) =>
        // Disambiguate type.
        lookupType(qname, env, ns0, root) match {
          case TypeLookupResult.Enum(enum0) => getEnumTypeIfAccessible(enum0, ns0, loc)
          case TypeLookupResult.Struct(struct) => getStructTypeIfAccessible(struct, ns0, loc)
          case TypeLookupResult.RestrictableEnum(enum0) => getRestrictableEnumTypeIfAccessible(enum0, ns0, loc)
          case TypeLookupResult.TypeAlias(typeAlias) => getTypeAliasTypeIfAccessible(typeAlias, ns0, root, loc)
          case TypeLookupResult.Effect(eff) => getEffectTypeIfAccessible(eff, ns0, root, loc)
          case TypeLookupResult.JavaClass(clazz) => Validation.success(flixifyType(clazz, loc))
          case TypeLookupResult.AssocType(assoc) => getAssocTypeTypeIfAccessible(assoc, ns0, root, loc)
          case TypeLookupResult.NotFound =>
            Validation.toSoftFailure(UnkindedType.Error(loc), ResolutionError.UndefinedType(qname, ns0, loc))
        }

      case NamedAst.Type.Tuple(elms0, loc) =>
        val elmsVal = traverse(elms0)(tpe => visit(tpe))
        mapN(elmsVal) {
          elms => UnkindedType.mkTuple(elms, loc)
        }

      case NamedAst.Type.RecordRowEmpty(loc) =>
        Validation.success(UnkindedType.Cst(TypeConstructor.RecordRowEmpty, loc))

      case NamedAst.Type.RecordRowExtend(label, value, rest, loc) =>
        val vVal = visit(value)
        val rVal = visit(rest)
        mapN(vVal, rVal) {
          case (v, r) => UnkindedType.mkRecordRowExtend(label, v, r, loc)
        }

      case NamedAst.Type.Record(row, loc) =>
        val rVal = visit(row)
        mapN(rVal) {
          r => UnkindedType.mkRecord(r, loc)
        }

      case NamedAst.Type.SchemaRowEmpty(loc) =>
        Validation.success(UnkindedType.Cst(TypeConstructor.SchemaRowEmpty, loc))

      case NamedAst.Type.SchemaRowExtendWithAlias(qname, targs, rest, loc) =>
        // Lookup the type alias.
        flatMapN(lookupTypeAlias(qname, env, ns0, root)) {
          typeAlias =>
            val tVal = getTypeAliasTypeIfAccessible(typeAlias, ns0, root, loc)
            val tsVal = traverse(targs)(visit)
            val rVal = visit(rest)
            mapN(tVal, tsVal, rVal) {
              case (t, ts, r) =>
                val app = UnkindedType.mkApply(t, ts, loc)
                UnkindedType.mkSchemaRowExtend(Name.mkPred(qname.ident), app, r, loc)
            }
        }

      case NamedAst.Type.SchemaRowExtendWithTypes(ident, den, tpes, rest, loc) =>
        val tsVal = traverse(tpes)(visit)
        val rVal = visit(rest)
        mapN(tsVal, rVal) {
          case (ts, r) =>
            val pred = mkPredicate(den, ts, loc)
            UnkindedType.mkSchemaRowExtend(Name.mkPred(ident), pred, r, loc)
        }

      case NamedAst.Type.Schema(row, loc) =>
        val rVal = visit(row)
        mapN(rVal) {
          r => UnkindedType.mkSchema(r, loc)
        }

      case NamedAst.Type.Native(fqn, loc) =>
        mapN(lookupJvmClass(fqn, loc).toValidation) {
          case clazz => flixifyType(clazz, loc)
        }

      case NamedAst.Type.Arrow(tparams0, eff0, tresult0, loc) =>
        val tparamsVal = traverse(tparams0)(visit)
        val tresultVal = visit(tresult0)
        val effVal = traverseOpt(eff0)(visit)
        mapN(tparamsVal, tresultVal, effVal) {
          case (tparams, tresult, eff) => mkUncurriedArrowWithEffect(tparams, eff, tresult, loc)
        }

      case NamedAst.Type.Apply(base0, targ0, loc) =>
        val tpe1Val = visit(base0)
        val tpe2Val = visit(targ0)
        mapN(tpe1Val, tpe2Val) {
          case (tpe1, tpe2) => UnkindedType.Apply(tpe1, tpe2, loc)
        }

      case NamedAst.Type.True(loc) =>
        Validation.success(UnkindedType.Cst(TypeConstructor.True, loc))

      case NamedAst.Type.False(loc) =>
        Validation.success(UnkindedType.Cst(TypeConstructor.False, loc))

      case NamedAst.Type.Not(tpe, loc) =>
        mapN(visit(tpe)) {
          case t => mkNot(t, loc)
        }

      case NamedAst.Type.And(tpe1, tpe2, loc) =>
        mapN(visit(tpe1), visit(tpe2)) {
          case (t1, t2) => mkAnd(t1, t2, loc)
        }

      case NamedAst.Type.Or(tpe1, tpe2, loc) =>
        mapN(visit(tpe1), visit(tpe2)) {
          case (t1, t2) => mkOr(t1, t2, loc)
        }

      case NamedAst.Type.Complement(tpe, loc) =>
        mapN(visit(tpe)) {
          t => mkComplement(t, loc)
        }

      case NamedAst.Type.Union(tpe1, tpe2, loc) =>
        mapN(visit(tpe1), visit(tpe2)) {
          case (t1, t2) => mkUnion(t1, t2, loc)
        }

      case NamedAst.Type.Intersection(tpe1, tpe2, loc) =>
        mapN(visit(tpe1), visit(tpe2)) {
          case (t1, t2) => mkIntersection(t1, t2, loc)
        }

      case NamedAst.Type.Pure(loc) =>
        Validation.success(UnkindedType.Cst(TypeConstructor.Pure, loc))

      case NamedAst.Type.CaseSet(cases0, loc) =>
        val casesVal = traverse(cases0)(lookupRestrictableTag(_, env, ns0, root))
        mapN(casesVal) {
          case cases => UnkindedType.CaseSet(cases.map(_.sym), loc)
        }

      case NamedAst.Type.CaseComplement(tpe, loc) =>
        mapN(visit(tpe)) {
          t => UnkindedType.CaseComplement(t, loc)
        }

      case NamedAst.Type.CaseUnion(tpe1, tpe2, loc) =>
        mapN(visit(tpe1), visit(tpe2)) {
          case (t1, t2) => UnkindedType.CaseUnion(t1, t2, loc)
        }

      case NamedAst.Type.CaseIntersection(tpe1, tpe2, loc) =>
        mapN(visit(tpe1), visit(tpe2)) {
          case (t1, t2) => UnkindedType.CaseIntersection(t1, t2, loc)
        }

      case NamedAst.Type.Ascribe(t0, kind0, loc) =>
        val tVal = visit(t0)
        val kindVal = resolveKind(kind0, env, ns0, root)
        mapN(tVal, kindVal) {
          (t, kind) => UnkindedType.Ascribe(t, kind, loc)
        }

      case NamedAst.Type.Error(loc) =>
        Validation.success(UnkindedType.Error(loc))

    }

    visit(tpe0)
  }

  /**
    * Finishes resolving the partially resolved type `tpe0`.
    *
    * Replaces type alias placeholders with the real type aliases.
    */
  private def finishResolveType(tpe0: UnkindedType, taenv: Map[Symbol.TypeAliasSym, ResolvedAst.Declaration.TypeAlias]): Validation[UnkindedType, ResolutionError] = {

    /**
      * Performs beta-reduction on the given type alias.
      * The list of arguments must be the same length as the alias's parameters.
      */
    def applyAlias(alias: ResolvedAst.Declaration.TypeAlias, args: List[UnkindedType], cstLoc: SourceLocation): UnkindedType = {
      val map = alias.tparams.map(_.sym).zip(args).toMap[Symbol.UnkindedTypeVarSym, UnkindedType]
      val tpe = alias.tpe.map(map)
      val cst = Ast.AliasConstructor(alias.sym, cstLoc)
      UnkindedType.Alias(cst, args, tpe, tpe0.loc)
    }

    val baseType = tpe0.baseType
    val targs = tpe0.typeArguments

    baseType match {
      case UnkindedType.UnappliedAlias(sym, loc) =>
        val alias = taenv(sym)
        val tparams = alias.tparams
        val numParams = tparams.length
        if (targs.length < numParams) {
          // Case 1: The type alias is under-applied.
          Validation.toSoftFailure(UnkindedType.Error(loc), ResolutionError.UnderAppliedTypeAlias(sym, loc))
        } else {
          // Case 2: The type alias is fully applied.
          // Apply the types within the alias, then apply any leftover types.
          mapN(traverse(targs)(finishResolveType(_, taenv))) {
            resolvedArgs =>
              val (usedArgs, extraArgs) = resolvedArgs.splitAt(numParams)
              UnkindedType.mkApply(applyAlias(alias, usedArgs, loc), extraArgs, tpe0.loc)
          }
        }

      case UnkindedType.UnappliedAssocType(sym, loc) =>
        targs match {
          // Case 1: The associated type is under-applied.
          case Nil => Validation.toSoftFailure(UnkindedType.Error(loc), ResolutionError.UnderAppliedAssocType(sym, loc))

          // Case 2: The associated type is fully applied.
          // Apply the types first type inside the assoc type, then apply any leftover types.
          case targHead :: targTail =>
            val targHeadVal = finishResolveType(targHead, taenv)
            val targTailVal = traverse(targTail)(finishResolveType(_, taenv))
            flatMapN(targHeadVal, targTailVal) {
              case (targHd: UnkindedType.Var, targTl) =>
                val cst = Ast.AssocTypeConstructor(sym, loc)
                val assoc = UnkindedType.AssocType(cst, targHd, tpe0.loc)
                Validation.success(UnkindedType.mkApply(assoc, targTl, tpe0.loc))
              case _ =>
                Validation.toSoftFailure(UnkindedType.Error(loc), ResolutionError.IllegalAssocTypeApplication(tpe0.loc))
            }
        }

      case _: UnkindedType.Var =>
        mapN(traverse(targs)(finishResolveType(_, taenv))) {
          resolvedArgs => UnkindedType.mkApply(baseType, resolvedArgs, tpe0.loc)
        }

      case _: UnkindedType.Cst =>
        mapN(traverse(targs)(finishResolveType(_, taenv))) {
          resolvedArgs => UnkindedType.mkApply(baseType, resolvedArgs, tpe0.loc)
        }

      case _: UnkindedType.Enum =>
        mapN(traverse(targs)(finishResolveType(_, taenv))) {
          resolvedArgs => UnkindedType.mkApply(baseType, resolvedArgs, tpe0.loc)
        }

      case _: UnkindedType.Struct =>
        mapN(traverse(targs)(finishResolveType(_, taenv))) {
          resolvedArgs => UnkindedType.mkApply(baseType, resolvedArgs, tpe0.loc)
        }

      case _: UnkindedType.RestrictableEnum =>
        mapN(traverse(targs)(finishResolveType(_, taenv))) {
          resolvedArgs => UnkindedType.mkApply(baseType, resolvedArgs, tpe0.loc)
        }

      case _: UnkindedType.CaseSet =>
        mapN(traverse(targs)(finishResolveType(_, taenv))) {
          resolvedArgs => UnkindedType.mkApply(baseType, resolvedArgs, tpe0.loc)
        }

      case UnkindedType.Arrow(eff, arity, loc) =>
        val effVal = traverseOpt(eff)(finishResolveType(_, taenv))
        val targsVal = traverse(targs)(finishResolveType(_, taenv))
        mapN(effVal, targsVal) {
          case (p, ts) => UnkindedType.mkApply(UnkindedType.Arrow(p, arity, loc), ts, tpe0.loc)
        }

      case UnkindedType.CaseComplement(tpe, loc) =>
        val tpeVal = finishResolveType(tpe, taenv)
        val targsVal = traverse(targs)(finishResolveType(_, taenv))
        mapN(tpeVal, targsVal) {
          case (t, ts) => UnkindedType.mkApply(UnkindedType.CaseComplement(t, loc), ts, tpe0.loc)
        }

      case UnkindedType.CaseUnion(tpe1, tpe2, loc) =>
        val tpe1Val = finishResolveType(tpe1, taenv)
        val tpe2Val = finishResolveType(tpe2, taenv)
        val targsVal = traverse(targs)(finishResolveType(_, taenv))
        mapN(tpe1Val, tpe2Val, targsVal) {
          case (t1, t2, ts) => UnkindedType.mkApply(UnkindedType.CaseUnion(t1, t2, loc), ts, tpe0.loc)
        }

      case UnkindedType.CaseIntersection(tpe1, tpe2, loc) =>
        val tpe1Val = finishResolveType(tpe1, taenv)
        val tpe2Val = finishResolveType(tpe2, taenv)
        val targsVal = traverse(targs)(finishResolveType(_, taenv))
        mapN(tpe1Val, tpe2Val, targsVal) {
          case (t1, t2, ts) => UnkindedType.mkApply(UnkindedType.CaseIntersection(t1, t2, loc), ts, tpe0.loc)
        }

      case UnkindedType.Ascribe(tpe, kind, loc) =>
        val tpeVal = finishResolveType(tpe, taenv)
        val targsVal = traverse(targs)(finishResolveType(_, taenv))
        mapN(tpeVal, targsVal) {
          case (t, ts) => UnkindedType.mkApply(UnkindedType.Ascribe(t, kind, loc), ts, tpe0.loc)
        }

      case _: UnkindedType.Error =>
        mapN(traverse(targs)(finishResolveType(_, taenv))) {
          resolvedArgs => UnkindedType.mkApply(baseType, resolvedArgs, tpe0.loc)
        }

      case _: UnkindedType.Apply => throw InternalCompilerException("unexpected type application", baseType.loc)
      case _: UnkindedType.Alias => throw InternalCompilerException("unexpected resolved alias", baseType.loc)
      case _: UnkindedType.AssocType => throw InternalCompilerException("unexpected resolved associated type", baseType.loc)
    }
  }

  /**
    * Performs name resolution on the given type `tpe0` in the given namespace `ns0`.
    */
private def resolveType(tpe0: NamedAst.Type, wildness: Wildness, env: ListMap[String, Resolution], taenv: Map[Symbol.TypeAliasSym, ResolvedAst.Declaration.TypeAlias], ns0: Name.NName, root: NamedAst.Root)(implicit flix: Flix): Validation[UnkindedType, ResolutionError] = {
    val tVal = semiResolveType(tpe0, wildness, env, ns0, root)
    flatMapN(tVal) {
      t => finishResolveType(t, taenv)
    }
  }

  /**
    * The result of looking up an ambiguous type.
    */
  private sealed trait TypeLookupResult {
    /**
      * Returns `other` if this result is [[TypeLookupResult.NotFound]].
      *
      * Otherwise, returns this result.
      */
    def orElse(other: => TypeLookupResult): TypeLookupResult = this match {
      case res: TypeLookupResult.Enum => res
      case res: TypeLookupResult.Struct => res
      case res: TypeLookupResult.RestrictableEnum => res
      case res: TypeLookupResult.TypeAlias => res
      case res: TypeLookupResult.Effect => res
      case res: TypeLookupResult.JavaClass => res
      case res: TypeLookupResult.AssocType => res
      case TypeLookupResult.NotFound => other
    }
  }

  private object TypeLookupResult {
    /**
      * The result is an enum.
      */
    case class Enum(enum0: NamedAst.Declaration.Enum) extends TypeLookupResult

    /**
      * The result is an struct.
      */
    case class Struct(struct0: NamedAst.Declaration.Struct) extends TypeLookupResult

    /**
      * The result is a restrictable enum.
      */
    case class RestrictableEnum(enum0: NamedAst.Declaration.RestrictableEnum) extends TypeLookupResult

    /**
      * The result is a type alias.
      */
    case class TypeAlias(typeAlias: NamedAst.Declaration.TypeAlias) extends TypeLookupResult

    /**
      * The result is an effect.
      */
    case class Effect(eff: NamedAst.Declaration.Effect) extends TypeLookupResult

    /**
      * The result is a Java class.
      */
    case class JavaClass(clazz: Class[_]) extends TypeLookupResult

    /**
      * The result is an associated type constructor.
      */
    case class AssocType(assoc: NamedAst.Declaration.AssocTypeSig) extends TypeLookupResult

    /**
      * The type cannot be found.
      */
    case object NotFound extends TypeLookupResult
  }


  /**
    * Looks up the ambiguous type.
    */
  private def lookupType(qname: Name.QName, env: ListMap[String, Resolution], ns0: Name.NName, root: NamedAst.Root): TypeLookupResult = {
    tryLookupName(qname, env, ns0, root).collectFirst {
      case Resolution.Declaration(alias: NamedAst.Declaration.TypeAlias) =>
        // Case 1: found a type alias
        TypeLookupResult.TypeAlias(alias)
      case Resolution.Declaration(enum0: NamedAst.Declaration.Enum) =>
        // Case 2: found an enum
        TypeLookupResult.Enum(enum0)
      case Resolution.Declaration(struct: NamedAst.Declaration.Struct) =>
        // Case 3: found a struct
        TypeLookupResult.Struct(struct)
      case Resolution.Declaration(enum0: NamedAst.Declaration.RestrictableEnum) =>
        // Case 4: found a restrictable enum
        TypeLookupResult.RestrictableEnum(enum0)
      case Resolution.Declaration(effect: NamedAst.Declaration.Effect) =>
        // Case 5: found an effect
        TypeLookupResult.Effect(effect)
      case Resolution.Declaration(assoc: NamedAst.Declaration.AssocTypeSig) =>
        // Case 6: found an associated type
        TypeLookupResult.AssocType(assoc)
      case Resolution.JavaClass(clazz) =>
        // Case 7: found a Java class
        TypeLookupResult.JavaClass(clazz)
    }.getOrElse(TypeLookupResult.NotFound)
  }

  /**
    * Optionally returns the type alias with the given `name` in the given namespace `ns0`.
    */
  private def lookupTypeAlias(qname: Name.QName, env: ListMap[String, Resolution], ns0: Name.NName, root: NamedAst.Root): Validation[NamedAst.Declaration.TypeAlias, ResolutionError] = {
    val symOpt = tryLookupName(qname, env, ns0, root)

    symOpt.collectFirst {
      case Resolution.Declaration(alias: NamedAst.Declaration.TypeAlias) => getTypeAliasIfAccessible(alias, ns0, qname.loc)
    }.getOrElse(Validation.toHardFailure(ResolutionError.UndefinedNameUnrecoverable(qname, ns0, Map.empty, isUse = false, qname.loc)))
  }

  /**
    * Optionally returns the associated type signature with the given `name` in the given namespace `ns0`.
    */
  private def lookupAssocType(qname: Name.QName, env: ListMap[String, Resolution], ns0: Name.NName, root: NamedAst.Root): Validation[NamedAst.Declaration.AssocTypeSig, ResolutionError] = {
    val symOpt = tryLookupName(qname, env, ns0, root)

    symOpt.collectFirst {
      case Resolution.Declaration(assoc: NamedAst.Declaration.AssocTypeSig) => getAssocTypeIfAccessible(assoc, ns0, qname.loc)
    }.getOrElse(Validation.toHardFailure(ResolutionError.UndefinedNameUnrecoverable(qname, ns0, Map.empty, isUse = false, qname.loc)))
  }

  /**
    * Looks up the definition or signature with qualified name `qname` in the namespace `ns0`.
    */
  private def lookupEffect(qname: Name.QName, env: ListMap[String, Resolution], ns0: Name.NName, root: NamedAst.Root): Result[NamedAst.Declaration.Effect, UndefinedEffect] = {
    val effOpt = tryLookupName(qname, env, ns0, root).collectFirst {
      case Resolution.Declaration(eff: NamedAst.Declaration.Effect) => eff
    }

    effOpt match {
      case None => Result.Err(ResolutionError.UndefinedEffect(qname, ns0, qname.loc))
      case Some(decl) => Result.Ok(decl)
    }
  }

  /**
    * Looks up the type variable with the given name.
    */
  private def lookupTypeVar(ident: Name.Ident, wildness: Wildness, env: ListMap[String, Resolution])(implicit flix: Flix): Result[Symbol.UnkindedTypeVarSym, ResolutionError with Recoverable] = {
    if (ident.isWild) {
      wildness match {
        case Wildness.AllowWild =>
          Result.Ok(Symbol.freshUnkindedTypeVarSym(VarText.SourceText(ident.name), isRegion = false, ident.loc))
        case Wildness.ForbidWild =>
          Result.Err(ResolutionError.IllegalWildType(ident, ident.loc))
      }
    } else {
      val typeVarOpt = env(ident.name).collectFirst {
        case Resolution.TypeVar(sym) => sym
      }
      typeVarOpt match {
        case Some(sym) => Result.Ok(sym)
        case None => Result.Err(ResolutionError.UndefinedTypeVar(ident.name, ident.loc))
      }
    }
  }

  /**
    * Returns the list of symbols this name points to, ordered from most closely declared to furthest.
    */
  private def tryLookupName(qname: Name.QName, env: ListMap[String, Resolution], ns0: Name.NName, root: NamedAst.Root): List[Resolution] = {
    if (qname.isUnqualified) {
      // Case 1: Unqualified name.

      // Gather names according to priority:
      // 1st priority: imported names
      val envNames = env(qname.ident.name)

      // 2nd priority: names in the current namespace
<<<<<<< HEAD
      val moduleContainsSymbols = ns0.idents.nonEmpty
      val localNames = if (moduleContainsSymbols) {
        val declsInNamespace = root.symbols.getOrElse(ns0, Map.empty)
        val declarationsOfQname = declsInNamespace.getOrElse(qname.ident.name, Nil)
        declarationsOfQname.map(Resolution.Declaration.apply)
=======

      val localNames = if (ns0.idents.nonEmpty) {
        root.symbols.getOrElse(ns0, Map.empty).getOrElse(qname.ident.name, Nil).map(Resolution.Declaration.apply)
>>>>>>> 1b11807f
      } else {
        Nil
      }

      // 3rd priority: the name of the current namespace
      val currentNamespace = {
        // Make sure we don't duplicate results in `rootNames`
        if (ns0.idents.size > 1 && ns0.idents.lastOption.contains(qname.ident)) {
          // Case 1.1.1.1: We are referring to the current namespace. Use that.
          root.symbols.getOrElse(Name.mkUnlocatedNName(ns0.parts.init), Map.empty).getOrElse(ns0.parts.last, Nil).map(Resolution.Declaration.apply)
        } else {
          Nil
        }
      }

      // 4th priority: names in the root namespace
      val rootNames = root.symbols.getOrElse(Name.RootNS, Map.empty).getOrElse(qname.ident.name, Nil).map(Resolution.Declaration.apply)

      (envNames ::: localNames ::: currentNamespace ::: rootNames).distinct

    } else {
      // Case 2. Qualified name. Look it up directly.
      tryLookupQualifiedName(qname, env, ns0, root).getOrElse(Nil).map(Resolution.Declaration.apply)
    }
  }

  /**
    * Looks up the qualified name in the given root.
    */
  private def tryLookupQualifiedName(qname0: Name.QName, env: ListMap[String, Resolution], ns0: Name.NName, root: NamedAst.Root): Option[List[NamedAst.Declaration]] = {
    // First resolve the root of the qualified name
    val head = qname0.namespace.parts.head
    tryLookupModule(head, env, ns0, root) match {
      case None => None
      case Some(prefix) =>
        val ns = prefix ::: qname0.namespace.parts.tail
        val qname = Name.mkQName(ns, qname0.ident.name, SourceLocation.Unknown)
        root.symbols.getOrElse(qname.namespace, Map.empty).get(qname.ident.name)
    }
  }

  /**
    * Looks up the given module in the root.
    */
  private def tryLookupModule(name: String, env: ListMap[String, Resolution], ns0: Name.NName, root: NamedAst.Root): Option[List[String]] = {
    // First see if there's a module with this name imported into our environment
    env(name).collectFirst {
      case Resolution.Declaration(ns: NamedAst.Declaration.Namespace) => ns.sym.ns
      case Resolution.Declaration(trt: NamedAst.Declaration.Trait) => trt.sym.namespace :+ trt.sym.name
      case Resolution.Declaration(enum0: NamedAst.Declaration.Enum) => enum0.sym.namespace :+ enum0.sym.name
      case Resolution.Declaration(struct: NamedAst.Declaration.Struct) => struct.sym.namespace :+ struct.sym.name
      case Resolution.Declaration(enum0: NamedAst.Declaration.RestrictableEnum) => enum0.sym.namespace :+ enum0.sym.name
      case Resolution.Declaration(eff: NamedAst.Declaration.Effect) => eff.sym.namespace :+ eff.sym.name
    }.orElse {
      // Then see if there's a module with this name declared in our namespace
      root.symbols.getOrElse(ns0, Map.empty).getOrElse(name, Nil).collectFirst {
        case Declaration.Namespace(sym, usesAndImports, decls, loc) => sym.ns
        case Declaration.Trait(doc, ann, mod, sym, tparam, superClasses, _, sigs, laws, loc) => sym.namespace :+ sym.name
        case Declaration.Enum(doc, ann, mod, sym, tparams, derives, cases, loc) => sym.namespace :+ sym.name
        case Declaration.Struct(doc, ann, mod, sym, tparams, fields, indices, loc) => sym.namespace :+ sym.name
        case Declaration.RestrictableEnum(doc, ann, mod, sym, ident, tparams, derives, cases, loc) => sym.namespace :+ sym.name
        case Declaration.Effect(doc, ann, mod, sym, ops, loc) => sym.namespace :+ sym.name
      }
    }.orElse {
      // Then see if there's a module with this name declared in the root namespace
      root.symbols.getOrElse(Name.RootNS, Map.empty).getOrElse(name, Nil).collectFirst {
        case Declaration.Namespace(sym, usesAndImports, decls, loc) => sym.ns
        case Declaration.Trait(doc, ann, mod, sym, tparam, superTraits, _, sigs, laws, loc) => sym.namespace :+ sym.name
        case Declaration.Enum(doc, ann, mod, sym, tparams, derives, cases, loc) => sym.namespace :+ sym.name
        case Declaration.Struct(doc, ann, mod, sym, tparams, fields, indices, loc) => sym.namespace :+ sym.name
        case Declaration.RestrictableEnum(doc, ann, mod, sym, ident, tparams, derives, cases, loc) => sym.namespace :+ sym.name
        case Declaration.Effect(doc, ann, mod, sym, ops, loc) => sym.namespace :+ sym.name
      }
    }
  }

  /**
    * Looks up the qualified name in the given root.
    */
  private def lookupQualifiedName(qname: Name.QName, env: ListMap[String, Resolution], ns0: Name.NName, root: NamedAst.Root): Validation[List[NamedAst.Declaration], ResolutionError] = {
    tryLookupQualifiedName(qname, env, ns0, root) match {
      case None => Validation.toHardFailure(ResolutionError.UndefinedNameUnrecoverable(qname, ns0, Map.empty, isUse = false, qname.loc))
      case Some(decl) => Validation.success(decl)
    }
  }

  /**
    * Determines if the trait is accessible from the namespace.
    *
    * Accessibility depends on the modifiers on the trait
    * and the accessing namespace's relation to the trait namespace:
    *
    * |            | same | child | other |
    * |------------|------|-------|-------|
    * | (none)     | A    | A     | I     |
    * | sealed     | A    | S     | I     |
    * | pub        | A    | A     | A     |
    * | pub sealed | A    | S     | S     |
    *
    * (A: Accessible, S: Sealed, I: Inaccessible)
    */
  private def getTraitAccessibility(trait0: NamedAst.Declaration.Trait, ns0: Name.NName): TraitAccessibility = {

    val traitNs = trait0.sym.namespace
    val accessingNs = ns0.idents.map(_.name)

    if (traitNs == accessingNs) {
      // Case 1: We're in the same namespace: Accessible
      TraitAccessibility.Accessible
    } else if (!trait0.mod.isPublic && !accessingNs.startsWith(traitNs)) {
      // Case 2: The trait is private and we're in unrelated namespaces: Inaccessible
      TraitAccessibility.Inaccessible
    } else if (trait0.mod.isSealed) {
      // Case 3: The trait is accessible but sealed
      TraitAccessibility.Sealed
    } else {
      // Case 4: The trait is otherwise accessible
      TraitAccessibility.Accessible
    }
  }

  /**
    * Determines if the definition is accessible from the namespace.
    *
    * A definition `defn0` is accessible from a namespace `ns0` if:
    *
    * (a) the definition is marked public, or
    * (b) the definition is defined in the namespace `ns0` itself or in a parent of `ns0`.
    */
  private def isDefAccessible(defn0: NamedAst.Declaration.Def, ns0: Name.NName): Boolean = {
    //
    // Check if the definition is marked public.
    //
    if (defn0.spec.mod.isPublic)
      return true

    //
    // Check if the definition is defined in `ns0` or in a parent of `ns0`.
    //
    val prefixNs = defn0.sym.namespace
    val targetNs = ns0.idents.map(_.name)
    if (targetNs.startsWith(prefixNs))
      return true

    //
    // The definition is not accessible.
    //
    false
  }

  /**
    * Determines if the signature is accessible from the namespace.
    *
    * A signature `sig0` is accessible from a namespace `ns0` if:
    *
    * (a) the signature is marked public, or
    * (b) the signature is defined in the namespace `ns0` itself or in a parent of `ns0`.
    */
  private def isSigAccessible(sig0: NamedAst.Declaration.Sig, ns0: Name.NName): Boolean = {
    //
    // Check if the definition is marked public.
    //
    if (sig0.spec.mod.isPublic)
      return true

    //
    // Check if the definition is defined in `ns0` or in a parent of `ns0`.
    //
    val prefixNs = sig0.sym.trt.namespace :+ sig0.sym.trt.name
    val targetNs = ns0.idents.map(_.name)
    if (targetNs.startsWith(prefixNs))
      return true

    //
    // The definition is not accessible.
    //
    false
  }


  /**
    * Determines if the operation is accessible from the namespace.
    *
    * An operation `op0` is accessible from a namespace `ns0` if:
    *
    * (a) the operation is marked public, or
    * (b) the operation is defined in the namespace `ns0` itself or in a parent of `ns0`.
    */
private def isOpAccessible(op0: NamedAst.Declaration.Op, ns0: Name.NName): Boolean = {
    //
    // Check if the definition is marked public.
    //
    if (op0.spec.mod.isPublic)
      return true

    //
    // Check if the definition is defined in `ns0` or in a parent of `ns0`.
    //
    val prefixNs = op0.sym.eff.namespace :+ op0.sym.eff.name
    val targetNs = ns0.idents.map(_.name)
    if (targetNs.startsWith(prefixNs))
      return true

    //
    // The definition is not accessible.
    //
    false
  }

  /**
    * Successfully returns the given `enum0` if it is accessible from the given namespace `ns0`.
    *
    * Otherwise fails with a resolution error.
    *
    * An enum is accessible from a namespace `ns0` if:
    *
    * (a) the definition is marked public, or
    * (b) the definition is defined in the namespace `ns0` itself or in a parent of `ns0`.
    */
  private def getEnumIfAccessible(enum0: NamedAst.Declaration.Enum, ns0: Name.NName, loc: SourceLocation): Validation[NamedAst.Declaration.Enum, ResolutionError] = {
    //
    // Check if the definition is marked public.
    //
    if (enum0.mod.isPublic)
      return Validation.success(enum0)

    //
    // Check if the enum is defined in `ns0` or in a parent of `ns0`.
    //
    val prefixNs = enum0.sym.namespace
    val targetNs = ns0.idents.map(_.name)
    if (targetNs.startsWith(prefixNs))
      return Validation.success(enum0)

    //
    // The enum is not accessible.
    //
    Validation.toSoftFailure(enum0, ResolutionError.InaccessibleEnum(enum0.sym, ns0, loc))
  }

  /**
    * Successfully returns the given `struct0` if it is accessible from the given namespace `ns0`.
    *
    * Otherwise fails with a resolution error.
    *
    * A struct is accessible from a namespace `ns0` if:
    *
    * (a) the definition is marked public, or
    * (b) the definition is defined in the namespace `ns0` itself or in a parent of `ns0`.
    */
  private def getStructIfAccessible(struct0: NamedAst.Declaration.Struct, ns0: Name.NName, loc: SourceLocation): Validation[NamedAst.Declaration.Struct, ResolutionError] = {
    //
    // Check if the definition is marked public.
    //
    if (struct0.mod.isPublic)
      return Validation.success(struct0)

    //
    // Check if the struct is defined in `ns0` or in a parent of `ns0`.
    //
    val prefixNs = struct0.sym.namespace
    val targetNs = ns0.idents.map(_.name)
    if (targetNs.startsWith(prefixNs))
      return Validation.success(struct0)

    //
    // The struct is not accessible.
    //
    Validation.toSoftFailure(struct0, ResolutionError.InaccessibleStruct(struct0.sym, ns0, loc))
  }


  /**
    * Successfully returns the given `enum0` if it is accessible from the given namespace `ns0`.
    *
    * Otherwise fails with a resolution error.
    *
    * An enum is accessible from a namespace `ns0` if:
    *
    * (a) the definition is marked public, or
    * (b) the definition is defined in the namespace `ns0` itself or in a parent of `ns0`.
    */
private def getRestrictableEnumIfAccessible(enum0: NamedAst.Declaration.RestrictableEnum, ns0: Name.NName, loc: SourceLocation): Validation[NamedAst.Declaration.RestrictableEnum, ResolutionError] = {
    //
    // Check if the definition is marked public.
    //
    if (enum0.mod.isPublic)
      return Validation.success(enum0)


    //
    // Check if the enum is defined in `ns0` or in a parent of `ns0`.
    //
    val prefixNs = enum0.sym.namespace
    val targetNs = ns0.idents.map(_.name)
    if (targetNs.startsWith(prefixNs))
      return Validation.success(enum0)

    //
    // The enum is not accessible.
    //
    Validation.toHardFailure(ResolutionError.InaccessibleRestrictableEnum(enum0.sym, ns0, loc))
  }


  /**
    * Successfully returns the type of the given `enum0` if it is accessible from the given namespace `ns0`.
    *
    * Otherwise fails with a resolution error.
    */
  private def getEnumTypeIfAccessible(enum0: NamedAst.Declaration.Enum, ns0: Name.NName, loc: SourceLocation): Validation[UnkindedType, ResolutionError] =
    mapN(getEnumIfAccessible(enum0, ns0, loc)) {
      case enum0 => mkEnum(enum0.sym, loc)
    }

  /**
    * Successfully returns the type of the given `struct0` if it is accessible from the given namespace `ns0`.
    *
    * Otherwise fails with a resolution error.
    */
  private def getStructTypeIfAccessible(struct0: NamedAst.Declaration.Struct, ns0: Name.NName, loc: SourceLocation): Validation[UnkindedType, ResolutionError] =
    mapN(getStructIfAccessible(struct0, ns0, loc)) {
      case struct => mkStruct(struct.sym, loc)
    }

  /**
    * Successfully returns the type of the given `enum0` if it is accessible from the given namespace `ns0`.
    *
    * Otherwise fails with a resolution error.
    */
  private def getRestrictableEnumTypeIfAccessible(enum0: NamedAst.Declaration.RestrictableEnum, ns0: Name.NName, loc: SourceLocation): Validation[UnkindedType, ResolutionError] =
    mapN(getRestrictableEnumIfAccessible(enum0, ns0, loc)) {
      case enum0 => mkRestrictableEnum(enum0.sym, loc)
    }

  /**
    * Successfully returns the given type alias `alia0` if it is accessible from the given namespace `ns0`.
    *
    * Otherwise fails with a resolution error.
    *
    * An enum is accessible from a namespace `ns0` if:
    *
    * (a) the definition is marked public, or
    * (b) the definition is defined in the namespace `ns0` itself or in a parent of `ns0`.
    */
  private def getTypeAliasIfAccessible(alia0: NamedAst.Declaration.TypeAlias, ns0: Name.NName, loc: SourceLocation): Validation[NamedAst.Declaration.TypeAlias, ResolutionError] = {
    //
    // Check if the definition is marked public.
    //
    if (alia0.mod.isPublic)
      return Validation.success(alia0)

    //
    // Check if the type alias is defined in `ns0` or in a parent of `ns0`.
    //
    val prefixNs = alia0.sym.namespace
    val targetNs = ns0.idents.map(_.name)
    if (targetNs.startsWith(prefixNs))
      return Validation.success(alia0)

    //
    // The type alias is not accessible.
    //
    Validation.toSoftFailure(alia0, ResolutionError.InaccessibleTypeAlias(alia0.sym, ns0, loc))
  }

  /**
    * Successfully returns the type of the given type alias `alia0` if it is accessible from the given namespace `ns0`.
    *
    * Otherwise fails with a resolution error.
    */
  private def getTypeAliasTypeIfAccessible(alia0: NamedAst.Declaration.TypeAlias, ns0: Name.NName, root: NamedAst.Root, loc: SourceLocation): Validation[UnkindedType, ResolutionError] = {
    mapN(getTypeAliasIfAccessible(alia0, ns0, loc)) {
      alias => mkUnappliedTypeAlias(alias.sym, loc)
    }
  }

  /**
    * Successfully returns the given associated type `assoc0` if it is accessible from the given namespace `ns0`.
    *
    * Otherwise fails with a resolution error.
    *
    * An associated type is accessible from a namespace `ns0` if:
    *
    * (a) its trait is marked public, or
    * (b) the trait is defined in the namespace `ns0` itself or in a parent of `ns0`.
    */
  private def getAssocTypeIfAccessible(assoc0: NamedAst.Declaration.AssocTypeSig, ns0: Name.NName, loc: SourceLocation): Validation[NamedAst.Declaration.AssocTypeSig, ResolutionError] = {
    Validation.success(assoc0) // TODO ASSOC-TYPES check class accessibility
  }

  /**
    * Successfully returns the type of the given associated type `assoc0` if it is accessible from the given namespace `ns0`.
    *
    * Otherwise fails with a resolution error.
    */
  private def getAssocTypeTypeIfAccessible(assoc0: NamedAst.Declaration.AssocTypeSig, ns0: Name.NName, root: NamedAst.Root, loc: SourceLocation): Validation[UnkindedType, ResolutionError] = {
    mapN(getAssocTypeIfAccessible(assoc0, ns0, loc)) {
      assoc => mkUnappliedAssocType(assoc0.sym, loc)
    }
  }

  /**
    * Successfully returns the given `eff0` if it is accessible from the given namespace `ns0`.
    *
    * Otherwise fails with a resolution error.
    *
    * An effect is accessible from a namespace `ns0` if:
    *
    * (a) the definition is marked public, or
    * (b) the definition is defined in the namespace `ns0` itself or in a parent of `ns0`.
    */
  private def getEffectIfAccessible(eff0: NamedAst.Declaration.Effect, ns0: Name.NName, loc: SourceLocation): Validation[NamedAst.Declaration.Effect, ResolutionError] = {
    //
    // Check if the effect is marked public.
    //
    if (eff0.mod.isPublic)
      return Validation.success(eff0)

    //
    // Check if the effect is defined in `ns0` or in a parent of `ns0`.
    //
    val prefixNs = eff0.sym.namespace
    val targetNs = ns0.idents.map(_.name)
    if (targetNs.startsWith(prefixNs))
      return Validation.success(eff0)

    //
    // The effect is not accessible.
    //
    Validation.toSoftFailure(eff0, ResolutionError.InaccessibleEffect(eff0.sym, ns0, loc))
  }

  /**
    * Successfully returns the type of the given effect `eff0` if it is accessible from the given namespace `ns0`.
    *
    * Otherwise fails with a resolution error.
    */
  private def getEffectTypeIfAccessible(eff0: NamedAst.Declaration.Effect, ns0: Name.NName, root: NamedAst.Root, loc: SourceLocation): Validation[UnkindedType, ResolutionError] = {
    mapN(getEffectIfAccessible(eff0, ns0, loc)) {
      alias => mkEffect(alias.sym, loc)
    }
  }

  /**
    * Returns the class reflection object for the given `className`.
    */
  private def lookupJvmClass(className: String, loc: SourceLocation)(implicit flix: Flix): Result[Class[_], ResolutionError with Recoverable] = try {
    // Don't initialize the class; we don't want to execute static initializers.
    val initialize = false
    Result.Ok(Class.forName(className, initialize, flix.jarLoader))
  } catch {
    case ex: ClassNotFoundException => Result.Err(ResolutionError.UndefinedJvmClass(className, ex.getMessage, loc))
    case ex: NoClassDefFoundError => Result.Err(ResolutionError.UndefinedJvmClass(className, ex.getMessage, loc))
  }

  /**
    * Returns the class reflection object for the given `className`.
    */
  private def lookupJvmClass2(className: String, env0: ListMap[String, Resolution], loc: SourceLocation)(implicit flix: Flix): Result[Class[_], ResolutionError with Recoverable] = {
    lookupJvmClass(className, loc) match {
      case Result.Ok(clazz) => Result.Ok(clazz)
      case Result.Err(e) => env0.get(className) match {
        case Some(List(Resolution.JavaClass(clazz))) => Result.Ok(clazz)
        case _ => Result.Err(e)
      }
    }
  }

  /**
    * Returns the constructor reflection object for the given `clazz` and `signature`.
    */
  private def lookupJvmConstructor(clazz: Class[_], signature: List[Class[_]], loc: SourceLocation)(implicit flix: Flix): Result[Constructor[_], ResolutionError with Recoverable] = {
    try {
      // Lookup the constructor with the appropriate signature.
      Result.Ok(clazz.getConstructor(signature: _*))
    } catch {
      case ex: NoSuchMethodException => Result.Err(ResolutionError.UndefinedJvmConstructor(clazz, signature, clazz.getConstructors.toList, loc))
      // ClassNotFoundException:  Cannot happen because we already have the `Class` object.
      // NoClassDefFoundError:    Cannot happen because we already have the `Class` object.
    }
  }

  /**
    * Returns the method reflection object for the given `clazz`, `methodName`, and `signature`.
    */
  private def lookupJvmMethod(clazz: Class[_], methodName: String, signature: List[Class[_]], retTpe: UnkindedType, static: Boolean, loc: SourceLocation)(implicit flix: Flix): Result[Method, ResolutionError with Recoverable] = {
    try {
      // Lookup the method with the appropriate signature.
      val method = clazz.getMethod(methodName, signature: _*)

      // Check if the method should be and is static.
      if (static != Modifier.isStatic(method.getModifiers)) {
        throw new NoSuchMethodException()
      } else {
        // Check that the return type of the method matches the declared type.
        // We currently don't know how to handle all possible return types,
        // so only check the straightforward cases for now and succeed all others.
        // TODO move to typer
        val erasedRetTpe = UnkindedType.eraseAliases(retTpe)
        erasedRetTpe.baseType match {
          case UnkindedType.Cst(TypeConstructor.Unit, _) | UnkindedType.Cst(TypeConstructor.Bool, _) |
               UnkindedType.Cst(TypeConstructor.Char, _) | UnkindedType.Cst(TypeConstructor.Float32, _) |
               UnkindedType.Cst(TypeConstructor.Float64, _) | UnkindedType.Cst(TypeConstructor.BigDecimal, _) |
               UnkindedType.Cst(TypeConstructor.Int8, _) | UnkindedType.Cst(TypeConstructor.Int16, _) |
               UnkindedType.Cst(TypeConstructor.Int32, _) | UnkindedType.Cst(TypeConstructor.Int64, _) |
               UnkindedType.Cst(TypeConstructor.BigInt, _) | UnkindedType.Cst(TypeConstructor.Str, _) |
               UnkindedType.Cst(TypeConstructor.Regex, _) | UnkindedType.Cst(TypeConstructor.Native(_), _) =>

            val expectedTpe = UnkindedType.getFlixType(method.getReturnType)
            if (expectedTpe == erasedRetTpe)
              Result.Ok(method)
            else
              Result.Err(ResolutionError.MismatchedReturnType(clazz.getName, methodName, retTpe, expectedTpe, loc))

          case _ => Result.Ok(method)
        }
      }
    } catch {
      case ex: NoSuchMethodException =>
        val candidateMethods = clazz.getMethods.filter(m => m.getName == methodName).toList
        Result.Err(ResolutionError.UndefinedJvmMethod(clazz.getName, methodName, static, signature, candidateMethods, loc))
      // ClassNotFoundException:  Cannot happen because we already have the `Class` object.
      // NoClassDefFoundError:    Cannot happen because we already have the `Class` object.
    }
  }

  /**
    * Returns the class and field reflection objects for the given `className` and `fieldName`.
    */
  private def lookupJvmField(className: String, fieldName: String, static: Boolean, loc: SourceLocation)(implicit flix: Flix): Result[(Class[_], Field), ResolutionError with Recoverable] = {
    lookupJvmClass(className, loc).flatMap {
      case clazz =>
        try {
          // Lookup the field.
          val field = clazz.getField(fieldName)

          // Check if the field should be and is static.
          if (static == Modifier.isStatic(field.getModifiers))
            Result.Ok((clazz, field))
          else
            throw new NoSuchFieldException()
        } catch {
          case ex: NoSuchFieldException =>
            val candidateFields = clazz.getFields.toList
            Result.Err(ResolutionError.UndefinedJvmField(clazz.getName, fieldName, static, candidateFields, loc))
          // ClassNotFoundException:  Cannot happen because we already have the `Class` object.
          // NoClassDefFoundError:    Cannot happen because we already have the `Class` object.
        }
    }
  }

  /**
    * Performs name resolution on the given `signature`.
    */
  private def lookupSignature(signature: List[UnkindedType], loc: SourceLocation)(implicit flix: Flix): Validation[List[Class[_]], ResolutionError] = {
    Result.traverse(signature)(getJVMType(_, loc)).toValidation
  }

  /**
    * Returns the JVM type corresponding to the given Flix type `tpe`.
    *
    * A non-primitive Flix type is mapped to java.lang.Object.
    *
    * An array type is mapped to the corresponding array type.
    */
  private def getJVMType(tpe: UnkindedType, loc: SourceLocation)(implicit flix: Flix): Result[Class[_], ResolutionError] = {
    val erased = UnkindedType.eraseAliases(tpe)
    val baseType = erased.baseType
    baseType match {
      // Case 1: Constant: Match on the type.
      case UnkindedType.Cst(tc, _) => tc match {
        case TypeConstructor.Void =>
          // Flix `Void` is _not_ Java's `void`.
          Result.Err(ResolutionError.IllegalType(tpe, loc))

        case TypeConstructor.Unit => Result.Ok(Class.forName("java.lang.Object"))

        case TypeConstructor.Bool => Result.Ok(classOf[Boolean])

        case TypeConstructor.Char => Result.Ok(classOf[Char])

        case TypeConstructor.Float32 => Result.Ok(classOf[Float])

        case TypeConstructor.Float64 => Result.Ok(classOf[Double])

        case TypeConstructor.BigDecimal => Result.Ok(Class.forName("java.math.BigDecimal"))

        case TypeConstructor.Int8 => Result.Ok(classOf[Byte])

        case TypeConstructor.Int16 => Result.Ok(classOf[Short])

        case TypeConstructor.Int32 => Result.Ok(classOf[Int])

        case TypeConstructor.Int64 => Result.Ok(classOf[Long])

        case TypeConstructor.BigInt => Result.Ok(Class.forName("java.math.BigInteger"))

        case TypeConstructor.Str => Result.Ok(Class.forName("java.lang.String"))

        case TypeConstructor.Regex => Result.Ok(Class.forName("java.util.regex.Pattern"))

        case TypeConstructor.Sender => Result.Ok(Class.forName("java.lang.Object"))

        case TypeConstructor.Receiver => Result.Ok(Class.forName("java.lang.Object"))

        case TypeConstructor.Tuple(_) => Result.Ok(Class.forName("java.lang.Object"))

        case TypeConstructor.Array =>
          erased.typeArguments match {
            case elmTyp :: region :: Nil =>
              getJVMType(elmTyp, loc) map {
                case elmClass => getJVMArrayType(elmClass)
              }
            case _ => Result.Err(ResolutionError.IllegalType(tpe, loc))
          }

        case TypeConstructor.Vector =>
          erased.typeArguments match {
            case elmTyp :: region :: Nil =>
              getJVMType(elmTyp, loc) map {
                case elmClass => getJVMArrayType(elmClass)
              }
            case _ => Result.Err(ResolutionError.IllegalType(tpe, loc))
          }

        case TypeConstructor.Native(clazz) => Result.Ok(clazz)

        case TypeConstructor.Record => Result.Ok(Class.forName("java.lang.Object"))

        case TypeConstructor.Schema => Result.Ok(Class.forName("java.lang.Object"))


        case TypeConstructor.True => Result.Err(ResolutionError.IllegalType(tpe, loc))
        case TypeConstructor.False => Result.Err(ResolutionError.IllegalType(tpe, loc))
        case TypeConstructor.Not => Result.Err(ResolutionError.IllegalType(tpe, loc))
        case TypeConstructor.And => Result.Err(ResolutionError.IllegalType(tpe, loc))
        case TypeConstructor.Or => Result.Err(ResolutionError.IllegalType(tpe, loc))

        case TypeConstructor.Union => Result.Err(ResolutionError.IllegalType(tpe, loc))
        case TypeConstructor.Effect(_) => Result.Err(ResolutionError.IllegalType(tpe, loc))
        case TypeConstructor.Univ => Result.Err(ResolutionError.IllegalType(tpe, loc))
        case TypeConstructor.Lattice => Result.Err(ResolutionError.IllegalType(tpe, loc))
        case TypeConstructor.Lazy => Result.Err(ResolutionError.IllegalType(tpe, loc))
        case TypeConstructor.Complement => Result.Err(ResolutionError.IllegalType(tpe, loc))
        case TypeConstructor.Null => Result.Err(ResolutionError.IllegalType(tpe, loc))
        case TypeConstructor.Intersection => Result.Err(ResolutionError.IllegalType(tpe, loc))
        case TypeConstructor.RecordRowEmpty => Result.Err(ResolutionError.IllegalType(tpe, loc))
        case TypeConstructor.RecordRowExtend(_) => Result.Err(ResolutionError.IllegalType(tpe, loc))
        case TypeConstructor.RegionToStar => Result.Err(ResolutionError.IllegalType(tpe, loc))
        case TypeConstructor.Relation => Result.Err(ResolutionError.IllegalType(tpe, loc))
        case TypeConstructor.SchemaRowEmpty => Result.Err(ResolutionError.IllegalType(tpe, loc))
        case TypeConstructor.SchemaRowExtend(_) => Result.Err(ResolutionError.IllegalType(tpe, loc))
        case TypeConstructor.Pure => Result.Err(ResolutionError.IllegalType(tpe, loc))
        case TypeConstructor.CaseComplement(_) => Result.Err(ResolutionError.IllegalType(tpe, loc))
        case TypeConstructor.CaseSet(_, _) => Result.Err(ResolutionError.IllegalType(tpe, loc))
        case TypeConstructor.CaseIntersection(_) => Result.Err(ResolutionError.IllegalType(tpe, loc))
        case TypeConstructor.CaseUnion(_) => Result.Err(ResolutionError.IllegalType(tpe, loc))
        case TypeConstructor.Error(_, _) => Result.Err(ResolutionError.IllegalType(tpe, loc))
        case TypeConstructor.MethodReturnType => Result.Err(ResolutionError.IllegalType(tpe, loc))

        case TypeConstructor.AnyType => throw InternalCompilerException(s"unexpected type: $tc", tpe.loc)
        case t: TypeConstructor.Arrow => throw InternalCompilerException(s"unexpected type: $t", tpe.loc)
        case t: TypeConstructor.Enum => throw InternalCompilerException(s"unexpected type: $t", tpe.loc)
        case t: TypeConstructor.Struct => throw InternalCompilerException(s"unexpected type: $t", tpe.loc)
        case t: TypeConstructor.RestrictableEnum => throw InternalCompilerException(s"unexpected type: $t", tpe.loc)
        case TypeConstructor.JvmConstructor(_) => throw InternalCompilerException(s"unexpected type: $tc", tpe.loc)
        case TypeConstructor.JvmMethod(_) => throw InternalCompilerException(s"unexpected type: $tc", tpe.loc)

      }

      // Case 2: Arrow. Convert to Java function interface
      case UnkindedType.Arrow(_, _, _) =>
        val targsVal = Result.traverse(erased.typeArguments)(targ => getJVMType(targ, targ.loc))
        val returnsUnit = erased.typeArguments.lastOption match {
          case Some(ty) => isBaseTypeUnit(ty)
          case None => false
        }
        targsVal flatMap {
          case Object :: Object :: Nil =>
            if (returnsUnit)
              Result.Ok(Class.forName("java.util.function.Consumer"))
            else
              Result.Ok(Class.forName("java.util.function.Function"))
          case Object :: Boolean :: Nil => Result.Ok(Class.forName("java.util.function.Predicate"))
          case Int :: Object :: Nil =>
            if (returnsUnit)
              Result.Ok(Class.forName("java.util.function.IntConsumer"))
            else
              Result.Ok(Class.forName("java.util.function.IntFunction"))
          case Int :: Boolean :: Nil => Result.Ok(Class.forName("java.util.function.IntPredicate"))
          case Int :: Int :: Nil => Result.Ok(Class.forName("java.util.function.IntUnaryOperator"))
          case Long :: Object :: Nil =>
            if (returnsUnit)
              Result.Ok(Class.forName("java.util.function.LongConsumer"))
            else
              Result.Ok(Class.forName("java.util.function.LongFunction"))
          case Long :: Boolean :: Nil => Result.Ok(Class.forName("java.util.function.LongPredicate"))
          case Long :: Long :: Nil => Result.Ok(Class.forName("java.util.function.LongUnaryOperator"))
          case Double :: Object :: Nil =>
            if (returnsUnit)
              Result.Ok(Class.forName("java.util.function.DoubleConsumer"))
            else
              Result.Ok(Class.forName("java.util.function.DoubleFunction"))
          case Double :: Boolean :: Nil => Result.Ok(Class.forName("java.util.function.DoublePredicate"))
          case Double :: Double :: Nil => Result.Ok(Class.forName("java.util.function.DoubleUnaryOperator"))
          case _ => Result.Err(ResolutionError.IllegalType(tpe, loc))
        }

      // Case 3: Enum / Struct. Return an object type.
      case _: UnkindedType.Enum => Result.Ok(Class.forName("java.lang.Object"))
      // TODO STRUCTS Should this be a specific class instead?
      case _: UnkindedType.Struct => Result.Ok(Class.forName("java.lang.Object"))
      case _: UnkindedType.RestrictableEnum => Result.Ok(Class.forName("java.lang.Object"))

      // Case 4: Ascription. Ignore it and recurse.
      case UnkindedType.Ascribe(t, _, _) => getJVMType(UnkindedType.mkApply(t, erased.typeArguments, loc), loc)

      // Case 5: It's a broken type. Lets hope it is an object.
      case UnkindedType.Error(_) => Result.Ok(Class.forName("java.lang.Object"))

      // Case 5: Illegal type. Error.
      case _: UnkindedType.Var => Result.Err(ResolutionError.IllegalType(tpe, loc))
      case _: UnkindedType.CaseSet => Result.Err(ResolutionError.IllegalType(tpe, loc))
      case _: UnkindedType.CaseComplement => Result.Err(ResolutionError.IllegalType(tpe, loc))
      case _: UnkindedType.CaseUnion => Result.Err(ResolutionError.IllegalType(tpe, loc))
      case _: UnkindedType.CaseIntersection => Result.Err(ResolutionError.IllegalType(tpe, loc))
      case _: UnkindedType.AssocType => Result.Err(ResolutionError.IllegalType(tpe, loc))

      // Case 6: Unexpected type. Crash.
      case t: UnkindedType.Apply => throw InternalCompilerException(s"unexpected type: $t", loc)
      case t: UnkindedType.UnappliedAlias => throw InternalCompilerException(s"unexpected type: $t", loc)
      case t: UnkindedType.UnappliedAssocType => throw InternalCompilerException(s"unexpected type: $t", loc)
      case t: UnkindedType.Alias => throw InternalCompilerException(s"unexpected type: $t", loc)
    }
  }

  /**
    * Returns the class object for an array with elements of the given `elmClass` type.
    */
  private def getJVMArrayType(elmClass: Class[_]): Class[_] = {
    // See: https://stackoverflow.com/questions/1679421/how-to-get-the-array-class-for-a-given-class-in-java
    java.lang.reflect.Array.newInstance(elmClass, 0).getClass
  }

  private def isBaseTypeUnit(tpe: UnkindedType): Boolean = {
    val erased = UnkindedType.eraseAliases(tpe)
    val baseType = erased.baseType
    baseType match {
      // Case 1: Constant: Match on the type.
      case UnkindedType.Cst(tc, _) => tc match {
        case TypeConstructor.Unit => true
        case _ => false
      }
      case _ => false
    }
  }

  /**
    * Construct the type alias type constructor for the given symbol `sym` with the given kind `k`.
    */
private def mkUnappliedTypeAlias(sym: Symbol.TypeAliasSym, loc: SourceLocation): UnkindedType = UnkindedType.UnappliedAlias(sym, loc)

  /**
    * Construct the associated type constructor for the given symbol `sym` with the given kind `k`.
    */
private def mkUnappliedAssocType(sym: Symbol.AssocTypeSym, loc: SourceLocation): UnkindedType = UnkindedType.UnappliedAssocType(sym, loc)

  /**
    * Gets the proper symbol from the given named symbol.
    */
  private def getSym(symbol: NamedAst.Declaration): Symbol = symbol match {
    case NamedAst.Declaration.Namespace(sym, usesAndImports, decls, loc) => sym
    case NamedAst.Declaration.Trait(doc, ann, mod, sym, tparam, superClasses, _, sigs, laws, loc) => sym
    case NamedAst.Declaration.Sig(sym, spec, exp) => sym
    case NamedAst.Declaration.Def(sym, spec, exp) => sym
    case NamedAst.Declaration.Enum(doc, ann, mod, sym, tparams, derives, cases, loc) => sym
    case NamedAst.Declaration.Struct(doc, ann, mod, sym, tparams, fields, indices, loc) => sym
    case NamedAst.Declaration.StructField(sym, _, _) => sym
    case NamedAst.Declaration.RestrictableEnum(doc, ann, mod, sym, ident, tparams, derives, cases, loc) => sym
    case NamedAst.Declaration.TypeAlias(doc, ann, mod, sym, tparams, tpe, loc) => sym
    case NamedAst.Declaration.AssocTypeSig(doc, mod, sym, tparams, kind, tpe, loc) => sym
    case NamedAst.Declaration.Effect(doc, ann, mod, sym, ops, loc) => sym
    case NamedAst.Declaration.Op(sym, spec) => sym
    case NamedAst.Declaration.Case(sym, tpe, _) => sym
    case NamedAst.Declaration.RestrictableCase(sym, tpe, _) => sym
    case NamedAst.Declaration.AssocTypeDef(doc, mod, ident, args, tpe, loc) => throw InternalCompilerException("unexpected associated type definition", loc)
    case NamedAst.Declaration.Instance(doc, ann, mod, clazz, tparams, tpe, tconstrs, _, defs, ns, loc) => throw InternalCompilerException("unexpected instance", loc)
  }

  /**
    * Resolves the symbol where the symbol is known to point to a valid declaration.
    */
  private def infallableLookupSym(sym: Symbol, root: NamedAst.Root)(implicit flix: Flix): List[NamedAst.Declaration] = sym match {
    case sym: Symbol.DefnSym => root.symbols(Name.mkUnlocatedNName(sym.namespace))(sym.name)
    case sym: Symbol.EnumSym => root.symbols(Name.mkUnlocatedNName(sym.namespace))(sym.name)
    case sym: Symbol.StructSym => root.symbols(Name.mkUnlocatedNName(sym.namespace))(sym.name)
    case sym: Symbol.RestrictableEnumSym => root.symbols(Name.mkUnlocatedNName(sym.namespace))(sym.name)
    case sym: Symbol.CaseSym => root.symbols(Name.mkUnlocatedNName(sym.namespace))(sym.name)
    case sym: Symbol.StructFieldSym => root.symbols(Name.mkUnlocatedNName(sym.namespace))(sym.name)
    case sym: Symbol.RestrictableCaseSym => root.symbols(Name.mkUnlocatedNName(sym.namespace))(sym.name)
    case sym: Symbol.TraitSym => root.symbols(Name.mkUnlocatedNName(sym.namespace))(sym.name)
    case sym: Symbol.SigSym => root.symbols(Name.mkUnlocatedNName(sym.namespace))(sym.name)
    case sym: Symbol.TypeAliasSym => root.symbols(Name.mkUnlocatedNName(sym.namespace))(sym.name)
    case sym: Symbol.AssocTypeSym => root.symbols(Name.mkUnlocatedNName(sym.namespace))(sym.name)
    case sym: Symbol.EffectSym => root.symbols(Name.mkUnlocatedNName(sym.namespace))(sym.name)
    case sym: Symbol.OpSym => root.symbols(Name.mkUnlocatedNName(sym.namespace))(sym.name)
    case sym: Symbol.ModuleSym => root.symbols(Name.mkUnlocatedNName(sym.ns.init))(sym.ns.last)
    case sym: Symbol.VarSym => throw InternalCompilerException(s"unexpected symbol $sym", sym.loc)
    case sym: Symbol.KindedTypeVarSym => throw InternalCompilerException(s"unexpected symbol $sym", sym.loc)
    case sym: Symbol.UnkindedTypeVarSym => throw InternalCompilerException(s"unexpected symbol $sym", sym.loc)
    case sym: Symbol.LabelSym => throw InternalCompilerException(s"unexpected symbol $sym", SourceLocation.Unknown)
    case sym: Symbol.HoleSym => throw InternalCompilerException(s"unexpected symbol $sym", sym.loc)
  }

  /**
    * Resolves the given Use.
    */
  private def visitUseOrImport(useOrImport: NamedAst.UseOrImport, ns: Name.NName, root: NamedAst.Root)(implicit flix: Flix): Validation[Ast.UseOrImport, ResolutionError] = useOrImport match {
    case NamedAst.UseOrImport.Use(qname, alias, loc) => tryLookupName(qname, ListMap.empty, ns, root) match {
      // Case 1: No matches. Error.
      case Nil => Validation.toHardFailure(ResolutionError.UndefinedNameUnrecoverable(qname, ns, Map.empty, isUse = true, loc))
      // Case 2: A match. Map it to a use.
      // TODO NS-REFACTOR: should map to multiple uses or ignore namespaces or something
      case Resolution.Declaration(d) :: _ =>
        Validation.success(Ast.UseOrImport.Use(getSym(d), alias, loc))
      // Case 3: Impossible. Hard error.
      case _ => throw InternalCompilerException("unexpected conflicted imports", loc)
    }

    case NamedAst.UseOrImport.Import(name, alias, loc) =>
      val clazzVal = lookupJvmClass(name.toString, loc).toValidation
      mapN(clazzVal) {
        case clazz => Ast.UseOrImport.Import(clazz, alias, loc)
      }
  }

  /**
    * Adds the given use or import to the use environment.
    */
  private def appendUseEnv(env: ListMap[String, Resolution], useOrImport: Ast.UseOrImport, root: NamedAst.Root)(implicit flix: Flix): ListMap[String, Resolution] = useOrImport match {
    case Ast.UseOrImport.Use(sym, alias, loc) =>
      val decls = infallableLookupSym(sym, root)
      decls.foldLeft(env) {
        case (acc, decl) => acc + (alias.name -> Resolution.Declaration(decl))
      }
    case Ast.UseOrImport.Import(clazz, alias, loc) => env + (alias.name -> Resolution.JavaClass(clazz))
  }

  /**
    * Adds the given uses and imports to the use environment.
    */
  private def appendAllUseEnv(env: ListMap[String, Resolution], usesAndImports: List[Ast.UseOrImport], root: NamedAst.Root)(implicit flix: Flix): ListMap[String, Resolution] = {
    usesAndImports.foldLeft(env)(appendUseEnv(_, _, root))
  }

  /**
    * Creates a use environment from the given type parameters.
    */
  private def mkTypeParamEnv(tparams: List[ResolvedAst.TypeParam]): ListMap[String, Resolution] = {
    tparams.foldLeft(ListMap.empty[String, Resolution]) {
      case (acc, tparam) => acc + (tparam.name.name -> Resolution.TypeVar(tparam.sym))
    }
  }

  /**
    * Creates a use environment from the given formal parameters.
    */
  private def mkFormalParamEnv(fparams: List[ResolvedAst.FormalParam]): ListMap[String, Resolution] = {
    fparams.foldLeft(ListMap.empty[String, Resolution]) {
      case (acc, fparam) => acc + (fparam.sym.text -> Resolution.Var(fparam.sym))
    }
  }

  /**
    * Creates an environment from the given constraint parameters.
    */
  private def mkConstraintParamEnv(cparams: List[ResolvedAst.ConstraintParam]): ListMap[String, Resolution] = {
    cparams.foldLeft(ListMap.empty[String, Resolution]) {
      case (acc, cparam) => acc + (cparam.sym.text -> Resolution.Var(cparam.sym))
    }
  }

  /**
    * Creates an environment from the given spec.
    */
  private def mkSpecEnv(spec: ResolvedAst.Spec): ListMap[String, Resolution] = spec match {
    case ResolvedAst.Spec(doc, ann, mod, tparams, fparams, tpe, eff, tconstrs, econstrs, loc) =>
      mkTypeParamEnv(tparams) ++ mkFormalParamEnv(fparams)
  }

  /**
    * Creates an environment from the given pattern.
    */
  @tailrec
  private def mkPatternEnv(pat0: ResolvedAst.Pattern): ListMap[String, Resolution] = pat0 match {
    case ResolvedAst.Pattern.Wild(loc) => ListMap.empty
    case ResolvedAst.Pattern.Var(sym, loc) => mkVarEnv(sym)
    case ResolvedAst.Pattern.Cst(cst, loc) => ListMap.empty
    case ResolvedAst.Pattern.Tag(sym, pat, loc) => mkPatternEnv(pat)
    case ResolvedAst.Pattern.Tuple(elms, loc) => mkPatternsEnv(elms)
    case ResolvedAst.Pattern.Record(pats, pat, _) => mkRecordPatternEnv(pats, pat)
    case ResolvedAst.Pattern.RecordEmpty(_) => ListMap.empty
    case ResolvedAst.Pattern.Error(_) => ListMap.empty
  }

  /**
    * Creates an environment from the given record pattern.
    */
  private def mkRecordPatternEnv(pats: List[Record.RecordLabelPattern], pat: ResolvedAst.Pattern): ListMap[String, Resolution] = {
    mkPatternsEnv(pats.map(_.pat)) ++ mkPatternEnv(pat)
  }

  /**
    * Creates an environment from the given patterns.
    */
  private def mkPatternsEnv(pats: List[ResolvedAst.Pattern]): ListMap[String, Resolution] = {
    pats.foldLeft(ListMap.empty[String, Resolution]) {
      case (acc, pat) => acc ++ mkPatternEnv(pat)
    }
  }

  /**
    * Creates an environment from the given variable symbol.
    */
  private def mkVarEnv(sym: Symbol.VarSym): ListMap[String, Resolution] = ListMap.singleton(sym.text, Resolution.Var(sym))

  /**
    * Creates an environment from the given type variable symbol.
    */
  private def mkTypeVarEnv(sym: Symbol.UnkindedTypeVarSym): ListMap[String, Resolution] = {
    sym.text match {
      case VarText.Absent => throw InternalCompilerException("unexpected unnamed type var sym", sym.loc)
      case VarText.SourceText(s) => ListMap.singleton(s, Resolution.TypeVar(sym))
    }
  }

  /**
    * Builds a variable environment from the given resolution environment.
    */
  private def filterToVarEnv(env: ListMap[String, Resolution]): Map[String, Symbol.VarSym] = {
    env.m.flatMap {
      case (name, res) => res.collectFirst {
        case Resolution.Var(sym) => (name, sym)
      }
    }
  }

  /**
    * Converts the class into a Flix type.
    */
  private def flixifyType(clazz: Class[_], loc: SourceLocation): UnkindedType = clazz.getName match {
    case "java.math.BigDecimal" => UnkindedType.Cst(TypeConstructor.BigDecimal, loc)
    case "java.math.BigInteger" => UnkindedType.Cst(TypeConstructor.BigInt, loc)
    case "java.lang.String" => UnkindedType.Cst(TypeConstructor.Str, loc)
    case "java.util.regex.Pattern" => UnkindedType.Cst(TypeConstructor.Regex, loc)
    case "java.util.function.Function" => UnkindedType.mkIoArrow(UnkindedType.mkObject(loc), UnkindedType.mkObject(loc), loc)
    case "java.util.function.Consumer" => UnkindedType.mkIoArrow(UnkindedType.mkObject(loc), UnkindedType.mkUnit(loc), loc)
    case "java.util.function.Predicate" => UnkindedType.mkIoArrow(UnkindedType.mkObject(loc), UnkindedType.mkBool(loc), loc)
    case "java.util.function.IntFunction" => UnkindedType.mkIoArrow(UnkindedType.mkInt32(loc), UnkindedType.mkObject(loc), loc)
    case "java.util.function.IntConsumer" => UnkindedType.mkIoArrow(UnkindedType.mkInt32(loc), UnkindedType.mkUnit(loc), loc)
    case "java.util.function.IntPredicate" => UnkindedType.mkIoArrow(UnkindedType.mkInt32(loc), UnkindedType.mkBool(loc), loc)
    case "java.util.function.IntUnaryOperator" => UnkindedType.mkIoArrow(UnkindedType.mkInt32(loc), UnkindedType.mkInt32(loc), loc)
    case "java.util.function.LongFunction" => UnkindedType.mkIoArrow(UnkindedType.mkInt64(loc), UnkindedType.mkObject(loc), loc)
    case "java.util.function.LongConsumer" => UnkindedType.mkIoArrow(UnkindedType.mkInt64(loc), UnkindedType.mkUnit(loc), loc)
    case "java.util.function.LongPredicate" => UnkindedType.mkIoArrow(UnkindedType.mkInt64(loc), UnkindedType.mkBool(loc), loc)
    case "java.util.function.LongUnaryOperator" => UnkindedType.mkIoArrow(UnkindedType.mkInt64(loc), UnkindedType.mkInt64(loc), loc)
    case "java.util.function.DoubleFunction" => UnkindedType.mkIoArrow(UnkindedType.mkFloat64(loc), UnkindedType.mkObject(loc), loc)
    case "java.util.function.DoubleConsumer" => UnkindedType.mkIoArrow(UnkindedType.mkFloat64(loc), UnkindedType.mkUnit(loc), loc)
    case "java.util.function.DoublePredicate" => UnkindedType.mkIoArrow(UnkindedType.mkFloat64(loc), UnkindedType.mkBool(loc), loc)
    case "java.util.function.DoubleUnaryOperator" => UnkindedType.mkIoArrow(UnkindedType.mkFloat64(loc), UnkindedType.mkFloat64(loc), loc)
    case _ => UnkindedType.Cst(TypeConstructor.Native(clazz), loc)
  }

  /**
    * Checks that the operator's arity matches the number of arguments given.
    */
  private def checkOpArity(op: Declaration.Op, numArgs: Int, loc: SourceLocation): Validation[Unit, ResolutionError] = {
    if (op.spec.fparams.length == numArgs) {
      Validation.success(())
    } else {
      Validation.toSoftFailure((), ResolutionError.MismatchedOpArity(op.sym, op.spec.fparams.length, numArgs, loc))
    }
  }

  /**
    * Enum describing the extent to which a class is accessible.
    */
  private sealed trait TraitAccessibility

  private object TraitAccessibility {
    case object Accessible extends TraitAccessibility

    case object Sealed extends TraitAccessibility

    case object Inaccessible extends TraitAccessibility
  }

  /**
    * Union of variables, definitions, and signatures.
    */
  private sealed trait ResolvedQName

  private object ResolvedQName {
    case class Var(sym: Symbol.VarSym) extends ResolvedQName

    case class Def(defn: NamedAst.Declaration.Def) extends ResolvedQName

    case class Sig(sig: NamedAst.Declaration.Sig) extends ResolvedQName

    case class Tag(caze: NamedAst.Declaration.Case) extends ResolvedQName

    case class RestrictableTag(caze: NamedAst.Declaration.RestrictableCase) extends ResolvedQName

    case class Error(e: ResolutionError.UndefinedName) extends ResolvedQName
  }

  /**
    * Result of a name resolution.
    */
  private sealed trait Resolution

  private object Resolution {
    case class Declaration(decl: NamedAst.Declaration) extends Resolution

    case class JavaClass(clazz: Class[_]) extends Resolution

    case class Var(sym: Symbol.VarSym) extends Resolution

    case class TypeVar(sym: Symbol.UnkindedTypeVarSym) extends Resolution
  }

  /**
    * Enum indicating whether a variable may be a wildcard.
    */
  private sealed trait Wildness

  private object Wildness {
    case object AllowWild extends Wildness

    case object ForbidWild extends Wildness
  }

  /**
    * A table of all the symbols in the program.
    */
  private case class SymbolTable(traits: Map[Symbol.TraitSym, ResolvedAst.Declaration.Trait],
                                 instances: ListMap[Symbol.TraitSym, ResolvedAst.Declaration.Instance],
                                 defs: Map[Symbol.DefnSym, ResolvedAst.Declaration.Def],
                                 enums: Map[Symbol.EnumSym, ResolvedAst.Declaration.Enum],
                                 structs: Map[Symbol.StructSym, ResolvedAst.Declaration.Struct],
                                 structFields: Map[Symbol.StructFieldSym, ResolvedAst.Declaration.StructField],
                                 restrictableEnums: Map[Symbol.RestrictableEnumSym, ResolvedAst.Declaration.RestrictableEnum],
                                 effects: Map[Symbol.EffectSym, ResolvedAst.Declaration.Effect],
                                 typeAliases: Map[Symbol.TypeAliasSym, ResolvedAst.Declaration.TypeAlias]) {
    def addTrait(trt: ResolvedAst.Declaration.Trait): SymbolTable = copy(traits = traits + (trt.sym -> trt))

    def addDef(defn: ResolvedAst.Declaration.Def): SymbolTable = copy(defs = defs + (defn.sym -> defn))

    def addEnum(enum0: ResolvedAst.Declaration.Enum): SymbolTable = copy(enums = enums + (enum0.sym -> enum0))

    def addStruct(struct: ResolvedAst.Declaration.Struct): SymbolTable = copy(structs = structs + (struct.sym -> struct))

    def addStructField(field: ResolvedAst.Declaration.StructField): SymbolTable = copy(structFields = structFields + (field.sym -> field))

    def addRestrictableEnum(enum0: ResolvedAst.Declaration.RestrictableEnum): SymbolTable = copy(restrictableEnums = restrictableEnums + (enum0.sym -> enum0))

    def addEffect(effect: ResolvedAst.Declaration.Effect): SymbolTable = copy(effects = effects + (effect.sym -> effect))

    def addTypeAlias(alias: ResolvedAst.Declaration.TypeAlias): SymbolTable = copy(typeAliases = typeAliases + (alias.sym -> alias))

    def addInstance(inst: ResolvedAst.Declaration.Instance): SymbolTable = copy(instances = instances + (inst.trt.sym -> inst))

    def ++(that: SymbolTable): SymbolTable = {
      SymbolTable(
        traits = this.traits ++ that.traits,
        instances = this.instances ++ that.instances,
        defs = this.defs ++ that.defs,
        enums = this.enums ++ that.enums,
        structs = this.structs ++ that.structs,
        structFields = this.structFields ++ that.structFields,
        restrictableEnums = this.restrictableEnums ++ that.restrictableEnums,
        effects = this.effects ++ that.effects,
        typeAliases = this.typeAliases ++ that.typeAliases
      )
    }
  }

  private object SymbolTable {
    val empty: SymbolTable = SymbolTable(Map.empty, ListMap.empty, Map.empty, Map.empty, Map.empty, Map.empty, Map.empty, Map.empty, Map.empty)

    /**
      * Traverses `xs`, gathering the symbols from each element by applying the function `f`.
      */
    def traverse[T](xs: Iterable[T])(f: T => SymbolTable): SymbolTable = {
      xs.foldLeft(SymbolTable.empty) {
        case (acc, x) => acc ++ f(x)
      }
    }
  }
}<|MERGE_RESOLUTION|>--- conflicted
+++ resolved
@@ -357,11 +357,7 @@
     case inst@NamedAst.Declaration.Instance(doc, ann, mod, trt, tparams, tpe, tconstrs, assocs, defs, ns, loc) =>
       resolveInstance(inst, env0, ns0)
     case defn@NamedAst.Declaration.Def(sym, spec, exp) =>
-<<<<<<< HEAD
-      resolveDef(defn, None, env0, taenv, ns0, root)
-=======
       resolveDef(defn, None, env0)(ns0, taenv, root, flix)
->>>>>>> 1b11807f
     case enum0@NamedAst.Declaration.Enum(doc, ann, mod, sym, tparams, derives, cases, loc) =>
       resolveEnum(enum0, env0, taenv, ns0, root)
     case struct@NamedAst.Declaration.Struct(_, _, _, _, _, _, _, _) =>
@@ -1098,14 +1094,6 @@
           ResolvedAst.Expr.ArrayLit(es, e, loc)
       }
 
-<<<<<<< HEAD
-      case NamedAst.Expr.OpenAs(name, exp, loc) =>
-        val enumVal = lookupRestrictableEnum(name, env0, ns0, root)
-        val eVal = visitExp(exp, env0)
-        mapN(enumVal, eVal) {
-          case (enum0, e) => ResolvedAst.Expr.OpenAs(Ast.RestrictableEnumSymUse(enum0.sym, name.loc), e, loc)
-        }
-=======
     case NamedAst.Expr.ArrayNew(exp1, exp2, exp3, loc) =>
       val e1Val = resolveExp(exp1, env0)
       val e2Val = resolveExp(exp2, env0)
@@ -1114,7 +1102,6 @@
         case (e1, e2, e3) =>
           ResolvedAst.Expr.ArrayNew(e1, e2, e3, loc)
       }
->>>>>>> 1b11807f
 
     case NamedAst.Expr.ArrayLoad(base, index, loc) =>
       val bVal = resolveExp(base, env0)
@@ -1469,47 +1456,11 @@
         case (e1, e2) => ResolvedAst.Expr.NewChannel(e1, e2, loc)
       }
 
-<<<<<<< HEAD
-          case Result.Ok(st0) =>
-            flatMapN(getStructIfAccessible(st0, ns0, loc)) {
-              case st =>
-                val fieldsVal = traverse(fields) {
-                  case (f, e) =>
-                    val eVal = visitExp(e, env0)
-                    val idx = st0.indices.getOrElse(f, 0)
-                    val fieldSym = Symbol.mkStructFieldSym(st0.sym, idx, f)
-                    mapN(eVal) {
-                      case e => (fieldSym, e)
-                    }
-                }
-                val regionVal = visitExp(region, env0)
-                val structNew = mapN(fieldsVal, regionVal) {
-                  case (fields, region) =>
-                    ResolvedAst.Expr.StructNew(st.sym, fields, region, loc)
-                }
-                // Potential errors
-                val providedFieldNames = fields.map { case (k, _) => Name.Label(k.name, k.loc) }
-                val expectedFieldNames = st.fields.map(field => Name.Label(field.sym.name, field.sym.loc))
-                val extraFields = providedFieldNames.diff(expectedFieldNames)
-                val missingFields = expectedFieldNames.diff(providedFieldNames)
-
-                val extraFieldErrors = extraFields.map(ResolutionError.ExtraStructFieldInNew(st0.sym, _, loc))
-                val missingFieldErrors = missingFields.map(ResolutionError.MissingStructFieldInNew(st0.sym, _, loc))
-                val errors0 = extraFieldErrors ++ missingFieldErrors
-                val errors = if (!errors0.isEmpty) {
-                  errors0
-                } else if (providedFieldNames != expectedFieldNames) {
-                  List(ResolutionError.IllegalFieldOrderInNew(st.sym, providedFieldNames, expectedFieldNames, loc))
-                } else {
-                  Nil
-                }
-=======
     case NamedAst.Expr.GetChannel(exp, loc) =>
       val eVal = resolveExp(exp, env0)
       mapN(eVal) {
         e => ResolvedAst.Expr.GetChannel(e, loc)
       }
->>>>>>> 1b11807f
 
     case NamedAst.Expr.PutChannel(exp1, exp2, loc) =>
       val e1Val = resolveExp(exp1, env0)
@@ -2334,15 +2285,8 @@
     matches match {
       // Case 0: No matches. Error.
       case Nil => Result.Err(ResolutionError.UndefinedTag(qname.ident.name, ns0, qname.loc))
-<<<<<<< HEAD
-      // Case 1: Exactly one match. Success.
-      case caze :: Nil => Result.Ok(caze)
-      // Case 2: Multiple matches. Error
-      case cases => throw InternalCompilerException(s"unexpected duplicate tag: '$qname'.", qname.loc)
-=======
       // Case 1: A match was found. Success. Note that multiple matches can be found but they are prioritized by tryLookupName so this is fine.
       case caze :: _ => Result.Ok(caze)
->>>>>>> 1b11807f
     }
     // TODO NS-REFACTOR check accessibility
   }
@@ -2373,15 +2317,8 @@
     matches match {
       // Case 0: No matches. Error.
       case Nil => Result.Err(ResolutionError.UndefinedStructField(name, name.loc))
-<<<<<<< HEAD
-      // Case 1: Exactly one match. Success.
-      case field :: Nil => Result.Ok(field)
-      // Case 2: Multiple matches. Error
-      case fields => throw InternalCompilerException(s"unexpected duplicate struct field: '$name'.", name.loc)
-=======
       // Case 1: A match was found. Success. Note that multiple matches can be found but they are prioritized by tryLookupName so this is fine.
       case field :: _ => Result.Ok(field)
->>>>>>> 1b11807f
     }
     // TODO NS-REFACTOR check accessibility
   }
@@ -2967,17 +2904,8 @@
       val envNames = env(qname.ident.name)
 
       // 2nd priority: names in the current namespace
-<<<<<<< HEAD
-      val moduleContainsSymbols = ns0.idents.nonEmpty
-      val localNames = if (moduleContainsSymbols) {
-        val declsInNamespace = root.symbols.getOrElse(ns0, Map.empty)
-        val declarationsOfQname = declsInNamespace.getOrElse(qname.ident.name, Nil)
-        declarationsOfQname.map(Resolution.Declaration.apply)
-=======
-
       val localNames = if (ns0.idents.nonEmpty) {
         root.symbols.getOrElse(ns0, Map.empty).getOrElse(qname.ident.name, Nil).map(Resolution.Declaration.apply)
->>>>>>> 1b11807f
       } else {
         Nil
       }
