--- conflicted
+++ resolved
@@ -560,13 +560,8 @@
       SP ~ keyword("foreach") ~ optWS ~ ForFragments ~ optWS ~ Expression ~ SP ~> ParsedAst.Expression.ForEach
     }
 
-<<<<<<< HEAD
-    def ForYield: Rule1[ParsedAst.Expression.ForYield] = rule {
-      SP ~ keyword("forM") ~ optWS ~ ForFragments ~ optWS ~ keyword("yield") ~ WS ~ Expression ~ SP ~> ParsedAst.Expression.ForYield
-=======
     def MonadicFor: Rule1[ParsedAst.Expression.MonadicFor] = rule {
-      SP ~ keyword("for") ~ optWS ~ ForFragments ~ optWS ~ keyword("yield") ~ WS ~ Expression ~ SP ~> ParsedAst.Expression.MonadicFor
->>>>>>> 3d29f929
+      SP ~ keyword("forM") ~ optWS ~ ForFragments ~ optWS ~ keyword("yield") ~ WS ~ Expression ~ SP ~> ParsedAst.Expression.MonadicFor
     }
 
     def ForEachYield: Rule1[ParsedAst.Expression.ForEachYield] = rule {
