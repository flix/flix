/*
 * Copyright 2024 Herluf Baggesen
 *
 * Licensed under the Apache License, Version 2.0 (the "License");
 * you may not use this file except in compliance with the License.
 * You may obtain a copy of the License at
 *
 *   http://www.apache.org/licenses/LICENSE-2.0
 *
 * Unless required by applicable law or agreed to in writing, software
 * distributed under the License is distributed on an "AS IS" BASIS,
 * WITHOUT WARRANTIES OR CONDITIONS OF ANY KIND, either express or implied.
 * See the License for the specific language governing permissions and
 * limitations under the License.
 */
package ca.uwaterloo.flix.language.phase

import ca.uwaterloo.flix.api.Flix
import ca.uwaterloo.flix.language.CompilationMessage
import ca.uwaterloo.flix.language.ast.Ast._
import ca.uwaterloo.flix.language.ast.SyntaxTree.{Child, Tree, TreeKind}
import ca.uwaterloo.flix.language.ast.{Ast, ChangeSet, Name, ReadAst, SemanticOp, SourceLocation, SourcePosition, Symbol, SyntaxTree, Token, TokenKind, WeededAst}
import ca.uwaterloo.flix.language.dbg.AstPrinter._
import ca.uwaterloo.flix.language.errors.ParseError._
import ca.uwaterloo.flix.language.errors.WeederError._
import ca.uwaterloo.flix.util.Validation._
import ca.uwaterloo.flix.util.collection.Chain
import ca.uwaterloo.flix.util.{InternalCompilerException, ParOps, Result, Validation}

import java.lang.{Byte => JByte, Integer => JInt, Long => JLong, Short => JShort}
import java.util.regex.{PatternSyntaxException, Pattern => JPattern}
import scala.annotation.tailrec
import scala.collection.immutable.{::, List, Nil}
import scala.collection.mutable.ArrayBuffer

/**
  * Weeder2 walks a [[Tree]], validates it and thereby transforms it into a [[WeededAst]].
  *
  * Function names in Weeder2 follow this pattern:
  * 1. visit* : Visits a Tree of a known kind. These functions assert that the kind is indeed known.
  * 2. pick* : Picks first sub-Tree of a kind and visits it.
  * 3. tryPick* : Works like pick* but only runs the visitor if the child of kind is found. Returns an option containing the result.
  * 3. pickAll* : These will pick all subtrees of a specified kind and run a visitor on it.
  */
object Weeder2 {

  import WeededAst._

  def run(readRoot: ReadAst.Root, entryPoint: Option[Symbol.DefnSym], root: SyntaxTree.Root, oldRoot: WeededAst.Root, changeSet: ChangeSet)(implicit flix: Flix): Validation[WeededAst.Root, CompilationMessage] = {
    flix.phase("Weeder2") {
      val (stale, fresh) = changeSet.partition(root.units, oldRoot.units)
      // Parse each source file in parallel and join them into a WeededAst.Root
      val refreshed = ParOps.parMap(stale) {
        case (src, tree) => mapN(weed(src, tree))(tree => src -> tree)
      }

      val compilationUnits = mapN(sequence(refreshed))(_.toMap ++ fresh)
      mapN(compilationUnits)(WeededAst.Root(_, entryPoint, readRoot.names))
    }(DebugValidation())
  }

  private def weed(src: Ast.Source, tree: Tree): Validation[CompilationUnit, CompilationMessage] = {
    mapN(pickAllUsesAndImports(tree), Decls.pickAllDeclarations(tree)) {
      (usesAndImports, declarations) => CompilationUnit(usesAndImports, declarations, tree.loc)
    }
  }

  private def pickAllUsesAndImports(tree: Tree): Validation[List[UseOrImport], CompilationMessage] = {
    expectAny(tree, List(TreeKind.Root, TreeKind.Decl.Module))
    val maybeTree = tryPick(TreeKind.UsesOrImports.UseOrImportList, tree)
    maybeTree
      .map(tree => {
        val uses = pickAll(TreeKind.UsesOrImports.Use, tree)
        val imports = pickAll(TreeKind.UsesOrImports.Import, tree)
        mapN(traverse(uses)(visitUse), traverse(imports)(visitImport)) {
          (uses, imports) => uses.flatten ++ imports.flatten
        }
      })
      .getOrElse(Validation.success(List.empty))
  }

  private def visitUse(tree: Tree): Validation[List[UseOrImport], CompilationMessage] = {
    expect(tree, TreeKind.UsesOrImports.Use)
    val maybeUseMany = tryPick(TreeKind.UsesOrImports.UseMany, tree)
    flatMapN(pickQName(tree))(qname => {
      if (qname.namespace.idents.isEmpty && maybeUseMany.isEmpty) {
        return Validation.toSoftFailure(Nil, UnqualifiedUse(qname.loc))
      }
      val nname = Name.NName(qname.namespace.idents :+ qname.ident, qname.loc)
      mapN(traverseOpt(maybeUseMany)(tree => visitUseMany(tree, nname))) {
        // case: empty use many. Fallback on empty list. Parser has reported an error here.
        case Some(Nil) => List.empty
        // case: use one, use the qname
        case None => List(UseOrImport.Use(qname, qname.ident, qname.loc))
        // case: use many
        case Some(uses) => uses
      }
    })
  }

  private def visitUseMany(tree: Tree, namespace: Name.NName): Validation[List[UseOrImport], CompilationMessage] = {
    expect(tree, TreeKind.UsesOrImports.UseMany)
    val identUses = traverse(pickAll(TreeKind.Ident, tree))(visitUseIdent(_, namespace))
    val aliasedUses = traverse(pickAll(TreeKind.UsesOrImports.Alias, tree))(tree => visitUseAlias(tree, namespace))
    mapN(identUses, aliasedUses) {
      (identUses, aliasedUses) => (identUses ++ aliasedUses).sortBy(_.loc)
    }
  }

  private def visitUseIdent(tree: Tree, namespace: Name.NName): Validation[UseOrImport.Use, CompilationMessage] = {
    mapN(tokenToIdent(tree)) {
      ident => UseOrImport.Use(Name.QName(tree.loc.sp1, namespace, ident, tree.loc.sp2), ident, ident.loc)
    }
  }

  private def visitUseAlias(tree: Tree, namespace: Name.NName): Validation[UseOrImport.Use, CompilationMessage] = {
    val idents = traverse(pickAll(TreeKind.Ident, tree))(tokenToIdent)
    flatMapN(idents) {
      case ident :: alias :: _ =>
        val qname = Name.QName(tree.loc.sp1, namespace, ident, tree.loc.sp2)
        val res = Validation.success(UseOrImport.Use(qname, alias, tree.loc))
        // Check for illegal alias
        if ((ident.name.nonEmpty && alias.name.nonEmpty) && ident.name.charAt(0).isUpper != alias.name.charAt(0).isUpper) {
          res.withSoftFailure(IllegalUse(ident.name, alias.name, tree.loc))
        } else res
      // recover from missing alias by using ident
      case ident :: _ =>
        val error = Malformed(NamedTokenSet.Alias, SyntacticContext.Use, hint = Some(s"Give an alias after ${TokenKind.ArrowThickR.display}."), loc = tree.loc)
        val qname = Name.QName(tree.loc.sp1, namespace, ident, tree.loc.sp2)
        Validation.toSoftFailure(UseOrImport.Use(qname, ident, ident.loc), error)
      case _ => throw InternalCompilerException("Parser passed malformed use with alias", tree.loc)
    }
  }

  private def visitImport(tree: Tree): Validation[List[UseOrImport], CompilationMessage] = {
    expect(tree, TreeKind.UsesOrImports.Import)
    val maybeImportMany = tryPick(TreeKind.UsesOrImports.ImportMany, tree)
    flatMapN(JvmOp.pickJavaName(tree))(jname => {
      mapN(traverseOpt(maybeImportMany)(tree => visitImportMany(tree, jname.fqn))) {
        // case: empty import many. Fallback on empty list. Parser has reported an error here.
        case Some(Nil) => List.empty
        // case: import one, use the java name
        case None =>
          val ident = Name.Ident(jname.loc.sp1, jname.fqn.lastOption.getOrElse(""), jname.loc.sp2)
          List(UseOrImport.Import(jname, ident, tree.loc))
        // case: import many
        case Some(imports) => imports
      }
    })
  }

  private def visitImportMany(tree: Tree, namespace: Seq[String]): Validation[List[UseOrImport.Import], CompilationMessage] = {
    expect(tree, TreeKind.UsesOrImports.ImportMany)
    val identImports = traverse(pickAll(TreeKind.Ident, tree))(visitImportIdent(_, namespace))
    val aliasedImports = traverse(pickAll(TreeKind.UsesOrImports.Alias, tree))(tree => visitImportAlias(tree, namespace))
    mapN(identImports, aliasedImports) {
      (identImports, aliasedImports) => (identImports ++ aliasedImports).sortBy(_.loc)
    }
  }

  private def visitImportIdent(tree: Tree, namespace: Seq[String]): Validation[UseOrImport.Import, CompilationMessage] = {
    mapN(tokenToIdent(tree)) {
      ident => UseOrImport.Import(Name.JavaName(namespace ++ Seq(ident.name), tree.loc), ident, ident.loc)
    }
  }

  private def visitImportAlias(tree: Tree, namespace: Seq[String]): Validation[UseOrImport.Import, CompilationMessage] = {
    val idents = traverse(pickAll(TreeKind.Ident, tree))(tokenToIdent)
    flatMapN(idents) {
      case ident :: alias :: _ =>
        val jname = Name.JavaName(namespace ++ Seq(ident.name), tree.loc)
        Validation.success(UseOrImport.Import(jname, alias, tree.loc))
      // recover from missing alias by using ident
      case ident :: _ =>
        val error = Malformed(NamedTokenSet.Alias, SyntacticContext.Import, hint = Some(s"Give an alias after ${TokenKind.ArrowThickR.display}."), loc = tree.loc)
        Validation.toSoftFailure(
          UseOrImport.Import(Name.JavaName(Seq(ident.name), tree.loc), ident, ident.loc),
          error
        )
      case _ => throw InternalCompilerException("Parser passed malformed use with alias", tree.loc)
    }
  }

  private object Decls {
    def pickAllDeclarations(tree: Tree): Validation[List[Declaration], CompilationMessage] = {
      expectAny(tree, List(TreeKind.Root, TreeKind.Decl.Module))
      val modules = pickAll(TreeKind.Decl.Module, tree)
      val traits = pickAll(TreeKind.Decl.Trait, tree)
      val instances = pickAll(TreeKind.Decl.Instance, tree)
      val definitions = pickAll(TreeKind.Decl.Def, tree)
      val enums = pickAll(TreeKind.Decl.Enum, tree)
      val restrictableEnums = pickAll(TreeKind.Decl.RestrictableEnum, tree)
      val typeAliases = pickAll(TreeKind.Decl.TypeAlias, tree)
      val effects = pickAll(TreeKind.Decl.Effect, tree)
      mapN(
        traverse(modules)(visitModuleDecl),
        traverse(traits)(visitTraitDecl),
        traverse(instances)(visitInstanceDecl),
        traverse(definitions)(visitDefinitionDecl(_)),
        traverse(enums)(visitEnumDecl),
        traverse(restrictableEnums)(visitRestrictableEnumDecl),
        traverse(typeAliases)(visitTypeAliasDecl),
        traverse(effects)(visitEffectDecl)
      ) {
        case (modules, traits, instances, definitions, enums, rEnums, typeAliases, effects) =>
          (modules ++ traits ++ instances ++ definitions ++ enums ++ rEnums ++ typeAliases ++ effects).sortBy(_.loc)
      }
    }

    private def visitModuleDecl(tree: Tree): Validation[Declaration.Namespace, CompilationMessage] = {
      expect(tree, TreeKind.Decl.Module)
      mapN(
        pickQName(tree),
        pickAllUsesAndImports(tree),
        pickAllDeclarations(tree)
      ) {
        (qname, usesAndImports, declarations) =>
          val base = Declaration.Namespace(qname.ident, usesAndImports, declarations, tree.loc)
          qname.namespace.idents.foldRight(base: Declaration.Namespace) {
            case (ident, acc) => Declaration.Namespace(ident, Nil, List(acc), tree.loc)
          }
      }
    }

    private def visitTraitDecl(tree: Tree): Validation[Declaration.Trait, CompilationMessage] = {
      expect(tree, TreeKind.Decl.Trait)
      val sigs = pickAll(TreeKind.Decl.Signature, tree)
      val laws = pickAll(TreeKind.Decl.Law, tree)
      flatMapN(
        pickDocumentation(tree),
        pickAnnotations(tree),
        pickModifiers(tree, allowed = Set(TokenKind.KeywordLawful, TokenKind.KeywordPub, TokenKind.KeywordSealed)),
        pickNameIdent(tree),
        Types.pickSingleParameter(tree),
        Types.pickConstraints(tree),
        traverse(sigs)(visitSignatureDecl),
        traverse(laws)(visitLawDecl)
      ) {
        (doc, annotations, modifiers, ident, tparam, tconstr, sigs, laws) =>
          val assocs = pickAll(TreeKind.Decl.AssociatedTypeSig, tree)
          mapN(traverse(assocs)(visitAssociatedTypeSigDecl(_, tparam))) {
            assocs => Declaration.Trait(doc, annotations, modifiers, ident, tparam, tconstr, assocs, sigs, laws, tree.loc)
          }
      }
    }

    private def visitInstanceDecl(tree: Tree): Validation[Declaration.Instance, CompilationMessage] = {
      expect(tree, TreeKind.Decl.Instance)
      flatMapN(
        pickDocumentation(tree),
        pickAnnotations(tree),
        pickModifiers(tree, allowed = Set.empty),
        pickQName(tree),
        Types.pickType(tree),
        Types.pickConstraints(tree),
        traverse(pickAll(TreeKind.Decl.Def, tree))(visitDefinitionDecl(_, allowedModifiers = Set(TokenKind.KeywordPub, TokenKind.KeywordOverride), mustBePublic = true)),
      ) {
        (doc, annotations, modifiers, clazz, tpe, tconstrs, defs) =>
          val assocs = pickAll(TreeKind.Decl.AssociatedTypeDef, tree)
          mapN(traverse(assocs)(visitAssociatedTypeDefDecl(_, tpe))) {
            assocs => Declaration.Instance(doc, annotations, modifiers, clazz, tpe, tconstrs, assocs, defs, tree.loc)
          }
      }
    }

    private def visitSignatureDecl(tree: Tree): Validation[Declaration.Sig, CompilationMessage] = {
      expect(tree, TreeKind.Decl.Signature)
      val maybeExpression = tryPick(TreeKind.Expr.Expr, tree)
      mapN(
        pickDocumentation(tree),
        pickAnnotations(tree),
        pickModifiers(tree, allowed = Set(TokenKind.KeywordPub), mustBePublic = true),
        pickNameIdent(tree),
        Types.pickKindedParameters(tree),
        pickFormalParameters(tree),
        Types.pickType(tree),
        Types.tryPickEffect(tree),
        Types.pickConstraints(tree),
        pickEqualityConstraints(tree),
        traverseOpt(maybeExpression)(Exprs.visitExpr)
      ) {
        (doc, annotations, modifiers, ident, tparams, fparams, tpe, eff, tconstrs, econstrs, expr) =>
          Declaration.Sig(doc, annotations, modifiers, ident, tparams, fparams, expr, tpe, eff, tconstrs, econstrs, tree.loc)
      }
    }

    private def visitDefinitionDecl(tree: Tree, allowedModifiers: Set[TokenKind] = Set(TokenKind.KeywordPub), mustBePublic: Boolean = false): Validation[Declaration.Def, CompilationMessage] = {
      expect(tree, TreeKind.Decl.Def)
      mapN(
        pickDocumentation(tree),
        pickAnnotations(tree),
        pickModifiers(tree, allowed = allowedModifiers, mustBePublic),
        pickNameIdent(tree),
        Types.pickKindedParameters(tree),
        pickFormalParameters(tree),
        Exprs.pickExpr(tree),
        Types.pickType(tree),
        Types.pickConstraints(tree),
        pickEqualityConstraints(tree),
        Types.tryPickEffect(tree)
      ) {
        (doc, annotations, modifiers, ident, tparams, fparams, exp, ttype, tconstrs, constrs, eff) =>
          Declaration.Def(doc, annotations, modifiers, ident, tparams, fparams, exp, ttype, eff, tconstrs, constrs, tree.loc)
      }
    }

    private def visitLawDecl(tree: Tree): Validation[Declaration.Def, CompilationMessage] = {
      mapN(
        pickDocumentation(tree),
        pickAnnotations(tree),
        pickModifiers(tree, allowed = Set.empty),
        pickNameIdent(tree),
        Types.pickConstraints(tree),
        pickEqualityConstraints(tree),
        Types.pickKindedParameters(tree),
        pickFormalParameters(tree),
        Exprs.pickExpr(tree)
      ) {
        (doc, ann, mods, ident, tconstrs, econstrs, tparams, fparams, expr) =>
          val eff = None
          val tpe = WeededAst.Type.Ambiguous(Name.mkQName("Bool"), ident.loc)
          // TODO: There is a `Declaration.Law` but old Weeder produces a Def
          Declaration.Def(doc, ann, mods, ident, tparams, fparams, expr, tpe, eff, tconstrs, econstrs, tree.loc)
      }
    }

    private def visitEnumDecl(tree: Tree): Validation[Declaration.Enum, CompilationMessage] = {
      expect(tree, TreeKind.Decl.Enum)
      val shorthandTuple = tryPick(TreeKind.Type.Type, tree)
      val cases = pickAll(TreeKind.Case, tree)
      flatMapN(
        pickDocumentation(tree),
        pickAnnotations(tree),
        pickModifiers(tree, allowed = Set(TokenKind.KeywordPub)),
        pickNameIdent(tree),
        Types.pickDerivations(tree),
        Types.pickParameters(tree),
        traverseOpt(shorthandTuple)(Types.visitType),
        traverse(cases)(visitEnumCase)
      ) {
        (doc, ann, mods, ident, derivations, tparams, tpe, cases) =>
          val casesVal = (tpe, cases) match {
            // Error: both singleton shorthand and cases provided
            case (Some(_), _ :: _) => Validation.toHardFailure(IllegalEnum(ident.loc))
            // Empty enum
            case (None, Nil) => Validation.success(List.empty)
            // Singleton enum
            case (Some(t), Nil) =>
              Validation.success(List(WeededAst.Case(ident, flattenEnumCaseType(t), ident.loc)))
            // Multiton enum
            case (None, cs) =>
              val errors = getDuplicates(cs, (c: Case) => c.ident.name).map(pair =>
                DuplicateTag(ident.name, pair._1.ident, pair._1.loc, pair._2.loc)
              )
              Validation.success(cases).withSoftFailures(errors)
          }
          mapN(casesVal) {
            cases => Declaration.Enum(doc, ann, mods, ident, tparams, derivations, cases.sortBy(_.loc), tree.loc)
          }
      }
    }

    private def visitEnumCase(tree: Tree): Validation[Case, CompilationMessage] = {
      expect(tree, TreeKind.Case)
      val maybeType = tryPick(TreeKind.Type.Type, tree)
      mapN(
        pickNameIdent(tree),
        traverseOpt(maybeType)(Types.visitType),
        // TODO: Doc comments on enum cases. It is not available on [[Case]] yet.
      ) {
        (ident, maybeType) =>
          val tpe = maybeType
            .map(flattenEnumCaseType)
            .getOrElse(Type.Unit(ident.loc))
          // Make a source location that spans the name and type, excluding 'case'.
          val loc = SourceLocation(isReal = true, ident.loc.sp1, tree.loc.sp2)
          Case(ident, tpe, loc)
      }
    }

    private def flattenEnumCaseType(tpe: Type): Type = {
      tpe match {
        // Single type in case -> flatten to ambiguous.
        case Type.Tuple(t :: Nil, _) => t
        // Multiple types in case -> do nothing
        case tpe => tpe
      }
    }

    private def visitRestrictableEnumDecl(tree: Tree): Validation[Declaration.RestrictableEnum, CompilationMessage] = {
      expect(tree, TreeKind.Decl.RestrictableEnum)
      val shorthandTuple = tryPick(TreeKind.Type.Type, tree)
      val restrictionParam = flatMapN(pick(TreeKind.Parameter, tree))(Types.visitParameter)
      val cases = pickAll(TreeKind.Case, tree)
      flatMapN(
        pickDocumentation(tree),
        pickAnnotations(tree),
        pickModifiers(tree, allowed = Set(TokenKind.KeywordPub)),
        pickNameIdent(tree),
        restrictionParam,
        Types.pickDerivations(tree),
        Types.pickParameters(tree),
        traverseOpt(shorthandTuple)(Types.visitType),
        traverse(cases)(visitRestrictableEnumCase)
      ) {
        (doc, ann, mods, ident, rParam, derivations, tparams, tpe, cases) =>
          val casesVal = (tpe, cases) match {
            // Error: both singleton shorthand and cases provided
            case (Some(_), _ :: _) => Validation.toHardFailure(IllegalEnum(ident.loc))
            // Empty enum
            case (None, Nil) => Validation.success(List.empty)
            // Singleton enum
            case (Some(t), Nil) =>
              Validation.success(List(WeededAst.RestrictableCase(ident, flattenEnumCaseType(t), ident.loc)))
            // Multiton enum
            case (None, cs) =>
              val errors = getDuplicates(cs, (c: RestrictableCase) => c.ident.name).map(pair =>
                DuplicateTag(ident.name, pair._1.ident, pair._1.loc, pair._2.loc)
              )
              Validation.success(cases).withSoftFailures(errors)
          }
          mapN(casesVal) {
            cases => Declaration.RestrictableEnum(doc, ann, mods, ident, rParam, tparams, derivations, cases.sortBy(_.loc), tree.loc)
          }
      }
    }

    private def visitRestrictableEnumCase(tree: Tree): Validation[RestrictableCase, CompilationMessage] = {
      expect(tree, TreeKind.Case)
      val maybeType = tryPick(TreeKind.Type.Type, tree)
      mapN(
        pickNameIdent(tree),
        traverseOpt(maybeType)(Types.visitType),
        // TODO: Doc comments on enum cases. It is not available on [[Case]] yet.
      ) {
        (ident, maybeType) =>
          val tpe = maybeType
            .map(flattenEnumCaseType)
            .getOrElse(Type.Unit(ident.loc))
          RestrictableCase(ident, tpe, tree.loc)
      }
    }

    private def visitTypeAliasDecl(tree: Tree): Validation[Declaration.TypeAlias, CompilationMessage] = {
      expect(tree, TreeKind.Decl.TypeAlias)
      mapN(
        pickDocumentation(tree),
        pickModifiers(tree, Set(TokenKind.KeywordPub)),
        pickAnnotations(tree),
        pickNameIdent(tree),
        Types.pickParameters(tree),
        Types.pickType(tree)
      ) {
        (doc, mods, ann, ident, tparams, tpe) => Declaration.TypeAlias(doc, ann, mods, ident, tparams, tpe, tree.loc)
      }
    }

    private def visitAssociatedTypeSigDecl(tree: Tree, classTypeParam: TypeParam): Validation[Declaration.AssocTypeSig, CompilationMessage] = {
      expect(tree, TreeKind.Decl.AssociatedTypeSig)
      flatMapN(
        pickDocumentation(tree),
        pickModifiers(tree, allowed = Set(TokenKind.KeywordPub)),
        pickNameIdent(tree),
        Types.pickParameters(tree),
      ) {
        (doc, mods, ident, tparams) =>
          val kind = Types.tryPickKind(tree).getOrElse(defaultKind(ident))
          val tpe = Types.tryPickTypeNoWild(tree)
          val tparam = tparams match {
            // Elided: Use class type parameter
            case TypeParams.Elided => Validation.success(classTypeParam)
            // Single type parameter
            case TypeParams.Unkinded(head :: Nil) => Validation.success(head)
            case TypeParams.Kinded(head :: Nil) => Validation.success(head)
            // Multiple type parameters. Soft fail by picking the first parameter
            case TypeParams.Unkinded(ts) => Validation.toSoftFailure(ts.head, NonUnaryAssocType(ts.length, ident.loc))
            case TypeParams.Kinded(ts) => Validation.toSoftFailure(ts.head, NonUnaryAssocType(ts.length, ident.loc))
          }
          mapN(tparam, tpe) {
            (tparam, tpe) => Declaration.AssocTypeSig(doc, mods, ident, tparam, kind, tpe, tree.loc)
          }
      }
    }

    private def visitAssociatedTypeDefDecl(tree: Tree, instType: Type): Validation[Declaration.AssocTypeDef, CompilationMessage] = {
      expect(tree, TreeKind.Decl.AssociatedTypeDef)
      flatMapN(
        pickDocumentation(tree),
        pickModifiers(tree, Set(TokenKind.KeywordPub)),
        pickNameIdent(tree),
        Types.pickArguments(tree),
        Types.pickType(tree)
      ) {
        (doc, mods, ident, typeArgs, tpe) =>
          val typeArg = typeArgs match {
            // Use instance type if type arguments were elided
            case Nil => Validation.success(instType)
            // Single argument: use that
            case head :: Nil => Validation.success(head)
            // Multiple type arguments: recover by arbitrarily picking the first one
            case types => Validation.toSoftFailure(types.head, NonUnaryAssocType(types.length, ident.loc))
          }
          mapN(typeArg) {
            typeArg => Declaration.AssocTypeDef(doc, mods, ident, typeArg, tpe, tree.loc)
          }
      }
    }

    private def visitEffectDecl(tree: Tree): Validation[Declaration.Effect, CompilationMessage] = {
      expect(tree, TreeKind.Decl.Effect)
      val ops = pickAll(TreeKind.Decl.Op, tree)
      mapN(
        pickDocumentation(tree),
        pickAnnotations(tree),
        pickModifiers(tree, allowed = Set(TokenKind.KeywordPub)),
        pickNameIdent(tree),
        traverse(ops)(visitOperationDecl)
      ) {
        (doc, ann, mods, ident, ops) => Declaration.Effect(doc, ann, mods, ident, ops, tree.loc)
      }
    }

    private def visitOperationDecl(tree: Tree): Validation[Declaration.Op, CompilationMessage] = {
      expect(tree, TreeKind.Decl.Op)
      mapN(
        pickDocumentation(tree),
        pickAnnotations(tree),
        pickModifiers(tree, allowed = Set(TokenKind.KeywordPub)),
        pickNameIdent(tree),
        pickFormalParameters(tree),
        Types.pickType(tree),
        Types.pickConstraints(tree),
      ) {
        (doc, ann, mods, ident, fparams, tpe, tconstrs) => Declaration.Op(doc, ann, mods, ident, fparams, tpe, tconstrs, tree.loc)
      }
    }

    private def pickDocumentation(tree: Tree): Validation[Ast.Doc, CompilationMessage] = {
      val docTree: Option[Tree] = tryPick(TreeKind.Doc, tree).flatMap(tryPick(TreeKind.CommentList, _))
      docTree match {
        case None => Validation.success(Ast.Doc(List.empty, tree.loc))
        case Some(tree) =>
          // strip prefixing `///` and trim
          var lines = text(tree).map(_.stripPrefix("///").trim)
          // Drop first/last line if it is empty
          if (lines.headOption.exists(_.isEmpty)) {
            lines = lines.tail
          }
          if (lines.lastOption.exists(_.isEmpty)) {
            lines = lines.dropRight(1)
          }
          Validation.success(Ast.Doc(lines, tree.loc))
      }
    }

    def pickAnnotations(tree: Tree): Validation[Ast.Annotations, CompilationMessage] = {
      val maybeAnnotations = tryPick(TreeKind.AnnotationList, tree)
      val annotations = maybeAnnotations.map(
          tree => {
            val tokens = pickAllTokens(tree)
            // Check for duplicate annotations
            val errors = getDuplicates(tokens.toSeq, (t: Token) => t.text).map(pair => {
              val name = pair._1.text
              val loc1 = pair._1.mkSourceLocation()
              val loc2 = pair._2.mkSourceLocation()
              DuplicateAnnotation(name.stripPrefix("@"), loc1, loc2)
            })
            traverse(tokens)(visitAnnotation).withSoftFailures(errors)
          })
        .getOrElse(Validation.success(List.empty))

      mapN(annotations)(Ast.Annotations(_))
    }

    private def visitAnnotation(token: Token): Validation[Ast.Annotation, CompilationMessage] = {
      val loc = token.mkSourceLocation()
      import Ast.Annotation._
      token.text match {
        case "@benchmark" | "@Benchmark" => Validation.success(Benchmark(loc))
        case "@Deprecated" => Validation.success(Deprecated(loc))
        case "@Experimental" => Validation.success(Experimental(loc))
        case "@Internal" => Validation.success(Internal(loc))
        case "@Parallel" => Validation.success(Parallel(loc))
        case "@ParallelWhenPure" => Validation.success(ParallelWhenPure(loc))
        case "@Lazy" => Validation.success(Lazy(loc))
        case "@LazyWhenPure" => Validation.success(LazyWhenPure(loc))
        case "@MustUse" => Validation.success(MustUse(loc))
        case "@Skip" => Validation.success(Skip(loc))
        case "@Test" | "@test" => Validation.success(Test(loc))
        case "@TailRec" => Validation.success(TailRecursive(loc))
        case other => Validation.toSoftFailure(Ast.Annotation.Error(other.stripPrefix("@"), loc), UndefinedAnnotation(other, loc))
      }
    }

    private def pickEqualityConstraints(tree: Tree): Validation[List[EqualityConstraint], CompilationMessage] = {
      val maybeContraintList = tryPick(TreeKind.Decl.EqualityConstraintList, tree)
      val constraints = traverseOpt(maybeContraintList)(t => {
        val constraintTrees = pickAll(TreeKind.Decl.EqualityConstraintFragment, t)
        traverse(constraintTrees)(visitEqualityConstraint)
      })

      mapN(constraints)(_.getOrElse(List.empty))
    }

    private def visitEqualityConstraint(tree: Tree): Validation[EqualityConstraint, CompilationMessage] = {
      flatMapN(traverse(pickAll(TreeKind.Type.Type, tree))(Types.visitType)) {
        case t1 :: t2 :: Nil => t1 match {
          case Type.Apply(Type.Ambiguous(qname, _), t11, _) => Validation.success(EqualityConstraint(qname, t11, t2, tree.loc))
          case _ => Validation.toHardFailure(IllegalEqualityConstraint(tree.loc))
        }
        case _ => Validation.toHardFailure(IllegalEqualityConstraint(tree.loc))
      }
    }

    private val ALL_MODIFIERS: Set[TokenKind] = Set(
      TokenKind.KeywordSealed,
      TokenKind.KeywordLawful,
      TokenKind.KeywordPub,
      TokenKind.KeywordOverride,
      TokenKind.KeywordInline)

    private def pickModifiers(tree: Tree, allowed: Set[TokenKind] = ALL_MODIFIERS, mustBePublic: Boolean = false): Validation[Ast.Modifiers, CompilationMessage] = {
      tryPick(TreeKind.ModifierList, tree) match {
        case None => Validation.success(Ast.Modifiers(List.empty))
        case Some(modTree) =>
          var errors: List[CompilationMessage] = List.empty
          val tokens = pickAllTokens(modTree)
          // Check if pub is missing
          if (mustBePublic && !tokens.exists(_.kind == TokenKind.KeywordPub)) {
            mapN(pickNameIdent(tree)) {
              ident => errors :+= IllegalPrivateDeclaration(ident, ident.loc)
            }
          }
          // Check for duplicate modifiers
          errors = errors ++ getDuplicates(tokens.toSeq, (t: Token) => t.kind).map(pair => {
            val name = pair._1.text
            val loc1 = pair._1.mkSourceLocation()
            val loc2 = pair._2.mkSourceLocation()
            DuplicateModifier(name, loc2, loc1)
          })

          val mods = traverse(tokens)(visitModifier(_, allowed))
            .withSoftFailures(errors)
          mapN(mods)(Ast.Modifiers(_))
      }
    }

    private def visitModifier(token: Token, allowed: Set[TokenKind]): Validation[Ast.Modifier, CompilationMessage] = {
      val mod = token.kind match {
        // TODO: there is no Ast.Modifier for 'inline'
        case TokenKind.KeywordSealed => Validation.success(Ast.Modifier.Sealed)
        case TokenKind.KeywordLawful => Validation.success(Ast.Modifier.Lawful)
        case TokenKind.KeywordPub => Validation.success(Ast.Modifier.Public)
        case TokenKind.KeywordOverride => Validation.success(Ast.Modifier.Override)
        case kind => throw InternalCompilerException(s"Parser passed unknown modifier '$kind'", token.mkSourceLocation())
      }
      if (!allowed.contains(token.kind)) {
        mod.withSoftFailure(IllegalModifier(token.mkSourceLocation()))
      } else {
        mod
      }
    }

    def unitFormalParameter(loc: SourceLocation): FormalParam = FormalParam(
      Name.Ident(SourcePosition.Unknown, "_unit", SourcePosition.Unknown),
      Ast.Modifiers(List.empty),
      Some(Type.Unit(loc)),
      loc
    )

    def pickFormalParameters(tree: Tree, presence: Presence = Presence.Required): Validation[List[FormalParam], CompilationMessage] = {
      val paramTree = tryPick(TreeKind.ParameterList, tree)
      paramTree.map(
        t => {
          val params = pickAll(TreeKind.Parameter, t)
          if (params.isEmpty) {
            Validation.success(List(unitFormalParameter(t.loc)))
          } else {
            flatMapN(traverse(params)(visitParameter(_, presence))) {
              params =>
                // Check for duplicates
                val paramsWithoutWildcards = params.filter(!_.ident.isWild)
                val errors = getDuplicates(paramsWithoutWildcards, (p: FormalParam) => p.ident.name)
                  .map(pair => DuplicateFormalParam(pair._1.ident.name, pair._1.loc, pair._2.loc))

                // Check missing or illegal type ascription
                Validation.success(params).withSoftFailures(errors)
            }
          }
        }
      ).getOrElse(Validation.toSoftFailure(
        List(unitFormalParameter(tree.loc)),
        UnexpectedToken(NamedTokenSet.FromKinds(Set(TokenKind.ParenL)), actual = None, SyntacticContext.Decl.OtherDecl, loc = tree.loc))
      )
    }

    private def visitParameter(tree: Tree, presence: Presence): Validation[FormalParam, CompilationMessage] = {
      expect(tree, TreeKind.Parameter)
      flatMapN(
        pickNameIdent(tree),
        pickModifiers(tree)
      ) {
        case (ident, mods) =>
          val maybeType = tryPick(TreeKind.Type.Type, tree)
          // Check for missing or illegal type ascription
          (maybeType, presence) match {
            case (None, Presence.Required) => Validation.toHardFailure(MissingFormalParamAscription(ident.name, tree.loc))
            case (Some(_), Presence.Forbidden) => Validation.toHardFailure(IllegalFormalParamAscription(tree.loc))
            case (Some(typeTree), _) => mapN(Types.visitType(typeTree)) { tpe => FormalParam(ident, mods, Some(tpe), tree.loc) }
            case (None, _) => Validation.success(FormalParam(ident, mods, None, tree.loc))
          }
      }
    }
  }

  private object Exprs {
    def pickExpr(tree: Tree): Validation[Expr, CompilationMessage] = {
      val maybeExpression = tryPick(TreeKind.Expr.Expr, tree)
      flatMapN(
        traverseOpt(maybeExpression)(visitExpr)
      ) {
        case Some(expr) => Validation.success(expr)
        case None =>
          // Fall back on Expr.Error. Parser has reported an error here.
          val err = UnexpectedToken(expected = NamedTokenSet.Expression, actual = None, SyntacticContext.Expr.OtherExpr, loc = tree.loc)
          Validation.success(Expr.Error(err))
      }
    }

    def visitExpr(exprTree: Tree): Validation[Expr, CompilationMessage] = {
      assert(exprTree.kind == TreeKind.Expr.Expr)
      val tree = unfold(exprTree)
      tree.kind match {
        case TreeKind.Ident => mapN(tokenToIdent(tree)) { ident => Expr.Ambiguous(Name.mkQName(ident), tree.loc) }
        case TreeKind.QName => visitQnameExpr(tree)
        case TreeKind.Expr.Paren => visitParenExpr(tree)
        case TreeKind.Expr.Block => visitBlockExpr(tree)
        case TreeKind.Expr.StringInterpolation => visitStringInterpolationExpr(tree)
        case TreeKind.Expr.OpenVariant => visitOpenVariantExpr(tree)
        case TreeKind.Expr.OpenVariantAs => visitOpenVariantAsExpr(tree)
        case TreeKind.Expr.Hole => visitHoleExpr(tree)
        case TreeKind.Expr.HoleVariable => visitHoleWithExpExpr(tree)
        case TreeKind.Expr.Use => visitExprUseExpr(tree)
        case TreeKind.Expr.Literal => visitLiteralExpr(tree)
        case TreeKind.Expr.Apply => visitApplyExpr(tree)
        case TreeKind.Expr.Lambda => visitLambdaExpr(tree)
        case TreeKind.Expr.LambdaMatch => visitLambdaMatchExpr(tree)
        case TreeKind.Expr.Unary => visitUnaryExpr(tree)
        case TreeKind.Expr.Binary => visitBinaryExpr(tree)
        case TreeKind.Expr.IfThenElse => visitIfThenElseExpr(tree)
        case TreeKind.Expr.Statement => visitStatementExpr(tree)
        case TreeKind.Expr.LetRecDef => visitLetRecDefExpr(tree)
        case TreeKind.Expr.LetImport => visitLetImportExpr(tree)
        case TreeKind.Expr.Scope => visitScopeExpr(tree)
        case TreeKind.Expr.Match => visitMatchExpr(tree)
        case TreeKind.Expr.TypeMatch => visitTypeMatchExpr(tree)
        case TreeKind.Expr.RestrictableChoose
             | TreeKind.Expr.RestrictableChooseStar => visitRestrictableChooseExpr(tree)
        case TreeKind.Expr.ForApplicative => visitForApplicativeExpr(tree)
        case TreeKind.Expr.Foreach => visitForeachExpr(tree)
        case TreeKind.Expr.ForMonadic => visitForMonadicExpr(tree)
        case TreeKind.Expr.ForeachYield => visitForeachYieldExpr(tree)
        case TreeKind.Expr.LetMatch => visitLetMatchExpr(tree)
        case TreeKind.Expr.Tuple => visitTupleExpr(tree)
        case TreeKind.Expr.LiteralRecord => visitLiteralRecordExpr(tree)
        case TreeKind.Expr.RecordSelect => visitRecordSelectExpr(tree)
        case TreeKind.Expr.RecordOperation => visitRecordOperationExpr(tree)
        case TreeKind.Expr.LiteralArray => visitLiteralArrayExpr(tree)
        case TreeKind.Expr.LiteralVector => visitLiteralVectorExpr(tree)
        case TreeKind.Expr.LiteralList => visitLiteralListExpr(tree)
        case TreeKind.Expr.LiteralMap => visitLiteralMapExpr(tree)
        case TreeKind.Expr.LiteralSet => visitLiteralSetExpr(tree)
        case TreeKind.Expr.Ref => visitRefExpr(tree)
        case TreeKind.Expr.Ascribe => visitAscribeExpr(tree)
        case TreeKind.Expr.CheckedTypeCast => visitCheckedTypeCastExpr(tree)
        case TreeKind.Expr.CheckedEffectCast => visitCheckedEffectCastExpr(tree)
        case TreeKind.Expr.UncheckedCast => visitUncheckedCastExpr(tree)
        case TreeKind.Expr.UncheckedMaskingCast => visitUncheckedMaskingCastExpr(tree)
        case TreeKind.Expr.Without => visitWithoutExpr(tree)
        case TreeKind.Expr.Try => visitTryExpr(tree)
        case TreeKind.Expr.Do => visitDoExpr(tree)
        case TreeKind.Expr.InvokeMethod2 => visitInvokeMethod2Expr(tree)
        case TreeKind.Expr.NewObject => visitNewObjectExpr(tree)
        case TreeKind.Expr.Static => visitStaticExpr(tree)
        case TreeKind.Expr.Select => visitSelectExpr(tree)
        case TreeKind.Expr.Spawn => visitSpawnExpr(tree)
        case TreeKind.Expr.ParYield => visitParYieldExpr(tree)
        case TreeKind.Expr.FixpointConstraintSet => visitFixpointConstraintSetExpr(tree)
        case TreeKind.Expr.FixpointLambda => visitFixpointLambdaExpr(tree)
        case TreeKind.Expr.FixpointInject => visitFixpointInjectExpr(tree)
        case TreeKind.Expr.FixpointSolveWithProject => visitFixpointSolveExpr(tree)
        case TreeKind.Expr.FixpointQuery => visitFixpointQueryExpr(tree)
        case TreeKind.Expr.Debug => visitDebugExpr(tree)
        case TreeKind.Expr.Intrinsic =>
          // Intrinsics must be applied to check that they have the right amount of arguments.
          // This means that intrinsics are not "first-class" like other functions.
          // Something like "let assign = $VECTOR_ASSIGN$" hits this case.
          val error = UnappliedIntrinsic(text(tree).mkString(""), tree.loc)
          Validation.toSoftFailure(Expr.Error(error), error)
        case TreeKind.ErrorTree(err) => Validation.success(Expr.Error(err))
        case _ =>
          throw InternalCompilerException(s"Expected expression.", tree.loc)
      }
    }

    private def visitQnameExpr(tree: Tree): Validation[Expr, CompilationMessage] = {
      expect(tree, TreeKind.QName)
      val idents = pickAll(TreeKind.Ident, tree)
      flatMapN(traverse(idents)(tokenToIdent)) {
        idents =>
          assert(idents.nonEmpty) // Require at least one ident
          val first = idents.head
          val ident = idents.last
          val nnameIdents = idents.dropRight(1)
          val loc = SourceLocation(isReal = true, first.sp1, ident.sp2)
          val nname = Name.NName(nnameIdents, loc)
          val qname = Name.QName(first.sp1, nname, ident, ident.sp2)
          val prefix = idents.takeWhile(_.isUpper)
          val suffix = idents.dropWhile(_.isUpper)

          suffix match {
            // Case 1: upper qualified name
            case Nil =>
              // NB: We only use the source location of the identifier itself.
              Validation.success(Expr.Ambiguous(qname, qname.ident.loc))
            // Case 1: basic qualified name
            case ident :: Nil =>
              // NB: We only use the source location of the identifier itself.
              Validation.success(Expr.Ambiguous(qname, ident.loc))
            // Case 2: actually a record access
            case ident :: labels =>
              // NB: We only use the source location of the identifier itself.
              val base = Expr.Ambiguous(Name.mkQName(prefix.map(_.toString), ident.name, ident.sp1, ident.sp2), ident.loc)
              Validation.success(labels.foldLeft(base: Expr) {
                case (acc, label) => Expr.RecordSelect(acc, Name.mkLabel(label), label.loc)
              })
          }
      }
    }

    private def visitParenExpr(tree: Tree): Validation[Expr, CompilationMessage] = {
      expect(tree, TreeKind.Expr.Paren)
      mapN(pickExpr(tree)) {
        expr => Expr.Tuple(List(expr), tree.loc)
      }
    }

    private def visitBlockExpr(tree: Tree): Validation[Expr, CompilationMessage] = {
      expect(tree, TreeKind.Expr.Block)
      pickExpr(tree)
    }

    private def visitStringInterpolationExpr(tree: Tree): Validation[Expr, CompilationMessage] = {
      expect(tree, TreeKind.Expr.StringInterpolation)
      val init = WeededAst.Expr.Cst(Ast.Constant.Str(""), tree.loc)
      var isDebug = false
      // Check for empty interpolation
      if (tryPick(TreeKind.Expr.Expr, tree).isEmpty) {
        val error = EmptyInterpolatedExpression(tree.loc)
        return Validation.toSoftFailure(Expr.Error(error), error)
      }

      Validation.fold(tree.children, init: WeededAst.Expr) {
        // A string part: Concat it onto the result
        case (acc, token@Token(_, _, _, _, _, _)) =>
          isDebug = token.kind == TokenKind.LiteralDebugStringL
          val loc = token.mkSourceLocation()
          val lit0 = token.text.stripPrefix("\"").stripSuffix("\"").stripPrefix("}")
          val lit = if (isDebug) lit0.stripSuffix("%{") else lit0.stripSuffix("${")
          if (lit == "") {
            Validation.success(acc)
          } else {
            val (processed, errors) = Constants.visitChars(lit, loc)
            val cst = Validation.success(Expr.Cst(Ast.Constant.Str(processed), loc)).withSoftFailures(errors)
            mapN(cst) {
              cst => Expr.Binary(SemanticOp.StringOp.Concat, acc, cst, tree.loc.asSynthetic)
            }
          }
        // An expression part: Apply 'toString' to it and concat the result
        case (acc, tree: Tree) if tree.kind == TreeKind.Expr.Expr =>
          mapN(visitExpr(tree))(expr => {
            val loc = tree.loc.asSynthetic
            val funcName = if (isDebug) {
              isDebug = false
              "Debug.stringify"
            } else "ToString.toString"
            val str = Expr.Apply(Expr.Ambiguous(Name.mkQName(funcName), loc), List(expr), loc)
            Expr.Binary(SemanticOp.StringOp.Concat, acc, str, loc)
          })
        // Skip anything else (Parser will have produced an error.)
        case (acc, _) => Validation.success(acc)
      }
    }

    private def visitOpenVariantExpr(tree: Tree): Validation[Expr, CompilationMessage] = {
      expect(tree, TreeKind.Expr.OpenVariant)
      mapN(pickQName(tree))(Expr.Open(_, tree.loc))
    }

    private def visitOpenVariantAsExpr(tree: Tree): Validation[Expr, CompilationMessage] = {
      expect(tree, TreeKind.Expr.OpenVariantAs)
      mapN(pickQName(tree), pickExpr(tree))((name, expr) => Expr.OpenAs(name, expr, tree.loc))
    }

    private def visitHoleExpr(tree: Tree): Validation[Expr, CompilationMessage] = {
      expect(tree, TreeKind.Expr.Hole)
      mapN(tryPickNameIdent(tree)) {
        ident =>
          val strippedIdent = ident.map(id => Name.Ident(id.sp1, id.name.stripPrefix("?"), id.sp2))
          Expr.Hole(strippedIdent, tree.loc)
      }
    }

    private def visitHoleWithExpExpr(tree: Tree): Validation[Expr, CompilationMessage] = {
      expect(tree, TreeKind.Expr.HoleVariable)
      mapN(pickNameIdent(tree)) {
        ident =>
          // Strip '?' suffix and update source location
          val id = Name.Ident(ident.sp1, ident.name.stripSuffix("?"), ident.sp2.copy(col = (ident.sp2.col - 1).toShort))
          val expr = Expr.Ambiguous(Name.mkQName(id), id.loc)
          Expr.HoleWithExp(expr, tree.loc)
      }
    }

    private def visitExprUseExpr(tree: Tree): Validation[Expr, CompilationMessage] = {
      expect(tree, TreeKind.Expr.Use)
      mapN(flatMapN(pick(TreeKind.UsesOrImports.Use, tree))(visitUse), pickExpr(tree)) {
        (use, expr) => Expr.Use(use, expr, tree.loc)
      }
    }

    def visitLiteralExpr(tree: Tree): Validation[Expr, CompilationMessage] = {
      // Note: This visitor is used by both expression literals and pattern literals.
      expectAny(tree, List(TreeKind.Expr.Literal, TreeKind.Pattern.Literal))
      tree.children(0) match {
        case token@Token(_, _, _, _, _, _ ) => token.kind match {
          case TokenKind.KeywordNull => Validation.success(Expr.Cst(Ast.Constant.Null, token.mkSourceLocation()))
          case TokenKind.KeywordTrue => Validation.success(Expr.Cst(Ast.Constant.Bool(true), token.mkSourceLocation()))
          case TokenKind.KeywordFalse => Validation.success(Expr.Cst(Ast.Constant.Bool(false), token.mkSourceLocation()))
          case TokenKind.LiteralString => Constants.toStringCst(token)
          case TokenKind.LiteralChar => Constants.toChar(token)
          case TokenKind.LiteralInt8 => Constants.toInt8(token)
          case TokenKind.LiteralInt16 => Constants.toInt16(token)
          case TokenKind.LiteralInt32 => Constants.toInt32(token)
          case TokenKind.LiteralInt64 => Constants.toInt64(token)
          case TokenKind.LiteralBigInt => Constants.toBigInt(token)
          case TokenKind.LiteralFloat32 => Constants.toFloat32(token)
          case TokenKind.LiteralFloat64 => Constants.toFloat64(token)
          case TokenKind.LiteralBigDecimal => Constants.toBigDecimal(token)
          case TokenKind.LiteralRegex => Constants.toRegex(token)
          case TokenKind.NameLowerCase
               | TokenKind.NameUpperCase
               | TokenKind.NameMath
               | TokenKind.NameGreek => mapN(pickNameIdent(tree))(ident => Expr.Ambiguous(Name.mkQName(ident), tree.loc))
          case _ =>
            val err = UnexpectedToken(expected = NamedTokenSet.Literal, actual = None, SyntacticContext.Expr.OtherExpr, loc = tree.loc)
            Validation.toSoftFailure(Expr.Error(err), err)
        }
        case _ => throw InternalCompilerException(s"Literal had tree child", tree.loc)
      }
    }

    private def visitApplyExpr(tree: Tree): Validation[Expr, CompilationMessage] = {
      expect(tree, TreeKind.Expr.Apply)
      flatMapN(pick(TreeKind.Expr.Expr, tree), pickArguments(tree)) {
        case (expr, args) =>
          val maybeIntrinsic = tryPick(TreeKind.Expr.Intrinsic, expr)
          maybeIntrinsic match {
            case Some(intrinsic) => visitIntrinsic(intrinsic, args)
            case None => mapN(visitExpr(expr))(Expr.Apply(_, args, tree.loc))
          }
      }
    }

    private def pickArguments(tree: Tree): Validation[List[Expr], CompilationMessage] = {
      flatMapN(pick(TreeKind.ArgumentList, tree))(visitArguments)
    }

    private def visitArguments(tree: Tree): Validation[List[Expr], CompilationMessage] = {
      mapN(
        traverse(pickAll(TreeKind.Argument, tree))(pickExpr),
        traverse(pickAll(TreeKind.ArgumentNamed, tree))(visitArgumentNamed)
      ) {
        (unnamed, named) =>
          unnamed ++ named match {
            // Add synthetic unit arguments if there are none
            case Nil => List(Expr.Cst(Ast.Constant.Unit, tree.loc))
            case args => args.sortBy(_.loc)
          }
      }
    }

    private def visitArgumentNamed(tree: Tree): Validation[Expr, CompilationMessage] = {
      expect(tree, TreeKind.ArgumentNamed)
      flatMapN(traverse(pickAll(TreeKind.Expr.Expr, tree))(visitExpr)) {
        case e1 :: e2 :: Nil =>
          // First expression must be a name
          e1 match {
            case Expr.Ambiguous(qname, _) =>
              Validation.success(Expr.RecordExtend(Name.mkLabel(qname.ident), e2, Expr.RecordEmpty(tree.loc), tree.loc))
            case _ =>
              val error = Malformed(NamedTokenSet.Name, SyntacticContext.Expr.OtherExpr, loc = tree.loc)
              Validation.toSoftFailure(Expr.Error(error), error)
          }
        case exprs =>
          val error = Malformed(NamedTokenSet.Name, SyntacticContext.Expr.OtherExpr, loc = tree.loc)
          Validation.toSoftFailure(Expr.Error(error), error)
      }
    }

    private def visitLambdaExpr(tree: Tree): Validation[Expr, CompilationMessage] = {
      expect(tree, TreeKind.Expr.Lambda)
      mapN(pickExpr(tree), Decls.pickFormalParameters(tree, presence = Presence.Optional)) {
        (expr, fparams) => {
          val l = tree.loc.asSynthetic
          fparams.foldRight(expr) {
            case (fparam, acc) => WeededAst.Expr.Lambda(fparam, acc, l)
          }
        }
      }
    }

    private def visitLambdaMatchExpr(tree: Tree): Validation[Expr, CompilationMessage] = {
      expect(tree, TreeKind.Expr.LambdaMatch)
      mapN(Patterns.pickPattern(tree), pickExpr(tree)) {
        (pat, expr) => Expr.LambdaMatch(pat, expr, tree.loc)
      }
    }

    private def visitUnaryExpr(tree: Tree): Validation[Expr, CompilationMessage] = {
      expect(tree, TreeKind.Expr.Unary)
      flatMapN(pick(TreeKind.Operator, tree), pick(TreeKind.Expr.Expr, tree))(
        (opTree, exprTree) => {
          opTree.children.headOption match {
            case Some(opToken@Token(_, _, _, _, _, _)) =>
              val sp1 = tree.loc.sp1
              val sp2 = tree.loc.sp2
              val literalToken = tryPickNumberLiteralToken(exprTree)
              literalToken match {
                // fold unary minus into a constant
                case Some(lit) if opToken.text == "-" =>
                  // Construct a synthetic literal tree with the unary minus and visit that like any other literal expression
                  val syntheticToken = Token(lit.kind, lit.src, opToken.start, lit.end, lit.sp1, lit.sp2)
                  val syntheticLiteral = Tree(TreeKind.Expr.Literal, Array(syntheticToken), exprTree.loc.asSynthetic)
                  visitLiteralExpr(syntheticLiteral)
                case _ => mapN(visitExpr(exprTree))(expr => {
                  opToken.text match {
                    case "deref" => Expr.Deref(expr, tree.loc)
                    case "discard" => Expr.Discard(expr, tree.loc)
                    case "force" => Expr.Force(expr, tree.loc)
                    case "lazy" => Expr.Lazy(expr, tree.loc)
                    case "not" => Expr.Unary(SemanticOp.BoolOp.Not, expr, tree.loc)
                    case "-" => Expr.Apply(Expr.Ambiguous(Name.mkQName("Neg.neg", sp1, sp2), opTree.loc), List(expr), tree.loc)
                    case "+" => expr
                    case op => Expr.Apply(Expr.Ambiguous(Name.mkQName(op, sp1, sp2), opTree.loc), List(expr), tree.loc)
                  }
                })
              }
            case Some(_) => throw InternalCompilerException(s"Expected unary operator but found tree", tree.loc)
            case None => throw InternalCompilerException(s"Parser produced tree of kind 'Op' without child", tree.loc)
          }
        }
      )
    }

    private def tryPickNumberLiteralToken(tree: Tree): Option[Token] = {
      val NumberLiteralKinds = List(TokenKind.LiteralInt8, TokenKind.LiteralInt16, TokenKind.LiteralInt32, TokenKind.LiteralInt64, TokenKind.LiteralBigInt, TokenKind.LiteralFloat32, TokenKind.LiteralFloat64, TokenKind.LiteralBigDecimal)
      val maybeTree = tryPick(TreeKind.Expr.Literal, tree)
      maybeTree.flatMap(_.children(0) match {
        case t@Token(_, _, _, _, _, _) if NumberLiteralKinds.contains(t.kind) => Some(t)
        case _ => None
      })
    }

    private def visitBinaryExpr(tree: Tree): Validation[Expr, CompilationMessage] = {
      expect(tree, TreeKind.Expr.Binary)
      val exprs = pickAll(TreeKind.Expr.Expr, tree)
      val op = pick(TreeKind.Operator, tree)
      flatMapN(op, traverse(exprs)(visitExpr)) {
        case (op, e1 :: e2 :: Nil) =>
          val isInfix = op.children.head match {
            case Token(kind, _, _, _, _, _) => kind == TokenKind.InfixFunction
            case _ => false
          }

          if (isInfix) {
            val infixName = text(op).head.stripPrefix("`").stripSuffix("`")
            val infixNameParts = infixName.split('.').toList
            val lastName = infixNameParts.lastOption.getOrElse("")
            val qname = Name.mkQName(infixNameParts.init, lastName, op.loc.sp1, op.loc.sp2)
            val opExpr = Expr.Ambiguous(qname, op.loc)
            return Validation.success(Expr.Infix(e1, opExpr, e2, tree.loc))
          }

          def mkApply(name: String): Expr.Apply = Expr.Apply(
            Expr.Ambiguous(Name.mkQName(name, op.loc.sp1, op.loc.sp2), op.loc), List(e1, e2),
            tree.loc
          )

          text(op).head match {
            // BUILTINS
            case "+" => Validation.success(mkApply("Add.add"))
            case "-" => Validation.success(mkApply("Sub.sub"))
            case "*" => Validation.success(mkApply("Mul.mul"))
            case "/" => Validation.success(mkApply("Div.div"))
            case "<" => Validation.success(mkApply("Order.less"))
            case "<=" => Validation.success(mkApply("Order.lessEqual"))
            case ">" => Validation.success(mkApply("Order.greater"))
            case ">=" => Validation.success(mkApply("Order.greaterEqual"))
            case "==" => Validation.success(mkApply("Eq.eq"))
            case "!=" => Validation.success(mkApply("Eq.neq"))
            case "<=>" => Validation.success(mkApply("Order.compare"))
            // SEMANTIC OPS
            case "and" => Validation.success(Expr.Binary(SemanticOp.BoolOp.And, e1, e2, tree.loc))
            case "or" => Validation.success(Expr.Binary(SemanticOp.BoolOp.Or, e1, e2, tree.loc))
            // SPECIAL
            case ":=" => Validation.success(Expr.Assign(e1, e2, tree.loc))
            case "::" => Validation.success(Expr.FCons(e1, e2, tree.loc))
            case ":::" => Validation.success(Expr.FAppend(e1, e2, tree.loc))
            case "<+>" => Validation.success(Expr.FixpointMerge(e1, e2, tree.loc))
            case "instanceof" => mapN(tryPickJavaName(exprs(1)))(Expr.InstanceOf(e1, _, tree.loc))
            // UNRECOGNIZED
            case id =>
              val ident = Name.Ident(op.loc.sp1, id, op.loc.sp2)
              Validation.success(Expr.Apply(Expr.Ambiguous(Name.mkQName(ident), op.loc), List(e1, e2), tree.loc))
          }
        case (_, operands) => throw InternalCompilerException(s"Expr.Binary tree with ${operands.length} operands", tree.loc)
      }
    }

    private def visitIfThenElseExpr(tree: Tree): Validation[Expr, CompilationMessage] = {
      expect(tree, TreeKind.Expr.IfThenElse)
      pickAll(TreeKind.Expr.Expr, tree) match {
        case exprCondition :: exprThen :: exprElse :: Nil =>
          mapN(visitExpr(exprCondition), visitExpr(exprThen), visitExpr(exprElse)) {
            (condition, tthen, eelse) => Expr.IfThenElse(condition, tthen, eelse, tree.loc)
          }
        case _ =>
          val error = UnexpectedToken(NamedTokenSet.FromKinds(Set(TokenKind.KeywordElse)), actual = None, SyntacticContext.Expr.OtherExpr, hint = Some("the else-branch is required in Flix."), tree.loc)
          Validation.toSoftFailure(Expr.Error(error), error)
      }
    }

    private def visitStatementExpr(tree: Tree): Validation[Expr, CompilationMessage] = {
      expect(tree, TreeKind.Expr.Statement)
      mapN(traverse(pickAll(TreeKind.Expr.Expr, tree))(visitExpr)) {
        case ex1 :: ex2 :: Nil => Expr.Stm(ex1, ex2, tree.loc)
        case exprs => throw InternalCompilerException(s"Parser error. Expected 2 expressions in statement but found '${exprs.length}'.", tree.loc)
      }
    }

    private def visitLetRecDefExpr(tree: Tree): Validation[Expr, CompilationMessage] = {
      expect(tree, TreeKind.Expr.LetRecDef)
      val annVal = flatMapN(Decls.pickAnnotations(tree)) {
        case Ast.Annotations(as) =>
          // Check for [[IllegalAnnotation]]
          val errors = ArrayBuffer.empty[IllegalAnnotation]
          for (a <- as) {
            a match {
              case Ast.Annotation.TailRecursive(_) => // OK
              case otherAnn => errors += IllegalAnnotation(otherAnn.loc)
            }
          }
          Validation.toSuccessOrSoftFailure(Ast.Annotations(as), errors)
      }

      val exprs = flatMapN(pickExpr(tree)) {
        case Expr.Stm(exp1, exp2, _) => Validation.success((exp1, exp2))
        case e =>
          // Fall back on Expr.Error. Parser has reported an error here.
          val error = Malformed(NamedTokenSet.FromKinds(Set(TokenKind.KeywordDef)), SyntacticContext.Expr.OtherExpr, hint = Some("Internal definitions must be followed by an expression"), loc = e.loc)
          Validation.success((e, Expr.Error(error)))
      }

      mapN(
        annVal,
        exprs,
        Decls.pickFormalParameters(tree, Presence.Optional),
        pickNameIdent(tree),
        Types.tryPickType(tree),
        Types.tryPickEffect(tree),
      ) {
        case (ann, (exp1, exp2), fparams, ident, tpe, eff) =>
          val e = if (tpe.isDefined || eff.isDefined) Expr.Ascribe(exp1, tpe, eff, exp1.loc) else exp1
          val lambda = fparams.foldRight(e) {
            case (fparam, acc) => WeededAst.Expr.Lambda(fparam, acc, exp1.loc.asSynthetic)
          }
          Expr.LetRec(ident, ann, Ast.Modifiers.Empty, lambda, exp2, tree.loc)
      }
    }

    private def visitLetImportExpr(tree: Tree): Validation[Expr, CompilationMessage] = {
      expect(tree, TreeKind.Expr.LetImport)
      val jvmOp = flatMapN(pick(TreeKind.JvmOp.JvmOp, tree))(JvmOp.visitJvmOp)
      val expr = pickExpr(tree)
      mapN(jvmOp, expr) {
        (jvmOp, expr) => Expr.LetImport(jvmOp, expr, tree.loc)
      }
    }

    private def visitScopeExpr(tree: Tree): Validation[Expr, CompilationMessage] = {
      expect(tree, TreeKind.Expr.Scope)
      val block = flatMapN(pick(TreeKind.Expr.Block, tree))(visitBlockExpr)
      mapN(pickNameIdent(tree), block) {
        (ident, block) => Expr.Scope(ident, block, tree.loc)
      }
    }

    private def visitMatchExpr(tree: Tree): Validation[Expr, CompilationMessage] = {
      expect(tree, TreeKind.Expr.Match)
      val rules = pickAll(TreeKind.Expr.MatchRuleFragment, tree)
      flatMapN(pickExpr(tree), traverse(rules)(visitMatchRule)) {
        // Case: no valid match rule found in match expr
        case (expr, Nil) =>
          val error = NeedAtleastOne(NamedTokenSet.MatchRule, SyntacticContext.Expr.OtherExpr, loc = expr.loc)
          // Fall back on Expr.Error. Parser has reported an error here.
          Validation.success(Expr.Error(error))
        case (expr, rules) => Validation.success(Expr.Match(expr, rules, tree.loc))
      }
    }

    private def visitMatchRule(tree: Tree): Validation[MatchRule, CompilationMessage] = {
      expect(tree, TreeKind.Expr.MatchRuleFragment)
      val exprs = pickAll(TreeKind.Expr.Expr, tree)
      flatMapN(Patterns.pickPattern(tree), traverse(exprs)(visitExpr)) {
        // case pattern => expr
        case (pat, expr :: Nil) => Validation.success(MatchRule(pat, None, expr))
        // case pattern if expr => expr
        case (pat, expr1 :: expr2 :: Nil) => Validation.success(MatchRule(pat, Some(expr1), expr2))
        // Fall back on Expr.Error. Parser has reported an error here.
        case (_, _) =>
          val error = Malformed(NamedTokenSet.MatchRule, SyntacticContext.Expr.OtherExpr, loc = tree.loc)
          Validation.success(MatchRule(Pattern.Error(tree.loc), None, Expr.Error(error)))
      }
    }

    private def visitTypeMatchExpr(tree: Tree): Validation[Expr, CompilationMessage] = {
      expect(tree, TreeKind.Expr.TypeMatch)
      val rules = pickAll(TreeKind.Expr.TypeMatchRuleFragment, tree)
      mapN(pickExpr(tree), traverse(rules)(visitTypeMatchRule)) {
        (expr, rules) => Expr.TypeMatch(expr, rules, tree.loc)
      }
    }

    private def visitTypeMatchRule(tree: Tree): Validation[TypeMatchRule, CompilationMessage] = {
      expect(tree, TreeKind.Expr.TypeMatchRuleFragment)
      mapN(pickNameIdent(tree), pickExpr(tree), Types.pickType(tree)) {
        (ident, expr, ttype) => TypeMatchRule(ident, ttype, expr)
      }
    }

    private def visitRestrictableChooseExpr(tree: Tree): Validation[Expr, CompilationMessage] = {
      expectAny(tree, List(TreeKind.Expr.RestrictableChoose, TreeKind.Expr.RestrictableChooseStar))
      val isStar = tree.kind == TreeKind.Expr.RestrictableChooseStar
      val rules = pickAll(TreeKind.Expr.MatchRuleFragment, tree)
      mapN(pickExpr(tree), traverse(rules)(t => visitRestrictableChooseRule(isStar, t))) {
        (expr, rules) => Expr.RestrictableChoose(isStar, expr, rules, tree.loc)
      }
    }

    private def visitRestrictableChooseRule(isStar: Boolean, tree: Tree): Validation[RestrictableChooseRule, CompilationMessage] = {
      expect(tree, TreeKind.Expr.MatchRuleFragment)
      flatMapN(pickRestrictableChoosePattern(isStar, tree), pickExpr(tree)) {
        (pat, expr) => Validation.success(RestrictableChooseRule(pat, expr))
      }
    }

    private def pickRestrictableChoosePattern(isStar: Boolean, tree: Tree): Validation[RestrictableChoosePattern, CompilationMessage] = {
      expect(tree, TreeKind.Expr.MatchRuleFragment)
      flatMapN(Patterns.pickPattern(tree)) {
        case Pattern.Tag(qname, pat, loc) =>
          val inner = pat match {
            case Pattern.Wild(loc) => Validation.success(List(WeededAst.RestrictableChoosePattern.Wild(loc)))
            case Pattern.Var(ident, loc) => Validation.success(List(WeededAst.RestrictableChoosePattern.Var(ident, loc)))
            case Pattern.Cst(Ast.Constant.Unit, loc) => Validation.success(List(WeededAst.RestrictableChoosePattern.Wild(loc)))
            case Pattern.Tuple(elms, _) =>
              traverse(elms) {
                case Pattern.Wild(loc) => Validation.success(WeededAst.RestrictableChoosePattern.Wild(loc))
                case Pattern.Var(ident, loc) => Validation.success(WeededAst.RestrictableChoosePattern.Var(ident, loc))
                case Pattern.Cst(Ast.Constant.Unit, loc) => Validation.success(WeededAst.RestrictableChoosePattern.Wild(loc))
                case other => Validation.toHardFailure(UnsupportedRestrictedChoicePattern(isStar, other.loc))
              }
            case other => Validation.toHardFailure(UnsupportedRestrictedChoicePattern(isStar, other.loc))
          }
          mapN(inner)(RestrictableChoosePattern.Tag(qname, _, loc))
        case other => Validation.toHardFailure(UnsupportedRestrictedChoicePattern(isStar, other.loc))
      }
    }

    private def visitForApplicativeExpr(tree: Tree): Validation[Expr, CompilationMessage] = {
      expect(tree, TreeKind.Expr.ForApplicative)
      flatMapN(pickForFragments(tree), pickExpr(tree)) {
        case (Nil, _) =>
          val err = EmptyForFragment(tree.loc)
          Validation.toSoftFailure(Expr.Error(err), err)
        case (fragments, expr) =>
          // Check that there are only generators
          val (generators, nonGeneratorFragments) = fragments.partition {
            case _: ForFragment.Generator => true
            case _ => false
          }
          if (nonGeneratorFragments.nonEmpty) {
            val err = IllegalForAFragment(nonGeneratorFragments.head.loc)
            Validation.success(Expr.Error(err)).withSoftFailures(nonGeneratorFragments.map(f => IllegalForAFragment(f.loc)))
          } else {
            Validation.success(Expr.ApplicativeFor(generators.asInstanceOf[List[ForFragment.Generator]], expr, tree.loc))
          }
      }
    }

    private def visitForeachExpr(tree: Tree): Validation[Expr, CompilationMessage] = {
      expect(tree, TreeKind.Expr.Foreach)
      flatMapN(pickForFragments(tree), pickExpr(tree)) {
        case (Nil, _) =>
          val err = EmptyForFragment(tree.loc)
          Validation.toSoftFailure(Expr.Error(err), err)
        case (fragments, expr) =>
          // It's okay to do head rather than headOption here because we check for Nil above.
          fragments.head match {
            // Check that fragments start with a generator.
            case _: ForFragment.Generator => Validation.success(Expr.ForEach(fragments, expr, tree.loc))
            case f =>
              val error = IllegalForFragment(f.loc)
              Validation.toSoftFailure(Expr.Error(error), error)
          }
      }
    }

    private def visitForMonadicExpr(tree: Tree): Validation[Expr, CompilationMessage] = {
      expect(tree, TreeKind.Expr.ForMonadic)
      flatMapN(pickForFragments(tree), pickExpr(tree)) {
        case (Nil, _) =>
          val err = EmptyForFragment(tree.loc)
          Validation.toSoftFailure(Expr.Error(err), err)
        case (fragments, expr) =>
          // It's okay to do head rather than headOption here because we check for Nil above.
          fragments.head match {
            // Check that fragments start with a generator.
            case _: ForFragment.Generator => Validation.success(Expr.MonadicFor(fragments, expr, tree.loc))
            case f =>
              val error = IllegalForFragment(f.loc)
              Validation.toSoftFailure(Expr.Error(error), error)
          }
      }
    }

    private def visitForeachYieldExpr(tree: Tree): Validation[Expr, CompilationMessage] = {
      expect(tree, TreeKind.Expr.ForeachYield)
      flatMapN(pickForFragments(tree), pickExpr(tree)) {
        case (Nil, _) =>
          val err = EmptyForFragment(tree.loc)
          Validation.toSoftFailure(Expr.Error(err), err)
        case (fragments, expr) =>
          // It's okay to do head rather than headOption here because we check for Nil above.
          fragments.head match {
            // Check that fragments start with a generator.
            case _: ForFragment.Generator => Validation.success(Expr.ForEachYield(fragments, expr, tree.loc))
            case f =>
              val error = IllegalForFragment(f.loc)
              Validation.toSoftFailure(Expr.Error(error), error)
          }
      }
    }

    private def pickForFragments(tree: Tree): Validation[List[ForFragment], CompilationMessage] = {
      val guards = pickAll(TreeKind.Expr.ForFragmentGuard, tree)
      val generators = pickAll(TreeKind.Expr.ForFragmentGenerator, tree)
      val lets = pickAll(TreeKind.Expr.ForFragmentLet, tree)
      mapN(
        traverse(guards)(visitForFragmentGuard),
        traverse(generators)(visitForFragmentGenerator),
        traverse(lets)(visitForFragmentLet),
      ) {
        (guards, generators, lets) => (generators ++ guards ++ lets).sortBy(_.loc)
      }
    }

    private def visitForFragmentGuard(tree: Tree): Validation[ForFragment.Guard, CompilationMessage] = {
      expect(tree, TreeKind.Expr.ForFragmentGuard)
      mapN(pickExpr(tree))(ForFragment.Guard(_, tree.loc))
    }

    private def visitForFragmentGenerator(tree: Tree): Validation[ForFragment.Generator, CompilationMessage] = {
      expect(tree, TreeKind.Expr.ForFragmentGenerator)
      mapN(Patterns.pickPattern(tree), pickExpr(tree)) {
        (pat, expr) => ForFragment.Generator(pat, expr, tree.loc)
      }
    }

    private def visitForFragmentLet(tree: Tree): Validation[ForFragment.Let, CompilationMessage] = {
      expect(tree, TreeKind.Expr.ForFragmentLet)
      mapN(Patterns.pickPattern(tree), pickExpr(tree)) {
        (pat, expr) => ForFragment.Let(pat, expr, tree.loc)
      }
    }

    private def visitLetMatchExpr(tree: Tree): Validation[Expr, CompilationMessage] = {
      expect(tree, TreeKind.Expr.LetMatch)
      flatMapN(Patterns.pickPattern(tree), Types.tryPickType(tree), pickExpr(tree)) {
        (pattern, tpe, expr) =>
          // get expr1 and expr2 from the nested statement within expr.
          val exprs = expr match {
            case Expr.Stm(exp1, exp2, _) => Validation.success((exp1, exp2))
            // Fall back on Expr.Error. Parser has reported an error here.
            case e =>
              val error = Malformed(NamedTokenSet.FromKinds(Set(TokenKind.KeywordLet)), SyntacticContext.Expr.OtherExpr, hint = Some("let-bindings must be followed by an expression"), e.loc)
              Validation.success((e, Expr.Error(error)))
          }
          mapN(exprs)(exprs => Expr.LetMatch(pattern, Ast.Modifiers.Empty, tpe, exprs._1, exprs._2, tree.loc))
      }
    }

    private def visitTupleExpr(tree: Tree): Validation[Expr, CompilationMessage] = {
      expect(tree, TreeKind.Expr.Tuple)
      mapN(traverse(pickAll(TreeKind.Argument, tree))(pickExpr), traverse(pickAll(TreeKind.ArgumentNamed, tree))(visitArgumentNamed)) {
        (unnamed, named) => Expr.Tuple((unnamed ++ named).sortBy(_.loc), tree.loc)
      }
    }

    private def visitLiteralRecordExpr(tree: Tree): Validation[Expr, CompilationMessage] = {
      expect(tree, TreeKind.Expr.LiteralRecord)
      val fields = pickAll(TreeKind.Expr.LiteralRecordFieldFragment, tree)
      mapN(traverse(fields)(visitLiteralRecordField)) {
        fields =>
          fields.foldRight(Expr.RecordEmpty(tree.loc.asSynthetic): Expr) {
            case ((label, expr, loc), acc) => Expr.RecordExtend(label, expr, acc, loc)
          }
      }
    }

    private def visitLiteralRecordField(tree: Tree): Validation[(Name.Label, Expr, SourceLocation), CompilationMessage] = {
      mapN(pickNameIdent(tree), pickExpr(tree)) {
        (ident, expr) => (Name.mkLabel(ident), expr, tree.loc)
      }
    }

    private def visitRecordSelectExpr(tree: Tree): Validation[Expr, CompilationMessage] = {
      expect(tree, TreeKind.Expr.RecordSelect)
      val idents = pickAll(TreeKind.Ident, tree)
      mapN(pickExpr(tree), traverse(idents)(tokenToIdent)) {
        (expr, idents) =>
          idents.foldLeft(expr) {
            case (acc, ident) => Expr.RecordSelect(acc, Name.mkLabel(ident), ident.loc)
          }
      }
    }

    private def visitRecordOperationExpr(tree: Tree): Validation[Expr, CompilationMessage] = {
      expect(tree, TreeKind.Expr.RecordOperation)
      val updates = pickAll(TreeKind.Expr.RecordOpUpdate, tree)
      val eextends = pickAll(TreeKind.Expr.RecordOpExtend, tree)
      val restricts = pickAll(TreeKind.Expr.RecordOpRestrict, tree)
      val ops = (updates ++ eextends ++ restricts).sortBy(_.loc)
      Validation.foldRight(ops)(pickExpr(tree))((op, acc) =>
        op.kind match {
          case TreeKind.Expr.RecordOpExtend => mapN(pickExpr(op), pickNameIdent(op))(
            (expr, id) => Expr.RecordExtend(Name.mkLabel(id), expr, acc, op.loc)
          )
          case TreeKind.Expr.RecordOpRestrict => mapN(pickNameIdent(op))(
            id => Expr.RecordRestrict(Name.mkLabel(id), acc, op.loc)
          )
          case TreeKind.Expr.RecordOpUpdate => mapN(pickExpr(op), pickNameIdent(op))(
            (expr, id) => {
              // An update is a restrict followed by an extension
              val restricted = Expr.RecordRestrict(Name.mkLabel(id), acc, op.loc)
              Expr.RecordExtend(Name.mkLabel(id), expr, restricted, op.loc)
            })
          case k => throw InternalCompilerException(s"'$k' is not a record operation", op.loc)
        }
      )
    }

    private def visitLiteralArrayExpr(tree: Tree): Validation[Expr, CompilationMessage] = {
      expect(tree, TreeKind.Expr.LiteralArray)
      val exprs = pickAll(TreeKind.Expr.Expr, tree)
      val scopeName = tryPick(TreeKind.Expr.ScopeName, tree)
      flatMapN(traverse(exprs)(visitExpr), traverseOpt(scopeName)(visitScopeName)) {
        case (exprs, Some(scope)) => Validation.success(Expr.ArrayLit(exprs, scope, tree.loc))
        case (exprs, None) =>
          val err = MissingScope(TokenKind.ArrayHash, SyntacticContext.Expr.OtherExpr, tree.loc)
          Validation.toSoftFailure(Expr.ArrayLit(exprs, Expr.Error(err), tree.loc), err)
      }
    }

    private def visitScopeName(tree: Tree): Validation[Expr, CompilationMessage] = {
      expect(tree, TreeKind.Expr.ScopeName)
      pickExpr(tree)
    }

    private def visitLiteralVectorExpr(tree: Tree): Validation[Expr, CompilationMessage] = {
      expect(tree, TreeKind.Expr.LiteralVector)
      val exprs = pickAll(TreeKind.Expr.Expr, tree)
      mapN(traverse(exprs)(visitExpr))(Expr.VectorLit(_, tree.loc))
    }

    private def visitLiteralListExpr(tree: Tree): Validation[Expr, CompilationMessage] = {
      expect(tree, TreeKind.Expr.LiteralList)
      val exprs = pickAll(TreeKind.Expr.Expr, tree)
      mapN(traverse(exprs)(visitExpr))(Expr.ListLit(_, tree.loc))
    }

    private def visitLiteralMapExpr(tree: Tree): Validation[Expr, CompilationMessage] = {
      expect(tree, TreeKind.Expr.LiteralMap)
      val pairs = pickAll(TreeKind.Expr.LiteralMapKeyValueFragment, tree)
      mapN(traverse(pairs)(visitKeyValuePair))(Expr.MapLit(_, tree.loc))
    }

    private def visitKeyValuePair(tree: Tree): Validation[(Expr, Expr), CompilationMessage] = {
      expect(tree, TreeKind.Expr.LiteralMapKeyValueFragment)
      val exprs = pickAll(TreeKind.Expr.Expr, tree)
      flatMapN(traverse(exprs)(visitExpr)) {
        // case: k => v
        case k :: v :: Nil => Validation.success((k, v))
        // case: k =>
        case k :: Nil =>
          val err = Malformed(NamedTokenSet.KeyValuePair, SyntacticContext.Expr.OtherExpr, loc = tree.loc)
          Validation.toSoftFailure((k, Expr.Error(err)), err)
        case xs => throw InternalCompilerException(s"Malformed KeyValue pair, found ${xs.length} expressions", tree.loc)
      }
    }

    private def visitLiteralSetExpr(tree: Tree): Validation[Expr, CompilationMessage] = {
      expect(tree, TreeKind.Expr.LiteralSet)
      val exprs = pickAll(TreeKind.Expr.Expr, tree)
      mapN(traverse(exprs)(visitExpr))(Expr.SetLit(_, tree.loc))
    }

    private def visitRefExpr(tree: Tree): Validation[Expr, CompilationMessage] = {
      expect(tree, TreeKind.Expr.Ref)
      val scopeName = tryPick(TreeKind.Expr.ScopeName, tree)
      flatMapN(pickExpr(tree), traverseOpt(scopeName)(visitScopeName)) {
        case (expr1, Some(expr2)) => Validation.success(Expr.Ref(expr1, expr2, tree.loc))
        case (expr1, None) =>
          val err = MissingScope(TokenKind.KeywordRef, SyntacticContext.Expr.OtherExpr, tree.loc)
          Validation.toSoftFailure(Expr.Ref(expr1, Expr.Error(err), tree.loc), err)
      }
    }

    private def visitAscribeExpr(tree: Tree): Validation[Expr, CompilationMessage] = {
      expect(tree, TreeKind.Expr.Ascribe)
      mapN(pickExpr(tree), Types.tryPickTypeNoWild(tree), Types.tryPickEffect(tree)) {
        (expr, tpe, eff) => Expr.Ascribe(expr, tpe, eff, tree.loc)
      }
    }

    private def visitCheckedTypeCastExpr(tree: Tree): Validation[Expr, CompilationMessage] = {
      expect(tree, TreeKind.Expr.CheckedTypeCast)
      mapN(pickExpr(tree)) {
        expr => Expr.CheckedCast(Ast.CheckedCastType.TypeCast, expr, tree.loc)
      }
    }

    private def visitCheckedEffectCastExpr(tree: Tree): Validation[Expr, CompilationMessage] = {
      expect(tree, TreeKind.Expr.CheckedEffectCast)
      mapN(pickExpr(tree)) {
        expr => Expr.CheckedCast(Ast.CheckedCastType.EffectCast, expr, tree.loc)
      }
    }

    private def visitUncheckedCastExpr(tree: Tree): Validation[Expr, CompilationMessage] = {
      expect(tree, TreeKind.Expr.UncheckedCast)
      mapN(pickExpr(tree), Types.tryPickTypeNoWild(tree), Types.tryPickEffect(tree)) {
        (expr, tpe, eff) => Expr.UncheckedCast(expr, tpe, eff, tree.loc)
      }
    }

    private def visitUncheckedMaskingCastExpr(tree: Tree): Validation[Expr, CompilationMessage] = {
      expect(tree, TreeKind.Expr.UncheckedMaskingCast)
      mapN(pickExpr(tree)) {
        expr => Expr.UncheckedMaskingCast(expr, tree.loc)
      }
    }

    private def visitWithoutExpr(tree: Tree): Validation[Expr, CompilationMessage] = {
      expect(tree, TreeKind.Expr.Without)
      val effectSet = pick(TreeKind.Type.EffectSet, tree)
      val effects = flatMapN(effectSet)(effectSetTree => traverse(pickAll(TreeKind.QName, effectSetTree))(visitQName))
      mapN(pickExpr(tree), effects) {
        case (expr, effect :: effects) =>
          val base = Expr.Without(expr, effect, tree.loc)
          effects.foldLeft(base) {
            case (acc, eff) => Expr.Without(acc, eff, tree.loc.asSynthetic)
          }
        case (_, Nil) =>
          // Fall back on Expr.Error, Parser has already reported this
          Expr.Error(Malformed(NamedTokenSet.Effect, SyntacticContext.Expr.OtherExpr, None, tree.loc))
      }
    }

    private def visitTryExpr(tree: Tree): Validation[Expr, CompilationMessage] = {
      expect(tree, TreeKind.Expr.Try)
      val maybeCatch = pickAll(TreeKind.Expr.TryCatchBodyFragment, tree)
      val maybeWith = pickAll(TreeKind.Expr.TryWithBodyFragment, tree)
      flatMapN(
        pickExpr(tree),
        traverse(maybeCatch)(visitTryCatchBody),
        traverse(maybeWith)(visitTryWithBody),
      ) {
        // Bad case: try expr
        case (expr, Nil, Nil) =>
          // Fall back on Expr.Error, Parser has already reported an error.
          val error = UnexpectedToken(
            expected = NamedTokenSet.FromKinds(Set(TokenKind.KeywordCatch, TokenKind.KeywordWith)),
            actual = None,
            SyntacticContext.Expr.OtherExpr,
            loc = tree.loc)
          Validation.success(Expr.Error(error))
        // Bad case: try expr catch { rules... } with eff { handlers... }
        case (expr, _ :: _, _ :: _) =>
          val error = Malformed(NamedTokenSet.FromKinds(Set(TokenKind.KeywordTry)), SyntacticContext.Expr.OtherExpr, hint = Some(s"Use either ${TokenKind.KeywordWith.display} or ${TokenKind.KeywordCatch.display} on ${TokenKind.KeywordTry.display}."), tree.loc)
          // Fall back on Expr.Error, Parser has already reported an error.
          Validation.success(Expr.Error(error))
        // Case: try expr catch { rules... }
        case (expr, catches, Nil) => Validation.success(Expr.TryCatch(expr, catches.flatten, tree.loc))
        // Case: try expr with eff { handlers... }
        case (expr, Nil, withs) => Validation.success(Expr.TryWith(expr, withs, tree.loc))
      }
    }

    private def visitTryCatchBody(tree: Tree): Validation[List[CatchRule], CompilationMessage] = {
      expect(tree, TreeKind.Expr.TryCatchBodyFragment)
      val rules = pickAll(TreeKind.Expr.TryCatchRuleFragment, tree)
      traverse(rules)(visitTryCatchRule)
    }

    private def visitTryCatchRule(tree: Tree): Validation[CatchRule, CompilationMessage] = {
      expect(tree, TreeKind.Expr.TryCatchRuleFragment)
      mapN(pickNameIdent(tree), pickQName(tree), pickExpr(tree)) {
        (ident, qname, expr) => CatchRule(ident, javaQnameToFqn(qname), expr)
      }
    }

    private def visitTryWithBody(tree: Tree): Validation[WithHandler, CompilationMessage] = {
      expect(tree, TreeKind.Expr.TryWithBodyFragment)
      val rules = pickAll(TreeKind.Expr.TryWithRuleFragment, tree)
      mapN(pickQName(tree), /* This qname is an effect */ traverse(rules)(visitTryWithRule)) {
        (eff, handlers) => WithHandler(eff, handlers)
      }
    }

    private def visitTryWithRule(tree: Tree): Validation[HandlerRule, CompilationMessage] = {
      expect(tree, TreeKind.Expr.TryWithRuleFragment)
      mapN(
        pickNameIdent(tree),
        Decls.pickFormalParameters(tree, Presence.Forbidden),
        pickExpr(tree)
      )((ident, fparams, expr) => {
        // Add extra resumption argument as a synthetic unit parameter when there is exactly one parameter.
        val hasSingleNonUnitParam = fparams.sizeIs == 1 && fparams.exists(_.ident.name != "_unit")
        val syntheticUnitParam = if (hasSingleNonUnitParam) List(Decls.unitFormalParameter(tree.loc.asSynthetic)) else List.empty
        HandlerRule(ident, (syntheticUnitParam ++ fparams).sortBy(_.loc), expr)
      })
    }

    private def visitDoExpr(tree: Tree): Validation[Expr, CompilationMessage] = {
      expect(tree, TreeKind.Expr.Do)
      mapN(pickQName(tree), pickArguments(tree)) {
        (op, args) => Expr.Do(op, args, tree.loc)
      }
    }

    private def visitInvokeMethod2Expr(tree: Tree): Validation[Expr, CompilationMessage] = {
      expect(tree, TreeKind.Expr.InvokeMethod2)
      val fragmentsTrees = pickAll(TreeKind.Expr.InvokeMethod2Fragment, tree)
      val fragments = traverse(fragmentsTrees)(visitInvokeMethod2Fragment)
      val objName = pickNameIdent(tree)
      mapN(objName, fragments) {
        case (objName, fragments) =>
          val nameExpr = Expr.Ambiguous(Name.mkQName(objName), objName.loc)
          // TODO INTEROP InvokeMethod2 source location is likely off
          fragments.foldLeft[Expr](nameExpr) {
            case (acc, (methodName, arguments)) => Expr.InvokeMethod2(acc, methodName, arguments, tree.loc)
          }
      }
    }

<<<<<<< HEAD
=======
    /**
     * Helper method to visit a sub-expression of invokeMethod2.
     * We may consider a sub-expression the following: someCall(x, y, ...)
     * which contains the method name "someCall" and its arguments x, y, ...
     *
     * Its purpose is to ease manipulation of consecutive java calls, e.g.:
     *
     *                    obj#method1()#method2()
     *
     * contains two invokeMethod2 fragments.
     */
>>>>>>> 32ef4205
    private def visitInvokeMethod2Fragment(tree: Tree): Validation[(Name.Ident, List[Expr]), CompilationMessage] = {
      expect(tree, TreeKind.Expr.InvokeMethod2Fragment)
      val methodName = pickNameIdent(tree)
      val arguments = pickArguments(tree)
      mapN(methodName, arguments) {
        (methodName, arguments) => (methodName, arguments)
      }
    }

    private def visitNewObjectExpr(tree: Tree): Validation[Expr, CompilationMessage] = {
      expect(tree, TreeKind.Expr.NewObject)
      val methods = pickAll(TreeKind.Expr.JvmMethod, tree)
      mapN(Types.pickType(tree), traverse(methods)(visitJvmMethod)) {
        (tpe, methods) => Expr.NewObject(tpe, methods, tree.loc)
      }
    }

    private def visitJvmMethod(tree: Tree): Validation[JvmMethod, CompilationMessage] = {
      expect(tree, TreeKind.Expr.JvmMethod)
      mapN(
        pickNameIdent(tree),
        pickExpr(tree),
        Decls.pickFormalParameters(tree),
        Types.pickType(tree),
        Types.tryPickEffect(tree),
      ) {
        (ident, expr, fparams, tpe, eff) => JvmMethod(ident, fparams, expr, tpe, eff, tree.loc)
      }
    }

    private def visitStaticExpr(tree: Tree): Validation[Expr, CompilationMessage] = {
      expect(tree, TreeKind.Expr.Static)
      Validation.success(Expr.Static(tree.loc))
    }

    private def visitSelectExpr(tree: Tree): Validation[Expr, CompilationMessage] = {
      expect(tree, TreeKind.Expr.Select)
      val rules = traverse(pickAll(TreeKind.Expr.SelectRuleFragment, tree))(visitSelectRule)
      val maybeDefault = traverseOpt(tryPick(TreeKind.Expr.SelectRuleDefaultFragment, tree))(pickExpr)
      mapN(rules, maybeDefault) {
        (rules, maybeDefault) => Expr.SelectChannel(rules, maybeDefault, tree.loc)
      }
    }

    private def visitSelectRule(tree: Tree): Validation[SelectChannelRule, CompilationMessage] = {
      expect(tree, TreeKind.Expr.SelectRuleFragment)
      val exprs = traverse(pickAll(TreeKind.Expr.Expr, tree))(visitExpr)
      flatMapN(pickNameIdent(tree), exprs) {
        case (ident, channel :: body :: Nil) =>
          Validation.success(SelectChannelRule(ident, channel, body))
        case _ =>
          val err = Malformed(NamedTokenSet.MatchRule, SyntacticContext.Expr.OtherExpr, loc = tree.loc)
          Validation.HardFailure(Chain(err))
      }
    }

    private def visitSpawnExpr(tree: Tree): Validation[Expr, CompilationMessage] = {
      expect(tree, TreeKind.Expr.Spawn)
      val scopeName = tryPick(TreeKind.Expr.ScopeName, tree)
      flatMapN(pickExpr(tree), traverseOpt(scopeName)(visitScopeName)) {
        case (expr1, Some(expr2)) => Validation.success(Expr.Spawn(expr1, expr2, tree.loc))
        case (expr1, None) =>
          val err = MissingScope(TokenKind.KeywordSpawn, SyntacticContext.Expr.OtherExpr, loc = tree.loc)
          Validation.toSoftFailure(Expr.Spawn(expr1, Expr.Error(err), tree.loc), err)
      }
    }

    private def visitParYieldExpr(tree: Tree): Validation[Expr, CompilationMessage] = {
      expect(tree, TreeKind.Expr.ParYield)
      val fragments = pickAll(TreeKind.Expr.ParYieldFragment, tree)
      mapN(traverse(fragments)(visitParYieldFragment), pickExpr(tree)) {
        (fragments, expr) => Expr.ParYield(fragments, expr, tree.loc)
      }
    }

    private def visitParYieldFragment(tree: Tree): Validation[ParYieldFragment, CompilationMessage] = {
      expect(tree, TreeKind.Expr.ParYieldFragment)
      mapN(Patterns.pickPattern(tree), pickExpr(tree)) {
        (pat, expr) => ParYieldFragment(pat, expr, tree.loc)
      }
    }

    private def visitFixpointConstraintSetExpr(tree: Tree): Validation[Expr, CompilationMessage] = {
      expect(tree, TreeKind.Expr.FixpointConstraintSet)
      val constraints = pickAll(TreeKind.Expr.FixpointConstraint, tree)
      mapN(traverse(constraints)(visitFixpointConstraint)) {
        constraints => Expr.FixpointConstraintSet(constraints, tree.loc)
      }
    }

    private def visitFixpointConstraint(tree: Tree): Validation[Constraint, CompilationMessage] = {
      expect(tree, TreeKind.Expr.FixpointConstraint)
      val bodyItems = pickAll(TreeKind.Predicate.Body, tree)
      mapN(Predicates.pickHead(tree), traverse(bodyItems)(Predicates.visitBody)) {
        (head, body) => Constraint(head, body, tree.loc)
      }
    }

    private def visitFixpointLambdaExpr(tree: Tree): Validation[Expr, CompilationMessage] = {
      expect(tree, TreeKind.Expr.FixpointLambda)
      val params = mapN(pick(TreeKind.Predicate.ParamList, tree))(t =>
        (pickAll(TreeKind.Predicate.ParamUntyped, t) ++ pickAll(TreeKind.Predicate.Param, t)).sortBy(_.loc)
      )
      mapN(flatMapN(params)(ps => traverse(ps)(Predicates.visitParam)), pickExpr(tree)) {
        (params, expr) => Expr.FixpointLambda(params, expr, tree.loc)
      }
    }

    private def visitFixpointInjectExpr(tree: Tree): Validation[Expr, CompilationMessage] = {
      expect(tree, TreeKind.Expr.FixpointInject)
      val expressions = pickAll(TreeKind.Expr.Expr, tree)
      val idents = pickAll(TreeKind.Ident, tree)
      flatMapN(traverse(expressions)(visitExpr), traverse(idents)(tokenToIdent)) {
        case (exprs, idents) if exprs.length != idents.length =>
          // Check for mismatched arity
          val err = MismatchedArity(exprs.length, idents.length, tree.loc)
          Validation.toSoftFailure(WeededAst.Expr.Error(err), err)

        case (exprs, idents) => Validation.success(Expr.FixpointInjectInto(exprs, idents, tree.loc))
      }
    }

    private def visitFixpointSolveExpr(tree: Tree): Validation[Expr, CompilationMessage] = {
      expect(tree, TreeKind.Expr.FixpointSolveWithProject)
      val expressions = pickAll(TreeKind.Expr.Expr, tree)
      val idents = pickAll(TreeKind.Ident, tree)
      mapN(traverse(expressions)(visitExpr), traverse(idents)(tokenToIdent)) {
        (exprs, idents) =>
          val optIdents = if (idents.isEmpty) None else Some(idents)
          Expr.FixpointSolveWithProject(exprs, optIdents, tree.loc)
      }
    }

    private def visitFixpointQueryExpr(tree: Tree): Validation[Expr, CompilationMessage] = {
      expect(tree, TreeKind.Expr.FixpointQuery)
      val expressions = traverse(pickAll(TreeKind.Expr.Expr, tree))(visitExpr)
      val selects = flatMapN(pick(TreeKind.Expr.FixpointSelect, tree))(
        selectTree => traverse(pickAll(TreeKind.Expr.Expr, selectTree))(visitExpr)
      )
      val froms = flatMapN(pick(TreeKind.Expr.FixpointFromFragment, tree))(
        fromTree => traverse(pickAll(TreeKind.Predicate.Atom, fromTree))(Predicates.visitAtom)
      )
      val where = traverseOpt(tryPick(TreeKind.Expr.FixpointWhere, tree))(pickExpr)
      mapN(expressions, selects, froms, where) {
        (expressions, selects, froms, where) =>
          val whereList = where.map(w => List(w)).getOrElse(List.empty)
          Expr.FixpointQueryWithSelect(expressions, selects, froms, whereList, tree.loc)
      }
    }

    private def visitDebugExpr(tree: Tree): Validation[Expr, CompilationMessage] = {
      expect(tree, TreeKind.Expr.Debug)
      mapN(pickDebugKind(tree), pickExpr(tree)) {
        (kind, expr) => Expr.Debug(expr, kind, tree.loc)
      }
    }

    private def pickDebugKind(tree: Tree): Validation[DebugKind, CompilationMessage] = {
      tree.children.headOption match {
        case Some(Token(kind, _, _, _, _, _)) if kind == TokenKind.KeywordDebug => Validation.success(DebugKind.Debug)
        case Some(Token(kind, _, _, _, _, _)) if kind == TokenKind.KeywordDebugBang => Validation.success(DebugKind.DebugWithLoc)
        case Some(Token(kind, _, _, _, _, _)) if kind == TokenKind.KeywordDebugBangBang => Validation.success(DebugKind.DebugWithLocAndSrc)
        case _ => throw InternalCompilerException(s"Malformed debug expression, could not find debug kind", tree.loc)
      }
    }

    private def visitIntrinsic(tree: Tree, args: List[Expr]): Validation[Expr, CompilationMessage] = {
      expect(tree, TreeKind.Expr.Intrinsic)
      val intrinsic = text(tree).head.stripPrefix("$").stripSuffix("$")
      val loc = tree.loc
      (intrinsic, args) match {
        case ("BOOL_NOT", e1 :: Nil) => Validation.success(Expr.Unary(SemanticOp.BoolOp.Not, e1, loc))
        case ("BOOL_AND", e1 :: e2 :: Nil) => Validation.success(Expr.Binary(SemanticOp.BoolOp.And, e1, e2, loc))
        case ("BOOL_OR", e1 :: e2 :: Nil) => Validation.success(Expr.Binary(SemanticOp.BoolOp.Or, e1, e2, loc))
        case ("BOOL_EQ", e1 :: e2 :: Nil) => Validation.success(Expr.Binary(SemanticOp.BoolOp.Eq, e1, e2, loc))
        case ("BOOL_NEQ", e1 :: e2 :: Nil) => Validation.success(Expr.Binary(SemanticOp.BoolOp.Neq, e1, e2, loc))
        case ("CHAR_EQ", e1 :: e2 :: Nil) => Validation.success(Expr.Binary(SemanticOp.CharOp.Eq, e1, e2, loc))
        case ("CHAR_NEQ", e1 :: e2 :: Nil) => Validation.success(Expr.Binary(SemanticOp.CharOp.Neq, e1, e2, loc))
        case ("CHAR_LT", e1 :: e2 :: Nil) => Validation.success(Expr.Binary(SemanticOp.CharOp.Lt, e1, e2, loc))
        case ("CHAR_LE", e1 :: e2 :: Nil) => Validation.success(Expr.Binary(SemanticOp.CharOp.Le, e1, e2, loc))
        case ("CHAR_GT", e1 :: e2 :: Nil) => Validation.success(Expr.Binary(SemanticOp.CharOp.Gt, e1, e2, loc))
        case ("CHAR_GE", e1 :: e2 :: Nil) => Validation.success(Expr.Binary(SemanticOp.CharOp.Ge, e1, e2, loc))
        case ("FLOAT32_NEG", e1 :: Nil) => Validation.success(Expr.Unary(SemanticOp.Float32Op.Neg, e1, loc))
        case ("FLOAT32_ADD", e1 :: e2 :: Nil) => Validation.success(Expr.Binary(SemanticOp.Float32Op.Add, e1, e2, loc))
        case ("FLOAT32_SUB", e1 :: e2 :: Nil) => Validation.success(Expr.Binary(SemanticOp.Float32Op.Sub, e1, e2, loc))
        case ("FLOAT32_MUL", e1 :: e2 :: Nil) => Validation.success(Expr.Binary(SemanticOp.Float32Op.Mul, e1, e2, loc))
        case ("FLOAT32_DIV", e1 :: e2 :: Nil) => Validation.success(Expr.Binary(SemanticOp.Float32Op.Div, e1, e2, loc))
        case ("FLOAT32_EXP", e1 :: e2 :: Nil) => Validation.success(Expr.Binary(SemanticOp.Float32Op.Exp, e1, e2, loc))
        case ("FLOAT32_EQ", e1 :: e2 :: Nil) => Validation.success(Expr.Binary(SemanticOp.Float32Op.Eq, e1, e2, loc))
        case ("FLOAT32_NEQ", e1 :: e2 :: Nil) => Validation.success(Expr.Binary(SemanticOp.Float32Op.Neq, e1, e2, loc))
        case ("FLOAT32_LT", e1 :: e2 :: Nil) => Validation.success(Expr.Binary(SemanticOp.Float32Op.Lt, e1, e2, loc))
        case ("FLOAT32_LE", e1 :: e2 :: Nil) => Validation.success(Expr.Binary(SemanticOp.Float32Op.Le, e1, e2, loc))
        case ("FLOAT32_GT", e1 :: e2 :: Nil) => Validation.success(Expr.Binary(SemanticOp.Float32Op.Gt, e1, e2, loc))
        case ("FLOAT32_GE", e1 :: e2 :: Nil) => Validation.success(Expr.Binary(SemanticOp.Float32Op.Ge, e1, e2, loc))
        case ("FLOAT64_NEG", e1 :: Nil) => Validation.success(Expr.Unary(SemanticOp.Float64Op.Neg, e1, loc))
        case ("FLOAT64_ADD", e1 :: e2 :: Nil) => Validation.success(Expr.Binary(SemanticOp.Float64Op.Add, e1, e2, loc))
        case ("FLOAT64_SUB", e1 :: e2 :: Nil) => Validation.success(Expr.Binary(SemanticOp.Float64Op.Sub, e1, e2, loc))
        case ("FLOAT64_MUL", e1 :: e2 :: Nil) => Validation.success(Expr.Binary(SemanticOp.Float64Op.Mul, e1, e2, loc))
        case ("FLOAT64_DIV", e1 :: e2 :: Nil) => Validation.success(Expr.Binary(SemanticOp.Float64Op.Div, e1, e2, loc))
        case ("FLOAT64_EXP", e1 :: e2 :: Nil) => Validation.success(Expr.Binary(SemanticOp.Float64Op.Exp, e1, e2, loc))
        case ("FLOAT64_EQ", e1 :: e2 :: Nil) => Validation.success(Expr.Binary(SemanticOp.Float64Op.Eq, e1, e2, loc))
        case ("FLOAT64_NEQ", e1 :: e2 :: Nil) => Validation.success(Expr.Binary(SemanticOp.Float64Op.Neq, e1, e2, loc))
        case ("FLOAT64_LT", e1 :: e2 :: Nil) => Validation.success(Expr.Binary(SemanticOp.Float64Op.Lt, e1, e2, loc))
        case ("FLOAT64_LE", e1 :: e2 :: Nil) => Validation.success(Expr.Binary(SemanticOp.Float64Op.Le, e1, e2, loc))
        case ("FLOAT64_GT", e1 :: e2 :: Nil) => Validation.success(Expr.Binary(SemanticOp.Float64Op.Gt, e1, e2, loc))
        case ("FLOAT64_GE", e1 :: e2 :: Nil) => Validation.success(Expr.Binary(SemanticOp.Float64Op.Ge, e1, e2, loc))
        case ("INT8_NEG", e1 :: Nil) => Validation.success(Expr.Unary(SemanticOp.Int8Op.Neg, e1, loc))
        case ("INT8_NOT", e1 :: Nil) => Validation.success(Expr.Unary(SemanticOp.Int8Op.Not, e1, loc))
        case ("INT8_ADD", e1 :: e2 :: Nil) => Validation.success(Expr.Binary(SemanticOp.Int8Op.Add, e1, e2, loc))
        case ("INT8_SUB", e1 :: e2 :: Nil) => Validation.success(Expr.Binary(SemanticOp.Int8Op.Sub, e1, e2, loc))
        case ("INT8_MUL", e1 :: e2 :: Nil) => Validation.success(Expr.Binary(SemanticOp.Int8Op.Mul, e1, e2, loc))
        case ("INT8_DIV", e1 :: e2 :: Nil) => Validation.success(Expr.Binary(SemanticOp.Int8Op.Div, e1, e2, loc))
        case ("INT8_REM", e1 :: e2 :: Nil) => Validation.success(Expr.Binary(SemanticOp.Int8Op.Rem, e1, e2, loc))
        case ("INT8_EXP", e1 :: e2 :: Nil) => Validation.success(Expr.Binary(SemanticOp.Int8Op.Exp, e1, e2, loc))
        case ("INT8_AND", e1 :: e2 :: Nil) => Validation.success(Expr.Binary(SemanticOp.Int8Op.And, e1, e2, loc))
        case ("INT8_OR", e1 :: e2 :: Nil) => Validation.success(Expr.Binary(SemanticOp.Int8Op.Or, e1, e2, loc))
        case ("INT8_XOR", e1 :: e2 :: Nil) => Validation.success(Expr.Binary(SemanticOp.Int8Op.Xor, e1, e2, loc))
        case ("INT8_SHL", e1 :: e2 :: Nil) => Validation.success(Expr.Binary(SemanticOp.Int8Op.Shl, e1, e2, loc))
        case ("INT8_SHR", e1 :: e2 :: Nil) => Validation.success(Expr.Binary(SemanticOp.Int8Op.Shr, e1, e2, loc))
        case ("INT8_EQ", e1 :: e2 :: Nil) => Validation.success(Expr.Binary(SemanticOp.Int8Op.Eq, e1, e2, loc))
        case ("INT8_NEQ", e1 :: e2 :: Nil) => Validation.success(Expr.Binary(SemanticOp.Int8Op.Neq, e1, e2, loc))
        case ("INT8_LT", e1 :: e2 :: Nil) => Validation.success(Expr.Binary(SemanticOp.Int8Op.Lt, e1, e2, loc))
        case ("INT8_LE", e1 :: e2 :: Nil) => Validation.success(Expr.Binary(SemanticOp.Int8Op.Le, e1, e2, loc))
        case ("INT8_GT", e1 :: e2 :: Nil) => Validation.success(Expr.Binary(SemanticOp.Int8Op.Gt, e1, e2, loc))
        case ("INT8_GE", e1 :: e2 :: Nil) => Validation.success(Expr.Binary(SemanticOp.Int8Op.Ge, e1, e2, loc))
        case ("INT16_NEG", e1 :: Nil) => Validation.success(Expr.Unary(SemanticOp.Int16Op.Neg, e1, loc))
        case ("INT16_NOT", e1 :: Nil) => Validation.success(Expr.Unary(SemanticOp.Int16Op.Not, e1, loc))
        case ("INT16_ADD", e1 :: e2 :: Nil) => Validation.success(Expr.Binary(SemanticOp.Int16Op.Add, e1, e2, loc))
        case ("INT16_SUB", e1 :: e2 :: Nil) => Validation.success(Expr.Binary(SemanticOp.Int16Op.Sub, e1, e2, loc))
        case ("INT16_MUL", e1 :: e2 :: Nil) => Validation.success(Expr.Binary(SemanticOp.Int16Op.Mul, e1, e2, loc))
        case ("INT16_DIV", e1 :: e2 :: Nil) => Validation.success(Expr.Binary(SemanticOp.Int16Op.Div, e1, e2, loc))
        case ("INT16_REM", e1 :: e2 :: Nil) => Validation.success(Expr.Binary(SemanticOp.Int16Op.Rem, e1, e2, loc))
        case ("INT16_EXP", e1 :: e2 :: Nil) => Validation.success(Expr.Binary(SemanticOp.Int16Op.Exp, e1, e2, loc))
        case ("INT16_AND", e1 :: e2 :: Nil) => Validation.success(Expr.Binary(SemanticOp.Int16Op.And, e1, e2, loc))
        case ("INT16_OR", e1 :: e2 :: Nil) => Validation.success(Expr.Binary(SemanticOp.Int16Op.Or, e1, e2, loc))
        case ("INT16_XOR", e1 :: e2 :: Nil) => Validation.success(Expr.Binary(SemanticOp.Int16Op.Xor, e1, e2, loc))
        case ("INT16_SHL", e1 :: e2 :: Nil) => Validation.success(Expr.Binary(SemanticOp.Int16Op.Shl, e1, e2, loc))
        case ("INT16_SHR", e1 :: e2 :: Nil) => Validation.success(Expr.Binary(SemanticOp.Int16Op.Shr, e1, e2, loc))
        case ("INT16_EQ", e1 :: e2 :: Nil) => Validation.success(Expr.Binary(SemanticOp.Int16Op.Eq, e1, e2, loc))
        case ("INT16_NEQ", e1 :: e2 :: Nil) => Validation.success(Expr.Binary(SemanticOp.Int16Op.Neq, e1, e2, loc))
        case ("INT16_LT", e1 :: e2 :: Nil) => Validation.success(Expr.Binary(SemanticOp.Int16Op.Lt, e1, e2, loc))
        case ("INT16_LE", e1 :: e2 :: Nil) => Validation.success(Expr.Binary(SemanticOp.Int16Op.Le, e1, e2, loc))
        case ("INT16_GT", e1 :: e2 :: Nil) => Validation.success(Expr.Binary(SemanticOp.Int16Op.Gt, e1, e2, loc))
        case ("INT16_GE", e1 :: e2 :: Nil) => Validation.success(Expr.Binary(SemanticOp.Int16Op.Ge, e1, e2, loc))
        case ("INT32_NEG", e1 :: Nil) => Validation.success(Expr.Unary(SemanticOp.Int32Op.Neg, e1, loc))
        case ("INT32_NOT", e1 :: Nil) => Validation.success(Expr.Unary(SemanticOp.Int32Op.Not, e1, loc))
        case ("INT32_ADD", e1 :: e2 :: Nil) => Validation.success(Expr.Binary(SemanticOp.Int32Op.Add, e1, e2, loc))
        case ("INT32_SUB", e1 :: e2 :: Nil) => Validation.success(Expr.Binary(SemanticOp.Int32Op.Sub, e1, e2, loc))
        case ("INT32_MUL", e1 :: e2 :: Nil) => Validation.success(Expr.Binary(SemanticOp.Int32Op.Mul, e1, e2, loc))
        case ("INT32_DIV", e1 :: e2 :: Nil) => Validation.success(Expr.Binary(SemanticOp.Int32Op.Div, e1, e2, loc))
        case ("INT32_REM", e1 :: e2 :: Nil) => Validation.success(Expr.Binary(SemanticOp.Int32Op.Rem, e1, e2, loc))
        case ("INT32_EXP", e1 :: e2 :: Nil) => Validation.success(Expr.Binary(SemanticOp.Int32Op.Exp, e1, e2, loc))
        case ("INT32_AND", e1 :: e2 :: Nil) => Validation.success(Expr.Binary(SemanticOp.Int32Op.And, e1, e2, loc))
        case ("INT32_OR", e1 :: e2 :: Nil) => Validation.success(Expr.Binary(SemanticOp.Int32Op.Or, e1, e2, loc))
        case ("INT32_XOR", e1 :: e2 :: Nil) => Validation.success(Expr.Binary(SemanticOp.Int32Op.Xor, e1, e2, loc))
        case ("INT32_SHL", e1 :: e2 :: Nil) => Validation.success(Expr.Binary(SemanticOp.Int32Op.Shl, e1, e2, loc))
        case ("INT32_SHR", e1 :: e2 :: Nil) => Validation.success(Expr.Binary(SemanticOp.Int32Op.Shr, e1, e2, loc))
        case ("INT32_EQ", e1 :: e2 :: Nil) => Validation.success(Expr.Binary(SemanticOp.Int32Op.Eq, e1, e2, loc))
        case ("INT32_NEQ", e1 :: e2 :: Nil) => Validation.success(Expr.Binary(SemanticOp.Int32Op.Neq, e1, e2, loc))
        case ("INT32_LT", e1 :: e2 :: Nil) => Validation.success(Expr.Binary(SemanticOp.Int32Op.Lt, e1, e2, loc))
        case ("INT32_LE", e1 :: e2 :: Nil) => Validation.success(Expr.Binary(SemanticOp.Int32Op.Le, e1, e2, loc))
        case ("INT32_GT", e1 :: e2 :: Nil) => Validation.success(Expr.Binary(SemanticOp.Int32Op.Gt, e1, e2, loc))
        case ("INT32_GE", e1 :: e2 :: Nil) => Validation.success(Expr.Binary(SemanticOp.Int32Op.Ge, e1, e2, loc))
        case ("INT64_NEG", e1 :: Nil) => Validation.success(Expr.Unary(SemanticOp.Int64Op.Neg, e1, loc))
        case ("INT64_NOT", e1 :: Nil) => Validation.success(Expr.Unary(SemanticOp.Int64Op.Not, e1, loc))
        case ("INT64_ADD", e1 :: e2 :: Nil) => Validation.success(Expr.Binary(SemanticOp.Int64Op.Add, e1, e2, loc))
        case ("INT64_SUB", e1 :: e2 :: Nil) => Validation.success(Expr.Binary(SemanticOp.Int64Op.Sub, e1, e2, loc))
        case ("INT64_MUL", e1 :: e2 :: Nil) => Validation.success(Expr.Binary(SemanticOp.Int64Op.Mul, e1, e2, loc))
        case ("INT64_DIV", e1 :: e2 :: Nil) => Validation.success(Expr.Binary(SemanticOp.Int64Op.Div, e1, e2, loc))
        case ("INT64_REM", e1 :: e2 :: Nil) => Validation.success(Expr.Binary(SemanticOp.Int64Op.Rem, e1, e2, loc))
        case ("INT64_EXP", e1 :: e2 :: Nil) => Validation.success(Expr.Binary(SemanticOp.Int64Op.Exp, e1, e2, loc))
        case ("INT64_AND", e1 :: e2 :: Nil) => Validation.success(Expr.Binary(SemanticOp.Int64Op.And, e1, e2, loc))
        case ("INT64_OR", e1 :: e2 :: Nil) => Validation.success(Expr.Binary(SemanticOp.Int64Op.Or, e1, e2, loc))
        case ("INT64_XOR", e1 :: e2 :: Nil) => Validation.success(Expr.Binary(SemanticOp.Int64Op.Xor, e1, e2, loc))
        case ("INT64_SHL", e1 :: e2 :: Nil) => Validation.success(Expr.Binary(SemanticOp.Int64Op.Shl, e1, e2, loc))
        case ("INT64_SHR", e1 :: e2 :: Nil) => Validation.success(Expr.Binary(SemanticOp.Int64Op.Shr, e1, e2, loc))
        case ("INT64_EQ", e1 :: e2 :: Nil) => Validation.success(Expr.Binary(SemanticOp.Int64Op.Eq, e1, e2, loc))
        case ("INT64_NEQ", e1 :: e2 :: Nil) => Validation.success(Expr.Binary(SemanticOp.Int64Op.Neq, e1, e2, loc))
        case ("INT64_LT", e1 :: e2 :: Nil) => Validation.success(Expr.Binary(SemanticOp.Int64Op.Lt, e1, e2, loc))
        case ("INT64_LE", e1 :: e2 :: Nil) => Validation.success(Expr.Binary(SemanticOp.Int64Op.Le, e1, e2, loc))
        case ("INT64_GT", e1 :: e2 :: Nil) => Validation.success(Expr.Binary(SemanticOp.Int64Op.Gt, e1, e2, loc))
        case ("INT64_GE", e1 :: e2 :: Nil) => Validation.success(Expr.Binary(SemanticOp.Int64Op.Ge, e1, e2, loc))
        case ("CHANNEL_GET", e1 :: Nil) => Validation.success(Expr.GetChannel(e1, loc))
        case ("CHANNEL_PUT", e1 :: e2 :: Nil) => Validation.success(Expr.PutChannel(e1, e2, loc))
        case ("CHANNEL_NEW", e1 :: e2 :: Nil) => Validation.success(Expr.NewChannel(e1, e2, loc))
        case ("ARRAY_NEW", e1 :: e2 :: e3 :: Nil) => Validation.success(Expr.ArrayNew(e1, e2, e3, loc))
        case ("ARRAY_LENGTH", e1 :: Nil) => Validation.success(Expr.ArrayLength(e1, loc))
        case ("ARRAY_LOAD", e1 :: e2 :: Nil) => Validation.success(Expr.ArrayLoad(e1, e2, loc))
        case ("ARRAY_STORE", e1 :: e2 :: e3 :: Nil) => Validation.success(Expr.ArrayStore(e1, e2, e3, loc))
        case ("VECTOR_GET", e1 :: e2 :: Nil) => Validation.success(Expr.VectorLoad(e1, e2, loc))
        case ("VECTOR_LENGTH", e1 :: Nil) => Validation.success(Expr.VectorLength(e1, loc))
        case ("REF_ASSIGN", e1 :: e2 :: Nil) => Validation.success(Expr.Assign(e1, e2, loc))
        case _ =>
          val err = UndefinedIntrinsic(loc)
          Validation.toSoftFailure(Expr.Error(err), err)
      }
    }
  }

  private object Patterns {
    def pickPattern(tree: Tree): Validation[Pattern, CompilationMessage] = {
      flatMapN(pick(TreeKind.Pattern.Pattern, tree))(visitPattern(_))
    }

    def visitPattern(tree: Tree, seen: collection.mutable.Map[String, Name.Ident] = collection.mutable.Map.empty): Validation[Pattern, CompilationMessage] = {
      expect(tree, TreeKind.Pattern.Pattern)
      tree.children.headOption match {
        case Some(tree: Tree) => tree.kind match {
          case TreeKind.Pattern.Variable => visitVariablePat(tree, seen)
          case TreeKind.Pattern.Literal => visitLiteralPat(tree)
          case TreeKind.Pattern.Tag => visitTagPat(tree, seen)
          case TreeKind.Pattern.Tuple => visitTuplePat(tree, seen)
          case TreeKind.Pattern.Record => visitRecordPat(tree, seen)
          case TreeKind.Pattern.Unary => visitUnaryPat(tree)
          case TreeKind.Pattern.FCons => visitFConsPat(tree, seen)
          // Avoid double reporting errors by returning a success here
          case TreeKind.ErrorTree(_) => Validation.success(Pattern.Error(tree.loc))
          case _ => Validation.toSoftFailure(
            Pattern.Error(tree.loc),
            UnexpectedToken(NamedTokenSet.Pattern, actual = None, SyntacticContext.Pat.OtherPat, loc = tree.loc))
        }
        case _ => throw InternalCompilerException(s"Expected Pattern.Pattern to have tree child", tree.loc)
      }
    }

    private def visitVariablePat(tree: Tree, seen: collection.mutable.Map[String, Name.Ident]): Validation[Pattern, CompilationMessage] = {
      expect(tree, TreeKind.Pattern.Variable)
      flatMapN(pickNameIdent(tree))(
        ident => {
          if (ident.name == "_")
            Validation.success(Pattern.Wild(tree.loc))
          else {
            seen.get(ident.name) match {
              case Some(other) => Validation.toSoftFailure(
                Pattern.Var(ident, tree.loc),
                NonLinearPattern(ident.name, other.loc, tree.loc)
              )
              case None =>
                seen += (ident.name -> ident)
                Validation.success(Pattern.Var(ident, tree.loc))
            }
          }
        }
      )
    }

    private def visitLiteralPat(tree: Tree): Validation[Pattern, CompilationMessage] = {
      expect(tree, TreeKind.Pattern.Literal)
      flatMapN(Exprs.visitLiteralExpr(tree)) {
        case Expr.Cst(cst, _) => cst match {
          case Constant.Null =>
            Validation.toSoftFailure(WeededAst.Pattern.Error(tree.loc), IllegalNullPattern(tree.loc))
          case Constant.Regex(_) =>
            Validation.toSoftFailure(WeededAst.Pattern.Error(tree.loc), IllegalRegexPattern(tree.loc))
          case c => Validation.success(Pattern.Cst(c, tree.loc))
        }
        // Avoid double reporting errors
        case Expr.Error(_) => Validation.success(Pattern.Error(tree.loc))
        case e => throw InternalCompilerException(s"Malformed Pattern.Literal. Expected literal but found $e", e.loc)
      }
    }

    private def visitTagPat(tree: Tree, seen: collection.mutable.Map[String, Name.Ident]): Validation[Pattern, CompilationMessage] = {
      expect(tree, TreeKind.Pattern.Tag)
      val maybePat = tryPick(TreeKind.Pattern.Tuple, tree)
      mapN(pickQName(tree), traverseOpt(maybePat)(visitTuplePat(_, seen))) {
        (qname, maybePat) =>
          maybePat match {
            case None =>
              // Synthetically add unit pattern to tag
              val lit = Pattern.Cst(Ast.Constant.Unit, tree.loc.asSynthetic)
              Pattern.Tag(qname, lit, tree.loc)
            case Some(pat) => Pattern.Tag(qname, pat, tree.loc)
          }
      }
    }

    private def visitTuplePat(tree: Tree, seen: collection.mutable.Map[String, Name.Ident]): Validation[Pattern, CompilationMessage] = {
      expect(tree, TreeKind.Pattern.Tuple)
      val patterns = pickAll(TreeKind.Pattern.Pattern, tree)
      mapN(traverse(patterns)(visitPattern(_, seen))) {
        case Nil => Pattern.Cst(Ast.Constant.Unit, tree.loc)
        case x :: Nil => x
        case xs => Pattern.Tuple(xs, tree.loc)
      }
    }

    private def visitRecordPat(tree: Tree, seen: collection.mutable.Map[String, Name.Ident]): Validation[Pattern, CompilationMessage] = {
      expect(tree, TreeKind.Pattern.Record)
      val fields = pickAll(TreeKind.Pattern.RecordFieldFragment, tree)
      val maybePattern = tryPick(TreeKind.Pattern.Pattern, tree)
      flatMapN(traverse(fields)(visitRecordField(_, seen)), traverseOpt(maybePattern)(visitPattern(_, seen))) {
        // Pattern { ... }
        case (fs, None) => Validation.success(Pattern.Record(fs, Pattern.RecordEmpty(tree.loc.asSynthetic), tree.loc))
        // Pattern { x, ... | r }
        case (x :: xs, Some(Pattern.Var(v, l))) => Validation.success(Pattern.Record(x :: xs, Pattern.Var(v, l), tree.loc))
        // Pattern { x, ... | _ }
        case (x :: xs, Some(Pattern.Wild(l))) => Validation.success(Pattern.Record(x :: xs, Pattern.Wild(l), tree.loc))
        // Illegal pattern: { | r}
        case (Nil, Some(r)) => Validation.toSoftFailure(r, EmptyRecordExtensionPattern(r.loc))
        // Illegal pattern: { x, ... | (1, 2, 3) }
        case (_, Some(r)) => Validation.toSoftFailure(Pattern.Error(r.loc), IllegalRecordExtensionPattern(r.loc))
      }
    }

    private def visitRecordField(tree: Tree, seen: collection.mutable.Map[String, Name.Ident]): Validation[Pattern.Record.RecordLabelPattern, CompilationMessage] = {
      expect(tree, TreeKind.Pattern.RecordFieldFragment)
      val maybePattern = tryPick(TreeKind.Pattern.Pattern, tree)
      flatMapN(pickNameIdent(tree), traverseOpt(maybePattern)(visitPattern(_, seen))) {
        case (ident, None) =>
          seen.get(ident.name) match {
            case None =>
              seen += (ident.name -> ident)
              Validation.success(Pattern.Record.RecordLabelPattern(Name.mkLabel(ident), None, tree.loc))
            case Some(other) =>
              val pat = Pattern.Record.RecordLabelPattern(Name.mkLabel(ident), None, tree.loc)
              Validation.toSoftFailure(pat, NonLinearPattern(ident.name, other.loc, ident.loc))
          }
        case (ident, pat) => Validation.success(Pattern.Record.RecordLabelPattern(Name.mkLabel(ident), pat, tree.loc))
      }
    }

    private def visitUnaryPat(tree: Tree): Validation[Pattern, CompilationMessage] = {
      expect(tree, TreeKind.Pattern.Unary)
      val NumberLiteralKinds = List(TokenKind.LiteralInt8, TokenKind.LiteralInt16, TokenKind.LiteralInt32, TokenKind.LiteralInt64, TokenKind.LiteralBigInt, TokenKind.LiteralFloat32, TokenKind.LiteralFloat64, TokenKind.LiteralBigDecimal)
      val literalToken = tree.children(1) match {
        case t@Token(_, _, _, _, _, _) if NumberLiteralKinds.contains(t.kind) => Some(t)
        case _ => None
      }
      flatMapN(pick(TreeKind.Operator, tree))(_.children(0) match {
        case opToken@Token(_, _, _, _, _, _) =>
          literalToken match {
            // fold unary minus into a constant, and visit it like any other constant
            case Some(lit) if opToken.text == "-" =>
              // Construct a synthetic literal tree with the unary minus and visit that like any other literal expression
              val syntheticToken = Token(lit.kind, lit.src, opToken.start, lit.end, lit.sp1, lit.sp2)
              val syntheticLiteral = Tree(TreeKind.Pattern.Literal, Array(syntheticToken), tree.loc.asSynthetic)
              visitLiteralPat(syntheticLiteral)
            case _ => throw InternalCompilerException(s"No number literal found for unary '-'", tree.loc)
          }
        case _ => throw InternalCompilerException(s"Expected unary operator but found tree", tree.loc)
      })
    }

    private def visitFConsPat(tree: Tree, seen: collection.mutable.Map[String, Name.Ident]): Validation[Pattern, CompilationMessage] = {
      expect(tree, TreeKind.Pattern.FCons)
      // FCons are rewritten into tag patterns
      val patterns = pickAll(TreeKind.Pattern.Pattern, tree)
      mapN(traverse(patterns)(visitPattern(_, seen))) {
        case pat1 :: pat2 :: Nil =>
          val qname = Name.mkQName("List.Cons", tree.loc.sp1, tree.loc.sp2)
          val pat = Pattern.Tuple(List(pat1, pat2), tree.loc)
          Pattern.Tag(qname, pat, tree.loc)
        case pats => throw InternalCompilerException(s"Pattern.FCons expected 2 but found '${pats.length}' sub-patterns", tree.loc)
      }
    }
  }

  private object Constants {
    private def tryParseFloat(token: Token, after: (String, SourceLocation) => Validation[Expr, CompilationMessage]): Validation[Expr, CompilationMessage] = {
      val loc = token.mkSourceLocation()
      try {
        after(token.text.filterNot(_ == '_'), loc)
      } catch {
        case _: NumberFormatException =>
          val err = MalformedFloat(loc)
          Validation.toSoftFailure(WeededAst.Expr.Error(err), err)
      }
    }

    private def tryParseInt(token: Token, suffix: String, after: (Int, String, SourceLocation) => Expr): Validation[Expr, CompilationMessage] = {
      val loc = token.mkSourceLocation()
      try {
        val radix = if (token.text.contains("0x")) 16 else 10
        val digits = token.text.replaceFirst("0x", "").stripSuffix(suffix).filterNot(_ == '_')
        Validation.success(after(radix, digits, loc))
      } catch {
        case _: NumberFormatException =>
          val err = MalformedInt(loc)
          Validation.toSoftFailure(WeededAst.Expr.Error(err), err)
      }
    }

    /**
      * Attempts to parse the given tree to a float32.
      */
    def toFloat32(token: Token): Validation[Expr, CompilationMessage] =
      tryParseFloat(token,
        (text, loc) => Validation.success(Expr.Cst(Ast.Constant.Float32(text.stripSuffix("f32").toFloat), loc))
      )

    /**
      * Attempts to parse the given tree to a float32.
      */
    def toFloat64(token: Token): Validation[Expr, CompilationMessage] =
      tryParseFloat(token,
        (text, loc) => Validation.success(Expr.Cst(Ast.Constant.Float64(text.stripSuffix("f64").toDouble), loc))
      )

    /**
      * Attempts to parse the given tree to a big decimal.
      */
    def toBigDecimal(token: Token): Validation[Expr, CompilationMessage] =
      tryParseFloat(token, (text, loc) => {
        val bigDecimal = new java.math.BigDecimal(text.stripSuffix("ff"))
        Validation.success(Expr.Cst(Ast.Constant.BigDecimal(bigDecimal), loc))
      })

    /**
      * Attempts to parse the given tree to a int8.
      */
    def toInt8(token: Token): Validation[Expr, CompilationMessage] =
      tryParseInt(token, "i8", (radix, digits, loc) =>
        Expr.Cst(Ast.Constant.Int8(JByte.parseByte(digits, radix)), loc)
      )

    /**
      * Attempts to parse the given tree to a int16.
      */
    def toInt16(token: Token): Validation[Expr, CompilationMessage] = {
      tryParseInt(token, "i16", (radix, digits, loc) =>
        Expr.Cst(Ast.Constant.Int16(JShort.parseShort(digits, radix)), loc)
      )
    }

    /**
      * Attempts to parse the given tree to a int32.
      */
    def toInt32(token: Token): Validation[Expr, CompilationMessage] =
      tryParseInt(token, "i32", (radix, digits, loc) =>
        Expr.Cst(Ast.Constant.Int32(JInt.parseInt(digits, radix)), loc)
      )

    /**
      * Attempts to parse the given tree to a int64.
      */
    def toInt64(token: Token): Validation[Expr, CompilationMessage] = {
      tryParseInt(token, "i64", (radix, digits, loc) =>
        Expr.Cst(Ast.Constant.Int64(JLong.parseLong(digits, radix)), loc)
      )
    }

    /**
      * Attempts to parse the given tree to a int64.
      */
    def toBigInt(token: Token): Validation[Expr, CompilationMessage] =
      tryParseInt(token, "ii", (radix, digits, loc) =>
        Expr.Cst(Ast.Constant.BigInt(new java.math.BigInteger(digits, radix)), loc)
      )

    /**
      * Attempts to compile the given regular expression into a Pattern.
      */
    def toRegex(token: Token): Validation[Expr, CompilationMessage] = {
      val loc = token.mkSourceLocation()
      val text = token.text.stripPrefix("regex\"").stripSuffix("\"")
      val (processed, errors) = visitChars(text, loc)
      try {
        val pattern = JPattern.compile(processed)
        Validation.success(Expr.Cst(Ast.Constant.Regex(pattern), loc)).withSoftFailures(errors)
      } catch {
        case ex: PatternSyntaxException =>
          val err = MalformedRegex(token.text, ex.getMessage, loc)
          Validation.toSoftFailure(WeededAst.Expr.Error(err), err)
      }
    }

    def visitChars(str: String, loc: SourceLocation): (String, List[CompilationMessage]) = {
      @tailrec
      def visit(chars: List[Char], acc: List[Char], accErr: List[CompilationMessage]): (String, List[CompilationMessage]) = {
        chars match {
          // Case 1: End of the sequence
          case Nil => (acc.reverse.mkString, accErr)
          // Case 2: Escaped character literal
          case esc :: c :: rest if esc == '\\' =>
            c match {
              case 'n' => visit(rest, '\n' :: acc, accErr)
              case 'r' => visit(rest, '\r' :: acc, accErr)
              case '\\' => visit(rest, '\\' :: acc, accErr)
              case '\"' => visit(rest, '\"' :: acc, accErr)
              case '\'' => visit(rest, '\'' :: acc, accErr)
              case 't' => visit(rest, '\t' :: acc, accErr)
              // Special flix escapes for string interpolations
              case '$' => visit(rest, '$' :: acc, accErr)
              case '%' => visit(rest, '%' :: acc, accErr)
              // Case unicode escape "\u1234".
              case 'u' => rest match {
                case d1 :: d2 :: d3 :: d4 :: rest2 =>
                  // Doing manual flatMap here to keep recursive call in tail-position
                  visitHex(d1, d2, d3, d4) match {
                    case Result.Ok(c) => visit(rest2, c :: acc, accErr)
                    case Result.Err(error) => visit(rest2, d1 :: d2 :: d3 :: d4 :: acc, error :: accErr)
                  }
                // less than 4 chars were left in the string
                case rest2 =>
                  val malformedCode = rest2.takeWhile(_ != '\\').mkString("")
                  val err = MalformedUnicodeEscapeSequence(malformedCode, loc)
                  visit(rest2, malformedCode.toList ++ acc, err :: accErr)
              }
              case c => visit(rest, c :: acc, IllegalEscapeSequence(c, loc) :: accErr)
            }
          // Case 2: Simple character literal
          case c :: rest => visit(rest, c :: acc, accErr)
        }
      }

      def visitHex(d1: Char, d2: Char, d3: Char, d4: Char): Result[Char, CompilationMessage] = {
        try {
          Result.Ok(Integer.parseInt(s"$d1$d2$d3$d4", 16).toChar)
        } catch {
          // Case: the four characters following "\u" does not make up a number
          case _: NumberFormatException => Result.Err(MalformedUnicodeEscapeSequence(s"$d1$d2$d3$d4", loc))
        }
      }

      visit(str.toList, Nil, Nil)
    }

    def toChar(token: Token): Validation[Expr, CompilationMessage] = {
      val loc = token.mkSourceLocation()
      val text = token.text.stripPrefix("\'").stripSuffix("\'")
      val (processed, errors) = visitChars(text, loc)
      if (processed.length != 1) {
        val error = MalformedChar(processed, loc)
        Validation.toSoftFailure(Expr.Error(error), error).withSoftFailures(errors)
      } else {
        Validation.success(Expr.Cst(Ast.Constant.Char(processed.head), loc)).withSoftFailures(errors)
      }
    }

    def toStringCst(token: Token): Validation[Expr, CompilationMessage] = {
      val loc = token.mkSourceLocation()
      val text = token.text.stripPrefix("\"").stripSuffix("\"")
      val (processed, errors) = visitChars(text, loc)
      Validation.success(Expr.Cst(Ast.Constant.Str(processed), loc)).withSoftFailures(errors)
    }
  }

  private object Predicates {
    def pickHead(tree: Tree): Validation[Predicate.Head.Atom, CompilationMessage] = {
      flatMapN(pick(TreeKind.Predicate.Head, tree))(tree => {
        flatMapN(pickNameIdent(tree), pick(TreeKind.Predicate.TermList, tree)) {
          (ident, tree) => {
            val exprs = traverse(pickAll(TreeKind.Expr.Expr, tree))(Exprs.visitExpr)
            val maybeLatTerm = tryPickLatticeTermExpr(tree)
            mapN(exprs, maybeLatTerm) {
              case (exprs, None) => Predicate.Head.Atom(Name.mkPred(ident), Denotation.Relational, exprs, tree.loc)
              case (exprs, Some(term)) => Predicate.Head.Atom(Name.mkPred(ident), Denotation.Latticenal, exprs ::: term :: Nil, tree.loc)
            }
          }
        }
      })
    }

    def visitBody(parentTree: Tree): Validation[Predicate.Body, CompilationMessage] = {
      assert(parentTree.kind == TreeKind.Predicate.Body)
      val tree = unfold(parentTree)
      tree.kind match {
        case TreeKind.Predicate.Atom => visitAtom(tree)
        case TreeKind.Predicate.Guard => visitGuard(tree)
        case TreeKind.Predicate.Functional => visitFunctional(tree)
        case kind => throw InternalCompilerException(s"expected predicate body but found '$kind'", tree.loc)
      }
    }

    def visitAtom(tree: Tree): Validation[Predicate.Body.Atom, CompilationMessage] = {
      expect(tree, TreeKind.Predicate.Atom)
      val fixity = if (hasToken(TokenKind.KeywordFix, tree)) Fixity.Fixed else Fixity.Loose
      val polarity = if (hasToken(TokenKind.KeywordNot, tree)) Polarity.Negative else Polarity.Positive

      flatMapN(pickNameIdent(tree), pick(TreeKind.Predicate.PatternList, tree))(
        (ident, tree) => {
          val exprs = traverse(pickAll(TreeKind.Pattern.Pattern, tree))(tree => Patterns.visitPattern(tree))
          val maybeLatTerm = tryPickLatticeTermPattern(tree)
          flatMapN(exprs, maybeLatTerm) {
            case (pats, None) =>
              // Check for `[[IllegalFixedAtom]]`.
              val errors = (polarity, fixity) match {
                case (Ast.Polarity.Negative, Ast.Fixity.Fixed) => Some(IllegalFixedAtom(tree.loc))
                case _ => None
              }
              Validation.success(Predicate.Body.Atom(Name.mkPred(ident), Denotation.Relational, polarity, fixity, pats, tree.loc)
                )
                .withSoftFailures(errors)
            case (pats, Some(term)) => Validation.success(Predicate.Body.Atom(Name.mkPred(ident), Denotation.Latticenal, polarity, fixity, pats ::: term :: Nil, tree.loc))
          }
        })
    }

    private def visitGuard(tree: Tree): Validation[Predicate.Body.Guard, CompilationMessage] = {
      expect(tree, TreeKind.Predicate.Guard)
      mapN(Exprs.pickExpr(tree))(Predicate.Body.Guard(_, tree.loc))
    }

    private def visitFunctional(tree: Tree): Validation[Predicate.Body.Functional, CompilationMessage] = {
      expect(tree, TreeKind.Predicate.Functional)
      val idents = pickAll(TreeKind.Ident, tree)
      mapN(traverse(idents)(tokenToIdent), Exprs.pickExpr(tree)) {
        (idents, expr) => Predicate.Body.Functional(idents, expr, tree.loc)
      }
    }

    def visitParam(tree: Tree): Validation[PredicateParam, CompilationMessage] = {
      expectAny(tree, List(TreeKind.Predicate.Param, TreeKind.Predicate.ParamUntyped))
      val types = pickAll(TreeKind.Type.Type, tree)
      val maybeLatTerm = tryPickLatticeTermType(tree)
      mapN(pickNameIdent(tree), traverse(types)(Types.visitType), maybeLatTerm) {
        case (ident, Nil, _) => PredicateParam.PredicateParamUntyped(Name.mkPred(ident), tree.loc)
        case (ident, types, None) => PredicateParam.PredicateParamWithType(Name.mkPred(ident), Denotation.Relational, types, tree.loc)
        case (ident, types, Some(latTerm)) => PredicateParam.PredicateParamWithType(Name.mkPred(ident), Denotation.Latticenal, types :+ latTerm, tree.loc)
      }
    }

    private def tryPickLatticeTermExpr(tree: Tree): Validation[Option[Expr], CompilationMessage] = {
      traverseOpt(tryPick(TreeKind.Predicate.LatticeTerm, tree))(Exprs.pickExpr)
    }

    private def tryPickLatticeTermType(tree: Tree): Validation[Option[Type], CompilationMessage] = {
      traverseOpt(tryPick(TreeKind.Predicate.LatticeTerm, tree))(Types.pickType)
    }

    private def tryPickLatticeTermPattern(tree: Tree): Validation[Option[Pattern], CompilationMessage] = {
      traverseOpt(tryPick(TreeKind.Predicate.LatticeTerm, tree))(Patterns.pickPattern(_))
    }

  }

  private object Types {
    def pickType(tree: Tree): Validation[Type, CompilationMessage] = {
      val maybeExpression = tryPick(TreeKind.Type.Type, tree)
      flatMapN(
        traverseOpt(maybeExpression)(visitType)
      ) {
        case Some(tpe) => Validation.success(tpe)
        // Fall back on Expr.Error. Parser has reported an error here.
        case None => Validation.success(Type.Error(tree.loc))
      }
    }

    def tryPickTypeNoWild(tree: Tree): Validation[Option[Type], CompilationMessage] = {
      mapN(tryPickType(tree)) {
        case Some(Type.Var(ident, _)) if ident.isWild => None
        case t => t
      }
    }

    def tryPickType(tree: Tree): Validation[Option[Type], CompilationMessage] = {
      val maybeType = tryPick(TreeKind.Type.Type, tree)
      traverseOpt(maybeType)(visitType)
    }

    def tryPickEffect(tree: Tree): Validation[Option[Type], CompilationMessage] = {
      val maybeEffect = tryPick(TreeKind.Type.Effect, tree)
      traverseOpt(maybeEffect)(pickType)
    }

    def visitType(tree: Tree): Validation[WeededAst.Type, CompilationMessage] = {
      expectAny(tree, List(TreeKind.Type.Type, TreeKind.Type.Effect))
      // Visit first child and match its kind to know what to to
      val inner = unfold(tree)
      inner.kind match {
        case TreeKind.QName => visitNameType(inner)
        case TreeKind.Ident => visitIdentType(inner)
        case TreeKind.Type.Tuple => visitTupleType(inner)
        case TreeKind.Type.Record => visitRecordType(inner)
        case TreeKind.Type.RecordRow => visitRecordRowType(inner)
        case TreeKind.Type.Schema => visitSchemaType(inner)
        case TreeKind.Type.SchemaRow => visitSchemaRowType(inner)
        case TreeKind.Type.Native => visitNativeType(inner)
        case TreeKind.Type.Apply => visitApplyType(inner)
        case TreeKind.Type.Constant => visitConstantType(inner)
        case TreeKind.Type.Unary => visitUnaryType(inner)
        case TreeKind.Type.Binary => visitBinaryType(inner)
        case TreeKind.Type.CaseSet => visitCaseSetType(inner)
        case TreeKind.Type.EffectSet => visitEffectType(inner)
        case TreeKind.Type.Ascribe => visitAscribeType(inner)
        case TreeKind.Type.Variable => visitVariableType(inner)
        case TreeKind.ErrorTree(_) => Validation.success(Type.Error(tree.loc))
        case kind => throw InternalCompilerException(s"Parser passed unknown type '$kind'", tree.loc)
      }
    }

    private def visitNameType(tree: Tree): Validation[Type, CompilationMessage] = {
      mapN(visitQName(tree))(Type.Ambiguous(_, tree.loc))
    }

    private def visitIdentType(tree: Tree): Validation[Type, CompilationMessage] = {
      mapN(tokenToIdent(tree)) {
        case ident if ident.isWild => Type.Var(ident, tree.loc)
        case ident => Type.Ambiguous(Name.mkQName(ident), tree.loc)
      }
    }

    private def visitTupleType(tree: Tree): Validation[Type, CompilationMessage] = {
      expect(tree, TreeKind.Type.Tuple)
      mapN(traverse(pickAll(TreeKind.Type.Type, tree))(visitType)) {
        case tpe :: Nil => tpe // flatten singleton tuple types
        case types => Type.Tuple(types, tree.loc)
      }
    }

    private def visitRecordType(tree: Tree): Validation[Type, CompilationMessage] = {
      expect(tree, TreeKind.Type.Record)
      mapN(visitRecordRowType(tree))(Type.Record(_, tree.loc))
    }

    private def visitRecordRowType(tree: Tree): Validation[Type, CompilationMessage] = {
      expectAny(tree, List(TreeKind.Type.Record, TreeKind.Type.RecordRow))
      val maybeVar = tryPick(TreeKind.Type.Variable, tree)
      val fields = pickAll(TreeKind.Type.RecordFieldFragment, tree)
      mapN(traverseOpt(maybeVar)(visitVariableType), traverse(fields)(visitRecordField)) {
        (maybeVar, fields) =>
          val variable = maybeVar.getOrElse(Type.RecordRowEmpty(tree.loc))
          fields.foldRight(variable) { case ((label, tpe), acc) => Type.RecordRowExtend(label, tpe, acc, tree.loc) }
      }
    }

    private def visitRecordField(tree: Tree): Validation[(Name.Label, Type), CompilationMessage] = {
      expect(tree, TreeKind.Type.RecordFieldFragment)
      mapN(pickNameIdent(tree), pickType(tree))((ident, tpe) => (Name.mkLabel(ident), tpe))
    }

    private def visitSchemaType(tree: Tree): Validation[Type, CompilationMessage] = {
      expect(tree, TreeKind.Type.Schema)
      val row = visitSchemaRowType(tree)
      mapN(row)(Type.Schema(_, tree.loc))
    }

    private def visitSchemaRowType(parentTree: Tree): Validation[Type, CompilationMessage] = {
      val maybeRest = tryPick(TreeKind.Ident, parentTree)
      flatMapN(traverseOpt(maybeRest)(tokenToIdent)) {
        maybeRest =>
          val rest = maybeRest match {
            case None => WeededAst.Type.SchemaRowEmpty(parentTree.loc)
            case Some(name) => WeededAst.Type.Var(name, name.loc)
          }

          Validation.foldRight(pickAllTrees(parentTree))(Validation.success(rest)) {
            case (tree, acc) if tree.kind == TreeKind.Type.PredicateWithAlias =>
              mapN(pickQName(parentTree), Types.pickArguments(tree)) {
                (qname, targs) => Type.SchemaRowExtendByAlias(qname, targs, acc, tree.loc)
              }

            case (tree, acc) if tree.kind == TreeKind.Type.PredicateWithTypes =>
              val types = pickAll(TreeKind.Type.Type, tree)
              val maybeLatTerm = tryPick(TreeKind.Predicate.LatticeTerm, tree)
              mapN(pickQName(tree), traverse(types)(Types.visitType), traverseOpt(maybeLatTerm)(Types.pickType)) {
                case (qname, tps, None) => Type.SchemaRowExtendByTypes(qname.ident, Denotation.Relational, tps, acc, tree.loc)
                case (qname, tps, Some(t)) => Type.SchemaRowExtendByTypes(qname.ident, Denotation.Latticenal, tps :+ t, acc, tree.loc)
              }

            case (_, acc) => Validation.success(acc)
          }
      }
    }

    private def visitNativeType(tree: Tree): Validation[Type.Native, CompilationMessage] = {
      expect(tree, TreeKind.Type.Native)
      text(tree) match {
        case head :: rest =>
          val fqn = (List(head.stripPrefix("##")) ++ rest).mkString("")
          Validation.success(Type.Native(fqn, tree.loc))
        case Nil => throw InternalCompilerException("Parser passed empty Type.Native", tree.loc)
      }
    }

    private def visitApplyType(tree: Tree): Validation[Type, CompilationMessage] = {
      expect(tree, TreeKind.Type.Apply)
      flatMapN(pickType(tree), pick(TreeKind.Type.ArgumentList, tree)) {
        (tpe, argsTree) =>
          // Curry type arguments
          val arguments = pickAll(TreeKind.Type.Argument, argsTree)
          mapN(traverse(arguments)(pickType)) {
            args => args.foldLeft(tpe) { case (acc, t2) => Type.Apply(acc, t2, tree.loc) }
          }
      }
    }

    private def visitConstantType(tree: Tree): Validation[Type, CompilationMessage] = {
      expect(tree, TreeKind.Type.Constant)
      text(tree).head match {
        case "false" => Validation.success(Type.False(tree.loc))
        case "true" => Validation.success(Type.True(tree.loc))
        // TODO EFF-MIGRATION create dedicated Impure type
        case "Univ" => Validation.success(Type.Complement(Type.Pure(tree.loc), tree.loc))
        case other => throw InternalCompilerException(s"'$other' used as Type.Constant ${tree.loc}", tree.loc)
      }
    }

    private def visitUnaryType(tree: Tree): Validation[Type, CompilationMessage] = {
      expect(tree, TreeKind.Type.Unary)
      val types = traverse(pickAll(TreeKind.Type.Type, tree))(visitType)
      val op = pick(TreeKind.Operator, tree)
      flatMapN(op, types) {
        case (op, t :: Nil) =>
          text(op).head match {
            case "~" => Validation.success(Type.Complement(t, tree.loc))
            case "rvnot" => Validation.success(Type.CaseComplement(t, tree.loc))
            case "not" => Validation.success(Type.Not(t, tree.loc))
            // UNRECOGNIZED
            case kind => throw InternalCompilerException(s"Parser passed unknown type operator '$kind'", tree.loc)
          }
        case (_, operands) => throw InternalCompilerException(s"Type.Unary tree with ${operands.length} operands", tree.loc)
      }
    }

    private def visitBinaryType(tree: Tree): Validation[Type, CompilationMessage] = {
      expect(tree, TreeKind.Type.Binary)
      val types = traverse(pickAll(TreeKind.Type.Type, tree))(visitType)
      val op = pick(TreeKind.Operator, tree)
      flatMapN(op, types) {
        case (op, t1 :: t2 :: Nil) =>
          text(op).head match {
            // ARROW FUNCTIONS
            case "->" => flatMapN(tryPickEffect(tree))(eff => {
              val l = tree.loc.asSynthetic
              val t1Revisitied = t1 match {
                // Normally singleton tuples `((a, b))` are treated as `(a, b)`. That's fine unless we are doing an arrow type!
                // In this case we need t1 "unflattened" so we redo the visit.
                case Type.Tuple(_, _) =>
                  val t1Tree = flatMapN(pick(TreeKind.Type.Type, tree))(t => pick(TreeKind.Type.Tuple, t))
                  val params = flatMapN(t1Tree)(t => traverse(pickAll(TreeKind.Type.Type, t))(visitType))
                  mapN(params)(params => (params.last, params.init))
                case t => Validation.success((t, List.empty))
              }
              mapN(t1Revisitied) {
                case (lastParam, initParams) =>
                  val base = Type.Arrow(List(lastParam), eff, t2, l)
                  initParams.foldRight(base)((acc, tpe) => Type.Arrow(List(acc), None, tpe, l))
              }
            })
            // REGULAR TYPE OPERATORS
            case "+" => Validation.success(Type.Union(t1, t2, tree.loc))
            case "-" => Validation.success(Type.Intersection(t1, Type.Complement(t2, tree.loc.asSynthetic), tree.loc))
            case "&" => Validation.success(Type.Intersection(t1, t2, tree.loc))
            case "and" => Validation.success(Type.And(t1, t2, tree.loc))
            case "or" => Validation.success(Type.Or(t1, t2, tree.loc))
            case "rvadd" => Validation.success(Type.CaseUnion(t1, t2, tree.loc))
            case "rvand" => Validation.success(Type.CaseIntersection(t1, t2, tree.loc))
            case "rvsub" => Validation.success(Type.CaseIntersection(t1, Type.CaseComplement(t2, tree.loc.asSynthetic), tree.loc))
            case "xor" => Validation.success(Type.Or(
              Type.And(t1, Type.Not(t2, tree.loc), tree.loc),
              Type.And(Type.Not(t1, tree.loc), t2, tree.loc),
              tree.loc
            ))
            // UNRECOGNIZED
            case kind => throw InternalCompilerException(s"Parser passed unknown type operator '$kind'", tree.loc)
          }

        case (_, operands) => throw InternalCompilerException(s"Type.Binary tree with ${operands.length} operands", tree.loc)
      }
    }

    private def visitCaseSetType(tree: Tree): Validation[Type, CompilationMessage] = {
      expect(tree, TreeKind.Type.CaseSet)
      val cases = traverse(pickAll(TreeKind.QName, tree))(visitQName)
      mapN(cases)(Type.CaseSet(_, tree.loc))
    }

    private def visitEffectType(tree: Tree): Validation[Type, CompilationMessage] = {
      expect(tree, TreeKind.Type.EffectSet)
      val effects = traverse(pickAll(TreeKind.Type.Type, tree))(visitType)
      mapN(effects) {
        // Default to Pure
        case Nil => Type.Pure(tree.loc)
        // Otherwise reduce effects into a union type
        case effects => effects.reduceLeft({
          case (acc, tpe) => Type.Union(acc, tpe, tree.loc)
        }: (Type, Type) => Type)
      }
    }

    private def visitAscribeType(tree: Tree): Validation[Type, CompilationMessage] = {
      expect(tree, TreeKind.Type.Ascribe)
      mapN(pickType(tree), pickKind(tree)) {
        (tpe, kind) => Type.Ascribe(tpe, kind, tree.loc)
      }
    }

    private def visitVariableType(tree: Tree): Validation[Type.Var, CompilationMessage] = {
      expect(tree, TreeKind.Type.Variable)
      mapN(tokenToIdent(tree)) {
        ident => Type.Var(ident, tree.loc)
      }
    }

    def pickArguments(tree: Tree): Validation[List[Type], CompilationMessage] = {
      tryPick(TreeKind.Type.ArgumentList, tree)
        .map(argTree => traverse(pickAll(TreeKind.Type.Argument, argTree))(pickType))
        .getOrElse(Validation.success(List.empty))
    }

    def pickDerivations(tree: Tree): Validation[Derivations, CompilationMessage] = {
      val maybeDerivations = tryPick(TreeKind.DerivationList, tree)
      val loc = maybeDerivations.map(_.loc).getOrElse(SourceLocation.Unknown)
      val derivations = maybeDerivations
        .map(tree => traverse(pickAll(TreeKind.QName, tree))(visitQName))
        .getOrElse(Validation.success(List.empty))

      mapN(derivations)(Derivations(_, loc))
    }

    def pickParameters(tree: Tree): Validation[TypeParams, CompilationMessage] = {
      tryPick(TreeKind.TypeParameterList, tree) match {
        case None => Validation.success(TypeParams.Elided)
        case Some(tparamsTree) =>
          val parameters = pickAll(TreeKind.Parameter, tparamsTree)
          flatMapN(traverse(parameters)(visitParameter)) {
            tparams =>
              val kinded = tparams.collect { case t: TypeParam.Kinded => t }
              val unkinded = tparams.collect { case t: TypeParam.Unkinded => t }
              (kinded, unkinded) match {
                // Only unkinded type parameters
                case (Nil, _ :: _) => Validation.success(TypeParams.Unkinded(unkinded))
                // Only kinded type parameters
                case (_ :: _, Nil) => Validation.success(TypeParams.Kinded(kinded))
                // Some kinded and some unkinded type parameters. We recover by kinding the unkinded ones as Ambiguous.
                case (_ :: _, _ :: _) =>
                  val syntheticallyKinded = tparams.map {
                    case p: TypeParam.Kinded => p
                    case TypeParam.Unkinded(ident) => TypeParam.Kinded(ident, defaultKind(ident))
                  }
                  toSoftFailure(TypeParams.Kinded(syntheticallyKinded), MismatchedTypeParameters(tparamsTree.loc))
                case (Nil, Nil) =>
                  throw InternalCompilerException("Parser produced empty type parameter tree", tparamsTree.loc)
              }
          }
      }
    }

    def pickKindedParameters(tree: Tree): Validation[KindedTypeParams, CompilationMessage] = {
      tryPick(TreeKind.TypeParameterList, tree) match {
        case None => Validation.success(TypeParams.Elided)
        case Some(tparamsTree) =>
          val parameters = pickAll(TreeKind.Parameter, tparamsTree)
          flatMapN(traverse(parameters)(visitParameter)) {
            tparams =>
              val kinded = tparams.collect { case t: TypeParam.Kinded => t }
              val unkinded = tparams.collect { case t: TypeParam.Unkinded => t }
              (kinded, unkinded) match {
                // Only kinded type parameters
                case (_ :: _, Nil) => Validation.success(TypeParams.Kinded(kinded))
                // Some kinded and some unkinded type parameters. We recover by kinding the unkinded ones as Ambiguous.
                case (_, _ :: _) =>
                  val errors = unkinded.map {
                    case TypeParam.Unkinded(ident) => MissingTypeParamKind(ident.loc)
                  }
                  val syntheticallyKinded = tparams.map {
                    case p: TypeParam.Kinded => p
                    case TypeParam.Unkinded(ident) =>
                      TypeParam.Kinded(ident, Kind.Ambiguous(Name.mkQName("Type"), ident.loc.asSynthetic))
                  }
                  toSuccessOrSoftFailure(TypeParams.Kinded(syntheticallyKinded), errors)
                case (Nil, Nil) =>
                  throw InternalCompilerException("Parser produced empty type parameter tree", tparamsTree.loc)
              }
          }
      }
    }

    def pickSingleParameter(tree: Tree): Validation[TypeParam, CompilationMessage] = {
      val tparams = pick(TreeKind.TypeParameterList, tree)
      flatMapN(tparams) {
        tparams => flatMapN(pick(TreeKind.Parameter, tparams))(visitParameter)
      }
    }

    def visitParameter(tree: Tree): Validation[TypeParam, CompilationMessage] = {
      expect(tree, TreeKind.Parameter)
      mapN(pickNameIdent(tree)) {
        ident =>
          tryPickKind(tree)
            .map(kind => TypeParam.Kinded(ident, kind))
            .getOrElse(TypeParam.Unkinded(ident))
      }
    }

    def pickConstraints(tree: Tree): Validation[List[TypeConstraint], CompilationMessage] = {
      val maybeWithClause = tryPick(TreeKind.Type.ConstraintList, tree)
      maybeWithClause.map(
        withClauseTree => traverse(pickAll(TreeKind.Type.Constraint, withClauseTree))(visitConstraint)
      ).getOrElse(Validation.success(List.empty))
    }

    private def visitConstraint(tree: Tree): Validation[TypeConstraint, CompilationMessage] = {
      expect(tree, TreeKind.Type.Constraint)
      flatMapN(pickQName(tree), Types.pickType(tree)) {
        (qname, tpe) =>
          // Check for illegal type constraint parameter
          if (!isAllVariables(tpe)) {
            Validation.toHardFailure(IllegalTypeConstraintParameter(tree.loc))
          } else {
            Validation.success(TypeConstraint(qname, tpe, tree.loc))
          }
      }
    }

    private def isAllVariables(tpe: Type): Boolean = tpe match {
      case _: Type.Var => true
      case Type.Apply(t1, ts, _) => isAllVariables(t1) && isAllVariables(ts)
      case _ => false
    }

    private def visitKind(tree: Tree): Validation[Kind, CompilationMessage] = {
      expect(tree, TreeKind.Kind)
      mapN(pickNameIdent(tree)) {
        ident => {
          val kind = Kind.Ambiguous(Name.mkQName(ident), ident.loc)
          tryPick(TreeKind.Kind, tree)
          tryPickKind(tree)
            .map(Kind.Arrow(kind, _, tree.loc))
            .getOrElse(kind)
        }
      }
    }

    private def pickKind(tree: Tree): Validation[Kind, CompilationMessage] = {
      flatMapN(pick(TreeKind.Kind, tree))(visitKind)
    }

    def tryPickKind(tree: Tree): Option[Kind] = {
      // Cast a missing kind to None because 'tryPick' means that it's okay not to find a kind here.
      tryPick(TreeKind.Kind, tree).flatMap(visitKind(_).toHardResult.toOption)
    }
  }

  private object JvmOp {
    def visitJvmOp(tree: Tree): Validation[JvmOp, CompilationMessage] = {
      expect(tree, TreeKind.JvmOp.JvmOp)
      val inner = unfold(tree)
      inner.kind match {
        case TreeKind.JvmOp.Constructor => visitConstructor(inner)
        case TreeKind.JvmOp.Method => visitMethod(inner)
        case TreeKind.JvmOp.StaticMethod => visitMethod(inner, isStatic = true)
        case TreeKind.JvmOp.GetField => visitField(inner, WeededAst.JvmOp.GetField)
        case TreeKind.JvmOp.PutField => visitField(inner, WeededAst.JvmOp.PutField)
        case TreeKind.JvmOp.StaticGetField => visitField(inner, WeededAst.JvmOp.GetStaticField)
        case TreeKind.JvmOp.StaticPutField => visitField(inner, WeededAst.JvmOp.PutStaticField)
        // TODO: This double reports the same error. We should be able to handle this resiliently if we had JvmOp.Error.
        case TreeKind.ErrorTree(_) => Validation.HardFailure(Chain(UnexpectedToken(NamedTokenSet.JvmOp, actual = None, SyntacticContext.Expr.OtherExpr, loc = tree.loc)))
        case kind => throw InternalCompilerException(s"child of kind '$kind' under JvmOp.JvmOp", tree.loc)
      }
    }

    private def visitConstructor(tree: Tree): Validation[JvmOp, CompilationMessage] = {
      val fqn = pickJavaName(tree)
      val signature = pickSignature(tree)
      val ascription = pickAscription(tree)
      val ident = pickNameIdent(tree)
      mapN(fqn, signature, ascription, ident) {
        case (fqn, signature, (tpe, eff), ident) => WeededAst.JvmOp.Constructor(fqn, signature, tpe, eff, ident)
      }
    }

    private def visitMethod(tree: Tree, isStatic: Boolean = false): Validation[JvmOp, CompilationMessage] = {
      val fqn = pickJavaClassMember(tree)
      val signature = pickSignature(tree)
      val ascription = pickAscription(tree)
      val ident = tryPickNameIdent(tree)
      mapN(fqn, signature, ascription, ident) {
        case (fqn, signature, (tpe, eff), ident) => if (isStatic)
          WeededAst.JvmOp.StaticMethod(fqn, signature, tpe, eff, ident)
        else
          WeededAst.JvmOp.Method(fqn, signature, tpe, eff, ident)
      }
    }

    private type AstField = (WeededAst.JavaClassMember, Type, Option[WeededAst.Type], Name.Ident) => JvmOp

    private def visitField(tree: Tree, astKind: AstField): Validation[JvmOp, CompilationMessage] = {
      val fqn = pickJavaClassMember(tree)
      val ascription = pickAscription(tree)
      val ident = pickNameIdent(tree)
      mapN(fqn, ascription, ident) {
        case (fqn, (tpe, eff), ident) => astKind(fqn, tpe, eff, ident)
      }
    }

    private def pickSignature(tree: Tree): Validation[List[Type], CompilationMessage] = {
      flatMapN(pick(TreeKind.JvmOp.Sig, tree)) {
        sig => traverse(pickAll(TreeKind.Type.Type, sig))(Types.visitType)
      }
    }

    private def pickAscription(tree: Tree): Validation[(Type, Option[Type]), CompilationMessage] = {
      val ascription = pick(TreeKind.JvmOp.Ascription, tree)
      flatMapN(ascription)(
        ascTree => mapN(Types.pickType(ascTree), Types.tryPickEffect(ascTree))((tpe, eff) => (tpe, eff))
      )
    }

    private def pickQNameIdents(tree: Tree): Validation[List[String], CompilationMessage] = {
      flatMapN(pick(TreeKind.QName, tree)) {
        qname => mapN(traverse(pickAll(TreeKind.Ident, qname))(t => Validation.success(text(t))))(_.flatten)
      }
    }

    private def pickJavaClassMember(tree: Tree): Validation[JavaClassMember, CompilationMessage] = {
      val idents = pickQNameIdents(tree)
      flatMapN(idents) {
        case prefix :: Nil => Validation.HardFailure(Chain(UnexpectedToken(NamedTokenSet.Name, actual = None, SyntacticContext.Expr.OtherExpr, loc = tree.loc)))
        case prefix :: suffix => Validation.success(JavaClassMember(prefix, suffix, tree.loc))
        case Nil => throw InternalCompilerException("JvmOp empty name", tree.loc)
      }
    }

    def pickJavaName(tree: Tree): Validation[Name.JavaName, CompilationMessage] = {
      val idents = pickQNameIdents(tree)
      mapN(idents) {
        idents => Name.JavaName(idents, tree.loc)
      }
    }
  }

  private def tryPickJavaName(tree: Tree): Validation[String, CompilationMessage] = {
    val maybeQname = traverseOpt(tryPick(TreeKind.QName, tree))(visitQName)
    flatMapN(maybeQname) {
      // Qname starting with '##'
      case Some(qname) if qname.namespace.idents.headOption.exists(_.name.startsWith("##")) => Validation.success(javaQnameToFqn(qname))
      case Some(_) | None =>
        val err = UnexpectedToken(NamedTokenSet.Name, actual = None, SyntacticContext.Expr.OtherExpr, loc = tree.loc)
        Validation.toSoftFailure("Error", err)
    }
  }

  private def pickQName(tree: Tree): Validation[Name.QName, CompilationMessage] = {
    flatMapN(pick(TreeKind.QName, tree))(visitQName)
  }

  private def visitQName(tree: Tree): Validation[Name.QName, CompilationMessage] = {
    expect(tree, TreeKind.QName)
    val idents = pickAll(TreeKind.Ident, tree)
    mapN(traverse(idents)(tokenToIdent)) {
      idents =>
        assert(idents.nonEmpty) // We require atleast one element to construct a qname
        val first = idents.head
        val ident = idents.last
        val nnameIdents = idents.dropRight(1)
        val loc = SourceLocation(isReal = true, first.sp1, ident.sp2)
        val nname = Name.NName(nnameIdents, loc)
        Name.QName(first.sp1, nname, ident, ident.sp2)
    }
  }

  private def pickNameIdent(tree: Tree): Validation[Name.Ident, CompilationMessage] = {
    flatMapN(pick(TreeKind.Ident, tree))(tokenToIdent)
  }

  private def tryPickNameIdent(tree: Tree): Validation[Option[Name.Ident], CompilationMessage] = {
    traverseOpt(tryPick(TreeKind.Ident, tree))(tokenToIdent)
  }

  ////////////////////////////////////////////////////////////////////////////////
  /// HELPERS ////////////////////////////////////////////////////////////////////
  ////////////////////////////////////////////////////////////////////////////////

  /**
    * Checks that tree has expected kind by wrapping assert.
    * This provides an isolated spot for deciding what to do with unexpected kinds.
    */
  private def expect(tree: Tree, kind: TreeKind): Unit = assert(tree.kind == kind)


  /**
    * Checks that tree has one of expected kinds by wrapping assert.
    * This provides an isolated spot for deciding what to do with unexpected kinds.
    */
  private def expectAny(tree: Tree, kinds: List[TreeKind]): Unit = assert(kinds.contains(tree.kind))

  /**
    * Picks first child from a tree and if it is a [[Child.TokenChild]] turns it into a Name.Ident.
    * Only use this if the structure of tree is well-known.
    * IE. Calling on a tree of kind [[TreeKind.Ident]] is fine, but if the kind is not known avoid using [[tokenToIdent]].
    */
  private def tokenToIdent(tree: Tree): Validation[Name.Ident, CompilationMessage] = {
    tree.children.headOption match {
      case Some(token@Token(_, _, _, _, _, _)) =>
        Validation.success(Name.Ident(
          token.sp1,
          token.text,
          token.sp2
        ))
      // If child is an ErrorTree, that means the parse already reported and error.
      // We can avoid double reporting by returning a success here.
      // Doing it this way is most resilient, but phases down the line might have trouble with this sort of thing.
      case Some(t: Tree) if t.kind.isInstanceOf[TreeKind.ErrorTree] =>
        val name = text(tree).mkString("")
        Validation.success(Name.Ident(tree.loc.sp1, name, tree.loc.sp2))
      case Some(t: Tree) if t.kind == TreeKind.CommentList =>
        // We hit a misplaced comment.
        val name = text(tree).mkString("")
        val error = MisplacedComments(SyntacticContext.Unknown, t.loc)
        Validation.toSoftFailure(Name.Ident(tree.loc.sp1, name, tree.loc.sp2), error)
      case _ => throw InternalCompilerException(s"Parse failure: expected first child of '${tree.kind}' to be Child.Token", tree.loc)
    }
  }

  /**
    * Turns a Name.QName into a string by removing prefix "##" and joining with ".".
    */
  private def javaQnameToFqn(qname: Name.QName): String = {
    (qname.namespace.idents.map(_.name.stripPrefix("##")) :+ qname.ident.name).mkString(".")
  }

  /**
    * When kinds are elided they default to the kind `Type`.
    */
  private def defaultKind(ident: Name.Ident): Kind = Kind.Ambiguous(Name.mkQName("Type"), ident.loc.asSynthetic)

  /**
    * Plucks the first inner tree in children.
    * This is intended to be used to unfold the inner tree on special marker [[TreeKind]]s,
    * such as [[TreeKind.Type.Type]] or [[TreeKind.Expr.Expr]].
    * The parser guarantees that these tree kinds have at least a single child.
    */
  private def unfold(tree: Tree): Tree = {
    assert(tree.kind match {
      case TreeKind.Type.Type | TreeKind.Type.Effect | TreeKind.Expr.Expr | TreeKind.JvmOp.JvmOp | TreeKind.Predicate.Body => true
      case _ => false
    })

    // Find the first sub-tree that isn't a comment
    tree.children.find {
      case tree: Tree if tree.kind != TreeKind.CommentList => true
      case _ => false
    }.map {
      case tree: Tree => tree
      case _ => throw InternalCompilerException(s"expected '${tree.kind}' to have a tree child that is not a comment", tree.loc)
    }.getOrElse(
      throw InternalCompilerException(s"expected '${tree.kind}' to have a tree child that is not a comment", tree.loc)
    )
  }

  /**
    * Tries to find a token child of a specific [[TokenKind]].
    */
  private def hasToken(kind: TokenKind, tree: Tree): Boolean = {
    tree.children.exists {
      case Token(k, _, _, _, _, _) => k == kind
      case _ => false
    }
  }

  /**
    * Collects all immediate child trees from a tree.
    */
  private def pickAllTrees(tree: Tree): List[Tree] = {
    tree.children.collect {
      case t: Tree => t
    }.toList
  }

  /**
    * Collects all immediate child tokens from a tree.
    */
  private def pickAllTokens(tree: Tree): Array[Token] = {
    tree.children.collect { case token@Token(_, _, _, _, _, _) => token }
  }

  /**
    * Collects the text in immediate token children
    */
  private def text(tree: Tree): List[String] = {
    tree.children.foldLeft[List[String]](List.empty)((acc, c) => c match {
      case token@Token(_, _, _, _, _, _) => acc :+ token.text
      case _ => acc
    })
  }

  /**
    * Picks out the first sub-tree of a specific [[TreeKind]].
    */
  private def pick(kind: TreeKind, tree: Tree): Validation[Tree, CompilationMessage] = {
    tryPick(kind, tree) match {
      case Some(t) => Validation.success(t)
      case None =>
        val error = NeedAtleastOne(NamedTokenSet.FromTreeKinds(Set(kind)), SyntacticContext.Unknown, loc = tree.loc)
        Validation.HardFailure(Chain(error))
    }
  }

  /**
    * Tries to pick out the first sub-tree of a specific [[TreeKind]].
    */
  private def tryPick(kind: TreeKind, tree: Tree): Option[Tree] = {
    tree.children.find {
      case tree: Tree if tree.kind == kind => true
      case _ => false
    } match {
      case Some(tree: Tree) => Some(tree)
      case _ => None
    }
  }

  /**
    * Picks out all the sub-trees of a specific [[TreeKind]].
    */
  private def pickAll(kind: TreeKind, tree: Tree): List[Tree] = {
    tree.children.foldLeft[List[Tree]](List.empty)((acc, child) => child match {
      case tree: Tree if tree.kind == kind => acc.appended(tree)
      case _ => acc
    })
  }

  /**
    * Gets duplicate pairs from a list of items.
    * This is used to generate a list of pairs that can be mapped into Duplicate* errors.
    * What constitutes a "duplicate" is abstracted into the groupBy argument.
    * For instance, in the case of annotations, if the [[TokenKind]] of two annotations are equal then they form a duplicate pair.
    * But for enum variants, two variants are duplicates if they share names.
    */
  private def getDuplicates[A, K](items: Seq[A], groupBy: A => K): List[(A, A)] = {
    val duplicates = items.groupBy(groupBy).collect { case (_, is) if is.length > 1 => is }
    val pairs = duplicates.map(dups => {
      for {
        (x, idxX) <- dups.zipWithIndex
        (y, idxY) <- dups.zipWithIndex
        if (idxX + 1) == idxY
      } yield (x, y)
    })
    List.from(pairs.flatten)
  }

  /**
    * Ternary enumeration of constraints on the presence of something.
    */
  private sealed trait Presence

  private object Presence {
    /**
      * Indicates that the thing is required.
      */
    case object Required extends Presence

    /**
      * Indicates that the thing is optional.
      */
    case object Optional extends Presence

    /**
      * Indicates that the thing is forbidden.
      */
    case object Forbidden extends Presence
  }
}<|MERGE_RESOLUTION|>--- conflicted
+++ resolved
@@ -1674,8 +1674,6 @@
       }
     }
 
-<<<<<<< HEAD
-=======
     /**
      * Helper method to visit a sub-expression of invokeMethod2.
      * We may consider a sub-expression the following: someCall(x, y, ...)
@@ -1687,7 +1685,6 @@
      *
      * contains two invokeMethod2 fragments.
      */
->>>>>>> 32ef4205
     private def visitInvokeMethod2Fragment(tree: Tree): Validation[(Name.Ident, List[Expr]), CompilationMessage] = {
       expect(tree, TreeKind.Expr.InvokeMethod2Fragment)
       val methodName = pickNameIdent(tree)
