/*
 * Copyright 2021 Matthew Lutze
 *
 * Licensed under the Apache License, Version 2.0 (the "License");
 * you may not use this file except in compliance with the License.
 * You may obtain a copy of the License at
 *
 *   http://www.apache.org/licenses/LICENSE-2.0
 *
 * Unless required by applicable law or agreed to in writing, software
 * distributed under the License is distributed on an "AS IS" BASIS,
 * WITHOUT WARRANTIES OR CONDITIONS OF ANY KIND, either express or implied.
 * See the License for the specific language governing permissions and
 * limitations under the License.
 */

package ca.uwaterloo.flix.language.phase

import ca.uwaterloo.flix.api.Flix
import ca.uwaterloo.flix.language.ast.Ast.Denotation
import ca.uwaterloo.flix.language.ast.Kind.WildCaseSet
import ca.uwaterloo.flix.language.ast._
import ca.uwaterloo.flix.language.dbg.AstPrinter._
import ca.uwaterloo.flix.language.errors.KindError
import ca.uwaterloo.flix.language.phase.unification.EqualityEnvironment
import ca.uwaterloo.flix.language.phase.unification.KindUnification.unify
import ca.uwaterloo.flix.util.Validation.{flatMapN, fold, mapN, traverse, traverseOpt}
import ca.uwaterloo.flix.util.{InternalCompilerException, ParOps, Validation}

import scala.collection.immutable.SortedSet

/**
  * Attributes kinds to the types in the AST.
  *
  * For enums, structs, traits, instances, and type aliases:
  * Either:
  *   - type parameters are not annotated and are then assumed all to be Star, or
  *   - type parameters are all annotated with their kinds.
  *
  * For defs:
  * Either:
  *   - type parameters are all annotated with their kinds, or
  *   - type parameters are not annotated and their kinds are inferred from their
  *     use in the formal parameters, return type and effect, and type constraints.
  *     This inference uses the following rules:
  *       - If the type variable is the type of a formal parameter, it is ascribed kind Star.
  *       - If the type variable is the return type of the function, it is ascribed kind Star.
  *       - If the type variable is the purity type of the function, it is ascribed kind Eff.
  *       - If the type variable is an argument to a type constraint, it is ascribed the trait's parameter kind
  *       - If the type variable is an argument to a type constructor, it is ascribed the type constructor's parameter kind.
  *       - If the type variable is used as an type constructor, it is ascribed the kind Star -> Star ... -> Star -> X,
  *         where X is the kind inferred from enacting these rules in the place of the fully-applied type.
  *       - If there is an inconsistency among these kinds, an error is raised.
  *
  * In inferring types, variable type constructors are assumed to have kind * -> * -> * -> ???.
  *
  */
object Kinder {

  def run(root: ResolvedAst.Root, oldRoot: KindedAst.Root, changeSet: ChangeSet)(implicit flix: Flix): Validation[KindedAst.Root, KindError] = flix.phase("Kinder") {

    // Type aliases must be processed first in order to provide a `taenv` for looking up type alias symbols.
    flatMapN(visitTypeAliases(root.taOrder, root)) {
      taenv =>

        val enumsVal = ParOps.parTraverseValues(root.enums)(visitEnum(_, taenv, root))

        val structsVal = ParOps.parTraverseValues(root.structs)(visitStruct(_, taenv, root))

        val restrictableEnumsVal = ParOps.parTraverseValues(root.restrictableEnums)(visitRestrictableEnum(_, taenv, root))

        val traitsVal = visitTraits(root, taenv, oldRoot, changeSet)

        val defsVal = visitDefs(root, taenv, oldRoot, changeSet)

        val instancesVal = ParOps.parTraverseValues(root.instances)(traverse(_)(i => visitInstance(i, taenv, root)))

        val effectsVal = ParOps.parTraverseValues(root.effects)(visitEffect(_, taenv, root))

        mapN(enumsVal, structsVal, restrictableEnumsVal, traitsVal, defsVal, instancesVal, effectsVal) {
          case (enums, structs, restrictableEnums, traits, defs, instances, effects) =>
            KindedAst.Root(traits, instances, defs, enums, structs, restrictableEnums, effects, taenv, root.uses, root.entryPoint, root.sources, root.names)
        }
    }

  }(DebugValidation())

  /**
    * Performs kinding on the given enum.
    */
  private def visitEnum(enum0: ResolvedAst.Declaration.Enum, taenv: Map[Symbol.TypeAliasSym, KindedAst.TypeAlias], root: ResolvedAst.Root)(implicit flix: Flix): Validation[KindedAst.Enum, KindError] = enum0 match {
    case ResolvedAst.Declaration.Enum(doc, ann, mod, sym, tparams0, derives, cases0, loc) =>
      val kenv = getKindEnvFromTypeParams(tparams0)

      val tparamsVal = traverse(tparams0)(visitTypeParam(_, kenv))

      flatMapN(tparamsVal) {
        case tparams =>
          val targs = tparams.map(tparam => Type.Var(tparam.sym, tparam.loc.asSynthetic))
          val tpe = Type.mkApply(Type.Cst(TypeConstructor.Enum(sym, getEnumKind(enum0)), sym.loc.asSynthetic), targs, sym.loc.asSynthetic)
          val casesVal = traverse(cases0) {
            case case0 => mapN(visitCase(case0, tparams, tpe, kenv, taenv, root)) {
              caze => caze.sym -> caze
            }
          }
          mapN(casesVal) {
            case cases => KindedAst.Enum(doc, ann, mod, sym, tparams, derives, cases.toMap, tpe, loc)
          }
      }
  }

  /**
   * Performs kinding on the given struct.
   */
  private def visitStruct(struct0: ResolvedAst.Declaration.Struct, taenv: Map[Symbol.TypeAliasSym, KindedAst.TypeAlias], root: ResolvedAst.Root)(implicit flix: Flix): Validation[KindedAst.Struct, KindError] = struct0 match {
    case ResolvedAst.Declaration.Struct(doc, ann, mod, sym, tparams0, fields0, loc) =>
      // In the case in which the user doesn't supply any type params,
      // the parser will have already notified the user of this error
      // The recovery step here is to simply add a single type param that is never used
      val tparams1 = if (tparams0.isEmpty) {
        val regionTparam = ResolvedAst.TypeParam.Unkinded(Name.Ident("$rc", loc), Symbol.freshUnkindedTypeVarSym(Ast.VarText.Absent, isRegion = false, loc), loc)
        List(regionTparam)
      } else {
        tparams0
      }
<<<<<<< HEAD
      // if not annotated, tparams are assumed to be Star except the last one which is Eff
      val tparams2 = tparams1.init.map(makeKinded(_, Kind.Star)) :+ makeKinded(tparams1.last, Kind.Eff)
      val kenv0 = getKindEnvFromTypeParams(tparams2)
      val kenvVal = kenv0 + (tparams2.last.sym -> Kind.Eff) // check that the last tparam is an effect
      flatMapN(kenvVal) {
        case kenv =>
          val kindedTparams = tparams2.map(t => KindedAst.TypeParam(t.name, t.sym.withKind(t.kind), t.sym.loc))
          val fieldsVal = traverse(fields0)(visitStructField(_, kindedTparams, kenv, taenv, root))
          mapN(fieldsVal) {
            case fields =>
              val targs = kindedTparams.map(tparam => Type.Var(tparam.sym, tparam.loc.asSynthetic))
              val sc = Scheme(kindedTparams.map(_.sym), List(), List(), Type.mkStruct(sym, targs, loc))
              KindedAst.Struct(doc, ann, mod, sym, kindedTparams, sc, fields, loc)
=======
      val kenv1 = getKindEnvFromTypeParams(tparams1.init)
      val kenv2 = getKindEnvFromRegion(tparams1.last)
      // The last add is simply to verify that the last tparam was marked as Eff
      val kenvVal = KindEnv.disjointAppend(kenv1, kenv2) + (tparams1.last.sym -> Kind.Eff)
      flatMapN(kenvVal) {
        case kenv =>
          val tparamsVal = traverse(tparams1)(visitTypeParam(_, kenv))

          flatMapN(tparamsVal) {
            case kindedTparams =>
              val fieldsVal = traverse(fields0)(visitStructField(_, kindedTparams, kenv, taenv, root))
              mapN(fieldsVal) {
                case fields =>
                  val targs = kindedTparams.map(tparam => Type.Var(tparam.sym, tparam.loc.asSynthetic))
                  val sc = Scheme(kindedTparams.map(_.sym), List(), List(), Type.mkStruct(sym, targs, loc))
                  KindedAst.Struct(doc, ann, mod, sym, kindedTparams, sc, fields, loc)
              }
>>>>>>> a2aef4d8
          }
      }
  }

  private def makeKinded(tparam: ResolvedAst.TypeParam, defaultKind: Kind): ResolvedAst.TypeParam.Kinded = tparam match {
    case ResolvedAst.TypeParam.Kinded(name, sym, kind, loc) => ResolvedAst.TypeParam.Kinded(name, sym, kind, loc)
    case ResolvedAst.TypeParam.Unkinded(name, sym, loc) => ResolvedAst.TypeParam.Kinded(name, sym, defaultKind, loc)
    case ResolvedAst.TypeParam.Implicit(name, sym, loc) => ResolvedAst.TypeParam.Kinded(name, sym, defaultKind, loc)
  }

  /**
    * Performs kinding on the given restrictable enum.
    */
  private def visitRestrictableEnum(enum0: ResolvedAst.Declaration.RestrictableEnum, taenv: Map[Symbol.TypeAliasSym, KindedAst.TypeAlias], root: ResolvedAst.Root)(implicit flix: Flix): Validation[KindedAst.RestrictableEnum, KindError] = enum0 match {
    case ResolvedAst.Declaration.RestrictableEnum(doc, ann, mod, sym, index0, tparams0, derives, cases0, loc) =>
      val kenvIndex = getKindEnvFromIndex(index0, sym)
      val kenvTparams = getKindEnvFromTypeParams(tparams0)
      val kenv = KindEnv.disjointAppend(kenvIndex, kenvTparams)

      val indexVal = visitIndex(index0, sym, kenv)
      val tparamsVal = traverse(tparams0)(visitTypeParam(_, kenv))

      flatMapN(indexVal, tparamsVal) {
        case (index, tparams) =>
          val targs = (index :: tparams).map(tparam => Type.Var(tparam.sym, tparam.loc.asSynthetic))
          val tpe = Type.mkApply(Type.Cst(TypeConstructor.RestrictableEnum(sym, getRestrictableEnumKind(enum0)), sym.loc.asSynthetic), targs, sym.loc.asSynthetic)
          val casesVal = traverse(cases0) {
            case case0 => mapN(visitRestrictableCase(case0, index, tparams, tpe, kenv, taenv, root)) {
              caze => caze.sym -> caze
            }
          }
          mapN(casesVal) {
            case cases => KindedAst.RestrictableEnum(doc, ann, mod, sym, index, tparams, derives, cases.toMap, tpe, loc)
          }
      }

  }

  /**
    * Performs kinding on the given type alias.
    * Returns the kind of the type alias.
    */
  private def visitTypeAlias(alias: ResolvedAst.Declaration.TypeAlias, taenv: Map[Symbol.TypeAliasSym, KindedAst.TypeAlias], root: ResolvedAst.Root)(implicit flix: Flix): Validation[KindedAst.TypeAlias, KindError] = alias match {
    case ResolvedAst.Declaration.TypeAlias(doc, ann, mod, sym, tparams0, tpe0, loc) =>
      val kenv = getKindEnvFromTypeParams(tparams0)

      val tparamsVal = traverse(tparams0)(visitTypeParam(_, kenv))
      val tpeVal = visitType(tpe0, Kind.Wild, kenv, taenv, root)

      mapN(tparamsVal, tpeVal) {
        case (tparams, tpe) => KindedAst.TypeAlias(doc, ann, mod, sym, tparams, tpe, loc)
      }
  }

  /**
    * Performs kinding on the given type aliases.
    * The aliases must be sorted topologically.
    */
  private def visitTypeAliases(aliases: List[Symbol.TypeAliasSym], root: ResolvedAst.Root)(implicit flix: Flix): Validation[Map[Symbol.TypeAliasSym, KindedAst.TypeAlias], KindError] = {
    fold(aliases, Map.empty[Symbol.TypeAliasSym, KindedAst.TypeAlias]) {
      case (taenv, sym) =>
        val alias = root.typeAliases(sym)
        mapN(visitTypeAlias(alias, taenv, root)) {
          case kind => taenv + (sym -> kind)
        }
    }
  }

  /**
    * Performs kinding on the given enum case under the given kind environment.
    */
  private def visitCase(caze0: ResolvedAst.Declaration.Case, tparams: List[KindedAst.TypeParam], resTpe: Type, kenv: KindEnv, taenv: Map[Symbol.TypeAliasSym, KindedAst.TypeAlias], root: ResolvedAst.Root)(implicit flix: Flix): Validation[KindedAst.Case, KindError] = caze0 match {
    case ResolvedAst.Declaration.Case(sym, tpe0, loc) =>
      val tpeVal = visitType(tpe0, Kind.Star, kenv, taenv, root)
      mapN(tpeVal) {
        case tpe =>
          val quants = tparams.map(_.sym)
          val sc = Scheme(quants, Nil, Nil, Type.mkPureArrow(tpe, resTpe, sym.loc.asSynthetic))
          KindedAst.Case(sym, tpe, sc, loc)
      }
  }

  /**
   * Performs kinding on the given struct field under the given kind environment.
   */
  private def visitStructField(field0: ResolvedAst.StructField, tparams: List[KindedAst.TypeParam], kenv: KindEnv, taenv: Map[Symbol.TypeAliasSym, KindedAst.TypeAlias], root: ResolvedAst.Root)(implicit flix: Flix): Validation[KindedAst.StructField, KindError] = field0 match {
    case ResolvedAst.StructField(name, tpe0, loc) =>
      val tpeVal = visitType(tpe0, Kind.Star, kenv, taenv, root)
      mapN(tpeVal) {
        case tpe =>
          KindedAst.StructField(name, tpe, loc)
      }
  }

  /**
    * Performs kinding on the given enum case under the given kind environment.
    */
  private def visitRestrictableCase(caze0: ResolvedAst.Declaration.RestrictableCase, index: KindedAst.TypeParam, tparams: List[KindedAst.TypeParam], resTpe: Type, kenv: KindEnv, taenv: Map[Symbol.TypeAliasSym, KindedAst.TypeAlias], root: ResolvedAst.Root)(implicit flix: Flix): Validation[KindedAst.RestrictableCase, KindError] = caze0 match {
    case ResolvedAst.Declaration.RestrictableCase(sym, tpe0, loc) =>
      val tpeVal = visitType(tpe0, Kind.Star, kenv, taenv, root)
      mapN(tpeVal) {
        case tpe =>
          val quants = (index :: tparams).map(_.sym)
          val sc = Scheme(quants, Nil, Nil, Type.mkPureArrow(tpe, resTpe, sym.loc.asSynthetic))
          KindedAst.RestrictableCase(sym, tpe, sc, loc) // TODO RESTR-VARS the scheme is different for these. REVISIT
      }
  }

  /**
    * Performs kinding on the all the traits in the given root.
    */
  private def visitTraits(root: ResolvedAst.Root, taenv: Map[Symbol.TypeAliasSym, KindedAst.TypeAlias], oldRoot: KindedAst.Root, changeSet: ChangeSet)(implicit flix: Flix): Validation[Map[Symbol.TraitSym, KindedAst.Trait], KindError] = {
    val (staleTraits, freshTraits) = changeSet.partition(root.traits, oldRoot.traits)

    val result = ParOps.parTraverseValues(staleTraits)(visitTrait(_, taenv, root))
    mapN(result)(freshTraits ++ _)
  }

  /**
    * Performs kinding on the given trait.
    */
  private def visitTrait(trt: ResolvedAst.Declaration.Trait, taenv: Map[Symbol.TypeAliasSym, KindedAst.TypeAlias], root: ResolvedAst.Root)(implicit flix: Flix): Validation[KindedAst.Trait, KindError] = trt match {
    case ResolvedAst.Declaration.Trait(doc, ann, mod, sym, tparam0, superTraits0, assocs0, sigs0, laws0, loc) =>
      val kenv = getKindEnvFromTypeParam(tparam0)

      val tparamsVal = visitTypeParam(tparam0, kenv)
      val superTraitsVal = traverse(superTraits0)(visitTypeConstraint(_, kenv, taenv, root))
      val assocsVal = traverse(assocs0)(visitAssocTypeSig(_, kenv, taenv, root))
      flatMapN(tparamsVal, superTraitsVal, assocsVal) {
        case (tparam, superTraits, assocs) =>
          val sigsVal = traverse(sigs0) {
            case (sigSym, sig0) => mapN(visitSig(sig0, tparam, superTraits, kenv, taenv, root))(sig => sigSym -> sig)
          }
          val lawsVal = traverse(laws0)(visitDef(_, Nil, kenv, taenv, root)) // TODO ASSOC-TYPES need to include super traits?
          mapN(sigsVal, lawsVal) {
            case (sigs, laws) => KindedAst.Trait(doc, ann, mod, sym, tparam, superTraits, assocs, sigs.toMap, laws, loc)
          }

      }
  }

  /**
    * Performs kinding on the given instance.
    */
  private def visitInstance(inst: ResolvedAst.Declaration.Instance, taenv: Map[Symbol.TypeAliasSym, KindedAst.TypeAlias], root: ResolvedAst.Root)(implicit flix: Flix): Validation[KindedAst.Instance, KindError] = inst match {
    case ResolvedAst.Declaration.Instance(doc, ann, mod, trt, tpe0, tconstrs0, assocs0, defs0, ns, loc) =>
      val kind = getTraitKind(root.traits(trt.sym))

      val kenvVal = inferType(tpe0, kind, KindEnv.empty, taenv, root)
      flatMapN(kenvVal) {
        kenv =>
          val tpeVal = visitType(tpe0, kind, kenv, taenv, root)
          val tconstrsVal = traverse(tconstrs0)(visitTypeConstraint(_, kenv, taenv, root))
          val assocsVal = traverse(assocs0)(visitAssocTypeDef(_, kind, kenv, taenv, root))
          flatMapN(tpeVal, tconstrsVal, assocsVal) {
            case (tpe, tconstrs, assocs) =>
              val defsVal = traverse(defs0)(visitDef(_, tconstrs, kenv, taenv, root))
              mapN(defsVal) {
                case defs => KindedAst.Instance(doc, ann, mod, trt, tpe, tconstrs, assocs, defs, ns, loc)
              }
          }
      }
  }

  /**
    * Performs kinding on the given effect declaration.
    */
  private def visitEffect(eff: ResolvedAst.Declaration.Effect, taenv: Map[Symbol.TypeAliasSym, KindedAst.TypeAlias], root: ResolvedAst.Root)(implicit flix: Flix): Validation[KindedAst.Effect, KindError] = eff match {
    case ResolvedAst.Declaration.Effect(doc, ann, mod, sym, ops0, loc) =>
      val opsVal = traverse(ops0)(visitOp(_, taenv, root))
      mapN(opsVal) {
        case ops => KindedAst.Effect(doc, ann, mod, sym, ops, loc)
      }
  }

  /**
    * Performs kinding on the all the definitions in the given root.
    */
  private def visitDefs(root: ResolvedAst.Root, taenv: Map[Symbol.TypeAliasSym, KindedAst.TypeAlias], oldRoot: KindedAst.Root, changeSet: ChangeSet)(implicit flix: Flix): Validation[Map[Symbol.DefnSym, KindedAst.Def], KindError] = {
    val (staleDefs, freshDefs) = changeSet.partition(root.defs, oldRoot.defs)

    val result = ParOps.parTraverseValues(staleDefs)(visitDef(_, Nil, KindEnv.empty, taenv, root))
    mapN(result)(freshDefs ++ _)
  }

  /**
    * Performs kinding on the given def under the given kind environment.
    */
  private def visitDef(def0: ResolvedAst.Declaration.Def, extraTconstrs: List[Ast.TypeConstraint], kenv0: KindEnv, taenv: Map[Symbol.TypeAliasSym, KindedAst.TypeAlias], root: ResolvedAst.Root)(implicit flix: Flix): Validation[KindedAst.Def, KindError] = def0 match {
    case ResolvedAst.Declaration.Def(sym, spec0, exp0) =>
      flix.subtask(sym.toString, sample = true)

      val kenvVal = getKindEnvFromSpec(spec0, kenv0, taenv, root)
      flatMapN(kenvVal) {
        kenv =>
          val henv = None
          val specVal = visitSpec(spec0, Nil, extraTconstrs, kenv, taenv, root)
          val expVal = visitExp(exp0, kenv, taenv, henv, root)
          mapN(specVal, expVal) {
            case (spec, exp) => KindedAst.Def(sym, spec, exp)
          }
      }
  }

  /**
    * Performs kinding on the given sig under the given kind environment.
    */
  private def visitSig(sig0: ResolvedAst.Declaration.Sig, traitTparam: KindedAst.TypeParam, traitConstraints: List[Ast.TypeConstraint], kenv0: KindEnv, taenv: Map[Symbol.TypeAliasSym, KindedAst.TypeAlias], root: ResolvedAst.Root)(implicit flix: Flix): Validation[KindedAst.Sig, KindError] = sig0 match {
    case ResolvedAst.Declaration.Sig(sym, spec0, exp0) =>
      val kenvVal = getKindEnvFromSpec(spec0, kenv0, taenv, root)
      flatMapN(kenvVal) {
        kenv =>
          val henv = None
          val specVal = visitSpec(spec0, List(traitTparam.sym), traitConstraints, kenv, taenv, root)
          val expVal = traverseOpt(exp0)(visitExp(_, kenv, taenv, henv, root))
          mapN(specVal, expVal) {
            case (spec, exp) => KindedAst.Sig(sym, spec, exp)
          }
      }
  }

  /**
    * Performs kinding on the given effect operation under the given kind environment.
    */
  private def visitOp(op: ResolvedAst.Declaration.Op, taenv: Map[Symbol.TypeAliasSym, KindedAst.TypeAlias], root: ResolvedAst.Root)(implicit flix: Flix): Validation[KindedAst.Op, KindError] = op match {
    case ResolvedAst.Declaration.Op(sym, spec0) =>
      val kenvVal = inferSpec(spec0, KindEnv.empty, taenv, root)
      flatMapN(kenvVal) {
        case kenv =>
          val specVal = visitSpec(spec0, Nil, Nil, kenv, taenv, root)
          mapN(specVal) {
            case spec => KindedAst.Op(sym, spec)
          }
      }
  }

  /**
    * Performs kinding on the given spec under the given kind environment.
    *
    * Adds `quantifiers` to the generated scheme's quantifier list.
    */
  private def visitSpec(spec0: ResolvedAst.Spec, quantifiers: List[Symbol.KindedTypeVarSym], extraTconstrs: List[Ast.TypeConstraint], kenv: KindEnv, taenv: Map[Symbol.TypeAliasSym, KindedAst.TypeAlias], root: ResolvedAst.Root)(implicit flix: Flix): Validation[KindedAst.Spec, KindError] = spec0 match {
    case ResolvedAst.Spec(doc, ann, mod, tparams0, fparams0, tpe0, eff0, tconstrs0, econstrs0, loc) =>
      val tparamsVal = traverse(tparams0)(visitTypeParam(_, kenv))
      val fparamsVal = traverse(fparams0)(visitFormalParam(_, kenv, taenv, root))
      val tpeVal = visitType(tpe0, Kind.Star, kenv, taenv, root)
      val effVal = visitEffectDefaultPure(eff0, kenv, taenv, root)
      val tconstrsVal = traverse(tconstrs0)(visitTypeConstraint(_, kenv, taenv, root))
      val econstrsVal = traverse(econstrs0)(visitEqualityConstraint(_, kenv, taenv, root))

      mapN(tparamsVal, fparamsVal, tpeVal, effVal, tconstrsVal, econstrsVal) {
        case (tparams, fparams, tpe, eff, tconstrs, econstrs) =>
          val allQuantifiers = quantifiers ::: tparams.map(_.sym)
          val base = Type.mkUncurriedArrowWithEffect(fparams.map(_.tpe), eff, tpe, tpe.loc)
          val sc = Scheme(allQuantifiers, tconstrs, econstrs.map(EqualityEnvironment.broaden), base)
          KindedAst.Spec(doc, ann, mod, tparams, fparams, sc, tpe, eff, tconstrs, econstrs, loc)
      }
  }

  /**
    * Performs kinding on the given associated type signature under the given kind environment.
    */
  private def visitAssocTypeSig(s0: ResolvedAst.Declaration.AssocTypeSig, kenv: KindEnv, taenv: Map[Symbol.TypeAliasSym, KindedAst.TypeAlias], root: ResolvedAst.Root)(implicit flix: Flix): Validation[KindedAst.AssocTypeSig, KindError] = s0 match {
    case ResolvedAst.Declaration.AssocTypeSig(doc, mod, sym, tparam0, kind, tpe0, loc) =>
      val tparamVal = visitTypeParam(tparam0, kenv)
      val tpeVal = traverseOpt(tpe0)(visitType(_, kind, kenv, taenv, root))

      mapN(tparamVal, tpeVal) {
        case (tparam, tpe) => KindedAst.AssocTypeSig(doc, mod, sym, tparam, kind, tpe, loc)
      }
  }

  /**
    * Performs kinding on the given associated type definition under the given kind environment.
    */
  private def visitAssocTypeDef(d0: ResolvedAst.Declaration.AssocTypeDef, trtKind: Kind, kenv: KindEnv, taenv: Map[Symbol.TypeAliasSym, KindedAst.TypeAlias], root: ResolvedAst.Root)(implicit flix: Flix): Validation[KindedAst.AssocTypeDef, KindError] = d0 match {
    case ResolvedAst.Declaration.AssocTypeDef(doc, mod, symUse, arg0, tpe0, loc) =>
      val trt = root.traits(symUse.sym.trt)
      val assocSig = trt.assocs.find(assoc => assoc.sym == symUse.sym).get
      val tpeKind = assocSig.kind
      val argVal = visitType(arg0, trtKind, kenv, taenv, root)
      val tpeVal = visitType(tpe0, tpeKind, kenv, taenv, root)

      mapN(argVal, tpeVal) {
        case (args, tpe) => KindedAst.AssocTypeDef(doc, mod, symUse, args, tpe, loc)
      }
  }

  /**
    * Performs kinding on the given expression under the given kind environment.
    */
  private def visitExp(exp00: ResolvedAst.Expr, kenv0: KindEnv, taenv: Map[Symbol.TypeAliasSym, KindedAst.TypeAlias], henv0: Option[(Type.Var, Type.Var)], root: ResolvedAst.Root)(implicit flix: Flix): Validation[KindedAst.Expr, KindError] = exp00 match {

    case ResolvedAst.Expr.Var(sym, loc) => Validation.success(KindedAst.Expr.Var(sym, loc))

    case ResolvedAst.Expr.Def(sym, loc) => Validation.success(KindedAst.Expr.Def(sym, Type.freshVar(Kind.Star, loc.asSynthetic), loc))

    case ResolvedAst.Expr.Sig(sym, loc) => Validation.success(KindedAst.Expr.Sig(sym, Type.freshVar(Kind.Star, loc.asSynthetic), loc))

    case ResolvedAst.Expr.Hole(sym, loc) => Validation.success(KindedAst.Expr.Hole(sym, Type.freshVar(Kind.Star, loc.asSynthetic), loc))

    case ResolvedAst.Expr.HoleWithExp(exp0, loc) =>
      val expVal = visitExp(exp0, kenv0, taenv, henv0, root)
      mapN(expVal) {
        case exp =>
          val tvar = Type.freshVar(Kind.Star, loc.asSynthetic)
          val evar = Type.freshVar(Kind.Eff, loc.asSynthetic)
          KindedAst.Expr.HoleWithExp(exp, tvar, evar, loc)
      }

    case ResolvedAst.Expr.OpenAs(sym, exp0, loc) =>
      val expVal = visitExp(exp0, kenv0, taenv, henv0, root)
      mapN(expVal) {
        case exp =>
          val tvar = Type.freshVar(Kind.Star, loc.asSynthetic)
          KindedAst.Expr.OpenAs(sym, exp, tvar, loc)
      }

    case ResolvedAst.Expr.Use(sym, alias, exp0, loc) =>
      val expVal = visitExp(exp0, kenv0, taenv, henv0, root)
      mapN(expVal) {
        case exp => KindedAst.Expr.Use(sym, alias, exp, loc)
      }

    case ResolvedAst.Expr.Cst(cst, loc) => Validation.success(KindedAst.Expr.Cst(cst, loc))

    case ResolvedAst.Expr.Apply(exp0, exps0, loc) =>
      val expVal = visitExp(exp0, kenv0, taenv, henv0, root)
      val expsVal = traverse(exps0)(visitExp(_, kenv0, taenv, henv0, root))
      mapN(expVal, expsVal) {
        case (exp, exps) =>
          val tvar = Type.freshVar(Kind.Star, loc.asSynthetic)
          val evar = Type.freshVar(Kind.Eff, loc.asSynthetic)
          KindedAst.Expr.Apply(exp, exps, tvar, evar, loc)
      }

    case ResolvedAst.Expr.Lambda(fparam0, exp0, loc) =>
      val fparamVal = visitFormalParam(fparam0, kenv0, taenv, root)
      val expVal = visitExp(exp0, kenv0, taenv, henv0, root)
      mapN(fparamVal, expVal) {
        case (fparam, exp) => KindedAst.Expr.Lambda(fparam, exp, loc)
      }.recoverOne {
        case err: KindError =>
          val tvar = Type.freshVar(Kind.Star, loc.asSynthetic)
          val evar = Type.freshVar(Kind.Eff, loc.asSynthetic)
          KindedAst.Expr.Error(err, tvar, evar)
      }

    case ResolvedAst.Expr.Unary(sop, exp0, loc) =>
      val expVal = visitExp(exp0, kenv0, taenv, henv0, root)
      mapN(expVal) {
        exp => KindedAst.Expr.Unary(sop, exp, Type.freshVar(Kind.Star, loc.asSynthetic), loc)
      }

    case ResolvedAst.Expr.Binary(sop, exp10, exp20, loc) =>
      val exp1Val = visitExp(exp10, kenv0, taenv, henv0, root)
      val exp2Val = visitExp(exp20, kenv0, taenv, henv0, root)
      mapN(exp1Val, exp2Val) {
        case (exp1, exp2) => KindedAst.Expr.Binary(sop, exp1, exp2, Type.freshVar(Kind.Star, loc.asSynthetic), loc)
      }

    case ResolvedAst.Expr.IfThenElse(exp10, exp20, exp30, loc) =>
      val exp1Val = visitExp(exp10, kenv0, taenv, henv0, root)
      val exp2Val = visitExp(exp20, kenv0, taenv, henv0, root)
      val exp3Val = visitExp(exp30, kenv0, taenv, henv0, root)
      mapN(exp1Val, exp2Val, exp3Val) {
        case (exp1, exp2, exp3) => KindedAst.Expr.IfThenElse(exp1, exp2, exp3, loc)
      }

    case ResolvedAst.Expr.Stm(exp10, exp20, loc) =>
      val exp1Val = visitExp(exp10, kenv0, taenv, henv0, root)
      val exp2Val = visitExp(exp20, kenv0, taenv, henv0, root)
      mapN(exp1Val, exp2Val) {
        case (exp1, exp2) => KindedAst.Expr.Stm(exp1, exp2, loc)
      }

    case ResolvedAst.Expr.Discard(exp, loc) =>
      mapN(visitExp(exp, kenv0, taenv, henv0, root)) {
        case e => KindedAst.Expr.Discard(e, loc)
      }

    case ResolvedAst.Expr.Let(sym, mod, exp10, exp20, loc) =>
      val exp1Val = visitExp(exp10, kenv0, taenv, henv0, root)
      val exp2Val = visitExp(exp20, kenv0, taenv, henv0, root)
      mapN(exp1Val, exp2Val) {
        case (exp1, exp2) => KindedAst.Expr.Let(sym, mod, exp1, exp2, loc)
      }

    case ResolvedAst.Expr.LetRec(sym, ann, mod, exp10, exp20, loc) =>
      val exp1Val = visitExp(exp10, kenv0, taenv, henv0, root)
      val exp2Val = visitExp(exp20, kenv0, taenv, henv0, root)
      mapN(exp1Val, exp2Val) {
        case (exp1, exp2) => KindedAst.Expr.LetRec(sym, ann, mod, exp1, exp2, loc)
      }

    case ResolvedAst.Expr.Region(tpe, loc) =>
      Validation.success(KindedAst.Expr.Region(tpe, loc))

    case ResolvedAst.Expr.Scope(sym, regionVar, exp0, loc) =>
      val rv = Type.Var(regionVar.withKind(Kind.Eff), loc)
      val evar = Type.freshVar(Kind.Eff, loc.asSynthetic)
      flatMapN(kenv0 + (regionVar -> Kind.Eff)) {
        case kenv =>
          val expVal = visitExp(exp0, kenv, taenv, henv0, root)
          mapN(expVal) {
            exp => KindedAst.Expr.Scope(sym, rv, exp, evar, loc)
          }
      }

    case ResolvedAst.Expr.Match(exp0, rules0, loc) =>
      val expVal = visitExp(exp0, kenv0, taenv, henv0, root)
      val rulesVal = traverse(rules0)(visitMatchRule(_, kenv0, taenv, henv0, root))
      mapN(expVal, rulesVal) {
        case (exp, rules) => KindedAst.Expr.Match(exp, rules, loc)
      }

    case ResolvedAst.Expr.TypeMatch(exp0, rules0, loc) =>
      val expVal = visitExp(exp0, kenv0, taenv, henv0, root)
      val rulesVal = traverse(rules0)(visitTypeMatchRule(_, kenv0, taenv, henv0, root))
      mapN(expVal, rulesVal) {
        case (exp, rules) => KindedAst.Expr.TypeMatch(exp, rules, loc)
      }.recoverOne {
        case err: KindError =>
          val tvar = Type.freshVar(Kind.Star, loc.asSynthetic)
          val evar = Type.freshVar(Kind.Eff, loc.asSynthetic)
          KindedAst.Expr.Error(err, tvar, evar)
      }

    case ResolvedAst.Expr.RestrictableChoose(star, exp0, rules0, loc) =>
      val expVal = visitExp(exp0, kenv0, taenv, henv0, root)
      val rulesVal = traverse(rules0)(visitRestrictableChooseRule(_, kenv0, taenv, henv0, root))
      mapN(expVal, rulesVal) {
        case (exp, rules) => KindedAst.Expr.RestrictableChoose(star, exp, rules, Type.freshVar(Kind.Star, loc.asSynthetic), loc)
      }

    case ResolvedAst.Expr.Tag(sym, exp0, loc) =>
      val expVal = visitExp(exp0, kenv0, taenv, henv0, root)
      mapN(expVal) {
        exp => KindedAst.Expr.Tag(sym, exp, Type.freshVar(Kind.Star, loc.asSynthetic), loc)
      }

    case ResolvedAst.Expr.RestrictableTag(sym, exp0, isOpen, loc) =>
      val expVal = visitExp(exp0, kenv0, taenv, henv0, root)
      mapN(expVal) {
        exp => KindedAst.Expr.RestrictableTag(sym, exp, isOpen, Type.freshVar(Kind.Star, loc.asSynthetic), loc)
      }

    case ResolvedAst.Expr.Tuple(elms0, loc) =>
      val elmsVal = traverse(elms0)(visitExp(_, kenv0, taenv, henv0, root))
      mapN(elmsVal) {
        elms => KindedAst.Expr.Tuple(elms, loc)
      }

    case ResolvedAst.Expr.RecordEmpty(loc) => Validation.success(KindedAst.Expr.RecordEmpty(loc))

    case ResolvedAst.Expr.RecordSelect(exp0, label, loc) =>
      val expVal = visitExp(exp0, kenv0, taenv, henv0, root)
      mapN(expVal) {
        exp => KindedAst.Expr.RecordSelect(exp, label, Type.freshVar(Kind.Star, loc.asSynthetic), loc)
      }

    case ResolvedAst.Expr.RecordExtend(label, value0, rest0, loc) =>
      val valueVal = visitExp(value0, kenv0, taenv, henv0, root)
      val restVal = visitExp(rest0, kenv0, taenv, henv0, root)
      mapN(valueVal, restVal) {
        case (value, rest) => KindedAst.Expr.RecordExtend(label, value, rest, Type.freshVar(Kind.Star, loc.asSynthetic), loc)
      }

    case ResolvedAst.Expr.RecordRestrict(label, rest0, loc) =>
      val restVal = visitExp(rest0, kenv0, taenv, henv0, root)
      mapN(restVal) {
        rest => KindedAst.Expr.RecordRestrict(label, rest, Type.freshVar(Kind.Star, loc.asSynthetic), loc)
      }

    case ResolvedAst.Expr.ArrayLit(exps, exp, loc) =>
      val esVal = traverse(exps)(visitExp(_, kenv0, taenv, henv0, root))
      val eVal = visitExp(exp, kenv0, taenv, henv0, root)
      mapN(esVal, eVal) {
        case (es, e) =>
          val tvar = Type.freshVar(Kind.Star, loc.asSynthetic)
          val evar = Type.freshVar(Kind.Eff, loc.asSynthetic)
          KindedAst.Expr.ArrayLit(es, e, tvar, evar, loc)
      }

    case ResolvedAst.Expr.ArrayNew(exp1, exp2, exp3, loc) =>
      val e1Val = visitExp(exp1, kenv0, taenv, henv0, root)
      val e2Val = visitExp(exp2, kenv0, taenv, henv0, root)
      val e3Val = visitExp(exp3, kenv0, taenv, henv0, root)
      mapN(e1Val, e2Val, e3Val) {
        case (e1, e2, e3) =>
          val tvar = Type.freshVar(Kind.Star, loc.asSynthetic)
          val evar = Type.freshVar(Kind.Eff, loc.asSynthetic)
          KindedAst.Expr.ArrayNew(e1, e2, e3, tvar, evar, loc)
      }

    case ResolvedAst.Expr.ArrayLoad(base0, index0, loc) =>
      val baseVal = visitExp(base0, kenv0, taenv, henv0, root)
      val indexVal = visitExp(index0, kenv0, taenv, henv0, root)
      mapN(baseVal, indexVal) {
        case (base, index) =>
          val evar = Type.freshVar(Kind.Eff, loc.asSynthetic)
          KindedAst.Expr.ArrayLoad(base, index, Type.freshVar(Kind.Star, loc.asSynthetic), evar, loc)
      }

    case ResolvedAst.Expr.ArrayStore(base0, index0, elm0, loc) =>
      val baseVal = visitExp(base0, kenv0, taenv, henv0, root)
      val indexVal = visitExp(index0, kenv0, taenv, henv0, root)
      val elmVal = visitExp(elm0, kenv0, taenv, henv0, root)
      mapN(baseVal, indexVal, elmVal) {
        case (base, index, elm) =>
          val evar = Type.freshVar(Kind.Eff, loc.asSynthetic)
          KindedAst.Expr.ArrayStore(base, index, elm, evar, loc)
      }

    case ResolvedAst.Expr.ArrayLength(base0, loc) =>
      val baseVal = visitExp(base0, kenv0, taenv, henv0, root)
      mapN(baseVal) {
        base =>
          val evar = Type.freshVar(Kind.Eff, loc.asSynthetic)
          KindedAst.Expr.ArrayLength(base, evar, loc)
      }

    case ResolvedAst.Expr.StructNew(sym, fields, region, loc) =>
      val fieldsVal = traverse(fields) {
        case (field, exp) => mapN(visitExp(exp, kenv0, taenv, henv0, root)) {
          case e => (field, e)
        }
      }
      val regionVal = visitExp(region, kenv0, taenv, henv0, root)
      mapN(fieldsVal, regionVal) {
        case (fs, r) =>
          val tvar = Type.freshVar(Kind.Star, loc.asSynthetic)
          val evar = Type.freshVar(Kind.Eff, loc.asSynthetic)
          KindedAst.Expr.StructNew(sym, fs, r, tvar, evar, loc)
      }

    case ResolvedAst.Expr.StructGet(sym, e, field, loc) =>
      val expVal = visitExp(e, kenv0, taenv, henv0, root)
      mapN(expVal) {
        case exp =>
          val tvar = Type.freshVar(Kind.Star, loc.asSynthetic)
          val evar = Type.freshVar(Kind.Eff, loc.asSynthetic)
          KindedAst.Expr.StructGet(sym, exp, field, tvar, evar, loc)
      }

    case ResolvedAst.Expr.StructPut(sym, e1, name, e2, loc) =>
      val exp1Val = visitExp(e1, kenv0, taenv, henv0, root)
      val exp2Val = visitExp(e2, kenv0, taenv, henv0, root)
      mapN(exp1Val, exp2Val) {
        case (exp1, exp2) =>
          val tvar = Type.freshVar(Kind.Star, loc.asSynthetic)
          val evar = Type.freshVar(Kind.Eff, loc.asSynthetic)
          KindedAst.Expr.StructPut(sym, exp1, name, exp2, tvar, evar, loc)
      }

    case ResolvedAst.Expr.VectorLit(exps, loc) =>
      val expsVal = traverse(exps)(visitExp(_, kenv0, taenv, henv0, root))
      mapN(expsVal) {
        case es =>
          val tvar = Type.freshVar(Kind.Star, loc.asSynthetic)
          val evar = Type.freshVar(Kind.Eff, loc.asSynthetic)
          KindedAst.Expr.VectorLit(es, tvar, evar, loc)
      }

    case ResolvedAst.Expr.VectorLoad(exp1, exp2, loc) =>
      val exp1Val = visitExp(exp1, kenv0, taenv, henv0, root)
      val exp2Val = visitExp(exp2, kenv0, taenv, henv0, root)
      mapN(exp1Val, exp2Val) {
        case (e1, e2) =>
          val evar = Type.freshVar(Kind.Eff, loc.asSynthetic)
          KindedAst.Expr.VectorLoad(e1, e2, Type.freshVar(Kind.Star, loc.asSynthetic), evar, loc)
      }

    case ResolvedAst.Expr.VectorLength(exp, loc) =>
      val expVal = visitExp(exp, kenv0, taenv, henv0, root)
      mapN(expVal) {
        e => KindedAst.Expr.VectorLength(e, loc)
      }

    case ResolvedAst.Expr.Ref(exp1, exp2, loc) =>
      val e1Val = visitExp(exp1, kenv0, taenv, henv0, root)
      val e2Val = visitExp(exp2, kenv0, taenv, henv0, root)
      mapN(e1Val, e2Val) {
        case (e1, e2) => KindedAst.Expr.Ref(e1, e2, Type.freshVar(Kind.Star, loc.asSynthetic), Type.freshVar(Kind.Eff, loc), loc)
      }

    case ResolvedAst.Expr.Deref(exp0, loc) =>
      val expVal = visitExp(exp0, kenv0, taenv, henv0, root)
      mapN(expVal) {
        case exp => KindedAst.Expr.Deref(exp, Type.freshVar(Kind.Star, loc.asSynthetic), Type.freshVar(Kind.Eff, loc), loc)
      }

    case ResolvedAst.Expr.Assign(exp10, exp20, loc) =>
      val exp1Val = visitExp(exp10, kenv0, taenv, henv0, root)
      val exp2Val = visitExp(exp20, kenv0, taenv, henv0, root)
      mapN(exp1Val, exp2Val) {
        case (exp1, exp2) => KindedAst.Expr.Assign(exp1, exp2, Type.freshVar(Kind.Eff, loc.asSynthetic), loc)
      }

    case ResolvedAst.Expr.Ascribe(exp0, expectedType0, expectedEff0, loc) =>
      val expVal = visitExp(exp0, kenv0, taenv, henv0, root)
      val expectedTypeVal = traverseOpt(expectedType0)(visitType(_, Kind.Star, kenv0, taenv, root))
      val expectedEffVal = traverseOpt(expectedEff0)(visitType(_, Kind.Eff, kenv0, taenv, root))
      mapN(expVal, expectedTypeVal, expectedEffVal) {
        case (exp, expectedType, expectedEff) =>
          KindedAst.Expr.Ascribe(exp, expectedType, expectedEff, Type.freshVar(Kind.Star, loc.asSynthetic), loc)
      }.recoverOne {
        case err: KindError =>
          val tvar = Type.freshVar(Kind.Star, loc.asSynthetic)
          val evar = Type.freshVar(Kind.Eff, loc.asSynthetic)
          KindedAst.Expr.Error(err, tvar, evar)
      }

    case ResolvedAst.Expr.InstanceOf(exp0, clazz, loc) =>
      val expVal = visitExp(exp0, kenv0, taenv, henv0, root)
      mapN(expVal) {
        exp => KindedAst.Expr.InstanceOf(exp, clazz, loc)
      }

    case ResolvedAst.Expr.CheckedCast(cast, exp, loc) =>
      mapN(visitExp(exp, kenv0, taenv, henv0, root)) {
        case e =>
          val tvar = Type.freshVar(Kind.Star, loc)
          val evar = Type.freshVar(Kind.Eff, loc)
          KindedAst.Expr.CheckedCast(cast, e, tvar, evar, loc)
      }

    case ResolvedAst.Expr.UncheckedCast(exp0, declaredType0, declaredEff0, loc) =>
      val expVal = visitExp(exp0, kenv0, taenv, henv0, root)
      val declaredTypeVal = traverseOpt(declaredType0)(visitType(_, Kind.Star, kenv0, taenv, root))
      val declaredeffVal = traverseOpt(declaredEff0)(visitType(_, Kind.Eff, kenv0, taenv, root))
      mapN(expVal, declaredTypeVal, declaredeffVal) {
        case (exp, declaredType, declaredEff) =>
          KindedAst.Expr.UncheckedCast(exp, declaredType, declaredEff, Type.freshVar(Kind.Star, loc.asSynthetic), loc)
      }.recoverOne {
        case err: KindError =>
          val tvar = Type.freshVar(Kind.Star, loc.asSynthetic)
          val evar = Type.freshVar(Kind.Eff, loc.asSynthetic)
          KindedAst.Expr.Error(err, tvar, evar)
      }

    case ResolvedAst.Expr.UncheckedMaskingCast(exp, loc) =>
      val eVal = visitExp(exp, kenv0, taenv, henv0, root)
      mapN(eVal) {
        case e => KindedAst.Expr.UncheckedMaskingCast(e, loc)
      }

    case ResolvedAst.Expr.Without(exp0, eff, loc) =>
      val expVal = visitExp(exp0, kenv0, taenv, henv0, root)
      mapN(expVal) {
        case exp => KindedAst.Expr.Without(exp, eff, loc)
      }

    case ResolvedAst.Expr.TryCatch(exp0, rules0, loc) =>
      val expVal = visitExp(exp0, kenv0, taenv, henv0, root)
      val rulesVal = traverse(rules0)(visitCatchRule(_, kenv0, taenv, henv0, root))
      mapN(expVal, rulesVal) {
        case (exp, rules) => KindedAst.Expr.TryCatch(exp, rules, loc)
      }

    case ResolvedAst.Expr.Throw(exp0, loc) =>
      val tvar = Type.freshVar(Kind.Star, loc)
      val evar = Type.freshVar(Kind.Eff, loc)
      val expVal = visitExp(exp0, kenv0, taenv, henv0, root)
      mapN(expVal) {
        case exp => KindedAst.Expr.Throw(exp, tvar, evar, loc)
      }

    case ResolvedAst.Expr.TryWith(exp0, eff, rules0, loc) =>
      // create a fresh type variable for the handling block (same as resume result)
      // and for the operation result (same as resume argument)
      // and set the handled env
      val tvar = Type.freshVar(Kind.Star, loc)

      // use the old henv for the handled expression
      val expVal = visitExp(exp0, kenv0, taenv, henv0, root)

      // use the new henv for the handler
      val rulesVal = traverse(rules0)(visitHandlerRule(_, kenv0, taenv, tvar, root))
      mapN(expVal, rulesVal) {
        case (exp, rules) => KindedAst.Expr.TryWith(exp, eff, rules, tvar, loc)
      }.recoverOne {
        case err: KindError =>
          val tvar = Type.freshVar(Kind.Star, loc.asSynthetic)
          val evar = Type.freshVar(Kind.Eff, loc.asSynthetic)
          KindedAst.Expr.Error(err, tvar, evar)
      }

    case ResolvedAst.Expr.Do(op, args0, loc) =>
      val argsVal = traverse(args0)(visitExp(_, kenv0, taenv, henv0, root))
      val tvar = Type.freshVar(Kind.Star, loc)
      mapN(argsVal) {
        case args => KindedAst.Expr.Do(op, args, tvar, loc)
      }

    case ResolvedAst.Expr.InvokeConstructor2(clazz, exps0, loc) =>
      val expsVal = traverse(exps0)(visitExp(_, kenv0, taenv, henv0, root))
      mapN(expsVal) {
        exps =>
          val cvar = Type.freshVar(Kind.JvmConstructorOrMethod, loc.asSynthetic)
          val evar = Type.freshVar(Kind.Eff, loc.asSynthetic)
          KindedAst.Expr.InvokeConstructor2(clazz, exps, cvar, evar, loc)
      }

    case ResolvedAst.Expr.InvokeMethod2(exp0, methodName, exps0, loc) =>
      val expVal = visitExp(exp0, kenv0, taenv, henv0, root)
      val expsVal = traverse(exps0)(visitExp(_, kenv0, taenv, henv0, root))
      mapN(expVal, expsVal) {
        case (exp, exps) =>
          val mvar = Type.freshVar(Kind.JvmConstructorOrMethod, loc.asSynthetic)
          val tvar = Type.freshVar(Kind.Star, loc.asSynthetic)
          val evar = Type.freshVar(Kind.Eff, loc.asSynthetic)
          KindedAst.Expr.InvokeMethod2(exp, methodName, exps, mvar, tvar, evar, loc)
      }

    case ResolvedAst.Expr.InvokeStaticMethod2(clazz, methodName, exps0, loc) =>
      val expsVal = traverse(exps0)(visitExp(_, kenv0, taenv, henv0, root))
      mapN(expsVal) {
        exps =>
          val mvar = Type.freshVar(Kind.JvmConstructorOrMethod, loc.asSynthetic)
          val tvar = Type.freshVar(Kind.Star, loc.asSynthetic)
          val evar = Type.freshVar(Kind.Eff, loc.asSynthetic)
          KindedAst.Expr.InvokeStaticMethod2(clazz, methodName, exps, mvar, tvar, evar, loc)
      }

    case ResolvedAst.Expr.InvokeConstructorOld(constructor, args0, loc) =>
      val argsVal = traverse(args0)(visitExp(_, kenv0, taenv, henv0, root))
      mapN(argsVal) {
        args => KindedAst.Expr.InvokeConstructorOld(constructor, args, loc)
      }

    case ResolvedAst.Expr.InvokeMethodOld(method, clazz, exp0, args0, loc) =>
      val expVal = visitExp(exp0, kenv0, taenv, henv0, root)
      val argsVal = traverse(args0)(visitExp(_, kenv0, taenv, henv0, root))
      mapN(expVal, argsVal) {
        case (exp, args) => KindedAst.Expr.InvokeMethodOld(method, clazz, exp, args, loc)
      }

    case ResolvedAst.Expr.InvokeStaticMethodOld(method, args0, loc) =>
      val argsVal = traverse(args0)(visitExp(_, kenv0, taenv, henv0, root))
      mapN(argsVal) {
        args => KindedAst.Expr.InvokeStaticMethodOld(method, args, loc)
      }

    case ResolvedAst.Expr.GetField(field, clazz, exp0, loc) =>
      val expVal = visitExp(exp0, kenv0, taenv, henv0, root)
      mapN(expVal) {
        exp => KindedAst.Expr.GetField(field, clazz, exp, loc)
      }

    case ResolvedAst.Expr.PutField(field, clazz, exp10, exp20, loc) =>
      val exp1Val = visitExp(exp10, kenv0, taenv, henv0, root)
      val exp2Val = visitExp(exp20, kenv0, taenv, henv0, root)
      mapN(exp1Val, exp2Val) {
        case (exp1, exp2) => KindedAst.Expr.PutField(field, clazz, exp1, exp2, loc)
      }

    case ResolvedAst.Expr.GetStaticField(field, loc) => Validation.success(KindedAst.Expr.GetStaticField(field, loc))

    case ResolvedAst.Expr.PutStaticField(field, exp0, loc) =>
      val expVal = visitExp(exp0, kenv0, taenv, henv0, root)
      mapN(expVal) {
        exp => KindedAst.Expr.PutStaticField(field, exp, loc)
      }

    case ResolvedAst.Expr.NewObject(name, clazz, methods, loc) =>
      mapN(traverse(methods)(visitJvmMethod(_, kenv0, taenv, henv0, root))) {
        methods => KindedAst.Expr.NewObject(name, clazz, methods, loc)
      }.recoverOne {
        case err: KindError =>
          val tvar = Type.freshVar(Kind.Star, loc.asSynthetic)
          val evar = Type.freshVar(Kind.Eff, loc.asSynthetic)
          KindedAst.Expr.Error(err, tvar, evar)
      }

    case ResolvedAst.Expr.NewChannel(exp10, exp20, loc) =>
      val exp1Val = visitExp(exp10, kenv0, taenv, henv0, root)
      val exp2Val = visitExp(exp20, kenv0, taenv, henv0, root)
      mapN(exp1Val, exp2Val) {
        case (exp1, exp2) => KindedAst.Expr.NewChannel(exp1, exp2, Type.freshVar(Kind.Star, loc.asSynthetic), Type.freshVar(Kind.Eff, loc.asSynthetic), loc)
      }

    case ResolvedAst.Expr.GetChannel(exp0, loc) =>
      val expVal = visitExp(exp0, kenv0, taenv, henv0, root)
      mapN(expVal) {
        exp => KindedAst.Expr.GetChannel(exp, Type.freshVar(Kind.Star, loc.asSynthetic), Type.freshVar(Kind.Eff, loc.asSynthetic), loc)
      }

    case ResolvedAst.Expr.PutChannel(exp10, exp20, loc) =>
      val exp1Val = visitExp(exp10, kenv0, taenv, henv0, root)
      val exp2Val = visitExp(exp20, kenv0, taenv, henv0, root)
      mapN(exp1Val, exp2Val) {
        case (exp1, exp2) => KindedAst.Expr.PutChannel(exp1, exp2, Type.freshVar(Kind.Eff, loc.asSynthetic), loc)
      }

    case ResolvedAst.Expr.SelectChannel(rules0, default0, loc) =>
      val rulesVal = traverse(rules0)(visitSelectChannelRule(_, kenv0, taenv, henv0, root))
      val defaultVal = traverseOpt(default0)(visitExp(_, kenv0, taenv, henv0, root))
      mapN(rulesVal, defaultVal) {
        case (rules, default) => KindedAst.Expr.SelectChannel(rules, default, Type.freshVar(Kind.Star, loc.asSynthetic), Type.freshVar(Kind.Eff, loc.asSynthetic), loc)
      }

    case ResolvedAst.Expr.Spawn(exp1, exp2, loc) =>
      val e1Val = visitExp(exp1, kenv0, taenv, henv0, root)
      val e2Val = visitExp(exp2, kenv0, taenv, henv0, root)
      mapN(e1Val, e2Val) {
        case (e1, e2) => KindedAst.Expr.Spawn(e1, e2, loc)
      }

    case ResolvedAst.Expr.ParYield(frags, exp0, loc) =>
      val fragsVal = traverse(frags) {
        case ResolvedAst.ParYieldFragment(pat, exp1, l0) =>
          val patVal = visitPattern(pat, kenv0, root)
          val expVal = visitExp(exp1, kenv0, taenv, henv0, root)
          mapN(patVal, expVal) {
            case (p, e) => KindedAst.ParYieldFragment(p, e, l0)
          }
      }

      mapN(fragsVal, visitExp(exp0, kenv0, taenv, henv0, root)) {
        case (fs, exp) => KindedAst.Expr.ParYield(fs, exp, loc)
      }

    case ResolvedAst.Expr.Lazy(exp0, loc) =>
      val expVal = visitExp(exp0, kenv0, taenv, henv0, root)
      mapN(expVal) {
        exp => KindedAst.Expr.Lazy(exp, loc)
      }

    case ResolvedAst.Expr.Force(exp0, loc) =>
      val expVal = visitExp(exp0, kenv0, taenv, henv0, root)
      mapN(expVal) {
        exp => KindedAst.Expr.Force(exp, Type.freshVar(Kind.Star, loc.asSynthetic), loc)
      }

    case ResolvedAst.Expr.FixpointConstraintSet(cs0, loc) =>
      val csVal = traverse(cs0)(visitConstraint(_, kenv0, taenv, henv0, root))
      mapN(csVal) {
        cs => KindedAst.Expr.FixpointConstraintSet(cs, Type.freshVar(Kind.Star, loc.asSynthetic), loc)
      }

    case ResolvedAst.Expr.FixpointLambda(pparams, exp, loc) =>
      val psVal = traverse(pparams)(visitPredicateParam(_, kenv0, taenv, root))
      val expVal = visitExp(exp, kenv0, taenv, henv0, root)
      mapN(psVal, expVal) {
        case (ps, e) => KindedAst.Expr.FixpointLambda(ps, e, Type.freshVar(Kind.Star, loc.asSynthetic), loc)
      }.recoverOne {
        case err: KindError =>
          val tvar = Type.freshVar(Kind.Star, loc.asSynthetic)
          val evar = Type.freshVar(Kind.Eff, loc.asSynthetic)
          KindedAst.Expr.Error(err, tvar, evar)
      }

    case ResolvedAst.Expr.FixpointMerge(exp10, exp20, loc) =>
      val exp1Val = visitExp(exp10, kenv0, taenv, henv0, root)
      val exp2Val = visitExp(exp20, kenv0, taenv, henv0, root)
      mapN(exp1Val, exp2Val) {
        case (exp1, exp2) => KindedAst.Expr.FixpointMerge(exp1, exp2, loc)
      }

    case ResolvedAst.Expr.FixpointSolve(exp0, loc) =>
      val expVal = visitExp(exp0, kenv0, taenv, henv0, root)
      mapN(expVal) {
        exp => KindedAst.Expr.FixpointSolve(exp, loc)
      }

    case ResolvedAst.Expr.FixpointFilter(pred, exp0, loc) =>
      val expVal = visitExp(exp0, kenv0, taenv, henv0, root)
      mapN(expVal) {
        exp => KindedAst.Expr.FixpointFilter(pred, exp, Type.freshVar(Kind.Star, loc.asSynthetic), loc)
      }

    case ResolvedAst.Expr.FixpointInject(exp0, pred, loc) =>
      val expVal = visitExp(exp0, kenv0, taenv, henv0, root)
      mapN(expVal) {
        exp => KindedAst.Expr.FixpointInject(exp, pred, Type.freshVar(Kind.Star, loc.asSynthetic), Type.freshVar(Kind.Eff, loc.asSynthetic), loc)
      }

    case ResolvedAst.Expr.FixpointProject(pred, exp10, exp20, loc) =>
      val exp1Val = visitExp(exp10, kenv0, taenv, henv0, root)
      val exp2Val = visitExp(exp20, kenv0, taenv, henv0, root)
      mapN(exp1Val, exp2Val) {
        case (exp1, exp2) => KindedAst.Expr.FixpointProject(pred, exp1, exp2, Type.freshVar(Kind.Star, loc.asSynthetic), loc)
      }

    case ResolvedAst.Expr.Error(m) =>
      val tvar = Type.freshVar(Kind.Star, m.loc)
      val evar = Type.freshVar(Kind.Eff, m.loc)
      // Note: We must NOT use [[Validation.toSoftFailure]] because
      // that would duplicate the error inside the Validation.
      Validation.success(KindedAst.Expr.Error(m, tvar, evar))
  }

  /**
    * Performs kinding on the given match rule under the given kind environment.
    */
  private def visitMatchRule(rule0: ResolvedAst.MatchRule, kenv: KindEnv, taenv: Map[Symbol.TypeAliasSym, KindedAst.TypeAlias], henv: Option[(Type.Var, Type.Var)], root: ResolvedAst.Root)(implicit flix: Flix): Validation[KindedAst.MatchRule, KindError] = rule0 match {
    case ResolvedAst.MatchRule(pat0, guard0, exp0) =>
      val patVal = visitPattern(pat0, kenv, root)
      val guardVal = traverseOpt(guard0)(visitExp(_, kenv, taenv, henv, root))
      val expVal = visitExp(exp0, kenv, taenv, henv, root)
      mapN(patVal, guardVal, expVal) {
        case (pat, guard, exp) => KindedAst.MatchRule(pat, guard, exp)
      }
  }

  /**
    * Performs kinding on the given match rule under the given kind environment.
    */
  private def visitTypeMatchRule(rule0: ResolvedAst.TypeMatchRule, kenv: KindEnv, taenv: Map[Symbol.TypeAliasSym, KindedAst.TypeAlias], henv: Option[(Type.Var, Type.Var)], root: ResolvedAst.Root)(implicit flix: Flix): Validation[KindedAst.TypeMatchRule, KindError] = rule0 match {
    case ResolvedAst.TypeMatchRule(sym, tpe0, exp0) =>
      val tpeVal = visitType(tpe0, Kind.Star, kenv, taenv, root)
      val expVal = visitExp(exp0, kenv, taenv, henv, root)
      mapN(tpeVal, expVal) {
        case (tpe, exp) => KindedAst.TypeMatchRule(sym, tpe, exp)
      }
  }

  /**
    * Performs kinding on the given relational choice rule under the given kind environment.
    */
  private def visitRestrictableChooseRule(rule0: ResolvedAst.RestrictableChooseRule, kenv: KindEnv, taenv: Map[Symbol.TypeAliasSym, KindedAst.TypeAlias], henv: Option[(Type.Var, Type.Var)], root: ResolvedAst.Root)(implicit flix: Flix): Validation[KindedAst.RestrictableChooseRule, KindError] = rule0 match {
    case ResolvedAst.RestrictableChooseRule(pat0, exp0) =>
      val patVal = visitRestrictableChoosePattern(pat0)
      val expVal = visitExp(exp0, kenv, taenv, henv, root)
      mapN(patVal, expVal) {
        case (pat, exp) => KindedAst.RestrictableChooseRule(pat, exp)
      }
  }

  /**
    * Performs kinding on the given catch rule under the given kind environment.
    */
  private def visitCatchRule(rule0: ResolvedAst.CatchRule, kenv: KindEnv, taenv: Map[Symbol.TypeAliasSym, KindedAst.TypeAlias], henv: Option[(Type.Var, Type.Var)], root: ResolvedAst.Root)(implicit flix: Flix): Validation[KindedAst.CatchRule, KindError] = rule0 match {
    case ResolvedAst.CatchRule(sym, clazz, exp0) =>
      val expVal = visitExp(exp0, kenv, taenv, henv, root)
      mapN(expVal) {
        exp => KindedAst.CatchRule(sym, clazz, exp)
      }
  }

  /**
    * Performs kinding on the given handler rule under the given kind environment.
    */
  private def visitHandlerRule(rule0: ResolvedAst.HandlerRule, kenv: KindEnv, taenv: Map[Symbol.TypeAliasSym, KindedAst.TypeAlias], hTvar: Type.Var, root: ResolvedAst.Root)(implicit flix: Flix): Validation[KindedAst.HandlerRule, KindError] = rule0 match {
    case ResolvedAst.HandlerRule(op, fparams0, exp0) =>
      // create a new type variable for the op return type (same as resume argument type)
      val tvar = Type.freshVar(Kind.Star, exp0.loc)

      val henv = Some((tvar, hTvar))

      val fparamsVal = traverse(fparams0)(visitFormalParam(_, kenv, taenv, root))
      val expVal = visitExp(exp0, kenv, taenv, henv, root)
      mapN(fparamsVal, expVal) {
        case (fparams, exp) => KindedAst.HandlerRule(op, fparams, exp, tvar)
      }
  }

  /**
    * Performs kinding on the given select channel rule under the given kind environment.
    */
  private def visitSelectChannelRule(rule0: ResolvedAst.SelectChannelRule, kenv: KindEnv, taenv: Map[Symbol.TypeAliasSym, KindedAst.TypeAlias], henv: Option[(Type.Var, Type.Var)], root: ResolvedAst.Root)(implicit flix: Flix): Validation[KindedAst.SelectChannelRule, KindError] = rule0 match {
    case ResolvedAst.SelectChannelRule(sym, chan0, exp0) =>
      val chanVal = visitExp(chan0, kenv, taenv, henv, root)
      val expVal = visitExp(exp0, kenv, taenv, henv, root)
      mapN(chanVal, expVal) {
        case (chan, exp) => KindedAst.SelectChannelRule(sym, chan, exp)
      }
  }

  /**
    * Performs kinding on the given pattern under the given kind environment.
    */
  private def visitPattern(pat00: ResolvedAst.Pattern, kenv: KindEnv, root: ResolvedAst.Root)(implicit flix: Flix): Validation[KindedAst.Pattern, KindError] = pat00 match {
    case ResolvedAst.Pattern.Wild(loc) => Validation.success(KindedAst.Pattern.Wild(Type.freshVar(Kind.Star, loc.asSynthetic), loc))
    case ResolvedAst.Pattern.Var(sym, loc) => Validation.success(KindedAst.Pattern.Var(sym, Type.freshVar(Kind.Star, loc.asSynthetic), loc))
    case ResolvedAst.Pattern.Cst(cst, loc) => Validation.success(KindedAst.Pattern.Cst(cst, loc))
    case ResolvedAst.Pattern.Tag(sym, pat0, loc) =>
      val patVal = visitPattern(pat0, kenv, root)
      mapN(patVal) {
        pat => KindedAst.Pattern.Tag(sym, pat, Type.freshVar(Kind.Star, loc.asSynthetic), loc)
      }
    case ResolvedAst.Pattern.Tuple(elms0, loc) =>
      val elmsVal = traverse(elms0)(visitPattern(_, kenv, root))
      mapN(elmsVal) {
        elms => KindedAst.Pattern.Tuple(elms, loc)
      }
    case ResolvedAst.Pattern.Record(pats, pat, loc) =>
      val psVal = traverse(pats) {
        case ResolvedAst.Pattern.Record.RecordLabelPattern(label, pat1, loc1) =>
          val tvar = Type.freshVar(Kind.Star, loc1.asSynthetic)
          mapN(visitPattern(pat1, kenv, root)) {
            case p => KindedAst.Pattern.Record.RecordLabelPattern(label, tvar, p, loc1)
          }
      }
      val pVal = visitPattern(pat, kenv, root)
      mapN(psVal, pVal) {
        case (ps, p) => KindedAst.Pattern.Record(ps, p, Type.freshVar(Kind.Star, loc.asSynthetic), loc)
      }

    case ResolvedAst.Pattern.RecordEmpty(loc) => Validation.success(KindedAst.Pattern.RecordEmpty(loc))

    case ResolvedAst.Pattern.Error(loc) => Validation.success(KindedAst.Pattern.Error(Type.freshVar(Kind.Star, loc.asSynthetic), loc))
  }

  /**
    * Performs kinding on the given restrictable choice pattern under the given kind environment.
    */
  private def visitRestrictableChoosePattern(pat00: ResolvedAst.RestrictableChoosePattern)(implicit flix: Flix): Validation[KindedAst.RestrictableChoosePattern, KindError] = pat00 match {
    case ResolvedAst.RestrictableChoosePattern.Tag(sym, pat0, loc) =>
      val patVal = traverse(pat0)(visitRestrictableChoosePatternVarOrWild)
      mapN(patVal) {
        case pat => KindedAst.RestrictableChoosePattern.Tag(sym, pat, Type.freshVar(Kind.Star, loc.asSynthetic), loc)
      }
  }

  /**
    * Performs kinding on the given restrictable choice pattern under the given kind environment.
    */
  private def visitRestrictableChoosePatternVarOrWild(pat0: ResolvedAst.RestrictableChoosePattern.VarOrWild)(implicit flix: Flix): Validation[KindedAst.RestrictableChoosePattern.VarOrWild, KindError] = pat0 match {
    case ResolvedAst.RestrictableChoosePattern.Wild(loc) => Validation.success(KindedAst.RestrictableChoosePattern.Wild(Type.freshVar(Kind.Star, loc.asSynthetic), loc))
    case ResolvedAst.RestrictableChoosePattern.Var(sym, loc) => Validation.success(KindedAst.RestrictableChoosePattern.Var(sym, Type.freshVar(Kind.Star, loc.asSynthetic), loc))
  }

  /**
    * Performs kinding on the given constraint under the given kind environment.
    */
  private def visitConstraint(constraint0: ResolvedAst.Constraint, kenv: KindEnv, taenv: Map[Symbol.TypeAliasSym, KindedAst.TypeAlias], henv: Option[(Type.Var, Type.Var)], root: ResolvedAst.Root)(implicit flix: Flix): Validation[KindedAst.Constraint, KindError] = constraint0 match {
    case ResolvedAst.Constraint(cparams0, head0, body0, loc) =>
      val cparams = cparams0.map(visitConstraintParam)
      val headVal = visitHeadPredicate(head0, kenv, taenv, henv, root)
      val bodyVal = traverse(body0)(visitBodyPredicate(_, kenv, taenv, henv, root))
      mapN(headVal, bodyVal) {
        case (head, body) => KindedAst.Constraint(cparams, head, body, loc)
      }
  }

  /**
    * Performs kinding on the given constraint param under the given kind environment.
    */
  private def visitConstraintParam(cparam0: ResolvedAst.ConstraintParam)(implicit flix: Flix): KindedAst.ConstraintParam = cparam0 match {
    case ResolvedAst.ConstraintParam(sym, loc) => KindedAst.ConstraintParam(sym, loc)
  }

  /**
    * Performs kinding on the given head predicate under the given kind environment.
    */
  private def visitHeadPredicate(pred0: ResolvedAst.Predicate.Head, kenv: KindEnv, taenv: Map[Symbol.TypeAliasSym, KindedAst.TypeAlias], henv: Option[(Type.Var, Type.Var)], root: ResolvedAst.Root)(implicit flix: Flix): Validation[KindedAst.Predicate.Head, KindError] = pred0 match {
    case ResolvedAst.Predicate.Head.Atom(pred, den, terms0, loc) =>
      val termsVal = traverse(terms0)(visitExp(_, kenv, taenv, henv, root))
      mapN(termsVal) {
        terms => KindedAst.Predicate.Head.Atom(pred, den, terms, Type.freshVar(Kind.Predicate, loc.asSynthetic), loc)
      }
  }

  /**
    * Performs kinding on the given body predicate under the given kind environment.
    */
  private def visitBodyPredicate(pred0: ResolvedAst.Predicate.Body, kenv: KindEnv, taenv: Map[Symbol.TypeAliasSym, KindedAst.TypeAlias], henv: Option[(Type.Var, Type.Var)], root: ResolvedAst.Root)(implicit flix: Flix): Validation[KindedAst.Predicate.Body, KindError] = pred0 match {
    case ResolvedAst.Predicate.Body.Atom(pred, den, polarity, fixity, terms0, loc) =>
      val termsVal = traverse(terms0)(visitPattern(_, kenv, root))
      mapN(termsVal) {
        terms => KindedAst.Predicate.Body.Atom(pred, den, polarity, fixity, terms, Type.freshVar(Kind.Predicate, loc.asSynthetic), loc)
      }

    case ResolvedAst.Predicate.Body.Functional(outVars, exp0, loc) =>
      val expVal = visitExp(exp0, kenv, taenv, henv, root)
      mapN(expVal) {
        exp => KindedAst.Predicate.Body.Functional(outVars, exp, loc)
      }

    case ResolvedAst.Predicate.Body.Guard(exp0, loc) =>
      val expVal = visitExp(exp0, kenv, taenv, henv, root)
      mapN(expVal) {
        exp => KindedAst.Predicate.Body.Guard(exp, loc)
      }
  }

  /**
    * Performs kinding on the given type variable under the given kind environment, with `expectedKind` expected from context.
    */
  private def visitTypeVar(tvar: UnkindedType.Var, expectedKind: Kind, kenv: KindEnv): Validation[Type.Var, KindError] = tvar match {
    case UnkindedType.Var(sym0, loc) =>
      mapN(visitTypeVarSym(sym0, expectedKind, kenv, loc)) {
        sym => Type.Var(sym, loc)
      }
  }

  /**
    * Performs kinding on the given type variable symbol under the given kind environment, with `expectedKind` expected from context.
    */
  private def visitTypeVarSym(sym: Symbol.UnkindedTypeVarSym, expectedKind: Kind, kenv: KindEnv, loc: SourceLocation): Validation[Symbol.KindedTypeVarSym, KindError] = {
    kenv.map.get(sym) match {
      // Case 1: we don't know about this kind, just ascribe it with what the context expects
      case None => Validation.success(sym.withKind(expectedKind))
      // Case 2: we know about this kind, make sure it's behaving as we expect
      case Some(actualKind) =>
        unify(expectedKind, actualKind) match {
          case Some(kind) => Validation.success(sym.withKind(kind))
          case None => Validation.toHardFailure(KindError.UnexpectedKind(expectedKind = expectedKind, actualKind = actualKind, loc = loc))
        }
    }
  }


  /**
    * Performs kinding on the given type under the given kind environment, with `expectedKind` expected from context.
    * This is roughly analogous to the reassembly of expressions under a type environment, except that:
    * - Kind errors may be discovered here as they may not have been found during inference (or inference may not have happened at all).
    */
  private def visitType(tpe0: UnkindedType, expectedKind: Kind, kenv: KindEnv, taenv: Map[Symbol.TypeAliasSym, KindedAst.TypeAlias], root: ResolvedAst.Root)(implicit flix: Flix): Validation[Type, KindError] = tpe0 match {
    case tvar: UnkindedType.Var => visitTypeVar(tvar, expectedKind, kenv)

    case UnkindedType.Cst(cst, loc) =>
      val kind = cst.kind
      unify(expectedKind, kind) match {
        case Some(_) => Validation.success(Type.Cst(cst, loc))
        case None => Validation.toHardFailure(KindError.UnexpectedKind(expectedKind = expectedKind, actualKind = kind, loc))
      }

    case UnkindedType.Apply(t10, t20, loc) =>
      val t2Val = visitType(t20, Kind.Wild, kenv, taenv, root)
      flatMapN(t2Val) {
        t2 =>
          val k1 = Kind.Arrow(t2.kind, expectedKind)
          val t1Val = visitType(t10, k1, kenv, taenv, root)
          mapN(t1Val) {
            t1 => mkApply(t1, t2, loc)
          }
      }

    case UnkindedType.Ascribe(t, k, loc) =>
      unify(k, expectedKind) match {
        case Some(kind) => visitType(t, kind, kenv, taenv, root)
        case None => Validation.toHardFailure(KindError.UnexpectedKind(expectedKind = expectedKind, actualKind = k, loc))
      }

    case UnkindedType.Alias(cst, args0, t0, loc) =>
      taenv(cst.sym) match {
        case KindedAst.TypeAlias(_, _, _, _, tparams, tpe, _) =>
          val argsVal = traverse(tparams.zip(args0)) {
            case (tparam, arg) => visitType(arg, tparam.sym.kind, kenv, taenv, root)
          }
          val tpeVal = visitType(t0, tpe.kind, kenv, taenv, root)
          flatMapN(argsVal, tpeVal) {
            case (args, t) => unify(t.kind, expectedKind) match {
              case Some(_) => Validation.success(Type.Alias(cst, args, t, loc))
              case None => Validation.toHardFailure(KindError.UnexpectedKind(expectedKind = expectedKind, actualKind = t.kind, loc))
            }
          }
      }

    case UnkindedType.AssocType(cst, arg0, loc) =>
      val trt = root.traits(cst.sym.trt)
      // TODO ASSOC-TYPES maybe have dedicated field in root for assoc types
      trt.assocs.find(_.sym == cst.sym).get match {
        case ResolvedAst.Declaration.AssocTypeSig(_, _, _, _, k0, _, _) =>
          // TODO ASSOC-TYPES for now assuming just one type parameter
          // check that the assoc type kind matches the expected
          unify(k0, expectedKind) match {
            case Some(kind) =>
              val innerExpectedKind = getTraitKind(trt)
              val argVal = visitType(arg0, innerExpectedKind, kenv, taenv, root)
              mapN(argVal) {
                case arg => Type.AssocType(cst, arg, kind, loc)
              }
            case None => Validation.toHardFailure(KindError.UnexpectedKind(expectedKind = expectedKind, actualKind = k0, loc))
          }
      }

    case UnkindedType.Arrow(eff0, arity, loc) =>
      val kind = Kind.mkArrow(arity)
      unify(kind, expectedKind) match {
        case Some(_) =>
          val effVal = visitEffectDefaultPure(eff0, kenv, taenv, root)
          mapN(effVal) {
            case eff => Type.mkApply(Type.Cst(TypeConstructor.Arrow(arity), loc), List(eff), loc)
          }
        case None => Validation.toHardFailure(KindError.UnexpectedKind(expectedKind = expectedKind, actualKind = kind, loc))
      }

    case UnkindedType.Enum(sym, loc) =>
      val kind = getEnumKind(root.enums(sym))
      unify(kind, expectedKind) match {
        case Some(k) => Validation.success(Type.Cst(TypeConstructor.Enum(sym, k), loc))
        case None => Validation.toHardFailure(KindError.UnexpectedKind(expectedKind = expectedKind, actualKind = kind, loc))
      }

    case UnkindedType.Struct(sym, loc) =>
      val kind = getStructKind(root.structs(sym))
      unify(kind, expectedKind) match {
        case Some(k) => Validation.success(Type.Cst(TypeConstructor.Struct(sym, k), loc))
        case None => Validation.toHardFailure(KindError.UnexpectedKind(expectedKind = expectedKind, actualKind = kind, loc))
      }

    case UnkindedType.RestrictableEnum(sym, loc) =>
      val kind = getRestrictableEnumKind(root.restrictableEnums(sym))
      unify(kind, expectedKind) match {
        case Some(k) => Validation.success(Type.Cst(TypeConstructor.RestrictableEnum(sym, k), loc))
        case None => Validation.toHardFailure(KindError.UnexpectedKind(expectedKind = expectedKind, actualKind = kind, loc))
      }

    case UnkindedType.CaseSet(cases, loc) =>
      // Infer the kind from the cases.
      val actualKindVal: Validation[Kind, KindError] = fold(cases, Kind.WildCaseSet: Kind) {
        case (kindAcc, sym) =>
          val symKind = Kind.CaseSet(sym.enumSym)
          unify(kindAcc, symKind) match {
            // Case 1: The kinds unify. Update the kind.
            case Some(k) => Validation.success(k)
            // Case 2: The kinds do not unify. Error.
            case None => Validation.toHardFailure(KindError.MismatchedKinds(kindAcc, symKind, loc))
          }
      }

      // Check against the expected kind.
      flatMapN(actualKindVal) {
        case actualKind =>
          unify(actualKind, expectedKind) match {
            // Case 1:  We have an explicit case kind.
            case Some(Kind.CaseSet(sym)) => Validation.success(Type.Cst(TypeConstructor.CaseSet(cases.to(SortedSet), sym), loc))
            // Case 2: We have a generic case kind. Error.
            case Some(Kind.WildCaseSet) => Validation.toSoftFailure(Type.freshError(Kind.Error, loc), KindError.UninferrableKind(loc))
            // Case 3: Unexpected kind. Error.
            case None => Validation.toHardFailure(KindError.UnexpectedKind(expectedKind = expectedKind, actualKind = actualKind, loc))

            case Some(_) => throw InternalCompilerException("unexpected non-case set kind", loc)
          }
      }


    case UnkindedType.CaseComplement(t0, loc) =>
      val tVal = visitType(t0, Kind.WildCaseSet, kenv, taenv, root)
      flatMapN(tVal) {
        t =>
          unify(t.kind, expectedKind) match {
            case Some(Kind.CaseSet(enumSym)) => Validation.success(Type.mkCaseComplement(t, enumSym, loc))
            case None => Validation.toHardFailure(KindError.UnexpectedKind(expectedKind = expectedKind, actualKind = t.kind, loc))
            case Some(_) => throw InternalCompilerException("unexpected failed kind unification", loc)
          }
      }

    case UnkindedType.CaseUnion(t1, t2, loc) =>
      // Get the component types.
      val t1Val = visitType(t1, Kind.WildCaseSet, kenv, taenv, root)
      val t2Val = visitType(t2, Kind.WildCaseSet, kenv, taenv, root)

      flatMapN(t1Val, t2Val) {
        case (t1, t2) =>
          val actualKindVal: Validation[Kind, KindError] = unify(t1.kind, t2.kind) match {
            // Case 1: The kinds unify.
            case Some(k) => Validation.success(k)
            // Case 2: The kinds do not unify. Error.
            case None => Validation.toHardFailure(KindError.MismatchedKinds(t1.kind, t2.kind, loc))
          }

          flatMapN(actualKindVal) {
            case actualKind =>
              unify(actualKind, expectedKind) match {
                case Some(Kind.CaseSet(enumSym)) => Validation.success(Type.mkCaseUnion(t1, t2, enumSym, loc))
                case None => Validation.toHardFailure(KindError.UnexpectedKind(expectedKind = expectedKind, actualKind = actualKind, loc))
                case Some(_) => throw InternalCompilerException("unexpected failed kind unification", loc)
              }
          }
      }

    case UnkindedType.CaseIntersection(t1, t2, loc) =>
      // Get the component types.
      val t1Val = visitType(t1, Kind.WildCaseSet, kenv, taenv, root)
      val t2Val = visitType(t2, Kind.WildCaseSet, kenv, taenv, root)

      flatMapN(t1Val, t2Val) {
        case (t1, t2) =>
          val actualKindVal: Validation[Kind, KindError] = unify(t1.kind, t2.kind) match {
            // Case 1: The kinds unify.
            case Some(k) => Validation.success(k)
            // Case 2: The kinds do not unify. Error.
            case None => Validation.toHardFailure(KindError.MismatchedKinds(t1.kind, t2.kind, loc))
          }

          flatMapN(actualKindVal) {
            case actualKind =>
              unify(actualKind, expectedKind) match {
                case Some(Kind.CaseSet(enumSym)) => Validation.success(Type.mkCaseIntersection(t1, t2, enumSym, loc))
                case None => Validation.toHardFailure(KindError.UnexpectedKind(expectedKind = expectedKind, actualKind = actualKind, loc))
                case Some(_) => throw InternalCompilerException("unexpected failed kind unification", loc)
              }
          }
      }


    case UnkindedType.Error(loc) => Validation.success(Type.freshError(expectedKind, loc))

    case _: UnkindedType.UnappliedAlias => throw InternalCompilerException("unexpected unapplied alias", tpe0.loc)
    case _: UnkindedType.UnappliedAssocType => throw InternalCompilerException("unexpected unapplied associated type", tpe0.loc)


  }

  /**
    * Performs kinding on the given effect, assuming it to be Pure if it is absent.
    */
  private def visitEffectDefaultPure(tpe: Option[UnkindedType], kenv: KindEnv, taenv: Map[Symbol.TypeAliasSym, KindedAst.TypeAlias], root: ResolvedAst.Root)(implicit flix: Flix): Validation[Type, KindError] = tpe match {
    case None => Validation.success(Type.mkPure(SourceLocation.Unknown))
    case Some(t) => visitType(t, Kind.Eff, kenv, taenv, root)
  }

  /**
    * Performs kinding on the given type constraint under the given kind environment.
    */
  private def visitTypeConstraint(tconstr: ResolvedAst.TypeConstraint, kenv: KindEnv, taenv: Map[Symbol.TypeAliasSym, KindedAst.TypeAlias], root: ResolvedAst.Root)(implicit flix: Flix): Validation[Ast.TypeConstraint, KindError] = tconstr match {
    case ResolvedAst.TypeConstraint(head, tpe0, loc) =>
      val traitKind = getTraitKind(root.traits(head.sym))
      mapN(visitType(tpe0, traitKind, kenv, taenv, root)) {
        tpe => Ast.TypeConstraint(head, tpe, loc)
      }
  }

  /**
    * Performs kinding on the given equality constraint under the given kind environment.
    */
  private def visitEqualityConstraint(econstr: ResolvedAst.EqualityConstraint, kenv: KindEnv, taenv: Map[Symbol.TypeAliasSym, KindedAst.TypeAlias], root: ResolvedAst.Root)(implicit flix: Flix): Validation[Ast.EqualityConstraint, KindError] = econstr match {
    case ResolvedAst.EqualityConstraint(cst, tpe1, tpe2, loc) =>
      val t1Val = visitType(tpe1, Kind.Wild, kenv, taenv, root)
      val t2Val = visitType(tpe2, Kind.Wild, kenv, taenv, root)
      mapN(t1Val, t2Val) {
        case (t1, t2) => Ast.EqualityConstraint(cst, t1, t2, loc)
      }
  }

  /**
    * Performs kinding on the given type parameter under the given kind environment.
    */
  private def visitTypeParam(tparam: ResolvedAst.TypeParam, kenv: KindEnv): Validation[KindedAst.TypeParam, KindError] = {
    val (name, sym0, loc) = tparam match {
      case ResolvedAst.TypeParam.Kinded(kName, kSym, _, kLoc) => (kName, kSym, kLoc)
      case ResolvedAst.TypeParam.Unkinded(uName, uSym, uLoc) => (uName, uSym, uLoc)
      case ResolvedAst.TypeParam.Implicit(iName, iSym, iLoc) => (iName, iSym, iLoc)
    }
    val symVal = visitTypeVarSym(sym0, Kind.Wild, kenv, loc)
    mapN(symVal) {
      case sym => KindedAst.TypeParam(name, sym, loc)
    }
  }

  /**
    * Performs kinding on the given index parameter of the given enum sym under the given kind environment.
    */
  private def visitIndex(index: ResolvedAst.TypeParam, `enum`: Symbol.RestrictableEnumSym, kenv: KindEnv): Validation[KindedAst.TypeParam, KindError] = {
    val (name, sym0, loc) = index match {
      case ResolvedAst.TypeParam.Kinded(kName, kSym, _, kLoc) => (kName, kSym, kLoc)
      case ResolvedAst.TypeParam.Unkinded(uName, uSym, uLoc) => (uName, uSym, uLoc)
      case ResolvedAst.TypeParam.Implicit(iName, iSym, iLoc) => (iName, iSym, iLoc)
    }

    val symVal = visitTypeVarSym(sym0, Kind.CaseSet(`enum`), kenv, loc)
    mapN(symVal) {
      case sym => KindedAst.TypeParam(name, sym, loc)
    }
  }

  /**
    * Performs kinding on the given formal param under the given kind environment.
    */
  private def visitFormalParam(fparam0: ResolvedAst.FormalParam, kenv: KindEnv, taenv: Map[Symbol.TypeAliasSym, KindedAst.TypeAlias], root: ResolvedAst.Root)(implicit flix: Flix): Validation[KindedAst.FormalParam, KindError] = fparam0 match {
    case ResolvedAst.FormalParam(sym, mod, tpe0, loc) =>
      val (tpeVal, src) = tpe0 match {
        case None => (Validation.success(sym.tvar), Ast.TypeSource.Inferred)
        case Some(tpe) => (visitType(tpe, Kind.Star, kenv, taenv, root), Ast.TypeSource.Ascribed)
      }
      mapN(tpeVal) {
        tpe => KindedAst.FormalParam(sym, mod, tpe, src, loc)
      }
  }

  /**
    * Performs kinding on the given predicate param under the given kind environment.
    */
  private def visitPredicateParam(pparam0: ResolvedAst.PredicateParam, kenv: KindEnv, taenv: Map[Symbol.TypeAliasSym, KindedAst.TypeAlias], root: ResolvedAst.Root)(implicit flix: Flix): Validation[KindedAst.PredicateParam, KindError] = pparam0 match {
    case ResolvedAst.PredicateParam.PredicateParamUntyped(pred, loc) =>
      val tpe = Type.freshVar(Kind.Predicate, loc)
      Validation.success(KindedAst.PredicateParam(pred, tpe, loc))

    case ResolvedAst.PredicateParam.PredicateParamWithType(pred, den, tpes, loc) =>
      mapN(traverse(tpes)(visitType(_, Kind.Star, kenv, taenv, root))) {
        case ts =>
          val tpe = den match {
            case Denotation.Relational => Type.mkRelation(ts, pred.loc.asSynthetic)
            case Denotation.Latticenal => Type.mkLattice(ts, pred.loc.asSynthetic)
          }
          KindedAst.PredicateParam(pred, tpe, loc)
      }

  }

  /**
    * Performs kinding on the given JVM method.
    */
  private def visitJvmMethod(method: ResolvedAst.JvmMethod, kenv: KindEnv, taenv: Map[Symbol.TypeAliasSym, KindedAst.TypeAlias], henv: Option[(Type.Var, Type.Var)], root: ResolvedAst.Root)(implicit flix: Flix) = method match {
    case ResolvedAst.JvmMethod(_, fparams, exp, tpe0, eff0, loc) =>
      val fparamsVal = traverse(fparams)(visitFormalParam(_, kenv, taenv, root))
      val expVal = visitExp(exp, kenv, taenv, henv, root)
      val effVal = visitEffectDefaultPure(eff0, kenv, taenv, root)
      val tpeVal = visitType(tpe0, Kind.Wild, kenv, taenv, root)
      mapN(fparamsVal, expVal, tpeVal, effVal) {
        case (f, e, tpe, eff) => KindedAst.JvmMethod(method.ident, f, e, tpe, eff, loc)
      }
  }

  /**
    * Infers a kind environment from the given spec.
    * A KindEnvironment is provided in case some subset of of kinds have been declared (and therefore should not be inferred),
    * as in the case of a trait type parameter used in a sig or law.
    */
  private def inferSpec(spec0: ResolvedAst.Spec, kenv: KindEnv, taenv: Map[Symbol.TypeAliasSym, KindedAst.TypeAlias], root: ResolvedAst.Root)(implicit flix: Flix): Validation[KindEnv, KindError] = spec0 match {
    case ResolvedAst.Spec(_, _, _, _, fparams, tpe, eff0, tconstrs, econstrs, _) =>
      val fparamKenvsVal = traverse(fparams)(inferFormalParam(_, kenv, taenv, root))
      val tpeKenvVal = inferType(tpe, Kind.Star, kenv, taenv, root)
      val effKenvsVal = traverse(eff0)(inferType(_, Kind.Eff, kenv, taenv, root))
      val tconstrsKenvsVal = traverse(tconstrs)(inferTypeConstraint(_, kenv, taenv, root))
      val econstrsKenvsVal = traverse(econstrs)(inferEqualityConstraint(_, kenv, taenv, root))

      flatMapN(fparamKenvsVal, tpeKenvVal, effKenvsVal, tconstrsKenvsVal, econstrsKenvsVal) {
        case (fparamKenvs, tpeKenv, effKenvs, tconstrKenvs, econstrsKenvs) =>
          KindEnv.merge(fparamKenvs ::: tpeKenv :: effKenvs ::: tconstrKenvs ::: econstrsKenvs)
      }

  }

  /**
    * Infers a kind environment from the given formal param.
    */
  private def inferFormalParam(fparam0: ResolvedAst.FormalParam, kenv: KindEnv, taenv: Map[Symbol.TypeAliasSym, KindedAst.TypeAlias], root: ResolvedAst.Root)(implicit flix: Flix): Validation[KindEnv, KindError] = fparam0 match {
    case ResolvedAst.FormalParam(_, _, tpe0, _) => tpe0 match {
      case None => Validation.success(KindEnv.empty)
      case Some(tpe) => inferType(tpe, Kind.Star, kenv, taenv, root)
    }
  }

  /**
    * Infers a kind environment from the given type constraint.
    */
  private def inferTypeConstraint(tconstr: ResolvedAst.TypeConstraint, kenv: KindEnv, taenv: Map[Symbol.TypeAliasSym, KindedAst.TypeAlias], root: ResolvedAst.Root)(implicit flix: Flix): Validation[KindEnv, KindError] = tconstr match {
    case ResolvedAst.TypeConstraint(head, tpe, _) =>
      val kind = getTraitKind(root.traits(head.sym))
      inferType(tpe, kind, kenv: KindEnv, taenv, root)
  }

  /**
    * Infers a kind environment from the given equality constraint.
    */
  private def inferEqualityConstraint(econstr: ResolvedAst.EqualityConstraint, kenv: KindEnv, taenv: Map[Symbol.TypeAliasSym, KindedAst.TypeAlias], root: ResolvedAst.Root)(implicit flix: Flix): Validation[KindEnv, KindError] = econstr match {
    case ResolvedAst.EqualityConstraint(Ast.AssocTypeConstructor(sym, _), tpe1, tpe2, _) =>
      val trt = root.traits(sym.trt)
      val kind1 = getTraitKind(trt)
      val kind2 = trt.assocs.find(_.sym == sym).get.kind
      val kenv1Val = inferType(tpe1, kind1, kenv, taenv, root)
      val kenv2Val = inferType(tpe2, kind2, kenv, taenv, root)
      flatMapN(kenv1Val, kenv2Val) {
        case (kenv1, kenv2) => kenv1 ++ kenv2
      }
  }

  /**
    * Infers a kind environment from the given type, with an expectation from context.
    * The inference is roughly analogous to the inference of types for expressions.
    * The primary differences are:
    * - There are no kind variables; kinds that cannot be determined are instead marked with [[Kind.Wild]].
    * - Subkinding may allow a variable to be ascribed with two different kinds; the most specific is used in the returned environment.
    */
  private def inferType(tpe: UnkindedType, expectedKind: Kind, kenv0: KindEnv, taenv: Map[Symbol.TypeAliasSym, KindedAst.TypeAlias], root: ResolvedAst.Root)(implicit flix: Flix): Validation[KindEnv, KindError] = tpe.baseType match {
    // Case 1: the type constructor is a variable: all args are * and the constructor is * -> * -> * ... -> expectedType
    case tvar: UnkindedType.Var =>
      val tyconKind = kenv0.map.get(tvar.sym) match {
        // Case 1.1: the type is not in the kenv: guess that it is Star -> Star -> ... -> ???.
        case None =>
          tpe.typeArguments.foldLeft(expectedKind) {
            case (acc, _) => Kind.Star ->: acc
          }
        // Case 1.2: the type is in the kenv: use it.
        case Some(k) => k
      }

      val args = Kind.kindArgs(tyconKind)
      fold(tpe.typeArguments.zip(args), KindEnv.singleton(tvar.sym -> tyconKind)) {
        case (acc, (targ, kind)) => flatMapN(inferType(targ, kind, kenv0, taenv, root)) {
          kenv => acc ++ kenv
        }
      }

    case UnkindedType.Cst(cst, loc) =>
      val args = Kind.kindArgs(cst.kind)

      fold(tpe.typeArguments.zip(args), KindEnv.empty) {
        case (acc, (targ, kind)) => flatMapN(inferType(targ, kind, kenv0, taenv, root)) {
          kenv => acc ++ kenv
        }
      }

    case UnkindedType.Ascribe(t, k, _) => inferType(t, k, kenv0, taenv, root)

    case UnkindedType.Alias(cst, args, _, _) =>
      val alias = taenv(cst.sym)
      val tparamKinds = alias.tparams.map(_.sym.kind)

      fold(args.zip(tparamKinds), KindEnv.empty) {
        case (acc, (targ, kind)) => flatMapN(inferType(targ, kind, kenv0, taenv, root)) {
          kenv => acc ++ kenv
        }
      }

    case UnkindedType.AssocType(cst, arg, _) =>
      val trt = root.traits(cst.sym.trt)
      val kind = getTraitKind(trt)
      inferType(arg, kind, kenv0, taenv, root)

    case UnkindedType.Arrow(eff, _, _) =>
      val effKenvsVal = traverse(eff)(inferType(_, Kind.Eff, kenv0, taenv, root))
      val argKenvVal = fold(tpe.typeArguments, KindEnv.empty) {
        case (acc, targ) => flatMapN(inferType(targ, Kind.Star, kenv0, taenv, root)) {
          kenv => acc ++ kenv
        }
      }
      flatMapN(effKenvsVal, argKenvVal) {
        case (effKenvs, argKenv) => KindEnv.merge(effKenvs :+ argKenv)
      }

    case UnkindedType.Enum(sym, _) =>
      val tyconKind = getEnumKind(root.enums(sym))
      val args = Kind.kindArgs(tyconKind)

      fold(tpe.typeArguments.zip(args), KindEnv.empty) {
        case (acc, (targ, kind)) => flatMapN(inferType(targ, kind, kenv0, taenv, root)) {
          kenv => acc ++ kenv
        }
      }

    case UnkindedType.Struct(sym, _) =>
      val tyconKind = getStructKind(root.structs(sym))
      val args = Kind.kindArgs(tyconKind)

      fold(tpe.typeArguments.zip(args), KindEnv.empty) {
        case (acc, (targ, kind)) => flatMapN(inferType(targ, kind, kenv0, taenv, root)) {
          kenv => acc ++ kenv
        }
      }

    case UnkindedType.RestrictableEnum(sym, _) =>
      val tyconKind = getRestrictableEnumKind(root.restrictableEnums(sym))
      val args = Kind.kindArgs(tyconKind)

      fold(tpe.typeArguments.zip(args), KindEnv.empty) {
        case (acc, (targ, kind)) => flatMapN(inferType(targ, kind, kenv0, taenv, root)) {
          kenv => acc ++ kenv
        }
      }

    case UnkindedType.CaseSet(_, _) => Validation.success(KindEnv.empty)

    case UnkindedType.CaseComplement(t, _) =>
      // Expected kind for t is GenericCaseSet, but if we have a more specific kind we use that.
      val expected = unify(expectedKind, WildCaseSet) match {
        case Some(k) => k
        // This case will be an error in visitType
        case None => WildCaseSet
      }

      inferType(t, expected, kenv0, taenv, root)

    case UnkindedType.CaseUnion(t1, t2, _) =>
      // Expected kind for t1 and t2 is GenericCaseSet, but if we have a more specific kind we use that.
      val expected = unify(expectedKind, WildCaseSet) match {
        case Some(k) => k
        // This case will be an error in visitType
        case None => WildCaseSet
      }

      val kenv1Val = inferType(t1, expected, kenv0, taenv, root)
      val kenv2Val = inferType(t2, expected, kenv0, taenv, root)
      flatMapN(kenv1Val, kenv2Val) {
        case (kenv1, kenv2) => kenv1 ++ kenv2
      }

    case UnkindedType.CaseIntersection(t1, t2, _) =>
      // Expected kind for t1 and t2 is GenericCaseSet, but if we have a more specific kind we use that.
      val expected = unify(expectedKind, WildCaseSet) match {
        case Some(k) => k
        // This case will be an error in visitType
        case None => WildCaseSet
      }

      val kenv1Val = inferType(t1, expected, kenv0, taenv, root)
      val kenv2Val = inferType(t2, expected, kenv0, taenv, root)
      flatMapN(kenv1Val, kenv2Val) {
        case (kenv1, kenv2) => kenv1 ++ kenv2
      }

    case UnkindedType.Error(_) => Validation.success(KindEnv.empty)

    case _: UnkindedType.Apply => throw InternalCompilerException("unexpected type application", tpe.loc)
    case _: UnkindedType.UnappliedAlias => throw InternalCompilerException("unexpected unapplied alias", tpe.loc)
    case _: UnkindedType.UnappliedAssocType => throw InternalCompilerException("unexpected unapplied associated type", tpe.loc)
  }

  /**
    * Gets a kind environment from the type params, defaulting to Star kind if they are unkinded.
    */
  private def getKindEnvFromTypeParams(tparams0: List[ResolvedAst.TypeParam])(implicit flix: Flix): KindEnv = {
    val kenvs = tparams0.map(getKindEnvFromTypeParam)
    KindEnv.disjointMerge(kenvs)
  }

  /**
    * Gets a kind environment from the type param, defaulting to Star kind if it is unkinded.
    */
  private def getKindEnvFromTypeParam(tparam0: ResolvedAst.TypeParam)(implicit flix: Flix): KindEnv = tparam0 match {
    case ResolvedAst.TypeParam.Kinded(_, tvar, kind, _) => KindEnv.singleton(tvar -> kind)
    case ResolvedAst.TypeParam.Unkinded(_, tvar, _) => KindEnv.singleton(tvar -> Kind.Star)
    case ResolvedAst.TypeParam.Implicit(_, _, _) => KindEnv.empty
  }

  /**
    * Gets a kind environment from the type param, defaulting the to kind of the given enum's tags if it is unkinded.
    */
  private def getKindEnvFromIndex(index0: ResolvedAst.TypeParam, sym: Symbol.RestrictableEnumSym)(implicit flix: Flix): KindEnv = index0 match {
    case ResolvedAst.TypeParam.Kinded(_, tvar, kind, _) => KindEnv.singleton(tvar -> kind)
    case ResolvedAst.TypeParam.Unkinded(_, tvar, _) => KindEnv.singleton(tvar -> Kind.CaseSet(sym))
    case ResolvedAst.TypeParam.Implicit(_, _, _) => KindEnv.empty
  }

  /**
    * Gets a kind environment from the type param, defaulting to `Kind.Eff` if it is unspecified
   */
  private def getKindEnvFromRegion(tparam0: ResolvedAst.TypeParam)(implicit flix: Flix): KindEnv = tparam0 match {
    case ResolvedAst.TypeParam.Kinded(_, tvar, kind, _) => KindEnv.singleton(tvar -> kind)
    case ResolvedAst.TypeParam.Unkinded(_, tvar, _) => KindEnv.singleton(tvar -> Kind.Eff)
    case ResolvedAst.TypeParam.Implicit(_, tvar, _) => KindEnv.singleton(tvar -> Kind.Eff)
  }

  /**
    * Gets a kind environment from the spec.
    */
  private def getKindEnvFromSpec(spec0: ResolvedAst.Spec, kenv0: KindEnv, taenv: Map[Symbol.TypeAliasSym, KindedAst.TypeAlias], root: ResolvedAst.Root)(implicit flix: Flix): Validation[KindEnv, KindError] = spec0 match {
    case ResolvedAst.Spec(_, _, _, tparams0, _, _, _, _, _, _) =>
      // first get the kenv from the declared tparams
      val kenv1 = getKindEnvFromTypeParams(tparams0)

      // merge it from the kenv from the context
      val kenv2Val = kenv0 ++ kenv1

      // Finally do inference on the spec under the new kenv
      flatMapN(kenv2Val) {
        case kenv2 =>
          inferSpec(spec0, kenv2, taenv, root)
      }
  }

  /**
    * Gets the kind of the enum.
    */
  private def getEnumKind(enum0: ResolvedAst.Declaration.Enum)(implicit flix: Flix): Kind = enum0 match {
    case ResolvedAst.Declaration.Enum(_, _, _, _, tparams, _, _, _) =>
      val kenv = getKindEnvFromTypeParams(tparams)
      tparams.foldRight(Kind.Star: Kind) {
        case (tparam, acc) => kenv.map(tparam.sym) ->: acc
      }
  }

  /**
   * Gets the kind of the struct.
   */
  private def getStructKind(struct0: ResolvedAst.Declaration.Struct)(implicit flix: Flix): Kind = struct0 match {
    case ResolvedAst.Declaration.Struct(_, _, _, _, tparams0, _, _) =>
      // tparams default to zero except for the region param
<<<<<<< HEAD
      val tparamsStart = tparams0.init.map {
        _ match
        {
          case ResolvedAst.TypeParam.Kinded(name, sym, kind, loc) => ResolvedAst.TypeParam.Kinded(name, sym, kind, loc)
          case ResolvedAst.TypeParam.Unkinded(name, sym, loc) => ResolvedAst.TypeParam.Kinded(name, sym, Kind.Star, loc)
          case ResolvedAst.TypeParam.Implicit(name, sym, loc) => ResolvedAst.TypeParam.Kinded(name, sym, Kind.Star, loc)
        }
      }
      val tparams = tparamsStart :+ ResolvedAst.TypeParam.Kinded(tparams0.last.name, tparams0.last.sym, Kind.Eff, tparams0.last.sym.loc)
=======
      val tparamsStart = tparams0.init.map(makeKinded(_, Kind.Star))
      val tparams = tparamsStart :+ makeKinded(tparams0.last, Kind.Eff)
>>>>>>> a2aef4d8
      val kenv = getKindEnvFromTypeParams(tparams)
      tparams.foldRight(Kind.Star: Kind) {
        case (tparam, acc) => kenv.map(tparam.sym) ->: acc
      }
  }

  /**
    * Gets the kind of the restrictable enum.
    */
  private def getRestrictableEnumKind(enum0: ResolvedAst.Declaration.RestrictableEnum)(implicit flix: Flix): Kind = enum0 match {
    case ResolvedAst.Declaration.RestrictableEnum(_, _, _, sym, index, tparams, _, _, _) =>
      val kenvIndex = getKindEnvFromIndex(index, sym)
      val kenvTparams = getKindEnvFromTypeParams(tparams)

      val kenv = KindEnv.disjointAppend(kenvIndex, kenvTparams)

      (index :: tparams).foldRight(Kind.Star: Kind) {
        case (tparam, acc) => kenv.map(tparam.sym) ->: acc
      }
  }

  /**
    * Gets the kind of the trait.
    */
  private def getTraitKind(trt: ResolvedAst.Declaration.Trait): Kind = trt.tparam match {
    case ResolvedAst.TypeParam.Kinded(_, _, kind, _) => kind
    case _: ResolvedAst.TypeParam.Unkinded => Kind.Star
    case ResolvedAst.TypeParam.Implicit(_, _, loc) => throw InternalCompilerException("unexpected implicit type parameter for trait", loc)
  }

  /**
    * Creates the type application `t1[t2]`, while simplifying trivial boolean formulas.
    */
  private def mkApply(t1: Type, t2: Type, loc: SourceLocation): Type = t1 match {
    case Type.Apply(Type.Cst(TypeConstructor.Union, _), arg, _) => Type.mkUnion(arg, t2, loc)
    case Type.Apply(Type.Cst(TypeConstructor.Intersection, _), arg, _) => Type.mkIntersection(arg, t2, loc)
    case Type.Cst(TypeConstructor.Complement, _) => Type.mkComplement(t2, loc)

    case t => Type.Apply(t, t2, loc)
  }

  /**
    * A mapping from type variables to kinds.
    */
  private object KindEnv {
    /**
      * The empty kind environment.
      */
    val empty: KindEnv = KindEnv(Map.empty)

    /**
      * Returns a kind environment consisting of a single mapping.
      */
    def singleton(pair: (Symbol.UnkindedTypeVarSym, Kind)): KindEnv = KindEnv(Map(pair))

    /**
      * Merges all the given kind environments.
      */
    def merge(kenvs: List[KindEnv]): Validation[KindEnv, KindError] = {
      fold(kenvs, KindEnv.empty) {
        case (acc, kenv) => acc ++ kenv
      }
    }

    /**
      * Merges the given kind environments.
      *
      * The environments must be disjoint.
      */
    def disjointAppend(kenv1: KindEnv, kenv2: KindEnv): KindEnv = {
      KindEnv(kenv1.map ++ kenv2.map)
    }

    /**
      * Merges all the given kind environments.
      *
      * The environments must be disjoint.
      */
    def disjointMerge(kenvs: List[KindEnv]): KindEnv = {
      kenvs.fold(KindEnv.empty)(disjointAppend)
    }
  }

  private case class KindEnv(map: Map[Symbol.UnkindedTypeVarSym, Kind]) {
    /**
      * Adds the given mapping to the kind environment.
      */
    def +(pair: (Symbol.UnkindedTypeVarSym, Kind)): Validation[KindEnv, KindError] = pair match {
      case (tvar, kind) => map.get(tvar) match {
        case Some(kind0) => unify(kind0, kind) match {
          case Some(minKind) => Validation.success(KindEnv(map + (tvar -> minKind)))
          case None => Validation.toHardFailure(KindError.MismatchedKinds(kind0, kind, tvar.loc))
        }
        case None => Validation.success(KindEnv(map + (tvar -> kind)))
      }
    }

    /**
      * Merges the given kind environment into this kind environment.
      */
    def ++(other: KindEnv): Validation[KindEnv, KindError] = {
      fold(other.map, this) {
        case (acc, pair) => acc + pair
      }
    }
  }
}<|MERGE_RESOLUTION|>--- conflicted
+++ resolved
@@ -123,21 +123,6 @@
       } else {
         tparams0
       }
-<<<<<<< HEAD
-      // if not annotated, tparams are assumed to be Star except the last one which is Eff
-      val tparams2 = tparams1.init.map(makeKinded(_, Kind.Star)) :+ makeKinded(tparams1.last, Kind.Eff)
-      val kenv0 = getKindEnvFromTypeParams(tparams2)
-      val kenvVal = kenv0 + (tparams2.last.sym -> Kind.Eff) // check that the last tparam is an effect
-      flatMapN(kenvVal) {
-        case kenv =>
-          val kindedTparams = tparams2.map(t => KindedAst.TypeParam(t.name, t.sym.withKind(t.kind), t.sym.loc))
-          val fieldsVal = traverse(fields0)(visitStructField(_, kindedTparams, kenv, taenv, root))
-          mapN(fieldsVal) {
-            case fields =>
-              val targs = kindedTparams.map(tparam => Type.Var(tparam.sym, tparam.loc.asSynthetic))
-              val sc = Scheme(kindedTparams.map(_.sym), List(), List(), Type.mkStruct(sym, targs, loc))
-              KindedAst.Struct(doc, ann, mod, sym, kindedTparams, sc, fields, loc)
-=======
       val kenv1 = getKindEnvFromTypeParams(tparams1.init)
       val kenv2 = getKindEnvFromRegion(tparams1.last)
       // The last add is simply to verify that the last tparam was marked as Eff
@@ -155,7 +140,6 @@
                   val sc = Scheme(kindedTparams.map(_.sym), List(), List(), Type.mkStruct(sym, targs, loc))
                   KindedAst.Struct(doc, ann, mod, sym, kindedTparams, sc, fields, loc)
               }
->>>>>>> a2aef4d8
           }
       }
   }
@@ -1830,20 +1814,8 @@
   private def getStructKind(struct0: ResolvedAst.Declaration.Struct)(implicit flix: Flix): Kind = struct0 match {
     case ResolvedAst.Declaration.Struct(_, _, _, _, tparams0, _, _) =>
       // tparams default to zero except for the region param
-<<<<<<< HEAD
-      val tparamsStart = tparams0.init.map {
-        _ match
-        {
-          case ResolvedAst.TypeParam.Kinded(name, sym, kind, loc) => ResolvedAst.TypeParam.Kinded(name, sym, kind, loc)
-          case ResolvedAst.TypeParam.Unkinded(name, sym, loc) => ResolvedAst.TypeParam.Kinded(name, sym, Kind.Star, loc)
-          case ResolvedAst.TypeParam.Implicit(name, sym, loc) => ResolvedAst.TypeParam.Kinded(name, sym, Kind.Star, loc)
-        }
-      }
-      val tparams = tparamsStart :+ ResolvedAst.TypeParam.Kinded(tparams0.last.name, tparams0.last.sym, Kind.Eff, tparams0.last.sym.loc)
-=======
       val tparamsStart = tparams0.init.map(makeKinded(_, Kind.Star))
       val tparams = tparamsStart :+ makeKinded(tparams0.last, Kind.Eff)
->>>>>>> a2aef4d8
       val kenv = getKindEnvFromTypeParams(tparams)
       tparams.foldRight(Kind.Star: Kind) {
         case (tparam, acc) => kenv.map(tparam.sym) ->: acc
