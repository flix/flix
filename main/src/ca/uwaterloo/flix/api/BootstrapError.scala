--- conflicted
+++ resolved
@@ -15,11 +15,8 @@
  */
 package ca.uwaterloo.flix.api
 
-<<<<<<< HEAD
 import ca.uwaterloo.flix.tools.pkg
-=======
 import ca.uwaterloo.flix.language.errors.Unrecoverable
->>>>>>> d4cc14c0
 import ca.uwaterloo.flix.tools.pkg.{ManifestError, PackageError}
 import ca.uwaterloo.flix.util.Formatter
 
@@ -47,15 +44,11 @@
     override def message(f: Formatter): String = e.message(f)
   }
 
-<<<<<<< HEAD
-  case class ReleaseError(e: pkg.ReleaseError) extends BootstrapError {
+  case class ReleaseError(e: pkg.ReleaseError) extends BootstrapError with Unrecoverable {
     override def message(f: Formatter): String = e.message(f)
   }
 
-  case class FileError(e: String) extends BootstrapError {
-=======
   case class FileError(e: String) extends BootstrapError with Unrecoverable {
->>>>>>> d4cc14c0
     override def message(f: Formatter): String = e
   }
 
