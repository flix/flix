/*
 * Copyright 2018 Magnus Madsen, Anna Krogh, Patrick Lundvig, Christian Bonde
 * Copyright 2025 Jakob Schneider Villumsen
 *
 * Licensed under the Apache License, Version 2.0 (the "License");
 * you may not use this file except in compliance with the License.
 * You may obtain a copy of the License at
 *
 *   http://www.apache.org/licenses/LICENSE-2.0
 *
 * Unless required by applicable law or agreed to in writing, software
 * distributed under the License is distributed on an "AS IS" BASIS,
 * WITHOUT WARRANTIES OR CONDITIONS OF ANY KIND, either express or implied.
 * See the License for the specific language governing permissions and
 * limitations under the License.
 */

package ca.uwaterloo.flix.language.phase.optimizer

import ca.uwaterloo.flix.api.Flix
import ca.uwaterloo.flix.language.ast.OccurrenceAst.{Expr, FormalParam, Occur, Pattern}
import ca.uwaterloo.flix.language.ast.shared.Constant
<<<<<<< HEAD
import ca.uwaterloo.flix.language.ast.{AtomicOp, OccurrenceAst, SourceLocation, Symbol, Type, TypeConstructor}
=======
import ca.uwaterloo.flix.language.ast.{AtomicOp, OccurrenceAst, SourceLocation, Symbol, Type}
>>>>>>> bcb96e77
import ca.uwaterloo.flix.util.ParOps

import java.util.concurrent.ConcurrentHashMap
import scala.jdk.CollectionConverters.ConcurrentMapHasAsScala

/**
  * Rewrites the body of each def using, using the following transformations:
  *   - Copy Propagation:
  * {{{
  *     let x = 1;
  *     f(x)
  * }}}
  *     becomes
  * {{{
  *     let x = 1;
  *     f(1)
  * }}}
  *   - Dead Code Elimination
  * {{{
  *     let x = 1;
  *     f(1)
  * }}}
  *     becomes
  * {{{
  *     f(1)
  * }}}
  *   - Inline Expansion
  * {{{
  *     f(1)
  * }}}
  *     becomes (where the definition of `f` is `x + 2`)
  * {{{
  *     (x -> x + 2)(1)
  * }}}
  *   - Beta Reduction
  * {{{
  *     (x -> x + 2)(1)
  * }}}
  *     becomes
  * {{{
  *     let x = 1;
  *     x + 2
  * }}}
  */
object Inliner {

  /** Performs inlining on the given AST `root`. */
  def run(root: OccurrenceAst.Root)(implicit flix: Flix): (OccurrenceAst.Root, Set[Symbol.DefnSym]) = {
    val sctx: SharedContext = SharedContext.mk()
    val defs = ParOps.parMapValues(root.defs)(visitDef(_)(sctx, root, flix))
    val newDelta = sctx.changed.asScala.keys.toSet
    (root.copy(defs = defs), newDelta)
  }

  /** Performs inlining on the body of `def0`. */
  private def visitDef(def0: OccurrenceAst.Def)(implicit sctx: SharedContext, root: OccurrenceAst.Root, flix: Flix): OccurrenceAst.Def = def0 match {
    case OccurrenceAst.Def(sym, fparams, spec, exp, ctx, loc) =>
      val e = visitExp(exp, LocalContext.Empty)(sym, sctx, root, flix)
      OccurrenceAst.Def(sym, fparams, spec, e, ctx, loc)
  }

  /**
    * Performs inlining on the expression `exp0`.
    *
    * To avoid duplicating variable names, [[visitExp]] unconditionally
    * assigns new names to all variables.
    * When a binder is visited, it replaces it with a fresh variable and adds
    * it to the variable substitution `varSubst` in th LocalContext `ctx0`.
    * When a variable is visited, it replaces the old variable with the fresh one.
    * Top-level function parameters are not substituted unless inlined, in which case
    * the parameters are let-bound and added to the variable substitution.
    *
    * Within `ctx0` [[visitExp]] also maintains an 'expression substitution' `subst` mapping symbols
    * to expressions ([[SubstRange]]) which it uses unconditionally replace some variable occurrences (see below).
    * It also maintains a set of in-scope variables `inScopeVars` mapping symbols to [[BoundKind]], i.e.,
    * information on how a variable is bound. This is used to consider inlining at a variable occurrence.
    * If a let-bound variable has been visited and is not in `subst`, then it must always be in `inScopeVars`.
    * Importantly, only fresh variables are mapped in both `subst` and `inScopeVars`, so when a variable
    * is encountered, `varSubst` must always be applied first to obtain the corresponding fresh variable.
    *
    * When [[visitExp]] encounters a variable `x` it first applies the substitution `varSubst` to
    * obtain the fresh variable. If it is not in the substitution then the variable is a function parameter
    * occurrence bound by the defining function with symbol `sym0`.
    * If it obtains `x'` from the substitution, it does the following three things:
    *   1. If `x'` is in the expression substitution `subst` it replaces the variable with
    *      the expression, recursively calling [[visitExp]] with the substitution from the definition site
    *      if it is a [[SubstRange.SuspendedExpr]].
    *      This means that [[visitExp]] previously decided to unconditionally inline the let-binding
    *   1. If it is a [[SubstRange.DoneExpr]] then it decided to do copy-propagation of that binding (see below).
    *      It then recursively visits the expression using the empty substitution since the current substitution
    *      is invalid in that scope.
    *   1. If `x'` is not in the expression substitution, it must be in the set of in-scope variable
    *      definitions and considers it for inlining if its definition is pure.
    *
    * When [[visitExp]] encounters a let-binding `let sym = e1; e2` it considers four cases
    * (note that it always refreshes `sym` to `sym'` as mentioned above):
    *   1. If the binding is dead and pure, it drops the binding and returns `visitExp(e2)`.
    *   1. If the binding is dead and impure, it rewrites the binding to a statement.
    *   1. If the binding occurs once and is pure, it adds the unvisited `e1` to the substitution `subst`,
    *      drops the binding and unconditionally inlines it at the occurrence of `sym`.
    *   1. If the binding occurs more than once, it first visits `e1` and considers the following:
    *      (a) If the visited `e1` is trivial and pure, it removes the let-binding and unconditionally inlines
    *      the visited `e1` at every occurrence of `sym`. This corresponds to copy-propagation.
    *      (b) If the visited `e1` is nontrivial, it keeps the let-binding, adds the visited `e1` to the set
    *      of in-scope variable definitions and considers it for inlining at every occurrence.
    */
  private def visitExp(exp0: Expr, ctx0: LocalContext)(implicit sym0: Symbol.DefnSym, sctx: SharedContext, root: OccurrenceAst.Root, flix: Flix): Expr = exp0 match {
    case Expr.Cst(cst, tpe, loc) =>
      Expr.Cst(cst, tpe, loc)

    case Expr.Var(sym, tpe, loc) =>
      // Replace with fresh variable if it is not a parameter
      ctx0.varSubst.get(sym) match {
        case None => // Function parameter occurrence
          Expr.Var(sym, tpe, loc)

        case Some(freshVarSym) =>
          // Check for unconditional inlining / copy-propagation
          ctx0.subst.get(freshVarSym) match {
            case Some(SubstRange.SuspendedExpr(exp, subst)) =>
              // Unconditional inline of variable that occurs once.
              // Use the expression substitution from the definition site.
              sctx.changed.putIfAbsent(sym0, ())
              visitExp(exp, ctx0.copy(subst = subst))

            case Some(SubstRange.DoneExpr(exp)) =>
              // Copy-propagation of visited expr.
              // Use the empty expression substitution since this has already been visited
              // and the context might indicate that if exp is a var, it should be inlined again.
              sctx.changed.putIfAbsent(sym0, ())
              visitExp(exp, ctx0.copy(subst = Map.empty))

            case None =>
              // It was not unconditionally inlined, so just update the variable
              Expr.Var(freshVarSym, tpe, loc)
          }
      }

    case Expr.Lambda(fparam, exp, tpe, loc) =>
      val (fp, varSubst1) = freshFormalParam(fparam)
      val ctx = ctx0.addVarSubsts(varSubst1).addInScopeVar(fp.sym, BoundKind.ParameterOrPattern)
      val e = visitExp(exp, ctx)
      Expr.Lambda(fp, e, tpe, loc)

    case Expr.ApplyAtomic(op, exps, tpe, eff, loc) =>
      val es = exps.map(visitExp(_, ctx0))
      Expr.ApplyAtomic(op, es, tpe, eff, loc)

    case Expr.ApplyClo(exp1, exp2, tpe, eff, loc) =>
      visitExp(exp1, ctx0) match {
        case e1@Expr.Lambda(_, _, _, _) =>
          sctx.changed.putIfAbsent(sym0, ())
          val e2 = visitExp(exp2, ctx0)
          betaReduceLambda(e1, e2, loc, ctx0)

        case e1 =>
          val e2 = visitExp(exp2, ctx0)
          Expr.ApplyClo(e1, e2, tpe, eff, loc)
      }

    case Expr.ApplyDef(sym, exps, itpe, tpe, eff, loc) =>
      val es = exps.map(visitExp(_, ctx0))
      if (shouldInlineDef(root.defs(sym), es, ctx0)) {
        sctx.changed.putIfAbsent(sym0, ())
        val defn = root.defs(sym)
        val ctx = ctx0.copy(subst = Map.empty, currentlyInlining = true)
        bindArgs(defn.exp, defn.fparams.zip(es), loc, ctx)
      } else {
        val es = exps.map(visitExp(_, ctx0))
        Expr.ApplyDef(sym, es, itpe, tpe, eff, loc)
      }

    case Expr.ApplyLocalDef(sym, exps, tpe, eff, loc) =>
      // Refresh the symbol
      val sym1 = ctx0.varSubst.getOrElse(sym, sym)
      // Check if it was unconditionally inlined
      ctx0.subst.get(sym1) match {
        case Some(SubstRange.SuspendedExpr(Expr.LocalDef(_, fparams, exp, _, _, _, _, _), subst)) =>
          val es = exps.map(visitExp(_, ctx0))
          bindArgs(exp, fparams.zip(es), loc, ctx0.copy(subst = subst))

        case None | Some(_) =>
          // It was not unconditionally inlined, so return same expr with visited subexpressions
          val es = exps.map(visitExp(_, ctx0))
          Expr.ApplyLocalDef(sym1, es, tpe, eff, loc)
      }


    case Expr.Let(sym, exp1, exp2, tpe, eff, occur, loc) => (occur, exp1.eff) match {
      case (Occur.Dead, Type.Pure) =>
        // Eliminate dead binder
        sctx.changed.putIfAbsent(sym0, ())
        visitExp(exp2, ctx0)

      case (Occur.Dead, _) =>
        // Rewrite to Stm to preserve effect
        sctx.changed.putIfAbsent(sym0, ())
        val e1 = visitExp(exp1, ctx0)
        val e2 = visitExp(exp2, ctx0)
        Expr.Stm(e1, e2, tpe, eff, loc)

      case (Occur.Once, Type.Pure) =>
        // Unconditionally inline
        sctx.changed.putIfAbsent(sym0, ())
        val freshVarSym = Symbol.freshVarSym(sym)
        val ctx = ctx0.addVarSubst(sym, freshVarSym)
          .addSubst(freshVarSym, SubstRange.SuspendedExpr(exp1, ctx0.subst))
        visitExp(exp2, ctx)

      case _ =>
        // Simplify and maybe do copy-propagation
        val e1 = visitExp(exp1, ctx0.withEmptyExprCtx)
        if (isTrivial(e1) && exp1.eff == Type.Pure) {
          // Do copy propagation and drop let-binding
          sctx.changed.putIfAbsent(sym0, ())
          val freshVarSym = Symbol.freshVarSym(sym)
          val ctx = ctx0.addVarSubst(sym, freshVarSym).addSubst(freshVarSym, SubstRange.DoneExpr(e1))
          visitExp(exp2, ctx)
        } else {
          // Keep let-binding, add binding freshVarSym -> e1 to the set of in-scope
          // variables and consider inlining at each occurrence.
          val freshVarSym = Symbol.freshVarSym(sym)
          val ctx = ctx0.addVarSubst(sym, freshVarSym).addInScopeVar(freshVarSym, BoundKind.LetBound(e1, occur))
          val e2 = visitExp(exp2, ctx)
          Expr.Let(freshVarSym, e1, e2, tpe, eff, occur, loc)
        }
    }

    case Expr.LocalDef(sym, fparams, exp1, exp2, tpe, eff, occur, loc) => occur match {
      case Occur.Dead =>
        // A function declaration is always pure so we do not care about the effect of exp1
        sctx.changed.putIfAbsent(sym0, ())
        visitExp(exp2, ctx0)

      case Occur.Once =>
        // It occurs exactly once in exp2, otherwise it would be OnceInLocalDef,
        // so unconditionally inline
        sctx.changed.putIfAbsent(sym0, ())
        val freshVarSym = Symbol.freshVarSym(sym)
        val exp = Expr.LocalDef(freshVarSym, fparams, exp1, exp2, tpe, eff, occur, loc)
        val ctx = ctx0.addVarSubst(sym, freshVarSym)
          .addSubst(freshVarSym, SubstRange.SuspendedExpr(exp, ctx0.subst))
        visitExp(exp2, ctx)

      case _ =>
        val freshVarSym = Symbol.freshVarSym(sym)
        val ctx1 = ctx0.addVarSubst(sym, freshVarSym)
        val e2 = visitExp(exp2, ctx1)
        val (fps, varSubsts) = fparams.map(freshFormalParam).unzip
        val ctx2 = ctx1.addVarSubsts(varSubsts)
          .addInScopeVar(sym, BoundKind.ParameterOrPattern)
          .addInScopeVars(fps.map(fp => fp.sym -> BoundKind.ParameterOrPattern))
        val e1 = visitExp(exp1, ctx2)
        Expr.LocalDef(freshVarSym, fps, e1, e2, tpe, eff, occur, loc)
    }

    case Expr.Scope(sym, rvar, exp, tpe, eff, loc) =>
      val freshVarSym = Symbol.freshVarSym(sym)
      val ctx = ctx0.addVarSubst(sym, freshVarSym).addInScopeVar(freshVarSym, BoundKind.ParameterOrPattern)
      val e = visitExp(exp, ctx)
      Expr.Scope(freshVarSym, rvar, e, tpe, eff, loc)

    case Expr.IfThenElse(exp1, exp2, exp3, tpe, eff, loc) =>
      val e1 = visitExp(exp1, ctx0)
      e1 match {
        case Expr.Cst(Constant.Bool(true), _, _) =>
          sctx.changed.putIfAbsent(sym0, ())
          visitExp(exp2, ctx0)
        case Expr.Cst(Constant.Bool(false), _, _) =>
          sctx.changed.putIfAbsent(sym0, ())
          visitExp(exp3, ctx0)
        case _ =>
          val e2 = visitExp(exp2, ctx0)
          val e3 = visitExp(exp3, ctx0)
          Expr.IfThenElse(e1, e2, e3, tpe, eff, loc)
      }

    case Expr.Stm(exp1, exp2, tpe, eff, loc) => exp1.eff match {
      case Type.Pure =>
        // Exp1 has no side effect and is unused
        sctx.changed.putIfAbsent(sym0, ())
        visitExp(exp2, ctx0)

      case _ =>
        val e1 = visitExp(exp1, ctx0)
        val e2 = visitExp(exp2, ctx0)
        Expr.Stm(e1, e2, tpe, eff, loc)
    }

    case Expr.Discard(exp, eff, loc) =>
      val e = visitExp(exp, ctx0)
      Expr.Discard(e, eff, loc)

    case Expr.Match(exp, rules, tpe, eff, loc) =>
      val rs = rules.map(visitMatchRule(_, ctx0))
      val e = visitExp(exp, ctx0)
      Expr.Match(e, rs, tpe, eff, loc)

    case Expr.VectorLit(exps, tpe, eff, loc) =>
      val es = exps.map(visitExp(_, ctx0))
      Expr.VectorLit(es, tpe, eff, loc)

    case Expr.VectorLoad(exp1, exp2, tpe, eff, loc) =>
      val e1 = visitExp(exp1, ctx0)
      val e2 = visitExp(exp2, ctx0)
      Expr.VectorLoad(e1, e2, tpe, eff, loc)

    case Expr.VectorLength(exp, loc) =>
      val e = visitExp(exp, ctx0)
      Expr.VectorLength(e, loc)

    case Expr.Ascribe(exp, tpe, eff, loc) =>
      val e = visitExp(exp, ctx0)
      Expr.Ascribe(e, tpe, eff, loc)

    case Expr.Cast(exp, tpe, eff, loc) =>
      val e = visitExp(exp, ctx0)
      Expr.Cast(e, tpe, eff, loc)

    case Expr.TryCatch(exp, rules, tpe, eff, loc) =>
      val e = visitExp(exp, ctx0)
      val rs = rules.map(visitCatchRule(_, ctx0))
      Expr.TryCatch(e, rs, tpe, eff, loc)

    case Expr.RunWith(exp, effUse, rules, tpe, eff, loc) =>
      val rs = rules.map(visitHandlerRule(_, ctx0))
      val e = visitExp(exp, ctx0)
      Expr.RunWith(e, effUse, rs, tpe, eff, loc)

    case Expr.Do(op, exps, tpe, eff, loc) =>
      val es = exps.map(visitExp(_, ctx0))
      Expr.Do(op, es, tpe, eff, loc)

    case Expr.NewObject(name, clazz, tpe, eff, methods0, loc) =>
      val methods = methods0.map(visitJvmMethod(_, ctx0))
      Expr.NewObject(name, clazz, tpe, eff, methods, loc)
  }

  /**
    * Returns a pattern with fresh variables and a substitution mapping the old variables the fresh variables.
    *
    * If a variable is unused it is rewritten to a wildcard pattern.
    */
  private def visitPattern(pat0: Pattern)(implicit flix: Flix): (Pattern, Map[Symbol.VarSym, Symbol.VarSym]) = pat0 match {
    case Pattern.Wild(tpe, loc) =>
      (Pattern.Wild(tpe, loc), Map.empty)

    case Pattern.Var(sym, tpe, occur, loc) => occur match {
      case Occur.Dead =>
        (Pattern.Wild(tpe, loc), Map.empty)

      case Occur.Once
           | Occur.OnceInLambda
           | Occur.OnceInLocalDef
           | Occur.ManyBranch
           | Occur.Many =>
        val freshVarSym = Symbol.freshVarSym(sym)
        (Pattern.Var(freshVarSym, tpe, occur, loc), Map(sym -> freshVarSym))
    }

    case Pattern.Cst(cst, tpe, loc) =>
      (Pattern.Cst(cst, tpe, loc), Map.empty)

    case Pattern.Tag(sym, pats, tpe, loc) =>
      val (ps, varSubsts) = pats.map(visitPattern).unzip
      val varSubst = varSubsts.foldLeft(Map.empty[Symbol.VarSym, Symbol.VarSym])(_ ++ _)
      (Pattern.Tag(sym, ps, tpe, loc), varSubst)

    case Pattern.Tuple(pats, tpe, loc) =>
      val (ps, varSubsts) = pats.map(visitPattern).unzip
      val varSubst = varSubsts.foldLeft(Map.empty[Symbol.VarSym, Symbol.VarSym])(_ ++ _)
      (Pattern.Tuple(ps, tpe, loc), varSubst)

    case Pattern.Record(pats, pat, tpe, loc) =>
      val (ps, varSubsts) = pats.map(visitRecordLabelPattern).unzip
      val (p, varSubst1) = visitPattern(pat)
      val varSubst2 = varSubsts.foldLeft(varSubst1)(_ ++ _)
      (Pattern.Record(ps, p, tpe, loc), varSubst2)
  }

  private def visitRecordLabelPattern(pat0: Pattern.Record.RecordLabelPattern)(implicit flix: Flix): (Pattern.Record.RecordLabelPattern, Map[Symbol.VarSym, Symbol.VarSym]) = pat0 match {
    case Pattern.Record.RecordLabelPattern(label, pat, tpe, loc) =>
      val (p, subst) = visitPattern(pat)
      (Pattern.Record.RecordLabelPattern(label, p, tpe, loc), subst)
  }

  /** Returns a formal param with a fresh symbol and a substitution mapping the old variable the fresh variable. */
  private def freshFormalParam(fp0: OccurrenceAst.FormalParam)(implicit flix: Flix): (OccurrenceAst.FormalParam, Map[Symbol.VarSym, Symbol.VarSym]) = fp0 match {
    case OccurrenceAst.FormalParam(sym, mod, tpe, src, occur, loc) =>
      val freshVarSym = Symbol.freshVarSym(sym)
      val varSubst = Map(sym -> freshVarSym)
      (OccurrenceAst.FormalParam(freshVarSym, mod, tpe, src, occur, loc), varSubst)
  }

  def visitMatchRule(rule: OccurrenceAst.MatchRule, ctx0: LocalContext)(implicit sym0: Symbol.DefnSym, sctx: SharedContext, root: OccurrenceAst.Root, flix: Flix): OccurrenceAst.MatchRule = rule match {
    case OccurrenceAst.MatchRule(pat, guard, exp1) =>
      val (p, varSubst1) = visitPattern(pat)
      val ctx = ctx0.addVarSubsts(varSubst1).addInScopeVars(varSubst1.values.map(sym => sym -> BoundKind.ParameterOrPattern))
      val g = guard.map(visitExp(_, ctx))
      val e1 = visitExp(exp1, ctx)
      OccurrenceAst.MatchRule(p, g, e1)
  }

  def visitCatchRule(rule: OccurrenceAst.CatchRule, ctx0: LocalContext)(implicit sym0: Symbol.DefnSym, sctx: SharedContext, root: OccurrenceAst.Root, flix: Flix): OccurrenceAst.CatchRule = rule match {
    case OccurrenceAst.CatchRule(sym, clazz, exp1) =>
      val freshVarSym = Symbol.freshVarSym(sym)
      val ctx = ctx0.addVarSubst(sym, freshVarSym).addInScopeVar(freshVarSym, BoundKind.ParameterOrPattern)
      val e1 = visitExp(exp1, ctx)
      OccurrenceAst.CatchRule(freshVarSym, clazz, e1)
  }

  def visitHandlerRule(rule: OccurrenceAst.HandlerRule, ctx0: LocalContext)(implicit sym0: Symbol.DefnSym, sctx: SharedContext, root: OccurrenceAst.Root, flix: Flix): OccurrenceAst.HandlerRule = rule match {
    case OccurrenceAst.HandlerRule(op, fparams, exp1) =>
      val (fps, varSubsts) = fparams.map(freshFormalParam).unzip
      val ctx = ctx0.addVarSubsts(varSubsts).addInScopeVars(fps.map(fp => fp.sym -> BoundKind.ParameterOrPattern))
      val e1 = visitExp(exp1, ctx)
      OccurrenceAst.HandlerRule(op, fps, e1)
  }

  def visitJvmMethod(method: OccurrenceAst.JvmMethod, ctx0: LocalContext)(implicit sym0: Symbol.DefnSym, sctx: SharedContext, root: OccurrenceAst.Root, flix: Flix): OccurrenceAst.JvmMethod = method match {
    case OccurrenceAst.JvmMethod(ident, fparams, exp, retTpe, eff1, loc1) =>
      val (fps, varSubsts) = fparams.map(freshFormalParam).unzip
      val ctx = ctx0.addVarSubsts(varSubsts).addInScopeVars(fps.map(fp => fp.sym -> BoundKind.ParameterOrPattern))
      val e = visitExp(exp, ctx)
      OccurrenceAst.JvmMethod(ident, fps, e, retTpe, eff1, loc1)
  }

  /**
    * Performs beta-reduction on a lambda `exp1` applied to `exp2`.
    *
    * It is the responsibility of the caller to first visit `exp1` and `exp2`.
    *
    * [[betaReduceLambda]] creates a let-binding
    * {{{
    *   let sym = exp2;
    *   exp1'
    * }}}
    * where `sym` is the symbol of formal parameter and `exp1'` is the body of the lambda.
    *
    * Lastly, it visits the let-binding, thus possibly removing the binding.
    */
  private def betaReduceLambda(exp1: Expr.Lambda, exp2: Expr, loc: SourceLocation, ctx0: LocalContext)(implicit sym0: Symbol.DefnSym, sctx: SharedContext, root: OccurrenceAst.Root, flix: Flix): Expr = {
    val sym = exp1.fparam.sym // visitExp will refresh the symbol
    val tpe = exp1.exp.tpe
    val eff = Type.mkUnion(exp1.exp.eff, exp2.eff, loc)
    val occur = exp1.fparam.occur
    val exp = Expr.Let(sym, exp2, exp1.exp, tpe, eff, occur, loc)
    visitExp(exp, ctx0.withEmptyExprCtx)
  }

  /**
    * Performs beta-reduction, binding `exps` as let-bindings.
    *
    * It is the responsibility of the caller to first visit `exps` and provide a substitution from the definition site
    * of `exp`.
    *
    * [[bindArgs]] creates a series of let-bindings
    * {{{
    *   let sym1 = exp1;
    *   // ...
    *   let symn = expn;
    *   exp
    * }}}
    * where `symi` is the symbol of the i-th formal parameter and `exp` is the body of the function.
    *
    * Lastly, it visits the top-most let-binding, thus possibly removing the bindings.
    */
  private def bindArgs(exp: Expr, exps: List[(FormalParam, Expr)], loc: SourceLocation, ctx0: LocalContext)(implicit sym0: Symbol.DefnSym, sctx: SharedContext, root: OccurrenceAst.Root, flix: Flix): Expr = {
    val bindings = exps.foldRight(exp) {
      case ((fparam, arg), acc) =>
        val sym = fparam.sym // visitExp will refresh the symbol
        val tpe = acc.tpe
        val eff = Type.mkUnion(arg.eff, acc.eff, loc)
        val occur = fparam.occur
        Expr.Let(sym, arg, acc, tpe, eff, occur, loc)
    }
    visitExp(bindings, ctx0.withEmptyExprCtx)
  }

  /**
    * Returns `true` if `exp0` is considered a trivial expression.
    *
    * An expression is trivial if it is a:
    *   - primitive literal (float, string, int, bool, unit)
    *   - variable
    *   - unary expression with a trivial operand
    *   - binary expression with trivial operands
    *   - tag with trivial arguments
    *   - tuple with trivial arguments
    *
    * A pure and trivial expression can always be inlined even without duplicating work.
    */
  private def isTrivial(exp0: Expr): Boolean = exp0 match {
    case Expr.Cst(_, _, _) => true
    case Expr.Var(_, _, _) => true
    case Expr.ApplyAtomic(AtomicOp.Unary(_), exps, _, _, _) => exps.forall(isTrivial)
    case Expr.ApplyAtomic(AtomicOp.Binary(_), exps, _, _, _) => exps.forall(isTrivial)
    case Expr.ApplyAtomic(AtomicOp.Tag(_), exps, _, _, _) => exps.forall(isTrivial)
    case Expr.ApplyAtomic(AtomicOp.Tuple, exps, _, _, _) => exps.forall(isTrivial)
    case _ => false
  }

  /**
    * Returns `true` if
    *   - the local context shows that we are not currently inlining and
<<<<<<< HEAD
    *   - `defn` is not recursive and
    *   - is either a higher-order function with a known lambda as argument or
=======
    *   - `defn` does not refer to itself.
>>>>>>> bcb96e77
    *   - is a direct call to another function.
    *
    * It is the responsibility of the caller to visit `exps` first.
    */
<<<<<<< HEAD
  private def shouldInlineDef(defn: OccurrenceAst.Def, exps: List[Expr], ctx0: LocalContext): Boolean = {
    !ctx0.currentlyInlining && !defn.context.isSelfRecursive &&
      (defn.context.isDirectCall ||
        (isHigherOrder(defn) && hasKnownLambda(defn.fparams, exps)))
  }

  /** Returns `true` if at least one formal parameter of `defn` has an arrow type. */
  private def isHigherOrder(defn: OccurrenceAst.Def): Boolean = {
    defn.spec.fparams.exists {
      fp =>
        fp.tpe.typeConstructor match {
          case Some(TypeConstructor.Arrow(_)) => true
          case Some(TypeConstructor.ArrowWithoutEffect(_)) => true
          case Some(_) => false
          case None => false
        }
    }
  }

  /**
    * Returns `true` if a formal parameter in `fparams` is an arrow type and the corresponding expression
    * in `exps` is a [[Expr.Lambda]].
    */
  private def hasKnownLambda(fparams: List[FormalParam], exps: List[Expr]): Boolean = {
    fparams.zip(exps).exists {
      case (fp, Expr.Lambda(_, _, _, _)) => fp.tpe.typeConstructor match {
        case Some(TypeConstructor.Arrow(_)) | Some(TypeConstructor.ArrowWithoutEffect(_)) => true
        case Some(_) | None => false
      }
      case _ => false
    }
=======
  private def shouldInlineDef(defn: OccurrenceAst.Def, ctx0: LocalContext): Boolean = {
    !ctx0.currentlyInlining && !defn.context.isSelfRef && isDirectCall(defn.exp)
  }

  /**
    * Returns `true` if `exp0` is a function call.
    */
  private def isDirectCall(exp0: OccurrenceAst.Expr): Boolean = exp0 match {
    case OccurrenceAst.Expr.ApplyDef(_, exps, _, _, _, _) => exps.forall(isTrivial)
    case OccurrenceAst.Expr.ApplyClo(exp1, exp2, _, _, _) => isTrivial(exp1) && isTrivial(exp2)
    case _ => false
>>>>>>> bcb96e77
  }

  /** Represents the range of a substitution from variables to expressions. */
  sealed private trait SubstRange

  private object SubstRange {

    /**
      * An expression that will be inlined but is not yet visited.
      * We must capture the substitution from its definition site to ensure
      * we substitute the variables the inliner may have previously decided
      * to inline.
      */
    case class SuspendedExpr(exp: OccurrenceAst.Expr, subst: Map[Symbol.VarSym, SubstRange]) extends SubstRange

    /** An expression that will be inlined but has already been visited. */
    case class DoneExpr(exp: OccurrenceAst.Expr) extends SubstRange

  }

  /** Contains information on a variable's definition. */
  private sealed trait BoundKind

  private object BoundKind {

    /** Variable is bound by either a parameter or a pattern. Its value is unknown. */
    object ParameterOrPattern extends BoundKind

    /** The right-hand side of a let-bound variable along with its occurrence information. */
    case class LetBound(expr: OccurrenceAst.Expr, occur: Occur) extends BoundKind

  }

  /** Represents the compile-time evaluation state and is used like a stack. */
  private sealed trait ExprContext

  private object ExprContext {

    /** The empty evaluation context. */
    case object Empty extends ExprContext

    /** Function application context. */
    case class AppCtx(expr: Expr, subst: Map[Symbol.VarSym, SubstRange], ctx: ExprContext) extends ExprContext

    /** Match-case expression context. */
    case class MatchCtx(rules: List[OccurrenceAst.MatchRule], subst: Map[Symbol.VarSym, SubstRange], ctx: ExprContext) extends ExprContext

  }

  /**
    * A wrapper class for all the different inlining environments.
    *
    * @param varSubst          a substitution on variables to variables.
    * @param subst             a substitution on variables to expressions.
    * @param inScopeVars       a set of variables considered to be in scope.
    * @param exprCtx           a compile-time evaluation context.
    * @param currentlyInlining a flag denoting whether the current traversal is part of an inline-expansion process.
    */
  private case class LocalContext(varSubst: Map[Symbol.VarSym, Symbol.VarSym], subst: Map[Symbol.VarSym, SubstRange], inScopeVars: Map[Symbol.VarSym, BoundKind], exprCtx: ExprContext, currentlyInlining: Boolean) {

    /** Returns a [[LocalContext]] where [[exprCtx]] has be overwritten with [[ExprContext.Empty]]. */
    def withEmptyExprCtx: LocalContext = {
      this.copy(exprCtx = ExprContext.Empty)
    }

    /** Returns a [[LocalContext]] with the mapping `old -> fresh` added to [[varSubst]]. */
    def addVarSubst(old: Symbol.VarSym, fresh: Symbol.VarSym): LocalContext = {
      this.copy(varSubst = this.varSubst + (old -> fresh))
    }

    /** Returns a [[LocalContext]] with the mappings of `mappings` added to [[varSubst]]. */
    def addVarSubsts(mappings: Map[Symbol.VarSym, Symbol.VarSym]): LocalContext = {
      this.copy(varSubst = this.varSubst ++ mappings)
    }

    /** Returns a [[LocalContext]] with the mappings of `mappings` added to [[varSubst]]. */
    def addVarSubsts(mappings: List[Map[Symbol.VarSym, Symbol.VarSym]]): LocalContext = {
      this.copy(varSubst = mappings.foldLeft(this.varSubst)(_ ++ _))
    }

    /** Returns a [[LocalContext]] with the mapping `sym -> substExpr` added to [[subst]]. */
    def addSubst(sym: Symbol.VarSym, substExpr: SubstRange): LocalContext = {
      this.copy(subst = this.subst + (sym -> substExpr))
    }

    /** Returns a [[LocalContext]] with the mapping `sym -> boundKind` added to [[inScopeVars]]. */
    def addInScopeVar(sym: Symbol.VarSym, boundKind: BoundKind): LocalContext = {
      this.copy(inScopeVars = this.inScopeVars + (sym -> boundKind))
    }

    /** Returns a [[LocalContext]] with the mappings of `mappings` added to [[inScopeVars]]. */
    def addInScopeVars(mappings: Iterable[(Symbol.VarSym, BoundKind)]): LocalContext = {
      this.copy(inScopeVars = this.inScopeVars ++ mappings)
    }

  }

  private object LocalContext {

    /** Returns the empty context with `currentlyInlining` set to `false`. */
    val Empty: LocalContext = LocalContext(Map.empty, Map.empty, Map.empty, ExprContext.Empty, currentlyInlining = false)

  }

  private object SharedContext {

    /** Returns a fresh [[SharedContext]]. */
    def mk(): SharedContext = new SharedContext(new ConcurrentHashMap())

  }

  /**
    * A globally shared thread-safe context.
    *
    * @param changed the set of symbols of changed functions.
    */
  private case class SharedContext(changed: ConcurrentHashMap[Symbol.DefnSym, Unit])

}<|MERGE_RESOLUTION|>--- conflicted
+++ resolved
@@ -20,11 +20,7 @@
 import ca.uwaterloo.flix.api.Flix
 import ca.uwaterloo.flix.language.ast.OccurrenceAst.{Expr, FormalParam, Occur, Pattern}
 import ca.uwaterloo.flix.language.ast.shared.Constant
-<<<<<<< HEAD
 import ca.uwaterloo.flix.language.ast.{AtomicOp, OccurrenceAst, SourceLocation, Symbol, Type, TypeConstructor}
-=======
-import ca.uwaterloo.flix.language.ast.{AtomicOp, OccurrenceAst, SourceLocation, Symbol, Type}
->>>>>>> bcb96e77
 import ca.uwaterloo.flix.util.ParOps
 
 import java.util.concurrent.ConcurrentHashMap
@@ -530,34 +526,15 @@
   /**
     * Returns `true` if
     *   - the local context shows that we are not currently inlining and
-<<<<<<< HEAD
-    *   - `defn` is not recursive and
+    *   - `defn` does not refer to itself and
     *   - is either a higher-order function with a known lambda as argument or
-=======
-    *   - `defn` does not refer to itself.
->>>>>>> bcb96e77
     *   - is a direct call to another function.
     *
     * It is the responsibility of the caller to visit `exps` first.
     */
-<<<<<<< HEAD
   private def shouldInlineDef(defn: OccurrenceAst.Def, exps: List[Expr], ctx0: LocalContext): Boolean = {
-    !ctx0.currentlyInlining && !defn.context.isSelfRecursive &&
-      (defn.context.isDirectCall ||
-        (isHigherOrder(defn) && hasKnownLambda(defn.fparams, exps)))
-  }
-
-  /** Returns `true` if at least one formal parameter of `defn` has an arrow type. */
-  private def isHigherOrder(defn: OccurrenceAst.Def): Boolean = {
-    defn.spec.fparams.exists {
-      fp =>
-        fp.tpe.typeConstructor match {
-          case Some(TypeConstructor.Arrow(_)) => true
-          case Some(TypeConstructor.ArrowWithoutEffect(_)) => true
-          case Some(_) => false
-          case None => false
-        }
-    }
+    !ctx0.currentlyInlining && !defn.context.isSelfRef &&
+      (isDirectCall(defn.exp) || hasKnownLambda(defn.fparams, exps))
   }
 
   /**
@@ -572,19 +549,15 @@
       }
       case _ => false
     }
-=======
-  private def shouldInlineDef(defn: OccurrenceAst.Def, ctx0: LocalContext): Boolean = {
-    !ctx0.currentlyInlining && !defn.context.isSelfRef && isDirectCall(defn.exp)
-  }
-
-  /**
-    * Returns `true` if `exp0` is a function call.
+  }
+
+  /**
+    * Returns `true` if `exp0` is a function call with trivial arguments.
     */
   private def isDirectCall(exp0: OccurrenceAst.Expr): Boolean = exp0 match {
     case OccurrenceAst.Expr.ApplyDef(_, exps, _, _, _, _) => exps.forall(isTrivial)
     case OccurrenceAst.Expr.ApplyClo(exp1, exp2, _, _, _) => isTrivial(exp1) && isTrivial(exp2)
     case _ => false
->>>>>>> bcb96e77
   }
 
   /** Represents the range of a substitution from variables to expressions. */
