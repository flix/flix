--- conflicted
+++ resolved
@@ -406,13 +406,6 @@
           val sp1 = leftMostSourcePosition(lambda)
           @@(visit(lambda, unsafe), @@(args.map(e => visit(e, unsafe)))) flatMap {
             case (e, as) => WeededAst.Expression.Apply(e, as, mkSL(sp1, sp2)).toSuccess
-          }
-
-        case ParsedAst.Expression.PutChannel(exp1, exp2, sp2) =>
-          val sp1 = leftMostSourcePosition(exp1)
-          val loc = mkSL(sp1, sp2)
-          @@(visit(exp1, unsafe), visit(exp2, unsafe)) map {
-            case (e1, e2) => WeededAst.Expression.PutChannel(e1, e2, loc)
           }
 
         case ParsedAst.Expression.Infix(exp1, name, exp2, sp2) =>
@@ -558,16 +551,6 @@
             case (e, rs) => WeededAst.Expression.Match(e, rs, mkSL(sp1, sp2))
           }
 
-        case ParsedAst.Expression.SelectChannel(sp1, rules, sp2) =>
-          val rulesVal = rules map {
-            case ParsedAst.SelectRule(ident, channel, body) => @@(visit(channel, unsafe), visit(body, unsafe)) map {
-              case (c, b) => WeededAst.SelectRule(ident, c, b)
-            }
-          }
-          @@(rulesVal) map {
-            case rs => WeededAst.Expression.SelectChannel(rs, mkSL(sp1, sp2))
-          }
-
         case ParsedAst.Expression.Switch(sp1, rules, sp2) =>
           val rulesVal = rules map {
             case (cond, body) => @@(visit(cond, unsafe), visit(body, unsafe))
@@ -900,22 +883,6 @@
             case rs => WeededAst.Expression.SelectChannel(rs, mkSL(sp1, sp2))
           }
 
-        case ParsedAst.Expression.GetChannel(sp1, exp, sp2) =>
-          visit(exp,unsafe) map {
-            case (e) => WeededAst.Expression.GetChannel(e, mkSL(sp1, sp2))
-          }
-        
-        case ParsedAst.Expression.NewChannel(sp1, tpe, expOpt, sp2) =>
-          expOpt match {
-            case None =>
-              // Case 1: NewChannel takes no expression that states the buffer size
-              WeededAst.Expression.NewChannel(None, Types.weed(tpe), mkSL(sp1, sp2)).toSuccess
-            case Some(exp) =>
-              // Case 1: NewChannel takes an expression that states the buffer size
-              visit(exp, unsafe) map {
-                case e => WeededAst.Expression.NewChannel(Some(e), Types.weed(tpe), mkSL(sp1, sp2))
-              }
-          }
       }
 
       visit(exp0, unsafe = false)
@@ -1533,7 +1500,6 @@
     case ParsedAst.Expression.LetMatch(sp1, _, _, _, _, _) => sp1
     case ParsedAst.Expression.LetRec(sp1, _, _, _, _) => sp1
     case ParsedAst.Expression.Match(sp1, _, _, _) => sp1
-    case ParsedAst.Expression.SelectChannel(sp1, _, _) => sp1
     case ParsedAst.Expression.Switch(sp1, _, _) => sp1
     case ParsedAst.Expression.Tag(sp1, _, _, _) => sp1
     case ParsedAst.Expression.Tuple(sp1, _, _) => sp1
@@ -1559,16 +1525,11 @@
     case ParsedAst.Expression.NativeMethod(sp1, _, _, _) => sp1
     case ParsedAst.Expression.NativeConstructor(sp1, _, _, _) => sp1
     case ParsedAst.Expression.UserError(sp1, _) => sp1
-<<<<<<< HEAD
-    case ParsedAst.Expression.Spawn(sp1, _, _) => sp1
-    case ParsedAst.Expression.NewChannel(sp1, _, _, _) => sp1
-=======
     case ParsedAst.Expression.NewChannel(sp1, _, _, _) => sp1
     case ParsedAst.Expression.GetChannel(sp1,_,_) => sp1
     case ParsedAst.Expression.PutChannel(e1, _, _) => leftMostSourcePosition(e1)
     case ParsedAst.Expression.Spawn(sp1, _, _, _) => sp1
     case ParsedAst.Expression.SelectChannel(sp1, _, _) => sp1
->>>>>>> 35cdd793
   }
 
   /**
