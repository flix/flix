/*
 * Copyright 2024 Matthew Lutze
 *
 * Licensed under the Apache License, Version 2.0 (the "License");
 * you may not use this file except in compliance with the License.
 * You may obtain a copy of the License at
 *
 *   http://www.apache.org/licenses/LICENSE-2.0
 *
 * Unless required by applicable law or agreed to in writing, software
 * distributed under the License is distributed on an "AS IS" BASIS,
 * WITHOUT WARRANTIES OR CONDITIONS OF ANY KIND, either express or implied.
 * See the License for the specific language governing permissions and
 * limitations under the License.
 */
package ca.uwaterloo.flix.language.phase.typer

import ca.uwaterloo.flix.api.Flix
import ca.uwaterloo.flix.language.ast.{Ast, RigidityEnv, SourceLocation, Symbol, Type, TypeConstructor}
import ca.uwaterloo.flix.language.errors.TypeError
import ca.uwaterloo.flix.language.phase.unification.Unification
import ca.uwaterloo.flix.util.{InternalCompilerException, Result}
import ca.uwaterloo.flix.util.collection.{ListMap, ListOps}

import java.lang.reflect.Method
import java.lang.reflect.Constructor
import java.math.BigInteger
import scala.annotation.tailrec

object TypeReduction {

  /**
    * Simplifies the given type by reducing associated type applications.
    *
    * Θ ⊩ τ ⤳ τ'
    *
    * Returns the simplified type and a Boolean flag to indicate whether progress was made.
    *
    * Applications that cannot be resolved are left as they are.
    * These are applications to variables and applications to other unresolvable types.
    *
    * Applications that are illegal result in an Err.
    * These are applications to types for which the eqEnv has no corresponding instance.
    *
    * For example:
    * {{{
    *   Int           ~> Int
    *   Elm[List[a]]  ~> a
    *   Elm[Int]      ~> <ERROR>
    *   Elm[Elm[a]]   ~> Elm[Elm[a]]
    * }}}
    */
  def simplify(tpe: Type, renv0: RigidityEnv, loc: SourceLocation)(implicit eenv: ListMap[Symbol.AssocTypeSym, Ast.AssocTypeDef], flix: Flix): Result[(Type, Boolean), TypeError] = tpe match {
    // A var is already simple.
    case t: Type.Var => Result.Ok((t, false))

    // A constant is already simple
    case t: Type.Cst => Result.Ok((t, false))

    // lapp_L and lapp_R
    case Type.Apply(tpe1, tpe2, loc) =>
      for {
        (t1, p1) <- simplify(tpe1, renv0, loc)
        (t2, p2) <- simplify(tpe2, renv0, loc)
        (t3, p3) <- simplifyJava(Type.Apply(t1, t2, loc), renv0, loc)
      } yield {
        (t3, p1 || p2 || p3)
      }

    // arg_R and syn_R
    case Type.AssocType(cst, arg, kind, _) =>
      simplify(arg, renv0, loc).flatMap {
        case (t, p) =>
          // we mark t's tvars as rigid so we get the substitution in the right direction
          val renv = t.typeVars.map(_.sym).foldLeft(RigidityEnv.empty)(_.markRigid(_))
          val insts = eenv(cst.sym)

          // find the first (and only) instance that matches
          val simplifiedOpt = ListOps.findMap(insts) {
            inst =>
              Unification.unifyTypes(t, inst.arg, renv).toOption.flatMap {
                case (subst, Nil) => Some(subst(inst.ret))
                case (_, _ :: _) => None // if we have leftover constraints then it didn't actually unify
              }
          }
          simplifiedOpt match {
            // Can't reduce. Check what the original type was.
            case None =>
              t.baseType match {
                // If it's a var, it's ok. It may be substituted later to a type we can reduce.
                // Or it might be part of the signature as an associated type.
                case Type.Var(sym, loc) => Result.Ok((Type.AssocType(cst, t, kind, loc), p))
                // If it's an associated type, it's ok. It may be reduced later to a concrete type.
                case _: Type.AssocType => Result.Ok((Type.AssocType(cst, t, kind, loc), p))
                // Otherwise it's a problem.
                case baseTpe => Result.Err(ConstraintSolver.mkMissingInstance(cst.sym.trt, baseTpe, renv, loc))
              }
            // We could reduce! Simplify further if possible.
            case Some(t) => simplify(t, renv0, loc).map { case (res, _) => (res, true) }
          }
      }

    case Type.Alias(cst, args, t, _) => simplify(t, renv0, loc)
  }

  /**
   * Simplifies the type of the java method.
   *
   * @param tpe the type of the java method
   * @param loc the location where the java method has been called
   * @return
   */
  private def simplifyJava(tpe: Type, renv0: RigidityEnv, loc: SourceLocation)(implicit flix: Flix): Result[(Type, Boolean), TypeError] = {
    tpe.typeConstructor match {
      case Some(TypeConstructor.MethodReturnType) =>
        val methodType = tpe.typeArguments.head
        methodType match {
          case Type.Cst(TypeConstructor.JvmMethod(method), _) => Result.Ok(Type.getFlixType(method.getReturnType), true)
          case _ => Result.Ok((tpe, false))
        }
      case _ => Result.Ok((tpe, false))
    }
  }

  /**
   * This is the resolution process of the Java constructor designated by a class and the parameter types.
   * Returns the return type of the Java constructor according, if there exists such a Java constructor.
   * Otherwise, either the Java constructor could not be found with the given signature or there was an ambiguity.
   *
   * @param clazz   the constructor's Java class
   * @param ts      the list containing the parameter types of the constructor
   * @param loc     the location where the java constructor has been invoked
   * @return        A JavaConstructorResolutionResult object that indicates the status of the resolution progress
   */
  def lookupConstructor(clazz: Class[_], ts: List[Type], loc: SourceLocation)(implicit flix: Flix): JavaConstructorResolutionResult = {
    retrieveConstructor(clazz, ts, loc)
  }

  /**
   * This is the resolution process of the Java method method, member of the class of the Java object thisObj.
   * Returns the return type of the Java method according to the type of thisObj and the arguments of the method,
   * if there exists such a Java method.
   * Otherwise, either the Java method could not be found with the given method signature, or, there was an ambiguity.
   *
   * @param thisObj     the Java object
   * @param methodName  the Java method, supposedly member of the class of the Java object
   * @param ts          the list containing the type of thisObj and the arguments of the method
   * @param loc         the location where the Java method has been called
   * @return            A JavaMethodResolutionResult object that indicates the status of the resolution progress
   */
  def lookupMethod(thisObj: Type, methodName: String, ts: List[Type], loc: SourceLocation)(implicit flix: Flix): JavaMethodResolutionResult = {
    thisObj match { // there might be a possible factorization
      case Type.Cst(TypeConstructor.Str, _) =>
        val clazz = classOf[String]
        retrieveMethod(clazz, methodName, ts, loc = loc)
      case Type.Cst(TypeConstructor.BigInt, _) =>
        val clazz = classOf[BigInteger]
        retrieveMethod(clazz, methodName, ts, loc = loc)
      case Type.Cst(TypeConstructor.BigDecimal, _) =>
        val clazz = classOf[java.math.BigDecimal]
        retrieveMethod(clazz, methodName, ts, loc = loc)
      case Type.Cst(TypeConstructor.Native(clazz), _) =>
        retrieveMethod(clazz, methodName, ts, loc = loc)
      case _ => JavaMethodResolutionResult.MethodNotFound
    }
  }

  def lookupStaticMethod(clazz: Class[_], methodName: String, ts: List[Type], loc: SourceLocation)(implicit flix: Flix): JavaMethodResolutionResult = {
    retrieveMethod(clazz, methodName, ts, isStatic = true, loc = loc)
  }

  /**
   * Helper method to retrieve a constructor given its parameter types and the class.
   * Returns a JavaConstructorResolutionResult containing either the constructor, a list of candidate constructors or
   * a ConstructorNotFound object. The working process is similar to retrieveMethod and differs in the selection of candidate constructors.
   */
  private def retrieveConstructor(clazz: Class[_], ts: List[Type], loc: SourceLocation)(implicit flix: Flix): JavaConstructorResolutionResult = {
    val candidateConstructors = clazz.getConstructors.filter(c => isCandidateConstructor(c, ts))

    candidateConstructors.length match {
      case 0 => JavaConstructorResolutionResult.ConstructorNotFound
      case 1 =>
        val tpe = Type.Cst(TypeConstructor.JvmConstructor(candidateConstructors.head), loc)
        JavaConstructorResolutionResult.Resolved(tpe)
      case _ =>
        // Among candidate constructors if there already exists the one with the exact signature,
        // we should ignore the rest.
        val exactConstructor = candidateConstructors
          .filter(c => // Parameter types correspondence with subtyping
            (c.getParameterTypes zip ts).forall {
              case (clazz, tpe) => Type.getFlixType(clazz) == tpe
            })
        exactConstructor.length match {
          case 1 => JavaConstructorResolutionResult.Resolved(Type.Cst(TypeConstructor.JvmConstructor(exactConstructor.head), loc))
          case _ => JavaConstructorResolutionResult.AmbiguousConstructor(candidateConstructors.toList) // 0 corresponds to no exact constructor, 2 or higher should be impossible in Java
        }
    }
  }

  /**
   * Helper method to retrieve a method given its name and parameter types.
   * Returns a JavaMethodResolutionResult either containing the Java method or a MethodNotFound object.
   */
  private def retrieveMethod(clazz: Class[_], methodName: String, ts: List[Type], isStatic: Boolean = false, loc: SourceLocation)(implicit flix: Flix): JavaMethodResolutionResult = {
    // NB: this considers also static methods
    val candidateMethods = clazz.getMethods.filter(m => isCandidateMethod(m, methodName, ts) && (if (isStatic) java.lang.reflect.Modifier.isStatic(m.getModifiers) else true))

    candidateMethods.length match {
      case 0 => JavaMethodResolutionResult.MethodNotFound
      case 1 =>
        val tpe = Type.Cst(TypeConstructor.JvmMethod(candidateMethods.head), loc)
        JavaMethodResolutionResult.Resolved(tpe)
      case _ =>
        // Among candidate methods if there already exists the method with the exact signature,
        // we should ignore the rest. E.g.: append(String), append(Object) in SB for the call append("a") should already know to use append(String)
        val exactMethod = candidateMethods
          .filter(m => // Parameter types correspondance with subtyping
            (m.getParameterTypes zip ts).forall {
              case (clazz, tpe) => Type.getFlixType(clazz) == tpe
            })
        exactMethod.length match {
          case 1 => JavaMethodResolutionResult.Resolved(Type.Cst(TypeConstructor.JvmMethod(exactMethod.head), loc))
          case _ => JavaMethodResolutionResult.AmbiguousMethod(candidateMethods.toList) // 0 corresponds to no exact method, 2 or higher should be impossible in Java
        }
    }
  }

  /**
   * Helper method that returns if the given constructor is a candidate constructor given a signature.
   */
  private def isCandidateConstructor(cand: Constructor[_], ts: List[Type])(implicit flix: Flix): Boolean =
    (cand.getParameterCount == ts.length) &&
      (cand.getParameterTypes zip ts).forall {
        case (clazz, tpe) => isSubtype(tpe, Type.getFlixType(clazz))
      }

  /**
   * Helper method that returns if the given method is a candidate method given a signature.
   *
   * @param cand       a candidate method
   * @param methodName the potential candidate method's name
   * @param ts         the list of parameter types of the potential candidate method
   */
  private def isCandidateMethod(cand: Method, methodName: String, ts: List[Type])(implicit flix: Flix): Boolean =
    (cand.getName == methodName) &&
    (cand.getParameterCount == ts.length) &&
    // Parameter types correspondance with subtyping
    (cand.getParameterTypes zip ts).forall {
      case (clazz, tpe) => isSubtype(tpe, Type.getFlixType(clazz))
    } &&
    // NB: once methods with same signatures have been filtered out, we should remove super-methods duplicates
    // if the superclass is abstract or ignore if it is a primitive type, e.g., void
    (cand.getReturnType.isPrimitive ||
      java.lang.reflect.Modifier.isInterface(cand.getReturnType.getModifiers) || // interfaces are considered primitives
      !java.lang.reflect.Modifier.isAbstract(cand.getReturnType.getModifiers)) // temporary to avoid superclass abstract duplicate

  /**
   * Helper method to define a sub-typing relation between two given Flix types.
   * Returns true if tpe1 is a sub-type of type tpe2, false otherwise.
   */
  @tailrec
  private def isSubtype(tpe1: Type, tpe2: Type)(implicit flix: Flix): Boolean = {
    (tpe2, tpe1) match {
      case (t1, t2) if t1 == t2 => true
      // Base types
      case (Type.Cst(TypeConstructor.Native(clazz1), _), Type.Cst(TypeConstructor.Native(clazz2), _)) => clazz1.isAssignableFrom(clazz2)
      case (Type.Cst(TypeConstructor.Native(clazz), _), Type.Cst(TypeConstructor.Str, _)) => clazz.isAssignableFrom(classOf[String])
      case (Type.Cst(TypeConstructor.Native(clazz), _), Type.Cst(TypeConstructor.BigInt, _)) => clazz.isAssignableFrom(classOf[BigInteger])
      case (Type.Cst(TypeConstructor.Native(clazz), _), Type.Cst(TypeConstructor.BigDecimal, _)) => clazz.isAssignableFrom(classOf[java.math.BigDecimal])
<<<<<<< HEAD
      // Arrays
      case (Type.Cst(TypeConstructor.Native(clazz), _), Type.Cst(TypeConstructor.Array, _)) =>
        //val List(elmType, rc1) = tpe1.typeArguments
        //if (classOf[java.util.ArrayList[_]].isAssignableFrom(clazz)) {
        //  clazz.getTypeParameters.forall(t => isSubtype(elmType, t))
        //}
        true
      case (Type.Apply(Type.Apply(Type.Cst(TypeConstructor.Array, _), Type.Cst(tpe, _), _), Type.Cst(eff, _), _),
              Type.Apply(Type.Apply(Type.Cst(TypeConstructor.Array, _), Type.Var(s, _), _), Type.Var(sym, _), _)) =>
        val List(elmType1, rc1) = tpe1.typeArguments
        val List(elmType2, rc2) = tpe2.typeArguments
        isSubtype(elmType1, elmType2)
      // Null is a sub-type of every Java object and non-primitive Flix type
      case (Type.Cst(TypeConstructor.Native(_), _), Type.Null) => true
      case (Type.Cst(TypeConstructor.Null, _), Type.Null) => true
      case (tpe, Type.Null) if !isPrimitive(tpe) => true
      case _ => false
    }
  }

  /**
   * Returns true iff the given type tpe is a Flix primitive.
   */
  private def isPrimitive(tpe: Type)(implicit flix: Flix): Boolean = {
    tpe match {
      case Type.Cst(TypeConstructor.Bool, _) => true
      case Type.Cst(TypeConstructor.Char, _) => true
      case Type.Cst(TypeConstructor.Float32, _) => true
      case Type.Cst(TypeConstructor.Float64, _) => true
      case Type.Cst(TypeConstructor.Int8, _) => true
      case Type.Cst(TypeConstructor.Int16, _) => true
      case Type.Cst(TypeConstructor.Int32, _) => true
      case Type.Cst(TypeConstructor.Int64, _) => true
=======
      case (Type.Cst(TypeConstructor.Array, _), Type.Cst(TypeConstructor.Array, _)) =>
        val List(elmType1, rc1) = tpe1.typeArguments
        val List(elmType2, rc2) = tpe2.typeArguments
        isSubtype(elmType1, elmType2)
>>>>>>> a0aab035
      case _ => false
    }
  }

  /**
   * Represents the result of a resolution process of a java method.
   *
   * There are three possible outcomes:
   *
   * 1. Resolved(tpe): Indicates that there was some progress in the resolution and returns a simplified type of the java method.
   * 2. AmbiguousMethod: The resolution lacked some elements to find a java method among a set of methods.
   * 3. MethodNotFound(): The resolution failed to find a corresponding java method.
   */
  sealed trait JavaMethodResolutionResult
  object JavaMethodResolutionResult {
    case class Resolved(tpe: Type) extends JavaMethodResolutionResult
    case class AmbiguousMethod(methods: List[Method]) extends JavaMethodResolutionResult
    case object MethodNotFound extends JavaMethodResolutionResult
  }

    /**
     * Represents the result of a resolution process of a java constructor.
     *
     * There are three possible outcomes:
     *
     * 1. Resolved(tpe): Indicates that there was some progress in the resolution and returns a simplified type of the java constructor.
     * 2. AmbiguousConstructor: The resolution lacked some elements to find a java constructor among a set of constructors.
     * 3. ConstructorNotFound(): The resolution failed to find a corresponding java constructor.
     */
    sealed trait JavaConstructorResolutionResult
    object JavaConstructorResolutionResult {
      case class Resolved(tpe: Type) extends JavaConstructorResolutionResult
      case class AmbiguousConstructor(constructors: List[Constructor[_]]) extends JavaConstructorResolutionResult
      case object ConstructorNotFound extends JavaConstructorResolutionResult
    }
}<|MERGE_RESOLUTION|>--- conflicted
+++ resolved
@@ -267,8 +267,7 @@
       case (Type.Cst(TypeConstructor.Native(clazz), _), Type.Cst(TypeConstructor.Str, _)) => clazz.isAssignableFrom(classOf[String])
       case (Type.Cst(TypeConstructor.Native(clazz), _), Type.Cst(TypeConstructor.BigInt, _)) => clazz.isAssignableFrom(classOf[BigInteger])
       case (Type.Cst(TypeConstructor.Native(clazz), _), Type.Cst(TypeConstructor.BigDecimal, _)) => clazz.isAssignableFrom(classOf[java.math.BigDecimal])
-<<<<<<< HEAD
-      // Arrays
+      // Arrays (WIP)
       case (Type.Cst(TypeConstructor.Native(clazz), _), Type.Cst(TypeConstructor.Array, _)) =>
         //val List(elmType, rc1) = tpe1.typeArguments
         //if (classOf[java.util.ArrayList[_]].isAssignableFrom(clazz)) {
@@ -301,12 +300,6 @@
       case Type.Cst(TypeConstructor.Int16, _) => true
       case Type.Cst(TypeConstructor.Int32, _) => true
       case Type.Cst(TypeConstructor.Int64, _) => true
-=======
-      case (Type.Cst(TypeConstructor.Array, _), Type.Cst(TypeConstructor.Array, _)) =>
-        val List(elmType1, rc1) = tpe1.typeArguments
-        val List(elmType2, rc2) = tpe2.typeArguments
-        isSubtype(elmType1, elmType2)
->>>>>>> a0aab035
       case _ => false
     }
   }
