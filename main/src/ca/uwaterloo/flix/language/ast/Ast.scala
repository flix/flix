--- conflicted
+++ resolved
@@ -165,11 +165,7 @@
     /**
       * Returns `true` if `this` sequence contains the `@test` annotation.
       */
-<<<<<<< HEAD
-    def isTheorem: Boolean = annotations exists (_.isInstanceOf[Annotation.Lint])
-=======
     def isTest: Boolean = annotations exists (_.isInstanceOf[Annotation.Test])
->>>>>>> 61180f48
 
     /**
       * Returns `true` if `this` sequence contains the `@unchecked` annotation.
