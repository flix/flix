/*
 * Copyright 2021 Benjamin Dahse
 * Copyright 2025 Casper Dalgaard Nielsen
 *                Adam Yasser Tallouzi
 *
 * Licensed under the Apache License, Version 2.0 (the "License");
 * you may not use this file except in compliance with the License.
 * You may obtain a copy of the License at
 *
 *   http://www.apache.org/licenses/LICENSE-2.0
 *
 * Unless required by applicable law or agreed to in writing, software
 * distributed under the License is distributed on an "AS IS" BASIS,
 * WITHOUT WARRANTIES OR CONDITIONS OF ANY KIND, either express or implied.
 * See the License for the specific language governing permissions and
 * limitations under the License.
 */

mod Fixpoint3.Interpreter {
    use Fixpoint3.Ast.ExecutableRam.{BoolExp, RamProgram, RamStmt, RamTerm, RelOp, WriteTuple}
    use Fixpoint3.Ast.Ram.{arityOfNonLat, IndexPositions, Predicates, RamId, RelSym, Search, toDenotation, toId, toInt32Id}
    use Fixpoint3.Ast.Shared.{BoxedDenotation => Denotation}
    use Fixpoint3.Ast.Shared.Denotation.{Latticenal, Relational}
    use Fixpoint3.Boxed
    use Fixpoint3.Boxing.{boxWith, unboxWith}
    use Fixpoint3.BoxingType.{Boxing, RamIdToPos}
    use Fixpoint3.Counter
    use Fixpoint3.Options.{usedArity, parLevel}
    use Fixpoint3.Predicate.{allFullRelSyms, allRelSyms}
    use Fixpoint3.Util.getOrCrash

    ///
    /// A tuple/fact.
    ///
    type alias Tuple = Vector[Int64]

    ///
    /// A mutable tuple that can be used to search a relation.
    ///
    /// Consider the program:
    /// ```
    /// search a ∈ A do
    ///     search b ∈ B | b[0] = a[1] do
    ///         ...
    ///     end
    /// end
    /// ```
    /// After each `a` is met, the `SearchTuple` for `b` is updated. Assuming `B` has arity
    /// 2, the `SearchTuple`s for `a[1]=3` would be `[Int64.MinValue, 3]` and
    /// `[Int64.MaxValue, 3]`, indicating that we want tuples where the second value is 3.
    ///
    type alias SearchTuple[r: Region] = Array[Int64, r]

    ///
    /// An index mapping a tuple to its lattice element.
    ///
    type alias Index[r: Region] = BPlusTree[Tuple, Boxed, r]

    ///
    /// The indexes used to store relations in the program.
    ///
    type alias Indexes[r: Region] = Array[Index[r], r]

    ///
    /// The `IDB` or result as it is exposed to the Solver. It maps `RelSym` to an `Index`,
    /// which uses `MutMap` instead of a `BPlusTree`.
    ///
    @Internal
    pub type alias Database[r: Region] = MutMap[RelSym, BPlusTree[Vector[Boxed], Boxed, Static], r]

    ///
    /// A `SearchEnv` contains the dynamic information about the state of the Interpreter.
    ///
    /// The first 2 values contain information about which `SearchTuple` should be used by
    /// `Query` `RelOp`s. The third value contains the current tuple of the bound `RowVar`s.
    /// The fourth contains the current lattice values of the bound `RowVar`s.
    ///
    type alias SearchEnv[r: Region] = (
        Vector[SearchTuple[r]],
        Vector[SearchTuple[r]],
        Array[Tuple, r],
        Array[Boxed, r]
    )

    ///
    /// A `Context` contains all knowledge the Interpreter needs/uses while executing a
    /// RAM program.
    ///
    /// The first value is an array of the current indexes for the relations. For the second
    /// see `SearchEnv`. The third is information relating to translating to/from the
    /// `Int64` used to represent the `Boxed` values.
    ///
    type alias Context[r: Region] = (
        Indexes[r],
        SearchEnv[r],
        Boxing[r]
    )

    ///
    /// Returns the index at position `pos` in `indexes`.
    ///
    def lookupIndex(pos: Int32, indexes: Indexes[r]): Index[r] \ r =
        Array.get(pos, indexes)

    ///
    /// Stores `index` at `pos` in `indexes`.
    ///
    def storeIndex(index: Index[r], pos: Int32, indexes: Indexes[r]): Unit \ r =
        Array.put(index, pos, indexes)

    ///
    /// Returns an `Index` for `relSym` in region `rc` using `search` as sorting order and
    /// initialized with `tuples`.
    ///
    def mkIndex(
        rc: Region[r],
        relSym: RelSym,
        search: Vector[Int32],
        tuples: Vector[(Tuple, Boxed)]
    ): Index[r] \ r =
        let index = BPlusTree.emptyWithArityAndSearch(rc, usedArity(), search);
        if (Vector.isEmpty(tuples))
            index
        else {
            Vector.forEach(match (nonLat, lat) -> {
                match toDenotation(relSym) {
                    case Relational =>
                        BPlusTree.put(nonLat, lat, index)
                    case Latticenal(_, _, lub, _) =>
                        BPlusTree.putWith(lub, nonLat, lat, index)
                }
            }, tuples);
            index
        }

    ///
    /// Executes the `RamProgram` in `fst(input)` using the `Boxing` in `snd(input)`.
    ///
    @Internal
    pub def interpret(rc: Region[r], withProv: Bool, input: (RamProgram, Boxing[r])): (Database[r], Predicates) \ r =
        let (program, boxing) = input;
        // Create `Indexes` from `program`.
        let RamProgram.Program(_, facts, predicates, (indexMap, posMap), _, _) = program;
        let indexNum = match posMap |> Vector.flatten |> Vector.maximum {
            case None => 0
            case Some(v) => v + 1
        };
        let indexes = Array.empty(rc, indexNum);
        allRelSyms(predicates) |> List.forEach(relSym -> {
            let searches = Vector.get(toInt32Id(relSym), indexMap);
            let tuples = Map.getWithDefault(relSym, Vector#{}, facts);
            searches |> Vector.forEachWithIndex(num -> search -> {
                let pos = Vector.get(num, Vector.get(toInt32Id(relSym), posMap));
                storeIndex(mkIndex(rc, relSym, search, tuples), pos, indexes)
            })
        });
        interpretWithDatabase(rc, indexes, boxing, withProv, program)

    ///
    /// Executes `program` using `boxing` as `Boxing` information and  `db` as initial
    /// `Indexes`.
    ///
    def interpretWithDatabase(
        rc: Region[r],
        db: Indexes[r],
        boxing: Boxing[r],
        withProv: Bool,
        program: RamProgram
    ): (Database[r], Predicates) \ r = match program {
        case RamProgram.Program(stmt, _, predState, (_, indexPos), (arities, constWrites), marshallIndexes) =>
            let minEnv = arities |> Vector.map(x -> Array.repeat(rc, x, Int64.minValue()));
            let maxEnv = arities |> Vector.map(x -> Array.repeat(rc, x, Int64.maxValue()));
            constWrites |> Vector.forEach(match (id1, id2, val) -> {
                Array.put(val, id2, Vector.get(id1, minEnv));
                Array.put(val, id2, Vector.get(id1, maxEnv))
            });
            let tupleEnv = Array.repeat(rc, Vector.length(arities), Vector#{});
            let latEnv = arities |> Vector.length |> Array.empty(rc);
            let env = (minEnv, maxEnv, tupleEnv, latEnv);
            let ctx = (db, env, boxing);
            evalStmt(rc, ctx, parLevel(), stmt);
            // Remove the `IO` effect from dealing with static.
            let boxedFacts = unsafely IO run marshallDb(rc, db, boxing, indexPos, predState, marshallIndexes, withProv);
            (boxedFacts, predState)
    }

    ///
    /// Transforms `db` into `Database`.
    ///
    /// For all `RelSym`, some `Index` for relation is selected and all values are boxed
    /// and copied to a `MutMap`.
    ///
<<<<<<< HEAD
    def marshallDb(rc: Region[r], db: Indexes[r], boxing: Boxing[r], indexPos: IndexPositions, predTrack: Predicates, boxingIndexes: RamIdToPos, withProv: Bool): Database[r] \ r =
=======
    def marshallDb(
        rc: Region[r],
        db: Indexes[r],
        boxing: Boxing[r],
        indexPos: Map[(RelSym, Int32), Int32],
        predTrack: Predicates,
        boxingIndexes: RamIdToPos,
        withProv: Bool
    ): Database[r] \ r + IO =
>>>>>>> 72148265
        let res = MutMap.empty(rc);
        allFullRelSyms(predTrack) |>
        List.forEach(relSym -> {
            let innerMap = BPlusTree.empty(Static);
            // If we are doing provenance computations we need to also rebox the annotations.
            // Since there are 2 annotations we add 2 in this case.
            let usedArity =
                if (withProv) arityOfNonLat(relSym) + 2
                else arityOfNonLat(relSym);
            let curBoxingInfo = Vector.range(0, usedArity) |>
                Vector.map(i ->
                    getOrCrash(Map.get(RamId.RelPos(toId(relSym), i), boxingIndexes))
                );
            Array.get(Vector.get(0, Vector.get(toInt32Id(relSym), indexPos)), db) |>
            BPlusTree.forEach(vec -> latticeElem -> {
                let boxedVec = vec |> Vector.mapWithIndex(i -> val -> boxWith(val, Vector.get(i, curBoxingInfo), boxing));
                BPlusTree.put(boxedVec, latticeElem, innerMap)
            });
            MutMap.put(relSym, innerMap, res)
        });
        res

    ///
    /// Evaluate `stmt` under `ctx` with thread spawning only being allowed in the next
    /// `parLevel` `RelOp.Search`s.
    ///
    /// For `ctx = (db, env, boxing)`, the following changes can happen:
    ///
    ///     1. We can discover and record a previously unknown type in `boxing`.
    ///     2. We can add a new binding between a `BoxedObject` and an `Int64` in `boxing`.
    ///     3. We can add a tuple to one of the indexes of `db`
    ///     4. We can bind a tuple to a new value changing `env`.
    ///     5. We can purge or swap indexes in `db`.
    ///
    def evalStmt(
        rc: Region[r],
        ctx: Context[r],
        parLevel: Int32,
        stmt: RamStmt
    ): Unit \ r = match stmt {
        case RamStmt.Insert(relOp) =>
            evalOp(rc, ctx, parLevel, relOp)
        case RamStmt.MergeInto(srcIndex, dstIndex, Relational) =>
            let (db, _, _) = ctx;
            let src = lookupIndex(srcIndex, db);
            let dst = lookupIndex(dstIndex, db);
            BPlusTree.merge(src, dst)
        case RamStmt.MergeInto(srcIndex, dstIndex, Latticenal(_, _, lub, _)) =>
            let (db, _, _) = ctx;
            let src = lookupIndex(srcIndex, db);
            let dst = lookupIndex(dstIndex, db);
            BPlusTree.mergeWith(lub, src, dst)
        case RamStmt.Swap(lhs, rhs) =>
            let (db, _, _) = ctx;
            let temp = lookupIndex(lhs, db);
            storeIndex(lookupIndex(rhs, db), lhs, db);
            storeIndex(temp, rhs, db)
        case RamStmt.Purge(index) =>
            let (db, _, _) = ctx;
            let oldIndex = lookupIndex(index, db);
            let newIndex = BPlusTree.emptyWithArityAndSearch(rc, usedArity(), BPlusTree.search(oldIndex));
            storeIndex(newIndex, index, db)
        case RamStmt.Seq(stmts) =>
            Vector.forEach(evalStmt(rc, ctx, parLevel), stmts)
        case RamStmt.Until(test, body) =>
            if (evalBoolExps(ctx, test)) {
                ()
            } else {
                evalStmt(rc, ctx, parLevel, body);
                evalStmt(rc, ctx, parLevel, stmt)
            }
        case RamStmt.Comment(_) => ()
        // Note: The region construct ensures that all threads spawned in rc2 will have completed before we leave its lexical scope.
        case RamStmt.Par(stmts) => region rc2 {
            stmts |> Vector.forEach(innerStmt -> unchecked_cast({
                let _: Unit = spawn unchecked_cast({
                    let threadCtx = copyCtx(rc, ctx);
                    evalStmt(rc, threadCtx, parLevel, innerStmt)
                } as _ \ IO) @ rc2; // spawn may not take an `r` effect, so we cast it to `IO`
                ()
            } as _ \ rc2)) // The `IO` effect is undesirable, so we cast it back to an `r` effect
        }
    }

    ///
    /// Evaluates `op` under `ctx` with thread spawning only being allowed in the next
    /// `parLevel` `RelOp.Search`s.
    ///
    /// For `ctx = (db, env, boxing)`, the following changes can happen:
    ///
    ///     1. We can discover and record a previously unknown type in `boxing`.
    ///     2. We can add a new binding between a `BoxedObject` and an `Int64` in `boxing`.
    ///     3. We can add a tuple to one of the indexes of `db`
    ///     4. We can bind a tuple to a new value changing `env`.
    ///
    /// Purges and swaps of indexes in `db` cannot happen.
    ///
    def evalOp(rc: Region[r], ctx: Context[r], parLevel: Int32, op: RelOp): Unit \ r =
        let (db, env, boxing) = ctx;
        match op {
            case RelOp.Search(tuplePos, searchIndex, _, Relational, writes, body) =>
                if (parLevel == 0) {
                    // We have exhausted all allowed attempts to spawn threads. Recurse sequentially.
                    lookupIndex(searchIndex, db) |>
                        BPlusTree.forEach(evalSearchOrQueryOp(rc, tuplePos, writes, body, ctx, parLevel))
                } else {
                    // We are allowed to spawn threads. Try to do so.
                    let newCtx = (db, env, boxing);
                    lookupIndex(searchIndex, db) |>
                        BPlusTree.parForEach(parEvalSearchOrQueryOp(rc, tuplePos, writes, body, newCtx, parLevel - 1))
                }
            case RelOp.Query(tuplePos, searchIndex, _, Relational, writes, body) =>
                let (minEnv, maxEnv, _, _) = env;
                lookupIndex(searchIndex, db) |>
                BPlusTree.rangeQueryWith(
                    evalSearchOrQueryOp(rc, tuplePos, writes, body, ctx, parLevel),
                    // We could here use Vector.toArray, but it would create a copy. To avoid memory
                    // allocation we simply cast.
                    unchecked_cast((Vector.get(tuplePos, minEnv): Array[Int64, r]) as Tuple),
                    unchecked_cast((Vector.get(tuplePos, maxEnv): Array[Int64, r]) as Tuple)
                )
            case RelOp.If(test, then) =>
                if (evalBoolExps(ctx, test))
                    evalOp(rc, ctx, parLevel, then)
                else
                    ()
            case RelOp.Project(terms, rel, den) => match den {
                case Relational =>
                    let relIndex = lookupIndex(rel, db);
                    let tuple = Vector.map(evalTerm(env, boxing), terms);
                    BPlusTree.put(tuple, Boxed.NoValue, relIndex)
                case Latticenal(bot, leq, lub, _) =>
                    // Add the binding `tuple => latVal` to `relIndex` if and only if `latVal is not
                    // `bot`. If `tuple => otherLat` was in `relIndex` replace it with
                    // `tuple => lub(latVal, otherLat)`.

                    // Note that a previous `RelOp.If` should have asserted that `latVal` is not less
                    // than the current value for `tuple` in the full relation.
                    let relIndex = lookupIndex(rel, db);
                    let len = Vector.length(terms);
                    let tuple = evalTermsWithLat(ctx, terms);
                    let latVal = evalBoxedTerm(env, boxing, Vector.get(len - 1, terms));
                    if (latVal `leq` bot) ()
                    else BPlusTree.putWith(lub, tuple, latVal, relIndex)
            }
            case RelOp.Search(tuplePos, searchIndex, meetWith, Latticenal(bot, leq, _, glb), writes, body) =>
                if (parLevel == 0) {
                    // We have exhausted all allowed attempts to spawn threads. Recurse sequentially.
                    lookupIndex(searchIndex, db) |>
                    BPlusTree.forEach(evalSearchOrQueryOpLattice(rc, tuplePos, meetWith, bot, leq, glb, writes, body, ctx, parLevel))
                } else {
                    // We are allowed to spawn threads. Try to do so.
                    let newCtx = (db, env, boxing);
                    lookupIndex(searchIndex, db) |>
                    BPlusTree.parForEach(parEvalSearchOrQueryOpLattice(rc, tuplePos, meetWith, bot, leq, glb, writes, body, newCtx, parLevel))
                }
            case RelOp.Query(tuplePos, searchIndex, meetWith, Latticenal(bot, leq, _, glb), writes, body) =>
                let (minEnv, maxEnv, _, _) = env;
                lookupIndex(searchIndex, db) |>
                BPlusTree.rangeQueryWith(
                    evalSearchOrQueryOpLattice(rc, tuplePos, meetWith, bot, leq, glb, writes, body, ctx, parLevel),
                    // We could here use Vector.toArray, but it would create a copy. To avoid memory
                    // allocation we simply cast.
                    unchecked_cast((Vector.get(tuplePos, minEnv): Array[Int64, r]) as Tuple),
                    unchecked_cast((Vector.get(tuplePos, maxEnv): Array[Int64, r]) as Tuple)
                )
            case RelOp.Project(terms, rel, Latticenal(bot, leq, lub, _)) =>
                let relIndex = lookupIndex(rel, db);
                let len = Vector.length(terms);
                let tuple = evalTermsWithLat(ctx, terms);
                let latVal = evalBoxedTerm(env, boxing, Vector.get(len - 1, terms));
                if (latVal `leq` bot) ()
                else BPlusTree.putWith(lub, tuple, latVal, relIndex)
            case RelOp.Functional(tupleIndex, f, terms, writes, body, i2) =>
                let args =
                    terms |>
                    Vector.map(evalBoxedTerm(env, boxing));
                let result =
                    f(args)|>
                    Vector.map(vec ->
                        Vector.mapWithIndex(i -> x -> unboxWith(x, Vector.get(i, i2), boxing), vec)
                    );
                let (minEnv, maxEnv, tupleEnv, _) = env;
                result |> Vector.forEach(t -> {
                    bindTuple(t, writes, minEnv, maxEnv, tupleIndex, tupleEnv);
                    evalOp(rc, ctx, parLevel, body)
                })
        }

    ///
    /// Handle `writes` using `t` as 'from' and writing to `minEnv` and `maxEnv`.
    ///
    /// For `t=[8, 42]` and `writes=[(1, 2, 0)]`, writes `minEnv[2][0] = t[1]`.
    /// The same update is done for `maxEnv`.
    ///
    /// Lastly, `t` is saved at `tuplePos` in `tupleEnv`, i.e. `tupleEnv[tuplePos] = t`.
    ///
    def bindTuple(
        t: Tuple,
        writes: Vector[WriteTuple],
        minEnv: Vector[SearchTuple[r]],
        maxEnv: Vector[SearchTuple[r]],
        tuplePos: Int32,
        tupleEnv: Array[Tuple, r]
    ): Unit \ r =
        writes |> Vector.forEach(match (srcIndex, dst, dstIndex) -> {
            Array.put(Vector.get(srcIndex, t), dstIndex, Vector.get(dst, minEnv));
            Array.put(Vector.get(srcIndex, t), dstIndex, Vector.get(dst, maxEnv))
        });
        Array.put(t, tuplePos, tupleEnv)

    ///
    /// Clones `ctx` for a concurrent thread.
    ///
    /// After copying, only `db` and `boxing` are shared.
    ///
    def copyCtx(rc: Region[r], ctx: Context[r]): Context[r] \ r = {
        let (db, (minEnv, maxEnv, tupleEnv, latEnv), boxing) = ctx;
        let threadMinEnv = minEnv |> Vector.map(Array.copy(rc));
        let threadMaxEnv = maxEnv |> Vector.map(Array.copy(rc));
        let threadTupleEnv = Array.copy(rc, tupleEnv);
        let threadLatEnv = Array.copy(rc, latEnv);
        let threadEnv = (threadMinEnv, threadMaxEnv, threadTupleEnv, threadLatEnv);
        (db, threadEnv, boxing)
    }

    ///
    /// Binds the `RowVar`, which has been assigned to the index `tuplePos`, to the value
    /// `t` and executes `body`.
    ///
    /// Assumes exclusive access to `ctx`.
    ///
    /// `body` is the body of the `Search` or `Query`. `writes` is a vector of writes to
    /// `SearchTuple`s to be performed. See `bindTuple`.
    ///
    def evalSearchOrQueryOp(
        rc: Region[r],
        tuplePos: Int32,
        writes: Vector[WriteTuple],
        body: RelOp,
        ctx: Context[r],
        parLevel: Int32,
        t: Tuple,
        _: Boxed
    ): Unit \ r =
        let (_, env, _) = ctx;
        let (minEnv, maxEnv, tupleEnv, _) = env;
        bindTuple(t, writes, minEnv, maxEnv, tuplePos, tupleEnv);
        evalOp(rc, ctx, parLevel, body)

    ///
    /// Copies `ctx`, binds the `RowVar` assigned to index `tuplePos` to the value `t`,
    /// and executes `body`.
    ///
    /// Should only be used when new threads are being spawned.
    ///
    /// `body` is the body of the `Search` or `Query`. `writes` is a vector of writes to
    /// `SearchTuple`s to be performed. See `bindTuple`.
    ///
    /// `ignored` is due to the `forEach` method on `BPlusTree`s, which gives key-value
    /// pairs, and we do not care about the `Boxed.NoValue` that non-lattice relations have.
    ///
    def parEvalSearchOrQueryOp(
        rc: Region[r],
        tuplePos: Int32,
        writes: Vector[WriteTuple],
        body: RelOp,
        ctx: Context[r],
        parLevel: Int32,
        t: Tuple,
        ignored: Boxed
    ): Unit \ r =
        evalSearchOrQueryOp(rc, tuplePos, writes, body, copyCtx(rc, ctx), parLevel, t, ignored)

    ///
    /// Binds the `RowVar` assigned to index `tuplePos` to the tuple value `t` and lattice value
    /// `l` and executes `body`.
    ///
    /// Assumes exclusive access to `ctx`.
    ///
    /// `body` is the body of the `Search` or `Query`. `writes` is a vector of writes to
    /// `SearchTuple`s to be performed. See `bindTuple`.
    ///
    def evalSearchOrQueryOpLattice(
        rc: Region[r],
        tuplePos: Int32,
        meetWith: Int32,
        bot: Boxed,
        leq: Boxed -> Boxed -> Bool,
        glb: Boxed -> Boxed -> Boxed,
        writes: Vector[WriteTuple],
        body: RelOp,
        ctx: Context[r],
        parLevel: Int32,
        t: Tuple,
        l: Boxed
    ): Unit \ r =
        let (_, env, _) = ctx;
        let (minEnv, maxEnv, tupleEnv, latEnv) = env;
        bindTuple(t, writes, minEnv, maxEnv, tuplePos, tupleEnv);
        // Recurse only if the meet is not bottom
        if (meetWith == tuplePos) {
            // `l` cannot be `bot`, so just recurse.
            Array.put(l, tuplePos, latEnv);
            evalOp(rc, ctx, parLevel, body)
        } else {
            let meet = l `glb` Array.get(meetWith, latEnv);
            if (meet `leq` bot) ()
            else {
                Array.put(meet, tuplePos, latEnv);
                evalOp(rc, ctx, parLevel, body)
            }
        }

    ///
    /// Copies `ctx`, binds the `RowVar` assigned to index `tuplePos` to the tuple value `t`
    /// and lattice value `l`, and executes `body`.
    ///
    /// Should only be used when new threads are being spawned.
    ///
    /// `body` is the body of the `Search` or `Query`. `writes` is a vector of writes to
    /// `SearchTuple`s to be performed. See `bindTuple`.
    ///
    def parEvalSearchOrQueryOpLattice(
        rc: Region[r],
        tuplePos: Int32,
        meetWith: Int32,
        bot: Boxed,
        leq: Boxed -> Boxed -> Bool,
        glb: Boxed -> Boxed -> Boxed,
        writes: Vector[WriteTuple],
        body: RelOp,
        ctx: Context[r],
        parLevel: Int32,
        t: Tuple,
        l: Boxed
    ): Unit \ r =
        evalSearchOrQueryOpLattice(rc, tuplePos, meetWith, bot, leq, glb, writes, body, copyCtx(rc, ctx), parLevel, t, l)

    ///
    /// Evaluates `terms` except the last term.
    ///
    def evalTermsWithLat(ctx: Context[r], terms: Vector[RamTerm]): Tuple \ r =
        let (_, env, boxing) = ctx;
        let evalT = evalTerm(env, boxing);
        let len = Vector.length(terms);
        Vector.range(0, len - 1) |>
        Vector.map(i -> evalT(Vector.get(i, terms)))

    ///
    /// Evaluate `boolExp` under context `ctx` and returns true iff `boolExp` is `true`.
    ///
    def evalBoolExp(ctx: Context[r], boolExp: BoolExp): Bool \ r =
        let (db, env, boxing) = ctx;
        let evalT = evalTerm(env, boxing);
        let evalBoxedT = evalBoxedTerm(env, boxing);
        match boolExp {
            case BoolExp.Not(bexp) => not evalBoolExp(ctx, bexp)
            case BoolExp.IsEmpty(rel) => BPlusTree.isEmpty(Array.get(rel, db))
            case BoolExp.NotMemberOf(terms, rel, Relational) =>
                let relIndex = lookupIndex(rel, db);
                let tuple = Vector.map(evalT, terms);
                not BPlusTree.memberOf(tuple, relIndex)
            case BoolExp.NotMemberOf(terms, rel, Latticenal(_, leq, _, _)) =>
                let relIndex = lookupIndex(rel, db);
                let len = Vector.length(terms);
                let tuple = evalTermsWithLat(ctx, terms);
                let latVal = evalBoxedTerm(env, boxing, Vector.get(len - 1, terms));
                let curLatVal = BPlusTree.getWithDefault(tuple, Boxed.NoValue, relIndex);
                if (curLatVal == Boxed.NoValue)
                    true
                else
                    not (latVal `leq` curLatVal)
            case BoolExp.Eq(lhs, rhs) => evalTerm(env, boxing, lhs) == evalTerm(env, boxing, rhs)
            case BoolExp.Leq(lhs, leq, index) =>
                let (_, _, _, latEnv) = env;
                let rightSide = Array.get(index, latEnv);
                leq(lhs, rightSide)
            case BoolExp.Guard1(f, t1) =>
                let boxed1 = evalBoxedT(t1);
                f(boxed1)
            case BoolExp.Guard2(f, t1, t2) =>
                let boxed1 = evalBoxedT(t1);
                let boxed2 = evalBoxedT(t2);
                f(boxed1)(boxed2)
            case BoolExp.Guard3(f, t1, t2, t3) =>
                let boxed1 = evalBoxedT(t1);
                let boxed2 = evalBoxedT(t2);
                let boxed3 = evalBoxedT(t3);
                f(boxed1)(boxed2)(boxed3)
            case BoolExp.Guard4(f, t1, t2, t3, t4) =>
                let boxed1 = evalBoxedT(t1);
                let boxed2 = evalBoxedT(t2);
                let boxed3 = evalBoxedT(t3);
                let boxed4 = evalBoxedT(t4);
                f(boxed1)(boxed2)(boxed3)(boxed4)
            case BoolExp.Guard5(f, t1, t2, t3, t4, t5) =>
                let boxed1 = evalBoxedT(t1);
                let boxed2 = evalBoxedT(t2);
                let boxed3 = evalBoxedT(t3);
                let boxed4 = evalBoxedT(t4);
                let boxed5 = evalBoxedT(t5);
                f(boxed1)(boxed2)(boxed3)(boxed4)(boxed5)
        }

    ///
    /// Evaluate `exps` under context `ctx` and returns true iff all `BoolExp` in `exps`
    /// are `true`.
    ///
    def evalBoolExps(ctx: Context[r], exps: Vector[BoolExp]): Bool \ r =
        exps |> Vector.forAll(evalBoolExp(ctx))

    ///
    /// Evaluate `term` under `env` using `boxing` to box/unbox values as needed.
    ///
    /// Returns the result as a `Boxed`.
    ///
    def evalBoxedTerm(env: SearchEnv[r], boxing: Boxing[r], term: RamTerm): Boxed \ r =
        let evalT = evalBoxedTerm(env, boxing);
        match term {
            case RamTerm.Lit(_, b) => b
            case RamTerm.LoadFromTuple(tupleIndex, indexInTuple, i) =>
                let (_, _, tupleEnv, _) = env;
                let unboxed = Vector.get(indexInTuple, Array.get(tupleIndex, tupleEnv));
                boxWith(unboxed, i, boxing)
            case RamTerm.LoadLatVar(index, _) =>
                let (_, _, _, latEnv) = env;
                Array.get(index, latEnv)
            case RamTerm.Meet(cap, lhs, rhs, _) =>
                let boxed1 = evalT(lhs);
                let boxed2 = evalT(rhs);
                boxed1 `cap` boxed2
            case RamTerm.App1(f, t, _) =>
                let v1 = evalT(t);
                f(v1)
            case RamTerm.App2(f, t1, t2, _) =>
                let v1 = evalT(t1);
                let v2 = evalT(t2);
                f(v1)(v2)
            case RamTerm.App3(f, t1, t2, t3, _) =>
                let v1 = evalT(t1);
                let v2 = evalT(t2);
                let v3 = evalT(t3);
                f(v1)(v2)(v3)
            case RamTerm.App4(f, t1, t2, t3, t4, _) =>
                let v1 = evalT(t1);
                let v2 = evalT(t2);
                let v3 = evalT(t3);
                let v4 = evalT(t4);
                f(v1)(v2)(v3)(v4)
            case RamTerm.App5(f, t1, t2, t3, t4, t5, _) =>
                let v1 = evalT(t1);
                let v2 = evalT(t2);
                let v3 = evalT(t3);
                let v4 = evalT(t4);
                let v5 = evalT(t5);
                f(v1)(v2)(v3)(v4)(v5)
        }

    ///
    /// Evaluate `term` under `env` using `boxing` to box/unbox values as needed.
    ///
    /// Returns the result as the `Int64` representing the computed value.
    ///
    def evalTerm(env: SearchEnv[r], boxing: Boxing[r], term: RamTerm): Int64 \ r =
        let evalBoxedT = evalBoxedTerm(env, boxing);
        match term {
            case RamTerm.Lit(v, _) => v
            case RamTerm.LoadFromTuple(tupleIndex, indexInTuple, _) =>
                let (_, _, tupleEnv, _) = env;
                Vector.get(indexInTuple, Array.get(tupleIndex, tupleEnv))
            case RamTerm.LoadLatVar(index, boxingPos) =>
                let (_, _, _, latEnv) = env;
                unboxWith(Array.get(index, latEnv), boxingPos, boxing)
            case RamTerm.Meet(cap, lhs, rhs, i) =>
                let boxed1 = evalBoxedT(lhs);
                let boxed2 = evalBoxedT(rhs);
                unboxWith(boxed1 `cap` boxed2, i, boxing)
            case RamTerm.App1(f, t, i) =>
                let boxed = evalBoxedT(t);
                unboxWith(f(boxed), i, boxing)
            case RamTerm.App2(f, t1, t2, i) =>
                let boxed1 = evalBoxedT(t1);
                let boxed2 = evalBoxedT(t2);
                unboxWith(f(boxed1)(boxed2), i, boxing)
            case RamTerm.App3(f, t1, t2, t3, i) =>
                let boxed1 = evalBoxedT(t1);
                let boxed2 = evalBoxedT(t2);
                let boxed3 = evalBoxedT(t3);
                unboxWith(f(boxed1)(boxed2)(boxed3), i, boxing)
            case RamTerm.App4(f, t1, t2, t3, t4, i) =>
                let boxed1 = evalBoxedT(t1);
                let boxed2 = evalBoxedT(t2);
                let boxed3 = evalBoxedT(t3);
                let boxed4 = evalBoxedT(t4);
                unboxWith(f(boxed1)(boxed2)(boxed3)(boxed4), i, boxing)
            case RamTerm.App5(f, t1, t2, t3, t4, t5, i) =>
                let boxed1 = evalBoxedT(t1);
                let boxed2 = evalBoxedT(t2);
                let boxed3 = evalBoxedT(t3);
                let boxed4 = evalBoxedT(t4);
                let boxed5 = evalBoxedT(t5);
                unboxWith(f(boxed1)(boxed2)(boxed3)(boxed4)(boxed5), i, boxing)
        }

}<|MERGE_RESOLUTION|>--- conflicted
+++ resolved
@@ -190,19 +190,15 @@
     /// For all `RelSym`, some `Index` for relation is selected and all values are boxed
     /// and copied to a `MutMap`.
     ///
-<<<<<<< HEAD
-    def marshallDb(rc: Region[r], db: Indexes[r], boxing: Boxing[r], indexPos: IndexPositions, predTrack: Predicates, boxingIndexes: RamIdToPos, withProv: Bool): Database[r] \ r =
-=======
     def marshallDb(
         rc: Region[r],
         db: Indexes[r],
         boxing: Boxing[r],
-        indexPos: Map[(RelSym, Int32), Int32],
+        indexPos: IndexPositions,
         predTrack: Predicates,
         boxingIndexes: RamIdToPos,
         withProv: Bool
     ): Database[r] \ r + IO =
->>>>>>> 72148265
         let res = MutMap.empty(rc);
         allFullRelSyms(predTrack) |>
         List.forEach(relSym -> {
