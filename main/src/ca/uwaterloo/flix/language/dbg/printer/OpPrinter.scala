--- conflicted
+++ resolved
@@ -187,13 +187,8 @@
     case (AtomicOp.Deref, List(d)) => Deref(d)
     case (AtomicOp.ArrayLength, List(d)) => ArrayLength(d)
     case (AtomicOp.StructNew(sym, fields), d :: rs) => Expr.StructNew(sym, fields.zip(rs), d)
-<<<<<<< HEAD
-    case (AtomicOp.StructGet(_, _, field), List(d)) => Expr.StructGet(d, field , tpe)
-    case (AtomicOp.StructPut(_, _, field), List(d1, d2)) => Expr.StructPut(d1, field, d2, tpe)
-=======
-    case (AtomicOp.StructGet(_, field), List(d)) => Expr.StructGet(d, field)
-    case (AtomicOp.StructPut(_, field), List(d1, d2)) => Expr.StructPut(d1, field, d2)
->>>>>>> cbc68ebd
+    case (AtomicOp.StructGet(_, _, field), List(d)) => Expr.StructGet(d, field)
+    case (AtomicOp.StructPut(_, _, field), List(d1, d2)) => Expr.StructPut(d1, field, d2)
     case (AtomicOp.Lazy, List(d)) => Lazy(d)
     case (AtomicOp.Force, List(d)) => Force(d)
     case (AtomicOp.GetField(field), List(d)) => JavaGetField(field, d)
