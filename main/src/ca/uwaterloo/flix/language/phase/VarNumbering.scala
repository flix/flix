/*
 * Copyright 2015-2016 Ming-Ho Yee
 *
 * Licensed under the Apache License, Version 2.0 (the "License");
 * you may not use this file except in compliance with the License.
 * You may obtain a copy of the License at
 *
 *   http://www.apache.org/licenses/LICENSE-2.0
 *
 * Unless required by applicable law or agreed to in writing, software
 * distributed under the License is distributed on an "AS IS" BASIS,
 * WITHOUT WARRANTIES OR CONDITIONS OF ANY KIND, either express or implied.
 * See the License for the specific language governing permissions and
 * limitations under the License.
 */

package ca.uwaterloo.flix.language.phase

import ca.uwaterloo.flix.api.Flix
import ca.uwaterloo.flix.language.CompilationMessage
import ca.uwaterloo.flix.language.ast.LiftedAst._
import ca.uwaterloo.flix.language.ast.{Symbol, Type, TypeConstructor}
import ca.uwaterloo.flix.util.Validation
import ca.uwaterloo.flix.util.Validation._

import scala.annotation.tailrec

/**
  * Assigns stack offsets to each variable symbol in the program.
  *
  * On the JVM, each method has a local variable array, and each variable is referenced by a 0-based offset. The first
  * few slots in the array are initialized to the values of the parameters. Normally each value takes up a single
  * slot, but longs and doubles require two consecutive slots. Thus, the n-th variable may not necessarily be the
  * n-th slot. This phase computes the specific offsets used by each formal parameter and local variable.
  */
object VarNumbering extends Phase[Root, Root] {

  /**
    * Assigns a stack offset to each variable symbol in the program.
    */
  def run(root: Root)(implicit flix: Flix): Validation[Root, CompilationMessage] = flix.phase("VarNumbering") {
    // Compute stack offset for each definition.
    for ((_, defn) <- root.defs) {
      number(defn)
    }

    root.toSuccess
  }

  /**
    * Assigns stack offsets to the given definition.
    *
    * Returns Unit since the variable symbols are mutated to store their stack offsets.
    */
  def number(defn: Def): Unit = {
    /**
      * Returns the next available stack offset.
      *
      * @param e0 the current expression.
      * @param i0 the current stack offset.
      */
    def visitExp(e0: Expression, i0: Int): Int = e0 match {
      case Expression.Unit(_) => i0

      case Expression.Null(_, _) => i0

      case Expression.True(_) => i0

      case Expression.False(_) => i0

      case Expression.Char(_, _) => i0

      case Expression.Float32(_, _) => i0

      case Expression.Float64(_, _) => i0

      case Expression.Int8(_, _) => i0

      case Expression.Int16(_, _) => i0

      case Expression.Int32(_, _) => i0

      case Expression.Int64(_, _) => i0

      case Expression.BigInt(_, _) => i0

      case Expression.Str(_, _) => i0

      case Expression.Var(_, _, _) => i0

      case Expression.Closure(_, _, _, _) => i0

      case Expression.ApplyClo(exp, args, _, _) =>
        val i = visitExp(exp, i0)
        visitExps(args, i)

      case Expression.ApplyDef(_, args, _, _) =>
        visitExps(args, i0)

      case Expression.ApplyCloTail(exp, args, _, _) =>
        val i = visitExp(exp, i0)
        visitExps(args, i)

      case Expression.ApplyDefTail(_, args, _, _) =>
        visitExps(args, i0)

      case Expression.ApplySelfTail(_, _, args, _, _) =>
        visitExps(args, i0)

      case Expression.Unary(_, _, exp, _, _) =>
        visitExp(exp, i0)

      case Expression.Binary(_, _, exp1, exp2, _, _) =>
        val i1 = visitExp(exp1, i0)
        visitExp(exp2, i1)

      case Expression.IfThenElse(exp1, exp2, exp3, _, _) =>
        val i1 = visitExp(exp1, i0)
        val i2 = visitExp(exp2, i1)
        visitExp(exp3, i2)

      case Expression.Branch(exp, branches, _, _) =>
        val i1 = visitExp(exp, i0)
        visitExps(branches.values.toList, i1)

      case Expression.JumpTo(_, _, _) =>
        i0

      case Expression.Let(sym, exp1, exp2, _, _) =>
        val i1 = visitSymbolAssignment(sym, exp1.tpe, i0)
        val i2 = visitExp(exp1, i1)
        visitExp(exp2, i2)

<<<<<<< HEAD
      case Expression.LetRec(sym, _, exp1, exp2, _, _) =>
        val i1 = visitSymbolAssignment(sym, exp1.tpe, i0)
=======
      case Expression.LetRec(varSym, index, defSym, exp1, exp2, tpe, loc) =>
        // Set the stack offset for the symbol.
        varSym.setStackOffset(i0)

        // Compute the next free stack offset.
        val i1 = i0 + getStackSize(exp1.tpe)

        // Visit the let-bound value expression.
>>>>>>> 90927da3
        val i2 = visitExp(exp1, i1)
        visitExp(exp2, i2)

      case Expression.Is(_, _, exp, _) =>
        visitExp(exp, i0)

      case Expression.Tag(_, _, exp, _, _) =>
        visitExp(exp, i0)

      case Expression.Untag(_, _, exp, _, _) =>
        visitExp(exp, i0)

      case Expression.Index(exp, _, _, _) =>
        visitExp(exp, i0)

      case Expression.Tuple(elms, _, _) =>
        visitExps(elms, i0)

      case Expression.RecordEmpty(_, _) =>
        i0

      case Expression.RecordSelect(base, _, _, _) =>
        visitExp(base, i0)

      case Expression.RecordExtend(_, value, rest, _, _) =>
        val i1 = visitExp(value, i0)
        val i2 = visitExp(rest, i1)
        i2

      case Expression.RecordRestrict(_, rest, _, _) =>
        visitExp(rest, i0)

      case Expression.ArrayLit(elms, _, _) =>
        visitExps(elms, i0)

      case Expression.ArrayNew(elm, len, _, _) =>
        val i1 = visitExp(elm, i0)
        visitExp(len, i1)

      case Expression.ArrayLoad(base, index, _, _) =>
        val i1 = visitExp(base, i0)
        visitExp(index, i1)

      case Expression.ArrayStore(base, index, elm, _, _) =>
        val i1 = visitExp(base, i0)
        val i2 = visitExp(index, i1)
        visitExp(elm, i2)

      case Expression.ArrayLength(base, _, _) =>
        visitExp(base, i0)

      case Expression.ArraySlice(base, startIndex, endIndex, _, _) =>
        val i1 = visitExp(base, i0)
        val i2 = visitExp(startIndex, i1)
        visitExp(endIndex, i2)

      case Expression.Ref(exp, _, _) =>
        visitExp(exp, i0)

      case Expression.Deref(exp, _, _) =>
        visitExp(exp, i0)

      case Expression.Assign(exp1, exp2, _, _) =>
        val i1 = visitExp(exp1, i0)
        visitExp(exp2, i1)

      case Expression.Cast(exp, _, _) =>
        visitExp(exp, i0)

      case Expression.TryCatch(exp, rules, _, _) =>
        val i1 = visitExp(exp, i0)
        val i2 = i1 + 1
        for (CatchRule(sym, _, _) <- rules) {
          // NB: We reuse the same stack offset for each exception.
          sym.setStackOffset(i1)
        }
        visitExps(rules.map(_.exp), i2)

      case Expression.InvokeConstructor(_, args, _, _) =>
        visitExps(args, i0)

      case Expression.InvokeMethod(_, exp, args, _, _) =>
        val i1 = visitExp(exp, i0)
        visitExps(args, i1)

      case Expression.InvokeStaticMethod(_, args, _, _) =>
        visitExps(args, i0)

      case Expression.GetField(_, exp, _, _) =>
        visitExp(exp, i0)

      case Expression.PutField(_, exp1, exp2, _, _) =>
        val i1 = visitExp(exp1, i0)
        visitExp(exp2, i1)

      case Expression.GetStaticField(_, _, _) =>
        i0

      case Expression.PutStaticField(_, exp, _, _) =>
        visitExp(exp, i0)

      case Expression.NewChannel(exp, _, _) =>
        visitExp(exp, i0)

      case Expression.GetChannel(exp, _, _) =>
        visitExp(exp, i0)

      case Expression.PutChannel(exp1, exp2, _, _) =>
        val i1 = visitExp(exp1, i0)
        visitExp(exp2, i1)

      case Expression.SelectChannel(rules, default, _, _) =>
        var currentOffset = i0
        for (r <- rules) {
          currentOffset = visitSymbolAssignment(r.sym, r.chan.tpe.typeArguments.head, currentOffset)
          currentOffset = visitExp(r.chan, currentOffset)
          currentOffset = visitExp(r.exp, currentOffset)
        }
        default.map(visitExp(_, currentOffset)).getOrElse(currentOffset)

      case Expression.Spawn(exp, _, _) =>
        visitExp(exp, i0)

      case Expression.Lazy(exp, _, _) =>
        visitExp(exp, i0)

      case Expression.Force(exp, _, _) =>
        visitExp(exp, i0)

      case Expression.HoleError(_, _, _) =>
        i0

      case Expression.MatchError(_, _) =>
        i0
    }

    /**
      * Returns the next available stack offset.
      */
    @tailrec
    def visitExps(es: List[Expression], i0: Int): Int = es match {
      case Nil => i0
      case x :: xs =>
        val i2 = visitExp(x, i0)
        visitExps(xs, i2)
    }

    // Compute the stack offset for each formal parameter.
    var offset = 0
    for (FormalParam(sym, _, tpe, _) <- defn.fparams) {
      offset += visitSymbolAssignment(sym, tpe, offset)
    }

    // Compute stack offset for the body.
    visitExp(defn.exp, offset)
  }

  /**
    * assigns `sym` its offset and returns the next available stack offset.
    */
  private def visitSymbolAssignment(sym: Symbol.VarSym, tpe: Type, i0: Int): Int = {
    // Set the stack offset for the symbol.
    sym.setStackOffset(i0)

    // Compute the next free stack offset.
    i0 + getStackSize(tpe)
  }

  /**
    * Returns the stack size used by the given type.
    *
    * A double or float uses two slots on the stack.
    * Everything else uses one slot.
    */
  private def getStackSize(tpe: Type): Int = tpe.typeConstructor match {
    case Some(TypeConstructor.Int64) | Some(TypeConstructor.Float64) => 2
    case _ => 1
  }

}<|MERGE_RESOLUTION|>--- conflicted
+++ resolved
@@ -131,19 +131,8 @@
         val i2 = visitExp(exp1, i1)
         visitExp(exp2, i2)
 
-<<<<<<< HEAD
-      case Expression.LetRec(sym, _, exp1, exp2, _, _) =>
-        val i1 = visitSymbolAssignment(sym, exp1.tpe, i0)
-=======
-      case Expression.LetRec(varSym, index, defSym, exp1, exp2, tpe, loc) =>
-        // Set the stack offset for the symbol.
-        varSym.setStackOffset(i0)
-
-        // Compute the next free stack offset.
-        val i1 = i0 + getStackSize(exp1.tpe)
-
-        // Visit the let-bound value expression.
->>>>>>> 90927da3
+      case Expression.LetRec(varSym, _, _, exp1, exp2, _, _) =>
+        val i1 = visitSymbolAssignment(varSym, exp1.tpe, i0)
         val i2 = visitExp(exp1, i1)
         visitExp(exp2, i2)
 
