--- conflicted
+++ resolved
@@ -1068,19 +1068,9 @@
     case DesugaredAst.ExtPattern.Default(loc) =>
       NamedAst.ExtPattern.Default(loc)
 
-<<<<<<< HEAD
-    case DesugaredAst.ExtPattern.Unit(loc) =>
-      NamedAst.ExtPattern.Unit(loc)
-
-    case DesugaredAst.ExtPattern.Var(ident, loc) =>
-      // make a fresh variable symbol for the local variable.
-      val sym = Symbol.freshVarSym(ident, BoundBy.Pattern)
-      NamedAst.ExtPattern.Var(sym, loc)
-=======
     case DesugaredAst.ExtPattern.Tag(label, pats, loc) =>
       val ps = pats.map(visitExtTagPattern)
       NamedAst.ExtPattern.Tag(label, ps, loc)
->>>>>>> 438df701
 
     case DesugaredAst.ExtPattern.Error(loc) =>
       NamedAst.ExtPattern.Error(loc)
@@ -1092,6 +1082,9 @@
   private def visitExtTagPattern(pat0: DesugaredAst.ExtTagPattern)(implicit scope: Scope, flix: Flix): NamedAst.ExtTagPattern = pat0 match {
     case DesugaredAst.ExtTagPattern.Wild(loc) =>
       NamedAst.ExtTagPattern.Wild(loc)
+
+    case DesugaredAst.ExtTagPattern.Unit(loc) =>
+      NamedAst.ExtTagPattern.Unit(loc)
 
     case DesugaredAst.ExtTagPattern.Var(ident, loc) =>
       // make a fresh variable symbol for the local variable.
