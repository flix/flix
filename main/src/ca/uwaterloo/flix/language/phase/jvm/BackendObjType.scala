/*
 * Copyright 2021 Jonathan Lindegaard Starup
 *
 * Licensed under the Apache License, Version 2.0 (the "License");
 * you may not use this file except in compliance with the License.
 * You may obtain a copy of the License at
 *
 *   http://www.apache.org/licenses/LICENSE-2.0
 *
 * Unless required by applicable law or agreed to in writing, software
 * distributed under the License is distributed on an "AS IS" BASIS,
 * WITHOUT WARRANTIES OR CONDITIONS OF ANY KIND, either express or implied.
 * See the License for the specific language governing permissions and
 * limitations under the License.
 */

package ca.uwaterloo.flix.language.phase.jvm

import ca.uwaterloo.flix.api.Flix
import ca.uwaterloo.flix.language.phase.jvm.BackendObjType.mkName
import ca.uwaterloo.flix.language.phase.jvm.BytecodeInstructions.Branch._
import ca.uwaterloo.flix.language.phase.jvm.BytecodeInstructions._
import ca.uwaterloo.flix.language.phase.jvm.ClassMaker.Final.{IsFinal, NotFinal}
import ca.uwaterloo.flix.language.phase.jvm.ClassMaker.Visibility.{IsPrivate, IsPublic}
import ca.uwaterloo.flix.language.phase.jvm.ClassMaker.Volatility.{IsVolatile, NotVolatile}
import ca.uwaterloo.flix.language.phase.jvm.ClassMaker._
import ca.uwaterloo.flix.language.phase.jvm.JvmName.MethodDescriptor.mkDescriptor
import ca.uwaterloo.flix.language.phase.jvm.JvmName.{DevFlixRuntime, JavaLang, JavaUtil, JavaUtilConcurrent, MethodDescriptor, RootPackage}
import org.objectweb.asm.Opcodes

/**
  * Represents all Flix types that are objects on the JVM (array is an exception).
  */
sealed trait BackendObjType {
  /**
    * The `JvmName` that represents the type `Ref(Int)` refers to `"Ref$Int"`.
    */
  val jvmName: JvmName = this match {
    case BackendObjType.Unit => JvmName(DevFlixRuntime, "Unit")
    case BackendObjType.BigDecimal => JvmName(List("java", "math"), "BigDecimal")
    case BackendObjType.BigInt => JvmName(List("java", "math"), "BigInteger")
    case BackendObjType.Lazy(tpe) => JvmName(RootPackage, mkName("Lazy", tpe))
    case BackendObjType.Ref(tpe) => JvmName(RootPackage, mkName("Ref", tpe))
    case BackendObjType.Tuple(elms) => JvmName(RootPackage, mkName("Tuple", elms))
    case BackendObjType.Arrow(args, result) => JvmName(RootPackage, mkName(s"Fn${args.length}", args :+ result))
    case BackendObjType.Continuation(result) => JvmName(RootPackage, mkName("Cont", result))
    case BackendObjType.RecordEmpty => JvmName(RootPackage, mkName(s"RecordEmpty"))
    case BackendObjType.RecordExtend(_, value, _) => JvmName(RootPackage, mkName("RecordExtend", value))
    case BackendObjType.Record => JvmName(RootPackage, s"IRecord${Flix.Delimiter}")
    case BackendObjType.Native(className) => className
    case BackendObjType.ReifiedSourceLocation => JvmName(DevFlixRuntime, "ReifiedSourceLocation")
    case BackendObjType.Global => JvmName(DevFlixRuntime, "Global")
    case BackendObjType.Regex => JvmName(List("java", "util", "regex"), "Pattern")
    case BackendObjType.FlixError => JvmName(DevFlixRuntime, "FlixError")
    case BackendObjType.HoleError => JvmName(DevFlixRuntime, "HoleError")
    case BackendObjType.MatchError => JvmName(DevFlixRuntime, "MatchError")
    case BackendObjType.Region => JvmName(DevFlixRuntime, "Region")
    case BackendObjType.UncaughtExceptionHandler => JvmName(DevFlixRuntime, "UncaughtExceptionHandler")
    // Java classes
    case BackendObjType.JavaObject => JvmName(JavaLang, "Object")
    case BackendObjType.String => JvmName(JavaLang, "String")
    case BackendObjType.Arrays => JvmName(JavaUtil, "Arrays")
    case BackendObjType.StringBuilder => JvmName(JavaLang, "StringBuilder")
    case BackendObjType.Objects => JvmName(JavaLang, "Objects")
    case BackendObjType.LinkedList => JvmName(JavaUtil, "LinkedList")
    case BackendObjType.Iterator => JvmName(JavaUtil, "Iterator")
    case BackendObjType.Runnable => JvmName(JavaLang, "Runnable")
    case BackendObjType.ConcurrentLinkedQueue => JvmName(JavaUtilConcurrent, "ConcurrentLinkedQueue")
    case BackendObjType.Thread => JvmName(JavaLang, "Thread")
    case BackendObjType.ThreadBuilderOfVirtual => JvmName(JavaLang, "Thread$Builder$OfVirtual")
    case BackendObjType.ThreadUncaughtExceptionHandler => JvmName(JavaLang, "Thread$UncaughtExceptionHandler")
    case BackendObjType.Result => JvmName(DevFlixRuntime, "Result")
    case BackendObjType.Value => JvmName(DevFlixRuntime, "Value")
<<<<<<< HEAD
    case BackendObjType.Thunk => JvmName(DevFlixRuntime, "Thunk")
=======
    case BackendObjType.Frame => JvmName(DevFlixRuntime, "Frame")
>>>>>>> 291586dc
  }

  /**
    * The JVM type descriptor of the form `"L<jvmName.toInternalName>;"`.
    */
  def toDescriptor: String = jvmName.toDescriptor

  /**
    * Returns `this` wrapped in `BackendType.Reference`.
    */
  def toTpe: BackendType.Reference = BackendType.Reference(this)
}

object BackendObjType {
  /**
    * Constructs a concatenated string using `JvmName.Delimiter`. The call
    * `mkName("Tuple2", List(Object, Int, String))` would
    * result in the string `"Tuple2$Obj$Int32$Obj"`.
    */
  private def mkName(prefix: String, args: List[BackendType]): String = {
    // TODO: Should delimiter always be included?
    if (args.isEmpty) prefix
    else s"$prefix${Flix.Delimiter}${args.map(e => e.toErased.toErasedString).mkString(Flix.Delimiter)}"
  }

  private def mkName(prefix: String, arg: BackendType): String =
    mkName(prefix, List(arg))

  private def mkName(prefix: String): String =
    mkName(prefix, Nil)


  case object Unit extends BackendObjType {
    def genByteCode()(implicit flix: Flix): Array[Byte] = {
      val cm = mkClass(this.jvmName, IsFinal)

      cm.mkStaticConstructor(StaticConstructor)
      cm.mkConstructor(Constructor)
      cm.mkField(InstanceField)
      cm.mkMethod(ToStringMethod)

      cm.closeClassMaker()
    }

    def Constructor: ConstructorMethod = ConstructorMethod(this.jvmName, IsPublic, Nil, Some(
      thisLoad() ~ INVOKESPECIAL(JavaObject.Constructor) ~ RETURN()
    ))

    def StaticConstructor: StaticConstructorMethod = StaticConstructorMethod(this.jvmName, Some(
      NEW(this.jvmName) ~
        DUP() ~ INVOKESPECIAL(Constructor) ~
        PUTSTATIC(InstanceField) ~
        RETURN()
    ))

    def InstanceField: StaticField = StaticField(this.jvmName, IsPublic, IsFinal, NotVolatile, "INSTANCE", this.toTpe)

    private def ToStringMethod: InstanceMethod = JavaObject.ToStringMethod.implementation(this.jvmName, Some(
      pushString("()") ~ ARETURN()
    ))
  }

  case object BigDecimal extends BackendObjType

  case object BigInt extends BackendObjType

  case class Lazy(tpe: BackendType) extends BackendObjType

  case class Ref(tpe: BackendType) extends BackendObjType {
    def genByteCode()(implicit flix: Flix): Array[Byte] = {
      val cm = ClassMaker.mkClass(this.jvmName, IsFinal)

      cm.mkField(ValueField)
      cm.mkConstructor(Constructor)

      cm.closeClassMaker()
    }

    def Constructor: ConstructorMethod = ConstructorMethod(this.jvmName, IsPublic, Nil, Some(
      thisLoad() ~ INVOKESPECIAL(JavaObject.Constructor) ~ RETURN()
    ))

    def ValueField: InstanceField = InstanceField(this.jvmName, IsPublic, NotFinal, NotVolatile, "value", tpe)
  }

  case class Tuple(elms: List[BackendType]) extends BackendObjType

  //case class Enum(sym: Symbol.EnumSym, args: List[BackendType]) extends BackendObjType

  case class Arrow(args: List[BackendType], result: BackendType) extends BackendObjType {


    /**
      * Represents a function interface from `java.util.function`.
      */
    sealed trait FunctionInterface {
      /**
        * The JvmName of the interface.
        */
      def jvmName: JvmName = this match {
        case ObjFunction => JvmName.ObjFunction
        case ObjConsumer => JvmName.ObjConsumer
        case ObjPredicate => JvmName.ObjPredicate
        case IntFunction => JvmName.IntFunction
        case IntConsumer => JvmName.IntConsumer
        case IntPredicate => JvmName.IntPredicate
        case IntUnaryOperator => JvmName.IntUnaryOperator
        case LongFunction => JvmName.LongFunction
        case LongConsumer => JvmName.LongConsumer
        case LongPredicate => JvmName.LongPredicate
        case LongUnaryOperator => JvmName.LongUnaryOperator
        case DoubleFunction => JvmName.DoubleFunction
        case DoubleConsumer => JvmName.DoubleConsumer
        case DoublePredicate => JvmName.DoublePredicate
        case DoubleUnaryOperator => JvmName.DoubleUnaryOperator
      }

      /**
        * The required method of the interface.
        * These methods should do the same as a non-tail call in genExpression.
        */
      def functionMethod: InstanceMethod = this match {
        case ObjFunction => InstanceMethod(this.jvmName, IsPublic, IsFinal, "apply",
          mkDescriptor(JavaObject.toTpe)(JavaObject.toTpe),
          Some(
            thisLoad() ~
              DUP() ~ ALOAD(1) ~ PUTFIELD(ArgField(0)) ~
              INVOKEVIRTUAL(continuation.UnwindMethod) ~ ARETURN()
          ))
        case ObjConsumer => InstanceMethod(this.jvmName, IsPublic, IsFinal, "accept",
          mkDescriptor(JavaObject.toTpe)(VoidableType.Void),
          Some(
            thisLoad() ~
              DUP() ~ ALOAD(1) ~ PUTFIELD(ArgField(0)) ~
              INVOKEVIRTUAL(continuation.UnwindMethod) ~ RETURN()
          ))
        case ObjPredicate => InstanceMethod(this.jvmName, IsPublic, IsFinal, "test",
          mkDescriptor(JavaObject.toTpe)(BackendType.Bool),
          Some(
            thisLoad() ~
              DUP() ~ ALOAD(1) ~ PUTFIELD(ArgField(0)) ~
              INVOKEVIRTUAL(continuation.UnwindMethod) ~ IRETURN()
          ))
        case IntFunction => InstanceMethod(this.jvmName, IsPublic, IsFinal, "apply",
          mkDescriptor(BackendType.Int32)(JavaObject.toTpe),
          Some(
            thisLoad() ~
              DUP() ~ ILOAD(1) ~ PUTFIELD(ArgField(0)) ~
              INVOKEVIRTUAL(continuation.UnwindMethod) ~ ARETURN()
          ))
        case IntConsumer => InstanceMethod(this.jvmName, IsPublic, IsFinal, "accept",
          mkDescriptor(BackendType.Int32)(VoidableType.Void),
          Some(
            thisLoad() ~
              DUP() ~ ILOAD(1) ~ PUTFIELD(ArgField(0)) ~
              INVOKEVIRTUAL(continuation.UnwindMethod) ~ RETURN()
          ))
        case IntPredicate => InstanceMethod(this.jvmName, IsPublic, IsFinal, "test",
          mkDescriptor(BackendType.Int32)(BackendType.Bool),
          Some(
            thisLoad() ~
              DUP() ~ ILOAD(1) ~ PUTFIELD(ArgField(0)) ~
              INVOKEVIRTUAL(continuation.UnwindMethod) ~ IRETURN()
          ))
        case IntUnaryOperator => InstanceMethod(this.jvmName, IsPublic, IsFinal, "applyAsInt",
          mkDescriptor(BackendType.Int32)(BackendType.Int32),
          Some(
            thisLoad() ~
              DUP() ~ ILOAD(1) ~ PUTFIELD(ArgField(0)) ~
              INVOKEVIRTUAL(continuation.UnwindMethod) ~ IRETURN()
          ))
        case LongFunction => InstanceMethod(this.jvmName, IsPublic, IsFinal, "apply",
          mkDescriptor(BackendType.Int64)(JavaObject.toTpe),
          Some(
            thisLoad() ~
              DUP() ~ LLOAD(1) ~ PUTFIELD(ArgField(0)) ~
              INVOKEVIRTUAL(continuation.UnwindMethod) ~ ARETURN()
          ))
        case LongConsumer => InstanceMethod(this.jvmName, IsPublic, IsFinal, "accept",
          mkDescriptor(BackendType.Int64)(VoidableType.Void),
          Some(
            thisLoad() ~
              DUP() ~ LLOAD(1) ~ PUTFIELD(ArgField(0)) ~
              INVOKEVIRTUAL(continuation.UnwindMethod) ~ RETURN()
          ))
        case LongPredicate => InstanceMethod(this.jvmName, IsPublic, IsFinal, "test",
          mkDescriptor(BackendType.Int64)(BackendType.Bool),
          Some(
            thisLoad() ~
              DUP() ~ LLOAD(1) ~ PUTFIELD(ArgField(0)) ~
              INVOKEVIRTUAL(continuation.UnwindMethod) ~ IRETURN()
          ))
        case LongUnaryOperator => InstanceMethod(this.jvmName, IsPublic, IsFinal, "applyAsLong",
          mkDescriptor(BackendType.Int64)(BackendType.Int64),
          Some(
            thisLoad() ~
              DUP() ~ LLOAD(1) ~ PUTFIELD(ArgField(0)) ~
              INVOKEVIRTUAL(continuation.UnwindMethod) ~ LRETURN()
          ))
        case DoubleFunction => InstanceMethod(this.jvmName, IsPublic, IsFinal, "apply",
          mkDescriptor(BackendType.Float64)(JavaObject.toTpe),
          Some(
            thisLoad() ~
              DUP() ~ DLOAD(1) ~ PUTFIELD(ArgField(0)) ~
              INVOKEVIRTUAL(continuation.UnwindMethod) ~ ARETURN()
          ))
        case DoubleConsumer => InstanceMethod(this.jvmName, IsPublic, IsFinal, "accept",
          mkDescriptor(BackendType.Float64)(VoidableType.Void),
          Some(
            thisLoad() ~
              DUP() ~ DLOAD(1) ~ PUTFIELD(ArgField(0)) ~
              INVOKEVIRTUAL(continuation.UnwindMethod) ~ RETURN()
          ))
        case DoublePredicate => InstanceMethod(this.jvmName, IsPublic, IsFinal, "test",
          mkDescriptor(BackendType.Float64)(BackendType.Bool),
          Some(
            thisLoad() ~
              DUP() ~ DLOAD(1) ~ PUTFIELD(ArgField(0)) ~
              INVOKEVIRTUAL(continuation.UnwindMethod) ~ IRETURN()
          ))
        case DoubleUnaryOperator => InstanceMethod(this.jvmName, IsPublic, IsFinal, "applyAsDouble",
          mkDescriptor(BackendType.Float64)(BackendType.Float64),
          Some(
            thisLoad() ~
              DUP() ~ DLOAD(1) ~ PUTFIELD(ArgField(0)) ~
              INVOKEVIRTUAL(continuation.UnwindMethod) ~ DRETURN()
          ))

      }
    }

    // JavaObject -> JavaObject
    case object ObjFunction extends FunctionInterface

    // JavaObject -> Unit
    case object ObjConsumer extends FunctionInterface

    // JavaObject -> Bool
    case object ObjPredicate extends FunctionInterface

    // Int32 -> JavaObject
    case object IntFunction extends FunctionInterface

    // Int32 -> Unit
    case object IntConsumer extends FunctionInterface

    // Int32 -> Bool
    case object IntPredicate extends FunctionInterface

    // Int32 -> Int32
    case object IntUnaryOperator extends FunctionInterface

    // Int64 -> JavaObject
    case object LongFunction extends FunctionInterface

    // Int64 -> Unit
    case object LongConsumer extends FunctionInterface

    // Int64 -> Bool
    case object LongPredicate extends FunctionInterface

    // Int64 -> Int64
    case object LongUnaryOperator extends FunctionInterface

    // Float64 -> JavaObject
    case object DoubleFunction extends FunctionInterface

    // Float64 -> Unit
    case object DoubleConsumer extends FunctionInterface

    // Float64 -> Bool
    case object DoublePredicate extends FunctionInterface

    // Float64 -> Float64
    case object DoubleUnaryOperator extends FunctionInterface

    /**
      * Returns the specialized java function interfaces of the function type.
      */
    def specialization(): List[FunctionInterface] = {
      (args, result) match {
        case (BackendType.Reference(BackendObjType.JavaObject) :: Nil, BackendType.Reference(BackendObjType.JavaObject)) =>
          ObjFunction :: ObjConsumer :: Nil
        case (BackendType.Reference(BackendObjType.JavaObject) :: Nil, BackendType.Bool) =>
          ObjPredicate :: Nil
        case (BackendType.Int32 :: Nil, BackendType.Reference(BackendObjType.JavaObject)) =>
          IntFunction :: IntConsumer :: Nil
        case (BackendType.Int32 :: Nil, BackendType.Bool) =>
          IntPredicate :: Nil
        case (BackendType.Int32 :: Nil, BackendType.Int32) =>
          IntUnaryOperator :: Nil
        case (BackendType.Int64 :: Nil, BackendType.Reference(BackendObjType.JavaObject)) =>
          LongFunction :: LongConsumer :: Nil
        case (BackendType.Int64 :: Nil, BackendType.Bool) =>
          LongPredicate :: Nil
        case (BackendType.Int64 :: Nil, BackendType.Int64) =>
          LongUnaryOperator :: Nil
        case (BackendType.Float64 :: Nil, BackendType.Reference(BackendObjType.JavaObject)) =>
          DoubleFunction :: DoubleConsumer :: Nil
        case (BackendType.Float64 :: Nil, BackendType.Bool) =>
          DoublePredicate :: Nil
        case (BackendType.Float64 :: Nil, BackendType.Float64) =>
          DoubleUnaryOperator :: Nil
        case _ => Nil
      }
    }

    def genByteCode()(implicit flix: Flix): Array[Byte] = {
      val specializedInterface = specialization()
      val interfaces = specializedInterface.map(_.jvmName)

      val cm = ClassMaker.mkAbstractClass(this.jvmName, superClass = continuation.jvmName, interfaces)

      cm.mkConstructor(Constructor)
      args.indices.foreach(argIndex => cm.mkField(ArgField(argIndex)))
      specializedInterface.foreach(i => cm.mkMethod(i.functionMethod))
      cm.mkMethod(ToStringMethod)

      cm.closeClassMaker()
    }

    def continuation: Continuation = Continuation(result.toErased)

    def Constructor: ConstructorMethod = ConstructorMethod(this.jvmName, IsPublic, Nil, Some(
      thisLoad() ~ INVOKESPECIAL(continuation.Constructor) ~ RETURN()
    ))

    def ArgField(index: Int): InstanceField = InstanceField(this.jvmName, IsPublic, NotFinal, NotVolatile, s"arg$index", args(index))

    def ToStringMethod: InstanceMethod = {
      val argString = args match {
        case Nil => "()"
        case arg :: Nil => arg.toErasedString
        case _ => args.map(_.toErasedString).mkString("(", ", ", ")")
      }
      JavaObject.ToStringMethod.implementation(this.jvmName, Some(
        pushString(s"$argString -> ${result.toErasedString}") ~
          ARETURN()
      ))
    }
  }

  case class Continuation(result: BackendType) extends BackendObjType {
    def genByteCode()(implicit flix: Flix): Array[Byte] = {
      val cm = ClassMaker.mkAbstractClass(this.jvmName, interfaces = List(JvmName.Runnable))

      cm.mkConstructor(Constructor)
      cm.mkField(ResultField)
      cm.mkAbstractMethod(InvokeMethod)
      cm.mkMethod(UnwindMethod)
      cm.mkMethod(RunMethod)

      cm.closeClassMaker()
    }

    def Constructor: ConstructorMethod = ConstructorMethod(this.jvmName, IsPublic, Nil, Some(
      thisLoad() ~ INVOKESPECIAL(JavaObject.Constructor) ~ RETURN()
    ))

    def ResultField: InstanceField = InstanceField(this.jvmName, IsPublic, NotFinal, NotVolatile, "result", result)

    def InvokeMethod: AbstractMethod = AbstractMethod(this.jvmName, IsPublic, "invoke", mkDescriptor()(this.toTpe))

    def UnwindMethod: InstanceMethod = InstanceMethod(this.jvmName, IsPublic, IsFinal, "unwind", mkDescriptor()(result), Some(
      thisLoad() ~ storeWithName(1, this.toTpe) { currentCont =>
        pushNull() ~ storeWithName(2, this.toTpe) { previousCont =>
          doWhile(Condition.NONNULL) {
            currentCont.load() ~ previousCont.store() ~
              currentCont.load() ~ INVOKEVIRTUAL(InvokeMethod) ~
              DUP() ~ currentCont.store()
          } ~
            previousCont.load() ~ GETFIELD(ResultField) ~ xReturn(this.result)
        }
      }
    ))

    /**
      * Called when spawned, should only be used by functions returning void.
      */
    def RunMethod: InstanceMethod = InstanceMethod(this.jvmName, IsPublic, IsFinal, "run", MethodDescriptor.NothingToVoid, Some(
      thisLoad() ~ INVOKEVIRTUAL(UnwindMethod) ~ xPop(this.result) ~
        RETURN()
    ))
  }

  case object RecordEmpty extends BackendObjType {
    def genByteCode()(implicit flix: Flix): Array[Byte] = {
      val cm = ClassMaker.mkClass(this.jvmName, IsFinal, interfaces = List(this.interface.jvmName))

      cm.mkStaticConstructor(StaticConstructor)
      cm.mkConstructor(Constructor)
      cm.mkField(InstanceField)
      cm.mkMethod(LookupFieldMethod)
      cm.mkMethod(RestrictFieldMethod)
      cm.mkMethod(ToStringMethod)
      cm.mkMethod(ToTailStringMethod)

      cm.closeClassMaker()
    }

    def Constructor: ConstructorMethod = ConstructorMethod(this.jvmName, IsPublic, Nil, Some(
      thisLoad() ~ INVOKESPECIAL(JavaObject.Constructor) ~ RETURN()
    ))

    def StaticConstructor: StaticConstructorMethod = StaticConstructorMethod(this.jvmName, Some(
      NEW(this.jvmName) ~
        DUP() ~ INVOKESPECIAL(Constructor) ~
        PUTSTATIC(InstanceField) ~
        RETURN()
    ))

    def interface: Record.type = Record

    def InstanceField: StaticField = StaticField(this.jvmName, IsPublic, IsFinal, NotVolatile, "INSTANCE", this.toTpe)

    def LookupFieldMethod: InstanceMethod = interface.LookupFieldMethod.implementation(this.jvmName, IsFinal, Some(
      throwUnsupportedOperationException(
        s"${Record.LookupFieldMethod.name} method shouldn't be called")
    ))

    def RestrictFieldMethod: InstanceMethod = interface.RestrictFieldMethod.implementation(this.jvmName, IsFinal, Some(
      throwUnsupportedOperationException(
        s"${Record.RestrictFieldMethod.name} method shouldn't be called")
    ))

    private def ToStringMethod: InstanceMethod = JavaObject.ToStringMethod.implementation(this.jvmName, Some(
      pushString("{}") ~ ARETURN()
    ))

    private def ToTailStringMethod: InstanceMethod = Record.ToTailStringMethod.implementation(this.jvmName, IsFinal, Some(
      withName(1, StringBuilder.toTpe) { sb =>
        sb.load() ~ pushString("}") ~ INVOKEVIRTUAL(StringBuilder.AppendStringMethod) ~
          INVOKEVIRTUAL(JavaObject.ToStringMethod) ~ ARETURN()
      }
    ))
  }

  case class RecordExtend(field: String, value: BackendType, rest: BackendType) extends BackendObjType {
    def genByteCode()(implicit flix: Flix): Array[Byte] = {
      val cm = ClassMaker.mkClass(this.jvmName, IsFinal, interfaces = List(Record.jvmName))

      cm.mkConstructor(Constructor)
      cm.mkField(LabelField)
      cm.mkField(ValueField)
      cm.mkField(RestField)
      cm.mkMethod(LookupFieldMethod)
      cm.mkMethod(RestrictFieldMethod)
      cm.mkMethod(ToStringMethod)
      cm.mkMethod(ToTailStringMethod)

      cm.closeClassMaker()
    }

    def Constructor: ConstructorMethod = ConstructorMethod(this.jvmName, IsPublic, Nil, Some(
      thisLoad() ~ INVOKESPECIAL(JavaObject.Constructor) ~ RETURN()
    ))

    def LabelField: InstanceField = InstanceField(this.jvmName, IsPublic, NotFinal, NotVolatile, "label", String.toTpe)

    def ValueField: InstanceField = InstanceField(this.jvmName, IsPublic, NotFinal, NotVolatile, "value", value)

    def RestField: InstanceField = InstanceField(this.jvmName, IsPublic, NotFinal, NotVolatile, "rest", Record.toTpe)

    def LookupFieldMethod: InstanceMethod = Record.LookupFieldMethod.implementation(this.jvmName, IsFinal, Some(
      caseOnLabelEquality {
        case TrueBranch =>
          thisLoad() ~ ARETURN()
        case FalseBranch =>
          thisLoad() ~ GETFIELD(RestField) ~
            ALOAD(1) ~
            INVOKEINTERFACE(Record.LookupFieldMethod) ~
            ARETURN()
      }
    ))

    def RestrictFieldMethod: InstanceMethod = Record.RestrictFieldMethod.implementation(this.jvmName, IsFinal, Some(
      caseOnLabelEquality {
        case TrueBranch =>
          thisLoad() ~ GETFIELD(RestField) ~ ARETURN()
        case FalseBranch =>
          NEW(this.jvmName) ~ DUP() ~ INVOKESPECIAL(this.Constructor) ~
            DUP() ~ thisLoad() ~ GETFIELD(LabelField) ~ PUTFIELD(LabelField) ~
            DUP() ~ thisLoad() ~ GETFIELD(ValueField) ~ PUTFIELD(ValueField) ~
            DUP() ~ // get the new restricted rest to put
            thisLoad() ~ GETFIELD(RestField) ~
            ALOAD(1) ~
            INVOKEINTERFACE(Record.RestrictFieldMethod) ~
            PUTFIELD(RestField) ~ // put the rest field and return
            ARETURN()
      }
    ))

    private def ToStringMethod: InstanceMethod = JavaObject.ToStringMethod.implementation(this.jvmName, Some(
      // save the `rest` for the last recursive call
      thisLoad() ~ GETFIELD(this.RestField) ~
        // build this segment of the string
        NEW(StringBuilder.jvmName) ~ DUP() ~ INVOKESPECIAL(StringBuilder.Constructor) ~
        pushString("{") ~ INVOKEVIRTUAL(StringBuilder.AppendStringMethod) ~
        thisLoad() ~ GETFIELD(this.LabelField) ~ INVOKEVIRTUAL(StringBuilder.AppendStringMethod) ~
        pushString(" = ") ~ INVOKEVIRTUAL(StringBuilder.AppendStringMethod) ~
        thisLoad() ~ GETFIELD(this.ValueField) ~ xToString(this.ValueField.tpe) ~ INVOKEVIRTUAL(StringBuilder.AppendStringMethod) ~
        INVOKEINTERFACE(Record.ToTailStringMethod) ~ ARETURN()
    ))

    private def ToTailStringMethod: InstanceMethod = Record.ToTailStringMethod.implementation(this.jvmName, IsFinal, Some(
      withName(1, StringBuilder.toTpe) { sb =>
        // save the `rest` for the last recursive call
        thisLoad() ~ GETFIELD(this.RestField) ~
          // build this segment of the string
          sb.load() ~ pushString(", ") ~ INVOKEVIRTUAL(StringBuilder.AppendStringMethod) ~
          thisLoad() ~ GETFIELD(this.LabelField) ~ INVOKEVIRTUAL(StringBuilder.AppendStringMethod) ~
          pushString(" = ") ~ INVOKEVIRTUAL(StringBuilder.AppendStringMethod) ~
          thisLoad() ~ GETFIELD(this.ValueField) ~ xToString(this.ValueField.tpe) ~ INVOKEVIRTUAL(StringBuilder.AppendStringMethod) ~
          // call the tailString of `rest`
          INVOKEINTERFACE(Record.ToTailStringMethod) ~ ARETURN()

      }
    ))

    /**
      * Compares the label of `this`and `ALOAD(1)` and executes the designated branch.
      */
    private def caseOnLabelEquality(cases: Branch => InstructionSet): InstructionSet =
      thisLoad() ~ GETFIELD(LabelField) ~
        ALOAD(1) ~
        INVOKEVIRTUAL(JavaObject.EqualsMethod) ~
        branch(Condition.Bool)(cases)
  }

  case object Record extends BackendObjType {
    def genByteCode()(implicit flix: Flix): Array[Byte] = {
      val cm = ClassMaker.mkInterface(this.jvmName)

      cm.mkInterfaceMethod(LookupFieldMethod)
      cm.mkInterfaceMethod(RestrictFieldMethod)
      cm.mkInterfaceMethod(ToTailStringMethod)

      cm.closeClassMaker()
    }

    def LookupFieldMethod: InterfaceMethod = InterfaceMethod(this.jvmName, "lookupField",
      mkDescriptor(String.toTpe)(this.toTpe))

    def RestrictFieldMethod: InterfaceMethod = InterfaceMethod(this.jvmName, "restrictField",
      mkDescriptor(String.toTpe)(this.toTpe))

    def ToTailStringMethod: InterfaceMethod = InterfaceMethod(this.jvmName, "toTailString",
      mkDescriptor(StringBuilder.toTpe)(String.toTpe))
  }

  // case object SchemaEmpty extends BackendObjType

  //  case class SchemaExtend(name: String, tpe: BackendType, rest: BackendType) extends BackendObjType

  //  case class Relation(tpes: List[BackendType]) extends BackendObjType

  //  case class Lattice(tpes: List[BackendType]) extends BackendObjType

  /**
    * Represents a JVM type not represented in BackendObjType.
    * This should not be used for `java.lang.String` for example since `BackendObjType.String`
    * represents this type.
    */
  case class Native(className: JvmName) extends BackendObjType


  case object ReifiedSourceLocation extends BackendObjType {
    def genByteCode()(implicit flix: Flix): Array[Byte] = {
      val cm = ClassMaker.mkClass(this.jvmName, IsFinal)

      cm.mkConstructor(Constructor)

      cm.mkField(SourceField)
      cm.mkField(BeginLineField)
      cm.mkField(BeginColField)
      cm.mkField(EndLineField)
      cm.mkField(EndColField)

      cm.mkMethod(EqualsMethod)
      cm.mkMethod(HashCodeMethod)
      cm.mkMethod(ToStringMethod)

      cm.closeClassMaker()
    }

    def Constructor: ConstructorMethod = ConstructorMethod(this.jvmName, IsPublic,
      List(String.toTpe, BackendType.Int32, BackendType.Int32, BackendType.Int32, BackendType.Int32), Some(
        thisLoad() ~ INVOKESPECIAL(JavaObject.Constructor) ~
          thisLoad() ~ ALOAD(1) ~ PUTFIELD(SourceField) ~
          thisLoad() ~ ILOAD(2) ~ PUTFIELD(BeginLineField) ~
          thisLoad() ~ ILOAD(3) ~ PUTFIELD(BeginColField) ~
          thisLoad() ~ ILOAD(4) ~ PUTFIELD(EndLineField) ~
          thisLoad() ~ ILOAD(5) ~ PUTFIELD(EndColField) ~
          RETURN()
      ))

    def SourceField: InstanceField =
      InstanceField(this.jvmName, IsPublic, IsFinal, NotVolatile, "source", String.toTpe)

    def BeginLineField: InstanceField =
      InstanceField(this.jvmName, IsPublic, IsFinal, NotVolatile, "beginLine", BackendType.Int32)

    def BeginColField: InstanceField =
      InstanceField(this.jvmName, IsPublic, IsFinal, NotVolatile, "beginCol", BackendType.Int32)

    def EndLineField: InstanceField =
      InstanceField(this.jvmName, IsPublic, IsFinal, NotVolatile, "endLine", BackendType.Int32)

    def EndColField: InstanceField =
      InstanceField(this.jvmName, IsPublic, IsFinal, NotVolatile, "endCol", BackendType.Int32)

    private def ToStringMethod: InstanceMethod = JavaObject.ToStringMethod.implementation(this.jvmName, Some(
      // create string builder
      NEW(StringBuilder.jvmName) ~ DUP() ~ INVOKESPECIAL(StringBuilder.Constructor) ~
        // build string
        thisLoad() ~ GETFIELD(SourceField) ~ INVOKEVIRTUAL(StringBuilder.AppendStringMethod) ~
        pushString(":") ~ INVOKEVIRTUAL(StringBuilder.AppendStringMethod) ~
        thisLoad() ~ GETFIELD(BeginLineField) ~ INVOKEVIRTUAL(StringBuilder.AppendInt32Method) ~
        pushString(":") ~ INVOKEVIRTUAL(StringBuilder.AppendStringMethod) ~
        thisLoad() ~ GETFIELD(BeginColField) ~ INVOKEVIRTUAL(StringBuilder.AppendInt32Method) ~
        // create the string
        INVOKEVIRTUAL(JavaObject.ToStringMethod) ~ ARETURN()
    ))

    private def EqualsMethod: InstanceMethod = JavaObject.EqualsMethod.implementation(this.jvmName, Some(
      withName(1, JavaObject.toTpe) { otherObj =>
        // check exact equality
        thisLoad() ~
          otherObj.load() ~
          ifTrue(Condition.ACMPEQ)(pushBool(true) ~ IRETURN()) ~
          // check `other == null`
          otherObj.load() ~
          ifTrue(Condition.NULL)(pushBool(false) ~ IRETURN()) ~
          // the class equality
          thisLoad() ~
          INVOKEVIRTUAL(JavaObject.GetClassMethod) ~
          otherObj.load() ~
          INVOKEVIRTUAL(JavaObject.GetClassMethod) ~
          ifTrue(Condition.ACMPNE)(pushBool(false) ~ IRETURN()) ~
          // check individual fields
          otherObj.load() ~
          CHECKCAST(this.jvmName) ~
          storeWithName(2, this.toTpe) { otherLoc =>
            thisLoad() ~ GETFIELD(BeginLineField) ~
              otherLoc.load() ~ GETFIELD(BeginLineField) ~
              ifTrue(Condition.ICMPNE)(pushBool(false) ~ IRETURN()) ~
              thisLoad() ~ GETFIELD(BeginColField) ~
              otherLoc.load() ~ GETFIELD(BeginColField) ~
              ifTrue(Condition.ICMPNE)(pushBool(false) ~ IRETURN()) ~
              thisLoad() ~ GETFIELD(EndLineField) ~
              otherLoc.load() ~ GETFIELD(EndLineField) ~
              ifTrue(Condition.ICMPNE)(pushBool(false) ~ IRETURN()) ~
              thisLoad() ~ GETFIELD(EndColField) ~
              otherLoc.load() ~ GETFIELD(EndColField) ~
              ifTrue(Condition.ICMPNE)(pushBool(false) ~ IRETURN()) ~
              thisLoad() ~ GETFIELD(SourceField) ~
              otherLoc.load() ~ GETFIELD(SourceField) ~
              INVOKESTATIC(Objects.EqualsMethod) ~
              IRETURN()
          }
      }
    ))

    private def HashCodeMethod: InstanceMethod = JavaObject.HashcodeMethod.implementation(this.jvmName, Some(
      ICONST_5() ~ ANEWARRAY(JavaObject.jvmName) ~
        DUP() ~ ICONST_0() ~ thisLoad() ~ GETFIELD(SourceField) ~ AASTORE() ~
        DUP() ~ ICONST_1() ~ thisLoad() ~ GETFIELD(BeginLineField) ~ boxInt() ~ AASTORE() ~
        DUP() ~ ICONST_2() ~ thisLoad() ~ GETFIELD(BeginColField) ~ boxInt() ~ AASTORE() ~
        DUP() ~ ICONST_3() ~ thisLoad() ~ GETFIELD(EndLineField) ~ boxInt() ~ AASTORE() ~
        DUP() ~ ICONST_4() ~ thisLoad() ~ GETFIELD(EndColField) ~ boxInt() ~ AASTORE() ~
        INVOKESTATIC(Objects.HashMethod) ~
        IRETURN()
    ))

    private def boxInt(): InstructionSet = INVOKESTATIC(JvmName.Integer, "valueOf",
      mkDescriptor(BackendType.Int32)(JvmName.Integer.toTpe))
  }

  case object Global extends BackendObjType {
    def genByteCode()(implicit flix: Flix): Array[Byte] = {
      val cm = ClassMaker.mkClass(this.jvmName, IsFinal)

      cm.mkConstructor(Constructor)
      cm.mkStaticConstructor(StaticConstructor)

      cm.mkField(CounterField)
      cm.mkStaticMethod(NewIdMethod)

      cm.mkField(ArgsField)
      cm.mkStaticMethod(GetArgsMethod)
      cm.mkStaticMethod(SetArgsMethod)

      cm.closeClassMaker()
    }

    def Constructor: ConstructorMethod = ConstructorMethod(this.jvmName, IsPublic, Nil, Some(
      thisLoad() ~ INVOKESPECIAL(JavaObject.Constructor) ~ RETURN()
    ))

    def StaticConstructor: StaticConstructorMethod = StaticConstructorMethod(this.jvmName, Some(
      NEW(JvmName.AtomicLong) ~
        DUP() ~ invokeConstructor(JvmName.AtomicLong, MethodDescriptor.NothingToVoid) ~
        PUTSTATIC(CounterField) ~
        ICONST_0() ~
        ANEWARRAY(String.jvmName) ~
        PUTSTATIC(ArgsField) ~
        RETURN()
    ))

    def NewIdMethod: StaticMethod = StaticMethod(this.jvmName, IsPublic, IsFinal, "newId",
      mkDescriptor()(BackendType.Int64), Some(
        GETSTATIC(CounterField) ~
          INVOKEVIRTUAL(JvmName.AtomicLong, "getAndIncrement",
            MethodDescriptor(Nil, BackendType.Int64)) ~
          LRETURN()
      ))

    def GetArgsMethod: StaticMethod = StaticMethod(this.jvmName, IsPublic, IsFinal, "getArgs",
      mkDescriptor()(BackendType.Array(String.toTpe)), Some(
        GETSTATIC(ArgsField) ~ ARRAYLENGTH() ~ ANEWARRAY(String.jvmName) ~ ASTORE(0) ~
          // the new array is now created, now to copy the args
          GETSTATIC(ArgsField) ~
          ICONST_0() ~
          ALOAD(0) ~
          ICONST_0() ~
          GETSTATIC(ArgsField) ~ ARRAYLENGTH() ~
          arrayCopy() ~
          ALOAD(0) ~ ARETURN()
      ))

    def SetArgsMethod: StaticMethod = StaticMethod(this.jvmName, IsPublic, IsFinal, "setArgs",
      mkDescriptor(BackendType.Array(String.toTpe))(VoidableType.Void), Some(
        ALOAD(0) ~ ARRAYLENGTH() ~ ANEWARRAY(String.jvmName) ~ ASTORE(1) ~
          ALOAD(0) ~
          ICONST_0() ~
          ALOAD(1) ~
          ICONST_0() ~
          ALOAD(0) ~ ARRAYLENGTH() ~
          arrayCopy() ~
          ALOAD(1) ~ PUTSTATIC(ArgsField) ~ RETURN()
      ))

    def CounterField: StaticField =
      StaticField(this.jvmName, IsPrivate, IsFinal, NotVolatile, "counter", JvmName.AtomicLong.toTpe)

    def ArgsField: StaticField =
      StaticField(this.jvmName, IsPrivate, IsFinal, NotVolatile, "args", BackendType.Array(String.toTpe))

    private def arrayCopy(): InstructionSet = (f: F) => {
      f.visitMethodInstruction(Opcodes.INVOKESTATIC, JvmName.System, "arraycopy",
        MethodDescriptor(List(JavaObject.toTpe, BackendType.Int32, JavaObject.toTpe, BackendType.Int32,
          BackendType.Int32), VoidableType.Void))
      f
    }
  }

  case object Regex extends BackendObjType

  case object FlixError extends BackendObjType {
    def genByteCode()(implicit flix: Flix): Array[Byte] = {
      val cm = ClassMaker.mkAbstractClass(this.jvmName, JvmName.Error)

      cm.mkConstructor(Constructor)

      cm.closeClassMaker()
    }

    def Constructor: ConstructorMethod = ConstructorMethod(this.jvmName, IsPublic, List(String.toTpe), Some(
      thisLoad() ~
        ALOAD(1) ~
        invokeConstructor(JvmName.Error, mkDescriptor(String.toTpe)(VoidableType.Void)) ~
        RETURN()
    ))
  }

  case object HoleError extends BackendObjType {
    def genByteCode()(implicit flix: Flix): Array[Byte] = {
      val cm = ClassMaker.mkClass(this.jvmName, IsFinal, FlixError.jvmName)

      cm.mkConstructor(Constructor)
      cm.mkField(HoleField)
      cm.mkField(LocationField)
      cm.mkMethod(EqualsMethod)
      cm.mkMethod(HashCodeMethod)

      cm.closeClassMaker()
    }

    def Constructor: ConstructorMethod = ConstructorMethod(this.jvmName, IsPublic,
      List(String.toTpe, ReifiedSourceLocation.toTpe), Some(
        withName(1, String.toTpe) { hole =>
          withName(2, ReifiedSourceLocation.toTpe) { loc =>
            thisLoad() ~
              // create an error msg
              NEW(StringBuilder.jvmName) ~
              DUP() ~ INVOKESPECIAL(StringBuilder.Constructor) ~
              pushString("Hole '") ~ INVOKEVIRTUAL(StringBuilder.AppendStringMethod) ~
              hole.load() ~ INVOKEVIRTUAL(StringBuilder.AppendStringMethod) ~
              pushString("' at ") ~ INVOKEVIRTUAL(StringBuilder.AppendStringMethod) ~
              loc.load() ~ INVOKEVIRTUAL(JavaObject.ToStringMethod) ~ INVOKEVIRTUAL(StringBuilder.AppendStringMethod) ~
              INVOKEVIRTUAL(JavaObject.ToStringMethod) ~
              INVOKESPECIAL(FlixError.Constructor) ~
              // save the arguments locally
              thisLoad() ~ hole.load() ~ PUTFIELD(HoleField) ~
              thisLoad() ~ loc.load() ~ PUTFIELD(LocationField) ~
              RETURN()
          }
        }
      ))

    private def HoleField: InstanceField =
      InstanceField(this.jvmName, IsPrivate, IsFinal, NotVolatile, "hole", String.toTpe)

    private def LocationField: InstanceField =
      InstanceField(this.jvmName, IsPrivate, IsFinal, NotVolatile, "location", ReifiedSourceLocation.toTpe)

    private def EqualsMethod: InstanceMethod = JavaObject.EqualsMethod.implementation(this.jvmName, Some(
      withName(1, JavaObject.toTpe) { other =>
        // check exact equality
        thisLoad() ~ other.load() ~
          ifTrue(Condition.ACMPEQ)(pushBool(true) ~ IRETURN()) ~
          // check for null
          other.load() ~
          ifTrue(Condition.NULL)(pushBool(false) ~ IRETURN()) ~
          // check for class equality
          thisLoad() ~
          INVOKEVIRTUAL(JavaObject.GetClassMethod) ~
          other.load() ~
          INVOKEVIRTUAL(JavaObject.GetClassMethod) ~
          ifTrue(Condition.ACMPNE)(pushBool(false) ~ IRETURN()) ~
          // cast the other obj
          other.load() ~ CHECKCAST(this.jvmName) ~
          storeWithName(2, HoleError.toTpe) { otherHoleError =>
            // compare the hole field
            thisLoad() ~ GETFIELD(HoleField) ~
              otherHoleError.load() ~ GETFIELD(HoleField) ~
              INVOKESTATIC(Objects.EqualsMethod) ~
              ifTrue(Condition.EQ)(pushBool(false) ~ IRETURN()) ~
              // compare the location field
              thisLoad() ~ GETFIELD(LocationField) ~
              otherHoleError.load() ~ GETFIELD(LocationField) ~
              INVOKESTATIC(Objects.EqualsMethod) ~
              IRETURN()
          }
      }
    ))

    private def HashCodeMethod: InstanceMethod = JavaObject.HashcodeMethod.implementation(this.jvmName, Some(
      ICONST_2() ~
        ANEWARRAY(JavaObject.jvmName) ~
        // store hole
        DUP() ~ ICONST_0() ~ thisLoad() ~ GETFIELD(HoleField) ~ AASTORE() ~
        // store location
        DUP() ~ ICONST_1() ~ thisLoad() ~ GETFIELD(LocationField) ~ AASTORE() ~
        // hash the array
        INVOKESTATIC(Objects.HashMethod) ~
        IRETURN()
    ))
  }

  case object MatchError extends BackendObjType {

    def genByteCode()(implicit flix: Flix): Array[Byte] = {
      val cm = ClassMaker.mkClass(MatchError.jvmName, IsFinal, superClass = FlixError.jvmName)

      cm.mkConstructor(Constructor)

      cm.mkField(LocationField)

      cm.mkMethod(EqualsMethod)
      cm.mkMethod(HashCodeMethod)

      cm.closeClassMaker()
    }

    def Constructor: ConstructorMethod = ConstructorMethod(MatchError.jvmName, IsPublic, List(ReifiedSourceLocation.toTpe), Some(
      thisLoad() ~
        NEW(StringBuilder.jvmName) ~
        DUP() ~ INVOKESPECIAL(StringBuilder.Constructor) ~
        pushString("Non-exhaustive match at ") ~
        INVOKEVIRTUAL(StringBuilder.AppendStringMethod) ~
        ALOAD(1) ~ INVOKEVIRTUAL(JavaObject.ToStringMethod) ~
        INVOKEVIRTUAL(StringBuilder.AppendStringMethod) ~
        INVOKEVIRTUAL(JavaObject.ToStringMethod) ~
        INVOKESPECIAL(FlixError.Constructor) ~
        thisLoad() ~
        ALOAD(1) ~
        PUTFIELD(MatchError.LocationField) ~
        RETURN()
    ))

    def LocationField: InstanceField = InstanceField(this.jvmName, IsPublic, IsFinal, NotVolatile, "location", ReifiedSourceLocation.toTpe)

    private def EqualsMethod: InstanceMethod = JavaObject.EqualsMethod.implementation(this.jvmName, Some(
      withName(1, JavaObject.toTpe) { otherObj =>
        // check exact equality
        thisLoad() ~
          otherObj.load() ~
          ifTrue(Condition.ACMPEQ)(pushBool(true) ~ IRETURN()) ~
          // check `other == null`
          otherObj.load() ~
          ifTrue(Condition.NULL)(pushBool(false) ~ IRETURN()) ~
          // the class equality
          thisLoad() ~
          INVOKEVIRTUAL(JavaObject.GetClassMethod) ~
          otherObj.load() ~
          INVOKEVIRTUAL(JavaObject.GetClassMethod) ~
          ifTrue(Condition.ACMPNE)(pushBool(false) ~ IRETURN()) ~
          // check individual fields
          ALOAD(1) ~ CHECKCAST(this.jvmName) ~
          storeWithName(2, this.toTpe) { otherErr =>
            thisLoad() ~ GETFIELD(LocationField) ~
              otherErr.load() ~ GETFIELD(MatchError.LocationField) ~
              INVOKESTATIC(Objects.EqualsMethod) ~
              IRETURN()
          }
      }
    ))

    private def HashCodeMethod: InstanceMethod = JavaObject.HashcodeMethod.implementation(this.jvmName, Some(
      ICONST_1() ~ ANEWARRAY(JavaObject.jvmName) ~
        DUP() ~ ICONST_0() ~ thisLoad() ~ GETFIELD(LocationField) ~ AASTORE() ~
        INVOKESTATIC(Objects.HashMethod) ~
        IRETURN()
    ))
  }

  case object Region extends BackendObjType {

    def genByteCode()(implicit flix: Flix): Array[Byte] = {
      val cm = mkClass(this.jvmName, IsFinal)

      cm.mkField(ThreadsField)
      cm.mkField(RegionThreadField)
      cm.mkField(ChildExceptionField)
      cm.mkField(OnExitField)

      cm.mkConstructor(Constructor)

      cm.mkMethod(SpawnMethod)
      cm.mkMethod(ExitMethod)
      cm.mkMethod(ReportChildExceptionMethod)
      cm.mkMethod(ReThrowChildExceptionMethod)
      cm.mkMethod(RunOnExitMethod)

      cm.closeClassMaker()
    }

    // private final ConcurrentLinkedQueue<Thread> threads = new ConcurrentLinkedQueue<Thread>();
    def ThreadsField: InstanceField = InstanceField(this.jvmName, IsPrivate, IsFinal, NotVolatile, "threads", BackendObjType.ConcurrentLinkedQueue.toTpe)

    // private final LinkedList<Runnable> onExit = new LinkedList<Runnable>();
    def OnExitField: InstanceField = InstanceField(this.jvmName, IsPrivate, IsFinal, NotVolatile, "onExit", BackendObjType.LinkedList.toTpe)

    // private final Thread regionThread = Thread.currentThread();
    def RegionThreadField: InstanceField = InstanceField(this.jvmName, IsPrivate, IsFinal, NotVolatile, "regionThread", JvmName.Thread.toTpe)

    // private volatile Throwable childException = null;
    def ChildExceptionField: InstanceField = InstanceField(this.jvmName, IsPrivate, NotFinal, IsVolatile, "childException", JvmName.Throwable.toTpe)

    def Constructor: ConstructorMethod = ConstructorMethod(this.jvmName, IsPublic, Nil, Some(
      thisLoad() ~ INVOKESPECIAL(JavaObject.Constructor) ~
      thisLoad() ~ NEW(BackendObjType.ConcurrentLinkedQueue.jvmName) ~
      DUP() ~ invokeConstructor(BackendObjType.ConcurrentLinkedQueue.jvmName, MethodDescriptor.NothingToVoid) ~
      PUTFIELD(ThreadsField) ~
      thisLoad() ~ INVOKESTATIC(Thread.CurrentThreadMethod) ~
      PUTFIELD(RegionThreadField) ~
      thisLoad() ~ ACONST_NULL() ~
      PUTFIELD(ChildExceptionField) ~
      thisLoad() ~ NEW(BackendObjType.LinkedList.jvmName) ~
      DUP() ~ invokeConstructor(BackendObjType.LinkedList.jvmName, MethodDescriptor.NothingToVoid) ~
      PUTFIELD(OnExitField) ~
      RETURN()
    ))

    // final public void spawn(Runnable r) {
    //   Thread t = new Thread(r);
    //   t.setUncaughtExceptionHandler(new UncaughtExceptionHandler(this));
    //   t.start();
    //   threads.add(t);
    // }
    def SpawnMethod(implicit flix: Flix): InstanceMethod = InstanceMethod(this.jvmName, IsPublic, IsFinal, "spawn", mkDescriptor(JvmName.Runnable.toTpe)(VoidableType.Void), Some(
      (
        if (flix.options.xvirtualthreads) {
          INVOKESTATIC(Thread.OfVirtualMethod) ~ ALOAD(1) ~ INVOKEINTERFACE(ThreadBuilderOfVirtual.UnstartedMethod)
        } else {
          NEW(BackendObjType.Thread.jvmName) ~ DUP() ~ ALOAD(1) ~
          invokeConstructor(BackendObjType.Thread.jvmName, mkDescriptor(JvmName.Runnable.toTpe)(VoidableType.Void))
        }
      ) ~
      storeWithName(2, BackendObjType.Thread.toTpe) { thread =>
        thread.load() ~ NEW(BackendObjType.UncaughtExceptionHandler.jvmName) ~
        DUP() ~ thisLoad() ~
        invokeConstructor(BackendObjType.UncaughtExceptionHandler.jvmName, mkDescriptor(BackendObjType.Region.toTpe)(VoidableType.Void)) ~
        INVOKEVIRTUAL(Thread.SetUncaughtExceptionHandlerMethod) ~
        thread.load() ~ INVOKEVIRTUAL(Thread.StartMethod) ~
        thisLoad() ~ GETFIELD(ThreadsField) ~ thread.load() ~
        INVOKEVIRTUAL(ConcurrentLinkedQueue.AddMethod) ~ POP() ~
        RETURN()
      }
    ))

    // final public void exit() throws InterruptedException {
    //   Thread t;
    //   while ((t = threads.poll()) != null)
    //     t.join();
    //   for (Runnable r: onExit)
    //     r.run();
    // }
    def ExitMethod: InstanceMethod = InstanceMethod(this.jvmName, IsPublic, IsFinal, "exit", MethodDescriptor.NothingToVoid, Some(
      withName(1, BackendObjType.Thread.toTpe) { t =>
        whileLoop(Condition.NONNULL) {
          thisLoad() ~ GETFIELD(ThreadsField) ~
          INVOKEVIRTUAL(ConcurrentLinkedQueue.PollMethod) ~
          CHECKCAST(BackendObjType.Thread.jvmName) ~ DUP() ~ t.store()
        } {
          t.load() ~ INVOKEVIRTUAL(Thread.JoinMethod)
        } ~
        withName(2, BackendObjType.Iterator.toTpe) { i =>
          thisLoad() ~ GETFIELD(OnExitField) ~
          INVOKEVIRTUAL(LinkedList.IteratorMethod) ~
          i.store() ~
          whileLoop(Condition.NE) {
            i.load() ~ INVOKEINTERFACE(Iterator.HasNextMethod)
          } {
            i.load() ~ INVOKEINTERFACE(Iterator.NextMethod) ~
            CHECKCAST(Runnable.jvmName) ~
            INVOKEINTERFACE(Runnable.RunMethod)
          }
        } ~
        RETURN()
      }
    ))

    // final public void reportChildException(Throwable e) {
    //   childException = e;
    //   regionThread.interrupt();
    // }
    def ReportChildExceptionMethod: InstanceMethod = InstanceMethod(this.jvmName, IsPublic, IsFinal, "reportChildException", mkDescriptor(JvmName.Throwable.toTpe)(VoidableType.Void), Some(
      thisLoad() ~ ALOAD(1) ~
      PUTFIELD(ChildExceptionField) ~
      thisLoad() ~ GETFIELD(RegionThreadField) ~
      INVOKEVIRTUAL(Thread.InterruptMethod) ~
      RETURN()
    ))

    // final public void reThrowChildException() throws Throwable {
    //   if (childException != null)
    //     throw childException;
    // }
    def ReThrowChildExceptionMethod: InstanceMethod = InstanceMethod(this.jvmName, IsPublic, IsFinal, "reThrowChildException", MethodDescriptor.NothingToVoid, Some(
      thisLoad() ~ GETFIELD(ChildExceptionField) ~
      ifTrue(Condition.NONNULL) {
        thisLoad() ~ GETFIELD(ChildExceptionField) ~
        ATHROW()
      } ~
      RETURN()
    ))

    // final public void runOnExit(Runnable r) {
    //   onExit.addFirst(r);
    // }
    def RunOnExitMethod: InstanceMethod = InstanceMethod(this.jvmName, IsPublic, IsFinal, "runOnExit", mkDescriptor(BackendObjType.Runnable.toTpe)(VoidableType.Void), Some(
      thisLoad() ~ GETFIELD(OnExitField) ~ ALOAD(1) ~
      INVOKEVIRTUAL(LinkedList.AddFirstMethod) ~
      RETURN()
    ))
  }

  case object UncaughtExceptionHandler extends BackendObjType {

    def genByteCode()(implicit flix: Flix): Array[Byte] = {
      val cm = mkClass(this.jvmName, IsFinal, interfaces = List(ThreadUncaughtExceptionHandler.jvmName))

      cm.mkField(RegionField)
      cm.mkConstructor(Constructor)
      cm.mkMethod(UncaughtExceptionMethod)

      cm.closeClassMaker()
    }

    // private final Region r;
    def RegionField: InstanceField = InstanceField(this.jvmName, IsPrivate, IsFinal, NotVolatile, "r", BackendObjType.Region.toTpe)

    // UncaughtExceptionHandler(Region r) { this.r = r; }
    def Constructor: ConstructorMethod = ConstructorMethod(this.jvmName, IsPublic, BackendObjType.Region.toTpe :: Nil, Some(
      thisLoad() ~ INVOKESPECIAL(JavaObject.Constructor) ~
      thisLoad() ~ ALOAD(1) ~ PUTFIELD(RegionField) ~
      RETURN()
    ))

    // public void uncaughtException(Thread t, Throwable e) { r.reportChildException(e); }
    def UncaughtExceptionMethod: InstanceMethod = InstanceMethod(this.jvmName, IsPublic, IsFinal, "uncaughtException", ThreadUncaughtExceptionHandler.UncaughtExceptionMethod.d, Some(
      thisLoad() ~ GETFIELD(RegionField) ~
      ALOAD(2) ~ INVOKEVIRTUAL(Region.ReportChildExceptionMethod) ~
      RETURN()
    ))
  }

  //
  // Java Types
  //

  case object String extends BackendObjType {
    def BoolValueOf: StaticMethod = StaticMethod(this.jvmName, IsPublic, IsFinal,
      "valueOf", mkDescriptor(BackendType.Bool)(this.jvmName.toTpe), None)

    def CharValueOf: StaticMethod = StaticMethod(this.jvmName, IsPublic, IsFinal,
      "valueOf", mkDescriptor(BackendType.Char)(this.jvmName.toTpe), None)

    // implicit use of Int8 as Int32
    def Int8ValueOf: StaticMethod = StaticMethod(this.jvmName, IsPublic, IsFinal,
      "valueOf", mkDescriptor(BackendType.Int32)(this.jvmName.toTpe), None)

    // implicit use of Int16 as Int32
    def Int16ValueOf: StaticMethod = StaticMethod(this.jvmName, IsPublic, IsFinal,
      "valueOf", mkDescriptor(BackendType.Int32)(this.jvmName.toTpe), None)

    def Int32ValueOf: StaticMethod = StaticMethod(this.jvmName, IsPublic, IsFinal,
      "valueOf", mkDescriptor(BackendType.Int32)(this.jvmName.toTpe), None)

    def Int64ValueOf: StaticMethod = StaticMethod(this.jvmName, IsPublic, IsFinal,
      "valueOf", mkDescriptor(BackendType.Int64)(this.jvmName.toTpe), None)

    def Float32ValueOf: StaticMethod = StaticMethod(this.jvmName, IsPublic, IsFinal,
      "valueOf", mkDescriptor(BackendType.Float32)(this.jvmName.toTpe), None)

    def Float64ValueOf: StaticMethod = StaticMethod(this.jvmName, IsPublic, IsFinal,
      "valueOf", mkDescriptor(BackendType.Float64)(this.jvmName.toTpe), None)

    def ObjectValueOf: StaticMethod = StaticMethod(this.jvmName, IsPublic, IsFinal,
      "valueOf", mkDescriptor(BackendObjType.JavaObject.toTpe)(this.jvmName.toTpe), None)
  }

  case object Arrays extends BackendObjType {
    def BoolArrToString: StaticMethod = StaticMethod(this.jvmName, IsPublic, IsFinal,
      "toString", mkDescriptor(BackendType.Array(BackendType.Bool))(BackendObjType.String.toTpe), None)

    def CharArrToString: StaticMethod = StaticMethod(this.jvmName, IsPublic, IsFinal,
      "toString", mkDescriptor(BackendType.Array(BackendType.Char))(BackendObjType.String.toTpe), None)

    def Int8ArrToString: StaticMethod = StaticMethod(this.jvmName, IsPublic, IsFinal,
      "toString", mkDescriptor(BackendType.Array(BackendType.Int8))(BackendObjType.String.toTpe), None)

    def Int16ArrToString: StaticMethod = StaticMethod(this.jvmName, IsPublic, IsFinal,
      "toString", mkDescriptor(BackendType.Array(BackendType.Int16))(BackendObjType.String.toTpe), None)

    def Int32ArrToString: StaticMethod = StaticMethod(this.jvmName, IsPublic, IsFinal,
      "toString", mkDescriptor(BackendType.Array(BackendType.Int32))(BackendObjType.String.toTpe), None)

    def Int64ArrToString: StaticMethod = StaticMethod(this.jvmName, IsPublic, IsFinal,
      "toString", mkDescriptor(BackendType.Array(BackendType.Int64))(BackendObjType.String.toTpe), None)

    def Float32ArrToString: StaticMethod = StaticMethod(this.jvmName, IsPublic, IsFinal,
      "toString", mkDescriptor(BackendType.Array(BackendType.Float32))(BackendObjType.String.toTpe), None)

    def Float64ArrToString: StaticMethod = StaticMethod(this.jvmName, IsPublic, IsFinal,
      "toString", mkDescriptor(BackendType.Array(BackendType.Float64))(BackendObjType.String.toTpe), None)

    def ObjArrToString: StaticMethod = StaticMethod(this.jvmName, IsPublic, IsFinal,
      "toString", mkDescriptor(BackendType.Array(BackendObjType.JavaObject.toTpe))(BackendObjType.String.toTpe), None)

    def DeepToString: StaticMethod = StaticMethod(this.jvmName, IsPublic, IsFinal,
      "deepToString", mkDescriptor(BackendType.Array(BackendObjType.JavaObject.toTpe))(BackendObjType.String.toTpe), None)
  }

  case object JavaObject extends BackendObjType {

    def Constructor: ConstructorMethod = ConstructorMethod(this.jvmName, IsPublic, Nil, None)

    def EqualsMethod: InstanceMethod = InstanceMethod(this.jvmName, IsPublic, NotFinal, "equals",
      mkDescriptor(JavaObject.toTpe)(BackendType.Bool), None)

    def HashcodeMethod: InstanceMethod = InstanceMethod(this.jvmName, IsPublic, NotFinal, "hashCode",
      mkDescriptor()(BackendType.Int32), None)

    def ToStringMethod: InstanceMethod = InstanceMethod(this.jvmName, IsPublic, NotFinal, "toString",
      mkDescriptor()(String.toTpe), None)

    def GetClassMethod: InstanceMethod = InstanceMethod(this.jvmName, IsPublic, NotFinal, "getClass",
      mkDescriptor()(JvmName.Class.toTpe), None)
  }

  case object StringBuilder extends BackendObjType {

    def Constructor: ConstructorMethod = ConstructorMethod(this.jvmName, IsPublic, Nil, None)

    def AppendStringMethod: InstanceMethod = InstanceMethod(this.jvmName, IsPublic, IsFinal, "append",
      mkDescriptor(String.toTpe)(StringBuilder.toTpe), None)

    def AppendInt32Method: InstanceMethod = InstanceMethod(this.jvmName, IsPublic, IsFinal, "append",
      mkDescriptor(BackendType.Int32)(StringBuilder.toTpe), None)

  }

  case object Objects extends BackendObjType {

    def EqualsMethod: StaticMethod = StaticMethod(this.jvmName, IsPublic, IsFinal, "equals",
      mkDescriptor(JavaObject.toTpe, JavaObject.toTpe)(BackendType.Bool), None)

    def HashMethod: StaticMethod = StaticMethod(this.jvmName, IsPublic, IsFinal, "hash",
      mkDescriptor(BackendType.Array(JavaObject.toTpe))(BackendType.Int32), None)

  }

  case object LinkedList extends BackendObjType {

    def AddFirstMethod: InstanceMethod = InstanceMethod(this.jvmName, IsPublic, NotFinal, "addFirst",
      mkDescriptor(JavaObject.toTpe)(VoidableType.Void), None)

    def IteratorMethod: InstanceMethod = InstanceMethod(this.jvmName, IsPublic, NotFinal, "iterator",
      mkDescriptor()(BackendObjType.Iterator.toTpe), None)
  }

  case object Iterator extends BackendObjType {

    def HasNextMethod: InterfaceMethod = InterfaceMethod(this.jvmName, "hasNext",
      mkDescriptor()(BackendType.Bool))

    def NextMethod: InterfaceMethod = InterfaceMethod(this.jvmName, "next",
      mkDescriptor()(JavaObject.toTpe))
  }

  case object Runnable extends BackendObjType {

    def RunMethod: InterfaceMethod = InterfaceMethod(this.jvmName, "run",
      MethodDescriptor.NothingToVoid)
  }

  case object ConcurrentLinkedQueue extends BackendObjType {

    def AddMethod: InstanceMethod = InstanceMethod(this.jvmName, IsPublic, NotFinal, "add",
      mkDescriptor(JavaObject.toTpe)(BackendType.Bool), None)

    def PollMethod: InstanceMethod = InstanceMethod(this.jvmName, IsPublic, NotFinal, "poll",
      mkDescriptor()(JavaObject.toTpe), None)
  }

  case object Thread extends BackendObjType {

    def StartMethod: InstanceMethod = InstanceMethod(this.jvmName, IsPublic, NotFinal, "start",
      MethodDescriptor.NothingToVoid, None)

    def JoinMethod: InstanceMethod = InstanceMethod(this.jvmName, IsPublic, NotFinal, "join",
      MethodDescriptor.NothingToVoid, None)

    def CurrentThreadMethod: StaticMethod = StaticMethod(this.jvmName, IsPublic, IsFinal, "currentThread",
      mkDescriptor()(this.toTpe), None)

    def InterruptMethod: InstanceMethod = InstanceMethod(this.jvmName, IsPublic, IsFinal, "interrupt",
      MethodDescriptor.NothingToVoid, None)

    def SetUncaughtExceptionHandlerMethod: InstanceMethod = InstanceMethod(this.jvmName, IsPublic, IsFinal, "setUncaughtExceptionHandler",
      mkDescriptor(ThreadUncaughtExceptionHandler.toTpe)(VoidableType.Void), None)

    def OfVirtualMethod: StaticMethod = StaticMethod(this.jvmName, IsPublic, IsFinal, "ofVirtual",
      mkDescriptor()(ThreadBuilderOfVirtual.toTpe), None)
  }

  case object ThreadBuilderOfVirtual extends BackendObjType {

    def UnstartedMethod: InterfaceMethod = InterfaceMethod(this.jvmName, "unstarted",
      mkDescriptor(JvmName.Runnable.toTpe)(BackendObjType.Thread.toTpe))
  }

  case object ThreadUncaughtExceptionHandler extends BackendObjType {

    def UncaughtExceptionMethod: InstanceMethod = InstanceMethod(this.jvmName, IsPublic, NotFinal, "uncaughtException",
      mkDescriptor(Thread.toTpe, JvmName.Throwable.toTpe)(VoidableType.Void), None)
  }

  case object Result extends BackendObjType {

    def genByteCode()(implicit flix: Flix): Array[Byte] = {
      val cm = mkInterface(this.jvmName)
      cm.closeClassMaker()
    }
  }

  case object Value extends BackendObjType {

    def genByteCode()(implicit flix: Flix): Array[Byte] = {
      val cm = mkClass(this.jvmName, IsFinal, interfaces = List(Result.jvmName))

      // The fields of all erased types, only one will be relevant
      cm.mkField(BoolField)
      cm.mkField(CharField)
      cm.mkField(Int8Field)
      cm.mkField(Int16Field)
      cm.mkField(Int32Field)
      cm.mkField(Int64Field)
      cm.mkField(Float32Field)
      cm.mkField(Float64Field)
      cm.mkField(ObjectField)

      cm.closeClassMaker()
    }

    def BoolField: InstanceField = InstanceField(this.jvmName, IsPublic, NotFinal, NotVolatile, "b", BackendType.Bool)

    def CharField: InstanceField = InstanceField(this.jvmName, IsPublic, NotFinal, NotVolatile, "c", BackendType.Char)

    def Int8Field: InstanceField = InstanceField(this.jvmName, IsPublic, NotFinal, NotVolatile, "i8", BackendType.Int8)

    def Int16Field: InstanceField = InstanceField(this.jvmName, IsPublic, NotFinal, NotVolatile, "i16", BackendType.Int16)

    def Int32Field: InstanceField = InstanceField(this.jvmName, IsPublic, NotFinal, NotVolatile, "i32", BackendType.Int32)

    def Int64Field: InstanceField = InstanceField(this.jvmName, IsPublic, NotFinal, NotVolatile, "i64", BackendType.Int64)

    def Float32Field: InstanceField = InstanceField(this.jvmName, IsPublic, NotFinal, NotVolatile, "f32", BackendType.Float32)

    def Float64Field: InstanceField = InstanceField(this.jvmName, IsPublic, NotFinal, NotVolatile, "f64", BackendType.Float64)

    def ObjectField: InstanceField = InstanceField(this.jvmName, IsPublic, NotFinal, NotVolatile, "o", BackendObjType.JavaObject.toTpe)
  }

<<<<<<< HEAD
  case object Thunk extends BackendObjType {

    def genByteCode()(implicit flix: Flix): Array[Byte] = {
      val cm = mkInterface(this.jvmName, interfaces = List(Result.jvmName))
=======
  case object Frame extends BackendObjType {

    def genByteCode()(implicit flix: Flix): Array[Byte] = {
      val cm = mkInterface(this.jvmName)
>>>>>>> 291586dc

      cm.mkInterfaceMethod(ApplyMethod)

      cm.closeClassMaker()
    }

<<<<<<< HEAD
    def ApplyMethod: InterfaceMethod = InterfaceMethod(this.jvmName, "apply", mkDescriptor()(Result.toTpe))
=======
    def ApplyMethod: InterfaceMethod = InterfaceMethod(this.jvmName, "apply", mkDescriptor(Value.toTpe)(Result.toTpe))
>>>>>>> 291586dc
  }
}<|MERGE_RESOLUTION|>--- conflicted
+++ resolved
@@ -71,11 +71,8 @@
     case BackendObjType.ThreadUncaughtExceptionHandler => JvmName(JavaLang, "Thread$UncaughtExceptionHandler")
     case BackendObjType.Result => JvmName(DevFlixRuntime, "Result")
     case BackendObjType.Value => JvmName(DevFlixRuntime, "Value")
-<<<<<<< HEAD
+    case BackendObjType.Frame => JvmName(DevFlixRuntime, "Frame")
     case BackendObjType.Thunk => JvmName(DevFlixRuntime, "Thunk")
-=======
-    case BackendObjType.Frame => JvmName(DevFlixRuntime, "Frame")
->>>>>>> 291586dc
   }
 
   /**
@@ -1393,27 +1390,29 @@
     def ObjectField: InstanceField = InstanceField(this.jvmName, IsPublic, NotFinal, NotVolatile, "o", BackendObjType.JavaObject.toTpe)
   }
 
-<<<<<<< HEAD
+  case object Frame extends BackendObjType {
+
+    def genByteCode()(implicit flix: Flix): Array[Byte] = {
+      val cm = mkInterface(this.jvmName)
+
+      cm.mkInterfaceMethod(ApplyMethod)
+
+      cm.closeClassMaker()
+    }
+
+    def ApplyMethod: InterfaceMethod = InterfaceMethod(this.jvmName, "apply", mkDescriptor(Value.toTpe)(Result.toTpe))
+  }
+
   case object Thunk extends BackendObjType {
 
     def genByteCode()(implicit flix: Flix): Array[Byte] = {
       val cm = mkInterface(this.jvmName, interfaces = List(Result.jvmName))
-=======
-  case object Frame extends BackendObjType {
-
-    def genByteCode()(implicit flix: Flix): Array[Byte] = {
-      val cm = mkInterface(this.jvmName)
->>>>>>> 291586dc
 
       cm.mkInterfaceMethod(ApplyMethod)
 
       cm.closeClassMaker()
     }
 
-<<<<<<< HEAD
     def ApplyMethod: InterfaceMethod = InterfaceMethod(this.jvmName, "apply", mkDescriptor()(Result.toTpe))
-=======
-    def ApplyMethod: InterfaceMethod = InterfaceMethod(this.jvmName, "apply", mkDescriptor(Value.toTpe)(Result.toTpe))
->>>>>>> 291586dc
   }
 }