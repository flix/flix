/*
 * Copyright 2015-2016 Magnus Madsen
 *
 * Licensed under the Apache License, Version 2.0 (the "License");
 * you may not use this file except in compliance with the License.
 * You may obtain a copy of the License at
 *
 *   http://www.apache.org/licenses/LICENSE-2.0
 *
 * Unless required by applicable law or agreed to in writing, software
 * distributed under the License is distributed on an "AS IS" BASIS,
 * WITHOUT WARRANTIES OR CONDITIONS OF ANY KIND, either express or implied.
 * See the License for the specific language governing permissions and
 * limitations under the License.
 */

package ca.uwaterloo.flix.runtime

import ca.uwaterloo.flix.api.Flix
import ca.uwaterloo.flix.language.ast.ErasedAst._
import ca.uwaterloo.flix.language.ast._
import flix.runtime.ProxyObject

/**
 * A class representing the result of a compilation.
 *
 * @param root the abstract syntax tree of the program.
 * @param defs the definitions in the program.
 */
class CompilationResult(root: Root, main: Option[Array[String] => Int], defs: Map[Symbol.DefnSym, () => ProxyObject])(implicit flix: Flix) {

  /**
   * Returns the root AST.
   */
  def getRoot: Root = root

  /**
   * Optionally returns the main function.
   */
  def getMain: Option[Array[String] => Int] = main

  /**
   * Returns all the benchmark functions in the program.
   */
  def getBenchmarks: Map[Symbol.DefnSym, () => AnyRef] = {
    defs filter {
      case (sym, _) => root.defs(sym).ann.isBenchmark
    }
  }

  /**
   * Returns all the test functions in the program.
   */
  def getTests: Map[Symbol.DefnSym, () => AnyRef] = {
    defs filter {
      case (sym, _) => root.defs(sym).ann.isTest
    }
  }

  /**
   * Returns the total number of lines of compiled code.
   */
  def getTotalLines(): Int = getRoot.sources.foldLeft(0) {
    case (acc, (_, sl)) => acc + sl.endLine
  }

  /**
   * Returns the total compilation time in nanoseconds.
   */
  def getTotalTime(): Long = flix.phaseTimers.foldLeft(0L) {
    case (acc, phase) => acc + phase.time
  }
<<<<<<< HEAD

  /**
   * Returns the result type of the given lambda type.
   */
  private def getResultType(tpe: Type): Type = tpe.typeArguments.last

=======
>>>>>>> eaddef0e
}<|MERGE_RESOLUTION|>--- conflicted
+++ resolved
@@ -70,13 +70,5 @@
   def getTotalTime(): Long = flix.phaseTimers.foldLeft(0L) {
     case (acc, phase) => acc + phase.time
   }
-<<<<<<< HEAD
 
-  /**
-   * Returns the result type of the given lambda type.
-   */
-  private def getResultType(tpe: Type): Type = tpe.typeArguments.last
-
-=======
->>>>>>> eaddef0e
 }