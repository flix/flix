package ca.uwaterloo.flix.language.phase

import ca.uwaterloo.flix.api.Flix
import ca.uwaterloo.flix.language.ast.TypedAst.*
import ca.uwaterloo.flix.language.ast.TypedAst.Predicate.Body
import ca.uwaterloo.flix.language.ast.ops.TypedAstOps
import ca.uwaterloo.flix.language.ast.ops.TypedAstOps.*
import ca.uwaterloo.flix.language.ast.shared.*
import ca.uwaterloo.flix.language.ast.{Kind, RigidityEnv, SourceLocation, Symbol, Type, TypeConstructor, TypedAst}
import ca.uwaterloo.flix.language.dbg.AstPrinter.*
import ca.uwaterloo.flix.language.errors.SafetyError
import ca.uwaterloo.flix.language.errors.SafetyError.*
import ca.uwaterloo.flix.util.{JvmUtils, ParOps}

import java.math.BigInteger
import scala.annotation.tailrec

/**
  * Checks the safety and well-formedness of:
  *   - Datalog constraints.
  *   - New object expressions.
  *   - CheckedCast expressions.
  *   - UncheckedCast expressions.
  *   - TypeMatch expressions.
  *   - Throw expressions.
  */
object Safety {

  /** Checks the safety and well-formedness of `root`. */
  def run(root: Root)(implicit flix: Flix): (Root, List[SafetyError]) = flix.phaseNew("Safety") {
    val classSigErrs = ParOps.parMap(root.traits.values.flatMap(_.sigs))(visitSig).flatten
    val defErrs = ParOps.parMap(root.defs.values)(visitDef).flatten
    val instanceDefErrs = ParOps.parMap(TypedAstOps.instanceDefsOf(root))(visitDef).flatten
    val sigErrs = ParOps.parMap(root.sigs.values)(visitSig).flatten
    val errors = classSigErrs ++ defErrs ++ instanceDefErrs ++ sigErrs ++ checkSendableInstances(root)

    (root, errors.toList)
  }

  /** Checks that no type parameters for types that implement `Sendable` are of kind [[Kind.Eff]]. */
  private def checkSendableInstances(root: Root): List[SafetyError] = {
    val sendableClass = new Symbol.TraitSym(Nil, "Sendable", SourceLocation.Unknown)

    root.instances.getOrElse(sendableClass, Nil).flatMap {
      case TypedAst.Instance(_, _, _, _, tpe, _, _, _, _, loc) =>
        if (tpe.typeArguments.exists(_.kind == Kind.Eff))
          List(SafetyError.IllegalSendableInstance(tpe, loc))
        else
          Nil
    }
  }

  /** Checks the safety and well-formedness of `sig`. */
  private def visitSig(sig: Sig)(implicit flix: Flix): List[SafetyError] = {
    val renv = RigidityEnv.ofRigidVars(sig.spec.tparams.map(_.sym))
    sig.exp.map(visitExp(_)(inTryCatch = false, renv, flix)).getOrElse(Nil)
  }

  /** Checks the safety and well-formedness of `defn`. */
  private def visitDef(defn: Def)(implicit flix: Flix): List[SafetyError] = {
    val renv = RigidityEnv.ofRigidVars(defn.spec.tparams.map(_.sym))
    visitExp(defn.exp)(inTryCatch = false, renv, flix)
  }

  /**
    * Checks tje safety and well-formedness of `exp0`.
    *
    * The checks are:
    *   - Nested [[Expr.TryCatch]] expressions are disallowed unless the inner [[Expr.TryCatch]]
    *     will be extracted (e.g. Lambda).
    *   - [[Expr.TypeMatch]] must end with a default case.
    *
    *
    * @param inTryCatch indicates whether `exp` is enclosed in a try-catch. This can be reset if the
    *                   expression will later be extracted to its own function (e.g [[Expr.Lambda]]).
    */
  private def visitExp(exp0: Expr)(implicit inTryCatch: Boolean, renv: RigidityEnv, flix: Flix): List[SafetyError] = exp0 match {
    case Expr.Cst(_, _, _) =>
      Nil

    case Expr.Var(_, _, _) =>
      Nil

    case Expr.Hole(_, _, _, _) =>
      Nil

    case Expr.HoleWithExp(exp, _, _, _) =>
      visitExp(exp)

    case Expr.OpenAs(_, exp, _, _) =>
      visitExp(exp)

    case Expr.Use(_, _, exp, _) =>
      visitExp(exp)

    case Expr.Lambda(_, exp, _, _) =>
      // `exp` will be in its own function, so `inTryCatch` is reset.
      visitExp(exp)(inTryCatch = false, renv, flix)

    case Expr.ApplyClo(exp, exps, _, _, _) =>
      visitExp(exp) ++ exps.flatMap(visitExp)

    case Expr.ApplyDef(_, exps, _, _, _, _) =>
      exps.flatMap(visitExp)

    case Expr.ApplyLocalDef(_, exps, _, _, _, _) =>
      exps.flatMap(visitExp)

    case Expr.ApplySig(_, exps, _, _, _, _) =>
      exps.flatMap(visitExp)

    case Expr.Unary(_, exp, _, _, _) =>
      visitExp(exp)

    case Expr.Binary(_, exp1, exp2, _, _, _) =>
      visitExp(exp1) ++ visitExp(exp2)

    case Expr.Let(_, exp1, exp2, _, _, _) =>
      visitExp(exp1) ++ visitExp(exp2)

<<<<<<< HEAD
    case Expr.LocalDef(_, _, exp1, exp2, _, _, _) =>
      // `exp1` will be its own function, so `inTryCatch` is reset.
      visitExp(exp1)(inTryCatch = false, renv, flix) ++ visitExp(exp2)

    case Expr.Region(_, _) =>
      Nil
=======
      case Expr.Tag(_, exps, _, _, _) =>
        exps.flatMap(visit)

      case Expr.RestrictableTag(_, exps, _, _, _) =>
        exps.flatMap(visit)
>>>>>>> 9e30a9c4

    case Expr.Scope(_, _, exp, _, _, _) =>
      visitExp(exp)

    case Expr.IfThenElse(exp1, exp2, exp3, _, _, _) =>
      visitExp(exp1) ++ visitExp(exp2) ++ visitExp(exp3)

    case Expr.Stm(exp1, exp2, _, _, _) =>
      visitExp(exp1) ++ visitExp(exp2)

    case Expr.Discard(exp, _, _) =>
      visitExp(exp)

    case Expr.Match(exp, rules, _, _, _) =>
      visitExp(exp) ++ rules.flatMap(rule => rule.guard.map(visitExp).getOrElse(Nil) ++ visitExp(rule.exp))

    case Expr.TypeMatch(exp, rules, _, _, _) =>
      // check whether the last case in the type match looks like `..: _`
      val missingDefault = rules.lastOption match {
        // Use top scope since the rigidity check only cares if it's a syntactically known variable
        case Some(TypeMatchRule(_, Type.Var(sym, _), _)) if renv.isFlexible(sym)(Scope.Top) =>
          Nil
        case Some(_) | None =>
          List(SafetyError.MissingDefaultTypeMatchCase(exp.loc))
      }
      visitExp(exp) ++ missingDefault ++ rules.flatMap(rule => visitExp(rule.exp))

    case Expr.RestrictableChoose(_, exp, rules, _, _, _) =>
      visitExp(exp) ++ rules.flatMap(rule => visitExp(rule.exp))

    case Expr.Tag(_, exp, _, _, _) =>
      visitExp(exp)

    case Expr.RestrictableTag(_, exp, _, _, _) =>
      visitExp(exp)

    case Expr.Tuple(elms, _, _, _) =>
      elms.flatMap(visitExp)

    case Expr.RecordEmpty(_, _) =>
      Nil

    case Expr.RecordSelect(exp, _, _, _, _) =>
      visitExp(exp)

    case Expr.RecordExtend(_, value, rest, _, _, _) =>
      visitExp(value) ++ visitExp(rest)

    case Expr.RecordRestrict(_, rest, _, _, _) =>
      visitExp(rest)

    case Expr.ArrayLit(elms, exp, _, _, _) =>
      elms.flatMap(visitExp) ++ visitExp(exp)

    case Expr.ArrayNew(exp1, exp2, exp3, _, _, _) =>
      visitExp(exp1) ++ visitExp(exp2) ++ visitExp(exp3)

    case Expr.ArrayLoad(base, index, _, _, _) =>
      visitExp(base) ++ visitExp(index)

    case Expr.ArrayLength(base, _, _) =>
      visitExp(base)

    case Expr.ArrayStore(base, index, elm, _, _) =>
      visitExp(base) ++ visitExp(index) ++ visitExp(elm)

    case Expr.StructNew(_, fields, region, _, _, _) =>
      fields.flatMap { case (_, exp) => visitExp(exp) } ++ visitExp(region)

    case Expr.StructGet(e, _, _, _, _) =>
      visitExp(e)

    case Expr.StructPut(e1, _, e2, _, _, _) =>
      visitExp(e1) ++ visitExp(e2)

    case Expr.VectorLit(elms, _, _, _) =>
      elms.flatMap(visitExp)

    case Expr.VectorLoad(exp1, exp2, _, _, _) =>
      visitExp(exp1) ++ visitExp(exp2)

    case Expr.VectorLength(exp, _) =>
      visitExp(exp)

    case Expr.Ascribe(exp, _, _, _) =>
      visitExp(exp)

    case Expr.InstanceOf(exp, _, _) =>
      visitExp(exp)

    case cast@Expr.CheckedCast(castType, exp, _, _, _) =>
      val castErrors = castType match {
        case CheckedCastType.TypeCast => checkCheckedTypeCast(cast)
        case CheckedCastType.EffectCast => Nil
      }
      visitExp(exp) ++ castErrors

    case cast@Expr.UncheckedCast(exp, _, _, _, _, loc) =>
      val castErrors = verifyUncheckedCast(cast)
      val permissionErrors = checkAllPermissions(loc.security, loc)
      permissionErrors ++ visitExp(exp) ++ castErrors

    case Expr.UncheckedMaskingCast(exp, _, _, loc) =>
      val permissionErrors = checkAllPermissions(loc.security, loc)
      permissionErrors ++ visitExp(exp)

    case Expr.Without(exp, _, _, _, _) =>
      visitExp(exp)

    case Expr.TryCatch(exp, rules, _, _, loc) =>
      val nestedTryCatchError = if (inTryCatch) List(IllegalNestedTryCatch(loc)) else Nil
      nestedTryCatchError ++ visitExp(exp)(inTryCatch = true, renv, flix) ++
        rules.flatMap { case CatchRule(bnd, clazz, e) => checkCatchClass(clazz, bnd.sym.loc) ++ visitExp(e) }

    case Expr.Throw(exp, _, _, loc) =>
      val permissionErrors = checkAllPermissions(loc.security, loc)
      permissionErrors ++ visitExp(exp) ++ checkThrow(exp)

    case Expr.TryWith(exp, effUse, rules, _, _, _) =>
      val effectErrors = {
        if (Symbol.isPrimitiveEff(effUse.sym)) List(PrimitiveEffectInTryWith(effUse.sym, effUse.loc))
        else Nil
      }
      effectErrors ++ visitExp(exp) ++ rules.flatMap(rule => visitExp(rule.exp))


    case Expr.Do(_, exps, _, _, _) =>
      exps.flatMap(visitExp)

    case Expr.InvokeConstructor(_, args, _, _, loc) =>
      val permissionErrors = checkAllPermissions(loc.security, loc)
      permissionErrors ++ args.flatMap(visitExp)

    case Expr.InvokeMethod(_, exp, args, _, _, loc) =>
      val permissionErrors = checkAllPermissions(loc.security, loc)
      permissionErrors ++ visitExp(exp) ++ args.flatMap(visitExp)

    case Expr.InvokeStaticMethod(_, args, _, _, loc) =>
      val permissionErrors = checkAllPermissions(loc.security, loc)
      permissionErrors ++ args.flatMap(visitExp)

    case Expr.GetField(_, exp, _, _, loc) =>
      val permissionErrors = checkAllPermissions(loc.security, loc)
      permissionErrors ++ visitExp(exp)

    case Expr.PutField(_, exp1, exp2, _, _, loc) =>
      val permissionErrors = checkAllPermissions(loc.security, loc)
      permissionErrors ++ visitExp(exp1) ++ visitExp(exp2)

    case Expr.GetStaticField(_, _, _, loc) =>
      checkAllPermissions(loc.security, loc)

    case Expr.PutStaticField(_, exp, _, _, loc) =>
      val permissionErrors = checkAllPermissions(loc.security, loc)
      permissionErrors ++ visitExp(exp)

    case newObject@Expr.NewObject(_, _, _, _, methods, loc) =>
      val permissionErrors = checkAllPermissions(loc.security, loc)
      val objectErrors = checkObjectImplementation(newObject)
      permissionErrors ++ objectErrors ++ methods.flatMap(method => visitExp(method.exp))

    case Expr.NewChannel(exp1, exp2, _, _, _) =>
      visitExp(exp1) ++ visitExp(exp2)

    case Expr.GetChannel(exp, _, _, _) =>
      visitExp(exp)

    case Expr.PutChannel(exp1, exp2, _, _, _) =>
      visitExp(exp1) ++ visitExp(exp2)

    case Expr.SelectChannel(rules, default, _, _, _) =>
      rules.flatMap {
        case SelectChannelRule(_, chan, body) => visitExp(chan) ++ visitExp(body)
      } ++ default.map(visitExp).getOrElse(Nil)

    case Expr.Spawn(exp1, exp2, _, _, _) =>
      val illegalSpawnEffect = {
        if (hasControlEffects(exp1.eff)) List(IllegalSpawnEffect(exp1.eff, exp1.loc))
        else Nil
      }

      illegalSpawnEffect ++ visitExp(exp1) ++ visitExp(exp2)

    case Expr.ParYield(frags, exp, _, _, _) =>
      frags.flatMap(fragment => visitExp(fragment.exp)) ++ visitExp(exp)

    case Expr.Lazy(exp, _, _) =>
      visitExp(exp)

    case Expr.Force(exp, _, _, _) =>
      visitExp(exp)

    case Expr.FixpointConstraintSet(cs, _, _) =>
      cs.flatMap(checkConstraint)

    case Expr.FixpointLambda(_, exp, _, _, _) =>
      visitExp(exp)

    case Expr.FixpointMerge(exp1, exp2, _, _, _) =>
      visitExp(exp1) ++ visitExp(exp2)

    case Expr.FixpointSolve(exp, _, _, _) =>
      visitExp(exp)

    case Expr.FixpointFilter(_, exp, _, _, _) =>
      visitExp(exp)

    case Expr.FixpointInject(exp, _, _, _, _) =>
      visitExp(exp)

    case Expr.FixpointProject(_, exp, _, _, _) =>
      visitExp(exp)

    case Expr.Error(_, _, _) =>
      Nil

  }

  /** Checks that `ctx` is [[SecurityContext.AllPermissions]]. */
  private def checkAllPermissions(ctx: SecurityContext, loc: SourceLocation): List[SafetyError] = {
    ctx match {
      case SecurityContext.AllPermissions => Nil
      case SecurityContext.NoPermissions => List(SafetyError.Forbidden(ctx, loc))
    }
  }

  /** Checks if `cast` is legal. */
  private def checkCheckedTypeCast(cast: Expr.CheckedCast)(implicit flix: Flix): List[SafetyError] = cast match {
    case Expr.CheckedCast(_, exp, tpe, _, loc) =>
      val from = exp.tpe
      val to = tpe
      (Type.eraseAliases(from).baseType, Type.eraseAliases(to).baseType) match {

        // Allow casting Null to a Java type.
        case (Type.Cst(TypeConstructor.Null, _), Type.Cst(TypeConstructor.Native(_), _)) => Nil
        case (Type.Cst(TypeConstructor.Null, _), Type.Cst(TypeConstructor.BigInt, _)) => Nil
        case (Type.Cst(TypeConstructor.Null, _), Type.Cst(TypeConstructor.BigDecimal, _)) => Nil
        case (Type.Cst(TypeConstructor.Null, _), Type.Cst(TypeConstructor.Str, _)) => Nil
        case (Type.Cst(TypeConstructor.Null, _), Type.Cst(TypeConstructor.Regex, _)) => Nil
        case (Type.Cst(TypeConstructor.Null, _), Type.Cst(TypeConstructor.Array, _)) => Nil

        // Allow casting one Java type to another if there is a sub-type relationship.
        case (Type.Cst(TypeConstructor.Native(left), _), Type.Cst(TypeConstructor.Native(right), _)) =>
          if (right.isAssignableFrom(left)) Nil else IllegalCheckedCast(from, to, loc) :: Nil

        // Similar, but for String.
        case (Type.Cst(TypeConstructor.Str, _), Type.Cst(TypeConstructor.Native(right), _)) =>
          if (right.isAssignableFrom(classOf[String])) Nil else IllegalCheckedCast(from, to, loc) :: Nil

        // Similar, but for Regex.
        case (Type.Cst(TypeConstructor.Regex, _), Type.Cst(TypeConstructor.Native(right), _)) =>
          if (right.isAssignableFrom(classOf[java.util.regex.Pattern])) Nil else IllegalCheckedCast(from, to, loc) :: Nil

        // Similar, but for BigInt.
        case (Type.Cst(TypeConstructor.BigInt, _), Type.Cst(TypeConstructor.Native(right), _)) =>
          if (right.isAssignableFrom(classOf[BigInteger])) Nil else IllegalCheckedCast(from, to, loc) :: Nil

        // Similar, but for BigDecimal.
        case (Type.Cst(TypeConstructor.BigDecimal, _), Type.Cst(TypeConstructor.Native(right), _)) =>
          if (right.isAssignableFrom(classOf[java.math.BigDecimal])) Nil else IllegalCheckedCast(from, to, loc) :: Nil

        // Similar, but for Arrays.
        case (Type.Cst(TypeConstructor.Array, _), Type.Cst(TypeConstructor.Native(right), _)) =>
          if (right.isAssignableFrom(classOf[Array[Object]])) Nil else IllegalCheckedCast(from, to, loc) :: Nil

        // Disallow casting a type variable.
        case (src@Type.Var(_, _), _) =>
          IllegalCheckedCastFromVar(src, to, loc) :: Nil

        // Disallow casting a type variable (symmetric case)
        case (_, dst@Type.Var(_, _)) =>
          IllegalCheckedCastToVar(from, dst, loc) :: Nil

        // Disallow casting a Java type to any other type.
        case (Type.Cst(TypeConstructor.Native(clazz), _), _) =>
          IllegalCheckedCastToNonJava(clazz, to, loc) :: Nil

        // Disallow casting a Java type to any other type (symmetric case).
        case (_, Type.Cst(TypeConstructor.Native(clazz), _)) =>
          IllegalCheckedCastFromNonJava(from, clazz, loc) :: Nil

        // Disallow all other casts.
        case _ => IllegalCheckedCast(from, to, loc) :: Nil
      }
  }

  /**
    * Checks if there are any impossible casts, i.e. casts that always fail.
    *
    *   - No primitive type can be cast to a reference type and vice-versa.
    *   - No Bool type can be cast to a non-Bool type and vice-versa.
    */
  private def verifyUncheckedCast(cast: Expr.UncheckedCast)(implicit flix: Flix): List[SafetyError.ImpossibleUncheckedCast] = cast match {
    case Expr.UncheckedCast(exp, declaredType, _, _, _, loc) =>
      val from = exp.tpe
      val to = declaredType
      val primitives = List(
        Type.Unit, Type.Bool, Type.Char,
        Type.Float32, Type.Float64, Type.Int8,
        Type.Int16, Type.Int32, Type.Int64,
        Type.Str, Type.Regex, Type.BigInt, Type.BigDecimal
      )

      (Type.eraseAliases(from).baseType, to.map(Type.eraseAliases).map(_.baseType)) match {
        // Allow casts where one side is a type variable.
        case (Type.Var(_, _), _) => Nil
        case (_, Some(Type.Var(_, _))) => Nil

        // Allow casts between Java types.
        case (Type.Cst(TypeConstructor.Native(_), _), _) => Nil
        case (_, Some(Type.Cst(TypeConstructor.Native(_), _))) => Nil

        // Disallow casting a Boolean to another primitive type.
        case (Type.Bool, Some(t2)) if primitives.filter(_ != Type.Bool).contains(t2) =>
          ImpossibleUncheckedCast(from, to.get, loc) :: Nil

        // Disallow casting a Boolean to another primitive type (symmetric case).
        case (t1, Some(Type.Bool)) if primitives.filter(_ != Type.Bool).contains(t1) =>
          ImpossibleUncheckedCast(from, to.get, loc) :: Nil

        // Disallowing casting a non-primitive type to a primitive type.
        case (t1, Some(t2)) if primitives.contains(t1) && !primitives.contains(t2) =>
          ImpossibleUncheckedCast(from, to.get, loc) :: Nil

        // Disallowing casting a non-primitive type to a primitive type (symmetric case).
        case (t1, Some(t2)) if primitives.contains(t2) && !primitives.contains(t1) =>
          ImpossibleUncheckedCast(from, to.get, loc) :: Nil

        case _ => Nil
      }
  }

  /** Checks the safety and well-formedness of `c`. */
  private def checkConstraint(c: Constraint)(implicit inTryCatch: Boolean, renv: RigidityEnv, flix: Flix): List[SafetyError] = {
    // Compute the set of positively defined variable symbols in the constraint.
    val posVars = positivelyDefinedVariables(c)

    // The variables that are used in a non-fixed lattice position.
    val latVars0 = nonFixedLatticeVariablesOf(c)

    // The variables that are used in a fixed position.
    val fixedLatVars0 = fixedLatticeVariablesOf(c)

    // The variables that are used in lattice position, either fixed or non-fixed.
    val latVars = latVars0 union fixedLatVars0

    // The lattice variables that are always fixed can be used in the head.
    val safeLatVars = fixedLatVars0 -- latVars0

    // The lattice variables that cannot be used relationally in the head.
    val unsafeLatVars = latVars -- safeLatVars

    // Compute the quantified variables in the constraint.
    // A lexically bound variable does not appear in this set and is never free.
    val quantVars = c.cparams.map(_.bnd.sym).toSet

    // Check that all negative atoms only use positively defined variable symbols
    // and that lattice variables are not used in relational position.
    val err1 = c.body.flatMap(checkBodyPredicate(_, posVars, quantVars, latVars))

    // Check that the free relational variables in the head atom are not lattice variables.
    val err2 = checkHeadPredicate(c.head, unsafeLatVars)

    // Check that patterns in atom body are legal.
    val err3 = c.body.flatMap(s => checkBodyPattern(s))

    err1 ++ err2 ++ err3
  }

  /** Checks that `p` only contains [[Pattern.Var]], [[Pattern.Wild]], and [[Pattern.Cst]]. */
  private def checkBodyPattern(p: Predicate.Body): List[SafetyError] = p match {
    case Predicate.Body.Atom(_, _, _, _, terms, _, loc) =>
      terms.flatMap {
        case Pattern.Var(_, _, _) => None
        case Pattern.Wild(_, _) => None
        case Pattern.Cst(_, _, _) => None
        case _ => Some(IllegalPatternInBodyAtom(loc))
      }
    case _ => Nil
  }

  /**
    * Checks that `p` is well-formed.
    *
    * @param posVars the positively bound variables.
    * @param quantVars the quantified variables, not bound by lexical scope.
    * @param latVars the variables in lattice position.
    */
  private def checkBodyPredicate(p: Predicate.Body, posVars: Set[Symbol.VarSym], quantVars: Set[Symbol.VarSym], latVars: Set[Symbol.VarSym])(implicit inTryCatch: Boolean, renv: RigidityEnv, flix: Flix): List[SafetyError] = p match {
    case Predicate.Body.Atom(_, den, polarity, _, terms, _, loc) =>
      // Check for non-positively bound negative variables.
      val err1 = polarity match {
        case Polarity.Positive => Nil
        case Polarity.Negative =>
          // Compute the free variables in the terms which are *not* bound by the lexical scope.
          val freeVars = terms.flatMap(freeVarsOf).toSet.intersect(quantVars)
          val wildcardNegErrors = terms.flatMap(visitPat(_, loc))

          // Check if any free variables are not positively bound.
          val variableNegErrors = (freeVars -- posVars).map(mkIllegalNonPositivelyBoundVariableError(_, loc)).toList
          wildcardNegErrors ++ variableNegErrors
      }
      // Check for relational use of lattice variables. We still look at fixed atoms since latVars
      // (which means that they occur non-fixed) cannot be in another fixed atom.
      val relTerms = den match {
        case Denotation.Relational => terms
        case Denotation.Latticenal => terms.dropRight(1)
      }
      val relVars = relTerms.flatMap(freeVarsOf).toSet
      val err2 = relVars.intersect(latVars).map(IllegalRelationalUseOfLatticeVar(_, loc))

      // Combine the messages
      err1 ++ err2

    case Predicate.Body.Functional(_, exp, loc) =>
      // Check for non-positively in variables (free variables in exp).
      val inVars = freeVars(exp).keySet.intersect(quantVars)
      val err1 = (inVars -- posVars).toList.map(mkIllegalNonPositivelyBoundVariableError(_, loc))

      err1 ::: visitExp(exp)

    case Predicate.Body.Guard(exp, _) =>
      visitExp(exp)

  }

  /** Returns a non-positively bound variable error, depending on `sym.isWild`. */
  private def mkIllegalNonPositivelyBoundVariableError(sym: Symbol.VarSym, loc: SourceLocation): SafetyError = {
    if (sym.isWild) IllegalNegativelyBoundWildVar(sym, loc)
    else IllegalNonPositivelyBoundVar(sym, loc)
  }

  /** Returns all the free and positively defined variable symbols in the given constraint `c`. */
  private def positivelyDefinedVariables(c: Constraint): Set[Symbol.VarSym] =
    c.body.flatMap(positivelyDefinedVariables).toSet

  /** Returns all free and positively defined variable symbols in the given body predicate `p`. */
  private def positivelyDefinedVariables(p: Predicate.Body): Set[Symbol.VarSym] = p match {
    case Predicate.Body.Atom(_, _, Polarity.Positive, _, terms, _, _) =>
      terms.flatMap(freeVarsOf).toSet
    case Predicate.Body.Atom(_, _, Polarity.Negative, _, _, _, _) =>
      Set.empty
    case Predicate.Body.Functional(_, _, _) =>
      // Functional does not positively bind any variables. Not even its outVars.
      Set.empty
    case Predicate.Body.Guard(_, _) =>
      Set.empty
  }

  /** Returns the free lattice variables of `c` that are marked with fix. */
  private def fixedLatticeVariablesOf(c: Constraint): Set[Symbol.VarSym] =
    c.body.flatMap(fixedLatticenalVariablesOf).toSet

  /** Returns the free lattice variables of `p` that are marked with fix. */
  private def fixedLatticenalVariablesOf(p: Predicate.Body): Set[Symbol.VarSym] = p match {
    case Body.Atom(_, Denotation.Latticenal, _, Fixity.Fixed, terms, _, _) =>
      terms.lastOption.map(freeVarsOf).getOrElse(Set.empty)
    case _ => Set.empty
  }

  /** Returns the free lattice variables of `c` that are not marked with fix. */
  private def nonFixedLatticeVariablesOf(c: Constraint): Set[Symbol.VarSym] =
    c.body.flatMap(latticeVariablesOf).toSet

  /** Returns the free lattice variables of `p` that are not marked with fix. */
  private def latticeVariablesOf(p: Predicate.Body): Set[Symbol.VarSym] = p match {
    case Predicate.Body.Atom(_, Denotation.Latticenal, _, Fixity.Loose, terms, _, _) =>
      terms.lastOption.map(freeVarsOf).getOrElse(Set.empty)
    case _ => Set.empty
  }

  /** Checks that the free relational variables in `head` does not include `latVars`. */
  private def checkHeadPredicate(head: Predicate.Head, latVars: Set[Symbol.VarSym]): List[SafetyError] = head match {
    case Predicate.Head.Atom(_, Denotation.Latticenal, terms, _, loc) =>
      val relationalTerms = terms.dropRight(1)
      checkTerms(relationalTerms, latVars, loc)
    case Predicate.Head.Atom(_, Denotation.Relational, terms, _, loc) =>
      checkTerms(terms, latVars, loc)
  }

  /** Checks that the free variables in `exps` does not include `latVars`. */
  private def checkTerms(exps: List[Expr], latVars: Set[Symbol.VarSym], loc: SourceLocation): List[SafetyError] = {
    val allFreeVars = exps.flatMap(t => freeVars(t).keys).toSet

    // Compute the lattice variables that are illegally used in the exps.
    allFreeVars.intersect(latVars).toList.map(IllegalRelationalUseOfLatticeVar(_, loc))
  }

<<<<<<< HEAD
  /** Checks that `pat` contains no wildcards. */
  private def visitPat(pat: Pattern, loc: SourceLocation): List[SafetyError] = pat match {
    case Pattern.Wild(_, _) => List(IllegalNegativelyBoundWildCard(loc))
    case Pattern.Var(_, _, _) => Nil
    case Pattern.Cst(_, _, _) => Nil
    case Pattern.Tag(_, pat, _, _) => visitPat(pat, loc)
    case Pattern.Tuple(elms, _, _) => elms.flatMap(visitPat(_, loc))
    case Pattern.Record(pats, pat, _, _) => pats.map(_.pat).flatMap(visitPat(_, loc)) ++ visitPat(pat, loc)
=======
  /**
    * Returns an error for each occurrence of wildcards.
    *
    * @param loc the location of the atom containing the term.
    */
  private def visitPat(term: Pattern, loc: SourceLocation): List[SafetyError] = term match {
    case Pattern.Wild(_, _) => List(IllegalNegativelyBoundWildCard(loc))
    case Pattern.Var(_, _, _) => Nil
    case Pattern.Cst(_, _, _) => Nil
    case Pattern.Tag(_, pats, _, _) => visitPats(pats, loc)
    case Pattern.Tuple(elms, _, _) => visitPats(elms, loc)
    case Pattern.Record(pats, pat, _, _) => visitRecordPattern(pats, pat, loc)
>>>>>>> 9e30a9c4
    case Pattern.RecordEmpty(_, _) => Nil
    case Pattern.Error(_, _) => Nil
  }

  /**
    * Checks that `clazz` is [[java.lang.Throwable]] or a subclass.
    *
    * @param clazz the Java class specified in the catch clause
    * @param loc   the location of the catch parameter.
    */
  private def checkCatchClass(clazz: Class[?], loc: SourceLocation): List[SafetyError] = {
    if (isThrowable(clazz)) List.empty
    else List(IllegalCatchType(loc))
  }

  /** Returns `true` if `clazz` is [[java.lang.Throwable]] or a subclass of it. */
  private def isThrowable(clazz: Class[?]): Boolean =
    classOf[Throwable].isAssignableFrom(clazz)

  /** Checks that the type of the argument to `throw` is [[java.lang.Throwable]] or a subclass. */
  private def checkThrow(exp: Expr): List[SafetyError] = {
    if (isThrowableType(exp.tpe)) List()
    else List(IllegalThrowType(exp.loc))
  }

  /** Returns `true` if `tpe` is [[java.lang.Throwable]] or a subclass of it. */
  @tailrec
  private def isThrowableType(tpe: Type): Boolean = tpe match {
    case Type.Cst(TypeConstructor.Native(clazz), _) => isThrowable(clazz)
    case Type.Alias(_, _, tpe, _) => isThrowableType(tpe)
    case _ => false
  }

  /**
    * Checks that `newObject` correctly implements its class. `newObject` contains `methods` that
    * are supposed to implement `clazz`.
    *
    * The conditions are that:
    *   - `clazz` must be an interface or have a non-private constructor without arguments.
    *   - `clazz` must be public.
    *   - `methods` must take the object itself (`this`) as the first argument.
    *   - `methods` must include all required signatures (e.g. abstract methods).
    *   - `methods` must not include non-existing methods.
    *   - `methods` must not let control effects escape.
    */
  private def checkObjectImplementation(newObject: Expr.NewObject)(implicit flix: Flix): List[SafetyError] = newObject match {
    case Expr.NewObject(_, clazz, tpe0, _, methods, loc) =>
      val tpe = Type.eraseAliases(tpe0)
      // `clazz` must be an interface or have a non-private constructor without arguments.
      val constructorErrors = {
        if (clazz.isInterface) {
          List.empty
        } else {
          if (hasNonPrivateZeroArgConstructor(clazz)) List.empty
          else List(NewObjectMissingPublicZeroArgConstructor(clazz, loc))
        }
      }

      // `clazz` must be public.
      val visibilityErrors = {
        if (!isPublicClass(clazz)) List(NewObjectNonPublicClass(clazz, loc))
        else List.empty
      }

      // `methods` must take the object itself (`this`) as the first argument.
      val thisErrors = methods.flatMap {
        case JvmMethod(ident, fparams, _, _, _, methodLoc) =>
          val firstParam = fparams.head
          firstParam.tpe match {
            case t if Type.eraseAliases(t) == tpe =>
              None
            case Type.Unit =>
              // Unit arguments are likely inserted by the compiler.
              Some(NewObjectMissingThisArg(clazz, ident.name, methodLoc))
            case _ =>
              Some(NewObjectIllegalThisType(clazz, firstParam.tpe, ident.name, methodLoc))
          }
      }

      val flixMethods = getFlixMethodSignatures(methods)
      val implemented = flixMethods.keySet

      val classMethods = getInstanceMethods(clazz)
      val objectClassMethods = getInstanceMethods(classOf[Object]).keySet
      val canImplement = classMethods.keySet
      val mustImplement = canImplement.filter(m =>
        isAbstractMethod(classMethods(m)) && !objectClassMethods.contains(m)
      )

      // `methods` must include all required signatures (e.g. abstract methods).
      val unimplemented = mustImplement.diff(implemented)
      val unimplementedErrors = unimplemented.map(m => NewObjectMissingMethod(clazz, classMethods(m), loc))

      // `methods` must not include non-existing methods.
      val undefined = implemented.diff(canImplement)
      val undefinedErrors = undefined.map(m => NewObjectUndefinedMethod(clazz, m.name, flixMethods(m).loc))

      // `methods` must not let control effects escape.
      val controlEffecting = methods.filter(m => hasControlEffects(m.eff))
      val controlEffectingErrors = controlEffecting.map(m => SafetyError.IllegalMethodEffect(m.eff, m.loc))

      constructorErrors ++ visibilityErrors ++ thisErrors ++ unimplementedErrors ++ undefinedErrors ++ controlEffectingErrors
  }

  /**
    * Represents the Flix signature of a Java method.
    *
    * The signature contains no [[Type.Alias]].
    */
  private case class MethodSignature(name: String, paramTypes: List[Type], retTpe: Type)

  /** Returns a map of `methods` based on their [[MethodSignature]]. */
  private def getFlixMethodSignatures(methods: List[JvmMethod]): Map[MethodSignature, JvmMethod] = {
    methods.map {
      case m@JvmMethod(ident, fparams, _, retTpe, _, _) =>
        // Drop the first formal parameter (which always represents `this`)
        val paramTypes = fparams.tail.map(_.tpe)
        val signature = MethodSignature(ident.name, paramTypes.map(Type.eraseAliases), Type.eraseAliases(retTpe))
        signature -> m
    }.toMap
  }

  /** Returns the instance methods of `clazz` with their [[MethodSignature]]. */
  private def getInstanceMethods(clazz: Class[?]): Map[MethodSignature, java.lang.reflect.Method] = {
    val methods = JvmUtils.getInstanceMethods(clazz)
    methods.map(m => {
      val signature = MethodSignature(m.getName, m.getParameterTypes.toList.map(Type.getFlixType), Type.getFlixType(m.getReturnType))
      signature -> m
    }).toMap
  }

  /** Return `true` if `clazz` has a non-private constructor with zero arguments. */
  private def hasNonPrivateZeroArgConstructor(clazz: Class[?]): Boolean = {
    try {
      val constructor = clazz.getDeclaredConstructor()
      !java.lang.reflect.Modifier.isPrivate(constructor.getModifiers)
    } catch {
      case _: NoSuchMethodException => false
    }
  }

  /** Returns `true` if `c` is public. */
  private def isPublicClass(c: Class[?]): Boolean =
    java.lang.reflect.Modifier.isPublic(c.getModifiers)

  /** Return `true` if `m` is abstract. */
  private def isAbstractMethod(m: java.lang.reflect.Method): Boolean =
    java.lang.reflect.Modifier.isAbstract(m.getModifiers)

  /** Returns `true` if `eff` includes control effects (e.g. Console). */
  private def hasControlEffects(eff: Type): Boolean = {
    // TODO: This is unsound and incomplete because it ignores type variables, associated types, etc.
    !eff.effects.forall(Symbol.isPrimitiveEff)
  }

}<|MERGE_RESOLUTION|>--- conflicted
+++ resolved
@@ -118,20 +118,12 @@
     case Expr.Let(_, exp1, exp2, _, _, _) =>
       visitExp(exp1) ++ visitExp(exp2)
 
-<<<<<<< HEAD
     case Expr.LocalDef(_, _, exp1, exp2, _, _, _) =>
       // `exp1` will be its own function, so `inTryCatch` is reset.
       visitExp(exp1)(inTryCatch = false, renv, flix) ++ visitExp(exp2)
 
     case Expr.Region(_, _) =>
       Nil
-=======
-      case Expr.Tag(_, exps, _, _, _) =>
-        exps.flatMap(visit)
-
-      case Expr.RestrictableTag(_, exps, _, _, _) =>
-        exps.flatMap(visit)
->>>>>>> 9e30a9c4
 
     case Expr.Scope(_, _, exp, _, _, _) =>
       visitExp(exp)
@@ -162,11 +154,11 @@
     case Expr.RestrictableChoose(_, exp, rules, _, _, _) =>
       visitExp(exp) ++ rules.flatMap(rule => visitExp(rule.exp))
 
-    case Expr.Tag(_, exp, _, _, _) =>
-      visitExp(exp)
-
-    case Expr.RestrictableTag(_, exp, _, _, _) =>
-      visitExp(exp)
+      case Expr.Tag(_, exps, _, _, _) =>
+        exps.flatMap(visitExp)
+
+      case Expr.RestrictableTag(_, exps, _, _, _) =>
+        exps.flatMap(visitExp)
 
     case Expr.Tuple(elms, _, _, _) =>
       elms.flatMap(visitExp)
@@ -620,29 +612,14 @@
     allFreeVars.intersect(latVars).toList.map(IllegalRelationalUseOfLatticeVar(_, loc))
   }
 
-<<<<<<< HEAD
   /** Checks that `pat` contains no wildcards. */
   private def visitPat(pat: Pattern, loc: SourceLocation): List[SafetyError] = pat match {
     case Pattern.Wild(_, _) => List(IllegalNegativelyBoundWildCard(loc))
     case Pattern.Var(_, _, _) => Nil
     case Pattern.Cst(_, _, _) => Nil
-    case Pattern.Tag(_, pat, _, _) => visitPat(pat, loc)
+    case Pattern.Tag(_, pats, _, _) => pats.flatMap(visitPat(_, loc))
     case Pattern.Tuple(elms, _, _) => elms.flatMap(visitPat(_, loc))
     case Pattern.Record(pats, pat, _, _) => pats.map(_.pat).flatMap(visitPat(_, loc)) ++ visitPat(pat, loc)
-=======
-  /**
-    * Returns an error for each occurrence of wildcards.
-    *
-    * @param loc the location of the atom containing the term.
-    */
-  private def visitPat(term: Pattern, loc: SourceLocation): List[SafetyError] = term match {
-    case Pattern.Wild(_, _) => List(IllegalNegativelyBoundWildCard(loc))
-    case Pattern.Var(_, _, _) => Nil
-    case Pattern.Cst(_, _, _) => Nil
-    case Pattern.Tag(_, pats, _, _) => visitPats(pats, loc)
-    case Pattern.Tuple(elms, _, _) => visitPats(elms, loc)
-    case Pattern.Record(pats, pat, _, _) => visitRecordPattern(pats, pat, loc)
->>>>>>> 9e30a9c4
     case Pattern.RecordEmpty(_, _) => Nil
     case Pattern.Error(_, _) => Nil
   }
