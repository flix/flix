--- conflicted
+++ resolved
@@ -316,9 +316,6 @@
       val e = visitExp(exp)
       Expression.Spawn(e, tpe, loc)
 
-<<<<<<< HEAD
-    case Expression.FixpointConstraint(c0, tpe, loc) =>
-=======
     case Expression.Sleep(exp, tpe, loc) =>
       val e = visitExp(exp)
       Expression.Sleep(e, tpe, loc)
@@ -326,11 +323,7 @@
     case Expression.NewRelation(sym, tpe, loc) =>
       Expression.NewRelation(sym, tpe, loc)
 
-    case Expression.NewLattice(sym, tpe, loc) =>
-      Expression.NewLattice(sym, tpe, loc)
-
-    case Expression.Constraint(c0, tpe, loc) =>
->>>>>>> 08ac22ee
+    case Expression.FixpointConstraint(c0, tpe, loc) =>
       val Constraint(cparams0, head0, body0) = c0
       val head = visitHeadPredicate(head0)
       val body = body0 map visitBodyPredicate
@@ -844,19 +837,11 @@
         val e = visitExp(exp)
         Expression.Spawn(e, tpe, loc)
 
-<<<<<<< HEAD
+      case Expression.Sleep(exp, tpe, loc) =>
+        val e = visitExp(exp)
+        Expression.Sleep(e, tpe, loc)
+
       case Expression.FixpointConstraint(con, tpe, loc) =>
-=======
-      case Expression.Sleep(exp, tpe, loc) =>
-        val e = visitExp(exp)
-        Expression.Sleep(e, tpe, loc)
-
-      case Expression.NewRelation(sym, tpe, loc) => e
-
-      case Expression.NewLattice(sym, tpe, loc) => e
-
-      case Expression.Constraint(con, tpe, loc) =>
->>>>>>> 08ac22ee
         val Constraint(cparams0, head0, body0) = con
         val cs = cparams0 map {
           case ConstraintParam.HeadParam(s, t, l) => ConstraintParam.HeadParam(subst.getOrElse(s, s), t, l)
