--- conflicted
+++ resolved
@@ -2162,15 +2162,6 @@
   test("TypeError.ExtMatch.07") {
     val input =
       """
-<<<<<<< HEAD
-        |def f(): Bool = {
-        |    let scrutinee = if (true) xvar A(false) else xvar B(true);
-        |    (ematch A(x) -> x)(scrutinee)
-        |}
-        |""".stripMargin
-    val result = compile(input, Options.TestWithLibNix)
-    expectError[TypeError.UnexpectedType](result)
-=======
         |def f(var: #| A(Int32), B(Int32) | r |#): Bool = {
         |    ematch var {
         |        case A(x) => x == 1
@@ -2209,6 +2200,17 @@
         |""".stripMargin
     val result = compile(input, Options.TestWithLibNix)
     expectError[TypeError.UnexpectedArg](result)
->>>>>>> f58bc4b5
+  }
+
+  test("TypeError.ExtMatch.10") {
+    val input =
+      """
+        |def f(): Bool = {
+        |    let scrutinee = if (true) xvar A(false) else xvar B(true);
+        |    (ematch A(x) -> x)(scrutinee)
+        |}
+        |""".stripMargin
+    val result = compile(input, Options.TestWithLibNix)
+    expectError[TypeError.UnexpectedType](result)
   }
 }