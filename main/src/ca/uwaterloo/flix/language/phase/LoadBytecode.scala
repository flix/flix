--- conflicted
+++ resolved
@@ -206,15 +206,9 @@
     case Type.Native => classOf[java.lang.Object]
     case Type.Enum(s, _) => enums(s)
     case Type.Apply(Type.Enum(s, _), _) => enums(s)
-<<<<<<< HEAD
-    case Type.Apply(Type.FTuple(_), lst) =>
+    case Type.Apply(Type.Tuple(_), lst) =>
       val tupleInterface = TupleInterfaceName(lst.map(typeToWrappedType))
       loadedTuples(tupleInterface)._1
-=======
-    case Type.Apply(Type.Tuple(_), lst) =>
-      val clazzName = TupleClassName(lst.map(typeToWrappedType))
-      loadedTuples(clazzName)
->>>>>>> 925f45c2
     case Type.Apply(Type.Arrow(l), _) => interfaces(tpe)
     case Type.Apply(Type.Ref, List(ts)) => getReferenceClazz(tpe)
     case _ => throw InternalCompilerException(s"Unexpected type: `$tpe'.")
