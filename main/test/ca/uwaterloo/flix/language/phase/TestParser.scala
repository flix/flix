package ca.uwaterloo.flix.language.phase

import ca.uwaterloo.flix.TestUtils
import ca.uwaterloo.flix.language.errors.{LexerError, ParseError, WeederError}
import ca.uwaterloo.flix.util.Options
import org.scalatest.funsuite.AnyFunSuite

import org.scalatest.Suites

class TestParser extends Suites(
  new TestParserRecovery,
  new TestParserHappy
)

/**
  * Recover tests are cases where we would like to check that the parser recovers from a syntax error.
  * Each test contains one or more syntax error.
  * The parser should understand all the surrounding code but still produce a parse error for the syntax mistake.
  * That is asserted by checking that main is defined in the compilation result.
  * There is an theoretically infinite amount of possible syntax errors (we could just start fuzzing random strings),
  * so these test cover some "sensible amount" of broad errors.
  * Some areas that could use more test are:
  * - Declarations other than definitions (module, enum, trait, signature, effect).
  * - Patterns
  * - Map, Set, List, Vector and Array literals.
  * - "Niche" expressions (OpenAs, JVMops, Fixpoint expressions).
  *
  * Note that these tests use [[check]] rather than [[compile]].
  * That's because a compile converts any check failure into a HardFailure before running, codegen so the result we would like to expect is lost.
  */
class TestParserRecovery extends AnyFunSuite with TestUtils {

  test("Use.01") {
    val input =
      """
        |use Color.{Red;
        |enum Color { case Red }
        |def main(): Unit = ()
        |""".stripMargin
    val result = check(input, Options.TestWithLibMin)
    expectErrorOnCheck[ParseError](result)
    expectMain(result)
  }

  test("Use.02") {
    val input =
      """
        |use Color.{Red =>
        |enum Color { case Red }
        |def main(): Unit = ()
        |""".stripMargin
    val result = check(input, Options.TestWithLibMin)
    expectErrorOnCheck[ParseError](result)
    expectMain(result)
  }

  test("Use.03") {
    val input =
      """
        |use Color.{Red => ScarletRed;
        |enum Color { case Red }
        |def main(): Unit = ()
        |""".stripMargin
    val result = check(input, Options.TestWithLibMin)
    expectErrorOnCheck[ParseError](result)
    expectMain(result)
  }

  test("Import.01") {
    val input =
      """
        |import java.lang.{StringBuffer,
        |def main(): Unit = ()
        |""".stripMargin
    val result = check(input, Options.TestWithLibMin)
    expectErrorOnCheck[ParseError](result)
    expectMain(result)
  }

  test("Import.02") {
    val input =
      """
        |import java.lang.{StringBuffer => StrBuf
        |def main(): Unit = ()
        |""".stripMargin
    val result = check(input, Options.TestWithLibMin)
    expectErrorOnCheck[ParseError](result)
    expectMain(result)
  }

  test("Import.03") {
    val input =
      """
        |import java.lang.{StringBuffer, , CharSequence};
        |def main(): Unit = ()
        |""".stripMargin
    val result = check(input, Options.TestWithLibMin)
    expectErrorOnCheck[ParseError](result)
    expectMain(result)
  }

  test("Parameters.01") {
    val input =
      """
        |def foo(x: Int32, , z: Int32): Int32 = ???
        |def main(): Unit = ()
        |""".stripMargin
    val result = check(input, Options.TestWithLibMin)
    expectErrorOnCheck[ParseError](result)
    expectMain(result)
  }

  test("Parameters.02") {
    val input =
      """
        |def foo(x: Int32,
        |def main(): Unit = ()
        |""".stripMargin
    val result = check(input, Options.TestWithLibMin)
    expectErrorOnCheck[ParseError](result)
    expectMain(result)
  }

  test("NoDefBody.01") {
    val input =
      """
        |def foo(x: Int32): Int32
        |def main(): Unit = ()
        |""".stripMargin
    val result = check(input, Options.TestWithLibMin)
    expectErrorOnCheck[ParseError](result)
    expectMain(result)
  }

  test("NoDefType.01") {
    val input =
      """
        |def foo(x: Int32) = ???
        |def main(): Unit = ()
        |""".stripMargin
    val result = check(input, Options.TestWithLibMin)
    expectErrorOnCheck[ParseError](result)
    expectMain(result)
  }

  test("LeadOnCurlyR.01") {
    val input =
      """
        |} def main(): Unit = ()
        |""".stripMargin
    val result = check(input, Options.TestWithLibMin)
    expectErrorOnCheck[ParseError](result)
    expectMain(result)
  }

  test("DanglingDocComment.01") {
    val input =
      """
        |def main(): Unit = ()
        |/// This documents nothing
        |""".stripMargin
    val result = check(input, Options.TestWithLibMin)
    expectErrorOnCheck[ParseError](result)
    expectMain(result)
  }

  test("DanglingDocComment.02") {
    val input =
      """
        |mod Foo {
        |  /// This documents nothing
        |}
        |def main(): Unit = ()
        |""".stripMargin
    val result = check(input, Options.TestWithLibMin)
    expectErrorOnCheck[ParseError](result)
    expectMain(result)
  }

  test("DanglingDocComment.03") {
    val input =
      """
        |trait Foo[t] {
        |  /// This documents nothing
        |}
        |def main(): Unit = ()
        |""".stripMargin
    val result = check(input, Options.TestWithLibMin)
    expectErrorOnCheck[ParseError](result)
    expectMain(result)
  }

  test("DanglingDocComment.04") {
    val input =
      """
        |trait Test[t] {}
        |instance Test[Int32] {
        |  /// This documents nothing
        |}
        |def main(): Unit = ()
        |""".stripMargin
    val result = check(input, Options.TestWithLibMin)
    expectErrorOnCheck[ParseError](result)
    expectMain(result)
  }

  test("DanglingDocComment.05") {
    val input =
      """
        |eff MyEff {
        |  /// This documents nothing
        |}
        |def main(): Unit = ()
        |""".stripMargin
    val result = check(input, Options.TestWithLibMin)
    expectErrorOnCheck[ParseError](result)
    expectMain(result)
  }

  test("MangledModule.02") {
    val input =
      """
        |mod Bar {
        |    legumes provide healthy access to proteins
        |    pub def foo(): Int32 = 123
        |    /// This is not quite finished
        |    pub def
        |}
        |def main(): Int32 = Bar.foo()
        |
        |""".stripMargin
    val result = check(input, Options.TestWithLibMin)
    expectErrorOnCheck[ParseError](result)
    expectMain(result)
  }

  test("BadTrait.01") {
    val input =
      """
        |trait DoesNothing[a
        |  pub def noop(x: a): Unit = ???
        |}
        |def main(): Unit = ()
        |""".stripMargin
    val result = check(input, Options.TestWithLibMin)
    expectErrorOnCheck[ParseError](result)
    expectMain(result)
  }

  test("BadEnum.01") {
    val input =
      """
        |enum Legumes { Chickpea, Beans }
        |def main(): Unit = ()
        |""".stripMargin
    val result = check(input, Options.TestWithLibMin)
    expectErrorOnCheck[ParseError](result)
    expectMain(result)
  }

  test("BadEnum.02") {
    val input =
      """
        |enum Legumes[a { case Chickpea(a), case Beans }
        |def main(): Unit = ()
        |""".stripMargin
    val result = check(input, Options.TestWithLibMin)
    expectErrorOnCheck[ParseError](result)
    expectMain(result)
  }

  test("BadEnum.03") {
    val input =
      """
        |enum USD[a](a
        |def main(): Unit = ()
        |""".stripMargin
    val result = check(input, Options.TestWithLibMin)
    expectErrorOnCheck[ParseError](result)
    expectMain(result)
  }

  test("BadEnum.04") {
    val input =
      """
        |// A Suit type deriving an Eq and ToString instance
        |enum Suit with Eq, ToString {
        |    case
        |    //case Clubs
        |    //case Hearts
        |    //case Spades
        |    //case Diamonds
        |}
        |def main(): Unit = ()
        |""".stripMargin
    val result = check(input, Options.TestWithLibMin)
    expectErrorOnCheck[ParseError](result)
    expectMain(result)
  }

  test("TypeAlias.01") {
    val input =
      """
        |type alias M[k, = Map[k, Result[String, k]]
        |def main(): Unit = ()
        |""".stripMargin
    val result = check(input, Options.TestWithLibMin)
    expectErrorOnCheck[ParseError](result)
    expectMain(result)
  }

  test("TypeAlias.02") {
    val input =
      """
        |type alias M[k] = Map[k, Result[String, ]
        |def main(): Unit = ()
        |""".stripMargin
    val result = check(input, Options.TestWithLibMin)
    expectErrorOnCheck[ParseError](result)
    expectMain(result)
  }

  test("BadCallExpr.01") {
    val input =
      """
        |def foo(x: Int32, y: Int32): Int32 = bar(1,
        |// Note: We need an enum here. If we just had main, it would get consumed as a LetRecDef.
        |enum Legumes { case ChickPea, Beans }
        |def main(): Unit = ()
        |""".stripMargin
    val result = check(input, Options.TestWithLibMin)
    expectErrorOnCheck[ParseError](result)
    expectMain(result)
  }

  test("BadCall.02") {
    val input =
      """
        |def foo(x: Int32, y: Int32): Int32 = {
        |  bar( 1 + ;
        |  let x =
        |}
        |def main(): Unit = ()
        |""".stripMargin
    val result = check(input, Options.TestWithLibMin)
    expectErrorOnCheck[ParseError](result)
    expectMain(result)
  }

  test("BadQualifiedPath.01") {
    val input =
      """
        |def foo(): In32 = Bar.
        |def main(): Unit = ()
        |""".stripMargin
    val result = check(input, Options.TestWithLibMin)
    expectErrorOnCheck[ParseError](result)
    expectMain(result)
  }

  test("BadRecordSelect.01") {
    val input =
      """
        |def foo(): In32 = bar().
        |def main(): Unit = ()
        |""".stripMargin
    val result = check(input, Options.TestWithLibMin)
    expectErrorOnCheck[ParseError](result)
    expectMain(result)
  }

  test("BadBinaryOperation.01") {
    val input =
      """
        |def foo(): Int32 = { 1 + }
        |def main(): Unit = ()
        |""".stripMargin
    val result = check(input, Options.TestWithLibMin)
    expectErrorOnCheck[ParseError](result)
    expectMain(result)
  }

  test("BadBinaryOperation.02") {
    val input =
      """
        |def foo(): Int32 = # 2
        |def main(): Unit = ()
        |""".stripMargin
    val result = check(input, Options.TestWithLibMin)
    expectErrorOnCheck[ParseError](result)
    expectMain(result)
  }

  test("BadWithout.01") {
    val input =
      """
        |def foo(): Int32 = 1 without { IO
        |def main(): Unit = ()
        |""".stripMargin
    val result = check(input, Options.TestWithLibMin)
    expectErrorOnCheck[ParseError](result)
    expectMain(result)
  }

  test("BadWithout.02") {
    val input =
      """
        |def foo(): Int32 = 1 without
        |def main(): Unit = ()
        |""".stripMargin
    val result = check(input, Options.TestWithLibMin)
    expectErrorOnCheck[ParseError](result)
    expectMain(result)
  }

  test("BadLambda.01") {
    val input =
      """
        |def foo(): Int32 = { () -> ; 1 }
        |def main(): Unit = ()
        |""".stripMargin
    val result = check(input, Options.TestWithLibMin)
    expectErrorOnCheck[ParseError](result)
    expectMain(result)
  }

  test("BadLambda.02") {
    val input =
      """
        |def foo(): Int32 = { (a, ) -> ; 1 }
        |def main(): Unit = ()
        |""".stripMargin
    val result = check(input, Options.TestWithLibMin)
    expectErrorOnCheck[ParseError](result)
    expectMain(result)
  }

  test("BadTuple.01") {
    val input =
      """
        |def foo(): (Int32, Int32) = (1, )
        |def main(): Unit = ()
        |""".stripMargin
    val result = check(input, Options.TestWithLibMin)
    expectErrorOnCheck[ParseError](result)
    expectMain(result)
  }

  test("BadUnary.01") {
    val input =
      """
        |def foo(): Int32 = { lazy; 1 }
        |def main(): Unit = ()
        |""".stripMargin
    val result = check(input, Options.TestWithLibMin)
    expectErrorOnCheck[ParseError](result)
    expectMain(result)
  }

  test("BadForFragments.01") {
    val input =
      """
        |def foo(): Int32 =
        |    forA ( x <- bar(); y <- baz() yield ???
        |def main(): Unit = ()
        |""".stripMargin
    val result = check(input, Options.TestWithLibMin)
    expectErrorOnCheck[ParseError](result)
    expectMain(result)
  }

  test("BadForFragments.02") {
    val input =
      """
        |def foo(): Int32 =
        |    forA ( x <- bar(); y <- baz(); yield ???
        |def main(): Unit = ()
        |""".stripMargin
    val result = check(input, Options.TestWithLibMin)
    expectErrorOnCheck[ParseError](result)
    expectMain(result)
  }

  test("BadForFragments.03") {
    val input =
      """
        |def foo(): Int32 =
        |    forA ( x <- bar(), y <- baz() yield ???
        |def main(): Unit = ()
        |""".stripMargin
    val result = check(input, Options.TestWithLibMin)
    expectErrorOnCheck[ParseError](result)
    expectMain(result)
  }

  test("BadIfThenElse.01") {
    val input =
      """
        |def foo(): Int32 = if 123 else 321
        |def main(): Unit = ()
        |""".stripMargin
    val result = check(input, Options.TestWithLibMin)
    expectErrorOnCheck[ParseError](result)
    expectMain(result)
  }

  test("BadIfThenElse.02") {
    val input =
      """
        |def foo(): Int32 = if () 123 else 321
        |def main(): Unit = ()
        |""".stripMargin
    val result = check(input, Options.TestWithLibMin)
    expectErrorOnCheck[ParseError](result)
    expectMain(result)
  }

  test("BadIfThenElse.03") {
    val input =
      """
        |def foo(): Int32 = if (false) 123
        |def main(): Unit = ()
        |""".stripMargin
    val result = check(input, Options.TestWithLibMin)
    expectErrorOnCheck[ParseError](result)
    expectMain(result)
  }

  test("BadLetMatch.01") {
    val input =
      """
        |def foo(): Int32 = {
        | let (_x, ) = (1, 2);
        | 123
        |}
        |def main(): Unit = ()
        |""".stripMargin
    val result = check(input, Options.TestWithLibMin)
    expectErrorOnCheck[ParseError](result)
    expectMain(result)
  }

  test("BadLetMatch.02") {
    val input =
      """
        |def foo(): Int32 = {
        | let (, x  = (1, 2);
        | x
        |}
        |def main(): Unit = ()
        |""".stripMargin
    val result = check(input, Options.TestWithLibMin)
    expectErrorOnCheck[ParseError](result)
    expectMain(result)
  }

  test("BadLetMatch.03") {
    val input =
      """
        |def foo(): Int32 = {
        | let x:  = enum;
        | x
        |}
        |def main(): Unit = ()
        |""".stripMargin
    val result = check(input, Options.TestWithLibMin)
    expectErrorOnCheck[ParseError](result)
    expectMain(result)
  }

  test("BadMatch.01") {
    val input =
      """
        |def foo(): Int32 = match () { case }
        |def main(): Unit = ()
        |""".stripMargin
    val result = check(input, Options.TestWithLibMin)
    expectErrorOnCheck[ParseError](result)
    expectMain(result)
  }

  test("BadMatch.02") {
    val input =
      """
        |def map(t: Int32): Int32 = match t
        |def main(): Int32 = 123
        |""".stripMargin
    val result = check(input, Options.TestWithLibMin)
    expectErrorOnCheck[ParseError](result)
    expectMain(result)
  }

  test("BadFixpointConstraint.01") {
    val input =
      """
        |def getFacts(): #{ ParentOf(String, String), AncestorOf(String, String) } = #{
        |    ParentOf("Pompey", "Strabo").,
        |    ParentOf("Sextus", "Pompey").
        |}
        |def main(): Int32 = 123
        |""".stripMargin
    val result = check(input, Options.TestWithLibMin)
    expectErrorOnCheck[ParseError](result)
    expectMain(result)
  }

  test("BadType.01") {
    val input =
      """
        |def foo(): List[Int32 = ???
        |def main(): Unit = ()
        |""".stripMargin
    val result = check(input, Options.TestWithLibMin)
    expectErrorOnCheck[ParseError](result)
    expectMain(result)
  }

  test("BadType.02") {
    val input =
      """
        |def foo(): Int32 -> = ???
        |def main(): Unit = ()
        |""".stripMargin
    val result = check(input, Options.TestWithLibMin)
    expectErrorOnCheck[ParseError](result)
    expectMain(result)
  }

  test("BadType.03") {
    val input =
      """
        |def foo(): Int32 -> Int32 \ { = ???
        |def main(): Unit = ()
        |""".stripMargin
    val result = check(input, Options.TestWithLibMin)
    expectErrorOnCheck[ParseError](result)
    expectMain(result)
  }

  test("BadType.04") {
    val input =
      """
        |def foo(): #{ Node() | = ???
        |def main(): Unit = ()
        |""".stripMargin
    val result = check(input, Options.TestWithLibMin)
    expectErrorOnCheck[ParseError](result)
    expectMain(result)
  }

  test("BadInstance.01") {
    val input =
      """
        |instance Order { }
        |def main(): Unit = ()
        |""".stripMargin
    val result = check(input, Options.TestWithLibMin)
    expectErrorOnCheck[ParseError](result)
    expectMain(result)
  }

  test("BadEff.01") {
    val input =
      """
        |pub eff Print {
        |    /
        |    pub def printIt(): Unit
        |}
        |def main(): Unit = ()
        |""".stripMargin
    val result = check(input, Options.TestWithLibMin)
    expectErrorOnCheck[ParseError](result)
    expectMain(result)
  }

  test("BadConstraintSet.01") {
    val input =
      """
        |def baz(): #{ Path(Int32, Int32) } = #{
        |    Edge(1, 2).
        |    Path(x, y) :-
        |}
        |def main(): Unit = ()
        |""".stripMargin
    val result = check(input, Options.TestWithLibMin)
    expectErrorOnCheck[ParseError](result)
    expectMain(result)
  }

  test("LetMatchNoStatement.01") {
    val input =
      """
        |def foo(): Unit \ IO  =
        |    let x =
        |    println("Hello World!")
        |
        |def main(): Unit = ()
        |""".stripMargin
    val result = check(input, Options.TestWithLibMin)
    expectErrorOnCheck[ParseError](result)
    expectMain(result)
  }

  test("LetRecDefNoStatement.01") {
    val input =
      """
        |def foo(): Unit \ IO =
        |    def bar(): Int32 = 123
        |def main(): Int32 = 456
        |""".stripMargin
    val result = check(input, Options.TestWithLibMin)
    expectErrorOnCheck[ParseError](result)
    expectMain(result)
  }

  test("MissingWithBody.01") {
    val input =
      """
        |def foo(): Bool =
        |    let result = try {
        |        mutual1(10)
        |    } with AskTell ;
        |    Assert.eq(Some(84), result)
        |def main(): Int32 = 123
        |""".stripMargin
    val result = check(input, Options.TestWithLibMin)
    expectErrorOnCheck[ParseError](result)
    expectMain(result)
  }

  test("MissingCatchBody.01") {
    val input =
      """
        |def foo(): Bool =
        |    try { true } catch
        |def main(): Int32 = 123
        |""".stripMargin
    val result = check(input, Options.TestWithLibMin)
    expectErrorOnCheck[ParseError](result)
    expectMain(result)
  }

  test("Regression.#7646") {
    val input =
      """
        |instance ToString[Card] {
        |    pub def toString(x: Card): String = match x {
        |        case Card.Card(r, s) _ => "${r} of ${s}"
        |    }
        |}
        |def main(): Unit = ()
        |""".stripMargin
    val result = check(input, Options.TestWithLibMin)
    expectErrorOnCheck[ParseError](result)
    expectMain(result)
  }
}

/**
  * Note that CompilerSuite and LibrarySuite covers the positive testing of the parser well.
  */
class TestParserHappy extends AnyFunSuite with TestUtils {
  test("DetectRecord.01") {
    val input =
      """
        |pub def foo(): { x = Int32 } = {
        |    // This is a comment
        |    x = 1000
        |}
        |""".stripMargin
    val result = compile(input, Options.TestWithLibNix)
    expectSuccess(result)
  }

  test("ParseError.Interpolation.01") {
    val input = s"""pub def foo(): String = "$${1 + }""""
    val result = compile(input, Options.TestWithLibNix)
    expectError[ParseError](result)
  }

  test("ParseError.Interpolation.02") {
    val input = s"""pub def foo(): String = "$${1 {}""""
    val result = compile(input, Options.TestWithLibNix)
    expectError[LexerError](result)
  }

  test("ParseError.EnumCase.01") {
    val input =
      """
        |enum E {
        |    case C()
        |}
        |""".stripMargin
    val result = compile(input, Options.TestWithLibNix)
    expectError[ParseError](result)
  }

  test("ParseError.ParYield.01") {
    val input =
      """
        |def f(): Int32 = par () yield 1
        |""".stripMargin
    val result = compile(input, Options.TestWithLibNix)
    expectError[ParseError](result)
  }

  test("ParseError.ParYield.02") {
    val input =
      """
        |def f(): Int32 = par a <- 1 yield a
        |""".stripMargin
    val result = compile(input, Options.TestWithLibNix)
    expectError[ParseError](result)
  }

  test("ParseError.ParYield.03") {
    val input =
      """
        |def f(): (Int32, Int32) = par (a <- let b = 1; b; c <- 2) yield (a, c)
        |""".stripMargin
    val result = compile(input, Options.TestWithLibNix)
    expectError[ParseError](result)
  }

  test("ParseError.InstanceOf.01") {
    val input =
      """
        |def foo(): Bool =
        |    1000ii instanceof java.math.BigInteger
        |""".stripMargin
    val result = compile(input, Options.TestWithLibNix)
    expectError[ParseError](result)
  }

  test("ParseError.InstanceOf.02") {
    val input =
      """
        |def foo(): Bool =
        |    1000ii instanceof BigInt
        |""".stripMargin
    val result = compile(input, Options.TestWithLibNix)
    expectError[ParseError](result)
  }

  test("IllegalEffectTypeParams.01") {
    val input =
      """
        |eff MyEffect[a]
        |""".stripMargin
    val result = compile(input, Options.TestWithLibNix)
    expectError[WeederError.IllegalEffectTypeParams](result)
  }

  test("IllegalEffectTypeParams.02") {
    val input =
      """
        |eff MyEffect {
        |    def op[a](x: a): Unit
        |}
        |""".stripMargin
    val result = compile(input, Options.TestWithLibNix)
    expectError[WeederError.IllegalEffectTypeParams](result)
  }

  test("IllegalEffectTypeParams.03") {
    val input =
      """
        |eff MyEffect[a] {
        |    def op[b](x: a, y: b): Unit
        |}
        |""".stripMargin
    val result = compile(input, Options.TestWithLibNix)
    expectError[WeederError.IllegalEffectTypeParams](result)
  }

  test("IllegalEffectfulOperation.01") {
    val input =
      """
        |eff E {
        |    def op(): Unit \ IO
        |}
        |""".stripMargin
    val result = compile(input, Options.TestWithLibMin)
    expectError[WeederError.IllegalEffectfulOperation](result)
  }

  test("IllegalEffectfulOperation.02") {
    val input =
      """
        |eff E {
        |    def op(): Unit \ E
        |}
        |""".stripMargin
    val result = compile(input, Options.TestWithLibNix)
    expectError[WeederError.IllegalEffectfulOperation](result)
  }

  test("IllegalEffectfulOperation.03") {
    val input =
      """
        |eff E {
        |    def op(): Unit \ ef
        |}
        |""".stripMargin
    val result = compile(input, Options.TestWithLibNix)
    expectError[WeederError.IllegalEffectfulOperation](result)
  }

  test("IllegalEffectfulOperation.04") {
    val input =
      """
        |eff A {
        |    pub def op(): Unit
        |}
        |eff E {
        |    def op(): Unit \ A
        |}
        |""".stripMargin
    val result = compile(input, Options.TestWithLibNix)
    expectError[WeederError.IllegalEffectfulOperation](result)
  }

  test("IllegalEnum.01") {
    val input =
      """
        |enum E(Int32) { }
        |""".stripMargin
    val result = compile(input, Options.TestWithLibNix)
    expectError[WeederError.IllegalEnum](result)
  }

  test("IllegalEnum.02") {
    val input =
      """
        |enum E(a) { }
        |""".stripMargin
    val result = compile(input, Options.TestWithLibNix)
    expectError[WeederError.IllegalEnum](result)
  }

<<<<<<< HEAD
  test("IllegalEnum.03") {
    val input =
      """
        |enum Foo()
        |""".stripMargin
    val result = compile(input, Options.TestWithLibNix)
    expectError[ParseError](result)
=======
  test("Regression.#7820") {
    val input =
      """
        | def main(): Unit \ IO = tests()
        |
        |def tests(): Unit \ IO =
        |    let start_time1 = Time.Epoch.milliseconds();
        |    let _pipeline1 = cat(List#{"./test/clientList.txt"}) |> cut(List#{1});
        |    let end_time1 = Time.Epoch.milliseconds();
        |    let elapsed_time1 = (end_time1 - start_time1);
        |    println("Pipeline 1: ${elapsed_time1}");
        |
        |    let start_time2 = Time.Epoch.milliseconds();
        |    let _pipeline2 = cat(List#{"./test/clientList.txt"}) |> transDelete(",") |> transToLowerCase |> tee("pipeline2.txt", "./results");
        |    let end_time2 = Time.Epoch.milliseconds();
        |    let elapsed_time2 = (end_time2 - start_time2);
        |    println("Pipeline 2: ${elapsed_time2}");
        |
        |    let start_time3 = Time.Epoch.milliseconds();
        |    let _pipeline3 = ls("./test") |> sort |> uniq |> tee("pipeline3.txt", "./results") |> grep("client") |> wc;
        |    let end_time3 = Time.Epoch.milliseconds();
        |    let elapsed_time3 = (end_time3 - start_time3);
        |    println("Pipeline 3: ${elapsed_time3}");
        |
        |    let start_time4 = Time.Epoch.milliseconds();
        |    let _pipeline4 = findName("./test", "client") |> catMiddle |> grep("Zeta") |> cut(List#{4}) |> uniq |> sort |> tee("pipeline4.txt", "./results") |> wc;
        |    let end_time4 = Time.Epoch.milliseconds();
        |    let elapsed_time4 = (end_time4 - start_time4);
        |    println("Pipeline 4: ${elapsed_time4}");
        |
        |    let start_time5 = Time.Epoch.milliseconds();
        |    let _pipeline5 = cat(List#{"./test/clientList.txt", "./test/clientList.txt", "./test/clientList.txt", "./test/clientList.txt", "./test/clientList.txt", "./test/clientList.txt", "./test/clientList.txt", "./test/clientList.txt"}) |> uniq |> sort;
        |    let end_time5 = Time.Epoch.milliseconds();
        |    let elapsed_time5 = (end_time5 - start_time5);
        |    println("Pipeline 5: ${elapsed_time5}");
        |
        |    let start_time7 = Time.Epoch.milliseconds();
        |    let _pipeline7 = cat(List#{"./test/clientList.txt", "./test/clientList.txt", "./test/clientList.txt", "./test/clientList.txt", "./test/clientList.txt"}) |> grep("Zeta") |> uniq |> sort;
        |    let end_time7 = Time.Epoch.milliseconds();
        |    let elapsed_time7 = (end_time7 - start_time7);
        |    println("Pipeline 7: ${elapsed_time7}");
        |
        |    let start_time8 = Time.Epoch.milliseconds();
        |    let _pipeline8 = cat(List#{"./test/clientList.txt"}) |> sort |> sortReverse |> sort |> sort;
        |    let end_time8 = Time.Epoch.milliseconds();
        |    let elapsed_time8 = (end_time8 - start_time8);
        |    println("Pipeline 8: ${elapsed_time8}")
        |
        |def cat(_files: List[String]): (List[String], List[String]) = (List#{}, List#{})
        |def matchedLines(_r: Result[IOError, String]): (String, String) = ("", "")
        |def catMiddle(_l: (List[String], List[String])): (List[String], List[String])  = (List#{}, List#{})
        |def catNew(_files: List[String], _l: (List[String], List[String])): (List[String], List[String])  = (List#{}, List#{})
        |def cut(_n: List[Int32], _l: (List[String], List[String])): (List[String], List[String]) = (List#{}, List#{})
        |def echo(_l: (List[String], List[String])): (List[String], List[String])  = (List#{}, List#{})
        |def findName(_directory: String, _name: String): (List[String], List[String])  = (List#{}, List#{})
        |def grep(_pattern: String, _l: (List[String], List[String])): (List[String], List[String]) = (List#{}, List#{})
        |def head(_n: Int32, _l: (List[String], List[String])): (List[String], List[String]) = (List#{}, List#{})
        |def ls(_path: String): (List[String], List[String])  = (List#{}, List#{})
        |def shift(_l: (List[String], List[String])): (List[String], List[String]) = (List#{}, List#{})
        |def sort(_l: (List[String], List[String])): (List[String], List[String]) = (List#{}, List#{})
        |def sortReverse(_l: (List[String], List[String])): (List[String], List[String]) = (List#{}, List#{})
        |def tail(_n: Int32, _l: (List[String], List[String])): (List[String], List[String]) = (List#{}, List#{})
        |def tee(_file_name: String, _directory: String, _l: (List[String], List[String])): (List[String], List[String])  = (List#{}, List#{})
        |def exists(_filePath: String): Bool  = false
        |def transDelete(_chars: String, _l: (List[String], List[String])): (List[String], List[String]) =(List#{}, List#{})
        |def transToLowerCase(_l: (List[String], List[String])): (List[String], List[String]) =(List#{}, List#{})
        |def transToUpperCase(_l: (List[String], List[String])): (List[String], List[String]) =(List#{}, List#{})
        |def uniq(_l: (List[String], List[String])): (List[String], List[String]) = (List#{}, List#{})
        |def wc(_l: (List[String], List[String])): (Int32, List[String]) = (0, List#{})
        |def index(_index: Int32, _l: List[String]): String = ""
        |def indices(_n: List[Int32], _l: List[String]): String = ""
        |""".stripMargin
    val result = compile(input, Options.DefaultTest)
    expectSuccess(result)
>>>>>>> 318280b6
  }

  // TODO: unignore with Parser2
  ignore("IllegalModuleName.01") {
    val input =
      """
        |mod mymod {
        |}
        |""".stripMargin
    val result = compile(input, Options.TestWithLibNix)
    expectError[ParseError](result)
  }

  // TODO: unignore with Parser2
  ignore("IllegalModuleName.02") {
    val input =
      """
        |mod Mymod.othermod {
        |}
        |""".stripMargin
    val result = compile(input, Options.TestWithLibNix)
    expectError[ParseError](result)
  }

  // TODO: unignore with Parser2
  ignore("IllegalModuleName.03") {
    val input =
      """
        |mod Mymod {
        |    mod othermod {
        |    }
        |}
        |""".stripMargin
    val result = compile(input, Options.TestWithLibNix)
    expectError[ParseError](result)
  }
}<|MERGE_RESOLUTION|>--- conflicted
+++ resolved
@@ -938,7 +938,6 @@
     expectError[WeederError.IllegalEnum](result)
   }
 
-<<<<<<< HEAD
   test("IllegalEnum.03") {
     val input =
       """
@@ -946,7 +945,8 @@
         |""".stripMargin
     val result = compile(input, Options.TestWithLibNix)
     expectError[ParseError](result)
-=======
+  }
+
   test("Regression.#7820") {
     val input =
       """
@@ -1021,7 +1021,6 @@
         |""".stripMargin
     val result = compile(input, Options.DefaultTest)
     expectSuccess(result)
->>>>>>> 318280b6
   }
 
   // TODO: unignore with Parser2
