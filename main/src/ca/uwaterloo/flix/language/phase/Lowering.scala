/*
 * Copyright 2021 Magnus Madsen
 *
 * Licensed under the Apache License, Version 2.0 (the "License");
 * you may not use this file except in compliance with the License.
 * You may obtain a copy of the License at
 *
 *   http://www.apache.org/licenses/LICENSE-2.0
 *
 * Unless required by applicable law or agreed to in writing, software
 * distributed under the License is distributed on an "AS IS" BASIS,
 * WITHOUT WARRANTIES OR CONDITIONS OF ANY KIND, either express or implied.
 * See the License for the specific language governing permissions and
 * limitations under the License.
 */
package ca.uwaterloo.flix.language.phase

import ca.uwaterloo.flix.api.Flix
import ca.uwaterloo.flix.language.ast.Ast.Denotation.{Latticenal, Relational}
import ca.uwaterloo.flix.language.ast.Ast._
import ca.uwaterloo.flix.language.ast.ops.TypedAstOps
import ca.uwaterloo.flix.language.ast.{Ast, AtomicOp, Kind, Level, LoweredAst, Name, Scheme, SourceLocation, Symbol, Type, TypeConstructor, TypedAst}
import ca.uwaterloo.flix.util.{InternalCompilerException, ParOps}

/**
  * This phase translates AST expressions related to the Datalog subset of the
  * language into `Fixpoint.Ast.Datalog` values (which are ordinary Flix values).
  * This allows the Datalog engine to be implemented as an ordinary Flix program.
  *
  * In addition to translating expressions, types must also be translated from
  * Schema types to enum types.
  *
  * Finally, values must be boxed using the Boxable.
  */

// TODO: Long-term improvements:
// - Return a [[Validation]] from visitExp etc.
// - Decide which expressions to allow as head and body terms.

object Lowering {

  // Post type inference, level is irrelevant.
  private implicit val DefaultLevel: Level = Level.Default

  private object Defs {
    lazy val Box: Symbol.DefnSym = Symbol.mkDefnSym("Boxable.box")

    lazy val Solve: Symbol.DefnSym = Symbol.mkDefnSym("Fixpoint/Solver.run")
    lazy val Merge: Symbol.DefnSym = Symbol.mkDefnSym("Fixpoint/Solver.union")
<<<<<<< HEAD
    lazy val Filter: Symbol.DefnSym = Symbol.mkDefnSym("Fixpoint/Solver.projectAll")
=======
    lazy val Filter: Symbol.DefnSym = Symbol.mkDefnSym("Fixpoint/Solver.projectSym")
>>>>>>> 7582cddf
    lazy val Rename: Symbol.DefnSym = Symbol.mkDefnSym("Fixpoint/Solver.rename")

    def ProjectInto(arity: Int): Symbol.DefnSym = Symbol.mkDefnSym(s"Fixpoint/Solver.injectInto$arity")

    def Facts(arity: Int): Symbol.DefnSym = Symbol.mkDefnSym(s"Fixpoint/Solver.facts$arity")

    lazy val DebugWithPrefix: Symbol.DefnSym = Symbol.mkDefnSym("Debug.debugWithPrefix")

    lazy val ChannelNew: Symbol.DefnSym = Symbol.mkDefnSym("Concurrent/Channel.newChannel")
    lazy val ChannelNewTuple: Symbol.DefnSym = Symbol.mkDefnSym("Concurrent/Channel.newChannelTuple")
    lazy val ChannelPut: Symbol.DefnSym = Symbol.mkDefnSym("Concurrent/Channel.put")
    lazy val ChannelGet: Symbol.DefnSym = Symbol.mkDefnSym("Concurrent/Channel.get")
    lazy val ChannelMpmcAdmin: Symbol.DefnSym = Symbol.mkDefnSym("Concurrent/Channel.mpmcAdmin")
    lazy val ChannelSelectFrom: Symbol.DefnSym = Symbol.mkDefnSym("Concurrent/Channel.selectFrom")
    lazy val ChannelUnsafeGetAndUnlock: Symbol.DefnSym = Symbol.mkDefnSym("Concurrent/Channel.unsafeGetAndUnlock")

    /**
      * Returns the definition associated with the given symbol `sym`.
      */
    def lookup(sym: Symbol.DefnSym)(implicit root: TypedAst.Root, flix: Flix): TypedAst.Def = root.defs.get(sym) match {
      case None => throw InternalCompilerException(s"Symbol '$sym' not found. Missing library?", sym.loc)
      case Some(d) => d
    }
  }

  private object Enums {
    lazy val Datalog: Symbol.EnumSym = Symbol.mkEnumSym("Fixpoint/Ast/Datalog.Datalog")
    lazy val Constraint: Symbol.EnumSym = Symbol.mkEnumSym("Fixpoint/Ast/Datalog.Constraint")

    lazy val HeadPredicate: Symbol.EnumSym = Symbol.mkEnumSym("Fixpoint/Ast/Datalog.HeadPredicate")
    lazy val BodyPredicate: Symbol.EnumSym = Symbol.mkEnumSym("Fixpoint/Ast/Datalog.BodyPredicate")

    lazy val HeadTerm: Symbol.EnumSym = Symbol.mkEnumSym("Fixpoint/Ast/Datalog.HeadTerm")
    lazy val BodyTerm: Symbol.EnumSym = Symbol.mkEnumSym("Fixpoint/Ast/Datalog.BodyTerm")

    lazy val PredSym: Symbol.EnumSym = Symbol.mkEnumSym("Fixpoint/Ast/Shared.PredSym")
    lazy val VarSym: Symbol.EnumSym = Symbol.mkEnumSym("Fixpoint/Ast/Datalog.VarSym")

    lazy val Denotation: Symbol.EnumSym = Symbol.mkEnumSym("Fixpoint/Ast/Shared.Denotation")
    lazy val Polarity: Symbol.EnumSym = Symbol.mkEnumSym("Fixpoint/Ast/Datalog.Polarity")
    lazy val Fixity: Symbol.EnumSym = Symbol.mkEnumSym("Fixpoint/Ast/Datalog.Fixity")
    lazy val SourceLocation: Symbol.EnumSym = Symbol.mkEnumSym("Fixpoint/Ast.SourceLocation")

    lazy val Comparison: Symbol.EnumSym = Symbol.mkEnumSym("Comparison")
    lazy val Boxed: Symbol.EnumSym = Symbol.mkEnumSym("Boxed")

    lazy val FList: Symbol.EnumSym = Symbol.mkEnumSym("List")

    lazy val ChannelMpmc: Symbol.EnumSym = Symbol.mkEnumSym("Concurrent/Channel.Mpmc")
    lazy val ChannelMpmcAdmin: Symbol.EnumSym = Symbol.mkEnumSym("Concurrent/Channel.MpmcAdmin")

    lazy val ConcurrentReentrantLock: Symbol.EnumSym = Symbol.mkEnumSym("Concurrent.ReentrantLock")
  }

  private object Types {
    //
    // Data Types
    //
    lazy val Datalog: Type = Type.mkEnum(Enums.Datalog, Boxed :: Nil, SourceLocation.Unknown)
    lazy val Constraint: Type = Type.mkEnum(Enums.Constraint, Boxed :: Nil, SourceLocation.Unknown)

    lazy val HeadPredicate: Type = Type.mkEnum(Enums.HeadPredicate, Boxed :: Nil, SourceLocation.Unknown)
    lazy val BodyPredicate: Type = Type.mkEnum(Enums.BodyPredicate, Boxed :: Nil, SourceLocation.Unknown)

    lazy val HeadTerm: Type = Type.mkEnum(Enums.HeadTerm, Boxed :: Nil, SourceLocation.Unknown)
    lazy val BodyTerm: Type = Type.mkEnum(Enums.BodyTerm, Boxed :: Nil, SourceLocation.Unknown)

    lazy val PredSym: Type = Type.mkEnum(Enums.PredSym, Nil, SourceLocation.Unknown)
    lazy val VarSym: Type = Type.mkEnum(Enums.VarSym, Nil, SourceLocation.Unknown)

    lazy val Denotation: Type = Type.mkEnum(Enums.Denotation, Boxed :: Nil, SourceLocation.Unknown)
    lazy val Polarity: Type = Type.mkEnum(Enums.Polarity, Nil, SourceLocation.Unknown)
    lazy val Fixity: Type = Type.mkEnum(Enums.Fixity, Nil, SourceLocation.Unknown)
    lazy val SL: Type = Type.mkEnum(Enums.SourceLocation, Nil, SourceLocation.Unknown)

    lazy val Comparison: Type = Type.mkEnum(Enums.Comparison, Nil, SourceLocation.Unknown)
    lazy val Boxed: Type = Type.mkEnum(Enums.Boxed, Nil, SourceLocation.Unknown)

    lazy val ChannelMpmcAdmin: Type = Type.mkEnum(Enums.ChannelMpmcAdmin, Nil, SourceLocation.Unknown)

    lazy val ConcurrentReentrantLock: Type = Type.mkEnum(Enums.ConcurrentReentrantLock, Nil, SourceLocation.Unknown)

    def mkList(t: Type, loc: SourceLocation): Type = Type.mkEnum(Enums.FList, List(t), loc)

    //
    // Function Types.
    //
    lazy val SolveType: Type = Type.mkPureArrow(Datalog, Datalog, SourceLocation.Unknown)
    lazy val MergeType: Type = Type.mkPureUncurriedArrow(List(Datalog, Datalog), Datalog, SourceLocation.Unknown)
    lazy val FilterType: Type = Type.mkPureUncurriedArrow(List(PredSym, Datalog), Datalog, SourceLocation.Unknown)
    lazy val RenameType: Type = Type.mkPureUncurriedArrow(List(mkList(PredSym, SourceLocation.Unknown), Datalog), Datalog, SourceLocation.Unknown)
  }

  /**
    * Translates internal Datalog constraints into Flix Datalog constraints.
    */
  def run(root: TypedAst.Root)(implicit flix: Flix): LoweredAst.Root = flix.phase("Lowering") {
    implicit val r: TypedAst.Root = root

    val defs = ParOps.parMapValues(root.defs)(visitDef)
    val sigs = ParOps.parMapValues(root.sigs)(visitSig)
    val instances = ParOps.parMapValues(root.instances)(insts => insts.map(visitInstance))
    val enums = ParOps.parMapValues(root.enums)(visitEnum)
    val restrictableEnums = ParOps.parMapValues(root.restrictableEnums)(visitRestrictableEnum)
    val effects = ParOps.parMapValues(root.effects)(visitEffect)
    val aliases = ParOps.parMapValues(root.typeAliases)(visitTypeAlias)

    // TypedAst.Sigs are shared between the `sigs` field and the `classes` field.
    // Instead of visiting twice, we visit the `sigs` field and then look up the results when visiting classes.
    val classes = ParOps.parMapValues(root.classes)(c => visitClass(c, sigs))

    val newEnums = enums ++ restrictableEnums.map {
      case (_, v) => v.sym -> v
    }

    LoweredAst.Root(classes, instances, sigs, defs, newEnums, effects, aliases, root.entryPoint, root.reachable, root.sources, root.classEnv, root.eqEnv)
  }

  /**
    * Lowers the given definition `defn0`.
    */
  private def visitDef(defn0: TypedAst.Def)(implicit root: TypedAst.Root, flix: Flix): LoweredAst.Def = defn0 match {
    case TypedAst.Def(sym, spec0, exp0) =>
      val spec = visitSpec(spec0)
      val exp = visitExp(exp0)
      LoweredAst.Def(sym, spec, exp)
  }

  /**
    * Lowers the given signature `sig0`.
    */
  private def visitSig(sig0: TypedAst.Sig)(implicit root: TypedAst.Root, flix: Flix): LoweredAst.Sig = sig0 match {
    case TypedAst.Sig(sym, spec0, exp0) =>
      val spec = visitSpec(spec0)
      val impl = exp0.map(visitExp)
      LoweredAst.Sig(sym, spec, impl)
  }

  /**
    * Lowers the given instance `inst0`.
    */
  private def visitInstance(inst0: TypedAst.Instance)(implicit root: TypedAst.Root, flix: Flix): LoweredAst.Instance = inst0 match {
    case TypedAst.Instance(doc, ann, mod, sym, tpe0, tconstrs0, assocs0, defs0, ns, loc) =>
      val tpe = visitType(tpe0)
      val tconstrs = tconstrs0.map(visitTypeConstraint)
      val assocs = assocs0.map {
        case TypedAst.AssocTypeDef(doc, mod, sym, args, tpe, loc) => LoweredAst.AssocTypeDef(doc, mod, sym, args, tpe, loc)
      }
      val defs = defs0.map(visitDef)
      LoweredAst.Instance(doc, ann, mod, sym, tpe, tconstrs, assocs, defs, ns, loc)
  }

  /**
    * Lowers the given enum `enum0`.
    */
  private def visitEnum(enum0: TypedAst.Enum)(implicit root: TypedAst.Root, flix: Flix): LoweredAst.Enum = enum0 match {
    case TypedAst.Enum(doc, ann, mod, sym, tparams0, derives, cases0, tpe0, loc) =>
      val tparams = tparams0.map(visitTypeParam)
      val tpe = visitType(tpe0)
      val cases = cases0.map {
        case (_, TypedAst.Case(caseSym, caseTpeDeprecated0, caseSc0, loc)) =>
          val caseTpeDeprecated = visitType(caseTpeDeprecated0)
          val caseSc = visitScheme(caseSc0)
          (caseSym, LoweredAst.Case(caseSym, caseTpeDeprecated, caseSc, loc))
      }
      LoweredAst.Enum(doc, ann, mod, sym, tparams, derives, cases, tpe, loc)
  }

  /**
    * Lowers the given enum `enum0` from a restrictable enum into a regular enum.
    */
  private def visitRestrictableEnum(enum0: TypedAst.RestrictableEnum)(implicit root: TypedAst.Root, flix: Flix): LoweredAst.Enum = enum0 match {
    case TypedAst.RestrictableEnum(doc, ann, mod, sym0, index0, tparams0, derives, cases0, tpe0, loc) =>
      // index is erased since related checking has concluded.
      // Restrictable tag is lowered into a regular tag
      val index = visitTypeParam(index0)
      val tparams = tparams0.map(visitTypeParam)
      val tpe = visitType(tpe0)
      val cases = cases0.map {
        case (_, TypedAst.RestrictableCase(caseSym0, caseTpeDeprecated0, caseSc0, loc)) =>
          val caseTpeDeprecated = visitType(caseTpeDeprecated0)
          val caseSc = visitScheme(caseSc0)
          val caseSym = visitRestrictableCaseSym(caseSym0)
          (caseSym, LoweredAst.Case(caseSym, caseTpeDeprecated, caseSc, loc))
      }
      val sym = visitRestrictableEnumSym(sym0)
      LoweredAst.Enum(doc, ann, mod, sym, index :: tparams, derives, cases, tpe, loc)
  }

  /**
    * Lowers `sym` from a restrictable case sym into a regular case sym.
    */
  private def visitRestrictableCaseSym(sym: Symbol.RestrictableCaseSym): Symbol.CaseSym = {
    val enumSym = visitRestrictableEnumSym(sym.enumSym)
    new Symbol.CaseSym(enumSym, sym.name, sym.loc)
  }

  /**
    * Lowers `sym` from a restrictable case sym use into a regular case sym use.
    */
  private def visitRestrictableCaseSymUse(sym: Ast.RestrictableCaseSymUse): Ast.CaseSymUse = {
    Ast.CaseSymUse(visitRestrictableCaseSym(sym.sym), sym.sym.loc)
  }

  /**
    * Lowers `sym` from a restrictable enum sym into a regular enum sym.
    */
  private def visitRestrictableEnumSym(sym: Symbol.RestrictableEnumSym): Symbol.EnumSym =
    new Symbol.EnumSym(sym.namespace, sym.name, sym.loc)

  /**
    * Lowers the given `effect`.
    */
  private def visitEffect(effect: TypedAst.Effect)(implicit root: TypedAst.Root, flix: Flix): LoweredAst.Effect = effect match {
    case TypedAst.Effect(doc, ann, mod, sym, ops0, loc) =>
      val ops = ops0.map(visitOp)
      LoweredAst.Effect(doc, ann, mod, sym, ops, loc)
  }

  /**
    * Lowers the given `op`.
    */
  private def visitOp(op: TypedAst.Op)(implicit root: TypedAst.Root, flix: Flix): LoweredAst.Op = op match {
    case TypedAst.Op(sym, spec0) =>
      val spec = visitSpec(spec0)
      LoweredAst.Op(sym, spec)
  }

  /**
    * Lowers the given type `alias`.
    */
  private def visitTypeAlias(alias: TypedAst.TypeAlias)(implicit root: TypedAst.Root, flix: Flix): LoweredAst.TypeAlias = alias match {
    case TypedAst.TypeAlias(doc, _, mod, sym, tparams0, tpe0, loc) =>
      val tparams = tparams0.map(visitTypeParam)
      val tpe = visitType(tpe0)
      LoweredAst.TypeAlias(doc, mod, sym, tparams, tpe, loc)
  }

  /**
    * Lowers the given type constraint `tconstr0`.
    */
  private def visitTypeConstraint(tconstr0: Ast.TypeConstraint)(implicit root: TypedAst.Root, flix: Flix): Ast.TypeConstraint = tconstr0 match {
    case Ast.TypeConstraint(head, tpe0, loc) =>
      val tpe = visitType(tpe0)
      Ast.TypeConstraint(head, tpe, loc)
  }

  /**
    * Lowers the given class `clazz0`, with the given lowered sigs `sigs`.
    */
  private def visitClass(clazz0: TypedAst.Class, sigs: Map[Symbol.SigSym, LoweredAst.Sig])(implicit root: TypedAst.Root, flix: Flix): LoweredAst.Class = clazz0 match {
    case TypedAst.Class(doc, ann, mod, sym, tparam0, superClasses0, assocs0, signatures0, laws0, loc) =>
      val tparam = visitTypeParam(tparam0)
      val superClasses = superClasses0.map(visitTypeConstraint)
      val assocs = assocs0.map {
        case TypedAst.AssocTypeSig(doc, mod, sym, tparam, kind, loc) => LoweredAst.AssocTypeSig(doc, mod, sym, tparam, kind, loc)
      }
      val signatures = signatures0.map(sig => sigs(sig.sym))
      val laws = laws0.map(visitDef)
      LoweredAst.Class(doc, ann, mod, sym, tparam, superClasses, assocs, signatures, laws, loc)
  }

  /**
    * Lowers the given `spec0`.
    */
  private def visitSpec(spec0: TypedAst.Spec)(implicit root: TypedAst.Root, flix: Flix): LoweredAst.Spec = spec0 match {
    case TypedAst.Spec(doc, ann, mod, tparams0, fparams, declaredScheme, retTpe, eff, tconstrs, econstrs, loc) => // TODO ASSOC-TYPES econstrs needed in lowering?
      val tparam = tparams0.map(visitTypeParam)
      val fs = fparams.map(visitFormalParam)
      val ds = visitScheme(declaredScheme)
      LoweredAst.Spec(doc, ann, mod, tparam, fs, ds, retTpe, eff, tconstrs, loc)
  }

  /**
    * Lowers the given `tparam`.
    */
  private def visitTypeParam(tparam: TypedAst.TypeParam)(implicit root: TypedAst.Root, flix: Flix): LoweredAst.TypeParam = tparam match {
    case TypedAst.TypeParam(name, sym, loc) => LoweredAst.TypeParam(name, sym, loc)
  }

  /**
    * Lowers the given expression `exp0`.
    */
  private def visitExp(exp0: TypedAst.Expr)(implicit root: TypedAst.Root, flix: Flix): LoweredAst.Expr = exp0 match {
    case TypedAst.Expr.Cst(cst, tpe, loc) =>
      val t = visitType(tpe)
      LoweredAst.Expr.Cst(cst, t, loc)

    case TypedAst.Expr.Var(sym, tpe, loc) =>
      val t = visitType(tpe)
      LoweredAst.Expr.Var(sym, t, loc)

    case TypedAst.Expr.Def(sym, tpe, loc) =>
      val t = visitType(tpe)
      LoweredAst.Expr.Def(sym, t, loc)

    case TypedAst.Expr.Sig(sym, tpe, loc) =>
      val t = visitType(tpe)
      LoweredAst.Expr.Sig(sym, t, loc)

    case TypedAst.Expr.Hole(sym, tpe, loc) =>
      val t = visitType(tpe)
      LoweredAst.Expr.ApplyAtomic(AtomicOp.HoleError(sym), List.empty, t, Type.Pure, loc)

    case TypedAst.Expr.HoleWithExp(_, tpe, _, loc) =>
      val sym = Symbol.freshHoleSym(loc)
      val t = visitType(tpe)
      LoweredAst.Expr.ApplyAtomic(AtomicOp.HoleError(sym), List.empty, t, Type.Pure, loc)

    case TypedAst.Expr.OpenAs(sym, exp, tpe, loc) =>
      visitExp(exp) // TODO RESTR-VARS maybe add to loweredAST

    case TypedAst.Expr.Use(_, _, exp, _) =>
      visitExp(exp)

    case TypedAst.Expr.Lambda(fparam, exp, tpe, loc) =>
      val p = visitFormalParam(fparam)
      val e = visitExp(exp)
      val t = visitType(tpe)
      LoweredAst.Expr.Lambda(p, e, t, loc)

    case TypedAst.Expr.Apply(exp, exps, tpe, eff, loc) =>
      val e = visitExp(exp)
      val es = visitExps(exps)
      val t = visitType(tpe)
      LoweredAst.Expr.Apply(e, es, t, eff, loc)

    case TypedAst.Expr.Unary(sop, exp, tpe, eff, loc) =>
      val e = visitExp(exp)
      val t = visitType(tpe)
      LoweredAst.Expr.ApplyAtomic(AtomicOp.Unary(sop), List(e), t, eff, loc)

    case TypedAst.Expr.Binary(sop, exp1, exp2, tpe, eff, loc) =>
      val e1 = visitExp(exp1)
      val e2 = visitExp(exp2)
      val t = visitType(tpe)
      LoweredAst.Expr.ApplyAtomic(AtomicOp.Binary(sop), List(e1, e2), t, eff, loc)

    case TypedAst.Expr.Let(sym, mod, exp1, exp2, tpe, eff, loc) =>
      val e1 = visitExp(exp1)
      val e2 = visitExp(exp2)
      val t = visitType(tpe)
      LoweredAst.Expr.Let(sym, mod, e1, e2, t, eff, loc)

    case TypedAst.Expr.LetRec(sym, ann, mod, exp1, exp2, tpe, eff, loc) =>
      val e1 = visitExp(exp1)
      val e2 = visitExp(exp2)
      val t = visitType(tpe)
      LoweredAst.Expr.LetRec(sym, mod, e1, e2, t, eff, loc)

    case TypedAst.Expr.Region(tpe, loc) =>
      val t = visitType(tpe)
      LoweredAst.Expr.ApplyAtomic(AtomicOp.Region, List.empty, t, Type.Pure, loc)

    case TypedAst.Expr.Scope(sym, regionVar, exp, tpe, eff, loc) =>
      val e = visitExp(exp)
      val t = visitType(tpe)
      LoweredAst.Expr.Scope(sym, regionVar, e, t, eff, loc)

    case TypedAst.Expr.IfThenElse(exp1, exp2, exp3, tpe, eff, loc) =>
      val e1 = visitExp(exp1)
      val e2 = visitExp(exp2)
      val e3 = visitExp(exp3)
      val t = visitType(tpe)
      LoweredAst.Expr.IfThenElse(e1, e2, e3, t, eff, loc)

    case TypedAst.Expr.Stm(exp1, exp2, tpe, eff, loc) =>
      val e1 = visitExp(exp1)
      val e2 = visitExp(exp2)
      val t = visitType(tpe)
      LoweredAst.Expr.Stm(e1, e2, t, eff, loc)

    case TypedAst.Expr.Discard(exp, eff, loc) =>
      val e = visitExp(exp)
      LoweredAst.Expr.Discard(e, eff, loc)

    case TypedAst.Expr.Match(exp, rules, tpe, eff, loc) =>
      val e = visitExp(exp)
      val rs = rules.map(visitMatchRule)
      val t = visitType(tpe)
      LoweredAst.Expr.Match(e, rs, t, eff, loc)

    case TypedAst.Expr.TypeMatch(exp, rules, tpe, eff, loc) =>
      val e = visitExp(exp)
      val rs = rules.map(visitTypeMatchRule)
      val t = visitType(tpe)
      LoweredAst.Expr.TypeMatch(e, rs, t, eff, loc)

    case TypedAst.Expr.RestrictableChoose(_, exp, rules, tpe, eff, loc) =>
      // lower into an ordinary match
      val e = visitExp(exp)
      val rs = rules.map(visitRestrictableChooseRule)
      val t = visitType(tpe)
      LoweredAst.Expr.Match(e, rs, t, eff, loc)

    case TypedAst.Expr.Tag(sym, exp, tpe, eff, loc) =>
      val e = visitExp(exp)
      val t = visitType(tpe)
      LoweredAst.Expr.ApplyAtomic(AtomicOp.Tag(sym.sym), List(e), t, eff, loc)

    case TypedAst.Expr.RestrictableTag(sym0, exp, tpe, eff, loc) =>
      // Lower a restrictable tag into a normal tag.
      val caseSym = visitRestrictableCaseSym(sym0.sym)
      val e = visitExp(exp)
      val t = visitType(tpe)
      LoweredAst.Expr.ApplyAtomic(AtomicOp.Tag(caseSym), List(e), t, eff, loc)

    case TypedAst.Expr.Tuple(elms, tpe, eff, loc) =>
      val es = visitExps(elms)
      val t = visitType(tpe)
      LoweredAst.Expr.ApplyAtomic(AtomicOp.Tuple, es, t, eff, loc)

    case TypedAst.Expr.RecordEmpty(tpe, loc) =>
      val t = visitType(tpe)
      LoweredAst.Expr.ApplyAtomic(AtomicOp.RecordEmpty, List.empty, t, Type.Pure, loc)

    case TypedAst.Expr.RecordSelect(exp, label, tpe, eff, loc) =>
      val e = visitExp(exp)
      val t = visitType(tpe)
      LoweredAst.Expr.ApplyAtomic(AtomicOp.RecordSelect(label), List(e), t, eff, loc)

    case TypedAst.Expr.RecordExtend(label, exp1, exp2, tpe, eff, loc) =>
      val e1 = visitExp(exp1)
      val e2 = visitExp(exp2)
      val t = visitType(tpe)
      LoweredAst.Expr.ApplyAtomic(AtomicOp.RecordExtend(label), List(e1, e2), t, eff, loc)

    case TypedAst.Expr.RecordRestrict(label, exp, tpe, eff, loc) =>
      val e = visitExp(exp)
      val t = visitType(tpe)
      LoweredAst.Expr.ApplyAtomic(AtomicOp.RecordRestrict(label), List(e), t, eff, loc)

    case TypedAst.Expr.ArrayLit(exps, exp, tpe, eff, loc) =>
      val es = visitExps(exps)
      val e = visitExp(exp)
      val t = visitType(tpe)
      LoweredAst.Expr.ApplyAtomic(AtomicOp.ArrayLit, e :: es, t, eff, loc)

    case TypedAst.Expr.ArrayNew(exp1, exp2, exp3, tpe, eff, loc) =>
      val e1 = visitExp(exp1)
      val e2 = visitExp(exp2)
      val e3 = visitExp(exp3)
      val t = visitType(tpe)
      LoweredAst.Expr.ApplyAtomic(AtomicOp.ArrayNew, List(e1, e2, e3), t, eff, loc)

    case TypedAst.Expr.ArrayLoad(exp1, exp2, tpe, eff, loc) =>
      val e1 = visitExp(exp1)
      val e2 = visitExp(exp2)
      val t = visitType(tpe)
      LoweredAst.Expr.ApplyAtomic(AtomicOp.ArrayLoad, List(e1, e2), t, eff, loc)

    case TypedAst.Expr.ArrayLength(exp, eff, loc) =>
      val e = visitExp(exp)
      LoweredAst.Expr.ApplyAtomic(AtomicOp.ArrayLength, List(e), Type.Int32, eff, loc)

    case TypedAst.Expr.ArrayStore(exp1, exp2, exp3, eff, loc) =>
      val e1 = visitExp(exp1)
      val e2 = visitExp(exp2)
      val e3 = visitExp(exp3)
      LoweredAst.Expr.ApplyAtomic(AtomicOp.ArrayStore, List(e1, e2, e3), Type.Unit, eff, loc)

    case TypedAst.Expr.VectorLit(exps, tpe, eff, loc) =>
      val es = visitExps(exps)
      val t = visitType(tpe)
      LoweredAst.Expr.VectorLit(es, t, eff, loc)

    case TypedAst.Expr.VectorLoad(base, index, tpe, eff, loc) =>
      val b = visitExp(base)
      val i = visitExp(index)
      val t = visitType(tpe)
      LoweredAst.Expr.VectorLoad(b, i, t, eff, loc)

    case TypedAst.Expr.VectorLength(base, loc) =>
      val b = visitExp(base)
      LoweredAst.Expr.VectorLength(b, loc)

    case TypedAst.Expr.Ref(exp1, exp2, tpe, eff, loc) =>
      val e1 = visitExp(exp1)
      val e2 = visitExp(exp2)
      val t = visitType(tpe)
      LoweredAst.Expr.ApplyAtomic(AtomicOp.Ref, List(e1, e2), t, eff, loc)

    case TypedAst.Expr.Deref(exp, tpe, eff, loc) =>
      val e = visitExp(exp)
      val t = visitType(tpe)
      LoweredAst.Expr.ApplyAtomic(AtomicOp.Deref, List(e), t, eff, loc)

    case TypedAst.Expr.Assign(exp1, exp2, tpe, eff, loc) =>
      val e1 = visitExp(exp1)
      val e2 = visitExp(exp2)
      val t = visitType(tpe)
      LoweredAst.Expr.ApplyAtomic(AtomicOp.Assign, List(e1, e2), t, eff, loc)

    case TypedAst.Expr.Ascribe(exp, tpe, eff, loc) =>
      val e = visitExp(exp)
      val t = visitType(tpe)
      LoweredAst.Expr.Ascribe(e, t, eff, loc)

    case TypedAst.Expr.InstanceOf(exp, clazz, loc) =>
      val e = visitExp(exp)
      LoweredAst.Expr.ApplyAtomic(AtomicOp.InstanceOf(clazz), List(e), Type.Bool, e.eff, loc)

    case TypedAst.Expr.CheckedCast(_, exp, tpe, eff, loc) =>
      // Note: We do *NOT* erase checked (i.e. safe) casts.
      // In Java, `String` is a subtype of `Object`, but the Flix IR makes this upcast _explicit_.
      val e = visitExp(exp)
      val t = visitType(tpe)
      LoweredAst.Expr.Cast(e, Some(t), None, t, eff, loc)

    case TypedAst.Expr.UncheckedCast(exp, declaredType, declaredEff, tpe, eff, loc) =>
      val e = visitExp(exp)
      val dt = declaredType.map(visitType)
      val t = visitType(tpe)
      LoweredAst.Expr.Cast(e, dt, declaredEff, t, eff, loc)

    case TypedAst.Expr.UncheckedMaskingCast(exp, _, _, _) =>
      visitExp(exp)

    case TypedAst.Expr.Without(exp, _, _, _, _) =>
      visitExp(exp)

    case TypedAst.Expr.TryCatch(exp, rules, tpe, eff, loc) =>
      val e = visitExp(exp)
      val rs = rules.map(visitCatchRule)
      val t = visitType(tpe)
      LoweredAst.Expr.TryCatch(e, rs, t, eff, loc)

    case TypedAst.Expr.TryWith(exp, sym, rules, tpe, eff, loc) =>
      val e = visitExp(exp)
      val rs = rules.map(visitHandlerRule)
      val t = visitType(tpe)
      LoweredAst.Expr.TryWith(e, sym, rs, t, eff, loc)

    case TypedAst.Expr.Do(sym, exps, tpe, eff, loc) =>
      val es = visitExps(exps)
      LoweredAst.Expr.Do(sym, es, tpe, eff, loc)

    case TypedAst.Expr.InvokeConstructor(constructor, exps, tpe, eff, loc) =>
      val es = visitExps(exps)
      val t = visitType(tpe)
      LoweredAst.Expr.ApplyAtomic(AtomicOp.InvokeConstructor(constructor), es, t, eff, loc)

    case TypedAst.Expr.InvokeMethod(method, exp, exps, tpe, eff, loc) =>
      val e = visitExp(exp)
      val es = visitExps(exps)
      val t = visitType(tpe)
      LoweredAst.Expr.ApplyAtomic(AtomicOp.InvokeMethod(method), e :: es, t, eff, loc)

    case TypedAst.Expr.InvokeStaticMethod(method, exps, tpe, eff, loc) =>
      val es = visitExps(exps)
      val t = visitType(tpe)
      LoweredAst.Expr.ApplyAtomic(AtomicOp.InvokeStaticMethod(method), es, t, eff, loc)

    case TypedAst.Expr.GetField(field, exp, tpe, eff, loc) =>
      val e = visitExp(exp)
      val t = visitType(tpe)
      LoweredAst.Expr.ApplyAtomic(AtomicOp.GetField(field), List(e), t, eff, loc)

    case TypedAst.Expr.PutField(field, exp1, exp2, tpe, eff, loc) =>
      val e1 = visitExp(exp1)
      val e2 = visitExp(exp2)
      val t = visitType(tpe)
      LoweredAst.Expr.ApplyAtomic(AtomicOp.PutField(field), List(e1, e2), t, eff, loc)

    case TypedAst.Expr.GetStaticField(field, tpe, eff, loc) =>
      val t = visitType(tpe)
      LoweredAst.Expr.ApplyAtomic(AtomicOp.GetStaticField(field), List.empty, t, eff, loc)

    case TypedAst.Expr.PutStaticField(field, exp, tpe, eff, loc) =>
      val e = visitExp(exp)
      val t = visitType(tpe)
      LoweredAst.Expr.ApplyAtomic(AtomicOp.PutStaticField(field), List(e), t, eff, loc)

    case TypedAst.Expr.NewObject(name, clazz, tpe, eff, methods, loc) =>
      val t = visitType(tpe)
      val ms = methods.map(visitJvmMethod)
      LoweredAst.Expr.NewObject(name, clazz, t, eff, ms, loc)

    // New channel expressions are rewritten as follows:
    //     chan Int32 10
    // becomes a call to the standard library function:
    //     Concurrent/Channel.newChannel(10)
    //
    case TypedAst.Expr.NewChannel(_, exp, tpe, eff, loc) =>
      val e = visitExp(exp)
      val t = visitType(tpe)
      mkNewChannelTuple(e, t, eff, loc)

    // Channel get expressions are rewritten as follows:
    //     <- c
    // becomes a call to the standard library function:
    //     Concurrent/Channel.get(c)
    //
    case TypedAst.Expr.GetChannel(exp, tpe, eff, loc) =>
      val e = visitExp(exp)
      val t = visitType(tpe)
      mkGetChannel(e, t, eff, loc)

    // Channel put expressions are rewritten as follows:
    //     c <- 42
    // becomes a call to the standard library function:
    //     Concurrent/Channel.put(42, c)
    //
    case TypedAst.Expr.PutChannel(exp1, exp2, _, eff, loc) =>
      val e1 = visitExp(exp1)
      val e2 = visitExp(exp2)
      mkPutChannel(e1, e2, eff, loc)

    // Channel select expressions are rewritten as follows:
    //     select {
    //         case x <- ?ch1 => ?handlech1
    //         case y <- ?ch2 => ?handlech2
    //         case _ => ?default
    //     }
    // becomes:
    //     let ch1 = ?ch1;
    //     let ch2 = ?ch2;
    //     match selectFrom(mpmcAdmin(ch1) :: mpmcAdmin(ch2) :: Nil, false) {  // true if no default
    //         case (0, locks) =>
    //             let x = unsafeGetAndUnlock(ch1, locks);
    //             ?handlech1
    //         case (1, locks) =>
    //             let y = unsafeGetAndUnlock(ch2, locks);
    //             ?handlech2
    //         case (-1, _) =>                                                  // Omitted if no default
    //             ?default                                                     // Unlock is handled by selectFrom
    //     }
    // Note: match is not exhaustive: we're relying on the simplifier to handle this for us
    //
    case TypedAst.Expr.SelectChannel(rules, default, tpe, eff, loc) =>
      val rs = rules.map(visitSelectChannelRule)
      val d = default.map(visitExp)
      val t = visitType(tpe)

      val channels = rs map { case LoweredAst.SelectChannelRule(_, c, _) => (mkLetSym("chan", loc), c) }
      val admins = mkChannelAdminList(rs, channels, loc)
      val selectExp = mkChannelSelect(admins, d, loc)
      val cases = mkChannelCases(rs, channels, eff, loc)
      val defaultCase = mkSelectDefaultCase(d, t, loc)
      val matchExp = LoweredAst.Expr.Match(selectExp, cases ++ defaultCase, t, eff, loc)

      channels.foldRight[LoweredAst.Expr](matchExp) {
        case ((sym, c), e) => LoweredAst.Expr.Let(sym, Modifiers.Empty, c, e, t, eff, loc)
      }

    case TypedAst.Expr.Spawn(exp1, exp2, tpe, eff, loc) =>
      val e1 = visitExp(exp1)
      val e2 = visitExp(exp2)
      val t = visitType(tpe)
      LoweredAst.Expr.ApplyAtomic(AtomicOp.Spawn, List(e1, e2), t, eff, loc)

    case TypedAst.Expr.ParYield(frags, exp, tpe, eff, loc) =>
      val fs = frags.map {
        case TypedAst.ParYieldFragment(pat, e, loc) => LoweredAst.ParYieldFragment(visitPat(pat), visitExp(e), loc)
      }
      val e = visitExp(exp)
      val t = visitType(tpe)
      mkParYield(fs, e, t, eff, loc)

    case TypedAst.Expr.Lazy(exp, tpe, loc) =>
      val e = visitExp(exp)
      val t = visitType(tpe)
      LoweredAst.Expr.ApplyAtomic(AtomicOp.Lazy, List(e), t, Type.Pure, loc)

    case TypedAst.Expr.Force(exp, tpe, eff, loc) =>
      val e = visitExp(exp)
      val t = visitType(tpe)
      LoweredAst.Expr.ApplyAtomic(AtomicOp.Force, List(e), t, eff, loc)

    case TypedAst.Expr.FixpointConstraintSet(cs, _, loc) =>
      mkDatalog(cs, loc)

    case TypedAst.Expr.FixpointLambda(pparams, exp, _, eff, loc) =>
      val defn = Defs.lookup(Defs.Rename)
      val defExp = LoweredAst.Expr.Def(defn.sym, Types.RenameType, loc)
      val predExps = mkList(pparams.map(pparam => mkPredSym(pparam.pred)), Types.mkList(Types.PredSym, loc), loc)
      val argExps = predExps :: visitExp(exp) :: Nil
      val resultType = Types.Datalog
      LoweredAst.Expr.Apply(defExp, argExps, resultType, eff, loc)

    case TypedAst.Expr.FixpointMerge(exp1, exp2, _, eff, loc) =>
      val defn = Defs.lookup(Defs.Merge)
      val defExp = LoweredAst.Expr.Def(defn.sym, Types.MergeType, loc)
      val argExps = visitExp(exp1) :: visitExp(exp2) :: Nil
      val resultType = Types.Datalog
      LoweredAst.Expr.Apply(defExp, argExps, resultType, eff, loc)

    case TypedAst.Expr.FixpointSolve(exp, _, eff, loc) =>
      val defn = Defs.lookup(Defs.Solve)
      val defExp = LoweredAst.Expr.Def(defn.sym, Types.SolveType, loc)
      val argExps = visitExp(exp) :: Nil
      val resultType = Types.Datalog
      LoweredAst.Expr.Apply(defExp, argExps, resultType, eff, loc)

    case TypedAst.Expr.FixpointFilter(pred, exp, _, eff, loc) =>
      val defn = Defs.lookup(Defs.Filter)
      val defExp = LoweredAst.Expr.Def(defn.sym, Types.FilterType, loc)
      val argExps = mkPredSym(pred) :: visitExp(exp) :: Nil
      val resultType = Types.Datalog
      LoweredAst.Expr.Apply(defExp, argExps, resultType, eff, loc)

    case TypedAst.Expr.FixpointInject(exp, pred, _, eff, loc) =>
      // Compute the arity of the functor F[(a, b, c)] or F[a].
      val arity = Type.eraseAliases(exp.tpe) match {
        case Type.Apply(_, innerType, _) => innerType.typeConstructor match {
          case Some(TypeConstructor.Tuple(l)) => l
          case Some(TypeConstructor.Unit) => 0
          case _ => 1
        }
        case _ => throw InternalCompilerException(s"Unexpected non-foldable type: '${exp.tpe}'.", loc)
      }

      // Compute the symbol of the function.
      val sym = Defs.ProjectInto(arity)

      // The type of the function.
      val defTpe = Type.mkPureUncurriedArrow(List(Types.PredSym, exp.tpe), Types.Datalog, loc)

      // Put everything together.
      val defExp = LoweredAst.Expr.Def(sym, defTpe, loc)
      val argExps = mkPredSym(pred) :: visitExp(exp) :: Nil
      LoweredAst.Expr.Apply(defExp, argExps, Types.Datalog, eff, loc)

    case TypedAst.Expr.FixpointProject(pred, exp, tpe, eff, loc) =>
      // Compute the arity of the predicate symbol.
      // The type is either of the form `Array[(a, b, c)]` or `Array[a]`.
      val arity = Type.eraseAliases(tpe) match {
        case Type.Apply(Type.Cst(_, _), innerType, _) => innerType.typeConstructor match {
          case Some(TypeConstructor.Tuple(_)) => innerType.typeArguments.length
          case Some(TypeConstructor.Unit) => 0
          case _ => 1
        }
        case _ => throw InternalCompilerException(s"Unexpected non-list type: '$tpe'.", loc)
      }

      // Compute the symbol of the function.
      val sym = Defs.Facts(arity)

      // The type of the function.
      val defTpe = Type.mkPureUncurriedArrow(List(Types.PredSym, Types.Datalog), tpe, loc)

      // Put everything together.
      val defExp = LoweredAst.Expr.Def(sym, defTpe, loc)
      val argExps = mkPredSym(pred) :: visitExp(exp) :: Nil
      LoweredAst.Expr.Apply(defExp, argExps, tpe, eff, loc)

    case TypedAst.Expr.Error(m, _, _) =>
      throw InternalCompilerException(s"Unexpected error expression near", m.loc)

  }

  /**
    * Lowers the given list of expressions `exps0`.
    */
  private def visitExps(exps0: List[TypedAst.Expr])(implicit root: TypedAst.Root, flix: Flix): List[LoweredAst.Expr] = exps0.map(visitExp)

  /**
    * Lowers the given pattern `pat0`.
    */
  private def visitPat(pat0: TypedAst.Pattern)(implicit root: TypedAst.Root, flix: Flix): LoweredAst.Pattern = pat0 match {
    case TypedAst.Pattern.Wild(tpe, loc) =>
      val t = visitType(tpe)
      LoweredAst.Pattern.Wild(t, loc)

    case TypedAst.Pattern.Var(sym, tpe, loc) =>
      val t = visitType(tpe)
      LoweredAst.Pattern.Var(sym, t, loc)

    case TypedAst.Pattern.Cst(cst, tpe, loc) =>
      LoweredAst.Pattern.Cst(cst, tpe, loc)

    case TypedAst.Pattern.Tag(sym, pat, tpe, loc) =>
      val p = visitPat(pat)
      val t = visitType(tpe)
      LoweredAst.Pattern.Tag(sym, p, t, loc)

    case TypedAst.Pattern.Tuple(elms, tpe, loc) =>
      val es = elms.map(visitPat)
      val t = visitType(tpe)
      LoweredAst.Pattern.Tuple(es, t, loc)

    case TypedAst.Pattern.Record(pats, pat, tpe, loc) =>
      val patsVal = pats.map {
        case TypedAst.Pattern.Record.RecordLabelPattern(label, tpe1, pat1, loc1) =>
          val p1 = visitPat(pat1)
          val t1 = visitType(tpe1)
          LoweredAst.Pattern.Record.RecordLabelPattern(label, t1, p1, loc1)
      }
      val patVal = visitPat(pat)
      val t = visitType(tpe)
      LoweredAst.Pattern.Record(patsVal, patVal, t, loc)

    case TypedAst.Pattern.RecordEmpty(tpe, loc) =>
      LoweredAst.Pattern.RecordEmpty(visitType(tpe), loc)

    case TypedAst.Pattern.Error(_, loc) => throw InternalCompilerException(s"Unexpected pattern: '$pat0'.", loc)
  }

  /**
    * Lowers the given scheme `sc0`.
    */
  private def visitScheme(sc0: Scheme)(implicit root: TypedAst.Root, flix: Flix): Scheme = sc0 match {
    case Scheme(quantifiers, tconstrs, econstrs, base) =>
      // TODO: What about constraints?
      val b = visitType(base)
      Scheme(quantifiers, tconstrs, econstrs, b)
  }

  /**
    * Lowers the given type `tpe0`.
    */
  private def visitType(tpe0: Type)(implicit root: TypedAst.Root, flix: Flix): Type = {
    def visit(tpe: Type): Type = tpe match {
      case Type.Var(sym, loc) => sym.kind match {
        case Kind.SchemaRow => Type.Var(sym.withKind(Kind.Star), loc)
        case _ => tpe
      }

      // Special case for Sender[t, _] and Receiver[t, _], both of which are rewritten to Concurrent/Channel.Mpmc[t]
      case Type.Apply(Type.Apply(Type.Cst(TypeConstructor.Sender, loc), tpe, _), _, _) =>
        val t = visitType(tpe)
        Type.Apply(Type.Cst(TypeConstructor.Enum(Enums.ChannelMpmc, Kind.Star ->: Kind.Star), loc), t, loc)

      case Type.Apply(Type.Apply(Type.Cst(TypeConstructor.Receiver, loc), tpe, _), _, _) =>
        val t = visitType(tpe)
        Type.Apply(Type.Cst(TypeConstructor.Enum(Enums.ChannelMpmc, Kind.Star ->: Kind.Star), loc), t, loc)

      case Type.Cst(_, _) => tpe

      case Type.Apply(tpe1, tpe2, loc) =>
        val t1 = visitType(tpe1)
        val t2 = visitType(tpe2)
        Type.Apply(t1, t2, loc)

      case Type.Alias(sym, args, t, loc) => Type.Alias(sym, args.map(visit), visit(t), loc)

      case Type.AssocType(cst, args, kind, loc) =>
        Type.AssocType(cst, args.map(visit), kind, loc) // TODO ASSOC-TYPES can't put lowered stuff on right side of assoc type def...
    }

    if (tpe0.typeConstructor.contains(TypeConstructor.Schema))
      Types.Datalog
    else
      visit(tpe0)
  }

  /**
    * Lowers the given formal parameter `fparam0`.
    */
  private def visitFormalParam(fparam0: TypedAst.FormalParam)(implicit root: TypedAst.Root, flix: Flix): LoweredAst.FormalParam = fparam0 match {
    case TypedAst.FormalParam(sym, mod, tpe, src, loc) =>
      val t = visitType(tpe)
      LoweredAst.FormalParam(sym, mod, t, src, loc)
  }

  /**
    * Lowers the given restrictable choice rule `rule0` to a match rule.
    */
  private def visitRestrictableChooseRule(rule0: TypedAst.RestrictableChooseRule)(implicit root: TypedAst.Root, flix: Flix): LoweredAst.MatchRule = rule0 match {
    case TypedAst.RestrictableChooseRule(pat, exp) =>
      val e = visitExp(exp)
      pat match {
        case TypedAst.RestrictableChoosePattern.Tag(sym, pat0, tpe, loc) =>
          val termPatterns = pat0.map {
            case TypedAst.RestrictableChoosePattern.Var(sym, tpe, loc) => LoweredAst.Pattern.Var(sym, tpe, loc)
            case TypedAst.RestrictableChoosePattern.Wild(tpe, loc) => LoweredAst.Pattern.Wild(tpe, loc)
          }
          val pat1 = termPatterns match {
            case Nil => LoweredAst.Pattern.Cst(Constant.Unit, Type.mkUnit(loc), loc)
            case singular :: Nil => singular
            case _ => LoweredAst.Pattern.Tuple(termPatterns, Type.mkTuple(termPatterns.map(_.tpe), loc.asSynthetic), loc.asSynthetic)
          }
          val tagSym = visitRestrictableCaseSymUse(sym)
          val p = LoweredAst.Pattern.Tag(tagSym, pat1, tpe, loc)
          LoweredAst.MatchRule(p, None, e)
      }
  }

  /**
    * Lowers the given catch rule `rule0`.
    */
  private def visitCatchRule(rule0: TypedAst.CatchRule)(implicit root: TypedAst.Root, flix: Flix): LoweredAst.CatchRule = rule0 match {
    case TypedAst.CatchRule(sym, clazz, exp) =>
      val e = visitExp(exp)
      LoweredAst.CatchRule(sym, clazz, e)
  }

  /**
    * Lowers the given handler rule `rule0`.
    */
  private def visitHandlerRule(rule0: TypedAst.HandlerRule)(implicit root: TypedAst.Root, flix: Flix): LoweredAst.HandlerRule = rule0 match {
    case TypedAst.HandlerRule(sym, fparams0, exp) =>
      val fparams = fparams0.map(visitFormalParam)
      val e = visitExp(exp)
      LoweredAst.HandlerRule(sym, fparams, e)
  }

  /**
    * Lowers the given match rule `rule0`.
    */
  private def visitMatchRule(rule0: TypedAst.MatchRule)(implicit root: TypedAst.Root, flix: Flix): LoweredAst.MatchRule = rule0 match {
    case TypedAst.MatchRule(pat, guard, exp) =>
      val p = visitPat(pat)
      val g = guard.map(visitExp)
      val e = visitExp(exp)
      LoweredAst.MatchRule(p, g, e)
  }

  /**
    * Lowers the given match rule `rule0`.
    */
  private def visitTypeMatchRule(rule0: TypedAst.TypeMatchRule)(implicit root: TypedAst.Root, flix: Flix): LoweredAst.TypeMatchRule = rule0 match {
    case TypedAst.TypeMatchRule(sym, tpe, exp) =>
      val e = visitExp(exp)
      LoweredAst.TypeMatchRule(sym, tpe, e)
  }

  /**
    * Lowers the given select channel rule `rule0`.
    */
  private def visitSelectChannelRule(rule0: TypedAst.SelectChannelRule)(implicit root: TypedAst.Root, flix: Flix): LoweredAst.SelectChannelRule = rule0 match {
    case TypedAst.SelectChannelRule(sym, chan, exp) =>
      val c = visitExp(chan)
      val e = visitExp(exp)
      LoweredAst.SelectChannelRule(sym, c, e)
  }

  /**
    * Constructs a `Fixpoint/Ast/Datalog.Datalog` value from the given list of Datalog constraints `cs`.
    */
  private def mkDatalog(cs: List[TypedAst.Constraint], loc: SourceLocation)(implicit root: TypedAst.Root, flix: Flix): LoweredAst.Expr = {
    val factExps = cs.filter(c => c.body.isEmpty).map(visitConstraint)
    val ruleExps = cs.filter(c => c.body.nonEmpty).map(visitConstraint)

    val factListExp = mkVector(factExps, Types.Constraint, loc)
    val ruleListExp = mkVector(ruleExps, Types.Constraint, loc)

    val innerExp = mkTuple(List(factListExp, ruleListExp), loc)
    mkTag(Enums.Datalog, "Datalog", innerExp, Types.Datalog, loc)
  }

  /**
    * Lowers the given constraint `c0`.
    */
  private def visitConstraint(c0: TypedAst.Constraint)(implicit root: TypedAst.Root, flix: Flix): LoweredAst.Expr = c0 match {
    case TypedAst.Constraint(cparams, head, body, loc) =>
      val headExp = visitHeadPred(cparams, head)
      val bodyExp = mkVector(body.map(visitBodyPred(cparams, _)), Types.BodyPredicate, loc)
      val innerExp = mkTuple(headExp :: bodyExp :: Nil, loc)
      mkTag(Enums.Constraint, "Constraint", innerExp, Types.Constraint, loc)
  }

  /**
    * Lowers the given head predicate `p0`.
    */
  private def visitHeadPred(cparams0: List[TypedAst.ConstraintParam], p0: TypedAst.Predicate.Head)(implicit root: TypedAst.Root, flix: Flix): LoweredAst.Expr = p0 match {
    case TypedAst.Predicate.Head.Atom(pred, den, terms, _, loc) =>
      val predSymExp = mkPredSym(pred)
      val denotationExp = mkDenotation(den, terms.lastOption.map(_.tpe), loc)
      val termsExp = mkVector(terms.map(visitHeadTerm(cparams0, _)), Types.HeadTerm, loc)
      val innerExp = mkTuple(predSymExp :: denotationExp :: termsExp :: Nil, loc)
      mkTag(Enums.HeadPredicate, "HeadAtom", innerExp, Types.HeadPredicate, loc)
  }

  /**
    * Lowers the given body predicate `p0`.
    */
  private def visitBodyPred(cparams0: List[TypedAst.ConstraintParam], p0: TypedAst.Predicate.Body)(implicit root: TypedAst.Root, flix: Flix): LoweredAst.Expr = p0 match {
    case TypedAst.Predicate.Body.Atom(pred, den, polarity, fixity, terms, _, loc) =>
      val predSymExp = mkPredSym(pred)
      val denotationExp = mkDenotation(den, terms.lastOption.map(_.tpe), loc)
      val polarityExp = mkPolarity(polarity, loc)
      val fixityExp = mkFixity(fixity, loc)
      val termsExp = mkVector(terms.map(visitBodyTerm(cparams0, _)), Types.BodyTerm, loc)
      val innerExp = mkTuple(predSymExp :: denotationExp :: polarityExp :: fixityExp :: termsExp :: Nil, loc)
      mkTag(Enums.BodyPredicate, "BodyAtom", innerExp, Types.BodyPredicate, loc)

    case TypedAst.Predicate.Body.Functional(outVars, exp0, loc) =>
      // Compute the universally quantified variables (i.e. the variables not bound by the local scope).
      val inVars = quantifiedVars(cparams0, exp0)
      val exp = visitExp(exp0)
      mkFunctional(outVars, inVars, exp, loc)

    case TypedAst.Predicate.Body.Guard(exp0, loc) =>
      // Compute the universally quantified variables (i.e. the variables not bound by the local scope).
      val quantifiedFreeVars = quantifiedVars(cparams0, exp0)
      val exp = visitExp(exp0)
      mkGuard(quantifiedFreeVars, exp, loc)

  }

  /**
    * Lowers the given head term `exp0`.
    */
  private def visitHeadTerm(cparams0: List[TypedAst.ConstraintParam], exp0: TypedAst.Expr)(implicit root: TypedAst.Root, flix: Flix): LoweredAst.Expr = {
    //
    // We need to consider four cases:
    //
    // Case 1.1: The expression is quantified variable. We translate it to a Var.
    // Case 1.2: The expression is a lexically bound variable. We translate it to a Lit that captures its value.
    // Case 2: The expression does not contain a quantified variable. We evaluate it to a (boxed) value.
    // Case 3: The expression contains quantified variables. We translate it to an application term.
    //
    exp0 match {
      case TypedAst.Expr.Var(sym, _, _) =>
        // Case 1: Variable term.
        if (isQuantifiedVar(sym, cparams0)) {
          // Case 1.1: Quantified variable.
          mkHeadTermVar(sym)
        } else {
          // Case 1.2: Lexically bound variable.
          mkHeadTermLit(box(visitExp(exp0)))
        }

      case _ =>
        // Compute the universally quantified variables (i.e. the variables not bound by the local scope).
        val quantifiedFreeVars = quantifiedVars(cparams0, exp0)

        if (quantifiedFreeVars.isEmpty) {
          // Case 2: No quantified variables. The expression can be reduced to a value.
          mkHeadTermLit(box(visitExp(exp0)))
        } else {
          // Case 3: Quantified variables. The expression is translated to an application term.
          mkAppTerm(quantifiedFreeVars, visitExp(exp0), exp0.loc)
        }
    }
  }

  /**
    * Lowers the given body term `pat0`.
    */
  private def visitBodyTerm(cparams0: List[TypedAst.ConstraintParam], pat0: TypedAst.Pattern)(implicit root: TypedAst.Root, flix: Flix): LoweredAst.Expr = pat0 match {
    case TypedAst.Pattern.Wild(_, loc) =>
      mkBodyTermWild(loc)

    case TypedAst.Pattern.Var(sym, tpe, loc) =>
      if (isQuantifiedVar(sym, cparams0)) {
        // Case 1: Quantified variable.
        mkBodyTermVar(sym)
      } else {
        // Case 2: Lexically bound variable *expression*.
        mkBodyTermLit(box(LoweredAst.Expr.Var(sym, tpe, loc)))
      }

    case TypedAst.Pattern.Cst(cst, tpe, loc) =>
      mkBodyTermLit(box(LoweredAst.Expr.Cst(cst, tpe, loc)))

    case TypedAst.Pattern.Tag(_, _, _, loc) => throw InternalCompilerException(s"Unexpected pattern: '$pat0'.", loc)

    case TypedAst.Pattern.Tuple(_, _, loc) => throw InternalCompilerException(s"Unexpected pattern: '$pat0'.", loc)

    case TypedAst.Pattern.Record(_, _, _, loc) => throw InternalCompilerException(s"Unexpected pattern: '$pat0'.", loc)

    case TypedAst.Pattern.RecordEmpty(_, loc) => throw InternalCompilerException(s"Unexpected pattern: '$pat0'.", loc)

    case TypedAst.Pattern.Error(_, loc) => throw InternalCompilerException(s"Unexpected pattern: '$pat0'.", loc)

  }

  /**
    * Lowers the given JvmMethod `method`.
    */
  private def visitJvmMethod(method: TypedAst.JvmMethod)(implicit root: TypedAst.Root, flix: Flix): LoweredAst.JvmMethod = method match {
    case TypedAst.JvmMethod(ident, fparams, exp, retTyp, eff, loc) =>
      val fs = fparams.map(visitFormalParam)
      val e = visitExp(exp)
      val t = visitType(retTyp)
      LoweredAst.JvmMethod(ident, fs, e, t, eff, loc)
  }

  /**
    * Constructs a `Fixpoint/Ast/Datalog.HeadTerm.Var` from the given variable symbol `sym`.
    */
  private def mkHeadTermVar(sym: Symbol.VarSym)(implicit root: TypedAst.Root, flix: Flix): LoweredAst.Expr = {
    val innerExp = mkVarSym(sym)
    mkTag(Enums.HeadTerm, "Var", innerExp, Types.HeadTerm, sym.loc)
  }

  /**
    * Constructs a `Fixpoint/Ast/Datalog.HeadTerm.Lit` value which wraps the given expression `exp`.
    */
  private def mkHeadTermLit(exp: LoweredAst.Expr)(implicit root: TypedAst.Root, flix: Flix): LoweredAst.Expr = {
    mkTag(Enums.HeadTerm, "Lit", exp, Types.HeadTerm, exp.loc)
  }

  /**
    * Constructs a `Fixpoint/Ast/Datalog.BodyTerm.Wild` from the given source location `loc`.
    */
  private def mkBodyTermWild(loc: SourceLocation): LoweredAst.Expr = {
    val innerExp = LoweredAst.Expr.Cst(Ast.Constant.Unit, Type.Unit, loc)
    mkTag(Enums.BodyTerm, "Wild", innerExp, Types.BodyTerm, loc)
  }

  /**
    * Constructs a `Fixpoint/Ast/Datalog.BodyTerm.Var` from the given variable symbol `sym`.
    */
  private def mkBodyTermVar(sym: Symbol.VarSym): LoweredAst.Expr = {
    val innerExp = mkVarSym(sym)
    mkTag(Enums.BodyTerm, "Var", innerExp, Types.BodyTerm, sym.loc)
  }

  /**
    * Constructs a `Fixpoint/Ast/Datalog.BodyTerm.Lit` from the given expression `exp0`.
    */
  private def mkBodyTermLit(exp: LoweredAst.Expr)(implicit root: TypedAst.Root, flix: Flix): LoweredAst.Expr = {
    mkTag(Enums.BodyTerm, "Lit", exp, Types.BodyTerm, exp.loc)
  }

  /**
    * Constructs a `Fixpoint/Ast/Shared.Denotation` from the given denotation `d` and type `tpeOpt`
    * (which must be the optional type of the last term).
    */
  private def mkDenotation(d: Denotation, tpeOpt: Option[Type], loc: SourceLocation)(implicit root: TypedAst.Root, flix: Flix): LoweredAst.Expr = d match {
    case Relational =>
      val innerExp = LoweredAst.Expr.Cst(Ast.Constant.Unit, Type.Unit, loc)
      mkTag(Enums.Denotation, "Relational", innerExp, Types.Denotation, loc)

    case Latticenal =>
      tpeOpt match {
        case None => throw InternalCompilerException("Unexpected nullary lattice predicate.", loc)
        case Some(tpe) =>
          // The type `Denotation[tpe]`.
          val unboxedDenotationType = Type.mkEnum(Enums.Denotation, tpe :: Nil, loc)

          // The type `Denotation[Boxed]`.
          val boxedDenotationType = Types.Denotation

          val Lattice: Symbol.DefnSym = Symbol.mkDefnSym("Fixpoint/Ast/Shared.lattice")
          val LatticeType: Type = Type.mkPureArrow(Type.Unit, unboxedDenotationType, loc)

          val Box: Symbol.DefnSym = Symbol.mkDefnSym("Fixpoint/Ast/Shared.box")
          val BoxType: Type = Type.mkPureArrow(unboxedDenotationType, boxedDenotationType, loc)

          val innerApply = LoweredAst.Expr.Apply(LoweredAst.Expr.Def(Lattice, LatticeType, loc), List(LoweredAst.Expr.Cst(Ast.Constant.Unit, Type.Unit, loc)), unboxedDenotationType, Type.Pure, loc)
          LoweredAst.Expr.Apply(LoweredAst.Expr.Def(Box, BoxType, loc), List(innerApply), boxedDenotationType, Type.Pure, loc)
      }
  }

  /**
    * Constructs a `Fixpoint/Ast/Datalog.Polarity` from the given polarity `p`.
    */
  private def mkPolarity(p: Polarity, loc: SourceLocation): LoweredAst.Expr = p match {
    case Polarity.Positive =>
      val innerExp = LoweredAst.Expr.Cst(Ast.Constant.Unit, Type.Unit, loc)
      mkTag(Enums.Polarity, "Positive", innerExp, Types.Polarity, loc)

    case Polarity.Negative =>
      val innerExp = LoweredAst.Expr.Cst(Ast.Constant.Unit, Type.Unit, loc)
      mkTag(Enums.Polarity, "Negative", innerExp, Types.Polarity, loc)
  }

  /**
    * Constructs a `Fixpoint/Ast/Datalog.Fixity` from the given fixity `f`.
    */
  private def mkFixity(f: Ast.Fixity, loc: SourceLocation): LoweredAst.Expr = f match {
    case Fixity.Loose =>
      val innerExp = LoweredAst.Expr.Cst(Ast.Constant.Unit, Type.Unit, loc)
      mkTag(Enums.Fixity, "Loose", innerExp, Types.Fixity, loc)

    case Fixity.Fixed =>
      val innerExp = LoweredAst.Expr.Cst(Ast.Constant.Unit, Type.Unit, loc)
      mkTag(Enums.Fixity, "Fixed", innerExp, Types.Fixity, loc)
  }

  /**
    * Constructs a `Fixpoint/Ast/Shared.PredSym` from the given predicate `pred`.
    */
  private def mkPredSym(pred: Name.Pred): LoweredAst.Expr = pred match {
    case Name.Pred(sym, loc) =>
      val nameExp = LoweredAst.Expr.Cst(Ast.Constant.Str(sym), Type.Str, loc)
      val idExp = LoweredAst.Expr.Cst(Ast.Constant.Int64(0), Type.Int64, loc)
      val inner = mkTuple(List(nameExp, idExp), loc)
      mkTag(Enums.PredSym, "PredSym", inner, Types.PredSym, loc)
  }

  /**
    * Constructs a `Fixpoint/Ast/Datalog.VarSym` from the given variable symbol `sym`.
    */
  private def mkVarSym(sym: Symbol.VarSym): LoweredAst.Expr = {
    val nameExp = LoweredAst.Expr.Cst(Ast.Constant.Str(sym.text), Type.Str, sym.loc)
    mkTag(Enums.VarSym, "VarSym", nameExp, Types.VarSym, sym.loc)
  }

  /**
    * Returns the given expression `exp` in a box.
    */
  private def box(exp: LoweredAst.Expr)(implicit root: TypedAst.Root, flix: Flix): LoweredAst.Expr = {
    val loc = exp.loc
    val tpe = Type.mkPureArrow(exp.tpe, Types.Boxed, loc)
    val innerExp = LoweredAst.Expr.Def(Defs.Box, tpe, loc)
    LoweredAst.Expr.Apply(innerExp, List(exp), Types.Boxed, Type.Pure, loc)
  }

  /**
    * Returns a `Fixpoint/Ast/Datalog.BodyPredicate.GuardX`.
    */
  private def mkGuard(fvs: List[(Symbol.VarSym, Type)], exp: LoweredAst.Expr, loc: SourceLocation)(implicit root: TypedAst.Root, flix: Flix): LoweredAst.Expr = {
    // Compute the number of free variables.
    val arity = fvs.length

    // Check that we have <= 5 free variables.
    if (arity > 5) {
      throw InternalCompilerException("Cannot lift functions with more than 5 free variables.", loc)
    }

    // Special case: No free variables.
    if (fvs.isEmpty) {
      val sym = Symbol.freshVarSym("_unit", BoundBy.FormalParam, loc)
      // Construct a lambda that takes the unit argument.
      val fparam = LoweredAst.FormalParam(sym, Ast.Modifiers.Empty, Type.Unit, Ast.TypeSource.Ascribed, loc)
      val tpe = Type.mkPureArrow(Type.Unit, exp.tpe, loc)
      val lambdaExp = LoweredAst.Expr.Lambda(fparam, exp, tpe, loc)
      return mkTag(Enums.BodyPredicate, s"Guard0", lambdaExp, Types.BodyPredicate, loc)
    }

    // Introduce a fresh variable for each free variable.
    val freshVars = fvs.foldLeft(Map.empty[Symbol.VarSym, Symbol.VarSym]) {
      case (acc, (oldSym, _)) => acc + (oldSym -> Symbol.freshVarSym(oldSym))
    }

    // Substitute every symbol in `exp` for its fresh equivalent.
    val freshExp = substExp(exp, freshVars)

    // Curry `freshExp` in a lambda expression for each free variable.
    val lambdaExp = fvs.foldRight(freshExp) {
      case ((oldSym, tpe), acc) =>
        val freshSym = freshVars(oldSym)
        val fparam = LoweredAst.FormalParam(freshSym, Ast.Modifiers.Empty, tpe, Ast.TypeSource.Ascribed, loc)
        val lambdaType = Type.mkPureArrow(tpe, acc.tpe, loc)
        LoweredAst.Expr.Lambda(fparam, acc, lambdaType, loc)
    }

    // Lift the lambda expression to operate on boxed values.
    val liftedExp = liftXb(lambdaExp, fvs.map(_._2))

    // Construct the `Fixpoint/Ast/Datalog.BodyPredicate` value.
    val varExps = fvs.map(kv => mkVarSym(kv._1))
    val innerExp = mkTuple(liftedExp :: varExps, loc)
    mkTag(Enums.BodyPredicate, s"Guard$arity", innerExp, Types.BodyPredicate, loc)
  }

  /**
    * Returns a `Fixpoint/Ast/Datalog.BodyPredicate.Functional`.
    */
  private def mkFunctional(outVars: List[Symbol.VarSym], inVars: List[(Symbol.VarSym, Type)], exp: LoweredAst.Expr, loc: SourceLocation)(implicit root: TypedAst.Root, flix: Flix): LoweredAst.Expr = {
    // Compute the number of in and out variables.
    val numberOfInVars = inVars.length
    val numberOfOutVars = outVars.length

    if (numberOfInVars == 0) {
      throw InternalCompilerException("Requires at least one in variable.", loc)
    }
    if (numberOfInVars > 5) {
      throw InternalCompilerException("Does not support more than 5 in variables.", loc)
    }
    if (numberOfOutVars == 0) {
      throw InternalCompilerException("Requires at least one out variable.", loc)
    }
    if (numberOfOutVars > 5) {
      throw InternalCompilerException("Does not support more than 5 out variables.", loc)
    }

    // Introduce a fresh variable for each in variable.
    val freshVars = inVars.foldLeft(Map.empty[Symbol.VarSym, Symbol.VarSym]) {
      case (acc, (oldSym, _)) => acc + (oldSym -> Symbol.freshVarSym(oldSym))
    }

    // Substitute every symbol in `exp` for its fresh equivalent.
    val freshExp = substExp(exp, freshVars)

    // Curry `freshExp` in a lambda expression for each free variable.
    val lambdaExp = inVars.foldRight(freshExp) {
      case ((oldSym, tpe), acc) =>
        val freshSym = freshVars(oldSym)
        val fparam = LoweredAst.FormalParam(freshSym, Ast.Modifiers.Empty, tpe, Ast.TypeSource.Ascribed, loc)
        val lambdaType = Type.mkPureArrow(tpe, acc.tpe, loc)
        LoweredAst.Expr.Lambda(fparam, acc, lambdaType, loc)
    }

    // Lift the lambda expression to operate on boxed values.
    val liftedExp = liftXY(outVars, lambdaExp, inVars.map(_._2), exp.tpe, exp.loc)

    // Construct the `Fixpoint/Ast/Datalog.BodyPredicate` value.
    val boundVarVector = mkVector(outVars.map(mkVarSym), Types.VarSym, loc)
    val freeVarVector = mkVector(inVars.map(kv => mkVarSym(kv._1)), Types.VarSym, loc)
    val innerExp = mkTuple(boundVarVector :: liftedExp :: freeVarVector :: Nil, loc)
    mkTag(Enums.BodyPredicate, s"Functional", innerExp, Types.BodyPredicate, loc)
  }

  /**
    * Returns a `Fixpoint/Ast/Datalog.HeadTerm.AppX`.
    */
  private def mkAppTerm(fvs: List[(Symbol.VarSym, Type)], exp: LoweredAst.Expr, loc: SourceLocation)(implicit root: TypedAst.Root, flix: Flix): LoweredAst.Expr = {
    // Compute the number of free variables.
    val arity = fvs.length

    // Check that we have <= 5 free variables.
    if (arity > 5) {
      throw InternalCompilerException("Cannot lift functions with more than 5 free variables.", loc)
    }

    // Special case: No free variables.
    if (fvs.isEmpty) {
      val sym = Symbol.freshVarSym("_unit", BoundBy.FormalParam, loc)
      // Construct a lambda that takes the unit argument.
      val fparam = LoweredAst.FormalParam(sym, Ast.Modifiers.Empty, Type.Unit, Ast.TypeSource.Ascribed, loc)
      val tpe = Type.mkPureArrow(Type.Unit, exp.tpe, loc)
      val lambdaExp = LoweredAst.Expr.Lambda(fparam, exp, tpe, loc)
      return mkTag(Enums.HeadTerm, s"App0", lambdaExp, Types.HeadTerm, loc)
    }

    // Introduce a fresh variable for each free variable.
    val freshVars = fvs.foldLeft(Map.empty[Symbol.VarSym, Symbol.VarSym]) {
      case (acc, (oldSym, _)) => acc + (oldSym -> Symbol.freshVarSym(oldSym))
    }

    // Substitute every symbol in `exp` for its fresh equivalent.
    val freshExp = substExp(exp, freshVars)

    // Curry `freshExp` in a lambda expression for each free variable.
    val lambdaExp = fvs.foldRight(freshExp) {
      case ((oldSym, tpe), acc) =>
        val freshSym = freshVars(oldSym)
        val fparam = LoweredAst.FormalParam(freshSym, Ast.Modifiers.Empty, tpe, Ast.TypeSource.Ascribed, loc)
        val lambdaType = Type.mkPureArrow(tpe, acc.tpe, loc)
        LoweredAst.Expr.Lambda(fparam, acc, lambdaType, loc)
    }

    // Lift the lambda expression to operate on boxed values.
    val liftedExp = liftX(lambdaExp, fvs.map(_._2), exp.tpe)

    // Construct the `Fixpoint/Ast/Datalog.BodyPredicate` value.
    val varExps = fvs.map(kv => mkVarSym(kv._1))
    val innerExp = mkTuple(liftedExp :: varExps, loc)
    mkTag(Enums.HeadTerm, s"App$arity", innerExp, Types.HeadTerm, loc)
  }

  /**
    * Make a new channel expression
    */
  private def mkNewChannel(exp: LoweredAst.Expr, tpe: Type, eff: Type, loc: SourceLocation): LoweredAst.Expr = {
    val newChannel = LoweredAst.Expr.Def(Defs.ChannelNew, Type.mkIoArrow(exp.tpe, tpe, loc), loc)
    LoweredAst.Expr.Apply(newChannel, exp :: Nil, tpe, eff, loc)
  }

  /**
    * Make a new channel tuple (sender, receiver) expression
    */
  private def mkNewChannelTuple(exp: LoweredAst.Expr, tpe: Type, eff: Type, loc: SourceLocation): LoweredAst.Expr = {
    val newChannel = LoweredAst.Expr.Def(Defs.ChannelNewTuple, Type.mkIoArrow(exp.tpe, tpe, loc), loc)
    LoweredAst.Expr.Apply(newChannel, exp :: Nil, tpe, eff, loc)
  }

  /**
    * Make a channel get expression
    */
  private def mkGetChannel(exp: LoweredAst.Expr, tpe: Type, eff: Type, loc: SourceLocation): LoweredAst.Expr = {
    val getChannel = LoweredAst.Expr.Def(Defs.ChannelGet, Type.mkIoArrow(exp.tpe, tpe, loc), loc)
    LoweredAst.Expr.Apply(getChannel, exp :: Nil, tpe, eff, loc)
  }

  /**
    * Make a channel put expression
    */
  private def mkPutChannel(exp1: LoweredAst.Expr, exp2: LoweredAst.Expr, eff: Type, loc: SourceLocation): LoweredAst.Expr = {
    val putChannel = LoweredAst.Expr.Def(Defs.ChannelPut, Type.mkIoUncurriedArrow(List(exp2.tpe, exp1.tpe), Type.Unit, loc), loc)
    LoweredAst.Expr.Apply(putChannel, List(exp2, exp1), Type.Unit, eff, loc)
  }

  /**
    * Make the list of MpmcAdmin objects which will be passed to `selectFrom`
    */
  private def mkChannelAdminList(rs: List[LoweredAst.SelectChannelRule], channels: List[(Symbol.VarSym, LoweredAst.Expr)], loc: SourceLocation): LoweredAst.Expr = {
    val admins = rs.zip(channels) map {
      case (LoweredAst.SelectChannelRule(_, c, _), (chanSym, _)) =>
        val admin = LoweredAst.Expr.Def(Defs.ChannelMpmcAdmin, Type.mkPureArrow(c.tpe, Types.ChannelMpmcAdmin, loc), loc)
        LoweredAst.Expr.Apply(admin, List(LoweredAst.Expr.Var(chanSym, c.tpe, loc)), Types.ChannelMpmcAdmin, Type.Pure, loc)
    }
    mkList(admins, Types.ChannelMpmcAdmin, loc)
  }

  /**
    * Construct a call to `selectFrom` given a list of MpmcAdmin objects and optional default
    */
  private def mkChannelSelect(admins: LoweredAst.Expr, default: Option[LoweredAst.Expr], loc: SourceLocation): LoweredAst.Expr = {
    val locksType = Types.mkList(Types.ConcurrentReentrantLock, loc)

    val selectRetTpe = Type.mkTuple(List(Type.Int32, locksType), loc)
    val selectTpe = Type.mkIoUncurriedArrow(List(admins.tpe, Type.Bool), selectRetTpe, loc)
    val select = LoweredAst.Expr.Def(Defs.ChannelSelectFrom, selectTpe, loc)
    val blocking = default match {
      case Some(_) => LoweredAst.Expr.Cst(Ast.Constant.Bool(false), Type.Bool, loc)
      case None => LoweredAst.Expr.Cst(Ast.Constant.Bool(true), Type.Bool, loc)
    }
    LoweredAst.Expr.Apply(select, List(admins, blocking), selectRetTpe, Type.IO, loc)
  }

  /**
    * Construct a sequence of MatchRules corresponding to the given SelectChannelRules
    */
  private def mkChannelCases(rs: List[LoweredAst.SelectChannelRule], channels: List[(Symbol.VarSym, LoweredAst.Expr)], eff: Type, loc: SourceLocation)(implicit flix: Flix): List[LoweredAst.MatchRule] = {
    val locksType = Types.mkList(Types.ConcurrentReentrantLock, loc)

    rs.zip(channels).zipWithIndex map {
      case ((LoweredAst.SelectChannelRule(sym, chan, exp), (chSym, _)), i) =>
        val locksSym = mkLetSym("locks", loc)
        val pat = mkTuplePattern(List(LoweredAst.Pattern.Cst(Ast.Constant.Int32(i), Type.Int32, loc), LoweredAst.Pattern.Var(locksSym, locksType, loc)), loc)
        val getTpe = Type.eraseTopAliases(chan.tpe) match {
          case Type.Apply(_, t, _) => t
          case _ => throw InternalCompilerException("Unexpected channel type found.", loc)
        }
        val get = LoweredAst.Expr.Def(Defs.ChannelUnsafeGetAndUnlock, Type.mkIoUncurriedArrow(List(chan.tpe, locksType), getTpe, loc), loc)
        val getExp = LoweredAst.Expr.Apply(get, List(LoweredAst.Expr.Var(chSym, chan.tpe, loc), LoweredAst.Expr.Var(locksSym, locksType, loc)), getTpe, eff, loc)
        val e = LoweredAst.Expr.Let(sym, Ast.Modifiers.Empty, getExp, exp, exp.tpe, eff, loc)
        LoweredAst.MatchRule(pat, None, e)
    }
  }

  /**
    * Construct additional MatchRule to handle the (optional) default case
    * NB: Does not need to unlock because that is handled inside Concurrent/Channel.selectFrom.
    */
  private def mkSelectDefaultCase(default: Option[LoweredAst.Expr], t: Type, loc: SourceLocation)(implicit flix: Flix): List[LoweredAst.MatchRule] = {
    default match {
      case Some(defaultExp) =>
        val locksType = Types.mkList(Types.ConcurrentReentrantLock, loc)
        val pat = mkTuplePattern(List(LoweredAst.Pattern.Cst(Ast.Constant.Int32(-1), Type.Int32, loc), LoweredAst.Pattern.Wild(locksType, loc)), loc)
        val defaultMatch = LoweredAst.MatchRule(pat, None, defaultExp)
        List(defaultMatch)
      case _ =>
        List()
    }
  }

  /**
    * Lifts the given lambda expression `exp0` with the given argument types `argTypes`.
    *
    * Note: liftX and liftXb are similar and should probably be maintained together.
    */
  private def liftX(exp0: LoweredAst.Expr, argTypes: List[Type], resultType: Type): LoweredAst.Expr = {
    // Compute the liftXb symbol.
    val sym = Symbol.mkDefnSym(s"Boxable.lift${argTypes.length}")

    //
    // The liftX family of functions are of the form: a -> b -> c -> `resultType` and
    // returns a function of the form Boxed -> Boxed -> Boxed -> Boxed -> Boxed`.
    // That is, the function accepts a *curried* function and returns a *curried* function.
    //

    // The type of the function argument, i.e. a -> b -> c -> `resultType`.
    val argType = Type.mkPureCurriedArrow(argTypes, resultType, exp0.loc)

    // The type of the returned function, i.e. Boxed -> Boxed -> Boxed -> Boxed.
    val returnType = Type.mkPureCurriedArrow(argTypes.map(_ => Types.Boxed), Types.Boxed, exp0.loc)

    // The type of the overall liftX function, i.e. (a -> b -> c -> `resultType`) -> (Boxed -> Boxed -> Boxed -> Boxed).
    val liftType = Type.mkPureArrow(argType, returnType, exp0.loc)

    // Construct a call to the liftX function.
    val defn = LoweredAst.Expr.Def(sym, liftType, exp0.loc)
    LoweredAst.Expr.Apply(defn, List(exp0), returnType, Type.Pure, exp0.loc)
  }

  /**
    * Lifts the given Boolean-valued lambda expression `exp0` with the given argument types `argTypes`.
    */
  private def liftXb(exp0: LoweredAst.Expr, argTypes: List[Type]): LoweredAst.Expr = {
    // Compute the liftXb symbol.
    val sym = Symbol.mkDefnSym(s"Boxable.lift${argTypes.length}b")

    //
    // The liftX family of functions are of the form: a -> b -> c -> Bool and
    // returns a function of the form Boxed -> Boxed -> Boxed -> Boxed -> Bool.
    // That is, the function accepts a *curried* function and returns a *curried* function.
    //

    // The type of the function argument, i.e. a -> b -> c -> Bool.
    val argType = Type.mkPureCurriedArrow(argTypes, Type.Bool, exp0.loc)

    // The type of the returned function, i.e. Boxed -> Boxed -> Boxed -> Bool.
    val returnType = Type.mkPureCurriedArrow(argTypes.map(_ => Types.Boxed), Type.Bool, exp0.loc)

    // The type of the overall liftXb function, i.e. (a -> b -> c -> Bool) -> (Boxed -> Boxed -> Boxed -> Bool).
    val liftType = Type.mkPureArrow(argType, returnType, exp0.loc)

    // Construct a call to the liftXb function.
    val defn = LoweredAst.Expr.Def(sym, liftType, exp0.loc)
    LoweredAst.Expr.Apply(defn, List(exp0), returnType, Type.Pure, exp0.loc)
  }


  /**
    * Lifts the given lambda expression `exp0` with the given argument types `argTypes` and `resultType`.
    */
  private def liftXY(outVars: List[Symbol.VarSym], exp0: LoweredAst.Expr, argTypes: List[Type], resultType: Type, loc: SourceLocation): LoweredAst.Expr = {
    // Compute the number of bound ("output") and free ("input") variables.
    val numberOfInVars = argTypes.length
    val numberOfOutVars = outVars.length

    // Compute the liftXY symbol.
    // For example, lift3X2 is a function from three arguments to a Vector of pairs.
    val sym = Symbol.mkDefnSym(s"Boxable.lift${numberOfInVars}X${numberOfOutVars}")

    //
    // The liftXY family of functions are of the form: i1 -> i2 -> i3 -> Vector[(o1, o2, o3, ...)] and
    // returns a function of the form Vector[Boxed] -> Vector[Vector[Boxed]].
    // That is, the function accepts a *curried* function and an uncurried function that takes
    // its input as a boxed Vector and return its output as a vector of vectors.
    //

    // The type of the function argument, i.e. i1 -> i2 -> i3 -> Vector[(o1, o2, o3, ...)].
    val argType = Type.mkPureCurriedArrow(argTypes, resultType, loc)

    // The type of the returned function, i.e. Vector[Boxed] -> Vector[Vector[Boxed]].
    val returnType = Type.mkPureArrow(Type.mkVector(Types.Boxed, loc), Type.mkVector(Type.mkVector(Types.Boxed, loc), loc), loc)

    // The type of the overall liftXY function, i.e. (i1 -> i2 -> i3 -> Vector[(o1, o2, o3, ...)]) -> (Vector[Boxed] -> Vector[Vector[Boxed]]).
    val liftType = Type.mkPureArrow(argType, returnType, loc)

    // Construct a call to the liftXY function.
    val defn = LoweredAst.Expr.Def(sym, liftType, loc)
    LoweredAst.Expr.Apply(defn, List(exp0), returnType, Type.Pure, loc)
  }

  /**
    * Returns a list expression constructed from the given `exps` with type list of `elmType`.
    */
  private def mkList(exps: List[LoweredAst.Expr], elmType: Type, loc: SourceLocation): LoweredAst.Expr = {
    val nil = mkNil(elmType, loc)
    exps.foldRight(nil) {
      case (e, acc) => mkCons(e, acc, loc)
    }
  }

  /**
    * Returns a vector expression constructed from the given `exps` with type list of `elmType`.
    */
  private def mkVector(exps: List[LoweredAst.Expr], elmType: Type, loc: SourceLocation): LoweredAst.Expr = {
    LoweredAst.Expr.VectorLit(exps, Type.mkVector(elmType, loc), Type.Pure, loc)
  }

  /**
    * Returns a `Nil` expression with type list of `elmType`.
    */
  private def mkNil(elmType: Type, loc: SourceLocation): LoweredAst.Expr = {
    mkTag(Enums.FList, "Nil", LoweredAst.Expr.Cst(Ast.Constant.Unit, Type.Unit, loc), Types.mkList(elmType, loc), loc)
  }

  /**
    * returns a `Cons(hd, tail)` expression with type `tail.tpe`.
    */
  private def mkCons(hd: LoweredAst.Expr, tail: LoweredAst.Expr, loc: SourceLocation): LoweredAst.Expr = {
    val tuple = mkTuple(hd :: tail :: Nil, loc)
    mkTag(Enums.FList, "Cons", tuple, tail.tpe, loc)
  }

  /**
    * Returns a pure tag expression for the given `sym` and given `tag` with the given inner expression `exp`.
    */
  private def mkTag(sym: Symbol.EnumSym, tag: String, exp: LoweredAst.Expr, tpe: Type, loc: SourceLocation): LoweredAst.Expr = {
    val caseSym = new Symbol.CaseSym(sym, tag, loc.asSynthetic)
    LoweredAst.Expr.ApplyAtomic(AtomicOp.Tag(caseSym), List(exp), tpe, Type.Pure, loc)
  }

  /**
    * Returns a pure tuple expression constructed from the given list of expressions `exps`.
    */
  private def mkTuple(exps: List[LoweredAst.Expr], loc: SourceLocation): LoweredAst.Expr = {
    val tpe = Type.mkTuple(exps.map(_.tpe), loc)
    val eff = Type.Pure
    LoweredAst.Expr.ApplyAtomic(AtomicOp.Tuple, exps, tpe, eff, loc)
  }

  /**
    * Returns a new `VarSym` for use in a let-binding.
    *
    * This function is called `mkLetSym` to avoid confusion with [[mkVarSym]].
    */
  private def mkLetSym(prefix: String, loc: SourceLocation)(implicit flix: Flix): Symbol.VarSym = {
    val name = prefix + Flix.Delimiter + flix.genSym.freshId()
    Symbol.freshVarSym(name, BoundBy.Let, loc)
  }

  /**
    * The type of a channel which can transmit variables of type `tpe`
    */
  private def mkChannelTpe(tpe: Type, loc: SourceLocation): Type = {
    Type.Apply(Type.Cst(TypeConstructor.Enum(Enums.ChannelMpmc, Kind.Star ->: Kind.Star), loc), tpe, loc)
  }

  /**
    * An expression for a channel variable called `sym`
    */
  private def mkChannelExp(sym: Symbol.VarSym, tpe: Type, loc: SourceLocation): LoweredAst.Expr = {
    LoweredAst.Expr.Var(sym, mkChannelTpe(tpe, loc), loc)
  }

  /**
    * Returns a `GetChannel` expression based on `sym` and `exp`.
    */
  private def mkParWait(exp: LoweredAst.Expr, sym: Symbol.VarSym): LoweredAst.Expr = {
    val loc = exp.loc.asSynthetic
    val chExp = mkChannelExp(sym, exp.tpe, loc)
    mkGetChannel(chExp, exp.tpe, Type.IO, loc)
  }

  /**
    * Returns a full `par exp` expression.
    */
  private def mkParChannels(exp: LoweredAst.Expr, chanSymsWithExps: List[(Symbol.VarSym, LoweredAst.Expr)]): LoweredAst.Expr = {
    // Make spawn expressions `spawn ch <- exp`.
    val spawns = chanSymsWithExps.foldRight(exp: LoweredAst.Expr) {
      case ((sym, e), acc) =>
        val loc = e.loc.asSynthetic
        val e1 = mkChannelExp(sym, e.tpe, loc) // The channel `ch`
        val e2 = mkPutChannel(e1, e, Type.IO, loc) // The put exp: `ch <- exp0`.
        val e3 = LoweredAst.Expr.ApplyAtomic(AtomicOp.Region, List.empty, Type.Unit, Type.Pure, loc)
        val e4 = LoweredAst.Expr.ApplyAtomic(AtomicOp.Spawn, List(e2, e3), Type.Unit, Type.IO, loc) // Spawn the put expression from above i.e. `spawn ch <- exp0`.
        LoweredAst.Expr.Stm(e4, acc, acc.tpe, Type.mkUnion(e4.eff, acc.eff, loc), loc) // Return a statement expression containing the other spawn expressions along with this one.
    }

    // Make let bindings `let ch = chan 1;`.
    chanSymsWithExps.foldRight(spawns: LoweredAst.Expr) {
      case ((sym, e), acc) =>
        val loc = e.loc.asSynthetic
        val chan = mkNewChannel(LoweredAst.Expr.Cst(Ast.Constant.Int32(1), Type.Int32, loc), mkChannelTpe(e.tpe, loc), Type.IO, loc) // The channel exp `chan 1`
        LoweredAst.Expr.Let(sym, Modifiers(List(Ast.Modifier.Synthetic)), chan, acc, acc.tpe, Type.mkUnion(e.eff, acc.eff, loc), loc) // The let-binding `let ch = chan 1`
    }
  }

  /**
    * Returns a desugared let-match expression, i.e.
    * {{{
    *   let pattern = exp;
    *   body
    * }}}
    * is desugared to
    * {{{
    *   match exp {
    *     case pattern => body
    *   }
    * }}}
    */
  def mkLetMatch(pat: LoweredAst.Pattern, exp: LoweredAst.Expr, body: LoweredAst.Expr): LoweredAst.Expr = {
    val loc = exp.loc.asSynthetic
    val rule = List(LoweredAst.MatchRule(pat, None, body))
    val eff = Type.mkUnion(exp.eff, body.eff, loc)
    LoweredAst.Expr.Match(exp, rule, body.tpe, eff, loc)
  }

  /**
    * Returns an expression where the pattern variables used in `exp` are
    * bound to [[TypedAst.Expr.GetChannel]] expressions,
    * i.e.
    * {{{
    *   let pat1 = <- ch1;
    *   let pat2 = <- ch2;
    *   let pat3 = <- ch3;
    *   ...
    *   let patn = <- chn;
    *   exp
    * }}}
    */
  def mkBoundParWaits(patSymExps: List[(LoweredAst.Pattern, Symbol.VarSym, LoweredAst.Expr)], exp: LoweredAst.Expr): LoweredAst.Expr =
    patSymExps.map {
      case (p, sym, e) =>
        val loc = e.loc.asSynthetic
        val chExp = mkChannelExp(sym, e.tpe, loc)
        (p, mkGetChannel(chExp, e.tpe, Type.IO, loc))
    }.foldRight(exp) {
      case ((pat, chan), e) => mkLetMatch(pat, chan, e)
    }

  /**
    * Returns a desugared [[TypedAst.Expr.ParYield]] expression as a nested match-expression.
    */
  private def mkParYield(frags: List[LoweredAst.ParYieldFragment], exp: LoweredAst.Expr, tpe: Type, eff: Type, loc: SourceLocation)(implicit flix: Flix): LoweredAst.Expr = {
    // Partition fragments into complex and simple (vars or csts) exps.
    val (complex, varOrCsts) = frags.partition(f => isSpawnable(f.exp))

    // Only generate channels for n-1 fragments. We use the current thread for the last fragment.
    val (fs, lastComplex) = complex.splitAt(complex.length - 1)

    // Generate symbols for each channel.
    val chanSymsWithPatAndExp = fs.map { case LoweredAst.ParYieldFragment(p, e, l) => (p, mkLetSym("channel", l.asSynthetic), e) }

    // Make `GetChannel` exps for the spawnable exps.
    val waitExps = mkBoundParWaits(chanSymsWithPatAndExp, exp)

    // Make expression that evaluates simple exps and the last fragment before proceeding to wait for channels.
    val desugaredYieldExp = mkParYieldCurrentThread(varOrCsts ::: lastComplex, waitExps)

    // Generate channels and spawn exps.
    val chanSymsWithExp = chanSymsWithPatAndExp.map { case (_, s, e) => (s, e) }
    val blockExp = mkParChannels(desugaredYieldExp, chanSymsWithExp)

    // Wrap everything in a purity cast,
    LoweredAst.Expr.Cast(blockExp, None, Some(Type.Pure), tpe, eff, loc.asSynthetic)
  }

  /**
    * Returns the expression of a `ParYield` expression that should be evaluated in the current thread.
    */
  private def mkParYieldCurrentThread(exps: List[LoweredAst.ParYieldFragment], waitExps: LoweredAst.Expr): LoweredAst.Expr = {
    exps.foldRight(waitExps) {
      case (exp, acc) => mkLetMatch(exp.pat, exp.exp, acc)
    }
  }

  /**
    * Returns `true` if the ParYield fragment should be spawned in a thread. Wrapper for `isVarOrCst`.
    */
  private def isSpawnable(exp: LoweredAst.Expr): Boolean = !isVarOrCst(exp)

  /**
    * Returns `true` if `exp0` is either a literal or a variable.
    */
  private def isVarOrCst(exp0: LoweredAst.Expr): Boolean = exp0 match {
    case LoweredAst.Expr.Var(_, _, _) => true
    case LoweredAst.Expr.Cst(_: Ast.Constant, _, _) => true
    case _ => false
  }

  /**
    * Returns a TypedAst.Pattern representing a tuple of patterns.
    */
  def mkTuplePattern(patterns: List[LoweredAst.Pattern], loc: SourceLocation): LoweredAst.Pattern = {
    LoweredAst.Pattern.Tuple(patterns, Type.mkTuple(patterns.map(_.tpe), loc), loc)
  }

  /**
    * Return a list of quantified variables in the given expression `exp0`.
    *
    * A variable is quantified (i.e. *NOT* lexically bound) if it occurs in the expression `exp0`
    * but not in the constraint params `cparams0` of the constraint.
    */
  private def quantifiedVars(cparams0: List[TypedAst.ConstraintParam], exp0: TypedAst.Expr): List[(Symbol.VarSym, Type)] = {
    TypedAstOps.freeVars(exp0).toList.filter {
      case (sym, _) => isQuantifiedVar(sym, cparams0)
    }
  }

  /**
    * Returns `true` if the given variable symbol `sym` is a quantified variable according to the given constraint params `cparams0`.
    *
    * That is, the variable symbol is *NOT* lexically bound.
    */
  private def isQuantifiedVar(sym: Symbol.VarSym, cparams0: List[TypedAst.ConstraintParam]): Boolean =
    cparams0.exists(p => p.sym == sym)

  /**
    * Applies the given substitution `subst` to the given expression `exp0`.
    */
  private def substExp(exp0: LoweredAst.Expr, subst: Map[Symbol.VarSym, Symbol.VarSym]): LoweredAst.Expr = exp0 match {
    case LoweredAst.Expr.Cst(_, _, _) => exp0

    case LoweredAst.Expr.Var(sym, tpe, loc) =>
      val s = subst.getOrElse(sym, sym)
      LoweredAst.Expr.Var(s, tpe, loc)

    case LoweredAst.Expr.Def(_, _, _) => exp0

    case LoweredAst.Expr.Sig(_, _, _) => exp0

    case LoweredAst.Expr.Lambda(fparam, exp, tpe, loc) =>
      val p = substFormalParam(fparam, subst)
      val e = substExp(exp, subst)
      LoweredAst.Expr.Lambda(p, e, tpe, loc)

    case LoweredAst.Expr.Apply(exp, exps, tpe, eff, loc) =>
      val e = substExp(exp, subst)
      val es = exps.map(substExp(_, subst))
      LoweredAst.Expr.Apply(e, es, tpe, eff, loc)

    case LoweredAst.Expr.ApplyAtomic(op, exps, tpe, eff, loc) =>
      val es = exps.map(substExp(_, subst))
      LoweredAst.Expr.ApplyAtomic(op, es, tpe, eff, loc)

    case LoweredAst.Expr.Let(sym, mod, exp1, exp2, tpe, eff, loc) =>
      val s = subst.getOrElse(sym, sym)
      val e1 = substExp(exp1, subst)
      val e2 = substExp(exp2, subst)
      LoweredAst.Expr.Let(s, mod, e1, e2, tpe, eff, loc)

    case LoweredAst.Expr.LetRec(sym, mod, exp1, exp2, tpe, eff, loc) =>
      val s = subst.getOrElse(sym, sym)
      val e1 = substExp(exp1, subst)
      val e2 = substExp(exp2, subst)
      LoweredAst.Expr.LetRec(s, mod, e1, e2, tpe, eff, loc)

    case LoweredAst.Expr.Scope(sym, regionVar, exp, tpe, eff, loc) =>
      val s = subst.getOrElse(sym, sym)
      val e = substExp(exp, subst)
      LoweredAst.Expr.Scope(s, regionVar, e, tpe, eff, loc)

    case LoweredAst.Expr.IfThenElse(exp1, exp2, exp3, tpe, eff, loc) =>
      val e1 = substExp(exp1, subst)
      val e2 = substExp(exp2, subst)
      val e3 = substExp(exp3, subst)
      LoweredAst.Expr.IfThenElse(e1, e2, e3, tpe, eff, loc)

    case LoweredAst.Expr.Stm(exp1, exp2, tpe, eff, loc) =>
      val e1 = substExp(exp1, subst)
      val e2 = substExp(exp2, subst)
      LoweredAst.Expr.Stm(e1, e2, tpe, eff, loc)

    case LoweredAst.Expr.Discard(exp, eff, loc) =>
      val e = substExp(exp, subst)
      LoweredAst.Expr.Discard(e, eff, loc)

    case LoweredAst.Expr.Match(_, _, _, _, _) => ??? // TODO

    case LoweredAst.Expr.TypeMatch(_, _, _, _, _) => ??? // TODO

    case LoweredAst.Expr.VectorLit(exps, tpe, eff, loc) =>
      val es = exps.map(substExp(_, subst))
      LoweredAst.Expr.VectorLit(es, tpe, eff, loc)

    case LoweredAst.Expr.VectorLoad(exp1, exp2, tpe, eff, loc) =>
      val e1 = substExp(exp1, subst)
      val e2 = substExp(exp2, subst)
      LoweredAst.Expr.VectorLoad(e1, e2, tpe, eff, loc)

    case LoweredAst.Expr.VectorLength(exp, loc) =>
      val e = substExp(exp, subst)
      LoweredAst.Expr.VectorLength(e, loc)

    case LoweredAst.Expr.Ascribe(exp, tpe, eff, loc) =>
      val e = substExp(exp, subst)
      LoweredAst.Expr.Ascribe(e, tpe, eff, loc)

    case LoweredAst.Expr.Cast(exp, declaredType, declaredEff, tpe, eff, loc) =>
      val e = substExp(exp, subst)
      LoweredAst.Expr.Cast(e, declaredType, declaredEff, tpe, eff, loc)

    case LoweredAst.Expr.TryCatch(_, _, _, _, _) => ??? // TODO

    case LoweredAst.Expr.TryWith(exp, sym, rules, tpe, eff, loc) =>
      val e = substExp(exp, subst)
      val rs = rules.map {
        case LoweredAst.HandlerRule(op, fparams, hexp) =>
          val fps = fparams.map(substFormalParam(_, subst))
          val he = substExp(hexp, subst)
          LoweredAst.HandlerRule(op, fps, he)
      }
      LoweredAst.Expr.TryWith(e, sym, rs, tpe, eff, loc)

    case LoweredAst.Expr.Do(sym, exps, tpe, eff, loc) =>
      val es = exps.map(substExp(_, subst))
      LoweredAst.Expr.Do(sym, es, tpe, eff, loc)

    case LoweredAst.Expr.NewObject(_, _, _, _, _, _) => exp0

  }

  /**
    * Applies the given substitution `subst` to the given formal param `fparam0`.
    */
  private def substFormalParam(fparam0: LoweredAst.FormalParam, subst: Map[Symbol.VarSym, Symbol.VarSym]): LoweredAst.FormalParam = fparam0 match {
    case LoweredAst.FormalParam(sym, mod, tpe, src, loc) =>
      val s = subst.getOrElse(sym, sym)
      LoweredAst.FormalParam(s, mod, tpe, src, loc)
  }

}<|MERGE_RESOLUTION|>--- conflicted
+++ resolved
@@ -47,11 +47,7 @@
 
     lazy val Solve: Symbol.DefnSym = Symbol.mkDefnSym("Fixpoint/Solver.run")
     lazy val Merge: Symbol.DefnSym = Symbol.mkDefnSym("Fixpoint/Solver.union")
-<<<<<<< HEAD
-    lazy val Filter: Symbol.DefnSym = Symbol.mkDefnSym("Fixpoint/Solver.projectAll")
-=======
     lazy val Filter: Symbol.DefnSym = Symbol.mkDefnSym("Fixpoint/Solver.projectSym")
->>>>>>> 7582cddf
     lazy val Rename: Symbol.DefnSym = Symbol.mkDefnSym("Fixpoint/Solver.rename")
 
     def ProjectInto(arity: Int): Symbol.DefnSym = Symbol.mkDefnSym(s"Fixpoint/Solver.injectInto$arity")
