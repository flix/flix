--- conflicted
+++ resolved
@@ -226,25 +226,6 @@
         rc: Region[r]
     ): ProofTree[r] \ r + IO = {
         let resultArr = Array.empty(rc, 1);
-<<<<<<< HEAD
-=======
-        ///
-        /// This is the workhorse for assembling the proof.
-        ///
-        /// Elements of `workList` consist of `(savePos, saveArr, predSym, (fact, depth, ruleUsed))`.
-        /// The meaning is that the proof for `predSym(fact)` with annotations `(depth, ruleUsed)`
-        /// should be stored at `saveArr[savePos]`.
-        ///
-        /// Proofs of IDB facts are initialized without sub proofs. They contain an empty
-        /// array where sub proofs should be saved. Constructing sub proofs and adding them
-        /// to the array is done by adding a job to `workList`. The job will fill a specific
-        /// position in the array with a sub proof. This sub proof might itself need further
-        /// jobs to finish it and create new jobs.
-        ///
-        /// The purpose is to allow `buildProofInternal` to be tail-recursive.
-        /// Without the `workList` approach deep proofs would lead to a stack overflow.
-        ///
->>>>>>> 142e2e97
         def buildProofInternal(workList: List[(Int32, Array[ProofTree[r], r], PredSym, (Vector[Boxed], Int64, Int32))]) = match workList {
             case Nil => Array.get(0, resultArr)
             case (savePos, saveArr, predSym, (fact, depth, ruleUsed)) :: tail => match ruleUsed {
@@ -260,7 +241,6 @@
                     let Constraint.Constraint(_, bodyPreds) = rule;
                     let relevantPreds = bodyPreds |>
                         Vector.filterMap(bodyAtom -> match bodyAtom {
-<<<<<<< HEAD
                             case BodyPredicate.BodyAtom(pred, _, _, _, sup, _) => Some((pred, sup))
                             case _ => None
                         });
@@ -275,7 +255,54 @@
                             let atom = Array.get(i, bodyAtoms);
                             Ref.put((i, childProofs, pred, atom) :: Ref.get(ref), ref)
                         case _ => ()
-=======
+                    };
+                    Array.put(ProofTree.IDB(predSym, fact, childProofs), savePos, saveArr);
+                    buildProofInternal(Ref.get(ref))
+            }
+        };
+        buildProofInternal((0, resultArr, topPredSym, (topFact, topDepth, topRuleUsed)) :: Nil)
+    def buildProof(
+        topPredSym: PredSym,
+        topFact: Vector[Boxed],
+        topDepth: Int64,
+        topRuleUsed: Int32,
+        rules: Vector[Constraint],
+        provIdb: ProvIDB,
+        lookupStruct: ProvLookupStruct[r],
+        rc: Region[r]
+    ): ProofTree[r] \ r + IO = {
+        let resultArr = Array.empty(rc, 1);
+        ///
+        /// This is the workhorse for assembling the proof.
+        ///
+        /// Elements of `workList` consist of `(savePos, saveArr, predSym, (fact, depth, ruleUsed))`.
+        /// The meaning is that the proof for `predSym(fact)` with annotations `(depth, ruleUsed)`
+        /// should be stored at `saveArr[savePos]`.
+        ///
+        /// Proofs of IDB facts are initialized without sub proofs. They contain an empty
+        /// array where sub proofs should be saved. Constructing sub proofs and adding them
+        /// to the array is done by adding a job to `workList`. The job will fill a specific
+        /// position in the array with a sub proof. This sub proof might itself need further
+        /// jobs to finish it and create new jobs.
+        ///
+        /// The purpose is to allow `buildProofInternal` to be tail-recursive.
+        /// Without the `workList` approach deep proofs would lead to a stack overflow.
+        ///
+        def buildProofInternal(workList: List[(Int32, Array[ProofTree[r], r], PredSym, (Vector[Boxed], Int64, Int32))]) = match workList {
+            case Nil => Array.get(0, resultArr)
+            case (savePos, saveArr, predSym, (fact, depth, ruleUsed)) :: tail => match ruleUsed {
+                case -1 =>
+                    Array.put(ProofTree.EDB(predSym, fact), savePos, saveArr);
+                    buildProofInternal(tail)
+                case -2 =>
+                    Array.put(ProofTree.Negative(predSym, fact), savePos, saveArr);
+                    buildProofInternal(tail)
+                case _ =>
+                    let rule = Vector.get(ruleUsed, rules);
+                    let bodyAtoms = getMatchingBody(fact, depth, rc, provIdb, lookupStruct, rule);
+                    let Constraint.Constraint(_, bodyPreds) = rule;
+                    let relevantPreds = bodyPreds |>
+                        Vector.filterMap(bodyAtom -> match bodyAtom {
                             case BodyPredicate.BodyAtom(pred, _, _, _, _) => Some(pred)
                             case _ => None
                         });
@@ -284,7 +311,6 @@
                     foreach((i, atom) <- ForEach.withIndex(relevantPreds)) {
                         let pred = Array.get(i, bodyAtoms);
                         Ref.put((i, childProofs, atom, pred) :: Ref.get(ref), ref)
->>>>>>> 142e2e97
                     };
                     Array.put(ProofTree.IDB(predSym, fact, childProofs), savePos, saveArr);
                     buildProofInternal(Ref.get(ref))
