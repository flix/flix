def f() : Vector[Int, 3] = {

<<<<<<< HEAD
 //let x = [1,2,3,4,5,6,7,8,9,10];
  //x[..5]

  [|1, 2, 3|]
  //y[|1|] // Læses som Vector, ikke Vector[Int32]
=======
  let x = [10;10];
  ()
>>>>>>> a30ee29c
}


<|MERGE_RESOLUTION|>--- conflicted
+++ resolved
@@ -1,15 +1,10 @@
 def f() : Vector[Int, 3] = {
 
-<<<<<<< HEAD
+
  //let x = [1,2,3,4,5,6,7,8,9,10];
   //x[..5]
 
   [|1, 2, 3|]
   //y[|1|] // Læses som Vector, ikke Vector[Int32]
-=======
-  let x = [10;10];
-  ()
->>>>>>> a30ee29c
-}
 
-
+}