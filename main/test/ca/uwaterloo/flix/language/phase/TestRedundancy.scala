package ca.uwaterloo.flix.language.phase

import ca.uwaterloo.flix.TestUtils
import ca.uwaterloo.flix.language.errors.RedundancyError
import ca.uwaterloo.flix.util.Options
import org.scalatest.FunSuite

class TestRedundancy extends FunSuite with TestUtils {

  test("HiddenVarSym.Let.01") {
    val input =
      s"""
         |def f(): Int32 =
         |    let _x = 123;
         |    _x
         |
       """.stripMargin
    val result = compile(input, Options.TestWithLibNix)
    expectError[RedundancyError.HiddenVarSym](result)
  }

  test("HiddenVarSym.Lambda.01") {
    val input =
      s"""
         |def f(): Int32 =
         |    let f = _x -> _x;
         |    f(123)
         |
       """.stripMargin
    val result = compile(input, Options.TestWithLibNix)
    expectError[RedundancyError.HiddenVarSym](result)
  }

  test("HiddenVarSym.Match.01") {
    val input =
      s"""
         |def f(): (Int32, Int32) =
         |    match (123, 456) {
         |        case (_x, _y) => (_x, _y)
         |    }
         |
       """.stripMargin
    val result = compile(input, Options.TestWithLibNix)
    expectError[RedundancyError.HiddenVarSym](result)
  }

  test("HiddenVarSym.Select.01") {
    val input =
      raw"""
           |def f(): Int32 = region r {
           |    let (_, rx) = Channel.buffered(r, 1);
           |    select {
           |        case _x <- recv(rx) => _x
           |    }
           |}
           |
       """.stripMargin
    val result = compile(input, Options.TestWithLibMin)
    expectError[RedundancyError.HiddenVarSym](result)
  }

  // TODO NS-REFACTOR revisit wildcards
  ignore("HiddenVarSym.Predicate.01") {
    val input =
      s"""
         |def f(): #{ A(Int32), B(Int32) } =
         |  #{
         |    A(_x) :- B(_x).
         |  }
         |
       """.stripMargin
    val result = compile(input, Options.TestWithLibMin)
    expectError[RedundancyError.HiddenVarSym](result)
  }

  // TODO NS-REFACTOR revisit wildcards
  ignore("HiddenVarSym.Predicate.02") {
    val input =
      s"""
         |def f(): #{ A(Int32), B(Int32), C(Int32) } =
         |  #{
         |    A(2) :- B(_x), C(_x).
         |  }
         |
       """.stripMargin
    val result = compile(input, Options.TestWithLibMin)
    expectError[RedundancyError.HiddenVarSym](result)
  }

  test("ShadowedVar.Def.01") {
    val input =
      """
        |def f(x: Int32): Int32 =
        |    let x = 123;
        |    x
        |
      """.stripMargin
    val result = compile(input, Options.TestWithLibNix)
    expectError[RedundancyError.ShadowedVar](result)
  }

  test("ShadowedVar.Def.02") {
    val input =
      """
        |def f(x: Int32): Int32 =
        |    let y = 123;
        |    let x = 456;
        |    x
        |
      """.stripMargin
    val result = compile(input, Options.TestWithLibNix)
    expectError[RedundancyError.ShadowedVar](result)
  }

  test("ShadowedVar.Let.01") {
    val input =
      """
        |def f(): Int32 =
        |    let x = 123;
        |    let x = 456;
        |    x
        |
      """.stripMargin
    val result = compile(input, Options.TestWithLibNix)
    expectError[RedundancyError.ShadowedVar](result)
  }

  test("ShadowedVar.Let.02") {
    val input =
      """
        |def f(): Int32 =
        |    let x = 123;
        |    let y = 456;
        |    let x = 789;
        |    x
        |
      """.stripMargin
    val result = compile(input, Options.TestWithLibNix)
    expectError[RedundancyError.ShadowedVar](result)
  }

  test("ShadowedVar.Lambda.01") {
    val input =
      """
        |def f(): Int32 =
        |    let x = 123;
        |    let f = x -> x;
        |    f(x)
        |
      """.stripMargin
    val result = compile(input, Options.TestWithLibNix)
    expectError[RedundancyError.ShadowedVar](result)
  }

  test("ShadowedVar.Lambda.02") {
    val input =
      """
        |def f(): Int32 =
        |    let f = x -> {
        |        let x = 456;
        |        x
        |    };
        |    f(123)
        |
      """.stripMargin
    val result = compile(input, Options.TestWithLibNix)
    expectError[RedundancyError.ShadowedVar](result)
  }

  test("ShadowedVar.Lambda.03") {
    val input =
      """
        |def f(): Int32 =
        |    let f = x -> {
        |        let g = x -> 123;
        |        g(456)
        |    };
        |    f(123)
        |
      """.stripMargin
    val result = compile(input, Options.TestWithLibNix)
    expectError[RedundancyError.ShadowedVar](result)
  }

  test("ShadowedVar.Match.01") {
    val input =
      """
        |def f(): Int32 =
        |    let x = 123;
        |    match (456, 789) {
        |        case (x, _) => x
        |    }
        |
      """.stripMargin
    val result = compile(input, Options.TestWithLibNix)
    expectError[RedundancyError.ShadowedVar](result)
  }

  test("ShadowedVar.Match.02") {
    val input =
      """
        |def f(): Int32 =
        |    let x = 123;
        |    match (456, 789) {
        |        case (_, x) => x
        |    }
        |
      """.stripMargin
    val result = compile(input, Options.TestWithLibNix)
    expectError[RedundancyError.ShadowedVar](result)
  }

  test("ShadowedVar.Match.03") {
    val input =
      """
        |def f(): (Int32, Int32) =
        |    let x = 123;
        |    match (456, 789) {
        |        case (u, v) => (u, v)
        |        case (x, y) => (x, y)
        |    }
        |
      """.stripMargin
    val result = compile(input, Options.TestWithLibNix)
    expectError[RedundancyError.ShadowedVar](result)
  }

  test("ShadowedVar.Match.04") {
    val input =
      """
        |def f(): (Int32, Int32) =
        |    let x = 123;
        |    match (456, 789) {
        |        case (u, v) => (u, v)
        |        case (y, x) => (x, y)
        |    }
        |
      """.stripMargin
    val result = compile(input, Options.TestWithLibNix)
    expectError[RedundancyError.ShadowedVar](result)
  }

  test("ShadowedVar.Select.01") {
    val input =
      """
        |def f(): (Int32, Int32) =
        |    let x = 123;
        |    match (456, 789) {
        |        case (u, v) => (u, v)
        |        case (y, x) => (x, y)
        |    }
        |
      """.stripMargin
    val result = compile(input, Options.TestWithLibNix)
    expectError[RedundancyError.ShadowedVar](result)
  }

  test("ShadowedVar.Select.02") {
    val input =
      """
        |def f(): Int32 = region r {
        |    let x = 123;
        |    let (tx, rx) = Channel.buffered(r, 1);
        |    Channel.send(456, tx);
        |    select {
        |        case y <- recv(rx) => y
        |        case x <- recv(rx) => x
        |    }
        |}
        |
      """.stripMargin
    val result = compile(input, Options.TestWithLibMin)
    expectError[RedundancyError.ShadowedVar](result)
  }

  test("ShadowedVar.Region.01") {
    val input =
      """
        |def f(): Unit = {
        |   region r {
        |       discard Array#{} @ r;
        |       region r {
        |           discard Array#{} @ r;
        |           ()
        |       }
        |   }
        |}
        |""".stripMargin
    val result = compile(input, Options.TestWithLibNix)
    expectError[RedundancyError.ShadowedVar](result)
  }

  test("ShadowedVar.NewObject.01") {
    val input =
      """
        |def f(): ##java.lang.Comparable \ IO =
        |   new ##java.lang.Comparable {
        |     def compareTo(x: ##java.lang.Object, _y: ##java.lang.Object): Int32 =
        |       let x = 0;
        |       x
        |   }
        |""".stripMargin
    val result = compile(input, Options.TestWithLibMin)
    expectError[RedundancyError.ShadowedVar](result)
  }

  test("UnusedEnumSym.01") {
    val input =
      s"""
         |namespace N {
         |    enum Color {
         |        case Red,
         |        case Green,
         |        case Blue
         |    }
         |}
         |
       """.stripMargin
    val result = compile(input, Options.TestWithLibNix)
    expectError[RedundancyError.UnusedEnumSym](result)
  }

  test("UnusedEnumSym.02") {
    val input =
      s"""
         |namespace N {
         |    enum One {
         |      case A(Two)
         |    }
         |
         |    enum Two {
         |      case B(One)
         |    }
         |}
       """.stripMargin
    val result = compile(input, Options.TestWithLibNix)
    expectError[RedundancyError.UnusedEnumSym](result)
  }

  test("UnusedEnumSym.03") {
    val input =
      s"""
         |namespace N {
         |    enum USD(Int32)
         |}
       """.stripMargin
    val result = compile(input, Options.TestWithLibNix)
    expectError[RedundancyError.UnusedEnumSym](result)
  }

  test("UnusedEnumTag.01") {
    val input =
      s"""
         |namespace N {
         |    enum Color {
         |        case Red,
         |        case Blue
         |    }
         |
         |    def f(): Color = Color.Red
         |}
       """.stripMargin
    val result = compile(input, Options.TestWithLibNix)
    expectError[RedundancyError.UnusedEnumTag](result)
  }

  test("UnusedEnumTag.02") {
    val input =
      s"""
         |namespace N {
         |    enum Color {
         |        case Red,
         |        case Green,
         |        case Blue
         |    }
         |
         |    def f(): Color = Color.Green
         |}
       """.stripMargin
    val result = compile(input, Options.TestWithLibNix)
    expectError[RedundancyError.UnusedEnumTag](result)
  }

  test("UnusedFormalParam.Def.01") {
    val input =
      s"""
         |pub def f(x: Int32): Int32 = 123
         |
       """.stripMargin
    val result = compile(input, Options.TestWithLibNix)
    expectError[RedundancyError.UnusedFormalParam](result)
  }

  test("UnusedFormalParam.Def.02") {
    val input =
      s"""
         |pub def f(x: Int32, y: Int32): Int32 = y
         |
       """.stripMargin
    val result = compile(input, Options.TestWithLibNix)
    expectError[RedundancyError.UnusedFormalParam](result)
  }

  test("UnusedFormalParam.Def.03") {
    val input =
      s"""
         |pub def f(x: Int32, y: Int32): Int32 = x
         |
       """.stripMargin
    val result = compile(input, Options.TestWithLibNix)
    expectError[RedundancyError.UnusedFormalParam](result)
  }

  test("UnusedFormalParam.Def.04") {
    val input =
      s"""
         |pub def f(x: Int32, y: Int32, z: Int32): (Int32, Int32) = (x, z)
         |
       """.stripMargin
    val result = compile(input, Options.TestWithLibNix)
    expectError[RedundancyError.UnusedFormalParam](result)
  }

  test("UnusedFormalParam.Lambda.01") {
    val input =
      s"""
         |pub def f(): Int32 =
         |  let f = x -> 123;
         |  f(1)
         |
       """.stripMargin
    val result = compile(input, Options.TestWithLibNix)
    expectError[RedundancyError.UnusedFormalParam](result)
  }

  test("UnusedFormalParam.Lambda.02") {
    val input =
      s"""
         |pub def f(): Int32 =
         |  let f = (x, y) -> x;
         |  f(1, 2)
         |
       """.stripMargin
    val result = compile(input, Options.TestWithLibNix)
    expectError[RedundancyError.UnusedFormalParam](result)
  }

  test("UnusedFormalParam.Lambda.03") {
    val input =
      s"""
         |pub def f(): Int32 =
         |  let f = (x, y) -> y;
         |  f(1, 2)
         |
       """.stripMargin
    val result = compile(input, Options.TestWithLibNix)
    expectError[RedundancyError.UnusedFormalParam](result)
  }

  test("UnusedFormalParam.Lambda.04") {
    val input =
      s"""
         |pub def f(): (Int32, Int32) =
         |  let f = (x, y, z) -> (x, z);
         |  f(1, 2, 3)
         |
       """.stripMargin
    val result = compile(input, Options.TestWithLibNix)
    expectError[RedundancyError.UnusedFormalParam](result)
  }

  test("UnusedFormalParam.NewObject.01") {
    val input =
      """
        |def f(): ##java.lang.Comparable \ IO =
        |   new ##java.lang.Comparable {
        |     def compareTo(x: ##java.lang.Object, _y: ##java.lang.Object): Int32 =
        |       0
        |   }
        """.stripMargin
    val result = compile(input, Options.TestWithLibMin)
    expectError[RedundancyError.UnusedFormalParam](result)
  }

  test("UnusedTypeParam.Def.01") {
    val input =
      s"""
         |pub def f[a: Type](): Int32 = 123
         |
       """.stripMargin
    val result = compile(input, Options.TestWithLibNix)
    expectError[RedundancyError.UnusedTypeParam](result)
  }

  test("UnusedTypeParam.Def.02") {
    val input =
      s"""
         |pub def f[a: Type, b: Type](x: a): a = x
         |
       """.stripMargin
    val result = compile(input, Options.TestWithLibNix)
    expectError[RedundancyError.UnusedTypeParam](result)
  }

  test("UnusedTypeParam.Def.03") {
    val input =
      s"""
         |pub def f[a: Type, b: Type](x: b): b = x
         |
       """.stripMargin
    val result = compile(input, Options.TestWithLibNix)
    expectError[RedundancyError.UnusedTypeParam](result)
  }

  test("UnusedTypeParam.Def.04") {
    val input =
      s"""
         |pub def f[a: Type, b: Type, c: Type](x: a, y: c): (a, c) = (x, y)
         |
       """.stripMargin
    val result = compile(input, Options.TestWithLibNix)
    expectError[RedundancyError.UnusedTypeParam](result)
  }

  test("UnusedTypeParam.Enum.01") {
    val input =
      s"""
         |enum Box[a] {
         |    case Box
         |}
         |
       """.stripMargin
    val result = compile(input, Options.TestWithLibNix)
    expectError[RedundancyError.UnusedTypeParam](result)
  }

  test("UnusedTypeParam.Enum.02") {
    val input =
      s"""
         |enum Box[a, b] {
         |    case Box(a)
         |}
         |
       """.stripMargin
    val result = compile(input, Options.TestWithLibNix)
    expectError[RedundancyError.UnusedTypeParam](result)
  }

  test("UnusedTypeParam.Enum.03") {
    val input =
      s"""
         |enum Box[a, b] {
         |    case Box(b)
         |}
         |
       """.stripMargin
    val result = compile(input, Options.TestWithLibNix)
    expectError[RedundancyError.UnusedTypeParam](result)
  }

  test("UnusedTypeParam.Enum.04") {
    val input =
      s"""
         |enum Box[a, b, c] {
         |    case Box(a, c)
         |}
         |
       """.stripMargin
    val result = compile(input, Options.TestWithLibNix)
    expectError[RedundancyError.UnusedTypeParam](result)
  }

  test("UnusedTypeParam.Enum.05") {
    val input =
      s"""
         |enum Box[a, b, c] {
         |    case A(a),
         |    case B(c)
         |}
         |
       """.stripMargin
    val result = compile(input, Options.TestWithLibNix)
    expectError[RedundancyError.UnusedTypeParam](result)
  }

  test("UnusedVarSym.Let.01") {
    val input =
      s"""
         |pub def f(): Int32 =
         |  let x = 123;
         |  456
         |
       """.stripMargin
    val result = compile(input, Options.TestWithLibNix)
    expectError[RedundancyError.UnusedVarSym](result)
  }

  test("UnusedVarSym.Let.02") {
    val input =
      s"""
         |pub def f(): Int32 =
         |  let x = 123;
         |  let y = 456;
         |  x
         |
       """.stripMargin
    val result = compile(input, Options.TestWithLibNix)
    expectError[RedundancyError.UnusedVarSym](result)
  }

  test("UnusedVarSym.LetMatch.01") {
    val input =
      s"""
         |pub def f(): Int32 =
         |    let (x, y) = (1, 2);
         |    x
         |
       """.stripMargin
    val result = compile(input, Options.TestWithLibNix)
    expectError[RedundancyError.UnusedVarSym](result)
  }

  test("UnusedVarSym.LetMatch.02") {
    val input =
      s"""
         |pub def f(): Int32 =
         |    let (x, y) = (1, 2);
         |    y
         |
       """.stripMargin
    val result = compile(input, Options.TestWithLibNix)
    expectError[RedundancyError.UnusedVarSym](result)
  }

  test("UnusedVarSym.LetMatch.03") {
    val input =
      s"""
         |pub def f(): (Int32, Int32) =
         |    let (x, y, z) = (1, 2, 3);
         |    (x, y)
         |
       """.stripMargin
    val result = compile(input, Options.TestWithLibNix)
    expectError[RedundancyError.UnusedVarSym](result)
  }

  test("UnusedVarSym.LetMatch.04") {
    val input =
      s"""
         |pub def f(): (Int32, Int32) =
         |    let (x, y, z) = (1, 2, 3);
         |    (x, z)
         |
       """.stripMargin
    val result = compile(input, Options.TestWithLibNix)
    expectError[RedundancyError.UnusedVarSym](result)
  }

  test("UnusedVarSym.LetRec.01") {
    val input =
      """
        |pub def f(): Bool =
        |    def g() = if (true) g() else false;
        |    true
        |""".stripMargin
    val result = compile(input, Options.TestWithLibNix)
    expectError[RedundancyError.UnusedVarSym](result)
  }

  test("UnusedVarSym.LetRec.02") {
    val input =
      """
        |pub def f(): Bool =
        |    def g() = {
        |        def h() = {
        |            if (true) g() else h()
        |        };
        |        if (true) g() else h()
        |    };
        |    true
        |""".stripMargin
    val result = compile(input, Options.TestWithLibNix)
    expectError[RedundancyError.UnusedVarSym](result)
  }

  test("UnusedVarSym.Pattern.01") {
    val input =
      s"""
         |pub enum Option[t] {
         |    case None,
         |    case Some(t)
         |}
         |
         |pub def f(x: Option[Int32]): Int32 =
         |    match x {
         |        case y => 123
         |    }
         |
       """.stripMargin
    val result = compile(input, Options.TestWithLibNix)
    expectError[RedundancyError.UnusedVarSym](result)
  }

  test("UnusedVarSym.Pattern.02") {
    val input =
      s"""
         |pub enum Option[t] {
         |    case None,
         |    case Some(t)
         |}
         |
         |pub def f(x: Option[Int32]): Int32 =
         |    match x {
         |        case None    => 123
         |        case Some(y) => 456
         |    }
         |
       """.stripMargin
    val result = compile(input, Options.TestWithLibNix)
    expectError[RedundancyError.UnusedVarSym](result)
  }

  test("UnusedVarSym.Pattern.03") {
    val input =
      s"""
         |pub enum Option[t] {
         |    case None,
         |    case Some(t)
         |}
         |
         |pub def f(x: Option[(Int32, Int32)]): Int32 =
         |    match x {
         |        case None         => 123
         |        case Some((y, z)) => z
         |    }
         |
       """.stripMargin
    val result = compile(input, Options.TestWithLibNix)
    expectError[RedundancyError.UnusedVarSym](result)
  }

  test("UnusedVarSym.Select.01") {
    val input =
      raw"""
           |def f(): Int32 = region r {
           |    let (_, rx) = Channel.unbuffered(r);
           |    select {
           |        case x <- recv(rx) => 123
           |    }
           |}
           |
       """.stripMargin
    val result = compile(input, Options.TestWithLibMin)
    expectError[RedundancyError.UnusedVarSym](result)
  }

  test("UnusedVarSym.Select.02") {
    val input =
      raw"""
           |def f(): Int32 = region r {
           |    let (_, rx) = Channel.unbuffered(r);
           |    select {
           |        case x <- recv(rx) => x
           |        case x <- recv(rx) => 123
           |    }
           |}
           |
       """.stripMargin
    val result = compile(input, Options.TestWithLibMin)
    expectError[RedundancyError.UnusedVarSym](result)
  }

  test("UnusedVarSym.Hole.01") {
    val input =
      s"""
         |pub def f(): Int32 =
         |    let x = 123;
         |    ?foo
         |
       """.stripMargin
    compile(input, Options.TestWithLibNix).get
  }

  test("UnusedVarSym.Hole.02") {
    val input =
      s"""
         |pub def f(): Int32 =
         |    let (x, y) = (123, 456);
         |    ?foo
         |
       """.stripMargin
    compile(input, Options.TestWithLibNix).get
  }

  test("UselessExpression.01") {
    val input =
      s"""
         |def f(): Unit =
         |    123;
         |    ()
         |""".stripMargin
    val result = compile(input, Options.TestWithLibNix)
    expectError[RedundancyError.UselessExpression](result)
  }

  test("UselessExpression.02") {
    val input =
      s"""
         |def f(): Unit =
         |    (21, 42);
         |    ()
         |""".stripMargin
    val result = compile(input, Options.TestWithLibNix)
    expectError[RedundancyError.UselessExpression](result)
  }

  test("UselessExpression.03") {
    val input =
      s"""
         |def hof(f: a -> b & e, x: a): b & e = f(x)
         |
         |def f(): Unit =
         |    hof(x -> (x, 21), 42);
         |    ()
         |""".stripMargin
    val result = compile(input, Options.TestWithLibNix)
    expectError[RedundancyError.UselessExpression](result)
  }

  test("UnderAppliedFunction.01") {
    val input =
      s"""
         |def f(): Unit =
         |    x -> Array#{123} @ Static;
         |    ()
         |""".stripMargin
    val result = compile(input, Options.TestWithLibNix)
    expectError[RedundancyError.UnderAppliedFunction](result)
  }

  test("UnderAppliedFunction.02") {
    val input =
      s"""
         |def f(): Unit =
         |    def g(x, y) = Array#{x, y} @ Static;
         |    g;
         |    ()
         |""".stripMargin
    val result = compile(input, Options.TestWithLibNix)
    expectError[RedundancyError.UnderAppliedFunction](result)
  }

  test("UnderAppliedFunction.03") {
    val input =
      s"""
         |def hof(f: a -> b & e, x: a): b & e = f(x)
         |
         |def f(): Unit =
         |    hof(x -> (x, ref 21 @ Static));
         |    ()
         |""".stripMargin
    val result = compile(input, Options.TestWithLibNix)
    expectError[RedundancyError.UnderAppliedFunction](result)
  }

  test("UnusedFormalParam.Instance.01") {
    val input =
      """
        |class C[a] {
        |    pub def f(x: a): a
        |}
        |
        |instance C[Int32] {
        |    pub def f(x: Int32): Int32 = 123
        |}
        |""".stripMargin
    val result = compile(input, Options.TestWithLibNix)
    expectError[RedundancyError.UnusedFormalParam](result)
  }

  test("RedundantPurityCast.01") {
    val input =
      s"""
         |pub def f(): Int32 = unsafe_cast 123 as _ & Pure
         |
       """.stripMargin
    val result = compile(input, Options.TestWithLibNix)
    expectError[RedundancyError.RedundantPurityCast](result)
  }

  test("RedundantPurityCast.02") {
    val input =
      raw"""
           |pub def f(): Array[Int32, false] \ IO =
           |  let x = Array#{1, 2, 3} @ Static;
           |  unsafe_cast x as _ & Pure
           |
       """.stripMargin
    val result = compile(input, Options.TestWithLibMin)
    expectError[RedundancyError.RedundantPurityCast](result)
  }

  test("RedundantEffectCast.01") {
    val input =
      raw"""
           |pub def f(g: Int32 -> Int32 \ ef): Int32 \ ef = unsafe_cast g(123) as _ \ ef
           |
       """.stripMargin
    val result = compile(input, Options.TestWithLibNix)
    expectError[RedundancyError.RedundantEffectCast](result)
  }

  test("RedundantTypeConstraint.Class.01") {
    val input =
      """
        |class C[a]
        |
        |class D[a] with C[a], C[a]
        |""".stripMargin
    val result = compile(input, Options.TestWithLibNix)
    expectError[RedundancyError.RedundantTypeConstraint](result)
  }

  test("RedundantTypeConstraint.Class.02") {
    val input =
      """
        |class C[a]
        |
        |class D[a] with C[a]
        |
        |class E[a] with C[a], D[a]
        |""".stripMargin
    val result = compile(input, Options.TestWithLibNix)
    expectError[RedundancyError.RedundantTypeConstraint](result)
  }

  test("RedundantTypeConstraint.Def.01") {
    val input =
      """
        |class C[a]
        |
        |pub def f(x: a): Bool with C[a], C[a] = ???
        |""".stripMargin
    val result = compile(input, Options.TestWithLibNix)
    expectError[RedundancyError.RedundantTypeConstraint](result)
  }

  test("RedundantTypeConstraint.Def.02") {
    val input =
      """
        |class C[a]
        |
        |class D[a] with C[a]
        |
        |pub def f(x: a): Bool with C[a], D[a] = ???
        |""".stripMargin
    val result = compile(input, Options.TestWithLibNix)
    expectError[RedundancyError.RedundantTypeConstraint](result)
  }

  test("RedundantTypeConstraint.Sig.01") {
    val input =
      """
        |class C[a]
        |
        |class D[a] {
        |  pub def f(x: a): Bool with C[a], C[a]
        |}
        |""".stripMargin
    val result = compile(input, Options.TestWithLibNix)
    expectError[RedundancyError.RedundantTypeConstraint](result)
  }

  test("RedundantTypeConstraint.Sig.02") {
    val input =
      """
        |class C[a]
        |
        |class D[a] with C[a]
        |
        |class E[a] {
        |  pub def f(x: a): Bool with C[a], D[a]
        |}
        |""".stripMargin
    val result = compile(input, Options.TestWithLibNix)
    expectError[RedundancyError.RedundantTypeConstraint](result)
  }

  test("RedundantTypeConstraint.Instance.01") {
    val input =
      """
        |enum Box[a](a)
        |
        |class C[a]
        |
        |class D[a]
        |
        |instance D[Box[a]] with C[a], C[a]
        |""".stripMargin
    val result = compile(input, Options.TestWithLibNix)
    expectError[RedundancyError.RedundantTypeConstraint](result)
  }

  test("RedundantTypeConstraint.Instance.02") {
    val input =
      """
        |enum Box[a](a)
        |
        |class C[a]
        |
        |class D[a] with C[a]
        |
        |class E[a]
        |
        |instance E[Box[a]] with C[a], C[a]
        |""".stripMargin
    val result = compile(input, Options.TestWithLibNix)
    expectError[RedundancyError.RedundantTypeConstraint](result)
  }

  test("UnusedFormalParam.Class.01") {
    val input =
      """
        |pub class C[a] {
        |  pub def f(x: a): String = "Hello!"
        |}
        |""".stripMargin
    val result = compile(input, Options.TestWithLibNix)
    expectError[RedundancyError.UnusedFormalParam](result)
  }

  test("IllegalSingleVariable.Predicate.01") {
    val input =
      s"""
         |namespace N {
         |    def f(): #{ A(Int32), B(Int32), C(Int32) } =
         |        #{
         |            A(x) :- B(x), C(y).
         |        }
         |}
       """.stripMargin
    val result = compile(input, Options.TestWithLibMin)
    expectError[RedundancyError.IllegalSingleVariable](result)
  }

  test("UnusedDefSym.01") {
    val input =
      """
        |namespace N {
        |    def foo(): Bool = true
        |}
        |""".stripMargin

    val result = compile(input, Options.TestWithLibNix)
    expectError[RedundancyError.UnusedDefSym](result)
  }

  test("UnusedDefSym.Recursive.01") {
    val input =
      """
        |namespace N {
        |    def foo(): Bool = if (true) foo() else false
        |}
        |""".stripMargin

    val result = compile(input, Options.TestWithLibNix)
    expectError[RedundancyError.UnusedDefSym](result)
  }

  test("UnusedEffectSym.01") {
    val input =
      """
        |namespace N {
        |    eff E
        |}
        |""".stripMargin
    val result = compile(input, Options.TestWithLibNix)
    expectError[RedundancyError.UnusedEffectSym](result)
  }

  test("UnusedEffectSym.02") {
    val input =
      """
        |namespace N {
        |    eff E
        |    def foo(): Unit \ E = unsafe_cast ??? as _ \ E
        |}
        |""".stripMargin
    val result = compile(input, Options.TestWithLibNix)
    expectError[RedundancyError.UnusedEffectSym](result)
  }

  test("DiscardedPureValue.01") {
    val input =
      """
        |def f(): Unit =
        |    let x = discard 2;
        |    x
        |""".stripMargin

    val result = compile(input, Options.TestWithLibNix)
    expectError[RedundancyError.DiscardedPureValue](result)
  }

  test("DiscardedPureValue.02") {
    val input =
      """
        |def fakePrint(_msg: a): Unit \ IO =
        |    discard Array#{2} @ Static;
        |    ()
        |
        |def f(g: a -> b \ ef, x: a): b \ ef = g(x)
        |
        |def h(): Unit \ IO = f(fakePrint, discard "hello")
        |""".stripMargin

    val result = compile(input, Options.TestWithLibMin)
    expectError[RedundancyError.DiscardedPureValue](result)
  }

  test("RedundantDiscard.01") {
    val input =
      """
        |def fakePrint(_msg: a): Unit \ IO =
        |    discard Array#{2} @ Static;
        |    ()
        |
        |def f(): Unit \ IO =
        |    discard fakePrint("hello")
        |
        |""".stripMargin

    val result = compile(input, Options.TestWithLibMin)
    expectError[RedundancyError.RedundantDiscard](result)
  }

  test("RedundantDiscard.02") {
    val input =
      """
        |def f(g: a -> b \ ef, x: a): b \ ef = g(x)
        |
        |def h(): Unit \ IO =
        |    let arr = Array#{()} @ Static;
        |    discard f((i: Int32) -> arr[i], 0)
        |
        |""".stripMargin

    val result = compile(input, Options.TestWithLibMin)
    expectError[RedundancyError.RedundantDiscard](result)
  }

  test("MustUse.01") {
    val input =
      """
<<<<<<< HEAD
        |def f(): Unit = region r {
        |    let arr = Array#{2} @ r;
        |    arr[0];
        |    ()
=======
        |@MustUse
        |enum A {
        |    case A
>>>>>>> 10c13195
        |}
        |
        |def f(): Int32 \ IO =
        |    unsafe_cast A as _ \ IO;
        |    123
        |
        |""".stripMargin

    val result = compile(input, Options.TestWithLibMin)
    expectError[RedundancyError.MustUse](result)
  }

  test("MustUse.02") {
    val input =
      """
        |def f(): Int32 \ IO =
        |    unsafe_cast (x -> x + 123) as _ \ IO;
        |    123
        |
        |""".stripMargin

    val result = compile(input, Options.TestWithLibMin)
    expectError[RedundancyError.MustUse](result)
  }

  test("RedundantUpcast.01") {
    val input =
      """
        |def f(): Unit =
        |    let _ =
        |        if (true)
        |            upcast x -> x + 1
        |        else
        |            x -> x + 1;
        |    ()
        |""".stripMargin

    val result = compile(input, Options.TestWithLibMin)
    expectError[RedundancyError.RedundantUpcast](result)
  }

  test("RedundantUpcast.02") {
    val input =
      """
        |def f(): Unit & Impure =
        |    let _ =
        |        if (true)
        |            upcast x -> x + 1
        |        else {
        |            println(1);
        |            x -> x + 1
        |        };
        |    ()
        |""".stripMargin

    val result = compile(input, Options.TestWithLibMin)
    expectError[RedundancyError.RedundantUpcast](result)
  }

  test("RedundantUpcast.03") {
    val input =
      """
        |def f(): Unit =
        |    let _ =
        |        if (true)
        |            upcast ()
        |        else
        |            region r {
        |                let _ = $ARRAY_NEW$(r, 8, 8);
        |                ()
        |            };
        |    ()
        |""".stripMargin

    val result = compile(input, Options.TestWithLibNix)
    expectError[RedundancyError.RedundantUpcast](result)
  }

  test("TestUpcast.04") {
    val input =
      """
        |def f(): Unit =
        |    let _ =
        |        if (true)
        |            upcast (1, "a")
        |        else
        |            (1, "a");
        |    ()
        |""".stripMargin

    val result = compile(input, Options.TestWithLibNix)
    expectError[RedundancyError.RedundantUpcast](result)
  }

  test("TestUpcast.05") {
    val input =
      """
        |def f(): Unit & Impure =
        |    import new java.lang.StringBuilder(): ##java.lang.StringBuilder & Impure as newStringBuilder;
        |    import new java.lang.Object(): ##java.lang.Object & Impure as newObject;
        |    let _ =
        |        if (true)
        |            upcast (newObject(), newObject())
        |        else
        |            (newObject(), newObject());
        |    ()
        |""".stripMargin

    val result = compile(input, Options.TestWithLibNix)
    expectError[RedundancyError.RedundantUpcast](result)
  }


  test("TestUpcast.06") {
    val input =
      """
        |pub eff A
        |pub eff B
        |pub eff C
        |
        |def f(): Unit =
        |    let f = () -> unsafe_cast () as _ \ { A, B, C };
        |    let g = () -> unsafe_cast () as _ \ { A, B, C };
        |    let _ =
        |        if (true)
        |            upcast f
        |        else
        |            g;
        |    ()
        |
        |""".stripMargin

    val result = compile(input, Options.TestWithLibNix)
    expectError[RedundancyError.RedundantUpcast](result)
  }

  test("TestParYield.01") {
    val input =
      """
        |def f(): Int32 =
        |    let g = () -> 1;
        |    par (g <- 5) yield g
        |""".stripMargin
    val result = compile(input, Options.TestWithLibNix)
    expectError[RedundancyError.ShadowedVar](result)
  }

  test("TestParYield.02") {
    val input =
      """
        |def f(): Int32 =
        |    par (a <- 5; a <- 1) yield a
        |""".stripMargin
    val result = compile(input, Options.TestWithLibNix)
    expectError[RedundancyError.ShadowedVar](result)
  }

  test("TestParYield.03") {
    val input =
      """
        |def f(): Int32 =
        |    let a = 1;
        |    par (a <- 5) yield a
        |""".stripMargin
    val result = compile(input, Options.TestWithLibNix)
    expectError[RedundancyError.ShadowedVar](result)
  }

  test("TestParYield.04") {
    val input =
      """
        |def f(): Int32 =
        |    par (a <- 5) yield { let a = 4; a }
        |""".stripMargin
    val result = compile(input, Options.TestWithLibNix)
    expectError[RedundancyError.ShadowedVar](result)
  }

  test("TestParYield.05") {
    val input =
      """
        |def f(): Int32 =
        |    par (a <- 5) yield 1
        |""".stripMargin
    val result = compile(input, Options.TestWithLibNix)
    expectError[RedundancyError.UnusedVarSym](result)
  }

  test("RedundantSupercast.01") {
    val input =
      """
        |def f(): Unit \ Impure =
        |    import new java.lang.Object(): ##java.lang.Object \ Impure as newObject;
        |    let _ =
        |        if (true)
        |            super_cast newObject()
        |        else
        |            newObject();
        |    ()
        |""".stripMargin

    val result = compile(input, Options.TestWithLibNix)
    expectError[RedundancyError.RedundantSupercast](result)
  }

  test("RedundantSupercast.02") {
    val input =
      """
        |def f(): Unit \ Impure =
        |    import new java.lang.StringBuilder(): ##java.lang.StringBuilder \ Impure as newStringBuilder;
        |    let _ =
        |        if (true)
        |            newStringBuilder()
        |        else
        |            super_cast newStringBuilder();
        |    ()
        |""".stripMargin

    val result = compile(input, Options.TestWithLibNix)
    expectError[RedundancyError.RedundantSupercast](result)
  }
}<|MERGE_RESOLUTION|>--- conflicted
+++ resolved
@@ -1152,16 +1152,9 @@
   test("MustUse.01") {
     val input =
       """
-<<<<<<< HEAD
-        |def f(): Unit = region r {
-        |    let arr = Array#{2} @ r;
-        |    arr[0];
-        |    ()
-=======
         |@MustUse
         |enum A {
         |    case A
->>>>>>> 10c13195
         |}
         |
         |def f(): Int32 \ IO =
