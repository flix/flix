--- conflicted
+++ resolved
@@ -1134,9 +1134,8 @@
           ) yield tvar
 
         /*
-<<<<<<< HEAD
-         * New Channel expression.
-         */
+       * New Channel expression.
+       */
         case ResolvedAst.Expression.NewChannel(tpe, loc) =>
           //
           //  --------------------
@@ -1249,24 +1248,6 @@
           } yield resultType
 
         /*
-         * New Relation expression.
-         */
-        case ResolvedAst.Expression.NewRelation(sym, tvar, loc) =>
-          val relation = program.relations(sym)
-          val tpe = Scheme.instantiate(relation.sc)
-          unifyM(tvar, tpe, loc)
-
-        /*
-         * New Lattice Expression.
-         */
-        case ResolvedAst.Expression.NewLattice(sym, tvar, loc) =>
-          val lattice = program.lattices(sym)
-          val tpe = Scheme.instantiate(lattice.sc)
-          unifyM(tvar, tpe, loc)
-
-        /*
-=======
->>>>>>> e17c3271
          * Constraint expression.
          */
         case ResolvedAst.Expression.FixpointConstraint(cons, tvar, loc) =>
@@ -1745,10 +1726,9 @@
           TypedAst.Expression.NativeMethod(method, es, subst0(tpe), Eff.Bot, loc)
 
         /*
-<<<<<<< HEAD
-         * New Channel expression.
-         */
-          //TODO SJ: Use substitution?
+       * New Channel expression.
+       */
+        //TODO SJ: Use substitution?
         case ResolvedAst.Expression.NewChannel(tpe, loc) =>
           TypedAst.Expression.NewChannel(Type.mkChannel(tpe), Eff.Bot, loc)
 
@@ -1801,20 +1781,6 @@
           TypedAst.Expression.Sleep(e, subst0(tvar), Eff.Bot, loc)
 
         /*
-         * New Relation expression.
-         */
-        case ResolvedAst.Expression.NewRelation(sym, tvar, loc) =>
-          TypedAst.Expression.NewRelation(sym, subst0(tvar), Eff.Bot, loc)
-
-        /*
-         * New Lattice expression.
-         */
-        case ResolvedAst.Expression.NewLattice(sym, tvar, loc) =>
-          TypedAst.Expression.NewLattice(sym, subst0(tvar), Eff.Bot, loc)
-
-        /*
-=======
->>>>>>> e17c3271
          * Constraint expression.
          */
         case ResolvedAst.Expression.FixpointConstraint(cons, tvar, loc) =>
