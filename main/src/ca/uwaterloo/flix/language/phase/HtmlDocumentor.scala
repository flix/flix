--- conflicted
+++ resolved
@@ -434,11 +434,7 @@
     sb.append(s"<span class='name'>${esc(eff.sym.name)}</span>")
     sb.append("</code>")
     docSourceLocation(eff.loc)
-<<<<<<< HEAD
-    docSubSection("Ops", eff.ops, (o: TypedAst.Op) => docSpec(o.sym.name, o.spec), open = true)
-=======
-    docSubSection("Operations", eff.ops, (o: TypedAst.Op) => docSpec(o.sym.name, o.spec))
->>>>>>> 025dc024
+    docSubSection("Operations", eff.ops, (o: TypedAst.Op) => docSpec(o.sym.name, o.spec), open = true)
     docDoc(eff.doc)
     sb.append("</div>")
   }
