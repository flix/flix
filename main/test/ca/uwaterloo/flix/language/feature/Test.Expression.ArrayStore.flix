@test
def testArrayStore01(): Unit = let x = [1]; x[0] = 42

@test
def testArrayStore02(): Unit = let x = [1, 2, 3]; x[2] = 42

@test
def testArrayStore03(): Unit = let x = [1, 2, 3, 4]; x[2] = 42

@test
def testArrayStore04(): Unit = let x = [1, 2, 3, 4, 5, 6, 7, 8, 9, 10, 11, 12, 13, 14, 15, 16, 17, 18, 19, 20]; x[10] = 42

@test
def testArrayStore05(): Unit = let x = [1, 2]; x[1] = 42

@test
def testArrayStore06(): Unit = let x = [true]; x[0] = false

@test
def testArrayStore07(): Unit = let x = [false]; x[0] = true

@test
def testArrayStore08(): Unit = let x = [true, false]; x[1] = true

@test
def testArrayStore9(): Unit = let x = [false, true, false]; x[2] = false

@test
def testArrayStore10(): Unit = let x = [false, false, false, false, true]; x[3] = true

@test
def testArrayStore11(): Unit = let x = ['c']; x[0] = 'e'

@test
def testArrayStore12(): Unit = let x = ['a', 'b']; x[0] = 'e'

@test
def testArrayStore13(): Unit = let x = ['a', 'b', 'c']; x[1] = 'e'

@test
def testArrayStore14(): Unit = let x = ['a', 'b', 'c', 'd', 'e', 'f', 'g', 'h', 'i', 'j', 'k', 'l', 'm', 'n']; x[9] = 'e'

@test
def testArrayStore15(): Unit = let x = [1i8]; x[0] = 42i8

@test
def testArrayStore16(): Unit = let x = [1i8, 2i8, 3i8]; x[1] = 42i8

@test
def testArrayStore17(): Unit = let x = [1i8, 2i8, 3i8, 4i8]; x[2] = 42i8

@test
def testArrayStore18(): Unit = let x = [1i16]; x[0] = 42i16

@test
def testArrayStore19(): Unit = let x = [1i16, 2i16, 3i16]; x[1] = 42i16

@test
def testArrayStore20(): Unit = let x = [1i16, 2i16, 3i16, 4i16]; x[2] = 42i16

@test
def testArrayStore21(): Unit = let x = [1i64]; x[0] = 42i64

@test
def testArrayStore22(): Unit = let x = [1i64, 2i64, 3i64]; x[1] = 42i64

@test
def testArrayStore23(): Unit = let x = [1i64, 2i64, 3i64, 4i64]; x[2] = 42i64

@test
def testArrayStore24(): Unit = let x = [1.0f32]; x[0] = 42.0f32

@test
def testArrayStore25(): Unit = let x = [1.0f32, 2.0f32, 3.0f32]; x[1] = 42.0f32

@test
def testArrayStore26(): Unit = let x = [1.0f32, 2.0f32, 3.0f32, 4.0f32]; x[2] = 42.0f32

@test
def testArrayStore27(): Unit = let x = [1.0f64]; x[0] = 42.0f64

@test
def testArrayStore28(): Unit = let x = [1.0f64, 2.0f64, 3.0f64]; x[1] = 42.0f64

@test
def testArrayStore29(): Unit = let x = [1.0f64, 2.0f64, 3.0f64, 4.0f64]; x[3] = 42.0f64

@test
def testArrayStore30(): Unit = let x = ["Hello"]; x[0] = "Test"

@test
def testArrayStore31(): Unit = let x = ["Hello", "World"]; x[1] = "Test"

@test
def testArrayStore32(): Unit = let x = ["World", "Hello", "World"]; x[2] = "Test"

@test
def testArrayStore33(): Unit = let x = [[1, 2, 3]]; x[0][1] = 42

@test
def testArrayStore34(): Unit = let x = [[1, 2], [1, 2]]; x[1][0] = 42

@test
def testArrayStore35(): Unit = let x = [[1], [1, 2, 3, 4, 5, 6, 7, 8]]; x[1][5] = 42

@test
def testArrayStore36(): Unit = let x = [[1, 2, 3, 4, 5], [2]]; x[0][3] = 42

@test
def testArrayStore37(): Unit = let x = [[1, 2, 3], [1, 2, 3], [1, 2, 3]]; x[2][2] = 42

<<<<<<< HEAD
@test
def testArrayStore38(): Unit = let x = [[|7 ; 10|], [|7 ; 10|]]; x[1] = [|19 ; 10|]

@test
def testArrayStore39(): Unit = let x = [[(7 , 10)], [(7 , 10)]]; x[1] = [(19 , 10)]

@test
def testArrayStore40(): Unit = let x = [[7 :: 10 :: Nil], [7 :: Nil]]; x[1] = [19 :: Nil]

enum Color {
   case Red,
   case Blue,
   case Green
}

@test
def testArrayStore41(): Unit = let x = [[Color.Red, Color.Green], [Color.Blue, Color.Red]]; x[1] = [Color.Green, Color.Green]


/* Store for arrays af flere dimensioner virker ikke */
=======
>>>>>>> 827d93c8
<|MERGE_RESOLUTION|>--- conflicted
+++ resolved
@@ -109,7 +109,6 @@
 @test
 def testArrayStore37(): Unit = let x = [[1, 2, 3], [1, 2, 3], [1, 2, 3]]; x[2][2] = 42
 
-<<<<<<< HEAD
 @test
 def testArrayStore38(): Unit = let x = [[|7 ; 10|], [|7 ; 10|]]; x[1] = [|19 ; 10|]
 
@@ -126,9 +125,4 @@
 }
 
 @test
-def testArrayStore41(): Unit = let x = [[Color.Red, Color.Green], [Color.Blue, Color.Red]]; x[1] = [Color.Green, Color.Green]
-
-
-/* Store for arrays af flere dimensioner virker ikke */
-=======
->>>>>>> 827d93c8
+def testArrayStore41(): Unit = let x = [[Color.Red, Color.Green], [Color.Blue, Color.Red]]; x[1] = [Color.Green, Color.Green]