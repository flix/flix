--- conflicted
+++ resolved
@@ -12,18 +12,12 @@
     */
   def run(root: MonoAst.Root)(implicit flix: Flix): MonoAst.Root = flix.phase("Optimizer") {
     var result = ToOccurrenceAst.run(root)
-<<<<<<< HEAD
+    var delta = result.defs.keys.toSet
     for (_ <- 1 to 3) {
-      val afterAnalyzer = OccurrenceAnalyzer.run(result)
-      result = Inliner.run(afterAnalyzer)
-=======
-    var delta = result.defs.keys.toSet
-    for (_ <- 1 to 10) {
       val afterOccurrenceAnalyzer = OccurrenceAnalyzer.run(result, delta)
       val (inlinerRoot, inlinerChange) = Inliner.run(afterOccurrenceAnalyzer)
       result = inlinerRoot
       delta = inlinerChange
->>>>>>> 2d8d1f01
     }
     ToMonoAst.run(result)
   }
