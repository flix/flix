--- conflicted
+++ resolved
@@ -22,21 +22,12 @@
 import ca.uwaterloo.flix.util.Formatter
 
 /**
-<<<<<<< HEAD
-  * An error raised to indicate a parse error.
-  *
-  * @param msg the error message.
-  * @param ctx the syntactic context.
-  * @param loc the source location.
-  */
-=======
  * An error raised to indicate a parse error.
  *
  * @param msg the error message.
  * @param ctx the syntactic context.
  * @param loc the source location.
  */
->>>>>>> 769948a3
 case class ParseError(msg: String, ctx: SyntacticContext, loc: SourceLocation) extends CompilationMessage with Recoverable {
   val kind = "Parse Error"
 
