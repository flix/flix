--- conflicted
+++ resolved
@@ -755,18 +755,11 @@
     var reducerAst = Reducer.run(eraserAst)
     eraserAst = null // Explicitly null-out such that the memory becomes eligible for GC.
 
-    // Generate JVM classes.
-    val bytecodeAst = JvmBackend.run(reducerAst)
+    val codeAst = JvmConverter.run(reducerAst)
     reducerAst = null // Explicitly null-out such that the memory becomes eligible for GC.
-
-<<<<<<< HEAD
-    val codeAst = JvmConverter.run(varOffsetsAst)
-    varOffsetsAst = null // Explicitly null-out such that the memory becomes eligible for GC.
 
     // Generate JVM classes.
     val bytecodeAst = JvmBackend.run(codeAst)
-=======
->>>>>>> 0d093150
     val totalTime = flix.getTotalTime
 
     JvmWriter.run(bytecodeAst)
