namespace Test/Exp/Regions {

    // Uses references and regions (e.g. could just duplicate most test cases for both).
    // Test cases that use 0, 1, 2, and 3 nested regions.
    // Test cases that use 0, 1, 2, 3 data structures nested inside each other (e.g. array inside array inside array).
    // Test cases that mix both multiple regions and multiple data structures.

    @test
    def testRegions1Region01(): Bool =
        region r {
            let a = Array.repeat(r, 8, 1);
            a[0] == 1
        }

    @test
    def testRegions1Region02(): Bool =
        region r {
            let l = new MutList(r);
            MutList.push!(1, l);
            MutList.pop!(l) == Some(1)
        }

    @test
    def testRegions1Region03(): Bool =
        region r {
            let m = new MutMap(r);
            MutMap.put!(1, 1, m);
            MutMap.get(1, m) == Some(1)
        }

    @test
    def testRegions1Region1Nested01(): Bool =
        region r {
<<<<<<< HEAD
            let a = Array.new(r, new MutMap(r), 8);
=======
            let a = Array.repeat(r, 8, new MutMap(Static));
>>>>>>> 07d707de
            MutMap.put!(1, 1, a[0]);
            MutMap.get(1, a[0]) == Some(1)
        }

    @test
    def testRegions1Region1Nested02(): Bool =
        region r {
            let l = new MutList(r);
<<<<<<< HEAD
            MutList.push!(Array.new(r, 1, 8), l);
=======
            MutList.push!(Array.repeat(Static, 8, 1), l);
>>>>>>> 07d707de
            match MutList.pop!(l) {
                case Some(a) => a `Array.sameElements` Array.repeat(r, 8, 1)
                case _       => unreachable!()
            }
        }

    @test
    def testRegions1Region1Nested03(): Bool =
        region r {
            let m = new MutMap(r);
            let l = new MutList(r);
            MutList.push!(1, l);
            MutMap.put!(1, l, m);
            match MutMap.get(1, m) {
                case Some(x) => x `MutList.sameElements` l
                case _       => unreachable!()
            }
        }

    @test
    def testRegions1Region1Nested04(): Bool =
        region r {
            let a = Array.repeat(r, 8, new MutMap(r));
            MutMap.put!(1, 1, a[0]);
            MutMap.get(1, a[0]) == Some(1)
        }

    @test
    def testRegions1Region1Nested05(): Bool =
        region r {
            let l = new MutList(r);
            MutList.push!(Array.repeat(r, 8, 1), l);
            match MutList.pop!(l) {
                case Some(a) => a `Array.sameElements` Array.repeat(r, 8, 1)
                case _       => unreachable!()
            }
        }

    @test
    def testRegions1Region1Nested06(): Bool =
        region r {
            let m = new MutMap(r);
            let l = new MutList(r);
            MutList.push!(1, l);
            MutMap.put!(1, l, m);
            match MutMap.get(1, m) {
                case Some(x) => x `MutList.sameElements` l
                case _       => unreachable!()
            }
        }

    @test
    def testRegions1Region2Nested01(): Bool =
        region r {
            let a = Array.repeat(r, 8, new MutMap(r));
            let l = new MutList(r);
            MutList.push!(1, l);
            MutMap.put!(1, l, a[0]);
            match MutMap.get(1, a[0]) {
                case Some(k) => MutList.pop!(k) == Some(1)
                case _       => unreachable!()
            }
        }

    @test
    def testRegions1Region2Nested02(): Bool =
        region r {
            let l = new MutList(r);
            let a = Array.repeat(r, 8, new MutMap(r));
            MutMap.put!(1, 1, a[0]);
            MutList.push!(a, l);
            match MutList.pop!(l) {
                case Some(b) => MutMap.get(1, b[0]) == Some(1)
                case _       => unreachable!()
            }
        }

    @test
    def testRegions1Region2Nested03(): Bool =
        region r {
            let m = new MutMap(r);
            let l = new MutList(r);
            MutList.push!(Array.repeat(r, 8, 1), l);
            MutMap.put!(1, l, m);
            match MutMap.get(1, m) {
                case Some(k) => match MutList.pop!(k) {
                    case Some(a) => a[0] == 1
                    case _       => unreachable!()
                }
                case _       => unreachable!()
            }
        }

    @test
    def testRegions1Region3Nested01(): Bool =
        region r {
            let a = Array.repeat(r, 8, new MutMap(r));
            let l = new MutList(r);
            MutList.push!(Array.repeat(r, 8, 1), l);
            MutMap.put!(1, l, a[0]);
            match MutMap.get(1, a[0]) {
                case Some(k) => match MutList.pop!(k) {
                    case Some(b) => b[0] == 1
                    case _       => unreachable!()
                }
                case _       => unreachable!()
            }
        }

    @test
    def testRegions1Region3Nested02(): Bool =
        region r {
            let l = new MutList(r);
            let a = Array.repeat(r, 8, new MutMap(r));
            let l1 = new MutList(r);
            MutList.push!(1, l1);
            MutMap.put!(1, l1, a[0]);
            MutList.push!(a, l);
            match MutList.pop!(l) {
                case Some(b) => match MutMap.get(1, b[0]) {
                    case Some(k) => MutList.pop!(k) == Some(1)
                    case _       => unreachable!()
                }
                case _       => unreachable!()
            }
        }

    @test
    def testRegions1Region3Nested03(): Bool =
        region r {
            let m = new MutMap(r);
            let l = new MutList(r);
            let a = Array.repeat(r, 8, new MutMap(r));
            MutMap.put!(1, 1, a[0]);
            MutList.push!(a, l);
            MutMap.put!(1, l, m);
            match MutMap.get(1, m) {
                case Some(k) => match MutList.pop!(k) {
                    case Some(b) => MutMap.get(1, b[0]) == Some(1)
                    case _       => unreachable!()
                }
                case _       => unreachable!()
            }
        }

    @test
<<<<<<< HEAD
    def testRegions2Regions01(): Bool =
        region r1 {
            let a1 = Array.new(r1, 1, 8);
            a1[0] == 1 and 1 ==
            region r2 {
                let a2 = Array.new(r2, 1, 8);
=======
    def testRegions2Regions01(): Bool \ IO =
        region _ {
            let a1 = Array.repeat(Static, 8, 1);
            a1[0] == 1 and 1 ==
            region _ {
                let a2 = Array.repeat(Static, 8, 1);
>>>>>>> 07d707de
                a2[0]
            }
        }

    @test
    def testRegions2Regions02(): Bool =
        region r1 {
            let l1 = new MutList(r1);
            MutList.push!(1, l1);
            MutList.pop!(l1) == Some(1) and Some(1) ==
            region r2 {
                let l2 = new MutList(r2);
                MutList.push!(1, l2);
                MutList.pop!(l2)
            }
        }

    @test
    def testRegions2Regions03(): Bool =
        region r1 {
            let m1 = new MutMap(r1);
            MutMap.put!(1, 1, m1);
            MutMap.get(1, m1) == Some(1) and Some(1) ==
            region r2 {
                let m2 = new MutMap(r2);
                MutMap.put!(1, 1, m2);
                MutMap.get(1, m2)
            }
        }

    @test
    def testRegions2Regions04(): Bool =
        region r1 {
            let a1 = Array.repeat(r1, 8, 1);
            a1[0] == 1 and 1 ==
<<<<<<< HEAD
            region r2 {
                let a2 = Array.new(r2, 1, 8);
=======
            region _ {
                let a2 = Array.repeat(Static, 8, 1);
>>>>>>> 07d707de
                a2[0]
            }
        }

    @test
    def testRegions2Regions05(): Bool =
        region r1 {
            let l1 = new MutList(r1);
            MutList.push!(1, l1);
            MutList.pop!(l1) == Some(1) and Some(1) ==
            region r2 {
                let l2 = new MutList(r2);
                MutList.push!(1, l2);
                MutList.pop!(l2)
            }
        }

    @test
    def testRegions2Regions06(): Bool =
        region r1 {
            let m1 = new MutMap(r1);
            MutMap.put!(1, 1, m1);
            MutMap.get(1, m1) == Some(1) and Some(1) ==
            region r2 {
                let m2 = new MutMap(r2);
                MutMap.put!(1, 1, m2);
                MutMap.get(1, m2)
            }
        }

    @test
<<<<<<< HEAD
    def testRegions2Regions07(): Bool =
        region r1 {
            let a1 = Array.new(r1, 1, 8);
=======
    def testRegions2Regions07(): Bool \ IO =
        region _ {
            let a1 = Array.repeat(Static, 8, 1);
>>>>>>> 07d707de
            a1[0] == 1 and 1 ==
            region r2 {
                let a2 = Array.repeat(r2, 8, 1);
                a2[0]
            }
        }

    @test
    def testRegions2Regions08(): Bool =
        region r1 {
            let l1 = new MutList(r1);
            MutList.push!(1, l1);
            MutList.pop!(l1) == Some(1) and Some(1) ==
            region r2 {
                let l2 = new MutList(r2);
                MutList.push!(1, l2);
                MutList.pop!(l2)
            }
        }

    @test
    def testRegions2Regions09(): Bool =
        region r1 {
            let m1 = new MutMap(r1);
            MutMap.put!(1, 1, m1);
            MutMap.get(1, m1) == Some(1) and Some(1) ==
            region r2 {
                let m2 = new MutMap(r2);
                MutMap.put!(1, 1, m2);
                MutMap.get(1, m2)
            }
        }

    @test
    def testRegions2Regions10(): Bool =
        region r1 {
            let a1 = Array.repeat(r1, 8, 1);
            a1[0] == 1 and 1 ==
            region r2 {
                let a2 = Array.repeat(r2, 8, 1);
                a2[0]
            }
        }

    @test
    def testRegions2Regions11(): Bool =
        region r1 {
            let l1 = new MutList(r1);
            MutList.push!(1, l1);
            MutList.pop!(l1) == Some(1) and Some(1) ==
            region r2 {
                let l2 = new MutList(r2);
                MutList.push!(1, l2);
                MutList.pop!(l2)
            }
        }

    @test
    def testRegions2Regions12(): Bool =
        region r1 {
            let m1 = new MutMap(r1);
            MutMap.put!(1, 1, m1);
            MutMap.get(1, m1) == Some(1) and Some(1) ==
            region r2 {
                let m2 = new MutMap(r2);
                MutMap.put!(1, 1, m2);
                MutMap.get(1, m2)
            }
        }

    @test
    def testRegions2Regions13(): Bool =
        region r1 {
            let a1 = Array.repeat(r1, 8, 1);
            region r2 {
                let a2 = Array.repeat(r2, 8, 1);
                a1[0] == 1 and 1 == a2[0]
            }
        }

    @test
    def testRegions2Regions14(): Bool =
        region r1 {
            let l1 = new MutList(r1);

            region r2 {
                let l2 = new MutList(r2);
                MutList.push!(1, l1);
                MutList.push!(1, l2);
                MutList.pop!(l1) == Some(1) and Some(1) == MutList.pop!(l2)
            }
        }

    @test
    def testRegions2Regions15(): Bool =
        region r1 {
            let m1 = new MutMap(r1);
            region r2 {
                let m2 = new MutMap(r2);
                MutMap.put!(1, 1, m1);
                MutMap.put!(1, 1, m2);
                MutMap.get(1, m1) == Some(1) and Some(1) == MutMap.get(1, m2)
            }
        }

    @test
    def testRegions2Regions1Nested01(): Bool =
        region r1 {
            region r2 {
                let a: Array[MutMap[Int32, Int32, r2], r1] = Array.repeat(r1, 8, new MutMap(r2));
                MutMap.put!(1, 1, a[0]);
                MutMap.get(1, a[0]) == Some(1)
            }
        }

    @test
    def testRegions2Regions1Nested02(): Bool =
        region r1 {
            region r2 {
                let l: MutList[Array[Int32, r2], r1] = new MutList(r1);
                MutList.push!(Array.repeat(r2, 8, 1), l);
                match MutList.pop!(l) {
                    case Some(a) => a[0] == 1
                    case _       => unreachable!()
                }
            }
        }

    @test
    def testRegions2Regions1Nested03(): Bool =
        region r1 {
            region r2 {
                let m: MutMap[Int32, MutList[Int32, r2], r1] = new MutMap(r1);
                let l = new MutList(r2);
                MutList.push!(1, l);
                MutMap.put!(1, l, m);
                match MutMap.get(1, m) {
                    case Some(k) => MutList.pop!(k) == Some(1)
                    case _       => unreachable!()
                }
            }
        }

    @test
    def testRegions2Regions1Nested04(): Bool =
        region r1 {
            region r2 {
                let a: Array[MutMap[Int32, Int32, r1], r2] = Array.repeat(r2, 8, new MutMap(r1));
                MutMap.put!(1, 1, a[0]);
                MutMap.get(1, a[0]) == Some(1)
            }
        }

    @test
    def testRegions2Regions1Nested05(): Bool =
        region r1 {
            region r2 {
                let l: MutList[Array[Int32, r1], r2] = new MutList(r2);
                MutList.push!(Array.repeat(r1, 8, 1), l);
                match MutList.pop!(l) {
                    case Some(a) => a[0] == 1
                    case _       => unreachable!()
                }
            }
        }

    @test
    def testRegions2Regions1Nested06(): Bool =
        region r1 {
            let l = new MutList(r1);
            region r2 {
                let m: MutMap[Int32, MutList[Int32, r1], r2] = new MutMap(r2);
                MutList.push!(1, l);
                MutMap.put!(1, l, m);
                match MutMap.get(1, m) {
                    case Some(k) => MutList.nth(0, k) == Some(1)
                    case _       => unreachable!()
                }
            } and MutList.nth(0, l) == Some(1)
        }

    @test
    def testRegions2Regions2Nested01(): Bool =
        region r1 {
            region r2 {
                let a: Array[MutMap[Int32, MutList[Int32, r1], r2], r2] = Array.repeat(r2, 8, new MutMap(r2));
                let l = new MutList(r1);
                MutList.push!(1, l);
                MutMap.put!(1, l, a[0]);
                match MutMap.get(1, a[0]) {
                    case Some(k) => MutList.nth(0, k) == Some(1)
                    case _       => unreachable!()
                }
            }
        }

    @test
    def testRegions2Regions2Nested02(): Bool =
        region r1 {
            region r2 {
                let l: MutList[Array[MutMap[Int32, Int32, r2], r1], r2] = new MutList(r2);
                let a = Array.repeat(r1, 8, new MutMap(r2));
                MutList.push!(a, l);
                MutMap.put!(1, 1, a[0]); // Mutate a[0], the MutList `l` above should also be updated by this
                match MutList.pop!(l) {
                    case Some(b) => MutMap.get(1, b[0]) == Some(1)
                    case _       => unreachable!()
                }
            }
        }

    @test
    def testRegions2Regions2Nested03(): Bool =
        region r1 {
            region r2 {
                let m: MutMap[Int32, MutList[Array[Int32, r2], r2], r1] = new MutMap(r1);
                let l = new MutList(r2);
                MutList.push!(Array.repeat(r2, 8, 1), l);
                MutMap.put!(1, l, m);
                match MutMap.get(1, m) {
                    case Some(k) => MutList.nth(0, k) |> Option.flatMap(Array.nth(0)) == Some(1)
                    case _       => unreachable!()
                }
            }
        }

    @test
    def testRegions2Regions3Nested01(): Bool =
        region r1 {
            region r2 {
                let a: Array[MutMap[Int32, MutList[Array[Int32, r1], r1], r2], r2] = Array.repeat(r2, 8, new MutMap(r2));
                let l = new MutList(r1);
                MutList.push!(Array.repeat(r1, 8, 1), l);
                MutMap.put!(1, l, a[0]);
                match MutMap.get(1, a[0]) {
                    case Some(k) => MutList.nth(0, k) |> Option.flatMap(Array.nth(0)) == Some(1)
                    case _       => unreachable!()
                }
            }
        }

    @test
    def testRegions2Regions3Nested02(): Bool =
        region r1 {
            region r2 {
                let l: MutList[Array[MutMap[Int32, MutList[Int32, r2], r2], r1], r2] = new MutList(r2);
                let a = Array.repeat(r1, 8, new MutMap(r2));
                MutList.push!(a, l);
                let l2 = new MutList(r2);
                MutMap.put!(1, l2, a[0]); // Mutate a[0], the MutList `l` above should also be updated by this
                MutList.push!(1, l2);
                match MutList.pop!(l) {
                    case Some(b) => match MutMap.get(1, b[0]) {
                        case Some(k) => MutList.nth(0, k) == Some(1)
                        case _       => unreachable!()
                    }
                    case _       => unreachable!()
                }
            }
        }

    @test
    def testRegions2Regions3Nested03(): Bool =
        region r1 {
            region r2 {
                let m: MutMap[Int32, MutList[Array[MutMap[Int32, Int32, r2], r2], r1], r1] = new MutMap(r1);
                let l = new MutList(r1);
                let a = Array.repeat(r2, 8, new MutMap(r2));
                MutList.push!(a, l);
                MutMap.put!(1, 1, a[0]); // Mutate the innermost nested MutMap
                MutMap.put!(1, l, m);
                match MutMap.get(1, m) {
                    case Some(k) => MutList.nth(0, k) |> Option.flatMap(Array.nth(0))
                                                      |> Option.flatMap(MutMap.get(1)) == Some(1)
                    case _       => unreachable!()
                }
            }
        }

    @test
    def testRegions3Regions01(): Bool =
        region r1 {
            let a = Array.repeat(r1, 8, 1);
            region r2 {
                let l = new MutList(r2);
                region r3 {
                    let m = new MutMap(r3);
                    MutList.push!(1, l);
                    MutMap.put!(1, 1, m);
                    a[0] == 1 and MutList.pop!(l) == Some(1) and MutMap.get(1, m) == Some(1)
                }
            }
        }

    @test
<<<<<<< HEAD
    def testRegions3Regions02(): Bool =
        region r1 {
            let a = Array.new(r1, 1, 8);
=======
    def testRegions3Regions02(): Bool \ IO =
        region _ {
            let a = Array.repeat(Static, 8, 1);
>>>>>>> 07d707de
            region r2 {
                let l = new MutList(r2);
                region r3 {
                    let m = new MutMap(r3);
                    MutList.push!(1, l);
                    MutMap.put!(1, 1, m);
                    a[0] == 1 and MutList.pop!(l) == Some(1) and MutMap.get(1, m) == Some(1)
                }
            }
        }

    @test
    def testRegions3Regions03(): Bool =
        region r1 {
<<<<<<< HEAD
            let a = Array.new(r1, 1, 8);
            region r2 {
                let l = new MutList(r2);
=======
            let a = Array.repeat(r1, 8, 1);
            region _ {
                let l = new MutList(Static);
>>>>>>> 07d707de
                region r3 {
                    let m = new MutMap(r3);
                    MutList.push!(1, l);
                    MutMap.put!(1, 1, m);
                    a[0] == 1 and MutList.pop!(l) == Some(1) and MutMap.get(1, m) == Some(1)
                }
            }
        }

    @test
    def testRegions3Regions04(): Bool =
        region r1 {
            let a = Array.repeat(r1, 8, 1);
            region r2 {
                let l = new MutList(r2);
                region r3 {
                    let m = new MutMap(r3);
                    MutList.push!(1, l);
                    MutMap.put!(1, 1, m);
                    a[0] == 1 and MutList.pop!(l) == Some(1) and MutMap.get(1, m) == Some(1)
                }
            }
        }

    @test
    def testRegions3Regions1Nested01(): Bool =
        region r1 {
            region r2 {
<<<<<<< HEAD
                let a: Array[MutList[Int32, r1], r2] = Array.new(r2, new MutList(r1), 8);
=======
                let a: Array[MutList[Int32, Static], r2] = Array.repeat(r2, 8, new MutList(Static));
>>>>>>> 07d707de
                region _ {
                    MutList.push!(1, a[0]);
                    MutList.pop!(a[0]) == Some(1)
                }
            }
        }

    @test
    def testRegions3Regions1Nested02(): Bool =
        region r1 {
            region r2 {
                let l: MutList[MutMap[Int32, Int32, r1], r2] = new MutList(r2);
                region _ {
                    let m = new MutMap(r1);
                    MutList.push!(m, l);
                    MutMap.put!(1, 1, m);
                    match MutList.pop!(l) {
                        case Some(n) => MutMap.get(1, n) == Some(1)
                        case _       => unreachable!()
                    }
                }
            }
        }

    @test
    def testRegions3Regions1Nested03(): Bool =
        region _ {
            region r2 {
                region r3 {
                    let m: MutMap[Int32, MutList[Int32, r3], r2] = new MutMap(r2);
                    let l = new MutList(r3);
                    MutList.push!(1, l);
                    MutMap.put!(1, l, m);
                    match MutMap.get(1, m) {
                        case Some(k) => MutList.pop!(k) == Some(1)
                        case _       => unreachable!()
                    } and MutList.pop!(l) == None
                }
            }
        }

    @test
    def testRegions3Regions2Nested01(): Bool =
        region r1 {
            region r2 {
                region r3 {
<<<<<<< HEAD
                    let a: Array[MutMap[Int32, MutList[Int32, r3], r2], r1] = Array.new(r1, Reflect.default(), 8);
=======
                    let a: Array[MutMap[Int32, MutList[Int32, r3], r2], Static] = Array.new(Static, 8);
>>>>>>> 07d707de
                    let m = new MutMap(r2);
                    let l = new MutList(r3);
                    MutList.push!(1, l);
                    MutMap.put!(1, l, m);
                    a[0] = m;
                    match MutMap.get(1, a[0]) {
                        case Some(k) => MutList.pop!(k) == Some(1)
                        case _       => unreachable!()
                    } and MutList.pop!(l) == None
                }
            }
        }

    @test
    def testRegions3Regions2Nested02(): Bool =
        region r1 {
            region r2 {
                region r3 {
                    let l: MutList[Array[MutMap[Int32, Int32, r1], r2], r3] = new MutList(r3);
                    let a = Array.repeat(r2, 8, new MutMap(r1));
                    MutList.push!(a, l);
                    MutMap.put!(1, 1, a[0]);
                    match MutList.pop!(l) {
                        case Some(b) => MutMap.get(1, b[0]) == Some(1)
                        case _       => unreachable!()
                    }
                }
            }
        }

    @test
    def testRegions3Regions2Nested03(): Bool =
        region r1 {
            region r2 {
                region r3 {
                    let m: MutMap[Int32, MutList[Array[Int32, r1], r3], r2] = new MutMap(r2);
                    let l = new MutList(r3);
                    MutMap.put!(1, l, m);
                    MutList.push!(Array.repeat(r1, 8, 1), l);
                    match MutMap.get(1, m) {
                        case Some(k) => MutList.nth(0, k) |> Option.flatMap(Array.nth(0)) == Some(1)
                        case _       => unreachable!()
                    }
                }
            }
        }

    @test
    def testRegions3Regions3Nested01(): Bool =
        region r1 {
            let l = new MutList(r1);
            region r2 {
                region r3 {
<<<<<<< HEAD
                    let a: Array[MutMap[Int32, MutList[Array[Int32, r1], r1], r2], r3] = Array.new(r3, new MutMap(r2), 8);
                    MutMap.put!(1, l, a[0]);
                    MutList.push!(Array.new(r1, 1, 8), l);
=======
                    let a: Array[MutMap[Int32, MutList[Array[Int32, Static], r1], r2], r3] = Array.repeat(r3, 8, new MutMap(r2));
                    MutMap.put!(1, l, a[0]);
                    MutList.push!(Array.repeat(Static, 8, 1), l);
>>>>>>> 07d707de
                    match MutMap.get(1, a[0]) {
                        case Some(k) => MutList.nth(0, k) |> Option.flatMap(Array.nth(0)) == Some(1)
                        case _       => unreachable!()
                    }
                }
            }
        }

    @test
    def testRegions3Regions3Nested02(): Bool =
        region r1 {
            region r2 {
                region r3 {
                    let l: MutList[Array[MutMap[Int32, MutList[Int32, r2], r3], r1], r2] = new MutList(r2);
                    let a = Array.repeat(r1, 8, new MutMap(r3));
                    let l2 = new MutList(r2);
                    MutList.push!(a, l);
                    MutMap.put!(1, l2, a[0]);
                    MutList.push!(1, l2);
                    match MutList.pop!(l) {
                        case Some(b) => match MutMap.get(1, b[0]) {
                            case Some(k) => MutList.pop!(k) == Some(1)
                            case _       => unreachable!()
                        }
                        case _       => unreachable!()
                    } and MutList.pop!(l2) == None
                }
            }
        }

    @test
    def testRegions3Regions3Nested03(): Bool =
        region r1 {
            region r2 {
                region r3 {
                    let m: MutMap[Int32, MutList[Array[MutMap[Int32, Int32, r1], r3], r1], r2] = new MutMap(r2);
                    let l = new MutList(r1);
                    let a = Array.repeat(r3, 8, new MutMap(r1));
                    MutMap.put!(1, l, m);
                    MutList.push!(a, l);
                    MutMap.put!(1, 1, a[0]);
                    match MutMap.get(1, m) {
                        case Some(k) => MutList.nth(0, k) |> Option.flatMap(Array.nth(0)) |> Option.flatMap(MutMap.get(1)) == Some(1)
                        case _       => unreachable!()
                    }
                }
            }
        }

    @test
<<<<<<< HEAD
=======
    def testRegions0RegionsReferences01(): Ref[Array[Int32, Static], Static] \ IO =
        ref []

    @test
    def testRegions0RegionsReferences02(): Ref[MutList[Int32, Static], Static] \ IO =
        ref new MutList(Static)

    @test
    def testRegions0RegionsReferences03(): Ref[MutMap[Int32, Int32, Static], Static] \ IO =
        ref new MutMap(Static)

    @test
    def testRegions0RegionsReferences04(): Ref[Ref[Array[Int32, Static], Static], Static] \ IO =
        ref ref []

    @test
    def testRegions0RegionsReferences05(): Ref[Ref[Ref[MutList[Int32, Static], Static], Static], Static] \ IO =
        ref ref ref new MutList(Static)

    @test
    def testRegions0RegionsReferences06(): Ref[MutMap[Ref[Int32, Static], Ref[Array[Ref[Int32, Static], Static], Static], Static], Static] \ IO =
        ref new MutMap(Static)

    @test
    def testRegions1RegionReferences01(): Bool \ IO =
        region r {
            let a = ref (Array.repeat(r, 8, 1)) @ Static;
            (deref a)[0] == 1
        }

    @test
    def testRegions1RegionReferences02(): Bool \ IO =
        region r {
            let a = Array.repeat(r, 8, ref 1 @ Static);
            deref a[0] == 1
        }

    @test
>>>>>>> 07d707de
    def testRegions1RegionReferences03(): Bool =
        region r {
            let a = Array.repeat(r, 8, ref 1 @ r);
            deref a[0] == 1
        }

    @test
    def testRegions1RegionReferences04(): Bool =
        region r {
            let l = ref new MutList(r) @ r;
            MutList.push!(1, deref l);
            MutList.pop!(deref l) == Some(1)
        }

    @test
    def testRegions1RegionReferences05(): Bool =
        region r {
            let m = ref new MutMap(r) @ r;
            MutMap.put!(1, 1, deref m);
            MutMap.get(1, deref m) == Some(1)
        }

    @test
    def testRegions1Region1NestedReferences01(): Bool =
        region r {
<<<<<<< HEAD
            let a = ref Array.new(r, new MutMap(r), 8) @ r;
=======
            let a = ref Array.repeat(r, 8, new MutMap(Static)) @ Static;
>>>>>>> 07d707de
            MutMap.put!(1, 1, (deref a)[0]);
            MutMap.get(1, (deref a)[0]) == Some(1)
        }

    @test
    def testRegions1Region1NestedReferences02(): Bool =
        region r {
<<<<<<< HEAD
            let l = ref new MutList(r) @ r; 
            MutList.push!(ref (Array.new(r, 1, 8)) @ r, deref l);
=======
            let l = ref new MutList(r) @ Static; // Static reference to a MutList in region r
            MutList.push!(ref (Array.repeat(Static, 8, 1)) @ Static, deref l);
>>>>>>> 07d707de
            match MutList.pop!(deref l) {
                case Some(a) => (deref a) `Array.sameElements` Array.repeat(r, 8, 1)
                case _       => unreachable!()
            }
        }

    @test
    def testRegions1Region1NestedReferences03(): Bool =
        region r {
            let m = new MutMap(r);
            let l = ref new MutList(r) @ r;
            MutList.push!(1, deref l);
            MutMap.put!(1, l, m);
            match MutMap.get(1, m) {
                case Some(x) => deref x `MutList.sameElements` deref l
                case _       => unreachable!()
            }
        }

    @test
    def testRegions1Region1NestedReferences04(): Bool =
        region r {
            let a = ref Array.repeat(r, 8, ref new MutMap(r) @ r) @ r;
            MutMap.put!(1, 1, deref ((deref a)[0]));
            MutMap.get(1, deref ((deref a)[0])) == Some(1)
        }

    @test
    def testRegions1Region1NestedReferences05(): Bool =
        region r {
            let l = ref new MutList(r) @ r;
            MutList.push!(Array.repeat(r, 8, 1), deref l);
            match MutList.pop!(deref l) {
                case Some(a) => a `Array.sameElements` Array.repeat(r, 8, 1)
                case _       => unreachable!()
            }
        }

    @test
    def testRegions1Region2NestedReferences01(): Bool =
        region r {
<<<<<<< HEAD
            let a = ref Array.new(r, ref new MutMap(r) @ r, 8) @ r;
            let l = ref new MutList(r) @ r;
=======
            let a = ref Array.repeat(r, 8, ref new MutMap(r) @ Static) @ Static;
            let l = ref new MutList(r) @ Static;
>>>>>>> 07d707de
            MutList.push!(1, deref l);
            MutMap.put!(1, l, deref (deref a)[0]);
            match MutMap.get(1, deref (deref a)[0]) {
                case Some(k) => MutList.pop!(deref k) == Some(1)
                case _       => unreachable!()
            }
        }

    @test
    def testRegions1Region2NestedReferences02(): Bool =
        region r {
<<<<<<< HEAD
            let l = ref new MutList(r) @ r;
            let a = ref Array.new(r, ref new MutMap(r) @ r, 8) @ r;
=======
            let l = ref new MutList(r) @ Static;
            let a = ref Array.repeat(r, 8, ref new MutMap(r) @ r) @ r;
>>>>>>> 07d707de
            MutMap.put!(1, 1, deref (deref a)[0]);
            MutList.push!(a, deref l);
            match MutList.pop!(deref l) {
                case Some(b) => MutMap.get(1, deref (deref b)[0]) == Some(1)
                case _       => unreachable!()
            }
        }

    @test
    def testRegions1Region2NestedReferences03(): Bool =
        region r {
            let m = ref new MutMap(r) @ r;
            let l = ref new MutList(r) @ r;
            MutList.push!(ref Array.repeat(r, 8, 1) @ r, deref l);
            MutMap.put!(1, l, deref m);
            match MutMap.get(1, deref m) {
                case Some(k) => match MutList.pop!(deref k) {
                    case Some(a) => (deref a)[0] == 1
                    case _       => unreachable!()
                }
                case _       => unreachable!()
            }
        }

    @test
    def testRegions1Region3NestedReferences01(): Bool =
        region r {
<<<<<<< HEAD
            let a = ref Array.new(r, ref new MutMap(r) @ r, 8) @ r;
            let l = ref new MutList(r) @ r;
            MutList.push!(ref Array.new(r, 1, 8) @ r, deref l);
=======
            let a = ref Array.repeat(r, 8, ref new MutMap(r) @ Static) @ Static;
            let l = ref new MutList(r) @ Static;
            MutList.push!(ref Array.repeat(r, 8, 1) @ Static, deref l);
>>>>>>> 07d707de
            MutMap.put!(1, l, deref (deref a)[0]);
            match MutMap.get(1, deref (deref a)[0]) {
                case Some(k) => match MutList.pop!(deref k) {
                    case Some(b) => (deref b)[0] == 1
                    case _       => unreachable!()
                }
                case _       => unreachable!()
            }
        }

    @test
    def testRegions1Region3NestedReferences02(): Bool =
        region r {
            let l = ref new MutList(r) @ r;
<<<<<<< HEAD
            let a = ref Array.new(r, ref new MutMap(r) @ r, 8) @ r;
            let l1 = ref new MutList(r) @ r;
=======
            let a = ref Array.repeat(r, 8, ref new MutMap(r) @ r) @ r;
            let l1 = ref new MutList(r) @ Static;
>>>>>>> 07d707de
            MutList.push!(1, deref l1);
            MutMap.put!(1, l1, deref (deref a)[0]);
            MutList.push!(a, deref l);
            match MutList.pop!(deref l) {
                case Some(b) => match MutMap.get(1, deref (deref b)[0]) {
                    case Some(k) => MutList.pop!(deref k) == Some(1)
                    case _       => unreachable!()
                }
                case _       => unreachable!()
            }
        }

    @test
    def testRegions1Region3NestedReferences03(): Bool =
        region r {
            let m = ref new MutMap(r) @ r;
            let l = ref new MutList(r) @ r;
            let a = ref Array.repeat(r, 8, ref new MutMap(r) @ r) @ r;
            MutMap.put!(1, 1, deref (deref a)[0]);
            MutList.push!(a, deref l);
            MutMap.put!(1, l, deref m);
            match MutMap.get(1, deref m) {
                case Some(k) => match MutList.pop!(deref k) {
                    case Some(b) => MutMap.get(1, deref (deref b)[0]) == Some(1)
                    case _       => unreachable!()
                }
                case _       => unreachable!()
            }
        }

    @test
    def testRegions2RegionsReferences01(): Bool =
        region r1 {
            let a1 = ref Array.repeat(r1, 8, 1) @ r1;
            (deref a1)[0] == 1 and 1 ==
<<<<<<< HEAD
            region r2 {
                let a2 = ref Array.new(r2, 1, 8) @ r1;
=======
            region _ {
                let a2 = ref Array.repeat(Static, 8, 1) @ r1;
>>>>>>> 07d707de
                (deref a2)[0]
            }
        }

    @test
    def testRegions2RegionsReferences02(): Bool =
        region r1 {
            let l1 = ref new MutList(r1) @ r1;
            MutList.push!(1, deref l1);
            MutList.pop!(deref l1) == Some(1) and Some(1) ==
            region r2 {
                let l2 = ref new MutList(r2) @ r2;
                MutList.push!(1, deref l2);
                MutList.pop!(deref l2)
            }
        }

    @test
    def testRegions2RegionsReferences03(): Bool =
        region r1 {
            region r2 {
                let l1 = ref new MutList(r1) @ r1;
                let l2 = ref new MutList(r2) @ r2;
                MutList.push!(1, deref l1);
                MutList.push!(1, deref l2);
                MutList.pop!(deref l1) == Some(1) and Some(1) == MutList.pop!(deref l2)
            }
        }

    @test
    def testRegions2RegionsReferences04(): Bool =
        region r1 {
            region r2 {
                let m1 = ref new MutMap(r1) @ r2;
                let m2 = ref new MutMap(r2) @ r1;
                MutMap.put!(1, 1, deref m1);
                MutMap.put!(1, 1, deref m2);
                MutMap.get(1, deref m1) == Some(1) and Some(1) == MutMap.get(1, deref m2)
            }
        }

    @test
    def testRegions2RegionsReferences05(): Bool =
        region r1 {
            region r2 {
                let a1 = ref Array.repeat(r1, 8, 1) @ r2;
                let a2 = ref Array.repeat(r2, 8, 1) @ r2;
                (deref a1)[0] == 1 and 1 == (deref a2)[0]
            }
        }

    @test
    def testRegions2RegionsReferences06(): Bool =
        region r1 {
            region r2 {
                let l1 = ref new MutList(r1) @ r1;
                let l2 = ref new MutList(r2) @ r1;
                MutList.push!(1, deref l1);
                MutList.push!(1, deref l2);
                MutList.pop!(deref l1) == Some(1) and Some(1) == MutList.pop!(deref l2)
            }
        }

    @test
    def testRegions2Regions1NestedReferences01(): Bool =
        region r1 {
            region r2 {
                let a: Ref[Array[Ref[MutMap[Int32, Int32, r2], r1], r1], r2] = ref Array.repeat(r1, 8, ref new MutMap(r2) @ r1) @ r2;
                MutMap.put!(1, 1, deref (deref a)[0]);
                MutMap.get(1, deref (deref a)[0]) == Some(1)
            }
        }

    @test
    def testRegions2Regions1NestedReferences02(): Bool =
        region r1 {
            region r2 {
                let l: Ref[MutList[Ref[Array[Int32, r2], r1], r1], r1] = ref new MutList(r1) @ r1;
                MutList.push!(ref Array.repeat(r2, 8, 1) @ r1, deref l);
                match MutList.pop!(deref l) {
                    case Some(a) => (deref a)[0] == 1
                    case _       => unreachable!()
                }
            }
        }

    @test
    def testRegions2Regions1NestedReferences03(): Bool =
        region r1 {
            region r2 {
                let m: Ref[Ref[MutMap[Int32, Ref[MutList[Int32, r2], r1], r1], r1], r2] = ref ref new MutMap(r1) @ r1 @ r2;
                let l = ref new MutList(r2) @ r1;
                MutList.push!(1, deref l);
                MutMap.put!(1, l, deref deref m);
                match MutMap.get(1, deref deref m) {
                    case Some(k) => MutList.pop!(deref k) == Some(1)
                    case _       => unreachable!()
                }
            }
        }

    @test
    def testRegions2Regions1NestedReferences04(): Bool =
        region r1 {
            region r2 {
                let a: Ref[Array[Ref[MutMap[Int32, Int32, r1], r2], r2], r2] = ref Array.repeat(r2, 8, ref new MutMap(r1) @ r2) @ r2;
                MutMap.put!(1, 1, deref (deref a)[0]);
                MutMap.get(1, deref (deref a)[0]) == Some(1)
            }
        }

    @test
    def testRegions2Regions2NestedReferences01(): Bool =
        region r1 {
            region r2 {
                let a: Ref[Array[Ref[MutMap[Int32, Ref[MutList[Int32, r1], r1], r2], r2], r2], r2] = ref Array.repeat(r2, 8, ref new MutMap(r2) @ r2) @ r2;
                let l = ref new MutList(r1) @ r1;
                MutList.push!(1, deref l);
                MutMap.put!(1, l, deref (deref a)[0]);
                match MutMap.get(1, deref (deref a)[0]) {
                    case Some(k) => MutList.nth(0, deref k) == Some(1)
                    case _       => unreachable!()
                }
            }
        }

    @test
    def testRegions2Regions2NestedReferences02(): Bool =
        region r1 {
            region r2 {
                let l: Ref[MutList[Ref[Array[Ref[MutMap[Int32, Int32, r2], r1], r2], r1], r2], r1] = ref new MutList(r2) @ r1;
                let a = ref Array.repeat(r2, 8, ref new MutMap(r2) @ r1) @ r1;
                MutList.push!(a, deref l);
                MutMap.put!(1, 1, deref (deref a)[0]); // Mutate a[0], the MutList `l` above should also be updated by this
                match MutList.pop!(deref l) {
                    case Some(b) => MutMap.get(1, deref (deref b)[0]) == Some(1)
                    case _       => unreachable!()
                }
            }
        }

    @test
    def testRegions2Regions2NestedReferences03(): Bool =
        region r1 {
            region r2 {
                let m: Ref[MutMap[Int32, Ref[MutList[Ref[Array[Int32, r2], r2], r1], r2], r1], r2] = ref new MutMap(r1) @ r2;
                let l = ref new MutList(r1) @ r2;
                MutList.push!(ref Array.repeat(r2, 8, 1) @ r2, deref l);
                MutMap.put!(1, l, deref m);
                match MutMap.get(1, deref m) {
                    case Some(k) => MutList.nth(0, deref k) |> Option.flatMap(arr -> Array.nth(0, deref arr)) == Some(1)
                    case _       => unreachable!()
                }
            }
        }

    @test
    def testRegions2Regions3NestedReferences01(): Bool =
        region r1 {
            region r2 {
                let a: Ref[Array[Ref[MutMap[Int32, Ref[MutList[Ref[Array[Int32, r1], r1], r1], r1], r2], r2], r2], r2] = ref Array.repeat(r2, 8, ref new MutMap(r2) @ r2) @ r2;
                let l = ref new MutList(r1) @ r1;
                MutList.push!(ref Array.repeat(r1, 8, 1) @ r1, deref l);
                MutMap.put!(1, l, deref (deref a)[0]);
                match MutMap.get(1, deref (deref a)[0]) {
                    case Some(k) => MutList.nth(0, deref k) |> Option.flatMap(arr -> Array.nth(0, deref arr)) == Some(1)
                    case _       => unreachable!()
                }
            }
        }

    @test
    def testRegions2Regions3NestedReferences02(): Bool =
        region r1 {
            region r2 {
                let l: Ref[MutList[Ref[Array[Ref[MutMap[Int32, Ref[MutList[Int32, r2], r1], r2], r1], r1], r2], r2], r1] = ref new MutList(r2) @ r1;
                let a = ref Array.repeat(r1, 8, ref new MutMap(r2) @ r1) @ r2;
                MutList.push!(a, deref l);
                let l2 = ref new MutList(r2) @ r1;
                MutMap.put!(1, l2, deref (deref a)[0]); // Mutate a[0], the MutList `l` above should also be updated by this
                MutList.push!(1, deref l2);
                match MutList.pop!(deref l) {
                    case Some(b) => match MutMap.get(1, deref (deref b)[0]) {
                        case Some(k) => MutList.nth(0, deref k) == Some(1)
                        case _       => unreachable!()
                    }
                    case _       => unreachable!()
                }
            }
        }

    @test
    def testRegions2Regions3NestedReferences03(): Bool =
        region r1 {
            region r2 {
                let m: Ref[MutMap[Int32, Ref[MutList[Ref[Array[Ref[MutMap[Int32, Int32, r2], r1], r2], r1], r1], r2], r1], r2] = ref new MutMap(r1) @ r2;
                let l = ref new MutList(r1) @ r2;
                let a = ref Array.repeat(r2, 8, ref new MutMap(r2) @ r1) @ r1;
                MutList.push!(a, deref l);
                MutMap.put!(1, 1, deref (deref a)[0]); // Mutate the innermost nested MutMap
                MutMap.put!(1, l, deref m);
                match MutMap.get(1, deref m) {
                    case Some(k) => MutList.nth(0, deref k) |> Option.flatMap(arr -> Array.nth(0, deref arr))
                                                            |> Option.flatMap(m1 -> MutMap.get(1, deref m1)) == Some(1)
                    case _       => unreachable!()
                }
            }
        }

    @test
    def testRegions3RegionsReferences01(): Bool =
        region r1 {
<<<<<<< HEAD
            let a = ref Array.new(r1, 1, 8) @ r1;
=======
            let a = ref Array.repeat(r1, 8, 1) @ Static;
>>>>>>> 07d707de
            region r2 {
                let l = ref new MutList(r2) @ r1;
                region _ {
                    let m = ref new MutMap(r2) @ r2;
                    MutList.push!(1, deref l);
                    MutMap.put!(1, 1, deref m);
                    (deref a)[0] == 1 and MutList.pop!(deref l) == Some(1) and MutMap.get(1, deref m) == Some(1)
                }
            }
        }

    @test
<<<<<<< HEAD
    def testRegions3RegionsReferences02(): Bool =
        region r1 {
            let a = ref Array.new(r1, 1, 8) @ r1;
=======
    def testRegions3RegionsReferences02(): Bool \ IO =
        region _ {
            let a = ref Array.repeat(Static, 8, 1) @ Static;
>>>>>>> 07d707de
            region r2 {
                let l = ref new MutList(r2) @ r2;
                region r3 {
                    let m = ref new MutMap(r3) @ r3;
                    MutList.push!(1, deref l);
                    MutMap.put!(1, 1, deref m);
                    (deref a)[0] == 1 and MutList.pop!(deref l) == Some(1) and MutMap.get(1, deref m) == Some(1)
                }
            }
        }

    @test
    def testRegions3RegionsReferences03(): Bool =
        region r1 {
<<<<<<< HEAD
            let a = ref Array.new(r1, 1, 8) @ r1;
            region r2 {
                let l = ref new MutList(r2) @ r1;
=======
            let a = ref Array.repeat(r1, 8, 1) @ r1;
            region _ {
                let l = ref new MutList(Static) @ r1;
>>>>>>> 07d707de
                region r3 {
                    let m = ref new MutMap(r3) @ r1;
                    MutList.push!(1, deref l);
                    MutMap.put!(1, 1, deref m);
                    (deref a)[0] == 1 and MutList.pop!(deref l) == Some(1) and MutMap.get(1, deref m) == Some(1)
                }
            }
        }

    @test
    def testRegions3RegionsReferences04(): Bool =
        region r1 {
            let a = ref Array.repeat(r1, 8, 1) @ r1;
            region r2 {
                let l = ref new MutList(r2) @ r2;
                region r3 {
                    let m = ref new MutMap(r3) @ r3;
                    MutList.push!(1, deref l);
                    MutMap.put!(1, 1, deref m);
                    (deref a)[0] == 1 and MutList.pop!(deref l) == Some(1) and MutMap.get(1, deref m) == Some(1)
                }
            }
        }

    @test
    def testRegions3Regions1NestedReferences01(): Bool =
        region r1 {
            region r2 {
<<<<<<< HEAD
                let a: Ref[Array[Ref[MutList[Int32, r1], r2], r2], r2] = ref Array.new(r2, ref new MutList(r1) @ r2, 8) @ r2;
=======
                let a: Ref[Array[Ref[MutList[Int32, Static], r2], r2], r2] = ref Array.repeat(r2, 8, ref new MutList(Static) @ r2) @ r2;
>>>>>>> 07d707de
                region _ {
                    MutList.push!(1, deref (deref a)[0]);
                    MutList.pop!(deref (deref a)[0]) == Some(1)
                }
            }
        }

    @test
    def testRegions3Regions1NestedReferences02(): Bool =
        region r1 {
            region r2 {
                let l: Ref[MutList[Ref[MutMap[Int32, Int32, r1], r2], r2], r1] = ref new MutList(r2) @ r1;
                region _ {
                    let m = ref new MutMap(r1) @ r2;
                    MutList.push!(m, deref l);
                    MutMap.put!(1, 1, deref m);
                    match MutList.pop!(deref l) {
                        case Some(n) => MutMap.get(1, deref n) == Some(1)
                        case _       => unreachable!()
                    }
                }
            }
        }

    @test
    def testRegions3Regions1NestedReferences03(): Bool =
        region _ {
            region r2 {
                region r3 {
                    let m: Ref[MutMap[Int32, Ref[MutList[Int32, r3], r3], r2], r2] = ref new MutMap(r2) @ r2;
                    let l = ref new MutList(r3) @ r3;
                    MutList.push!(1, deref l);
                    MutMap.put!(1, l, deref m);
                    match MutMap.get(1, deref m) {
                        case Some(k) => MutList.pop!(deref k) == Some(1)
                        case _       => unreachable!()
                    } and MutList.pop!(deref l) == None
                }
            }
        }

    @test
    def testRegions3Regions2NestedReferences01(): Bool =
        region r1 {
            region r2 {
                region r3 {
<<<<<<< HEAD
                    let a: Ref[Array[Ref[MutMap[Int32, Ref[MutList[Int32, r3], r1], r2], r3], r1], r2] = ref Array.new(r1, Reflect.default(), 8) @ r2;
=======
                    let a: Ref[Array[Ref[MutMap[Int32, Ref[MutList[Int32, r3], Static], r2], r3], Static], r2] = ref Array.new(Static, 8) @ r2;
>>>>>>> 07d707de
                    let m = ref new MutMap(r2) @ r3;
                    let l = ref new MutList(r3) @ r1;
                    MutList.push!(1, deref l);
                    MutMap.put!(1, l, deref m);
                    (deref a)[0] = m;
                    match MutMap.get(1, deref (deref a)[0]) {
                        case Some(k) => MutList.pop!(deref k) == Some(1)
                        case _       => unreachable!()
                    } and MutList.pop!(deref l) == None
                }
            }
        }

    @test
    def testRegions3Regions2NestedReferences02(): Bool =
        region r1 {
            region r2 {
                region r3 {
                    let l: Ref[MutList[Ref[Array[Ref[MutMap[Int32, Int32, r1], r3], r2], r1], r3], r2] = ref new MutList(r3) @ r2;
                    let a = ref Array.repeat(r2, 8, ref new MutMap(r1) @ r3) @ r1;
                    MutList.push!(a, deref l);
                    MutMap.put!(1, 1, deref (deref a)[0]);
                    match MutList.pop!(deref l) {
                        case Some(b) => MutMap.get(1, deref (deref b)[0]) == Some(1)
                        case _       => unreachable!()
                    }
                }
            }
        }

    @test
    def testRegions3Regions2NestedReferences03(): Bool =
        region r1 {
            region r2 {
                region r3 {
                    let m: Ref[MutMap[Int32, Ref[MutList[Ref[Array[Int32, r1], r2], r3], r1], r2], r3] = ref new MutMap(r2) @ r3;
                    let l = ref new MutList(r3) @ r1;
                    MutMap.put!(1, l, deref m);
                    MutList.push!(ref Array.repeat(r1, 8, 1) @ r2, deref l);
                    match MutMap.get(1, deref m) {
                        case Some(k) => MutList.nth(0, deref k) |> Option.flatMap(arr -> Array.nth(0, deref arr)) == Some(1)
                        case _       => unreachable!()
                    }
                }
            }
        }

    @test
    def testRegions3Regions3NestedReferences01(): Bool =
        region r1 {
            region r2 {
                let l = ref new MutList(r1) @ r2;
                region r3 {
<<<<<<< HEAD
                    let a: Ref[Array[Ref[MutMap[Int32, Ref[MutList[Ref[Array[Int32, r1], r1], r1], r2], r2], r3], r3], r1] = ref Array.new(r3, ref new MutMap(r2) @ r3, 8) @ r1;
                    MutMap.put!(1, l, deref (deref a)[0]);
                    MutList.push!(ref Array.new(r1, 1, 8) @ r1, deref l);
=======
                    let a: Ref[Array[Ref[MutMap[Int32, Ref[MutList[Ref[Array[Int32, Static], r1], r1], r2], r2], r3], r3], Static] = ref Array.repeat(r3, 8, ref new MutMap(r2) @ r3) @ Static;
                    MutMap.put!(1, l, deref (deref a)[0]);
                    MutList.push!(ref Array.repeat(Static, 8, 1) @ r1, deref l);
>>>>>>> 07d707de
                    match MutMap.get(1, deref (deref a)[0]) {
                        case Some(k) => MutList.nth(0, deref k) |> Option.flatMap(arr -> Array.nth(0, deref arr)) == Some(1)
                        case _       => unreachable!()
                    }
                }
            }
        }

    @test
    def testRegions3Regions3NestedReferences02(): Bool =
        region r1 {
            region r2 {
                region r3 {
                    let l: Ref[MutList[Ref[Array[Ref[MutMap[Int32, Ref[MutList[Int32, r2], r2], r3], r3], r1], r1], r2], r2] = ref new MutList(r2) @ r2;
                    let a = ref Array.repeat(r1, 8, ref new MutMap(r3) @ r3) @ r1;
                    let l2 = ref new MutList(r2) @ r2;
                    MutList.push!(a, deref l);
                    MutMap.put!(1, l2, deref (deref a)[0]);
                    MutList.push!(1, deref l2);
                    match MutList.pop!(deref l) {
                        case Some(b) => match MutMap.get(1, deref (deref b)[0]) {
                            case Some(k) => MutList.pop!(deref k) == Some(1)
                            case _       => unreachable!()
                        }
                        case _       => unreachable!()
                    } and MutList.pop!(deref l2) == None
                }
            }
        }

    @test
    def testRegions3Regions3NestedReferences03(): Bool =
        region r1 {
            region r2 {
                region r3 {
                    let m: Ref[MutMap[Int32, Ref[MutList[Ref[Array[Ref[MutMap[Int32, Int32, r1], r3], r3], r2], r1], r1], r2], r1] = ref new MutMap(r2) @ r1;
                    let l = ref new MutList(r1) @ r1;
                    let a = ref Array.repeat(r3, 8, ref new MutMap(r1) @ r3) @ r2;
                    MutMap.put!(1, l, deref m);
                    MutList.push!(a, deref l);
                    MutMap.put!(1, 1, deref (deref a)[0]);
                    match MutMap.get(1, deref m) {
                        case Some(k) => MutList.nth(0, deref k) |> Option.flatMap(arr -> Array.nth(0, deref arr))
                                                                |> Option.flatMap(m1 -> MutMap.get(1, deref m1)) == Some(1)
                        case _       => unreachable!()
                    }
                }
            }
        }

    @test
    def testRegions3Regions3NestedReferences04(): Bool =
        region r1 {
            region r2 {
                region r3 {
                    let m: Ref[Ref[Ref[Ref[MutMap[Int32, Ref[MutList[Ref[Array[Ref[Ref[Ref[Ref[MutMap[Int32, Int32, r1], r3], r2], r1], r3], r3], r2], r1], r1], r2], r1], r3], r2], r3] =
                        ref ref ref ref new MutMap(r2) @ r1 @ r3 @ r2 @ r3;
                    let l = ref new MutList(r1) @ r1;
                    let a = ref Array.repeat(r3, 8, ref ref ref ref new MutMap(r1) @ r3 @ r2 @ r1 @ r3) @ r2;
                    MutMap.put!(1, l, deref deref deref deref m);
                    MutList.push!(a, deref l);
                    MutMap.put!(1, 1, deref deref deref deref (deref a)[0]);
                    match MutMap.get(1, deref deref deref deref m) {
                        case Some(k) => MutList.nth(0, deref k) |> Option.flatMap(arr -> Array.nth(0, deref arr))
                                                                |> Option.flatMap(m1 -> MutMap.get(1, deref deref deref deref m1)) == Some(1)
                        case _       => unreachable!()
                    }
                }
            }
        }

    @test
     def testRegionExit01(): Bool \ IO =
         let x  = ref false;
         region r {
             spawn { Thread.sleep(Time/Duration.fromSeconds(1)); x := true } @ r
         };
         deref x
}<|MERGE_RESOLUTION|>--- conflicted
+++ resolved
@@ -31,11 +31,7 @@
     @test
     def testRegions1Region1Nested01(): Bool =
         region r {
-<<<<<<< HEAD
-            let a = Array.new(r, new MutMap(r), 8);
-=======
-            let a = Array.repeat(r, 8, new MutMap(Static));
->>>>>>> 07d707de
+            let a = Array.repeat(r, 8, new MutMap(r));
             MutMap.put!(1, 1, a[0]);
             MutMap.get(1, a[0]) == Some(1)
         }
@@ -44,11 +40,7 @@
     def testRegions1Region1Nested02(): Bool =
         region r {
             let l = new MutList(r);
-<<<<<<< HEAD
-            MutList.push!(Array.new(r, 1, 8), l);
-=======
-            MutList.push!(Array.repeat(Static, 8, 1), l);
->>>>>>> 07d707de
+            MutList.push!(Array.repeat(r, 8, 1), l);
             match MutList.pop!(l) {
                 case Some(a) => a `Array.sameElements` Array.repeat(r, 8, 1)
                 case _       => unreachable!()
@@ -195,21 +187,12 @@
         }
 
     @test
-<<<<<<< HEAD
     def testRegions2Regions01(): Bool =
         region r1 {
-            let a1 = Array.new(r1, 1, 8);
+            let a1 = Array.repeat(r1, 8, 1);
             a1[0] == 1 and 1 ==
             region r2 {
-                let a2 = Array.new(r2, 1, 8);
-=======
-    def testRegions2Regions01(): Bool \ IO =
-        region _ {
-            let a1 = Array.repeat(Static, 8, 1);
-            a1[0] == 1 and 1 ==
-            region _ {
-                let a2 = Array.repeat(Static, 8, 1);
->>>>>>> 07d707de
+                let a2 = Array.repeat(r2, 8, 1);
                 a2[0]
             }
         }
@@ -243,15 +226,10 @@
     @test
     def testRegions2Regions04(): Bool =
         region r1 {
-            let a1 = Array.repeat(r1, 8, 1);
+            let a1 = Array.new(r1, 1, 8);
             a1[0] == 1 and 1 ==
-<<<<<<< HEAD
             region r2 {
                 let a2 = Array.new(r2, 1, 8);
-=======
-            region _ {
-                let a2 = Array.repeat(Static, 8, 1);
->>>>>>> 07d707de
                 a2[0]
             }
         }
@@ -283,18 +261,12 @@
         }
 
     @test
-<<<<<<< HEAD
     def testRegions2Regions07(): Bool =
         region r1 {
             let a1 = Array.new(r1, 1, 8);
-=======
-    def testRegions2Regions07(): Bool \ IO =
-        region _ {
-            let a1 = Array.repeat(Static, 8, 1);
->>>>>>> 07d707de
             a1[0] == 1 and 1 ==
             region r2 {
-                let a2 = Array.repeat(r2, 8, 1);
+                let a2 = Array.new(r2, 1, 8);
                 a2[0]
             }
         }
@@ -577,6 +549,21 @@
             let a = Array.repeat(r1, 8, 1);
             region r2 {
                 let l = new MutList(r2);
+                region _ {
+                    let m = new MutMap(Static);
+                    MutList.push!(1, l);
+                    MutMap.put!(1, 1, m);
+                    a[0] == 1 and MutList.pop!(l) == Some(1) and MutMap.get(1, m) == Some(1)
+                }
+            }
+        }
+
+    @test
+    def testRegions3Regions02(): Bool \ IO =
+        region _ {
+            let a = Array.repeat(Static, 8, 1);
+            region r2 {
+                let l = new MutList(r2);
                 region r3 {
                     let m = new MutMap(r3);
                     MutList.push!(1, l);
@@ -587,17 +574,11 @@
         }
 
     @test
-<<<<<<< HEAD
     def testRegions3Regions02(): Bool =
         region r1 {
-            let a = Array.new(r1, 1, 8);
-=======
-    def testRegions3Regions02(): Bool \ IO =
-        region _ {
-            let a = Array.repeat(Static, 8, 1);
->>>>>>> 07d707de
-            region r2 {
-                let l = new MutList(r2);
+            let a = Array.repeat(r1, 8, 1);
+            region _ {
+                let l = new MutList(Static);
                 region r3 {
                     let m = new MutMap(r3);
                     MutList.push!(1, l);
@@ -608,17 +589,11 @@
         }
 
     @test
-    def testRegions3Regions03(): Bool =
-        region r1 {
-<<<<<<< HEAD
-            let a = Array.new(r1, 1, 8);
+    def testRegions3Regions04(): Bool =
+        region r1 {
+            let a = Array.repeat(r1, 8, 1);
             region r2 {
                 let l = new MutList(r2);
-=======
-            let a = Array.repeat(r1, 8, 1);
-            region _ {
-                let l = new MutList(Static);
->>>>>>> 07d707de
                 region r3 {
                     let m = new MutMap(r3);
                     MutList.push!(1, l);
@@ -629,29 +604,10 @@
         }
 
     @test
-    def testRegions3Regions04(): Bool =
-        region r1 {
-            let a = Array.repeat(r1, 8, 1);
-            region r2 {
-                let l = new MutList(r2);
-                region r3 {
-                    let m = new MutMap(r3);
-                    MutList.push!(1, l);
-                    MutMap.put!(1, 1, m);
-                    a[0] == 1 and MutList.pop!(l) == Some(1) and MutMap.get(1, m) == Some(1)
-                }
-            }
-        }
-
-    @test
     def testRegions3Regions1Nested01(): Bool =
         region r1 {
             region r2 {
-<<<<<<< HEAD
-                let a: Array[MutList[Int32, r1], r2] = Array.new(r2, new MutList(r1), 8);
-=======
-                let a: Array[MutList[Int32, Static], r2] = Array.repeat(r2, 8, new MutList(Static));
->>>>>>> 07d707de
+                let a: Array[MutList[Int32, r1], r2] = Array.repeat(r2, 8, new MutList(r1));
                 region _ {
                     MutList.push!(1, a[0]);
                     MutList.pop!(a[0]) == Some(1)
@@ -698,11 +654,7 @@
         region r1 {
             region r2 {
                 region r3 {
-<<<<<<< HEAD
-                    let a: Array[MutMap[Int32, MutList[Int32, r3], r2], r1] = Array.new(r1, Reflect.default(), 8);
-=======
-                    let a: Array[MutMap[Int32, MutList[Int32, r3], r2], Static] = Array.new(Static, 8);
->>>>>>> 07d707de
+                    let a: Array[MutMap[Int32, MutList[Int32, r3], r2], r1] = Array.new(r1, 8);
                     let m = new MutMap(r2);
                     let l = new MutList(r3);
                     MutList.push!(1, l);
@@ -756,15 +708,9 @@
             let l = new MutList(r1);
             region r2 {
                 region r3 {
-<<<<<<< HEAD
-                    let a: Array[MutMap[Int32, MutList[Array[Int32, r1], r1], r2], r3] = Array.new(r3, new MutMap(r2), 8);
+                    let a: Array[MutMap[Int32, MutList[Array[Int32, r1], r1], r2], r3] = Array.repeat(r3, 8, new MutMap(r2));
                     MutMap.put!(1, l, a[0]);
-                    MutList.push!(Array.new(r1, 1, 8), l);
-=======
-                    let a: Array[MutMap[Int32, MutList[Array[Int32, Static], r1], r2], r3] = Array.repeat(r3, 8, new MutMap(r2));
-                    MutMap.put!(1, l, a[0]);
-                    MutList.push!(Array.repeat(Static, 8, 1), l);
->>>>>>> 07d707de
+                    MutList.push!(Array.repeat(r1, 8, 1), l);
                     match MutMap.get(1, a[0]) {
                         case Some(k) => MutList.nth(0, k) |> Option.flatMap(Array.nth(0)) == Some(1)
                         case _       => unreachable!()
@@ -815,47 +761,6 @@
         }
 
     @test
-<<<<<<< HEAD
-=======
-    def testRegions0RegionsReferences01(): Ref[Array[Int32, Static], Static] \ IO =
-        ref []
-
-    @test
-    def testRegions0RegionsReferences02(): Ref[MutList[Int32, Static], Static] \ IO =
-        ref new MutList(Static)
-
-    @test
-    def testRegions0RegionsReferences03(): Ref[MutMap[Int32, Int32, Static], Static] \ IO =
-        ref new MutMap(Static)
-
-    @test
-    def testRegions0RegionsReferences04(): Ref[Ref[Array[Int32, Static], Static], Static] \ IO =
-        ref ref []
-
-    @test
-    def testRegions0RegionsReferences05(): Ref[Ref[Ref[MutList[Int32, Static], Static], Static], Static] \ IO =
-        ref ref ref new MutList(Static)
-
-    @test
-    def testRegions0RegionsReferences06(): Ref[MutMap[Ref[Int32, Static], Ref[Array[Ref[Int32, Static], Static], Static], Static], Static] \ IO =
-        ref new MutMap(Static)
-
-    @test
-    def testRegions1RegionReferences01(): Bool \ IO =
-        region r {
-            let a = ref (Array.repeat(r, 8, 1)) @ Static;
-            (deref a)[0] == 1
-        }
-
-    @test
-    def testRegions1RegionReferences02(): Bool \ IO =
-        region r {
-            let a = Array.repeat(r, 8, ref 1 @ Static);
-            deref a[0] == 1
-        }
-
-    @test
->>>>>>> 07d707de
     def testRegions1RegionReferences03(): Bool =
         region r {
             let a = Array.repeat(r, 8, ref 1 @ r);
@@ -881,11 +786,7 @@
     @test
     def testRegions1Region1NestedReferences01(): Bool =
         region r {
-<<<<<<< HEAD
-            let a = ref Array.new(r, new MutMap(r), 8) @ r;
-=======
-            let a = ref Array.repeat(r, 8, new MutMap(Static)) @ Static;
->>>>>>> 07d707de
+            let a = ref Array.repeat(r, 8, new MutMap(r)) @ Static;
             MutMap.put!(1, 1, (deref a)[0]);
             MutMap.get(1, (deref a)[0]) == Some(1)
         }
@@ -893,13 +794,8 @@
     @test
     def testRegions1Region1NestedReferences02(): Bool =
         region r {
-<<<<<<< HEAD
-            let l = ref new MutList(r) @ r; 
-            MutList.push!(ref (Array.new(r, 1, 8)) @ r, deref l);
-=======
-            let l = ref new MutList(r) @ Static; // Static reference to a MutList in region r
-            MutList.push!(ref (Array.repeat(Static, 8, 1)) @ Static, deref l);
->>>>>>> 07d707de
+            let l = ref new MutList(r) @ r; // Static reference to a MutList in region r
+            MutList.push!(ref (Array.repeat(r, 8, 1)) @ r, deref l);
             match MutList.pop!(deref l) {
                 case Some(a) => (deref a) `Array.sameElements` Array.repeat(r, 8, 1)
                 case _       => unreachable!()
@@ -941,13 +837,8 @@
     @test
     def testRegions1Region2NestedReferences01(): Bool =
         region r {
-<<<<<<< HEAD
-            let a = ref Array.new(r, ref new MutMap(r) @ r, 8) @ r;
+            let a = ref Array.repeat(r, 8, ref new MutMap(r) @ r) @ r;
             let l = ref new MutList(r) @ r;
-=======
-            let a = ref Array.repeat(r, 8, ref new MutMap(r) @ Static) @ Static;
-            let l = ref new MutList(r) @ Static;
->>>>>>> 07d707de
             MutList.push!(1, deref l);
             MutMap.put!(1, l, deref (deref a)[0]);
             match MutMap.get(1, deref (deref a)[0]) {
@@ -959,13 +850,8 @@
     @test
     def testRegions1Region2NestedReferences02(): Bool =
         region r {
-<<<<<<< HEAD
             let l = ref new MutList(r) @ r;
-            let a = ref Array.new(r, ref new MutMap(r) @ r, 8) @ r;
-=======
-            let l = ref new MutList(r) @ Static;
             let a = ref Array.repeat(r, 8, ref new MutMap(r) @ r) @ r;
->>>>>>> 07d707de
             MutMap.put!(1, 1, deref (deref a)[0]);
             MutList.push!(a, deref l);
             match MutList.pop!(deref l) {
@@ -993,15 +879,9 @@
     @test
     def testRegions1Region3NestedReferences01(): Bool =
         region r {
-<<<<<<< HEAD
-            let a = ref Array.new(r, ref new MutMap(r) @ r, 8) @ r;
+            let a = ref Array.repeat(r, 8, ref new MutMap(r) @ r) @ r;
             let l = ref new MutList(r) @ r;
-            MutList.push!(ref Array.new(r, 1, 8) @ r, deref l);
-=======
-            let a = ref Array.repeat(r, 8, ref new MutMap(r) @ Static) @ Static;
-            let l = ref new MutList(r) @ Static;
-            MutList.push!(ref Array.repeat(r, 8, 1) @ Static, deref l);
->>>>>>> 07d707de
+            MutList.push!(ref Array.repeat(r, 8, 1) @ r, deref l);
             MutMap.put!(1, l, deref (deref a)[0]);
             match MutMap.get(1, deref (deref a)[0]) {
                 case Some(k) => match MutList.pop!(deref k) {
@@ -1016,13 +896,8 @@
     def testRegions1Region3NestedReferences02(): Bool =
         region r {
             let l = ref new MutList(r) @ r;
-<<<<<<< HEAD
-            let a = ref Array.new(r, ref new MutMap(r) @ r, 8) @ r;
+            let a = ref Array.repeat(r, 8, ref new MutMap(r) @ r) @ r;
             let l1 = ref new MutList(r) @ r;
-=======
-            let a = ref Array.repeat(r, 8, ref new MutMap(r) @ r) @ r;
-            let l1 = ref new MutList(r) @ Static;
->>>>>>> 07d707de
             MutList.push!(1, deref l1);
             MutMap.put!(1, l1, deref (deref a)[0]);
             MutList.push!(a, deref l);
@@ -1058,13 +933,8 @@
         region r1 {
             let a1 = ref Array.repeat(r1, 8, 1) @ r1;
             (deref a1)[0] == 1 and 1 ==
-<<<<<<< HEAD
-            region r2 {
-                let a2 = ref Array.new(r2, 1, 8) @ r1;
-=======
-            region _ {
-                let a2 = ref Array.repeat(Static, 8, 1) @ r1;
->>>>>>> 07d707de
+            region r2 {
+                let a2 = ref Array.repeat(r2, 8, 1) @ r1;
                 (deref a2)[0]
             }
         }
@@ -1277,11 +1147,7 @@
     @test
     def testRegions3RegionsReferences01(): Bool =
         region r1 {
-<<<<<<< HEAD
-            let a = ref Array.new(r1, 1, 8) @ r1;
-=======
-            let a = ref Array.repeat(r1, 8, 1) @ Static;
->>>>>>> 07d707de
+            let a = ref Array.repeat(r1, 8, 1) @ r1;
             region r2 {
                 let l = ref new MutList(r2) @ r1;
                 region _ {
@@ -1294,15 +1160,9 @@
         }
 
     @test
-<<<<<<< HEAD
-    def testRegions3RegionsReferences02(): Bool =
-        region r1 {
-            let a = ref Array.new(r1, 1, 8) @ r1;
-=======
     def testRegions3RegionsReferences02(): Bool \ IO =
-        region _ {
-            let a = ref Array.repeat(Static, 8, 1) @ Static;
->>>>>>> 07d707de
+        region r1 {
+            let a = ref Array.repeat(r1, 8, 1) @ r1;
             region r2 {
                 let l = ref new MutList(r2) @ r2;
                 region r3 {
@@ -1317,15 +1177,9 @@
     @test
     def testRegions3RegionsReferences03(): Bool =
         region r1 {
-<<<<<<< HEAD
-            let a = ref Array.new(r1, 1, 8) @ r1;
+            let a = ref Array.repeat(r1, 8, 1) @ r1;
             region r2 {
                 let l = ref new MutList(r2) @ r1;
-=======
-            let a = ref Array.repeat(r1, 8, 1) @ r1;
-            region _ {
-                let l = ref new MutList(Static) @ r1;
->>>>>>> 07d707de
                 region r3 {
                     let m = ref new MutMap(r3) @ r1;
                     MutList.push!(1, deref l);
@@ -1354,11 +1208,7 @@
     def testRegions3Regions1NestedReferences01(): Bool =
         region r1 {
             region r2 {
-<<<<<<< HEAD
-                let a: Ref[Array[Ref[MutList[Int32, r1], r2], r2], r2] = ref Array.new(r2, ref new MutList(r1) @ r2, 8) @ r2;
-=======
-                let a: Ref[Array[Ref[MutList[Int32, Static], r2], r2], r2] = ref Array.repeat(r2, 8, ref new MutList(Static) @ r2) @ r2;
->>>>>>> 07d707de
+                let a: Ref[Array[Ref[MutList[Int32, r1], r2], r2], r2] = ref Array.repeat(r2, 8, ref new MutList(r1) @ r2) @ r2;
                 region _ {
                     MutList.push!(1, deref (deref a)[0]);
                     MutList.pop!(deref (deref a)[0]) == Some(1)
@@ -1405,11 +1255,7 @@
         region r1 {
             region r2 {
                 region r3 {
-<<<<<<< HEAD
-                    let a: Ref[Array[Ref[MutMap[Int32, Ref[MutList[Int32, r3], r1], r2], r3], r1], r2] = ref Array.new(r1, Reflect.default(), 8) @ r2;
-=======
-                    let a: Ref[Array[Ref[MutMap[Int32, Ref[MutList[Int32, r3], Static], r2], r3], Static], r2] = ref Array.new(Static, 8) @ r2;
->>>>>>> 07d707de
+                    let a: Ref[Array[Ref[MutMap[Int32, Ref[MutList[Int32, r3], r1], r2], r3], r1], r2] = ref Array.new(r1, 8) @ r2;
                     let m = ref new MutMap(r2) @ r3;
                     let l = ref new MutList(r3) @ r1;
                     MutList.push!(1, deref l);
@@ -1463,15 +1309,9 @@
             region r2 {
                 let l = ref new MutList(r1) @ r2;
                 region r3 {
-<<<<<<< HEAD
-                    let a: Ref[Array[Ref[MutMap[Int32, Ref[MutList[Ref[Array[Int32, r1], r1], r1], r2], r2], r3], r3], r1] = ref Array.new(r3, ref new MutMap(r2) @ r3, 8) @ r1;
+                    let a: Ref[Array[Ref[MutMap[Int32, Ref[MutList[Ref[Array[Int32, r1], r1], r1], r2], r2], r3], r3], r1] = ref Array.repeat(r3, 8, ref new MutMap(r2) @ r3) @ r1;
                     MutMap.put!(1, l, deref (deref a)[0]);
-                    MutList.push!(ref Array.new(r1, 1, 8) @ r1, deref l);
-=======
-                    let a: Ref[Array[Ref[MutMap[Int32, Ref[MutList[Ref[Array[Int32, Static], r1], r1], r2], r2], r3], r3], Static] = ref Array.repeat(r3, 8, ref new MutMap(r2) @ r3) @ Static;
-                    MutMap.put!(1, l, deref (deref a)[0]);
-                    MutList.push!(ref Array.repeat(Static, 8, 1) @ r1, deref l);
->>>>>>> 07d707de
+                    MutList.push!(ref Array.repeat(r1, 8, 1) @ r1, deref l);
                     match MutMap.get(1, deref (deref a)[0]) {
                         case Some(k) => MutList.nth(0, deref k) |> Option.flatMap(arr -> Array.nth(0, deref arr)) == Some(1)
                         case _       => unreachable!()
