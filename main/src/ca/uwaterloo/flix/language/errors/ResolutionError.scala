--- conflicted
+++ resolved
@@ -1091,19 +1091,11 @@
   }
 
   /**
-<<<<<<< HEAD
-   * An error raised to indicate a struct does not exist in a `new Struct { ... } @ r` expression
-   *
-   * @param struct the names of the struct
-   * @param loc the location where the error occurred.
-   */
-=======
     * An error raised to indicate a struct does not exist in a `new Struct { ... } @ r` expression
     *
     * @param struct the names of the struct
     * @param loc the location where the error occurred.
     */
->>>>>>> 8c9010f2
   case class NonExistentStruct(struct: String, loc: SourceLocation) extends ResolutionError with Recoverable {
     override def summary: String = s"Nonexistent struct type"
 
@@ -1117,30 +1109,17 @@
   }
 
   /**
-<<<<<<< HEAD
-   * An error raised to indicate a struct is missing a required field in `struct.field` or `struct.field = value` expression
-   *
-   * @param field the names of the missing fields
-   * @param loc the location where the error occurred.
-   */
-  case class NonExistentStructField(field: String, loc: SourceLocation) extends ResolutionError with Recoverable {
-=======
     * An error raised to indicate a struct is missing a required field in `struct.field` or `struct.field = value` expression
     *
     * @param field the names of the missing fields
     * @param loc the location where the error occurred.
     */
   case class NonExistentStructField(struct: String, field: String, loc: SourceLocation) extends ResolutionError with Recoverable {
->>>>>>> 8c9010f2
     override def summary: String = s"Struct is missing a field"
 
     def message(formatter: Formatter): String = {
       import formatter._
-<<<<<<< HEAD
-      s""">> struct expression does not provide a field named ${field}
-=======
       s""">> Struct $struct does not have field $field
->>>>>>> 8c9010f2
          |
          |${code(loc, "nonexistent field")}
          |""".stripMargin
@@ -1148,72 +1127,36 @@
   }
 
   /**
-<<<<<<< HEAD
-   * An error raised to indicate a `new` struct expression provides too many fields
-   *
-   * @param fields the names of the extra fields
-   * @param loc the location where the error occurred.
-   */
-  case class ExtraStructFields(fields: Set[String], loc: SourceLocation) extends ResolutionError with Recoverable {
-=======
     * An error raised to indicate a `new` struct expression provides too many fields
     *
     * @param fields the names of the extra fields
     * @param loc the location where the error occurred.
     */
   case class ExtraStructField(field: String, loc: SourceLocation) extends ResolutionError with Recoverable {
->>>>>>> 8c9010f2
     override def summary: String = s"`new` struct expression provides too many fields"
 
     def message(formatter: Formatter): String = {
       import formatter._
-<<<<<<< HEAD
-      s""">> `new` struct expression provides fields not present in original declaration of struct type
+      s""">> `new` struct expression provides field not present in original declaration of struct type
          |
          |${code(loc, "extra fields")}
          |
-         |Extra Fields: ${fields.init.foldLeft("")((field, acc) => acc + field + ", " ) + fields.last}
-=======
-      s""">> `new` struct expression provides field not present in original declaration of struct type
-         |
-         |${code(loc, "extra fields")}
-         |
          |Extra Field: ${field}
->>>>>>> 8c9010f2
-         |""".stripMargin
-    }
-  }
-
-  /**
-<<<<<<< HEAD
-   * An error raised to indicate a `new` struct expression is missing fields
-   *
-   * @param fields the names of the missing fields
-   * @param loc the location where the error occurred.
-   */
-  case class UnprovidedStructFields(fields: Set[String], loc: SourceLocation) extends ResolutionError with Recoverable {
-=======
+         |""".stripMargin
+    }
+  }
+
+  /**
     * An error raised to indicate a `new` struct expression is missing fields
     *
     * @param fields the names of the missing fields
     * @param loc the location where the error occurred.
     */
   case class UnprovidedStructField(field: String, loc: SourceLocation) extends ResolutionError with Recoverable {
->>>>>>> 8c9010f2
     override def summary: String = s"`new` struct expression provides too few fields"
 
     def message(formatter: Formatter): String = {
       import formatter._
-<<<<<<< HEAD
-      s""">> `new` struct expression does not provide fields present in original declaration of struct type
-         |
-         |${code(loc, "missing fields")}
-         |
-         |Missing Fields: ${fields.init.foldLeft("")((field, acc) => acc + field + ", " ) + fields.last}
-         |""".stripMargin
-    }
-  }
-=======
       s""">> `new` struct expression does not provide required field `$field`
          |
          |${code(loc, "missing field")}
@@ -1223,7 +1166,6 @@
     }
   }
 
->>>>>>> 8c9010f2
   /**
     * Removes all access modifiers from the given string `s`.
     */
