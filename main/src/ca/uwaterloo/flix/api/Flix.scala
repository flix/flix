--- conflicted
+++ resolved
@@ -92,6 +92,7 @@
   private var cachedLoweringAst: LoweredAst.Root = LoweredAst.empty
   private var cachedEarlyTreeShakerAst: LoweredAst.Root = LoweredAst.empty
   private var cachedMonomorphAst: LoweredAst.Root = LoweredAst.empty
+  private var cachedMonomorphEnumsAst: LoweredAst.Root = LoweredAst.empty
   private var cachedSimplifierAst: SimplifiedAst.Root = SimplifiedAst.empty
   private var cachedClosureConvAst: SimplifiedAst.Root = SimplifiedAst.empty
   private var cachedLambdaLiftAst: LiftedAst.Root = LiftedAst.empty
@@ -107,6 +108,7 @@
   def getLoweringAst: LoweredAst.Root = cachedLoweringAst
   def getEarlyTreeShakerAst: LoweredAst.Root = cachedEarlyTreeShakerAst
   def getMonomorphAst: LoweredAst.Root = cachedMonomorphAst
+  def getMonomorphEnumsAst: LoweredAst.Root = cachedMonomorphEnumsAst
   def getSimplifierAst: SimplifiedAst.Root = cachedSimplifierAst
   def getClosureConvAst: SimplifiedAst.Root = cachedClosureConvAst
   def getLambdaLiftAst: LiftedAst.Root = cachedLambdaLiftAst
@@ -585,29 +587,12 @@
     // Initialize fork join pool.
     initForkJoin()
 
-<<<<<<< HEAD
-    val afterDocumentor = Documentor.run(typedAst)
-    val afterLowering = Lowering.run(afterDocumentor)
-    val afterEarlyTreeShaker = EarlyTreeShaker.run(afterLowering)
-    val afterMonomorph = Monomorph.run(afterEarlyTreeShaker)
-    val afterMonomorphEnums = MonomorphEnums.run(afterMonomorph)
-    val afterSimplifier = Simplifier.run(afterMonomorphEnums)
-    val afterClosureConv = ClosureConv.run(afterSimplifier)
-    cachedLiftedAst = LambdaLift.run(afterClosureConv)
-    val afterTailrec = Tailrec.run(cachedLiftedAst)
-    val afterOptimizer = Optimizer.run(afterTailrec)
-    val afterLateTreeShaker = LateTreeShaker.run(afterOptimizer)
-    val afterReducer = Reducer.run(afterLateTreeShaker)
-    val afterVarNumbering = VarNumbering.run(afterReducer)
-    val afterMonoTyper = MonoTyper.run(afterVarNumbering)
-    cachedErasedAst = Eraser.run(afterMonoTyper)
-    val afterJvmBackend = JvmBackend.run(cachedErasedAst)
-=======
     cachedDocumentorAst = Documentor.run(typedAst)
     cachedLoweringAst = Lowering.run(cachedDocumentorAst)
     cachedEarlyTreeShakerAst = EarlyTreeShaker.run(cachedLoweringAst)
     cachedMonomorphAst = Monomorph.run(cachedEarlyTreeShakerAst)
-    cachedSimplifierAst = Simplifier.run(cachedMonomorphAst)
+    cachedMonomorphEnumsAst = MonomorphEnums.run(cachedMonomorphAst)
+    cachedSimplifierAst = Simplifier.run(cachedMonomorphEnumsAst)
     cachedClosureConvAst = ClosureConv.run(cachedSimplifierAst)
     cachedLambdaLiftAst = LambdaLift.run(cachedClosureConvAst)
     cachedTailrecAst = Tailrec.run(cachedLambdaLiftAst)
@@ -618,7 +603,6 @@
     cachedMonoTyperAst = MonoTyper.run(cachedVarNumberingAst)
     cachedEraserAst = Eraser.run(cachedMonoTyperAst)
     val afterJvmBackend = JvmBackend.run(cachedEraserAst)
->>>>>>> 0287cf18
     val result = Finish.run(afterJvmBackend)
 
     // Write formatted asts to disk based on options.
