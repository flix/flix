/*
 * Copyright 2017 Ramin Zarifi
 * Copyright 2021 Jonathan Lindegaard Starup
 *
 * Licensed under the Apache License, Version 2.0 (the "License");
 * you may not use this file except in compliance with the License.
 * You may obtain a copy of the License at
 *
 *   http://www.apache.org/licenses/LICENSE-2.0
 *
 * Unless required by applicable law or agreed to in writing, software
 * distributed under the License is distributed on an "AS IS" BASIS,
 * WITHOUT WARRANTIES OR CONDITIONS OF ANY KIND, either express or implied.
 * See the License for the specific language governing permissions and
 * limitations under the License.
 */

package ca.uwaterloo.flix.language.phase.jvm

import ca.uwaterloo.flix.api.Flix
import ca.uwaterloo.flix.language.ast.Ast.CallType
import ca.uwaterloo.flix.language.ast.ErasedAst._
import ca.uwaterloo.flix.language.ast.SemanticOperator._
import ca.uwaterloo.flix.language.ast.{MonoType, _}
import ca.uwaterloo.flix.language.phase.jvm.JvmName.MethodDescriptor
import ca.uwaterloo.flix.util.InternalCompilerException
import org.objectweb.asm
import org.objectweb.asm.Opcodes._
import org.objectweb.asm._

/**
  * Generate expression
  */
object GenExpression {

  /**
    * Emits code for the given expression `exp0` to the given method `visitor` in the `currentClass`.
    */
  def compileExpression(exp0: Expr, visitor: MethodVisitor, currentClass: JvmType.Reference, lenv0: Map[Symbol.LabelSym, Label], entryPoint: Label)(implicit root: Root, flix: Flix): Unit = exp0 match {

    case Expr.Cst(cst, tpe, loc) => cst match {
      case Ast.Constant.Unit =>
        addSourceLine(visitor, loc)
        visitor.visitFieldInsn(GETSTATIC, BackendObjType.Unit.jvmName.toInternalName,
          BackendObjType.Unit.InstanceField.name, BackendObjType.Unit.toDescriptor)

      case Ast.Constant.Null =>
        addSourceLine(visitor, loc)
        visitor.visitInsn(ACONST_NULL)
        AsmOps.castIfNotPrim(visitor, JvmOps.getJvmType(tpe))

      case Ast.Constant.Bool(true) =>
        addSourceLine(visitor, loc)
        visitor.visitInsn(ICONST_1)

      case Ast.Constant.Bool(false) =>
        addSourceLine(visitor, loc)
        visitor.visitInsn(ICONST_0)

      case Ast.Constant.Char(c) =>
        addSourceLine(visitor, loc)
        compileInt(visitor, c)

      case Ast.Constant.Float32(f) =>
        addSourceLine(visitor, loc)
        f match {
          case 0f => visitor.visitInsn(FCONST_0)
          case 1f => visitor.visitInsn(FCONST_1)
          case 2f => visitor.visitInsn(FCONST_2)
          case _ => visitor.visitLdcInsn(f)
        }

      case Ast.Constant.Float64(d) =>
        addSourceLine(visitor, loc)
        d match {
          case 0d => visitor.visitInsn(DCONST_0)
          case 1d => visitor.visitInsn(DCONST_1)
          case _ => visitor.visitLdcInsn(d)
        }

      case Ast.Constant.BigDecimal(dd) =>
        addSourceLine(visitor, loc)
        visitor.visitTypeInsn(NEW, BackendObjType.BigDecimal.jvmName.toInternalName)
        visitor.visitInsn(DUP)
        visitor.visitLdcInsn(dd.toString)
        visitor.visitMethodInsn(INVOKESPECIAL, BackendObjType.BigDecimal.jvmName.toInternalName, "<init>",
          AsmOps.getMethodDescriptor(List(JvmType.String), JvmType.Void), false)

      case Ast.Constant.Int8(b) =>
        addSourceLine(visitor, loc)
        compileInt(visitor, b)

      case Ast.Constant.Int16(s) =>
        addSourceLine(visitor, loc)
        compileInt(visitor, s)

      case Ast.Constant.Int32(i) =>
        addSourceLine(visitor, loc)
        compileInt(visitor, i)

      case Ast.Constant.Int64(l) =>
        addSourceLine(visitor, loc)
        compileInt(visitor, l, isLong = true)

      case Ast.Constant.BigInt(ii) =>
        addSourceLine(visitor, loc)
        visitor.visitTypeInsn(NEW, BackendObjType.BigInt.jvmName.toInternalName)
        visitor.visitInsn(DUP)
        visitor.visitLdcInsn(ii.toString)
        visitor.visitMethodInsn(INVOKESPECIAL, BackendObjType.BigInt.jvmName.toInternalName, "<init>",
          AsmOps.getMethodDescriptor(List(JvmType.String), JvmType.Void), false)

      case Ast.Constant.Str(s) =>
        addSourceLine(visitor, loc)
        visitor.visitLdcInsn(s)

      case Ast.Constant.Regex(patt) =>
        addSourceLine(visitor, loc)
        visitor.visitLdcInsn(patt.pattern)
        visitor.visitMethodInsn(INVOKESTATIC, JvmName.Regex.toInternalName, "compile",
          AsmOps.getMethodDescriptor(List(JvmType.String), JvmType.Regex), false)

    }

    case Expr.Var(sym, tpe, _) =>
      val jvmType = JvmOps.getErasedJvmType(tpe)
      val iLOAD = AsmOps.getLoadInstruction(jvmType)
      visitor.visitVarInsn(iLOAD, sym.getStackOffset + 1)
      AsmOps.castIfNotPrim(visitor, JvmOps.getJvmType(tpe))

    case Expr.ApplyAtomic(op, exps, tpe, loc) => op match {

      case AtomicOp.Closure(sym) =>
        // JvmType of the closure
        val jvmType = JvmOps.getClosureClassType(sym)
        // new closure instance
        visitor.visitTypeInsn(NEW, jvmType.name.toInternalName)
        // Duplicate
        visitor.visitInsn(DUP)
        visitor.visitMethodInsn(INVOKESPECIAL, jvmType.name.toInternalName, JvmName.ConstructorMethod, MethodDescriptor.NothingToVoid.toDescriptor, false)
        // Capturing free args
        for ((arg, i) <- exps.zipWithIndex) {
          val erasedArgType = JvmOps.getErasedJvmType(arg.tpe)
          visitor.visitInsn(DUP)
          compileExpression(arg, visitor, currentClass, lenv0, entryPoint)
          visitor.visitFieldInsn(PUTFIELD, jvmType.name.toInternalName, s"clo$i", erasedArgType.toDescriptor)
        }

      case AtomicOp.Unary(sop) =>
        val List(exp) = exps
        compileUnaryExpr(exp, currentClass, visitor, lenv0, entryPoint, sop)

      case AtomicOp.Binary(sop) =>
        val List(exp1, exp2) = exps
        sop match {
          case BoolOp.And =>
            val andFalseBranch = new Label()
            val andEnd = new Label()
            compileExpression(exp1, visitor, currentClass, lenv0, entryPoint)
            visitor.visitJumpInsn(IFEQ, andFalseBranch)
            compileExpression(exp2, visitor, currentClass, lenv0, entryPoint)
            visitor.visitJumpInsn(IFEQ, andFalseBranch)
            visitor.visitInsn(ICONST_1)
            visitor.visitJumpInsn(GOTO, andEnd)
            visitor.visitLabel(andFalseBranch)
            visitor.visitInsn(ICONST_0)
            visitor.visitLabel(andEnd)

          case BoolOp.Or =>
            val orTrueBranch = new Label()
            val orFalseBranch = new Label()
            val orEnd = new Label()
            compileExpression(exp1, visitor, currentClass, lenv0, entryPoint)
            visitor.visitJumpInsn(IFNE, orTrueBranch)
            compileExpression(exp2, visitor, currentClass, lenv0, entryPoint)
            visitor.visitJumpInsn(IFEQ, orFalseBranch)
            visitor.visitLabel(orTrueBranch)
            visitor.visitInsn(ICONST_1)
            visitor.visitJumpInsn(GOTO, orEnd)
            visitor.visitLabel(orFalseBranch)
            visitor.visitInsn(ICONST_0)
            visitor.visitLabel(orEnd)

          case Float32Op.Exp =>
            compileExpression(exp1, visitor, currentClass, lenv0, entryPoint)
            visitor.visitInsn(F2D) // Convert to double since "pow" is only defined for doubles
            compileExpression(exp2, visitor, currentClass, lenv0, entryPoint)
            visitor.visitInsn(F2D) // Convert to double since "pow" is only defined for doubles
            visitor.visitMethodInsn(INVOKESTATIC, JvmName.Math.toInternalName, "pow",
              AsmOps.getMethodDescriptor(List(JvmType.PrimDouble, JvmType.PrimDouble), JvmType.PrimDouble), false)
            visitor.visitInsn(D2F) // Convert double to float

          case Float64Op.Exp =>
            compileExpression(exp1, visitor, currentClass, lenv0, entryPoint)
            compileExpression(exp2, visitor, currentClass, lenv0, entryPoint)
            visitor.visitMethodInsn(INVOKESTATIC, JvmName.Math.toInternalName, "pow",
              AsmOps.getMethodDescriptor(List(JvmType.PrimDouble, JvmType.PrimDouble), JvmType.PrimDouble), false)

          case Int8Op.Exp =>
            compileExpression(exp1, visitor, currentClass, lenv0, entryPoint)
            visitor.visitInsn(I2D) // Convert to double since "pow" is only defined for doubles
            compileExpression(exp2, visitor, currentClass, lenv0, entryPoint)
            visitor.visitInsn(I2D) // Convert to double since "pow" is only defined for doubles
            visitor.visitMethodInsn(INVOKESTATIC, JvmName.Math.toInternalName, "pow",
              AsmOps.getMethodDescriptor(List(JvmType.PrimDouble, JvmType.PrimDouble), JvmType.PrimDouble), false)
            visitor.visitInsn(D2I) // Convert to int
            visitor.visitInsn(I2B) // Convert int to byte

          case Int16Op.Exp =>
            compileExpression(exp1, visitor, currentClass, lenv0, entryPoint)
            visitor.visitInsn(I2D) // Convert to double since "pow" is only defined for doubles
            compileExpression(exp2, visitor, currentClass, lenv0, entryPoint)
            visitor.visitInsn(I2D) // Convert to double since "pow" is only defined for doubles
            visitor.visitMethodInsn(INVOKESTATIC, JvmName.Math.toInternalName, "pow",
              AsmOps.getMethodDescriptor(List(JvmType.PrimDouble, JvmType.PrimDouble), JvmType.PrimDouble), false)
            visitor.visitInsn(D2I) // Convert to int
            visitor.visitInsn(I2S) // Convert int to short

          case Int32Op.Exp =>
            compileExpression(exp1, visitor, currentClass, lenv0, entryPoint)
            visitor.visitInsn(I2D) // Convert to double since "pow" is only defined for doubles
            compileExpression(exp2, visitor, currentClass, lenv0, entryPoint)
            visitor.visitInsn(I2D) // Convert to double since "pow" is only defined for doubles
            visitor.visitMethodInsn(INVOKESTATIC, JvmName.Math.toInternalName, "pow",
              AsmOps.getMethodDescriptor(List(JvmType.PrimDouble, JvmType.PrimDouble), JvmType.PrimDouble), false)
            visitor.visitInsn(D2I) // Convert to int

          case Int64Op.Exp =>
            compileExpression(exp1, visitor, currentClass, lenv0, entryPoint)
            visitor.visitInsn(L2D) // Convert to double since "pow" is only defined for doubles
            compileExpression(exp2, visitor, currentClass, lenv0, entryPoint)
            visitor.visitInsn(L2D) // Convert to double since "pow" is only defined for doubles
            visitor.visitMethodInsn(INVOKESTATIC, JvmName.Math.toInternalName, "pow",
              AsmOps.getMethodDescriptor(List(JvmType.PrimDouble, JvmType.PrimDouble), JvmType.PrimDouble), false)
            visitor.visitInsn(D2L) // Convert to long

          case Int8Op.And | Int16Op.And | Int32Op.And =>
            compileExpression(exp1, visitor, currentClass, lenv0, entryPoint)
            compileExpression(exp2, visitor, currentClass, lenv0, entryPoint)
            visitor.visitInsn(IAND)

          case Int8Op.Or | Int16Op.Or | Int32Op.Or =>
            compileExpression(exp1, visitor, currentClass, lenv0, entryPoint)
            compileExpression(exp2, visitor, currentClass, lenv0, entryPoint)
            visitor.visitInsn(IOR)

          case Int8Op.Xor | Int16Op.Xor | Int32Op.Xor =>
            compileExpression(exp1, visitor, currentClass, lenv0, entryPoint)
            compileExpression(exp2, visitor, currentClass, lenv0, entryPoint)
            visitor.visitInsn(IXOR)

          case Int8Op.Shr | Int16Op.Shr | Int32Op.Shr =>
            compileExpression(exp1, visitor, currentClass, lenv0, entryPoint)
            compileExpression(exp2, visitor, currentClass, lenv0, entryPoint)
            visitor.visitInsn(ISHR)

          case Int8Op.Shl =>
            compileExpression(exp1, visitor, currentClass, lenv0, entryPoint)
            compileExpression(exp2, visitor, currentClass, lenv0, entryPoint)
            visitor.visitInsn(ISHL)
            visitor.visitInsn(I2B) // Sign extend to make left most bit appear in the sign bit

          case Int16Op.Shl =>
            compileExpression(exp1, visitor, currentClass, lenv0, entryPoint)
            compileExpression(exp2, visitor, currentClass, lenv0, entryPoint)
            visitor.visitInsn(ISHL)
            visitor.visitInsn(I2S) // Sign extend to make left most bit appear in the sign bit

          case Int32Op.Shl =>
            compileExpression(exp1, visitor, currentClass, lenv0, entryPoint)
            compileExpression(exp2, visitor, currentClass, lenv0, entryPoint)
            visitor.visitInsn(ISHL)

          case Int64Op.And =>
            compileExpression(exp1, visitor, currentClass, lenv0, entryPoint)
            compileExpression(exp2, visitor, currentClass, lenv0, entryPoint)
            visitor.visitInsn(LAND)

          case Int64Op.Or =>
            compileExpression(exp1, visitor, currentClass, lenv0, entryPoint)
            compileExpression(exp2, visitor, currentClass, lenv0, entryPoint)
            visitor.visitInsn(LOR)

          case Int64Op.Xor =>
            compileExpression(exp1, visitor, currentClass, lenv0, entryPoint)
            compileExpression(exp2, visitor, currentClass, lenv0, entryPoint)
            visitor.visitInsn(LXOR)

          case Int64Op.Shr =>
            compileExpression(exp1, visitor, currentClass, lenv0, entryPoint)
            compileExpression(exp2, visitor, currentClass, lenv0, entryPoint)
            visitor.visitInsn(LSHR)

          case Int64Op.Shl =>
            compileExpression(exp1, visitor, currentClass, lenv0, entryPoint)
            compileExpression(exp2, visitor, currentClass, lenv0, entryPoint)
            visitor.visitInsn(LSHL)

          case BigIntOp.And =>
            compileExpression(exp1, visitor, currentClass, lenv0, entryPoint)
            compileExpression(exp2, visitor, currentClass, lenv0, entryPoint)
            visitor.visitMethodInsn(INVOKEVIRTUAL, BackendObjType.BigInt.jvmName.toInternalName,
              "and", AsmOps.getMethodDescriptor(List(JvmOps.getJvmType(exp2.tpe)), JvmType.BigInteger), false)

          case BigIntOp.Or =>
            compileExpression(exp1, visitor, currentClass, lenv0, entryPoint)
            compileExpression(exp2, visitor, currentClass, lenv0, entryPoint)
            visitor.visitMethodInsn(INVOKEVIRTUAL, BackendObjType.BigInt.jvmName.toInternalName,
              "or", AsmOps.getMethodDescriptor(List(JvmOps.getJvmType(exp2.tpe)), JvmType.BigInteger), false)

          case BigIntOp.Xor =>
            compileExpression(exp1, visitor, currentClass, lenv0, entryPoint)
            compileExpression(exp2, visitor, currentClass, lenv0, entryPoint)
            visitor.visitMethodInsn(INVOKEVIRTUAL, BackendObjType.BigInt.jvmName.toInternalName,
              "xor", AsmOps.getMethodDescriptor(List(JvmOps.getJvmType(exp2.tpe)), JvmType.BigInteger), false)

          case BigIntOp.Shl =>
            compileExpression(exp1, visitor, currentClass, lenv0, entryPoint)
            compileExpression(exp2, visitor, currentClass, lenv0, entryPoint)
            visitor.visitMethodInsn(INVOKEVIRTUAL, BackendObjType.BigInt.jvmName.toInternalName,
              "shiftLeft", AsmOps.getMethodDescriptor(List(JvmOps.getJvmType(exp2.tpe)), JvmType.BigInteger), false)

          case BigIntOp.Shr =>
            compileExpression(exp1, visitor, currentClass, lenv0, entryPoint)
            compileExpression(exp2, visitor, currentClass, lenv0, entryPoint)
            visitor.visitMethodInsn(INVOKEVIRTUAL, BackendObjType.BigInt.jvmName.toInternalName,
              "shiftRight", AsmOps.getMethodDescriptor(List(JvmOps.getJvmType(exp2.tpe)), JvmType.BigInteger), false)

          case Float32Op.Lt => visitComparison2(exp1, exp2, FCMPG, IFGE, visitor, currentClass, lenv0, entryPoint)

          case Float32Op.Le => visitComparison2(exp1, exp2, FCMPG, IFGT, visitor, currentClass, lenv0, entryPoint)

          case Float32Op.Eq => visitComparison2(exp1, exp2, FCMPG, IFNE, visitor, currentClass, lenv0, entryPoint)

          case Float32Op.Neq => visitComparison2(exp1, exp2, FCMPG, IFEQ, visitor, currentClass, lenv0, entryPoint)

          case Float32Op.Ge => visitComparison2(exp1, exp2, FCMPL, IFLT, visitor, currentClass, lenv0, entryPoint)

          case Float32Op.Gt => visitComparison2(exp1, exp2, FCMPL, IFLE, visitor, currentClass, lenv0, entryPoint)

          case Float64Op.Lt => visitComparison2(exp1, exp2, DCMPG, IFGE, visitor, currentClass, lenv0, entryPoint)

          case Float64Op.Le => visitComparison2(exp1, exp2, DCMPG, IFGT, visitor, currentClass, lenv0, entryPoint)

          case Float64Op.Eq => visitComparison2(exp1, exp2, DCMPG, IFNE, visitor, currentClass, lenv0, entryPoint)

          case Float64Op.Neq => visitComparison2(exp1, exp2, DCMPG, IFEQ, visitor, currentClass, lenv0, entryPoint)

          case Float64Op.Ge => visitComparison2(exp1, exp2, DCMPL, IFLT, visitor, currentClass, lenv0, entryPoint)

          case Float64Op.Gt => visitComparison2(exp1, exp2, DCMPL, IFLE, visitor, currentClass, lenv0, entryPoint)

          case BigDecimalOp.Lt =>
            val (condElse, condEnd) = visitComparisonPrologue(exp1, exp2, visitor, currentClass, lenv0, entryPoint)
            visitor.visitMethodInsn(INVOKEVIRTUAL, BackendObjType.BigDecimal.jvmName.toInternalName, "compareTo",
              AsmOps.getMethodDescriptor(List(JvmType.BigDecimal), JvmType.PrimInt), false)
            visitor.visitInsn(ICONST_0)
            visitor.visitJumpInsn(IF_ICMPGE, condElse)
            visitComparisonEpilogue(visitor, condElse, condEnd)

          case BigDecimalOp.Le =>
            val (condElse, condEnd) = visitComparisonPrologue(exp1, exp2, visitor, currentClass, lenv0, entryPoint)
            visitor.visitMethodInsn(INVOKEVIRTUAL, BackendObjType.BigDecimal.jvmName.toInternalName, "compareTo",
              AsmOps.getMethodDescriptor(List(JvmType.BigDecimal), JvmType.PrimInt), false)
            visitor.visitInsn(ICONST_0)
            visitor.visitJumpInsn(IF_ICMPGT, condElse)
            visitComparisonEpilogue(visitor, condElse, condEnd)

          case BigDecimalOp.Eq =>
            val (condElse, condEnd) = visitComparisonPrologue(exp1, exp2, visitor, currentClass, lenv0, entryPoint)
            visitor.visitMethodInsn(INVOKEVIRTUAL, BackendObjType.BigDecimal.jvmName.toInternalName, "compareTo",
              AsmOps.getMethodDescriptor(List(JvmType.BigDecimal), JvmType.PrimInt), false)
            visitor.visitInsn(ICONST_0)
            visitor.visitJumpInsn(IF_ICMPNE, condElse)
            visitComparisonEpilogue(visitor, condElse, condEnd)

          case BigDecimalOp.Neq =>
            val (condElse, condEnd) = visitComparisonPrologue(exp1, exp2, visitor, currentClass, lenv0, entryPoint)
            visitor.visitMethodInsn(INVOKEVIRTUAL, BackendObjType.BigDecimal.jvmName.toInternalName, "compareTo",
              AsmOps.getMethodDescriptor(List(JvmType.BigDecimal), JvmType.PrimInt), false)
            visitor.visitInsn(ICONST_0)
            visitor.visitJumpInsn(IF_ICMPEQ, condElse)
            visitComparisonEpilogue(visitor, condElse, condEnd)

          case BigDecimalOp.Ge =>
            val (condElse, condEnd) = visitComparisonPrologue(exp1, exp2, visitor, currentClass, lenv0, entryPoint)
            visitor.visitMethodInsn(INVOKEVIRTUAL, BackendObjType.BigDecimal.jvmName.toInternalName, "compareTo",
              AsmOps.getMethodDescriptor(List(JvmType.BigDecimal), JvmType.PrimInt), false)
            visitor.visitInsn(ICONST_0)
            visitor.visitJumpInsn(IF_ICMPLT, condElse)
            visitComparisonEpilogue(visitor, condElse, condEnd)

          case BigDecimalOp.Gt =>
            val (condElse, condEnd) = visitComparisonPrologue(exp1, exp2, visitor, currentClass, lenv0, entryPoint)
            visitor.visitMethodInsn(INVOKEVIRTUAL, BackendObjType.BigDecimal.jvmName.toInternalName, "compareTo",
              AsmOps.getMethodDescriptor(List(JvmType.BigDecimal), JvmType.PrimInt), false)
            visitor.visitInsn(ICONST_0)
            visitor.visitJumpInsn(IF_ICMPLE, condElse)
            visitComparisonEpilogue(visitor, condElse, condEnd)

          case Int8Op.Lt | Int16Op.Lt | Int32Op.Lt | CharOp.Lt =>
            visitComparison1(exp1, exp2, IF_ICMPGE, visitor, currentClass, lenv0, entryPoint)

          case Int8Op.Le | Int16Op.Le | Int32Op.Le | CharOp.Le =>
            visitComparison1(exp1, exp2, IF_ICMPGT, visitor, currentClass, lenv0, entryPoint)

          case Int8Op.Eq | Int16Op.Eq | Int32Op.Eq | CharOp.Eq | BoolOp.Eq =>
            visitComparison1(exp1, exp2, IF_ICMPNE, visitor, currentClass, lenv0, entryPoint)

          case Int8Op.Neq | Int16Op.Neq | Int32Op.Neq | CharOp.Neq | BoolOp.Neq =>
            visitComparison1(exp1, exp2, IF_ICMPEQ, visitor, currentClass, lenv0, entryPoint)

          case Int8Op.Ge | Int16Op.Ge | Int32Op.Ge | CharOp.Ge =>
            visitComparison1(exp1, exp2, IF_ICMPLT, visitor, currentClass, lenv0, entryPoint)

          case Int8Op.Gt | Int16Op.Gt | Int32Op.Gt | CharOp.Gt =>
            visitComparison1(exp1, exp2, IF_ICMPLE, visitor, currentClass, lenv0, entryPoint)

          case Int64Op.Lt => visitComparison2(exp1, exp2, LCMP, IFGE, visitor, currentClass, lenv0, entryPoint)

          case Int64Op.Le => visitComparison2(exp1, exp2, LCMP, IFGT, visitor, currentClass, lenv0, entryPoint)

          case Int64Op.Eq => visitComparison2(exp1, exp2, LCMP, IFNE, visitor, currentClass, lenv0, entryPoint)

          case Int64Op.Neq => visitComparison2(exp1, exp2, LCMP, IFEQ, visitor, currentClass, lenv0, entryPoint)

          case Int64Op.Ge => visitComparison2(exp1, exp2, LCMP, IFLT, visitor, currentClass, lenv0, entryPoint)

          case Int64Op.Gt => visitComparison2(exp1, exp2, LCMP, IFLE, visitor, currentClass, lenv0, entryPoint)

          case BigIntOp.Lt =>
            val (condElse, condEnd) = visitComparisonPrologue(exp1, exp2, visitor, currentClass, lenv0, entryPoint)
            visitor.visitMethodInsn(INVOKEVIRTUAL, BackendObjType.BigInt.jvmName.toInternalName, "compareTo",
              AsmOps.getMethodDescriptor(List(JvmType.BigInteger), JvmType.PrimInt), false)
            visitor.visitInsn(ICONST_0)
            visitor.visitJumpInsn(IF_ICMPGE, condElse)
            visitComparisonEpilogue(visitor, condElse, condEnd)

          case BigIntOp.Le =>
            val (condElse, condEnd) = visitComparisonPrologue(exp1, exp2, visitor, currentClass, lenv0, entryPoint)
            visitor.visitMethodInsn(INVOKEVIRTUAL, BackendObjType.BigInt.jvmName.toInternalName, "compareTo",
              AsmOps.getMethodDescriptor(List(JvmType.BigInteger), JvmType.PrimInt), false)
            visitor.visitInsn(ICONST_0)
            visitor.visitJumpInsn(IF_ICMPGT, condElse)
            visitComparisonEpilogue(visitor, condElse, condEnd)

          case BigIntOp.Eq =>
            val (condElse, condEnd) = visitComparisonPrologue(exp1, exp2, visitor, currentClass, lenv0, entryPoint)
            visitor.visitMethodInsn(INVOKEVIRTUAL, BackendObjType.BigInt.jvmName.toInternalName, "compareTo",
              AsmOps.getMethodDescriptor(List(JvmType.BigInteger), JvmType.PrimInt), false)
            visitor.visitInsn(ICONST_0)
            visitor.visitJumpInsn(IF_ICMPNE, condElse)
            visitComparisonEpilogue(visitor, condElse, condEnd)

          case BigIntOp.Neq =>
            val (condElse, condEnd) = visitComparisonPrologue(exp1, exp2, visitor, currentClass, lenv0, entryPoint)
            visitor.visitMethodInsn(INVOKEVIRTUAL, BackendObjType.BigInt.jvmName.toInternalName, "compareTo",
              AsmOps.getMethodDescriptor(List(JvmType.BigInteger), JvmType.PrimInt), false)
            visitor.visitInsn(ICONST_0)
            visitor.visitJumpInsn(IF_ICMPEQ, condElse)
            visitComparisonEpilogue(visitor, condElse, condEnd)

          case BigIntOp.Ge =>
            val (condElse, condEnd) = visitComparisonPrologue(exp1, exp2, visitor, currentClass, lenv0, entryPoint)
            visitor.visitMethodInsn(INVOKEVIRTUAL, BackendObjType.BigInt.jvmName.toInternalName, "compareTo",
              AsmOps.getMethodDescriptor(List(JvmType.BigInteger), JvmType.PrimInt), false)
            visitor.visitInsn(ICONST_0)
            visitor.visitJumpInsn(IF_ICMPLT, condElse)
            visitComparisonEpilogue(visitor, condElse, condEnd)

          case BigIntOp.Gt =>
            val (condElse, condEnd) = visitComparisonPrologue(exp1, exp2, visitor, currentClass, lenv0, entryPoint)
            visitor.visitMethodInsn(INVOKEVIRTUAL, BackendObjType.BigInt.jvmName.toInternalName, "compareTo",
              AsmOps.getMethodDescriptor(List(JvmType.BigInteger), JvmType.PrimInt), false)
            visitor.visitInsn(ICONST_0)
            visitor.visitJumpInsn(IF_ICMPLE, condElse)
            visitComparisonEpilogue(visitor, condElse, condEnd)

          case StringOp.Eq =>
            val (condElse, condEnd) = visitComparisonPrologue(exp1, exp2, visitor, currentClass, lenv0, entryPoint)
            visitor.visitMethodInsn(INVOKEVIRTUAL, BackendObjType.JavaObject.jvmName.toInternalName, "equals",
              AsmOps.getMethodDescriptor(List(JvmType.Object), JvmType.PrimBool), false)
            visitor.visitInsn(ICONST_1)
            visitor.visitJumpInsn(IF_ICMPNE, condElse)
            visitComparisonEpilogue(visitor, condElse, condEnd)

          case StringOp.Neq =>
            val (condElse, condEnd) = visitComparisonPrologue(exp1, exp2, visitor, currentClass, lenv0, entryPoint)
            visitor.visitMethodInsn(INVOKEVIRTUAL, BackendObjType.JavaObject.jvmName.toInternalName, "equals",
              AsmOps.getMethodDescriptor(List(JvmType.Object), JvmType.PrimBool), false)
            visitor.visitInsn(ICONST_1)
            visitor.visitJumpInsn(IF_ICMPEQ, condElse)
            visitComparisonEpilogue(visitor, condElse, condEnd)

          case Float32Op.Add =>
            compileExpression(exp1, visitor, currentClass, lenv0, entryPoint)
            compileExpression(exp2, visitor, currentClass, lenv0, entryPoint)
            visitor.visitInsn(FADD)

          case Float32Op.Sub =>
            compileExpression(exp1, visitor, currentClass, lenv0, entryPoint)
            compileExpression(exp2, visitor, currentClass, lenv0, entryPoint)
            visitor.visitInsn(FSUB)

          case Float32Op.Mul =>
            compileExpression(exp1, visitor, currentClass, lenv0, entryPoint)
            compileExpression(exp2, visitor, currentClass, lenv0, entryPoint)
            visitor.visitInsn(FMUL)

          case Float32Op.Div =>
            compileExpression(exp1, visitor, currentClass, lenv0, entryPoint)
            compileExpression(exp2, visitor, currentClass, lenv0, entryPoint)
            visitor.visitInsn(FDIV)

          case Float64Op.Add =>
            compileExpression(exp1, visitor, currentClass, lenv0, entryPoint)
            compileExpression(exp2, visitor, currentClass, lenv0, entryPoint)
            visitor.visitInsn(DADD)

          case Float64Op.Sub =>
            compileExpression(exp1, visitor, currentClass, lenv0, entryPoint)
            compileExpression(exp2, visitor, currentClass, lenv0, entryPoint)
            visitor.visitInsn(DSUB)

          case Float64Op.Mul =>
            compileExpression(exp1, visitor, currentClass, lenv0, entryPoint)
            compileExpression(exp2, visitor, currentClass, lenv0, entryPoint)
            visitor.visitInsn(DMUL)

          case Float64Op.Div =>
            compileExpression(exp1, visitor, currentClass, lenv0, entryPoint)
            compileExpression(exp2, visitor, currentClass, lenv0, entryPoint)
            visitor.visitInsn(DDIV)

          case BigDecimalOp.Add =>
            compileExpression(exp1, visitor, currentClass, lenv0, entryPoint)
            compileExpression(exp2, visitor, currentClass, lenv0, entryPoint)
            visitor.visitMethodInsn(INVOKEVIRTUAL, BackendObjType.BigDecimal.jvmName.toInternalName, "add",
              AsmOps.getMethodDescriptor(List(JvmType.BigDecimal), JvmType.BigDecimal), false)

          case BigDecimalOp.Sub =>
            compileExpression(exp1, visitor, currentClass, lenv0, entryPoint)
            compileExpression(exp2, visitor, currentClass, lenv0, entryPoint)
            visitor.visitMethodInsn(INVOKEVIRTUAL, BackendObjType.BigDecimal.jvmName.toInternalName, "subtract",
              AsmOps.getMethodDescriptor(List(JvmType.BigDecimal), JvmType.BigDecimal), false)

          case BigDecimalOp.Mul =>
            compileExpression(exp1, visitor, currentClass, lenv0, entryPoint)
            compileExpression(exp2, visitor, currentClass, lenv0, entryPoint)
            visitor.visitMethodInsn(INVOKEVIRTUAL, BackendObjType.BigDecimal.jvmName.toInternalName, "multiply",
              AsmOps.getMethodDescriptor(List(JvmType.BigDecimal), JvmType.BigDecimal), false)

          case BigDecimalOp.Div =>
            compileExpression(exp1, visitor, currentClass, lenv0, entryPoint)
            compileExpression(exp2, visitor, currentClass, lenv0, entryPoint)
            visitor.visitMethodInsn(INVOKEVIRTUAL, BackendObjType.BigDecimal.jvmName.toInternalName, "divide",
              AsmOps.getMethodDescriptor(List(JvmType.BigDecimal), JvmType.BigDecimal), false)

          case Int8Op.Add =>
            compileExpression(exp1, visitor, currentClass, lenv0, entryPoint)
            compileExpression(exp2, visitor, currentClass, lenv0, entryPoint)
            visitor.visitInsn(IADD)
            visitor.visitInsn(I2B) // Sign extend after operation

          case Int8Op.Sub =>
            compileExpression(exp1, visitor, currentClass, lenv0, entryPoint)
            compileExpression(exp2, visitor, currentClass, lenv0, entryPoint)
            visitor.visitInsn(ISUB)
            visitor.visitInsn(I2B) // Sign extend after operation

          case Int8Op.Mul =>
            compileExpression(exp1, visitor, currentClass, lenv0, entryPoint)
            compileExpression(exp2, visitor, currentClass, lenv0, entryPoint)
            visitor.visitInsn(IMUL)
            visitor.visitInsn(I2B) // Sign extend after operation

          case Int8Op.Div =>
            compileExpression(exp1, visitor, currentClass, lenv0, entryPoint)
            compileExpression(exp2, visitor, currentClass, lenv0, entryPoint)
            visitor.visitInsn(IDIV)
            visitor.visitInsn(I2B) // Sign extend after operation

          case Int8Op.Rem =>
            compileExpression(exp1, visitor, currentClass, lenv0, entryPoint)
            compileExpression(exp2, visitor, currentClass, lenv0, entryPoint)
            visitor.visitInsn(IREM)
            visitor.visitInsn(I2B) // Sign extend after operation

          case Int16Op.Add =>
            compileExpression(exp1, visitor, currentClass, lenv0, entryPoint)
            compileExpression(exp2, visitor, currentClass, lenv0, entryPoint)
            visitor.visitInsn(IADD)
            visitor.visitInsn(I2S) // Sign extend after operation

          case Int16Op.Sub =>
            compileExpression(exp1, visitor, currentClass, lenv0, entryPoint)
            compileExpression(exp2, visitor, currentClass, lenv0, entryPoint)
            visitor.visitInsn(ISUB)
            visitor.visitInsn(I2S) // Sign extend after operation

          case Int16Op.Mul =>
            compileExpression(exp1, visitor, currentClass, lenv0, entryPoint)
            compileExpression(exp2, visitor, currentClass, lenv0, entryPoint)
            visitor.visitInsn(IMUL)
            visitor.visitInsn(I2S) // Sign extend after operation

          case Int16Op.Div =>
            compileExpression(exp1, visitor, currentClass, lenv0, entryPoint)
            compileExpression(exp2, visitor, currentClass, lenv0, entryPoint)
            visitor.visitInsn(IDIV)
            visitor.visitInsn(I2S) // Sign extend after operation

          case Int16Op.Rem =>
            compileExpression(exp1, visitor, currentClass, lenv0, entryPoint)
            compileExpression(exp2, visitor, currentClass, lenv0, entryPoint)
            visitor.visitInsn(IREM)
            visitor.visitInsn(I2S) // Sign extend after operation

          case Int32Op.Add =>
            compileExpression(exp1, visitor, currentClass, lenv0, entryPoint)
            compileExpression(exp2, visitor, currentClass, lenv0, entryPoint)
            visitor.visitInsn(IADD)

          case Int32Op.Sub =>
            compileExpression(exp1, visitor, currentClass, lenv0, entryPoint)
            compileExpression(exp2, visitor, currentClass, lenv0, entryPoint)
            visitor.visitInsn(ISUB)

          case Int32Op.Mul =>
            compileExpression(exp1, visitor, currentClass, lenv0, entryPoint)
            compileExpression(exp2, visitor, currentClass, lenv0, entryPoint)
            visitor.visitInsn(IMUL)

          case Int32Op.Div =>
            compileExpression(exp1, visitor, currentClass, lenv0, entryPoint)
            compileExpression(exp2, visitor, currentClass, lenv0, entryPoint)
            visitor.visitInsn(IDIV)

          case Int32Op.Rem =>
            compileExpression(exp1, visitor, currentClass, lenv0, entryPoint)
            compileExpression(exp2, visitor, currentClass, lenv0, entryPoint)
            visitor.visitInsn(IREM)

          case Int64Op.Add =>
            compileExpression(exp1, visitor, currentClass, lenv0, entryPoint)
            compileExpression(exp2, visitor, currentClass, lenv0, entryPoint)
            visitor.visitInsn(LADD)

          case Int64Op.Sub =>
            compileExpression(exp1, visitor, currentClass, lenv0, entryPoint)
            compileExpression(exp2, visitor, currentClass, lenv0, entryPoint)
            visitor.visitInsn(LSUB)

          case Int64Op.Mul =>
            compileExpression(exp1, visitor, currentClass, lenv0, entryPoint)
            compileExpression(exp2, visitor, currentClass, lenv0, entryPoint)
            visitor.visitInsn(LMUL)

          case Int64Op.Div =>
            compileExpression(exp1, visitor, currentClass, lenv0, entryPoint)
            compileExpression(exp2, visitor, currentClass, lenv0, entryPoint)
            visitor.visitInsn(LDIV)

          case Int64Op.Rem =>
            compileExpression(exp1, visitor, currentClass, lenv0, entryPoint)
            compileExpression(exp2, visitor, currentClass, lenv0, entryPoint)
            visitor.visitInsn(LREM)

          case BigIntOp.Add =>
            compileExpression(exp1, visitor, currentClass, lenv0, entryPoint)
            compileExpression(exp2, visitor, currentClass, lenv0, entryPoint)
            visitor.visitMethodInsn(INVOKEVIRTUAL, BackendObjType.BigInt.jvmName.toInternalName, "add",
              AsmOps.getMethodDescriptor(List(JvmType.BigInteger), JvmType.BigInteger), false)

          case BigIntOp.Sub =>
            compileExpression(exp1, visitor, currentClass, lenv0, entryPoint)
            compileExpression(exp2, visitor, currentClass, lenv0, entryPoint)
            visitor.visitMethodInsn(INVOKEVIRTUAL, BackendObjType.BigInt.jvmName.toInternalName, "subtract",
              AsmOps.getMethodDescriptor(List(JvmType.BigInteger), JvmType.BigInteger), false)

          case BigIntOp.Mul =>
            compileExpression(exp1, visitor, currentClass, lenv0, entryPoint)
            compileExpression(exp2, visitor, currentClass, lenv0, entryPoint)
            visitor.visitMethodInsn(INVOKEVIRTUAL, BackendObjType.BigInt.jvmName.toInternalName, "multiply",
              AsmOps.getMethodDescriptor(List(JvmType.BigInteger), JvmType.BigInteger), false)

          case BigIntOp.Div =>
            compileExpression(exp1, visitor, currentClass, lenv0, entryPoint)
            compileExpression(exp2, visitor, currentClass, lenv0, entryPoint)
            visitor.visitMethodInsn(INVOKEVIRTUAL, BackendObjType.BigInt.jvmName.toInternalName, "divide",
              AsmOps.getMethodDescriptor(List(JvmType.BigInteger), JvmType.BigInteger), false)

          case BigIntOp.Rem =>
            compileExpression(exp1, visitor, currentClass, lenv0, entryPoint)
            compileExpression(exp2, visitor, currentClass, lenv0, entryPoint)
            visitor.visitMethodInsn(INVOKEVIRTUAL, BackendObjType.BigInt.jvmName.toInternalName, "remainder",
              AsmOps.getMethodDescriptor(List(JvmType.BigInteger), JvmType.BigInteger), false)

          case StringOp.Concat =>
            compileExpression(exp1, visitor, currentClass, lenv0, entryPoint)
            compileExpression(exp2, visitor, currentClass, lenv0, entryPoint)
            visitor.visitMethodInsn(INVOKEVIRTUAL, BackendObjType.String.jvmName.toInternalName, "concat",
              AsmOps.getMethodDescriptor(List(JvmType.String), JvmType.String), false)

          case _ => InternalCompilerException(s"Unexpected semantic operator: $sop.", exp1.loc)

        }

      case AtomicOp.Region =>
        //!TODO: For now, just emit unit
        val e = Expr.Cst(Ast.Constant.Unit, MonoType.Unit, loc)
        compileExpression(e, visitor, currentClass, lenv0, entryPoint)

      case AtomicOp.ScopeExit =>
        val List(exp1, exp2) = exps

        // Compile the expression, putting a function implementing the Runnable interface on the stack
        compileExpression(exp1, visitor, currentClass, lenv0, entryPoint)
        visitor.visitTypeInsn(CHECKCAST, JvmName.Runnable.toInternalName)

        // Compile the expression representing the region
        compileExpression(exp2, visitor, currentClass, lenv0, entryPoint)
        visitor.visitTypeInsn(CHECKCAST, BackendObjType.Region.jvmName.toInternalName)

        // Call the Region's `runOnExit` method
        visitor.visitInsn(SWAP)
        visitor.visitMethodInsn(INVOKEVIRTUAL, BackendObjType.Region.jvmName.toInternalName, BackendObjType.Region.RunOnExitMethod.name, BackendObjType.Region.RunOnExitMethod.d.toDescriptor, false)

        // Put a Unit value on the stack
        visitor.visitFieldInsn(GETSTATIC, BackendObjType.Unit.jvmName.toInternalName, BackendObjType.Unit.InstanceField.name, BackendObjType.Unit.jvmName.toDescriptor)

      case AtomicOp.Is(sym) =>
        val List(exp) = exps

        // Adding source line number for debugging
        addSourceLine(visitor, loc)
        // We get the `TagInfo` for the tag
        val tagInfo = JvmOps.getTagInfo(exp.tpe, sym.name)
        // We get the JvmType of the class for tag
        val classType = JvmOps.getTagClassType(tagInfo)

        // First we compile the `exp`
        compileExpression(exp, visitor, currentClass, lenv0, entryPoint)
        // We check if the enum is `instanceof` the class
        visitor.visitTypeInsn(INSTANCEOF, classType.name.toInternalName)

      // Normal Tag
      case AtomicOp.Tag(sym) =>
        val List(exp) = exps

        // Adding source line number for debugging
        addSourceLine(visitor, loc)
        // Get the tag info.
        val tagInfo = JvmOps.getTagInfo(tpe, sym.name)
        // We get the JvmType of the class for tag
        val classType = JvmOps.getTagClassType(tagInfo)

        ///
        /// Special Case: A tag with a single argument: The unit argument.
        ///
        // TODO: This is a hack until the new and improved backend arrives.
        val whitelistedEnums = List(
          Symbol.mkEnumSym("Comparison"),
          Symbol.mkEnumSym("RedBlackTree.RedBlackTree"),
          Symbol.mkEnumSym("RedBlackTree.Color"),
        )
        if (exp.tpe == MonoType.Unit && whitelistedEnums.contains(sym.enumSym)) {
          // TODO: This is could introduce errors by if exp has side effects
          // Read the "unitInstance" field of the appropriate class.
          val declaration = classType.name.toInternalName
          val descriptor = classType.toDescriptor
          visitor.visitFieldInsn(GETSTATIC, declaration, "unitInstance", descriptor)
        } else {
          /*
         If the definition of the enum case has a `Unit` field, then it is represented by singleton pattern which means
         there is only one instance of the class initiated as a field. We have to fetch this field instead of instantiating
         a new one.
         */
          // Creating a new instance of the class
          visitor.visitTypeInsn(NEW, classType.name.toInternalName)
          visitor.visitInsn(DUP)
          // Evaluating the single argument of the class constructor
          compileExpression(exp, visitor, currentClass, lenv0, entryPoint)
          // Descriptor of the constructor
          val constructorDescriptor = AsmOps.getMethodDescriptor(List(JvmOps.getErasedJvmType(tagInfo.tagType)), JvmType.Void)
          // Calling the constructor of the class
          visitor.visitMethodInsn(INVOKESPECIAL, classType.name.toInternalName, "<init>", constructorDescriptor, false)
        }

      case AtomicOp.Untag(sym) =>
        val List(exp) = exps

        // Adding source line number for debugging
        addSourceLine(visitor, loc)

        // We get the `TagInfo` for the tag
        val tagInfo = JvmOps.getTagInfo(exp.tpe, sym.name)
        // We get the JvmType of the class for the tag
        val classType = JvmOps.getTagClassType(tagInfo)
        // Evaluate the exp
        compileExpression(exp, visitor, currentClass, lenv0, entryPoint)
        // Cast the exp to the type of the tag
        visitor.visitTypeInsn(CHECKCAST, classType.name.toInternalName)
        // Descriptor of the method
        val methodDescriptor = AsmOps.getMethodDescriptor(Nil, JvmOps.getErasedJvmType(tagInfo.tagType))
        // Invoke `getValue()` method to extract the field of the tag
        visitor.visitMethodInsn(INVOKEVIRTUAL, classType.name.toInternalName, "getValue", methodDescriptor, false)
        // Cast the object to it's type if it's not a primitive
        AsmOps.castIfNotPrim(visitor, JvmOps.getJvmType(tpe))

      case AtomicOp.Index(idx) =>
        val List(exp) = exps
        // We get the JvmType of the class for the tuple
        val classType = JvmOps.getTupleClassType(exp.tpe.asInstanceOf[MonoType.Tuple])
        // evaluating the `base`
        compileExpression(exp, visitor, currentClass, lenv0, entryPoint)
        // Retrieving the field `field${offset}`
        visitor.visitFieldInsn(GETFIELD, classType.name.toInternalName, s"field$idx", JvmOps.getErasedJvmType(tpe).toDescriptor)
        // Cast the object to it's type if it's not a primitive
        AsmOps.castIfNotPrim(visitor, JvmOps.getJvmType(tpe))

      case AtomicOp.Tuple =>
        // Adding source line number for debugging
        addSourceLine(visitor, loc)
        // We get the JvmType of the class for the tuple
        val classType = JvmOps.getTupleClassType(tpe.asInstanceOf[MonoType.Tuple])
        // Instantiating a new object of tuple
        visitor.visitTypeInsn(NEW, classType.name.toInternalName)
        // Duplicating the class
        visitor.visitInsn(DUP)
        // Evaluating all the elements to be stored in the tuple class
        exps.foreach(compileExpression(_, visitor, currentClass, lenv0, entryPoint))
        // Erased type of `elms`
        val erasedElmTypes = exps.map(_.tpe).map(JvmOps.getErasedJvmType)
        // Descriptor of constructor
        val constructorDescriptor = AsmOps.getMethodDescriptor(erasedElmTypes, JvmType.Void)
        // Invoking the constructor
        visitor.visitMethodInsn(INVOKESPECIAL, classType.name.toInternalName, "<init>", constructorDescriptor, false)

      case AtomicOp.RecordEmpty =>
        // Adding source line number for debugging
        addSourceLine(visitor, loc)
        // We get the JvmType of the class for the RecordEmpty
        val classType = JvmOps.getRecordEmptyClassType()
        // Instantiating a new object of tuple
        visitor.visitFieldInsn(GETSTATIC, classType.name.toInternalName, BackendObjType.RecordEmpty.InstanceField.name, classType.toDescriptor)

      case AtomicOp.RecordSelect(field) =>
        val List(exp) = exps
        // Adding source line number for debugging
        addSourceLine(visitor, loc)

        // Get the correct record extend class, given the expression type 'tpe'
        // We get the JvmType of the extended record class to retrieve the proper field
        val classType = JvmOps.getRecordType(tpe)

        // We get the JvmType of the record interface
        val interfaceType = JvmOps.getRecordInterfaceType()

        val backendRecordExtendType = BackendObjType.RecordExtend(field.name, BackendType.toErasedBackendType(tpe), BackendObjType.RecordEmpty.toTpe)

        //Compile the expression exp (which should be a record), as we need to have on the stack a record in order to call
        //lookupField
        compileExpression(exp, visitor, currentClass, lenv0, entryPoint)

        //Push the desired label of the field we want get of the record onto the stack
        visitor.visitLdcInsn(field.name)

        //Invoke the lookupField method on the record. (To get the proper record object)
        visitor.visitMethodInsn(INVOKEINTERFACE, interfaceType.name.toInternalName, "lookupField",
          AsmOps.getMethodDescriptor(List(JvmType.String), interfaceType), true)

        //Cast to proper record extend class
        visitor.visitTypeInsn(CHECKCAST, classType.name.toInternalName)

        //Retrieve the value field  (To get the proper value)
        visitor.visitFieldInsn(GETFIELD, classType.name.toInternalName, backendRecordExtendType.ValueField.name, JvmOps.getErasedJvmType(tpe).toDescriptor)

        // Cast the field value to the expected type.
        AsmOps.castIfNotPrim(visitor, JvmOps.getJvmType(tpe))

      case AtomicOp.RecordExtend(field) =>
        val List(exp1, exp2) = exps

        // Adding source line number for debugging
        addSourceLine(visitor, loc)
        // We get the JvmType of the class for the record extend
        val classType = JvmOps.getRecordExtendClassType(tpe)

        // We get the JvmType of the record interface
        val interfaceType = JvmOps.getRecordInterfaceType()

        // previous functions are already partial matches
        val MonoType.RecordExtend(_, recordValueType, _) = tpe
        val backendRecordExtendType = BackendObjType.RecordExtend(field.name, BackendType.toErasedBackendType(recordValueType), BackendObjType.RecordEmpty.toTpe)

        // Instantiating a new object of tuple
        visitor.visitTypeInsn(NEW, classType.name.toInternalName)
        visitor.visitInsn(DUP)
        // Invoking the constructor
        visitor.visitMethodInsn(INVOKESPECIAL, classType.name.toInternalName, "<init>", MethodDescriptor.NothingToVoid.toDescriptor, false)

        //Put the label of field (which is going to be the extension).
        visitor.visitInsn(DUP)
        visitor.visitLdcInsn(field.name)
        visitor.visitFieldInsn(PUTFIELD, classType.name.toInternalName, backendRecordExtendType.LabelField.name, BackendObjType.String.toDescriptor)

        //Put the value of the field onto the stack, since it is an expression we first need to compile it.
        visitor.visitInsn(DUP)
        compileExpression(exp1, visitor, currentClass, lenv0, entryPoint)
        visitor.visitFieldInsn(PUTFIELD, classType.name.toInternalName, backendRecordExtendType.ValueField.name, JvmOps.getErasedJvmType(exp1.tpe).toDescriptor)

        //Put the value of the rest of the record onto the stack, since it's an expression we need to compile it first.
        visitor.visitInsn(DUP)
        compileExpression(exp2, visitor, currentClass, lenv0, entryPoint)
        visitor.visitFieldInsn(PUTFIELD, classType.name.toInternalName, backendRecordExtendType.RestField.name, interfaceType.toDescriptor)

      case AtomicOp.RecordRestrict(field) =>
        val List(exp) = exps
        // Adding source line number for debugging
        addSourceLine(visitor, loc)
        // We get the JvmType of the record interface
        val interfaceType = JvmOps.getRecordInterfaceType()

        //Push the value of the rest of the record onto the stack, since it's an expression we need to compile it first.
        compileExpression(exp, visitor, currentClass, lenv0, entryPoint)
        //Push the label of field (which is going to be the removed/restricted).
        visitor.visitLdcInsn(field.name)

        // Invoking the restrictField method
        visitor.visitMethodInsn(INVOKEINTERFACE, interfaceType.name.toInternalName, BackendObjType.Record.RestrictFieldMethod.name,
          AsmOps.getMethodDescriptor(List(JvmType.String), interfaceType), true)

      case AtomicOp.ArrayLit =>
        // Adding source line number for debugging
        addSourceLine(visitor, loc)
        // We push the 'length' of the array on top of stack
        compileInt(visitor, exps.length, isLong = false)
        // We get the inner type of the array
        val jvmType = JvmOps.getJvmType(tpe.asInstanceOf[MonoType.Array].tpe)
        // Instantiating a new array of type jvmType
        jvmType match {
          case ref: JvmType.Reference => // Happens if the inner type is an object type
            visitor.visitTypeInsn(ANEWARRAY, ref.name.toInternalName)
          case _ => // Happens if the inner type is a primitive type
            visitor.visitIntInsn(NEWARRAY, AsmOps.getArrayTypeCode(jvmType))
        }
        // For each element we generate code to store it into the array
        for (i <- exps.indices) {
          // Duplicates the 'array reference'
          visitor.visitInsn(DUP)
          // We push the 'index' of the current element on top of stack
          compileInt(visitor, i, isLong = false)
          // Evaluating the 'element' to be stored
          compileExpression(exps(i), visitor, currentClass, lenv0, entryPoint)
          // Stores the 'element' at the given 'index' in the 'array'
          // with the store instruction corresponding to the stored element
          visitor.visitInsn(AsmOps.getArrayStoreInstruction(jvmType))
        }

      case AtomicOp.ArrayNew =>
        val List(exp1, exp2) = exps

        // Adding source line number for debugging
        addSourceLine(visitor, loc)
        // We get the inner type of the array
        val elmType = tpe.asInstanceOf[MonoType.Array].tpe
        // We get the erased elm type.
        val jvmType = JvmOps.getErasedJvmType(elmType)
        // Evaluating the value of the 'default element'
        compileExpression(exp1, visitor, currentClass, lenv0, entryPoint)
        // Evaluating the 'length' of the array
        compileExpression(exp2, visitor, currentClass, lenv0, entryPoint)
        // Instantiating a new array of type jvmType
        if (elmType == MonoType.Str) {
          visitor.visitTypeInsn(ANEWARRAY, "java/lang/String")
        } else if (elmType.isInstanceOf[MonoType.Native]) {
          val native = elmType.asInstanceOf[MonoType.Native]
          val name = native.clazz.getName.replace('.', '/')
          visitor.visitTypeInsn(ANEWARRAY, name)
        } else if (jvmType == JvmType.Object) { // Happens if the inner type is an object type
          visitor.visitTypeInsn(ANEWARRAY, "java/lang/Object")
        } else { // Happens if the inner type is a primitive type
          visitor.visitIntInsn(NEWARRAY, AsmOps.getArrayTypeCode(jvmType))
        }
        if (jvmType == JvmType.PrimLong || jvmType == JvmType.PrimDouble) { // Happens if the inner type is Int64 or Float64
          // Duplicates the 'array reference' three places down the stack
          visitor.visitInsn(DUP_X2)
          // Duplicates the 'array reference' three places down the stack
          visitor.visitInsn(DUP_X2)
          // Pops the 'ArrayRef' at the top of the stack
          visitor.visitInsn(POP)
        } else {
          // Duplicates the 'array reference' two places down the stack
          visitor.visitInsn(DUP_X1)
          // Swaps the 'array reference' and 'default element'
          visitor.visitInsn(SWAP)
        }
        // We get the array fill type
        val arrayFillType = AsmOps.getArrayFillType(jvmType)
        // Invoking the method to fill the array with the default element
        visitor.visitMethodInsn(Opcodes.INVOKESTATIC, "java/util/Arrays", "fill", arrayFillType, false);

      case AtomicOp.ArrayLoad =>
        val List(exp1, exp2) = exps

        // Adding source line number for debugging
        addSourceLine(visitor, loc)
        // We get the jvmType of the element to be loaded
        val jvmType = JvmOps.getErasedJvmType(tpe)
        // Evaluating the 'base'
        compileExpression(exp1, visitor, currentClass, lenv0, entryPoint)
        // Cast the object to Array
        visitor.visitTypeInsn(CHECKCAST, AsmOps.getArrayType(jvmType))
        // Evaluating the 'index' to load from
        compileExpression(exp2, visitor, currentClass, lenv0, entryPoint)
        // Loads the 'element' at the given 'index' from the 'array'
        // with the load instruction corresponding to the loaded element
        visitor.visitInsn(AsmOps.getArrayLoadInstruction(jvmType))

      case AtomicOp.ArrayStore => exps match {
        case List(exp1, exp2, exp3) =>
          // Adding source line number for debugging
          addSourceLine(visitor, loc)
          // We get the jvmType of the element to be stored
          val jvmType = JvmOps.getErasedJvmType(exp3.tpe)
          // Evaluating the 'base'
          compileExpression(exp1, visitor, currentClass, lenv0, entryPoint)
          // Cast the object to Array
          visitor.visitTypeInsn(CHECKCAST, AsmOps.getArrayType(jvmType))
          // Evaluating the 'index' to be stored in
          compileExpression(exp2, visitor, currentClass, lenv0, entryPoint)
          // Evaluating the 'element' to be stored
          compileExpression(exp3, visitor, currentClass, lenv0, entryPoint)
          // Stores the 'element' at the given 'index' in the 'array'
          // with the store instruction corresponding to the stored element
          visitor.visitInsn(AsmOps.getArrayStoreInstruction(jvmType))
          // Since the return type is 'unit', we put an instance of 'unit' on top of the stack
          visitor.visitFieldInsn(GETSTATIC, BackendObjType.Unit.jvmName.toInternalName, BackendObjType.Unit.InstanceField.name, BackendObjType.Unit.jvmName.toDescriptor)
        case _ => throw InternalCompilerException("Mismatched Arity", loc)
      }

      case AtomicOp.ArrayLength =>
        val List(exp) = exps
        // Adding source line number for debugging
        addSourceLine(visitor, loc)
        // We get the inner type of the array
        val jvmType = JvmOps.getErasedJvmType(exp.tpe.asInstanceOf[MonoType.Array].tpe)
        // Evaluating the 'base'
        compileExpression(exp, visitor, currentClass, lenv0, entryPoint)
        // Cast the object to array
        visitor.visitTypeInsn(CHECKCAST, AsmOps.getArrayType(jvmType))
        // Pushes the 'length' of the array on top of stack
        visitor.visitInsn(ARRAYLENGTH)

      case AtomicOp.Ref =>
        val List(exp) = exps
        // Adding source line number for debugging
        addSourceLine(visitor, loc)
        // JvmType of the reference class
        val classType = JvmOps.getRefClassType(tpe)

        // the previous function is already partial
        val MonoType.Ref(refValueType) = tpe
        val backendRefType = BackendObjType.Ref(BackendType.toErasedBackendType(refValueType))

        // Create a new reference object
        visitor.visitTypeInsn(NEW, classType.name.toInternalName)
        // Duplicate it since one instance will get consumed by constructor
        visitor.visitInsn(DUP)
        // Call the constructor
        visitor.visitMethodInsn(INVOKESPECIAL, classType.name.toInternalName, "<init>", AsmOps.getMethodDescriptor(Nil, JvmType.Void), false)
        // Duplicate it since one instance will get consumed by putfield
        visitor.visitInsn(DUP)
        // Evaluate the underlying expression
        compileExpression(exp, visitor, currentClass, lenv0, entryPoint)
        // Erased type of the value of the reference
        val valueErasedType = JvmOps.getErasedJvmType(tpe.asInstanceOf[MonoType.Ref].tpe)
        // set the field with the ref value
        visitor.visitFieldInsn(PUTFIELD, classType.name.toInternalName, backendRefType.ValueField.name, valueErasedType.toDescriptor)

      case AtomicOp.Deref =>
        val List(exp) = exps
        // Adding source line number for debugging
        addSourceLine(visitor, loc)
        // Evaluate the exp
        compileExpression(exp, visitor, currentClass, lenv0, entryPoint)
        // JvmType of the reference class
        val classType = JvmOps.getRefClassType(exp.tpe)

        // the previous function is already partial
        val MonoType.Ref(refValueType) = exp.tpe
        val backendRefType = BackendObjType.Ref(BackendType.toErasedBackendType(refValueType))

        // Cast the ref
        visitor.visitTypeInsn(CHECKCAST, classType.name.toInternalName)
        // Dereference the expression
        visitor.visitFieldInsn(GETFIELD, classType.name.toInternalName, backendRefType.ValueField.name, JvmOps.getErasedJvmType(tpe).toDescriptor)
        // Cast underlying value to the correct type if the underlying type is Object
        AsmOps.castIfNotPrim(visitor, JvmOps.getJvmType(tpe))

      case AtomicOp.Assign =>
        val List(exp1, exp2) = exps

        // Adding source line number for debugging
        addSourceLine(visitor, loc)
        // Evaluate the reference address
        compileExpression(exp1, visitor, currentClass, lenv0, entryPoint)
        // Evaluating the value to be assigned to the reference
        compileExpression(exp2, visitor, currentClass, lenv0, entryPoint)
        // JvmType of the reference class
        val classType = JvmOps.getRefClassType(exp1.tpe)

        // the previous function is already partial
        val MonoType.Ref(refValueType) = exp1.tpe
        val backendRefType = BackendObjType.Ref(BackendType.toErasedBackendType(refValueType))

        // Invoke `setValue` method to set the value to the given number
        visitor.visitFieldInsn(PUTFIELD, classType.name.toInternalName, backendRefType.ValueField.name, JvmOps.getErasedJvmType(exp2.tpe).toDescriptor)
        // Since the return type is unit, we put an instance of unit on top of the stack
        visitor.visitFieldInsn(GETSTATIC, BackendObjType.Unit.jvmName.toInternalName, BackendObjType.Unit.InstanceField.name, BackendObjType.Unit.jvmName.toDescriptor)

      case AtomicOp.InstanceOf(clazz) =>
        val List(exp) = exps
        addSourceLine(visitor, loc)
        val className = asm.Type.getInternalName(clazz)
        compileExpression(exp, visitor, currentClass, lenv0, entryPoint)
        visitor.visitTypeInsn(INSTANCEOF, className.toString)

      case AtomicOp.Cast =>
        val List(exp) = exps
        addSourceLine(visitor, loc)
        compileExpression(exp, visitor, currentClass, lenv0, entryPoint)
        AsmOps.castIfNotPrim(visitor, JvmOps.getJvmType(tpe))

      case AtomicOp.InvokeConstructor(constructor) =>
        // Adding source line number for debugging
        addSourceLine(visitor, loc)
        val descriptor = asm.Type.getConstructorDescriptor(constructor)
        val declaration = asm.Type.getInternalName(constructor.getDeclaringClass)
        // Create a new object of the declaration type
        visitor.visitTypeInsn(NEW, declaration)
        // Duplicate the reference since the first argument for a constructor call is the reference to the object
        visitor.visitInsn(DUP)
        // Retrieve the signature.
        val signature = constructor.getParameterTypes

        pushArgs(visitor, exps, signature, currentClass, lenv0, entryPoint)

        // Call the constructor
        visitor.visitMethodInsn(INVOKESPECIAL, declaration, "<init>", descriptor, false)

      case AtomicOp.InvokeMethod(method) =>
        val exp :: args = exps

        // Adding source line number for debugging
        addSourceLine(visitor, loc)

        // Evaluate the receiver object.
        compileExpression(exp, visitor, currentClass, lenv0, entryPoint)
        val thisType = asm.Type.getInternalName(method.getDeclaringClass)
        visitor.visitTypeInsn(CHECKCAST, thisType)

        // Retrieve the signature.
        val signature = method.getParameterTypes

        pushArgs(visitor, args, signature, currentClass, lenv0, entryPoint)

        val declaration = asm.Type.getInternalName(method.getDeclaringClass)
        val name = method.getName
        val descriptor = asm.Type.getMethodDescriptor(method)

        // Check if we are invoking an interface or class.
        if (method.getDeclaringClass.isInterface) {
          visitor.visitMethodInsn(INVOKEINTERFACE, declaration, name, descriptor, true)
        } else {
          visitor.visitMethodInsn(INVOKEVIRTUAL, declaration, name, descriptor, false)
        }

        // If the method is void, put a unit on top of the stack
        if (asm.Type.getType(method.getReturnType) == asm.Type.VOID_TYPE) {
          visitor.visitFieldInsn(GETSTATIC, BackendObjType.Unit.jvmName.toInternalName, BackendObjType.Unit.InstanceField.name, BackendObjType.Unit.jvmName.toDescriptor)
        }

      case AtomicOp.InvokeStaticMethod(method) =>
        addSourceLine(visitor, loc)
        val signature = method.getParameterTypes
        pushArgs(visitor, exps, signature, currentClass, lenv0, entryPoint)
        val declaration = asm.Type.getInternalName(method.getDeclaringClass)
        val name = method.getName
        val descriptor = asm.Type.getMethodDescriptor(method)
        // Check if we are invoking an interface or class.
        if (method.getDeclaringClass.isInterface) {
          visitor.visitMethodInsn(INVOKESTATIC, declaration, name, descriptor, true)
        } else {
          visitor.visitMethodInsn(INVOKESTATIC, declaration, name, descriptor, false)
        }
        if (asm.Type.getType(method.getReturnType) == asm.Type.VOID_TYPE) {
          visitor.visitFieldInsn(GETSTATIC, BackendObjType.Unit.jvmName.toInternalName, BackendObjType.Unit.InstanceField.name, BackendObjType.Unit.jvmName.toDescriptor)
        }

      case AtomicOp.GetField(field) =>
        val List(exp) = exps
        addSourceLine(visitor, loc)
        compileExpression(exp, visitor, currentClass, lenv0, entryPoint)
        val declaration = asm.Type.getInternalName(field.getDeclaringClass)
        visitor.visitFieldInsn(GETFIELD, declaration, field.getName, JvmOps.getJvmType(tpe).toDescriptor)

      case AtomicOp.PutField(field) =>
        val List(exp1, exp2) = exps
        addSourceLine(visitor, loc)
        compileExpression(exp1, visitor, currentClass, lenv0, entryPoint)
        compileExpression(exp2, visitor, currentClass, lenv0, entryPoint)
        val declaration = asm.Type.getInternalName(field.getDeclaringClass)
        visitor.visitFieldInsn(PUTFIELD, declaration, field.getName, JvmOps.getJvmType(exp2.tpe).toDescriptor)

        // Push Unit on the stack.
        visitor.visitFieldInsn(GETSTATIC, BackendObjType.Unit.jvmName.toInternalName, BackendObjType.Unit.InstanceField.name, BackendObjType.Unit.jvmName.toDescriptor)

      case AtomicOp.GetStaticField(field) =>
        addSourceLine(visitor, loc)
        val declaration = asm.Type.getInternalName(field.getDeclaringClass)
        visitor.visitFieldInsn(GETSTATIC, declaration, field.getName, JvmOps.getJvmType(tpe).toDescriptor)

      case AtomicOp.PutStaticField(field) =>
        val List(exp) = exps
        addSourceLine(visitor, loc)
        compileExpression(exp, visitor, currentClass, lenv0, entryPoint)
        val declaration = asm.Type.getInternalName(field.getDeclaringClass)
        visitor.visitFieldInsn(PUTSTATIC, declaration, field.getName, JvmOps.getJvmType(exp.tpe).toDescriptor)

        // Push Unit on the stack.
        visitor.visitFieldInsn(GETSTATIC, BackendObjType.Unit.jvmName.toInternalName, BackendObjType.Unit.InstanceField.name, BackendObjType.Unit.jvmName.toDescriptor)


      case AtomicOp.Spawn =>
        val List(exp1, exp2) = exps

        addSourceLine(visitor, loc)

        exp2 match {
          // The expression represents the `Static` region, just start a thread directly
          case Expr.ApplyAtomic(AtomicOp.Region, _, tpe, loc) =>

            // Compile the expression, putting a function implementing the Runnable interface on the stack
            compileExpression(exp1, visitor, currentClass, lenv0, entryPoint)
            visitor.visitTypeInsn(CHECKCAST, JvmName.Runnable.toInternalName)

            // make a thread and run it
            if (flix.options.xvirtualthreads) {
              visitor.visitMethodInsn(INVOKESTATIC, "java/lang/Thread", "startVirtualThread", s"(${JvmName.Runnable.toDescriptor})${JvmName.Thread.toDescriptor}", false)
              visitor.visitInsn(POP)
            } else {
              visitor.visitTypeInsn(NEW, "java/lang/Thread")
              visitor.visitInsn(DUP_X1)
              visitor.visitInsn(SWAP)
              visitor.visitMethodInsn(INVOKESPECIAL, "java/lang/Thread", "<init>", s"(${JvmName.Runnable.toDescriptor})${JvmType.Void.toDescriptor}", false)
              visitor.visitMethodInsn(INVOKEVIRTUAL, "java/lang/Thread", "start", AsmOps.getMethodDescriptor(Nil, JvmType.Void), false)
            }

          case _ =>
            // Compile the expression representing the region
            compileExpression(exp2, visitor, currentClass, lenv0, entryPoint)
            visitor.visitTypeInsn(CHECKCAST, BackendObjType.Region.jvmName.toInternalName)

            // Compile the expression, putting a function implementing the Runnable interface on the stack
            compileExpression(exp1, visitor, currentClass, lenv0, entryPoint)
            visitor.visitTypeInsn(CHECKCAST, JvmName.Runnable.toInternalName)

            // Call the Region's `spawn` method
            visitor.visitMethodInsn(INVOKEVIRTUAL, BackendObjType.Region.jvmName.toInternalName, BackendObjType.Region.SpawnMethod.name, BackendObjType.Region.SpawnMethod.d.toDescriptor, false)
        }

        // Put a Unit value on the stack
        visitor.visitFieldInsn(GETSTATIC, BackendObjType.Unit.jvmName.toInternalName, BackendObjType.Unit.InstanceField.name, BackendObjType.Unit.jvmName.toDescriptor)


      case AtomicOp.Lazy =>
        val List(exp) = exps
        // Add source line numbers for debugging.
        addSourceLine(visitor, loc)

        // Find the Lazy class name (Lazy$tpe).
        val classType = JvmOps.getLazyClassType(tpe.asInstanceOf[MonoType.Lazy]).name.toInternalName

        // Make a new lazy object and dup it to leave it on the stack.
        visitor.visitTypeInsn(NEW, classType)
        visitor.visitInsn(DUP)

        // Compile the thunked expression and call new Lazy$erased_tpe(expression).
        compileExpression(exp, visitor, currentClass, lenv0, entryPoint)
        visitor.visitMethodInsn(INVOKESPECIAL, classType, "<init>", AsmOps.getMethodDescriptor(List(JvmType.Object), JvmType.Void), false)

      case AtomicOp.Force =>
        val List(exp) = exps
        // Add source line numbers for debugging.
        addSourceLine(visitor, loc)

        // Find the Lazy class type (Lazy$tpe) and the inner value type.
        val classMonoType = exp.tpe.asInstanceOf[MonoType.Lazy]
        val classType = JvmOps.getLazyClassType(classMonoType)
        val internalClassType = classType.name.toInternalName
        val MonoType.Lazy(tpe) = classMonoType
        val erasedType = JvmOps.getErasedJvmType(tpe)

        // Emit code for the lazy expression.
        compileExpression(exp, visitor, currentClass, lenv0, entryPoint)

        // Lazy$tpe is expected.
        visitor.visitTypeInsn(CHECKCAST, internalClassType)

        // Dup for later lazy.value or lazy.force(context)
        visitor.visitInsn(DUP)
        // Get expression
        visitor.visitFieldInsn(GETFIELD, internalClassType, "expression", JvmType.Object.toDescriptor)
        val alreadyInit = new Label()
        val end = new Label()
        // If expression == null the we just use lazy.value, otherwise lazy.force(context)
        visitor.visitJumpInsn(IFNULL, alreadyInit)

        // Call force().
        visitor.visitMethodInsn(INVOKEVIRTUAL, internalClassType, "force", AsmOps.getMethodDescriptor(Nil, erasedType), false)
        // goto the cast to undo erasure
        visitor.visitJumpInsn(GOTO, end)

        visitor.visitLabel(alreadyInit)
        // Retrieve the erased value
        visitor.visitFieldInsn(GETFIELD, internalClassType, "value", erasedType.toDescriptor)

        visitor.visitLabel(end)
        // The result of force is a generic object so a cast is needed.
        AsmOps.castIfNotPrim(visitor, JvmOps.getJvmType(tpe))

      case AtomicOp.BoxBool =>
        val List(exp) = exps
        addSourceLine(visitor, loc)
        compileExpression(exp, visitor, currentClass, lenv0, entryPoint)
        visitor.visitMethodInsn(INVOKESTATIC, "java/lang/Boolean", "valueOf", "(Z)Ljava/lang/Boolean;", false)

      case AtomicOp.BoxInt8 =>
        val List(exp) = exps
        addSourceLine(visitor, loc)
        compileExpression(exp, visitor, currentClass, lenv0, entryPoint)
        visitor.visitMethodInsn(INVOKESTATIC, "java/lang/Byte", "valueOf", "(B)Ljava/lang/Byte;", false)

      case AtomicOp.BoxInt16 =>
        val List(exp) = exps
        addSourceLine(visitor, loc)
        compileExpression(exp, visitor, currentClass, lenv0, entryPoint)
        visitor.visitMethodInsn(INVOKESTATIC, "java/lang/Short", "valueOf", "(S)Ljava/lang/Short;", false)

      case AtomicOp.BoxInt32 =>
        val List(exp) = exps
        addSourceLine(visitor, loc)
        compileExpression(exp, visitor, currentClass, lenv0, entryPoint)
        visitor.visitMethodInsn(INVOKESTATIC, "java/lang/Integer", "valueOf", "(I)Ljava/lang/Integer;", false)

      case AtomicOp.BoxInt64 =>
        val List(exp) = exps
        addSourceLine(visitor, loc)
        compileExpression(exp, visitor, currentClass, lenv0, entryPoint)
        visitor.visitMethodInsn(INVOKESTATIC, "java/lang/Long", "valueOf", "(J)Ljava/lang/Long;", false)

      case AtomicOp.BoxChar =>
        val List(exp) = exps
        addSourceLine(visitor, loc)
        compileExpression(exp, visitor, currentClass, lenv0, entryPoint)
        visitor.visitMethodInsn(INVOKESTATIC, "java/lang/Character", "valueOf", "(C)Ljava/lang/Character;", false)

      case AtomicOp.BoxFloat32 =>
        val List(exp) = exps
        addSourceLine(visitor, loc)
        compileExpression(exp, visitor, currentClass, lenv0, entryPoint)
        visitor.visitMethodInsn(INVOKESTATIC, "java/lang/Float", "valueOf", "(F)Ljava/lang/Float;", false)

      case AtomicOp.BoxFloat64 =>
        val List(exp) = exps
        addSourceLine(visitor, loc)
        compileExpression(exp, visitor, currentClass, lenv0, entryPoint)
        visitor.visitMethodInsn(INVOKESTATIC, "java/lang/Double", "valueOf", "(D)Ljava/lang/Double;", false)

      case AtomicOp.UnboxBool =>
        val List(exp) = exps
        addSourceLine(visitor, loc)
        compileExpression(exp, visitor, currentClass, lenv0, entryPoint)
        visitor.visitTypeInsn(CHECKCAST, "java/lang/Boolean")
        visitor.visitMethodInsn(INVOKEVIRTUAL, "java/lang/Boolean", "booleanValue", "()Z", false)

      case AtomicOp.UnboxInt8 =>
        val List(exp) = exps
        addSourceLine(visitor, loc)
        compileExpression(exp, visitor, currentClass, lenv0, entryPoint)
        visitor.visitTypeInsn(CHECKCAST, "java/lang/Character")
        visitor.visitMethodInsn(INVOKEVIRTUAL, "java/lang/Character", "charValue", "()C", false)

      case AtomicOp.UnboxInt16 =>
        val List(exp) = exps
        addSourceLine(visitor, loc)
        compileExpression(exp, visitor, currentClass, lenv0, entryPoint)
        visitor.visitTypeInsn(CHECKCAST, "java/lang/Short")
        visitor.visitMethodInsn(INVOKEVIRTUAL, "java/lang/Short", "shortValue", "()S", false)

      case AtomicOp.UnboxInt32 =>
        val List(exp) = exps
        addSourceLine(visitor, loc)
        compileExpression(exp, visitor, currentClass, lenv0, entryPoint)
        visitor.visitTypeInsn(CHECKCAST, "java/lang/Integer")
        visitor.visitMethodInsn(INVOKEVIRTUAL, "java/lang/Integer", "intValue", "()I", false)

      case AtomicOp.UnboxInt64 =>
        val List(exp) = exps
        addSourceLine(visitor, loc)
        compileExpression(exp, visitor, currentClass, lenv0, entryPoint)
        visitor.visitTypeInsn(CHECKCAST, "java/lang/Long")
        visitor.visitMethodInsn(INVOKEVIRTUAL, "java/lang/Long", "longValue", "()J", false)

      case AtomicOp.UnboxChar =>
        val List(exp) = exps
        addSourceLine(visitor, loc)
        compileExpression(exp, visitor, currentClass, lenv0, entryPoint)
        visitor.visitTypeInsn(CHECKCAST, "java/lang/Character")
        visitor.visitMethodInsn(INVOKEVIRTUAL, "java/lang/Character", "charValue", "()C", false)

      case AtomicOp.UnboxFloat32 =>
        val List(exp) = exps
        addSourceLine(visitor, loc)
        compileExpression(exp, visitor, currentClass, lenv0, entryPoint)
        visitor.visitTypeInsn(CHECKCAST, "java/lang/Float")
        visitor.visitMethodInsn(INVOKEVIRTUAL, "java/lang/Float", "floatValue", "()F", false)

      case AtomicOp.UnboxFloat64 =>
        val List(exp) = exps
        addSourceLine(visitor, loc)
        compileExpression(exp, visitor, currentClass, lenv0, entryPoint)
        visitor.visitTypeInsn(CHECKCAST, "java/lang/Double")
        visitor.visitMethodInsn(INVOKEVIRTUAL, "java/lang/Double", "doubleValue", "()D", false)


      case AtomicOp.HoleError(sym) =>
        addSourceLine(visitor, loc)
        AsmOps.compileThrowHoleError(visitor, sym.toString, loc)

      case AtomicOp.MatchError =>
        addSourceLine(visitor, loc)
        AsmOps.compileThrowFlixError(visitor, BackendObjType.MatchError.jvmName, loc)
    }

    case Expr.ApplyClo(exp, exps, ct, tpe, loc) =>
      ct match {
        case CallType.TailCall =>
          // Type of the function abstract class
          val functionInterface = JvmOps.getFunctionInterfaceType(exp.tpe)
          val closureAbstractClass = JvmOps.getClosureAbstractClassType(exp.tpe)
          // Evaluating the closure
          compileExpression(exp, visitor, currentClass, lenv0, entryPoint)
          // Casting to JvmType of closure abstract class
          visitor.visitTypeInsn(CHECKCAST, closureAbstractClass.name.toInternalName)
          // retrieving the unique thread object
          visitor.visitMethodInsn(INVOKEVIRTUAL, closureAbstractClass.name.toInternalName, GenClosureAbstractClasses.GetUniqueThreadClosureFunctionName, AsmOps.getMethodDescriptor(Nil, closureAbstractClass), false)
          // Putting args on the Fn class
          for ((arg, i) <- exps.zipWithIndex) {
            // Duplicate the FunctionInterface
            visitor.visitInsn(DUP)
            // Evaluating the expression
            compileExpression(arg, visitor, currentClass, lenv0, entryPoint)
            visitor.visitFieldInsn(PUTFIELD, functionInterface.name.toInternalName,
              s"arg$i", JvmOps.getErasedJvmType(arg.tpe).toDescriptor)
          }
          // Return the closure
          visitor.visitInsn(ARETURN)

        case CallType.NonTailCall =>
          // Type of the function abstract class
          val functionInterface = JvmOps.getFunctionInterfaceType(exp.tpe)
          val closureAbstractClass = JvmOps.getClosureAbstractClassType(exp.tpe)
          // previous JvmOps functions are already partial pattern matches
          val MonoType.Arrow(_, closureResultType) = exp.tpe
          val backendContinuationType = BackendObjType.Continuation(BackendType.toErasedBackendType(closureResultType))

          compileExpression(exp, visitor, currentClass, lenv0, entryPoint)
          // Casting to JvmType of closure abstract class
          visitor.visitTypeInsn(CHECKCAST, closureAbstractClass.name.toInternalName)
          // retrieving the unique thread object
          visitor.visitMethodInsn(INVOKEVIRTUAL, closureAbstractClass.name.toInternalName, GenClosureAbstractClasses.GetUniqueThreadClosureFunctionName, AsmOps.getMethodDescriptor(Nil, closureAbstractClass), false)
          // Putting args on the Fn class
          for ((arg, i) <- exps.zipWithIndex) {
            // Duplicate the FunctionInterface
            visitor.visitInsn(DUP)
            // Evaluating the expression
            compileExpression(arg, visitor, currentClass, lenv0, entryPoint)
            visitor.visitFieldInsn(PUTFIELD, functionInterface.name.toInternalName,
              s"arg$i", JvmOps.getErasedJvmType(arg.tpe).toDescriptor)
          }
          // Calling unwind and unboxing
          visitor.visitMethodInsn(INVOKEVIRTUAL, functionInterface.name.toInternalName,
            backendContinuationType.UnwindMethod.name, AsmOps.getMethodDescriptor(Nil, JvmOps.getErasedJvmType(tpe)), false)
          AsmOps.castIfNotPrim(visitor, JvmOps.getJvmType(tpe))
      }

    case Expr.ApplyDef(sym, exps, ct, tpe, loc) => ct match {
      case CallType.TailCall =>
        // Type of the function
        val fnType = root.defs(sym).tpe
        // Type of the function abstract class
        val functionInterface = JvmOps.getFunctionInterfaceType(fnType)

        // Put the def on the stack
        AsmOps.compileDefSymbol(sym, visitor)
        // Putting args on the Fn class
        for ((arg, i) <- exps.zipWithIndex) {
          // Duplicate the FunctionInterface
          visitor.visitInsn(DUP)
          // Evaluating the expression
          compileExpression(arg, visitor, currentClass, lenv0, entryPoint)
          visitor.visitFieldInsn(PUTFIELD, functionInterface.name.toInternalName,
            s"arg$i", JvmOps.getErasedJvmType(arg.tpe).toDescriptor)
        }
        // Return the def
        visitor.visitInsn(ARETURN)

      case CallType.NonTailCall =>
        // JvmType of Def
        val defJvmType = JvmOps.getFunctionDefinitionClassType(sym)
        // previous JvmOps function are already partial pattern matches
        val backendContinuationType = BackendObjType.Continuation(BackendType.toErasedBackendType(tpe))

        // Put the def on the stack
        AsmOps.compileDefSymbol(sym, visitor)

        // Putting args on the Fn class
        for ((arg, i) <- exps.zipWithIndex) {
          // Duplicate the FunctionInterface
          visitor.visitInsn(DUP)
          // Evaluating the expression
          compileExpression(arg, visitor, currentClass, lenv0, entryPoint)
          visitor.visitFieldInsn(PUTFIELD, defJvmType.name.toInternalName,
            s"arg$i", JvmOps.getErasedJvmType(arg.tpe).toDescriptor)
        }
        // Calling unwind and unboxing
        visitor.visitMethodInsn(INVOKEVIRTUAL, defJvmType.name.toInternalName, backendContinuationType.UnwindMethod.name,
          AsmOps.getMethodDescriptor(Nil, JvmOps.getErasedJvmType(tpe)), false)
        AsmOps.castIfNotPrim(visitor, JvmOps.getJvmType(tpe))
    }

    case Expr.ApplySelfTail(sym, formals, exps, tpe, loc) =>
      // The function abstract class name
      val functionType = JvmOps.getFunctionInterfaceType(root.defs(sym).tpe)
      // Evaluate each argument and put the result on the Fn class.
      for ((arg, i) <- exps.zipWithIndex) {
        visitor.visitVarInsn(ALOAD, 0)
        // Evaluate the argument and push the result on the stack.
        compileExpression(arg, visitor, currentClass, lenv0, entryPoint)
        visitor.visitFieldInsn(PUTFIELD, functionType.name.toInternalName,
          s"arg$i", JvmOps.getErasedJvmType(arg.tpe).toDescriptor)
      }
      // Jump to the entry point of the method.
      visitor.visitJumpInsn(GOTO, entryPoint)

    case Expr.IfThenElse(exp1, exp2, exp3, _, loc) =>
      // Adding source line number for debugging
      addSourceLine(visitor, loc)
      val ifElse = new Label()
      val ifEnd = new Label()
      compileExpression(exp1, visitor, currentClass, lenv0, entryPoint)
      visitor.visitJumpInsn(IFEQ, ifElse)
      compileExpression(exp2, visitor, currentClass, lenv0, entryPoint)
      visitor.visitJumpInsn(GOTO, ifEnd)
      visitor.visitLabel(ifElse)
      compileExpression(exp3, visitor, currentClass, lenv0, entryPoint)
      visitor.visitLabel(ifEnd)

    case Expr.Branch(exp, branches, _, loc) =>
      // Adding source line number for debugging
      addSourceLine(visitor, loc)
      // Calculating the updated jumpLabels map
      val updatedJumpLabels = branches.foldLeft(lenv0)((map, branch) => map + (branch._1 -> new Label()))
      // Compiling the exp
      compileExpression(exp, visitor, currentClass, updatedJumpLabels, entryPoint)
      // Label for the end of all branches
      val endLabel = new Label()
      // Skip branches if `exp` does not jump
      visitor.visitJumpInsn(GOTO, endLabel)
      // Compiling branches
      branches.foreach { case (sym, branchExp) =>
        // Label for the start of the branch
        visitor.visitLabel(updatedJumpLabels(sym))
        // evaluating the expression for the branch
        compileExpression(branchExp, visitor, currentClass, updatedJumpLabels, entryPoint)
        // Skip the rest of the branches
        visitor.visitJumpInsn(GOTO, endLabel)
      }
      // label for the end of branches
      visitor.visitLabel(endLabel)

    case Expr.JumpTo(sym, _, loc) =>
      // Adding source line number for debugging
      addSourceLine(visitor, loc)
      // Jumping to the label
      visitor.visitJumpInsn(GOTO, lenv0(sym))

    case Expr.Let(sym, exp1, exp2, _, loc) =>
      // Adding source line number for debugging
      addSourceLine(visitor, loc)
      compileExpression(exp1, visitor, currentClass, lenv0, entryPoint)
      // Jvm Type of the `exp1`
      val jvmType = JvmOps.getJvmType(exp1.tpe)
      // Store instruction for `jvmType`
      val iStore = AsmOps.getStoreInstruction(jvmType)
      visitor.visitVarInsn(iStore, sym.getStackOffset + 1)
      compileExpression(exp2, visitor, currentClass, lenv0, entryPoint)

    case Expr.LetRec(varSym, index, defSym, exp1, exp2, _, loc) =>
      // Adding source line number for debugging
      addSourceLine(visitor, loc)
      // Jvm Type of the `exp1`
      val jvmType = JvmOps.getJvmType(exp1.tpe)
      // Store instruction for `jvmType`
      val iStore = AsmOps.getStoreInstruction(jvmType)
      // JvmType of the closure
      val cloType = JvmOps.getClosureClassType(defSym)

      // Store temp recursive value
      visitor.visitInsn(ACONST_NULL)
      visitor.visitVarInsn(iStore, varSym.getStackOffset + 1)
      // Compile the closure
      compileExpression(exp1, visitor, currentClass, lenv0, entryPoint)
      // fix the local and closure reference
      visitor.visitInsn(DUP)
      visitor.visitInsn(DUP)
      visitor.visitFieldInsn(PUTFIELD, cloType.name.toInternalName, s"clo$index", JvmOps.getErasedJvmType(exp1.tpe).toDescriptor)
      // Store the closure locally (maybe not needed?)
      visitor.visitVarInsn(iStore, varSym.getStackOffset + 1)
      compileExpression(exp2, visitor, currentClass, lenv0, entryPoint)

    case Expr.Scope(sym, exp, _, loc) =>
      // Adding source line number for debugging
      addSourceLine(visitor, loc)

      // Introduce a label for before the try block.
      val beforeTryBlock = new Label()

      // Introduce a label for after the try block.
      val afterTryBlock = new Label()

      // Introduce a label for the finally block.
      val finallyBlock = new Label()

      // Introduce a label after the finally block.
      val afterFinally = new Label()

      // Emit try finally block.
      visitor.visitTryCatchBlock(beforeTryBlock, afterTryBlock, finallyBlock, null)

      // Create an instance of Region
      visitor.visitTypeInsn(NEW, BackendObjType.Region.jvmName.toInternalName)
      visitor.visitInsn(DUP)
      visitor.visitMethodInsn(INVOKESPECIAL, BackendObjType.Region.jvmName.toInternalName, "<init>",
        AsmOps.getMethodDescriptor(List(), JvmType.Void), false)

      val iStore = AsmOps.getStoreInstruction(JvmType.Reference(BackendObjType.Region.jvmName))
      visitor.visitVarInsn(iStore, sym.getStackOffset + 1)

      // Compile the scope body
      visitor.visitLabel(beforeTryBlock)
      compileExpression(exp, visitor, currentClass, lenv0, entryPoint)

      // When we exit the scope, call the region's `exit` method
      val iLoad = AsmOps.getLoadInstruction(JvmType.Reference(BackendObjType.Region.jvmName))
      visitor.visitVarInsn(iLoad, sym.getStackOffset + 1)
      visitor.visitMethodInsn(INVOKEVIRTUAL, BackendObjType.Region.jvmName.toInternalName, BackendObjType.Region.ExitMethod.name,
        BackendObjType.Region.ExitMethod.d.toDescriptor, false)
      visitor.visitLabel(afterTryBlock)

      // Compile the finally block which gets called if no exception is thrown
      visitor.visitVarInsn(iLoad, sym.getStackOffset + 1)
      visitor.visitMethodInsn(INVOKEVIRTUAL, BackendObjType.Region.jvmName.toInternalName, BackendObjType.Region.ReThrowChildExceptionMethod.name,
        BackendObjType.Region.ReThrowChildExceptionMethod.d.toDescriptor, false)
      visitor.visitJumpInsn(GOTO, afterFinally)

      // Compile the finally block which gets called if an exception is thrown
      visitor.visitLabel(finallyBlock)
      visitor.visitVarInsn(iLoad, sym.getStackOffset + 1)
      visitor.visitMethodInsn(INVOKEVIRTUAL, BackendObjType.Region.jvmName.toInternalName, BackendObjType.Region.ReThrowChildExceptionMethod.name,
        BackendObjType.Region.ReThrowChildExceptionMethod.d.toDescriptor, false)
      visitor.visitInsn(ATHROW)
      visitor.visitLabel(afterFinally)

    case Expr.TryCatch(exp, rules, _, loc) =>
      // Add source line number for debugging.
      addSourceLine(visitor, loc)

      // Introduce a label for before the try block.
      val beforeTryBlock = new Label()

      // Introduce a label for after the try block.
      val afterTryBlock = new Label()

      // Introduce a label after the try block and after all catch rules.
      val afterTryAndCatch = new Label()

      // Introduce a label for each catch rule.
      val rulesAndLabels = rules map {
        rule => rule -> new Label()
      }

      // Emit a try catch block for each catch rule.
      for ((CatchRule(_, clazz, _), handlerLabel) <- rulesAndLabels) {
        visitor.visitTryCatchBlock(beforeTryBlock, afterTryBlock, handlerLabel, asm.Type.getInternalName(clazz))
      }

      // Emit code for the try block.
      visitor.visitLabel(beforeTryBlock)
      compileExpression(exp, visitor, currentClass, lenv0, entryPoint)
      visitor.visitLabel(afterTryBlock)
      visitor.visitJumpInsn(GOTO, afterTryAndCatch)

      // Emit code for each catch rule.
      for ((CatchRule(sym, _, body), handlerLabel) <- rulesAndLabels) {
        // Emit the label.
        visitor.visitLabel(handlerLabel)

        // Store the exception in a local variable.
        val istore = AsmOps.getStoreInstruction(JvmType.Object)
        visitor.visitVarInsn(istore, sym.getStackOffset + 1)

        // Emit code for the handler body expression.
        compileExpression(body, visitor, currentClass, lenv0, entryPoint)
        visitor.visitJumpInsn(GOTO, afterTryAndCatch)
      }

      // Add the label after both the try and catch rules.
      visitor.visitLabel(afterTryAndCatch)

    case Expr.NewObject(name, _, tpe, methods, loc) =>
      addSourceLine(visitor, loc)
      val className = JvmName(ca.uwaterloo.flix.language.phase.jvm.JvmName.RootPackage, name).toInternalName
      visitor.visitTypeInsn(NEW, className)
      visitor.visitInsn(DUP)
      visitor.visitMethodInsn(INVOKESPECIAL, className, "<init>", AsmOps.getMethodDescriptor(Nil, JvmType.Void), false)

      // For each method, compile the closure which implements the body of that method and store it in a field
      methods.zipWithIndex.foreach { case (m, i) =>
        visitor.visitInsn(DUP)
        GenExpression.compileExpression(m.clo, visitor, currentClass, lenv0, entryPoint)
        visitor.visitFieldInsn(PUTFIELD, className, s"clo$i", JvmOps.getClosureAbstractClassType(m.clo.tpe).toDescriptor)
      }

  }


  /**
    * Emits code for the given statement `stmt0` to the given method `visitor` in the `currentClass`.
    */
  def compileStmt(stmt0: Stmt, visitor: MethodVisitor, currentClass: JvmType.Reference, lenv0: Map[Symbol.LabelSym, Label], entryPoint: Label)(implicit root: Root, flix: Flix): Unit = stmt0 match {
    case Stmt.Ret(e, tpe, loc) => compileExpression(e, visitor, currentClass, lenv0, entryPoint)
  }

  private def visitComparisonPrologue(exp1: Expr, exp2: Expr, visitor: MethodVisitor, currentClass: JvmType.Reference, lenv0: Map[Symbol.LabelSym, Label], entryPoint: Label)(implicit root: Root, flix: Flix): (Label, Label) = {
    compileExpression(exp1, visitor, currentClass, lenv0, entryPoint)
    compileExpression(exp2, visitor, currentClass, lenv0, entryPoint)
    val condElse = new Label()
    val condEnd = new Label()
    (condElse, condEnd)
  }

  private def visitComparisonEpilogue(visitor: MethodVisitor, condElse: Label, condEnd: Label): Unit = {
    visitor.visitInsn(ICONST_1)
    visitor.visitJumpInsn(GOTO, condEnd)
    visitor.visitLabel(condElse)
    visitor.visitInsn(ICONST_0)
    visitor.visitLabel(condEnd)
  }

<<<<<<< HEAD
  private def visitComparison1(exp1: Expr, exp2: Expr, opcode: Int, visitor: MethodVisitor, currentClass: JvmType.Reference, lenv0: Map[Symbol.LabelSym, Label], entryPoint: Label)(implicit root: Root, flix: Flix): Unit = {
    val (condElse, condEnd) = visitComparisonPrologue(exp1, exp2, visitor, currentClass, lenv0, entryPoint)
    visitor.visitJumpInsn(opcode, condElse)
    visitComparisonEpilogue(visitor, condElse, condEnd)
  }

  private def visitComparison2(exp1: Expr, exp2: Expr, opcode: Int, cmpOpcode: Int, visitor: MethodVisitor, currentClass: JvmType.Reference, lenv0: Map[Symbol.LabelSym, Label], entryPoint: Label)(implicit root: Root, flix: Flix): Unit = {
    val (condElse, condEnd) = visitComparisonPrologue(exp1, exp2, visitor, currentClass, lenv0, entryPoint)
    visitor.visitInsn(opcode)
    visitor.visitJumpInsn(cmpOpcode, condElse)
    visitComparisonEpilogue(visitor, condElse, condEnd)
  }

  private def compileConstant(visitor: MethodVisitor, cst: Ast.Constant, tpe: MonoType, loc: SourceLocation)(implicit root: Root, flix: Flix): Unit = cst match {
    case Ast.Constant.Unit =>
      addSourceLine(visitor, loc)
      visitor.visitFieldInsn(GETSTATIC, BackendObjType.Unit.jvmName.toInternalName,
        BackendObjType.Unit.InstanceField.name, BackendObjType.Unit.toDescriptor)

    case Ast.Constant.Null =>
      addSourceLine(visitor, loc)
      visitor.visitInsn(ACONST_NULL)
      AsmOps.castIfNotPrim(visitor, JvmOps.getJvmType(tpe))

    case Ast.Constant.Bool(true) =>
      addSourceLine(visitor, loc)
      visitor.visitInsn(ICONST_1)

    case Ast.Constant.Bool(false) =>
      addSourceLine(visitor, loc)
      visitor.visitInsn(ICONST_0)

    case Ast.Constant.Char(c) =>
      addSourceLine(visitor, loc)
      compileInt(visitor, c)

    case Ast.Constant.Float32(f) =>
      addSourceLine(visitor, loc)
      f match {
        case 0f => visitor.visitInsn(FCONST_0)
        case 1f => visitor.visitInsn(FCONST_1)
        case 2f => visitor.visitInsn(FCONST_2)
        case _ => visitor.visitLdcInsn(f)
      }

    case Ast.Constant.Float64(d) =>
      addSourceLine(visitor, loc)
      d match {
        case 0d => visitor.visitInsn(DCONST_0)
        case 1d => visitor.visitInsn(DCONST_1)
        case _ => visitor.visitLdcInsn(d)
      }

    case Ast.Constant.BigDecimal(dd) =>
      addSourceLine(visitor, loc)
      visitor.visitTypeInsn(NEW, BackendObjType.BigDecimal.jvmName.toInternalName)
      visitor.visitInsn(DUP)
      visitor.visitLdcInsn(dd.toString)
      visitor.visitMethodInsn(INVOKESPECIAL, BackendObjType.BigDecimal.jvmName.toInternalName, "<init>",
        AsmOps.getMethodDescriptor(List(JvmType.String), JvmType.Void), false)

    case Ast.Constant.Int8(b) =>
      addSourceLine(visitor, loc)
      compileInt(visitor, b)

    case Ast.Constant.Int16(s) =>
      addSourceLine(visitor, loc)
      compileInt(visitor, s)

    case Ast.Constant.Int32(i) =>
      addSourceLine(visitor, loc)
      compileInt(visitor, i)

    case Ast.Constant.Int64(l) =>
      addSourceLine(visitor, loc)
      compileInt(visitor, l, isLong = true)

    case Ast.Constant.BigInt(ii) =>
      addSourceLine(visitor, loc)
      visitor.visitTypeInsn(NEW, BackendObjType.BigInt.jvmName.toInternalName)
      visitor.visitInsn(DUP)
      visitor.visitLdcInsn(ii.toString)
      visitor.visitMethodInsn(INVOKESPECIAL, BackendObjType.BigInt.jvmName.toInternalName, "<init>",
        AsmOps.getMethodDescriptor(List(JvmType.String), JvmType.Void), false)

    case Ast.Constant.Str(s) =>
      addSourceLine(visitor, loc)
      visitor.visitLdcInsn(s)

    case Ast.Constant.Regex(patt) =>
      addSourceLine(visitor, loc)
      visitor.visitLdcInsn(patt.pattern)
      visitor.visitMethodInsn(INVOKESTATIC, JvmName.Regex.toInternalName, "compile",
        AsmOps.getMethodDescriptor(List(JvmType.String), JvmType.Regex), false)

  }

=======
>>>>>>> be8ddd73
  /*
   * Generate code to load an integer constant.
   *
   * Uses the smallest number of bytes necessary, e.g. ICONST_0 takes 1 byte to load a 0, but BIPUSH 7 takes 2 bytes to
   * load a 7, and SIPUSH 200 takes 3 bytes to load a 200. However, note that values on the stack normally take up 4
   * bytes. The exception is if we set `isLong` to true, in which case a cast will be performed if necessary.
   *
   * This is needed because sometimes we expect the operands to be a long, which means two (int) values are popped from
   * the stack and concatenated to form a long.
   */
  private def compileInt(visitor: MethodVisitor, i: Long, isLong: Boolean = false): Unit = {
    i match {
      case -1 => visitor.visitInsn(ICONST_M1)
      case 0 => if (!isLong) visitor.visitInsn(ICONST_0) else visitor.visitInsn(LCONST_0)
      case 1 => if (!isLong) visitor.visitInsn(ICONST_1) else visitor.visitInsn(LCONST_1)
      case 2 => visitor.visitInsn(ICONST_2)
      case 3 => visitor.visitInsn(ICONST_3)
      case 4 => visitor.visitInsn(ICONST_4)
      case 5 => visitor.visitInsn(ICONST_5)
      case _ if scala.Byte.MinValue <= i && i <= scala.Byte.MaxValue => visitor.visitIntInsn(BIPUSH, i.toInt)
      case _ if scala.Short.MinValue <= i && i <= scala.Short.MaxValue => visitor.visitIntInsn(SIPUSH, i.toInt)
      case _ if scala.Int.MinValue <= i && i <= scala.Int.MaxValue => visitor.visitLdcInsn(i.toInt)
      case _ => visitor.visitLdcInsn(i)
    }
    if (isLong && scala.Int.MinValue <= i && i <= scala.Int.MaxValue && i != 0 && i != 1) visitor.visitInsn(I2L)
  }

  private def compileUnaryExpr(e: Expr,
                               currentClassType: JvmType.Reference,
                               visitor: MethodVisitor,
                               jumpLabels: Map[Symbol.LabelSym, Label],
                               entryPoint: Label,
                               sop: SemanticOperator)(implicit root: Root, flix: Flix): Unit = {
    // Adding source line number for debugging
    addSourceLine(visitor, e.loc)

    compileExpression(e, visitor, currentClassType, jumpLabels, entryPoint)
    sop match {
      case SemanticOperator.BoolOp.Not =>
        val condElse = new Label()
        val condEnd = new Label()
        visitor.visitJumpInsn(IFNE, condElse)
        visitor.visitInsn(ICONST_1)
        visitor.visitJumpInsn(GOTO, condEnd)
        visitor.visitLabel(condElse)
        visitor.visitInsn(ICONST_0)
        visitor.visitLabel(condEnd)

      case Float32Op.Neg | Float64Op.Neg | BigDecimalOp.Neg
           | Int8Op.Neg | Int16Op.Neg | Int32Op.Neg
           | Int64Op.Neg | BigIntOp.Neg => compileUnaryMinusExpr(visitor, sop, e.loc)

      case Int8Op.Not | Int16Op.Not | Int32Op.Not
           | Int64Op.Not | BigIntOp.Not => compileUnaryNegateExpr(visitor, sop, e.loc)

      case _ => throw InternalCompilerException(s"Unexpected unary operator: '$sop'.", e.loc)
    }
  }

  /*
   * For Int8/Int16, we need to truncate and sign extend the result.
   *
   * Example:
   * Suppose we store the value -128 into an Int8 (byte). The number is represented as (in two's complement):
   *   10000000
   * But on the JVM, the value is sign extended and stored as an Int32 (int):
   *   11111111 11111111 11111111 10000000
   * If we simply negate -128, we get the value 128, which is represented as:
   *   00000000 00000000 00000000 10000000
   * But this is greater than the maximum value (127) for an Int8 (byte). We use I2B to convert the Int32 (int) to an
   * Int8 (byte), which does a truncation and sign extension:
   *   11111111 11111111 11111111 10000000
   * And the final value is -128.
   *
   * Note that in Java semantics, the unary minus operator returns an Int32 (int), so the programmer must explicitly
   * cast to an Int8 (byte).
   */
  private def compileUnaryMinusExpr(visitor: MethodVisitor, sop: SemanticOperator, loc: SourceLocation)(implicit root: Root, flix: Flix): Unit = sop match {
    case Float32Op.Neg => visitor.visitInsn(FNEG)
    case Float64Op.Neg => visitor.visitInsn(DNEG)
    case BigDecimalOp.Neg =>
      visitor.visitMethodInsn(INVOKEVIRTUAL, BackendObjType.BigDecimal.jvmName.toInternalName, "negate",
        AsmOps.getMethodDescriptor(Nil, JvmType.BigDecimal), false)
    case Int8Op.Neg =>
      visitor.visitInsn(INEG)
      visitor.visitInsn(I2B)
    case Int16Op.Neg =>
      visitor.visitInsn(INEG)
      visitor.visitInsn(I2S)
    case Int32Op.Neg => visitor.visitInsn(INEG)
    case Int64Op.Neg => visitor.visitInsn(LNEG)
    case BigIntOp.Neg =>
      visitor.visitMethodInsn(INVOKEVIRTUAL, BackendObjType.BigInt.jvmName.toInternalName, "negate",
        AsmOps.getMethodDescriptor(Nil, JvmType.BigInteger), false)
    case _ => throw InternalCompilerException(s"Unexpected semantic operator: $sop.", loc)
  }

  /*
   * Note that ~xxxx = xxxx ^ 1111, and since the JVM uses two's complement, -1 = 0xFFFFFFFF, so ~b = b ^ -1. No need to
   * truncate because Int8/Int16 (byte/short) are sign extended to Int32 (int), and s.ext(negate(b) = negate(s.ext(b)).
   *
   * Example:
   * Consider two Int8s:
   *     b = 11000011    c = 00001111
   * Conceptually, ~b and ~c would be:
   *    ~b = 00111100   ~c = 11110000
   * On the JVM, b, ~b, c, and ~c would be stored as an Int32s:
   *    b' = 11111111 11111111 11111111 11000011    c' = 00000000 00000000 00000000 00001111
   *   ~b' = 00000000 00000000 00000000 00111100   ~c' = 11111111 11111111 11111111 11110000
   *
   * Note that sign extending and then negating a value is equal to negating and then sign extending it.
   */
  private def compileUnaryNegateExpr(visitor: MethodVisitor, sop: SemanticOperator, loc: SourceLocation)(implicit root: Root, flix: Flix): Unit = sop match {
    case Int8Op.Not | Int16Op.Not | Int32Op.Not =>
      visitor.visitInsn(ICONST_M1)
      visitor.visitInsn(IXOR)
    case Int64Op.Not =>
      visitor.visitInsn(ICONST_M1)
      visitor.visitInsn(I2L)
      visitor.visitInsn(LXOR)
    case BigIntOp.Not =>
      visitor.visitMethodInsn(INVOKEVIRTUAL, BackendObjType.BigInt.jvmName.toInternalName, "not",
        AsmOps.getMethodDescriptor(Nil, JvmType.BigInteger), false)
    case _ => throw InternalCompilerException(s"Unexpected semantic operator: $sop.", loc)
  }

  /*
   * Adding the source of the line for debugging
   */
  private def addSourceLine(visitor: MethodVisitor, loc: SourceLocation): Unit = {
    val label = new Label()
    visitor.visitLabel(label)
    visitor.visitLineNumber(loc.beginLine, label)
  }

  /**
    * Pushes arguments onto the stack ready to invoke a method
    */
  private def pushArgs(visitor: MethodVisitor, args: List[Expr], signature: Array[Class[_ <: Object]], currentClass: JvmType.Reference, lenv0: Map[Symbol.LabelSym, Label], entryPoint: Label)(implicit root: Root, flix: Flix): Unit = {
    // Evaluate arguments left-to-right and push them onto the stack.
    for ((arg, argType) <- args.zip(signature)) {
      compileExpression(arg, visitor, currentClass, lenv0, entryPoint)
      if (!argType.isPrimitive) {
        // NB: Really just a hack because the backend does not support array JVM types properly.
        visitor.visitTypeInsn(CHECKCAST, asm.Type.getInternalName(argType))
      } else {
        arg.tpe match {
          // NB: This is not exhaustive. In the new backend we should handle all types, including multidim arrays.
          case MonoType.Array(MonoType.Float32) => visitor.visitTypeInsn(CHECKCAST, "[F")
          case MonoType.Array(MonoType.Float64) => visitor.visitTypeInsn(CHECKCAST, "[D")
          case MonoType.Array(MonoType.Int8) => visitor.visitTypeInsn(CHECKCAST, "[B")
          case MonoType.Array(MonoType.Int16) => visitor.visitTypeInsn(CHECKCAST, "[S")
          case MonoType.Array(MonoType.Int32) => visitor.visitTypeInsn(CHECKCAST, "[I")
          case MonoType.Array(MonoType.Int64) => visitor.visitTypeInsn(CHECKCAST, "[J")
          case _ => // nop
        }
      }
    }
  }
}<|MERGE_RESOLUTION|>--- conflicted
+++ resolved
@@ -1771,7 +1771,6 @@
     visitor.visitLabel(condEnd)
   }
 
-<<<<<<< HEAD
   private def visitComparison1(exp1: Expr, exp2: Expr, opcode: Int, visitor: MethodVisitor, currentClass: JvmType.Reference, lenv0: Map[Symbol.LabelSym, Label], entryPoint: Label)(implicit root: Root, flix: Flix): Unit = {
     val (condElse, condEnd) = visitComparisonPrologue(exp1, exp2, visitor, currentClass, lenv0, entryPoint)
     visitor.visitJumpInsn(opcode, condElse)
@@ -1785,92 +1784,6 @@
     visitComparisonEpilogue(visitor, condElse, condEnd)
   }
 
-  private def compileConstant(visitor: MethodVisitor, cst: Ast.Constant, tpe: MonoType, loc: SourceLocation)(implicit root: Root, flix: Flix): Unit = cst match {
-    case Ast.Constant.Unit =>
-      addSourceLine(visitor, loc)
-      visitor.visitFieldInsn(GETSTATIC, BackendObjType.Unit.jvmName.toInternalName,
-        BackendObjType.Unit.InstanceField.name, BackendObjType.Unit.toDescriptor)
-
-    case Ast.Constant.Null =>
-      addSourceLine(visitor, loc)
-      visitor.visitInsn(ACONST_NULL)
-      AsmOps.castIfNotPrim(visitor, JvmOps.getJvmType(tpe))
-
-    case Ast.Constant.Bool(true) =>
-      addSourceLine(visitor, loc)
-      visitor.visitInsn(ICONST_1)
-
-    case Ast.Constant.Bool(false) =>
-      addSourceLine(visitor, loc)
-      visitor.visitInsn(ICONST_0)
-
-    case Ast.Constant.Char(c) =>
-      addSourceLine(visitor, loc)
-      compileInt(visitor, c)
-
-    case Ast.Constant.Float32(f) =>
-      addSourceLine(visitor, loc)
-      f match {
-        case 0f => visitor.visitInsn(FCONST_0)
-        case 1f => visitor.visitInsn(FCONST_1)
-        case 2f => visitor.visitInsn(FCONST_2)
-        case _ => visitor.visitLdcInsn(f)
-      }
-
-    case Ast.Constant.Float64(d) =>
-      addSourceLine(visitor, loc)
-      d match {
-        case 0d => visitor.visitInsn(DCONST_0)
-        case 1d => visitor.visitInsn(DCONST_1)
-        case _ => visitor.visitLdcInsn(d)
-      }
-
-    case Ast.Constant.BigDecimal(dd) =>
-      addSourceLine(visitor, loc)
-      visitor.visitTypeInsn(NEW, BackendObjType.BigDecimal.jvmName.toInternalName)
-      visitor.visitInsn(DUP)
-      visitor.visitLdcInsn(dd.toString)
-      visitor.visitMethodInsn(INVOKESPECIAL, BackendObjType.BigDecimal.jvmName.toInternalName, "<init>",
-        AsmOps.getMethodDescriptor(List(JvmType.String), JvmType.Void), false)
-
-    case Ast.Constant.Int8(b) =>
-      addSourceLine(visitor, loc)
-      compileInt(visitor, b)
-
-    case Ast.Constant.Int16(s) =>
-      addSourceLine(visitor, loc)
-      compileInt(visitor, s)
-
-    case Ast.Constant.Int32(i) =>
-      addSourceLine(visitor, loc)
-      compileInt(visitor, i)
-
-    case Ast.Constant.Int64(l) =>
-      addSourceLine(visitor, loc)
-      compileInt(visitor, l, isLong = true)
-
-    case Ast.Constant.BigInt(ii) =>
-      addSourceLine(visitor, loc)
-      visitor.visitTypeInsn(NEW, BackendObjType.BigInt.jvmName.toInternalName)
-      visitor.visitInsn(DUP)
-      visitor.visitLdcInsn(ii.toString)
-      visitor.visitMethodInsn(INVOKESPECIAL, BackendObjType.BigInt.jvmName.toInternalName, "<init>",
-        AsmOps.getMethodDescriptor(List(JvmType.String), JvmType.Void), false)
-
-    case Ast.Constant.Str(s) =>
-      addSourceLine(visitor, loc)
-      visitor.visitLdcInsn(s)
-
-    case Ast.Constant.Regex(patt) =>
-      addSourceLine(visitor, loc)
-      visitor.visitLdcInsn(patt.pattern)
-      visitor.visitMethodInsn(INVOKESTATIC, JvmName.Regex.toInternalName, "compile",
-        AsmOps.getMethodDescriptor(List(JvmType.String), JvmType.Regex), false)
-
-  }
-
-=======
->>>>>>> be8ddd73
   /*
    * Generate code to load an integer constant.
    *
