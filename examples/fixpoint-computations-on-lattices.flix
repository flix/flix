/// We define the elements of the lattice as an enum. The somewhat
/// unorthodox formatting shows the structure of the lattice:
enum Sign {
              case Top,

    case Neg, case Zer, case Pos,

              case Bot
}

/// The smallest lattice element.
instance LowerBound[Sign] {
    pub def minValue(): Sign = Sign.Bot
}

/// The equality relation on the lattice elements.
instance Eq[Sign] {
    pub def eq(x: Sign, y: Sign): Bool = match (x, y) {
        case (Top, Top) => true
        case (Neg, Neg) => true
        case (Zer, Zer) => true
        case (Pos, Pos) => true
        case (Bot, Bot) => true
        case _          => false
    }
}

/// The partial order relation on the lattice elements.
instance PartialOrder[Sign] {
    pub def partialCompare(x: Sign, y: Sign): Bool = match (x, y) {
        case (Bot, _)   => true
        case (Neg, Neg) => true
        case (Zer, Zer) => true
        case (Pos, Pos) => true
        case (_, Top)   => true
        case _          => false
    }
}

/// The least upper bound relation on the lattice elements.
instance JoinLattice[Sign] {
    pub def leastUpperBound(x: Sign, y: Sign): Sign = match (x, y) {
        case (Bot, _)   => y
        case (_, Bot)   => x
        case (Neg, Neg) => Neg
        case (Zer, Zer) => Zer
        case (Pos, Pos) => Pos
        case _          => Top
    }
}

/// The greatest lower bound relation on the lattice elements.
instance MeetLattice[Sign] {
    pub def greatestLowerBound(e1: Sign, e2: Sign): Sign = match (e1, e2) {
        case (Top, x)   => x
        case (x, Top)   => x
        case (Neg, Neg) => Neg
        case (Zer, Zer) => Zer
        case (Pos, Pos) => Pos
        case _          => Bot
    }
}

// We want a toString instance to pretty print the result.
instance ToString[Sign] {
    pub def toString(x: Sign): String = match x {
        case Top => "Top"
        case Neg => "Neg"
        case Zer => "Zer"
        case Pos => "Pos"
        case Bot => "Bot"
    }
}

<<<<<<< HEAD
instance Order[Sign] {
    pub def compare(a: Sign, b: Sign): Comparison = ?bug
}

instance Boxable[Sign] {
    pub def box(x: Sign): Boxed =
=======
// For technical reasons, we must have a boxable instance.
instance Boxable[Sign] {
    pub def box(x: Sign): Boxed = {
>>>>>>> dfe5ab72
        let value = x as ##java.lang.Object;
        let compare = (o1, o2) -> Order.compare(o1 as Sign, o2 as Sign);
        let toString = o -> ToString.toString(o as Sign);
        BoxedObject(value, compare, toString)
<<<<<<< HEAD

=======
    }
>>>>>>> dfe5ab72
    pub def unbox(x: Boxed): Sign = match x {
        case BoxedObject(v, _, _) => v as Sign
        case _                    => ?bug
    }
}

<<<<<<< HEAD
=======
// The Boxable instance requires an Order instance (different from the partial order).
instance Order[Sign] {
    pub def compare(x: Sign, y: Sign): Comparison = match (x, y) {
        case (Bot, Bot) => EqualTo
        case (Neg, Neg) => EqualTo
        case (Zer, Zer) => EqualTo
        case (Pos, Pos) => EqualTo
        case (Top, Top) => EqualTo
        case (Bot, _)   => LessThan
        case (Neg, _)   => LessThan
        case (Zer, _)   => LessThan
        case (Pos, _)   => LessThan
        case _          => GreaterThan
    }
}

>>>>>>> dfe5ab72
/// We can now declare three map lattices:
lat A(x: String, s: Sign)
lat B(x: String, s: Sign)
lat R(x: String, s: Sign)

// We can now put everything together.
def main(_: Array[String]): Int32 & Impure =
    let p = #{
        /// We can write facts with lattice semantics:
        A("a"; Pos).
        B("a"; Top).
        A("b"; Neg).

        /// And rules with lattice semantics:
        R("c"; s) :- A("a"; s).
        R("c"; s) :- A("b"; s).
        R("d"; s) :- A(x; s), B(x; s).
    };
    let m = solve p;
    (m |> Fixpoint.unsafePrint) as & Impure;
    0<|MERGE_RESOLUTION|>--- conflicted
+++ resolved
@@ -72,35 +72,20 @@
     }
 }
 
-<<<<<<< HEAD
-instance Order[Sign] {
-    pub def compare(a: Sign, b: Sign): Comparison = ?bug
-}
-
-instance Boxable[Sign] {
-    pub def box(x: Sign): Boxed =
-=======
 // For technical reasons, we must have a boxable instance.
 instance Boxable[Sign] {
     pub def box(x: Sign): Boxed = {
->>>>>>> dfe5ab72
         let value = x as ##java.lang.Object;
         let compare = (o1, o2) -> Order.compare(o1 as Sign, o2 as Sign);
         let toString = o -> ToString.toString(o as Sign);
         BoxedObject(value, compare, toString)
-<<<<<<< HEAD
-
-=======
     }
->>>>>>> dfe5ab72
     pub def unbox(x: Boxed): Sign = match x {
         case BoxedObject(v, _, _) => v as Sign
         case _                    => ?bug
     }
 }
 
-<<<<<<< HEAD
-=======
 // The Boxable instance requires an Order instance (different from the partial order).
 instance Order[Sign] {
     pub def compare(x: Sign, y: Sign): Comparison = match (x, y) {
@@ -117,7 +102,6 @@
     }
 }
 
->>>>>>> dfe5ab72
 /// We can now declare three map lattices:
 lat A(x: String, s: Sign)
 lat B(x: String, s: Sign)
