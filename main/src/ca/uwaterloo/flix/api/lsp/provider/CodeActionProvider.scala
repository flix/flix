/*
 * Copyright 2023 Holger Dal Mogensen
 * Copyright 2024 Magnus Madsen
 *
 * Licensed under the Apache License, Version 2.0 (the "License");
 * you may not use this file except in compliance with the License.
 * You may obtain a copy of the License at
 *
 *   http://www.apache.org/licenses/LICENSE-2.0
 *
 * Unless required by applicable law or agreed to in writing, software
 * distributed under the License is distributed on an "AS IS" BASIS,
 * WITHOUT WARRANTIES OR CONDITIONS OF ANY KIND, either express or implied.
 * See the License for the specific language governing permissions and
 * limitations under the License.
 */
package ca.uwaterloo.flix.api.lsp.provider

import ca.uwaterloo.flix.api.lsp.{CodeAction, CodeActionKind, Position, Range, TextEdit, WorkspaceEdit}
import ca.uwaterloo.flix.language.CompilationMessage
import ca.uwaterloo.flix.language.ast.{Name, SourceLocation, SourcePosition, Symbol, Type, TypeConstructor, TypedAst}
import ca.uwaterloo.flix.language.ast.TypedAst.Root
import ca.uwaterloo.flix.language.errors.{InstanceError, ResolutionError, TypeError}
import ca.uwaterloo.flix.util.Similarity

/**
  * The CodeActionProvider offers quickfix suggestions.
  *
  * The space of possible quickfixes is huge. Hence, we should only offer quickfixes that are meaningfully useful.
  *
  * That is, quickfix suggestions that will often be used: either because they offer good ergonomics or because they resolve a tricky issue.
  */
object CodeActionProvider {

  def getCodeActions(uri: String, range: Range, errors: List[CompilationMessage])(implicit root: Root): List[CodeAction] = {
    getActionsFromErrors(uri, range, errors) ++ getActionsFromRange(uri, range)
  }

  private def getActionsFromErrors(uri: String, range: Range, errors: List[CompilationMessage])(implicit root: Root): List[CodeAction] = errors.flatMap {
    case ResolutionError.UndefinedEffect(qn, _, loc) if overlaps(range, loc) =>
      if (qn.namespace.isRoot)
        mkUseEffect(qn.ident, uri)
      else
        Nil

    case ResolutionError.UndefinedName(qn, _, env, _, loc) if overlaps(range, loc) =>
      if (qn.namespace.isRoot)
        mkUseDef(qn.ident, uri) ++ mkFixMisspelling(qn, loc, env, uri)
      else
        Nil

    case ResolutionError.UndefinedTrait(qn, _, loc) if overlaps(range, loc) =>
      if (qn.namespace.isRoot)
        mkUseTrait(qn.ident, uri)
      else
        Nil

<<<<<<< HEAD
    case ResolutionError.UndefinedType(qn, _, loc) if overlaps(range, loc) =>
      mkNewEnum(qn.ident.name, uri) :: {
=======
    case ResolutionError.UndefinedType(qn, _, loc) if onSameLine(range, loc) =>
      mkNewEnum(qn.ident.name, uri) :: mkNewStruct(qn.ident.name, uri) :: {
>>>>>>> 774a6205
        if (qn.namespace.isRoot)
          mkUseType(qn.ident, uri)
        else
          Nil
      }

    case TypeError.MissingInstanceEq(tpe, _, loc) if overlaps(range, loc) =>
      mkDeriveMissingEq(tpe, uri)

    case TypeError.MissingInstanceOrder(tpe, _, loc) if overlaps(range, loc) =>
      mkDeriveMissingOrder(tpe, uri)

    case TypeError.MissingInstanceToString(tpe, _, loc) if overlaps(range, loc) =>
      mkDeriveMissingToString(tpe, uri)

    case InstanceError.MissingSuperTraitInstance(tpe, _, sup, loc) if overlaps(range, loc) =>
      mkDeriveMissingSuperTrait(tpe, sup, uri)

    case _ => Nil
  }

  /**
    * Returns code actions based on the current index and the given range.
    */
  private def getActionsFromRange(uri: String, range: Range)(implicit root: Root): List[CodeAction] = {
    root.enums.foldLeft(List.empty[CodeAction]) {
      case (acc, (sym, enm)) if overlaps(range, sym.loc) =>
        List(mkDeriveEq(enm, uri), mkDeriveOrder(enm, uri), mkDeriveToString(enm, uri)).flatten ::: acc
      case (acc, _) => acc
    }
  }

  /**
    * Returns a code action that proposes to `use` a def.
    *
    * For example, if we have:
    *
    * {{{
    *   map(x -> x + 1, Nil)
    * }}}
    *
    * then we propose to insert:
    *
    * {{{
    *   use List.map;
    * }}}
    */
  private def mkUseDef(ident: Name.Ident, uri: String)(implicit root: Root): List[CodeAction] = {
    val syms = root.defs.map {
      case (sym, _) => sym
    }
    mkUseSym(ident, syms.map(_.name), syms, uri)
  }

  /**
    * Returns a code action that proposes to `use` a trait.
    */
  private def mkUseTrait(ident: Name.Ident, uri: String)(implicit root: Root): List[CodeAction] = {
    val syms = root.traits.map {
      case (sym, _) => sym
    }
    mkUseSym(ident, syms.map(_.name), syms, uri)
  }

  /**
    * Returns a code action that proposes to `use` an effect.
    */
  private def mkUseEffect(ident: Name.Ident, uri: String)(implicit root: Root): List[CodeAction] = {
    val syms = root.effects.map {
      case (sym, _) => sym
    }
    mkUseSym(ident, syms.map(_.name), syms, uri)
  }

  /**
    * Returns a code action that proposes to `use` a type.
    */
  private def mkUseType(ident: Name.Ident, uri: String)(implicit root: Root): List[CodeAction] = {
    val names = root.enums.map { case (sym, _) => sym.name } ++
      root.restrictableEnums.map { case (sym, _) => sym.name } ++
      root.traits.map { case (sym, _) => sym.name } ++
      root.typeAliases.map { case (sym, _) => sym.name }

    val syms = (root.enums ++ root.restrictableEnums ++ root.traits ++ root.typeAliases).map {
      case (sym, _) => sym
    }

    mkUseSym(ident, names, syms, uri)
  }

  /**
    * Internal helper function for all `mkUseX`.
    * Returns a list of code action that proposes to `use` a symbol.
    *
    * For example, if we have:
    *
    * {{{
    *   map(x -> x + 1, Nil)
    * }}}
    *
    * and we pass in the list of defs in the root,
    * then we propose to insert:
    *
    * {{{
    *   use List.map;
    * }}}
    *
    * @param ident The identifier we are searching for.
    * @param syms  The symbols that are candidates for being used.
    * @param names The names of the symbols given as `syms`.
    *              These should include the same number and be in the same order.
    * @param uri   URI of the document the change should be made in.
    */
  // Names have to be included separately because symbols aren't guaranteed to have a name
  private def mkUseSym(ident: Name.Ident, names: Iterable[String], syms: Iterable[Symbol], uri: String): List[CodeAction] = {
    syms.zip(names).collect {
      case (sym, name) if name == ident.name =>
        CodeAction(
          title = s"use $sym",
          kind = CodeActionKind.QuickFix,
          edit = Some(WorkspaceEdit(
            Map(uri -> List(TextEdit(
              Range(Position(1, 1), Position(1, 1)), // TODO: We should figure out where to best place the use.
              s"use $sym;\n"
            )))
          )),
          command = None
        )
    }.toList.sortBy(_.title)
  }

  /**
    * Returns a code action that proposes to create a new enum.
    *
    * For example, if we have:
    *
    * {{{
    *   def foo(): Abc = ???
    * }}}
    *
    * where the `Abc` type is not defined this code action proposes to add:
    * {{{
    *   enum Abc { }
    * }}}
    */
  private def mkNewEnum(name: String, uri: String): CodeAction = CodeAction(
    title = s"Introduce new enum $name",
    kind = CodeActionKind.QuickFix,
    edit = Some(WorkspaceEdit(
      Map(uri -> List(TextEdit(
        Range(Position(1, 1), Position(1, 1)), // TODO: We should figure out where to best place the new enum.
        s"""
           |enum $name {
           |
           |}
           |""".stripMargin
      )))
    )),
    command = None
  )

  /**
   * Returns a code action that proposes to create a new struct.
   *
   * For example, if we have:
   *
   * {{{
   *   def foo(): Abc = ???
   * }}}
   *
   * where the `Abc` type is not defined this code action proposes to add:
   * {{{
   *   struct Abc[r] { }
   * }}}
   */
  private def mkNewStruct(name: String, uri: String): CodeAction = CodeAction(
    title = s"Introduce new struct $name",
    kind = CodeActionKind.QuickFix,
    edit = Some(WorkspaceEdit(
      Map(uri -> List(TextEdit(
        Range(Position(1, 1), Position(1, 1)),
        s"""
           |struct $name[r] {
           |
           |}
           |""".stripMargin
      )))
    )),
    command = None
  )



  /**
    * Returns a list of quickfix code action to suggest possibly correct spellings.
    *
    * Uses Levenshtein Distance to find close spellings.
    */
  private def mkFixMisspelling(qn: Name.QName, loc: SourceLocation, env: Map[String, Symbol.VarSym], uri: String): List[CodeAction] = {
    val minLength = 3
    val maxDistance = 3
    val possibleNames: List[String] = env.toList.map(_._1).filter(n => (n.length - qn.ident.name.length).abs < maxDistance)
      .filter(n => Similarity.levenshtein(n, qn.ident.name) < maxDistance)
    if (qn.ident.name.length > minLength)
      possibleNames.map(n => mkCorrectSpelling(n, loc, uri))
    else
      Nil
  }

  /**
    * Internal helper function for `mkFixMisspelling`.
    * Returns a quickfix code action for a possibly correct name.
    */
  private def mkCorrectSpelling(correctName: String, loc: SourceLocation, uri: String): CodeAction =
    CodeAction(
      title = s"Did you mean: `$correctName`?",
      kind = CodeActionKind.QuickFix,
      edit = Some(WorkspaceEdit(
        Map(uri -> List(TextEdit(
          Range(Position.fromBegin(loc), Position.fromEnd(loc)),
          correctName
        )))
      )),
      command = None
    )

  /**
    * Returns a quickfix code action to derive the `Eq` trait for the given type `tpe` if it is an enum.
    */
  private def mkDeriveMissingEq(tpe: Type, uri: String)(implicit root: Root): Option[CodeAction] =
    mkDeriveMissing(tpe, "Eq", uri)

  /**
    * Returns a quickfix code action to derive the `Order` trait for the given type `tpe` if it is an enum.
    */
  private def mkDeriveMissingOrder(tpe: Type, uri: String)(implicit root: Root): Option[CodeAction] =
    mkDeriveMissing(tpe, "Order", uri)

  /**
    * Returns a quickfix code action to derive the `ToString` trait for the given type `tpe` if it is an enum.
    */
  private def mkDeriveMissingToString(tpe: Type, uri: String)(implicit root: Root): Option[CodeAction] =
    mkDeriveMissing(tpe, "ToString", uri)

  /**
    * Returns a quickfix code action to derive the missing supertrait for the given subtrait.
    */
  private def mkDeriveMissingSuperTrait(tpe: Type, superTrait: Symbol.TraitSym, uri: String)(implicit root: Root): Option[CodeAction] =
    mkDeriveMissing(tpe, superTrait.name, uri)

  /**
    * Internal helper function for all `mkDeriveMissingX`.
    * Returns a quickfix code action to derive the given trait `trt`
    * for the given type `tpe` if it is an enum in the root.
    */
  private def mkDeriveMissing(tpe: Type, trt: String, uri: String)(implicit root: Root): Option[CodeAction] = tpe.typeConstructor match {
    case Some(TypeConstructor.Enum(sym, _)) =>
      root.enums.get(sym).map { e =>
        CodeAction(
          title = s"Derive $trt",
          kind = CodeActionKind.QuickFix,
          edit = Some(addDerivation(e, trt, uri)),
          command = None
        )
      }
    case _ => None
  }

  /**
    * Returns a code action to derive the `Eq` trait.
    */
  private def mkDeriveEq(e: TypedAst.Enum, uri: String): Option[CodeAction] = mkDerive(e, "Eq", uri)

  /**
    * Returns a code action to derive the `Order` trait.
    */
  private def mkDeriveOrder(e: TypedAst.Enum, uri: String): Option[CodeAction] = mkDerive(e, "Order", uri)

  /**
    * Returns a code action to derive the `ToString` trait.
    */
  private def mkDeriveToString(e: TypedAst.Enum, uri: String): Option[CodeAction] = mkDerive(e, "ToString", uri)

  /**
    * Returns a code action to derive the given trait `trt` for the given enum `e` if it isn't already.
    * `None` otherwise.
    */
  private def mkDerive(e: TypedAst.Enum, trt: String, uri: String): Option[CodeAction] = {
    val alreadyDerived = e.derives.traits.exists(d => d.trt.name == trt)
    if (alreadyDerived)
      None
    else Some(
      CodeAction(
        title = s"Derive $trt",
        kind = CodeActionKind.Refactor,
        edit = Some(addDerivation(e, trt, uri)),
        command = None
      )
    )
  }

  /**
    * Returns a workspace edit that properly derives the given trait, `trt`, for the enum, `e`.
    *
    * For example, if we have:
    * {{{
    *   enum Abc {}
    * }}}
    * we could derive the trait 'Eq' like so:
    * {{{
    *   enum Abc with Eq { }
    * }}}
    *
    * Or if there are already other derivations present:
    * {{{
    *   enum Abc with ToString {}
    * }}}
    * it will be appended at the end:
    * {{{
    *   enum Abc with ToString, Eq { }
    * }}}
    */
  private def addDerivation(e: TypedAst.Enum, trt: String, uri: String): WorkspaceEdit = {
    val text =
      if (e.derives.traits.isEmpty)
        s" with $trt"
      else
        s", $trt"

    // Compute the end source location.
    // If there is already a derives clause we use its source location.
    // Otherwise, we use the source location of the enum symbol.
    val end = if (e.derives.loc != SourceLocation.Unknown) e.derives.loc else e.sym.loc

    WorkspaceEdit(
      Map(uri -> List(TextEdit(
        Range(Position.fromEnd(end), Position.fromEnd(end)),
        text
      )))
    )
  }

  /**
    * Returns `true` if the given `range` starts on the same line as the given source location `loc`.
    */
  private def overlaps(range: Range, loc: SourceLocation): Boolean = {
    val range2 = sourceLocation2Range(loc)
    range.overlapsWith(range2)
  }

  private def sourcePosition2Position(sourcePosition: SourcePosition): Position = {
    Position(sourcePosition.line, sourcePosition.col)
  }

  private def sourceLocation2Range(sourceLocation: SourceLocation): Range = {
    Range(sourcePosition2Position(sourceLocation.sp1), sourcePosition2Position(sourceLocation.sp2))
  }
}<|MERGE_RESOLUTION|>--- conflicted
+++ resolved
@@ -55,13 +55,8 @@
       else
         Nil
 
-<<<<<<< HEAD
     case ResolutionError.UndefinedType(qn, _, loc) if overlaps(range, loc) =>
-      mkNewEnum(qn.ident.name, uri) :: {
-=======
-    case ResolutionError.UndefinedType(qn, _, loc) if onSameLine(range, loc) =>
       mkNewEnum(qn.ident.name, uri) :: mkNewStruct(qn.ident.name, uri) :: {
->>>>>>> 774a6205
         if (qn.namespace.isRoot)
           mkUseType(qn.ident, uri)
         else
