/*
 * Copyright 2020 Magnus Madsen
 *
 * Licensed under the Apache License, Version 2.0 (the "License");
 * you may not use this file except in compliance with the License.
 * You may obtain a copy of the License at
 *
 *   http://www.apache.org/licenses/LICENSE-2.0
 *
 * Unless required by applicable law or agreed to in writing, software
 * distributed under the License is distributed on an "AS IS" BASIS,
 * WITHOUT WARRANTIES OR CONDITIONS OF ANY KIND, either express or implied.
 * See the License for the specific language governing permissions and
 * limitations under the License.
 */

///
/// The NonEmptyList type.
///
pub enum Nel[a] {
    case Nel(a, List[a])
}

instance Boxable[Nel[a]]

instance ToString[Nel[a]] with ToString[a] {
    pub def toString(l: Nel[a]): String = match l {
        case Nel(x, xs) => "Nel(${x}, ${xs})"
    }
}

instance Hash[Nel[a]] with Hash[a] {
    pub def hash(l: Nel[a]): Int32 = match l {
        case Nel(x, xs) => 39119 + Hash.hash(xs) + Hash.hash(x)
    }
}

instance Eq[Nel[a]] with Eq[a] {
    pub def eq(l1: Nel[a], l2: Nel[a]): Bool = match (l1, l2) {
        case (Nel(x, xs), Nel(y, ys)) => x == y and xs == ys
    }
}

instance Order[Nel[a]] with Order[a] {
    ///
    /// Compares `l1` and `l2` lexicographically.
    ///
    pub def compare(l1: Nel[a], l2: Nel[a]): Comparison = match (l1, l2) {
        case (Nel(x, xs), Nel(y, ys)) =>
            let cmp = x <=> y;
            if (cmp == EqualTo) xs <=> ys else cmp
    }
}

instance Functor[Nel] {
    pub def map(f: a -> b & ef, l: Nel[a]): Nel[b] & ef = Nel.map(f, l)
}

instance Applicative[Nel] {
    pub def point(x: a): Nel[a] = Nel.singleton(x)
    pub def ap(f: Nel[a -> b & ef], x: Nel[a]): Nel[b] & ef = Nel.ap(f, x)
}

instance Monad[Nel] {
    pub def flatMap(f: a -> Nel[b] & ef, x : Nel[a]) : Nel[b] & ef = Nel.flatMap(f, x)
}

instance Foldable[Nel] {
    pub def foldLeft(f: (b, a) -> b & ef, s: b, l: Nel[a]): b & ef = Nel.foldLeft(f, s, l)
    pub def foldRight(f: (a, b) -> b & ef, s: b, l: Nel[a]): b & ef = Nel.foldRight(f, s, l)
}

instance Traversable[Nel] {
    pub def traverse(f: a -> m[b] & ef, t: Nel[a]): m[Nel[b]] & ef with Applicative[m] = Nel.traverse(f, t)
    pub override def sequence(t: Nel[m[a]]): m[Nel[a]] with Applicative[m] = Nel.sequence(t)
}

namespace Nel {

    ///
    /// Returns a new non-empty list containing the single element `x`.
    ///
    @Time(1) @Space(1)
    pub def singleton(x: a): Nel[a] = Nel(x, Nil)

    ///
    /// Returns the non-empty list `l` prefixed with the new element `x`.
    ///
    @Time(1) @Space(1)
    pub def cons(x: a, l: Nel[a]): Nel[a] = match l {
        case Nel(y, ys) => Nel(x, y :: ys)
    }

    ///
    /// Returns the first element of `l`.
    ///
    @Time(1) @Space(1)
    pub def head(l: Nel[a]): a = match l {
        case Nel(x, _) => x
    }

    ///
    /// Returns the last element of `l`.
    ///
    @Time(length(l)) @Space(1)
    pub def last(l: Nel[a]): a = match l {
        case Nel(x, xs) => Option.getWithDefault(x, List.last(xs))
    }

    ///
    /// Returns all elements in `l` without the last element.
    ///
    @Time(length(l)) @Space(length(l))
    pub def init(l: Nel[a]): List[a] = match l {
        case Nel(_, Nil) => Nil
        case Nel(x, xs)   => match List.reverse(xs) {
            case Nil     => x :: Nil
            case _ :: ys => x :: List.reverse(ys)
        }
    }

    ///
    /// Returns all elements in `l` without the first element.
    ///
    @Time(1) @Space(1)
    pub def tail(l: Nel[a]): List[a] = match l {
        case Nel(_, xs) => xs
    }

    ///
    /// Returns the length of `l`.
    ///
    @Time(length(l)) @Space(1)
    pub def length(l: Nel[a]): Int32 = match l {
        case Nel(_, xs) => 1 + List.length(xs)
    }

    ///
    /// Returns `l2` appended to `l1`.
    ///
    @Time(length(l1)) @Space(length(l1))
    pub def append(l1: Nel[a], l2: Nel[a]): Nel[a] = match (l1, l2) {
        case (Nel(x, xs), Nel(y, ys)) => Nel(x, xs ::: (y :: ys))
    }

    ///
    /// Returns `true` if and only if `l` contains the element `a`.
    ///
    @Time(length(l)) @Space(1)
    pub def memberOf(a: a, l: Nel[a]): Bool with Eq[a] = match l {
        case Nel(x, xs) => x == a or List.memberOf(a, xs)
    }

    ///
    /// Finds the smallest element of `l` according to the `Order` on `a`.
    ///
    pub def minimum(l: Nel[a]): a with Order[a] =
        reduceLeft(Order.min, l)

    ///
    /// Finds the smallest element of `l` according to the given comparator `cmp`.
    ///
    pub def minimumBy(cmp: (a, a) -> Comparison, l: Nel[a]): a =
        reduceLeft(Order.minBy(cmp), l)

    ///
    /// Finds the largest element of `l` according to the `Order` on `a`.
    ///
    pub def maximum(l: Nel[a]): a with Order[a] =
        reduceLeft(Order.max, l)

    ///
    /// Finds the largest element of `l` according to the given comparator `cmp`.
    ///
    pub def maximumBy(cmp: (a, a) -> Comparison, l: Nel[a]): a =
        reduceLeft(Order.maxBy(cmp), l)

    ///
    /// Alias for `findLeft`.
    ///
    @Time(time(f) * length(l)) @Space(space(f))
    pub def find(f: a -> Bool, l: Nel[a]): Option[a] = findLeft(f, l)

    ///
    /// Optionally returns the first element of `l` that satisfies the predicate `f` when searching from left to right.
    ///
    @Time(time(f) * length(l)) @Space(space(f))
    pub def findLeft(f: a -> Bool, l: Nel[a]): Option[a] = match l {
        case Nel(x, xs) => if (f(x)) Some(x) else List.findLeft(f, xs)
    }

    ///
    /// Optionally returns the first element of `l` that satisfies the predicate `f` when searching from right to left.
    ///
    @Time(time(f) * length(l)) @Space(space(f))
    pub def findRight(f: a -> Bool, l: Nel[a]): Option[a] = match l {
        case Nel(x, xs) => match List.findRight(f, xs) {
            case None    => if (f(x)) Some(x) else None
            case Some(y) => Some(y)
        }
    }

    ///
    /// Returns the result of applying `f` to every element in `l`.
    ///
    /// That is, the result is of the form: `f(x1) :: f(x2) :: ...`.
    ///
    @Time(time(f) * length(l)) @Space(space(f) * length(l))
    pub def map(f: a -> b & ef, l: Nel[a]): Nel[b] & ef = match l {
        case Nel(x, xs) => Nel(f(x), List.map(f, xs))
    }

    ///
    /// Returns the result of applying `f` to every element in `l` along with that element's index.
    ///
    /// That is, the result is of the form: `f(x1, 0) :: f(x2, 1) :: ...`.
    ///
    @Time(time(f) * length(l)) @Space(space(f) * length(l))
    pub def mapWithIndex(f: (a, Int32) -> b & ef, l: Nel[a]): Nel[b] & ef = match l {
        case Nel(x, xs) => Nel(f(x, 0), mapWithIndexHelper(f, xs, 1))
    }

    ///
    /// Helper function for `mapWithIndex`.
    ///
    def mapWithIndexHelper(f: (a, Int32) -> b & ef, l: List[a], i: Int32): List[b] & ef = match l {
        case Nil     => Nil
        case x :: xs => f(x, i) :: mapWithIndexHelper(f, xs, i + 1)
    }

    ///
    /// Apply every function from `f` to every argument from `l` and return a non-empty list with all results.
    /// For `f = f1, f2, ...` and `x = x1, x2, ...` the results appear in the order
    /// `f1(x1), f1(x2), ..., f2(x1), f2(x2), ...`.
    ///
    pub def ap(f: Nel[a -> b & ef], l: Nel[a]) : Nel[b] & ef =
        // Note - loop has been worker-wrapper transformed to represent the list of
        // functions as head (f1) and tail (fs) so we never have an empty list to deal with.
        def loop(f1, fs, k) = match fs {
            case Nil      => k(map(f1, l))
            case f2 :: rs =>
                let ks1 = map(f1, l);
                loop(f2, rs, ks2 ->
                  k(append(ks1, ks2)))
        };
        match f {
            case Nel(f1, Nil) => map(f1, l)
            case Nel(f1, rs)  => loop(f1, rs, ks -> ks as & ef)
        }

    ///
    /// Returns the result of applying `f` to every element in `l` and concatenating the results.
    ///
    @Time(time(f) * length(l)) @Space(time(f) * length(l))
    pub def flatMap(f: a -> Nel[b] & ef, l: Nel[a]): Nel[b] & ef = match l {
        case Nel(x, xs) => match f(x) {
            case Nel(y, ys) => Nel(y, ys ::: List.flatMap(z -> toList(f(z)), xs))
        }
    }

    ///
    /// Returns the reverse of `l`.
    ///
    @Time(length(l)) @Space(length(l))
    pub def reverse(l: Nel[a]): Nel[a] = match l {
        case Nel(x, xs) => match List.reverse(x :: xs) {
            case y :: ys => Nel(y, ys)
            case _       => unreachable!()
        }
    }

    ///
    /// Returns `l` with every occurrence of `x` replaced by `y`.
    ///
    @Time(length(l)) @Space(length(l))
    pub def replace(x: a, y: a, l: Nel[a]): Nel[a] with Eq[a] = map(e -> if (e == x) y else e, l)

    ///
    /// Returns all permutations of `l` in lexicographical order by element indices in `l`.
    ///
    /// That is, `l` is the first permutation and `reverse(l)` is the last permutation.
    ///
    @Time(Int32.factorial(length(l))) @Space(Int32.factorial(length(l)))
    pub def permutations(l: Nel[a]): Nel[List[a]] = match l {
        case Nel(x, xs) => match List.permutations(x :: xs) {
            case y :: ys => Nel(y, ys)
            case Nil => unreachable!()
        }
    }

    ///
    /// Returns all subsequences of `l` in lexicographical order by element indices in `l`.
    ///
    /// That is, `l` is the first subsequence and `Nil` is the last subsequence.
    ///
    @Time(length(l) * length(l)) @Space(length(l) * length(l))
    pub def subsequences(l: Nel[a]): Nel[List[a]] = match l {
        case Nel(x, xs) => match List.subsequences(x :: xs) {
            case y :: ys => Nel(y, ys)
            case Nil => unreachable!()
        }
    }

    ///
    /// Returns `l` with `a` inserted between every two adjacent elements.
    ///
    @Time(length(l)) @Space(length(l))
    pub def intersperse(a: a, l: Nel[a]): Nel[a] = match l {
        case Nel(x, Nil)  => Nel(x, Nil)
        case Nel(x, xs)   => Nel(x, a :: List.intersperse(a, xs))
    }

    ///
    /// Returns the result of applying `combine` to all the elements in `l`, using `empty` as the initial value.
    ///
    pub def fold(l: Nel[a]): a with Monoid[a] = Foldable.fold(l)

    ///
    /// Applies `f` to a start value `s` and all elements in `l` going from left to right.
    ///
    /// That is, the result is of the form: `f(...f(f(s, x1), x2)..., xn)`.
    ///
    pub def foldLeft(f: (b, a) -> b & ef, s: b, l: Nel[a]): b & ef = match l {
        case Nel(x, xs) => List.foldLeft(f, f(s, x), xs)
    }

    ///
    /// Applies `f` to a start value `s` and all elements in `l` going from right to left.
    ///
    /// That is, the result is of the form: `f(x1, ...f(xn-1, f(xn, s))...)`.
    ///
    pub def foldRight(f: (a, b) -> b & ef, s: b, l: Nel[a]): b & ef = match l {
        case Nel(x, xs) => f(x, List.foldRight(f, s, xs))
    }

    ///
    /// Lazily applies `f` to a start value `s` and all elements in `l` going from right to left.
    /// The function f must be pure.
    ///
    /// That is, the result is of the form: `f(x1, ...lazy f(xn-1, lazy f(xn, s))...)`.
    /// The foldRightL function exists to allow early termination of a fold.
    ///
    pub def foldRightL(f: (a, Lazy[b]) -> b, s: b, l: Nel[a]): b = match l {
        case Nel(x, xs) => f(x, lazy List.foldRightL(f, s, xs))
    }

    ///
    /// Applies `combine` to all elements in `l` until a single value is obtained.
    ///
    pub def reduce(l: Nel[a]): a with SemiGroup[a] = match l {
        case Nel(x, xs) => Foldable.foldLeft((acc, y) -> SemiGroup.combine(acc, y), x, xs)
    }

    ///
    /// Applies `f` to all elements in `l` going from left to right until a single value `v` is obtained.
    ///
    /// That is, the result is of the form: `f(...f(f(x1, x2), x3)..., xn)`
    ///
    pub def reduceLeft(f: (a, a) -> a & ef, l: Nel[a]): a & ef = match l {
        case Nel(x, xs) => List.foldLeft(f, x, xs)
    }

    ///
    /// Applies `f` to all elements in `l` going from right to left until a single value `v` is obtained.
    ///
    /// That is, the result is of the form: `Some(f(x1, ...f(xn-2, f(xn-1, xn))...))`
    ///
    pub def reduceRight(f: (a, a) -> a & ef, l: Nel[a]): a & ef = match l {
        case Nel(x, xs) => match List.reduceRight(f, x :: xs) {
            case None    => unreachable!()
            case Some(v) => v
        }
    }

    ///
    /// Returns the number of elements in `l` that satisfy the predicate `f`.
    ///
    @Time(time(f) * length(l)) @Space(space(f) * length(l))
    pub def count(f: a -> Bool, l: Nel[a]): Int32 = match l {
        case Nel(x, xs) => (if (f(x)) 1 else 0) + List.count(f, xs)
    }

    ///
<<<<<<< HEAD
    /// Returns the product of all elements in the list `l`.
    ///
    pub def product(l: Nel[Int32]): Int32 =
        Foldable.product(l)

    ///
    /// Returns the product of all elements in the list `l` according to the function `f`.
    ///
    pub def productWith(f: a -> Int32 & ef, l: Nel[a]): Int32 & ef =
        Foldable.productWith(f, l)
=======
    /// Returns the sum of all elements in the list `l`.
    ///
    pub def sum(l: Nel[Int32]): Int32 =
        Foldable.sum(l)

    ///
    /// Returns the sum of all elements in the list `l` according to the function `f`.
    ///
    pub def sumWith(f: a -> Int32 & ef, l: Nel[a]): Int32 & ef =
        Foldable.sumWith(f, l)
>>>>>>> 7f059dbf

    ///
    /// Returns the concatenation of the elements in `l`.
    ///
    @Time(length(l)) @Space(length(l))
    pub def flatten(l: Nel[Nel[a]]): Nel[a] = match l {
        case Nel(Nel(y, ys), xs) => Nel(y, ys ::: List.flatMap(toList, xs))
    }

    ///
    /// Returns `true` if and only if at least one element in `l` satisfies the predicate `f`.
    ///
    @Time(time(f) * length(l)) @Space(space(f))
    pub def exists(f: a -> Bool, l: Nel[a]): Bool = match l {
        case Nel(x, xs) => f(x) or List.exists(f, xs)
    }

    ///
    /// Returns `true` if and only if all elements in `l` satisfy the predicate `f`.
    ///
    @Time(time(f) * length(l)) @Space(space(f))
    pub def forall(f: a -> Bool, l: Nel[a]): Bool = match l {
        case Nel(x, xs) => f(x) and List.forall(f, xs)
    }

    ///
    /// Returns a list of every element in `l` that satisfies the predicate `f`.
    ///
    @Time(time(f) * length(l)) @Space(space(f) * length(l))
    pub def filter(f: a -> Bool, l: Nel[a]): List[a] = match l {
        case Nel(x, xs) =>
            if (f(x))
                x :: List.filter(f, xs)
            else
                List.filter(f, xs)
    }

    ///
    /// Returns a non-empty list where the element at index `i` is `(a, b)` where
    /// `a` is the element at index `i` in `l1` and `b` is the element at index `i` in `l2`.
    ///
    /// If either `l1` or `l2` becomes depleted, then no further elements are added to the resulting list.
    ///
    @Time(Int32.min(length(l1), length(l2))) @Space(Int32.min(length(l1), length(l2)))
    pub def zip(l1: Nel[a], l2: Nel[b]): Nel[(a,b)] = match (l1, l2) {
        case (Nel(x, xs), Nel(y, ys)) => Nel((x, y), List.zip(xs, ys))
    }

    ///
    /// Returns a non-empty list where the element at index `i` is `f(a, b)` where
    /// `a` is the element at index `i` in `l1` and `b` is the element at index `i` in `l2`.
    ///
    /// If either `l1` or `l2` becomes depleted, then no further elements are added to the resulting list.
    ///
    @Time(time(f) * Int32.min(length(l1), length(l2))) @Space(space(f) * Int32.min(length(l1), length(l2)))
    pub def zipWith(f: (a, b) -> c, l1: Nel[a], l2: Nel[b]): Nel[c] = match (l1, l2) {
        case (Nel(x, xs), Nel(y, ys)) => Nel(f(x, y), List.zipWith(f, xs, ys))
    }

    ///
    /// Returns a pair of non-empty lists, the first containing all first components in `l`
    /// and the second containing all second components in `l`.
    ///
    @Time(length(l)) @Space(length(l))
    pub def unzip(l: Nel[(a, b)]): (Nel[a], Nel[b]) = match l {
        case Nel((a, b), xs) =>
            let (l1, l2) = List.unzip(xs);
            (Nel(a, l1), Nel(b, l2))
    }

    ///
    /// Returns `l` as a normal list.
    ///
    @Time(1) @Space(1)
    pub def toList(l: Nel[a]): List[a] = match l {
        case Nel(x, xs) => x :: xs
    }

    ///
    /// Returns `l` as an array.
    ///
    pub def toArray(l: Nel[a]): Array[a] & Impure =
        l |> toList |> List.toArray

    ///
    /// Applies `f` to every element of `l`.
    ///
    @Time(time(f)) @Space(space(f))
    pub def foreach(f: a -> Unit & ef, l: Nel[a]): Unit & ef = match l {
        case Nel(x, xs) => f(x); List.foreach(f, xs)
    }

    ///
    /// Sort the non-empty list `l` so that elements are ordered from low to high according
    /// to their `Order` instance.
    ///
    /// The sort is not stable, i.e., equal elements may appear in a different order than in the input `l`.
    ///
    /// The sort implementation is a Quicksort.
    ///
    pub def sort(l: Nel[a]): Nel[a] with Order[a] =
        let list = (l |> toArray |> Array.sort |> Array.toList) as & Pure;
        match list {
            case x :: xs => Nel(x, xs)
            case _       => unreachable!()
        }

    ///
    /// Sort the non-empty list `l` so that elements are ordered from low to high according
    /// to the `Order` instance for the values obtained by applying `f` to each element.
    ///
    /// The sort is not stable, i.e., equal elements may appear in a different order than in the input `l`.
    ///
    /// The sort implementation is a Quicksort.
    ///
    pub def sortBy(f: a -> b, l: Nel[a]): Nel[a] with Order[b] =
        let list = (l |> toArray |> Array.sortBy(f) |> Array.toList) as & Pure;
        match list {
            case x :: xs => Nel(x, xs)
            case _       => unreachable!()
        }

    ///
    /// Sort the non-empty list `l` so that elements are ordered from low to high according
    /// to the comparison function `cmp`.
    ///
    /// The sort is not stable, i.e., equal elements may appear in a different order than in the input `l`.
    ///
    /// The sort implementation is a Quicksort.
    ///
    pub def sortWith(cmp: (a,a) -> Comparison, l: Nel[a]): Nel[a] =
        let list = (l |> toArray |> Array.sortWith(cmp) |> Array.toList) as & Pure;
        match list {
            case x :: xs => Nel(x, xs)
            case _       => unreachable!()
        }

    ///
    /// Returns an iterator over `l`.
    ///
    pub def toIterator(l: Nel[a]): Iterator[a] & Impure =
       let Nel(x, xs) = l;
       List.toIterator(x :: xs)

    ///
    /// Returns the result of applying the applicative mapping function `f` to all the elements of the
    /// non-empty list `l`.
    ///
    pub def sequence(l: Nel[m[a]]): m[Nel[a]] with Applicative[m] =
        match l {
            case Nel(x, xs) => (((y, ys) -> Nel(y, ys)) `Functor.map` x) `Applicative.ap` Traversable.sequence(xs)
        }

    ///
    /// Returns the result of running all the actions in the non-empty list `l`.
    ///
    pub def traverse(f: a -> m[b] & ef, l: Nel[a]): m[Nel[b]] & ef with Applicative[m] =
        match l {
            case Nel(x, xs) => (((y, ys) -> Nel(y, ys)) `Functor.map` f(x)) `Applicative.ap` Traversable.traverse(f, xs)
        }

    ///
    /// Returns a map with elements of `l` as keys and `f` applied as values.
    ///
    /// If `l` contains multiple mappings with the same key, `toMapWith` does not
    /// make any guarantees about which mapping will be in the resulting map.
    ///
    pub def toMapWith(f: a -> b, l: Nel[a]): Map[a, b] with Order[a] =
        Nel.foldRight((x, m) -> Map.insert(x, f(x), m), Map.empty(), l)

}
<|MERGE_RESOLUTION|>--- conflicted
+++ resolved
@@ -381,7 +381,18 @@
     }
 
     ///
-<<<<<<< HEAD
+    /// Returns the sum of all elements in the list `l`.
+    ///
+    pub def sum(l: Nel[Int32]): Int32 =
+        Foldable.sum(l)
+
+    ///
+    /// Returns the sum of all elements in the list `l` according to the function `f`.
+    ///
+    pub def sumWith(f: a -> Int32 & ef, l: Nel[a]): Int32 & ef =
+        Foldable.sumWith(f, l)
+
+    ///
     /// Returns the product of all elements in the list `l`.
     ///
     pub def product(l: Nel[Int32]): Int32 =
@@ -392,18 +403,6 @@
     ///
     pub def productWith(f: a -> Int32 & ef, l: Nel[a]): Int32 & ef =
         Foldable.productWith(f, l)
-=======
-    /// Returns the sum of all elements in the list `l`.
-    ///
-    pub def sum(l: Nel[Int32]): Int32 =
-        Foldable.sum(l)
-
-    ///
-    /// Returns the sum of all elements in the list `l` according to the function `f`.
-    ///
-    pub def sumWith(f: a -> Int32 & ef, l: Nel[a]): Int32 & ef =
-        Foldable.sumWith(f, l)
->>>>>>> 7f059dbf
 
     ///
     /// Returns the concatenation of the elements in `l`.
