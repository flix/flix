--- conflicted
+++ resolved
@@ -18,11 +18,8 @@
 import ca.uwaterloo.flix.api.Flix
 import ca.uwaterloo.flix.api.lsp.*
 import ca.uwaterloo.flix.api.lsp.provider.completion.*
-<<<<<<< HEAD
-=======
 import ca.uwaterloo.flix.api.lsp.provider.completion.semantic.{GetStaticFieldCompleter, InvokeStaticMethodCompleter}
 import ca.uwaterloo.flix.api.lsp.provider.completion.syntactic.{ExprSnippetCompleter, KeywordCompleter}
->>>>>>> 8560b925
 import ca.uwaterloo.flix.language.CompilationMessage
 import ca.uwaterloo.flix.language.ast.Ast.SyntacticContext
 import ca.uwaterloo.flix.language.ast.TypedAst
@@ -112,16 +109,12 @@
         TypeCompleter.getCompletions(ctx) ++ WithCompleter.getCompletions(ctx)
 
       //
-<<<<<<< HEAD
       // Try-with handler.
       //
-      case SyntacticContext.WithHandler => WithHandlerCompleter.getCompletions(context)
-
-      //
-      // Fallthrough.
-=======
+      case SyntacticContext.WithHandler => WithHandlerCompleter.getCompletions(ctx)
+
+      //
       // Unknown syntactic context. The program could be correct-- in which case it is hard to offer suggestions.
->>>>>>> 8560b925
       //
       case SyntacticContext.Unknown =>
         // Special case: A program with a hole is correct, but we should offer some completion suggestions.
