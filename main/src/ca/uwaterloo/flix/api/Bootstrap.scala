/*
 * Copyright 2023 Magnus Madsen
 *
 * Licensed under the Apache License, Version 2.0 (the "License");
 * you may not use this file except in compliance with the License.
 * You may obtain a copy of the License at
 *
 *   http://www.apache.org/licenses/LICENSE-2.0
 *
 * Unless required by applicable law or agreed to in writing, software
 * distributed under the License is distributed on an "AS IS" BASIS,
 * WITHOUT WARRANTIES OR CONDITIONS OF ANY KIND, either express or implied.
 * See the License for the specific language governing permissions and
 * limitations under the License.
 */
package ca.uwaterloo.flix.api

import ca.uwaterloo.flix.api.Bootstrap.{EXT_CLASS, EXT_FPKG, EXT_JAR, FLIX_TOML, LICENSE, README, getArtifactDirectory, getManifestFile, getPkgFile}
import ca.uwaterloo.flix.language.ast.TypedAst
import ca.uwaterloo.flix.language.ast.shared.SecurityContext
import ca.uwaterloo.flix.language.phase.HtmlDocumentor
import ca.uwaterloo.flix.runtime.CompilationResult
import ca.uwaterloo.flix.tools.Tester
import ca.uwaterloo.flix.tools.pkg.FlixPackageManager.findFlixDependencies
import ca.uwaterloo.flix.tools.pkg.github.GitHub
import ca.uwaterloo.flix.tools.pkg.{FlixPackageManager, JarPackageManager, Manifest, ManifestParser, MavenPackageManager, PackageModules, ReleaseError}
import ca.uwaterloo.flix.util.Result.{Err, Ok}
import ca.uwaterloo.flix.util.Validation.{flatMapN, mapN}
import ca.uwaterloo.flix.util.{FileOps, Formatter, Result, Validation}

import java.io.PrintStream
import java.nio.file.*
import java.util.zip.{ZipInputStream, ZipOutputStream}
import scala.io.StdIn.readLine
import scala.util.{Failure, Success, Using}


object Bootstrap {

  /**
    * Initializes a new flix project at the given path `p`.
    *
    * The project must not already exist.
    */
  def init(p: Path)(implicit out: PrintStream): Validation[Unit, BootstrapError] = {
    //
    // Check that the current working directory is usable.
    //
    if (!Files.isDirectory(p) || !Files.isReadable(p) || !Files.isWritable(p)) {
      return Validation.Failure(BootstrapError.FileError(s"The directory: '$p' is not accessible. Aborting."))
    }

    //
    // Compute the name of the package based on the directory name.
    //
    val packageName = getPackageName(p)

    //
    // Compute all the directories and files we intend to create.
    //
    val sourceDirectory = getSourceDirectory(p)
    val testDirectory = getTestDirectory(p)

    val manifestFile = getManifestFile(p)
    val gitignoreFile = getGitIgnoreFile(p)
    val licenseFile = getLicenseFile(p)
    val readmeFile = getReadmeFile(p)
    val mainSourceFile = getMainSourceFile(p)
    val mainTestFile = getMainTestFile(p)

    //
    // Create the project directories and files.
    //
    FileOps.newDirectoryIfAbsent(sourceDirectory)
    FileOps.newDirectoryIfAbsent(testDirectory)

    FileOps.newFileIfAbsent(manifestFile) {
      s"""[package]
         |name        = "$packageName"
         |description = "test"
         |version     = "0.1.0"
         |flix        = "${Version.CurrentVersion}"
         |authors     = ["John Doe <john@example.com>"]
         |""".stripMargin
    }

    FileOps.newFileIfAbsent(gitignoreFile) {
      s"""*.fpkg
         |*.jar
         |.GITHUB_TOKEN
         |$artifactDirectoryRaw
         |$buildDirectoryRaw
         |$libDirectoryRaw
         |crash_report_*.txt
         |""".stripMargin
    }

    FileOps.newFileIfAbsent(licenseFile) {
      """Enter license information here.
        |""".stripMargin
    }

    FileOps.newFileIfAbsent(readmeFile) {
      s"""# $packageName
         |
         |Enter some useful information.
         |
         |""".stripMargin
    }

    FileOps.newFileIfAbsent(mainSourceFile) {
      """// The main entry point.
        |def main(): Unit \ IO =
        |    println("Hello World!")
        |""".stripMargin
    }

    FileOps.newFileIfAbsent(mainTestFile) {
      """@Test
        |def test01(): Bool = 1 + 1 == 2
        |""".stripMargin
    }
    Validation.Success(())
  }

  /** The class file extension. Does not contain leading '.' */
  private val EXT_CLASS: String = "class"

  /** The flix file extension. Does not contain leading '.' */
  private val EXT_FLIX: String = "flix"

  /** The flix package file extension. Does not contain leading '.' */
  private val EXT_FPKG: String = "fpkg"

  /** The jar file extension. Does not contain leading '.' */
  private val EXT_JAR: String = "jar"

  /** The manifest / flix toml file name. */
  private val FLIX_TOML: String = "flix.toml"

  /** The license file name. */
  private val LICENSE: String = "LICENSE.md"

  /** The readme file name. */
  private val README: String = "README.md"

  /**
    * Returns the path to the artifact directory relative to the given path `p`.
    */
  private def getArtifactDirectory(p: Path): Path = p.resolve(s"./$artifactDirectoryRaw").normalize()

  /**
    * The relative path to the artifact directory as a string.
    *
    * N.B.: Use [[getArtifactDirectory]] if possible.
    */
  private val artifactDirectoryRaw: String = "artifact/"

  /**
    * Returns the path to the library directory relative to the given path `p`.
    */
  def getLibraryDirectory(p: Path): Path = p.resolve(s"./$libDirectoryRaw").normalize()

  /**
    * The relative path to the library directory as a string.
    *
    * N.B.: Use [[getLibraryDirectory]] if possible.
    */
  private val libDirectoryRaw: String = "lib/"

  /**
    * Returns the path to the source directory relative to the given path `p`.
    */
  private def getSourceDirectory(p: Path): Path = p.resolve("./src/").normalize()

  /**
    * Returns the path to the test directory relative to the given path `p`.
    */
  private def getTestDirectory(p: Path): Path = p.resolve("./test/").normalize()

  /**
    * Returns the path to the build directory relative to the given path `p`.
    */
  private def getBuildDirectory(p: Path): Path = p.resolve(s"./$buildDirectoryRaw").normalize()

  /**
    * The relative path to the build directory as a string.
    *
    * N.B.: Use [[getBuildDirectory]] if possible.
    */
  private val buildDirectoryRaw: String = "build/"

  /**
    * Returns the directory of the output .class-files relative to the given path `p`.
    */
  private def getClassDirectory(p: Path): Path = getBuildDirectory(p).resolve("./class/").normalize()

  /**
    * Returns the path to the artifact directory relative to the given path `p`.
    */
  private def getResourcesDirectory(p: Path): Path = p.resolve("./resources/").normalize()

  /**
    * Returns the path to the LICENSE file relative to the given path `p`.
    */
  private def getLicenseFile(p: Path): Path = p.resolve(s"./$LICENSE").normalize()

  /**
    * Returns the path to the README file relative to the given path `p`.
    */
  private def getReadmeFile(p: Path): Path = p.resolve(s"./$README").normalize()

  /**
    * Returns the path to the main source file relative to the given path `p`.
    */
  private def getMainSourceFile(p: Path): Path = getSourceDirectory(p).resolve("./Main.flix").normalize()

  /**
    * Returns the path to the main test file relative to the given path `p`.
    */
  private def getMainTestFile(p: Path): Path = getTestDirectory(p).resolve("./TestMain.flix").normalize()

  /**
    * Returns the path to the Manifest file relative to the given path `p`.
    */
  private def getManifestFile(p: Path): Path = p.resolve(s"./$FLIX_TOML").normalize()

  /**
    * Returns the path to the .gitignore file relative to the given path `p`.
    */
  private def getGitIgnoreFile(p: Path): Path = p.resolve("./.gitignore").normalize()

  /**
    * Returns the path to the jar file based on the given path `p`.
    */
  private def getJarFile(p: Path): Path = getArtifactDirectory(p).resolve(getPackageName(p) + s".$EXT_JAR").normalize()

  /**
    * Returns the package name based on the given path `p`.
    */
  private def getPackageName(p: Path): String = p.toAbsolutePath.normalize().getFileName.toString

  /**
    * Returns the path to the pkg file based on the given path `p`.
    */
  private def getPkgFile(p: Path): Path = getArtifactDirectory(p).resolve(getPackageName(p) + s".$EXT_FPKG").normalize()

  /**
    * Returns `true` if the given path `p` is a jar-file.
    */
  private def isJarFile(p: Path): Boolean = p.normalize().getFileName.toString.endsWith(s".$EXT_JAR") && FileOps.isZipArchive(p)

  /**
    * Returns `true` if the given path `p` is a fpkg-file.
    */
  private def isPkgFile(p: Path): Boolean = p.normalize().getFileName.toString.endsWith(s".$EXT_FPKG") && FileOps.isZipArchive(p)

  /**
    * Creates a new Bootstrap object and initializes it.
    * If a `flix.toml` file exists, parses that to a Manifest and
    * downloads all required files. Otherwise, checks the /lib directory
    * to see what dependencies are already downloaded. Also finds
    * all .flix source files.
    * Then returns the initialized Bootstrap object or an error.
    */
  def bootstrap(path: Path, apiKey: Option[String])(implicit formatter: Formatter, out: PrintStream): Validation[Bootstrap, BootstrapError] = {
    //
    // Determine the mode: If `path/flix.toml` exists then "project" mode else "directory mode".
    //
    val bootstrap = new Bootstrap(path, apiKey)
    val tomlPath = getManifestFile(path)
    if (Files.exists(tomlPath)) {
      out.println(s"Found '${formatter.blue(FLIX_TOML)}'. Checking dependencies...")
      Validation.mapN(bootstrap.projectMode())(_ => bootstrap)
    } else {
<<<<<<< HEAD
      out.println(s"""No '${formatter.blue("flix.toml")}'. Will load source files from '${formatter.blue("*.flix")}', '${formatter.blue("src/**")}', and '${formatter.blue("test/**")}'.""")
      Validation.mapN(bootstrap.directoryMode())(_ => bootstrap)
=======
      out.println(s"""No '${formatter.blue(FLIX_TOML)}'. Will load source files from '${formatter.blue(s"*.$EXT_FLIX")}', '${formatter.blue("src/**")}', and '${formatter.blue("test/**")}'.""")
      Validation.mapN(bootstrap.folderMode())(_ => bootstrap)
>>>>>>> 4ea88ec8
    }
  }
}

class Bootstrap(val projectPath: Path, apiKey: Option[String]) {

  // The `flix.toml` manifest if in project mode, otherwise `None`
  private var optManifest: Option[Manifest] = None

  // Timestamps at the point the sources were loaded
  private var timestamps: Map[Path, Long] = Map.empty

  // Lists of paths to the source files, flix packages and .jar files used
  private var sourcePaths: List[Path] = List.empty
  private var flixPackagePaths: List[Path] = List.empty
  private var mavenPackagePaths: List[Path] = List.empty
  private var jarPackagePaths: List[Path] = List.empty

  /**
    * Parses `flix.toml` to a Manifest and downloads all required files.
    * Then makes a list of all flix source files, flix packages
    * and .jar files that this project uses.
    */
  private def projectMode()(implicit formatter: Formatter, out: PrintStream): Validation[Unit, BootstrapError] = {
    val tomlPath = getManifestFile(projectPath)
    flatMapN(Steps.parseManifest(tomlPath)) {
      manifest =>
        flatMapN(Steps.resolveFlixDependencies(manifest)) {
          dependencyManifests =>
            mapN(Steps.installDependencies(dependencyManifests)) {
              _ =>
                Steps.addLocalFlixFiles()
                ()
            }
        }
    }
  }

  /**
    * Checks the /lib directory to find existing flix packages and .jar files.
    * Then makes a list of all flix source files, flix packages
    * and .jar files that this project uses.
    */
  private def directoryMode(): Validation[Unit, BootstrapError] = {
    Steps.addLocalFlixFiles()
    Steps.addLocalLibs()
    Validation.Success(())
  }

  /**
    * Builds (compiles) the source files for the project.
    */
  def build(flix: Flix): Validation[CompilationResult, BootstrapError] = {
    // Configure a new Flix object.
    val newOptions = flix.options.copy(outputJvm = true, outputPath = Bootstrap.getBuildDirectory(projectPath))
    flix.setOptions(newOptions)
    Steps.updateStaleSources(flix)
    Steps.compile(flix)
  }

  /**
    * Builds the jar or the fatjar
    */
  private def buildJarBase(flix: Flix, includeDependencies: Boolean)(implicit formatter: Formatter): Validation[Unit, BootstrapError] = {
    // Build the project before building the jar
    val buildResult = build(flix)
    buildResult match {
      case Validation.Failure(error) =>
        return Validation.Failure(error) // Return the build error directly
      case _ => // Proceed if the build is successful
    }

    // The path to the jar file.
    val jarFile = Bootstrap.getJarFile(projectPath)

    // Check whether it is safe to write to the file.
    if (Files.exists(jarFile) && !Bootstrap.isJarFile(jarFile)) {
      return Validation.Failure(BootstrapError.FileError(s"The path '${formatter.red(jarFile.toString)}' exists and is not a jar-file. Refusing to overwrite."))
    }

    val libDir = Bootstrap.getLibraryDirectory(projectPath)
    if (includeDependencies && Files.exists(libDir) && (!Files.isDirectory(libDir) || !Files.isReadable(libDir))) {
      return Validation.Failure(BootstrapError.FileError(s"The lib directory isn't a directory or isn't readable. Refusing to build fatjar-file."))
    }

    // Create the artifact directory, if it does not exist.
    Files.createDirectories(getArtifactDirectory(projectPath))

    // Construct a new zip file.
    Using(new ZipOutputStream(Files.newOutputStream(jarFile))) { zip =>
      // META-INF/MANIFEST.MF
      val manifest =
        """Manifest-Version: 1.0
          |Main-Class: Main
          |""".stripMargin

      // Add manifest file.
      FileOps.addToZip(zip, "META-INF/MANIFEST.MF", manifest.getBytes)

      // Add all class files.
      // Here we sort entries by relative file name to apply https://reproducible-builds.org/
      val classDir = Bootstrap.getClassDirectory(projectPath)
      val classFiles = FileOps.getFilesWithExtIn(classDir, EXT_CLASS, Int.MaxValue)
      for ((buildFile, fileNameWithSlashes) <- FileOps.sortPlatformIndependently(classDir, classFiles)) {
        FileOps.addToZip(zip, fileNameWithSlashes, buildFile)
      }

      // Add all resources, again sorting by relative file name
      val resourcesDir = Bootstrap.getResourcesDirectory(projectPath)
      val resources = FileOps.getFilesIn(resourcesDir, Int.MaxValue)
      for ((resource, fileNameWithSlashes) <- FileOps.sortPlatformIndependently(resourcesDir, resources)) {
        FileOps.addToZip(zip, fileNameWithSlashes, resource)
      }

      if (includeDependencies) {
<<<<<<< HEAD
        // First, we get all jar files inside the lib directory.
        // If the lib directory doesn't exist, we suppose there is simply no dependency and trigger no error.
        val jarDependencies = if (libDir.toFile.exists()) Bootstrap.getAllFilesWithExt(libDir, "jar") else List[Path]()
=======
        // First, we get all jar files inside the lib folder.
        // If the lib folder doesn't exist, we suppose there is simply no dependency and trigger no error.
        val jarDependencies = if (libFolder.toFile.exists()) FileOps.getFilesWithExtIn(libFolder, EXT_JAR, Int.MaxValue) else List[Path]()
>>>>>>> 4ea88ec8
        // Add jar dependencies.
        jarDependencies.foreach(dep => {
          if (!Bootstrap.isJarFile(dep))
            return Validation.Failure(BootstrapError.FileError(s"The jar file '${dep.toFile.getName} seems corrupted. Refusing to build fatjar-file."))

          // Extract the content of the classes to the jar file.
          Using(new ZipInputStream(Files.newInputStream(dep))) {
            zipIn =>
              var entry = zipIn.getNextEntry
              while (entry != null) {
                // Get the class files except module-info and META-INF classes which are specific to each library.
                if (entry.getName.endsWith(s".$EXT_CLASS") && !entry.getName.equals(s"module-info.$EXT_CLASS") && !entry.getName.contains("META-INF/")) {
                  // Write extracted class files to zip.
                  val classContent = zipIn.readAllBytes()
                  FileOps.addToZip(zip, entry.getName, classContent)
                }
                entry = zipIn.getNextEntry
              }
          }
        })
      }
    } match {
      case Success(()) => Validation.Success(())
      case Failure(e) => Validation.Failure(BootstrapError.GeneralError(List(e.getMessage)))
    }
  }

  /**
    * Builds a jar package for the project.
    */
  def buildJar(flix: Flix)(implicit formatter: Formatter): Validation[Unit, BootstrapError] = {
    buildJarBase(flix, includeDependencies = false)
  }

  /**
    * Builds a fatjar package for the project.
    */
  def buildFatJar(flix: Flix)(implicit formatter: Formatter): Validation[Unit, BootstrapError] = {
    buildJarBase(flix, includeDependencies = true)
  }

  /**
    * Builds a flix package for the project.
    */
  def buildPkg()(implicit formatter: Formatter): Validation[Unit, BootstrapError] = {

    // Check that there is a `flix.toml` file.
    if (!Files.exists(getManifestFile(projectPath))) {
      return Validation.Failure(BootstrapError.FileError(s"Cannot create a Flix package without a `${formatter.red(FLIX_TOML)}` file."))
    }

    // Create the artifact directory, if it does not exist.
    Files.createDirectories(getArtifactDirectory(projectPath))

    // The path to the fpkg file.
    val pkgFile = Bootstrap.getPkgFile(projectPath)

    // Check whether it is safe to write to the file.
    if (Files.exists(pkgFile) && !Bootstrap.isPkgFile(pkgFile)) {
      return Validation.Failure(BootstrapError.FileError(s"The path '${formatter.red(pkgFile.toString)}' exists and is not a $EXT_FPKG-file. Refusing to overwrite."))
    }

    // Copy the `flix.toml` to the artifact directory.
    Files.copy(getManifestFile(projectPath), getArtifactDirectory(projectPath).resolve(FLIX_TOML), StandardCopyOption.REPLACE_EXISTING)

    // Construct a new zip file.
    Using(new ZipOutputStream(Files.newOutputStream(pkgFile))) { zip =>
      // Add required resources.
      FileOps.addToZip(zip, FLIX_TOML, Bootstrap.getManifestFile(projectPath))
      FileOps.addToZip(zip, LICENSE, Bootstrap.getLicenseFile(projectPath))
      FileOps.addToZip(zip, README, Bootstrap.getReadmeFile(projectPath))

      // Add all source files.
      // Here we sort entries by relative file name to apply https://reproducible-builds.org/
      val srcFiles = FileOps.getFlixFilesIn(Bootstrap.getSourceDirectory(projectPath), Int.MaxValue)
      for ((sourceFile, fileNameWithSlashes) <- FileOps.sortPlatformIndependently(projectPath, srcFiles)) {
        FileOps.addToZip(zip, fileNameWithSlashes, sourceFile)
      }
    } match {
      case Success(()) => Validation.Success(())
      case Failure(e) => Validation.Failure(BootstrapError.FileError(e.getMessage))
    }
  }

  /**
    * Type checks the source files for the project.
    */
  def check(flix: Flix): Validation[Unit, BootstrapError] = {
    flatMapN(Steps.updateStaleSources(flix)) {
      updated => mapN(Steps.check(updated))(_ => ())
    }
  }

  /**
    * Checks to see if any source files or packages have been changed.
    * If they have, they are added to flix. Then updates the timestamps
    * map to reflect the current source files and packages.
    */
  def reconfigureFlix(flix: Flix): Unit = {
    // TODO: Figure out if this function can be removed somehow (maybe by removing shell depending on bootstrap)
    // TODO: Can be removed by moving `updateStaleSources` into all step functions that require updating stale sources (almost all). This also remove responsibility from the caller.
    Steps.updateStaleSources(flix)
  }

  /**
    * Generates API documentation.
    */
  def doc(flix: Flix): Validation[Unit, BootstrapError] = {
    flatMapN(Steps.updateStaleSources(flix)) {
      updated => mapN(Steps.check(updated))(HtmlDocumentor.run(_, getPackageModules)(updated))
    }
  }

  /**
    * Runs the main function in flix package for the project.
    */
  def run(flix: Flix, args: Array[String]): Validation[Unit, BootstrapError] = {
    Validation.mapN(build(flix)) {
      _.getMain match {
        case None => ()
        case Some(main) => main(args)
      }
    }
  }

  /**
    * Runs all tests in the flix package for the project.
    */
  def test(flix: Flix): Validation[Unit, BootstrapError] = {
    flatMapN(build(flix)) {
      compilationResult =>
        Tester.run(Nil, compilationResult)(flix) match {
          case Ok(_) => Validation.Success(())
          case Err(_) => Validation.Failure(BootstrapError.GeneralError(List("Tester Error")))
        }
    }
  }

  /**
    * Package the current project and release it on GitHub.
    */
  def release(flix: Flix)(implicit out: PrintStream): Validation[Unit, BootstrapError] = {
    implicit val formatter: Formatter = flix.getFormatter

    // Ensure that we have a manifest
    val manifest = optManifest match {
      case Some(m) => m
      case None => return Validation.Failure(BootstrapError.ReleaseError(ReleaseError.MissingManifest))
    }

    // Check if `github` option is present
    val githubRepo = manifest.repository match {
      case Some(r) => r
      case None => return Validation.Failure(BootstrapError.ReleaseError(ReleaseError.MissingRepository))
    }

    // Check if `--github-token` option is present
    val githubToken = flix.options.githubToken match {
      case Some(k) => k
      case None => return Validation.Failure(BootstrapError.ReleaseError(ReleaseError.MissingApiKey))
    }

    if (!flix.options.assumeYes) {
      // Ask for confirmation
      out.print(s"Release ${formatter.blue(s"github:$githubRepo")} ${formatter.yellow(s"v${manifest.version}")}? [y/N]: ")
      val response = readLine()
      response.toLowerCase match {
        case "y" => // Continue
        case "yes" => // Continue
        case _ => return Validation.Failure(BootstrapError.ReleaseError(ReleaseError.Cancelled))
      }
    }

    // Build artifacts
    out.println("Building project...")
    val buildResult = buildPkg()
    buildResult.toResult match {
      case Result.Ok(_) => // Continue
      case Result.Err(e) => return Validation.Failure(e)
    }

    // Publish to GitHub
    out.println("Publishing a new release...")
    val artifacts = List(getPkgFile(projectPath), getManifestFile(projectPath))
    val publishResult = GitHub.publishRelease(githubRepo, manifest.version, artifacts, githubToken)
    publishResult match {
      case Ok(()) => // Continue
      case Err(e) => return Validation.Failure(BootstrapError.ReleaseError(e))
    }

    out.println(formatter.green(
      s"""
         |Successfully released v${manifest.version}
         |${formatter.underline(s"https://github.com/${githubRepo.owner}/${githubRepo.repo}/releases/tag/v${manifest.version}")}
         |""".stripMargin
    ))

    Validation.Success(())
  }

  /**
    * Show dependencies which have newer versions available.
    *
    * @return `true` if any outdated dependencies were found, `false` if everything is up to date.
    */
  def outdated(flix: Flix)(implicit out: PrintStream): Validation[Boolean, BootstrapError] = {
    implicit val formatter: Formatter = flix.getFormatter

    val flixDeps = optManifest.map(findFlixDependencies).getOrElse(Nil)

    val rows = flixDeps.flatMap { dep =>
      val updates = FlixPackageManager.findAvailableUpdates(dep, flix.options.githubToken) match {
        case Ok(u) => u
        case Err(e) => return Validation.Failure(BootstrapError.FlixPackageError(e))
      }

      if (updates.isEmpty)
        None
      else
        Some(List(
          s"${dep.username}/${dep.projectName}",
          dep.version.toString,
          updates.major.map(v => v.toString).getOrElse(""),
          updates.minor.map(v => v.toString).getOrElse(""),
          updates.patch.map(v => v.toString).getOrElse(""),
        ))
    }

    if (rows.isEmpty) {
      out.println(formatter.green(
        """
          |All dependencies are up to date
          |""".stripMargin
      ))
      Validation.Success(false)
    } else {
      out.println("")
      out.println(formatter.table(
        List("package", "current", "major", "minor", "patch"),
        List(formatter.blue, formatter.cyan, formatter.yellow, formatter.yellow, formatter.yellow),
        rows
      ))
      out.println("")
      Validation.Success(true)
    }
  }

  /**
    * Returns the modules of the package if manifest is present.
    * Returns [[PackageModules.All]] if manifest is not present.
    */
  private def getPackageModules: PackageModules = {
    optManifest match {
      case None => PackageModules.All
      case Some(manifest) => manifest.modules
    }
  }

  private object Steps {

    /**
      * Returns and caches all `.flix` files from `src/` and `test/`.
      */
    def addLocalFlixFiles(): List[Path] = {
      val filesHere = FileOps.getFlixFilesIn(projectPath, 1)
      val filesSrc = FileOps.getFlixFilesIn(Bootstrap.getSourceDirectory(projectPath), Int.MaxValue)
      val filesTest = FileOps.getFlixFilesIn(Bootstrap.getTestDirectory(projectPath), Int.MaxValue)
      val result = filesHere ::: filesSrc ::: filesTest
      sourcePaths = result
      result
    }

    /**
      * Returns and caches all `.fpkg` files from `lib/`.
      * The cached result is stored in [[flixPackagePaths]].
      */
    private def addLocalFlixLibs(): List[Path] = {
      val flixFilesLib = FileOps.getFilesWithExtIn(Bootstrap.getLibraryDirectory(projectPath), EXT_FPKG, Int.MaxValue)
      flixPackagePaths = flixFilesLib
      flixFilesLib
    }

    /**
      * Returns and caches all `.jar` files from `lib/external/`.
      * The cached result is stored in [[jarPackagePaths]].
      */
    private def addLocalJars(): List[Path] = {
<<<<<<< HEAD
      val jarFilesLib = Bootstrap.getAllFilesWithExt(Bootstrap.getLibraryDirectory(projectPath).resolve(JarPackageManager.DirName), "jar")
=======
      val jarFilesLib = FileOps.getFilesWithExtIn(Bootstrap.getLibraryDirectory(projectPath).resolve(JarPackageManager.FolderName), EXT_JAR, Int.MaxValue)
>>>>>>> 4ea88ec8
      jarPackagePaths = jarFilesLib
      jarFilesLib
    }

    /**
      * Returns a list of 3 lists of paths.
      * The lists contain the following paths in the following order:
      *   1. All `.jar` files from `lib/cache/`.
      *   1. All `.jar` files from `lib/external/`.
      *   1. All `.fpkg` files from `lib/`.
      *
      * All results are cached in [[mavenPackagePaths]], [[jarPackagePaths]], and [[flixPackagePaths]], respectively.
      */
    def addLocalLibs(): List[List[Path]] = {
      addLocalMavenJars() :: addLocalJars() :: addLocalFlixLibs() :: Nil
    }

    /**
      * Returns and caches all `.jar` files from `lib/cache/`.
      * The cached result is stored in [[mavenPackagePaths]].
      */
    private def addLocalMavenJars(): List[Path] = {
<<<<<<< HEAD
      val mavenFilesLib = Bootstrap.getAllFilesWithExt(Bootstrap.getLibraryDirectory(projectPath).resolve(MavenPackageManager.DirName), "jar")
=======
      val mavenFilesLib = FileOps.getFilesWithExtIn(Bootstrap.getLibraryDirectory(projectPath).resolve(MavenPackageManager.FolderName), EXT_JAR, Int.MaxValue)
>>>>>>> 4ea88ec8
      mavenPackagePaths = mavenFilesLib
      mavenFilesLib
    }

    /**
      * Type checks the source files for the project.
      */
    def check(flix: Flix): Validation[TypedAst.Root, BootstrapError] = {
      val (optRoot, errors) = flix.check()
      if (errors.isEmpty) {
        Validation.Success(optRoot.get)
      } else {
        Validation.Failure(BootstrapError.GeneralError(flix.mkMessages(errors)))
      }
    }

    /**
      * Runs the compile function on the `flix` object.
      * It is up to the caller to set the appropriate options on `flix`.
      * It is often the case that `outputJvm` and `loadClassFiles` must be toggled on or off.
      */
    def compile(flix: Flix): Validation[CompilationResult, BootstrapError] = {
      flix.compile() match {
        case Validation.Success(result: CompilationResult) => Validation.Success(result)
        case Validation.Failure(errors) => Validation.Failure(BootstrapError.GeneralError(flix.mkMessages(errors.toList)))
      }
    }

    /**
      * Returns true if the timestamp of the given source file has changed since the last reload.
      */
    private def hasChanged(file: Path) = {
      !timestamps.contains(file) || (timestamps(file) != file.toFile.lastModified())
    }

    /**
      * Downloads and installs all `.fpkg` and `.jar` (maven and urls) dependencies defined by `dependencyManifests`
      * into the `lib/`, `lib/cache`, and `lib/external` directories, respectively.
      * Requires network access.
      * Returns a list of 3 lists of paths containing (in the following order):
      *   1. Paths to `.fpkg` dependencies in `lib/`.
      *   1. Paths to `.jar` dependencies in `lib/cache` (maven).
      *   1. Paths to `.jar` dependencies in `lib/external` (urls).
      */
    def installDependencies(dependencyManifests: List[Manifest])(implicit formatter: Formatter, out: PrintStream): Validation[List[List[Path]], BootstrapError] = {
      flatMapN(installFlixDependencies(dependencyManifests)) {
        flixPaths =>
          flatMapN(installMavenDependencies(dependencyManifests)) {
            mavenPaths =>
              mapN(installJarDependencies(dependencyManifests)) {
                jarPaths =>
                  out.println("Dependency resolution completed.")
                  List(flixPaths, mavenPaths, jarPaths)
              }
          }
      }
    }

    /**
      * Downloads and installs all `.fpkg` dependencies defined by `dependencyManifests` into the `lib/` directory.
      * Requires network access.
      * Returns the paths to the installed dependencies.
      */
    private def installFlixDependencies(dependencyManifests: List[Manifest])(implicit formatter: Formatter, out: PrintStream): Validation[List[Path], BootstrapError] = {
      FlixPackageManager.installAll(dependencyManifests, projectPath, apiKey) match {
        case Result.Ok(paths: List[Path]) =>
          flixPackagePaths = paths
          Validation.Success(paths)
        case Result.Err(e) =>
          Validation.Failure(BootstrapError.FlixPackageError(e))
      }
    }

    /**
      * Downloads and installs all `.jar` dependencies defined by `dependencyManifests` into the `lib/external/` directory.
      * Requires network access.
      * Returns the paths to the installed dependencies.
      */
    private def installJarDependencies(dependencyManifests: List[Manifest])(implicit out: PrintStream): Validation[List[Path], BootstrapError] = {
      JarPackageManager.installAll(dependencyManifests, projectPath) match {
        case Result.Ok(paths) =>
          jarPackagePaths = paths
          Validation.Success(paths)
        case Result.Err(e) =>
          Validation.Failure(BootstrapError.JarPackageError(e))
      }
    }

    /**
      * Downloads and installs all `.jar` dependencies defined by `dependencyManifests` into the `lib/cache/` directory.
      * Requires network access.
      * Returns the paths to the installed dependencies.
      */
    private def installMavenDependencies(dependencyManifests: List[Manifest])(implicit formatter: Formatter, out: PrintStream): Validation[List[Path], BootstrapError] = {
      MavenPackageManager.installAll(dependencyManifests, projectPath) match {
        case Result.Ok(paths) =>
          mavenPackagePaths = paths
          Validation.Success(paths)
        case Result.Err(e) =>
          Validation.Failure(BootstrapError.MavenPackageError(e))
      }
    }

    /**
      * Parses and returns the manifest at `tomlPath`.
      */
    def parseManifest(tomlPath: Path): Validation[Manifest, BootstrapError] = {
      ManifestParser.parse(tomlPath) match {
        case Ok(manifest) =>
          optManifest = Some(manifest)
          Validation.Success(manifest)
        case Err(e) => Validation.Failure(BootstrapError.ManifestParseError(e))
      }
    }

    /**
      * Returns flix manifests of all dependencies of `manifest`. This includes transitive dependencies.
      * Requires network access.
      */
    def resolveFlixDependencies(manifest: Manifest)(implicit formatter: Formatter, out: PrintStream): Validation[List[Manifest], BootstrapError] = {
      FlixPackageManager.findTransitiveDependencies(manifest, projectPath, apiKey) match {
        case Ok(l) => Validation.Success(l)
        case Err(e) => Validation.Failure(BootstrapError.FlixPackageError(e))
      }
    }

    /**
      * Checks to see if any source files or packages have been changed.
      * If they have, they are added to flix. Then updates the timestamps
      * map to reflect the current source files and packages.
      */
    def updateStaleSources(flix: Flix): Validation[Flix, BootstrapError] = {
      val previousSources = timestamps.keySet

      implicit val defaultSctx: SecurityContext = SecurityContext.AllPermissions

      for (path <- sourcePaths if hasChanged(path)) {
        flix.addFlix(path)
      }

      for (path <- flixPackagePaths if hasChanged(path)) {
        flix.addPkg(path)
      }

      for (path <- mavenPackagePaths if hasChanged(path)) {
        flix.addJar(path)
      }

      for (path <- jarPackagePaths if hasChanged(path)) {
        flix.addJar(path)
      }

      val currentSources = (sourcePaths ::: flixPackagePaths ::: mavenPackagePaths ::: jarPackagePaths).filter(p => Files.exists(p))

      val deletedSources = previousSources -- currentSources
      for (path <- deletedSources) {
        flix.remSourceCode(path.toString)
      }

      timestamps = currentSources.map(f => f -> f.toFile.lastModified).toMap

      Validation.Success(flix)
    }

  }
}<|MERGE_RESOLUTION|>--- conflicted
+++ resolved
@@ -273,13 +273,8 @@
       out.println(s"Found '${formatter.blue(FLIX_TOML)}'. Checking dependencies...")
       Validation.mapN(bootstrap.projectMode())(_ => bootstrap)
     } else {
-<<<<<<< HEAD
-      out.println(s"""No '${formatter.blue("flix.toml")}'. Will load source files from '${formatter.blue("*.flix")}', '${formatter.blue("src/**")}', and '${formatter.blue("test/**")}'.""")
+      out.println(s"""No '${formatter.blue(FLIX_TOML)}'. Will load source files from '${formatter.blue(s"*.$EXT_FLIX")}', '${formatter.blue("src/**")}', and '${formatter.blue("test/**")}'.""")
       Validation.mapN(bootstrap.directoryMode())(_ => bootstrap)
-=======
-      out.println(s"""No '${formatter.blue(FLIX_TOML)}'. Will load source files from '${formatter.blue(s"*.$EXT_FLIX")}', '${formatter.blue("src/**")}', and '${formatter.blue("test/**")}'.""")
-      Validation.mapN(bootstrap.folderMode())(_ => bootstrap)
->>>>>>> 4ea88ec8
     }
   }
 }
@@ -395,15 +390,9 @@
       }
 
       if (includeDependencies) {
-<<<<<<< HEAD
-        // First, we get all jar files inside the lib directory.
-        // If the lib directory doesn't exist, we suppose there is simply no dependency and trigger no error.
-        val jarDependencies = if (libDir.toFile.exists()) Bootstrap.getAllFilesWithExt(libDir, "jar") else List[Path]()
-=======
         // First, we get all jar files inside the lib folder.
         // If the lib folder doesn't exist, we suppose there is simply no dependency and trigger no error.
-        val jarDependencies = if (libFolder.toFile.exists()) FileOps.getFilesWithExtIn(libFolder, EXT_JAR, Int.MaxValue) else List[Path]()
->>>>>>> 4ea88ec8
+        val jarDependencies = if (libDir.toFile.exists()) FileOps.getFilesWithExtIn(libDir, EXT_JAR, Int.MaxValue) else List[Path]()
         // Add jar dependencies.
         jarDependencies.foreach(dep => {
           if (!Bootstrap.isJarFile(dep))
@@ -691,11 +680,7 @@
       * The cached result is stored in [[jarPackagePaths]].
       */
     private def addLocalJars(): List[Path] = {
-<<<<<<< HEAD
-      val jarFilesLib = Bootstrap.getAllFilesWithExt(Bootstrap.getLibraryDirectory(projectPath).resolve(JarPackageManager.DirName), "jar")
-=======
-      val jarFilesLib = FileOps.getFilesWithExtIn(Bootstrap.getLibraryDirectory(projectPath).resolve(JarPackageManager.FolderName), EXT_JAR, Int.MaxValue)
->>>>>>> 4ea88ec8
+      val jarFilesLib = FileOps.getFilesWithExtIn(Bootstrap.getLibraryDirectory(projectPath).resolve(JarPackageManager.DirName), EXT_JAR, Int.MaxValue)
       jarPackagePaths = jarFilesLib
       jarFilesLib
     }
@@ -718,11 +703,7 @@
       * The cached result is stored in [[mavenPackagePaths]].
       */
     private def addLocalMavenJars(): List[Path] = {
-<<<<<<< HEAD
-      val mavenFilesLib = Bootstrap.getAllFilesWithExt(Bootstrap.getLibraryDirectory(projectPath).resolve(MavenPackageManager.DirName), "jar")
-=======
-      val mavenFilesLib = FileOps.getFilesWithExtIn(Bootstrap.getLibraryDirectory(projectPath).resolve(MavenPackageManager.FolderName), EXT_JAR, Int.MaxValue)
->>>>>>> 4ea88ec8
+      val mavenFilesLib = FileOps.getFilesWithExtIn(Bootstrap.getLibraryDirectory(projectPath).resolve(MavenPackageManager.DirName), EXT_JAR, Int.MaxValue)
       mavenPackagePaths = mavenFilesLib
       mavenFilesLib
     }
