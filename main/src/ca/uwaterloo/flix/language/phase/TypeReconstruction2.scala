/*
 * Copyright 2015-2023 Magnus Madsen, Matthew Lutze
 *
 * Licensed under the Apache License, Version 2.0 (the "License");
 * you may not use this file except in compliance with the License.
 * You may obtain a copy of the License at
 *
 *   http://www.apache.org/licenses/LICENSE-2.0
 *
 * Unless required by applicable law or agreed to in writing, software
 * distributed under the License is distributed on an "AS IS" BASIS,
 * WITHOUT WARRANTIES OR CONDITIONS OF ANY KIND, either express or implied.
 * See the License for the specific language governing permissions and
 * limitations under the License.
 */
package ca.uwaterloo.flix.language.phase

import ca.uwaterloo.flix.language.ast.Type.getFlixType
import ca.uwaterloo.flix.language.ast.shared.{CheckedCastType, Constant}
import ca.uwaterloo.flix.language.ast.{KindedAst, SourceLocation, Type, TypeConstructor, TypedAst}
import ca.uwaterloo.flix.language.errors.TypeError
import ca.uwaterloo.flix.language.phase.typer.SubstitutionTree

object TypeReconstruction2 {

  /**
    * Reconstructs types in the given def.
    */
  def visitDef(defn: KindedAst.Def, subst: SubstitutionTree): TypedAst.Def = defn match {
    case KindedAst.Def(sym, spec0, exp0, loc) =>
      val spec = visitSpec(spec0)
      val exp = visitExp(exp0)(subst)
      TypedAst.Def(sym, spec, exp, loc)
  }

  /**
    * Reconstructs types in the given sig.
    */
  def visitSig(sig: KindedAst.Sig, subst: SubstitutionTree): TypedAst.Sig = sig match {
    case KindedAst.Sig(sym, spec0, exp0, loc) =>
      val spec = visitSpec(spec0)
      val exp = exp0.map(visitExp(_)(subst))
      TypedAst.Sig(sym, spec, exp, loc)
  }

  /**
    * Reconstructs types in the given spec.
    */
  private def visitSpec(spec: KindedAst.Spec): TypedAst.Spec = spec match {
    case KindedAst.Spec(doc, ann, mod, tparams0, fparams0, sc, tpe, eff, tconstrs, econstrs) =>
      val tparams = tparams0.map(visitTypeParam)
      val fparams = fparams0.map(visitFormalParam(_, SubstitutionTree.empty))
      // We do not perform substitution on any of the types because they should all be rigid.
      TypedAst.Spec(doc, ann, mod, tparams, fparams, sc, tpe, eff, tconstrs, econstrs)
  }

  /**
    * Reconstructs types in the given tparams.
    */
  private def visitTypeParam(tparam: KindedAst.TypeParam): TypedAst.TypeParam = tparam match {
    case KindedAst.TypeParam(name, sym, loc) => TypedAst.TypeParam(name, sym, loc)
  }

  /**
    * Reconstructs types in the given fparams.
    */
  private def visitFormalParam(fparam: KindedAst.FormalParam, subst: SubstitutionTree): TypedAst.FormalParam = fparam match {
    case KindedAst.FormalParam(sym, mod, tpe0, src, loc) =>
      val tpe = subst(tpe0)
      val bnd = TypedAst.Binder(sym, tpe)
      TypedAst.FormalParam(bnd, mod, tpe, src, loc)
  }

  /**
    * Reconstructs types in the given operation.
    */
  def visitOp(op: KindedAst.Op): TypedAst.Op = op match {
    case KindedAst.Op(sym, spec0, loc) =>
      val spec = visitSpec(spec0)
      TypedAst.Op(sym, spec, loc)
  }

  /**
    * Reconstructs types in the given expression.
    */
  private def visitExp(exp0: KindedAst.Expr)(implicit subst: SubstitutionTree): TypedAst.Expr = exp0 match {
    case KindedAst.Expr.Var(sym, loc) =>
      TypedAst.Expr.Var(sym, subst(sym.tvar), loc)

    case KindedAst.Expr.Hole(sym, tpe, evar, loc) =>
      TypedAst.Expr.Hole(sym, subst(tpe), subst(evar), loc)

    case KindedAst.Expr.HoleWithExp(exp, tvar, evar, loc) =>
      val e = visitExp(exp)
      TypedAst.Expr.HoleWithExp(e, subst(tvar), subst(evar), loc)

    case KindedAst.Expr.OpenAs(sym, exp, tvar, loc) =>
      val e = visitExp(exp)
      TypedAst.Expr.OpenAs(sym, e, subst(tvar), loc)

    case KindedAst.Expr.Use(sym, alias, exp, loc) =>
      val e = visitExp(exp)
      TypedAst.Expr.Use(sym, alias, e, loc)

    case KindedAst.Expr.Cst(Constant.Null, loc) =>
      TypedAst.Expr.Cst(Constant.Null, Type.Null, loc)

    case KindedAst.Expr.Cst(cst, loc) => TypedAst.Expr.Cst(cst, Type.constantType(cst), loc)

<<<<<<< HEAD
    case KindedAst.Expr.ApplyClo(exp, exps, tvar, evar, loc) =>
      val e = visitExp(exp)
      val es = exps.map(visitExp(_))
      val eff = Type.mkUnion(subst(evar) :: e.eff :: es.map(_.eff), loc)
      TypedAst.Expr.ApplyClo(e, es, subst(tvar), eff, loc)
=======
    case KindedAst.Expr.ApplyClo(exp1, exp2, tvar, evar, loc) =>
      val e1 = visitExp(exp1)
      val e2 = visitExp(exp2)
      TypedAst.Expr.ApplyClo(e1, e2, subst(tvar), subst(evar), loc)
>>>>>>> a60db2de

    case KindedAst.Expr.ApplyDef(symUse, exps, itvar, tvar, evar, loc) =>
      val es = exps.map(visitExp)
      val eff = Type.mkUnion(subst(evar) :: es.map(_.eff), loc)
      TypedAst.Expr.ApplyDef(symUse, es, subst(itvar), subst(tvar), eff, loc)

    case KindedAst.Expr.ApplySig(symUse, exps, itvar, tvar, evar, loc) =>
      val es = exps.map(visitExp)
      val eff = Type.mkUnion(subst(evar) :: es.map(_.eff), loc)
      TypedAst.Expr.ApplySig(symUse, es, subst(itvar), subst(tvar), eff, loc)

    case KindedAst.Expr.ApplyLocalDef(symUse, exps, arrowTvar, tvar, evar, loc) =>
      val es = exps.map(visitExp)
      val at = subst(arrowTvar)
      val t = subst(tvar)
      val ef = subst(evar)
      TypedAst.Expr.ApplyLocalDef(symUse, es, at, t, ef, loc)

    case KindedAst.Expr.Lambda(fparam, exp, _, loc) =>
      val p = visitFormalParam(fparam, subst)
      val e = visitExp(exp)
      val t = Type.mkArrowWithEffect(p.tpe, e.eff, e.tpe, loc)
      TypedAst.Expr.Lambda(p, e, t, loc)

    case KindedAst.Expr.Unary(sop, exp, tvar, loc) =>
      val e = visitExp(exp)
      val eff = e.eff
      TypedAst.Expr.Unary(sop, e, subst(tvar), eff, loc)

    case KindedAst.Expr.Binary(sop, exp1, exp2, tvar, loc) =>
      val e1 = visitExp(exp1)
      val e2 = visitExp(exp2)
      val eff = Type.mkUnion(e1.eff, e2.eff, loc)
      TypedAst.Expr.Binary(sop, e1, e2, subst(tvar), eff, loc)

    case KindedAst.Expr.IfThenElse(exp1, exp2, exp3, loc) =>
      val e1 = visitExp(exp1)
      val e2 = visitExp(exp2)
      val e3 = visitExp(exp3)
      val tpe = e2.tpe
      val eff = Type.mkUnion(e1.eff, e2.eff, e3.eff, loc)
      TypedAst.Expr.IfThenElse(e1, e2, e3, tpe, eff, loc)

    case KindedAst.Expr.Stm(exp1, exp2, loc) =>
      val e1 = visitExp(exp1)
      val e2 = visitExp(exp2)
      val tpe = e2.tpe
      val eff = Type.mkUnion(e1.eff, e2.eff, loc)
      TypedAst.Expr.Stm(e1, e2, tpe, eff, loc)

    case KindedAst.Expr.Discard(exp, loc) =>
      val e = visitExp(exp)
      TypedAst.Expr.Discard(e, e.eff, loc)

    case KindedAst.Expr.Let(sym, exp1, exp2, loc) =>
      val e1 = visitExp(exp1)
      val e2 = visitExp(exp2)
      val bnd = TypedAst.Binder(sym, e1.tpe)
      val tpe = e2.tpe
      val eff = Type.mkUnion(e1.eff, e2.eff, loc)
      TypedAst.Expr.Let(bnd, e1, e2, tpe, eff, loc)

    case KindedAst.Expr.LocalDef(sym, fparams, exp1, exp2, loc) =>
      val fps = fparams.map(visitFormalParam(_, subst))
      val e1 = visitExp(exp1)
      val e2 = visitExp(exp2)
      val tpe = e2.tpe
      val eff = Type.mkUnion(e1.eff, e2.eff, loc)
      val boundType = Type.mkUncurriedArrowWithEffect(fps.map(_.tpe), e1.tpe, e1.eff, SourceLocation.Unknown)
      val bnd = TypedAst.Binder(sym, boundType)
      TypedAst.Expr.LocalDef(bnd, fps, e1, e2, tpe, eff, loc)

    case KindedAst.Expr.Region(tpe, loc) =>
      TypedAst.Expr.Region(tpe, loc)

    case KindedAst.Expr.Scope(sym, regionVar, exp, evar, loc) =>
      // Use the appropriate branch for the scope.
      val e = visitExp(exp)(subst.branches(regionVar.sym))
      val tpe = e.tpe
      val eff = subst(evar)
      val bnd = TypedAst.Binder(sym, eff)
      TypedAst.Expr.Scope(bnd, regionVar, e, tpe, eff, loc)

    case KindedAst.Expr.Match(matchExp, rules, loc) =>
      val e1 = visitExp(matchExp)
      val rs = rules map {
        case KindedAst.MatchRule(pat, guard, exp) =>
          val p = visitPattern(pat)
          val g = guard.map(visitExp(_))
          val b = visitExp(exp)
          TypedAst.MatchRule(p, g, b)
      }
      val tpe = rs.head.exp.tpe
      val eff = rs.foldLeft(e1.eff) {
        case (acc, TypedAst.MatchRule(_, g, b)) => Type.mkUnion(g.map(_.eff).toList ::: List(b.eff, acc), loc)
      }
      TypedAst.Expr.Match(e1, rs, tpe, eff, loc)

    case KindedAst.Expr.TypeMatch(matchExp, rules, loc) =>
      val e1 = visitExp(matchExp)
      val rs = rules map {
        case KindedAst.TypeMatchRule(sym, tpe0, exp) =>
          val t = subst(tpe0)
          val b = visitExp(exp)
          val bnd = TypedAst.Binder(sym, t)
          TypedAst.TypeMatchRule(bnd, t, b)
      }
      val tpe = rs.head.exp.tpe
      val eff = rs.foldLeft(e1.eff) {
        case (acc, TypedAst.TypeMatchRule(_, _, b)) => Type.mkUnion(b.eff, acc, loc)
      }
      TypedAst.Expr.TypeMatch(e1, rs, tpe, eff, loc)

    case KindedAst.Expr.RestrictableChoose(star, exp, rules, tvar, loc) =>
      val e = visitExp(exp)
      val rs = rules.map {
        case KindedAst.RestrictableChooseRule(pat0, body0) =>
          val pat = pat0 match {
            case KindedAst.RestrictableChoosePattern.Tag(sym, pats, tvar, loc) =>
              val ps = pats.map {
                case KindedAst.RestrictableChoosePattern.Wild(tvar, loc) => TypedAst.RestrictableChoosePattern.Wild(subst(tvar), loc)
                case KindedAst.RestrictableChoosePattern.Var(sym, tvar, loc) => TypedAst.RestrictableChoosePattern.Var(TypedAst.Binder(sym, subst(tvar)), subst(tvar), loc)
                case KindedAst.RestrictableChoosePattern.Error(tvar, loc) => TypedAst.RestrictableChoosePattern.Error(subst(tvar), loc)
              }
              TypedAst.RestrictableChoosePattern.Tag(sym, ps, subst(tvar), loc)
            case KindedAst.RestrictableChoosePattern.Error(tvar1, loc) => TypedAst.RestrictableChoosePattern.Error(subst(tvar1), loc)
          }
          val body = visitExp(body0)
          TypedAst.RestrictableChooseRule(pat, body)
      }
      val eff = Type.mkUnion(rs.map(_.exp.eff), loc)
      TypedAst.Expr.RestrictableChoose(star, e, rs, subst(tvar), eff, loc)

    case KindedAst.Expr.Tag(sym, exps, tvar, loc) =>
      val es = exps.map(visitExp)
      val eff = Type.mkUnion(es.map(_.eff), loc)
      TypedAst.Expr.Tag(sym, es, subst(tvar), eff, loc)

    case KindedAst.Expr.RestrictableTag(sym, exps, _, tvar, evar, loc) =>
      val es = exps.map(visitExp)
      TypedAst.Expr.RestrictableTag(sym, es, subst(tvar), subst(evar), loc)

    case KindedAst.Expr.Tuple(elms, loc) =>
      val es = elms.map(visitExp(_))
      val tpe = Type.mkTuple(es.map(_.tpe), loc)
      val eff = Type.mkUnion(es.map(_.eff), loc)
      TypedAst.Expr.Tuple(es, tpe, eff, loc)

    case KindedAst.Expr.RecordEmpty(loc) =>
      TypedAst.Expr.RecordEmpty(Type.mkRecord(Type.RecordRowEmpty, loc), loc)

    case KindedAst.Expr.RecordSelect(exp, field, tvar, loc) =>
      val e = visitExp(exp)
      val eff = e.eff
      TypedAst.Expr.RecordSelect(e, field, subst(tvar), eff, loc)

    case KindedAst.Expr.RecordExtend(field, value, rest, tvar, loc) =>
      val v = visitExp(value)
      val r = visitExp(rest)
      val eff = Type.mkUnion(v.eff, r.eff, loc)
      TypedAst.Expr.RecordExtend(field, v, r, subst(tvar), eff, loc)

    case KindedAst.Expr.RecordRestrict(field, rest, tvar, loc) =>
      val r = visitExp(rest)
      val eff = r.eff
      TypedAst.Expr.RecordRestrict(field, r, subst(tvar), eff, loc)

    case KindedAst.Expr.ArrayLit(exps, exp, tvar, evar, loc) =>
      val es = exps.map(visitExp(_))
      val e = visitExp(exp)
      val tpe = subst(tvar)
      val eff = subst(evar)
      TypedAst.Expr.ArrayLit(es, e, tpe, eff, loc)

    case KindedAst.Expr.ArrayNew(exp1, exp2, exp3, tvar, evar, loc) =>
      val e1 = visitExp(exp1)
      val e2 = visitExp(exp2)
      val e3 = visitExp(exp3)
      val tpe = subst(tvar)
      val eff = subst(evar)
      TypedAst.Expr.ArrayNew(e1, e2, e3, tpe, eff, loc)

    case KindedAst.Expr.ArrayLoad(exp1, exp2, tvar, evar, loc) =>
      val e1 = visitExp(exp1)
      val e2 = visitExp(exp2)
      val tpe = subst(tvar)
      val eff = subst(evar)
      TypedAst.Expr.ArrayLoad(e1, e2, tpe, eff, loc)

    case KindedAst.Expr.ArrayStore(exp1, exp2, exp3, evar, loc) =>
      val e1 = visitExp(exp1)
      val e2 = visitExp(exp2)
      val e3 = visitExp(exp3)
      val eff = subst(evar)
      TypedAst.Expr.ArrayStore(e1, e2, e3, eff, loc)

    case KindedAst.Expr.ArrayLength(exp, evar, loc) =>
      val e = visitExp(exp)
      val eff = subst(evar)
      TypedAst.Expr.ArrayLength(e, eff, loc)

    case KindedAst.Expr.StructNew(sym, fields0, region0, tvar, evar, loc) =>
      val region = visitExp(region0)
      val fields = fields0.map { case (k, v) => (k, visitExp(v)) }
      val tpe = subst(tvar)
      val eff = subst(evar)
      TypedAst.Expr.StructNew(sym, fields, region, tpe, eff, loc)

    case KindedAst.Expr.StructGet(exp0, field, tvar, evar, loc) =>
      val e = visitExp(exp0)
      val tpe = subst(tvar)
      val eff = subst(evar)
      TypedAst.Expr.StructGet(e, field, tpe, eff, loc)

    case KindedAst.Expr.StructPut(exp1, field, exp2, tvar, evar, loc) =>
      val e1 = visitExp(exp1)
      val e2 = visitExp(exp2)
      val tpe = subst(tvar)
      val eff = subst(evar)
      TypedAst.Expr.StructPut(e1, field, e2, tpe, eff, loc)

    case KindedAst.Expr.VectorLit(exps, tvar, evar, loc) =>
      val es = exps.map(visitExp(_))
      val tpe = subst(tvar)
      val eff = subst(evar)
      TypedAst.Expr.VectorLit(es, tpe, eff, loc)

    case KindedAst.Expr.VectorLoad(exp1, exp2, tvar, evar, loc) =>
      val e1 = visitExp(exp1)
      val e2 = visitExp(exp2)
      val tpe = subst(tvar)
      val eff = subst(evar)
      TypedAst.Expr.VectorLoad(e1, e2, tpe, eff, loc)

    case KindedAst.Expr.VectorLength(exp, loc) =>
      val e = visitExp(exp)
      TypedAst.Expr.VectorLength(e, loc)

    case KindedAst.Expr.Ascribe(exp, _, _, tvar, loc) =>
      val e = visitExp(exp)
      val eff = e.eff
      TypedAst.Expr.Ascribe(e, subst(tvar), eff, loc)

    case KindedAst.Expr.InstanceOf(exp, clazz, loc) =>
      val e1 = visitExp(exp)
      TypedAst.Expr.InstanceOf(e1, clazz, loc)

    case KindedAst.Expr.CheckedCast(cast, exp, tvar, evar, loc) =>
      cast match {
        case CheckedCastType.TypeCast =>
          val e = visitExp(exp)
          val tpe = subst(tvar)
          TypedAst.Expr.CheckedCast(cast, e, tpe, e.eff, loc)
        case CheckedCastType.EffectCast =>
          val e = visitExp(exp)
          val eff = Type.mkUnion(e.eff, subst(evar), loc)
          TypedAst.Expr.CheckedCast(cast, e, e.tpe, eff, loc)
      }

    case KindedAst.Expr.UncheckedCast(KindedAst.Expr.Cst(Constant.Null, _), _, _, tvar, loc) =>
      val t = subst(tvar)
      TypedAst.Expr.Cst(Constant.Null, t, loc)

    case KindedAst.Expr.UncheckedCast(exp, declaredType0, declaredEff0, tvar, loc) =>
      val e = visitExp(exp)
      // Omit the unchecked cast if the inferred type and effect are the same as the declared ones.
      // Note: We do not aim to remove all redundant unchecked casts. That is not possible until monomorphization,
      // due to both Boolean equivalence, record/schema equivalence, and associated types/effects.
      // We only aim to remove unchecked casts which are syntactically identifiable as redundant.
      (declaredType0.map(tpe => subst(tpe)), declaredEff0.map(eff => subst(eff))) match {
        case (Some(tpe), None) if tpe == e.tpe => e
        case (None, Some(eff)) if eff == e.eff => e
        case (Some(tpe), Some(eff)) if tpe == e.tpe && eff == e.eff => e
        case (declaredType, declaredEff) =>
          val tpe = subst(tvar)
          val eff = declaredEff0.getOrElse(e.eff)
          TypedAst.Expr.UncheckedCast(e, declaredType, declaredEff, tpe, eff, loc)
      }

    case KindedAst.Expr.UncheckedMaskingCast(exp, loc) =>
      // We explicitly mark a `Mask` expression as Pure in TypeReconstruction.
      // Later it is erased and the effect of the subexpression is unmasked
      val e = visitExp(exp)
      val tpe = e.tpe
      val eff = Type.Pure
      TypedAst.Expr.UncheckedMaskingCast(e, tpe, eff, loc)

    case KindedAst.Expr.Without(exp, effUse, loc) =>
      val e = visitExp(exp)
      val tpe = e.tpe
      val eff = e.eff
      TypedAst.Expr.Without(e, effUse, tpe, eff, loc)

    case KindedAst.Expr.TryCatch(exp, rules, loc) =>
      val e = visitExp(exp)
      val rs = rules map {
        case KindedAst.CatchRule(sym, clazz, body) =>
          val b = visitExp(body)
          val bnd = TypedAst.Binder(sym, Type.mkNative(clazz, SourceLocation.Unknown))
          TypedAst.CatchRule(bnd, clazz, b)
      }
      val tpe = rs.head.exp.tpe
      val eff = Type.mkUnion(e.eff :: rs.map(_.exp.eff), loc)
      TypedAst.Expr.TryCatch(e, rs, tpe, eff, loc)

    case KindedAst.Expr.Throw(exp, tvar, evar, loc) =>
      val e = visitExp(exp)
      val tpe = subst(tvar)
      val eff = subst(evar)
      TypedAst.Expr.Throw(e, tpe, eff, loc)

    case KindedAst.Expr.TryWith(exp, effUse, rules, tvar, loc) =>
      val e = visitExp(exp)
      val rs = rules map {
        case KindedAst.HandlerRule(op, fparams, hexp, _) =>
          val fps = fparams.map(visitFormalParam(_, subst))
          val he = visitExp(hexp)
          TypedAst.HandlerRule(op, fps, he)
      }
      val tpe = subst(tvar)
      val eff = Type.mkUnion(rs.map(_.exp.eff), loc) // TODO temp simplification
      TypedAst.Expr.TryWith(e, effUse, rs, tpe, eff, loc)

    case KindedAst.Expr.Do(op, exps, tvar, loc) =>
      val es = exps.map(visitExp(_))
      val tpe = subst(tvar)
      val eff1 = Type.Cst(TypeConstructor.Effect(op.sym.eff), op.loc.asSynthetic)
      val eff = Type.mkUnion(eff1 :: es.map(_.eff), loc)
      TypedAst.Expr.Do(op, es, tpe, eff, loc)

    case KindedAst.Expr.InvokeConstructor(clazz, exps, jvar, evar, loc) =>
      val es = exps.map(visitExp)
      val constructorTpe = subst(jvar)
      val tpe = Type.getFlixType(clazz)
      val eff = subst(evar)
      constructorTpe match {
        case Type.Cst(TypeConstructor.JvmConstructor(constructor), _) =>
          TypedAst.Expr.InvokeConstructor(constructor, es, tpe, eff, loc)
        case _ =>
          TypedAst.Expr.Error(TypeError.UnresolvedConstructor(loc), tpe, eff)
      }

    case KindedAst.Expr.InvokeMethod(exp, _, exps, jvar, tvar, evar, loc) =>
      val e = visitExp(exp)
      val es = exps.map(visitExp)
      val returnTpe = subst(tvar)
      val methodTpe = subst(jvar)
      val eff = subst(evar)
      methodTpe match {
        case Type.Cst(TypeConstructor.JvmMethod(method), loc) =>
          TypedAst.Expr.InvokeMethod(method, e, es, returnTpe, eff, loc)
        case _ =>
          TypedAst.Expr.Error(TypeError.UnresolvedMethod(loc), methodTpe, eff)
      }

    case KindedAst.Expr.InvokeStaticMethod(_, _, exps, jvar, tvar, evar, loc) =>
      val es = exps.map(visitExp)
      val methodTpe = subst(jvar)
      val returnTpe = subst(tvar)
      val eff = subst(evar)
      methodTpe match {
        case Type.Cst(TypeConstructor.JvmMethod(method), loc) =>
          TypedAst.Expr.InvokeStaticMethod(method, es, returnTpe, eff, loc)
        case _ =>
          TypedAst.Expr.Error(TypeError.UnresolvedStaticMethod(loc), methodTpe, eff)
      }

    case KindedAst.Expr.GetField(exp, _, jvar, tvar, evar, loc) =>
      val e = visitExp(exp)
      val fieldType = subst(tvar)
      val jvarType = subst(jvar)
      val eff = subst(evar)
      jvarType match {
        case Type.Cst(TypeConstructor.JvmField(field), loc) =>
          TypedAst.Expr.GetField(field, e, fieldType, eff, loc)
        case _ =>
          TypedAst.Expr.Error(TypeError.UnresolvedField(loc), jvarType, eff)
      }

    case KindedAst.Expr.PutField(field, _, exp1, exp2, loc) =>
      val e1 = visitExp(exp1)
      val e2 = visitExp(exp2)
      val tpe = Type.Unit
      val eff = Type.mkUnion(e1.eff, e2.eff, Type.IO, loc)
      TypedAst.Expr.PutField(field, e1, e2, tpe, eff, loc)

    case KindedAst.Expr.GetStaticField(field, loc) =>
      val tpe = getFlixType(field.getType)
      val eff = Type.IO
      TypedAst.Expr.GetStaticField(field, tpe, eff, loc)

    case KindedAst.Expr.PutStaticField(field, exp, loc) =>
      val e = visitExp(exp)
      val tpe = Type.Unit
      val eff = Type.mkUnion(e.eff, Type.IO, loc)
      TypedAst.Expr.PutStaticField(field, e, tpe, eff, loc)

    case KindedAst.Expr.NewObject(name, clazz, methods, loc) =>
      val tpe = getFlixType(clazz)
      val eff = Type.IO
      val ms = methods map visitJvmMethod
      TypedAst.Expr.NewObject(name, clazz, tpe, eff, ms, loc)

    case KindedAst.Expr.NewChannel(exp1, exp2, tvar, evar, loc) =>
      val e1 = visitExp(exp1)
      val e2 = visitExp(exp2)
      TypedAst.Expr.NewChannel(e1, e2, subst(tvar), subst(evar), loc)

    case KindedAst.Expr.GetChannel(exp, tvar, evar, loc) =>
      val e = visitExp(exp)
      TypedAst.Expr.GetChannel(e, subst(tvar), subst(evar), loc)

    case KindedAst.Expr.PutChannel(exp1, exp2, evar, loc) =>
      val e1 = visitExp(exp1)
      val e2 = visitExp(exp2)
      val tpe = Type.mkUnit(loc)
      TypedAst.Expr.PutChannel(e1, e2, tpe, subst(evar), loc)

    case KindedAst.Expr.SelectChannel(rules, default, tvar, evar, loc) =>
      val rs = rules map {
        case KindedAst.SelectChannelRule(sym, chan, exp) =>
          val c = visitExp(chan)
          val b = visitExp(exp)
          val bnd = TypedAst.Binder(sym, c.tpe)
          TypedAst.SelectChannelRule(bnd, c, b)
      }
      val d = default.map(visitExp(_))
      TypedAst.Expr.SelectChannel(rs, d, subst(tvar), subst(evar), loc)

    case KindedAst.Expr.Spawn(exp1, exp2, loc) =>
      val e1 = visitExp(exp1)
      val e2 = visitExp(exp2)
      val tpe = Type.Unit
      val eff = Type.IO
      TypedAst.Expr.Spawn(e1, e2, tpe, eff, loc)

    case KindedAst.Expr.ParYield(frags, exp, loc) =>
      val e = visitExp(exp)
      val fs = frags map {
        case KindedAst.ParYieldFragment(pat, e0, l0) =>
          val p = visitPattern(pat)
          val e1 = visitExp(e0)
          TypedAst.ParYieldFragment(p, e1, l0)
      }
      val tpe = e.tpe
      val eff = fs.foldLeft(e.eff) {
        case (acc, TypedAst.ParYieldFragment(_, e1, _)) => Type.mkUnion(acc, e1.eff, loc)
      }
      TypedAst.Expr.ParYield(fs, e, tpe, eff, loc)

    case KindedAst.Expr.Lazy(exp, loc) =>
      val e = visitExp(exp)
      val tpe = Type.mkLazy(e.tpe, loc)
      TypedAst.Expr.Lazy(e, tpe, loc)

    case KindedAst.Expr.Force(exp, tvar, loc) =>
      val e = visitExp(exp)
      val tpe = subst(tvar)
      val eff = e.eff
      TypedAst.Expr.Force(e, tpe, eff, loc)

    case KindedAst.Expr.FixpointConstraintSet(cs0, tvar, loc) =>
      val cs = cs0.map(visitConstraint)
      TypedAst.Expr.FixpointConstraintSet(cs, subst(tvar), loc)

    case KindedAst.Expr.FixpointLambda(pparams, exp, tvar, loc) =>
      val ps = pparams.map(visitPredicateParam)
      val e = visitExp(exp)
      val tpe = subst(tvar)
      val eff = e.eff
      TypedAst.Expr.FixpointLambda(ps, e, tpe, eff, loc)

    case KindedAst.Expr.FixpointMerge(exp1, exp2, loc) =>
      val e1 = visitExp(exp1)
      val e2 = visitExp(exp2)
      val tpe = e1.tpe
      val eff = Type.mkUnion(e1.eff, e2.eff, loc)
      TypedAst.Expr.FixpointMerge(e1, e2, tpe, eff, loc)

    case KindedAst.Expr.FixpointSolve(exp, loc) =>
      val e = visitExp(exp)
      val tpe = e.tpe
      val eff = e.eff
      TypedAst.Expr.FixpointSolve(e, tpe, eff, loc)

    case KindedAst.Expr.FixpointFilter(pred, exp, tvar, loc) =>
      val e = visitExp(exp)
      val eff = e.eff
      TypedAst.Expr.FixpointFilter(pred, e, subst(tvar), eff, loc)

    case KindedAst.Expr.FixpointInject(exp, pred, tvar, evar, loc) =>
      val e = visitExp(exp)
      TypedAst.Expr.FixpointInject(e, pred, subst(tvar), subst(evar), loc)

    case KindedAst.Expr.FixpointProject(pred, exp1, exp2, tvar, loc) =>
      val e1 = visitExp(exp1)
      val e2 = visitExp(exp2)
      val tpe = subst(tvar)
      val eff = Type.mkUnion(e1.eff, e2.eff, loc)

      // Note: This transformation should happen in the Weeder but it is here because
      // `#{#Result(..)` | _} cannot be unified with `#{A(..)}` (a closed row).
      // See Weeder for more details.
      val mergeExp = TypedAst.Expr.FixpointMerge(e1, e2, e1.tpe, eff, loc)
      val solveExp = TypedAst.Expr.FixpointSolve(mergeExp, e1.tpe, eff, loc)
      TypedAst.Expr.FixpointProject(pred, solveExp, tpe, eff, loc)

    case KindedAst.Expr.Error(m, tvar, evar) =>
      val tpe = subst(tvar)
      val eff = subst(evar)
      TypedAst.Expr.Error(m, tpe, eff)
  }

  /**
    * Applies the substitution to the given constraint.
    */
  private def visitConstraint(c0: KindedAst.Constraint)(implicit subst: SubstitutionTree): TypedAst.Constraint = {
    val KindedAst.Constraint(cparams0, head0, body0, loc) = c0

    val head = visitHeadPredicate(head0)
    val body = body0.map(b => visitBodyPredicate(b))

    val cparams = cparams0.map {
      case KindedAst.ConstraintParam(sym, l) =>
        val tpe = subst(sym.tvar)
        val bnd = TypedAst.Binder(sym, tpe)
        TypedAst.ConstraintParam(bnd, tpe, l)
    }

    TypedAst.Constraint(cparams, head, body, loc)
  }

  /**
    * Reconstructs types in the given predicate param.
    */
  private def visitPredicateParam(pparam: KindedAst.PredicateParam)(implicit subst: SubstitutionTree): TypedAst.PredicateParam =
    TypedAst.PredicateParam(pparam.pred, subst(pparam.tpe), pparam.loc)

  /**
    * Reconstructs types in the given JVM method.
    */
  private def visitJvmMethod(method: KindedAst.JvmMethod)(implicit subst: SubstitutionTree): TypedAst.JvmMethod = {
    method match {
      case KindedAst.JvmMethod(ident, fparams0, exp0, tpe, eff, loc) =>
        val fparams = fparams0.map(visitFormalParam(_, subst))
        val exp = visitExp(exp0)
        TypedAst.JvmMethod(ident, fparams, exp, tpe, eff, loc)
    }
  }

  /**
    * Reconstructs types in the given pattern.
    */
  private def visitPattern(pat0: KindedAst.Pattern)(implicit subst: SubstitutionTree): TypedAst.Pattern = pat0 match {
    case KindedAst.Pattern.Wild(tvar, loc) => TypedAst.Pattern.Wild(subst(tvar), loc)
    case KindedAst.Pattern.Var(sym, tvar, loc) => TypedAst.Pattern.Var(TypedAst.Binder(sym, subst(tvar)), subst(tvar), loc)
    case KindedAst.Pattern.Cst(cst, loc) => TypedAst.Pattern.Cst(cst, Type.constantType(cst), loc)

    case KindedAst.Pattern.Tag(sym, pats, tvar, loc) =>
      TypedAst.Pattern.Tag(sym, pats.map(visitPattern), subst(tvar), loc)

    case KindedAst.Pattern.Tuple(elms, loc) =>
      val es = elms.map(visitPattern)
      val tpe = Type.mkTuple(es.map(_.tpe), loc)
      TypedAst.Pattern.Tuple(es, tpe, loc)

    case KindedAst.Pattern.Record(pats, pat, tvar, loc) =>
      val ps = pats.map {
        case KindedAst.Pattern.Record.RecordLabelPattern(field, pat1, tvar1, loc1) =>
          TypedAst.Pattern.Record.RecordLabelPattern(field, visitPattern(pat1), subst(tvar1), loc1)
      }
      val p = visitPattern(pat)
      TypedAst.Pattern.Record(ps, p, subst(tvar), loc)

    case KindedAst.Pattern.RecordEmpty(loc) =>
      TypedAst.Pattern.RecordEmpty(Type.mkRecord(Type.RecordRowEmpty, loc), loc)

    case KindedAst.Pattern.Error(tvar, loc) =>
      TypedAst.Pattern.Error(subst(tvar), loc)
  }


  /**
    * Reconstructs types in the given head predicate.
    */
  private def visitHeadPredicate(head0: KindedAst.Predicate.Head)(implicit subst: SubstitutionTree): TypedAst.Predicate.Head = head0 match {
    case KindedAst.Predicate.Head.Atom(pred, den0, terms, tvar, loc) =>
      val ts = terms.map(t => visitExp(t))
      TypedAst.Predicate.Head.Atom(pred, den0, ts, subst(tvar), loc)
  }


  /**
    * Reconstructs types in the given body predicate.
    */
  private def visitBodyPredicate(body0: KindedAst.Predicate.Body)(implicit subst: SubstitutionTree): TypedAst.Predicate.Body = body0 match {
    case KindedAst.Predicate.Body.Atom(pred, den0, polarity, fixity, terms, tvar, loc) =>
      val ts = terms.map(t => visitPattern(t))
      TypedAst.Predicate.Body.Atom(pred, den0, polarity, fixity, ts, subst(tvar), loc)

    case KindedAst.Predicate.Body.Functional(outVars, exp, loc) =>
      val e = visitExp(exp)
      val outBnds = outVars.map(varSym => TypedAst.Binder(varSym, subst(varSym.tvar)))
      TypedAst.Predicate.Body.Functional(outBnds, e, loc)

    case KindedAst.Predicate.Body.Guard(exp, loc) =>
      val e = visitExp(exp)
      TypedAst.Predicate.Body.Guard(e, loc)

  }
}<|MERGE_RESOLUTION|>--- conflicted
+++ resolved
@@ -107,18 +107,11 @@
 
     case KindedAst.Expr.Cst(cst, loc) => TypedAst.Expr.Cst(cst, Type.constantType(cst), loc)
 
-<<<<<<< HEAD
-    case KindedAst.Expr.ApplyClo(exp, exps, tvar, evar, loc) =>
-      val e = visitExp(exp)
-      val es = exps.map(visitExp(_))
-      val eff = Type.mkUnion(subst(evar) :: e.eff :: es.map(_.eff), loc)
-      TypedAst.Expr.ApplyClo(e, es, subst(tvar), eff, loc)
-=======
     case KindedAst.Expr.ApplyClo(exp1, exp2, tvar, evar, loc) =>
       val e1 = visitExp(exp1)
       val e2 = visitExp(exp2)
-      TypedAst.Expr.ApplyClo(e1, e2, subst(tvar), subst(evar), loc)
->>>>>>> a60db2de
+      val eff = Type.mkUnion(subst(evar), e1.eff, e2.eff, loc)
+      TypedAst.Expr.ApplyClo(e1, e2, subst(tvar), eff, loc)
 
     case KindedAst.Expr.ApplyDef(symUse, exps, itvar, tvar, evar, loc) =>
       val es = exps.map(visitExp)
