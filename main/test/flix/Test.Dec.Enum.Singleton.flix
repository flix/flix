--- conflicted
+++ resolved
@@ -2,11 +2,7 @@
 
     ///
     /// An enum for degrees celsius.
-<<<<<<< HEAD
-     ///
-=======
-    ///
->>>>>>> 2d933e1b
+    ///
     enum Celsius(Int32)
 
     ///
