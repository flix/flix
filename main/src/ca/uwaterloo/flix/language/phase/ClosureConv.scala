/*
 * Copyright 2015-2016 Ming-Ho Yee
 *
 * Licensed under the Apache License, Version 2.0 (the "License");
 * you may not use this file except in compliance with the License.
 * You may obtain a copy of the License at
 *
 *   http://www.apache.org/licenses/LICENSE-2.0
 *
 * Unless required by applicable law or agreed to in writing, software
 * distributed under the License is distributed on an "AS IS" BASIS,
 * WITHOUT WARRANTIES OR CONDITIONS OF ANY KIND, either express or implied.
 * See the License for the specific language governing permissions and
 * limitations under the License.
 */

package ca.uwaterloo.flix.language.phase

import ca.uwaterloo.flix.language.GenSym
import ca.uwaterloo.flix.language.ast.SimplifiedAst.{CatchRule, Expression, HandlerBinding}
import ca.uwaterloo.flix.language.ast.{Ast, SimplifiedAst, SourceLocation, Symbol, Type}
import ca.uwaterloo.flix.util.InternalCompilerException

import scala.collection.mutable

object ClosureConv {

  /**
    * Performs closure conversion on the given expression `e`.
    */
  def visitExp(exp0: SimplifiedAst.Expression)(implicit genSym: GenSym): SimplifiedAst.Expression = exp0 match {
    case Expression.Unit => exp0
    case Expression.True => exp0
    case Expression.False => exp0
    case Expression.Char(lit) => exp0
    case Expression.Float32(lit) => exp0
    case Expression.Float64(lit) => exp0
    case Expression.Int8(lit) => exp0
    case Expression.Int16(lit) => exp0
    case Expression.Int32(lit) => exp0
    case Expression.Int64(lit) => exp0
    case Expression.BigInt(lit) => exp0
    case Expression.Str(lit) => exp0

    case Expression.Var(sym, tpe, loc) => exp0

    case Expression.Def(sym, tpe, loc) =>
      // The Def expression did not occur in an Apply expression.
      // We must create a closure, without free variables, of the definition symbol.
      Expression.Closure(sym, List.empty, tpe, loc)

    case Expression.Eff(sym, tpe, loc) => ??? // TODO

    case Expression.Lambda(args, body, tpe, loc) =>
      // Retrieve the type of the function.
      val ts = tpe.typeArguments
      val (targs, tresult) = (ts.init, ts.last)

      // Convert lambdas to closures. This is the main part of the `convert` function.
      // Closure conversion happens as follows:

      // First, we collect the free variables in the lambda expression.
      // NB: We pass the lambda expression (instead of its body) to account for bound arguments.
      val freeVars = freeVariables(exp0).toList

      // We prepend the free variables to the arguments list. Thus all variables within the lambda body will be treated
      // uniformly. The implementation will supply values for the free variables, without any effort from the caller.
      // We introduce new symbols for each introduced parameter and replace their occurrence in the body.
      val subst = mutable.Map.empty[Symbol.VarSym, Symbol.VarSym]
      val newArgs = freeVars.map {
        case (oldSym, ptype) =>
          val newSym = Symbol.freshVarSym(oldSym)
          subst += (oldSym -> newSym)
          SimplifiedAst.FormalParam(newSym, Ast.Modifiers.Empty, ptype, SourceLocation.Unknown)
      } ++ args

      // Update the lambda type.
      val argTpes = freeVars.map(_._2) ++ targs
      val newTpe = Type.mkUncurriedArrow(argTpes, tresult)

      // We rewrite the lambda with its new arguments list and new body, with any nested lambdas also converted.
      val lambda = Expression.Lambda(newArgs, visitExp(replace(body, subst.toMap)), newTpe, loc)

      // At this point, `lambda` is the original lambda expression, but with all free variables converted to new
      // arguments, prepended to the original arguments list. Additionally, any lambdas within the body have also been
      // closure converted.

      // We return a MkClosure node, which contains `lambda` (rewritten to have extra arguments so there are no more
      // free variables) as well as the cached `freeVars`. The closure will actually be created at run time, where the
      // values for the free variables are bound and stored in the closure structure. When the closure is called, the
      // bound values are passed as arguments.
      // Note that MkClosure keeps the old lambda type.
      // In a later phase, we will lift the lambda to a top-level definition.
      Expression.LambdaClosure(lambda, freeVars.map(v => SimplifiedAst.FreeVar(v._1, v._2)), tpe, loc)

    case Expression.Apply(e, args, tpe, loc) =>
      // We're trying to call some expression `e`. If `e` is a Ref, then it's a top-level function, so we directly call
      // it with ApplyRef. We remove the Ref node and don't recurse on it to avoid creating a closure.
      // We do something similar if `e` is a Hook, where we transform Apply to ApplyHook.
      e match {
        case Expression.Def(sym, _, _) => Expression.ApplyDef(sym, args.map(visitExp), tpe, loc)
        case Expression.Eff(sym, _, _) => Expression.ApplyEff(sym, args.map(visitExp), tpe, loc)
        case _ => Expression.ApplyClo(visitExp(e), args.map(visitExp), tpe, loc)
      }


    case Expression.Unary(sop, op, e, tpe, loc) =>
      Expression.Unary(sop, op, visitExp(e), tpe, loc)

    case Expression.Binary(sop, op, e1, e2, tpe, loc) =>
      Expression.Binary(sop, op, visitExp(e1), visitExp(e2), tpe, loc)

    case Expression.IfThenElse(e1, e2, e3, tpe, loc) =>
      Expression.IfThenElse(visitExp(e1), visitExp(e2), visitExp(e3), tpe, loc)

    case Expression.Branch(exp, branches, tpe, loc) =>
      val e = visitExp(exp)
      val bs = branches map {
        case (sym, br) => sym -> visitExp(br)
      }
      Expression.Branch(e, bs, tpe, loc)

    case Expression.JumpTo(sym, tpe, loc) =>
      Expression.JumpTo(sym, tpe, loc)

    case Expression.Let(sym, e1, e2, tpe, loc) =>
      Expression.Let(sym, visitExp(e1), visitExp(e2), tpe, loc)

    case Expression.LetRec(sym, e1, e2, tpe, loc) =>
      Expression.LetRec(sym, visitExp(e1), visitExp(e2), tpe, loc)

    case Expression.Is(sym, tag, e, loc) =>
      Expression.Is(sym, tag, visitExp(e), loc)

    case Expression.Tag(enum, tag, e, tpe, loc) =>
      Expression.Tag(enum, tag, visitExp(e), tpe, loc)

    case Expression.Untag(sym, tag, e, tpe, loc) =>
      Expression.Untag(sym, tag, visitExp(e), tpe, loc)

    case Expression.Index(e, offset, tpe, loc) =>
      Expression.Index(visitExp(e), offset, tpe, loc)

    case Expression.Tuple(elms, tpe, loc) =>
      Expression.Tuple(elms.map(visitExp), tpe, loc)

    case Expression.ArrayLit(elms, tpe, loc) =>
      Expression.ArrayLit(elms.map(visitExp), tpe, loc)

    case Expression.ArrayNew(elm, len, tpe, loc) =>
      val e1 = visitExp(elm)
      val e2 = visitExp(len)
      Expression.ArrayNew(e1, e2, tpe, loc)

    case Expression.ArrayLoad(exp1, exp2, tpe, loc) =>
      val e1 = visitExp(exp1)
      val e2 = visitExp(exp2)
      Expression.ArrayLoad(e1, e2, tpe, loc)

    case Expression.ArrayStore(exp1, exp2, exp3, tpe, loc) =>
      val e1 = visitExp(exp1)
      val e2 = visitExp(exp2)
      val e3 = visitExp(exp3)
      Expression.ArrayStore(e1, e2, e3, tpe, loc)

    case Expression.ArrayLength(exp, tpe, loc) =>
      val e = visitExp(exp)
      Expression.ArrayLength(e, tpe, loc)

    case Expression.ArraySlice(exp1, exp2, exp3, tpe, loc) =>
      val e1 = visitExp(exp1)
      val e2 = visitExp(exp2)
      val e3 = visitExp(exp3)
      Expression.ArraySlice(e1, e2, e3, tpe, loc)

    case Expression.NewChannel(e, tpe, loc) =>
      Expression.NewChannel(convert(e), tpe, loc)

    case Expression.GetChannel(e, tpe, loc) =>
      Expression.GetChannel(convert(e), tpe, loc)

    case Expression.PutChannel(e1, e2, tpe, loc) =>
      Expression.PutChannel(convert(e1), convert(e2), tpe, loc)

    case Expression.Spawn(e, tpe, loc) =>
      Expression.Spawn(convert(e), tpe, loc)

    case Expression.SelectChannel(rules, tpe, loc) =>
      val rs = rules map {
        case SimplifiedAst.SelectRule(sym, chan, body) =>
          SimplifiedAst.SelectRule(sym, convert(chan), convert(body))
      }
      Expression.SelectChannel(rs, tpe, loc)

    case Expression.NewChannel(e, tpe, loc) =>
      Expression.NewChannel(convert(e), tpe, loc)

    case Expression.GetChannel(e, tpe, loc) =>
      Expression.GetChannel(convert(e), tpe, loc)

    case Expression.PutChannel(e1, e2, tpe, loc) =>
      Expression.PutChannel(convert(e1), convert(e2), tpe, loc)

    case Expression.Spawn(e, tpe, loc) =>
      Expression.Spawn(convert(e), tpe, loc)

    case Expression.SelectChannel(rules, tpe, loc) =>
      val rs = rules map {
        case SimplifiedAst.SelectRule(sym, chan, body) =>
          SimplifiedAst.SelectRule(sym, convert(chan), convert(body))
      }
      Expression.SelectChannel(rs, tpe, loc)

    case Expression.Ref(exp, tpe, loc) =>
      val e = visitExp(exp)
      Expression.Ref(e, tpe, loc)

    case Expression.Deref(exp, tpe, loc) =>
      val e = visitExp(exp)
      Expression.Deref(e, tpe, loc)

    case Expression.Assign(exp1, exp2, tpe, loc) =>
      val e1 = visitExp(exp1)
      val e2 = visitExp(exp2)
      Expression.Assign(e1, e2, tpe, loc)

    case Expression.HandleWith(exp, bindings, tpe, loc) =>
      val e = visitExp(exp)
      val bs = bindings map {
        case HandlerBinding(sym, handler) => HandlerBinding(sym, visitExp(handler))
      }
      Expression.HandleWith(e, bs, tpe, loc)

    case Expression.Existential(params, e, loc) =>
      Expression.Existential(params, visitExp(e), loc)

    case Expression.Universal(params, e, loc) =>
      Expression.Universal(params, visitExp(e), loc)

    case Expression.TryCatch(exp, rules, tpe, eff, loc) =>
      val e = visitExp(exp)
      val rs = rules map {
        case CatchRule(sym, clazz, body) =>
          val b = visitExp(body)
          CatchRule(sym, clazz, b)
      }
      Expression.TryCatch(e, rs, tpe, eff, loc)

    case Expression.NativeConstructor(constructor, args, tpe, loc) =>
      val as = args map visitExp
      Expression.NativeConstructor(constructor, as, tpe, loc)

    case Expression.NativeField(field, tpe, loc) => exp0

    case Expression.NativeMethod(method, args, tpe, loc) =>
      val as = args map visitExp
      Expression.NativeMethod(method, as, tpe, loc)

    case Expression.UserError(tpe, loc) => exp0
    case Expression.HoleError(sym, tpe, eff, loc) => exp0
    case Expression.MatchError(tpe, loc) => exp0
    case Expression.SwitchError(tpe, loc) => exp0

    case Expression.Closure(ref, freeVars, tpe, loc) => throw InternalCompilerException(s"Unexpected expression: '${exp0.getClass.getSimpleName}'.")
    case Expression.LambdaClosure(lambda, freeVars, tpe, loc) => throw InternalCompilerException(s"Unexpected expression: '${exp0.getClass.getSimpleName}'.")
    case Expression.ApplyClo(e, args, tpe, loc) => throw InternalCompilerException(s"Unexpected expression: '${exp0.getClass.getSimpleName}'.")
    case Expression.ApplyDef(name, args, tpe, loc) => throw InternalCompilerException(s"Unexpected expression: '${exp0.getClass.getSimpleName}'.")
    case Expression.ApplyEff(name, args, tpe, loc) => throw InternalCompilerException(s"Unexpected expression: '${exp0.getClass.getSimpleName}'.")
    case Expression.ApplyCloTail(e, args, tpe, loc) => throw InternalCompilerException(s"Unexpected expression: '${exp0.getClass.getSimpleName}'.")
    case Expression.ApplyDefTail(name, args, tpe, loc) => throw InternalCompilerException(s"Unexpected expression: '${exp0.getClass.getSimpleName}'.")
    case Expression.ApplyEffTail(name, args, tpe, loc) => throw InternalCompilerException(s"Unexpected expression: '${exp0.getClass.getSimpleName}'.")
    case Expression.ApplySelfTail(name, formals, actuals, tpe, loc) => throw InternalCompilerException(s"Unexpected expression: '${exp0.getClass.getSimpleName}'.")
  }

  /**
    * Returns the free variables in the given expression `exp`.
    * Does a left-to-right traversal of the AST, collecting free variables in order, in a LinkedHashSet.
    */
  // TODO: Use immutable, but sorted data structure?
  def freeVariables(exp0: SimplifiedAst.Expression): mutable.LinkedHashSet[(Symbol.VarSym, Type)] = exp0 match {
    case Expression.Unit => mutable.LinkedHashSet.empty
    case Expression.True => mutable.LinkedHashSet.empty
    case Expression.False => mutable.LinkedHashSet.empty
    case Expression.Char(lit) => mutable.LinkedHashSet.empty
    case Expression.Float32(lit) => mutable.LinkedHashSet.empty
    case Expression.Float64(lit) => mutable.LinkedHashSet.empty
    case Expression.Int8(lit) => mutable.LinkedHashSet.empty
    case Expression.Int16(lit) => mutable.LinkedHashSet.empty
    case Expression.Int32(lit) => mutable.LinkedHashSet.empty
    case Expression.Int64(lit) => mutable.LinkedHashSet.empty
    case Expression.BigInt(lit) => mutable.LinkedHashSet.empty
    case Expression.Str(lit) => mutable.LinkedHashSet.empty
    case Expression.Var(sym, tpe, loc) => mutable.LinkedHashSet((sym, tpe))
    case Expression.Def(sym, tpe, loc) => mutable.LinkedHashSet.empty
    case Expression.Eff(sym, tpe, loc) => mutable.LinkedHashSet.empty
    case Expression.Lambda(args, body, tpe, loc) =>
      val bound = args.map(_.sym)
      freeVariables(body).filterNot { v => bound.contains(v._1) }
    case Expression.Apply(exp, args, tpe, loc) =>
      freeVariables(exp) ++ args.flatMap(freeVariables)
    case Expression.Unary(sop, op, exp, tpe, loc) => freeVariables(exp)
    case Expression.Binary(sop, op, exp1, exp2, tpe, loc) =>
      freeVariables(exp1) ++ freeVariables(exp2)
    case Expression.IfThenElse(exp1, exp2, exp3, tpe, loc) =>
      freeVariables(exp1) ++ freeVariables(exp2) ++ freeVariables(exp3)
    case Expression.Branch(exp, branches, tpe, loc) =>
      mutable.LinkedHashSet.empty ++ freeVariables(exp) ++ (branches flatMap {
        case (sym, br) => freeVariables(br)
      })
    case Expression.JumpTo(sym, tpe, loc) => mutable.LinkedHashSet.empty
    case Expression.Let(sym, exp1, exp2, tpe, loc) =>
      val bound = sym
      freeVariables(exp1) ++ freeVariables(exp2).filterNot { v => bound == v._1 }
    case Expression.LetRec(sym, exp1, exp2, tpe, loc) =>
      val bound = sym
      (freeVariables(exp1) ++ freeVariables(exp2)).filterNot { v => bound == v._1 }
    case Expression.Is(sym, tag, exp, loc) => freeVariables(exp)
    case Expression.Untag(sym, tag, exp, tpe, loc) => freeVariables(exp)
    case Expression.Tag(enum, tag, exp, tpe, loc) => freeVariables(exp)
    case Expression.Index(base, offset, tpe, loc) => freeVariables(base)
    case Expression.Tuple(elms, tpe, loc) => mutable.LinkedHashSet.empty ++ elms.flatMap(freeVariables)
    case Expression.ArrayLit(elms, tpe, loc) => mutable.LinkedHashSet.empty ++ elms.flatMap(freeVariables)
    case Expression.ArrayNew(elm, len, tpe, loc) => freeVariables(elm) ++ freeVariables(len)
    case Expression.ArrayLoad(base, index, tpe, loc) => freeVariables(base) ++ freeVariables(index)
<<<<<<< HEAD
    case Expression.ArrayStore(base, index, elm, tpe, loc) => freeVariables(base) ++ freeVariables(index) ++ freeVariables(elm)
    case Expression.ArrayLength(base, tpe, loc) => freeVariables(base)
    case Expression.ArraySlice(base ,beginIndex, endIndex, tpe, loc) => freeVariables(base) ++ freeVariables(beginIndex) ++ freeVariables(endIndex)
=======
    case Expression.ArrayStore(base, index, value, tpe, loc) => freeVariables(base) ++ freeVariables(index) ++ freeVariables(value)
>>>>>>> 27fdd3df
    case Expression.NewChannel(exp, tpe, loc) => freeVariables(exp)
    case Expression.GetChannel(exp, tpe, loc) => freeVariables(exp)
    case Expression.PutChannel(exp1, exp2, tpe, loc) => freeVariables(exp1) ++ freeVariables(exp2)
    case Expression.Spawn(exp, tpe, loc) => freeVariables(exp)
    case Expression.SelectChannel(rules, tpe, loc) => mutable.LinkedHashSet.empty ++ rules.map(_.chan).flatMap(freeVariables) ++ rules.map(_.body).flatMap(freeVariables)
    case Expression.Ref(exp, tpe, loc) => freeVariables(exp)
    case Expression.Deref(exp, tpe, loc) => freeVariables(exp)
    case Expression.Assign(exp1, exp2, tpe, loc) => freeVariables(exp1) ++ freeVariables(exp2)
    case Expression.HandleWith(exp, bindings, tpe, loc) => freeVariables(exp) ++ bindings.flatMap(b => freeVariables(b.exp))
    case Expression.Existential(fparam, exp, loc) =>
      freeVariables(exp).filterNot { v => v._1 == fparam.sym }
    case Expression.Universal(fparam, exp, loc) =>
      freeVariables(exp).filterNot { v => v._1 == fparam.sym }

    case Expression.TryCatch(exp, rules, tpe, eff, loc) => mutable.LinkedHashSet.empty ++ freeVariables(exp) ++ rules.flatMap(r => freeVariables(r.exp).filterNot(_._1 == r.sym))
    case Expression.NativeConstructor(constructor, args, tpe, loc) => mutable.LinkedHashSet.empty ++ args.flatMap(freeVariables)
    case Expression.NativeField(field, tpe, loc) => mutable.LinkedHashSet.empty
    case Expression.NativeMethod(method, args, tpe, loc) => mutable.LinkedHashSet.empty ++ args.flatMap(freeVariables)

    case Expression.UserError(tpe, loc) => mutable.LinkedHashSet.empty
    case Expression.HoleError(sym, tpe, eff, loc) => mutable.LinkedHashSet.empty
    case Expression.MatchError(tpe, loc) => mutable.LinkedHashSet.empty
    case Expression.SwitchError(tpe, loc) => mutable.LinkedHashSet.empty

    case Expression.LambdaClosure(lambda, freeVars, tpe, loc) => throw InternalCompilerException(s"Unexpected expression: '${exp0.getClass.getSimpleName}'.")
    case Expression.Closure(ref, freeVars, tpe, loc) => throw InternalCompilerException(s"Unexpected expression: '${exp0.getClass.getSimpleName}'.")
    case Expression.ApplyClo(exp, args, tpe, loc) => throw InternalCompilerException(s"Unexpected expression: '${exp0.getClass.getSimpleName}'.")
    case Expression.ApplyDef(sym, args, tpe, loc) => throw InternalCompilerException(s"Unexpected expression: '${exp0.getClass.getSimpleName}'.")
    case Expression.ApplyEff(sym, args, tpe, loc) => throw InternalCompilerException(s"Unexpected expression: '${exp0.getClass.getSimpleName}'.")
    case Expression.ApplyCloTail(sym, args, tpe, loc) => throw InternalCompilerException(s"Unexpected expression: '${exp0.getClass.getSimpleName}'.")
    case Expression.ApplyDefTail(sym, args, tpe, loc) => throw InternalCompilerException(s"Unexpected expression: '${exp0.getClass.getSimpleName}'.")
    case Expression.ApplyEffTail(sym, args, tpe, loc) => throw InternalCompilerException(s"Unexpected expression: '${exp0.getClass.getSimpleName}'.")
    case Expression.ApplySelfTail(sym, formals, actuals, tpe, loc) => throw InternalCompilerException(s"Unexpected expression: '${exp0.getClass.getSimpleName}'.")
  }

  /**
    * Applies the given substitution map `subst` to the given expression `e`.
    */
  private def replace(e0: Expression, subst: Map[Symbol.VarSym, Symbol.VarSym]): Expression = {
    def visit(e: Expression): Expression = e match {
      case Expression.Unit => e
      case Expression.True => e
      case Expression.False => e
      case Expression.Char(lit) => e
      case Expression.Float32(lit) => e
      case Expression.Float64(lit) => e
      case Expression.Int8(lit) => e
      case Expression.Int16(lit) => e
      case Expression.Int32(lit) => e
      case Expression.Int64(lit) => e
      case Expression.BigInt(lit) => e
      case Expression.Str(lit) => e
      case Expression.Var(sym, tpe, loc) => subst.get(sym) match {
        case None => Expression.Var(sym, tpe, loc)
        case Some(newSym) => Expression.Var(newSym, tpe, loc)
      }
      case Expression.Def(sym, tpe, loc) => e
      case Expression.Eff(sym, tpe, loc) => e
      case Expression.Lambda(fparams, exp, tpe, loc) =>
        val fs = fparams.map(fparam => replace(fparam, subst))
        val e = visit(exp)
        Expression.Lambda(fs, e, tpe, loc)
      case Expression.Closure(ref, freeVars, tpe, loc) => e
      case Expression.LambdaClosure(exp, freeVars, tpe, loc) =>
        val e = visit(exp).asInstanceOf[Expression.Lambda]
        Expression.LambdaClosure(e, freeVars, tpe, loc)
      case Expression.ApplyClo(exp, args, tpe, loc) =>
        val e = visit(exp)
        val as = args map visit
        Expression.ApplyClo(e, as, tpe, loc)
      case Expression.ApplyDef(sym, args, tpe, loc) =>
        val as = args map visit
        Expression.ApplyDef(sym, as, tpe, loc)
      case Expression.ApplyEff(sym, args, tpe, loc) =>
        val as = args map visit
        Expression.ApplyEff(sym, as, tpe, loc)
      case Expression.Apply(exp, args, tpe, loc) =>
        val e = visit(exp)
        val as = args map visit
        Expression.Apply(e, as, tpe, loc)
      case Expression.Unary(sop, op, exp, tpe, loc) =>
        val e = visit(exp)
        Expression.Unary(sop, op, e, tpe, loc)
      case Expression.Binary(sop, op, exp1, exp2, tpe, loc) =>
        val e1 = visit(exp1)
        val e2 = visit(exp2)
        Expression.Binary(sop, op, e1, e2, tpe, loc)
      case Expression.IfThenElse(exp1, exp2, exp3, tpe, loc) =>
        val e1 = visit(exp1)
        val e2 = visit(exp2)
        val e3 = visit(exp3)
        Expression.IfThenElse(e1, e2, e3, tpe, loc)
      case Expression.Branch(exp, branches, tpe, loc) =>
        val e = visit(exp)
        val bs = branches map {
          case (sym, br) => sym -> visit(br)
        }
        Expression.Branch(e, bs, tpe, loc)
      case Expression.JumpTo(sym, tpe, loc) =>
        Expression.JumpTo(sym, tpe, loc)
      case Expression.Let(sym, exp1, exp2, tpe, loc) =>
        val e1 = visit(exp1)
        val e2 = visit(exp2)
        subst.get(sym) match {
          case None => Expression.Let(sym, e1, e2, tpe, loc)
          case Some(newSym) => Expression.Let(newSym, e1, e2, tpe, loc)
        }
      case Expression.LetRec(sym, exp1, exp2, tpe, loc) =>
        val e1 = visit(exp1)
        val e2 = visit(exp2)
        subst.get(sym) match {
          case None => Expression.LetRec(sym, e1, e2, tpe, loc)
          case Some(newSym) => Expression.LetRec(newSym, e1, e2, tpe, loc)
        }
      case Expression.Is(sym, tag, exp, loc) =>
        val e = visit(exp)
        Expression.Is(sym, tag, e, loc)
      case Expression.Untag(sym, tag, exp, tpe, loc) =>
        val e = visit(exp)
        Expression.Untag(sym, tag, e, tpe, loc)
      case Expression.Tag(enum, tag, exp, tpe, loc) =>
        val e = visit(exp)
        Expression.Tag(enum, tag, e, tpe, loc)
      case Expression.Index(exp, offset, tpe, loc) =>
        val e = visit(exp)
        Expression.Index(e, offset, tpe, loc)
      case Expression.Tuple(elms, tpe, loc) =>
        val es = elms map visit
        Expression.Tuple(es, tpe, loc)
      case Expression.ArrayLit(elms, tpe, loc) =>
        val es = elms map visit
        Expression.ArrayLit(es, tpe, loc)
      case Expression.ArrayNew(elm, len, tpe,loc) =>
        val e = visit(elm)
        val ln = visit(len)
        Expression.ArrayNew(e, ln, tpe, loc)
      case Expression.ArrayLoad(base, index, tpe, loc) =>
        val b = visit(base)
        val i = visit(index)
        Expression.ArrayLoad(b, i, tpe, loc)
      case Expression.ArrayStore(base, index, elm, tpe, loc) =>
        val b = visit(base)
        val i = visit(index)
<<<<<<< HEAD
        val e = visit(elm)
        Expression.ArrayStore(b, i, e, tpe, loc )
      case Expression.ArrayLength(base, tpe, loc) =>
        val b = visit(base)
        Expression.ArrayLength(b, tpe, loc)
      case Expression.ArraySlice(base, beginIndex, endIndex, tpe, loc) =>
        val b = visit(base)
        val i1 = visit(beginIndex)
        val i2 = visit(endIndex)
        Expression.ArraySlice(b, i1, i2, tpe, loc)
=======
        val v = visit(value)
        Expression.ArrayStore(b, i, v, tpe, loc)
>>>>>>> 27fdd3df
      case Expression.NewChannel(exp, tpe, loc) =>
        val e = visit(exp)
        Expression.NewChannel(e, tpe, loc)
      case Expression.GetChannel(exp, tpe, loc) =>
        val e = visit(exp)
        Expression.GetChannel(e, tpe, loc)
      case Expression.PutChannel(exp1, exp2, tpe, loc) =>
        val e1 = visit(exp1)
        val e2 = visit(exp2)
        Expression.PutChannel(e1, e2, tpe, loc)
      case Expression.Spawn(exp, tpe, loc) =>
        val e = visit(exp)
        Expression.Spawn(e, tpe, loc)
      case Expression.SelectChannel(rules, tpe, loc) =>
        val rs = rules map {
          case SimplifiedAst.SelectRule(sym, chan, body) =>
            val c = visit(chan)
            val b = visit(body)
            SimplifiedAst.SelectRule(sym, c, b)
        }
        Expression.SelectChannel(rs, tpe, loc)
      case Expression.Ref(exp, tpe, loc) =>
        val e = visit(exp)
        Expression.Ref(e, tpe, loc)
      case Expression.Deref(exp, tpe, loc) =>
        val e = visit(exp)
        Expression.Deref(e, tpe, loc)
      case Expression.Assign(exp1, exp2, tpe, loc) =>
        val e1 = visit(exp1)
        val e2 = visit(exp2)
        Expression.Assign(e1, e2, tpe, loc)
      case Expression.HandleWith(exp, bindings, tpe, loc) =>
        val e = visit(exp)
        val bs = bindings map {
          case HandlerBinding(sym, handler) => HandlerBinding(sym, visit(handler))
        }
        Expression.HandleWith(e, bs, tpe, loc)
      case Expression.Existential(fparam, exp, loc) =>
        val fs = replace(fparam, subst)
        val e = visit(exp)
        Expression.Existential(fs, e, loc)
      case Expression.Universal(fparam, exp, loc) =>
        val fs = replace(fparam, subst)
        val e = visit(exp)
        Expression.Universal(fs, e, loc)

      case Expression.TryCatch(exp, rules, tpe, eff, loc) =>
        val e = visit(exp)
        val rs = rules map {
          case CatchRule(sym, clazz, body) =>
            val b = visit(body)
            CatchRule(sym, clazz, b)
        }
        Expression.TryCatch(e, rs, tpe, eff, loc)

      case Expression.NativeConstructor(constructor, args, tpe, loc) =>
        val es = args map visit
        Expression.NativeConstructor(constructor, es, tpe, loc)

      case Expression.NativeField(field, tpe, loc) => e

      case Expression.NativeMethod(method, args, tpe, loc) =>
        val es = args map visit
        Expression.NativeMethod(method, es, tpe, loc)

      case Expression.UserError(tpe, loc) => e
      case Expression.HoleError(sym, tpe, eff, loc) => e
      case Expression.MatchError(tpe, loc) => e
      case Expression.SwitchError(tpe, loc) => e

      case Expression.ApplyCloTail(exp, args, tpe, loc) => throw InternalCompilerException(s"Unexpected expression: '${e.getClass.getSimpleName}'.")
      case Expression.ApplyDefTail(sym, args, tpe, loc) => throw InternalCompilerException(s"Unexpected expression: '${e.getClass.getSimpleName}'.")
      case Expression.ApplyEffTail(sym, args, tpe, loc) => throw InternalCompilerException(s"Unexpected expression: '${e.getClass.getSimpleName}'.")
      case Expression.ApplySelfTail(sym, fparams, args, tpe, loc) => throw InternalCompilerException(s"Unexpected expression: '${e.getClass.getSimpleName}'.")
    }

    visit(e0)
  }

  /**
    * Applies the given substitution map `subst` to the given formal parameters `fs`.
    */
  private def replace(fparam: SimplifiedAst.FormalParam, subst: Map[Symbol.VarSym, Symbol.VarSym]): SimplifiedAst.FormalParam = fparam match {
    case SimplifiedAst.FormalParam(sym, mod, tpe, loc) =>
      subst.get(sym) match {
        case None => SimplifiedAst.FormalParam(sym, mod, tpe, loc)
        case Some(newSym) => SimplifiedAst.FormalParam(newSym, mod, tpe, loc)
      }
  }

}<|MERGE_RESOLUTION|>--- conflicted
+++ resolved
@@ -322,13 +322,9 @@
     case Expression.ArrayLit(elms, tpe, loc) => mutable.LinkedHashSet.empty ++ elms.flatMap(freeVariables)
     case Expression.ArrayNew(elm, len, tpe, loc) => freeVariables(elm) ++ freeVariables(len)
     case Expression.ArrayLoad(base, index, tpe, loc) => freeVariables(base) ++ freeVariables(index)
-<<<<<<< HEAD
     case Expression.ArrayStore(base, index, elm, tpe, loc) => freeVariables(base) ++ freeVariables(index) ++ freeVariables(elm)
     case Expression.ArrayLength(base, tpe, loc) => freeVariables(base)
     case Expression.ArraySlice(base ,beginIndex, endIndex, tpe, loc) => freeVariables(base) ++ freeVariables(beginIndex) ++ freeVariables(endIndex)
-=======
-    case Expression.ArrayStore(base, index, value, tpe, loc) => freeVariables(base) ++ freeVariables(index) ++ freeVariables(value)
->>>>>>> 27fdd3df
     case Expression.NewChannel(exp, tpe, loc) => freeVariables(exp)
     case Expression.GetChannel(exp, tpe, loc) => freeVariables(exp)
     case Expression.PutChannel(exp1, exp2, tpe, loc) => freeVariables(exp1) ++ freeVariables(exp2)
@@ -472,7 +468,6 @@
       case Expression.ArrayStore(base, index, elm, tpe, loc) =>
         val b = visit(base)
         val i = visit(index)
-<<<<<<< HEAD
         val e = visit(elm)
         Expression.ArrayStore(b, i, e, tpe, loc )
       case Expression.ArrayLength(base, tpe, loc) =>
@@ -483,10 +478,6 @@
         val i1 = visit(beginIndex)
         val i2 = visit(endIndex)
         Expression.ArraySlice(b, i1, i2, tpe, loc)
-=======
-        val v = visit(value)
-        Expression.ArrayStore(b, i, v, tpe, loc)
->>>>>>> 27fdd3df
       case Expression.NewChannel(exp, tpe, loc) =>
         val e = visit(exp)
         Expression.NewChannel(e, tpe, loc)
