--- conflicted
+++ resolved
@@ -444,14 +444,10 @@
             Expression.VectorNew(e, len, tpe, eff, loc)
           }
 
-<<<<<<< HEAD
         /**
           * VectorLoad Expression
           * */
-        case Expression.VectorLoad(exp1, index, tpe, _, loc) =>
-=======
         case Expression.VectorLoad(base, index, tpe, _, loc) =>
->>>>>>> b1f2c1cf
           for {
             b <- visitExp(base, env0)
           } yield {
@@ -459,15 +455,10 @@
             Expression.VectorLoad(b, index, tpe, eff, loc)
           }
 
-<<<<<<< HEAD
           /**
             * VectorStore Expression
             * */
-
-        case Expression.VectorStore(exp1, index, exp2, tpe, _, loc) =>
-=======
         case Expression.VectorStore(base, index, elm, tpe, _, loc) =>
->>>>>>> b1f2c1cf
           for {
             b <- visitExp(base, env0)
             e <- visitExp(elm, env0)
@@ -476,15 +467,10 @@
             Expression.VectorStore(b, index, e, tpe, eff, loc)
           }
 
-<<<<<<< HEAD
           /**
             * VectorLength Expression
             * */
-
-        case Expression.VectorLength(exp, tpe, _, loc) =>
-=======
         case Expression.VectorLength(base, tpe, _, loc) =>
->>>>>>> b1f2c1cf
           for {
             b <- visitExp(base, env0)
           } yield {
@@ -492,15 +478,10 @@
             Expression.VectorLength(b, tpe, eff, loc)
           }
 
-<<<<<<< HEAD
           /**
             * VectorSlice Expression
             * */
-
-        case Expression.VectorSlice(exp1, index1, expIndex2, tpe, _, loc) =>
-=======
         case Expression.VectorSlice(base, startIndex, endIndex, tpe, _, loc) =>
->>>>>>> b1f2c1cf
           for {
             b <- visitExp(base, env0)
             i2 <- visitExp(endIndex, env0)
