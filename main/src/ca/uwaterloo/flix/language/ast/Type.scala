--- conflicted
+++ resolved
@@ -397,25 +397,8 @@
     */
   def mkArray(a: Type): Type = Apply(Array, a)
 
-<<<<<<< HEAD
-=======
-  def mkArray(ts: List[Type]): Type = {
-    val array = Array(ts.length)
-    ts.foldLeft(array: Type) {
-      case(acc, x) => Apply(acc, x)
-    }
-  }
-
   def mkVector(a: Type, i: Int) : Type = Apply(Apply(Vector, a), Nat(i))
-/*
->>>>>>> 70eaa507
-  def mkVector(ts: List[Type], i: Int) : Type = {
-    val vector = Vector(ts.length)
-    ts.foldLeft(vector: Type) {
-      case(acc, x) => Apply(Apply(acc, x), Nat(i))
-    }
-  }
-*/
+  
   /**
     * Constructs the set type of A.
     */
