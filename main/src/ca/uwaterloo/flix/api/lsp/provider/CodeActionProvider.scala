/*
 * Copyright 2023 Holger Dal Mogensen
 * Copyright 2024 Magnus Madsen
 *
 * Licensed under the Apache License, Version 2.0 (the "License");
 * you may not use this file except in compliance with the License.
 * You may obtain a copy of the License at
 *
 *   http://www.apache.org/licenses/LICENSE-2.0
 *
 * Unless required by applicable law or agreed to in writing, software
 * distributed under the License is distributed on an "AS IS" BASIS,
 * WITHOUT WARRANTIES OR CONDITIONS OF ANY KIND, either express or implied.
 * See the License for the specific language governing permissions and
 * limitations under the License.
 */
package ca.uwaterloo.flix.api.lsp.provider

import ca.uwaterloo.flix.api.lsp.{CodeAction, CodeActionKind, Position, Range, TextEdit, WorkspaceEdit}
import ca.uwaterloo.flix.language.CompilationMessage
import ca.uwaterloo.flix.language.ast.{Name, SourceLocation, SourcePosition, Symbol, Type, TypeConstructor, TypedAst}
import ca.uwaterloo.flix.language.ast.TypedAst.Root
import ca.uwaterloo.flix.language.ast.shared.AnchorPosition
import ca.uwaterloo.flix.language.errors.{InstanceError, ResolutionError, TypeError}
import ca.uwaterloo.flix.util.Similarity

/**
  * The CodeActionProvider offers quickfix suggestions.
  *
  * The space of possible quickfixes is huge. Hence, we should only offer quickfixes that are meaningfully useful.
  *
  * That is, quickfix suggestions that will often be used: either because they offer good ergonomics or because they resolve a tricky issue.
  */
object CodeActionProvider {

  def getCodeActions(uri: String, range: Range, errors: List[CompilationMessage])(implicit root: Root): List[CodeAction] = {
    getActionsFromErrors(uri, range, errors) ++ getActionsFromRange(uri, range)
  }

  private def getActionsFromErrors(uri: String, range: Range, errors: List[CompilationMessage])(implicit root: Root): List[CodeAction] = errors.flatMap {
    case ResolutionError.UndefinedEffect(qn, ap,  _, loc) if overlaps(range, loc) =>
      mkUseEffect(qn.ident, uri, ap)

    case ResolutionError.UndefinedStruct(qn, ap, loc) if overlaps(range, loc) =>
      mkNewStruct(qn.ident.name, uri, ap)

    case ResolutionError.UndefinedJvmClass(name, ap, _, loc) if overlaps(range, loc) =>
      mkImportJava(name, uri, ap)

    case ResolutionError.UndefinedName(qn, ap, env, _, loc) if overlaps(range, loc) =>
      mkFixMisspelling(qn, loc, env, uri) ++ mkUseDef(qn.ident, uri, ap) ++ mkImportJava(qn.ident.name, uri, ap) ++ mkNewDef(qn.ident.name, uri, ap)

    case ResolutionError.UndefinedTrait(qn, ap,  _, loc) if overlaps(range, loc) =>
      mkUseTrait(qn.ident, uri, ap)

    case ResolutionError.UndefinedType(qn, ap, loc) if overlaps(range, loc) =>
      mkUseType(qn.ident, uri, ap) ++ mkImportJava(qn.ident.name, uri, ap) ++ mkNewEnum(qn.ident.name, uri, ap) ++ mkNewStruct(qn.ident.name, uri, ap)

    case TypeError.MissingInstanceEq(tpe, _, loc) if overlaps(range, loc) =>
      mkDeriveMissingEq(tpe, uri)

    case TypeError.MissingInstanceOrder(tpe, _, loc) if overlaps(range, loc) =>
      mkDeriveMissingOrder(tpe, uri)

    case TypeError.MissingInstanceToString(tpe, _, loc) if overlaps(range, loc) =>
      mkDeriveMissingToString(tpe, uri)

    case InstanceError.MissingSuperTraitInstance(tpe, _, sup, loc) if overlaps(range, loc) =>
      mkDeriveMissingSuperTrait(tpe, sup, uri)

    case _ => Nil
  }

  /**
    * Returns code actions based on the current index and the given range.
    */
  private def getActionsFromRange(uri: String, range: Range)(implicit root: Root): List[CodeAction] = {
    root.enums.foldLeft(List.empty[CodeAction]) {
      case (acc, (sym, enm)) if overlaps(range, sym.loc) =>
        List(mkDeriveEq(enm, uri), mkDeriveOrder(enm, uri), mkDeriveToString(enm, uri)).flatten ::: acc
      case (acc, _) => acc
    }
  }

  /**
    * Returns a code action that proposes to `use` a def.
    *
    * For example, if we have:
    *
    * {{{
    *   map(x -> x + 1, Nil)
    * }}}
    *
    * then we propose to insert:
    *
    * {{{
    *   use List.map;
    * }}}
    */
  private def mkUseDef(ident: Name.Ident, uri: String, ap: AnchorPosition)(implicit root: Root): List[CodeAction] = {
    val syms = root.defs.map {
      case (sym, _) => sym
    }
    mkUseSym(ident, syms.map(_.name), syms, uri, ap)
  }

  /**
    * Returns a code action that proposes to `use` a trait.
    */
  private def mkUseTrait(ident: Name.Ident, uri: String, ap: AnchorPosition)(implicit root: Root): List[CodeAction] = {
    val syms = root.traits.map {
      case (sym, _) => sym
    }
    mkUseSym(ident, syms.map(_.name), syms, uri, ap)
  }

  /**
    * Returns a code action that proposes to `use` an effect.
    */
  private def mkUseEffect(ident: Name.Ident, uri: String, ap: AnchorPosition)(implicit root: Root): List[CodeAction] = {
    val syms = root.effects.map {
      case (sym, _) => sym
    }
    mkUseSym(ident, syms.map(_.name), syms, uri, ap)
  }

  /**
    * Returns a code action that proposes to `use` a type.
    */
  private def mkUseType(ident: Name.Ident, uri: String, ap: AnchorPosition)(implicit root: Root): List[CodeAction] = {
    val names = root.enums.map { case (sym, _) => sym.name } ++
      root.restrictableEnums.map { case (sym, _) => sym.name } ++
      root.traits.map { case (sym, _) => sym.name } ++
      root.typeAliases.map { case (sym, _) => sym.name }

    val syms = (root.enums ++ root.restrictableEnums ++ root.traits ++ root.typeAliases).map {
      case (sym, _) => sym
    }

    mkUseSym(ident, names, syms, uri, ap)
  }

  /**
    * Returns a TextEdit that is inserted and indented according to the given `ap`.
    * This function will:
    *   - add leadingSpaces before the given text.
    *   - add leadingSpaces after each newline.
    *   - add a newline at the end.
    *
    * Example:
    *   Given text = "\ndef foo(): =\n", ap = AnchorPosition(line=1, col=0, spaces=4)
    *   The result will be:
    *   TextEdit(Range(Position(1, 0), Position(1, 0)), "    \n    def foo(): =\n    \n")
    */
  private def mkTextEdit(ap: AnchorPosition, text: String): TextEdit = {
    val insertPosition = Position(ap.line, ap.col)
    val leadingSpaces = " " * ap.spaces
    TextEdit(
      Range(insertPosition, insertPosition),
      leadingSpaces + text.replace("\n", s"\n$leadingSpaces") + "\n"
    )
  }

  /**
    * Internal helper function for all `mkUseX`.
    * Returns a list of code action that proposes to `use` a symbol.
    *
    * For example, if we have:
    *
    * {{{
    *   map(x -> x + 1, Nil)
    * }}}
    *
    * and we pass in the list of defs in the root,
    * then we propose to insert:
    *
    * {{{
    *   use List.map;
    * }}}
    *
    * @param ident The identifier we are searching for.
    * @param syms  The symbols that are candidates for being used.
    * @param names The names of the symbols given as `syms`.
    *              These should include the same number and be in the same order.
    * @param uri   URI of the document the change should be made in.
    */
  // Names have to be included separately because symbols aren't guaranteed to have a name
  private def mkUseSym(ident: Name.Ident, names: Iterable[String], syms: Iterable[Symbol], uri: String, ap: AnchorPosition): List[CodeAction] =
    syms.zip(names).collect {
      case (sym, name) if name == ident.name =>
        CodeAction(
          title = s"use '$sym'",
          kind = CodeActionKind.QuickFix,
          edit = Some(WorkspaceEdit(Map(uri -> List(mkTextEdit(ap, s"use $sym;"))))),
          command = None
        )
    }.toList.sortBy(_.title)

  /**
    * Returns a code action that proposes to create a new enum.
    *
    * For example, if we have:
    *
    * {{{
    *   def foo(): Abc = ???
    * }}}
    *
    * where the `Abc` type is not defined this code action proposes to add:
    * {{{
    *   enum Abc { }
    * }}}
    */
  private def mkNewEnum(name: String, uri: String, ap: AnchorPosition): List[CodeAction] = CodeAction(
    title = s"Create enum '$name'",
    kind = CodeActionKind.QuickFix,
    edit = Some(WorkspaceEdit(
      Map(uri -> List(mkTextEdit(ap,
        s"""
          |enum $name {
          |
          |}
          |""".stripMargin
      )))
    )),
    command = None
  ) :: Nil

  /**
    * Returns a code action that proposes to create a new function.
    *
    * For example, if we have:
    *
    * {{{
    *   let x = f()
    * }}}
    *
    * where the name `f` is not defined this code action proposes to add:
    * {{{
    *   def f(): =
    * }}}
    */
  private def mkNewDef(name: String, uri: String, ap: AnchorPosition): List[CodeAction] = CodeAction(
    title = s"Create def '$name'",
    kind = CodeActionKind.QuickFix,
    edit = Some(WorkspaceEdit(
      Map(uri -> List(mkTextEdit(ap,
        s"""
          |def $name(): =
          |""".stripMargin
      )))
    )),
    command = None
  ) :: Nil

  /**
    * Returns a code action that proposes to import corresponding Java class.
    *
    * For example, if we have:
    *
    * {{{
    *   def foo(): = new File("data.txt")
    * }}}
    *
    * where the undefined class `File` is a valid Java class, this code action proposes to add:
    * {{{
    *   import java.io.File
    * }}}
    */
<<<<<<< HEAD
  private def mkImportJava(name: String, uri: String, ap: AnchorPosition)(implicit root: Root): List[CodeAction] = {
    val startPosition = Position(line = ap.line, character = ap.col)
    val insertRange = Range(startPosition, startPosition)
    val leadingSpaces = " " * ap.spaces
    root.availableClasses.byClass.get(name).toList.flatten.map { path =>
        val completePath = path.mkString(".") + "." + name
        CodeAction(
          title = s"import '$completePath'",
          kind = CodeActionKind.QuickFix,
          edit = Some(WorkspaceEdit(
              Map(uri -> List(TextEdit(
                insertRange,
                s"${leadingSpaces}import $completePath\n"
              )))
          )),
          command = None
        )
=======
  private def mkImportJava(name: String, uri: String, ap: AnchorPosition): List[CodeAction] =
    ClassList.TheMap.get(name).toList.flatten.map { path =>
      CodeAction(
        title = s"import '$path'",
        kind = CodeActionKind.QuickFix,
        edit = Some(WorkspaceEdit(Map(uri -> List(mkTextEdit(ap, s"import $path"))))),
        command = None
      )
>>>>>>> 14533bb1
    }

  /**
    * Returns a code action that proposes to create a new struct.
    *
    * For example, if we have:
    *
    * {{{
    *   def foo(): Abc = ???
    * }}}
    *
    * where the `Abc` type is not defined this code action proposes to add:
    * {{{
    *   struct Abc[r] { }
    * }}}
    */
  private def mkNewStruct(name: String, uri: String, ap:AnchorPosition): List[CodeAction] = CodeAction(
    title = s"Create struct '$name'",
    kind = CodeActionKind.QuickFix,
    edit = Some(WorkspaceEdit(
      Map(uri -> List(mkTextEdit(ap,
        s"""
           |struct $name[r] {
           |
           |}
           |""".stripMargin
      )))
    )),
    command = None
  ) :: Nil

  /**
    * Returns a list of quickfix code action to suggest possibly correct spellings.
    *
    * Uses Levenshtein Distance to find close spellings.
    */
  private def mkFixMisspelling(qn: Name.QName, loc: SourceLocation, env: Map[String, Symbol.VarSym], uri: String): List[CodeAction] = {
    val minLength = 3
    val maxDistance = 3
    val possibleNames: List[String] = env.toList.map(_._1).filter(n => (n.length - qn.ident.name.length).abs < maxDistance)
      .filter(n => Similarity.levenshtein(n, qn.ident.name) < maxDistance)
    if (qn.ident.name.length > minLength)
      possibleNames.map(n => mkCorrectSpelling(n, loc, uri))
    else
      Nil
  }

  /**
    * Internal helper function for `mkFixMisspelling`.
    * Returns a quickfix code action for a possibly correct name.
    */
  private def mkCorrectSpelling(correctName: String, loc: SourceLocation, uri: String): CodeAction =
    CodeAction(
      title = s"Did you mean: '$correctName'?",
      kind = CodeActionKind.QuickFix,
      edit = Some(WorkspaceEdit(
        Map(uri -> List(TextEdit(
          Range(Position.fromBegin(loc), Position.fromEnd(loc)),
          correctName
        )))
      )),
      command = None
    )

  /**
    * Returns a quickfix code action to derive the `Eq` trait for the given type `tpe` if it is an enum.
    */
  private def mkDeriveMissingEq(tpe: Type, uri: String)(implicit root: Root): Option[CodeAction] =
    mkDeriveMissing(tpe, "Eq", uri)

  /**
    * Returns a quickfix code action to derive the `Order` trait for the given type `tpe` if it is an enum.
    */
  private def mkDeriveMissingOrder(tpe: Type, uri: String)(implicit root: Root): Option[CodeAction] =
    mkDeriveMissing(tpe, "Order", uri)

  /**
    * Returns a quickfix code action to derive the `ToString` trait for the given type `tpe` if it is an enum.
    */
  private def mkDeriveMissingToString(tpe: Type, uri: String)(implicit root: Root): Option[CodeAction] =
    mkDeriveMissing(tpe, "ToString", uri)

  /**
    * Returns a quickfix code action to derive the missing supertrait for the given subtrait.
    */
  private def mkDeriveMissingSuperTrait(tpe: Type, superTrait: Symbol.TraitSym, uri: String)(implicit root: Root): Option[CodeAction] =
    mkDeriveMissing(tpe, superTrait.name, uri)

  /**
    * Internal helper function for all `mkDeriveMissingX`.
    * Returns a quickfix code action to derive the given trait `trt`
    * for the given type `tpe` if it is an enum in the root.
    */
  private def mkDeriveMissing(tpe: Type, trt: String, uri: String)(implicit root: Root): Option[CodeAction] = tpe.typeConstructor match {
    case Some(TypeConstructor.Enum(sym, _)) =>
      root.enums.get(sym).map { e =>
        CodeAction(
          title = s"Derive '$trt'",
          kind = CodeActionKind.QuickFix,
          edit = Some(addDerivation(e, trt, uri)),
          command = None
        )
      }
    case _ => None
  }

  /**
    * Returns a code action to derive the `Eq` trait.
    */
  private def mkDeriveEq(e: TypedAst.Enum, uri: String): Option[CodeAction] = mkDerive(e, "Eq", uri)

  /**
    * Returns a code action to derive the `Order` trait.
    */
  private def mkDeriveOrder(e: TypedAst.Enum, uri: String): Option[CodeAction] = mkDerive(e, "Order", uri)

  /**
    * Returns a code action to derive the `ToString` trait.
    */
  private def mkDeriveToString(e: TypedAst.Enum, uri: String): Option[CodeAction] = mkDerive(e, "ToString", uri)

  /**
    * Returns a code action to derive the given trait `trt` for the given enum `e` if it isn't already.
    * `None` otherwise.
    */
  private def mkDerive(e: TypedAst.Enum, trt: String, uri: String): Option[CodeAction] = {
    val alreadyDerived = e.derives.traits.exists(d => d.trt.name == trt)
    if (alreadyDerived)
      None
    else Some(
      CodeAction(
        title = s"Derive '$trt'",
        kind = CodeActionKind.Refactor,
        edit = Some(addDerivation(e, trt, uri)),
        command = None
      )
    )
  }

  /**
    * Returns a workspace edit that properly derives the given trait, `trt`, for the enum, `e`.
    *
    * For example, if we have:
    * {{{
    *   enum Abc {}
    * }}}
    * we could derive the trait 'Eq' like so:
    * {{{
    *   enum Abc with Eq { }
    * }}}
    *
    * Or if there are already other derivations present:
    * {{{
    *   enum Abc with ToString {}
    * }}}
    * it will be appended at the end:
    * {{{
    *   enum Abc with ToString, Eq { }
    * }}}
    */
  private def addDerivation(e: TypedAst.Enum, trt: String, uri: String): WorkspaceEdit = {
    val text =
      if (e.derives.traits.isEmpty)
        s" with $trt"
      else
        s", $trt"

    // Compute the end source location.
    // If there is already a derives clause we use its source location.
    // Otherwise, we use the source location of the enum symbol.
    val end = if (e.derives.loc != SourceLocation.Unknown) e.derives.loc else e.sym.loc

    WorkspaceEdit(
      Map(uri -> List(TextEdit(
        Range(Position.fromEnd(end), Position.fromEnd(end)),
        text
      )))
    )
  }

  /**
    * Returns `true` if the given `range` starts on the same line as the given source location `loc`.
    */
  private def overlaps(range: Range, loc: SourceLocation): Boolean = {
    val range2 = sourceLocation2Range(loc)
    range.overlapsWith(range2)
  }

  private def sourcePosition2Position(sourcePosition: SourcePosition): Position = {
    Position(sourcePosition.line, sourcePosition.col)
  }

  private def sourceLocation2Range(sourceLocation: SourceLocation): Range = {
    Range(sourcePosition2Position(sourceLocation.sp1), sourcePosition2Position(sourceLocation.sp2))
  }
}<|MERGE_RESOLUTION|>--- conflicted
+++ resolved
@@ -266,25 +266,6 @@
     *   import java.io.File
     * }}}
     */
-<<<<<<< HEAD
-  private def mkImportJava(name: String, uri: String, ap: AnchorPosition)(implicit root: Root): List[CodeAction] = {
-    val startPosition = Position(line = ap.line, character = ap.col)
-    val insertRange = Range(startPosition, startPosition)
-    val leadingSpaces = " " * ap.spaces
-    root.availableClasses.byClass.get(name).toList.flatten.map { path =>
-        val completePath = path.mkString(".") + "." + name
-        CodeAction(
-          title = s"import '$completePath'",
-          kind = CodeActionKind.QuickFix,
-          edit = Some(WorkspaceEdit(
-              Map(uri -> List(TextEdit(
-                insertRange,
-                s"${leadingSpaces}import $completePath\n"
-              )))
-          )),
-          command = None
-        )
-=======
   private def mkImportJava(name: String, uri: String, ap: AnchorPosition): List[CodeAction] =
     ClassList.TheMap.get(name).toList.flatten.map { path =>
       CodeAction(
@@ -293,7 +274,6 @@
         edit = Some(WorkspaceEdit(Map(uri -> List(mkTextEdit(ap, s"import $path"))))),
         command = None
       )
->>>>>>> 14533bb1
     }
 
   /**
