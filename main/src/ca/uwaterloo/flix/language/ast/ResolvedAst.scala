--- conflicted
+++ resolved
@@ -61,7 +61,7 @@
 
     case class Struct(doc: Ast.Doc, ann: Ast.Annotations, mod: Ast.Modifiers, sym: Symbol.StructSym, tparams: List[TypeParam], fields: List[StructField], loc: SourceLocation) extends Declaration
 
-    case class StructField(sym: Symbol.StructFieldSym, tpe: UnkindedType, loc: SourceLocation)
+    case class StructField(mod: Ast.Modifiers, sym: Symbol.StructFieldSym, tpe: UnkindedType, loc: SourceLocation)
 
     case class RestrictableEnum(doc: Ast.Doc, ann: Ast.Annotations, mod: Ast.Modifiers, sym: Symbol.RestrictableEnumSym, index: TypeParam, tparams: List[TypeParam], derives: Ast.Derivations, cases: List[Declaration.RestrictableCase], loc: SourceLocation) extends Declaration
 
@@ -159,15 +159,9 @@
 
     case class StructNew(sym: Symbol.StructSym, exps: List[(Ast.StructFieldSymUse, Expr)], region: Expr, loc: SourceLocation) extends Expr
 
-<<<<<<< HEAD
-    case class StructGet(e: Expr, field: Name.Label, loc: SourceLocation) extends Expr
-
-    case class StructPut(exp1: Expr, field: Name.Label, exp2: Expr, loc: SourceLocation) extends Expr
-=======
-    case class StructGet(e: Expr, sym: Ast.StructFieldSymUse, loc: SourceLocation) extends Expr
-
-    case class StructPut(exp1: Expr, sym: Ast.StructFieldSymUse, exp2: Expr, loc: SourceLocation) extends Expr
->>>>>>> b04003f4
+    case class StructGet(e: Expr, sym: Name.Label, loc: SourceLocation) extends Expr
+
+    case class StructPut(exp1: Expr, sym: Name.Label, exp2: Expr, loc: SourceLocation) extends Expr
 
     case class VectorLit(exps: List[Expr], loc: SourceLocation) extends Expr
 
