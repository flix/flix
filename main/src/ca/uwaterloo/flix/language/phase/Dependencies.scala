/*
 * Copyright 2025 Chenhao Gao
 *
 * Licensed under the Apache License, Version 2.0 (the "License");
 * you may not use this file except in compliance with the License.
 * You may obtain a copy of the License at
 *
 *   http://www.apache.org/licenses/LICENSE-2.0
 *
 * Unless required by applicable law or agreed to in writing, software
 * distributed under the License is distributed on an "AS IS" BASIS,
 * WITHOUT WARRANTIES OR CONDITIONS OF ANY KIND, either express or implied.
 * See the License for the specific language governing permissions and
 * limitations under the License.
 */
package ca.uwaterloo.flix.language.phase

import ca.uwaterloo.flix.api.Flix
import ca.uwaterloo.flix.language.ast.TypedAst.Pattern.Record
import ca.uwaterloo.flix.language.ast.TypedAst.Predicate.Body
import ca.uwaterloo.flix.language.ast.TypedAst.{Expr, ExtMatchRule, ExtPattern, ExtTagPattern, Pattern, RestrictableChoosePattern, Root}
import ca.uwaterloo.flix.language.ast.shared.*
import ca.uwaterloo.flix.language.ast.*
import ca.uwaterloo.flix.language.dbg.AstPrinter.*
import ca.uwaterloo.flix.util.ParOps
import ca.uwaterloo.flix.util.collection.MultiMap

import java.util.concurrent.{ConcurrentHashMap, ConcurrentMap}

object Dependencies {
  /**
    * Computes the dependency graph of the given `root`.
    *
    * Most of the time we just recursively visit the sub-nodes. We only add dependencies for three base cases:
    *   - Type
    *   - SymUse
    *   - Instance
    */
  def run(root: Root, oldRoot: Root, changeSet: ChangeSet)(implicit flix: Flix): (Root, Unit) = flix.phaseNew("Dependencies") {
    implicit val sctx: SharedContext = SharedContext(new ConcurrentHashMap[(Input, Input), Unit]())
    val defs = changeSet.updateStaleValues(root.defs, oldRoot.defs)(ParOps.parMapValues(_)(visitDef))
    val effects = changeSet.updateStaleValues(root.effects, oldRoot.effects)(ParOps.parMapValues(_)(visitEff))
    val enums = changeSet.updateStaleValues(root.enums, oldRoot.enums)(ParOps.parMapValues(_)(visitEnum))
    val instances = changeSet.updateStaleValueLists(root.instances, oldRoot.instances, (i1: TypedAst.Instance, i2: TypedAst.Instance) => i1.tpe.typeConstructor == i2.tpe.typeConstructor)(ParOps.parMapValueList(_)(visitInstance))
    val structs = changeSet.updateStaleValues(root.structs, oldRoot.structs)(ParOps.parMapValues(_)(visitStruct))
    val traits = changeSet.updateStaleValues(root.traits, oldRoot.traits)(ParOps.parMapValues(_)(visitTrait))
    val typeAliases = changeSet.updateStaleValues(root.typeAliases, oldRoot.typeAliases)(ParOps.parMapValues(_)(visitTypeAlias))

    var deps = MultiMap.empty[Input, Input]
    sctx.deps.forEach { case (k, _) => deps = deps + k }
    val dg = DependencyGraph(deps)
    (root.copy(
      dependencyGraph = dg,
      defs = defs,
      effects = effects,
      enums = enums,
      instances = instances,
      structs = structs,
      traits = traits,
      typeAliases = typeAliases
    ), ())
  }

  /**
    * Adds a dependency between the source and destination locations.
    * The value is fixed to () since it doesn't matter.
    */
  private def addDependency(src: SourceLocation, dst: SourceLocation)(implicit sctx: SharedContext): Unit = {
    sctx.deps.put((src.sp1.source.input, dst.sp1.source.input), ())
  }

  private def visitDef(defn: TypedAst.Def)(implicit sctx: SharedContext): TypedAst.Def =  {
    visitExp(defn.exp)
    visitSpec(defn.spec)
    defn
  }

  private def visitEff(eff: TypedAst.Effect)(implicit sctx: SharedContext): TypedAst.Effect = {
    eff.ops.foreach(visitOp)
    eff
  }

  private def visitEnum(enm: TypedAst.Enum)(implicit sctx: SharedContext): TypedAst.Enum = {
    enm.cases.values.foreach(visitCase)
    enm
  }

  private def visitInstance(instance: TypedAst.Instance)(implicit sctx: SharedContext): TypedAst.Instance = {
    addDependency(instance.trt.sym.loc, instance.loc)
    instance
  }

  private def visitStruct(struct: TypedAst.Struct)(implicit sctx: SharedContext): TypedAst.Struct = {
    visitScheme(struct.sc)
    struct.fields.values.foreach(visitStructField)
    struct
  }

  private def visitTrait(trt: TypedAst.Trait)(implicit sctx: SharedContext): TypedAst.Trait = {
    trt.superTraits.foreach(visitTraitConstraint)
    trt.assocs.foreach(visitAssocTypeSig)
    trt.sigs.foreach(visitSig)
    trt.laws.foreach(visitDef)
    trt
  }

  private def visitTypeAlias(typeAlias: TypedAst.TypeAlias)(implicit sctx: SharedContext): TypedAst.TypeAlias = {
    visitType(typeAlias.tpe)
    typeAlias
  }

  private def visitExp(exp0: Expr)(implicit sctx: SharedContext): Unit = exp0 match {
    case Expr.Cst(_, tpe, _) =>
      visitType(tpe)

    case Expr.Var(_, tpe, _) =>
      visitType(tpe)

    case Expr.Hole(_, _, tpe, eff, _) =>
      visitType(tpe)
      visitType(eff)

    case Expr.HoleWithExp(exp, _, tpe, eff, _) =>
      visitExp(exp)
      visitType(tpe)
      visitType(eff)

    case Expr.OpenAs(symUse, exp, tpe, _) =>
      visitSymUse(symUse)
      visitExp(exp)
      visitType(tpe)

    case Expr.Use(_, _, exp, _) =>
      visitExp(exp)

    case Expr.Lambda(fparam, exp, tpe, _) =>
      visitFormalParam(fparam)
      visitExp(exp)
      visitType(tpe)

    case Expr.ApplyClo(exp1, exp2, tpe, eff, _) =>
      visitExp(exp1)
      visitExp(exp2)
      visitType(tpe)
      visitType(eff)

    case Expr.ApplyDef(symUse, exps, _, itpe, tpe, eff, _) =>
      visitSymUse(symUse)
      exps.foreach(visitExp)
      visitType(itpe)
      visitType(tpe)
      visitType(eff)

    case Expr.ApplyLocalDef(symUse, exps, arrowTpe, tpe, eff, _) =>
      visitSymUse(symUse)
      exps.foreach(visitExp)
      visitType(arrowTpe)
      visitType(tpe)
      visitType(eff)

    case Expr.ApplyOp(op, exps, tpe, eff, _) =>
      visitSymUse(op)
      exps.foreach(visitExp)
      visitType(tpe)
      visitType(eff)

    case Expr.ApplySig(symUse, exps, _, _, itpe, tpe, eff, _) =>
      visitSymUse(symUse)
      exps.foreach(visitExp)
      visitType(itpe)
      visitType(tpe)
      visitType(eff)

    case Expr.Unary(_, exp, tpe, eff, _) =>
      visitExp(exp)
      visitType(tpe)
      visitType(eff)

    case Expr.Binary(_, exp1, exp2, tpe, eff, _) =>
      visitExp(exp1)
      visitExp(exp2)
      visitType(tpe)
      visitType(eff)

    case Expr.Let(bnd, exp1, exp2, tpe, eff, _) =>
      visitBinder(bnd)
      visitExp(exp1)
      visitExp(exp2)
      visitType(tpe)
      visitType(eff)

    case Expr.LocalDef(bnd, fparams, exp1, exp2, tpe, eff, _) =>
      visitBinder(bnd)
      fparams.foreach(visitFormalParam)
      visitExp(exp1)
      visitExp(exp2)
      visitType(tpe)
      visitType(eff)

    case Expr.Region(tpe, _) =>
      visitType(tpe)

    case Expr.Scope(bnd, _, exp, tpe, eff, _) =>
      visitBinder(bnd)
      visitExp(exp)
      visitType(tpe)
      visitType(eff)

    case Expr.IfThenElse(exp1, exp2, exp3, tpe, eff, _) =>
      visitExp(exp1)
      visitExp(exp2)
      visitExp(exp3)
      visitType(tpe)
      visitType(eff)

    case Expr.Stm(exp1, exp2, tpe, eff, _) =>
      visitExp(exp1)
      visitExp(exp2)
      visitType(tpe)
      visitType(eff)

    case Expr.Discard(exp, eff, _) =>
      visitExp(exp)
      visitType(eff)

    case Expr.Match(exp, rules, tpe, eff, _) =>
      visitExp(exp)
      rules.foreach(visitMatchRule)
      visitType(tpe)
      visitType(eff)

    case Expr.TypeMatch(exp, rules, tpe, eff, _) =>
      visitExp(exp)
      rules.foreach(visitTypeMatchRule)
      visitType(tpe)
      visitType(eff)

    case Expr.RestrictableChoose(_, exp, rules, tpe, eff, _) =>
      visitExp(exp)
      rules.foreach(visitRestrictableChooseRule)
      visitType(tpe)
      visitType(eff)

    case Expr.ExtMatch(exp, rules, tpe, eff, _) =>
      visitExp(exp)
      rules.foreach(visitExtMatchRule)
      visitType(tpe)
      visitType(eff)

    case Expr.Tag(symUse, exps, tpe, eff, _) =>
      visitSymUse(symUse)
      exps.foreach(visitExp)
      visitType(tpe)
      visitType(eff)

    case Expr.RestrictableTag(symUse, exps, tpe, eff, _) =>
      visitSymUse(symUse)
      exps.foreach(visitExp)
      visitType(tpe)
      visitType(eff)

    case Expr.ExtTag(_, exps, tpe, eff, _) =>
      exps.foreach(visitExp)
      visitType(tpe)
      visitType(eff)

    case Expr.Tuple(exps, tpe, eff, _) =>
      exps.foreach(visitExp)
      visitType(tpe)
      visitType(eff)

    case Expr.RecordSelect(exp, _, tpe, eff, _) =>
      visitExp(exp)
      visitType(tpe)
      visitType(eff)

    case Expr.RecordExtend(_, exp1, exp2, tpe, eff, _) =>
      visitExp(exp1)
      visitExp(exp2)
      visitType(tpe)
      visitType(eff)

    case Expr.RecordRestrict(_, exp, tpe, eff, _) =>
      visitExp(exp)
      visitType(tpe)
      visitType(eff)

    case Expr.ArrayLit(exps, exp, tpe, eff, _) =>
      exps.foreach(visitExp)
      visitExp(exp)
      visitType(tpe)
      visitType(eff)

    case Expr.ArrayNew(exp1, exp2, exp3, tpe, eff, _) =>
      visitExp(exp1)
      visitExp(exp2)
      visitExp(exp3)
      visitType(tpe)
      visitType(eff)

    case Expr.ArrayLoad(exp1, exp2, tpe, eff, _) =>
      visitExp(exp1)
      visitExp(exp2)
      visitType(tpe)
      visitType(eff)

    case Expr.ArrayLength(exp, eff, _) =>
      visitExp(exp)
      visitType(eff)

    case Expr.ArrayStore(exp1, exp2, exp3, eff, _) =>
      visitExp(exp1)
      visitExp(exp2)
      visitExp(exp3)
      visitType(eff)

    case Expr.StructNew(_, fields, region, tpe, eff, _) =>
      fields.foreach{ field =>
        visitSymUse(field._1)
        visitExp(field._2)
      }
      visitExp(region)
      visitType(tpe)
      visitType(eff)

    case Expr.StructGet(exp, symUse, tpe, eff, _) =>
      visitExp(exp)
      visitSymUse(symUse)
      visitType(tpe)
      visitType(eff)

    case Expr.StructPut(exp1, symUse, exp2, tpe, eff, _) =>
      visitExp(exp1)
      visitSymUse(symUse)
      visitExp(exp2)
      visitType(tpe)
      visitType(eff)

    case Expr.VectorLit(exps, tpe, eff, _) =>
      exps.foreach(visitExp)
      visitType(tpe)
      visitType(eff)

    case Expr.VectorLoad(exp1, exp2, tpe, eff, _) =>
      visitExp(exp1)
      visitExp(exp2)
      visitType(tpe)
      visitType(eff)

    case Expr.VectorLength(exp, _) =>
      visitExp(exp)

    case Expr.Ascribe(exp, _, _, tpe, eff, _) =>
      visitExp(exp)
      visitType(tpe)
      visitType(eff)

    case Expr.InstanceOf(exp, _, _) =>
      visitExp(exp)

    case Expr.CheckedCast(_, exp, tpe, eff, _) =>
      visitExp(exp)
      visitType(tpe)
      visitType(eff)

    case Expr.UncheckedCast(exp, declaredType, declaredEff, tpe, eff, _) =>
      visitExp(exp)
      declaredType.toList.foreach(visitType)
      declaredEff.toList.foreach(visitType)
      visitType(tpe)
      visitType(eff)

    case Expr.Unsafe(exp, runEff, tpe, eff, _) =>
      visitExp(exp)
      visitType(runEff)
      visitType(tpe)
      visitType(eff)

    case Expr.Without(exp, symUse, tpe, eff, _) =>
      visitExp(exp)
      visitSymUse(symUse)
      visitType(tpe)
      visitType(eff)

    case Expr.TryCatch(exp, rules, tpe, eff, _) =>
      visitExp(exp)
      rules.foreach(visitCatchRule)
      visitType(tpe)
      visitType(eff)

    case Expr.Throw(exp, tpe, eff, _) =>
      visitExp(exp)
      visitType(tpe)
      visitType(eff)

    case Expr.Handler(symUse, rules, bodyType, bodyEff, handledEff, tpe, _) =>
      visitSymUse(symUse)
      rules.foreach(visitHandlerRule)
      visitType(bodyType)
      visitType(bodyEff)
      visitType(handledEff)
      visitType(tpe)

    case Expr.RunWith(exp1, exp2, tpe, eff, _) =>
      visitExp(exp1)
      visitExp(exp2)
      visitType(tpe)
      visitType(eff)

    case Expr.InvokeConstructor(_, exps, tpe, eff, _) =>
      exps.foreach(visitExp)
      visitType(tpe)
      visitType(eff)

    case Expr.InvokeMethod(_, exp, exps, tpe, eff, _) =>
      visitExp(exp)
      exps.foreach(visitExp)
      visitType(tpe)
      visitType(eff)

    case Expr.InvokeStaticMethod(_, exps, tpe, eff, _) =>
      exps.foreach(visitExp)
      visitType(tpe)
      visitType(eff)

    case Expr.GetField(_, exp, tpe, eff, _) =>
      visitExp(exp)
      visitType(tpe)
      visitType(eff)

    case Expr.PutField(_, exp1, exp2, tpe, eff, _) =>
      visitExp(exp1)
      visitExp(exp2)
      visitType(tpe)
      visitType(eff)

    case Expr.GetStaticField(_, tpe, eff, _) =>
      visitType(tpe)
      visitType(eff)

    case Expr.PutStaticField(_, exp, tpe, eff, _) =>
      visitExp(exp)
      visitType(tpe)
      visitType(eff)

    case Expr.NewObject(_, _, tpe, eff, methods, _) =>
      visitType(tpe)
      visitType(eff)
      methods.foreach(visitJvmMethod)

    case Expr.NewChannel(exp, tpe, eff, _) =>
      visitExp(exp)
      visitType(tpe)
      visitType(eff)

    case Expr.PutChannel(exp1, exp2, tpe, eff, _) =>
      visitExp(exp1)
      visitExp(exp2)
      visitType(tpe)
      visitType(eff)

    case Expr.SelectChannel(rules, default, tpe, eff, _) =>
      rules.foreach(visitSelectChannelRule)
      default.toList.foreach(visitExp)
      visitType(tpe)
      visitType(eff)

    case Expr.Spawn(exp1, exp2, tpe, eff, _) =>
      visitExp(exp1)
      visitExp(exp2)
      visitType(tpe)
      visitType(eff)

    case Expr.ParYield(frags, exp, tpe, eff, _) =>
      frags.foreach(visitParYieldFragment)
      visitExp(exp)
      visitType(tpe)
      visitType(eff)

    case Expr.Lazy(exp, tpe, _) =>
      visitExp(exp)
      visitType(tpe)

    case Expr.Force(exp, tpe, eff, _) =>
      visitExp(exp)
      visitType(tpe)
      visitType(eff)

    case Expr.FixpointConstraintSet(cs, tpe, _) =>
      cs.foreach(visitConstrait)
      visitType(tpe)

    case Expr.FixpointLambda(pparams, exp, tpe, eff, _) =>
      pparams.foreach(visitPParam)
      visitExp(exp)
      visitType(tpe)
      visitType(eff)

    case Expr.FixpointMerge(exp1, exp2, tpe, eff, _) =>
      visitExp(exp1)
      visitExp(exp2)
      visitType(tpe)
      visitType(eff)

    case Expr.FixpointQueryWithProvenance(exps, select, _, tpe, eff, _) =>
      exps.foreach(visitExp)
      visitHead(select)
      visitType(tpe)
      visitType(eff)

    case Expr.FixpointSolve(exp, tpe, eff, _, _) =>
      visitExp(exp)
      visitType(tpe)
      visitType(eff)

    case Expr.FixpointFilter(_, exp, tpe, eff, _) =>
      visitExp(exp)
      visitType(tpe)
      visitType(eff)

    case Expr.FixpointInjectInto(exps, _, tpe, eff, _) =>
      exps.foreach(visitExp)
      visitType(tpe)
      visitType(eff)

    case Expr.FixpointProject(_, _, exp, tpe, eff, _) =>
      visitExp(exp)
      visitType(tpe)
      visitType(eff)

    case Expr.Error(_, tpe, eff) =>
      visitType(tpe)
      visitType(eff)

    case Expr.GetChannel(exp, tpe, eff, _) =>
      visitExp(exp)
      visitType(tpe)
      visitType(eff)
  }

  private def visitType(tpe: Type)(implicit sctx: SharedContext): Unit = tpe match {
    case Type.Apply(tpe1, tpe2, _) =>
      visitType(tpe1)
      visitType(tpe2)
    case Type.Alias(cst, args, _, loc) =>
      addDependency(cst.loc, loc)
      args.foreach(visitType)
    case Type.AssocType(_, arg, _, _) => visitType(arg)
    case Type.JvmToType(t, _) => visitType(t)
    case Type.JvmToEff(t, _) => visitType(t)
    case Type.UnresolvedJvmType(_, _) => ()
    case Type.Cst(TypeConstructor.Enum(sym, _), loc) => addDependency(sym.loc, loc)
    case Type.Cst(TypeConstructor.Struct(sym, _), loc) => addDependency(sym.loc, loc)
    case Type.Cst(_, _) => ()
    case Type.Var(_, _) => ()
  }

  private def visitSymUse(symUse: SymUse)(implicit sctx: SharedContext): Unit = symUse match {
    case SymUse.AssocTypeSymUse(sym, loc) => addDependency(sym.loc, loc)
    case SymUse.CaseSymUse(sym, loc) => addDependency(sym.loc, loc)
    case SymUse.DefSymUse(sym, loc) => addDependency(sym.loc, loc)
    case SymUse.EffSymUse(sym, qname) => addDependency(sym.loc, qname.loc)
    case SymUse.OpSymUse(sym, loc) => addDependency(sym.loc, loc)
    case SymUse.SigSymUse(sym, loc) => addDependency(sym.loc, loc)
    case SymUse.StructFieldSymUse(sym, loc) => addDependency(sym.loc, loc)
    case SymUse.TraitSymUse(sym, loc) => addDependency(sym.loc, loc)
    case _ => ()
  }


  private def visitSpec(spec: TypedAst.Spec)(implicit sctx: SharedContext): Unit = spec match {
    case TypedAst.Spec(_, _, _, _, fparams, declaredScheme, retTpe, eff, tconstrs, econstrs) =>
      fparams.foreach(visitFormalParam)
      visitScheme(declaredScheme)
      visitType(retTpe)
      visitType(eff)
      tconstrs.foreach(visitTraitConstraint)
      econstrs.foreach(visitEqualityConstraint)
  }

  private def visitScheme(scheme: Scheme)(implicit sctx: SharedContext): Unit = scheme match {
    case Scheme(_, tconstrs, econstrs, base) =>
      visitType(base)
      tconstrs.foreach(visitTraitConstraint)
      econstrs.foreach(visitEqualityConstraint)
  }

  private def visitTraitConstraint(tc: TraitConstraint)(implicit sctx: SharedContext): Unit =
    visitType(tc.arg)

  private def visitEqualityConstraint(ec: EqualityConstraint)(implicit sctx: SharedContext): Unit = {
    visitType(ec.tpe1)
    visitType(ec.tpe2)
  }

  private def visitBinder(bnd: TypedAst.Binder)(implicit sctx: SharedContext): Unit =
    visitType(bnd.tpe)

  private def visitFormalParam(fparam: TypedAst.FormalParam)(implicit sctx: SharedContext): Unit = {
    visitBinder(fparam.bnd)
    visitType(fparam.tpe)
  }

  private def visitMatchRule(r: TypedAst.MatchRule)(implicit sctx: SharedContext): Unit = {
    visitPattern(r.pat)
    visitExp(r.exp)
    r.guard.toList.foreach(visitExp)
  }

  private def visitExtMatchRule(r: TypedAst.ExtMatchRule)(implicit sctx: SharedContext): Unit = r match {
    case ExtMatchRule(pat, exp, _) =>
      visitExtPattern(pat)
      visitExp(exp)
  }

  private def visitPattern(p: TypedAst.Pattern)(implicit sctx: SharedContext): Unit = p match {
    case Pattern.Var(bnd, tpe, _) =>
      visitBinder(bnd)
      visitType(tpe)
    case Pattern.Tag(symUse, pats, tpe, _) =>
      visitSymUse(symUse)
      pats.foreach(visitPattern)
      visitType(tpe)
    case Pattern.Tuple(pats, tpe, _) =>
      pats.foreach(visitPattern)
      visitType(tpe)
    case Pattern.Record(pats, pat, tpe, _) =>
      pats.foreach(visitRecordLabelPattern)
      visitPattern(pat)
      visitType(tpe)
    case pat =>
      visitType(pat.tpe)
  }

  private def visitExtPattern(p: TypedAst.ExtPattern)(implicit sctx: SharedContext): Unit = p match {
    case ExtPattern.Default(tpe, _) =>
      visitType(tpe)

<<<<<<< HEAD
    case ExtPattern.Unit(tpe, _) =>
      visitType(tpe)

    case ExtPattern.Var(bnd, tpe, _) =>
      visitBinder(bnd)
=======
    case ExtPattern.Tag(_, pats, tpe, _) =>
      pats.foreach(visitExtTagPattern)
>>>>>>> 438df701
      visitType(tpe)

    case ExtPattern.Error(tpe, _) =>
      visitType(tpe)
  }

  private def visitExtTagPattern(v: TypedAst.ExtTagPattern)(implicit sctx: SharedContext): Unit = v match {
    case ExtTagPattern.Wild(tpe, _) =>
      visitType(tpe)

    case ExtTagPattern.Var(bnd, tpe, _) =>
      visitBinder(bnd)
      visitType(tpe)

    case ExtTagPattern.Error(tpe, _) =>
      visitType(tpe)
  }

  private def visitRecordLabelPattern(pattern: Record.RecordLabelPattern)(implicit sctx: SharedContext): Unit = {
    visitPattern(pattern.pat)
    visitType(pattern.tpe)
  }

  private def visitTypeMatchRule(matchRule: TypedAst.TypeMatchRule)(implicit sctx: SharedContext): Unit = {
    visitBinder(matchRule.bnd)
    visitType(matchRule.tpe)
    visitExp(matchRule.exp)
  }

  private def visitRestrictableChooseRule(rule: TypedAst.RestrictableChooseRule)(implicit sctx: SharedContext): Unit = {
    visitExp(rule.exp)
    visitRestrictableChoosePattern(rule.pat)
  }

  private def visitRestrictableChoosePattern(pattern: TypedAst.RestrictableChoosePattern)(implicit sctx: SharedContext): Unit = pattern match {
    case RestrictableChoosePattern.Tag(symUse, pats, tpe, _) =>
      visitSymUse(symUse)
      pats.foreach(visitVarOrWild)
      visitType(tpe)
    case RestrictableChoosePattern.Error(tpe, _) =>
      visitType(tpe)
  }

  private def visitVarOrWild(pattern: TypedAst.RestrictableChoosePattern.VarOrWild)(implicit sctx: SharedContext): Unit = pattern match {
    case RestrictableChoosePattern.Var(bnd, tpe, _) =>
      visitBinder(bnd)
      visitType(tpe)
    case RestrictableChoosePattern.Wild(tpe, _) =>
      visitType(tpe)
    case RestrictableChoosePattern.Error(tpe, _) =>
      visitType(tpe)
  }

  private def visitCatchRule(catchRule: TypedAst.CatchRule)(implicit sctx: SharedContext): Unit = {
    visitBinder(catchRule.bnd)
    visitExp(catchRule.exp)
  }

  private def visitHandlerRule(handlerRule: TypedAst.HandlerRule)(implicit sctx: SharedContext): Unit = {
    visitSymUse(handlerRule.op)
    visitExp(handlerRule.exp)
    handlerRule.fparams.foreach(visitFormalParam)
  }

  private def visitJvmMethod(method: TypedAst.JvmMethod)(implicit sctx: SharedContext): Unit = {
    visitType(method.retTpe)
    visitType(method.eff)
    visitExp(method.exp)
    method.fparams.foreach(visitFormalParam)
  }

  private def visitSelectChannelRule(rule: TypedAst.SelectChannelRule)(implicit sctx: SharedContext): Unit = {
    visitBinder(rule.bnd)
    visitExp(rule.chan)
    visitExp(rule.exp)
  }

  private def visitParYieldFragment(fragment: TypedAst.ParYieldFragment)(implicit sctx: SharedContext): Unit = {
    visitExp(fragment.exp)
    visitPattern(fragment.pat)
  }

  private def visitConstrait(constraint: TypedAst.Constraint)(implicit sctx: SharedContext): Unit = {
    visitHead(constraint.head)
    constraint.cparams.foreach(visitContraintParam)
    constraint.body.foreach(visitConstraintBody)
  }

  private def visitHead(head: TypedAst.Predicate.Head)(implicit sctx: SharedContext): Unit = head match {
    case TypedAst.Predicate.Head.Atom(_, _, terms, tpe, _) => visitType(tpe)
      terms.foreach(visitExp)
  }

  private def visitContraintParam(cp: TypedAst.ConstraintParam)(implicit sctx: SharedContext): Unit = {
    visitType(cp.tpe)
    visitBinder(cp.bnd)
  }

  private def visitConstraintBody(cb: Body)(implicit sctx: SharedContext): Unit = cb match {
    case Body.Atom(_, _, _, _, terms, tpe, _) =>
      terms.foreach(visitPattern)
      visitType(tpe)
    case Body.Functional(outBnds, exp, _) =>
      outBnds.foreach(visitBinder)
      visitExp(exp)
    case Body.Guard(exp, _) => visitExp(exp)
  }

  private def visitPParam(pparam: TypedAst.PredicateParam)(implicit sctx: SharedContext): Unit =
    visitType(pparam.tpe)

  private def visitOp(Op: TypedAst.Op)(implicit sctx: SharedContext): Unit =
    visitSpec(Op.spec)

  private def visitCase(cas: TypedAst.Case)(implicit sctx: SharedContext): Unit = {
    visitScheme(cas.sc)
    cas.tpes.foreach(visitType)
  }

  private def visitStructField(structField: TypedAst.StructField)(implicit sctx: SharedContext): Unit =
    visitType(structField.tpe)

  private def visitAssocTypeSig(assoc: TypedAst.AssocTypeSig)(implicit sctx: SharedContext): Unit =
    assoc.tpe.toList.foreach(visitType)

  private def visitSig(sig: TypedAst.Sig)(implicit sctx: SharedContext): Unit = {
    visitSpec(sig.spec)
    sig.exp.toList.foreach(visitExp)
  }

  /**
    * We want to compute a set of dependency edges from an input to its dependencies.
    * In other words, we want to compute `Map[Input, Set[Input]]`.
    * However, since we are in a concurrent setting, we prefer to simply compute the set of edges `Set[(Input, Input)]`.
    * However, since Java has no `ConcurrentSet[t]` we instead use  `ConcurrentMap[(Input, Input), Unit]` to record the edges.
    */
  private case class SharedContext(deps: ConcurrentMap[(Input, Input), Unit])
}<|MERGE_RESOLUTION|>--- conflicted
+++ resolved
@@ -636,16 +636,8 @@
     case ExtPattern.Default(tpe, _) =>
       visitType(tpe)
 
-<<<<<<< HEAD
-    case ExtPattern.Unit(tpe, _) =>
-      visitType(tpe)
-
-    case ExtPattern.Var(bnd, tpe, _) =>
-      visitBinder(bnd)
-=======
     case ExtPattern.Tag(_, pats, tpe, _) =>
       pats.foreach(visitExtTagPattern)
->>>>>>> 438df701
       visitType(tpe)
 
     case ExtPattern.Error(tpe, _) =>
@@ -654,6 +646,9 @@
 
   private def visitExtTagPattern(v: TypedAst.ExtTagPattern)(implicit sctx: SharedContext): Unit = v match {
     case ExtTagPattern.Wild(tpe, _) =>
+      visitType(tpe)
+
+    case ExtTagPattern.Unit(tpe, _) =>
       visitType(tpe)
 
     case ExtTagPattern.Var(bnd, tpe, _) =>
