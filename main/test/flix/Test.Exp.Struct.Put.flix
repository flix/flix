--- conflicted
+++ resolved
@@ -1,21 +1,11 @@
-<<<<<<< HEAD
 mod Test.Exp.Struct.Put {
 
     struct Person[r] {
-        fstName: String,
-        lstName: String,
-        age: Int32,
-        cowboy: Bool
-    }
-=======
-struct Person[r] {
-    mut fstName: String,
-    mut lstName: String,
-    mut age: Int32,
-    mut cowboy: Bool
-}
-mod Person {
->>>>>>> b04003f4
+        mut fstName: String,
+        mut lstName: String,
+        mut age: Int32,
+        mut cowboy: Bool
+    }
 
     @test
     def testStructPut01(): Bool =
@@ -93,23 +83,11 @@
             s->fstName == "Lucky" and s->lstName == "Luke" and s->age == 42 and s->cowboy == true
         }
 
-<<<<<<< HEAD
     struct BinaryTree[t, r] {
-        left: Option[BinaryTree[t, r]],
-        right: Option[BinaryTree[t, r]],
-        value: t
-    }
-=======
-}
-
-struct BinaryTree[t, r] {
-    mut left: Option[BinaryTree[t, r]],
-    mut right: Option[BinaryTree[t, r]],
-    mut node_value: t
-}
-
-mod BinaryTree {
->>>>>>> b04003f4
+        mut left: Option[BinaryTree[t, r]],
+        mut right: Option[BinaryTree[t, r]],
+        mut value: t
+    }
 
     def binaryTreeSum(tree: Option[BinaryTree[Int32, r]]): Int32 \ r =
         match tree {
@@ -132,123 +110,63 @@
             let leaf1 = new BinaryTree @ rc {
                 left = None,
                 right = None,
-<<<<<<< HEAD
                 value = 10
-            } @ rc;
-            let leaf2 = new BinaryTree {
+            };
+            let leaf2 = new BinaryTree @ rc {
                 left = None,
                 right = None,
                 value = 9
-            } @ rc;
-            let leaf3 = new BinaryTree {
+            };
+            let leaf3 = new BinaryTree @ rc {
                 left = None,
                 right = None,
                 value = 8
-            } @ rc;
-            let leaf4 = new BinaryTree {
+            };
+            let leaf4 = new BinaryTree @ rc {
                 left = None,
                 right = None,
                 value = 7
-            } @ rc;
-            let innernode1 = new BinaryTree {
+            };
+            let innernode1 = new BinaryTree @ rc {
                 left = Some(leaf1),
                 right = Some(leaf2),
                 value = 4
-            } @ rc;
-            let innernode2 = new BinaryTree {
+            };
+            let innernode2 = new BinaryTree @ rc {
                 left = Some(leaf3),
                 right = Some(leaf4),
                 value = 4
-            } @ rc;
-            let tree = new BinaryTree {
+            };
+            let tree = new BinaryTree @ rc {
                 left = Some(innernode1),
                 right = Some(innernode2),
                 value = 5
-            } @ rc;
-=======
-                node_value = 10
-            };
-            let leaf2 = new BinaryTree @ rc {
-                left = None,
-                right = None,
-                node_value = 9
-            };
-            let leaf3 = new BinaryTree @ rc {
-                left = None,
-                right = None,
-                node_value = 8
-            };
-            let leaf4 = new BinaryTree @ rc {
-                left = None,
-                right = None,
-                node_value = 7
-            };
-            let innernode1 = new BinaryTree @ rc {
-                left = Some(leaf1),
-                right = Some(leaf2),
-                node_value = 4
-            };
-            let innernode2 = new BinaryTree @ rc {
-                left = Some(leaf3),
-                right = Some(leaf4),
-                node_value = 4
-            };
-            let tree = new BinaryTree @ rc {
-                left = Some(innernode1),
-                right = Some(innernode2),
-                node_value = 5
-            };
->>>>>>> b04003f4
+            };
             doubleTree(Some(tree));
             binaryTreeSum(Some(tree)) == 94
         }
 
-<<<<<<< HEAD
     struct Nested[t, r] {
-        value : t
-    }
-=======
-}
-struct Nested[t, r] {
-    mut v : t
-}
->>>>>>> b04003f4
+        mut value : t
+    }
 
     @test
     def nestedPut01(): Bool =
         region rc {
-<<<<<<< HEAD
-            let nested = new Nested{ value = new Nested { value = new Nested {value = new Nested {value = 15} @ rc } @ rc} @ rc } @ rc;
+            let nested = new Nested @ rc { value = new Nested @ rc  { value = new Nested @ rc  {value = new Nested @ rc  {value = 15}}}};
             nested->value->value->value->value == 15;
             nested->value->value->value->value = 37;
             nested->value->value->value->value == 37
-=======
-            let nested = new Nested @ rc { v = new Nested @ rc { v = new Nested @ rc {v = new Nested @ rc {v = 15} }} };
-            nested->v->v->v->v == 15;
-            nested->v->v->v->v = 37;
-            nested->v->v->v->v == 37
->>>>>>> b04003f4
-        }
-
-<<<<<<< HEAD
+        }
+
     struct List[t, r] {
-        value: t,
-        next: Option[List[t, r]]
+        mut value: t,
+        mut next: Option[List[t, r]]
     }
 
     def listAppend(list: List[t, r], rc: Region[r], value: t): Unit \ r = match list->next {
         case Some(l) => listAppend(l, rc, value)
-        case None => list->next = Some(new List {value = value, next = None} @ rc)
-=======
-struct Lst[t, r] {
-    mut value: t,
-    mut next: Option[Lst[t, r]]
-}
-mod Lst {
-    def listAppend(list: Lst[t, r], rc: Region[r], value: t): Unit \ r = match list->next {
-        case Some(l) => listAppend(l, rc, value)
-        case None => list->next = Some(new Lst @ rc {value = value, next = None})
->>>>>>> b04003f4
+        case None => list->next = Some(new List @ rc {value = value, next = None})
     }
 
     def listSum(list: List[Int32, r]): Int32 \ r =
@@ -275,11 +193,7 @@
     @test
     def testList01(): Bool =
         region rc {
-<<<<<<< HEAD
-            let list = new List { value = 1, next = None } @ rc;
-=======
-            let list = new Lst @ rc { value = 1, next = None };
->>>>>>> b04003f4
+            let list = new List @ rc { value = 1, next = None };
             listAppend(list, rc, 2);
             listAppend(list, rc, 3);
             listAppend(list, rc, 4);
@@ -295,11 +209,7 @@
     @test
     def testList02(): Bool =
         region rc {
-<<<<<<< HEAD
-            let list = new List { value = 1, next = None } @ rc;
-=======
-            let list = new Lst @ rc { value = 1, next = None };
->>>>>>> b04003f4
+            let list = new List @ rc { value = 1, next = None };
             listAppend(list, rc, 2);
             listAppend(list, rc, 3);
             listAppend(list, rc, 4);
@@ -315,11 +225,7 @@
     @test
     def testList03(): Bool =
         region rc {
-<<<<<<< HEAD
-            let list = new List { value = 1, next = None } @ rc;
-=======
-            let list = new Lst @ rc { value = 1, next = None };
->>>>>>> b04003f4
+            let list = new List @ rc { value = 1, next = None };
             listAppend(list, rc, 2);
             listAppend(list, rc, 3);
             listAppend(list, rc, 4);
@@ -335,11 +241,7 @@
     @test
     def testList04(): Bool =
         region rc {
-<<<<<<< HEAD
-            let list = new List { value = 1, next = None } @ rc;
-=======
-            let list = new Lst @ rc { value = 1, next = None };
->>>>>>> b04003f4
+            let list = new List @ rc { value = 1, next = None };
             listAppend(list, rc, 2);
             listAppend(list, rc, 3);
             listAppend(list, rc, 4);
