--- conflicted
+++ resolved
@@ -785,17 +785,11 @@
       val resultType = Types.Datalog
       LoweredAst.Expr.ApplyDef(defn.sym, argExps, Types.MergeType, resultType, eff, loc)
 
-<<<<<<< HEAD
-    case TypedAst.Expr.FixpointSolve(exp, _, eff, loc) =>
-      val mode: SolveMode = SolveMode.Default
+    case TypedAst.Expr.FixpointSolve(exp, _, eff, mode, loc) =>
       val defn = mode match {
         case SolveMode.Default => Defs.lookup(Defs.Solve)
         case SolveMode.WithProvenance => Defs.lookup(Defs.SolveWithProvenance)
       }
-=======
-    case TypedAst.Expr.FixpointSolve(exp, _, eff, mode, loc) =>
-      val defn = Defs.lookup(Defs.Solve)
->>>>>>> 7098229c
       val argExps = visitExp(exp) :: Nil
       val resultType = Types.Datalog
       LoweredAst.Expr.ApplyDef(defn.sym, argExps, Types.SolveType, resultType, eff, loc)
