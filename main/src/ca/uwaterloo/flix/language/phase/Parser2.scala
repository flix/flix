--- conflicted
+++ resolved
@@ -765,14 +765,7 @@
         case TokenKind.Eof => close(mark, TreeKind.CommentList) // Last tokens in the file were comments.
         case at =>
           val loc = currentSourceLocation()
-<<<<<<< HEAD
-          // Skip ahead until we hit another declaration.
-          while (!nth(0).isRecoverDecl && !eof()) {
-            advance()
-          }
           val error = UnexpectedToken(expected = Seq("<declaration>"), actual = Some(at.display), SyntacticContext.Decl.OtherDecl, loc)
-=======
-          val error = ParseError(s"Expected <declaration> before ${at.display}", SyntacticContext.Decl.OtherDecl, loc)
           if (nestingLevel == 0) {
             // If we are at top-level (nestingLevel == 0) skip ahead until we hit another declaration.
             // If we are in a module (nestingLevel > 0) we let the module rule handle recovery.
@@ -780,7 +773,6 @@
               advance()
             }
           }
->>>>>>> 8a577eb7
           closeWithError(mark, error)
       }
     }
@@ -799,7 +791,7 @@
           case at =>
             val markErr = open()
             val loc = currentSourceLocation()
-            val error = ParseError(s"Expected <declaration> before ${at.display}", SyntacticContext.Decl.OtherDecl, loc)
+            val error = UnexpectedToken(Seq("<declaration>"), actual = Some(at.display), SyntacticContext.Decl.OtherDecl, loc)
             // Skip ahead until we find another declaration or a '}' signifying the end of the module.
             while (!nth(0).isRecoverMod) {
               advance()
