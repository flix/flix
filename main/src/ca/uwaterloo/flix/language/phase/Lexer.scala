/*
 * Copyright 2023 Herluf Baggesen
 *
 * Licensed under the Apache License, Version 2.0 (the "License");
 * you may not use this file except in compliance with the License.
 * You may obtain a copy of the License at
 *
 *   http://www.apache.org/licenses/LICENSE-2.0
 *
 * Unless required by applicable law or agreed to in writing, software
 * distributed under the License is distributed on an "AS IS" BASIS,
 * WITHOUT WARRANTIES OR CONDITIONS OF ANY KIND, either express or implied.
 * See the License for the specific language governing permissions and
 * limitations under the License.
 */
package ca.uwaterloo.flix.language.phase

import ca.uwaterloo.flix.api.Flix
import ca.uwaterloo.flix.language.CompilationMessage
<<<<<<< HEAD
import ca.uwaterloo.flix.language.ast.{Ast, LexerErr, ReadAst, Token, TokenKind}
=======
import ca.uwaterloo.flix.language.ast.{Ast, TokenErrorKind, ReadAst, SourceKind, SourceLocation, Token, TokenKind}
import ca.uwaterloo.flix.language.errors.LexerError
>>>>>>> 534bd73c
import ca.uwaterloo.flix.util.{ParOps, Validation}
import ca.uwaterloo.flix.util.Validation._
import scala.collection.mutable

object Lexer {

  def run(root: ReadAst.Root)(implicit flix: Flix): Validation[Map[Ast.Source, Array[Token]], CompilationMessage] = {
    if (!flix.options.xparser) {
      // New lexer and parser disabled. Return immediately.
      return Map.empty[Ast.Source, Array[Token]].toSuccess
    }

    flix.phase("Lexer") {

      // TODO: Remove this debug printing
//      val state = new State(root.sources.head._1)
//      val stats = tokenStats()(state)
//      val s = stats.toSeq.sortBy(_._1).map(k => "%5s".format(k._1)).mkString("")
//      println(f"${"%34s".format("filename")}${s}")

      // Lex each source file in parallel.
      val results = ParOps.parMap(root.sources) {
        case (src, _) => mapN(lex(src))({
          case tokens => src -> tokens
        })
      }

      // Construct a map from each source to its tokens.
      mapN(sequence(results))(_.toMap)
    }

  }

  private def lex(src: Ast.Source): Validation[Array[Token], CompilationMessage] = {
    implicit val s: State = new State(src)
<<<<<<< HEAD
    while (!isAtEnd()) {
      whitespace() // consume whitespace
      if (!isAtEnd()) {
        s.start = new Position(s.current.line, s.current.column, s.current.offset)
        scanToken() // scan for the next token
      }
    }

    // Add a virtual eof token at the last position
    s.tokens += Token(TokenKind.Eof, "<eof>", s.current.line, s.current.column)

    // TODO: Remove this debug printing
//    val stats = tokenStats()
//    val debug = stats.toSeq.sortBy(_._1).map(v => "%5d".format(v._2)).mkString("")
//    println(f"${"%34s".format(src.name)}${debug}")


    //    val hasErrors = s.tokens.exists(t => t.kind.isInstanceOf[TokenKind.Err])
    s.tokens.toArray.toSuccess // TODO: Return failures
  }

  // Advances state one char forward returning the char it was previously sitting on
  // keeps track of line and column numbers too
  private def advance()(implicit s: State): Char = {
    val c = s.src.data(s.current.offset)
    s.current.offset += 1
    if (c == '\n') {
      s.current.line += 1
      s.current.column = 0
    } else {
      s.current.column += 1
    }

    c
  }

  // Retreats state one char backwards returning the char it was previously sitting on
  // keeps track of line and column numbers too
  private def retreat()(implicit s: State): Char = {
    val c = s.src.data(s.current.offset)
    s.current.offset -= 1
    if (c == '\n') {
      s.current.line -= 1
      s.current.column = 0
    } else {
      s.current.column -= 1
    }

    c
  }

  // Peeks the character that state is currently sitting on without advancing
  private def peek()(implicit s: State): Char = {
    s.src.data(s.current.offset)
  }

  // Peeks the character after the one that state is sitting on if available
  private def peekPeek()(implicit s: State): Option[Char] = {
    if (s.current.offset >= s.src.data.length) {
      None
    } else {
      Some(s.src.data(s.current.offset + 1))
    }
  }

  // Returns whether state is at the end of its input
  private def isAtEnd()(implicit s: State): Boolean = {
    s.current.offset == s.src.data.length
  }

  // Scans for the next token in input
  private def scanToken()(implicit s: State): Unit = {
    val c = advance()

    val kind = c match {
      case '(' => TokenKind.LParen
      case ')' => TokenKind.RParen
      case '{' => TokenKind.LCurly
      case '}' => TokenKind.RCurly
      case '[' => TokenKind.LBracket
      case ']' => TokenKind.RBracket
      case ';' => TokenKind.Semi
      case ',' => TokenKind.Comma
      case '_' => TokenKind.Underscore
      case '#' => if (peek() == '#') {
        javaName()
      } else {
        TokenKind.Hash
      }
      case '\\' => TokenKind.Backslash
      case '/' => if (peek() == '/') {
        lineComment()
      } else if (peek() == '*') {
        blockComment()
      } else {
        TokenKind.Slash
      }
      case '.' => if (peek() == '.') {
        advance()
        TokenKind.DotDot
      } else {
        TokenKind.Dot
      }
      case ':' => if (peek() == ':') {
        advance()
        TokenKind.ColonColon
      } else if (peek() == '=') {
        advance()
        TokenKind.ColonEqual
      } else {
        TokenKind.Colon
      }
      case '@' => if (peek().isUpper) {
        annotation()
      } else {
        TokenKind.At
      }
      case _ if keyword("???") => TokenKind.AnonymousHole
      case '?' if (peek().isLetter) => namedHole()
      case _ if keyword("**") => TokenKind.StarStar
      case _ if keyword("<-") => TokenKind.BackArrow
      case _ if keyword("=>") => TokenKind.Arrow
      case _ if keyword("<=") => TokenKind.LAngleEqual
      case _ if keyword(">=") => TokenKind.RAngleEqual
      case _ if keyword("==") => TokenKind.EqualEqual
      case _ if keyword("&&&") => TokenKind.TripleAmpersand
      case _ if keyword("<<<") => TokenKind.TripleLAngle
      case _ if keyword(">>>") => TokenKind.TripleRAngle
      case _ if keyword("^^^") => TokenKind.TripleCaret
      case _ if keyword("|||") => TokenKind.TripleBar
      case _ if keyword("~~~") => TokenKind.TripleTilde
      case _ if keyword("<+>") => TokenKind.AngledPlus
      case _ if keyword("<=>") => TokenKind.AngledEqual
      case _ if keyword("<==>") => TokenKind.AngledEqualEqual
      case _ if keyword("and") => TokenKind.AndKeyword
      case _ if keyword("as") => TokenKind.AsKeyword
      case _ if keyword("or") => TokenKind.OrKeyword
      case _ if keyword("mod") => TokenKind.ModKeyword
      case _ if keyword("foreach") => TokenKind.ForeachKeyword
      case _ if keyword("forM") => TokenKind.ForMKeyword
      case _ if keyword("forA") => TokenKind.ForAKeyword
      case _ if keyword("not") => TokenKind.NotKeyword
      case _ if keyword("rem") => TokenKind.RemKeyword
      case _ if keyword("Absent") => TokenKind.AbsentKeyword
      case _ if keyword("Unit") => TokenKind.UnitKeyword
      case _ if keyword("Bool") => TokenKind.BoolKeyword
      case _ if keyword("Char") => TokenKind.CharKeyword
      case _ if keyword("String") => TokenKind.StringKeyword
      case _ if keyword("Float32") => TokenKind.Float32Keyword
      case _ if keyword("Float64") => TokenKind.Float64Keyword
      case _ if keyword("Int8") => TokenKind.Int8Keyword
      case _ if keyword("Int16") => TokenKind.Int16Keyword
      case _ if keyword("Int32") => TokenKind.Int32Keyword
      case _ if keyword("Int64") => TokenKind.Int64Keyword
      case _ if keyword("BigInt") => TokenKind.BigIntKeyword
      case _ if keyword("BigDecimal") => TokenKind.BigDecimalKeyword
      case _ if keyword("Impure") => TokenKind.ImpureKeyword
      case _ if keyword("Nil") => TokenKind.NilKeyword
      case _ if keyword("Predicate") => TokenKind.PredicateKeyword
      case _ if keyword("Present") => TokenKind.PresentKeyword
      case _ if keyword("Pure") => TokenKind.PureKeyword
      case _ if keyword("Read") => TokenKind.ReadKeyword
      case _ if keyword("RecordRow") => TokenKind.RecordRowKeyword
      case _ if keyword("Region") => TokenKind.UppercaseRegionKeyword
      case _ if keyword("SchemaRow") => TokenKind.SchemaRowKeyword
      case _ if keyword("Type") => TokenKind.UppercaseTypeKeyword
      case _ if keyword("Write") => TokenKind.WriteKeyword
      case _ if keyword("alias") => TokenKind.AliasKeyword
      case _ if keyword("case") => TokenKind.CaseKeyword
      case _ if keyword("catch") => TokenKind.CatchKeyword
      case _ if keyword("chan") => TokenKind.ChanKeyword
      case _ if keyword("class") => TokenKind.ClassKeyword
      case _ if keyword("def") => TokenKind.DefKeyword
      case _ if keyword("deref") => TokenKind.DerefKeyword
      case _ if keyword("else") => TokenKind.ElseKeyword
      case _ if keyword("enum") => TokenKind.EnumKeyword
      case _ if keyword("false") => TokenKind.FalseKeyword
      case _ if keyword("fix") => TokenKind.FixKeyword
      case _ if keyword("force") => TokenKind.ForceKeyword
      case _ if keyword("if") => TokenKind.IfKeyword
      case _ if keyword("import") => TokenKind.ImportKeyword
      case _ if keyword("inline") => TokenKind.InlineKeyword
      case _ if keyword("instance") => TokenKind.InstanceKeyword
      case _ if keyword("into") => TokenKind.IntoKeyword
      case _ if keyword("lat") => TokenKind.LatKeyword
      case _ if keyword("law") => TokenKind.LawKeyword
      case _ if keyword("lawful") => TokenKind.LawfulKeyword
      case _ if keyword("lazy") => TokenKind.LazyKeyword
      case _ if keyword("let") => TokenKind.LetKeyword
      case _ if keyword("match") => TokenKind.MatchKeyword
      case _ if keyword("typematch") => TokenKind.TypeMatchKeyword
      case _ if keyword("namespace") => TokenKind.NamespaceKeyword
      case _ if keyword("null") => TokenKind.NullKeyword
      case _ if keyword("opaque") => TokenKind.OpaqueKeyword
      case _ if keyword("override") => TokenKind.OverrideKeyword
      case _ if keyword("pub") => TokenKind.PubKeyword
      case _ if keyword("ref") => TokenKind.RefKeyword
      case _ if keyword("region") => TokenKind.RegionKeyword
      case _ if keyword("reify") => TokenKind.ReifyKeyword
      case _ if keyword("reifyBool") => TokenKind.ReifyBoolKeyword
      case _ if keyword("reifyEff") => TokenKind.ReifyEffKeyword
      case _ if keyword("reifyType") => TokenKind.ReifyTypeKeyword
      case _ if keyword("rel") => TokenKind.RelKeyword
      case _ if keyword("sealed") => TokenKind.SealedKeyword
      case _ if keyword("set") => TokenKind.SetKeyword
      case _ if keyword("spawn") => TokenKind.SpawnKeyword
      case _ if keyword("Static") => TokenKind.StaticKeyword
      case _ if keyword("true") => TokenKind.TrueKeyword
      case _ if keyword("type") => TokenKind.TypeKeyword
      case _ if keyword("use") => TokenKind.UseKeyword
      case _ if keyword("where") => TokenKind.WhereKeyword
      case _ if keyword("with") => TokenKind.WithKeyword
      case _ if keyword("discard") => TokenKind.DiscardKeyword
      case _ if keyword("object") => TokenKind.ObjectKeyword
      case _ if keyword("par") => TokenKind.ParKeyword
      case _ if keyword("yield") => TokenKind.YieldKeyword
      case _ if isMathNameChar(c) => mathName()
      case _ if isGreekNameChar(c) => greekName()

      // User defined operators
      case _ if validUserOpTokens.contains(c) => {
        val p = peek()
        if (validUserOpTokens.contains(p)) {
          userDefinedOp()
        } else if (c == '-' && p.isDigit) {
          number() // negative numbers
        } else if (c == '$' && p.isLetter) {
          builtIn()
        } else {
          validUserOpTokens.apply(c)
        }
      }
      case c if c.isLetter => name(c.isUpper)
      case c if c.isDigit => number()
      case '\"' => string()
      case '\'' => char()
      case '`' => infixFunction()
      case _ => TokenKind.Err(LexerErr.UnexpectedChar)
    }

    addToken(kind)
  }

  // Adds a token by consuming the characters between start and current
  private def addToken(k: TokenKind)(implicit s: State): Unit = {
    val t = s.src.data.slice(s.start.offset, s.current.offset).mkString("")
    s.tokens += Token(k, t, s.start.line, s.start.column)
    s.start = new Position(s.current.line, s.current.column, s.current.offset)
  }

  // Checks whether the following substring matches a keyword. Note that *comparison includes current*
  private def keyword(k: String)(implicit s: State): Boolean = {
    // check if the keyword can appear before eof
    if (s.current.offset + k.length > s.src.data.length) {
      return false
    }

    val start = s.current.offset - 1
    var matches = true
    var o = 0
    while (matches && o < k.length) {
      if (s.src.data(start + o) != k(o)) {
        matches = false
      } else {
        o += 1
      }
    }
    if (matches) {
      for (_ <- 1 until k.length) {
        advance()
      }
    }

    matches
  }

  // Advances state past whitespace
  private def whitespace()(implicit s: State): Unit = {
    while (!isAtEnd()) {
      if (!peek().isWhitespace) {
        return
      }
      advance()
    }
  }

  // Advances state past a name returning the name kind
  private def name(isUpper: Boolean)(implicit s: State): TokenKind = {
    val kind = if (isUpper) {
      TokenKind.UppercaseName
    } else {
      TokenKind.LowercaseName
    }
    while (!isAtEnd()) {
      val c = peek()
      if (!c.isLetter && !c.isDigit && c != '_' && c != '!') {
        return kind
      }
      if (c == '?') {
        advance()
        return TokenKind.VariableHole
      }

      advance()
    }

    kind
  }

  // Advances state past a built-in function
  private def builtIn()(implicit s: State): TokenKind = {
    while (!isAtEnd()) {
      val c = peek()
      if (c == '$') {
        advance()
        return TokenKind.BuiltIn
      } else if (!c.isLetter && c != '_') {
        return TokenKind.JavaName
      }

      advance()
    }

    TokenKind.Err(LexerErr.UnterminatedBuiltIn)
  }

  // Advances state past a java name
  private def javaName()(implicit s: State): TokenKind = {
    advance()
    while (!isAtEnd()) {
      val c = peek()
      if (!c.isLetter && !c.isDigit && c != '_' && c != '!') {
        return TokenKind.JavaName
      }

      advance()
    }

    TokenKind.JavaName
  }

  // Advances state past a greek name
  private def greekName()(implicit s: State): TokenKind = {
    while (!isAtEnd()) {
      if (!isGreekNameChar(peek())) {
        return TokenKind.GreekName
      }
      advance()
    }
    TokenKind.GreekName
  }

  // Advances state past a math name
  private def mathName()(implicit s: State): TokenKind = {
    while (!isAtEnd()) {
      if (!isMathNameChar(peek())) {
        return TokenKind.MathName
      }
      advance()
    }
    TokenKind.MathName
  }

  // Checks whether c lies in unicode range U+2190 to U+22FF
  private def isMathNameChar(c: Char): Boolean = {
    val i = c.toInt
    i >= 8592 && i <= 8959
  }

  // Checks whether c lies in unicode range U+0370 to U+03FF
  private def isGreekNameChar(c: Char): Boolean = {
    val i = c.toInt
    i >= 880 && i <= 1023
  }

  private def namedHole()(implicit s: State): TokenKind = {
    while (!isAtEnd()) {
      if (!peek().isLetter) {
        return TokenKind.NamedHole
      }

      advance()
    }

    TokenKind.NamedHole
  }

  // Advances state past an infix function
  private def infixFunction()(implicit s: State): TokenKind = {
    while (!isAtEnd()) {
      val c = peek()
      if (c == '`') {
        advance()
        return TokenKind.InfixFunction
      }
      advance()
    }

    TokenKind.Err(LexerErr.UnterminatedInfixFunction)
  }

  // Advances state past a user defined operator
  private def userDefinedOp()(implicit s: State): TokenKind = {
    while (!isAtEnd()) {
      if (!validUserOpTokens.contains(peek())) {
        return TokenKind.UserDefinedOperator
      } else {
        advance()
      }
    }
    TokenKind.UserDefinedOperator
  }

  // Advances state past a string
  private def string()(implicit s: State): TokenKind = {
    var prev = ' '
    while (!isAtEnd()) {
      val c = peek()
      // Check for termination while handling escaped '\"'
      if (c == '\"' && prev != '\\') {
        advance()
        return TokenKind.String
      }
      prev = advance()
    }

    TokenKind.Err(LexerErr.UnterminatedString)
  }

  // Advances state past a char
  private def char()(implicit s: State): TokenKind = {
    while (!isAtEnd()) {
      val c = peek()
      if (c == '\'') {
        advance()
        return TokenKind.Char
      }
      advance()
    }

    TokenKind.Err(LexerErr.UnterminatedChar)
  }

  // Advances state past a number of any type
  private def number()(implicit s: State): TokenKind = {
    var isDecimal = false
    while (!isAtEnd()) {
      peek() match {
        // Digits and _ are just consumed
        case c if c.isDigit || c == '_' => {
          advance()
        }
        // Dots mark a decimal but are otherwise ignored
        case '.' => {
          if (isDecimal) {
            return TokenKind.Err(LexerErr.DoubleDottedNumber)
          }
          isDecimal = true
          advance()
        }
        // If this is reached an explicit number type might occur next
        case _ => return advance() match {
          case _ if keyword("f32") => TokenKind.Float32
          case _ if keyword("f64") => TokenKind.Float64
          case _ if keyword("i8") => TokenKind.Int8
          case _ if keyword("i16") => TokenKind.Int16
          case _ if keyword("i32") => TokenKind.Int32
          case _ if keyword("i64") => TokenKind.Int64
          case _ if keyword("ii") => TokenKind.BigInt
          case _ if keyword("ff") => TokenKind.BigDecimal
          case _ => {
            retreat()
            if (isDecimal) {
              TokenKind.Float64
            } else {
              TokenKind.Int32
            }
          }
        }
      }
    }

    TokenKind.Err(LexerErr.MalformedNumber)
  }

  // Advances state past a decorator by looking for the next non-letter character
  private def annotation()(implicit s: State): TokenKind = {
    while (!isAtEnd()) {
      if (!peek().isLetter) {
        return TokenKind.Annotation
      } else {
        advance()
      }
    }

    TokenKind.Annotation
  }

  // Advances state past a line comment by looking for the next newline
  private def lineComment()(implicit s: State): TokenKind = {
    while (!isAtEnd()) {
      if (peek() == '\n') {
        return TokenKind.LineComment
      } else {
        advance()
      }
    }

    TokenKind.LineComment
  }

  // Advances state past a block-comment. Supports nested block comments by maintaining a level counter.
  private def blockComment()(implicit s: State): TokenKind = {
    var l = 1
    while (!isAtEnd()) {
      (peek(), peekPeek()) match {
        case ('/', Some('*')) => {
          l += 1
          if (l >= 32) {
            return TokenKind.Err(LexerErr.BlockCommentTooDeep)
          }
          advance()
        }
        case ('*', Some('/')) => {
          l -= 1
          advance()
          advance()
          if (l == 0) {
            return TokenKind.BlockComment
          }
        }
        case _ => advance()
      }
    }

    TokenKind.Err(LexerErr.UnterminatedBlockComment)
=======
    // TODO: LEXER
    Validation.SoftFailure(s.tokens.toArray, LazyList.from(s.tokens).collect {
      case Token(TokenKind.Err(e), t, l, c) => tokenErrToCompilationMessage(e, t, l, c)
    })
>>>>>>> 534bd73c
  }

  private class Position(var line: Int, var column: Int, var offset: Int)

  private class State(val src: Ast.Source) {
    var start: Position = new Position(0, 0, 0)
    var current: Position = new Position(0, 0, 0)
    val tokens: mutable.ListBuffer[Token] = mutable.ListBuffer.empty
  }

  private val validUserOpTokens = Map(
    '+' -> TokenKind.Plus,
    '-' -> TokenKind.Minus,
    '*' -> TokenKind.Star,
    '<' -> TokenKind.LAngle,
    '>' -> TokenKind.RAngle,
    '=' -> TokenKind.Equal,
    '!' -> TokenKind.Bang,
    '&' -> TokenKind.Ampersand,
    '|' -> TokenKind.Bar,
    '^' -> TokenKind.Caret,
    '$' -> TokenKind.Dollar
  )

  private def tokenStats()(implicit s: State): Map[String, Int] = {
    def isKind(k: TokenKind)(t: Token) = t.kind == k

<<<<<<< HEAD
    Map(
      "def" -> s.tokens.count(isKind(TokenKind.DefKeyword)),
      "class" -> s.tokens.count(isKind(TokenKind.ClassKeyword)),
      "//" -> s.tokens.count(isKind(TokenKind.LineComment)),
      "/%" -> s.tokens.count(isKind(TokenKind.BlockComment)),
      "(" -> s.tokens.count(isKind(TokenKind.LParen)),
      ")" -> s.tokens.count(isKind(TokenKind.RParen)),
      "[" -> s.tokens.count(isKind(TokenKind.LBracket)),
      "]" -> s.tokens.count(isKind(TokenKind.RBracket)),
      "{" -> s.tokens.count(isKind(TokenKind.LCurly)),
      "}" -> s.tokens.count(isKind(TokenKind.RCurly)),
      "err" -> s.tokens.count(t => t.kind.isInstanceOf[TokenKind.Err]),
    )
=======
  /**
   * Converts a `Token` of kind `TokenKind.Err` into a CompilationMessage.
   * NOTE: Why is this necessary?
   * We would like the lexer to capture as many errors as possible before terminating.
   * To do this, the lexer will produce error tokens instead of halting,
   * each holding a kind of the simple type `ErrKind`.
   * So we need this mapping to produce a `CompilationMessage`, which is a case class, if there were any errors.
   */
  private def tokenErrToCompilationMessage(e: TokenErrorKind, t: String, l: Int, c: Int)(implicit s: State): CompilationMessage = {
    val o = e match {
      case TokenErrorKind.UnexpectedChar | TokenErrorKind.DoubleDottedNumber => t.length
      case TokenErrorKind.BlockCommentTooDeep => 2
      case _ => 1
    }

    val loc = SourceLocation(None, s.src, SourceKind.Real, l, c, l, c + o)
    e match {
      case TokenErrorKind.BlockCommentTooDeep => LexerError.BlockCommentTooDeep(loc)
      case TokenErrorKind.DoubleDottedNumber => LexerError.DoubleDottedNumber(loc)
      case TokenErrorKind.UnexpectedChar => LexerError.UnexpectedChar(t, loc)
      case TokenErrorKind.UnterminatedBlockComment => LexerError.UnterminatedBlockComment(loc)
      case TokenErrorKind.UnterminatedBuiltIn => LexerError.UnterminatedBuiltIn(loc)
      case TokenErrorKind.UnterminatedChar => LexerError.UnterminatedChar(loc)
      case TokenErrorKind.UnterminatedInfixFunction => LexerError.UnterminatedInfixFunction(loc)
      case TokenErrorKind.UnterminatedString => LexerError.UnterminatedString(loc)
    }
  }

  private class State(val src: Ast.Source) {
    var start: Int = 0
    var current: Int = 0
    var line: Int = 0
    var tokens: mutable.ListBuffer[Token] = mutable.ListBuffer.empty
>>>>>>> 534bd73c
  }
}<|MERGE_RESOLUTION|>--- conflicted
+++ resolved
@@ -17,12 +17,8 @@
 
 import ca.uwaterloo.flix.api.Flix
 import ca.uwaterloo.flix.language.CompilationMessage
-<<<<<<< HEAD
-import ca.uwaterloo.flix.language.ast.{Ast, LexerErr, ReadAst, Token, TokenKind}
-=======
 import ca.uwaterloo.flix.language.ast.{Ast, TokenErrorKind, ReadAst, SourceKind, SourceLocation, Token, TokenKind}
 import ca.uwaterloo.flix.language.errors.LexerError
->>>>>>> 534bd73c
 import ca.uwaterloo.flix.util.{ParOps, Validation}
 import ca.uwaterloo.flix.util.Validation._
 import scala.collection.mutable
@@ -38,10 +34,10 @@
     flix.phase("Lexer") {
 
       // TODO: Remove this debug printing
-//      val state = new State(root.sources.head._1)
-//      val stats = tokenStats()(state)
-//      val s = stats.toSeq.sortBy(_._1).map(k => "%5s".format(k._1)).mkString("")
-//      println(f"${"%34s".format("filename")}${s}")
+      //      val state = new State(root.sources.head._1)
+      //      val stats = tokenStats()(state)
+      //      val s = stats.toSeq.sortBy(_._1).map(k => "%5s".format(k._1)).mkString("")
+      //      println(f"${"%34s".format("filename")}${s}")
 
       // Lex each source file in parallel.
       val results = ParOps.parMap(root.sources) {
@@ -53,12 +49,10 @@
       // Construct a map from each source to its tokens.
       mapN(sequence(results))(_.toMap)
     }
-
   }
 
   private def lex(src: Ast.Source): Validation[Array[Token], CompilationMessage] = {
     implicit val s: State = new State(src)
-<<<<<<< HEAD
     while (!isAtEnd()) {
       whitespace() // consume whitespace
       if (!isAtEnd()) {
@@ -71,17 +65,25 @@
     s.tokens += Token(TokenKind.Eof, "<eof>", s.current.line, s.current.column)
 
     // TODO: Remove this debug printing
-//    val stats = tokenStats()
-//    val debug = stats.toSeq.sortBy(_._1).map(v => "%5d".format(v._2)).mkString("")
-//    println(f"${"%34s".format(src.name)}${debug}")
-
-
-    //    val hasErrors = s.tokens.exists(t => t.kind.isInstanceOf[TokenKind.Err])
-    s.tokens.toArray.toSuccess // TODO: Return failures
-  }
-
-  // Advances state one char forward returning the char it was previously sitting on
-  // keeps track of line and column numbers too
+    //    val stats = tokenStats()
+    //    val debug = stats.toSeq.sortBy(_._1).map(v => "%5d".format(v._2)).mkString("")
+    //    println(f"${"%34s".format(src.name)}${debug}")
+
+
+    val hasErrors = s.tokens.exists(t => t.kind.isInstanceOf[TokenKind.Err])
+    if (hasErrors) {
+      Validation.SoftFailure(s.tokens.toArray, LazyList.from(s.tokens).collect {
+        case Token(TokenKind.Err(e), t, l, c) => tokenErrToCompilationMessage(e, t, l, c)
+      })
+    } else {
+      s.tokens.toArray.toSuccess
+    }
+  }
+
+  /**
+   * Advances state one char forward returning the char it was previously sitting on.
+   * Keeps track of line and column numbers too.
+   */
   private def advance()(implicit s: State): Char = {
     val c = s.src.data(s.current.offset)
     s.current.offset += 1
@@ -95,8 +97,10 @@
     c
   }
 
-  // Retreats state one char backwards returning the char it was previously sitting on
-  // keeps track of line and column numbers too
+  /**
+   * Retreats state one char backwards returning the char it was previously sitting on.
+   * Keeps track of line and column numbers too.
+   */
   private def retreat()(implicit s: State): Char = {
     val c = s.src.data(s.current.offset)
     s.current.offset -= 1
@@ -110,12 +114,16 @@
     c
   }
 
-  // Peeks the character that state is currently sitting on without advancing
+  /**
+   * Peeks the character that state is currently sitting on without advancing.
+   */
   private def peek()(implicit s: State): Char = {
     s.src.data(s.current.offset)
   }
 
-  // Peeks the character after the one that state is sitting on if available
+  /**
+   * Peeks the character after the one that state is sitting on if available.
+   */
   private def peekPeek()(implicit s: State): Option[Char] = {
     if (s.current.offset >= s.src.data.length) {
       None
@@ -124,25 +132,24 @@
     }
   }
 
-  // Returns whether state is at the end of its input
   private def isAtEnd()(implicit s: State): Boolean = {
     s.current.offset == s.src.data.length
   }
 
-  // Scans for the next token in input
   private def scanToken()(implicit s: State): Unit = {
     val c = advance()
 
     val kind = c match {
-      case '(' => TokenKind.LParen
-      case ')' => TokenKind.RParen
-      case '{' => TokenKind.LCurly
-      case '}' => TokenKind.RCurly
-      case '[' => TokenKind.LBracket
-      case ']' => TokenKind.RBracket
+      case '(' => TokenKind.ParenL
+      case ')' => TokenKind.ParenR
+      case '{' => TokenKind.CurlyL
+      case '}' => TokenKind.CurlyR
+      case '[' => TokenKind.BracketL
+      case ']' => TokenKind.BracketR
       case ';' => TokenKind.Semi
       case ',' => TokenKind.Comma
       case '_' => TokenKind.Underscore
+      case '.' => TokenKind.Dot
       case '#' => if (peek() == '#') {
         javaName()
       } else {
@@ -156,12 +163,6 @@
       } else {
         TokenKind.Slash
       }
-      case '.' => if (peek() == '.') {
-        advance()
-        TokenKind.DotDot
-      } else {
-        TokenKind.Dot
-      }
       case ':' => if (peek() == ':') {
         advance()
         TokenKind.ColonColon
@@ -176,105 +177,72 @@
       } else {
         TokenKind.At
       }
-      case _ if keyword("???") => TokenKind.AnonymousHole
+      case _ if keyword("???") => TokenKind.HoleAnonymous
       case '?' if (peek().isLetter) => namedHole()
       case _ if keyword("**") => TokenKind.StarStar
       case _ if keyword("<-") => TokenKind.BackArrow
       case _ if keyword("=>") => TokenKind.Arrow
-      case _ if keyword("<=") => TokenKind.LAngleEqual
-      case _ if keyword(">=") => TokenKind.RAngleEqual
+      case _ if keyword("<=") => TokenKind.AngleLEqual
+      case _ if keyword(">=") => TokenKind.AngleREqual
       case _ if keyword("==") => TokenKind.EqualEqual
       case _ if keyword("&&&") => TokenKind.TripleAmpersand
-      case _ if keyword("<<<") => TokenKind.TripleLAngle
-      case _ if keyword(">>>") => TokenKind.TripleRAngle
+      case _ if keyword("<<<") => TokenKind.TripleAngleL
+      case _ if keyword(">>>") => TokenKind.TripleAngleR
       case _ if keyword("^^^") => TokenKind.TripleCaret
       case _ if keyword("|||") => TokenKind.TripleBar
       case _ if keyword("~~~") => TokenKind.TripleTilde
       case _ if keyword("<+>") => TokenKind.AngledPlus
       case _ if keyword("<=>") => TokenKind.AngledEqual
-      case _ if keyword("<==>") => TokenKind.AngledEqualEqual
-      case _ if keyword("and") => TokenKind.AndKeyword
-      case _ if keyword("as") => TokenKind.AsKeyword
-      case _ if keyword("or") => TokenKind.OrKeyword
-      case _ if keyword("mod") => TokenKind.ModKeyword
-      case _ if keyword("foreach") => TokenKind.ForeachKeyword
-      case _ if keyword("forM") => TokenKind.ForMKeyword
-      case _ if keyword("forA") => TokenKind.ForAKeyword
-      case _ if keyword("not") => TokenKind.NotKeyword
-      case _ if keyword("rem") => TokenKind.RemKeyword
-      case _ if keyword("Absent") => TokenKind.AbsentKeyword
-      case _ if keyword("Unit") => TokenKind.UnitKeyword
-      case _ if keyword("Bool") => TokenKind.BoolKeyword
-      case _ if keyword("Char") => TokenKind.CharKeyword
-      case _ if keyword("String") => TokenKind.StringKeyword
-      case _ if keyword("Float32") => TokenKind.Float32Keyword
-      case _ if keyword("Float64") => TokenKind.Float64Keyword
-      case _ if keyword("Int8") => TokenKind.Int8Keyword
-      case _ if keyword("Int16") => TokenKind.Int16Keyword
-      case _ if keyword("Int32") => TokenKind.Int32Keyword
-      case _ if keyword("Int64") => TokenKind.Int64Keyword
-      case _ if keyword("BigInt") => TokenKind.BigIntKeyword
-      case _ if keyword("BigDecimal") => TokenKind.BigDecimalKeyword
-      case _ if keyword("Impure") => TokenKind.ImpureKeyword
-      case _ if keyword("Nil") => TokenKind.NilKeyword
-      case _ if keyword("Predicate") => TokenKind.PredicateKeyword
-      case _ if keyword("Present") => TokenKind.PresentKeyword
-      case _ if keyword("Pure") => TokenKind.PureKeyword
-      case _ if keyword("Read") => TokenKind.ReadKeyword
-      case _ if keyword("RecordRow") => TokenKind.RecordRowKeyword
-      case _ if keyword("Region") => TokenKind.UppercaseRegionKeyword
-      case _ if keyword("SchemaRow") => TokenKind.SchemaRowKeyword
-      case _ if keyword("Type") => TokenKind.UppercaseTypeKeyword
-      case _ if keyword("Write") => TokenKind.WriteKeyword
-      case _ if keyword("alias") => TokenKind.AliasKeyword
-      case _ if keyword("case") => TokenKind.CaseKeyword
-      case _ if keyword("catch") => TokenKind.CatchKeyword
-      case _ if keyword("chan") => TokenKind.ChanKeyword
-      case _ if keyword("class") => TokenKind.ClassKeyword
-      case _ if keyword("def") => TokenKind.DefKeyword
-      case _ if keyword("deref") => TokenKind.DerefKeyword
-      case _ if keyword("else") => TokenKind.ElseKeyword
-      case _ if keyword("enum") => TokenKind.EnumKeyword
-      case _ if keyword("false") => TokenKind.FalseKeyword
-      case _ if keyword("fix") => TokenKind.FixKeyword
-      case _ if keyword("force") => TokenKind.ForceKeyword
-      case _ if keyword("if") => TokenKind.IfKeyword
-      case _ if keyword("import") => TokenKind.ImportKeyword
-      case _ if keyword("inline") => TokenKind.InlineKeyword
-      case _ if keyword("instance") => TokenKind.InstanceKeyword
-      case _ if keyword("into") => TokenKind.IntoKeyword
-      case _ if keyword("lat") => TokenKind.LatKeyword
-      case _ if keyword("law") => TokenKind.LawKeyword
-      case _ if keyword("lawful") => TokenKind.LawfulKeyword
-      case _ if keyword("lazy") => TokenKind.LazyKeyword
-      case _ if keyword("let") => TokenKind.LetKeyword
-      case _ if keyword("match") => TokenKind.MatchKeyword
-      case _ if keyword("typematch") => TokenKind.TypeMatchKeyword
-      case _ if keyword("namespace") => TokenKind.NamespaceKeyword
-      case _ if keyword("null") => TokenKind.NullKeyword
-      case _ if keyword("opaque") => TokenKind.OpaqueKeyword
-      case _ if keyword("override") => TokenKind.OverrideKeyword
-      case _ if keyword("pub") => TokenKind.PubKeyword
-      case _ if keyword("ref") => TokenKind.RefKeyword
-      case _ if keyword("region") => TokenKind.RegionKeyword
-      case _ if keyword("reify") => TokenKind.ReifyKeyword
-      case _ if keyword("reifyBool") => TokenKind.ReifyBoolKeyword
-      case _ if keyword("reifyEff") => TokenKind.ReifyEffKeyword
-      case _ if keyword("reifyType") => TokenKind.ReifyTypeKeyword
-      case _ if keyword("rel") => TokenKind.RelKeyword
-      case _ if keyword("sealed") => TokenKind.SealedKeyword
-      case _ if keyword("set") => TokenKind.SetKeyword
-      case _ if keyword("spawn") => TokenKind.SpawnKeyword
-      case _ if keyword("Static") => TokenKind.StaticKeyword
-      case _ if keyword("true") => TokenKind.TrueKeyword
-      case _ if keyword("type") => TokenKind.TypeKeyword
-      case _ if keyword("use") => TokenKind.UseKeyword
-      case _ if keyword("where") => TokenKind.WhereKeyword
-      case _ if keyword("with") => TokenKind.WithKeyword
-      case _ if keyword("discard") => TokenKind.DiscardKeyword
-      case _ if keyword("object") => TokenKind.ObjectKeyword
-      case _ if keyword("par") => TokenKind.ParKeyword
-      case _ if keyword("yield") => TokenKind.YieldKeyword
+      case _ if keyword("and") => TokenKind.KeywordAnd
+      case _ if keyword("as") => TokenKind.KeywordAs
+      case _ if keyword("or") => TokenKind.KeywordOr
+      case _ if keyword("mod") => TokenKind.KeywordMod
+      case _ if keyword("foreach") => TokenKind.KeywordForeach
+      case _ if keyword("forM") => TokenKind.KeywordForM
+      case _ if keyword("forA") => TokenKind.KeywordForA
+      case _ if keyword("not") => TokenKind.KeywordNot
+      case _ if keyword("Absent") => TokenKind.KeywordAbsent
+      case _ if keyword("Impure") => TokenKind.KeywordImpure
+      case _ if keyword("Present") => TokenKind.KeywordPresent
+      case _ if keyword("Pure") => TokenKind.KeywordPure
+      case _ if keyword("alias") => TokenKind.KeywordAlias
+      case _ if keyword("case") => TokenKind.KeywordCase
+      case _ if keyword("catch") => TokenKind.KeywordCatch
+      case _ if keyword("class") => TokenKind.KeywordClass
+      case _ if keyword("def") => TokenKind.KeywordDef
+      case _ if keyword("deref") => TokenKind.KeywordDeref
+      case _ if keyword("else") => TokenKind.KeywordElse
+      case _ if keyword("enum") => TokenKind.KeywordEnum
+      case _ if keyword("false") => TokenKind.KeywordFalse
+      case _ if keyword("fix") => TokenKind.KeywordFix
+      case _ if keyword("force") => TokenKind.KeywordForce
+      case _ if keyword("if") => TokenKind.KeywordIf
+      case _ if keyword("import") => TokenKind.KeywordImport
+      case _ if keyword("inline") => TokenKind.KeywordInline
+      case _ if keyword("instance") => TokenKind.KeywordInstance
+      case _ if keyword("into") => TokenKind.KeywordInto
+      case _ if keyword("law") => TokenKind.KeywordLaw
+      case _ if keyword("lawful") => TokenKind.KeywordLawful
+      case _ if keyword("lazy") => TokenKind.KeywordLazy
+      case _ if keyword("let") => TokenKind.KeywordLet
+      case _ if keyword("match") => TokenKind.KeywordMatch
+      case _ if keyword("typematch") => TokenKind.KeywordTypeMatch
+      case _ if keyword("null") => TokenKind.KeywordNull
+      case _ if keyword("override") => TokenKind.KeywordOverride
+      case _ if keyword("pub") => TokenKind.KeywordPub
+      case _ if keyword("ref") => TokenKind.KeywordRef
+      case _ if keyword("region") => TokenKind.KeywordRegion
+      case _ if keyword("sealed") => TokenKind.KeywordSealed
+      case _ if keyword("spawn") => TokenKind.KeywordSpawn
+      case _ if keyword("Static") => TokenKind.KeywordStatic
+      case _ if keyword("true") => TokenKind.KeywordTrue
+      case _ if keyword("type") => TokenKind.KeywordType
+      case _ if keyword("use") => TokenKind.KeywordUse
+      case _ if keyword("where") => TokenKind.KeywordWhere
+      case _ if keyword("with") => TokenKind.KeywordWith
+      case _ if keyword("discard") => TokenKind.KeywordDiscard
+      case _ if keyword("par") => TokenKind.KeywordPar
+      case _ if keyword("yield") => TokenKind.KeywordYield
       case _ if isMathNameChar(c) => mathName()
       case _ if isGreekNameChar(c) => greekName()
 
@@ -296,7 +264,7 @@
       case '\"' => string()
       case '\'' => char()
       case '`' => infixFunction()
-      case _ => TokenKind.Err(LexerErr.UnexpectedChar)
+      case _ => TokenKind.Err(TokenErrorKind.UnexpectedChar)
     }
 
     addToken(kind)
@@ -348,9 +316,9 @@
   // Advances state past a name returning the name kind
   private def name(isUpper: Boolean)(implicit s: State): TokenKind = {
     val kind = if (isUpper) {
-      TokenKind.UppercaseName
+      TokenKind.NameUpperCase
     } else {
-      TokenKind.LowercaseName
+      TokenKind.NameLowerCase
     }
     while (!isAtEnd()) {
       val c = peek()
@@ -359,7 +327,7 @@
       }
       if (c == '?') {
         advance()
-        return TokenKind.VariableHole
+        return TokenKind.HoleVariable
       }
 
       advance()
@@ -376,13 +344,13 @@
         advance()
         return TokenKind.BuiltIn
       } else if (!c.isLetter && c != '_') {
-        return TokenKind.JavaName
-      }
-
-      advance()
-    }
-
-    TokenKind.Err(LexerErr.UnterminatedBuiltIn)
+        return TokenKind.NameJava
+      }
+
+      advance()
+    }
+
+    TokenKind.Err(TokenErrorKind.UnterminatedBuiltIn)
   }
 
   // Advances state past a java name
@@ -391,44 +359,46 @@
     while (!isAtEnd()) {
       val c = peek()
       if (!c.isLetter && !c.isDigit && c != '_' && c != '!') {
-        return TokenKind.JavaName
-      }
-
-      advance()
-    }
-
-    TokenKind.JavaName
-  }
-
-  // Advances state past a greek name
+        return TokenKind.NameJava
+      }
+
+      advance()
+    }
+
+    TokenKind.NameJava
+  }
+
   private def greekName()(implicit s: State): TokenKind = {
     while (!isAtEnd()) {
       if (!isGreekNameChar(peek())) {
-        return TokenKind.GreekName
-      }
-      advance()
-    }
-    TokenKind.GreekName
-  }
-
-  // Advances state past a math name
+        return TokenKind.NameGreek
+      }
+      advance()
+    }
+    TokenKind.NameGreek
+  }
+
   private def mathName()(implicit s: State): TokenKind = {
     while (!isAtEnd()) {
       if (!isMathNameChar(peek())) {
-        return TokenKind.MathName
-      }
-      advance()
-    }
-    TokenKind.MathName
-  }
-
-  // Checks whether c lies in unicode range U+2190 to U+22FF
+        return TokenKind.NameMath
+      }
+      advance()
+    }
+    TokenKind.NameMath
+  }
+
+  /**
+   * Checks whether `c` lies in unicode range U+2190 to U+22FF
+   */
   private def isMathNameChar(c: Char): Boolean = {
     val i = c.toInt
     i >= 8592 && i <= 8959
   }
 
-  // Checks whether c lies in unicode range U+0370 to U+03FF
+  /**
+   * Checks whether `c` lies in unicode range U+0370 to U+03FF
+   */
   private def isGreekNameChar(c: Char): Boolean = {
     val i = c.toInt
     i >= 880 && i <= 1023
@@ -437,16 +407,15 @@
   private def namedHole()(implicit s: State): TokenKind = {
     while (!isAtEnd()) {
       if (!peek().isLetter) {
-        return TokenKind.NamedHole
-      }
-
-      advance()
-    }
-
-    TokenKind.NamedHole
-  }
-
-  // Advances state past an infix function
+        return TokenKind.HoleNamed
+      }
+
+      advance()
+    }
+
+    TokenKind.HoleNamed
+  }
+
   private def infixFunction()(implicit s: State): TokenKind = {
     while (!isAtEnd()) {
       val c = peek()
@@ -457,10 +426,9 @@
       advance()
     }
 
-    TokenKind.Err(LexerErr.UnterminatedInfixFunction)
-  }
-
-  // Advances state past a user defined operator
+    TokenKind.Err(TokenErrorKind.UnterminatedInfixFunction)
+  }
+
   private def userDefinedOp()(implicit s: State): TokenKind = {
     while (!isAtEnd()) {
       if (!validUserOpTokens.contains(peek())) {
@@ -472,7 +440,6 @@
     TokenKind.UserDefinedOperator
   }
 
-  // Advances state past a string
   private def string()(implicit s: State): TokenKind = {
     var prev = ' '
     while (!isAtEnd()) {
@@ -480,29 +447,27 @@
       // Check for termination while handling escaped '\"'
       if (c == '\"' && prev != '\\') {
         advance()
-        return TokenKind.String
+        return TokenKind.LiteralString
       }
       prev = advance()
     }
 
-    TokenKind.Err(LexerErr.UnterminatedString)
-  }
-
-  // Advances state past a char
+    TokenKind.Err(TokenErrorKind.UnterminatedString)
+  }
+
   private def char()(implicit s: State): TokenKind = {
     while (!isAtEnd()) {
       val c = peek()
       if (c == '\'') {
         advance()
-        return TokenKind.Char
-      }
-      advance()
-    }
-
-    TokenKind.Err(LexerErr.UnterminatedChar)
-  }
-
-  // Advances state past a number of any type
+        return TokenKind.LiteralChar
+      }
+      advance()
+    }
+
+    TokenKind.Err(TokenErrorKind.UnterminatedChar)
+  }
+
   private def number()(implicit s: State): TokenKind = {
     var isDecimal = false
     while (!isAtEnd()) {
@@ -514,37 +479,36 @@
         // Dots mark a decimal but are otherwise ignored
         case '.' => {
           if (isDecimal) {
-            return TokenKind.Err(LexerErr.DoubleDottedNumber)
+            return TokenKind.Err(TokenErrorKind.DoubleDottedNumber)
           }
           isDecimal = true
           advance()
         }
         // If this is reached an explicit number type might occur next
         case _ => return advance() match {
-          case _ if keyword("f32") => TokenKind.Float32
-          case _ if keyword("f64") => TokenKind.Float64
-          case _ if keyword("i8") => TokenKind.Int8
-          case _ if keyword("i16") => TokenKind.Int16
-          case _ if keyword("i32") => TokenKind.Int32
-          case _ if keyword("i64") => TokenKind.Int64
-          case _ if keyword("ii") => TokenKind.BigInt
-          case _ if keyword("ff") => TokenKind.BigDecimal
+          case _ if keyword("f32") => TokenKind.LiteralFloat32
+          case _ if keyword("f64") => TokenKind.LiteralFloat64
+          case _ if keyword("i8") => TokenKind.LiteralInt8
+          case _ if keyword("i16") => TokenKind.LiteralInt16
+          case _ if keyword("i32") => TokenKind.LiteralInt32
+          case _ if keyword("i64") => TokenKind.LiteralInt64
+          case _ if keyword("ii") => TokenKind.LiteralBigInt
+          case _ if keyword("ff") => TokenKind.LiteralBigDecimal
           case _ => {
             retreat()
             if (isDecimal) {
-              TokenKind.Float64
+              TokenKind.LiteralFloat64
             } else {
-              TokenKind.Int32
+              TokenKind.LiteralInt32
             }
           }
         }
       }
     }
 
-    TokenKind.Err(LexerErr.MalformedNumber)
-  }
-
-  // Advances state past a decorator by looking for the next non-letter character
+    TokenKind.Err(TokenErrorKind.DoubleDottedNumber)
+  }
+
   private def annotation()(implicit s: State): TokenKind = {
     while (!isAtEnd()) {
       if (!peek().isLetter) {
@@ -557,20 +521,18 @@
     TokenKind.Annotation
   }
 
-  // Advances state past a line comment by looking for the next newline
   private def lineComment()(implicit s: State): TokenKind = {
     while (!isAtEnd()) {
       if (peek() == '\n') {
-        return TokenKind.LineComment
-      } else {
-        advance()
-      }
-    }
-
-    TokenKind.LineComment
-  }
-
-  // Advances state past a block-comment. Supports nested block comments by maintaining a level counter.
+        return TokenKind.CommentLine
+      } else {
+        advance()
+      }
+    }
+
+    TokenKind.CommentLine
+  }
+
   private def blockComment()(implicit s: State): TokenKind = {
     var l = 1
     while (!isAtEnd()) {
@@ -578,7 +540,7 @@
         case ('/', Some('*')) => {
           l += 1
           if (l >= 32) {
-            return TokenKind.Err(LexerErr.BlockCommentTooDeep)
+            return TokenKind.Err(TokenErrorKind.BlockCommentTooDeep)
           }
           advance()
         }
@@ -587,20 +549,14 @@
           advance()
           advance()
           if (l == 0) {
-            return TokenKind.BlockComment
+            return TokenKind.CommentBlock
           }
         }
         case _ => advance()
       }
     }
 
-    TokenKind.Err(LexerErr.UnterminatedBlockComment)
-=======
-    // TODO: LEXER
-    Validation.SoftFailure(s.tokens.toArray, LazyList.from(s.tokens).collect {
-      case Token(TokenKind.Err(e), t, l, c) => tokenErrToCompilationMessage(e, t, l, c)
-    })
->>>>>>> 534bd73c
+    TokenKind.Err(TokenErrorKind.UnterminatedBlockComment)
   }
 
   private class Position(var line: Int, var column: Int, var offset: Int)
@@ -615,38 +571,37 @@
     '+' -> TokenKind.Plus,
     '-' -> TokenKind.Minus,
     '*' -> TokenKind.Star,
-    '<' -> TokenKind.LAngle,
-    '>' -> TokenKind.RAngle,
+    '<' -> TokenKind.AngleL,
+    '>' -> TokenKind.AngleR,
     '=' -> TokenKind.Equal,
     '!' -> TokenKind.Bang,
     '&' -> TokenKind.Ampersand,
     '|' -> TokenKind.Bar,
     '^' -> TokenKind.Caret,
-    '$' -> TokenKind.Dollar
   )
 
-  private def tokenStats()(implicit s: State): Map[String, Int] = {
-    def isKind(k: TokenKind)(t: Token) = t.kind == k
-
-<<<<<<< HEAD
-    Map(
-      "def" -> s.tokens.count(isKind(TokenKind.DefKeyword)),
-      "class" -> s.tokens.count(isKind(TokenKind.ClassKeyword)),
-      "//" -> s.tokens.count(isKind(TokenKind.LineComment)),
-      "/%" -> s.tokens.count(isKind(TokenKind.BlockComment)),
-      "(" -> s.tokens.count(isKind(TokenKind.LParen)),
-      ")" -> s.tokens.count(isKind(TokenKind.RParen)),
-      "[" -> s.tokens.count(isKind(TokenKind.LBracket)),
-      "]" -> s.tokens.count(isKind(TokenKind.RBracket)),
-      "{" -> s.tokens.count(isKind(TokenKind.LCurly)),
-      "}" -> s.tokens.count(isKind(TokenKind.RCurly)),
-      "err" -> s.tokens.count(t => t.kind.isInstanceOf[TokenKind.Err]),
-    )
-=======
+  // TODO: Remove this debug function
+  //  private def tokenStats()(implicit s: State): Map[String, Int] = {
+  //    def isKind(k: TokenKind)(t: Token) = t.kind == k
+  //
+  //    Map(
+  //      "def" -> s.tokens.count(isKind(TokenKind.KeywordDef)),
+  //      "class" -> s.tokens.count(isKind(TokenKind.KeywordClass)),
+  //      "//" -> s.tokens.count(isKind(TokenKind.CommentLine)),
+  //      "/%" -> s.tokens.count(isKind(TokenKind.CommentBlock)),
+  //      "(" -> s.tokens.count(isKind(TokenKind.ParenL)),
+  //      ")" -> s.tokens.count(isKind(TokenKind.ParenR)),
+  //      "[" -> s.tokens.count(isKind(TokenKind.BracketL)),
+  //      "]" -> s.tokens.count(isKind(TokenKind.BracketR)),
+  //      "{" -> s.tokens.count(isKind(TokenKind.CurlyL)),
+  //      "}" -> s.tokens.count(isKind(TokenKind.CurlyR)),
+  //      "err" -> s.tokens.count(t => t.kind.isInstanceOf[TokenKind.Err]),
+  //    )
+  //  }
+
   /**
    * Converts a `Token` of kind `TokenKind.Err` into a CompilationMessage.
-   * NOTE: Why is this necessary?
-   * We would like the lexer to capture as many errors as possible before terminating.
+   * Why is this necessary? We would like the lexer to capture as many errors as possible before terminating.
    * To do this, the lexer will produce error tokens instead of halting,
    * each holding a kind of the simple type `ErrKind`.
    * So we need this mapping to produce a `CompilationMessage`, which is a case class, if there were any errors.
@@ -670,12 +625,4 @@
       case TokenErrorKind.UnterminatedString => LexerError.UnterminatedString(loc)
     }
   }
-
-  private class State(val src: Ast.Source) {
-    var start: Int = 0
-    var current: Int = 0
-    var line: Int = 0
-    var tokens: mutable.ListBuffer[Token] = mutable.ListBuffer.empty
->>>>>>> 534bd73c
-  }
 }