--- conflicted
+++ resolved
@@ -458,12 +458,8 @@
     docTypeParams(List(clazz.tparam))
     docTypeConstraints(clazz.superClasses)
     sb.append("</code>")
-<<<<<<< HEAD
-    docSourceLocation(clazz.loc)
-    sb.append("</div>")
-=======
     docActions(Some(s"class-${clazz.sym.name}"), clazz.loc)
->>>>>>> 9ff12bae
+    sb.append("</div>")
     docDoc(clazz.doc)
     docSubSection("Signatures", clazz.signatures.sortBy(_.sym.name), docSignature, open = true)
     docSubSection("Definitions", clazz.defs.sortBy(_.sym.name), docSignature)
@@ -486,12 +482,8 @@
     docTypeParams(enm.tparams)
     docDerivations(enm.derives)
     sb.append("</code>")
-<<<<<<< HEAD
-    docSourceLocation(enm.loc)
-    sb.append("</div>")
-=======
     docActions(Some(s"enum-${esc(enm.sym.name)}"), enm.loc)
->>>>>>> 9ff12bae
+    sb.append("</div>")
     docCases(enm.cases.values.toList)
     docDoc(enm.doc)
     sb.append("</div>")
@@ -510,14 +502,9 @@
     sb.append("<span class='keyword'>eff</span> ")
     sb.append(s"<span class='name'>${esc(eff.sym.name)}</span>")
     sb.append("</code>")
-<<<<<<< HEAD
-    docSourceLocation(eff.loc)
-    sb.append("</div>")
-    docSubSection("Operations", eff.ops, (o: TypedAst.Op) => docSpec(o.sym.name, o.spec), open = true)
-=======
     docActions(Some(s"eff-${esc(eff.sym.name)}"), eff.loc)
+    sb.append("</div>")
     docSubSection("Operations", eff.ops, (o: TypedAst.Op) => docSpec(o.sym.name, o.spec, None), open = true)
->>>>>>> 9ff12bae
     docDoc(eff.doc)
     sb.append("</div>")
   }
@@ -537,12 +524,8 @@
     sb.append(" = ")
     docType(ta.tpe)
     sb.append("</code>")
-<<<<<<< HEAD
-    docSourceLocation(ta.loc)
-    sb.append("</div>")
-=======
     docActions(Some(s"ta-${esc(ta.sym.name)}"), ta.loc)
->>>>>>> 9ff12bae
+    sb.append("</div>")
     docDoc(ta.doc)
     sb.append("</div>")
   }
@@ -563,16 +546,11 @@
     *
     * The result will be appended to the given `StringBuilder`, `sb`.
     */
-<<<<<<< HEAD
   private def docSignature(sig: TypedAst.Sig)(implicit flix: Flix, sb: StringBuilder): Unit = {
     sb.append("<div>")
-    docSpec(sig.sym.name, sig.spec)
-    sb.append("</div>")
-  }
-=======
-  private def docSignature(sig: TypedAst.Sig)(implicit flix: Flix, sb: StringBuilder): Unit =
     docSpec(sig.sym.name, sig.spec, None)
->>>>>>> 9ff12bae
+    sb.append("</div>")
+  }
 
   /**
     * Documents the given `Spec`, `spec`, with the given `name`.
@@ -591,12 +569,8 @@
     docType(spec.retTpe)
     docEffectType(spec.eff)
     sb.append("</code>")
-<<<<<<< HEAD
-    docSourceLocation(spec.loc)
-    sb.append("</div>")
-=======
     docActions(linkId, spec.loc)
->>>>>>> 9ff12bae
+    sb.append("</div>")
     docDoc(spec.doc)
   }
 
@@ -614,12 +588,8 @@
     docType(instance.tpe)
     docTypeConstraints(instance.tconstrs)
     sb.append("</code>")
-<<<<<<< HEAD
-    docSourceLocation(instance.loc)
-    sb.append("</div>")
-=======
     docActions(None, instance.loc)
->>>>>>> 9ff12bae
+    sb.append("</div>")
     docDoc(instance.doc)
     sb.append("</div>")
   }
