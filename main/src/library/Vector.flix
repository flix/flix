--- conflicted
+++ resolved
@@ -111,16 +111,9 @@
 
 
 instance FromJava[Vector[a]] {
-<<<<<<< HEAD
-    type In = ##java.util.List
-    pub def fromJava(l: ##java.util.List): Vector[a] = region rc {
-        import java.util.List.iterator(): ##java.util.Iterator \ rc;
-        iterator(l) |> Adaptor.fromIterator(rc, (Proxy.Proxy: Proxy[a])) |> Iterator.toVector
-=======
     type In = JList
     pub def fromJava(l: JList): Vector[a] = region rc {
         (unsafe l.iterator()) |> Adaptor.fromIterator(rc, (Proxy.Proxy: Proxy[a])) |> Iterator.toVector
->>>>>>> 8aceef22
     }
 }
 
