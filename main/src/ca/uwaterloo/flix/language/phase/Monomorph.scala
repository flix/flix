--- conflicted
+++ resolved
@@ -379,16 +379,10 @@
     case Expression.Scope(sym, regionVar, exp, tpe, pur, loc) =>
       val freshSym = Symbol.freshVarSym(sym)
       val env1 = env0 + (sym -> freshSym)
-<<<<<<< HEAD
-      // mark the region variable as Impure inside the region
-      val subst1 = subst + (regionVar.sym -> Type.Impure)
-      Expression.Scope(freshSym, regionVar, visitExp(exp, env1, subst1), subst(tpe), subst(pur), loc)
-=======
       // forcedly mark the region variable as Impure inside the region
       val subst1 = StrictSubstitution(subst.s.unbind(regionVar.sym), subst.eqEnv)
       val subst2 = subst1 + (regionVar.sym -> Type.Impure)
       Expression.Scope(freshSym, regionVar, visitExp(exp, env1, subst2), subst(tpe), subst(pur), loc)
->>>>>>> 0287cf18
 
     case Expression.ScopeExit(exp1, exp2, tpe, pur, loc) =>
       val e1 = visitExp(exp1, env0, subst)
@@ -446,13 +440,8 @@
               val subst1 = caseSubst @@ subst.nonStrict
               // visit the body under the extended environment
               val body = visitExp(body0, env1, StrictSubstitution(subst1, root.eqEnv))
-<<<<<<< HEAD
-              val pur = Type.mkAnd(exp.pur, body0.pur, loc.asSynthetic)
-              Some(Expression.Let(freshSym, Modifiers.Empty, e, body, StrictSubstitution(subst1, root.eqEnv).apply(tpe), subst(pur), loc))
-=======
               val pur = Type.mkUnion(exp.pur, body0.pur, loc.asSynthetic)
               Some(Expression.Let(freshSym, Modifiers.Empty, e, body, StrictSubstitution(subst1, root.eqEnv).apply(tpe), subst1(pur), loc))
->>>>>>> 0287cf18
           }
       }.next() // We are safe to get next() because the last case will always match
 
