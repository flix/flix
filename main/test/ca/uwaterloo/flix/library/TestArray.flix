/*
 * Copyright 2019 Magnus Madsen, Stephen Tetley
 *
 * Licensed under the Apache License, Version 2.0 (the "License");
 * you may not use this file except in compliance with the License.
 * You may obtain a copy of the License at
 *
 *   http://www.apache.org/licenses/LICENSE-2.0
 *
 * Unless required by applicable law or agreed to in writing, software
 * distributed under the License is distributed on an "AS IS" BASIS,
 * WITHOUT WARRANTIES OR CONDITIONS OF ANY KIND, either express or implied.
 * See the License for the specific language governing permissions and
 * limitations under the License.
 */

mod TestArray {

    use Array.sameElements

    /////////////////////////////////////////////////////////////////////////////
    // toString                                                                //
    /////////////////////////////////////////////////////////////////////////////

    @test
    def toString01(): Bool = region rc {
        Array.toString((Array#{} @ rc: Array[Int32, _])) == "Array#{}"
    }

    @test
    def toString02(): Bool = region rc {
        Array.toString((Array#{1} @ rc)) == "Array#{1}"
    }

    @test
    def toString03(): Bool = region rc {
        Array.toString((Array#{1, 2, 3, 4} @ rc)) == "Array#{1, 2, 3, 4}"
    }

    @test
    def toString04(): Bool = region rc {
        Array.toString((Array#{'a', 'b', 'c', 'd'} @ rc)) == "Array#{a, b, c, d}"
    }

    /////////////////////////////////////////////////////////////////////////////
    // new                                                                     //
    /////////////////////////////////////////////////////////////////////////////

    @test
    def testEmpty01(): Bool = region rc {
        Array.get(0, Array.empty(rc, 10)) == 0
    }

    @test
    def testEmpty02(): Bool = region rc {
        Array.get(5, Array.empty(rc, 10)) == 0
    }

    @test
    def testEmpty03(): Bool = region rc {
        Array.get(9, Array.empty(rc, 10)) == 0
    }

    @test
    def testEmpty04(): Bool = region rc {
        Array.get(0, Array.empty(rc, 10)) == false
    }

    @test
    def testEmpty05(): Bool = region rc {
        Array.get(5, Array.empty(rc, 10)) == false
    }

    @test
    def testEmpty06(): Bool = region rc {
        Array.get(9, Array.empty(rc, 10)) == false
    }

    /////////////////////////////////////////////////////////////////////////////
    // nth                                                                     //
    /////////////////////////////////////////////////////////////////////////////

    @test
    def testNth01(): Bool = region rc {
        Array.nth(0, Array#{1, 2, 3} @ rc) == Some(1)
    }

    @test
    def testNth02(): Bool = region rc {
        Array.nth(1, Array#{1, 2, 3} @ rc) == Some(2)
    }

    @test
    def testNth03(): Bool = region rc {
        Array.nth(2, Array#{1, 2, 3} @ rc) == Some(3)
    }

    @test
    def testNth04(): Bool = region rc {
        Array.nth(3, Array#{1, 2, 3} @ rc) == None
    }

    @test
    def testNth05(): Bool = region rc {
        Array.nth(-2, Array#{1, 2, 3} @ rc) == None
    }

    /////////////////////////////////////////////////////////////////////////////
    // put                                                                     //
    /////////////////////////////////////////////////////////////////////////////

    @test
    def testPut01(): Bool = region rc {
        let a = (Array#{1} @ rc) !> Array.put(42, 0);
        Array.get(0, a) == 42
    }

    @test
    def testPut02(): Bool = region rc {
        let a = (Array#{1, 2} @ rc) !> Array.put(42, 1);
        Array.get(1, a) == 42
    }

    @test
    def testPut03(): Bool = region rc {
        let a = (Array#{1, 2, 3} @ rc) !> Array.put(42, 2);
        Array.get(2, a) == 42
    }

    /////////////////////////////////////////////////////////////////////////////
    // isEmpty                                                                 //
    /////////////////////////////////////////////////////////////////////////////

    @test
    def testIsEmpty01(): Bool = region rc {
        Array.isEmpty(Array#{} @ rc)
    }

    @test
    def testIsEmpty02(): Bool = region rc {
        not Array.isEmpty(Array#{1} @ rc)
    }

    @test
    def testIsEmpty03(): Bool = region rc {
        not Array.isEmpty(Array#{1, 2, 3} @ rc)
    }

    /////////////////////////////////////////////////////////////////////////////
    // length                                                                  //
    /////////////////////////////////////////////////////////////////////////////

    @test
    def testLength01(): Bool = region rc {
        Array.length(Array#{} @ rc) == 0
    }

    @test
    def testLength02(): Bool = region rc {
        Array.length(Array#{1} @ rc) == 1
    }

    @test
    def testLength03(): Bool = region rc {
        Array.length(Array#{1, 2, 3} @ rc) == 3
    }

    /////////////////////////////////////////////////////////////////////////////
    // slice                                                                   //
    /////////////////////////////////////////////////////////////////////////////

    @test
    def testSlice01(): Bool = region rc {
        Array.get(0, Array.slice(rc, start = 0, end = 1, Array#{1, 2, 3} @ rc)) == 1
    }

    @test
    def testSlice02(): Bool = region rc {
        Array.get(0, Array.slice(rc, start = 1, end = 2, Array#{1, 2, 3} @ rc)) == 2
    }

    @test
    def testSlice03(): Bool = region rc {
        Array.get(0, Array.slice(rc, start = 2, end = 3, Array#{1, 2, 3} @ rc)) == 3
    }

    /////////////////////////////////////////////////////////////////////////////
    // toList                                                                  //
    /////////////////////////////////////////////////////////////////////////////

    @test
    def testToList01(): Bool = region rc {
        Array.toList((Array#{} @ rc: Array[Unit, _])) == Nil
    }

    @test
    def testToList02(): Bool = region rc {
        Array.toList(Array#{1} @ rc) == 1 :: Nil
    }

    @test
    def testToList03(): Bool = region rc {
        Array.toList(Array#{1, 2} @ rc) == 1 :: 2 :: Nil
    }

    /////////////////////////////////////////////////////////////////////////////
    // toNel                                                                   //
    /////////////////////////////////////////////////////////////////////////////

    @test
    def toNel01(): Bool = region rc {
        Array.toNel((Array#{} @ rc: Array[Unit, _])) == None
    }

    @test
    def toNel02(): Bool = region rc {
        Array.toNel(Array#{1} @ rc) == Some(Nel.singleton(1))
    }

    @test
    def toNel03(): Bool = region rc {
        Array.toNel(Array#{1,2} @ rc) == List.toNel(1 :: 2 :: Nil)
    }

    @test
    def toNel04(): Bool = region rc {
        Array.toNel(Array#{1,2,3} @ rc) == List.toNel(1 :: 2 :: 3 :: Nil)
    }

    /////////////////////////////////////////////////////////////////////////////
    // toMutDeque                                                              //
    /////////////////////////////////////////////////////////////////////////////

    @test
    def toMutDeque01(): Bool = region rc {
<<<<<<< HEAD
        let a = (Array#{} @ rc: Array[Int32, _]);
        let d = (MutDeque.new(rc): MutDeque[Int32, _]);
=======
        let a = ((Array#{} @ rc): Array[Int32, _]);
        let d = (MutDeque.empty(rc): MutDeque[Int32, _]);

>>>>>>> 0fa0178f
        Array.toMutDeque(rc, a) `MutDeque.sameElements` d
    }

    @test
    def toMutDeque02(): Bool = region rc {
        let a = (Array#{1} @ rc);

        let d = MutDeque.empty(rc);
        MutDeque.pushBack(1, d);

        Array.toMutDeque(rc, a) `MutDeque.sameElements` d
    }

    @test
    def toMutDeque03(): Bool = region rc {
        let a = (Array#{1, 2, 3} @ rc);

        let d = MutDeque.empty(rc);
        MutDeque.pushBack(1, d);
        MutDeque.pushBack(2, d);
        MutDeque.pushBack(3, d);

        Array.toMutDeque(rc, a) `MutDeque.sameElements` d
    }

    @test
    def toMutDeque04(): Bool = region rc {
        let a = (Array#{1, 2, 3, 4, 5} @ rc);

        let d = MutDeque.empty(rc);
        MutDeque.pushBack(3, d);
        MutDeque.pushBack(4, d);
        MutDeque.pushBack(5, d);
        MutDeque.pushFront(2, d);
        MutDeque.pushFront(1, d);

        Array.toMutDeque(rc, a) `MutDeque.sameElements` d
    }

    @test
    def toMutDeque05(): Bool = region rc {
        let a = (Array#{'a', 'b', 'c'} @ rc);

        let d = MutDeque.empty(rc);
        MutDeque.pushFront('c', d);
        MutDeque.pushFront('b', d);
        MutDeque.pushFront('a', d);

        Array.toMutDeque(rc, a) `MutDeque.sameElements` d
    }

    /////////////////////////////////////////////////////////////////////////////
    // toVector                                                                //
    /////////////////////////////////////////////////////////////////////////////

    @test
    def toVector01(): Bool = region rc {
        Array.toVector((Array#{} @ rc : Array[Int32, _])) `Vector.equals` Vector.empty()
    }

    @test
    def toVector02(): Bool = region rc {
        Array.toVector((Array#{0} @ rc : Array[Int32, _])) `Vector.equals` Vector.singleton(0)
    }

    @test
    def toVector03(): Bool = region rc {
        Array.toVector((Array#{1, 2, 3} @ rc : Array[Int32, _])) `Vector.equals` List.toVector(1 :: 2 :: 3 :: Nil)
    }

    /////////////////////////////////////////////////////////////////////////////
    // head                                                                    //
    /////////////////////////////////////////////////////////////////////////////

    @test
    def head01(): Bool = region rc {
        Array.head((Array#{} @ rc: Array[Int32, _])) == None
    }

    @test
    def head02(): Bool = region rc {
        Array.head(Array#{1} @ rc) == Some(1)
    }

    @test
    def head03(): Bool = region rc {
        Array.head(Array#{2,1} @ rc) == Some(2)
    }

    @test
    def head04(): Bool = region rc {
        Array.head(Array#{3,2,1} @ rc) == Some(3)
    }

    /////////////////////////////////////////////////////////////////////////////
    // last                                                                    //
    /////////////////////////////////////////////////////////////////////////////

    @test
    def last01(): Bool = region rc {
        (Array.last(Array#{} @ rc): Option[Unit]) == None
    }

    @test
    def last02(): Bool = region rc {
        Array.last(Array#{1} @ rc) == Some(1)
    }

    @test
    def last03(): Bool = region rc {
        Array.last(Array#{1,2} @ rc) == Some(2)
    }

    @test
    def last04(): Bool = region rc {
        Array.last(Array#{1,2,3} @ rc) == Some(3)
    }

    /////////////////////////////////////////////////////////////////////////////
    // append                                                                  //
    /////////////////////////////////////////////////////////////////////////////

    @test
    def append01(): Bool = region rc {
        let a = Array.append(rc, ((Array#{} @ rc): Array[Int32, _]), ((Array#{} @ rc): Array[Int32, _]));
        Array.sameElements(a, ((Array#{} @ rc): Array[Int32, _]))
    }

    @test
    def append02(): Bool = region rc {
        let a = Array.append(rc, ((Array#{} @ rc): Array[Int32, _]), Array#{1} @ rc);
        Array.sameElements(a, Array#{1} @ rc)
    }

    @test
    def append03(): Bool = region rc {
        let a = Array.append(rc, ((Array#{} @ rc): Array[Int32, _]), Array#{1,2} @ rc);
        Array.sameElements(a, Array#{1,2} @ rc)
    }

    @test
    def append04(): Bool = region rc {
        let a = Array.append(rc, Array#{1} @ rc, ((Array#{} @ rc): Array[Int32, _]));
        Array.sameElements(a, Array#{1} @ rc)
    }

    @test
    def append05(): Bool = region rc {
        let a = Array.append(rc, Array#{1,2} @ rc, ((Array#{} @ rc): Array[Int32, _]));
        Array.sameElements(a, Array#{1,2} @ rc)
    }

    @test
    def append06(): Bool = region rc {
        let a = Array.append(rc, Array#{1} @ rc, Array#{2} @ rc);
        Array.sameElements(a, Array#{1,2} @ rc)
    }

    @test
    def append07(): Bool = region rc {
        let a = Array.append(rc, Array#{1,2} @ rc, Array#{3} @ rc);
        Array.sameElements(a, Array#{1,2,3} @ rc)
    }

    @test
    def append08(): Bool = region rc {
        let a = Array.append(rc, Array#{1} @ rc, Array#{2,3} @ rc);
        Array.sameElements(a, Array#{1,2,3} @ rc)
    }

    /////////////////////////////////////////////////////////////////////////////
    // memberOf                                                                //
    /////////////////////////////////////////////////////////////////////////////

    @test
    def memberOf01(): Bool = region rc {
        Array.memberOf(0, ((Array#{} @ rc): Array[Int32, _])) == false
    }

    @test
    def memberOf02(): Bool = region rc {
        Array.memberOf(0, Array#{1} @ rc) == false
    }

    @test
    def memberOf03(): Bool = region rc {
        Array.memberOf(0, Array#{0} @ rc) == true
    }

    @test
    def memberOf04(): Bool = region rc {
        Array.memberOf(0, Array#{1,2} @ rc) == false
    }

    @test
    def memberOf05(): Bool = region rc {
        Array.memberOf(1, Array#{1,2} @ rc) == true
    }

    @test
    def memberOf06(): Bool = region rc {
        Array.memberOf(2, Array#{1,2} @ rc) == true
    }

    @test
    def memberOf07(): Bool = region rc {
        Array.memberOf(3, Array#{1,2} @ rc) == false
    }

    /////////////////////////////////////////////////////////////////////////////
    // indexOf                                                                 //
    /////////////////////////////////////////////////////////////////////////////

    @test
    def indexOf01(): Bool = region rc {
        Array.indexOf(0, ((Array#{} @ rc): Array[Int32, _])) == None
    }

    @test
    def indexOf02(): Bool = region rc {
        Array.indexOf(0, Array#{1} @ rc) == None
    }

    @test
    def indexOf03(): Bool = region rc {
        Array.indexOf(1, Array#{1} @ rc) == Some(0)
    }

    @test
    def indexOf04(): Bool = region rc {
        Array.indexOf(0, Array#{1,2} @ rc) == None
    }

    @test
    def indexOf05(): Bool = region rc {
        Array.indexOf(1, Array#{1,2} @ rc) == Some(0)
    }

    @test
    def indexOf06(): Bool = region rc {
        Array.indexOf(2, Array#{1,2} @ rc) == Some(1)
    }

    /////////////////////////////////////////////////////////////////////////////
    // indexOfLeft                                                             //
    /////////////////////////////////////////////////////////////////////////////

    @test
    def indexOfLeft01(): Bool = region rc {
        Array.indexOfLeft(0, ((Array#{} @ rc): Array[Int32, _])) == None
    }

    @test
    def indexOfLeft02(): Bool = region rc {
        Array.indexOfLeft(0, Array#{1} @ rc) == None
    }

    @test
    def indexOfLeft03(): Bool = region rc {
        Array.indexOfLeft(1, Array#{1} @ rc) == Some(0)
    }

    @test
    def indexOfLeft04(): Bool = region rc {
        Array.indexOfLeft(0, Array#{1,2} @ rc) == None
    }

    @test
    def indexOfLeft05(): Bool = region rc {
        Array.indexOfLeft(1, Array#{1,2} @ rc) == Some(0)
    }

    @test
    def indexOfLeft06(): Bool = region rc {
        Array.indexOfLeft(2, Array#{1,2} @ rc) == Some(1)
    }

    @test
    def indexOfLeft07(): Bool = region rc {
        Array.indexOfLeft(1, Array#{1,1} @ rc) == Some(0)
    }

    /////////////////////////////////////////////////////////////////////////////
    // indexOfRight                                                            //
    /////////////////////////////////////////////////////////////////////////////

    @test
    def indexOfRight01(): Bool = region rc {
        Array.indexOfRight(0, ((Array#{} @ rc): Array[Int32, _])) == None
    }

    @test
    def indexOfRight02(): Bool = region rc {
        Array.indexOfRight(0, Array#{1} @ rc) == None
    }

    @test
    def indexOfRight03(): Bool = region rc {
        Array.indexOfRight(1, Array#{1} @ rc) == Some(0)
    }

    @test
    def indexOfRight04(): Bool = region rc {
        Array.indexOfRight(0, Array#{1,2} @ rc) == None
    }

    @test
    def indexOfRight05(): Bool = region rc {
        Array.indexOfRight(1, Array#{1,2} @ rc) == Some(0)
    }

    @test
    def indexOfRight06(): Bool = region rc {
        Array.indexOfRight(2, Array#{1,2} @ rc) == Some(1)
    }

    @test
    def indexOfRight07(): Bool = region rc {
        Array.indexOfRight(1, Array#{1,1} @ rc) == Some(1)
    }

    /////////////////////////////////////////////////////////////////////////////
    // indices                                                                 //
    /////////////////////////////////////////////////////////////////////////////

    @test
    def indices01(): Bool = region rc {
        let a = Array.indices(rc, 0, ((Array#{} @ rc): Array[Int32, rc]));
        Array.sameElements(a, ((Array#{} @ rc): Array[Int32, rc]))
    }

    @test
    def indices02(): Bool = region rc {
        let a = Array.indices(rc, 0, Array#{1} @ rc);
        Array.sameElements(a, ((Array#{} @ rc): Array[Int32, rc]))
    }

    @test
    def indices03(): Bool = region rc {
        let a = Array.indices(rc, 1, Array#{1} @ rc);
        Array.sameElements(a, Array#{0} @ rc)
    }

    @test
    def indices04(): Bool = region rc {
        let a = Array.indices(rc, 0, Array#{1,2} @ rc);
        Array.sameElements(a, ((Array#{} @ rc): Array[Int32, rc]))
    }

    @test
    def indices05(): Bool = region rc {
        let a = Array.indices(rc, 1, Array#{1,2} @ rc);
        Array.sameElements(a, Array#{0} @ rc)
    }

    @test
    def indices06(): Bool = region rc {
        let a = Array.indices(rc, 2, Array#{1,2} @ rc);
        Array.sameElements(a, Array#{1} @ rc)
    }

    @test
    def indices07(): Bool = region rc {
        let a = Array.indices(rc, 1, Array#{1,1} @ rc);
        Array.sameElements(a, Array#{0,1} @ rc)
    }
    /////////////////////////////////////////////////////////////////////////////
    // find                                                                    //
    /////////////////////////////////////////////////////////////////////////////

    @test
    def find01(): Bool = region rc {
        Array.find(i -> i > 2, Array#{} @ rc) == None
    }

    @test
    def find02(): Bool = region rc {
        Array.find(i -> i > 2, Array#{1} @ rc) == None
    }

    @test
    def find03(): Bool = region rc {
        Array.find(i -> i > 2, Array#{3} @ rc) == Some(3)
    }

    @test
    def find04(): Bool = region rc {
        Array.find(i -> i > 2, Array#{1,2} @ rc) == None
    }

    @test
    def find05(): Bool = region rc {
        Array.find(i -> i > 2, Array#{6,-6} @ rc) == Some(6)
    }

    @test
    def find06(): Bool = region rc {
        Array.find(i -> i > 2, Array#{-6,6} @ rc) == Some(6)
    }

    @test
    def find07(): Bool = region rc {
        Array.find(i -> i > 2, Array#{6,7} @ rc) == Some(6)
    }

    /////////////////////////////////////////////////////////////////////////////
    // findLeft                                                                //
    /////////////////////////////////////////////////////////////////////////////

    @test
    def findLeft01(): Bool = region rc {
        Array.findLeft(i -> i > 2, Array#{} @ rc) == None
    }

    @test
    def findLeft02(): Bool = region rc {
        Array.findLeft(i -> i > 2, Array#{1} @ rc) == None
    }

    @test
    def findLeft03(): Bool = region rc {
        Array.findLeft(i -> i > 2, Array#{3} @ rc) == Some(3)
    }

    @test
    def findLeft04(): Bool = region rc {
        Array.findLeft(i -> i > 2, Array#{1,2} @ rc) == None
    }

    @test
    def findLeft05(): Bool = region rc {
        Array.findLeft(i -> i > 2, Array#{6,-6} @ rc) == Some(6)
    }

    @test
    def findLeft06(): Bool = region rc {
        Array.findLeft(i -> i > 2, Array#{-6,6} @ rc) == Some(6)
    }

    @test
    def findLeft07(): Bool = region rc {
        Array.findLeft(i -> i > 2, Array#{6,7} @ rc) == Some(6)
    }

    /////////////////////////////////////////////////////////////////////////////
    // findRight                                                               //
    /////////////////////////////////////////////////////////////////////////////

    @test
    def findRight01(): Bool = region rc {
        Array.findRight(i -> i > 2, Array#{} @ rc) == None
    }

    @test
    def findRight02(): Bool = region rc {
        Array.findRight(i -> i > 2, Array#{1} @ rc) == None
    }

    @test
    def findRight03(): Bool = region rc {
        Array.findRight(i -> i > 2, Array#{3} @ rc) == Some(3)
    }

    @test
    def findRight04(): Bool = region rc {
        Array.findRight(i -> i > 2, Array#{1,2} @ rc) == None
    }

    @test
    def findRight05(): Bool = region rc {
        Array.findRight(i -> i > 2, Array#{6,-6} @ rc) == Some(6)
    }

    @test
    def findRight06(): Bool = region rc {
        Array.findRight(i -> i > 2, Array#{-6,6} @ rc) == Some(6)
    }

    @test
    def findRight07(): Bool = region rc {
        Array.findRight(i -> i > 2, Array#{6,7} @ rc) == Some(7)
    }

    /////////////////////////////////////////////////////////////////////////////
    // range                                                                   //
    /////////////////////////////////////////////////////////////////////////////

    @test
    def range01(): Bool = region rc {
        let a = Array.range(rc, 1, 0);
        Array.sameElements(a, ((Array#{} @ rc): Array[Int32, _]))
    }

    @test
    def range02(): Bool = region rc {
        let a = Array.range(rc, 1, 1);
        Array.sameElements(a, ((Array#{} @ rc): Array[Int32, _]))
    }

    @test
    def range03(): Bool = region rc {
        let a = Array.range(rc, 1, 2);
        Array.sameElements(a, Array#{1} @ rc)
    }

    @test
    def range04(): Bool = region rc {
        let a = Array.range(rc, 1, 3);
        Array.sameElements(a, Array#{1,2} @ rc)
    }

    @test
    def range05(): Bool = region rc {
        let a = Array.range(rc, 1, 4);
        Array.sameElements(a, Array#{1,2,3} @ rc)
    }

    @test
    def range06(): Bool = region rc {
        let a = Array.range(rc, -1, 3);
        Array.sameElements(a, Array#{-1,0,1,2} @ rc)
    }

    /////////////////////////////////////////////////////////////////////////////
    // repeat rc,
    /////////////////////////////////////////////////////////////////////////////

    @test
    def repeat01(): Bool = region rc {
        let a = Array.repeat(rc, -1, 1);
        Array.sameElements(a, ((Array#{} @ rc): Array[Int32, _]))
    }

    @test
    def repeat02(): Bool = region rc {
        let a = Array.repeat(rc, 0, 1);
        Array.sameElements(a, ((Array#{} @ rc): Array[Int32, _]))
    }

    @test
    def repeat03(): Bool = region rc {
        let a = Array.repeat(rc, 1, 1);
        Array.sameElements(a, Array#{1} @ rc)
    }

    @test
    def repeat04(): Bool = region rc {
        let a = Array.repeat(rc, 2, 1);
        Array.sameElements(a, Array#{1,1} @ rc)
    }

    @test
    def repeat05(): Bool = region rc {
        let a = Array.repeat(rc, 3, 1);
        Array.sameElements(a, Array#{1,1,1} @ rc)
    }

    /////////////////////////////////////////////////////////////////////////////
    // scan                                                                    //
    /////////////////////////////////////////////////////////////////////////////

    @test
    def scan01(): Bool = region rc {
        let a = Array.scan(rc, (i, b) -> if (b) i + 1 else i + 2, 1, Array#{} @ rc);
        Array.sameElements(a, Array#{1} @ rc)
    }

    @test
    def scan02(): Bool = region rc {
        let a = Array.scan(rc, (i, b) -> if (b) i + 1 else i + 2, 1, Array#{false} @ rc);
        Array.sameElements(a, Array#{1,3} @ rc)
    }

    @test
    def scan03(): Bool = region rc {
        let a = Array.scan(rc, (i, b) -> if (b) i + 1 else i + 2, 1, Array#{true} @ rc);
        Array.sameElements(a, Array#{1,2} @ rc)
    }

    @test
    def scan04(): Bool = region rc {
        let a = Array.scan(rc, (i, b) -> if (b) i + 1 else i + 2, 1, Array#{false,false} @ rc);
        Array.sameElements(a, Array#{1,3,5} @ rc)
    }

    @test
    def scan05(): Bool = region rc {
        let a = Array.scan(rc, (i, b) -> if (b) i + 1 else i + 2, 1, Array#{false,true} @ rc);
        Array.sameElements(a, Array#{1,3,4} @ rc)
    }

    @test
    def scan06(): Bool = region rc {
        let a = Array.scan(rc, (i, b) -> if (b) i + 1 else i + 2, 1, Array#{true,false} @ rc);
        Array.sameElements(a, Array#{1,2,4} @ rc)
    }

    @test
    def scan07(): Bool = region rc {
        let a = Array.scan(rc, (i, b) -> if (b) i + 1 else i + 2, 1, Array#{true,true} @ rc);
        Array.sameElements(a, Array#{1,2,3} @ rc)
    }

    /////////////////////////////////////////////////////////////////////////////
    // scanLeft                                                                //
    /////////////////////////////////////////////////////////////////////////////

    @test
    def scanLeft01(): Bool = region rc {
        let a = Array.scanLeft(rc, (i, b) -> if (b) i + 1 else i + 2, 1, ((Array#{} @ rc): Array[Bool, _]));
        Array.sameElements(a, Array#{1} @ rc)
    }

    @test
    def scanLeft02(): Bool = region rc {
        let a = Array.scanLeft(rc, (i, b) -> if (b) i + 1 else i + 2, 1, Array#{false} @ rc);
        Array.sameElements(a, Array#{1,3} @ rc)
    }

    @test
    def scanLeft03(): Bool = region rc {
        let a = Array.scanLeft(rc, (i, b) -> if (b) i + 1 else i + 2, 1, Array#{true} @ rc);
        Array.sameElements(a, Array#{1,2} @ rc)
    }

    @test
    def scanLeft04(): Bool = region rc {
        let a = Array.scanLeft(rc, (i, b) -> if (b) i + 1 else i + 2, 1, Array#{false,false} @ rc);
        Array.sameElements(a, Array#{1,3,5} @ rc)
    }

    @test
    def scanLeft05(): Bool = region rc {
        let a = Array.scanLeft(rc, (i, b) -> if (b) i + 1 else i + 2, 1, Array#{false,true} @ rc);
        Array.sameElements(a, Array#{1,3,4} @ rc)
    }

    @test
    def scanLeft06(): Bool = region rc {
        let a = Array.scanLeft(rc, (i, b) -> if (b) i + 1 else i + 2, 1, Array#{true,false} @ rc);
        Array.sameElements(a, Array#{1,2,4} @ rc)
    }

    @test
    def scanLeft07(): Bool = region rc {
        let a = Array.scanLeft(rc, (i, b) -> if (b) i + 1 else i + 2, 1, Array#{true,true} @ rc);
        Array.sameElements(a, Array#{1,2,3} @ rc)
    }

    /////////////////////////////////////////////////////////////////////////////
    // scanRight                                                               //
    /////////////////////////////////////////////////////////////////////////////

    @test
    def scanRight01(): Bool = region rc {
        let a = Array.scanRight(rc, (b, i) -> if (b) i + 1 else i + 2, 1, Array#{} @ rc);
        Array.sameElements(a, Array#{1} @ rc)
    }

    @test
    def scanRight02(): Bool = region rc {
        let a = Array.scanRight(rc, (b, i) -> if (b) i + 1 else i + 2, 1, Array#{false} @ rc);
        Array.sameElements(a, Array#{3,1} @ rc)
    }

    @test
    def scanRight03(): Bool = region rc {
        let a = Array.scanRight(rc, (b, i) -> if (b) i + 1 else i + 2, 1, Array#{true} @ rc);
        Array.sameElements(a, Array#{2,1} @ rc)
    }

    @test
    def scanRight04(): Bool = region rc {
        let a = Array.scanRight(rc, (b, i) -> if (b) i + 1 else i + 2, 1, Array#{false,false} @ rc);
        Array.sameElements(a, Array#{5,3,1} @ rc)
    }

    @test
    def scanRight05(): Bool = region rc {
        let a = Array.scanRight(rc, (b, i) -> if (b) i + 1 else i + 2, 1, Array#{false,true} @ rc);
        Array.sameElements(a, Array#{4,2,1} @ rc)
    }

    @test
    def scanRight06(): Bool = region rc {
        let a = Array.scanRight(rc, (b, i) -> if (b) i + 1 else i + 2, 1, Array#{true,false} @ rc);
        Array.sameElements(a, Array#{4,3,1} @ rc)
    }

    @test
    def scanRight07(): Bool = region rc {
        let a = Array.scanRight(rc, (b, i) -> if (b) i + 1 else i + 2, 1, Array#{true,true} @ rc);
        Array.sameElements(a, Array#{3,2,1} @ rc)
    }

    /////////////////////////////////////////////////////////////////////////////
    // map                                                                     //
    /////////////////////////////////////////////////////////////////////////////

    @test
    def map01(): Bool = region rc {
        let a = Array.map(rc, i -> i > 2, Array#{} @ rc);
        Array.sameElements(a, ((Array#{} @ rc): Array[Bool, _]))
    }

    @test
    def map02(): Bool = region rc {
        let a = Array.map(rc, i -> i > 2, Array#{1} @ rc);
        Array.sameElements(a, Array#{false} @ rc)
    }

    @test
    def map03(): Bool = region rc {
        let a = Array.map(rc, i -> i > 2, Array#{3} @ rc);
        Array.sameElements(a, Array#{true} @ rc)
    }

    @test
    def map04(): Bool = region rc {
        let a = Array.map(rc, i -> i > 2, Array#{1,2} @ rc);
        Array.sameElements(a, Array#{false,false} @ rc)
    }

    @test
    def map05(): Bool = region rc {
        let a = Array.map(rc, i -> i > 2, Array#{1,8} @ rc);
        Array.sameElements(a, Array#{false, true} @ rc)
    }

    @test
    def map06(): Bool = region rc {
        let a = Array.map(rc, i -> i > 2, Array#{8,1} @ rc);
        Array.sameElements(a, Array#{true,false} @ rc)
    }

    @test
    def map07(): Bool = region rc {
        let a = Array.map(rc, i -> i > 2, Array#{7,8} @ rc);
        Array.sameElements(a, Array#{true,true} @ rc)
    }

    /////////////////////////////////////////////////////////////////////////////
    // transform!                                                              //
    /////////////////////////////////////////////////////////////////////////////

    @test
    def transform01!(): Bool = region rc {
        let a: Array[Int32, _] = Array#{} @ rc;
        Array.transform!(x -> x+1, a);
        Array.sameElements(a, ((Array#{} @ rc): Array[Int32, _]))
    }

    @test
    def transform02!(): Bool = region rc {
        let a = Array#{0} @ rc;
        Array.transform!(x -> x+1, a);
        Array.sameElements(a, Array#{1} @ rc)
    }

    @test
    def transform03!(): Bool = region rc {
        let a = Array#{0,1} @ rc;
        Array.transform!(x -> x+1, a);
        Array.sameElements(a, Array#{1,2} @ rc)
    }

    @test
    def transform04!(): Bool = region rc {
        let a = Array#{0,1,2} @ rc;
        Array.transform!(x -> x+1, a);
        Array.sameElements(a, Array#{1,2,3} @ rc)
    }

    /////////////////////////////////////////////////////////////////////////////
    // mapWithIndex                                                            //
    /////////////////////////////////////////////////////////////////////////////

    @test
    def mapWithIndex01(): Bool = region rc {
        let a = Array.mapWithIndex(rc, (i, e) -> if (i < 1) e > 2 else e <= 2, Array#{} @ rc);
        Array.sameElements(a, ((Array#{} @ rc): Array[Bool, _]))
    }

    @test
    def mapWithIndex02(): Bool = region rc {
        let a = Array.mapWithIndex(rc, (i, e) -> if (i < 1) e > 2 else e <= 2, Array#{1} @ rc);
        Array.sameElements(a, Array#{false} @ rc)
    }

    @test
    def mapWithIndex03(): Bool = region rc {
        let a = Array.mapWithIndex(rc, (i, e) -> if (i < 1) e > 2 else e <= 2, Array#{3} @ rc);
        Array.sameElements(a, Array#{true} @ rc)
    }

    @test
    def mapWithIndex04(): Bool = region rc {
        let a = Array.mapWithIndex(rc, (i, e) -> if (i < 1) e > 2 else e <= 2, Array#{1,2} @ rc);
        Array.sameElements(a, Array#{false,true} @ rc)
    }

    @test
    def mapWithIndex05(): Bool = region rc {
        let a = Array.mapWithIndex(rc, (i, e) -> if (i < 1) e > 2 else e <= 2, Array#{1,8} @ rc);
        Array.sameElements(a, Array#{false,false} @ rc)
    }

    @test
    def mapWithIndex06(): Bool = region rc {
        let a = Array.mapWithIndex(rc, (i, e) -> if (i < 1) e > 2 else e <= 2, Array#{8,1} @ rc);
        Array.sameElements(a, Array#{true,true} @ rc)
    }

    @test
    def mapWithIndex07(): Bool = region rc {
        let a = Array.mapWithIndex(rc, (i, e) -> if (i < 1) e > 2 else e <= 2, Array#{7,8} @ rc);
        Array.sameElements(a, Array#{true,false} @ rc)
    }

    /////////////////////////////////////////////////////////////////////////////
    // transformWithIndex!                                                     //
    /////////////////////////////////////////////////////////////////////////////

    @test
    def transformWithIndex01!(): Bool = region rc {
        let a = ((Array#{} @ rc): Array[Int32, _]);
        Array.transformWithIndex!((i, e) -> if (i < 1) e + 10 else e, a);
        Array.sameElements(a, ((Array#{} @ rc): Array[Int32, _]))
    }

    @test
    def transformWithIndex02!(): Bool = region rc {
        let a = Array#{1} @ rc;
        Array.transformWithIndex!((i, e) -> if (i < 1) e + 10 else e, a);
        Array.sameElements(a, Array#{11} @ rc)
    }

    @test
    def transformWithIndex03!(): Bool = region rc {
        let a = Array#{3} @ rc;
        Array.transformWithIndex!((i, e) -> if (i < 1) e + 10 else e, a);
        Array.sameElements(a, Array#{13} @ rc)
    }

    @test
    def transformWithIndex04!(): Bool = region rc {
        let a = Array#{1,2} @ rc;
        Array.transformWithIndex!((i, e) -> if (i < 1) e + 10 else e, a);
        Array.sameElements(a, Array#{11,2} @ rc)
    }

    @test
    def transformWithIndex05!(): Bool = region rc {
        let a = Array#{1,8} @ rc;
        Array.transformWithIndex!((i, e) -> if (i < 1) e + 10 else e, a);
        Array.sameElements(a, Array#{11,8} @ rc)
    }

    @test
    def transformWithIndex06!(): Bool = region rc {
        let a = Array#{8,1} @ rc;
        Array.transformWithIndex!((i, e) -> if (i < 1) e + 10 else e, a);
        Array.sameElements(a, Array#{18,1} @ rc)
    }

    @test
    def transformWithIndex07!(): Bool = region rc {
        let a = Array#{7,8,9} @ rc;
        Array.transformWithIndex!((i, e) -> if (i < 1) e + 10 else e, a);
        Array.sameElements(a, Array#{17,8,9} @ rc)
    }

    /////////////////////////////////////////////////////////////////////////////
    // flatMap                                                                 //
    /////////////////////////////////////////////////////////////////////////////

    // depends on flatten

    @test
    def flatMap01(): Bool = region rc {
        let a = Array.flatMap(rc, i -> Array.repeat(rc, i, i), Array#{} @ rc);
        Array.sameElements(a, ((Array#{} @ rc): Array[Int32, _]))
    }

    @test
    def flatMap02(): Bool = region rc {
        let a = Array.flatMap(rc, i -> Array.repeat(rc, i, i), Array#{0} @ rc);
        Array.sameElements(a, ((Array#{} @ rc): Array[Int32, _]))
    }

    @test
    def flatMap03(): Bool = region rc {
        let a = Array.flatMap(rc, i -> Array.repeat(rc, i, i), Array#{1} @ rc);
        Array.sameElements(a, Array#{1} @ rc)
    }

    @test
    def flatMap04(): Bool = region rc {
        let a = Array.flatMap(rc, i -> Array.repeat(rc, i, i), Array#{2} @ rc);
        Array.sameElements(a, Array#{2,2} @ rc)
    }

    @test
    def flatMap05(): Bool = region rc {
        let a = Array.flatMap(rc, i -> Array.repeat(rc, i, i), Array#{1,2} @ rc);
        Array.sameElements(a, Array#{1,2,2} @ rc)
    }

    @test
    def flatMap06(): Bool = region rc {
        let a = Array.flatMap(rc, i -> Array.repeat(rc, i, i), Array#{2,3} @ rc);
        Array.sameElements(a, Array#{2,2,3,3,3} @ rc)
    }

    /////////////////////////////////////////////////////////////////////////////
    // reverse                                                                 //
    /////////////////////////////////////////////////////////////////////////////

    @test
    def reverse01(): Bool = region rc {
        let a = Array.reverse(rc, ((Array#{} @ rc): Array[Int32, _]));
        Array.sameElements(a, ((Array#{} @ rc): Array[Int32, _]))
    }

    @test
    def reverse02(): Bool = region rc {
        let a = Array.reverse(rc, Array#{1} @ rc);
        Array.sameElements(a, Array#{1} @ rc)
    }

    @test
    def reverse03(): Bool = region rc {
        let a = Array.reverse(rc, Array#{1,2} @ rc);
        Array.sameElements(a, Array#{2,1} @ rc)
    }

    @test
    def reverse04(): Bool = region rc {
        let a = Array.reverse(rc, Array#{1,1} @ rc);
        Array.sameElements(a, Array#{1,1} @ rc)
    }

    @test
    def reverse05(): Bool = region rc {
        let a = Array.reverse(rc, Array#{1,2,3} @ rc);
        Array.sameElements(a, Array#{3,2,1} @ rc)
    }

    @test
    def reverse06(): Bool = region rc {
        let a = Array.reverse(rc, Array#{1,2,3,4} @ rc);
        Array.sameElements(a, Array#{4,3,2,1} @ rc)
    }

    /////////////////////////////////////////////////////////////////////////////
    // reverse!                                                                //
    /////////////////////////////////////////////////////////////////////////////

    @test
    def reverse01!(): Bool = region rc {
        let a: Array[Int32, _] = Array#{} @ rc;
        Array.reverse!(a);
        Array.sameElements(a, ((Array#{} @ rc): Array[Int32, _]))
    }

    @test
    def reverse02!(): Bool = region rc {
        let a = Array#{1} @ rc;
        Array.reverse!(a);
        Array.sameElements(a, Array#{1} @ rc)
    }

    @test
    def reverse03!(): Bool = region rc {
        let a = Array#{1,2} @ rc;
        Array.reverse!(a);
        Array.sameElements(a, Array#{2,1} @ rc)
    }

    @test
    def reverse04!(): Bool = region rc {
        let a = Array#{1,1} @ rc;
        Array.reverse!(a);
        Array.sameElements(a, Array#{1,1} @ rc)
    }

    @test
    def reverse05!(): Bool = region rc {
        let a = Array#{1,2,3} @ rc;
        Array.reverse!(a);
        Array.sameElements(a, Array#{3,2,1} @ rc)
    }

    @test
    def reverse06!(): Bool = region rc {
        let a = Array#{1,2,3,4} @ rc;
        Array.reverse!(a);
        Array.sameElements(a, Array#{4,3,2,1} @ rc)
    }

    /////////////////////////////////////////////////////////////////////////////
    // rotateLeft                                                              //
    /////////////////////////////////////////////////////////////////////////////

    @test
    def rotateLeft01(): Bool = region rc {
        let a = Array.rotateLeft(rc, 0, ((Array#{} @ rc): Array[Int32, _]));
        Array.sameElements(a, ((Array#{} @ rc): Array[Int32, _]))
    }

    @test
    def rotateLeft02(): Bool = region rc {
        let a = Array.rotateLeft(rc, 1, ((Array#{} @ rc): Array[Int32, _]));
        Array.sameElements(a, ((Array#{} @ rc): Array[Int32, _]))
    }

    @test
    def rotateLeft03(): Bool = region rc {
        let a = Array.rotateLeft(rc, 0, Array#{1} @ rc);
        Array.sameElements(a, Array#{1} @ rc)
    }

    @test
    def rotateLeft04(): Bool = region rc {
        let a = Array.rotateLeft(rc, 0, Array#{1,2} @ rc);
        Array.sameElements(a, Array#{1,2} @ rc)
    }

    @test
    def rotateLeft05(): Bool = region rc {
        let a = Array.rotateLeft(rc, 1, Array#{1,2} @ rc);
        Array.sameElements(a, Array#{2,1} @ rc)
    }

    @test
    def rotateLeft06(): Bool = region rc {
        let a = Array.rotateLeft(rc, 2, Array#{1,2} @ rc);
        Array.sameElements(a, Array#{1,2} @ rc)
    }

    @test
    def rotateLeft07(): Bool = region rc {
        let a = Array.rotateLeft(rc, 3, Array#{1,2} @ rc);
        Array.sameElements(a, Array#{2,1} @ rc)
    }

    @test
    def rotateLeft08(): Bool = region rc {
        let a = Array.rotateLeft(rc, -1, Array#{1,2} @ rc);
        Array.sameElements(a, Array#{2,1} @ rc)
    }

    @test
    def rotateLeft09(): Bool = region rc {
        let a = Array.rotateLeft(rc, 0, Array#{1,2,3} @ rc);
        Array.sameElements(a, Array#{1,2,3} @ rc)
    }

    @test
    def rotateLeft10(): Bool = region rc {
        let a = Array.rotateLeft(rc, 1, Array#{1,2,3} @ rc);
        Array.sameElements(a, Array#{2,3,1} @ rc)
    }

    @test
    def rotateLeft11(): Bool = region rc {
        let a = Array.rotateLeft(rc, 2, Array#{1,2,3} @ rc);
        Array.sameElements(a, Array#{3,1,2} @ rc)
    }

    /////////////////////////////////////////////////////////////////////////////
    // rotateRight                                                             //
    /////////////////////////////////////////////////////////////////////////////

    @test
    def rotateRight01(): Bool = region rc {
        let a = Array.rotateRight(rc, 0, ((Array#{} @ rc): Array[Int32, _]));
        Array.sameElements(a, ((Array#{} @ rc): Array[Int32, _]))
    }

    @test
    def rotateRight02(): Bool = region rc {
        let a = Array.rotateRight(rc, 1, ((Array#{} @ rc): Array[Int32, _]));
        Array.sameElements(a, ((Array#{} @ rc): Array[Int32, _]))
    }

    @test
    def rotateRight03(): Bool = region rc {
        let a = Array.rotateRight(rc, 0, Array#{1} @ rc);
        Array.sameElements(a, Array#{1} @ rc)
    }

    @test
    def rotateRight04(): Bool = region rc {
        let a = Array.rotateRight(rc, 0, Array#{1,2} @ rc);
        Array.sameElements(a, Array#{1,2} @ rc)
    }

    @test
    def rotateRight05(): Bool = region rc {
        let a = Array.rotateRight(rc, 1, Array#{1,2} @ rc);
        Array.sameElements(a, Array#{2,1} @ rc)
    }

    @test
    def rotateRight06(): Bool = region rc {
        let a = Array.rotateRight(rc, 2, Array#{1,2} @ rc);
        Array.sameElements(a, Array#{1,2} @ rc)
    }

    @test
    def rotateRight07(): Bool = region rc {
        let a = Array.rotateRight(rc, 3, Array#{1,2} @ rc);
        Array.sameElements(a, Array#{2,1} @ rc)
    }

    @test
    def rotateRight08(): Bool = region rc {
        let a = Array.rotateRight(rc, -1, Array#{1,2} @ rc);
        Array.sameElements(a, Array#{2,1} @ rc)
    }

    @test
    def rotateRight09(): Bool = region rc {
        let a = Array.rotateRight(rc, 0, Array#{1,2,3} @ rc);
        Array.sameElements(a, Array#{1,2,3} @ rc)
    }

    @test
    def rotateRight10(): Bool = region rc {
        let a = Array.rotateRight(rc, 1, Array#{1,2,3} @ rc);
        Array.sameElements(a, Array#{3,1,2} @ rc)
    }

    @test
    def rotateRight11(): Bool = region rc {
        let a = Array.rotateRight(rc, 2, Array#{1,2,3} @ rc);
        Array.sameElements(a, Array#{2,3,1} @ rc)
    }

    /////////////////////////////////////////////////////////////////////////////
    // update                                                                  //
    /////////////////////////////////////////////////////////////////////////////

    @test
    def update01(): Bool = region rc {
        let a = Array.update(rc, 0, 2, ((Array#{} @ rc): Array[Int32, _]));
        Array.sameElements(a, ((Array#{} @ rc): Array[Int32, _]))
    }

    @test
    def update02(): Bool = region rc {
        let a = Array.update(rc, -1, 2, Array#{1} @ rc);
        Array.sameElements(a, Array#{1} @ rc)
    }

    @test
    def update03(): Bool = region rc {
        let a = Array.update(rc, 0, 2, Array#{1} @ rc);
        Array.sameElements(a, Array#{2} @ rc)
    }

    @test
    def update04(): Bool = region rc {
        let a = Array.update(rc, 1, 2, Array#{1} @ rc);
        Array.sameElements(a, Array#{1} @ rc)
    }

    @test
    def update05(): Bool = region rc {
        let a = Array.update(rc, 0, 5, Array#{1,2} @ rc);
        Array.sameElements(a, Array#{5,2} @ rc)
    }

    @test
    def update06(): Bool = region rc {
        let a = Array.update(rc, 1, 5, Array#{1,2} @ rc);
        Array.sameElements(a, Array#{1,5} @ rc)
    }

    @test
    def update07(): Bool = region rc {
        let a = Array.update(rc, 2, 5, Array#{1,2} @ rc);
        Array.sameElements(a, Array#{1,2} @ rc)
    }

    /////////////////////////////////////////////////////////////////////////////
    // replace                                                                 //
    /////////////////////////////////////////////////////////////////////////////

    @test
    def replace01(): Bool = region rc {
        let a = Array.replace(rc, from = 3, to = 4, Array#{} @ rc);
        Array.sameElements(a, ((Array#{} @ rc): Array[Int32, _]))
    }

    @test
    def replace02(): Bool = region rc {
        let a = Array.replace(rc, from = 3, to = 4, Array#{1} @ rc);
        Array.sameElements(a, Array#{1} @ rc)
    }

    @test
    def replace03(): Bool = region rc {
        let a = Array.replace(rc, from = 3, to = 4, Array#{3} @ rc);
        Array.sameElements(a, Array#{4} @ rc)
    }

    @test
    def replace04(): Bool = region rc {
        let a = Array.replace(rc, from = 3, to = 4, Array#{4} @ rc);
        Array.sameElements(a, Array#{4} @ rc)
    }

    @test
    def replace05(): Bool = region rc {
        let a = Array.replace(rc, from = 3, to = 4, Array#{1, 2} @ rc);
        Array.sameElements(a, Array#{1,2} @ rc)
    }

    @test
    def replace06(): Bool = region rc {
        let a = Array.replace(rc, from = 3, to = 4, Array#{1,3} @ rc);
        Array.sameElements(a, Array#{1,4} @ rc)
    }

    @test
    def replace07(): Bool = region rc {
        let a = Array.replace(rc, from = 3, to = 4, Array#{3,4} @ rc);
        Array.sameElements(a, Array#{4,4} @ rc)
    }

    @test
    def replace08(): Bool = region rc {
        let a = Array.replace(rc, from = 3, to = 4, Array#{3,3} @ rc);
        Array.sameElements(a, Array#{4,4} @ rc)
    }

    /////////////////////////////////////////////////////////////////////////////
    // replace!                                                                //
    /////////////////////////////////////////////////////////////////////////////

    @test
    def replace01!(): Bool = region rc {
        let a: Array[Int32, _] = Array#{} @ rc;
        Array.replace!(from = 3, to = 4, a);
        Array.sameElements(a, ((Array#{} @ rc): Array[Int32, _]))
    }

    @test
    def replace02!(): Bool = region rc {
        let a = Array#{1} @ rc;
        Array.replace!(from = 3, to = 4, a);
        Array.sameElements(a, Array#{1} @ rc)
    }

    @test
    def replace03!(): Bool = region rc {
        let a = Array#{3} @ rc;
        Array.replace!(from = 3, to = 4, a);
        Array.sameElements(a, Array#{4} @ rc)
    }

    @test
    def replace04!(): Bool = region rc {
        let a = Array#{4} @ rc;
        Array.replace!(from = 3, to = 4, a);
        Array.sameElements(a, Array#{4} @ rc)
    }

    @test
    def replace05!(): Bool = region rc {
        let a = Array#{1, 2} @ rc;
        Array.replace!(from = 3, to = 4, a);
        Array.sameElements(a, Array#{1,2} @ rc)
    }

    @test
    def replace06!(): Bool = region rc {
        let a = Array#{1,3} @ rc;
        Array.replace!(from = 3, to = 4, a);
        Array.sameElements(a, Array#{1,4} @ rc)
    }

    @test
    def replace07!(): Bool = region rc {
        let a = Array#{3,4} @ rc;
        Array.replace!(from = 3, to = 4, a);
        Array.sameElements(a, Array#{4,4} @ rc)
    }

    @test
    def replace08!(): Bool = region rc {
        let a = Array#{3,3} @ rc;
        Array.replace!(from = 3, to = 4, a);
        Array.sameElements(a, Array#{4,4} @ rc)
    }

    /////////////////////////////////////////////////////////////////////////////
    // patch                                                                   //
    /////////////////////////////////////////////////////////////////////////////

    @test
    def patch01(): Bool = region rc {
        let a = Array.patch(rc, 0, 0, ((Array#{} @ rc): Array[Int32, _]), ((Array#{} @ rc): Array[Int32, _]));
        Array.sameElements(a, ((Array#{} @ rc): Array[Int32, _]))
    }

    @test
    def patch02(): Bool = region rc {
        let a = Array.patch(rc, 0, 2, Array#{1,2} @ rc, Array#{} @ rc);
        Array.sameElements(a, ((Array#{} @ rc): Array[Int32, _]))
    }

    @test
    def patch03(): Bool = region rc {
        let a = Array.patch(rc, 0, 2, Array#{} @ rc, Array#{1,2} @ rc);
        Array.sameElements(a, Array#{1,2} @ rc)
    }

    @test
    def patch04(): Bool = region rc {
        let a = Array.patch(rc, -3, 3, Array#{1,2,4} @ rc, Array#{1,2} @ rc);
        Array.sameElements(a, Array#{1,2} @ rc)
    }

    @test
    def patch05(): Bool = region rc {
        let a = Array.patch(rc, 2, 3, Array#{1,2,4} @ rc, Array#{1,2} @ rc);
        Array.sameElements(a, Array#{1,2} @ rc)
    }

    @test
    def patch06(): Bool = region rc {
        let a = Array.patch(rc, 0, 0, Array#{} @ rc, Array#{1} @ rc);
        Array.sameElements(a, Array#{1} @ rc)
    }

    @test
    def patch07(): Bool = region rc {
        let a = Array.patch(rc, 1, 0, Array#{2} @ rc, Array#{1} @ rc);
        Array.sameElements(a, Array#{1} @ rc)
    }

    @test
    def patch08(): Bool = region rc {
        let a = Array.patch(rc, 0, 1, Array#{2} @ rc, Array#{1} @ rc);
        Array.sameElements(a, Array#{2} @ rc)
    }

    @test
    def patch09(): Bool = region rc {
        let a = Array.patch(rc, 0, 2, Array#{2,4} @ rc, Array#{1} @ rc);
        Array.sameElements(a, Array#{2} @ rc)
    }

    @test
    def patch10(): Bool = region rc {
        let a = Array.patch(rc, -1, 2, Array#{2,4} @ rc, Array#{1} @ rc);
        Array.sameElements(a, Array#{4} @ rc)
    }

    @test
    def patch11(): Bool = region rc {
        let a = Array.patch(rc, -1, 2, Array#{3,4} @ rc, Array#{1,2} @ rc);
        Array.sameElements(a, Array#{4,2} @ rc)
    }

    @test
    def patch12(): Bool = region rc {
        let a = Array.patch(rc, 1, 2, Array#{3,4} @ rc, Array#{1,2} @ rc);
        Array.sameElements(a, Array#{1,3} @ rc)
    }

    @test
    def patch13(): Bool = region rc {
        let a = Array.patch(rc, -2, 2, Array#{3,4} @ rc, Array#{1,2} @ rc);
        Array.sameElements(a, Array#{1,2} @ rc)
    }

    @test
    def patch14(): Bool = region rc {
        let a = Array.patch(rc, 2, 2, Array#{3,4} @ rc, Array#{1,2} @ rc);
        Array.sameElements(a, Array#{1,2} @ rc)
    }

    @test
    def patch15(): Bool = region rc {
        let a = Array.patch(rc, 1, 1, Array#{3} @ rc, Array#{1,2} @ rc);
        Array.sameElements(a, Array#{1,3} @ rc)
    }

    @test
    def patch16(): Bool = region rc {
        let a = Array.patch(rc, 0, 2, Array#{3,4} @ rc, Array#{1,2} @ rc);
        Array.sameElements(a, Array#{3,4} @ rc)
    }

    @test
    def patch17(): Bool = region rc {
        let a = Array.patch(rc, 0, 1, Array#{4} @ rc, Array#{1, 2, 3} @ rc);
        Array.sameElements(a, Array#{4, 2, 3} @ rc)
    }

    @test
    def patch18(): Bool = region rc {
        let a = Array.patch(rc, 1, 1, Array#{4} @ rc, Array#{1, 2, 3} @ rc);
        Array.sameElements(a, Array#{1, 4, 3} @ rc)
    }

    @test
    def patch19(): Bool = region rc {
        let a = Array.patch(rc, 2, 1, Array#{4} @ rc, Array#{1, 2, 3} @ rc);
        Array.sameElements(a, Array#{1, 2, 4} @ rc)
    }

    @test
    def patch20(): Bool = region rc {
        let a = Array.patch(rc, 0, 2, Array#{4, 5} @ rc, Array#{1, 2, 3} @ rc);
        Array.sameElements(a, Array#{4, 5, 3} @ rc)
    }

    @test
    def patch21(): Bool = region rc {
        let a = Array.patch(rc, 1, 2, Array#{4, 5} @ rc, Array#{1, 2, 3} @ rc);
        Array.sameElements(a, Array#{1, 4, 5} @ rc)
    }

    @test
    def patch22(): Bool = region rc {
        let a = Array.patch(rc, 0, 2, Array#{4, 5, 6} @ rc, Array#{1, 2, 3} @ rc);
        Array.sameElements(a, Array#{4, 5, 3} @ rc)
    }

    @test
    def patch23(): Bool = region rc {
        let a = Array.patch(rc, 0, 3, Array#{4, 5, 6} @ rc, Array#{1, 2, 3} @ rc);
        Array.sameElements(a, Array#{4, 5, 6} @ rc)
    }

    @test
    def patch24(): Bool = region rc {
        let a = Array.patch(rc, 2, 4, Array#{14, 15, 16, 17} @ rc, Array#{1, 2, 3, 4, 5, 6, 7} @ rc);
        Array.sameElements(a, Array#{1, 2, 14, 15, 16, 17, 7} @ rc)
    }

    @test
    def patch25(): Bool = region rc {
        let a = Array.patch(rc, -2, 4, Array#{14, 15, 16, 17} @ rc, Array#{1, 2, 3, 4, 5, 6, 7} @ rc);
        Array.sameElements(a, Array#{16, 17, 3, 4, 5, 6, 7} @ rc)
    }

    @test
    def patch26(): Bool = region rc {
        let a = Array.patch(rc, 4, 5, Array#{14, 15, 16, 17} @ rc, Array#{1, 2, 3, 4, 5, 6, 7} @ rc);
        Array.sameElements(a, Array#{1, 2, 3, 4, 14, 15, 16} @ rc)
    }

    @test
    def patch27(): Bool = region rc {
        let a = Array.patch(rc, 4, 2, Array#{14, 15, 16, 17} @ rc, Array#{1, 2, 3, 4, 5, 6, 7} @ rc);
        Array.sameElements(a, Array#{1, 2, 3, 4, 14, 15, 7} @ rc)
    }

    @test
    def patch28(): Bool = region rc {
        let a = Array.patch(rc, -1, 10, Array#{-1, -2, -3, -4, -5, -6, -7, -8} @ rc, Array#{1, 2, 3, 4, 5, 6, 7} @ rc);
        Array.sameElements(a, Array#{-2, -3, -4, -5, -6, -7, -8} @ rc)
    }

    /////////////////////////////////////////////////////////////////////////////
    // patch!                                                                  //
    /////////////////////////////////////////////////////////////////////////////

    @test
    def patch01!(): Bool = region rc {
        let a = ((Array#{} @ rc): Array[Int32, _]);
        Array.patch!(0, 0, ((Array#{} @ rc): Array[Int32, _]), a);
        Array.sameElements(a, ((Array#{} @ rc): Array[Int32, _]))
    }

    @test
    def patch02!(): Bool = region rc {
        let a = ((Array#{} @ rc): Array[Int32, _]);
        Array.patch!(0, 2, Array#{1,2} @ rc, a);
        Array.sameElements(a, ((Array#{} @ rc): Array[Int32, _]))
    }

    @test
    def patch03!(): Bool = region rc {
        let a = Array#{1,2} @ rc;
        Array.patch!(0, 2, Array#{} @ rc, a);
        Array.sameElements(a, Array#{1,2} @ rc)
    }

    @test
    def patch04!(): Bool = region rc {
        let a = Array#{1,2} @ rc;
        Array.patch!(-3, 3, Array#{1,2,4} @ rc, a);
        Array.sameElements(a, Array#{1,2} @ rc)
    }

    @test
    def patch05!(): Bool = region rc {
        let a = Array#{1,2} @ rc;
        Array.patch!(2, 3, Array#{1,2,4} @ rc, a);
        Array.sameElements(a, Array#{1,2} @ rc)
    }

    @test
    def patch06!(): Bool = region rc {
        let a = Array#{1} @ rc;
        Array.patch!(0, 0, Array#{} @ rc, a);
        Array.sameElements(a, Array#{1} @ rc)
    }

    @test
    def patch07!(): Bool = region rc {
        let a = Array#{1} @ rc;
        Array.patch!(1, 0, Array#{2} @ rc, a);
        Array.sameElements(a, Array#{1} @ rc)
    }

    @test
    def patch08!(): Bool = region rc {
        let a = Array#{1} @ rc;
        Array.patch!(0, 1, Array#{2} @ rc, a);
        Array.sameElements(a, Array#{2} @ rc)
    }

    @test
    def patch09!(): Bool = region rc {
        let a = Array#{1} @ rc;
        Array.patch!(0, 2, Array#{2,4} @ rc, a);
        Array.sameElements(a, Array#{2} @ rc)
    }

    @test
    def patch10!(): Bool = region rc {
        let a = Array#{1} @ rc;
        Array.patch!(-1, 2, Array#{2,4} @ rc, a);
        Array.sameElements(a, Array#{4} @ rc)
    }

    @test
    def patch11!(): Bool = region rc {
        let a = Array#{1,2} @ rc;
        Array.patch!(-1, 2, Array#{3,4} @ rc, a);
        Array.sameElements(a, Array#{4,2} @ rc)
    }

    @test
    def patch12!(): Bool = region rc {
        let a = Array#{1,2} @ rc;
        Array.patch!(1, 2, Array#{3,4} @ rc, a);
        Array.sameElements(a, Array#{1,3} @ rc)
    }

    @test
    def patch13!(): Bool = region rc {
        let a = Array#{1,2} @ rc;
        Array.patch!(-2, 2, Array#{3,4} @ rc, a);
        Array.sameElements(a, Array#{1,2} @ rc)
    }

    @test
    def patch14!(): Bool = region rc {
        let a = Array#{1,2} @ rc;
        Array.patch!(2, 2, Array#{3,4} @ rc, a);
        Array.sameElements(a, Array#{1,2} @ rc)
    }

    @test
    def patch15!(): Bool = region rc {
        let a = Array#{1,2} @ rc;
        Array.patch!(1, 1, Array#{3} @ rc, a);
        Array.sameElements(a, Array#{1,3} @ rc)
    }

    @test
    def patch16!(): Bool = region rc {
        let a = Array#{1,2} @ rc;
        Array.patch!(0, 2, Array#{3,4} @ rc, a);
        Array.sameElements(a, Array#{3,4} @ rc)
    }

    @test
    def patch17!(): Bool = region rc {
        let a = Array#{1, 2, 3} @ rc;
        Array.patch!(0, 1, Array#{4} @ rc, a);
        Array.sameElements(a, Array#{4, 2, 3} @ rc)
    }

    @test
    def patch18!(): Bool = region rc {
        let a = Array#{1, 2, 3} @ rc;
        Array.patch!(1, 1, Array#{4} @ rc, a);
        Array.sameElements(a, Array#{1, 4, 3} @ rc)
    }

    @test
    def patch19!(): Bool = region rc {
        let a = Array#{1, 2, 3} @ rc;
        Array.patch!(2, 1, Array#{4} @ rc, a);
        Array.sameElements(a, Array#{1, 2, 4} @ rc)
    }

    @test
    def patch20!(): Bool = region rc {
        let a = Array#{1, 2, 3} @ rc;
        Array.patch!(0, 2, Array#{4, 5} @ rc, a);
        Array.sameElements(a, Array#{4, 5, 3} @ rc)
    }

    @test
    def patch21!(): Bool = region rc {
        let a = Array#{1, 2, 3} @ rc;
        Array.patch!(1, 2, Array#{4, 5} @ rc, a);
        Array.sameElements(a, Array#{1, 4, 5} @ rc)
    }

    @test
    def patch22!(): Bool = region rc {
        let a = Array#{1, 2, 3} @ rc;
        Array.patch!(0, 2, Array#{4, 5, 6} @ rc, a);
        Array.sameElements(a, Array#{4, 5, 3} @ rc)
    }

    @test
    def patch23!(): Bool = region rc {
        let a = Array#{1, 2, 3} @ rc;
        Array.patch!(0, 3, Array#{4, 5, 6} @ rc, a);
        Array.sameElements(a, Array#{4, 5, 6} @ rc)
    }

    @test
    def patch24!(): Bool = region rc {
        let a = Array#{1, 2, 3, 4, 5, 6, 7} @ rc;
        Array.patch!(2, 4, Array#{14, 15, 16, 17} @ rc, a);
        Array.sameElements(a, Array#{1, 2, 14, 15, 16, 17, 7} @ rc)
    }

    @test
    def patch25!(): Bool = region rc {
        let a = Array#{1, 2, 3, 4, 5, 6, 7} @ rc;
        Array.patch!(-2, 4, Array#{14, 15, 16, 17} @ rc, a);
        Array.sameElements(a, Array#{16, 17, 3, 4, 5, 6, 7} @ rc)
    }

    @test
    def patch26!(): Bool = region rc {
        let a = Array#{1, 2, 3, 4, 5, 6, 7} @ rc;
        Array.patch!(4, 5, Array#{14, 15, 16, 17} @ rc, a);
        Array.sameElements(a, Array#{1, 2, 3, 4, 14, 15, 16} @ rc)
    }

    @test
    def patch27!(): Bool = region rc {
        let a = Array#{1, 2, 3, 4, 5, 6, 7} @ rc;
        Array.patch!(4, 2, Array#{14, 15, 16, 17} @ rc, a);
        Array.sameElements(a, Array#{1, 2, 3, 4, 14, 15, 7} @ rc)
    }

    @test
    def patch28!(): Bool = region rc {
        let a = Array#{1, 2, 3, 4, 5, 6, 7} @ rc;
        Array.patch!(-1, 10, Array#{-1, -2, -3, -4, -5, -6, -7, -8} @ rc, a);
        Array.sameElements(a, Array#{-2, -3, -4, -5, -6, -7, -8} @ rc)
    }

    /////////////////////////////////////////////////////////////////////////////
    // intersperse                                                             //
    /////////////////////////////////////////////////////////////////////////////

    @test
    def intersperse01(): Bool = region rc {
        let a = Array.intersperse(rc, 11, Array#{} @ rc);
        Array.sameElements(a, ((Array#{} @ rc): Array[Int32, _]))
    }

    @test
    def intersperse02(): Bool = region rc {
        let a = Array.intersperse(rc, 11, Array#{1} @ rc);
        Array.sameElements(a, Array#{1} @ rc)
    }

    @test
    def intersperse03(): Bool = region rc {
        let a = Array.intersperse(rc, 11, Array#{1,2} @ rc);
        Array.sameElements(a, Array#{1,11,2} @ rc)
    }

    @test
    def intersperse04(): Bool = region rc {
        let a = Array.intersperse(rc, 11, Array#{1,2,3} @ rc);
        Array.sameElements(a, Array#{1,11,2,11,3} @ rc)
    }

    @test
    def intersperse05(): Bool = region rc {
        let a = Array.intersperse(rc, 11, Array#{1,2,3,4} @ rc);
        Array.sameElements(a, Array#{1,11,2,11,3,11,4} @ rc)
    }


    /////////////////////////////////////////////////////////////////////////////
    // intercalate                                                             //
    /////////////////////////////////////////////////////////////////////////////

    @test
    def intercalate01(): Bool = region rc {
        let a = Array.intercalate(rc, ((Array#{} @ rc): Array[Int32, rc]), ((Array#{} @ rc): Array[Array[Int32, rc], rc]));
        Array.sameElements(a, ((Array#{} @ rc): Array[Int32, rc]))
    }

    @test
    def intercalate02(): Bool = region rc {
        let a = Array.intercalate(rc, ((Array#{} @ rc): Array[Int32, rc]), Array#{Array#{1} @ rc} @ rc);
        Array.sameElements(a, Array#{1} @ rc)
    }

    @test
    def intercalate03(): Bool = region rc {
        let a = Array.intercalate(rc, Array#{11,12,13} @ rc, ((Array#{} @ rc): Array[Array[Int32, rc], rc]));
        Array.sameElements(a, ((Array#{} @ rc): Array[Int32, rc]))
    }

    @test
    def intercalate04(): Bool = region rc {
        let a = Array.intercalate(rc, ((Array#{} @ rc): Array[Int32, rc]), Array#{Array#{1} @ rc, Array#{2,3} @ rc} @ rc);
        Array.sameElements(a, Array#{1,2,3} @ rc)
    }

    @test
    def intercalate05(): Bool = region rc {
        let a = Array.intercalate(rc, Array#{11,12,13} @ rc, Array#{Array#{1} @ rc, Array#{2,3} @ rc} @ rc);
        Array.sameElements(a, Array#{1,11,12,13,2,3} @ rc)
    }

    @test
    def intercalate06(): Bool = region rc {
        let a = Array.intercalate(rc, ((Array#{} @ rc): Array[Int32, rc]), Array#{Array#{1} @ rc, Array#{2,3} @ rc, Array#{4} @ rc} @ rc);
        Array.sameElements(a, Array#{1,2,3,4} @ rc)
    }

    @test
    def intercalate07(): Bool = region rc {
        let a = Array.intercalate(rc, Array#{11,12,13} @ rc, Array#{Array#{1} @ rc, Array#{2,3} @ rc, Array#{4} @ rc} @ rc);
        Array.sameElements(a, Array#{1,11,12,13,2,3,11,12,13,4} @ rc)
    }

    /////////////////////////////////////////////////////////////////////////////
    // transpose                                                               //
    /////////////////////////////////////////////////////////////////////////////

    @test
    def transpose01(): Bool = region rc {
        let a = Array.transpose(rc, Array#{} @ rc);
        let b = Array.toList(a) |> List.map(Array.toList);
        (b: List[List[Unit]]) == Nil
    }

    @test
    def transpose02(): Bool = region rc {
        let a: Array[Array[Int32, _], _] = Array.transpose(rc, Array#{Array#{} @ rc} @ rc);
        let b = Array.toList(a) |> List.map(Array.toList);
        b == Nil :: Nil
    }

    @test
    def transpose03(): Bool = region rc {
        let a: Array[Array[Int32, _], _] = Array.transpose(rc, Array#{Array#{} @ rc, Array#{} @ rc} @ rc);
        let b = Array.toList(a) |> List.map(Array.toList);
        b == Nil :: Nil :: Nil
    }

    @test
    def transpose04(): Bool = region rc {
        let a: Array[Array[Int32, _], _] = Array.transpose(rc, Array#{Array#{} @ rc, Array#{} @ rc, Array#{} @ rc} @ rc);
        let b = Array.toList(a) |> List.map(Array.toList);
        b == Nil :: Nil :: Nil :: Nil
    }

    @test
    def transpose05(): Bool = region rc {
        let a = Array.transpose(rc, Array#{ Array#{1} @ rc } @ rc);
        let b = Array.toList(a) |> List.map(Array.toList);
        b == (1 :: Nil) :: Nil
    }

    @test
    def transpose06(): Bool = region rc {
        let a = Array.transpose(rc, Array#{Array#{1,2} @ rc} @ rc);
        let b = Array.toList(a) |> List.map(Array.toList);
        b == (1 :: Nil) :: (2 :: Nil) :: Nil
    }

    @test
    def transpose07(): Bool = region rc {
        let a = Array.transpose(rc, Array#{Array#{1, 2, 3} @ rc} @ rc);
        let b = Array.toList(a) |> List.map(Array.toList);
        b == (1 :: Nil) :: (2 :: Nil) :: (3 :: Nil) :: Nil
    }

    @test
    def transpose08(): Bool = region rc {
        let a = Array.transpose(rc, Array#{Array#{1, 2, 3, 4} @ rc} @ rc);
        let b = Array.toList(a) |> List.map(Array.toList);
        b == (1 :: Nil) :: (2 :: Nil) :: (3 :: Nil) :: (4 :: Nil) :: Nil
    }

    @test
    def transpose09(): Bool = region rc {
        let a = Array.transpose(rc, Array#{Array#{1} @ rc, Array#{2} @ rc} @ rc);
        let b = Array.toList(a) |> List.map(Array.toList);
        b ==   (1 :: 2 :: Nil) :: Nil
    }

    @test
    def transpose10(): Bool = region rc {
        let a = Array.transpose(rc, Array#{Array#{1} @ rc, Array#{2} @ rc, Array#{3} @ rc} @ rc);
        let b = Array.toList(a) |> List.map(Array.toList);
        b ==  (1 :: 2 :: 3 :: Nil) :: Nil
    }

    @test
    def transpose11(): Bool = region rc {
        let a = Array.transpose(rc, Array#{Array#{1} @ rc, Array#{2} @ rc, Array#{3} @ rc, Array#{4} @ rc} @ rc);
        let b = Array.toList(a) |> List.map(Array.toList);
        b == (1 :: 2 :: 3 :: 4 :: Nil) :: Nil
    }

    @test
    def transpose12(): Bool = region rc {
        let a = Array.transpose(rc, Array#{Array#{1, 2} @ rc, Array#{3, 4} @ rc} @ rc);
        let b = Array.toList(a) |> List.map(Array.toList);
        b == (1 :: 3 :: Nil) :: (2 :: 4 :: Nil) :: Nil
    }

    @test
    def transpose13(): Bool = region rc {
        let a = Array.transpose(rc, Array#{Array#{1, 2, 3} @ rc, Array#{4, 5, 6} @ rc} @ rc);
        let b = Array.toList(a) |> List.map(Array.toList);
        b == (1 :: 4 :: Nil) :: (2 :: 5 :: Nil) :: (3 :: 6 :: Nil) :: Nil
    }

    @test
    def transpose14(): Bool = region rc {
        let a = Array.transpose(rc, Array#{Array#{1, 2, 3, 4} @ rc, Array#{5, 6, 7, 8} @ rc} @ rc);
        let b = Array.toList(a) |> List.map(Array.toList);
        b == (1 :: 5 :: Nil) :: (2 :: 6 :: Nil) :: (3 :: 7 :: Nil) :: (4 :: 8 :: Nil) :: Nil
    }

    @test
    def transpose15(): Bool = region rc {
        let a = Array.transpose(rc, Array#{Array#{1, 2, 3, 4, 5} @ rc, Array#{6, 7, 8, 9, 10} @ rc} @ rc);
        let b = Array.toList(a) |> List.map(Array.toList);
        b == (1 :: 6 :: Nil) :: (2 :: 7 :: Nil) :: (3 :: 8 :: Nil) :: (4 :: 9 :: Nil) :: (5 :: 10 :: Nil) :: Nil
    }

    @test
    def transpose16(): Bool = region rc {
        let a = Array.transpose(rc, Array#{Array#{1, 2} @ rc, Array#{3, 4} @ rc, Array#{5, 6} @ rc} @ rc);
        let b = Array.toList(a) |> List.map(Array.toList);
        b == (1 :: 3 :: 5 :: Nil) :: (2 :: 4 :: 6 :: Nil) :: Nil
    }

    @test
    def transpose17(): Bool = region rc {
        let a = Array.transpose(rc, Array#{Array#{1, 2} @ rc, Array#{3, 4} @ rc, Array#{5, 6} @ rc, Array#{7,8} @ rc} @ rc);
        let b = Array.toList(a) |> List.map(Array.toList);
        b == (1 :: 3 :: 5 :: 7 :: Nil) :: (2 :: 4 :: 6 :: 8 :: Nil) :: Nil
    }

    @test
    def transpose18(): Bool = region rc {
        let a = Array.transpose(rc, Array#{Array#{1, 2} @ rc, Array#{3, 4} @ rc, Array#{5, 6} @ rc, Array#{7, 8} @ rc, Array#{9, 10} @ rc} @ rc);
        let b = Array.toList(a) |> List.map(Array.toList);
        b == (1 :: 3 :: 5 :: 7 :: 9 :: Nil) :: (2 :: 4 :: 6 :: 8 :: 10 :: Nil) :: Nil
    }

    @test
    def transpose19(): Bool = region rc {
        let a = Array.transpose(rc, Array#{Array#{1, 2, 3} @ rc, Array#{4, 5, 6} @ rc, Array#{7, 8, 9} @ rc} @ rc);
        let b = Array.toList(a) |> List.map(Array.toList);
        b == (1 :: 4 :: 7 :: Nil) :: (2 :: 5 :: 8 :: Nil) :: (3 :: 6 :: 9 :: Nil) :: Nil
    }

    @test
    def transpose20(): Bool = region rc {
        let a = Array.transpose(rc, Array#{Array#{1, 2, 3} @ rc, Array#{4, 5} @ rc, Array#{7, 8, 9} @ rc} @ rc);
        let b = Array.toList(a) |> List.map(Array.toList);
        b == (1 :: 2 :: 3 :: Nil) :: (4 :: 5 :: Nil) :: (7 :: 8 :: 9 :: Nil) :: Nil
    }

    @test
    def transpose21(): Bool = region rc {
        let a = Array.transpose(rc, Array#{Array#{1, 2, 3} @ rc, Array#{} @ rc, Array#{7, 8, 9} @ rc} @ rc);
        let b = Array.toList(a) |> List.map(Array.toList);
        b == (1 :: 2 :: 3 :: Nil) :: Nil :: (7 :: 8 :: 9 :: Nil) :: Nil
    }

    @test
    def transpose22(): Bool = region rc {
        let a = Array.transpose(rc, Array#{Array#{1, 2, 3} @ rc, Array#{4, 5, 6} @ rc, Array#{7, 8, 9, 10} @ rc} @ rc);
        let b = Array.toList(a) |> List.map(Array.toList);
        b == (1 :: 2 :: 3 :: Nil) :: (4 :: 5 :: 6 :: Nil) :: (7 :: 8 :: 9 :: 10 :: Nil) :: Nil
    }

    /////////////////////////////////////////////////////////////////////////////
    // isPrefixOf                                                              //
    /////////////////////////////////////////////////////////////////////////////

    @test
    def isPrefixOf01(): Bool = region rc {
        Array.isPrefixOf(((Array#{} @ rc): Array[Int32, _]), ((Array#{} @ rc): Array[Int32, _]))
    }

    @test
    def isPrefixOf02(): Bool = region rc {
        Array.isPrefixOf(Array#{1} @ rc, ((Array#{} @ rc): Array[Int32, _])) == false
    }

    @test
    def isPrefixOf03(): Bool = region rc {
        Array.isPrefixOf(((Array#{} @ rc): Array[Int32, _]), Array#{1} @ rc)
    }

    @test
    def isPrefixOf04(): Bool = region rc {
        Array.isPrefixOf(Array#{1} @ rc, Array#{1} @ rc)
    }

    @test
    def isPrefixOf05(): Bool = region rc {
        Array.isPrefixOf(Array#{2} @ rc, Array#{1} @ rc) == false
    }

    @test
    def isPrefixOf06(): Bool = region rc {
        Array.isPrefixOf(Array#{1,2} @ rc, Array#{1} @ rc) == false
    }

    @test
    def isPrefixOf07(): Bool = region rc {
        Array.isPrefixOf(((Array#{} @ rc): Array[Int32, _]), Array#{1,2} @ rc)
    }

    @test
    def isPrefixOf08(): Bool = region rc {
        Array.isPrefixOf(Array#{1} @ rc, Array#{1,2} @ rc)
    }

    @test
    def isPrefixOf09(): Bool = region rc {
        Array.isPrefixOf(Array#{2} @ rc, Array#{1,2} @ rc) == false
    }

    @test
    def isPrefixOf10(): Bool = region rc {
        Array.isPrefixOf(Array#{1,2} @ rc, Array#{1,2} @ rc)
    }

    @test
    def isPrefixOf11(): Bool = region rc {
        Array.isPrefixOf(Array#{1,3} @ rc, Array#{1,2} @ rc) == false
    }

    @test
    def isPrefixOf12(): Bool = region rc {
        Array.isPrefixOf(Array#{1,2,3} @ rc, Array#{1,2} @ rc) == false
    }

    @test
    def isPrefixOf13(): Bool = region rc {
        Array.isPrefixOf(Array#{1,2,3} @ rc, Array#{89,11,1,2,3,4} @ rc) == false
    }

    /////////////////////////////////////////////////////////////////////////////
    // isInfixOf                                                               //
    /////////////////////////////////////////////////////////////////////////////

    @test
    def isInfixOf01(): Bool = region rc {
        Array.isInfixOf(((Array#{} @ rc): Array[Int32, _]), ((Array#{} @ rc): Array[Int32, _]))
    }

    @test
    def isInfixOf02(): Bool = region rc {
        Array.isInfixOf(Array#{1} @ rc, ((Array#{} @ rc): Array[Int32, _])) == false
    }

    @test
    def isInfixOf03(): Bool = region rc {
        Array.isInfixOf(((Array#{} @ rc): Array[Int32, _]), Array#{1} @ rc)
    }

    @test
    def isInfixOf04(): Bool = region rc {
        Array.isInfixOf(Array#{1} @ rc, Array#{1} @ rc)
    }

    @test
    def isInfixOf05(): Bool = region rc {
        Array.isInfixOf(Array#{2} @ rc, Array#{1} @ rc) == false
    }

    @test
    def isInfixOf06(): Bool = region rc {
        Array.isInfixOf(Array#{1,2} @ rc, Array#{1} @ rc) == false
    }

    @test
    def isInfixOf07(): Bool = region rc {
        Array.isInfixOf(((Array#{} @ rc): Array[Int32, _]), Array#{1,2} @ rc)
    }

    @test
    def isInfixOf08(): Bool = region rc {
        Array.isInfixOf(Array#{1} @ rc, Array#{1,2} @ rc)
    }

    @test
    def isInfixOf09(): Bool = region rc {
        Array.isInfixOf(Array#{2} @ rc, Array#{1,2} @ rc)
    }

    @test
    def isInfixOf10(): Bool = region rc {
        Array.isInfixOf(Array#{1,2} @ rc, Array#{1,2} @ rc)
    }

    @test
    def isInfixOf11(): Bool = region rc {
        Array.isInfixOf(Array#{1,3} @ rc, Array#{1,2} @ rc) == false
    }

    @test
    def isInfixOf12(): Bool = region rc {
        Array.isInfixOf(Array#{1,2,3} @ rc, Array#{1,2} @ rc) == false
    }

    @test
    def isInfixOf13(): Bool = region rc {
        Array.isInfixOf(Array#{1,2,3} @ rc, Array#{89,11,1,2,3,4} @ rc)
    }

    /////////////////////////////////////////////////////////////////////////////
    // isSuffixOf                                                              //
    /////////////////////////////////////////////////////////////////////////////

    @test
    def isSuffixOf01(): Bool = region rc {
        Array.isSuffixOf(((Array#{} @ rc): Array[Int32, _]), ((Array#{} @ rc): Array[Int32, _]))
    }

    @test
    def isSuffixOf02(): Bool = region rc {
        Array.isSuffixOf(Array#{1} @ rc, ((Array#{} @ rc): Array[Int32, _])) == false
    }

    @test
    def isSuffixOf03(): Bool = region rc {
        Array.isSuffixOf(((Array#{} @ rc): Array[Int32, _]), Array#{1} @ rc)
    }

    @test
    def isSuffixOf04(): Bool = region rc {
        Array.isSuffixOf(Array#{1} @ rc, Array#{1} @ rc)
    }

    @test
    def isSuffixOf05(): Bool = region rc {
        Array.isSuffixOf(Array#{2} @ rc, Array#{1} @ rc) == false
    }

    @test
    def isSuffixOf06(): Bool = region rc {
        Array.isSuffixOf(Array#{1,2} @ rc, Array#{1} @ rc) == false
    }

    @test
    def isSuffixOf07(): Bool = region rc {
        Array.isSuffixOf(((Array#{} @ rc): Array[Int32, _]), Array#{1,2} @ rc)
    }

    @test
    def isSuffixOf08(): Bool = region rc {
        Array.isSuffixOf(Array#{1} @ rc, Array#{1,2} @ rc) == false
    }

    @test
    def isSuffixOf09(): Bool = region rc {
        Array.isSuffixOf(Array#{2} @ rc, Array#{1,2} @ rc)
    }

    @test
    def isSuffixOf10(): Bool = region rc {
        Array.isSuffixOf(Array#{1,2} @ rc, Array#{1,2} @ rc)
    }

    @test
    def isSuffixOf11(): Bool = region rc {
        Array.isSuffixOf(Array#{1,3} @ rc, Array#{1,2} @ rc) == false
    }

    @test
    def isSuffixOf12(): Bool = region rc {
        Array.isSuffixOf(Array#{1,2,3} @ rc, Array#{1,2} @ rc) == false
    }

    @test
    def isSuffixOf13(): Bool = region rc {
        Array.isSuffixOf(Array#{1,2,3} @ rc, Array#{89,11,1,2,3} @ rc)
    }

    /////////////////////////////////////////////////////////////////////////////
    // eq                                                                      //
    /////////////////////////////////////////////////////////////////////////////

    @test
    def testSameElements01(): Bool = region rc {
        (((Array#{} @ rc): Array[Int32, _])) `sameElements` (((Array#{} @ rc): Array[Int32, _]))
    }

    @test
    def testSameElements02(): Bool = region rc {
        not ((Array#{1} @ rc) `sameElements` Array#{} @ rc)
    }

    @test
    def testSameElements03(): Bool = region rc {
        not ((Array#{} @ rc) `sameElements` Array#{1} @ rc)
    }

    @test
    def testSameElements04(): Bool = region rc {
        (Array#{1} @ rc) `sameElements` Array#{1} @ rc
    }

    @test
    def testSameElements05(): Bool = region rc {
        not ((Array#{1} @ rc) `sameElements` Array#{2} @ rc)
    }

    @test
    def testSameElements06(): Bool = region rc {
        not ((Array#{1,2} @ rc) `sameElements` Array#{1} @ rc)
    }

    @test
    def testSameElements07(): Bool = region rc {
        not ((Array#{1} @ rc) `sameElements` Array#{1,2} @ rc)
    }

    @test
    def testSameElements08(): Bool = region rc {
        (Array#{1,2,3,4} @ rc) `sameElements` Array#{1,2,3,4} @ rc
    }

    /////////////////////////////////////////////////////////////////////////////
    // compare                                                                 //
    /////////////////////////////////////////////////////////////////////////////

    @test
    def testCompare01(): Bool = region rc {
        (((Array#{} @ rc): Array[Int32, _])) `Array.compare` (((Array#{} @ rc): Array[Int32, _])) == Comparison.EqualTo
    }

    @test
    def testCompare02(): Bool = region rc {
        ((Array#{1} @ rc) `Array.compare` (Array#{} @ rc)) == Comparison.GreaterThan
    }

    @test
    def testCompare03(): Bool = region rc {
        ((Array#{} @ rc) `Array.compare` (Array#{1} @ rc)) == Comparison.LessThan
    }

    @test
    def testCompare04(): Bool = region rc {
        ((Array#{1} @ rc) `Array.compare` (Array#{1} @ rc)) == Comparison.EqualTo
    }

    @test
    def testCompare05(): Bool = region rc {
        ((Array#{1} @ rc) `Array.compare` (Array#{2} @ rc)) == Comparison.LessThan
    }

    @test
    def testCompare06(): Bool = region rc {
        ((Array#{2} @ rc) `Array.compare` (Array#{1} @ rc)) == Comparison.GreaterThan
    }

    @test
    def testCompare07(): Bool = region rc {
        ((Array#{1} @ rc) `Array.compare` (Array#{1,2} @ rc)) == Comparison.LessThan
    }

    @test
    def testCompare08(): Bool = region rc {
        ((Array#{1,2} @ rc) `Array.compare` (Array#{1} @ rc)) == Comparison.GreaterThan
    }

    @test
    def testCompare09(): Bool = region rc {
        ((Array#{1} @ rc) `Array.compare` (Array#{0,0} @ rc)) == Comparison.GreaterThan
    }

    @test
    def testCompare10(): Bool = region rc {
        ((Array#{0,0} @ rc) `Array.compare` (Array#{1} @ rc)) == Comparison.LessThan
    }

    @test
    def testCompare11(): Bool = region rc {
        ((Array#{1,2} @ rc) `Array.compare` (Array#{1,1} @ rc)) == Comparison.GreaterThan
    }

    @test
    def testCompare12(): Bool = region rc {
        ((Array#{1,2} @ rc) `Array.compare` (Array#{1,3} @ rc)) == Comparison.LessThan
    }

    @test
    def testCompare13(): Bool = region rc {
        ((Array#{1,2,3,4} @ rc) `Array.compare` (Array#{1,2,3,4} @ rc)) == Comparison.EqualTo
    }

    /////////////////////////////////////////////////////////////////////////////
    // fold                                                                    //
    /////////////////////////////////////////////////////////////////////////////

    @test
    def fold01(): Bool = region rc {
        Array.fold(((Array#{} @ rc: Array[Unit, _]))) == ()
    }

    @test
    def fold02(): Bool = region rc {
        Array.fold(Array#{"a"} @ rc) == "a"
    }

    @test
    def fold03(): Bool = region rc {
        Array.fold(Array#{"a", "b", "c"} @ rc) == "abc"
    }

    @test
    def fold04(): Bool = region rc {
        Array.fold(Array#{("yes", "no"), ("no", "yes")} @ rc) == ("yesno", "noyes")
    }

    /////////////////////////////////////////////////////////////////////////////
    // foldLeft                                                                //
    /////////////////////////////////////////////////////////////////////////////

    @test
    def foldLeft01(): Bool = region rc {
        Array.foldLeft((i, e) -> (i - e) * (e `Int32.remainder` 2 + 1), 100, Array#{} @ rc) == 100
    }

    @test
    def foldLeft02(): Bool = region rc {
        Array.foldLeft((i, e) -> (i - e) * (e `Int32.remainder` 2 + 1), 100, Array#{1} @ rc) == 198
    }

    @test
    def foldLeft03(): Bool = region rc {
        Array.foldLeft((i, e) -> (i - e) * (e `Int32.remainder` 2 + 1), 100, Array#{1,2} @ rc) == 196
    }

    @test
    def foldLeft04(): Bool = region rc {
        Array.foldLeft((i, e) -> (i - e) * (e `Int32.remainder` 2 + 1), 100, Array#{1,2,3} @ rc) == 386
    }

    /////////////////////////////////////////////////////////////////////////////
    // foldRight                                                               //
    /////////////////////////////////////////////////////////////////////////////

    @test
    def foldRight01(): Bool = region rc {
        Array.foldRight((e, i) -> (i - e) * (e `Int32.remainder` 2 + 1), 100, Array#{} @ rc) == 100
    }

    @test
    def foldRight02(): Bool = region rc {
        Array.foldRight((e, i) -> (i - e) * (e `Int32.remainder` 2 + 1), 100, Array#{1} @ rc) == 198
    }

    @test
    def foldRight03(): Bool = region rc {
        Array.foldRight((e, i) -> (i - e) * (e `Int32.remainder` 2 + 1), 100, Array#{1,2} @ rc) == 194
    }

    @test
    def foldRight04(): Bool = region rc {
        Array.foldRight((e, i) -> (i - e) * (e `Int32.remainder` 2 + 1), 100, Array#{1,2,3} @ rc) == 382
    }

    /////////////////////////////////////////////////////////////////////////////
    // foldRightWithCont                                                       //
    /////////////////////////////////////////////////////////////////////////////

    @test
    def foldRightWithCont01(): Bool = region rc {
        Array.foldRightWithCont((e, k) -> (k() - e) * (e `Int32.remainder` 2 + 1), 100, Array#{} @ rc) == 100
    }

    @test
    def foldRightWithCont02(): Bool = region rc {
        Array.foldRightWithCont((e, k) -> (k() - e) * (e `Int32.remainder` 2 + 1), 100, Array#{1} @ rc) == 198
    }

    @test
    def foldRightWithCont03(): Bool = region rc {
        Array.foldRightWithCont((e, k) -> (k() - e) * (e `Int32.remainder` 2 + 1), 100, Array#{1,2} @ rc) == 194
    }

    @test
    def foldRightWithCont04(): Bool = region rc {
        Array.foldRightWithCont((e, k) -> (k() - e) * (e `Int32.remainder` 2 + 1), 100, Array#{1,2,3} @ rc) == 382
    }

    /////////////////////////////////////////////////////////////////////////////
    // foldMap                                                                 //
    /////////////////////////////////////////////////////////////////////////////

    @test
    def foldMap01(): Bool = region rc {
        Array.foldMap(x -> 2 * x, Array#{} @ rc) == 0
    }

    @test
    def foldMap02(): Bool = region rc {
        Array.foldMap(x -> 2 * x, Array#{1, 2} @ rc) == 6
    }

    @test
    def foldMap03(): Bool = region rc {
        Array.foldMap(x -> if (x == "a") "b" else x, Array#{"a"} @ rc) == "b"
    }

    @test
    def foldMap04(): Bool = region rc {
        Array.foldMap(x -> if (x == "c") "b" else x, Array#{"a", "b", "c"} @ rc) == "abb"
    }

    @test
    def foldMap05(): Bool = region rc {
        Array.foldMap(Int32.toString, Array#{1, 2, 3} @ rc) == "123"
    }

    /////////////////////////////////////////////////////////////////////////////
    // reduceLeft                                                              //
    /////////////////////////////////////////////////////////////////////////////

    @test
    def reduceLeft01(): Bool = region rc {
        Array.reduceLeft((a, b) -> a - b, ((Array#{} @ rc): Array[Int32, _])) == None
    }

    @test
    def reduceLeft02(): Bool = region rc {
        Array.reduceLeft((a, b) -> a - b, Array#{1} @ rc) == Some(1)
    }

    @test
    def reduceLeft03(): Bool = region rc {
        Array.reduceLeft((a, b) -> a - b, Array#{1,2} @ rc) == Some(-1)
    }

    @test
    def reduceLeft04(): Bool = region rc {
        Array.reduceLeft((a, b) -> a - b, Array#{1,2,3} @ rc) == Some(-4)
    }

    @test
    def reduceLeft05(): Bool = region rc {
        Array.reduceLeft((a, b) -> a - b, Array#{1,2,3,4} @ rc) == Some(-8)
    }

    /////////////////////////////////////////////////////////////////////////////
    // reduceRight                                                             //
    /////////////////////////////////////////////////////////////////////////////

    @test
    def reduceRight01(): Bool = region rc {
        Array.reduceRight((a, b) -> a - b, ((Array#{} @ rc): Array[Int32, _])) == None
    }

    @test
    def reduceRight02(): Bool = region rc {
        Array.reduceRight((a, b) -> a - b, Array#{1} @ rc) == Some(1)
    }

    @test
    def reduceRight03(): Bool = region rc {
        Array.reduceRight((a, b) -> a - b, Array#{1,2} @ rc) == Some(-1)
    }

    @test
    def reduceRight04(): Bool = region rc {
        Array.reduceRight((a, b) -> a - b, Array#{1,2,3} @ rc) == Some(2)
    }

    @test
    def reduceRight05(): Bool = region rc {
        Array.reduceRight((a, b) -> a - b, Array#{1,2,3,4} @ rc) == Some(-2)
    }

    /////////////////////////////////////////////////////////////////////////////
    // count                                                                   //
    /////////////////////////////////////////////////////////////////////////////

    @test
    def count01(): Bool = region rc {
        Array.count(i -> i > 3, Array#{} @ rc) == 0
    }

    @test
    def count02(): Bool = region rc {
        Array.count(i -> i > 3, Array#{1} @ rc) == 0
    }

    @test
    def count03(): Bool = region rc {
        Array.count(i -> i > 3, Array#{4} @ rc) == 1
    }

    @test
    def count04(): Bool = region rc {
        Array.count(i -> i > 3, Array#{1,2} @ rc) == 0
    }

    @test
    def count05(): Bool = region rc {
        Array.count(i -> i > 3, Array#{1,8} @ rc) == 1
    }

    @test
    def count06(): Bool = region rc {
        Array.count(i -> i > 3, Array#{8,1} @ rc) == 1
    }

    @test
    def count07(): Bool = region rc {
        Array.count(i -> i > 3, Array#{6,7} @ rc) == 2
    }


    /////////////////////////////////////////////////////////////////////////////
    // flatten                                                                 //
    /////////////////////////////////////////////////////////////////////////////

    @test
    def flatten01(): Bool = region rc {
        let a = Array.flatten(rc, ((Array#{} @ rc): Array[Array[Int32, rc], rc]));
        Array.sameElements(a, ((Array#{} @ rc): Array[Int32, rc]))
    }

    @test
    def flatten02(): Bool = region rc {
        let a = Array.flatten(rc, ((Array#{Array#{} @ rc} @ rc): Array[Array[Int32, rc], rc]));
        Array.sameElements(a, ((Array#{} @ rc): Array[Int32, rc]))
    }

    @test
    def flatten03(): Bool = region rc {
        let a = Array.flatten(rc, Array#{Array#{1} @ rc} @ rc);
        Array.sameElements(a, Array#{1} @ rc)
    }

    @test
    def flatten04(): Bool = region rc {
        let a= Array.flatten(rc, Array#{Array#{1,2} @ rc} @ rc);
        Array.sameElements(a, Array#{1,2} @ rc)
    }

    @test
    def flatten05(): Bool = region rc {
        let a = Array.flatten(rc, ((Array#{Array#{} @ rc,Array#{} @ rc} @ rc): Array[Array[Int32, rc], rc]));
        Array.sameElements(a, ((Array#{} @ rc): Array[Int32, rc]))
    }

    @test
    def flatten06(): Bool = region rc {
        let a = Array.flatten(rc, Array#{Array#{1} @ rc,Array#{} @ rc} @ rc);
        Array.sameElements(a, Array#{1} @ rc)
    }

    @test
    def flatten07(): Bool = region rc {
        let a = Array.flatten(rc, Array#{Array#{} @ rc,Array#{1} @ rc} @ rc);
        Array.sameElements(a, Array#{1} @ rc)
    }

    @test
    def flatten08(): Bool = region rc {
        let a = Array.flatten(rc, Array#{Array#{1} @ rc,Array#{2} @ rc} @ rc);
        Array.sameElements(a, Array#{1,2} @ rc)
    }

    @test
    def flatten09(): Bool = region rc {
        let a = Array.flatten(rc, Array#{Array#{1,2} @ rc,Array#{3,4,5} @ rc} @ rc);
        Array.sameElements(a, Array#{1,2,3,4,5} @ rc)
    }

    @test
    def flatten10(): Bool = region rc {
        let a = Array.flatten(rc, Array#{Array#{1} @ rc,Array#{2,3} @ rc,Array#{4} @ rc} @ rc);
        Array.sameElements(a, Array#{1,2,3,4} @ rc)
    }
    /////////////////////////////////////////////////////////////////////////////
    // exists                                                                  //
    /////////////////////////////////////////////////////////////////////////////

    @test
    def exists01(): Bool = region rc {
        Array.exists(i -> i > 3, ((Array#{} @ rc): Array[Int32, _])) == false
    }

    @test
    def exists02(): Bool = region rc {
        Array.exists(i -> i > 3, Array#{1} @ rc) == false
    }

    @test
    def exists03(): Bool = region rc {
        Array.exists(i -> i > 3, Array#{5} @ rc) == true
    }

    @test
    def exists04(): Bool = region rc {
        Array.exists(i -> i > 3, Array#{1,2} @ rc) == false
    }

    @test
    def exists05(): Bool = region rc {
        Array.exists(i -> i > 3, Array#{1,6} @ rc) == true
    }

    @test
    def exists06(): Bool = region rc {
        Array.exists(i -> i > 3, Array#{6,1} @ rc) == true
    }

    @test
    def exists07(): Bool = region rc {
        Array.exists(i -> i > 3, Array#{16,6} @ rc) == true
    }

    @test
    def exists08(): Bool = region rc {
        Array.exists(i -> i > 3, Array#{1,-9,3} @ rc) == false
    }

    @test
    def exists09(): Bool = region rc {
        Array.exists(i -> i > 3, Array#{1,9,3} @ rc) == true
    }

    /////////////////////////////////////////////////////////////////////////////
    // forAll                                                                  //
    /////////////////////////////////////////////////////////////////////////////

    @test
    def forAll01(): Bool = region rc {
        Array.forAll(i -> i > 3, ((Array#{} @ rc): Array[Int32, _])) == true
    }

    @test
    def forAll02(): Bool = region rc {
        Array.forAll(i -> i > 3, Array#{1} @ rc) == false
    }

    @test
    def forAll03(): Bool = region rc {
        Array.forAll(i -> i > 3, Array#{5} @ rc) == true
    }

    @test
    def forAll04(): Bool = region rc {
        Array.forAll(i -> i > 3, Array#{1,2} @ rc) == false
    }

    @test
    def forAll05(): Bool = region rc {
        Array.forAll(i -> i > 3, Array#{1,6} @ rc) == false
    }

    @test
    def forAll06(): Bool = region rc {
        Array.forAll(i -> i > 3, Array#{6,1} @ rc) == false
    }

    @test
    def forAll07(): Bool = region rc {
        Array.forAll(i -> i > 3, Array#{16,6} @ rc) == true
    }

    @test
    def forAll08(): Bool = region rc {
        Array.forAll(i -> i > 3, Array#{1,-9,3} @ rc) == false
    }

    @test
    def forAll09(): Bool = region rc {
        Array.forAll(i -> i > 3, Array#{1,9,3} @ rc) == false
    }

    @test
    def forAll10(): Bool = region rc {
        Array.forAll(i -> i > 3, Array#{11,9,31} @ rc) == true
    }

    /////////////////////////////////////////////////////////////////////////////
    // filter                                                                  //
    /////////////////////////////////////////////////////////////////////////////

    @test
    def filter01(): Bool = region rc {
        let a = Array.filter(rc, i -> i > 3, ((Array#{} @ rc): Array[Int32, _]));
        Array.sameElements(a, ((Array#{} @ rc): Array[Int32, _]))
    }

    @test
    def filter02(): Bool = region rc {
        let a = Array.filter(rc, i -> i > 3, Array#{2} @ rc);
        Array.sameElements(a, ((Array#{} @ rc): Array[Int32, _]))
    }

    @test
    def filter03(): Bool = region rc {
        let a = Array.filter(rc, i -> i > 3, Array#{4} @ rc);
        Array.sameElements(a, Array#{4} @ rc)
    }

    @test
    def filter04(): Bool = region rc {
        let a = Array.filter(rc, i -> i > 3, Array#{1,3} @ rc);
        Array.sameElements(a, ((Array#{} @ rc): Array[Int32, _]))
    }

    @test
    def filter05(): Bool = region rc {
        let a = Array.filter(rc, i -> i > 3, Array#{1,8} @ rc);
        Array.sameElements(a, Array#{8} @ rc)
    }

    @test
    def filter06(): Bool = region rc {
        let a = Array.filter(rc, i -> i > 3, Array#{8,1} @ rc);
        Array.sameElements(a, Array#{8} @ rc)
    }

    @test
    def filter07(): Bool = region rc {
        let a = Array.filter(rc, i -> i > 3, Array#{8,9} @ rc);
        Array.sameElements(a, Array#{8,9} @ rc)
    }

    @test
    def filter08(): Bool = region rc {
        let a = Array.filter(rc, i -> i > 3, Array#{1,4,11,2,-22,17} @ rc);
        Array.sameElements(a, Array#{4,11,17} @ rc)
    }

    /////////////////////////////////////////////////////////////////////////////
    // partition                                                               //
    /////////////////////////////////////////////////////////////////////////////

    @test
    def partition01(): Bool = region rc {
        let (a,b) = Array.partition(rc, rc, i -> i > 3, ((Array#{} @ rc): Array[Int32, _]));
        Array.sameElements(a, ((Array#{} @ rc): Array[Int32, _])) and Array.sameElements(b, ((Array#{} @ rc): Array[Int32, _]))
    }

    @test
    def partition02(): Bool = region rc {
        let (a,b) = Array.partition(rc, rc, i -> i > 3, Array#{1} @ rc);
        Array.sameElements(a, ((Array#{} @ rc): Array[Int32, _])) and Array.sameElements(b, Array#{1} @ rc)
    }

    @test
    def partition03(): Bool = region rc {
        let (a,b) = Array.partition(rc, rc, i -> i > 3, Array#{4} @ rc);
        Array.sameElements(a, Array#{4} @ rc) and Array.sameElements(b, ((Array#{} @ rc): Array[Int32, _]))
    }

    @test
    def partition04(): Bool = region rc {
        let (a,b) = Array.partition(rc, rc, i -> i > 3, Array#{1,2} @ rc);
        Array.sameElements(a, ((Array#{} @ rc): Array[Int32, _])) and Array.sameElements(b, Array#{1,2} @ rc)
    }

    @test
    def partition05(): Bool = region rc {
        let (a,b) = Array.partition(rc, rc, i -> i > 3, Array#{1,5} @ rc);
        Array.sameElements(a, Array#{5} @ rc) and Array.sameElements(b, Array#{1} @ rc)
    }

    @test
    def partition06(): Bool = region rc {
        let (a,b) = Array.partition(rc, rc, i -> i > 3, Array#{5,1} @ rc);
        Array.sameElements(a, Array#{5} @ rc) and Array.sameElements(b, Array#{1} @ rc)
    }

    @test
    def partition07(): Bool = region rc {
        let (a,b) = Array.partition(rc, rc, i -> i > 3, Array#{5,8} @ rc);
        Array.sameElements(a, Array#{5,8} @ rc) and Array.sameElements(b, ((Array#{} @ rc): Array[Int32, _]))
    }

    @test
    def partition08(): Bool = region rc {
        let (a,b) = Array.partition(rc, rc, i -> i > 3, Array#{4, -3, -5, 1, 2, 16, 7, 1, 7} @ rc);
        Array.sameElements(a, Array#{4, 16, 7, 7} @ rc) and Array.sameElements(b, Array#{-3, -5, 1, 2, 1} @ rc)
    }

    /////////////////////////////////////////////////////////////////////////////
    // span                                                                    //
    /////////////////////////////////////////////////////////////////////////////

    @test
    def span01(): Bool = region rc {
        let (a,b) = Array.span(rc, rc, i -> i > 3, ((Array#{} @ rc): Array[Int32, _]));
        Array.sameElements(a, ((Array#{} @ rc): Array[Int32, _])) and Array.sameElements(b, ((Array#{} @ rc): Array[Int32, _]))
    }

    @test
    def span02(): Bool = region rc {
        let (a,b) = Array.span(rc, rc, i -> i > 3, Array#{1} @ rc);
        Array.sameElements(a,((Array#{} @ rc): Array[Int32, _])) and Array.sameElements(b, Array#{1} @ rc)
    }

    @test
    def span03(): Bool = region rc {
        let (a,b) = Array.span(rc, rc, i -> i > 3, Array#{4} @ rc);
        Array.sameElements(a, Array#{4} @ rc) and Array.sameElements(b, ((Array#{} @ rc): Array[Int32, _]))
    }

    @test
    def span04(): Bool = region rc {
        let (a,b) = Array.span(rc, rc, i -> i > 3, Array#{1,2} @ rc);
        Array.sameElements(a, ((Array#{} @ rc): Array[Int32, _])) and Array.sameElements(b, Array#{1,2} @ rc)
    }

    @test
    def span05(): Bool = region rc {
        let (a,b) = Array.span(rc, rc, i -> i > 3, Array#{1,5} @ rc);
        Array.sameElements(a, ((Array#{} @ rc): Array[Int32, _])) and Array.sameElements(b, Array#{1,5} @ rc)
    }

    @test
    def span06(): Bool = region rc {
        let (a,b) = Array.span(rc, rc, i -> i > 3, Array#{5,1} @ rc);
        Array.sameElements(a, Array#{5} @ rc) and Array.sameElements(b, Array#{1} @ rc)
    }

    @test
    def span07(): Bool = region rc {
        let (a,b) = Array.span(rc, rc, i -> i > 3, Array#{5,8} @ rc);
        Array.sameElements(a, Array#{5,8} @ rc) and Array.sameElements(b, ((Array#{} @ rc): Array[Int32, _]))
    }

    @test
    def span08(): Bool = region rc {
        let (a,b) = Array.span(rc, rc, i -> i > 3, Array#{4, 6, -3, 11, -5, 1, 2, 16, 7, 1, 7} @ rc);
        Array.sameElements(a, Array#{4, 6} @ rc) and Array.sameElements(b, Array#{-3, 11, -5, 1, 2, 16, 7, 1, 7} @ rc)
    }

    /////////////////////////////////////////////////////////////////////////////
    // drop                                                                    //
    /////////////////////////////////////////////////////////////////////////////

    @test
    def drop01(): Bool = region rc {
        let a = Array.drop(rc, -1, ((Array#{} @ rc): Array[Int32, _]));
        Array.sameElements(a, ((Array#{} @ rc): Array[Int32, _]))
    }

    @test
    def drop02(): Bool = region rc {
        let a = Array.drop(rc, 0, ((Array#{} @ rc): Array[Int32, _]));
        Array.sameElements(a, ((Array#{} @ rc): Array[Int32, _]))
    }

    @test
    def drop03(): Bool = region rc {
        let a = Array.drop(rc, 1, ((Array#{} @ rc): Array[Int32, _]));
        Array.sameElements(a, ((Array#{} @ rc): Array[Int32, _]))
    }

    @test
    def drop04(): Bool = region rc {
        let a = Array.drop(rc, -1, Array#{1} @ rc);
        Array.sameElements(a, Array#{1} @ rc)
    }

    @test
    def drop05(): Bool = region rc {
        let a = Array.drop(rc, 0, Array#{1} @ rc);
        Array.sameElements(a, Array#{1} @ rc)
    }

    @test
    def drop06(): Bool = region rc {
        let a = Array.drop(rc, 1, Array#{1} @ rc);
        Array.sameElements(a, ((Array#{} @ rc): Array[Int32, _]))
    }

    @test
    def drop07(): Bool = region rc {
        let a = Array.drop(rc, 2, Array#{1} @ rc);
        Array.sameElements(a, ((Array#{} @ rc): Array[Int32, _]))
    }

    @test
    def drop08(): Bool = region rc {
        let a = Array.drop(rc, 0, Array#{1,2} @ rc);
        Array.sameElements(a, Array#{1,2} @ rc)
    }

    @test
    def drop09(): Bool = region rc {
        let a = Array.drop(rc, 1, Array#{1,2} @ rc);
        Array.sameElements(a, Array#{2} @ rc)
    }

    @test
    def drop10(): Bool = region rc {
        let a = Array.drop(rc, 2, Array#{1,2} @ rc);
        Array.sameElements(a, ((Array#{} @ rc): Array[Int32, _]))
    }

    @test
    def drop11(): Bool = region rc {
        let a = Array.drop(rc, 2, Array#{1,2,3,4,5,6} @ rc);
        Array.sameElements(a, Array#{3,4,5,6} @ rc)
    }

    @test
    def drop12(): Bool = region rc {
        let a = Array.drop(rc, 4, Array#{1,2,3,4,5,6} @ rc);
        Array.sameElements(a, Array#{5,6} @ rc)
    }

    /////////////////////////////////////////////////////////////////////////////
    // dropLeft                                                                //
    /////////////////////////////////////////////////////////////////////////////

    @test
    def dropLeft01(): Bool = region rc {
        let a = Array.dropLeft(rc, -1, ((Array#{} @ rc): Array[Int32, _]));
        Array.sameElements(a, ((Array#{} @ rc): Array[Int32, _]))
    }

    @test
    def dropLeft02(): Bool = region rc {
        let a = Array.dropLeft(rc, 0, ((Array#{} @ rc): Array[Int32, _]));
        Array.sameElements(a, ((Array#{} @ rc): Array[Int32, _]))
    }

    @test
    def dropLeft03(): Bool = region rc {
        let a = Array.dropLeft(rc, 1, ((Array#{} @ rc): Array[Int32, _]));
        Array.sameElements(a, ((Array#{} @ rc): Array[Int32, _]))
    }

    @test
    def dropLeft04(): Bool = region rc {
        let a = Array.dropLeft(rc, -1, Array#{1} @ rc);
        Array.sameElements(a, Array#{1} @ rc)
    }

    @test
    def dropLeft05(): Bool = region rc {
        let a = Array.dropLeft(rc, 0, Array#{1} @ rc);
        Array.sameElements(a, Array#{1} @ rc)
    }

    @test
    def dropLeft06(): Bool = region rc {
        let a = Array.dropLeft(rc, 1, Array#{1} @ rc);
        Array.sameElements(a, ((Array#{} @ rc): Array[Int32, _]))
    }

    @test
    def dropLeft07(): Bool = region rc {
        let a = Array.dropLeft(rc, 2, Array#{1} @ rc);
        Array.sameElements(a, ((Array#{} @ rc): Array[Int32, _]))
    }

    @test
    def dropLeft08(): Bool = region rc {
        let a = Array.dropLeft(rc, 0, Array#{1,2} @ rc);
        Array.sameElements(a, Array#{1,2} @ rc)
    }

    @test
    def dropLeft09(): Bool = region rc {
        let a = Array.dropLeft(rc, 1, Array#{1,2} @ rc);
        Array.sameElements(a, Array#{2} @ rc)
    }

    @test
    def dropLeft10(): Bool = region rc {
        let a = Array.dropLeft(rc, 2, Array#{1,2} @ rc);
        Array.sameElements(a, ((Array#{} @ rc): Array[Int32, _]))
    }

    @test
    def dropLeft11(): Bool = region rc {
        let a = Array.dropLeft(rc, 2, Array#{1,2,3,4,5,6} @ rc);
        Array.sameElements(a, Array#{3,4,5,6} @ rc)
    }

    @test
    def dropLeft12(): Bool = region rc {
        let a = Array.dropLeft(rc, 4, Array#{1,2,3,4,5,6} @ rc);
        Array.sameElements(a, Array#{5,6} @ rc)
    }

    /////////////////////////////////////////////////////////////////////////////
    // dropRight                                                               //
    /////////////////////////////////////////////////////////////////////////////

    @test
    def dropRight01(): Bool = region rc {
        let a = Array.dropRight(rc, -1, ((Array#{} @ rc): Array[Int32, _]));
        Array.sameElements(a, ((Array#{} @ rc): Array[Int32, _]))
    }

    @test
    def dropRight02(): Bool = region rc {
        let a = Array.dropRight(rc, 0, ((Array#{} @ rc): Array[Int32, _]));
        Array.sameElements(a, ((Array#{} @ rc): Array[Int32, _]))
    }

    @test
    def dropRight03(): Bool = region rc {
        let a = Array.dropRight(rc, 1, ((Array#{} @ rc): Array[Int32, _]));
        Array.sameElements(a, ((Array#{} @ rc): Array[Int32, _]))
    }

    @test
    def dropRight04(): Bool = region rc {
        let a = Array.dropRight(rc, -1, Array#{1} @ rc);
        Array.sameElements(a, Array#{1} @ rc)
    }

    @test
    def dropRight05(): Bool = region rc {
        let a = Array.dropRight(rc, 0, Array#{1} @ rc);
        Array.sameElements(a, Array#{1} @ rc)
    }

    @test
    def dropRight06(): Bool = region rc {
        let a = Array.dropRight(rc, 1, Array#{1} @ rc);
        Array.sameElements(a, ((Array#{} @ rc): Array[Int32, _]))
    }

    @test
    def dropRight07(): Bool = region rc {
        let a = Array.dropRight(rc, 2, Array#{1} @ rc);
        Array.sameElements(a, ((Array#{} @ rc): Array[Int32, _]))
    }

    @test
    def dropRight08(): Bool = region rc {
        let a = Array.dropRight(rc, 0, Array#{1,2} @ rc);
        Array.sameElements(a, Array#{1,2} @ rc)
    }

    @test
    def dropRight09(): Bool = region rc {
        let a = Array.dropRight(rc, 1, Array#{1,2} @ rc);
        Array.sameElements(a, Array#{1} @ rc)
    }

    @test
    def dropRight10(): Bool = region rc {
        let a = Array.dropRight(rc, 2, Array#{1,2} @ rc);
        Array.sameElements(a, ((Array#{} @ rc): Array[Int32, _]))
    }

    @test
    def dropRight11(): Bool = region rc {
        let a = Array.dropRight(rc, 2, Array#{1,2,3,4,5,6} @ rc);
        Array.sameElements(a, Array#{1,2,3,4} @ rc)
    }

    @test
    def dropRight12(): Bool = region rc {
        let a = Array.dropRight(rc, 4, Array#{1,2,3,4,5,6} @ rc);
        Array.sameElements(a, Array#{1,2} @ rc)
    }

    /////////////////////////////////////////////////////////////////////////////
    // dropWhile                                                               //
    /////////////////////////////////////////////////////////////////////////////

    @test
    def dropWhile01(): Bool = region rc {
        let a = Array.dropWhile(rc, i -> i > 3, Array#{} @ rc);
        Array.sameElements(a, ((Array#{} @ rc): Array[Int32, _]))
    }

    @test
    def dropWhile02(): Bool = region rc {
        let a = Array.dropWhile(rc, i -> i > 3, Array#{1} @ rc);
        Array.sameElements(a, Array#{1} @ rc)
    }

    @test
    def dropWhile03(): Bool = region rc {
        let a = Array.dropWhile(rc, i -> i > 3, Array#{4} @ rc);
        Array.sameElements(a, ((Array#{} @ rc): Array[Int32, _]))
    }

    @test
    def dropWhile04(): Bool = region rc {
        let a = Array.dropWhile(rc, i -> i > 3, Array#{1,2} @ rc);
        Array.sameElements(a, Array#{1,2} @ rc)
    }

    @test
    def dropWhile05(): Bool = region rc {
        let a = Array.dropWhile(rc, i -> i > 3, Array#{1,5} @ rc);
        Array.sameElements(a, Array#{1,5} @ rc)
    }

    @test
    def dropWhile06(): Bool = region rc {
        let a = Array.dropWhile(rc, i -> i > 3, Array#{5,1} @ rc);
        Array.sameElements(a, Array#{1} @ rc)
    }

    @test
    def dropWhile07(): Bool = region rc {
        let a = Array.dropWhile(rc, i -> i > 3, Array#{5,8} @ rc);
        Array.sameElements(a, ((Array#{} @ rc): Array[Int32, _]))
    }

    @test
    def dropWhile08(): Bool = region rc {
        let a = Array.dropWhile(rc, i -> i > 3, Array#{4, 6, -3, 11, -5, 1, 2, 16, 7, 1, 7} @ rc);
        Array.sameElements(a, Array#{-3, 11, -5, 1, 2, 16, 7, 1, 7} @ rc)
    }

    /////////////////////////////////////////////////////////////////////////////
    // dropWhileLeft                                                           //
    /////////////////////////////////////////////////////////////////////////////

    @test
    def dropWhileLeft01(): Bool = region rc {
        let a = Array.dropWhileLeft(rc, i -> i > 3, Array#{} @ rc);
        Array.sameElements(a, ((Array#{} @ rc): Array[Int32, _]))
    }

    @test
    def dropWhileLeft02(): Bool = region rc {
        let a = Array.dropWhileLeft(rc, i -> i > 3, Array#{1} @ rc);
        Array.sameElements(a, Array#{1} @ rc)
    }

    @test
    def dropWhileLeft03(): Bool = region rc {
        let a = Array.dropWhileLeft(rc, i -> i > 3, Array#{4} @ rc);
        Array.sameElements(a, ((Array#{} @ rc): Array[Int32, _]))
    }

    @test
    def dropWhileLeft04(): Bool = region rc {
        let a = Array.dropWhileLeft(rc, i -> i > 3, Array#{1,2} @ rc);
        Array.sameElements(a, Array#{1,2} @ rc)
    }

    @test
    def dropWhileLeft05(): Bool = region rc {
        let a = Array.dropWhileLeft(rc, i -> i > 3, Array#{1,5} @ rc);
        Array.sameElements(a, Array#{1,5} @ rc)
    }

    @test
    def dropWhileLeft06(): Bool = region rc {
        let a = Array.dropWhileLeft(rc, i -> i > 3, Array#{5,1} @ rc);
        Array.sameElements(a, Array#{1} @ rc)
    }

    @test
    def dropWhileLeft07(): Bool = region rc {
        let a = Array.dropWhileLeft(rc, i -> i > 3, Array#{5,8} @ rc);
        Array.sameElements(a, ((Array#{} @ rc): Array[Int32, _]))
    }

    @test
    def dropWhileLeft08(): Bool = region rc {
        let a = Array.dropWhileLeft(rc, i -> i > 3, Array#{4, 6, -3, 11, -5, 1, 2, 16, 7, 1, 7} @ rc);
        Array.sameElements(a, Array#{-3, 11, -5, 1, 2, 16, 7, 1, 7} @ rc)
    }

    /////////////////////////////////////////////////////////////////////////////
    // dropWhileRight                                                          //
    /////////////////////////////////////////////////////////////////////////////

    @test
    def dropWhileRight01(): Bool = region rc {
        let a = Array.dropWhileRight(rc, i -> i > 3, Array#{} @ rc);
        Array.sameElements(a, ((Array#{} @ rc): Array[Int32, _]))
    }

    @test
    def dropWhileRight02(): Bool = region rc {
        let a = Array.dropWhileRight(rc, i -> i > 3, Array#{1} @ rc);
        Array.sameElements(a, Array#{1} @ rc)
    }

    @test
    def dropWhileRight03(): Bool = region rc {
        let a = Array.dropWhileRight(rc, i -> i > 3, Array#{4} @ rc);
        Array.sameElements(a, ((Array#{} @ rc): Array[Int32, _]))
    }

    @test
    def dropWhileRight04(): Bool = region rc {
        let a = Array.dropWhileRight(rc, i -> i > 3, Array#{1,2} @ rc);
        Array.sameElements(a, Array#{1,2} @ rc)
    }

    @test
    def dropWhileRight05(): Bool = region rc {
        let a = Array.dropWhileRight(rc, i -> i > 3, Array#{1,5} @ rc);
        Array.sameElements(a, Array#{1} @ rc)
    }

    @test
    def dropWhileRight06(): Bool = region rc {
        let a = Array.dropWhileRight(rc, i -> i > 3, Array#{5,1} @ rc);
        Array.sameElements(a, Array#{5,1} @ rc)
    }

    @test
    def dropWhileRight07(): Bool = region rc {
        let a = Array.dropWhileRight(rc, i -> i > 3, Array#{5,8} @ rc);
        Array.sameElements(a, ((Array#{} @ rc): Array[Int32, _]))
    }

    @test
    def dropWhileRight08(): Bool = region rc {
        let a = Array.dropWhileRight(rc, i -> i > 3, Array#{4, 6, -3, 11, -5, 1, 2, 16, 7, 1, 7} @ rc);
        Array.sameElements(a, Array#{4, 6, -3, 11, -5, 1, 2, 16, 7, 1} @ rc)
    }

    /////////////////////////////////////////////////////////////////////////////
    // take                                                                    //
    /////////////////////////////////////////////////////////////////////////////

    @test
    def take01(): Bool = region rc {
        let a = Array.take(rc, -1, ((Array#{} @ rc): Array[Int32, _]));
        Array.sameElements(a, ((Array#{} @ rc): Array[Int32, _]))
    }

    @test
    def take02(): Bool = region rc {
        let a = Array.take(rc, 0, ((Array#{} @ rc): Array[Int32, _]));
        Array.sameElements(a, ((Array#{} @ rc): Array[Int32, _]))
    }

    @test
    def take03(): Bool = region rc {
        let a = Array.take(rc, 1, ((Array#{} @ rc): Array[Int32, _]));
        Array.sameElements(a, ((Array#{} @ rc): Array[Int32, _]))
    }

    @test
    def take04(): Bool = region rc {
        let a = Array.take(rc, -1, Array#{1} @ rc);
        Array.sameElements(a, ((Array#{} @ rc): Array[Int32, _]))
    }

    @test
    def take05(): Bool = region rc {
        let a = Array.take(rc, 0, Array#{1} @ rc);
        Array.sameElements(a, ((Array#{} @ rc): Array[Int32, _]))

    }
    @test
    def take06(): Bool = region rc {
        let a = Array.take(rc, 1, Array#{1} @ rc);
        Array.sameElements(a, Array#{1} @ rc)

    }
    @test
    def take07(): Bool = region rc {
        let a = Array.take(rc, 2, Array#{1} @ rc);
        Array.sameElements(a, Array#{1} @ rc)

    }
    @test
    def take08(): Bool = region rc {
        let a = Array.take(rc, 0, Array#{1,2} @ rc);
        Array.sameElements(a, ((Array#{} @ rc): Array[Int32, _]))
    }

    @test
    def take09(): Bool = region rc {
        let a = Array.take(rc, 1, Array#{1,2} @ rc);
        Array.sameElements(a, Array#{1} @ rc)
    }

    @test
    def take10(): Bool = region rc {
        let a = Array.take(rc, 2, Array#{1,2} @ rc);
        Array.sameElements(a, Array#{1,2} @ rc)
    }

    @test
    def take11(): Bool = region rc {
        let a = Array.take(rc, 2, Array#{1,2,3,4,5,6} @ rc);
        Array.sameElements(a, Array#{1,2} @ rc)
    }

    @test
    def take12(): Bool = region rc {
        let a = Array.take(rc, 4, Array#{1,2,3,4,5,6} @ rc);
        Array.sameElements(a, Array#{1,2,3,4} @ rc)
    }

    /////////////////////////////////////////////////////////////////////////////
    // takeLeft                                                                //
    /////////////////////////////////////////////////////////////////////////////

    @test
    def takeLeft01(): Bool = region rc {
        let a = Array.takeLeft(rc, -1, ((Array#{} @ rc): Array[Int32, _]));
        Array.sameElements(a, ((Array#{} @ rc): Array[Int32, _]))
    }

    @test
    def takeLeft02(): Bool = region rc {
        let a = Array.takeLeft(rc, 0, ((Array#{} @ rc): Array[Int32, _]));
        Array.sameElements(a, ((Array#{} @ rc): Array[Int32, _]))
    }

    @test
    def takeLeft03(): Bool = region rc {
        let a = Array.takeLeft(rc, 1, ((Array#{} @ rc): Array[Int32, _]));
        Array.sameElements(a, ((Array#{} @ rc): Array[Int32, _]))
    }

    @test
    def takeLeft04(): Bool = region rc {
        let a = Array.takeLeft(rc, -1, Array#{1} @ rc);
        Array.sameElements(a, ((Array#{} @ rc): Array[Int32, _]))
    }

    @test
    def takeLeft05(): Bool = region rc {
        let a = Array.takeLeft(rc, 0, Array#{1} @ rc);
        Array.sameElements(a, ((Array#{} @ rc): Array[Int32, _]))
    }

    @test
    def takeLeft06(): Bool = region rc {
        let a = Array.takeLeft(rc, 1, Array#{1} @ rc);
        Array.sameElements(a, Array#{1} @ rc)
    }

    @test
    def takeLeft07(): Bool = region rc {
        let a = Array.takeLeft(rc, 2, Array#{1} @ rc);
        Array.sameElements(a, Array#{1} @ rc)
    }

    @test
    def takeLeft08(): Bool = region rc {
        let a = Array.takeLeft(rc, 0, Array#{1,2} @ rc);
        Array.sameElements(a, ((Array#{} @ rc): Array[Int32, _]))
    }

    @test
    def takeLeft09(): Bool = region rc {
        let a = Array.takeLeft(rc, 1, Array#{1,2} @ rc);
        Array.sameElements(a, Array#{1} @ rc)
    }

    @test
    def takeLeft10(): Bool = region rc {
        let a = Array.takeLeft(rc, 2, Array#{1,2} @ rc);
        Array.sameElements(a, Array#{1,2} @ rc)
    }

    @test
    def takeLeft11(): Bool = region rc {
        let a = Array.takeLeft(rc, 2, Array#{1,2,3,4,5,6} @ rc);
        Array.sameElements(a, Array#{1,2} @ rc)
    }

    @test
    def takeLeft12(): Bool = region rc {
        let a = Array.takeLeft(rc, 4, Array#{1,2,3,4,5,6} @ rc);
        Array.sameElements(a, Array#{1,2,3,4} @ rc)
    }

    /////////////////////////////////////////////////////////////////////////////
    // takeRight                                                               //
    /////////////////////////////////////////////////////////////////////////////

    @test
    def takeRight01(): Bool = region rc {
        let a = Array.takeRight(rc, -1, ((Array#{} @ rc): Array[Int32, _]));
        Array.sameElements(a, ((Array#{} @ rc): Array[Int32, _]))
    }

    @test
    def takeRight02(): Bool = region rc {
        let a = Array.takeRight(rc, 0, ((Array#{} @ rc): Array[Int32, _]));
        Array.sameElements(a, ((Array#{} @ rc): Array[Int32, _]))
    }

    @test
    def takeRight03(): Bool = region rc {
        let a = Array.takeRight(rc, 1, ((Array#{} @ rc): Array[Int32, _]));
        Array.sameElements(a, ((Array#{} @ rc): Array[Int32, _]))
    }

    @test
    def takeRight04(): Bool = region rc {
        let a = Array.takeRight(rc, -1, Array#{1} @ rc);
        Array.sameElements(a, ((Array#{} @ rc): Array[Int32, _]))
    }

    @test
    def takeRight05(): Bool = region rc {
        let a = Array.takeRight(rc, 0, Array#{1} @ rc);
        Array.sameElements(a, ((Array#{} @ rc): Array[Int32, _]))
    }

    @test
    def takeRight06(): Bool = region rc {
        let a = Array.takeRight(rc, 1, Array#{1} @ rc);
        Array.sameElements(a, Array#{1} @ rc)
    }

    @test
    def takeRight07(): Bool = region rc {
        let a = Array.takeRight(rc, 2, Array#{1} @ rc);
        Array.sameElements(a, Array#{1} @ rc)
    }

    @test
    def takeRight08(): Bool = region rc {
        let a = Array.takeRight(rc, 0, Array#{1,2} @ rc);
        Array.sameElements(a, ((Array#{} @ rc): Array[Int32, _]))
    }

    @test
    def takeRight09(): Bool = region rc {
        let a = Array.takeRight(rc, 1, Array#{1,2} @ rc);
        Array.sameElements(a, Array#{2} @ rc)
    }

    @test
    def takeRight10(): Bool = region rc {
        let a = Array.takeRight(rc, 2, Array#{1,2} @ rc);
        Array.sameElements(a, Array#{1,2} @ rc)
    }

    @test
    def takeRight11(): Bool = region rc {
        let a = Array.takeRight(rc, 2, Array#{1,2,3,4,5,6} @ rc);
        Array.sameElements(a, Array#{5,6} @ rc)
    }

    @test
    def takeRight12(): Bool = region rc {
        let a = Array.takeRight(rc, 4, Array#{1,2,3,4,5,6} @ rc);
        Array.sameElements(a, Array#{3,4,5,6} @ rc)
    }

    /////////////////////////////////////////////////////////////////////////////
    // takeWhile                                                               //
    /////////////////////////////////////////////////////////////////////////////

    @test
    def takeWhile01(): Bool = region rc {
        let a = Array.takeWhile(rc, i -> i > 3, ((Array#{} @ rc): Array[Int32, _]));
        Array.sameElements(a, ((Array#{} @ rc): Array[Int32, _]))
    }

    @test
    def takeWhile02(): Bool = region rc {
        let a = Array.takeWhile(rc, i -> i > 3, Array#{1} @ rc);
        Array.sameElements(a, ((Array#{} @ rc): Array[Int32, _]))
    }

    @test
    def takeWhile03(): Bool = region rc {
        let a = Array.takeWhile(rc, i -> i > 3, Array#{4} @ rc);
        Array.sameElements(a, Array#{4} @ rc)
    }

    @test
    def takeWhile04(): Bool = region rc {
        let a = Array.takeWhile(rc, i -> i > 3, Array#{1,2} @ rc);
        Array.sameElements(a, ((Array#{} @ rc): Array[Int32, _]))
    }

    @test
    def takeWhile05(): Bool = region rc {
        let a = Array.takeWhile(rc, i -> i > 3, Array#{1,5} @ rc);
        Array.sameElements(a, ((Array#{} @ rc): Array[Int32, _]))
    }

    @test
    def takeWhile06(): Bool = region rc {
        let a = Array.takeWhile(rc, i -> i > 3, Array#{5,1} @ rc);
        Array.sameElements(a, Array#{5} @ rc)
    }

    @test
    def takeWhile07(): Bool = region rc {
        let a = Array.takeWhile(rc, i -> i > 3, Array#{5,8} @ rc);
        Array.sameElements(a, Array#{5,8} @ rc)
    }

    @test
    def takeWhile08(): Bool = region rc {
        let a = Array.takeWhile(rc, i -> i > 3, Array#{4, 6, -3, 11, -5, 1, 2, 16, 7, 1, 7} @ rc);
        Array.sameElements(a, Array#{4, 6} @ rc)
    }

    /////////////////////////////////////////////////////////////////////////////
    // takeWhileLeft                                                           //
    /////////////////////////////////////////////////////////////////////////////

    @test
    def takeWhileLeft01(): Bool = region rc {
        let a = Array.takeWhileLeft(rc, i -> i > 3, ((Array#{} @ rc): Array[Int32, _]));
        Array.sameElements(a, ((Array#{} @ rc): Array[Int32, _]))
    }

    @test
    def takeWhileLeft02(): Bool = region rc {
        let a = Array.takeWhileLeft(rc, i -> i > 3, Array#{1} @ rc);
        Array.sameElements(a, ((Array#{} @ rc): Array[Int32, _]))
    }

    @test
    def takeWhileLeft03(): Bool = region rc {
        let a = Array.takeWhileLeft(rc, i -> i > 3, Array#{4} @ rc);
        Array.sameElements(a, Array#{4} @ rc)
    }

    @test
    def takeWhileLeft04(): Bool = region rc {
        let a = Array.takeWhileLeft(rc, i -> i > 3, Array#{1,2} @ rc);
        Array.sameElements(a, ((Array#{} @ rc): Array[Int32, _]))
    }

    @test
    def takeWhileLeft05(): Bool = region rc {
        let a = Array.takeWhileLeft(rc, i -> i > 3, Array#{1,5} @ rc);
        Array.sameElements(a, ((Array#{} @ rc): Array[Int32, _]))
    }

    @test
    def takeWhileLeft06(): Bool = region rc {
        let a = Array.takeWhileLeft(rc, i -> i > 3, Array#{5,1} @ rc);
        Array.sameElements(a, Array#{5} @ rc)
    }

    @test
    def takeWhileLeft07(): Bool = region rc {
        let a = Array.takeWhileLeft(rc, i -> i > 3, Array#{5,8} @ rc);
        Array.sameElements(a, Array#{5,8} @ rc)
    }

    @test
    def takeWhileLeft08(): Bool = region rc {
        let a = Array.takeWhileLeft(rc, i -> i > 3, Array#{4, 6, -3, 11, -5, 1, 2, 16, 7, 1, 7} @ rc);
        Array.sameElements(a, Array#{4, 6} @ rc)
    }

    /////////////////////////////////////////////////////////////////////////////
    // takeWhileRight                                                          //
    /////////////////////////////////////////////////////////////////////////////

    @test
    def takeWhileRight01(): Bool = region rc {
        let a = Array.takeWhileRight(rc, i -> i > 3, ((Array#{} @ rc): Array[Int32, _]));
        Array.sameElements(a, ((Array#{} @ rc): Array[Int32, _]))
    }

    @test
    def takeWhileRight02(): Bool = region rc {
        let a = Array.takeWhileRight(rc, i -> i > 3, Array#{1} @ rc);
        Array.sameElements(a, ((Array#{} @ rc): Array[Int32, _]))
    }

    @test
    def takeWhileRight03(): Bool = region rc {
        let a = Array.takeWhileRight(rc, i -> i > 3, Array#{4} @ rc);
        Array.sameElements(a, Array#{4} @ rc)
    }

    @test
    def takeWhileRight04(): Bool = region rc {
        let a = Array.takeWhileRight(rc, i -> i > 3, Array#{1,2} @ rc);
        Array.sameElements(a, ((Array#{} @ rc): Array[Int32, _]))
    }

    @test
    def takeWhileRight05(): Bool = region rc {
        let a = Array.takeWhileRight(rc, i -> i > 3, Array#{1,5} @ rc);
        Array.sameElements(a, Array#{5} @ rc)
    }

    @test
    def takeWhileRight06(): Bool = region rc {
        let a = Array.takeWhileRight(rc, i -> i > 3, Array#{5,1} @ rc);
        Array.sameElements(a, ((Array#{} @ rc): Array[Int32, _]))
    }

    @test
    def takeWhileRight07(): Bool = region rc {
        let a = Array.takeWhileRight(rc, i -> i > 3, Array#{5,8} @ rc);
        Array.sameElements(a, Array#{5,8} @ rc)
    }

    @test
    def takeWhileRight08(): Bool = region rc {
        let a = Array.takeWhileRight(rc, i -> i > 3, Array#{4, 6, -3, 11, -5, 1, 2, 16, 7, 1, 7} @ rc);
        Array.sameElements(a, Array#{7} @ rc)
    }

    /////////////////////////////////////////////////////////////////////////////
    // groupBy                                                                 //
    /////////////////////////////////////////////////////////////////////////////

    @test
    def groupBy01(): Bool = region rc {
        let arr = Array.groupBy(rc, (a, b) -> a > 3 or b > 8, ((Array#{} @ rc): Array[Int32, rc]));
        let xs = Array.toList(arr) |> List.map(Array.toList);
        xs == Nil
    }

    @test
    def groupBy02(): Bool = region rc {
        let arr = Array.groupBy(rc, (a, b) -> a > 3 or b > 8, Array#{1} @ rc);
        let xs = Array.toList(arr) |> List.map(Array.toList);
        xs == (1 :: Nil) :: Nil
    }

    @test
    def groupBy03(): Bool = region rc {
        let arr = Array.groupBy(rc, (a, b) -> a > 3 or b > 8, Array#{1,4} @ rc);
        let xs = Array.toList(arr) |> List.map(Array.toList);
        xs == (1 :: Nil) :: (4 :: Nil) :: Nil
    }

    @test
    def groupBy04(): Bool = region rc {
        let arr = Array.groupBy(rc, (a, b) -> a > 3 or b > 8, Array#{1,9} @ rc);
        let xs = Array.toList(arr) |> List.map(Array.toList);
        xs == (1 :: 9 :: Nil) :: Nil
    }

    @test
    def groupBy05(): Bool = region rc {
        let arr = Array.groupBy(rc, (a, b) -> a > 3 or b > 8, Array#{1, 4, 7, 6, 9, 2, 4, 4, 8, 16} @ rc);
        let xs = Array.toList(arr) |> List.map(Array.toList);
        xs == (1 :: 9 :: 16 :: Nil) :: (4 :: 7 :: 6 :: 4 :: 4 :: 8 :: Nil) :: (2 :: Nil) :: Nil
    }

    @test
    def groupBy06(): Bool = region rc {
        let arr = Array.groupBy(rc, (a, b) -> a > -6 or a*b >= 0, Array#{-1, -11, 4, -11, 0, 8, 2, 1, -3, -24} @ rc);
        let xs = Array.toList(arr) |> List.map(Array.toList);
        xs == (-1 :: -11 :: -11 :: 0 :: -3 :: -24 :: Nil) :: (4 :: 8 :: 2 :: 1 :: Nil) :: Nil
    }

    @test
    def groupBy07(): Bool = region rc {
        let arr = Array.groupBy(rc, (a, b) -> a < 0 or (a > 10 or (b > 10 or a == b)), Array#{-5, 6, 11, 8, 8, -11, -1, 0, 4, -1} @ rc);
        let xs = Array.toList(arr) |> List.map(Array.toList);
        xs == (-5 :: 11 :: -11 :: -1 :: -1 :: Nil) :: (6 :: Nil) :: (8 :: 8 :: Nil) :: (0 :: Nil) :: (4 :: Nil) :: Nil
    }

    /////////////////////////////////////////////////////////////////////////////
    // zip                                                                     //
    /////////////////////////////////////////////////////////////////////////////

    @test
    def zip01(): Bool = region rc {
        let a = Array.zip(rc, ((Array#{} @ rc): Array[Int32, _]), ((Array#{} @ rc): Array[Int32, _]));
        Array.sameElements(a, ((Array#{} @ rc): Array[(Int32, Int32), _]))
    }

    @test
    def zip02(): Bool = region rc {
        let a = Array.zip(rc, Array#{1} @ rc, ((Array#{} @ rc): Array[Int32, _]));
        Array.sameElements(a, ((Array#{} @ rc): Array[(Int32, Int32), _]))
    }

    @test
    def zip03(): Bool = region rc {
        let a = Array.zip(rc, ((Array#{} @ rc): Array[Int32, _]), Array#{2} @ rc);
        Array.sameElements(a, ((Array#{} @ rc): Array[(Int32, Int32), _]))
    }

    @test
    def zip04(): Bool = region rc {
        let a = Array.zip(rc, Array#{1} @ rc, Array#{2} @ rc);
        Array.sameElements(a, Array#{(1, 2)} @ rc)
    }

    @test
    def zip05(): Bool = region rc {
        let a = Array.zip(rc, Array#{1,3} @ rc, Array#{2,4} @ rc);
        Array.sameElements(a, Array#{(1, 2), (3, 4)} @ rc)
    }

    @test
    def zip06(): Bool = region rc {
        let a = Array.zip(rc, Array#{1,3,5} @ rc, Array#{2,4,6} @ rc);
        Array.sameElements(a, Array#{(1, 2), (3, 4), (5, 6)} @ rc)
    }

    @test
    def zip07(): Bool = region rc {
        let a = Array.zip(rc, Array#{1,3,5,7} @ rc, Array#{2,4,6,8} @ rc);
        Array.sameElements(a, Array#{(1, 2), (3, 4), (5, 6), (7, 8)} @ rc)
    }

    /////////////////////////////////////////////////////////////////////////////
    // zipWith                                                                 //
    /////////////////////////////////////////////////////////////////////////////

    @test
    def zipWith01(): Bool = region rc {
        let arr = Array.zipWith(rc, (a, b) -> if (b) a + 1 else a, ((Array#{} @ rc): Array[Int32, _]), ((Array#{} @ rc): Array[Bool, _]));
        Array.sameElements(arr, ((Array#{} @ rc): Array[Int32, _]))
    }

    @test
    def zipWith02(): Bool = region rc {
        let arr = Array.zipWith(rc, (a, b) -> if (b) a + 1 else a, Array#{1} @ rc, ((Array#{} @ rc): Array[Bool, _]));
        Array.sameElements(arr, ((Array#{} @ rc): Array[Int32, _]))
    }

    @test
    def zipWith03(): Bool = region rc {
        let arr = Array.zipWith(rc, (a, b) -> if (b) a + 1 else a, ((Array#{} @ rc): Array[Int32, _]), Array#{true} @ rc);
        Array.sameElements(arr, ((Array#{} @ rc): Array[Int32, _]))
    }

    @test
    def zipWith04(): Bool = region rc {
        let arr = Array.zipWith(rc, (a, b) -> if (b) a + 1 else a, Array#{1} @ rc, Array#{true} @ rc);
        Array.sameElements(arr, Array#{2} @ rc)
    }

    @test
    def zipWith05(): Bool = region rc {
        let arr = Array.zipWith(rc, (a, b) -> if (b) a + 1 else a, Array#{1} @ rc, Array#{false} @ rc);
        Array.sameElements(arr, Array#{1} @ rc)
    }

    @test
    def zipWith06(): Bool = region rc {
        let arr = Array.zipWith(rc, (a, b) -> if (b) a + 1 else a,
                        Array#{1, 2, 3, 4, 5, 6, 7, 8} @ rc,
                        Array#{false, true, true, false, false, true, true, true} @ rc);
        Array.sameElements(arr, Array#{1, 3, 4, 4, 5, 7, 8, 9} @ rc)
    }

    /////////////////////////////////////////////////////////////////////////////
    // unzip                                                                   //
    /////////////////////////////////////////////////////////////////////////////

    @test
    def unzip01(): Bool = region rc {
        let (a,b) = Array.unzip(rc, rc, ((Array#{} @ rc): Array[(Unit, Unit), _]));
        Array.sameElements(a, Array#{} @ rc) and Array.sameElements(b, Array#{} @ rc)
    }

    @test
    def unzip02(): Bool = region rc {
        let (a,b) = Array.unzip(rc, rc, Array#{(1, true)} @ rc);
        Array.sameElements(a, Array#{1} @ rc) and Array.sameElements(b, Array#{true} @ rc)
    }

    @test
    def unzip03(): Bool = region rc {
        let (a,b) = Array.unzip(rc, rc, Array#{(1, true), (2, true)} @ rc);
        Array.sameElements(a, Array#{1,2} @ rc)  and Array.sameElements(b, Array#{true,true} @ rc)
    }

    @test
    def unzip04(): Bool = region rc {
        let (a,b) = Array.unzip(rc, rc, Array#{(1, true), (2, true), (3, false)} @ rc);
        Array.sameElements(a, Array#{1,2,3} @ rc) and Array.sameElements(b, Array#{true,true,false} @ rc)
    }

    @test
    def unzip05(): Bool = region rc1 { region rc2 {
        unzip05Aux(rc1, Array#{(1, "1"), (2, "2"), (3, "3")} @ rc2) `Array.sameElements` (Array#{1, 2, 3} @ rc2)
    }}

    def unzip05Aux(rc1: Region[r1], a: Array[(a, b), r2]): Array[a, r1] \ { r1, r2 } =
        region rc3 {
            // snd is local, fst is for caller
            Array.unzip(rc1, rc3, a) |> fst
        }

    /////////////////////////////////////////////////////////////////////////////
    // fold2                                                                   //
    /////////////////////////////////////////////////////////////////////////////

    @test
    def fold201(): Bool = region rc {
        Array.fold2((c, a, b) -> if (b) a + c else a * c, 4, ((Array#{} @ rc): Array[Int32, _]), ((Array#{} @ rc): Array[Bool, _])) == 4
    }

    @test
    def fold202(): Bool = region rc {
        Array.fold2((c, a, b) -> if (b) a + c else a * c, 4, Array#{1} @ rc, Array#{} @ rc) == 4
    }

    @test
    def fold203(): Bool = region rc {
        Array.fold2((c, a, b) -> if (b) a + c else a * c, 4, Array#{} @ rc, Array#{true} @ rc) == 4
    }

    @test
    def fold204(): Bool = region rc {
        Array.fold2((c, a, b) -> if (b) a + c else a * c, 4, Array#{2} @ rc, Array#{true} @ rc) == 6
    }

    @test
    def fold205(): Bool = region rc {
        Array.fold2((c, a, b) -> if (b) a + c else a * c, 4, Array#{2} @ rc, Array#{false} @ rc) == 8
    }

    @test
    def fold206(): Bool = region rc {
        Array.fold2((c, a, b) -> if (b) a + c else a * c, 4, Array#{3,2} @ rc, Array#{true,true} @ rc) == 9
    }

    @test
    def fold207(): Bool = region rc {
        Array.fold2((c, a, b) -> if (b) a + c else a * c, 4, Array#{3,2} @ rc, Array#{true,false} @ rc) == 14
    }

    @test
    def fold208(): Bool = region rc {
        Array.fold2((c, a, b) -> if (b) a + c else a * c, 4, Array#{3,2} @ rc, Array#{false,true} @ rc) == 14
    }

    @test
    def fold209(): Bool = region rc {
        Array.fold2((c, a, b) -> if (b) a + c else a * c, 4, Array#{3,2} @ rc, Array#{false,false} @ rc) == 24
    }

    @test
    def fold210(): Bool = region rc {
        Array.fold2((c, a, b) -> if (b) a + c else a * c, 4, Array#{6,-4,3,2} @ rc,
            Array#{true,false,false,true} @ rc) == -118
    }

    /////////////////////////////////////////////////////////////////////////////
    // foldLeft2                                                               //
    /////////////////////////////////////////////////////////////////////////////

    @test
    def foldLeft201(): Bool = region rc {
        Array.foldLeft2((c, a, b) -> if (b) a + c else a * c, 4, ((Array#{} @ rc): Array[Int32, _]), ((Array#{} @ rc): Array[Bool, _])) == 4
    }

    @test
    def foldLeft202(): Bool = region rc {
        Array.foldLeft2((c, a, b) -> if (b) a + c else a * c, 4, Array#{1} @ rc, ((Array#{} @ rc): Array[Bool, _])) == 4
    }

    @test
    def foldLeft203(): Bool = region rc {
        Array.foldLeft2((c, a, b) -> if (b) a + c else a * c, 4, ((Array#{} @ rc): Array[Int32, _]), Array#{true} @ rc) == 4
    }

    @test
    def foldLeft204(): Bool = region rc {
        Array.foldLeft2((c, a, b) -> if (b) a + c else a * c, 4, Array#{2} @ rc, Array#{true} @ rc) == 6
    }

    @test
    def foldLeft205(): Bool = region rc {
        Array.foldLeft2((c, a, b) -> if (b) a + c else a * c, 4, Array#{2} @ rc, Array#{false} @ rc) == 8
    }

    @test
    def foldLeft206(): Bool = region rc {
        Array.foldLeft2((c, a, b) -> if (b) a + c else a * c, 4, Array#{3,2} @ rc, Array#{true,true} @ rc) == 9
    }

    @test
    def foldLeft207(): Bool = region rc {
        Array.foldLeft2((c, a, b) -> if (b) a + c else a * c, 4, Array#{3,2} @ rc, Array#{true,false} @ rc) == 14
    }

    @test
    def foldLeft208(): Bool = region rc {
        Array.foldLeft2((c, a, b) -> if (b) a + c else a * c, 4, Array#{3,2} @ rc, Array#{false,true} @ rc) == 14
    }

    @test
    def foldLeft209(): Bool = region rc {
        Array.foldLeft2((c, a, b) -> if (b) a + c else a * c, 4, Array#{3,2} @ rc, Array#{false,false} @ rc) == 24
    }

    @test
    def foldLeft210(): Bool = region rc {
        Array.foldLeft2((c, a, b) -> if (b) a + c else a * c, 4, Array#{6,-4,3,2} @ rc,
            Array#{true,false,false,true} @ rc) == -118
    }

    /////////////////////////////////////////////////////////////////////////////
    // foldRight2                                                              //
    /////////////////////////////////////////////////////////////////////////////

    @test
    def foldRight201(): Bool = region rc {
        Array.foldRight2((a, b, c) -> if (b) a + c else a * c, 4, ((Array#{} @ rc): Array[Int32, _]), ((Array#{} @ rc): Array[Bool, _])) == 4
    }

    @test
    def foldRight202(): Bool = region rc {
        Array.foldRight2((a, b, c) -> if (b) a + c else a * c, 4, Array#{1} @ rc, ((Array#{} @ rc): Array[Bool, _])) == 4
    }

    @test
    def foldRight203(): Bool = region rc {
        Array.foldRight2((a, b, c) -> if (b) a + c else a * c, 4, ((Array#{} @ rc): Array[Int32, _]), Array#{true} @ rc) == 4
    }

    @test
    def foldRight204(): Bool = region rc {
        Array.foldRight2((a, b, c) -> if (b) a + c else a * c, 4, Array#{2} @ rc, Array#{true} @ rc) == 6
    }

    @test
    def foldRight205(): Bool = region rc {
        Array.foldRight2((a, b, c) -> if (b) a + c else a * c, 4, Array#{2} @ rc, Array#{false} @ rc) == 8
    }

    @test
    def foldRight206(): Bool = region rc {
        Array.foldRight2((a, b, c) -> if (b) a + c else a * c, 4, Array#{3,2} @ rc, Array#{true,true} @ rc) == 9
    }

    @test
    def foldRight207(): Bool = region rc {
        Array.foldRight2((a, b, c) -> if (b) a + c else a * c, 4, Array#{3,2} @ rc, Array#{true,false} @ rc) == 11
    }

    @test
    def foldRight208(): Bool = region rc {
        Array.foldRight2((a, b, c) -> if (b) a + c else a * c, 4, Array#{3,2} @ rc, Array#{false,true} @ rc) == 18
    }

    @test
    def foldRight209(): Bool = region rc {
        Array.foldRight2((a, b, c) -> if (b) a + c else a * c, 4, Array#{3,2} @ rc, Array#{false,false} @ rc) == 24
    }

    @test
    def foldRight210(): Bool = region rc {
        Array.foldRight2((a, b, c) -> if (b) a + c else a * c, 4, Array#{6,-4,3,2} @ rc,
            Array#{true,false,false,true} @ rc) == -66
    }

    /////////////////////////////////////////////////////////////////////////////
    // filterMap                                                               //
    /////////////////////////////////////////////////////////////////////////////

    @test
    def filterMap01(): Bool = region rc {
        let a = Array.filterMap(rc, i -> if (i `Int32.remainder` 2 == 0) Some(i/2) else None, ((Array#{} @ rc): Array[Int32, _]));
        Array.sameElements(a, ((Array#{} @ rc): Array[Int32, _]))
    }

    @test
    def filterMap02(): Bool = region rc {
        let a = Array.filterMap(rc, i -> if (i `Int32.remainder` 2 == 0) Some(i/2) else None, Array#{1} @ rc);
        Array.sameElements(a, ((Array#{} @ rc): Array[Int32, _]))
    }

    @test
    def filterMap03(): Bool = region rc {
        let a = Array.filterMap(rc, i -> if (i `Int32.remainder` 2 == 0) Some(i/2) else None, Array#{2} @ rc);
        Array.sameElements(a, Array#{1} @ rc)
    }

    @test
    def filterMap04(): Bool = region rc {
        let a = Array.filterMap(rc, i -> if (i `Int32.remainder` 2 == 0) Some(i/2) else None, Array#{1,3} @ rc);
        Array.sameElements(a, ((Array#{} @ rc): Array[Int32, _]))
    }

    @test
    def filterMap05(): Bool = region rc {
        let a = Array.filterMap(rc, i -> if (i `Int32.remainder` 2 == 0) Some(i/2) else None, Array#{1,4} @ rc);
        Array.sameElements(a, Array#{2} @ rc)
    }

    @test
    def filterMap06(): Bool = region rc {
        let a = Array.filterMap(rc, i -> if (i `Int32.remainder` 2 == 0) Some(i/2) else None, Array#{6,-1} @ rc);
        Array.sameElements(a, Array#{3} @ rc)
    }

    @test
    def filterMap07(): Bool = region rc {
        let a = Array.filterMap(rc, i -> if (i `Int32.remainder` 2 == 0) Some(i/2) else None, Array#{8,6} @ rc);
        Array.sameElements(a, Array#{4,3} @ rc)
    }

    @test
    def filterMap08(): Bool = region rc {
        let a = Array.filterMap(rc, i -> if (i `Int32.remainder` 2 == 0) Some(i/2) else None, Array#{0,1,2,3,4,5,10} @ rc);
        Array.sameElements(a, Array#{0,1,2,5} @ rc)
    }

    /////////////////////////////////////////////////////////////////////////////
    // findMap                                                                 //
    /////////////////////////////////////////////////////////////////////////////

    @test
    def findMap01(): Bool = region rc {
        Array.findMap(i -> if (i `Int32.remainder` 2 == 0) Some(i/2) else None, ((Array#{} @ rc): Array[Int32, _])) == None
    }

    @test
    def findMap02(): Bool = region rc {
        Array.findMap(i -> if (i `Int32.remainder` 2 == 0) Some(i/2) else None, Array#{1} @ rc) == None
    }

    @test
    def findMap03(): Bool = region rc {
        Array.findMap(i -> if (i `Int32.remainder` 2 == 0) Some(i/2) else None, Array#{2} @ rc) == Some(1)
    }

    @test
    def findMap04(): Bool = region rc {
        Array.findMap(i -> if (i `Int32.remainder` 2 == 0) Some(i/2) else None, Array#{1,3} @ rc) == None
    }

    @test
    def findMap05(): Bool = region rc {
        Array.findMap(i -> if (i `Int32.remainder` 2 == 0) Some(i/2) else None, Array#{1,4} @ rc) == Some(2)
    }

    @test
    def findMap06(): Bool = region rc {
        Array.findMap(i -> if (i `Int32.remainder` 2 == 0) Some(i/2) else None, Array#{6,-1} @ rc) == Some(3)
    }

    @test
    def findMap07(): Bool = region rc {
        Array.findMap(i -> if (i `Int32.remainder` 2 == 0) Some(i/2) else None, Array#{8,6} @ rc) == Some(4)
    }

    @test
    def findMap08(): Bool = region rc {
        Array.findMap(i -> if (i `Int32.remainder` 2 == 0) Some(i/2) else None, Array#{0,1,2,3,4,5,10} @ rc) == Some(0)
    }

    /////////////////////////////////////////////////////////////////////////////
    // toSet                                                                   //
    /////////////////////////////////////////////////////////////////////////////

    @test
    def toSet01(): Bool = region rc {
        Array.toSet(((Array#{} @ rc): Array[Int32, _])) == Set#{}
    }

    @test
    def toSet02(): Bool = region rc {
        Array.toSet(Array#{1} @ rc) == Set#{1}
    }

    @test
    def toSet03(): Bool = region rc {
        Array.toSet(Array#{1,2} @ rc) == Set#{1, 2}
    }

    @test
    def toSet04(): Bool = region rc {
        Array.toSet(Array#{1,1} @ rc) == Set#{1}
    }

    @test
    def toSet05(): Bool = region rc {
        Array.toSet(Array#{1,2,3} @ rc) == Set#{1, 2, 3}
    }

    @test
    def toSet06(): Bool = region rc {
        Array.toSet(Array#{1,2,1} @ rc) == Set#{1, 2}
    }

    @test
    def toSet07(): Bool = region rc {
        Array.toSet(Array#{1,1,2} @ rc) == Set#{1, 2}
    }

    @test
    def toSet08(): Bool = region rc {
        Array.toSet(Array#{2,1,2,3,4,5,6,3,3} @ rc) == Set#{1, 2, 3, 4, 5, 6}
    }

    /////////////////////////////////////////////////////////////////////////////
    // toMap                                                                   //
    /////////////////////////////////////////////////////////////////////////////

    @test
    def toMap01(): Bool = region rc {
        Array.toMap(((Array#{} @ rc): Array[(Int32, Bool), _])) == Map#{}
    }

    @test
    def toMap02(): Bool = region rc {
        Array.toMap(Array#{(1, true)} @ rc) == Map#{1 => true}
    }

    @test
    def toMap03(): Bool = region rc {
        Array.toMap(Array#{(1, true), (2, false)} @ rc) == Map#{1 => true, 2 => false}
    }

    @test
    def toMap04(): Bool = region rc {
        Array.toMap(Array#{(1, true), (1, false)} @ rc) == Map#{1 => true}
    }

    /////////////////////////////////////////////////////////////////////////////
    // findIndexOf                                                             //
    /////////////////////////////////////////////////////////////////////////////

    @test
    def findIndexOf01(): Bool = region rc {
        Array.findIndexOf(i -> i > 2, ((Array#{} @ rc): Array[Int32, _])) == None
    }

    @test
    def findIndexOf02(): Bool = region rc {
        Array.findIndexOf(i -> i > 2, Array#{1} @ rc) == None
    }

    @test
    def findIndexOf03(): Bool = region rc {
        Array.findIndexOf(i -> i > 2, Array#{3} @ rc) == Some(0)
    }

    @test
    def findIndexOf04(): Bool = region rc {
        Array.findIndexOf(i -> i > 2, Array#{1,2} @ rc) == None
    }

    @test
    def findIndexOf05(): Bool = region rc {
        Array.findIndexOf(i -> i > 2, Array#{6,-6} @ rc) == Some(0)
    }

    @test
    def findIndexOf06(): Bool = region rc {
        Array.findIndexOf(i -> i > 2, Array#{-6,6} @ rc) == Some(1)
    }

    @test
    def findIndexOf07(): Bool = region rc {
        Array.findIndexOf(i -> i > 2, Array#{6,7} @ rc) == Some(0)
    }

    /////////////////////////////////////////////////////////////////////////////
    // findIndexOfLeft                                                         //
    /////////////////////////////////////////////////////////////////////////////

    @test
    def findIndexOfLeft01(): Bool = region rc {
        Array.findIndexOfLeft(i -> i > 2, ((Array#{} @ rc): Array[Int32, _])) == None
    }

    @test
    def findIndexOfLeft02(): Bool = region rc {
        Array.findIndexOfLeft(i -> i > 2, Array#{1} @ rc) == None
    }

    @test
    def findIndexOfLeft03(): Bool = region rc {
        Array.findIndexOfLeft(i -> i > 2, Array#{3} @ rc) == Some(0)
    }

    @test
    def findIndexOfLeft04(): Bool = region rc {
        Array.findIndexOfLeft(i -> i > 2, Array#{1,2} @ rc) == None
    }

    @test
    def findIndexOfLeft05(): Bool = region rc {
        Array.findIndexOfLeft(i -> i > 2, Array#{6,-6} @ rc) == Some(0)
    }

    @test
    def findIndexOfLeft06(): Bool = region rc {
        Array.findIndexOfLeft(i -> i > 2, Array#{-6,6} @ rc) == Some(1)
    }

    @test
    def findIndexOfLeft07(): Bool = region rc {
        Array.findIndexOfLeft(i -> i > 2, Array#{6,7} @ rc) == Some(0)
    }

    /////////////////////////////////////////////////////////////////////////////
    // findIndexOfRight                                                        //
    /////////////////////////////////////////////////////////////////////////////

    @test
    def findIndexOfRight01(): Bool = region rc {
        Array.findIndexOfRight(i -> i > 2, ((Array#{} @ rc): Array[Int32, _])) == None
    }

    @test
    def findIndexOfRight02(): Bool = region rc {
        Array.findIndexOfRight(i -> i > 2, Array#{1} @ rc) == None
    }

    @test
    def findIndexOfRight03(): Bool = region rc {
        Array.findIndexOfRight(i -> i > 2, Array#{3} @ rc) == Some(0)
    }

    @test
    def findIndexOfRight04(): Bool = region rc {
        Array.findIndexOfRight(i -> i > 2, Array#{1,2} @ rc) == None
    }

    @test
    def findIndexOfRight05(): Bool = region rc {
        Array.findIndexOfRight(i -> i > 2, Array#{6,-6} @ rc) == Some(0)
    }

    @test
    def findIndexOfRight06(): Bool = region rc {
        Array.findIndexOfRight(i -> i > 2, Array#{-6,6} @ rc) == Some(1)
    }

    @test
    def findIndexOfRight07(): Bool = region rc {
        Array.findIndexOfRight(i -> i > 2, Array#{6,7} @ rc) == Some(1)
    }

    /////////////////////////////////////////////////////////////////////////////
    // findIndices                                                             //
    /////////////////////////////////////////////////////////////////////////////

    @test
    def findIndices01(): Bool = region rc {
        let a = Array.findIndices(rc, i -> i > 2, ((Array#{} @ rc): Array[Int32, rc]));
        Array.sameElements(a, ((Array#{} @ rc): Array[Int32, rc]))
    }

    @test
    def findIndices02(): Bool = region rc {
        let a = Array.findIndices(rc, i -> i > 2, Array#{1} @ rc);
        Array.sameElements(a, ((Array#{} @ rc): Array[Int32, rc]))
    }

    @test
    def findIndices03(): Bool = region rc {
        let a = Array.findIndices(rc, i -> i > 2, Array#{3} @ rc);
        Array.sameElements(a, Array#{0} @ rc)
    }

    @test
    def findIndices04(): Bool = region rc {
        let a = Array.findIndices(rc, i -> i > 2, Array#{1,2} @ rc);
        Array.sameElements(a, ((Array#{} @ rc): Array[Int32, rc]))
    }

    @test
    def findIndices05(): Bool = region rc {
        let a = Array.findIndices(rc, i -> i > 2, Array#{6,-6} @ rc);
        Array.sameElements(a, Array#{0} @ rc)
    }

    @test
    def findIndices06(): Bool = region rc {
        let a = Array.findIndices(rc, i -> i > 2, Array#{-6,6} @ rc);
        Array.sameElements(a, Array#{1} @ rc)
    }

    @test
    def findIndices07(): Bool = region rc {
        let a = Array.findIndices(rc, i -> i > 2, Array#{6,7} @ rc);
        Array.sameElements(a, Array#{0,1} @ rc)
    }

    /////////////////////////////////////////////////////////////////////////////
    // init                                                                    //
    /////////////////////////////////////////////////////////////////////////////

    @test
    def init01(): Bool = region rc {
        let a = Array.init(rc, x -> x, 0);
        Array.sameElements(a, ((Array#{} @ rc): Array[Int32, _]))
    }

    @test
    def init02(): Bool = region rc {
        let a = Array.init(rc, x -> x, -1);
        Array.sameElements(a, ((Array#{} @ rc): Array[Int32, _]))
    }

    @test
    def init03(): Bool = region rc {
        let a = Array.init(rc, x -> x, 1);
        Array.sameElements(a, Array#{0} @ rc)
    }

    @test
    def init04(): Bool = region rc {
        let a = Array.init(rc, x -> x, 2);
        Array.sameElements(a, Array#{0,1} @ rc)
    }

    @test
    def init05(): Bool = region rc {
        let a = Array.init(rc, x -> x, 50);
        Array.length(a) == 50
    }

    /////////////////////////////////////////////////////////////////////////////
    // sameElements                                                            //
    /////////////////////////////////////////////////////////////////////////////

    @test
    def sameElements01(): Bool = region rc {
        let a = ((Array#{} @ rc): Array[Int32, _]);
        let b = ((Array#{} @ rc): Array[Int32, _]);
        Array.sameElements(a,b) == true
    }

    @test
    def sameElements02(): Bool = region rc {
        let a = (Array#{1} @ rc: Array[Int32, _]);
        let b = (Array#{} @ rc: Array[Int32, _]);
        Array.sameElements(a,b) == false
    }

    @test
    def sameElements03(): Bool = region rc {
        let a = ((Array#{} @ rc): Array[Int32, _]);
        let b = ((Array#{1} @ rc): Array[Int32, _]);
        Array.sameElements(a,b) == false
    }

    @test
    def sameElements04(): Bool = region rc {
        let a = ((Array#{1} @ rc): Array[Int32, _]);
        let b = ((Array#{1} @ rc): Array[Int32, _]);
        Array.sameElements(a,b) == true
    }

    @test
    def sameElements05(): Bool = region rc {
        let a = ((Array#{1} @ rc): Array[Int32, _]);
        let b = ((Array#{0} @ rc): Array[Int32, _]);
        Array.sameElements(a,b) == false
    }

    @test
    def sameElements06(): Bool = region rc {
        let a = ((Array#{1,2} @ rc): Array[Int32, _]);
        let b = ((Array#{1,2} @ rc): Array[Int32, _]);
        Array.sameElements(a,b) == true
    }

    @test
    def sameElements07(): Bool = region rc {
        let a = ((Array#{1,2} @ rc): Array[Int32, _]);
        let b = ((Array#{2,1} @ rc): Array[Int32, _]);
        Array.sameElements(a,b) == false
    }

    /////////////////////////////////////////////////////////////////////////////
    // forEach                                                                 //
    /////////////////////////////////////////////////////////////////////////////

    @test
    def forEach01(): Bool = region rc {
        let a = ((Array#{} @ rc): Array[Int32, _]);
        let sb = StringBuilder.empty(rc);
        let fn = x -> if (x > 0) StringBuilder.append!('T', sb) else StringBuilder.append!('F', sb);
        Array.forEach(fn, a);
        StringBuilder.toString(sb) == ""
    }

    @test
    def forEach02(): Bool = region rc {
        let a = Array#{0} @ rc;
        let sb = StringBuilder.empty(rc);
        let fn = x -> if (x > 0) StringBuilder.append!('T', sb) else StringBuilder.append!('F', sb);
        Array.forEach(fn, a);
        StringBuilder.toString(sb) == "F"
    }

    @test
    def forEach03(): Bool = region rc {
        let a = Array#{1} @ rc;
        let sb = StringBuilder.empty(rc);
        let fn = x -> if (x > 0) StringBuilder.append!('T', sb) else StringBuilder.append!('F', sb);
        Array.forEach(fn, a);
        StringBuilder.toString(sb) == "T"
    }

    @test
    def forEach04(): Bool = region rc {
        let a = Array#{0,1} @ rc;
        let sb = StringBuilder.empty(rc);
        let fn = x -> if (x > 0) StringBuilder.append!('T', sb) else StringBuilder.append!('F', sb);
        Array.forEach(fn, a);
        StringBuilder.toString(sb) == "FT"
    }

    /////////////////////////////////////////////////////////////////////////////
    // forEachWithIndex                                                        //
    /////////////////////////////////////////////////////////////////////////////

    @test
    def forEachWithIndex01(): Bool = region rc {
        let a = ((Array#{} @ rc): Array[Float32, _]);
        let sb = StringBuilder.empty(rc);
        let fn = (ix, _) -> if (ix > 0) StringBuilder.append!('T', sb) else StringBuilder.append!('F', sb);
        Array.forEachWithIndex(fn, a);
        StringBuilder.toString(sb) == ""
    }

    @test
    def forEachWithIndex02(): Bool = region rc {
        let a = Array#{0.0} @ rc;
        let sb = StringBuilder.empty(rc);
        let fn = (ix, _) -> if (ix > 0) StringBuilder.append!('T', sb) else StringBuilder.append!('F', sb);
        Array.forEachWithIndex(fn, a);
        StringBuilder.toString(sb) == "F"
    }

    @test
    def forEachWithIndex03(): Bool = region rc {
        let a = Array#{0.0, 0.1} @ rc;
        let sb = StringBuilder.empty(rc);
        let fn = (ix, _) -> if (ix > 0) StringBuilder.append!('T', sb) else StringBuilder.append!('F', sb);
        Array.forEachWithIndex(fn, a);
        StringBuilder.toString(sb) == "FT"
    }

    @test
    def forEachWithIndex04(): Bool = region rc {
        let a = Array#{0.0, 0.1, 0.2} @ rc;
        let sb = StringBuilder.empty(rc);
        let fn = (ix, _) -> if (ix > 0) StringBuilder.append!('T', sb) else StringBuilder.append!('F', sb);
        Array.forEachWithIndex(fn, a);
        StringBuilder.toString(sb) == "FTT"
    }

    @test
    def forEachWithIndex05(): Bool = region rc {
        let a = Array#{0.0, 0.1, 0.2, 0.3} @ rc;
        let sb = StringBuilder.empty(rc);
        let fn = (ix, _) -> if (ix > 0) StringBuilder.append!('T', sb) else StringBuilder.append!('F', sb);
        Array.forEachWithIndex(fn, a);
        StringBuilder.toString(sb) == "FTTT"
    }

    /////////////////////////////////////////////////////////////////////////////
    // updateSequence                                                          //
    /////////////////////////////////////////////////////////////////////////////

    @test
    def updateSequence01(): Bool = region rc {
         let a = Array.updateSequence(rc, 0, ((Array#{} @ rc): Array[Int32, _]), ((Array#{} @ rc): Array[Int32, _]));
         Array.sameElements(a, ((Array#{} @ rc): Array[Int32, _]))
     }

    @test
    def updateSequence02(): Bool = region rc {
        let a = Array.updateSequence(rc, 0, Array#{1,2} @ rc, Array#{} @ rc);
        Array.sameElements(a, ((Array#{} @ rc): Array[Int32, _]))
    }

    @test
    def updateSequence03(): Bool = region rc {
        let a = Array.updateSequence(rc, 0, Array#{} @ rc, Array#{1,2} @ rc);
        Array.sameElements(a, Array#{1,2} @ rc)
    }

    @test
    def updateSequence04(): Bool = region rc {
        let a = Array.updateSequence(rc, -3, Array#{1,2,4} @ rc, Array#{1,2} @ rc);
        Array.sameElements(a, Array#{1,2} @ rc)
    }

    @test
    def updateSequence05(): Bool = region rc {
        let a = Array.updateSequence(rc, 2, Array#{1,2,4} @ rc, Array#{1,2} @ rc);
        Array.sameElements(a, Array#{1,2} @ rc)
    }

    @test
    def updateSequence06(): Bool = region rc {
        let a = Array.updateSequence(rc, 0, Array#{} @ rc, Array#{1} @ rc);
        Array.sameElements(a, Array#{1} @ rc)
    }

    @test
    def updateSequence07(): Bool = region rc {
        let a = Array.updateSequence(rc, 1, Array#{2} @ rc, Array#{1} @ rc);
        Array.sameElements(a, Array#{1} @ rc)
    }

    @test
    def updateSequence08(): Bool = region rc {
        let a = Array.updateSequence(rc, 0, Array#{2} @ rc, Array#{1} @ rc);
        Array.sameElements(a, Array#{2} @ rc)
    }

    @test
    def updateSequence09(): Bool = region rc {
        let a = Array.updateSequence(rc, 0, Array#{2,4} @ rc, Array#{1} @ rc);
        Array.sameElements(a, Array#{2} @ rc)
    }

    @test
    def updateSequence10(): Bool = region rc {
        let a = Array.updateSequence(rc, -1, Array#{2,4} @ rc, Array#{1} @ rc);
        Array.sameElements(a, Array#{4} @ rc)
    }

    @test
    def updateSequence11(): Bool = region rc {
        let a = Array.updateSequence(rc, -1, Array#{3,4} @ rc, Array#{1,2} @ rc);
        Array.sameElements(a, Array#{4,2} @ rc)
    }

    @test
    def updateSequence12(): Bool = region rc {
        let a = Array.updateSequence(rc, 1, Array#{3,4} @ rc, Array#{1,2} @ rc);
        Array.sameElements(a, Array#{1,3} @ rc)
    }

    @test
    def updateSequence13(): Bool = region rc {
        let a = Array.updateSequence(rc, -2, Array#{3,4} @ rc, Array#{1,2} @ rc);
        Array.sameElements(a, Array#{1,2} @ rc)
    }

    @test
    def updateSequence14(): Bool = region rc {
        let a = Array.updateSequence(rc, 2, Array#{3,4} @ rc, Array#{1,2} @ rc);
        Array.sameElements(a, Array#{1,2} @ rc)
    }

    @test
    def updateSequence15(): Bool = region rc {
        let a = Array.updateSequence(rc, 1, Array#{3} @ rc, Array#{1,2} @ rc);
        Array.sameElements(a, Array#{1,3} @ rc)
    }

    @test
    def updateSequence16(): Bool = region rc {
        let a = Array.updateSequence(rc, 0, Array#{3,4} @ rc, Array#{1,2} @ rc);
        Array.sameElements(a, Array#{3,4} @ rc)
    }

    @test
    def updateSequence17(): Bool = region rc {
        let a = Array.updateSequence(rc, 0, Array#{4} @ rc, Array#{1, 2, 3} @ rc);
        Array.sameElements(a, Array#{4, 2, 3} @ rc)
    }

    @test
    def updateSequence18(): Bool = region rc {
        let a = Array.updateSequence(rc, 1, Array#{4} @ rc, Array#{1, 2, 3} @ rc);
        Array.sameElements(a, Array#{1, 4, 3} @ rc)
    }

    @test
    def updateSequence19(): Bool = region rc {
        let a = Array.updateSequence(rc, 2, Array#{4} @ rc, Array#{1, 2, 3} @ rc);
        Array.sameElements(a, Array#{1, 2, 4} @ rc)
    }

    @test
    def updateSequence20(): Bool = region rc {
        let a = Array.updateSequence(rc, 0, Array#{4, 5} @ rc, Array#{1, 2, 3} @ rc);
        Array.sameElements(a, Array#{4, 5, 3} @ rc)
    }

    @test
    def updateSequence21(): Bool = region rc {
        let a = Array.updateSequence(rc, 1, Array#{4, 5} @ rc, Array#{1, 2, 3} @ rc);
        Array.sameElements(a, Array#{1, 4, 5} @ rc)
    }

    @test
    def updateSequence22(): Bool = region rc {
        let a = Array.updateSequence(rc, -1, Array#{4, 5, 6} @ rc, Array#{1, 2, 3} @ rc);
        Array.sameElements(a, Array#{5, 6, 3} @ rc)
    }

    @test
    def updateSequence23(): Bool = region rc {
        let a = Array.updateSequence(rc, 0, Array#{4, 5, 6} @ rc, Array#{1, 2, 3} @ rc);
        Array.sameElements(a, Array#{4, 5, 6} @ rc)
    }

    @test
    def updateSequence24(): Bool = region rc {
        let a = Array.updateSequence(rc, 2, Array#{14, 15, 16, 17} @ rc, Array#{1, 2, 3, 4, 5, 6, 7} @ rc);
        Array.sameElements(a, Array#{1, 2, 14, 15, 16, 17, 7} @ rc)
    }

    @test
    def updateSequence25(): Bool = region rc {
        let a = Array.updateSequence(rc, -2, Array#{14, 15, 16, 17} @ rc, Array#{1, 2, 3, 4, 5, 6, 7} @ rc);
        Array.sameElements(a, Array#{16, 17, 3, 4, 5, 6, 7} @ rc)
    }

    @test
    def updateSequence26(): Bool = region rc {
        let a = Array.updateSequence(rc, 4, Array#{14, 15, 16, 17} @ rc, Array#{1, 2, 3, 4, 5, 6, 7} @ rc);
        Array.sameElements(a, Array#{1, 2, 3, 4, 14, 15, 16} @ rc)
    }

    @test
    def updateSequence27(): Bool = region rc {
        let a = Array.updateSequence(rc, 4, Array#{14, 15} @ rc, Array#{1, 2, 3, 4, 5, 6, 7} @ rc);
        Array.sameElements(a, Array#{1, 2, 3, 4, 14, 15, 7} @ rc)
    }

    @test
    def updateSequence28(): Bool = region rc {
        let a = Array.updateSequence(rc, -1, Array#{-1, -2, -3, -4, -5, -6, -7, -8} @ rc, Array#{1, 2, 3, 4, 5, 6, 7} @ rc);
        Array.sameElements(a, Array#{-2, -3, -4, -5, -6, -7, -8} @ rc)
    }

    /////////////////////////////////////////////////////////////////////////////
    // updateSequence!                                                         //
    /////////////////////////////////////////////////////////////////////////////

    @test
    def updateSequence01!(): Bool = region rc {
         let a = ((Array#{} @ rc): Array[Int32, _]);
         Array.updateSequence!(0, ((Array#{} @ rc): Array[Int32, _]), a);
         Array.sameElements(a, ((Array#{} @ rc): Array[Int32, _]))
     }

    @test
    def updateSequence02!(): Bool = region rc {
        let a = ((Array#{} @ rc): Array[Int32, _]);
        Array.updateSequence!(0, Array#{1,2} @ rc, a);
        Array.sameElements(a, ((Array#{} @ rc): Array[Int32, _]))
    }

    @test
    def updateSequence03!(): Bool = region rc {
        let a = Array#{1,2} @ rc;
        Array.updateSequence!(0, Array#{} @ rc, a);
        Array.sameElements(a, Array#{1,2} @ rc)
    }

    @test
    def updateSequence04!(): Bool = region rc {
        let a = Array#{1,2} @ rc;
        Array.updateSequence!(-3, Array#{1,2,4} @ rc, a);
        Array.sameElements(a, Array#{1,2} @ rc)
    }

    @test
    def updateSequence05!(): Bool = region rc {
        let a = Array#{1,2} @ rc;
        Array.updateSequence!(2, Array#{1,2,4} @ rc, a);
        Array.sameElements(a, Array#{1,2} @ rc)
    }

    @test
    def updateSequence06!(): Bool = region rc {
        let a = Array#{1} @ rc;
        Array.updateSequence!(0, Array#{} @ rc, a);
        Array.sameElements(a, Array#{1} @ rc)
    }

    @test
    def updateSequence07!(): Bool = region rc {
        let a = Array#{1} @ rc;
        Array.updateSequence!(1, Array#{2} @ rc, a);
        Array.sameElements(a, Array#{1} @ rc)
    }

    @test
    def updateSequence08!(): Bool = region rc {
        let a = Array#{1} @ rc;
        Array.updateSequence!(0, Array#{2} @ rc, a);
        Array.sameElements(a, Array#{2} @ rc)
    }

    @test
    def updateSequence09!(): Bool = region rc {
        let a = Array#{1} @ rc;
        Array.updateSequence!(0, Array#{2,4} @ rc, a);
        Array.sameElements(a, Array#{2} @ rc)
    }

    @test
    def updateSequence10!(): Bool = region rc {
        let a = Array#{1} @ rc;
        Array.updateSequence!(-1, Array#{2,4} @ rc, a);
        Array.sameElements(a, Array#{4} @ rc)
    }

    @test
    def updateSequence11!(): Bool = region rc {
        let a = Array#{1,2} @ rc;
        Array.updateSequence!(-1, Array#{3,4} @ rc, a);
        Array.sameElements(a, Array#{4,2} @ rc)
    }

    @test
    def updateSequence12!(): Bool = region rc {
        let a = Array#{1,2} @ rc;
        Array.updateSequence!(1, Array#{3,4} @ rc, a);
        Array.sameElements(a, Array#{1,3} @ rc)
    }

    @test
    def updateSequence13!(): Bool = region rc {
        let a = Array#{1,2} @ rc;
        Array.updateSequence!(-2, Array#{3,4} @ rc, a);
        Array.sameElements(a, Array#{1,2} @ rc)
    }

    @test
    def updateSequence14!(): Bool = region rc {
        let a = Array#{1,2} @ rc;
        Array.updateSequence!(2, Array#{3,4} @ rc, a);
        Array.sameElements(a, Array#{1,2} @ rc)
    }

    @test
    def updateSequence15!(): Bool = region rc {
        let a = Array#{1,2} @ rc;
        Array.updateSequence!(1, Array#{3} @ rc, a);
        Array.sameElements(a, Array#{1,3} @ rc)
    }

    @test
    def updateSequence16!(): Bool = region rc {
        let a = Array#{1,2} @ rc;
        Array.updateSequence!(0, Array#{3,4} @ rc, a);
        Array.sameElements(a, Array#{3,4} @ rc)
    }

    @test
    def updateSequence17!(): Bool = region rc {
        let a = Array#{1, 2, 3} @ rc;
        Array.updateSequence!(0, Array#{4} @ rc, a);
        Array.sameElements(a, Array#{4, 2, 3} @ rc)
    }

    @test
    def updateSequence18!(): Bool = region rc {
        let a = Array#{1, 2, 3} @ rc;
        Array.updateSequence!(1, Array#{4} @ rc, a);
        Array.sameElements(a, Array#{1, 4, 3} @ rc)
    }

    @test
    def updateSequence19!(): Bool = region rc {
        let a = Array#{1, 2, 3} @ rc;
        Array.updateSequence!(2, Array#{4} @ rc, a);
        Array.sameElements(a, Array#{1, 2, 4} @ rc)
    }

    @test
    def updateSequence20!(): Bool = region rc {
        let a = Array#{1, 2, 3} @ rc;
        Array.updateSequence!(0, Array#{4, 5} @ rc, a);
        Array.sameElements(a, Array#{4, 5, 3} @ rc)
    }

    @test
    def updateSequence21!(): Bool = region rc {
        let a = Array#{1, 2, 3} @ rc;
        Array.updateSequence!(1, Array#{4, 5} @ rc, a);
        Array.sameElements(a, Array#{1, 4, 5} @ rc)
    }

    @test
    def updateSequence22!(): Bool = region rc {
        let a = Array#{1, 2, 3} @ rc;
        Array.updateSequence!(-1, Array#{4, 5, 6} @ rc, a);
        Array.sameElements(a, Array#{5, 6, 3} @ rc)
    }

    @test
    def updateSequence23!(): Bool = region rc {
        let a = Array#{1, 2, 3} @ rc;
        Array.updateSequence!(0, Array#{4, 5, 6} @ rc, a);
        Array.sameElements(a, Array#{4, 5, 6} @ rc)
    }

    @test
    def updateSequence24!(): Bool = region rc {
        let a = Array#{1, 2, 3, 4, 5, 6, 7} @ rc;
        Array.updateSequence!(2, Array#{14, 15, 16, 17} @ rc, a);
        Array.sameElements(a, Array#{1, 2, 14, 15, 16, 17, 7} @ rc)
    }

    @test
    def updateSequence25!(): Bool = region rc {
        let a = Array#{1, 2, 3, 4, 5, 6, 7} @ rc;
        Array.updateSequence!(-2, Array#{14, 15, 16, 17} @ rc, a);
        Array.sameElements(a, Array#{16, 17, 3, 4, 5, 6, 7} @ rc)
    }

    @test
    def updateSequence26!(): Bool = region rc {
        let a = Array#{1, 2, 3, 4, 5, 6, 7} @ rc;
        Array.updateSequence!(4, Array#{14, 15, 16, 17} @ rc, a);
        Array.sameElements(a, Array#{1, 2, 3, 4, 14, 15, 16} @ rc)
    }

    @test
    def updateSequence27!(): Bool = region rc {
        let a = Array#{1, 2, 3, 4, 5, 6, 7} @ rc;
        Array.updateSequence!(4, Array#{14, 15} @ rc, a);
        Array.sameElements(a, Array#{1, 2, 3, 4, 14, 15, 7} @ rc)
    }

    @test
    def updateSequence28!(): Bool = region rc {
        let a = Array#{1, 2, 3, 4, 5, 6, 7} @ rc;
        Array.updateSequence!(-1, Array#{-1, -2, -3, -4, -5, -6, -7, -8} @ rc, a);
        Array.sameElements(a, Array#{-2, -3, -4, -5, -6, -7, -8} @ rc)
    }


    /////////////////////////////////////////////////////////////////////////////
    // sortWith                                                                //
    /////////////////////////////////////////////////////////////////////////////

    def cmp(x: Int32, y: Int32): Comparison =
        if (x < y) Comparison.LessThan
        else if (x == y) Comparison.EqualTo
        else Comparison.GreaterThan

    @test
    def sortWith01(): Bool = region rc {
        let a = Array.sortWith(rc, cmp, ((Array#{} @ rc): Array[Int32, _]));
        a `sameElements` ((Array#{} @ rc): Array[Int32, _])
    }

    @test
    def sortWith02(): Bool = region rc {
        let a = Array.sortWith(rc, cmp, Array#{0} @ rc);
        a `sameElements` Array#{0} @ rc
    }

    @test
    def sortWith03(): Bool = region rc {
        let a = Array.sortWith(rc, cmp, Array#{0,1} @ rc);
        a `sameElements` Array#{0,1} @ rc
    }

    @test
    def sortWith04(): Bool = region rc {
        let a = Array.sortWith(rc, cmp, Array#{1,0} @ rc);
        a `sameElements` Array#{0,1} @ rc
    }

    @test
    def sortWith05(): Bool = region rc {
        let a = Array.sortWith(rc, cmp, Array#{1,1} @ rc);
        a `sameElements` Array#{1,1} @ rc
    }

    @test
    def sortWith06(): Bool = region rc {
        let a = Array.sortWith(rc, cmp, Array#{0,1,2,3,4,5} @ rc);
        a `sameElements` Array#{0,1,2,3,4,5} @ rc
    }

    @test
    def sortWith07(): Bool = region rc {
        let a = Array.sortWith(rc, cmp, Array#{5,4,3,2,1,0} @ rc);
        a `sameElements` Array#{0,1,2,3,4,5} @ rc
    }

    @test
    def sortWith08(): Bool = region rc {
        let a = Array.sortWith(rc, cmp, Array#{5,3,0,4,1,2} @ rc);
        a `sameElements` Array#{0,1,2,3,4,5} @ rc
    }

    @test
    def sortWith09(): Bool = region rc {
        let a = Array.sortWith(rc, cmp, Array#{2,3,0,4,1,2} @ rc);
        a `sameElements` Array#{0,1,2,2,3,4} @ rc
    }

    @test
    def sortWith10(): Bool = region rc {
        let a = Array.sortWith(rc, flip(cmp), Array#{0,1,2,3,4,5} @ rc);
        a `sameElements` Array#{5,4,3,2,1,0} @ rc
    }

    @test
    def sortWith11(): Bool = region rc {
        let a = Array.sortWith(rc, flip(cmp), Array#{5,4,3,2,1,0} @ rc);
        a `sameElements` Array#{5,4,3,2,1,0} @ rc
    }

    @test
    def sortWith12(): Bool = region rc {
        let a = Array.sortWith(rc, flip(cmp), Array#{5,3,0,4,1,2} @ rc);
        a `sameElements` Array#{5,4,3,2,1,0} @ rc
    }

    @test
    def sortWith13(): Bool = region rc {
        let a = Array.sortWith(rc, flip(cmp), Array#{2,3,0,4,1,2} @ rc);
        a `sameElements` Array#{4,3,2,2,1,0} @ rc
    }

    /////////////////////////////////////////////////////////////////////////////
    // sort                                                                    //
    /////////////////////////////////////////////////////////////////////////////

    def testSortVsSortWith(a: Array[Int32, r]): Bool \ r = region rc1 {
        Array.sort(rc1, a) `sameElements` Array.sortWith(rc1, cmp, a)
    }

    @test
    def sort01(): Bool = region rc {
        testSortVsSortWith(((Array#{} @ rc): Array[Int32, _]))
    }

    @test
    def sort02(): Bool = region rc {
        testSortVsSortWith(Array#{0} @ rc)
    }

    @test
    def sort03(): Bool = region rc {
        testSortVsSortWith(Array#{0,1} @ rc)
    }

    @test
    def sort04(): Bool = region rc {
        testSortVsSortWith(Array#{1,0} @ rc)
    }

    @test
    def sort05(): Bool = region rc {
        testSortVsSortWith(Array#{1,1} @ rc)
    }

    @test
    def sort06(): Bool = region rc {
        testSortVsSortWith(Array#{0,1,2,3,4,5} @ rc)
    }

    @test
    def sort07(): Bool = region rc {
        testSortVsSortWith(Array#{5,4,3,2,1,0} @ rc)
    }

    @test
    def sort08(): Bool = region rc {
        testSortVsSortWith(Array#{5,3,0,4,1,2} @ rc)
    }

    @test
    def sort09(): Bool = region rc {
        testSortVsSortWith(Array#{2,3,0,4,1,2} @ rc)
    }

    /////////////////////////////////////////////////////////////////////////////
    // sortWith!                                                               //
    /////////////////////////////////////////////////////////////////////////////

    @test
    def sortWith01!(): Bool = region rc {
        let a = ((Array#{} @ rc): Array[Int32, _]);
        Array.sortWith!(cmp, a);
        a `sameElements` ((Array#{} @ rc): Array[Int32, _])
    }

    @test
    def sortWith02!(): Bool = region rc {
        let a = Array#{0} @ rc;
        Array.sortWith!(cmp, a);
        a `sameElements` Array#{0} @ rc
    }

    @test
    def sortWith03!(): Bool = region rc {
        let a = Array#{0,1} @ rc;
        Array.sortWith!(cmp, a);
        a `sameElements` Array#{0,1} @ rc
    }

    @test
    def sortWith04!(): Bool = region rc {
        let a = Array#{1,0} @ rc;
        Array.sortWith!(cmp, a);
        a `sameElements` Array#{0,1} @ rc
    }

    @test
    def sortWith05!(): Bool = region rc {
        let a = Array#{1,1} @ rc;
        Array.sortWith!(cmp, a);
        a `sameElements` Array#{1,1} @ rc
    }

    @test
    def sortWith06!(): Bool = region rc {
        let a = Array#{0,1,2,3,4,5} @ rc;
        Array.sortWith!(cmp, a);
        a `sameElements` Array#{0,1,2,3,4,5} @ rc
    }

    @test
    def sortWith07!(): Bool = region rc {
        let a = Array#{5,4,3,2,1,0} @ rc;
        Array.sortWith!(cmp, a);
        a `sameElements` Array#{0,1,2,3,4,5} @ rc
    }

    @test
    def sortWith08!(): Bool = region rc {
        let a = Array#{5,3,0,4,1,2} @ rc;
        Array.sortWith!(cmp, a);
        a `sameElements` Array#{0,1,2,3,4,5} @ rc
    }

    @test
    def sortWith09!(): Bool = region rc {
        let a = Array#{2,3,0,4,1,2} @ rc;
        Array.sortWith!(cmp, a);
        a `sameElements` Array#{0,1,2,2,3,4} @ rc
    }

    @test
    def sortWith10!(): Bool = region rc {
        let a = Array#{0,1,2,3,4,5} @ rc;
        Array.sortWith!(flip(cmp), a);
        a `sameElements` Array#{5,4,3,2,1,0} @ rc
    }

    @test
    def sortWith11!(): Bool = region rc {
        let a = Array#{5,4,3,2,1,0} @ rc;
        Array.sortWith!(flip(cmp), a);
        a `sameElements` Array#{5,4,3,2,1,0} @ rc
    }

    @test
    def sortWith12!(): Bool = region rc {
        let a = Array#{5,3,0,4,1,2} @ rc;
        Array.sortWith!(flip(cmp), a);
        a `sameElements` Array#{5,4,3,2,1,0} @ rc
    }

    @test
    def sortWith13!(): Bool = region rc {
        let a = Array#{2,3,0,4,1,2} @ rc;
        Array.sortWith!(flip(cmp), a);
        a `sameElements` Array#{4,3,2,2,1,0} @ rc
    }

    /////////////////////////////////////////////////////////////////////////////
    // sort!                                                                   //
    /////////////////////////////////////////////////////////////////////////////

    def testSort!VsSortWith!(a: Array[Int32, r]): Bool \ r = region rc1 {
        let b = Array.slice(rc1, start = 0, end = Array.length(a), a);
        let c = Array.slice(rc1, start = 0, end = Array.length(a), a);
        Array.sort!(b);
        Array.sortWith!(cmp, c);
        b `sameElements` c
    }

    @test
    def sort!01(): Bool = region rc {
        testSort!VsSortWith!(((Array#{} @ rc): Array[Int32, _]))
    }

    @test
    def sort!02(): Bool = region rc {
        testSort!VsSortWith!(Array#{0} @ rc)
    }

    @test
    def sort!03(): Bool = region rc {
        testSort!VsSortWith!(Array#{0,1} @ rc)
    }

    @test
    def sort!04(): Bool = region rc {
        testSort!VsSortWith!(Array#{1,0} @ rc)
    }

    @test
    def sort!05(): Bool = region rc {
        testSort!VsSortWith!(Array#{1,1} @ rc)
    }

    @test
    def sort!06(): Bool = region rc {
        testSort!VsSortWith!(Array#{0,1,2,3,4,5} @ rc)
    }

    @test
    def sort!07(): Bool = region rc {
        testSort!VsSortWith!(Array#{5,4,3,2,1,0} @ rc)
    }

    @test
    def sort!08(): Bool = region rc {
        testSort!VsSortWith!(Array#{5,3,0,4,1,2} @ rc)
    }

    @test
    def sort!09(): Bool = region rc {
        testSort!VsSortWith!(Array#{2,3,0,4,1,2} @ rc)
    }

    /////////////////////////////////////////////////////////////////////////////
    // sortBy                                                                  //
    /////////////////////////////////////////////////////////////////////////////

    def testSortByVsSort(a: Array[Int32, r]): Bool \ r = region rc1 {
        (Array.sortBy(rc1, identity, a) `sameElements` Array.sort(rc1, a)) and
        (Array.sortBy(rc1, x -> 4 * x + 7, a) `sameElements` Array.sort(rc1, a)) and
        (Array.sortBy(rc1, x -> -x, a) `sameElements` Array.sortWith(rc1, flip(cmp),a))
    }

    @test
    def sortBy01(): Bool = region rc {
        testSortByVsSort(((Array#{} @ rc): Array[Int32, _]))
    }

    @test
    def sortBy02(): Bool = region rc {
        testSortByVsSort(Array#{0} @ rc)
    }

    @test
    def sortBy03(): Bool = region rc {
        testSortByVsSort(Array#{0,1} @ rc)
    }

    @test
    def sortBy04(): Bool = region rc {
        testSortByVsSort(Array#{1,0} @ rc)
    }

    @test
    def sortBy05(): Bool = region rc {
        testSortByVsSort(Array#{1,1} @ rc)
    }

    @test
    def sortBy06(): Bool = region rc {
        testSortByVsSort(Array#{0,1,2,3,4,5} @ rc)
    }

    @test
    def sortBy07(): Bool = region rc {
        testSortByVsSort(Array#{5,4,3,2,1,0} @ rc)
    }

    @test
    def sortBy08(): Bool = region rc {
        testSortByVsSort(Array#{5,3,0,4,1,2} @ rc)
    }

    @test
    def sortBy09(): Bool = region rc {
        testSortByVsSort(Array#{2,3,0,4,1,2} @ rc)
    }

    enum R {
        case R({i = Int32, s = String})
    }

    instance Eq[R] {
        pub def eq(a: R, b: R): Bool =
            let R.R(x) = a;
            let R.R(y) = b;
            x.i == y.i and x.s == y.s
    }

    @test
    def sortBy10(): Bool = region rc {
        Array.sortBy(rc, r -> let R.R(x) = r; x.i, Array#{R.R({i = 2, s = "A"}), R.R({i = 1, s = "B"}), R.R({i = 3, s = "C"})} @ rc)
        `sameElements` Array#{R.R({i = 1, s = "B"}), R.R({i = 2, s = "A"}), R.R({i = 3, s = "C"})} @ rc
    }

    /////////////////////////////////////////////////////////////////////////////
    // sortBy!                                                                 //
    /////////////////////////////////////////////////////////////////////////////

    def testSortBy!VsSortBy(a: Array[Int32, r]) : Bool \ r = region rc1 {
        let b = Array.slice(rc1, start = 0, end = Array.length(a), a);
        let c = Array.slice(rc1, start = 0, end = Array.length(a), a);
        Array.sortBy!(identity, b);
        Array.sortBy!(x -> 4 * x + 7, c);
        (b `sameElements` Array.sortBy(rc1, x -> 4 * x + 7, a)) and
        (c `sameElements` Array.sortBy(rc1, identity, a))
    }

    @test
    def sortBy!01(): Bool = region rc {
        testSortBy!VsSortBy(((Array#{} @ rc): Array[Int32, _]))
    }

    @test
    def sortBy!02(): Bool = region rc {
        testSortBy!VsSortBy(Array#{0} @ rc)
    }

    @test
    def sortBy!03(): Bool = region rc {
        testSortBy!VsSortBy(Array#{0,1} @ rc)
    }

    @test
    def sortBy!04(): Bool = region rc {
        testSortBy!VsSortBy(Array#{1,0} @ rc)
    }

    @test
    def sortBy!05(): Bool = region rc {
        testSortBy!VsSortBy(Array#{1,1} @ rc)
    }

    @test
    def sortBy!06(): Bool = region rc {
        testSortBy!VsSortBy(Array#{0,1,2,3,4,5} @ rc)
    }

    @test
    def sortBy!07(): Bool = region rc {
        testSortBy!VsSortBy(Array#{5,4,3,2,1,0} @ rc)
    }

    @test
    def sortBy!08(): Bool = region rc {
        testSortBy!VsSortBy(Array#{5,3,0,4,1,2} @ rc)
    }

    @test
    def sortBy!09(): Bool = region rc {
        testSortBy!VsSortBy(Array#{2,3,0,4,1,2} @ rc)
    }

    /////////////////////////////////////////////////////////////////////////////
    // minimumBy                                                               //
    /////////////////////////////////////////////////////////////////////////////

    @test
    def minimumBy01(): Bool = region rc {
        Array.minimumBy((x, y) -> x <=> y, ((Array#{} @ rc): Array[Int32, _])) == None
    }

    @test
    def minimumBy02(): Bool = region rc {
        Array.minimumBy((x, y) -> x <=> y, Array.range(rc, 0, 5)) == Some(0)
    }

    @test
    def minimumBy03(): Bool = region rc {
        Array.minimumBy((x, y) -> x <=> y, Array.range(rc, 4, 10)) == Some(4)
    }

    @test
    def minimumBy04(): Bool = region rc {
        let a = Array.range(rc, 10, 20);
        Array.put(-22, 5, a);
        Array.minimumBy((x, y) -> x <=> y, a) == Some(-22)
    }

    /////////////////////////////////////////////////////////////////////////////
    // maximumBy                                                               //
    /////////////////////////////////////////////////////////////////////////////

    @test
    def maximumBy01(): Bool = region rc {
        Array.maximumBy((x, y) -> x <=> y, ((Array#{} @ rc): Array[Int32, _])) == None
    }

    @test
    def maximumBy02(): Bool = region rc {
        Array.maximumBy((x, y) -> x <=> y, Array.range(rc, 0, 5)) == Some(4)
    }

    @test
    def maximumBy03(): Bool = region rc {
        Array.maximumBy((x, y) -> x <=> y, Array.range(rc, 4, 10)) == Some(9)
    }

    @test
    def maximumBy04(): Bool = region rc {
        let a = Array.range(rc, 10, 20);
        Array.put(42, 5, a);
        Array.maximumBy((x, y) -> x <=> y, a) == Some(42)
    }


    /////////////////////////////////////////////////////////////////////////////
    // sum                                                                     //
    /////////////////////////////////////////////////////////////////////////////

    @test
    def sum01(): Bool = region rc {
        Array.sum(Array#{} @ rc) == 0
    }

    @test
    def sum02(): Bool = region rc {
        Array.sum(Array#{1} @ rc) == 1
    }

    @test
    def sum03(): Bool = region rc {
        Array.sum(Array#{1, 2, 3} @ rc) == 6
    }

    @test
    def sum04(): Bool = region rc {
        Array.sum(Array#{1, 2, 3, -3} @ rc) == 3
    }

    @test
    def sum05(): Bool = region rc {
        Array.sum(Array#{-1, -2, -3, -4} @ rc) == -10
    }
    @test
    def sum06(): Bool = region rc {
        Array.sum(Array#{10, -10} @ rc) == 0
    }

    @test
    def sum07(): Bool = region rc {
        Array.range(rc, 1, 101) |> Array.sum == 5050
    }


    /////////////////////////////////////////////////////////////////////////////
    // sumWith                                                                 //
    /////////////////////////////////////////////////////////////////////////////

    @test
    def sumWith01(): Bool = region rc {
        Array.sumWith(x -> x + 1, Array#{} @ rc) == 0
    }

    @test
    def sumWith02(): Bool = region rc {
        Array.sumWith(x -> x + 1, Array#{1} @ rc) == 2
    }

    @test
    def sumWith03(): Bool = region rc {
        Array.sumWith(x -> x + 1, Array#{1, 2, 3} @ rc) == 9
    }

    @test
    def sumWith04(): Bool = region rc {
        Array.sumWith(x -> x + 1, Array#{1, 2, 3, -3} @ rc) == 7
    }

    @test
    def sumWith05(): Bool = region rc {
        Array.sumWith(x -> x + 1, Array#{-1, -2, -3, -4} @ rc) == -6
    }

    @test
    def sumWith06(): Bool = region rc {
        Array.sumWith(x -> x + 1, Array#{10, -10} @ rc) == 2
    }


    /////////////////////////////////////////////////////////////////////////////
    // toDelayList                                                             //
    /////////////////////////////////////////////////////////////////////////////

    @test
    def toDelayList01(): Bool = region rc {
        ((Array#{} @ rc: Array[Unit, _])) |> Array.toDelayList == DelayList.empty()
    }

    @test
    def toDelayList02(): Bool = region rc {
        (Array.empty(rc, 0): Array[String, rc]) |> Array.toDelayList == DelayList.empty()
    }

    @test
    def toDelayList03(): Bool = region rc {
        Array.range(rc, -1000, 1000) |> Array.toDelayList == DelayList.range(-1000, 1000)
    }

    @test
    def toDelayList04(): Bool = region rc {
        Array.range(rc, -1000, 1000) |> Array.toDelayList |> DelayList.toArray(rc) `sameElements` Array.range(rc, -1000, 1000)
    }

    /////////////////////////////////////////////////////////////////////////////
    // toChain                                                                 //
    /////////////////////////////////////////////////////////////////////////////

    @test
    def toChain01(): Bool = region rc {
        Array.toChain(((Array#{} @ rc: Array[Unit, _]))) == (Chain.empty(): Chain[Unit])
    }

    @test
    def toChain02(): Bool = region rc {
        Array.toChain(Array#{1} @ rc) == Chain.singleton(1)
    }

    @test
    def toChain03(): Bool = region rc {
        Array.toChain(Array#{1,2} @ rc) == List.toChain(1 :: 2 :: Nil)
    }

    @test
    def toChain04(): Bool = region rc {
        Array.toChain(Array#{1,2,3} @ rc) == List.toChain(1 :: 2 :: 3 :: Nil)
    }

    /////////////////////////////////////////////////////////////////////////////
    // toNec                                                                   //
    /////////////////////////////////////////////////////////////////////////////

    @test
    def toNec01(): Bool = region rc {
        Array.toNec(((Array#{} @ rc: Array[Unit, _]))) == None
    }

    @test
    def toNec02(): Bool = region rc {
        Array.toNec(Array#{1} @ rc) == Some(Nec.singleton(1))
    }

    @test
    def toNec03(): Bool = region rc {
        Array.toNec(Array#{1,2} @ rc) == List.toNec(1 :: 2 :: Nil)
    }

    @test
    def toNec04(): Bool = region rc {
        Array.toNec(Array#{1,2,3} @ rc) == List.toNec(1 :: 2 :: 3 :: Nil)
    }

    /////////////////////////////////////////////////////////////////////////////
    // copyOfRange                                                             //
    /////////////////////////////////////////////////////////////////////////////

    // depends on flatten

    @test
    def copyOfRange01(): Bool = region rc {
        Array.copyOfRange(rc, 0, 3, Array#{true, false, true} @ rc) `sameElements` Array#{true, false, true} @ rc
    }

    @test
    def copyOfRange02(): Bool = region rc {
        Array.copyOfRange(rc, 1, 3, Array#{true, false, true} @ rc) `sameElements` Array#{false, true} @ rc
    }

    @test
    def copyOfRange03(): Bool = region rc {
        let a = Array.copyOfRange(rc, 2, 5, Array#{true, false, true} @ rc);
        Array.length(a) == 3 and Array.memberOf(true, a)
    }

    @test
    def copyOfRange04(): Bool = region rc {
        Array.copyOfRange(rc, 0, 3, Array#{'a', 'b', 'c'} @ rc) `sameElements` Array#{'a', 'b', 'c'} @ rc
    }

    @test
    def copyOfRange05(): Bool = region rc {
        Array.copyOfRange(rc, 1, 3, Array#{'a', 'b', 'c'} @ rc) `sameElements` Array#{'b', 'c'} @ rc
    }

    @test
    def copyOfRange06(): Bool = region rc {
        let a = Array.copyOfRange(rc, 2, 5, Array#{'a', 'b', 'c'} @ rc);
        Array.length(a) == 3 and Array.memberOf('c', a)
    }

    @test
    def copyOfRange07(): Bool = region rc {
        Array.copyOfRange(rc, 0, 3, Array#{1.0f32, 2.0f32, 3.0f32} @ rc) `sameElements` Array#{1.0f32, 2.0f32, 3.0f32} @ rc
    }

    @test
    def copyOfRange08(): Bool = region rc {
        Array.copyOfRange(rc, 1, 3, Array#{1.0f32, 2.0f32, 3.0f32} @ rc) `sameElements` Array#{2.0f32, 3.0f32} @ rc
    }

    @test
    def copyOfRange09(): Bool = region rc {
        let a = Array.copyOfRange(rc, 2, 5, Array#{1.0f32, 2.0f32, 3.0f32} @ rc);
        Array.length(a) == 3 and Array.memberOf(3.0f32, a)
    }

    @test
    def copyOfRange10(): Bool = region rc {
        Array.copyOfRange(rc, 0, 3, Array#{1.0f64, 2.0f64, 3.0f64} @ rc) `sameElements` Array#{1.0f64, 2.0f64, 3.0f64} @ rc
    }

    @test
    def copyOfRange11(): Bool = region rc {
        Array.copyOfRange(rc, 1, 3, Array#{1.0f64, 2.0f64, 3.0f64} @ rc) `sameElements` Array#{2.0f64, 3.0f64} @ rc
    }

    @test
    def copyOfRange12(): Bool = region rc {
        let a = Array.copyOfRange(rc, 2, 5, Array#{1.0f64, 2.0f64, 3.0f64} @ rc);
        Array.length(a) == 3 and Array.memberOf(3.0f64, a)
    }

    @test
    def copyOfRange13(): Bool = region rc {
        Array.copyOfRange(rc, 0, 3, Array#{1i8, 2i8, 3i8} @ rc) `sameElements` Array#{1i8, 2i8, 3i8} @ rc
    }

    @test
    def copyOfRange14(): Bool = region rc {
        Array.copyOfRange(rc, 1, 3, Array#{1i8, 2i8, 3i8} @ rc) `sameElements` Array#{2i8, 3i8} @ rc
    }

    @test
    def copyOfRange15(): Bool = region rc {
        let a = Array.copyOfRange(rc, 2, 5, Array#{1i8, 2i8, 3i8} @ rc);
        Array.length(a) == 3 and Array.memberOf(3i8, a)
    }

    @test
    def copyOfRange16(): Bool = region rc {
        Array.copyOfRange(rc, 0, 3, Array#{1i16, 2i16, 3i16} @ rc) `sameElements` Array#{1i16, 2i16, 3i16} @ rc
    }

    @test
    def copyOfRange17(): Bool = region rc {
        Array.copyOfRange(rc, 1, 3, Array#{1i16, 2i16, 3i16} @ rc) `sameElements` Array#{2i16, 3i16} @ rc
    }

    @test
    def copyOfRange18(): Bool = region rc {
        let a = Array.copyOfRange(rc, 2, 5, Array#{1i16, 2i16, 3i16} @ rc);
        Array.length(a) == 3 and Array.memberOf(3i16, a)
    }

    @test
    def copyOfRange19(): Bool = region rc {
        Array.copyOfRange(rc, 0, 3, Array#{1, 2, 3} @ rc) `sameElements` Array#{1, 2, 3} @ rc
    }

    @test
    def copyOfRange20(): Bool = region rc {
        Array.copyOfRange(rc, 1, 3, Array#{1, 2, 3} @ rc) `sameElements` Array#{2, 3} @ rc
    }

    @test
    def copyOfRange21(): Bool = region rc {
        let a = Array.copyOfRange(rc, 2, 5, Array#{1, 2, 3} @ rc);
        Array.length(a) == 3 and Array.memberOf(3, a)
    }

    @test
    def copyOfRange22(): Bool = region rc {
        Array.copyOfRange(rc, 0, 3, Array#{1i64, 2i64, 3i64} @ rc) `sameElements` Array#{1i64, 2i64, 3i64} @ rc
    }

    @test
    def copyOfRange23(): Bool = region rc {
        Array.copyOfRange(rc, 1, 3, Array#{1i64, 2i64, 3i64} @ rc) `sameElements` Array#{2i64, 3i64} @ rc
    }

    @test
    def copyOfRange24(): Bool = region rc {
        let a = Array.copyOfRange(rc, 2, 5, Array#{1i64, 2i64, 3i64} @ rc);
        Array.length(a) == 3 and Array.memberOf(3i64, a)
    }

    @test
    def copyOfRange25(): Bool = region rc {
        let a = Array.copyOfRange(rc, 0, 3, Array#{Array#{'a', 'b', 'c'} @ rc, Array#{'d', 'e', 'f', 'g'} @ rc, Array#{'h'} @ rc} @ rc);
        let b = Array#{Array#{'a', 'b', 'c'} @ rc, Array#{'d', 'e', 'f', 'g'} @ rc, Array#{'h'} @ rc} @ rc;
        Array.flatten(rc, a) `sameElements` Array.flatten(rc, b)
    }

    @test
    def copyOfRange26(): Bool = region rc {
        let a = Array.copyOfRange(rc, 1, 3, Array#{Array#{'a', 'b', 'c'} @ rc, Array#{'d', 'e', 'f', 'g'} @ rc, Array#{'h'} @ rc} @ rc);
        let b = Array#{Array#{'d', 'e', 'f', 'g'} @ rc, Array#{'h'} @ rc } @ rc;
        Array.flatten(rc, a) `sameElements` Array.flatten(rc, b)
    }

    @test
    def copyOfRange27(): Bool = region rc {
        Array.copyOfRange(rc, 0, 3, Array#{Some(1), Some(2), None} @ rc) `sameElements` Array#{Some(1), Some(2), None} @ rc
    }

    @test
    def copyOfRange28(): Bool = region rc {
        Array.copyOfRange(rc, 1, 3, Array#{Some(1), Some(2), None} @ rc) `sameElements` Array#{Some(2), None} @ rc
    }

    @test
    def copyOfRange29(): Bool = region rc {
        let a = Array.copyOfRange(rc, 2, 5, Array#{Some(1), Some(2), None} @ rc);
        Array.length(a) == 3 and Array.memberOf(None, a)
    }

    @test
    def copyOfRange30(): Bool = region rc {
        let a = Array.copyOfRange(rc, 0, 3, Array#{Array#{Some('a'), Some('b'), Some('c')} @ rc, Array#{Some('d'), Some('e'), Some('f'), Some('g')} @ rc, Array#{None} @ rc} @ rc);
        let b = Array#{Array#{Some('a'), Some('b'), Some('c')} @ rc, Array#{Some('d'), Some('e'), Some('f'), Some('g')} @ rc, Array#{None} @ rc } @ rc;
        Array.flatten(rc, a) `sameElements` Array.flatten(rc, b)
    }

    @test
    def copyOfRange31(): Bool = region rc {
        let a = Array.copyOfRange(rc, 1, 3, Array#{Array#{Some('a'), Some('b'), Some('c')} @ rc, Array#{Some('d'), Some('e'), Some('f'), Some('g')} @ rc, Array#{None} @ rc} @ rc);
        let b = Array#{Array#{Some('d'), Some('e'), Some('f'), Some('g')} @ rc, Array#{None} @ rc} @ rc;
        Array.flatten(rc, a) `sameElements` Array.flatten(rc, b)
    }

    /////////////////////////////////////////////////////////////////////////////
    // iterator                                                              //
    /////////////////////////////////////////////////////////////////////////////

    @test
    def iterator01(): Bool = region rc {
        ((Array#{} @ rc): Array[Int32, rc]) |> Array.iterator(rc) |> Iterator.toList == Nil
    }

    @test
    def iterator02(): Bool = region rc {
        (Array#{1, 2, 3} @ rc) |> Array.iterator(rc) |> Iterator.toList == 1 :: 2 :: 3 :: Nil
    }

    @test
    def iterator03(): Bool = region rc {
        (Array#{1, 2, 3} @ rc) |> Array.iterator(rc) |> Iterator.toArray(rc) `sameElements` Array#{1, 2, 3} @ rc
    }

    @test
    def iterator04(): Bool = region rc {
        Array.range(rc, -100, 100) |> Array.iterator(rc) |> Iterator.toArray(rc) `sameElements` Array.range(rc, -100, 100)
    }


    /////////////////////////////////////////////////////////////////////////////
    // join                                                                    //
    /////////////////////////////////////////////////////////////////////////////

    @test
    def join01(): Bool = region rc {
        Array.join(",", ((Array#{} @ rc): Array[Int32, _])) == ""
    }

    @test
    def join02(): Bool = region rc {
        Array.join(",", Array#{1} @ rc) == "1"
    }

    @test
    def join03(): Bool = region rc {
        Array.join(",", Array#{1, 2, 3} @ rc) == "1,2,3"
    }

    @test
    def join04(): Bool = region rc {
        Array.join(",", Array#{"1", "2", "3"} @ rc) == "1,2,3"
    }


    /////////////////////////////////////////////////////////////////////////////
    // joinWith                                                                //
    /////////////////////////////////////////////////////////////////////////////

    @test
    def joinWith01(): Bool = region rc {
        Array.joinWith(x -> "${x + 1}", ",", Array#{} @ rc) == ""
    }

    @test
    def joinWith02(): Bool = region rc {
        Array.joinWith(x -> "${x + 1}", ",", Array#{1} @ rc) == "2"
    }

    @test
    def joinWith03(): Bool = region rc {
        Array.joinWith(x -> "${x + 1}", ",", Array#{1, 2, 3} @ rc) == "2,3,4"
    }

    @test
    def joinWith04(): Bool = region rc {
        Array.joinWith(x -> x + x, ",", Array#{"1", "2", "3"} @ rc) == "11,22,33"
    }

    @test
    def joinWith05(): Bool = region rc {
        let a: Array[Int32, _] = Array#{} @ rc;
        let s = Array.joinWith(Int32.toString, ",", a);
        s == ""
    }

    @test
    def joinWith06(): Bool = region rc {
        let a = Array#{1} @ rc;
        let s = Array.joinWith(Int32.toString, ",", a);
        s == "1"
    }

    @test
    def joinWith07(): Bool = region rc {
        let a = Array#{1,2} @ rc;
        let s = Array.joinWith(Int32.toString, ",", a);
        s == "1,2"
    }

    @test
    def joinWith08(): Bool = region rc {
        let a = Array#{1,2,3} @ rc;
        let s = Array.joinWith(Int32.toString, ",", a);
        s == "1,2,3"
    }

    @test
    def joinWith09(): Bool = region rc {
        let a = Array#{1,2,3} @ rc;
        let s = Array.joinWith(Int32.toString, "", a);
        s == "123"
    }

    @test
    def joinWith10(): Bool = region rc {
        let a = Array#{1,2,3} @ rc;
        let s = Array.joinWith(Int32.toString, "..", a);
        s == "1..2..3"
    }


    /////////////////////////////////////////////////////////////////////////////
    // toMutList                                                               //
    /////////////////////////////////////////////////////////////////////////////

    @test
    def toMutList01(): Bool = region rc {
        MutList.sameElements(Array.toMutList(rc, ((Array#{} @ rc): Array[Int32, rc])), MutList.empty(rc))
    }

    @test
    def toMutList02(): Bool = region rc {
        let v = MutList.empty(rc);
        MutList.push!(1, v);
        MutList.sameElements(Array.toMutList(rc, Array#{1} @ rc), v)
    }

    @test
    def toMutList03(): Bool = region rc {
        let v = MutList.empty(rc);
        MutList.push!(1, v);
        MutList.push!(2, v);
        MutList.push!(3, v);
        MutList.sameElements(Array.toMutList(rc, Array#{1, 2, 3} @ rc), v)
    }

    @test
    def toMutList04(): Bool = region rc {
        MutList.sameElements((Array.range(rc, 0, 100) |> Array.toMutList(rc)), MutList.range(rc, 0, 100))
    }

    @test
    def toMutList05(): Bool = region rc {
        let v = Array.toMutList(rc, Array#{1, 2, 3} @ rc);
        MutList.push!(4, v);
        Array.sameElements(MutList.toArray(rc, v), Array#{1, 2, 3, 4} @ rc)
    }

    @test
    def toMutList06(): Bool = region rc {
        let v = Array.toMutList(rc, Array#{1, 2, 3} @ rc);
        MutList.push!(4, v);
        discard MutList.pop!(v);
        discard MutList.pop!(v);
        discard MutList.pop!(v);
        discard MutList.pop!(v);
        Array.sameElements(MutList.toArray(rc, v), Array#{} @ rc)
    }

    /////////////////////////////////////////////////////////////////////////////
    // shuffle                                                                 //
    /////////////////////////////////////////////////////////////////////////////

    @test
    def shuffle01(): Bool \ IO = region rc {
        let a = ((Array#{} @ rc): Array[Int32, _]);
        Array.shuffle(Random.fresh(), a);
        Array.length(a) == 0 and Array.toSet(a) == Set#{}
    }

    @test
    def shuffle02(): Bool \ IO = region rc {
        let a = (Array#{0} @ rc);
        Array.shuffle(Random.fresh(), a);
        Array.length(a) == 1 and Array.toSet(a) == Set#{0}
    }

    @test
    def shuffle03(): Bool \ IO = region rc {
        let a = (Array#{0, 1, 2, 3} @ rc);
        Array.shuffle(Random.fresh(), a);
        Array.length(a) == 4 and Array.toSet(a) == Set#{0, 1, 2, 3}
    }

    @test
    def shuffle04(): Bool \ IO = region rc {
        let a = (Array#{0, 1, 2, 3, 4, 5, 6, 7, 8, 9} @ rc);
        Array.shuffle(Random.fresh(), a);
        Array.length(a) == 10 and Array.toSet(a) == Set#{0, 1, 2, 3, 4, 5, 6, 7, 8, 9}
    }

}<|MERGE_RESOLUTION|>--- conflicted
+++ resolved
@@ -233,14 +233,8 @@
 
     @test
     def toMutDeque01(): Bool = region rc {
-<<<<<<< HEAD
         let a = (Array#{} @ rc: Array[Int32, _]);
         let d = (MutDeque.new(rc): MutDeque[Int32, _]);
-=======
-        let a = ((Array#{} @ rc): Array[Int32, _]);
-        let d = (MutDeque.empty(rc): MutDeque[Int32, _]);
-
->>>>>>> 0fa0178f
         Array.toMutDeque(rc, a) `MutDeque.sameElements` d
     }
 
