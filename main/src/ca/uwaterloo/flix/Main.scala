--- conflicted
+++ resolved
@@ -401,7 +401,6 @@
             .required()
         )
 
-<<<<<<< HEAD
       cmd("release").text("  release a new version to GitHub.")
         .children(
           cmd("patch")
@@ -420,8 +419,6 @@
             .required()
         )
 
-      cmd("Xperf").action((_, c) => c.copy(command = Command.CompilerPerf)).hidden()
-=======
       cmd("Xperf").action((_, c) => c.copy(command = Command.CompilerPerf)).children(
         opt[Unit]("frontend")
           .action((_, c) => c.copy(XPerfFrontend = true))
@@ -430,7 +427,6 @@
           .action((v, c) => c.copy(XPerfN = Some(v)))
           .text("number of compilations")
       ).hidden()
->>>>>>> 6c39da33
 
       note("")
 
