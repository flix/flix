/*
 * Copyright 2015-2016 Magnus Madsen
 *
 * Licensed under the Apache License, Version 2.0 (the "License");
 * you may not use this file except in compliance with the License.
 * You may obtain a copy of the License at
 *
 *   http://www.apache.org/licenses/LICENSE-2.0
 *
 * Unless required by applicable law or agreed to in writing, software
 * distributed under the License is distributed on an "AS IS" BASIS,
 * WITHOUT WARRANTIES OR CONDITIONS OF ANY KIND, either express or implied.
 * See the License for the specific language governing permissions and
 * limitations under the License.
 */

package ca.uwaterloo.flix.language.ast

import ca.uwaterloo.flix.language.CompilationMessage
import ca.uwaterloo.flix.language.ast.Ast.LabelledPrecedenceGraph
import ca.uwaterloo.flix.language.ast.shared.{CheckedCastType, Constant, Denotation, Fixity, Polarity, Source}
import ca.uwaterloo.flix.util.collection.{ListMap, MultiMap}

import java.lang.reflect.{Constructor, Field, Method}

object TypedAst {

  val empty: Root = Root(Map.empty, Map.empty, Map.empty, Map.empty, Map.empty, Map.empty, Map.empty, Map.empty, Map.empty, Map.empty, Map.empty, None, Set.empty, Map.empty, Map.empty, ListMap.empty, MultiMap.empty, LabelledPrecedenceGraph.empty)

  case class Root(modules: Map[Symbol.ModuleSym, List[Symbol]],
                  traits: Map[Symbol.TraitSym, Trait],
                  instances: Map[Symbol.TraitSym, List[Instance]],
                  sigs: Map[Symbol.SigSym, Sig],
                  defs: Map[Symbol.DefnSym, Def],
                  enums: Map[Symbol.EnumSym, Enum],
                  structs: Map[Symbol.StructSym, Struct],
                  restrictableEnums: Map[Symbol.RestrictableEnumSym, RestrictableEnum],
                  effects: Map[Symbol.EffectSym, Effect],
                  typeAliases: Map[Symbol.TypeAliasSym, TypeAlias],
                  uses: Map[Symbol.ModuleSym, List[Ast.UseOrImport]],
                  entryPoint: Option[Symbol.DefnSym],
                  reachable: Set[Symbol.DefnSym],
                  sources: Map[Source, SourceLocation],
                  traitEnv: Map[Symbol.TraitSym, Ast.TraitContext],
                  eqEnv: ListMap[Symbol.AssocTypeSym, Ast.AssocTypeDef],
                  names: MultiMap[List[String], String],
                  precedenceGraph: LabelledPrecedenceGraph)

  case class Trait(doc: Ast.Doc, ann: Ast.Annotations, mod: Ast.Modifiers, sym: Symbol.TraitSym, tparam: TypeParam, superTraits: List[Ast.TraitConstraint], assocs: List[AssocTypeSig], sigs: List[Sig], laws: List[Def], loc: SourceLocation)

  case class Instance(doc: Ast.Doc, ann: Ast.Annotations, mod: Ast.Modifiers, trt: Ast.TraitSymUse, tpe: Type, tconstrs: List[Ast.TraitConstraint], assocs: List[AssocTypeDef], defs: List[Def], ns: Name.NName, loc: SourceLocation)

  case class Sig(sym: Symbol.SigSym, spec: Spec, exp: Option[Expr])

  case class Def(sym: Symbol.DefnSym, spec: Spec, exp: Expr)

  case class Spec(doc: Ast.Doc, ann: Ast.Annotations, mod: Ast.Modifiers, tparams: List[TypeParam], fparams: List[FormalParam], declaredScheme: Scheme, retTpe: Type, eff: Type, tconstrs: List[Ast.TraitConstraint], econstrs: List[Ast.EqualityConstraint], loc: SourceLocation)

  case class Enum(doc: Ast.Doc, ann: Ast.Annotations, mod: Ast.Modifiers, sym: Symbol.EnumSym, tparams: List[TypeParam], derives: Ast.Derivations, cases: Map[Symbol.CaseSym, Case], tpe: Type, loc: SourceLocation)

  case class Struct(doc: Ast.Doc, ann: Ast.Annotations, mod: Ast.Modifiers, sym: Symbol.StructSym, tparams: List[TypeParam], sc: Scheme, fields: Map[Symbol.StructFieldSym, StructField], loc: SourceLocation)

  case class RestrictableEnum(doc: Ast.Doc, ann: Ast.Annotations, mod: Ast.Modifiers, sym: Symbol.RestrictableEnumSym, index: TypeParam, tparams: List[TypeParam], derives: Ast.Derivations, cases: Map[Symbol.RestrictableCaseSym, RestrictableCase], tpe: Type, loc: SourceLocation)

  case class TypeAlias(doc: Ast.Doc, ann: Ast.Annotations, mod: Ast.Modifiers, sym: Symbol.TypeAliasSym, tparams: List[TypeParam], tpe: Type, loc: SourceLocation)

  // TODO ASSOC-TYPES can probably be combined with KindedAst.AssocTypeSig
  case class AssocTypeSig(doc: Ast.Doc, mod: Ast.Modifiers, sym: Symbol.AssocTypeSym, tparam: TypeParam, kind: Kind, tpe: Option[Type], loc: SourceLocation)

  // TODO ASSOC-TYPES can probably be combined with KindedAst.AssocTypeSig
  case class AssocTypeDef(doc: Ast.Doc, mod: Ast.Modifiers, sym: Ast.AssocTypeSymUse, arg: Type, tpe: Type, loc: SourceLocation)

  case class Effect(doc: Ast.Doc, ann: Ast.Annotations, mod: Ast.Modifiers, sym: Symbol.EffectSym, ops: List[Op], loc: SourceLocation)

  case class Op(sym: Symbol.OpSym, spec: Spec)

  sealed trait Expr extends Product {
    def tpe: Type

    def eff: Type

    def loc: SourceLocation
  }

  object Expr {

    case class Cst(cst: Constant, tpe: Type, loc: SourceLocation) extends Expr {
      def eff: Type = Type.Pure
    }

    case class Var(sym: Symbol.VarSym, tpe: Type, loc: SourceLocation) extends Expr {
      def eff: Type = Type.Pure
    }

    case class Def(sym: Symbol.DefnSym, tpe: Type, loc: SourceLocation) extends Expr {
      def eff: Type = Type.Pure
    }

    case class Sig(sym: Symbol.SigSym, tpe: Type, loc: SourceLocation) extends Expr {
      def eff: Type = Type.Pure
    }

    case class Hole(sym: Symbol.HoleSym, tpe: Type, eff: Type, loc: SourceLocation) extends Expr

    case class HoleWithExp(exp: Expr, tpe: Type, eff: Type, loc: SourceLocation) extends Expr

    case class OpenAs(symUse: Ast.RestrictableEnumSymUse, exp: Expr, tpe: Type, loc: SourceLocation) extends Expr {
      def eff: Type = exp.eff
    }

    case class Use(sym: Symbol, alias: Name.Ident, exp: Expr, loc: SourceLocation) extends Expr {
      def tpe: Type = exp.tpe

      def eff: Type = exp.eff
    }

    case class Lambda(fparam: FormalParam, exp: Expr, tpe: Type, loc: SourceLocation) extends Expr {
      def eff: Type = Type.Pure
    }

    case class Apply(exp: Expr, exps: List[Expr], tpe: Type, eff: Type, loc: SourceLocation) extends Expr

    case class ApplyDef(symUse: Ast.DefSymUse, exps: List[Expr], itpe: Type, tpe: Type, eff: Type, loc: SourceLocation) extends Expr

    case class Unary(sop: SemanticOp.UnaryOp, exp: Expr, tpe: Type, eff: Type, loc: SourceLocation) extends Expr

    case class Binary(sop: SemanticOp.BinaryOp, exp1: Expr, exp2: Expr, tpe: Type, eff: Type, loc: SourceLocation) extends Expr

    case class Let(sym: Symbol.VarSym, mod: Ast.Modifiers, exp1: Expr, exp2: Expr, tpe: Type, eff: Type, loc: SourceLocation) extends Expr

    case class LetRec(sym: Symbol.VarSym, ann: Ast.Annotations, mod: Ast.Modifiers, exp1: Expr, exp2: Expr, tpe: Type, eff: Type, loc: SourceLocation) extends Expr

    case class Region(tpe: Type, loc: SourceLocation) extends Expr {
      def eff: Type = Type.Pure
    }

    case class Scope(sym: Symbol.VarSym, regionVar: Type.Var, exp: Expr, tpe: Type, eff: Type, loc: SourceLocation) extends Expr

    case class IfThenElse(exp1: Expr, exp2: Expr, exp3: Expr, tpe: Type, eff: Type, loc: SourceLocation) extends Expr

    case class Stm(exp1: Expr, exp2: Expr, tpe: Type, eff: Type, loc: SourceLocation) extends Expr

    case class Discard(exp: Expr, eff: Type, loc: SourceLocation) extends Expr {
      def tpe: Type = Type.mkUnit(loc)
    }

    case class Match(exp: Expr, rules: List[MatchRule], tpe: Type, eff: Type, loc: SourceLocation) extends Expr

    case class TypeMatch(exp: Expr, rules: List[TypeMatchRule], tpe: Type, eff: Type, loc: SourceLocation) extends Expr

    case class RestrictableChoose(star: Boolean, exp: Expr, rules: List[RestrictableChooseRule], tpe: Type, eff: Type, loc: SourceLocation) extends Expr

    case class Tag(sym: Ast.CaseSymUse, exp: Expr, tpe: Type, eff: Type, loc: SourceLocation) extends Expr

    case class RestrictableTag(sym: Ast.RestrictableCaseSymUse, exp: Expr, tpe: Type, eff: Type, loc: SourceLocation) extends Expr

    case class Tuple(exps: List[Expr], tpe: Type, eff: Type, loc: SourceLocation) extends Expr

    case class RecordEmpty(tpe: Type, loc: SourceLocation) extends Expr {
      def eff: Type = Type.Pure
    }

    case class RecordSelect(exp: Expr, label: Name.Label, tpe: Type, eff: Type, loc: SourceLocation) extends Expr

    case class RecordExtend(label: Name.Label, exp1: Expr, exp2: Expr, tpe: Type, eff: Type, loc: SourceLocation) extends Expr

    case class RecordRestrict(label: Name.Label, exp: Expr, tpe: Type, eff: Type, loc: SourceLocation) extends Expr

    case class ArrayLit(exps: List[Expr], exp: Expr, tpe: Type, eff: Type, loc: SourceLocation) extends Expr

    case class ArrayNew(exp1: Expr, exp2: Expr, exp3: Expr, tpe: Type, eff: Type, loc: SourceLocation) extends Expr

    case class ArrayLoad(exp1: Expr, exp2: Expr, tpe: Type, eff: Type, loc: SourceLocation) extends Expr

    case class ArrayLength(exp: Expr, eff: Type, loc: SourceLocation) extends Expr {
      def tpe: Type = Type.Int32
    }

    case class ArrayStore(exp1: Expr, exp2: Expr, exp3: Expr, eff: Type, loc: SourceLocation) extends Expr {
      def tpe: Type = Type.Unit
    }

    case class StructNew(sym: Symbol.StructSym, fields: List[(Ast.StructFieldSymUse, Expr)], region: Expr, tpe: Type, eff: Type, loc: SourceLocation) extends Expr

    case class StructGet(exp: Expr, sym: Ast.StructFieldSymUse, tpe: Type, eff: Type, loc: SourceLocation) extends Expr

    case class StructPut(exp1: Expr, sym: Ast.StructFieldSymUse, exp2: Expr, tpe: Type, eff: Type, loc: SourceLocation) extends Expr

    case class VectorLit(exps: List[Expr], tpe: Type, eff: Type, loc: SourceLocation) extends Expr

    case class VectorLoad(exp1: Expr, exp2: Expr, tpe: Type, eff: Type, loc: SourceLocation) extends Expr

    case class VectorLength(exp: Expr, loc: SourceLocation) extends Expr {
      def eff: Type = exp.eff

      def tpe: Type = Type.Int32
    }

    case class Ascribe(exp: Expr, tpe: Type, eff: Type, loc: SourceLocation) extends Expr

    case class InstanceOf(exp: Expr, clazz: java.lang.Class[_], loc: SourceLocation) extends Expr {
      def eff: Type = exp.eff

      def tpe: Type = Type.Bool
    }

    case class CheckedCast(cast: CheckedCastType, exp: Expr, tpe: Type, eff: Type, loc: SourceLocation) extends Expr

    case class UncheckedCast(exp: Expr, declaredType: Option[Type], declaredEff: Option[Type], tpe: Type, eff: Type, loc: SourceLocation) extends Expr

    case class UncheckedMaskingCast(exp: Expr, tpe: Type, eff: Type, loc: SourceLocation) extends Expr

    case class Without(exp: Expr, effUse: Ast.EffectSymUse, tpe: Type, eff: Type, loc: SourceLocation) extends Expr

    case class TryCatch(exp: Expr, rules: List[CatchRule], tpe: Type, eff: Type, loc: SourceLocation) extends Expr

    case class Throw(exp: Expr, tpe: Type, eff: Type, loc: SourceLocation) extends Expr

    case class TryWith(exp: Expr, effUse: Ast.EffectSymUse, rules: List[HandlerRule], tpe: Type, eff: Type, loc: SourceLocation) extends Expr

    case class Do(op: Ast.OpSymUse, exps: List[Expr], tpe: Type, eff: Type, loc: SourceLocation) extends Expr

    case class InvokeConstructor(constructor: Constructor[_], exps: List[Expr], tpe: Type, eff: Type, loc: SourceLocation) extends Expr

    case class InvokeMethod(method: Method, exp: Expr, exps: List[Expr], tpe: Type, eff: Type, loc: SourceLocation) extends Expr

    case class InvokeStaticMethod(method: Method, exps: List[Expr], tpe: Type, eff: Type, loc: SourceLocation) extends Expr

    case class GetField(field: Field, exp: Expr, tpe: Type, eff: Type, loc: SourceLocation) extends Expr

    case class PutField(field: Field, exp1: Expr, exp2: Expr, tpe: Type, eff: Type, loc: SourceLocation) extends Expr

    case class GetStaticField(field: Field, tpe: Type, eff: Type, loc: SourceLocation) extends Expr

    case class PutStaticField(field: Field, exp: Expr, tpe: Type, eff: Type, loc: SourceLocation) extends Expr

    case class NewObject(name: String, clazz: java.lang.Class[_], tpe: Type, eff: Type, methods: List[JvmMethod], loc: SourceLocation) extends Expr

    case class NewChannel(exp1: Expr, exp2: Expr, tpe: Type, eff: Type, loc: SourceLocation) extends Expr

    case class GetChannel(exp: Expr, tpe: Type, eff: Type, loc: SourceLocation) extends Expr

    case class PutChannel(exp1: Expr, exp2: Expr, tpe: Type, eff: Type, loc: SourceLocation) extends Expr

    case class SelectChannel(rules: List[SelectChannelRule], default: Option[Expr], tpe: Type, eff: Type, loc: SourceLocation) extends Expr

    case class Spawn(exp1: Expr, exp2: Expr, tpe: Type, eff: Type, loc: SourceLocation) extends Expr

    case class ParYield(frags: List[ParYieldFragment], exp: Expr, tpe: Type, eff: Type, loc: SourceLocation) extends Expr

    case class Lazy(exp: Expr, tpe: Type, loc: SourceLocation) extends Expr {
      def eff: Type = Type.Pure
    }

    case class Force(exp: Expr, tpe: Type, eff: Type, loc: SourceLocation) extends Expr

    case class FixpointConstraintSet(cs: List[Constraint], tpe: Type, loc: SourceLocation) extends Expr {
      def eff: Type = Type.Pure
    }

    case class FixpointLambda(pparams: List[PredicateParam], exp: Expr, tpe: Type, eff: Type, loc: SourceLocation) extends Expr

    case class FixpointMerge(exp1: Expr, exp2: Expr, tpe: Type, eff: Type, loc: SourceLocation) extends Expr

    case class FixpointSolve(exp: Expr, tpe: Type, eff: Type, loc: SourceLocation) extends Expr

    case class FixpointFilter(pred: Name.Pred, exp: Expr, tpe: Type, eff: Type, loc: SourceLocation) extends Expr

    case class FixpointInject(exp: Expr, pred: Name.Pred, tpe: Type, eff: Type, loc: SourceLocation) extends Expr

    case class FixpointProject(pred: Name.Pred, exp: Expr, tpe: Type, eff: Type, loc: SourceLocation) extends Expr

    case class Error(m: CompilationMessage, tpe: Type, eff: Type) extends Expr {
      override def loc: SourceLocation = m.loc
    }

  }

  sealed trait Pattern {
    def tpe: Type

    def loc: SourceLocation
  }

  object Pattern {

    case class Wild(tpe: Type, loc: SourceLocation) extends Pattern

    case class Var(sym: Symbol.VarSym, tpe: Type, loc: SourceLocation) extends Pattern

    case class Cst(cst: Constant, tpe: Type, loc: SourceLocation) extends Pattern

    case class Tag(sym: Ast.CaseSymUse, pat: Pattern, tpe: Type, loc: SourceLocation) extends Pattern

    case class Tuple(pats: List[Pattern], tpe: Type, loc: SourceLocation) extends Pattern

    case class Record(pats: List[Record.RecordLabelPattern], pat: Pattern, tpe: Type, loc: SourceLocation) extends Pattern

    case class RecordEmpty(tpe: Type, loc: SourceLocation) extends Pattern

    object Record {
      case class RecordLabelPattern(label: Name.Label, tpe: Type, pat: Pattern, loc: SourceLocation)
    }

    case class Error(tpe: Type, loc: SourceLocation) extends Pattern
  }

  sealed trait RestrictableChoosePattern

  object RestrictableChoosePattern {

    sealed trait VarOrWild

    case class Wild(tpe: Type, loc: SourceLocation) extends VarOrWild

    case class Var(sym: Symbol.VarSym, tpe: Type, loc: SourceLocation) extends VarOrWild

    case class Tag(sym: Ast.RestrictableCaseSymUse, pat: List[VarOrWild], tpe: Type, loc: SourceLocation) extends RestrictableChoosePattern

<<<<<<< HEAD
    case class Error(value: Type, loc: SourceLocation) extends RestrictableChoosePattern
=======
    case class Error(tpe: Type, loc: SourceLocation) extends VarOrWild
>>>>>>> 0ee68449

  }

  sealed trait Predicate {
    def loc: SourceLocation
  }

  object Predicate {

    sealed trait Head extends Predicate

    object Head {

      case class Atom(pred: Name.Pred, den: Denotation, terms: List[Expr], tpe: Type, loc: SourceLocation) extends Predicate.Head

    }

    sealed trait Body extends Predicate

    object Body {

      case class Atom(pred: Name.Pred, den: Denotation, polarity: Polarity, fixity: Fixity, terms: List[Pattern], tpe: Type, loc: SourceLocation) extends Predicate.Body

      case class Functional(outVars: List[Symbol.VarSym], exp: Expr, loc: SourceLocation) extends Predicate.Body

      case class Guard(exp: Expr, loc: SourceLocation) extends Predicate.Body

    }

  }

  case class Case(sym: Symbol.CaseSym, tpe: Type, sc: Scheme, loc: SourceLocation)

  case class StructField(sym: Symbol.StructFieldSym, tpe: Type, loc: SourceLocation)

  case class RestrictableCase(sym: Symbol.RestrictableCaseSym, tpe: Type, sc: Scheme, loc: SourceLocation)

  case class Constraint(cparams: List[ConstraintParam], head: Predicate.Head, body: List[Predicate.Body], loc: SourceLocation)

  case class ConstraintParam(sym: Symbol.VarSym, tpe: Type, loc: SourceLocation)

  case class FormalParam(sym: Symbol.VarSym, mod: Ast.Modifiers, tpe: Type, src: Ast.TypeSource, loc: SourceLocation)

  case class PredicateParam(pred: Name.Pred, tpe: Type, loc: SourceLocation)

  case class JvmMethod(ident: Name.Ident, fparams: List[FormalParam], exp: Expr, retTpe: Type, eff: Type, loc: SourceLocation)

  case class CatchRule(sym: Symbol.VarSym, clazz: java.lang.Class[_], exp: Expr)

  case class HandlerRule(op: Ast.OpSymUse, fparams: List[FormalParam], exp: Expr)

  case class RestrictableChooseRule(pat: RestrictableChoosePattern, exp: Expr)

  case class MatchRule(pat: Pattern, guard: Option[Expr], exp: Expr)

  case class TypeMatchRule(sym: Symbol.VarSym, tpe: Type, exp: Expr)

  case class SelectChannelRule(sym: Symbol.VarSym, chan: Expr, exp: Expr)

  case class TypeParam(name: Name.Ident, sym: Symbol.KindedTypeVarSym, loc: SourceLocation)

  case class ParYieldFragment(pat: Pattern, exp: Expr, loc: SourceLocation)

}<|MERGE_RESOLUTION|>--- conflicted
+++ resolved
@@ -317,11 +317,7 @@
 
     case class Tag(sym: Ast.RestrictableCaseSymUse, pat: List[VarOrWild], tpe: Type, loc: SourceLocation) extends RestrictableChoosePattern
 
-<<<<<<< HEAD
-    case class Error(value: Type, loc: SourceLocation) extends RestrictableChoosePattern
-=======
-    case class Error(tpe: Type, loc: SourceLocation) extends VarOrWild
->>>>>>> 0ee68449
+    case class Error(value: Type, loc: SourceLocation) extends VarOrWild with RestrictableChoosePattern
 
   }
 
