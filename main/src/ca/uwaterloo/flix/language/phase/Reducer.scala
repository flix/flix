/*
 * Copyright 2023 Magnus Madsen
 *
 * Licensed under the Apache License, Version 2.0 (the "License");
 * you may not use this file except in compliance with the License.
 * You may obtain a copy of the License at
 *
 *   http://www.apache.org/licenses/LICENSE-2.0
 *
 * Unless required by applicable law or agreed to in writing, software
 * distributed under the License is distributed on an "AS IS" BASIS,
 * WITHOUT WARRANTIES OR CONDITIONS OF ANY KIND, either express or implied.
 * See the License for the specific language governing permissions and
 * limitations under the License.
 */
package ca.uwaterloo.flix.language.phase

import ca.uwaterloo.flix.api.Flix
import ca.uwaterloo.flix.language.ast.shared.ExpPosition
<<<<<<< HEAD
import ca.uwaterloo.flix.language.ast.{ErasedAst, JvmAst, Purity, SimpleType, Symbol}
=======
import ca.uwaterloo.flix.language.ast.{JvmAst, Purity, ErasedAst, SimpleType, Symbol}
>>>>>>> 738ebfe4
import ca.uwaterloo.flix.language.dbg.AstPrinter.*
import ca.uwaterloo.flix.util.ParOps
import ca.uwaterloo.flix.util.collection.MapOps

import java.util.concurrent.{ConcurrentHashMap, ConcurrentLinkedQueue}
import scala.annotation.tailrec
import scala.collection.immutable.Queue
import scala.collection.mutable
import scala.jdk.CollectionConverters.*

/**
  * Objectives of this phase:
  *   - Collect a list of the local parameters of each def
  *   - Collect a set of all anonymous class / new object expressions
  *   - Collect a flat set of all types of the program, i.e., if `List[String]` is
  *     in the list, so is `String`.
  *   - Assign a local variable stack index to each variable symbol.
  */
object Reducer {

  def run(root: ErasedAst.Root)(implicit flix: Flix): JvmAst.Root = flix.phase("Reducer") {
    implicit val r: ErasedAst.Root = root
    implicit val ctx: SharedContext = SharedContext(new ConcurrentLinkedQueue, new ConcurrentHashMap())

    val defs = ParOps.parMapValues(root.defs)(visitDef)
    val enums = ParOps.parMapValues(root.enums)(visitEnum)
    val structs = ParOps.parMapValues(root.structs)(visitStruct)
    val effects = ParOps.parMapValues(root.effects)(visitEffect)

    val types = allTypes(root)
    val anonClasses = ctx.anonClasses.asScala.toList

    JvmAst.Root(defs, enums, structs, effects, types, anonClasses, root.mainEntryPoint, root.entryPoints, root.sources)
  }

  /**
    * Returns all types of `root`.
    *
    * Must be called after all expressions have been visited
    */
  private def allTypes(root: ErasedAst.Root)(implicit ctx: SharedContext): Set[SimpleType] = {
    val defTypes = ctx.defTypes.keys.asScala.toSet
    // This is an over approximation of the types in enums and structs since they are erased.
    val enumTypes = SimpleType.ErasedTypes
    val structTypes = SimpleType.ErasedTypes
    val effectTypes = root.effects.values.toSet.flatMap(typesOfEffect)
    nestedTypesOf(Set.empty, Queue.from(defTypes ++ enumTypes ++ structTypes ++ effectTypes))
  }

  private def visitDef(d: ErasedAst.Def)(implicit root: ErasedAst.Root, ctx: SharedContext): JvmAst.Def = d match {
    case ErasedAst.Def(ann, mod, sym, cparams0, fparams0, exp, tpe, unboxedType0, loc) =>
      implicit val lctx: LocalContext = LocalContext.mk(exp.purity)

      val cparams = cparams0.map(visitFormalParam)
      val fparams = fparams0.map(visitFormalParam)
      val e = visitExpr(exp)
      // `ls` is initialized based on the context mutation of `visitExpr`
      val ls = lctx.lparams.toList
      val unboxedType = JvmAst.UnboxedType(unboxedType0.tpe)

      // Set variable offsets - the variable order is important and must match the assumptions of the backend.
      var varOffset = 0
      for (param <- cparams ::: fparams ::: ls) {
        varOffset = setOffsetAndIncrement(param.sym, param.tpe, varOffset)
      }

      // Add all types.
      // `defn.fparams` and `defn.tpe` are both included in `defn.arrowType`
      ctx.defTypes.put(d.arrowType, ())
      ctx.defTypes.put(unboxedType.tpe, ())
      // Compute the types in the captured formal parameters.
      for (cp <- cparams) {
        ctx.defTypes.put(cp.tpe, ())
      }

      val pcPoints = lctx.getPcPoints

      JvmAst.Def(ann, mod, sym, cparams, fparams, ls, pcPoints, e, tpe, unboxedType, loc)
  }

  private def visitEnum(enm: ErasedAst.Enum): JvmAst.Enum = {
<<<<<<< HEAD
=======
    val tparams = enm.tparams.map(visitTypeParam)
>>>>>>> 738ebfe4
    val cases = MapOps.mapValues(enm.cases)(visitCase)
    JvmAst.Enum(enm.ann, enm.mod, enm.sym, cases, enm.loc)
  }

  private def visitCase(caze: ErasedAst.Case): JvmAst.Case =
    JvmAst.Case(caze.sym, caze.tpes, caze.loc)

  private def visitStruct(struct: ErasedAst.Struct): JvmAst.Struct = {
<<<<<<< HEAD
=======
    val tparams = struct.tparams.map(visitTypeParam)
>>>>>>> 738ebfe4
    val fields = struct.fields.map(visitStructField)
    JvmAst.Struct(struct.ann, struct.mod, struct.sym, fields, struct.loc)
  }

  private def visitStructField(field: ErasedAst.StructField): JvmAst.StructField =
    JvmAst.StructField(field.sym, field.tpe, field.loc)

  private def visitEffect(effect: ErasedAst.Effect): JvmAst.Effect = {
    val ops = effect.ops.map(visitOp)
    JvmAst.Effect(effect.ann, effect.mod, effect.sym, ops, effect.loc)
  }

  private def visitOp(op: ErasedAst.Op): JvmAst.Op = {
    val fparams = op.fparams.map(visitFormalParam)
    JvmAst.Op(op.sym, op.ann, op.mod, fparams, op.tpe, op.purity, op.loc)
  }

  private def visitExpr(exp0: ErasedAst.Expr)(implicit lctx: LocalContext, root: ErasedAst.Root, ctx: SharedContext): JvmAst.Expr = {
    ctx.defTypes.put(exp0.tpe, ())
    exp0 match {
      case ErasedAst.Expr.Cst(cst, loc) =>
        JvmAst.Expr.Cst(cst, loc)

      case ErasedAst.Expr.Var(sym, tpe, loc) =>
        JvmAst.Expr.Var(sym, tpe, loc)

      case ErasedAst.Expr.ApplyAtomic(op, exps, tpe, purity, loc) =>
        val es = exps.map(visitExpr)
        JvmAst.Expr.ApplyAtomic(op, es, tpe, purity, loc)

      case ErasedAst.Expr.ApplyClo(exp1, exp2, ct, tpe, purity, loc) =>
        if (ct == ExpPosition.NonTail && Purity.isControlImpure(purity)) lctx.addPcPoint()
        val e1 = visitExpr(exp1)
        val e2 = visitExpr(exp2)
        JvmAst.Expr.ApplyClo(e1, e2, ct, tpe, purity, loc)

      case ErasedAst.Expr.ApplyDef(sym, exps, ct, tpe, purity, loc) =>
        val defn = root.defs(sym)
        if (ct == ExpPosition.NonTail && Purity.isControlImpure(defn.exp.purity)) lctx.addPcPoint()
        val es = exps.map(visitExpr)
        JvmAst.Expr.ApplyDef(sym, es, ct, tpe, purity, loc)

      case ErasedAst.Expr.ApplyOp(sym, exps, tpe, purity, loc) =>
        lctx.addPcPoint()
        val es = exps.map(visitExpr)
        JvmAst.Expr.ApplyOp(sym, es, tpe, purity, loc)

      case ErasedAst.Expr.ApplySelfTail(sym, exps, tpe, purity, loc) =>
        val es = exps.map(visitExpr)
        JvmAst.Expr.ApplySelfTail(sym, es, tpe, purity, loc)

      case ErasedAst.Expr.IfThenElse(exp1, exp2, exp3, tpe, purity, loc) =>
        val e1 = visitExpr(exp1)
        val e2 = visitExpr(exp2)
        val e3 = visitExpr(exp3)
        JvmAst.Expr.IfThenElse(e1, e2, e3, tpe, purity, loc)

      case ErasedAst.Expr.Branch(exp, branches, tpe, purity, loc) =>
        val e = visitExpr(exp)
        val bs = branches map {
          case (label, body) => label -> visitExpr(body)
        }
        JvmAst.Expr.Branch(e, bs, tpe, purity, loc)

      case ErasedAst.Expr.JumpTo(sym, tpe, purity, loc) =>
        JvmAst.Expr.JumpTo(sym, tpe, purity, loc)

      case ErasedAst.Expr.Let(sym, exp1, exp2, loc) =>
        lctx.lparams.addOne(JvmAst.LocalParam(sym, exp1.tpe))
        val e1 = visitExpr(exp1)
        val e2 = visitExpr(exp2)
        JvmAst.Expr.Let(sym, e1, e2, loc)

      case ErasedAst.Expr.Stmt(exp1, exp2, loc) =>
        val e1 = visitExpr(exp1)
        val e2 = visitExpr(exp2)
        JvmAst.Expr.Stmt(e1, e2, loc)

      case ErasedAst.Expr.Region(sym, exp, tpe, purity, loc) =>
        lctx.lparams.addOne(JvmAst.LocalParam(sym, SimpleType.Region))
        val e = visitExpr(exp)
        JvmAst.Expr.Region(sym, e, tpe, purity, loc)

      case ErasedAst.Expr.TryCatch(exp, rules, tpe, purity, loc) =>
        val e = visitExpr(exp)
        val rs = rules map {
          case ErasedAst.CatchRule(sym, clazz, body) =>
            lctx.lparams.addOne(JvmAst.LocalParam(sym, SimpleType.Object))
            val b = visitExpr(body)
            JvmAst.CatchRule(sym, clazz, b)
        }
        JvmAst.Expr.TryCatch(e, rs, tpe, purity, loc)

      case ErasedAst.Expr.RunWith(exp, effUse, rules, ct, tpe, purity, loc) =>
        if (ct == ExpPosition.NonTail) lctx.addPcPoint()
        val e = visitExpr(exp)
        val rs = rules.map {
          case ErasedAst.HandlerRule(op, fparams, body) =>
            val b = visitExpr(body)
            JvmAst.HandlerRule(op, fparams.map(visitFormalParam), b)
        }
        JvmAst.Expr.RunWith(e, effUse, rs, ct, tpe, purity, loc)

      case ErasedAst.Expr.NewObject(name, clazz, tpe, purity, methods, loc) =>
        val specs = methods.map {
          case ErasedAst.JvmMethod(ident, fparams, clo, retTpe, methPurity, methLoc) =>
            val c = visitExpr(clo)
            JvmAst.JvmMethod(ident, fparams.map(visitFormalParam), c, retTpe, methPurity, methLoc)
        }
        ctx.anonClasses.add(JvmAst.AnonClass(name, clazz, tpe, specs, loc))

        JvmAst.Expr.NewObject(name, clazz, tpe, purity, specs, loc)

    }
  }

  private def visitFormalParam(fp: ErasedAst.FormalParam): JvmAst.FormalParam =
    JvmAst.FormalParam(fp.sym, fp.tpe)

  private def visitTypeParam(tp: ErasedAst.TypeParam): JvmAst.TypeParam =
    JvmAst.TypeParam(tp.name, tp.sym)

  /**
    * Companion object for [[LocalContext]].
    */
  private object LocalContext {
    def mk(purity: Purity): LocalContext = LocalContext(mutable.ArrayBuffer.empty, 0, Purity.isControlImpure(purity))
  }

  /**
    * A local non-shared context. Does not need to be thread-safe.
    *
    * @param lparams the bound variables in the def.
    */
  private case class LocalContext(lparams: mutable.ArrayBuffer[JvmAst.LocalParam], private var pcPoints: Int, private val isControlImpure: Boolean) {

    /**
      * Adds n to the private [[pcPoints]] field.
      */
    def addPcPoint(): Unit = {
      if (isControlImpure) {
        pcPoints += 1
      }
    }

    /**
      * Returns the pcPoints field.
      */
    def getPcPoints: Int = pcPoints
  }

  /**
    * A context shared across threads.
    *
    * We use a concurrent (non-blocking) linked queue to ensure thread-safety.
    */
  private case class SharedContext(anonClasses: ConcurrentLinkedQueue[JvmAst.AnonClass], defTypes: ConcurrentHashMap[SimpleType, Unit])

  /**
    * Returns all types contained in the given `Effect`.
    */
  private def typesOfEffect(e: ErasedAst.Effect): Set[SimpleType] = {
    e.ops.toSet.map(extractFunctionType)
  }

  /**
    * Returns the function type based `op` represents.
    */
  private def extractFunctionType(op: ErasedAst.Op): SimpleType = {
    val paramTypes = op.fparams.map(_.tpe)
    val resType = op.tpe
    val continuationType = SimpleType.Object
    val correctedFunctionType = SimpleType.mkArrow(paramTypes :+ continuationType, resType)
    correctedFunctionType
  }

  /**
    * Returns all the type components of the given `types`.
    *
    * For example, if the types is just the type `Array[(Bool, Char, Int)]`
    * this returns the set `Bool`, `Char`, `Int`, `(Bool, Char, Int)`, and `Array[(Bool, Char, Int)]`
    * (and the types in `acc`).
    */
  @tailrec
  private def nestedTypesOf(acc: Set[SimpleType], types: Queue[SimpleType]): Set[SimpleType] = {
    import SimpleType.*
    types.dequeueOption match {
      case Some((tpe, taskList)) =>
        val taskList1 = tpe match {
          case Void | AnyType | Unit | Bool | Char | Float32 | Float64 | BigDecimal | Int8 | Int16 |
               Int32 | Int64 | BigInt | String | Regex | Region | RecordEmpty | ExtensibleEmpty |
               Native(_) | Null => taskList
          case Array(elm) => taskList.enqueue(elm)
          case Lazy(elm) => taskList.enqueue(elm)
          case Tuple(elms) => taskList.enqueueAll(elms)
          case Enum(_, targs) => taskList.enqueueAll(targs)
          case Struct(_, targs) => taskList.enqueueAll(targs)
          case Arrow(targs, tresult) => taskList.enqueueAll(targs).enqueue(tresult)
          case RecordExtend(_, value, rest) => taskList.enqueue(value).enqueue(rest)
          case ExtensibleExtend(_, targs, rest) => taskList.enqueueAll(targs).enqueue(rest)
        }
        nestedTypesOf(acc + tpe, taskList1)
      case None => acc
    }
  }

  /** Assigns a stack offset to `sym` and returns the next available stack offset. */
  private def setOffsetAndIncrement(sym: Symbol.VarSym, tpe: SimpleType, offset: Int): Int = {
    sym.setStackOffset(offset)

    // 64-bit values take up two slots in the offsets.
    val stackSize = tpe match {
      case SimpleType.Float64 => 2
      case SimpleType.Int64 => 2
      case _ => 1
    }
    offset + stackSize
  }

}<|MERGE_RESOLUTION|>--- conflicted
+++ resolved
@@ -17,11 +17,7 @@
 
 import ca.uwaterloo.flix.api.Flix
 import ca.uwaterloo.flix.language.ast.shared.ExpPosition
-<<<<<<< HEAD
 import ca.uwaterloo.flix.language.ast.{ErasedAst, JvmAst, Purity, SimpleType, Symbol}
-=======
-import ca.uwaterloo.flix.language.ast.{JvmAst, Purity, ErasedAst, SimpleType, Symbol}
->>>>>>> 738ebfe4
 import ca.uwaterloo.flix.language.dbg.AstPrinter.*
 import ca.uwaterloo.flix.util.ParOps
 import ca.uwaterloo.flix.util.collection.MapOps
@@ -103,10 +99,6 @@
   }
 
   private def visitEnum(enm: ErasedAst.Enum): JvmAst.Enum = {
-<<<<<<< HEAD
-=======
-    val tparams = enm.tparams.map(visitTypeParam)
->>>>>>> 738ebfe4
     val cases = MapOps.mapValues(enm.cases)(visitCase)
     JvmAst.Enum(enm.ann, enm.mod, enm.sym, cases, enm.loc)
   }
@@ -115,10 +107,6 @@
     JvmAst.Case(caze.sym, caze.tpes, caze.loc)
 
   private def visitStruct(struct: ErasedAst.Struct): JvmAst.Struct = {
-<<<<<<< HEAD
-=======
-    val tparams = struct.tparams.map(visitTypeParam)
->>>>>>> 738ebfe4
     val fields = struct.fields.map(visitStructField)
     JvmAst.Struct(struct.ann, struct.mod, struct.sym, fields, struct.loc)
   }
@@ -237,9 +225,6 @@
 
   private def visitFormalParam(fp: ErasedAst.FormalParam): JvmAst.FormalParam =
     JvmAst.FormalParam(fp.sym, fp.tpe)
-
-  private def visitTypeParam(tp: ErasedAst.TypeParam): JvmAst.TypeParam =
-    JvmAst.TypeParam(tp.name, tp.sym)
 
   /**
     * Companion object for [[LocalContext]].
