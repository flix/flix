/*
 * Copyright 2024 Herluf Baggesen
 *
 * Licensed under the Apache License, Version 2.0 (the "License");
 * you may not use this file except in compliance with the License.
 * You may obtain a copy of the License at
 *
 *   http://www.apache.org/licenses/LICENSE-2.0
 *
 * Unless required by applicable law or agreed to in writing, software
 * distributed under the License is distributed on an "AS IS" BASIS,
 * WITHOUT WARRANTIES OR CONDITIONS OF ANY KIND, either express or implied.
 * See the License for the specific language governing permissions and
 * limitations under the License.
 */
package ca.uwaterloo.flix.language.phase

import ca.uwaterloo.flix.api.Flix
import ca.uwaterloo.flix.language.CompilationMessage
import ca.uwaterloo.flix.language.ast.{Ast, ChangeSet, ReadAst, SourceKind, SourceLocation, Token, TokenKind}
import ca.uwaterloo.flix.language.errors.LexerError
import ca.uwaterloo.flix.util.{ParOps, Validation}
import ca.uwaterloo.flix.util.Validation._
import org.parboiled2.ParserInput

import scala.collection.mutable

/**
 * A lexer that is able to tokenize multiple `Ast.Source`s in parallel.
 * This lexer is resilient, meaning that when an unrecognized character is encountered,
 * the lexer will simply produce a token of kind `TokenKind.Err` an move on instead of halting.
 * There are some unrecoverable errors though, for example unterminated block-comments or unclosed string literals.
 * In these cases a `TokenKind.Err` will still be produced but it will contain the rest of the source text.
 * See `LexerError` for all error states.
 */
object Lexer {
  /**
   * The maximal allowed nesting level of block-comments.
   */
  private val BlockCommentMaxNestingLevel = 32

  /**
   * The maximal allowed nesting level of string interpolation.
   */
  private val InterpolatedStringMaxNestingLevel = 32

  /**
   * The characters allowed in a user defined operator mapped to their `TokenKind`s
   */
<<<<<<< HEAD
  private val ValidUserOpTokens = Map(
    '+' -> TokenKind.Plus,
    '-' -> TokenKind.Minus,
    '*' -> TokenKind.Star,
    '<' -> TokenKind.AngleL,
    '>' -> TokenKind.AngleR,
    '=' -> TokenKind.Equal,
    '!' -> TokenKind.Bang,
    '&' -> TokenKind.Ampersand,
    '|' -> TokenKind.Bar,
    '^' -> TokenKind.Caret,
    '$' -> TokenKind.Dollar,
  )
=======
  private def isUserOp(c: Char): Option[TokenKind] = {
    c match {
      case '+' => Some(TokenKind.Plus)
      case '-' => Some(TokenKind.Minus)
      case '*' => Some(TokenKind.Star)
      case '<' => Some(TokenKind.AngleL)
      case '>' => Some(TokenKind.AngleR)
      case '=' => Some(TokenKind.Equal)
      case '!' => Some(TokenKind.Bang)
      case '&' => Some(TokenKind.Ampersand)
      case '|' => Some(TokenKind.Bar)
      case '^' => Some(TokenKind.Caret)
      case '$' => Some(TokenKind.Dollar)
      case _ => None
    }
  }

  /**
   * Since Flix support hex decimals, a 'digit' can also be some select characters.
   */
  private def isDigit(c: Char): Boolean = '0' <= c && c <= '9' || 'a' <= c && c <= 'f' || 'A' <= c && c <= 'F'
>>>>>>> 3b41c89b

  /**
   * Since Flix support hex decimals, a 'digit' can also be some select characters.
   */
  private val DIGITS = List('0', '1', '2', '3', '4', '5', '6', '7', '8', '9', 'A', 'B', 'C', 'D', 'E', 'F', 'a', 'b', 'c', 'd', 'e', 'f')

  /**
   * The internal state of the lexer as it tokenizes a single source.
   * At any point execution `start` represents the start of the token currently being considered.
   * Likewise `end` represents the end of the token currently being considered,
   * while `current` is the current read head of the lexer.
   * Note that both start and current are `Position`s since they are not necessarily on the same line.
   * `current` will always be on the same character as or past `start`.
   * As tokens are produced they are placed in `tokens`.
   */
  private class State(val src: Ast.Source) {
    var start: Position = new Position(0, 0, 0)
    val current: Position = new Position(0, 0, 0)
    var end: Position = new Position(0, 0, 0)
    val tokens: mutable.ListBuffer[Token] = mutable.ListBuffer.empty
    var interpolationNestingLevel: Int = 0
    // Compute a `ParserInput` when initializing a state for lexing a source.
    // This is necessary to display source code in error messages.
    // See `sourceLocationAtStart` for usage and `SourceLocation` for more information.
    val parserInput: ParserInput = ParserInput.apply(src.data)
  }

  /**
   * A source position keeping track of both line, column as well as absolute character offset.
   */
  private class Position(var line: Int, var column: Int, var offset: Int)

  /**
   * Run the lexer on multiple `Ast.Source`s in parallel.
   */
  def run(root: ReadAst.Root, oldTokens: Map[Ast.Source, Array[Token]], changeSet: ChangeSet)(implicit flix: Flix): Validation[Map[Ast.Source, Array[Token]], CompilationMessage] = {
    flix.phase("Lexer") {
      if (flix.options.xparser) {
        // New lexer and parser disabled. Return immediately.
        return Validation.success(Map.empty[Ast.Source, Array[Token]])
      }

      // Compute the stale and fresh sources.
      val (stale, fresh) = changeSet.partition(root.sources, oldTokens)

      // Lex each stale source file in parallel.
      val results = ParOps.parMap(stale.keys)(src => mapN(tryLex(src))(tokens => src -> tokens))

      // Construct a map from each source to its tokens.
      val reused = fresh.map(m => Validation.success(m))
      mapN(sequence(results ++ reused))(_.toMap)
    }
  }

  /**
   * A workaround to allow using the new lexer but avoid crashing the compiler on unforeseen bugs.
   * This is not viable long term and should never be merged into a stable release,
   * but it allows us to battle-test the lexer in nightly, without inconveniencing users too much.
   */
  private def tryLex(src: Ast.Source): Validation[Array[Token], CompilationMessage] = {
    try {
      lex(src)
    } catch {
      case except: Throwable =>
        except.printStackTrace()
        Validation.success(Array.empty[Token])
    }
  }

  /**
   * Lexes a single source (file) into an array of tokens.
   */
  private def lex(src: Ast.Source): Validation[Array[Token], CompilationMessage] = {
    implicit val s: State = new State(src)
    while (!eof()) {
      whitespace()
      if (!eof()) {
        s.start = new Position(s.current.line, s.current.column, s.current.offset)
        val k = scanToken()
        addToken(k)
      }
    }

    // Add a virtual eof token at the last position.
    addToken(TokenKind.Eof)

    val errors = s.tokens.collect {
      case Token(TokenKind.Err(err), _, _, _, _, _, _, _) => err
    }

    Validation.toSuccessOrSoftFailure(s.tokens.toArray, errors)
  }

  /**
   * Advances current position one char forward, returning the char it was previously sitting on,
   * while keeping track of line and column numbers too.
   * Note: If the lexer has arrived at EOF advance will continuously return EOF without advancing.
   * This is a design choice to avoid returning an Option[Char], which would be doable but tedious to work with.
   */
  private def advance()(implicit s: State): Char = {
    if (s.current.offset > s.src.data.length) {
      return s.src.data.last
    }

    val c = s.src.data(s.current.offset)
    if (c == '\n') {
      s.end = new Position(s.current.line, s.current.column, s.current.offset)
      s.current.offset += 1
      s.current.line += 1
      s.current.column = 0
    } else {
      s.end = new Position(s.current.line, s.current.column + 1, s.current.offset)
      s.current.offset += 1
      s.current.column += 1
    }
    c
  }

  /**
   * Retreats current position one char backwards while keeping track of line and column numbers too.
   */
  private def retreat()(implicit s: State): Unit = {
    if (s.current.offset == 0) {
      return
    }
    s.current.offset -= 1
    val c = s.src.data(s.current.offset)
    if (c == '\n') {
      s.current.line -= 1
      s.current.column = 0
    } else {
      s.current.column -= 1
    }
  }

  /**
   * Peeks the previous character that state was on if available.
   */
  private def previous()(implicit s: State): Option[Char] = {
    if (s.current.offset == 0) {
      None
    } else {
      Some(s.src.data(s.current.offset - 1))
    }
  }

  /**
   * Peeks the character before the previous that state was on if available.
   */
  private def previousPrevious()(implicit s: State): Option[Char] = {
    if (s.current.offset <= 1) {
      None
    } else {
      Some(s.src.data(s.current.offset - 2))
    }
  }

  /**
   * Peeks the character that state is currently sitting on without advancing.
   * Note: Peek does not to bound checks. This is done under the assumption that the lexer
   * is only ever advanced using `advance`.
   * Since `advance` cannot move past EOF peek will always be in bounds.
   */
  private def peek()(implicit s: State): Char = {
    if (s.current.offset >= s.src.data.length) {
      return s.src.data.last
    }
    s.src.data(s.current.offset)
  }

  /**
   * Peeks the character after the one that state is sitting on if available.
   */
  private def peekPeek()(implicit s: State): Option[Char] = {
    if (s.current.offset >= s.src.data.length - 1) {
      None
    } else {
      Some(s.src.data(s.current.offset + 1))
    }
  }

  /**
   * A helper function wrapping peek, with special handling for escaped characters.
   * This is useful for "\"" or `'\''`.
   */
  private def escapedPeek()(implicit s: State): Option[Char] = {
    var p = peek()
    while (p == '\\') {
      advance()
      // This check is for a source that ends on a '\'.
      if (s.current.offset >= s.src.data.length - 1) {
        return None
      }
      advance()
      p = peek()
    }
    Some(p)
  }

  /**
   * Checks if the current position has landed on end-of-file
   */
  private def eof()(implicit s: State): Boolean = {
    s.current.offset >= s.src.data.length
  }

  /**
   * A helper function for producing a `SourceLocation` starting at `s.start`.
   *
   * @param length the length that the source location should span
   */
  private def sourceLocationAtStart(length: Int = 1)(implicit s: State): SourceLocation = {
    // state is zero-indexed while SourceLocation works as one-indexed.
    val line = s.start.line + 1
    val column = s.start.column + 1
    SourceLocation(Some(s.parserInput), s.src, SourceKind.Real, line, column, line, column + length)
  }

  /**
   * A helper function for producing a `SourceLocation` starting at `s.current`.
   *
   * @param length the length that the source location should span
   */
  private def sourceLocationAtCurrent(length: Int = 1)(implicit s: State): SourceLocation = {
    // state is zero-indexed while SourceLocation works as one-indexed.
    val line = s.current.line + 1
    val column = s.current.column + 1
    SourceLocation(Some(s.parserInput), s.src, SourceKind.Real, line, column, line, column + length)
  }

  /**
   * Consumes the text between `s.start` and `s.offset` to produce a token.
   * Afterwards `s.start` is reset to the next position after the previous token.
   */
  private def addToken(kind: TokenKind)(implicit s: State): Unit = {
    s.tokens += Token(kind, s.src.data, s.start.offset, s.current.offset, s.start.line, s.start.column, s.end.line, s.end.column)
    s.start = new Position(s.current.line, s.current.column, s.current.offset)
  }

  /**
   * Scans the source for the next available token.
   * This is the heart of the lexer implementation.
   * `scanToken` determines what TokenKind the next
   * available token should be by looking at the coming character in source.
   * This requires potentially infinite look-ahead for things like block-comments and formatted strings,
   * but in many cases one or two characters is enough.
   */
  private def scanToken()(implicit s: State): TokenKind = {
    val c = advance()

    // Beware that the order of these match cases affect both behaviour and performance.
    // If the order needs to change, make sure to run tests and benchmarks.
    c match {
      case '(' => TokenKind.ParenL
      case ')' => TokenKind.ParenR
      case '{' => TokenKind.CurlyL
      case '}' => TokenKind.CurlyR
      case '[' => TokenKind.BracketL
      case ']' => TokenKind.BracketR
      case ';' => TokenKind.Semi
      case ',' => TokenKind.Comma
      case '.' => if (peek() == '{') {
        advance()
        TokenKind.DotCurlyL
      } else {
        TokenKind.Dot
      }
      case '_' =>
        val p = peek()
        if (p.isLetterOrDigit) acceptName(p.isUpper)
<<<<<<< HEAD
        else if (isMathNameChar(p)) { advance(); acceptMathName() }
        else if (ValidUserOpTokens.contains(p)) { advance(); acceptUserDefinedOp() }
=======
        else if (isMathNameChar(p)) {
          advance();
          acceptMathName()
        }
        else if (isUserOp(p).isDefined) {
          advance()
          acceptUserDefinedOp()
        }
>>>>>>> 3b41c89b
        else TokenKind.Underscore
      case '\\' => TokenKind.Backslash
      case '$' if peek().isUpper => acceptBuiltIn()
      case '\"' => acceptString()
      case '\'' => acceptChar()
      case '`' => acceptInfixFunction()
      case '#' => peek() match {
        case '#' => acceptJavaName()
        case '{' => advance(); TokenKind.HashCurlyL
        case '(' => advance(); TokenKind.HashParenL
        case _ => TokenKind.Hash
      }
      case _ if isKeyword("///") => acceptDocComment()
      case '/' => peek() match {
        case '/' => acceptLineComment()
        case '*' => acceptBlockComment()
        case _ => TokenKind.Slash
      }
      case ':' => (peek(), peekPeek()) match {
        case (':', Some(':')) => advance(); advance(); TokenKind.TripleColon
        case (':', _) => advance(); TokenKind.ColonColon
        case ('=', _) => advance(); TokenKind.ColonEqual
        case ('-', _) => advance(); TokenKind.ColonMinus
        case (_, _) => TokenKind.Colon
      }
      case '@' => if (peek().isLetter) {
        acceptAnnotation()
      } else {
        TokenKind.At
      }
      case _ if isMatch("???") => TokenKind.HoleAnonymous
      case '?' if peek().isLetter => acceptNamedHole()
<<<<<<< HEAD
      case _ if isKeyword("**") => TokenKind.StarStar
      case _ if isKeyword("<-") => TokenKind.ArrowThinL
      case _ if isKeyword("->") => TokenKind.ArrowThinR
      case _ if isKeyword("=>") => TokenKind.ArrowThickR
      case _ if isKeyword("<=") => TokenKind.AngleLEqual
      case _ if isKeyword(">=") => TokenKind.AngleREqual
      case _ if isKeyword("==") => TokenKind.EqualEqual
      case _ if isKeyword("!=") => TokenKind.BangEqual
      case _ if isKeyword("&&&") => TokenKind.TripleAmpersand
      case _ if isKeyword("<<<") => TokenKind.TripleAngleL
      case _ if isKeyword(">>>") => TokenKind.TripleAngleR
      case _ if isKeyword("^^^") => TokenKind.TripleCaret
      case _ if isKeyword("|||") => TokenKind.TripleBar
      case _ if isKeyword("~~~") => TokenKind.TripleTilde
      case '~' => TokenKind.Tilde
      case _ if isKeyword("<+>") => TokenKind.AngledPlus
=======
      case _ if isMatch("**") => TokenKind.StarStar
      case _ if isMatch("<-") => TokenKind.ArrowThinL
      case _ if isMatch("->") => TokenKind.ArrowThinR
      case _ if isMatch("=>") => TokenKind.ArrowThickR
      case _ if isMatch("<=") => TokenKind.AngleLEqual
      case _ if isMatch(">=") => TokenKind.AngleREqual
      case _ if isMatch("==") => TokenKind.EqualEqual
      case _ if isMatch("!=") => TokenKind.BangEqual
      case _ if isMatch("<+>") => TokenKind.AngledPlus
      case _ if isMatch("&&&") => TokenKind.TripleAmpersand
      case _ if isMatch("<<<") => TokenKind.TripleAngleL
      case _ if isMatch(">>>") => TokenKind.TripleAngleR
      case _ if isMatch("^^^") => TokenKind.TripleCaret
      case _ if isMatch("|||") => TokenKind.TripleBar
      case _ if isMatch("~~~") => TokenKind.TripleTilde
      case '~' => TokenKind.Tilde
>>>>>>> 3b41c89b
      case _ if isKeyword("alias") => TokenKind.KeywordAlias
      case _ if isKeyword("and") => TokenKind.KeywordAnd
      case _ if isKeyword("as") => TokenKind.KeywordAs
      case _ if isKeyword("case") => TokenKind.KeywordCase
      case _ if isKeyword("catch") => TokenKind.KeywordCatch
      case _ if isKeyword("checked_cast") => TokenKind.KeywordCheckedCast
      case _ if isKeyword("checked_ecast") => TokenKind.KeywordCheckedECast
      case _ if isKeyword("choose*") => TokenKind.KeywordChooseStar
      case _ if isKeyword("choose") => TokenKind.KeywordChoose
      case _ if isKeyword("debug") => TokenKind.KeywordDebug
      case _ if isKeyword("debug!") => TokenKind.KeywordDebugBang
      case _ if isKeyword("debug!!") => TokenKind.KeywordDebugBangBang
      case _ if isKeyword("def") => TokenKind.KeywordDef
      case _ if isKeyword("deref") => TokenKind.KeywordDeref
      case _ if isKeyword("discard") => TokenKind.KeywordDiscard
      case _ if isKeyword("do") => TokenKind.KeywordDo
      case _ if isKeyword("eff") => TokenKind.KeywordEff
      case _ if isKeyword("else") => TokenKind.KeywordElse
      case _ if isKeyword("enum") => TokenKind.KeywordEnum
      case _ if isKeyword("false") => TokenKind.KeywordFalse
      case _ if isKeyword("fix") => TokenKind.KeywordFix
      case _ if isKeyword("forall") => TokenKind.KeywordForall
      case _ if isKeyword("forA") => TokenKind.KeywordForA
      case _ if isKeyword("force") => TokenKind.KeywordForce
      case _ if isKeyword("foreach") => TokenKind.KeywordForeach
      case _ if isKeyword("forM") => TokenKind.KeywordForM
      case _ if isKeyword("from") => TokenKind.KeywordFrom
      case _ if isKeyword("java_get_field") => TokenKind.KeywordJavaGetField
      case _ if isKeyword("java_set_field") => TokenKind.KeywordJavaSetField
      case _ if isKeyword("java_new") => TokenKind.KeywordJavaNew
      case _ if isKeyword("if") => TokenKind.KeywordIf
      case _ if isKeyword("import") => TokenKind.KeywordImport
      case _ if isKeyword("inject") => TokenKind.KeywordInject
      case _ if isKeyword("inline") => TokenKind.KeywordInline
      case _ if isKeyword("instanceof") => TokenKind.KeywordInstanceOf
      case _ if isKeyword("instance") => TokenKind.KeywordInstance
      case _ if isKeyword("into") => TokenKind.KeywordInto
      case _ if isKeyword("lawful") => TokenKind.KeywordLawful
      case _ if isKeyword("law") => TokenKind.KeywordLaw
      case _ if isKeyword("lazy") => TokenKind.KeywordLazy
      case _ if isKeyword("let") => TokenKind.KeywordLet
      case _ if isKeyword("masked_cast") => TokenKind.KeywordMaskedCast
      case _ if isKeyword("match") => TokenKind.KeywordMatch
      case _ if isKeyword("mod") => TokenKind.KeywordMod
      case _ if isKeyword("new") => TokenKind.KeywordNew
      case _ if isKeyword("not") => TokenKind.KeywordNot
      case _ if isKeyword("null") => TokenKind.KeywordNull
      case _ if isKeyword("open_variant") => TokenKind.KeywordOpenVariant
      case _ if isKeyword("open_variant_as") => TokenKind.KeywordOpenVariantAs
      case _ if isKeyword("or") => TokenKind.KeywordOr
      case _ if isKeyword("override") => TokenKind.KeywordOverride
      case _ if isKeyword("par") => TokenKind.KeywordPar
      case _ if isKeyword("pub") => TokenKind.KeywordPub
      case _ if isKeyword("Pure") => TokenKind.KeywordPure
      case _ if isKeyword("project") => TokenKind.KeywordProject
      case _ if isKeyword("query") => TokenKind.KeywordQuery
      case _ if isKeyword("ref") => TokenKind.KeywordRef
      case _ if isKeyword("region") => TokenKind.KeywordRegion
      case _ if isKeyword("restrictable") => TokenKind.KeywordRestrictable
      case _ if isKeyword("rvadd") => TokenKind.KeywordRvadd
      case _ if isKeyword("rvand") => TokenKind.KeywordRvand
      case _ if isKeyword("rvsub") => TokenKind.KeywordRvsub
      case _ if isKeyword("rvnot") => TokenKind.KeywordRvnot
      case _ if isKeyword("sealed") => TokenKind.KeywordSealed
      case _ if isKeyword("select") => TokenKind.KeywordSelect
      case _ if isKeyword("solve") => TokenKind.KeywordSolve
      case _ if isKeyword("spawn") => TokenKind.KeywordSpawn
      case _ if isKeyword("static") => TokenKind.KeywordStatic
      case _ if isKeyword("Static") => TokenKind.KeywordStaticUppercase
      case _ if isKeyword("trait") => TokenKind.KeywordTrait
      case _ if isKeyword("true") => TokenKind.KeywordTrue
      case _ if isKeyword("try") => TokenKind.KeywordTry
      case _ if isKeyword("type") => TokenKind.KeywordType
      case _ if isKeyword("typematch") => TokenKind.KeywordTypeMatch
      case _ if isKeyword("unchecked_cast") => TokenKind.KeywordUncheckedCast
      case _ if isKeyword("Univ") => TokenKind.KeywordUniv
      case _ if isKeyword("use") => TokenKind.KeywordUse
      case _ if isKeyword("where") => TokenKind.KeywordWhere
      case _ if isKeyword("with") => TokenKind.KeywordWith
      case _ if isKeyword("without") => TokenKind.KeywordWithout
      case _ if isKeyword("yield") => TokenKind.KeywordYield
      case _ if isKeyword("xor") => TokenKind.KeywordXor
      case _ if isKeyword("Set#") => TokenKind.SetHash
      case _ if isKeyword("Array#") => TokenKind.ArrayHash
      case _ if isKeyword("Map#") => TokenKind.MapHash
      case _ if isKeyword("List#") => TokenKind.ListHash
      case _ if isKeyword("Vector#") => TokenKind.VectorHash
      case _ if isMatch("regex\"") => acceptRegex()
      case _ if isMathNameChar(c) => acceptMathName()
      case _ if isGreekNameChar(c) => acceptGreekName()
      case c if c.isLetter => acceptName(c.isUpper)
<<<<<<< HEAD
      case c if DIGITS.contains(c) => acceptNumber()
=======
      case c if isDigit(c) => acceptNumber()
>>>>>>> 3b41c89b
      // User defined operators.
      case _ if isUserOp(c).isDefined =>
        val p = peek()
        if (isUserOp(p).isDefined) {
          acceptUserDefinedOp()
        } else {
          isUserOp(c).get
        }
      case c => TokenKind.Err(LexerError.UnexpectedChar(c.toString, sourceLocationAtStart()))
    }
  }

  /**
   * Check that the potential keyword is sufficiently separated, taking care not to go out-of-bounds.
<<<<<<< HEAD
   * A keyword is separated if it is surrounded by whitespace, parenthesis, brackets or curlies.
   * Note that __comparison includes current__.
   */
  private def isSeparated(keyword: String)(implicit s: State): Boolean = {
    // TODO: We can be smarter!
    val VALID_SEPARATORS =  List('(', ')', '[', ']', '{', '}', ',', ';', '~', '+', '-')
    def isSep(c: Char) = c.isWhitespace || VALID_SEPARATORS.contains(c)
    s.src.data.lift(s.current.offset - 2).forall(isSep) && s.src.data.lift(s.current.offset + keyword.length - 1).forall(isSep)
=======
   * A keyword is separated if it is surrounded by anything __but__ a character, digit or underscore.
   * Note that __comparison includes current__.
   */
  private def isSeparated(keyword: String)(implicit s: State): Boolean = {
    def isSep(c: Char) = !(c.isWhitespace || c.isLetter || c.isDigit || c == '_')
    val leftIndex = s.current.offset - 2
    val rightIndex = s.current.offset + keyword.length - 1
    val isSeperatedLeft = leftIndex >= 0 && isSep(s.src.data(leftIndex))
    val isSeperatedRight = rightIndex <= s.src.data.length - 1 && isSep(s.src.data(rightIndex))
    isSeperatedLeft && isSeperatedRight
>>>>>>> 3b41c89b
  }

  /**
   * Checks whether the following substring matches a keyword. Note that __comparison includes current__.
   * Also note that this will advance the current position past the keyword if there is a match.
   */
  private def isMatch(keyword: String)(implicit s: State): Boolean = {
    // Check if the keyword can appear before eof.
    if (s.current.offset + keyword.length - 1 > s.src.data.length) {
      return false
    }

    // Check if the next n characters in source matches those of keyword one at a time.
    val start = s.current.offset - 1
    var matches = true
    var offset = 0
    while (matches && offset < keyword.length) {
      if (s.src.data(start + offset) != keyword(offset)) {
        matches = false
      } else {
        offset += 1
      }
    }

    if (matches) {
      for (_ <- 1 until keyword.length) {
        advance()
      }
    }

    matches
  }

  /**
   * Checks whether the following substring matches a keyword.
<<<<<<< HEAD
   * Can be used to check for a string match internal to another string by passing [[mustBeSeparated]] = true.
   * IE. match ''i32'' within ''-123i32''.
=======
>>>>>>> 3b41c89b
   * Note that __comparison includes current__.
   * Also note that this will advance the current position past the keyword if there is a match.
   */
  private def isKeyword(keyword: String)(implicit s: State): Boolean = {
    isSeparated(keyword) && isMatch(keyword)
  }

  /**
   * Moves current position past a built-in function, IE. "$BUILT_IN$".
   * Note that $ can be used as a separator in java-names too. IE. "Map$Entry".
   * When encountering a "$" there is no way to discern
   * between a built-in and a java-name without looking ahead.
   * Only a TokenKind.Dollar needs to be emitted in the java name case
   * and then the lexer needs to be retreated to just after "$".
   */
  private def acceptBuiltIn()(implicit s: State): TokenKind = {
    var advances = 0
    while (!eof()) {
      val p = peek()

      if (p == '$') {
        // Check for termination.
        advance()
        return TokenKind.BuiltIn
      }

      if (p.isLower) {
        // This means that the opening '$' was a separator.
        // we need to rewind the lexer to just after '$'.
        for (_ <- 0 until advances) {
          retreat()
        }
        return TokenKind.Dollar
      }

      if (!p.isLetter && !p.isDigit && p != '_') {
        // Do not allow non-letters other than _.
        // This handles cases like a block comment for instance
        // IE. `$BUILT_/*IN*/$` is disallowed.
        return TokenKind.Err(LexerError.UnterminatedBuiltIn(sourceLocationAtStart()))
      }

      advance()
      advances += 1
    }
    TokenKind.Err(LexerError.UnterminatedBuiltIn(sourceLocationAtStart()))
  }

  /**
   * Moves current position past all whitespace characters.
   */
  private def whitespace()(implicit s: State): Unit = {
    while (!eof()) {
      if (!peek().isWhitespace) {
        return
      }
      advance()
    }
  }

  /**
   * Moves current position past a name (both upper- and lower-case).
   * There are edge cases of variable holes, IE. "x?", and java names like "Map$Entry",
   * which is the reason this function will return a `TokenKind`.
   */
  private def acceptName(isUpper: Boolean)(implicit s: State): TokenKind = {
    val kind = if (isUpper) {
      TokenKind.NameUpperCase
    } else {
      TokenKind.NameLowerCase
    }
    while (!eof()) {
      val p = peek()
      if (p == '?') {
        advance()
        return TokenKind.HoleVariable
      } else if (!p.isLetter && !p.isDigit && p != '_' && p != '!' && p != '$') {
        return kind
      }
      advance()
    }
    kind
  }


  /**
   * Moves current position past a java name. IE. "##java"
   */
  private def acceptJavaName()(implicit s: State): TokenKind = {
    advance()
    while (!eof()) {
      val p = peek()
      if (!p.isLetter && !p.isDigit && p != '_' && p != '!' && p != '$') {
        return TokenKind.NameJava
      }
      advance()
    }
    TokenKind.NameJava
  }

  /**
   * Moves current position past a greek name.
   * Greek names must lie in the unicode range U+0370 to U+03FF.
   * IE. "Χαίρετε"
   */
  private def acceptGreekName()(implicit s: State): TokenKind = {
    while (!eof()) {
      if (!isGreekNameChar(peek())) {
        return TokenKind.NameGreek
      }
      advance()
    }
    TokenKind.NameGreek
  }

  /**
   * Checks whether `c` lies in unicode range U+0370 to U+03FF
   */
  private def isGreekNameChar(c: Char): Boolean = {
    val i = c.toInt
    0x0370 <= i && i <= 0x03FF
  }

  /**
   * Moves current position past a math name.
   * Math names must lie in the unicode range U+2190 to U+22FF
   * IE. "⊆"
   */
  private def acceptMathName()(implicit s: State): TokenKind = {
    while (!eof()) {
      if (!isMathNameChar(peek())) {
        return TokenKind.NameMath
      }
      advance()
    }
    TokenKind.NameMath
  }

  /**
   * Checks whether `c` lies in unicode range U+2190 to U+22FF
   */
  private def isMathNameChar(c: Char): Boolean = {
    val i = c.toInt
    0x2190 <= i && i <= 0x22FF
  }

  /**
   * Moves current position past a named hole. IE. "?foo".
   */
  private def acceptNamedHole()(implicit s: State): TokenKind = {
    while (!eof()) {
      if (!peek().isLetter && !peek().isDigit) {
        return TokenKind.HoleNamed
      }
      advance()
    }
    TokenKind.HoleNamed
  }


  /**
   * Moves current position past an infix function.
   */
  private def acceptInfixFunction()(implicit s: State): TokenKind = {
    while (!eof()) {
      val p = peek()
      if (p == '`') {
        advance()
        return TokenKind.InfixFunction
      }

      if (p != '.' && p != '!' && !p.isLetter && !p.isDigit && !isMathNameChar(p) && !isGreekNameChar(p)) {
        // check for chars that are not allowed in function names,
        // to handle cases like '`my function` or `my/**/function`'
        return TokenKind.Err(LexerError.UnterminatedInfixFunction(sourceLocationAtStart()))
      }

      advance()
    }
    TokenKind.Err(LexerError.UnterminatedInfixFunction(sourceLocationAtStart()))
  }

  /**
   * Moves current position past a user defined operator. IE. "<*>".
   * A user defined operator may be any combination of length 2 or more
   * of the characters in [[isUserOp]].
   */
  private def acceptUserDefinedOp()(implicit s: State): TokenKind = {
    while (!eof()) {
      if (isUserOp(peek()).isEmpty) {
        return TokenKind.UserDefinedOperator
      } else {
        advance()
      }
    }
    TokenKind.UserDefinedOperator
  }

  /**
   * Moves current position past a string literal.
   * If the string is unterminated a `TokenKind.Err` is returned.
   */
  private def acceptString()(implicit s: State): TokenKind = {
    var kind: TokenKind = TokenKind.LiteralString
    while (!eof()) {
      var p = escapedPeek()
      // Check for the beginning of a string interpolation.
      val prevPrev = previousPrevious()
      val prev = previous()
      val isInterpolation = !prevPrev.contains('\\') && prev.contains('$') && p.contains('{')
      val isDebug = !prevPrev.contains('\\') && prev.contains('%') && p.contains('{')
      if (isInterpolation || isDebug) {
        acceptStringInterpolation(isDebug) match {
          case e@TokenKind.Err(_) => return e
          case k =>
            // Resume regular string literal tokenization by resetting p and prev.
            kind = k
            p = escapedPeek()
        }
      }
      // Check for termination
      if (p.contains('\"')) {
        advance()
        return kind
      }
      // Check if file ended on a '\', meaning that the string was unterminated
      if (p.isEmpty) {
        return TokenKind.Err(LexerError.UnterminatedString(sourceLocationAtStart()))
      }
      advance()
    }
    TokenKind.Err(LexerError.UnterminatedString(sourceLocationAtStart()))
  }

  /**
   * Moves current position past an interpolated expression within a string. IE. "Hi ${name}!".
   * This function also handles debug strings like "Value: %{x}".
   * Note that this function works a little differently to the other `accept*` functions
   * since it will produce a number of tokens before returning.
   * This is necessary since it must be able to move past any expressions,
   * including nested string literals, which might also include interpolation.
   * This is done by calling `scanToken` and `addToken` manually like in the top-most `lex` function,
   * while looking for the terminating '}'.
   * A max nesting level is enforced via `state.interpolationNestingLevel` to avoid blowing the stack.
   *
   * Some tricky but valid strings include:
   * "Hello ${" // "} world!"
   * "My favorite number is ${ { "${"//"}"40 + 2} }!"
   * "${"${}"}"
   */
  private def acceptStringInterpolation(isDebug: Boolean = false)(implicit s: State): TokenKind = {
    // Handle max nesting level
    s.interpolationNestingLevel += 1
    if (s.interpolationNestingLevel > InterpolatedStringMaxNestingLevel) {
      s.interpolationNestingLevel = 0
      return TokenKind.Err(LexerError.StringInterpolationTooDeep(sourceLocationAtCurrent()))
    }
    val startLocation = sourceLocationAtCurrent()
    advance() // Consume '{'.
    addToken(if (isDebug) TokenKind.LiteralDebugStringL else TokenKind.LiteralStringInterpolationL)
    // consume tokens until a terminating '}' is found
    var blockNestingLevel = 0
    while (!eof()) {
      whitespace()
      if (!eof()) {
        s.start = new Position(s.current.line, s.current.column, s.current.offset)
        val kind = scanToken()

        // Handle nested block expressions like `"my favorite number is ${ {40 + 2} }!"`.
        if (kind == TokenKind.CurlyL) {
          blockNestingLevel += 1
        }

        // Check for the terminating '}'.
        if (kind == TokenKind.CurlyR) {
          if (blockNestingLevel == 0) {
            s.interpolationNestingLevel -= 1
            return if (isDebug) TokenKind.LiteralDebugStringR else TokenKind.LiteralStringInterpolationR
          }
          blockNestingLevel -= 1
        }
        addToken(kind)
      }
    }
    TokenKind.Err(LexerError.UnterminatedStringInterpolation(startLocation))
  }

  /**
   * Moves current position past a char literal.
   * If the char is unterminated a `TokenKind.Err` is returned.
   * Note that chars might contain unicode hex codes like these '\u00ff'.
   */
  private def acceptChar()(implicit s: State): TokenKind = {
    var prev = ' '
    while (!eof()) {
      val p = escapedPeek()
      if (p.contains('\'')) {
        advance()
        return TokenKind.LiteralChar
      }

      if ((prev, p) == ('/', Some('*'))) {
        // This handles block comment within a char.
        return TokenKind.Err(LexerError.UnterminatedChar(sourceLocationAtStart()))
      }
      prev = advance()
    }

    TokenKind.Err(LexerError.UnterminatedChar(sourceLocationAtStart()))
  }

  /**
   * Moves current position past a regex literal.
   * If the regex  is unterminated a `TokenKind.Err` is returned.
   */
  private def acceptRegex()(implicit s: State): TokenKind = {
    while (!eof()) {
      val p = escapedPeek()
      if (p.contains('"')) {
        advance()
        return TokenKind.LiteralRegex
      }
      advance()
    }

    TokenKind.Err(LexerError.UnterminatedRegex(sourceLocationAtStart()))
  }

  /**
   * Moves current position past a number literal. IE. "123i32" or "456.78f32"
   * It is optional to have a trailing type indicator on number literals.
   * If it is missing Flix defaults to `f64` for decimals and `i32` for integers.
   * NB. The char 'e' might appear as part of scientific notation.
   * */
  private def acceptNumber()(implicit s: State): TokenKind = {
    var isDecimal = false
    var isScientificNotation = false
    val isHex = peek() == 'x'
    if (isHex) {
      advance() // consume 'x'
    }

    while (!eof()) {
      peek() match {
        // Digits, '_' are just consumed
        case c if c.isDigit || c == '_' => advance()

        // If handling a hex number consume hex digits too
        case 'a' | 'b' | 'c' | 'd' | 'e' | 'f' | 'A' | 'B' | 'C' | 'D' | 'E' | 'F' if isHex => advance()

        // 'e' mark scientific notation if not handling a hex number
        case 'e' =>
          if (isScientificNotation) {
            return TokenKind.Err(LexerError.DoubleEInNumber(sourceLocationAtCurrent()))
          }
          isScientificNotation = true
          advance()

        // Dots mark a decimal but are otherwise ignored
        case '.' if peekPeek().exists(_.isDigit) =>
          if (isDecimal) {
            return TokenKind.Err(LexerError.DoubleDottedNumber(sourceLocationAtCurrent()))
          }
          isDecimal = true
          advance()

        // If this is reached an explicit number type might occur next
        case _ => return advance() match {
          case _ if isMatch("f32") => TokenKind.LiteralFloat32
          case _ if isMatch("f64") => TokenKind.LiteralFloat64
          case _ if isMatch("i8") => TokenKind.LiteralInt8
          case _ if isMatch("i16") => TokenKind.LiteralInt16
          case _ if isMatch("i32") => TokenKind.LiteralInt32
          case _ if isMatch("i64") => TokenKind.LiteralInt64
          case _ if isMatch("ii") => TokenKind.LiteralBigInt
          case _ if isMatch("ff") => TokenKind.LiteralBigDecimal
          case _ =>
            retreat()
            if (isDecimal) {
              TokenKind.LiteralFloat64
            } else {
              TokenKind.LiteralInt32
            }
        }
      }
    }
    // The very last char of the file was a digit so return the appropriate token.
    if (isDecimal) {
      TokenKind.LiteralFloat64
    } else {
      TokenKind.LiteralInt32
    }
  }

  /**
   * Moves current position past an annotation. IE. "@Test".
   */
  private def acceptAnnotation()(implicit s: State): TokenKind = {
    while (!eof()) {
      if (!peek().isLetter) {
        return TokenKind.Annotation
      } else {
        advance()
      }
    }
    TokenKind.Annotation
  }

  /**
   * Moves current position past a line-comment
   */
  private def acceptLineComment()(implicit s: State): TokenKind = {
    while (!eof()) {
      if (peek() == '\n') {
        return TokenKind.CommentLine
      } else {
        advance()
      }
    }
    TokenKind.CommentLine
  }

  /**
   * Moves current position past a doc-comment
   */
  private def acceptDocComment()(implicit s: State): TokenKind = {
    while (!eof()) {
      if (peek() == '\n') {
        return TokenKind.CommentDoc
      } else {
        advance()
      }
    }
    TokenKind.CommentDoc
  }

  /**
   * Moves current position past a block-comment.
   * Note that block-comments can be nested, in which case we need to handle multiple terminating "* /".
   * This is done be counting the nesting level and enforcing a max nesting level.
   * If this level is reached a `TokenKind.Err` is returned.
   * A block-comment might also be unterminated if there is less terminations than levels of nesting.
   * In this case a `TokenKind.Err` is returned as well.
   */
  private def acceptBlockComment()(implicit s: State): TokenKind = {
    var level = 1
    while (!eof()) {
      (peek(), peekPeek()) match {
        case ('/', Some('*')) =>
          level += 1
          if (level >= BlockCommentMaxNestingLevel) {
            return TokenKind.Err(LexerError.BlockCommentTooDeep(sourceLocationAtCurrent()))
          }
          advance()
        case ('*', Some('/')) =>
          level -= 1
          advance()
          advance()
          if (level == 0) {
            return TokenKind.CommentBlock
          }
        case _ => advance()
      }
    }
    TokenKind.Err(LexerError.UnterminatedBlockComment(sourceLocationAtStart()))
  }
}<|MERGE_RESOLUTION|>--- conflicted
+++ resolved
@@ -47,21 +47,6 @@
   /**
    * The characters allowed in a user defined operator mapped to their `TokenKind`s
    */
-<<<<<<< HEAD
-  private val ValidUserOpTokens = Map(
-    '+' -> TokenKind.Plus,
-    '-' -> TokenKind.Minus,
-    '*' -> TokenKind.Star,
-    '<' -> TokenKind.AngleL,
-    '>' -> TokenKind.AngleR,
-    '=' -> TokenKind.Equal,
-    '!' -> TokenKind.Bang,
-    '&' -> TokenKind.Ampersand,
-    '|' -> TokenKind.Bar,
-    '^' -> TokenKind.Caret,
-    '$' -> TokenKind.Dollar,
-  )
-=======
   private def isUserOp(c: Char): Option[TokenKind] = {
     c match {
       case '+' => Some(TokenKind.Plus)
@@ -83,12 +68,6 @@
    * Since Flix support hex decimals, a 'digit' can also be some select characters.
    */
   private def isDigit(c: Char): Boolean = '0' <= c && c <= '9' || 'a' <= c && c <= 'f' || 'A' <= c && c <= 'F'
->>>>>>> 3b41c89b
-
-  /**
-   * Since Flix support hex decimals, a 'digit' can also be some select characters.
-   */
-  private val DIGITS = List('0', '1', '2', '3', '4', '5', '6', '7', '8', '9', 'A', 'B', 'C', 'D', 'E', 'F', 'a', 'b', 'c', 'd', 'e', 'f')
 
   /**
    * The internal state of the lexer as it tokenizes a single source.
@@ -354,10 +333,6 @@
       case '_' =>
         val p = peek()
         if (p.isLetterOrDigit) acceptName(p.isUpper)
-<<<<<<< HEAD
-        else if (isMathNameChar(p)) { advance(); acceptMathName() }
-        else if (ValidUserOpTokens.contains(p)) { advance(); acceptUserDefinedOp() }
-=======
         else if (isMathNameChar(p)) {
           advance();
           acceptMathName()
@@ -366,7 +341,6 @@
           advance()
           acceptUserDefinedOp()
         }
->>>>>>> 3b41c89b
         else TokenKind.Underscore
       case '\\' => TokenKind.Backslash
       case '$' if peek().isUpper => acceptBuiltIn()
@@ -399,24 +373,6 @@
       }
       case _ if isMatch("???") => TokenKind.HoleAnonymous
       case '?' if peek().isLetter => acceptNamedHole()
-<<<<<<< HEAD
-      case _ if isKeyword("**") => TokenKind.StarStar
-      case _ if isKeyword("<-") => TokenKind.ArrowThinL
-      case _ if isKeyword("->") => TokenKind.ArrowThinR
-      case _ if isKeyword("=>") => TokenKind.ArrowThickR
-      case _ if isKeyword("<=") => TokenKind.AngleLEqual
-      case _ if isKeyword(">=") => TokenKind.AngleREqual
-      case _ if isKeyword("==") => TokenKind.EqualEqual
-      case _ if isKeyword("!=") => TokenKind.BangEqual
-      case _ if isKeyword("&&&") => TokenKind.TripleAmpersand
-      case _ if isKeyword("<<<") => TokenKind.TripleAngleL
-      case _ if isKeyword(">>>") => TokenKind.TripleAngleR
-      case _ if isKeyword("^^^") => TokenKind.TripleCaret
-      case _ if isKeyword("|||") => TokenKind.TripleBar
-      case _ if isKeyword("~~~") => TokenKind.TripleTilde
-      case '~' => TokenKind.Tilde
-      case _ if isKeyword("<+>") => TokenKind.AngledPlus
-=======
       case _ if isMatch("**") => TokenKind.StarStar
       case _ if isMatch("<-") => TokenKind.ArrowThinL
       case _ if isMatch("->") => TokenKind.ArrowThinR
@@ -433,7 +389,6 @@
       case _ if isMatch("|||") => TokenKind.TripleBar
       case _ if isMatch("~~~") => TokenKind.TripleTilde
       case '~' => TokenKind.Tilde
->>>>>>> 3b41c89b
       case _ if isKeyword("alias") => TokenKind.KeywordAlias
       case _ if isKeyword("and") => TokenKind.KeywordAnd
       case _ if isKeyword("as") => TokenKind.KeywordAs
@@ -525,11 +480,7 @@
       case _ if isMathNameChar(c) => acceptMathName()
       case _ if isGreekNameChar(c) => acceptGreekName()
       case c if c.isLetter => acceptName(c.isUpper)
-<<<<<<< HEAD
-      case c if DIGITS.contains(c) => acceptNumber()
-=======
       case c if isDigit(c) => acceptNumber()
->>>>>>> 3b41c89b
       // User defined operators.
       case _ if isUserOp(c).isDefined =>
         val p = peek()
@@ -544,16 +495,6 @@
 
   /**
    * Check that the potential keyword is sufficiently separated, taking care not to go out-of-bounds.
-<<<<<<< HEAD
-   * A keyword is separated if it is surrounded by whitespace, parenthesis, brackets or curlies.
-   * Note that __comparison includes current__.
-   */
-  private def isSeparated(keyword: String)(implicit s: State): Boolean = {
-    // TODO: We can be smarter!
-    val VALID_SEPARATORS =  List('(', ')', '[', ']', '{', '}', ',', ';', '~', '+', '-')
-    def isSep(c: Char) = c.isWhitespace || VALID_SEPARATORS.contains(c)
-    s.src.data.lift(s.current.offset - 2).forall(isSep) && s.src.data.lift(s.current.offset + keyword.length - 1).forall(isSep)
-=======
    * A keyword is separated if it is surrounded by anything __but__ a character, digit or underscore.
    * Note that __comparison includes current__.
    */
@@ -564,7 +505,6 @@
     val isSeperatedLeft = leftIndex >= 0 && isSep(s.src.data(leftIndex))
     val isSeperatedRight = rightIndex <= s.src.data.length - 1 && isSep(s.src.data(rightIndex))
     isSeperatedLeft && isSeperatedRight
->>>>>>> 3b41c89b
   }
 
   /**
@@ -600,11 +540,6 @@
 
   /**
    * Checks whether the following substring matches a keyword.
-<<<<<<< HEAD
-   * Can be used to check for a string match internal to another string by passing [[mustBeSeparated]] = true.
-   * IE. match ''i32'' within ''-123i32''.
-=======
->>>>>>> 3b41c89b
    * Note that __comparison includes current__.
    * Also note that this will advance the current position past the keyword if there is a match.
    */
