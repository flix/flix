--- conflicted
+++ resolved
@@ -1458,7 +1458,6 @@
       case StaticContext(_, _, _, _) =>
         throw InternalCompilerException("unexpected do-expression in static method context", loc)
 
-<<<<<<< HEAD
       case InstanceContext(_, _, _, newFrame, setPc, _, pcLabels, pcCounter) =>
         val pcPoint = pcCounter(0) + 1
         val pcPointLabel = pcLabels(pcPoint)
@@ -1497,40 +1496,6 @@
             xReturn(Suspension.toTpe)
         }
         ins(new BytecodeInstructions.F(mv))
-=======
-      ctx.pcCounter(0) += 1
-      val ins: InstructionSet = {
-        import BackendObjType.Suspension
-        import BytecodeInstructions.*
-        val effectClass = JvmOps.getEffectDefinitionClassType(op.sym.eff)
-        val effectStaticMethod = ClassMaker.StaticMethod(
-          effectClass.name,
-          ClassMaker.Visibility.IsPublic,
-          ClassMaker.Final.NotFinal,
-          JvmOps.getEffectOpName(op.sym),
-          GenEffectClasses.opStaticFunctionDescriptor(op.sym),
-          None
-        )
-        NEW(Suspension.jvmName) ~ DUP() ~ INVOKESPECIAL(Suspension.Constructor) ~
-          DUP() ~ pushString(op.sym.eff.toString) ~ PUTFIELD(Suspension.EffSymField) ~
-          DUP() ~
-          // --- eff op ---
-          cheat(mv => exps.foreach(e => compileExpr(e)(mv, ctx, root, flix))) ~
-          mkStaticLambda(BackendObjType.EffectCall.ApplyMethod, effectStaticMethod, 2) ~
-          // --------------
-          PUTFIELD(Suspension.EffOpField) ~
-          DUP() ~
-          // create continuation
-          NEW(BackendObjType.FramesNil.jvmName) ~ DUP() ~ INVOKESPECIAL(BackendObjType.FramesNil.Constructor) ~
-          ctx.newFrame ~ DUP() ~ cheat(m => compileInt(pcPoint)(m)) ~ ctx.setPc ~
-          INVOKEVIRTUAL(BackendObjType.FramesNil.PushMethod) ~
-          // store continuation
-          PUTFIELD(Suspension.PrefixField) ~
-          DUP() ~ NEW(BackendObjType.ResumptionNil.jvmName) ~ DUP() ~ INVOKESPECIAL(BackendObjType.ResumptionNil.Constructor) ~ PUTFIELD(Suspension.ResumptionField) ~
-          xReturn(Suspension.toTpe)
-      }
-      ins(new BytecodeInstructions.F(mv))
->>>>>>> 7100a061
 
         mv.visitLabel(pcPointLabel)
         printPc(mv, pcPoint)
