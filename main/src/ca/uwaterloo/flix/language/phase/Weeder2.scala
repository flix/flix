--- conflicted
+++ resolved
@@ -1260,7 +1260,6 @@
             tree.loc
           )
 
-<<<<<<< HEAD
           tryPickQName(op) match {
             case Some(name) =>
               // Infix Operator.
@@ -1283,7 +1282,7 @@
                 case Token(TokenKind.KeywordAnd, _, _, _, _, _) => Validation.Success(Expr.Binary(SemanticOp.BoolOp.And, e1, e2, tree.loc))
                 case Token(TokenKind.KeywordOr, _, _, _, _, _) => Validation.Success(Expr.Binary(SemanticOp.BoolOp.Or, e1, e2, tree.loc))
                 case Token(TokenKind.ColonColon, _, _, _, _, _) => Validation.Success(Expr.FCons(e1, e2, tree.loc))
-                case Token(TokenKind.TripleColon, _, _, _, _, _) => Validation.Success(Expr.FAppend(e1, e2, tree.loc))
+                case Token(TokenKind.ColonColonColon, _, _, _, _, _) => Validation.Success(Expr.FAppend(e1, e2, tree.loc))
                 case Token(TokenKind.AngledPlus, _, _, _, _, _) => Validation.Success(Expr.FixpointMerge(e1, e2, tree.loc))
                 case Token(TokenKind.KeywordInstanceOf, _, _, _, _, _) =>
                   tryPickQName(exprs(1)) match {
@@ -1304,48 +1303,13 @@
                       )
                       sctx.errors.add(error)
                       Validation.Success(Expr.Error(error))
-=======
-          op.children.head match {
-            case Token(TokenKind.Plus, _, _, _, _, _) => Validation.Success(mkApply("Add.add"))
-            case Token(TokenKind.Minus, _, _, _, _, _) => Validation.Success(mkApply("Sub.sub"))
-            case Token(TokenKind.Star, _, _, _, _, _) => Validation.Success(mkApply("Mul.mul"))
-            case Token(TokenKind.Slash, _, _, _, _, _) => Validation.Success(mkApply("Div.div"))
-            case Token(TokenKind.AngleL, _, _, _, _, _) => Validation.Success(mkApply("Order.less"))
-            case Token(TokenKind.AngleLEqual, _, _, _, _, _) => Validation.Success(mkApply("Order.lessEqual"))
-            case Token(TokenKind.AngleR, _, _, _, _, _) => Validation.Success(mkApply("Order.greater"))
-            case Token(TokenKind.AngleREqual, _, _, _, _, _) => Validation.Success(mkApply("Order.greaterEqual"))
-            case Token(TokenKind.EqualEqual, _, _, _, _, _) => Validation.Success(mkApply("Eq.eq"))
-            case Token(TokenKind.BangEqual, _, _, _, _, _) => Validation.Success(mkApply("Eq.neq"))
-            case Token(TokenKind.AngledEqual, _, _, _, _, _) => Validation.Success(mkApply("Order.compare"))
-            case Token(TokenKind.KeywordAnd, _, _, _, _, _) => Validation.Success(Expr.Binary(SemanticOp.BoolOp.And, e1, e2, tree.loc))
-            case Token(TokenKind.KeywordOr, _, _, _, _, _) => Validation.Success(Expr.Binary(SemanticOp.BoolOp.Or, e1, e2, tree.loc))
-            case Token(TokenKind.ColonColon, _, _, _, _, _) => Validation.Success(Expr.FCons(e1, e2, tree.loc))
-            case Token(TokenKind.ColonColonColon, _, _, _, _, _) => Validation.Success(Expr.FAppend(e1, e2, tree.loc))
-            case Token(TokenKind.AngledPlus, _, _, _, _, _) => Validation.Success(Expr.FixpointMerge(e1, e2, tree.loc))
-            case Token(TokenKind.KeywordInstanceOf, _, _, _, _, _) =>
-              tryPickQName(exprs(1)) match {
-                case Some(qname) =>
-                  if (qname.isUnqualified) Validation.Success(Expr.InstanceOf(e1, qname.ident, tree.loc))
-                  else {
-                    val error = IllegalQualifiedName(exprs(1).loc)
-                    sctx.errors.add(error)
-                    Validation.Success(Expr.Error(error))
->>>>>>> 8bac1e6e
                   }
-                case token@Token(TokenKind.UserDefinedOperator, _, _, _, _, _) =>
+                case token@Token(TokenKind.GenericOperator, _, _, _, _, _) =>
                   val ident = Name.Ident(token.text, op.loc)
                   Validation.Success(Expr.Apply(Expr.Ambiguous(Name.QName(Name.RootNS, ident, ident.loc), op.loc), List(e1, e2), tree.loc))
                 case _ =>
                   throw InternalCompilerException(s"Expr.Binary operator not recognized", tree.loc)
               }
-<<<<<<< HEAD
-=======
-            case token@Token(TokenKind.GenericOperator, _, _, _, _, _) =>
-              val ident = Name.Ident(token.text, op.loc)
-              Validation.Success(Expr.Apply(Expr.Ambiguous(Name.QName(Name.RootNS, ident, ident.loc), op.loc), List(e1, e2), tree.loc))
-            case _ =>
-              throw InternalCompilerException(s"Expr.Binary operator not recognized", tree.loc)
->>>>>>> 8bac1e6e
           }
         case (_, operands) => throw InternalCompilerException(s"Expr.Binary tree with ${operands.length} operands", tree.loc)
       }
