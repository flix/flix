--- conflicted
+++ resolved
@@ -20,11 +20,7 @@
 import ca.uwaterloo.flix.api.Flix
 import ca.uwaterloo.flix.language.ast.MonoAst.{Expr, FormalParam, Occur, Pattern}
 import ca.uwaterloo.flix.language.ast.shared.Constant
-<<<<<<< HEAD
-import ca.uwaterloo.flix.language.ast.{AtomicOp, OccurrenceAst, SourceLocation, Symbol, Type}
-=======
 import ca.uwaterloo.flix.language.ast.{AtomicOp, MonoAst, SourceLocation, Symbol, Type}
->>>>>>> bc690533
 import ca.uwaterloo.flix.util.{InternalCompilerException, ParOps}
 
 import java.util.concurrent.ConcurrentHashMap
@@ -494,7 +490,7 @@
     * Throws an error if `sym` is not in scope. This also implies that it is the responsibility of the caller
     * to replace any symbol occurrence with the corresponding fresh symbol in the variable substitution.
     */
-  private def callSiteInline(sym: Symbol.VarSym, ctx0: LocalContext, default: => Expr)(implicit sym0: Symbol.DefnSym, root: OccurrenceAst.Root, sctx: SharedContext, flix: Flix): Expr = {
+  private def callSiteInline(sym: Symbol.VarSym, ctx0: LocalContext, default: => Expr)(implicit sym0: Symbol.DefnSym, root: MonoAst.Root, sctx: SharedContext, flix: Flix): Expr = {
     ctx0.inScopeVars.get(sym) match {
       case Some(BoundKind.LetBound(exp, occur)) if shouldInlineVar(sym, exp, occur, ctx0) =>
         sctx.changed.putIfAbsent(sym0, ())
@@ -509,7 +505,7 @@
   }
 
   /** Returns `true` if `exp` is pure and should be inlined at the occurrence of `sym`. */
-  private def shouldInlineVar(sym: Symbol.VarSym, exp: Expr, occur: Occur, ctx0: LocalContext)(implicit root: OccurrenceAst.Root): Boolean = (occur, exp.eff) match {
+  private def shouldInlineVar(sym: Symbol.VarSym, exp: Expr, occur: Occur, ctx0: LocalContext)(implicit root: MonoAst.Root): Boolean = (occur, exp.eff) match {
     case (Occur.Dead, _) => throw InternalCompilerException(s"unexpected call site inline of dead variable $sym", exp.loc)
     case (Occur.Once, Type.Pure) => throw InternalCompilerException(s"unexpected call site inline of pre-inlined variable $sym", exp.loc)
     case (Occur.OnceInLambda, Type.Pure) => (isTrivial(exp) || isLambda(exp)) && someBenefit(exp, ctx0)
@@ -523,7 +519,7 @@
     * Returns `true` if the `exp` should be inlined at the calling occurrence site
     * for a variable that has occurrence information [[Occur.Many]].
     */
-  private def shouldInlineMulti(exp: Expr, ctx0: LocalContext)(implicit root: OccurrenceAst.Root): Boolean = {
+  private def shouldInlineMulti(exp: Expr, ctx0: LocalContext)(implicit root: MonoAst.Root): Boolean = {
     noSizeIncrease(exp, ctx0) || (someBenefit(exp, ctx0) && (isTrivial(exp) || smallEnough(exp, ctx0)))
   }
 
@@ -531,7 +527,7 @@
     * Returns true if `exp0` is a lambda and the size of its definition is less than or equal to
     * the size of the call.
     */
-  private def noSizeIncrease(exp0: Expr, ctx0: LocalContext)(implicit root: OccurrenceAst.Root): Boolean = exp0 match {
+  private def noSizeIncrease(exp0: Expr, ctx0: LocalContext)(implicit root: MonoAst.Root): Boolean = exp0 match {
     case Expr.Lambda(_, exp, _, _) =>
       val bodySize = size(exp)
       val args = collectLambdaArgs(exp0, ctx0.exprCtx, ctx0)
@@ -584,7 +580,7 @@
     case _ => false
   }
 
-  private def letBoundVariable(expr: OccurrenceAst.Expr, ctx0: LocalContext): Boolean = expr match {
+  private def letBoundVariable(expr: MonoAst.Expr, ctx0: LocalContext): Boolean = expr match {
     case Expr.Var(sym, _, _) => ctx0.varSubst.get(sym) match {
       case Some(freshSym) => ctx0.inScopeVars.get(freshSym) match {
         case Some(BoundKind.ParameterOrPattern) => false
