/*
 * Copyright 2021 Jonathan Lindegaard Starup
 *
 * Licensed under the Apache License, Version 2.0 (the "License");
 * you may not use this file except in compliance with the License.
 * You may obtain a copy of the License at
 *
 *   http://www.apache.org/licenses/LICENSE-2.0
 *
 * Unless required by applicable law or agreed to in writing, software
 * distributed under the License is distributed on an "AS IS" BASIS,
 * WITHOUT WARRANTIES OR CONDITIONS OF ANY KIND, either express or implied.
 * See the License for the specific language governing permissions and
 * limitations under the License.
 */

package ca.uwaterloo.flix.language.phase.jvm

import ca.uwaterloo.flix.api.Flix
import ca.uwaterloo.flix.language.ast.{ReducedAst, SourceLocation, Symbol}
import ca.uwaterloo.flix.language.phase.jvm.BackendObjType.mkClassName
import ca.uwaterloo.flix.language.phase.jvm.BytecodeInstructions.*
import ca.uwaterloo.flix.language.phase.jvm.BytecodeInstructions.Branch.*
import ca.uwaterloo.flix.language.phase.jvm.ClassMaker.*
import ca.uwaterloo.flix.language.phase.jvm.ClassMaker.Final.{IsFinal, NotFinal}
import ca.uwaterloo.flix.language.phase.jvm.ClassMaker.Visibility.{IsPrivate, IsPublic}
import ca.uwaterloo.flix.language.phase.jvm.ClassMaker.Volatility.{IsVolatile, NotVolatile}
import ca.uwaterloo.flix.language.phase.jvm.JvmName.MethodDescriptor.mkDescriptor
import ca.uwaterloo.flix.language.phase.jvm.JvmName.{DevFlixRuntime, JavaLang, JavaLangInvoke, JavaUtil, JavaUtilConcurrent, MethodDescriptor, RootPackage}
import ca.uwaterloo.flix.util.InternalCompilerException
import org.objectweb.asm.{MethodVisitor, Opcodes}

/**
  * Represents all Flix types that are objects on the JVM (array is an exception).
  */
sealed trait BackendObjType {
  /**
    * The `JvmName` that represents the type `Ref(Int)` refers to `"Ref$Int"`.
    */
  val jvmName: JvmName = this match {
    case BackendObjType.Unit => JvmName(DevFlixRuntime, mkClassName("Unit"))
    case BackendObjType.Lazy(tpe) => JvmName(RootPackage, mkClassName("Lazy", tpe))
    case BackendObjType.Tuple(elms) => JvmName(RootPackage, mkClassName("Tuple", elms))
    case BackendObjType.Struct(elms) => JvmName(RootPackage, mkClassName("Struct", elms))
    case BackendObjType.NullaryTag(sym) => JvmName(RootPackage, mkClassName(sym.toString))
    case BackendObjType.Tagged => JvmName(RootPackage, mkClassName("Tagged"))
    case BackendObjType.Tag(tpes) => JvmName(RootPackage, mkClassName("Tag", tpes))
    case BackendObjType.AbstractArrow(args, result) => JvmName(RootPackage, mkClassName(s"Clo${args.length}", args :+ result))
    case BackendObjType.Arrow(args, result) => JvmName(RootPackage, mkClassName(s"Fn${args.length}", args :+ result))
    case BackendObjType.Defn(sym) => JvmName(sym.namespace, JvmName.mkClassName("Def", sym.name))
    case BackendObjType.RecordEmpty => JvmName(RootPackage, mkClassName(s"RecordEmpty"))
    case BackendObjType.RecordExtend(value) => JvmName(RootPackage, mkClassName("RecordExtend", value))
    case BackendObjType.Record => JvmName(RootPackage, mkClassName("Record"))
    case BackendObjType.ReifiedSourceLocation => JvmName(DevFlixRuntime, mkClassName("ReifiedSourceLocation"))
    case BackendObjType.Global => JvmName(DevFlixRuntime, "Global") // "Global" is fixed in source code, so should not be mangled and $ suffixed
    case BackendObjType.FlixError => JvmName(DevFlixRuntime, mkClassName("FlixError"))
    case BackendObjType.HoleError => JvmName(DevFlixRuntime, mkClassName("HoleError"))
    case BackendObjType.MatchError => JvmName(DevFlixRuntime, mkClassName("MatchError"))
    case BackendObjType.CastError => JvmName(DevFlixRuntime, mkClassName("CastError"))
    case BackendObjType.UnhandledEffectError => JvmName(DevFlixRuntime, mkClassName("UnhandledEffectError"))
    case BackendObjType.Region => JvmName(DevFlixRuntime, mkClassName("Region"))
    case BackendObjType.UncaughtExceptionHandler => JvmName(DevFlixRuntime, mkClassName("UncaughtExceptionHandler"))
    case BackendObjType.Main => JvmName(RootPackage, "Main")
    case BackendObjType.Namespace(ns) => JvmName(ns.dropRight(1), ns.lastOption.getOrElse(s"Root${Flix.Delimiter}"))
    // Java classes
    case BackendObjType.Native(className) => className
    case BackendObjType.Regex => JvmName(List("java", "util", "regex"), "Pattern")
<<<<<<< HEAD
    case BackendObjType.String => JvmName(JavaLang, "String")
=======
    case BackendObjType.CharSequence => JvmName(JavaLang, "CharSequence")
>>>>>>> 97c627e7
    case BackendObjType.Arrays => JvmName(JavaUtil, "Arrays")
    case BackendObjType.StringBuilder => JvmName(JavaLang, "StringBuilder")
    case BackendObjType.LambdaMetaFactory => JvmName(JavaLangInvoke, "LambdaMetafactory")
    case BackendObjType.LinkedList => JvmName(JavaUtil, "LinkedList")
    case BackendObjType.Iterator => JvmName(JavaUtil, "Iterator")
    case BackendObjType.Runnable => JvmName(JavaLang, "Runnable")
    case BackendObjType.ConcurrentLinkedQueue => JvmName(JavaUtilConcurrent, "ConcurrentLinkedQueue")
    case BackendObjType.Thread => JvmName(JavaLang, "Thread")
    case BackendObjType.ThreadBuilderOfVirtual => JvmName(JavaLang, "Thread$Builder$OfVirtual")
    case BackendObjType.ThreadUncaughtExceptionHandler => JvmName(JavaLang, "Thread$UncaughtExceptionHandler")
    case BackendObjType.ReentrantLock => JvmName.ReentrantLock
    // Effects Runtime
    case BackendObjType.Result => JvmName(DevFlixRuntime, mkClassName("Result"))
    case BackendObjType.Value => JvmName(DevFlixRuntime, mkClassName("Value"))
    case BackendObjType.Frame => JvmName(DevFlixRuntime, mkClassName("Frame"))
    case BackendObjType.Thunk => JvmName(DevFlixRuntime, mkClassName("Thunk"))
    case BackendObjType.Suspension => JvmName(DevFlixRuntime, mkClassName("Suspension"))
    case BackendObjType.Frames => JvmName(DevFlixRuntime, mkClassName("Frames"))
    case BackendObjType.FramesCons => JvmName(DevFlixRuntime, mkClassName("FramesCons"))
    case BackendObjType.FramesNil => JvmName(DevFlixRuntime, mkClassName("FramesNil"))
    case BackendObjType.Resumption => JvmName(DevFlixRuntime, mkClassName("Resumption"))
    case BackendObjType.ResumptionCons => JvmName(DevFlixRuntime, mkClassName("ResumptionCons"))
    case BackendObjType.ResumptionNil => JvmName(DevFlixRuntime, mkClassName("ResumptionNil"))
    case BackendObjType.Handler => JvmName(DevFlixRuntime, mkClassName("Handler"))
    case BackendObjType.EffectCall => JvmName(DevFlixRuntime, mkClassName("EffectCall"))
    case BackendObjType.ResumptionWrapper(t) => JvmName(DevFlixRuntime, mkClassName("ResumptionWrapper", t))
  }

  /**
    * The JVM type descriptor of the form `"L<jvmName.toInternalName>;"`.
    */
  def toDescriptor: String = jvmName.toDescriptor

  /**
    * Returns `this` wrapped in `BackendType.Reference`.
    */
  def toTpe: BackendType.Reference = BackendType.Reference(this)

  /** `[] --> return` */
  protected def nullarySuperConstructor(superClass: ConstructorMethod)(implicit mv: MethodVisitor): Unit = {
    thisLoad()
    INVOKESPECIAL(superClass)
    RETURN()
  }

  /** `[] --> return` */
  protected def singletonStaticConstructor(thisConstructor: ConstructorMethod, singleton: StaticField)(implicit mv: MethodVisitor): Unit = {
    NEW(this.jvmName)
    DUP()
    INVOKESPECIAL(thisConstructor)
    PUTSTATIC(singleton)
    RETURN()
  }
}

object BackendObjType {

  private def mkClassName(prefix: String, tpe: BackendType): String = {
    JvmName.mkClassName(prefix, tpe.toErasedString)
  }

  private def mkClassName(prefix: String, tpes: List[BackendType]): String = {
    JvmName.mkClassName(prefix, tpes.map(_.toErasedString))
  }

  private def mkClassName(prefix: String): String = {
    JvmName.mkClassName(prefix)
  }

  case object Unit extends BackendObjType {
    def genByteCode()(implicit flix: Flix): Array[Byte] = {
      val cm = mkClass(this.jvmName, IsFinal)

      cm.mkStaticConstructor(StaticConstructorMethod(this.jvmName), singletonStaticConstructor(Constructor, SingletonField)(_))
      cm.mkConstructor(Constructor, IsPublic, nullarySuperConstructor(ClassMaker.Object.Constructor)(_))
      cm.mkField(SingletonField, IsPublic, IsFinal, NotVolatile)
      cm.mkMethod(ClassMaker.Object.ToStringMethod.implementation(this.jvmName), IsPublic, NotFinal, toStringIns(_))

      cm.closeClassMaker()
    }

    def Constructor: ConstructorMethod = ConstructorMethod(this.jvmName, Nil)

    def SingletonField: StaticField = StaticField(this.jvmName, "INSTANCE", this.toTpe)

    /** `[] --> return String` */
    private def toStringIns(implicit mv: MethodVisitor): Unit = {
      pushString("()")
      ARETURN()
    }

  }

  case class Lazy(tpe: BackendType) extends BackendObjType {

    def genByteCode()(implicit flix: Flix): Array[Byte] = {
      val cm = ClassMaker.mkClass(this.jvmName, IsFinal)

      cm.mkConstructor(Constructor, IsPublic, constructorIns(_))
      cm.mkField(ExpField, IsPublic, NotFinal, IsVolatile)
      cm.mkField(ValueField, IsPublic, NotFinal, NotVolatile)
      cm.mkField(LockField, IsPrivate, NotFinal, NotVolatile)
      cm.mkMethod(ForceMethod, IsPublic, IsFinal, forceIns(_))

      cm.closeClassMaker()
    }

    def ExpField: InstanceField = InstanceField(this.jvmName, "expression", BackendType.Object)

    def ValueField: InstanceField = InstanceField(this.jvmName, "value", tpe)

    private def LockField: InstanceField = InstanceField(this.jvmName, "lock", ReentrantLock.toTpe)

    def Constructor: ConstructorMethod = ConstructorMethod(this.jvmName, List(BackendType.Object))

    /** `[] --> return` */
    private def constructorIns(implicit mv: MethodVisitor): Unit =
      withName(1, BackendType.Object)(exp => {
        // super()
        thisLoad()
        INVOKESPECIAL(ClassMaker.Object.Constructor)
        // this.exp = exp
        thisLoad()
        exp.load()
        PUTFIELD(ExpField)
        // this.lock = new ReentrantLock()
        thisLoad()
        NEW(ReentrantLock.jvmName)
        DUP()
        INVOKESPECIAL(ReentrantLock.Constructor)
        PUTFIELD(LockField)
        // return
        RETURN()
      })

    def ForceMethod: InstanceMethod = InstanceMethod(this.jvmName, "force", mkDescriptor()(tpe))

    /** `[] --> return tpe` */
    private def forceIns(implicit mv: MethodVisitor): Unit = {
      def unlockLock(): Unit = {
        thisLoad()
        GETFIELD(LockField)
        INVOKEVIRTUAL(ReentrantLock.UnlockMethod)
      }

      thisLoad()
      GETFIELD(LockField)
      INVOKEVIRTUAL(ReentrantLock.LockInterruptiblyMethod)
      tryCatch {
        thisLoad()
        GETFIELD(ExpField)
        // if the expression is not null, compute the value and erase the expression
        ifCondition(Condition.NONNULL) {
          thisLoad()
          // get expression as thunk
          DUP()
          GETFIELD(ExpField)
          CHECKCAST(Thunk.jvmName)
          // this.value = thunk.unwind()
          Result.unwindSuspensionFreeThunkToType(tpe, "during call to Lazy.force", SourceLocation.Unknown)
          PUTFIELD(ValueField)
          // this.exp = null
          thisLoad()
          pushNull()
          PUTFIELD(ExpField)
        }
        thisLoad()
        GETFIELD(ValueField)
      } {
        // catch
        unlockLock()
        ATHROW()
      }
      unlockLock()
      xReturn(tpe)
    }
  }

  case class Tuple(elms: List[BackendType]) extends BackendObjType {

    def genByteCode()(implicit flix: Flix): Array[Byte] = {
      val cm = ClassMaker.mkClass(this.jvmName, IsFinal)

      elms.indices.foreach(i => cm.mkField(IndexField(i), IsPublic, NotFinal, NotVolatile))
      cm.mkConstructor(Constructor, IsPublic, constructorIns(_))
      cm.mkMethod(ClassMaker.Object.ToStringMethod.implementation(this.jvmName), IsPublic, NotFinal, toStringIns(_))

      cm.closeClassMaker()
    }

    def IndexField(i: Int): InstanceField = InstanceField(this.jvmName, s"field$i", elms(i))

    def Constructor: ConstructorMethod = ConstructorMethod(this.jvmName, elms)

    /** `[] --> return` */
    private def constructorIns(implicit mv: MethodVisitor): Unit =
      withNames(1, elms) { case (_, variables) =>
        thisLoad()
        // super()
        DUP()
        INVOKESPECIAL(ClassMaker.Object.Constructor)
        // this.field$i = var$j
        for ((elm, i) <- variables.zipWithIndex) {
          DUP()
          elm.load()
          PUTFIELD(IndexField(i))
        }
        RETURN()
      }

    /** `[] --> return String` */
    private def toStringIns(implicit mv: MethodVisitor): Unit = {
      Util.mkString(Some(_ => pushString("(")), Some(_ => pushString(")")), elms.length, getIndexField)
      xReturn(BackendType.String)
    }

    /** `[] --> [this.index(i).xString()]` */
    private def getIndexField(i: Int)(implicit mv: MethodVisitor): Unit = {
      val field = IndexField(i)
      thisLoad()
      GETFIELD(field)
      xToString(field.tpe)
    }

  }

  case class Struct(elms: List[BackendType]) extends BackendObjType {

    def genByteCode()(implicit flix: Flix): Array[Byte] = {
      val cm = ClassMaker.mkClass(this.jvmName, IsFinal)

      elms.indices.foreach(i => cm.mkField(IndexField(i), IsPublic, NotFinal, NotVolatile))
      cm.mkConstructor(Constructor, IsPublic, constructorIns(_))
      cm.mkMethod(ClassMaker.Object.ToStringMethod.implementation(this.jvmName), IsPublic, NotFinal, toStringIns(_))

      cm.closeClassMaker()
    }

    def IndexField(i: Int): InstanceField = InstanceField(this.jvmName, s"field$i", elms(i))

    def Constructor: ConstructorMethod = ConstructorMethod(this.jvmName, elms)

    private def constructorIns(implicit mv: MethodVisitor): Unit = {
      withNames(1, elms) { case (_, variables) =>
        thisLoad()
        // super()
        DUP()
        INVOKESPECIAL(ClassMaker.Object.Constructor)
        // this.field$i = var$j
        // fields are numbered consecutively while variables skip indices based
        // on their stack size
        for ((elm, i) <- variables.zipWithIndex) {
          DUP()
          elm.load()
          PUTFIELD(IndexField(i))
        }
        RETURN()
      }
    }

    /** `[] --> return String` */
    private def toStringIns(implicit mv: MethodVisitor): Unit = {
      Util.mkString(Some(_ => pushString("Struct(")), Some(_ => pushString(")")), elms.length, getIndexString)
      xReturn(BackendType.String)
    }

    /** `[] --> [this.index(i).xString()]` */
    private def getIndexString(i: Int)(implicit mv: MethodVisitor): Unit = {
      val field = IndexField(i)
      thisLoad()
      GETFIELD(field)
      xToString(field.tpe)
    }

  }

  case object Tagged extends BackendObjType {
    def genByteCode()(implicit flix: Flix): Array[Byte] = {
      val cm = ClassMaker.mkAbstractClass(this.jvmName)

      cm.mkConstructor(Constructor, IsPublic, nullarySuperConstructor(ClassMaker.Object.Constructor)(_))

      cm.mkField(NameField, IsPublic, NotFinal, NotVolatile)

      cm.closeClassMaker()
    }

    def NameField: InstanceField = InstanceField(this.jvmName, "tag", BackendType.String)

    def Constructor: ConstructorMethod = ConstructorMethod(this.jvmName, Nil)

    /** [...] -> [..., tagName] */
    def mkTagName(name: String)(implicit mv: MethodVisitor): Unit = pushString(JvmOps.getTagName(name))

    /** [..., tagName1, tagName2] --> [..., tagName1 == tagName2] */
    def eqTagName()(implicit mv: MethodVisitor): Unit = {
      // ACMP is okay since tag strings are loaded through ldc instructions
      ifConditionElse(Condition.ACMPEQ)(pushBool(true))(pushBool(false))
    }
  }

  sealed trait TagType extends BackendObjType {
    def genByteCode()(implicit flix: Flix): Array[Byte]
  }

  case class NullaryTag(name: String) extends TagType {
    def genByteCode()(implicit flix: Flix): Array[Byte] = {
      val cm = ClassMaker.mkClass(this.jvmName, IsFinal, superClass = Tagged.jvmName)

      cm.mkStaticConstructor(StaticConstructorMethod(this.jvmName), singletonStaticConstructor(Constructor, SingletonField)(_))
      cm.mkField(SingletonField, IsPublic, IsFinal, NotVolatile)
      cm.mkConstructor(Constructor, IsPublic, constructorIns(_))
      cm.mkMethod(ClassMaker.Object.ToStringMethod.implementation(this.jvmName), IsPublic, NotFinal, toStringIns(_))

      cm.closeClassMaker()
    }

    def SingletonField: StaticField = StaticField(this.jvmName, "singleton", this.toTpe)

    def Constructor: ConstructorMethod = ConstructorMethod(this.jvmName, Nil)

    /** `[] --> return` */
    private def constructorIns(implicit mv: MethodVisitor): Unit = {
      thisLoad()
      INVOKESPECIAL(Tagged.Constructor)
      thisLoad()
      Tagged.mkTagName(name)
      PUTFIELD(Tagged.NameField)
      RETURN()
    }

    /** `[] --> return String` */
    private def toStringIns(implicit mv: MethodVisitor): Unit = {
      Tagged.mkTagName(name)
      xReturn(BackendType.String)
    }
  }

  case class Tag(elms: List[BackendType]) extends TagType {
    if (elms.isEmpty) throw InternalCompilerException(s"Unexpected nullary Tag type", SourceLocation.Unknown)

    def genByteCode()(implicit flix: Flix): Array[Byte] = {
      val cm = ClassMaker.mkClass(this.jvmName, IsFinal, superClass = Tagged.jvmName)

      cm.mkConstructor(Constructor, IsPublic, nullarySuperConstructor(Tagged.Constructor)(_))
      elms.indices.foreach(i => cm.mkField(IndexField(i), IsPublic, NotFinal, NotVolatile))
      cm.mkMethod(ClassMaker.Object.ToStringMethod.implementation(this.jvmName), IsPublic, NotFinal, toStringIns(_))

      cm.closeClassMaker()
    }

    def NameField: InstanceField = Tagged.NameField

    def IndexField(i: Int): InstanceField = InstanceField(this.jvmName, s"v$i", elms(i))

    def Constructor: ConstructorMethod = ConstructorMethod(this.jvmName, Nil)

    /** `[] --> return String` */
    private def toStringIns(implicit mv: MethodVisitor): Unit = {
      Util.mkString(Some({ _ =>
        thisLoad()
        GETFIELD(NameField)
        pushString("(")
        INVOKEVIRTUAL(String.Concat)
      }), Some(_ => pushString(")")), elms.length, getIndexString)
      xReturn(BackendType.String)
    }

    /** `[] --> [this.index(i).xString()]` */
    private def getIndexString(i: Int)(implicit mv: MethodVisitor): Unit = {
      val field = IndexField(i)
      thisLoad()
      GETFIELD(field)
      xToString(field.tpe)
    }
  }

  /**
    * (Int, String) -> Bool example:
    * public abstract class Clo2$Int$Obj$Bool extends Fn2$Int$Obj$Bool {
    * public Clo2$Int$Obj$Bool() { ... }
    * public abstract Clo2$Int$Obj$Bool getUniqueThreadClosure();
    * }
    */
  case class AbstractArrow(args: List[BackendType], result: BackendType) extends BackendObjType {

    private def superClass: BackendObjType.Arrow = Arrow(args, result)

    def genByteCode()(implicit flix: Flix): Array[Byte] = {
      val cm = ClassMaker.mkAbstractClass(this.jvmName, superClass.jvmName)
      cm.mkConstructor(Constructor, IsPublic, nullarySuperConstructor(superClass.Constructor)(_))

      cm.mkAbstractMethod(GetUniqueThreadClosureMethod)

      cm.closeClassMaker()
    }

    def Constructor: ConstructorMethod = ConstructorMethod(this.jvmName, Nil)

    def GetUniqueThreadClosureMethod: AbstractMethod = AbstractMethod(this.jvmName, "getUniqueThreadClosure", mkDescriptor()(this.toTpe))

  }

  case class Arrow(args: List[BackendType], result: BackendType) extends BackendObjType {

    /**
      * Represents a function interface from `java.util.function`.
      */
    sealed trait FunctionInterface {
      /**
        * The JvmName of the interface.
        */
      def jvmName: JvmName = this match {
        case ObjFunction => JvmName.ObjFunction
        case ObjConsumer => JvmName.ObjConsumer
        case ObjPredicate => JvmName.ObjPredicate
        case IntFunction => JvmName.IntFunction
        case IntConsumer => JvmName.IntConsumer
        case IntPredicate => JvmName.IntPredicate
        case IntUnaryOperator => JvmName.IntUnaryOperator
        case LongFunction => JvmName.LongFunction
        case LongConsumer => JvmName.LongConsumer
        case LongPredicate => JvmName.LongPredicate
        case LongUnaryOperator => JvmName.LongUnaryOperator
        case DoubleFunction => JvmName.DoubleFunction
        case DoubleConsumer => JvmName.DoubleConsumer
        case DoublePredicate => JvmName.DoublePredicate
        case DoubleUnaryOperator => JvmName.DoubleUnaryOperator
      }

      /**
        * The required method of the interface.
        * These methods should do the same as a non-tail call in genExpression.
        */
      def functionMethod: InstanceMethod = this match {
        case ObjFunction => InstanceMethod(this.jvmName, "apply",
          mkDescriptor(BackendType.Object)(BackendType.Object))
        case ObjConsumer => InstanceMethod(this.jvmName, "accept",
          mkDescriptor(BackendType.Object)(VoidableType.Void))
        case ObjPredicate => InstanceMethod(this.jvmName, "test",
          mkDescriptor(BackendType.Object)(BackendType.Bool))
        case IntFunction => InstanceMethod(this.jvmName, "apply",
          mkDescriptor(BackendType.Int32)(BackendType.Object))
        case IntConsumer => InstanceMethod(this.jvmName, "accept",
          mkDescriptor(BackendType.Int32)(VoidableType.Void))
        case IntPredicate => InstanceMethod(this.jvmName, "test",
          mkDescriptor(BackendType.Int32)(BackendType.Bool))
        case IntUnaryOperator => InstanceMethod(this.jvmName, "applyAsInt",
          mkDescriptor(BackendType.Int32)(BackendType.Int32))
        case LongFunction => InstanceMethod(this.jvmName, "apply",
          mkDescriptor(BackendType.Int64)(BackendType.Object))
        case LongConsumer => InstanceMethod(this.jvmName, "accept",
          mkDescriptor(BackendType.Int64)(VoidableType.Void))
        case LongPredicate => InstanceMethod(this.jvmName, "test",
          mkDescriptor(BackendType.Int64)(BackendType.Bool))
        case LongUnaryOperator => InstanceMethod(this.jvmName, "applyAsLong",
          mkDescriptor(BackendType.Int64)(BackendType.Int64))
        case DoubleFunction => InstanceMethod(this.jvmName, "apply",
          mkDescriptor(BackendType.Float64)(BackendType.Object))
        case DoubleConsumer => InstanceMethod(this.jvmName, "accept",
          mkDescriptor(BackendType.Float64)(VoidableType.Void))
        case DoublePredicate => InstanceMethod(this.jvmName, "test",
          mkDescriptor(BackendType.Float64)(BackendType.Bool))
        case DoubleUnaryOperator => InstanceMethod(this.jvmName, "applyAsDouble",
          mkDescriptor(BackendType.Float64)(BackendType.Float64))
      }

      /**
        * The required method of the interface.
        * These methods should do the same as a non-tail call in genExpression.
        */
      def functionIns(implicit mv: MethodVisitor): Unit = this match {
        case ObjFunction =>
          thisLoad()
          DUP()
          ALOAD(1)
          PUTFIELD(ArgField(0))
          Result.unwindSuspensionFreeThunkToType(BackendType.Object, s"in ${jvmName.toBinaryName}", SourceLocation.Unknown)
          ARETURN()
        case ObjConsumer =>
          thisLoad()
          DUP()
          ALOAD(1)
          PUTFIELD(ArgField(0))
          Result.unwindSuspensionFreeThunkToType(BackendType.Object, s"in ${jvmName.toBinaryName}", SourceLocation.Unknown)
          RETURN()
        case ObjPredicate =>
          thisLoad()
          DUP()
          ALOAD(1)
          PUTFIELD(ArgField(0))
          Result.unwindSuspensionFreeThunkToType(BackendType.Bool, s"in ${jvmName.toBinaryName}", SourceLocation.Unknown)
          IRETURN()
        case IntFunction =>
          thisLoad()
          DUP()
          ILOAD(1)
          PUTFIELD(ArgField(0))
          Result.unwindSuspensionFreeThunkToType(BackendType.Object, s"in ${jvmName.toBinaryName}", SourceLocation.Unknown)
          ARETURN()
        case IntConsumer =>
          thisLoad()
          DUP()
          ILOAD(1)
          PUTFIELD(ArgField(0))
          Result.unwindSuspensionFreeThunkToType(BackendType.Object, s"in ${jvmName.toBinaryName}", SourceLocation.Unknown)
          RETURN()
        case IntPredicate =>
          thisLoad()
          DUP()
          ILOAD(1)
          PUTFIELD(ArgField(0))
          Result.unwindSuspensionFreeThunkToType(BackendType.Bool, s"in ${jvmName.toBinaryName}", SourceLocation.Unknown)
          IRETURN()
        case IntUnaryOperator =>
          thisLoad()
          DUP()
          ILOAD(1)
          PUTFIELD(ArgField(0))
          Result.unwindSuspensionFreeThunkToType(BackendType.Int32, s"in ${jvmName.toBinaryName}", SourceLocation.Unknown)
          IRETURN()
        case LongFunction =>
          thisLoad()
          DUP()
          LLOAD(1)
          PUTFIELD(ArgField(0))
          Result.unwindSuspensionFreeThunkToType(BackendType.Object, s"in ${jvmName.toBinaryName}", SourceLocation.Unknown)
          ARETURN()
        case LongConsumer =>
          thisLoad()
          DUP()
          LLOAD(1)
          PUTFIELD(ArgField(0))
          Result.unwindSuspensionFreeThunkToType(BackendType.Object, s"in ${jvmName.toBinaryName}", SourceLocation.Unknown)
          RETURN()
        case LongPredicate =>
          thisLoad()
          DUP()
          LLOAD(1)
          PUTFIELD(ArgField(0))
          Result.unwindSuspensionFreeThunkToType(BackendType.Bool, s"in ${jvmName.toBinaryName}", SourceLocation.Unknown)
          IRETURN()
        case LongUnaryOperator =>
          thisLoad()
          DUP()
          LLOAD(1)
          PUTFIELD(ArgField(0))
          Result.unwindSuspensionFreeThunkToType(BackendType.Int64, s"in ${jvmName.toBinaryName}", SourceLocation.Unknown)
          LRETURN()
        case DoubleFunction =>
          thisLoad()
          DUP()
          DLOAD(1)
          PUTFIELD(ArgField(0))
          Result.unwindSuspensionFreeThunkToType(BackendType.Object, s"in ${jvmName.toBinaryName}", SourceLocation.Unknown)
          ARETURN()
        case DoubleConsumer =>
          thisLoad()
          DUP()
          DLOAD(1)
          PUTFIELD(ArgField(0))
          Result.unwindSuspensionFreeThunkToType(BackendType.Object, s"in ${jvmName.toBinaryName}", SourceLocation.Unknown)
          RETURN()
        case DoublePredicate =>
          thisLoad()
          DUP()
          DLOAD(1)
          PUTFIELD(ArgField(0))
          Result.unwindSuspensionFreeThunkToType(BackendType.Bool, s"in ${jvmName.toBinaryName}", SourceLocation.Unknown)
          IRETURN()
        case DoubleUnaryOperator =>
          thisLoad()
          DUP()
          DLOAD(1)
          PUTFIELD(ArgField(0))
          Result.unwindSuspensionFreeThunkToType(BackendType.Float64, s"in ${jvmName.toBinaryName}", SourceLocation.Unknown)
          DRETURN()
      }
    }

    // ClassMaker.Object -> ClassMaker.Object
    case object ObjFunction extends FunctionInterface

    // ClassMaker.Object -> Unit
    case object ObjConsumer extends FunctionInterface

    // ClassMaker.Object -> Bool
    case object ObjPredicate extends FunctionInterface

    // Int32 -> ClassMaker.Object
    case object IntFunction extends FunctionInterface

    // Int32 -> Unit
    case object IntConsumer extends FunctionInterface

    // Int32 -> Bool
    case object IntPredicate extends FunctionInterface

    // Int32 -> Int32
    case object IntUnaryOperator extends FunctionInterface

    // Int64 -> ClassMaker.Object
    case object LongFunction extends FunctionInterface

    // Int64 -> Unit
    case object LongConsumer extends FunctionInterface

    // Int64 -> Bool
    case object LongPredicate extends FunctionInterface

    // Int64 -> Int64
    case object LongUnaryOperator extends FunctionInterface

    // Float64 -> ClassMaker.Object
    case object DoubleFunction extends FunctionInterface

    // Float64 -> Unit
    case object DoubleConsumer extends FunctionInterface

    // Float64 -> Bool
    case object DoublePredicate extends FunctionInterface

    // Float64 -> Float64
    case object DoubleUnaryOperator extends FunctionInterface

    /**
      * Returns the specialized java function interfaces of the function type.
      */
    private def specialization(): List[FunctionInterface] = {
      (args, result) match {
        case (BackendType.Reference(BackendObjType.Native(JvmName.Object)) :: Nil, _) =>
          ObjFunction :: ObjConsumer :: ObjPredicate :: Nil
        case (BackendType.Int32 :: Nil, _) =>
          IntFunction :: IntConsumer :: IntPredicate :: IntUnaryOperator :: Nil
        case (BackendType.Int64 :: Nil, _) =>
          LongFunction :: LongConsumer :: LongPredicate :: LongUnaryOperator :: Nil
        case (BackendType.Float64 :: Nil, _) =>
          DoubleFunction :: DoubleConsumer :: DoublePredicate :: DoubleUnaryOperator :: Nil
        case _ => Nil
      }
    }

    def genByteCode()(implicit flix: Flix): Array[Byte] = {
      val specializedInterface = specialization()
      val interfaces = Thunk.jvmName :: specializedInterface.map(_.jvmName)

      val cm = ClassMaker.mkAbstractClass(this.jvmName, superClass = JvmName.Object, interfaces)

      cm.mkConstructor(Constructor, IsPublic, nullarySuperConstructor(ClassMaker.Object.Constructor)(_))
      args.indices.foreach(argIndex => cm.mkField(ArgField(argIndex), IsPublic, NotFinal, NotVolatile))
      specializedInterface.foreach(i => cm.mkMethod(i.functionMethod, IsPublic, NotFinal, i.functionIns(_)))
      cm.mkMethod(ClassMaker.Object.ToStringMethod.implementation(this.jvmName), IsPublic, NotFinal, toStringIns(_))

      cm.closeClassMaker()
    }

    def Constructor: ConstructorMethod = ConstructorMethod(this.jvmName, Nil)

    private def ArgField(index: Int): InstanceField = InstanceField(this.jvmName, s"arg$index", args(index))

    private def toStringIns(implicit mv: MethodVisitor): Unit = {
      val argString = args match {
        case Nil => "()"
        case arg :: Nil => arg.toErasedString
        case _ => args.map(_.toErasedString).mkString("(", ", ", ")")
      }
      pushString(s"$argString -> ${result.toErasedString}")
      ARETURN()
    }
  }

  case class Defn(sym: Symbol.DefnSym) extends BackendObjType

  case object RecordEmpty extends BackendObjType {
    def genByteCode()(implicit flix: Flix): Array[Byte] = {
      val cm = ClassMaker.mkClass(this.jvmName, IsFinal, interfaces = List(this.interface.jvmName))

      cm.mkStaticConstructor(StaticConstructorMethod(this.jvmName), singletonStaticConstructor(Constructor, SingletonField)(_))
      cm.mkConstructor(Constructor, IsPublic, nullarySuperConstructor(ClassMaker.Object.Constructor)(_))
      cm.mkField(SingletonField, IsPublic, IsFinal, NotVolatile)
      cm.mkMethod(LookupFieldMethod, IsPublic, IsFinal, throwUnsupportedExc(_))
      cm.mkMethod(RestrictFieldMethod, IsPublic, IsFinal, throwUnsupportedExc(_))
      cm.mkMethod(ClassMaker.Object.ToStringMethod.implementation(this.jvmName), IsPublic, NotFinal, toStringIns(_))
      cm.mkMethod(ToTailStringMethod, IsPublic, IsFinal, toTailStringIns(_))

      cm.closeClassMaker()
    }

    def Constructor: ConstructorMethod = ConstructorMethod(this.jvmName, Nil)

    def interface: Record.type = Record

    def SingletonField: StaticField = StaticField(this.jvmName, "INSTANCE", this.toTpe)

    private def LookupFieldMethod: InstanceMethod = interface.LookupFieldMethod.implementation(this.jvmName)

    private def RestrictFieldMethod: InstanceMethod = interface.RestrictFieldMethod.implementation(this.jvmName)

    private def toStringIns(implicit mv: MethodVisitor): Unit = {
      pushString("{}")
      ARETURN()
    }

    private def ToTailStringMethod: InstanceMethod = interface.ToTailStringMethod.implementation(this.jvmName)

    private def toTailStringIns(implicit mv: MethodVisitor): Unit = {
      withName(1, StringBuilder.toTpe) { sb =>
        sb.load()
        pushString("}")
        INVOKEVIRTUAL(StringBuilder.AppendStringMethod)
        INVOKEVIRTUAL(ClassMaker.Object.ToStringMethod)
        ARETURN()
      }
    }

    private def throwUnsupportedExc(implicit mv: MethodVisitor): Unit = {
      throwUnsupportedOperationException(
        s"${Record.LookupFieldMethod.name} method shouldn't be called")
    }
  }

  case class RecordExtend(value: BackendType) extends BackendObjType {
    def genByteCode()(implicit flix: Flix): Array[Byte] = {
      val cm = ClassMaker.mkClass(this.jvmName, IsFinal, interfaces = List(Record.jvmName))

      cm.mkConstructor(Constructor, IsPublic, nullarySuperConstructor(ClassMaker.Object.Constructor)(_))
      cm.mkField(LabelField, IsPublic, NotFinal, NotVolatile)
      cm.mkField(ValueField, IsPublic, NotFinal, NotVolatile)
      cm.mkField(RestField, IsPublic, NotFinal, NotVolatile)
      cm.mkMethod(Record.LookupFieldMethod.implementation(this.jvmName), IsPublic, IsFinal, lookupFieldIns(_))
      cm.mkMethod(RestrictFieldMethod, IsPublic, IsFinal, restrictFieldIns(_))
      cm.mkMethod(ClassMaker.Object.ToStringMethod.implementation(this.jvmName), IsPublic, NotFinal, toStringIns(_))
      cm.mkMethod(Record.ToTailStringMethod.implementation(this.jvmName), IsPublic, IsFinal, toTailStringIns(_))

      cm.closeClassMaker()
    }

    def Constructor: ConstructorMethod = ConstructorMethod(this.jvmName, Nil)

    def LabelField: InstanceField = InstanceField(this.jvmName, "label", BackendType.String)

    def ValueField: InstanceField = InstanceField(this.jvmName, "value", value)

    def RestField: InstanceField = InstanceField(this.jvmName, "rest", Record.toTpe)

    private def lookupFieldIns(implicit mv: MethodVisitor): Unit = {
      caseOnLabelEquality {
        case TrueBranch =>
          thisLoad()
          ARETURN()
        case FalseBranch =>
          thisLoad()
          GETFIELD(RestField)
          ALOAD(1)
          INVOKEINTERFACE(Record.LookupFieldMethod)
          ARETURN()
      }
    }

    def RestrictFieldMethod: InstanceMethod = Record.RestrictFieldMethod.implementation(this.jvmName)

    private def restrictFieldIns(implicit mv: MethodVisitor): Unit = {
      caseOnLabelEquality {
        case TrueBranch =>
          thisLoad()
          GETFIELD(RestField)
          ARETURN()
        case FalseBranch =>
          NEW(this.jvmName)
          DUP()
          INVOKESPECIAL(this.Constructor)
          DUP()
          thisLoad()
          GETFIELD(LabelField)
          PUTFIELD(LabelField)
          DUP()
          thisLoad()
          GETFIELD(ValueField)
          PUTFIELD(ValueField)
          DUP() // get the new restricted rest to put
          thisLoad()
          GETFIELD(RestField)
          ALOAD(1)
          INVOKEINTERFACE(Record.RestrictFieldMethod)
          PUTFIELD(RestField) // put the rest field and return
          ARETURN()
      }
    }

    private def toStringIns(implicit mv: MethodVisitor): Unit = {
      // save the `rest` for the last recursive call
      thisLoad()
      GETFIELD(this.RestField)
      // build this segment of the string
      NEW(StringBuilder.jvmName)
      DUP()
      INVOKESPECIAL(StringBuilder.Constructor)
      pushString("{")
      INVOKEVIRTUAL(StringBuilder.AppendStringMethod)
      thisLoad()
      GETFIELD(this.LabelField)
      INVOKEVIRTUAL(StringBuilder.AppendStringMethod)
      pushString(" = ")
      INVOKEVIRTUAL(StringBuilder.AppendStringMethod)
      thisLoad()
      GETFIELD(this.ValueField)
      xToString(this.ValueField.tpe)
      INVOKEVIRTUAL(StringBuilder.AppendStringMethod)
      INVOKEINTERFACE(Record.ToTailStringMethod)
      ARETURN()
    }

    private def toTailStringIns(implicit mv: MethodVisitor): Unit = {
      withName(1, StringBuilder.toTpe) { sb =>
        // save the `rest` for the last recursive call
        thisLoad()
        GETFIELD(this.RestField)
        // build this segment of the string
        sb.load()
        pushString(", ")
        INVOKEVIRTUAL(StringBuilder.AppendStringMethod)
        thisLoad()
        GETFIELD(this.LabelField)
        INVOKEVIRTUAL(StringBuilder.AppendStringMethod)
        pushString(" = ")
        INVOKEVIRTUAL(StringBuilder.AppendStringMethod)
        thisLoad()
        GETFIELD(this.ValueField)
        xToString(this.ValueField.tpe)
        INVOKEVIRTUAL(StringBuilder.AppendStringMethod)
        // call the tailString of `rest`
        INVOKEINTERFACE(Record.ToTailStringMethod)
        ARETURN()

      }
    }

    /**
      * Compares the label of `this`and `ALOAD(1)` and executes the designated branch.
      */
    private def caseOnLabelEquality(cases: Branch => Unit)(implicit mv: MethodVisitor): Unit = {
      thisLoad()
      GETFIELD(LabelField)
      ALOAD(1)
      INVOKEVIRTUAL(ClassMaker.Object.EqualsMethod)
      branch(Condition.Bool)(cases)
    }
  }

  case object Record extends BackendObjType {
    def genByteCode()(implicit flix: Flix): Array[Byte] = {
      val cm = ClassMaker.mkInterface(this.jvmName)

      cm.mkInterfaceMethod(LookupFieldMethod)
      cm.mkInterfaceMethod(RestrictFieldMethod)
      cm.mkInterfaceMethod(ToTailStringMethod)

      cm.closeClassMaker()
    }

    def LookupFieldMethod: InterfaceMethod = InterfaceMethod(this.jvmName, "lookupField",
      mkDescriptor(BackendType.String)(this.toTpe))

    def RestrictFieldMethod: InterfaceMethod = InterfaceMethod(this.jvmName, "restrictField",
      mkDescriptor(BackendType.String)(this.toTpe))

    def ToTailStringMethod: InterfaceMethod = InterfaceMethod(this.jvmName, "toTailString",
      mkDescriptor(StringBuilder.toTpe)(BackendType.String))
  }

  /**
    * Represents a JVM type not represented in BackendObjType.
    * This should not be used for `java.lang.String` for example since `BackendObjType.String`
    * represents this type.
    */
  case class Native(className: JvmName) extends BackendObjType

  case object ReifiedSourceLocation extends BackendObjType {
    def genByteCode()(implicit flix: Flix): Array[Byte] = {
      val cm = ClassMaker.mkClass(this.jvmName, IsFinal)

      cm.mkConstructor(Constructor, IsPublic, constructorIns(_))

      cm.mkField(SourceField, IsPublic, IsFinal, NotVolatile)
      cm.mkField(BeginLineField, IsPublic, IsFinal, NotVolatile)
      cm.mkField(BeginColField, IsPublic, IsFinal, NotVolatile)
      cm.mkField(EndLineField, IsPublic, IsFinal, NotVolatile)
      cm.mkField(EndColField, IsPublic, IsFinal, NotVolatile)

      cm.mkMethod(ToStringMethod, IsPublic, NotFinal, toStringIns(_))

      cm.closeClassMaker()
    }

    def Constructor: ConstructorMethod = ConstructorMethod(
      this.jvmName, List(BackendType.String, BackendType.Int32, BackendType.Int32, BackendType.Int32, BackendType.Int32)
    )

    private def constructorIns(implicit mv: MethodVisitor): Unit = {
      thisLoad()
      INVOKESPECIAL(ClassMaker.Object.Constructor)
      thisLoad()
      ALOAD(1)
      PUTFIELD(SourceField)
      thisLoad()
      ILOAD(2)
      PUTFIELD(BeginLineField)
      thisLoad()
      ILOAD(3)
      PUTFIELD(BeginColField)
      thisLoad()
      ILOAD(4)
      PUTFIELD(EndLineField)
      thisLoad()
      ILOAD(5)
      PUTFIELD(EndColField)
      RETURN()
    }

    private def SourceField: InstanceField =
      InstanceField(this.jvmName, "source", BackendType.String)

    private def BeginLineField: InstanceField =
      InstanceField(this.jvmName, "beginLine", BackendType.Int32)

    private def BeginColField: InstanceField =
      InstanceField(this.jvmName, "beginCol", BackendType.Int32)

    private def EndLineField: InstanceField =
      InstanceField(this.jvmName, "endLine", BackendType.Int32)

    private def EndColField: InstanceField =
      InstanceField(this.jvmName, "endCol", BackendType.Int32)

    private def ToStringMethod: InstanceMethod = ClassMaker.Object.ToStringMethod.implementation(this.jvmName)

    private def toStringIns(implicit mv: MethodVisitor): Unit = {
      // create string builder
      NEW(StringBuilder.jvmName)
      DUP()
      INVOKESPECIAL(StringBuilder.Constructor)
      // build string
      thisLoad()
      GETFIELD(SourceField)
      INVOKEVIRTUAL(StringBuilder.AppendStringMethod)
      pushString(":")
      INVOKEVIRTUAL(StringBuilder.AppendStringMethod)
      thisLoad()
      GETFIELD(BeginLineField)
      INVOKEVIRTUAL(StringBuilder.AppendInt32Method)
      pushString(":")
      INVOKEVIRTUAL(StringBuilder.AppendStringMethod)
      thisLoad()
      GETFIELD(BeginColField)
      INVOKEVIRTUAL(StringBuilder.AppendInt32Method)
      // create the string
      INVOKEVIRTUAL(ClassMaker.Object.ToStringMethod)
      ARETURN()
    }
  }

  case object Global extends BackendObjType {
    def genByteCode()(implicit flix: Flix): Array[Byte] = {
      val cm = ClassMaker.mkClass(this.jvmName, IsFinal)

      cm.mkConstructor(Constructor, IsPublic, nullarySuperConstructor(ClassMaker.Object.Constructor)(_))
      cm.mkStaticConstructor(StaticConstructorMethod(this.jvmName), staticConstructorIns(_))

      cm.mkField(CounterField, IsPrivate, IsFinal, NotVolatile)
      cm.mkStaticMethod(NewIdMethod, IsPublic, IsFinal, newIdIns(_))

      cm.mkField(ArgsField, IsPrivate, NotFinal, NotVolatile)
      cm.mkStaticMethod(GetArgsMethod, IsPublic, IsFinal, getArgsIns(_))
      cm.mkStaticMethod(SetArgsMethod, IsPublic, IsFinal, setArgsIns(_))

      cm.closeClassMaker()
    }

    def Constructor: ConstructorMethod = ConstructorMethod(this.jvmName, Nil)

    private def staticConstructorIns(implicit mv: MethodVisitor): Unit = {
      NEW(JvmName.AtomicLong)
      DUP()
      invokeConstructor(JvmName.AtomicLong, MethodDescriptor.NothingToVoid)
      PUTSTATIC(CounterField)
      ICONST_0()
      ANEWARRAY(JvmName.String)
      PUTSTATIC(ArgsField)
      RETURN()
    }

    private def NewIdMethod: StaticMethod = StaticMethod(this.jvmName, "newId", mkDescriptor()(BackendType.Int64))

    private def newIdIns(implicit mv: MethodVisitor): Unit = {
      GETSTATIC(CounterField)
      INVOKEVIRTUAL(JvmName.AtomicLong, "getAndIncrement",
        MethodDescriptor(Nil, BackendType.Int64))
      LRETURN()
    }

    private def GetArgsMethod: StaticMethod = StaticMethod(this.jvmName, "getArgs", mkDescriptor()(BackendType.Array(BackendType.String)))

    private def getArgsIns(implicit mv: MethodVisitor): Unit = {
      GETSTATIC(ArgsField)
      ARRAYLENGTH()
      ANEWARRAY(JvmName.String)
      ASTORE(0)
      // the new array is now created, now to copy the args
      GETSTATIC(ArgsField)
      ICONST_0()
      ALOAD(0)
      ICONST_0()
      GETSTATIC(ArgsField)
      ARRAYLENGTH()
      arrayCopy()
      ALOAD(0)
      ARETURN()
    }

    def SetArgsMethod: StaticMethod =
      StaticMethod(this.jvmName, "setArgs", mkDescriptor(BackendType.Array(BackendType.String))(VoidableType.Void))

    private def setArgsIns(implicit mv: MethodVisitor): Unit = {
      ALOAD(0)
      ARRAYLENGTH()
      ANEWARRAY(JvmName.String)
      ASTORE(1)
      ALOAD(0)
      ICONST_0()
      ALOAD(1)
      ICONST_0()
      ALOAD(0)
      ARRAYLENGTH()
      arrayCopy()
      ALOAD(1)
      PUTSTATIC(ArgsField)
      RETURN()
    }

    private def CounterField: StaticField = StaticField(this.jvmName, "counter", JvmName.AtomicLong.toTpe)

    private def ArgsField: StaticField = StaticField(this.jvmName, "args", BackendType.Array(BackendType.String))

    private def arrayCopy()(implicit mv: MethodVisitor): Unit = {
      mv.visitMethodInstruction(Opcodes.INVOKESTATIC, JvmName.System, "arraycopy",
        MethodDescriptor(List(BackendType.Object, BackendType.Int32, BackendType.Object, BackendType.Int32,
          BackendType.Int32), VoidableType.Void), isInterface = false)
    }
  }

  case object Regex extends BackendObjType {
    def CompileMethod: StaticMethod = StaticMethod(this.jvmName, "compile", mkDescriptor(BackendType.String)(Regex.toTpe))
  }

  case object FlixError extends BackendObjType {
    def genByteCode()(implicit flix: Flix): Array[Byte] = {
      val cm = ClassMaker.mkAbstractClass(this.jvmName, JvmName.Error)

      cm.mkConstructor(Constructor, IsPublic, constructorIns(_))

      cm.closeClassMaker()
    }

    def Constructor: ConstructorMethod = ConstructorMethod(this.jvmName, List(BackendType.String))

    private def constructorIns(implicit mv: MethodVisitor): Unit = {
      thisLoad()
      ALOAD(1)
      invokeConstructor(JvmName.Error, mkDescriptor(BackendType.String)(VoidableType.Void))
      RETURN()
    }
  }

  case object HoleError extends BackendObjType {
    def genByteCode()(implicit flix: Flix): Array[Byte] = {
      val cm = ClassMaker.mkClass(this.jvmName, IsFinal, FlixError.jvmName)

      cm.mkConstructor(Constructor, IsPublic, constructorIns(_))
      // These fields allow external equality checking.
      cm.mkField(HoleField, IsPublic, IsFinal, NotVolatile)
      cm.mkField(LocationField, IsPublic, IsFinal, NotVolatile)

      cm.closeClassMaker()
    }

    private def HoleField: InstanceField = InstanceField(this.jvmName, "hole", BackendType.String)

    private def LocationField: InstanceField = InstanceField(this.jvmName, "location", ReifiedSourceLocation.toTpe)

    def Constructor: ConstructorMethod = ConstructorMethod(this.jvmName, List(BackendType.String, ReifiedSourceLocation.toTpe))

    private def constructorIns(implicit mv: MethodVisitor): Unit = {
      withName(1, BackendType.String) { hole =>
        withName(2, ReifiedSourceLocation.toTpe) { loc =>
          thisLoad()
          // create an error msg
          NEW(StringBuilder.jvmName)
          DUP()
          INVOKESPECIAL(StringBuilder.Constructor)
          pushString("Hole '")
          INVOKEVIRTUAL(StringBuilder.AppendStringMethod)
          hole.load()
          INVOKEVIRTUAL(StringBuilder.AppendStringMethod)
          pushString("' at ")
          INVOKEVIRTUAL(StringBuilder.AppendStringMethod)
          loc.load()
          INVOKEVIRTUAL(ClassMaker.Object.ToStringMethod)
          INVOKEVIRTUAL(StringBuilder.AppendStringMethod)
          INVOKEVIRTUAL(ClassMaker.Object.ToStringMethod)
          INVOKESPECIAL(FlixError.Constructor)
          // save the arguments locally
          thisLoad()
          hole.load()
          PUTFIELD(HoleField)
          thisLoad()
          loc.load()
          PUTFIELD(LocationField)
          RETURN()
        }
      }
    }
  }

  case object MatchError extends BackendObjType {

    def genByteCode()(implicit flix: Flix): Array[Byte] = {
      val cm = ClassMaker.mkClass(MatchError.jvmName, IsFinal, superClass = FlixError.jvmName)

      cm.mkConstructor(Constructor, IsPublic, constructorIns(_))
      // This field allows external equality checking.
      cm.mkField(LocationField, IsPublic, IsFinal, NotVolatile)

      cm.closeClassMaker()
    }

    private def LocationField: InstanceField = InstanceField(this.jvmName, "location", ReifiedSourceLocation.toTpe)

    def Constructor: ConstructorMethod = ConstructorMethod(MatchError.jvmName, List(ReifiedSourceLocation.toTpe))

    private def constructorIns(implicit mv: MethodVisitor): Unit = {
      thisLoad()
      NEW(StringBuilder.jvmName)
      DUP()
      INVOKESPECIAL(StringBuilder.Constructor)
      pushString("Non-exhaustive match at ")
      INVOKEVIRTUAL(StringBuilder.AppendStringMethod)
      ALOAD(1)
      INVOKEVIRTUAL(ClassMaker.Object.ToStringMethod)
      INVOKEVIRTUAL(StringBuilder.AppendStringMethod)
      INVOKEVIRTUAL(ClassMaker.Object.ToStringMethod)
      INVOKESPECIAL(FlixError.Constructor)
      // save argument locally
      thisLoad()
      ALOAD(1)
      PUTFIELD(this.LocationField)
      RETURN()
    }
  }

  case object CastError extends BackendObjType {

    def genByteCode()(implicit flix: Flix): Array[Byte] = {
      val cm = ClassMaker.mkClass(this.jvmName, IsFinal, superClass = FlixError.jvmName)

      cm.mkConstructor(Constructor, IsPublic, constructorIns(_))

      cm.closeClassMaker()
    }

    def Constructor: ConstructorMethod = ConstructorMethod(this.jvmName, List(ReifiedSourceLocation.toTpe, BackendType.String))

    private def constructorIns(implicit mv: MethodVisitor): Unit = {
      withName(1, ReifiedSourceLocation.toTpe)(loc => withName(2, BackendType.String)(msg => {
        thisLoad()
        NEW(StringBuilder.jvmName)
        DUP()
        INVOKESPECIAL(StringBuilder.Constructor)
        msg.load()
        INVOKEVIRTUAL(StringBuilder.AppendStringMethod)
        pushString(" at ")
        INVOKEVIRTUAL(StringBuilder.AppendStringMethod)
        loc.load()
        INVOKEVIRTUAL(ClassMaker.Object.ToStringMethod)
        INVOKEVIRTUAL(StringBuilder.AppendStringMethod)
        INVOKEVIRTUAL(ClassMaker.Object.ToStringMethod)
        INVOKESPECIAL(FlixError.Constructor)
        RETURN()
      }))
    }
  }

  case object UnhandledEffectError extends BackendObjType {

    def genByteCode()(implicit flix: Flix): Array[Byte] = {
      val cm = ClassMaker.mkClass(this.jvmName, IsFinal, superClass = FlixError.jvmName)

      cm.mkConstructor(Constructor, IsPublic, constructorIns(_))
      // This field allows external equality checking.
      cm.mkField(EffectNameField, IsPublic, IsFinal, NotVolatile)
      cm.mkField(LocationField, IsPublic, IsFinal, NotVolatile)

      cm.closeClassMaker()
    }

    private def EffectNameField: InstanceField = InstanceField(this.jvmName, "effectName", BackendType.String)

    private def LocationField: InstanceField = InstanceField(this.jvmName, "location", ReifiedSourceLocation.toTpe)

    def Constructor: ConstructorMethod = ConstructorMethod(this.jvmName, List(Suspension.toTpe, BackendType.String, ReifiedSourceLocation.toTpe))

    private def constructorIns(implicit mv: MethodVisitor): Unit = {
      withName(1, Suspension.toTpe)(suspension => withName(2, BackendType.String)(info => withName(3, ReifiedSourceLocation.toTpe)(loc => {
        def appendString(): Unit = INVOKEVIRTUAL(StringBuilder.AppendStringMethod)

        thisLoad()
        NEW(StringBuilder.jvmName)
        DUP()
        INVOKESPECIAL(StringBuilder.Constructor)
        pushString("Unhandled effect '")
        appendString()
        suspension.load()
        GETFIELD(Suspension.EffSymField)
        appendString()
        pushString("' (")
        appendString()
        info.load()
        appendString()
        pushString(") at ")
        appendString()
        loc.load()
        INVOKEVIRTUAL(ClassMaker.Object.ToStringMethod)
        appendString()
        INVOKEVIRTUAL(ClassMaker.Object.ToStringMethod)
        INVOKESPECIAL(FlixError.Constructor)
        // save arguments locally
        thisLoad()
        suspension.load()
        GETFIELD(Suspension.EffSymField)
        PUTFIELD(EffectNameField)
        thisLoad()
        loc.load()
        PUTFIELD(LocationField)
        RETURN()
      })))
    }
  }


  case object Region extends BackendObjType {

    def genByteCode()(implicit flix: Flix): Array[Byte] = {
      val cm = mkClass(this.jvmName, IsFinal)

      cm.mkField(ThreadsField, IsPrivate, IsFinal, NotVolatile)
      cm.mkField(RegionThreadField, IsPrivate, IsFinal, NotVolatile)
      cm.mkField(ChildExceptionField, IsPrivate, NotFinal, IsVolatile)
      cm.mkField(OnExitField, IsPrivate, IsFinal, NotVolatile)

      cm.mkConstructor(Constructor, IsPublic, constructorIns(_))

      cm.mkMethod(SpawnMethod, IsPublic, IsFinal, spawnIns(_))
      cm.mkMethod(ExitMethod, IsPublic, IsFinal, exitIns(_))
      cm.mkMethod(ReportChildExceptionMethod, IsPublic, IsFinal, reportChildExceptionIns(_))
      cm.mkMethod(ReThrowChildExceptionMethod, IsPublic, IsFinal, reThrowChildExceptionIns(_))
      cm.mkMethod(RunOnExitMethod, IsPublic, IsFinal, runOnExitIns(_))

      cm.closeClassMaker()
    }

    // private final ConcurrentLinkedQueue<Thread> threads = new ConcurrentLinkedQueue<Thread>();
    private def ThreadsField: InstanceField = InstanceField(this.jvmName, "threads", BackendObjType.ConcurrentLinkedQueue.toTpe)

    // private final LinkedList<Runnable> onExit = new LinkedList<Runnable>();
    private def OnExitField: InstanceField = InstanceField(this.jvmName, "onExit", BackendObjType.LinkedList.toTpe)

    // private final Thread regionThread = Thread.currentThread();
    private def RegionThreadField: InstanceField = InstanceField(this.jvmName, "regionThread", JvmName.Thread.toTpe)

    // private volatile Throwable childException = null;
    private def ChildExceptionField: InstanceField = InstanceField(this.jvmName, "childException", JvmName.Throwable.toTpe)

    def Constructor: ConstructorMethod = ConstructorMethod(this.jvmName, Nil)

    private def constructorIns(implicit mv: MethodVisitor): Unit = {
      thisLoad()
      INVOKESPECIAL(ClassMaker.Object.Constructor)
      thisLoad()
      NEW(BackendObjType.ConcurrentLinkedQueue.jvmName)
      DUP()
      invokeConstructor(BackendObjType.ConcurrentLinkedQueue.jvmName, MethodDescriptor.NothingToVoid)
      PUTFIELD(ThreadsField)
      thisLoad()
      INVOKESTATIC(Thread.CurrentThreadMethod)
      PUTFIELD(RegionThreadField)
      thisLoad()
      ACONST_NULL()
      PUTFIELD(ChildExceptionField)
      thisLoad()
      NEW(BackendObjType.LinkedList.jvmName)
      DUP()
      invokeConstructor(BackendObjType.LinkedList.jvmName, MethodDescriptor.NothingToVoid)
      PUTFIELD(OnExitField)
      RETURN()
    }

    // final public void spawn(Runnable r) {
    //   Thread t = new Thread(r);
    //   t.setUncaughtExceptionHandler(new UncaughtExceptionHandler(this));
    //   t.start();
    //   threads.add(t);
    // }
    def SpawnMethod: InstanceMethod = InstanceMethod(this.jvmName, "spawn", mkDescriptor(JvmName.Runnable.toTpe)(VoidableType.Void))

    private def spawnIns(implicit mv: MethodVisitor): Unit = {
      INVOKESTATIC(Thread.OfVirtualMethod)
      ALOAD(1)
      INVOKEINTERFACE(ThreadBuilderOfVirtual.UnstartedMethod)
      storeWithName(2, BackendObjType.Thread.toTpe) { thread =>
        thread.load()
        NEW(BackendObjType.UncaughtExceptionHandler.jvmName)
        DUP()
        thisLoad()
        invokeConstructor(BackendObjType.UncaughtExceptionHandler.jvmName, mkDescriptor(BackendObjType.Region.toTpe)(VoidableType.Void))
        INVOKEVIRTUAL(Thread.SetUncaughtExceptionHandlerMethod)
        thread.load()
        INVOKEVIRTUAL(Thread.StartMethod)
        thisLoad()
        GETFIELD(ThreadsField)
        thread.load()
        INVOKEVIRTUAL(ConcurrentLinkedQueue.AddMethod)
        POP()
        RETURN()
      }
    }

    // final public void exit() throws InterruptedException {
    //   Thread t;
    //   while ((t = threads.poll()) != null)
    //     t.join();
    //   for (Runnable r: onExit)
    //     r.run();
    // }
    def ExitMethod: InstanceMethod = InstanceMethod(this.jvmName, "exit", MethodDescriptor.NothingToVoid)

    private def exitIns(implicit mv: MethodVisitor): Unit = {
      withName(1, BackendObjType.Thread.toTpe) { t =>
        whileLoop(Condition.NONNULL) {
          thisLoad()
          GETFIELD(ThreadsField)
          INVOKEVIRTUAL(ConcurrentLinkedQueue.PollMethod)
          CHECKCAST(BackendObjType.Thread.jvmName)
          DUP()
          t.store()
        } {
          t.load()
          INVOKEVIRTUAL(Thread.JoinMethod)
        }
        withName(2, BackendObjType.Iterator.toTpe) { i =>
          thisLoad()
          GETFIELD(OnExitField)
          INVOKEVIRTUAL(LinkedList.IteratorMethod)
          i.store()
          whileLoop(Condition.NE) {
            i.load()
            INVOKEINTERFACE(Iterator.HasNextMethod)
          } {
            i.load()
            INVOKEINTERFACE(Iterator.NextMethod)
            CHECKCAST(Runnable.jvmName)
            INVOKEINTERFACE(Runnable.RunMethod)
          }
        }
        RETURN()
      }
    }

    // final public void reportChildException(Throwable e) {
    //   childException = e;
    //   regionThread.interrupt();
    // }
    def ReportChildExceptionMethod: InstanceMethod = InstanceMethod(this.jvmName, "reportChildException", mkDescriptor(JvmName.Throwable.toTpe)(VoidableType.Void))

    private def reportChildExceptionIns(implicit mv: MethodVisitor): Unit = {
      thisLoad()
      ALOAD(1)
      PUTFIELD(ChildExceptionField)
      thisLoad()
      GETFIELD(RegionThreadField)
      INVOKEVIRTUAL(Thread.InterruptMethod)
      RETURN()
    }

    // final public void reThrowChildException() throws Throwable {
    //   if (childException != null)
    //     throw childException;
    // }
    def ReThrowChildExceptionMethod: InstanceMethod = InstanceMethod(this.jvmName, "reThrowChildException", MethodDescriptor.NothingToVoid)

    private def reThrowChildExceptionIns(implicit mv: MethodVisitor): Unit = {
      thisLoad()
      GETFIELD(ChildExceptionField)
      ifCondition(Condition.NONNULL) {
        thisLoad()
        GETFIELD(ChildExceptionField)
        ATHROW()
      }
      RETURN()
    }

    // final public void runOnExit(Runnable r) {
    //   onExit.addFirst(r);
    // }
    private def RunOnExitMethod: InstanceMethod = InstanceMethod(this.jvmName, "runOnExit", mkDescriptor(BackendObjType.Runnable.toTpe)(VoidableType.Void))

    private def runOnExitIns(implicit mv: MethodVisitor): Unit = {
      thisLoad()
      GETFIELD(OnExitField)
      ALOAD(1)
      INVOKEVIRTUAL(LinkedList.AddFirstMethod)
      RETURN()
    }
  }

  case object UncaughtExceptionHandler extends BackendObjType {

    def genByteCode()(implicit flix: Flix): Array[Byte] = {
      val cm = mkClass(this.jvmName, IsFinal, interfaces = List(ThreadUncaughtExceptionHandler.jvmName))

      cm.mkField(RegionField, IsPrivate, IsFinal, NotVolatile)
      cm.mkConstructor(Constructor, IsPublic, constructorIns(_))
      cm.mkMethod(UncaughtExceptionMethod, IsPublic, IsFinal, uncaughtExceptionsIns(_))

      cm.closeClassMaker()
    }

    // private final Region r;
    private def RegionField: InstanceField = InstanceField(this.jvmName, "r", BackendObjType.Region.toTpe)

    // UncaughtExceptionHandler(Region r) { this.r = r; }
    def Constructor: ConstructorMethod = ConstructorMethod(this.jvmName, BackendObjType.Region.toTpe :: Nil)

    private def constructorIns(implicit mv: MethodVisitor): Unit = {
      thisLoad()
      INVOKESPECIAL(ClassMaker.Object.Constructor)
      thisLoad()
      ALOAD(1)
      PUTFIELD(RegionField)
      RETURN()
    }

    // public void uncaughtException(Thread t, Throwable e) { r.reportChildException(e); }
    private def UncaughtExceptionMethod: InstanceMethod = InstanceMethod(this.jvmName, "uncaughtException", ThreadUncaughtExceptionHandler.UncaughtExceptionMethod.d)

    private def uncaughtExceptionsIns(implicit mv: MethodVisitor): Unit = {
      thisLoad()
      GETFIELD(RegionField)
      ALOAD(2)
      INVOKEVIRTUAL(Region.ReportChildExceptionMethod)
      RETURN()
    }
  }

  case object Main extends BackendObjType {

    def genByteCode(sym: Symbol.DefnSym)(implicit flix: Flix): Array[Byte] = {
      val cm = ClassMaker.mkClass(this.jvmName, IsFinal)

      cm.mkStaticMethod(MainMethod, IsPublic, NotFinal, mainIns(sym)(_))

      cm.closeClassMaker()
    }

    def MainMethod: StaticMethod = StaticMethod(this.jvmName, "main", mkDescriptor(BackendType.Array(BackendType.String))(VoidableType.Void))

    private def mainIns(sym: Symbol.DefnSym)(implicit mv: MethodVisitor): Unit = {
      val defName = BackendObjType.Defn(sym).jvmName
      withName(0, BackendType.Array(BackendType.String))(args => {
        args.load()
        INVOKESTATIC(Global.SetArgsMethod)
        NEW(defName)
        DUP()
        INVOKESPECIAL(defName, JvmName.ConstructorMethod, MethodDescriptor.NothingToVoid)
        DUP()
        GETSTATIC(Unit.SingletonField)
        PUTFIELD(InstanceField(defName, "arg0", BackendType.Object))
        Result.unwindSuspensionFreeThunk(s"in ${this.jvmName.toBinaryName}", SourceLocation.Unknown)
        POP()
        RETURN()
      })
    }
  }

  case class Namespace(ns: List[String]) extends BackendObjType {

    def genByteCode(defs: List[ReducedAst.Def])(implicit flix: Flix): Array[Byte] = {
      val cm = ClassMaker.mkClass(this.jvmName, IsFinal)

      cm.mkConstructor(Constructor, IsPublic, nullarySuperConstructor(ClassMaker.Object.Constructor)(_))

      for (defn <- defs) {
        cm.mkStaticMethod(ShimMethod(defn), IsPublic, IsFinal, shimIns(defn)(_))
      }

      cm.closeClassMaker()
    }

    def Constructor: ConstructorMethod = ConstructorMethod(this.jvmName, Nil)

    def ShimMethod(defn: ReducedAst.Def): StaticMethod = {
      val erasedArgs = defn.fparams.map(_.tpe).map(BackendType.toErasedBackendType)
      val erasedResult = BackendType.toErasedBackendType(defn.unboxedType.tpe)
      // Exported names are checked in Safety, so no mangling is needed.
      val name = if (defn.ann.isExport) defn.sym.name else "m_" + JvmName.mangle(defn.sym.name)
      StaticMethod(this.jvmName, name, MethodDescriptor(erasedArgs, erasedResult))
    }

    private def shimIns(defn: ReducedAst.Def)(implicit mv: MethodVisitor): Unit = {
      val defnT = Defn(defn.sym)
      val paramTypes = defn.fparams.map(fp => BackendType.toErasedBackendType(fp.tpe))
      withNames(0, paramTypes) {
        case (_, args) =>
          val erasedResult = BackendType.toErasedBackendType(defn.unboxedType.tpe)
          NEW(defnT.jvmName)
          DUP()
          INVOKESPECIAL(ConstructorMethod(defnT.jvmName, Nil))
          for ((arg, index) <- args.zipWithIndex) {
            DUP()
            arg.load()
            PUTFIELD(InstanceField(defnT.jvmName, s"arg$index", arg.tpe))
          }
          Result.unwindSuspensionFreeThunkToType(erasedResult, s"in shim method of ${defn.sym}", defn.loc)
          xReturn(erasedResult)
      }
    }
  }

  //
  // Java Types
  //

<<<<<<< HEAD
  case object String extends BackendObjType {

    def JoinMethod: StaticMethod = StaticMethod(this.jvmName,
      "join", mkDescriptor(JvmName.CharSequence.toTpe, BackendType.Array(JvmName.CharSequence.toTpe))(String.toTpe))

    def BoolValueOf: StaticMethod = StaticMethod(this.jvmName,
      "valueOf", mkDescriptor(BackendType.Bool)(this.toTpe))

    def CharValueOf: StaticMethod = StaticMethod(this.jvmName,
      "valueOf", mkDescriptor(BackendType.Char)(this.toTpe))

    // implicit use of Int8 as Int32
    def Int8ValueOf: StaticMethod = StaticMethod(this.jvmName,
      "valueOf", mkDescriptor(BackendType.Int32)(this.toTpe))

    // implicit use of Int16 as Int32
    def Int16ValueOf: StaticMethod = StaticMethod(this.jvmName,
      "valueOf", mkDescriptor(BackendType.Int32)(this.toTpe))

    def Int32ValueOf: StaticMethod = StaticMethod(this.jvmName,
      "valueOf", mkDescriptor(BackendType.Int32)(this.toTpe))

    def Int64ValueOf: StaticMethod = StaticMethod(this.jvmName,
      "valueOf", mkDescriptor(BackendType.Int64)(this.toTpe))

    def Float32ValueOf: StaticMethod = StaticMethod(this.jvmName,
      "valueOf", mkDescriptor(BackendType.Float32)(this.toTpe))

    def Float64ValueOf: StaticMethod = StaticMethod(this.jvmName,
      "valueOf", mkDescriptor(BackendType.Float64)(this.toTpe))

    def ObjectValueOf: StaticMethod = StaticMethod(this.jvmName,
      "valueOf", mkDescriptor(BackendType.Object)(this.toTpe))

    def Concat: InstanceMethod = InstanceMethod(this.jvmName,
      "concat", mkDescriptor(this.toTpe)(this.toTpe))
  }
=======
  case object CharSequence extends BackendObjType
>>>>>>> 97c627e7

  case object Arrays extends BackendObjType {
    def BoolArrToString: StaticMethod = StaticMethod(this.jvmName,
      "toString", mkDescriptor(BackendType.Array(BackendType.Bool))(BackendType.String))

    def CharArrToString: StaticMethod = StaticMethod(this.jvmName,
      "toString", mkDescriptor(BackendType.Array(BackendType.Char))(BackendType.String))

    def Int8ArrToString: StaticMethod = StaticMethod(this.jvmName,
      "toString", mkDescriptor(BackendType.Array(BackendType.Int8))(BackendType.String))

    def Int16ArrToString: StaticMethod = StaticMethod(this.jvmName,
      "toString", mkDescriptor(BackendType.Array(BackendType.Int16))(BackendType.String))

    def Int32ArrToString: StaticMethod = StaticMethod(this.jvmName,
      "toString", mkDescriptor(BackendType.Array(BackendType.Int32))(BackendType.String))

    def Int64ArrToString: StaticMethod = StaticMethod(this.jvmName,
      "toString", mkDescriptor(BackendType.Array(BackendType.Int64))(BackendType.String))

    def Float32ArrToString: StaticMethod = StaticMethod(this.jvmName,
      "toString", mkDescriptor(BackendType.Array(BackendType.Float32))(BackendType.String))

    def Float64ArrToString: StaticMethod = StaticMethod(this.jvmName,
      "toString", mkDescriptor(BackendType.Array(BackendType.Float64))(BackendType.String))

    def DeepToString: StaticMethod = StaticMethod(this.jvmName,
      "deepToString", mkDescriptor(BackendType.Array(BackendType.Object))(BackendType.String))
  }

  case object StringBuilder extends BackendObjType {

    def Constructor: ConstructorMethod = ConstructorMethod(this.jvmName, Nil)

    def AppendStringMethod: InstanceMethod = InstanceMethod(this.jvmName, "append",
      mkDescriptor(BackendType.String)(StringBuilder.toTpe))

    def AppendInt32Method: InstanceMethod = InstanceMethod(this.jvmName, "append",
      mkDescriptor(BackendType.Int32)(StringBuilder.toTpe))

  }

  case object LambdaMetaFactory extends BackendObjType {
    private def methodHandlesLookup: BackendType = JvmName(List("java", "lang", "invoke"), "MethodHandles$Lookup").toTpe

    private def methodType: BackendType = JvmName(List("java", "lang", "invoke"), "MethodType").toTpe

    private def methodHandle: BackendType = JvmName(List("java", "lang", "invoke"), "MethodHandle").toTpe

    private def callSite: BackendType = JvmName(List("java", "lang", "invoke"), "CallSite").toTpe

    def MetaFactoryMethod: StaticMethod = StaticMethod(
      this.jvmName, "metafactory",
      mkDescriptor(methodHandlesLookup, BackendType.String, methodType, methodType, methodHandle, methodType)(callSite)
    )
  }

  case object LinkedList extends BackendObjType {

    def AddFirstMethod: InstanceMethod = InstanceMethod(this.jvmName, "addFirst",
      mkDescriptor(BackendType.Object)(VoidableType.Void))

    def IteratorMethod: InstanceMethod = InstanceMethod(this.jvmName, "iterator",
      mkDescriptor()(BackendObjType.Iterator.toTpe))
  }

  case object Iterator extends BackendObjType {

    def HasNextMethod: InterfaceMethod = InterfaceMethod(this.jvmName, "hasNext",
      mkDescriptor()(BackendType.Bool))

    def NextMethod: InterfaceMethod = InterfaceMethod(this.jvmName, "next",
      mkDescriptor()(BackendType.Object))
  }

  case object Runnable extends BackendObjType {

    def RunMethod: InterfaceMethod = InterfaceMethod(this.jvmName, "run",
      MethodDescriptor.NothingToVoid)
  }

  case object ConcurrentLinkedQueue extends BackendObjType {

    def AddMethod: InstanceMethod = InstanceMethod(this.jvmName, "add",
      mkDescriptor(BackendType.Object)(BackendType.Bool))

    def PollMethod: InstanceMethod = InstanceMethod(this.jvmName, "poll",
      mkDescriptor()(BackendType.Object))
  }

  case object Thread extends BackendObjType {

    def StartMethod: InstanceMethod = InstanceMethod(this.jvmName, "start",
      MethodDescriptor.NothingToVoid)

    def JoinMethod: InstanceMethod = InstanceMethod(this.jvmName, "join",
      MethodDescriptor.NothingToVoid)

    def CurrentThreadMethod: StaticMethod = StaticMethod(this.jvmName, "currentThread",
      mkDescriptor()(this.toTpe))

    def InterruptMethod: InstanceMethod = InstanceMethod(this.jvmName, "interrupt",
      MethodDescriptor.NothingToVoid)

    def SetUncaughtExceptionHandlerMethod: InstanceMethod = InstanceMethod(this.jvmName, "setUncaughtExceptionHandler",
      mkDescriptor(ThreadUncaughtExceptionHandler.toTpe)(VoidableType.Void))

    def OfVirtualMethod: StaticMethod = StaticMethod(this.jvmName, "ofVirtual",
      mkDescriptor()(ThreadBuilderOfVirtual.toTpe))
  }

  case object ThreadBuilderOfVirtual extends BackendObjType {

    def UnstartedMethod: InterfaceMethod = InterfaceMethod(this.jvmName, "unstarted",
      mkDescriptor(JvmName.Runnable.toTpe)(BackendObjType.Thread.toTpe))
  }

  case object ThreadUncaughtExceptionHandler extends BackendObjType {

    def UncaughtExceptionMethod: InstanceMethod = InstanceMethod(this.jvmName, "uncaughtException",
      mkDescriptor(Thread.toTpe, JvmName.Throwable.toTpe)(VoidableType.Void))
  }

  case object ReentrantLock extends BackendObjType {

    def Constructor: ConstructorMethod = ConstructorMethod(this.jvmName, Nil)

    def UnlockMethod: InstanceMethod = InstanceMethod(this.jvmName, "unlock", MethodDescriptor.NothingToVoid)

    def LockInterruptiblyMethod: InstanceMethod = InstanceMethod(this.jvmName, "lockInterruptibly", MethodDescriptor.NothingToVoid)

  }

  case object Result extends BackendObjType {

    def genByteCode()(implicit flix: Flix): Array[Byte] = {
      val cm = mkInterface(this.jvmName)
      cm.closeClassMaker()
    }

    /**
      * Expects a Result on the stack and leaves a non-Thunk Result.
      * [..., Result] --> [..., Suspension|Value]
      */
    def unwindThunk()(implicit mv: MethodVisitor): Unit = {
      whileLoop(Condition.NE) {
        DUP()
        INSTANCEOF(Thunk.jvmName)
      } {
        CHECKCAST(Thunk.jvmName)
        INVOKEINTERFACE(Thunk.InvokeMethod)
      }
    }

    /**
      * Expects a Result on the stack.
      * If the result is a Suspension, this will return a modified Suspension.
      * If the result in NOT a Suspension, this will leave it on the stack.
      * [..., Result] --> [..., Thunk|Value]
      * side effect: Will return a modified suspension if a suspension occurs
      */
    private def handleSuspension(pc: Int, newFrame: MethodVisitor => Unit, setPc: MethodVisitor => Unit)(implicit mv: MethodVisitor): Unit = {
      DUP()
      INSTANCEOF(Suspension.jvmName)
      ifCondition(Condition.NE) {
        DUP()
        CHECKCAST(Suspension.jvmName) // [..., s]
        // Add our new frame
        NEW(Suspension.jvmName)
        DUP()
        INVOKESPECIAL(Suspension.Constructor) // [..., s, s']
        SWAP() // [..., s', s]
        DUP2() // [..., s', s, s', s]
        GETFIELD(Suspension.EffSymField)
        PUTFIELD(Suspension.EffSymField) // [..., s', s]
        DUP2()
        GETFIELD(Suspension.EffOpField)
        PUTFIELD(Suspension.EffOpField) // [..., s', s]
        DUP2()
        GETFIELD(Suspension.ResumptionField)
        PUTFIELD(Suspension.ResumptionField) // [..., s', s]
        DUP2()
        GETFIELD(Suspension.PrefixField) // [..., s', s, s', s.prefix]
        // Make the new frame and push it
        newFrame(mv)
        DUP()
        pushInt(pc)
        setPc(mv)
        INVOKEINTERFACE(Frames.PushMethod) // [..., s', s, s', prefix']
        PUTFIELD(Suspension.PrefixField) // [..., s', s]
        POP() // [..., s']
        // Return the suspension up the stack
        xReturn(Suspension.toTpe)
      }
    }

    /**
      * Expects a Result on the stack and leaves a Value.
      * This might return if a Suspension is encountered.
      * [..., Result] --> [..., Value.value: tpe]
      * side effect: Will return any Suspension found
      */
    def unwindThunkToValue(pc: Int, newFrame: MethodVisitor => Unit, setPc: MethodVisitor => Unit)(implicit mv: MethodVisitor): Unit = {
      unwindThunk()
      handleSuspension(pc, newFrame, setPc)
      CHECKCAST(Value.jvmName) // Cannot fail
    }

    /**
      * Expects a Result on the stack and leaves something of the given tpe but erased.
      * Assumes that the result is control-pure, i.e. it is not a suspension and will never return a suspension through a thunk.
      * [..., Result] --> [..., Value.value: tpe]
      * side effect: crashes on suspensions
      */
    def unwindSuspensionFreeThunkToType(tpe: BackendType, errorHint: String, loc: SourceLocation)(implicit mv: MethodVisitor): Unit = {
      unwindThunk()
      crashIfSuspension(errorHint, loc)
      CHECKCAST(Value.jvmName) // Cannot fail
      GETFIELD(Value.fieldFromType(tpe))
    }

    /**
      * Expects a Result on the stack and leaves a Value.
      * Assumes that the result is control-pure, i.e. it is not a suspension and will never return a suspension through a thunk.
      * [..., Result] --> [..., Value]
      * side effect: crashes on suspensions
      */
    def unwindSuspensionFreeThunk(errorHint: String, loc: SourceLocation)(implicit mv: MethodVisitor): Unit = {
      unwindThunk()
      crashIfSuspension(errorHint, loc)
      CHECKCAST(Value.jvmName)
    }

    /**
      * [..., Result] -> [..., Value|Thunk]
      * side effect: if the result is a suspension, a [[UnhandledEffectError]] is thrown.
      */
    def crashIfSuspension(errorHint: String, loc: SourceLocation)(implicit mv: MethodVisitor): Unit = {
      DUP()
      INSTANCEOF(Suspension.jvmName)
      ifCondition(Condition.NE) {
        CHECKCAST(Suspension.jvmName)
        NEW(UnhandledEffectError.jvmName)
        // [.., suspension, UEE] -> [.., suspension, UEE, UEE, suspension]
        DUP2()
        SWAP()
        pushString(errorHint)
        pushLoc(loc)
        // [.., suspension, UEE, UEE, suspension, info, rsl] -> [.., suspension, UEE]
        INVOKESPECIAL(UnhandledEffectError.Constructor)
        ATHROW()
      }
    }
  }

  case object Value extends BackendObjType {

    def genByteCode()(implicit flix: Flix): Array[Byte] = {
      val cm = mkClass(this.jvmName, IsFinal, interfaces = List(Result.jvmName))

      // The fields of all erased types, only one will be relevant
      cm.mkConstructor(Constructor, IsPublic, nullarySuperConstructor(ClassMaker.Object.Constructor)(_))
      cm.mkField(BoolField, IsPublic, NotFinal, NotVolatile)
      cm.mkField(CharField, IsPublic, NotFinal, NotVolatile)
      cm.mkField(Int8Field, IsPublic, NotFinal, NotVolatile)
      cm.mkField(Int16Field, IsPublic, NotFinal, NotVolatile)
      cm.mkField(Int32Field, IsPublic, NotFinal, NotVolatile)
      cm.mkField(Int64Field, IsPublic, NotFinal, NotVolatile)
      cm.mkField(Float32Field, IsPublic, NotFinal, NotVolatile)
      cm.mkField(Float64Field, IsPublic, NotFinal, NotVolatile)
      cm.mkField(ObjectField, IsPublic, NotFinal, NotVolatile)

      cm.closeClassMaker()
    }

    def Constructor: ConstructorMethod = ConstructorMethod(this.jvmName, Nil)

    private def BoolField: InstanceField = InstanceField(this.jvmName, "b", BackendType.Bool)

    private def CharField: InstanceField = InstanceField(this.jvmName, "c", BackendType.Char)

    private def Int8Field: InstanceField = InstanceField(this.jvmName, "i8", BackendType.Int8)

    private def Int16Field: InstanceField = InstanceField(this.jvmName, "i16", BackendType.Int16)

    private def Int32Field: InstanceField = InstanceField(this.jvmName, "i32", BackendType.Int32)

    private def Int64Field: InstanceField = InstanceField(this.jvmName, "i64", BackendType.Int64)

    private def Float32Field: InstanceField = InstanceField(this.jvmName, "f32", BackendType.Float32)

    private def Float64Field: InstanceField = InstanceField(this.jvmName, "f64", BackendType.Float64)

    private def ObjectField: InstanceField = InstanceField(this.jvmName, "o", BackendType.Object)

    /**
      * Returns the field of Value corresponding to the given type
      */
    def fieldFromType(tpe: BackendType): InstanceField = {
      import BackendType.*
      tpe match {
        case Bool => BoolField
        case Char => CharField
        case Int8 => Int8Field
        case Int16 => Int16Field
        case Int32 => Int32Field
        case Int64 => Int64Field
        case Float32 => Float32Field
        case Float64 => Float64Field
        case Array(_) | BackendType.Reference(_) => ObjectField
      }
    }
  }

  /** Frame is really just java.util.Function<Value, Result> * */
  case object Frame extends BackendObjType {

    def genByteCode()(implicit flix: Flix): Array[Byte] = {
      val cm = mkInterface(this.jvmName)

      cm.mkInterfaceMethod(ApplyMethod)
      cm.mkStaticInterfaceMethod(StaticApplyMethod, IsPublic, NotFinal, staticApplyIns(_))

      cm.closeClassMaker()
    }

    def ApplyMethod: InterfaceMethod = InterfaceMethod(this.jvmName, "applyFrame", mkDescriptor(Value.toTpe)(Result.toTpe))

    def StaticApplyMethod: StaticInterfaceMethod = StaticInterfaceMethod(
      this.jvmName,
      "applyFrameStatic",
      mkDescriptor(Frame.toTpe, Value.toTpe)(Result.toTpe)
    )

    private def staticApplyIns(implicit mv: MethodVisitor): Unit = {
      withName(0, Frame.toTpe) { fun =>
        withName(1, Value.toTpe) { resumeArg =>
          fun.load()
          resumeArg.load()
          INVOKEINTERFACE(Frame.ApplyMethod)
          ARETURN()
        }
      }
    }
  }

  case object Thunk extends BackendObjType {

    def genByteCode()(implicit flix: Flix): Array[Byte] = {
      val cm = mkInterface(this.jvmName, interfaces = List(Result.jvmName, Runnable.jvmName))

      cm.mkInterfaceMethod(InvokeMethod)
      cm.mkDefaultMethod(RunMethod, IsPublic, NotFinal, runIns(_))

      cm.closeClassMaker()
    }

    def InvokeMethod: InterfaceMethod = InterfaceMethod(this.jvmName, "invoke", mkDescriptor()(Result.toTpe))

    private def RunMethod: DefaultMethod = DefaultMethod(this.jvmName, "run", mkDescriptor()(VoidableType.Void))

    private def runIns(implicit mv: MethodVisitor): Unit = {
      thisLoad()
      Result.unwindSuspensionFreeThunk(s"in ${JvmName.Runnable.toBinaryName}", SourceLocation.Unknown)
      POP()
      RETURN()
    }
  }

  case object Suspension extends BackendObjType {

    def genByteCode()(implicit flix: Flix): Array[Byte] = {
      val cm = mkClass(this.jvmName, IsFinal, interfaces = List(Result.jvmName))

      cm.mkConstructor(Constructor, IsPublic, nullarySuperConstructor(ClassMaker.Object.Constructor)(_))
      cm.mkField(EffSymField, IsPublic, NotFinal, NotVolatile)
      cm.mkField(EffOpField, IsPublic, NotFinal, NotVolatile)
      cm.mkField(PrefixField, IsPublic, NotFinal, NotVolatile)
      cm.mkField(ResumptionField, IsPublic, NotFinal, NotVolatile)

      cm.closeClassMaker()
    }

    def Constructor: ConstructorMethod = ConstructorMethod(this.jvmName, Nil)

    def EffSymField: InstanceField = InstanceField(this.jvmName, "effSym", BackendType.String)

    def EffOpField: InstanceField = InstanceField(this.jvmName, "effOp", EffectCall.toTpe)

    def PrefixField: InstanceField = InstanceField(this.jvmName, "prefix", Frames.toTpe)

    def ResumptionField: InstanceField = InstanceField(this.jvmName, "resumption", Resumption.toTpe)

  }

  case object Frames extends BackendObjType {

    def genByteCode()(implicit flix: Flix): Array[Byte] = {
      val cm = mkInterface(this.jvmName)

      cm.mkInterfaceMethod(PushMethod)
      cm.mkInterfaceMethod(ReverseOntoMethod)

      cm.closeClassMaker()
    }

    def PushMethod: InterfaceMethod = InterfaceMethod(this.jvmName, "push", mkDescriptor(Frame.toTpe)(Frames.toTpe))

    def ReverseOntoMethod: InterfaceMethod = InterfaceMethod(this.jvmName, "reverseOnto", mkDescriptor(Frames.toTpe)(Frames.toTpe))

    def pushImplementation(implicit mv: MethodVisitor): Unit = {
      withName(1, Frame.toTpe) { frame =>
        NEW(FramesCons.jvmName)
        DUP()
        INVOKESPECIAL(FramesCons.Constructor)
        DUP()
        frame.load()
        PUTFIELD(FramesCons.HeadField)
        DUP()
        thisLoad()
        PUTFIELD(FramesCons.TailField)
        xReturn(FramesCons.toTpe)
      }
    }
  }

  case object FramesCons extends BackendObjType {

    def genByteCode()(implicit flix: Flix): Array[Byte] = {
      val cm = mkClass(this.jvmName, IsFinal, interfaces = List(Frames.jvmName))

      cm.mkField(HeadField, IsPublic, NotFinal, NotVolatile)
      cm.mkField(TailField, IsPublic, NotFinal, NotVolatile)
      cm.mkConstructor(Constructor, IsPublic, nullarySuperConstructor(ClassMaker.Object.Constructor)(_))
      cm.mkMethod(PushMethod, IsPublic, IsFinal, Frames.pushImplementation(_))
      cm.mkMethod(Frames.ReverseOntoMethod.implementation(this.jvmName), IsPublic, IsFinal, reverseOntoIns(_))

      cm.closeClassMaker()
    }

    def HeadField: InstanceField = InstanceField(this.jvmName, "head", Frame.toTpe)

    def TailField: InstanceField = InstanceField(this.jvmName, "tail", Frames.toTpe)

    def Constructor: ConstructorMethod = ConstructorMethod(this.jvmName, Nil)

    def PushMethod: InstanceMethod = Frames.PushMethod.implementation(this.jvmName)

    private def reverseOntoIns(implicit mv: MethodVisitor): Unit = {
      withName(1, Frames.toTpe) { rest =>
        thisLoad()
        GETFIELD(TailField)
        NEW(FramesCons.jvmName)
        DUP()
        INVOKESPECIAL(FramesCons.Constructor)
        DUP()
        thisLoad()
        GETFIELD(HeadField)
        PUTFIELD(HeadField)
        DUP()
        rest.load()
        PUTFIELD(TailField)
        INVOKEINTERFACE(Frames.ReverseOntoMethod)
        xReturn(Frames.toTpe)
      }
    }
  }

  case object FramesNil extends BackendObjType {

    def genByteCode()(implicit flix: Flix): Array[Byte] = {
      val cm = mkClass(this.jvmName, IsFinal, interfaces = List(Frames.jvmName))

      cm.mkConstructor(Constructor, IsPublic, nullarySuperConstructor(ClassMaker.Object.Constructor)(_))
      cm.mkMethod(PushMethod, IsPublic, IsFinal, Frames.pushImplementation(_))
      cm.mkMethod(Frames.ReverseOntoMethod.implementation(this.jvmName), IsPublic, IsFinal, reverseOntoIns(_))

      cm.closeClassMaker()
    }

    def Constructor: ConstructorMethod = ConstructorMethod(this.jvmName, Nil)

    def PushMethod: InstanceMethod = Frames.PushMethod.implementation(this.jvmName)

    private def reverseOntoIns(implicit mv: MethodVisitor): Unit = {
      withName(1, Frames.toTpe) { rest =>
        rest.load()
        xReturn(rest.tpe)
      }
    }
  }

  case object Resumption extends BackendObjType {
    def genByteCode()(implicit flix: Flix): Array[Byte] = {
      val cm = mkInterface(this.jvmName)
      cm.mkInterfaceMethod(RewindMethod)
      cm.mkStaticInterfaceMethod(StaticRewindMethod, IsPublic, NotFinal, staticRewindIns(_))
      cm.closeClassMaker()
    }

    def RewindMethod: InterfaceMethod = InterfaceMethod(this.jvmName, "rewind", mkDescriptor(Value.toTpe)(Result.toTpe))

    def StaticRewindMethod: StaticInterfaceMethod = StaticInterfaceMethod(this.jvmName, "staticRewind", mkDescriptor(Resumption.toTpe, Value.toTpe)(Result.toTpe))

    private def staticRewindIns(implicit mv: MethodVisitor): Unit = {
      withName(0, Resumption.toTpe) { resumption =>
        withName(1, Value.toTpe) { v =>
          resumption.load()
          v.load()
          INVOKEINTERFACE(Resumption.RewindMethod)
          ARETURN()
        }
      }
    }
  }

  case object ResumptionCons extends BackendObjType {

    def genByteCode()(implicit flix: Flix): Array[Byte] = {
      val cm = mkClass(this.jvmName, IsFinal, interfaces = List(Resumption.jvmName))

      cm.mkConstructor(Constructor, IsPublic, nullarySuperConstructor(ClassMaker.Object.Constructor)(_))

      cm.mkField(SymField, IsPublic, NotFinal, NotVolatile)
      cm.mkField(HandlerField, IsPublic, NotFinal, NotVolatile)
      cm.mkField(FramesField, IsPublic, NotFinal, NotVolatile)
      cm.mkField(TailField, IsPublic, NotFinal, NotVolatile)

      cm.mkMethod(Resumption.RewindMethod.implementation(this.jvmName), IsPublic, IsFinal, rewindIns(_))

      cm.closeClassMaker()
    }

    def Constructor: ConstructorMethod = ConstructorMethod(this.jvmName, Nil)

    def SymField: InstanceField = InstanceField(this.jvmName, "sym", BackendType.String)

    def HandlerField: InstanceField = InstanceField(this.jvmName, "handler", Handler.toTpe)

    def FramesField: InstanceField = InstanceField(this.jvmName, "frames", Frames.toTpe)

    def TailField: InstanceField = InstanceField(this.jvmName, "tail", Resumption.toTpe)

    private def rewindIns(implicit mv: MethodVisitor): Unit = {
      withName(1, Value.toTpe) { v =>
        thisLoad()
        GETFIELD(SymField)
        thisLoad()
        GETFIELD(HandlerField)
        thisLoad()
        GETFIELD(FramesField)
        // () -> tail.rewind(v)
        thisLoad()
        GETFIELD(TailField)
        v.load()
        mkStaticLambda(Thunk.InvokeMethod, Resumption.StaticRewindMethod, drop = 0)
        mkStaticLambda(Thunk.InvokeMethod, Handler.InstallHandlerMethod, drop = 0)
        xReturn(Thunk.toTpe)
      }
    }
  }

  case object ResumptionNil extends BackendObjType {

    def genByteCode()(implicit flix: Flix): Array[Byte] = {
      val cm = mkClass(this.jvmName, IsFinal, interfaces = List(Resumption.jvmName))

      cm.mkConstructor(Constructor, IsPublic, nullarySuperConstructor(ClassMaker.Object.Constructor)(_))
      cm.mkMethod(Resumption.RewindMethod.implementation(this.jvmName), IsPublic, IsFinal, rewindIns(_))

      cm.closeClassMaker()
    }

    def Constructor: ConstructorMethod = ConstructorMethod(this.jvmName, Nil)

    private def rewindIns(implicit mv: MethodVisitor): Unit = {
      withName(1, Value.toTpe) { v =>
        v.load()
        xReturn(v.tpe)
      }
    }
  }

  case object Handler extends BackendObjType {

    def genByteCode()(implicit flix: Flix): Array[Byte] = {
      val cm = mkInterface(this.jvmName)
      cm.mkStaticInterfaceMethod(InstallHandlerMethod, IsPublic, NotFinal, installHandlerIns(_))
      cm.closeClassMaker()
    }

    def InstallHandlerMethod: StaticInterfaceMethod = StaticInterfaceMethod(
      this.jvmName,
      "installHandler",
      mkDescriptor(BackendType.String, Handler.toTpe, Frames.toTpe, Thunk.toTpe)(Result.toTpe)
    )

    private def installHandlerIns(implicit mv: MethodVisitor): Unit = {
      withName(0, BackendType.String) { effSym =>
        withName(1, Handler.toTpe) { handler =>
          withName(2, Frames.toTpe) { frames =>
            withName(3, Thunk.toTpe) { thunk =>
              thunk.load()
              // Thunk|Value|Suspension
              Result.unwindThunk()
              // Value|Suspension
              // handle suspension
              DUP()
              INSTANCEOF(Suspension.jvmName)
              ifCondition(Condition.NE) {
                DUP()
                CHECKCAST(Suspension.jvmName)
                storeWithName(4, Suspension.toTpe) { s =>
                  NEW(ResumptionCons.jvmName)
                  DUP()
                  INVOKESPECIAL(ResumptionCons.Constructor)
                  DUP()
                  effSym.load()
                  PUTFIELD(ResumptionCons.SymField)
                  DUP()
                  handler.load()
                  PUTFIELD(ResumptionCons.HandlerField)
                  DUP()
                  s.load()
                  GETFIELD(Suspension.PrefixField)
                  frames.load()
                  INVOKEINTERFACE(Frames.ReverseOntoMethod)
                  PUTFIELD(ResumptionCons.FramesField)
                  DUP()
                  s.load()
                  GETFIELD(Suspension.ResumptionField)
                  PUTFIELD(ResumptionCons.TailField)
                  storeWithName(5, ResumptionCons.toTpe) { r =>
                    s.load()
                    GETFIELD(Suspension.EffSymField)
                    effSym.load()
                    INVOKEVIRTUAL(ClassMaker.Object.EqualsMethod)
                    ifCondition(Condition.NE) {
                      s.load()
                      GETFIELD(Suspension.EffOpField)
                      handler.load()
                      r.load()
                      INVOKEINTERFACE(EffectCall.ApplyMethod)
                      xReturn(Result.toTpe)
                    }
                    NEW(Suspension.jvmName)
                    DUP()
                    INVOKESPECIAL(Suspension.Constructor)
                    DUP()
                    s.load()
                    GETFIELD(Suspension.EffSymField)
                    PUTFIELD(Suspension.EffSymField)
                    DUP()
                    s.load()
                    GETFIELD(Suspension.EffOpField)
                    PUTFIELD(Suspension.EffOpField)
                    DUP()
                    NEW(FramesNil.jvmName)
                    DUP()
                    INVOKESPECIAL(FramesNil.Constructor)
                    PUTFIELD(Suspension.PrefixField)
                    DUP()
                    r.load()
                    PUTFIELD(Suspension.ResumptionField)
                    xReturn(Suspension.toTpe)
                  }
                }
              }

              // Value
              CHECKCAST(Value.jvmName)
              storeWithName(6, Value.toTpe) { res =>
                //
                // Case on frames
                // FramesNil
                frames.load()
                INSTANCEOF(FramesNil.jvmName)
                ifCondition(Condition.NE) {
                  res.load()
                  xReturn(Value.toTpe)
                }
                // FramesCons
                frames.load()
                CHECKCAST(FramesCons.jvmName)
                storeWithName(7, FramesCons.toTpe) { cons => {
                  effSym.load()
                  handler.load()
                  cons.load()
                  GETFIELD(FramesCons.TailField)
                  // thunk
                  cons.load()
                  GETFIELD(FramesCons.HeadField)
                  res.load()
                  mkStaticLambda(Thunk.InvokeMethod, Frame.StaticApplyMethod, drop = 0)
                  INVOKESTATIC(InstallHandlerMethod)
                  xReturn(Result.toTpe)
                }
                }
              }
            }
          }
        }
      }
    }
  }

  case object EffectCall extends BackendObjType {

    def genByteCode()(implicit flix: Flix): Array[Byte] = {
      val cm = mkInterface(this.jvmName)
      cm.mkInterfaceMethod(ApplyMethod)
      cm.closeClassMaker()
    }

    def ApplyMethod: InterfaceMethod = InterfaceMethod(this.jvmName, "apply", mkDescriptor(Handler.toTpe, Resumption.toTpe)(Result.toTpe))

  }

  case class ResumptionWrapper(tpe: BackendType) extends BackendObjType {

    // tpe -> Result
    private val superClass: AbstractArrow = AbstractArrow(List(tpe.toErased), BackendType.Object)

    def genByteCode()(implicit flix: Flix): Array[Byte] = {
      val cm = mkClass(this.jvmName, IsFinal, superClass.jvmName)
      cm.mkConstructor(Constructor, IsPublic, constructorIns(_))
      cm.mkField(ResumptionField, IsPrivate, IsFinal, NotVolatile)
      cm.mkMethod(InvokeMethod, IsPublic, NotFinal, invokeIns(_))
      cm.mkMethod(UniqueMethod, IsPublic, NotFinal, uniqueIns(_))
      cm.closeClassMaker()
    }

    def Constructor: ConstructorMethod = ConstructorMethod(this.jvmName, List(Resumption.toTpe))

    private def constructorIns(implicit mv: MethodVisitor): Unit = {
      withName(1, Resumption.toTpe) { resumption =>
        thisLoad()
        INVOKESPECIAL(superClass.jvmName, JvmName.ConstructorMethod, MethodDescriptor.NothingToVoid)
        thisLoad()
        resumption.load()
        PUTFIELD(ResumptionField)
        RETURN()
      }
    }

    def ResumptionField: InstanceField = InstanceField(this.jvmName, "resumption", Resumption.toTpe)

    def InvokeMethod: InstanceMethod = Thunk.InvokeMethod.implementation(this.jvmName)

    private def invokeIns(implicit mv: MethodVisitor): Unit = {
      thisLoad()
      GETFIELD(ResumptionField)
      NEW(Value.jvmName)
      DUP()
      INVOKESPECIAL(Value.Constructor)
      DUP()
      thisLoad()
      mv.visitFieldInsn(Opcodes.GETFIELD, this.jvmName.toInternalName, "arg0", tpe.toErased.toDescriptor)
      PUTFIELD(Value.fieldFromType(tpe.toErased))
      INVOKEINTERFACE(Resumption.RewindMethod)
      xReturn(Result.toTpe)
    }

    private def UniqueMethod: InstanceMethod = InstanceMethod(this.jvmName, "getUniqueThreadClosure", mkDescriptor()(this.superClass.toTpe))

    private def uniqueIns(implicit mv: MethodVisitor): Unit = {
      thisLoad()
      ARETURN()
    }
  }
}<|MERGE_RESOLUTION|>--- conflicted
+++ resolved
@@ -65,11 +65,6 @@
     // Java classes
     case BackendObjType.Native(className) => className
     case BackendObjType.Regex => JvmName(List("java", "util", "regex"), "Pattern")
-<<<<<<< HEAD
-    case BackendObjType.String => JvmName(JavaLang, "String")
-=======
-    case BackendObjType.CharSequence => JvmName(JavaLang, "CharSequence")
->>>>>>> 97c627e7
     case BackendObjType.Arrays => JvmName(JavaUtil, "Arrays")
     case BackendObjType.StringBuilder => JvmName(JavaLang, "StringBuilder")
     case BackendObjType.LambdaMetaFactory => JvmName(JavaLangInvoke, "LambdaMetafactory")
@@ -1609,48 +1604,6 @@
   //
   // Java Types
   //
-
-<<<<<<< HEAD
-  case object String extends BackendObjType {
-
-    def JoinMethod: StaticMethod = StaticMethod(this.jvmName,
-      "join", mkDescriptor(JvmName.CharSequence.toTpe, BackendType.Array(JvmName.CharSequence.toTpe))(String.toTpe))
-
-    def BoolValueOf: StaticMethod = StaticMethod(this.jvmName,
-      "valueOf", mkDescriptor(BackendType.Bool)(this.toTpe))
-
-    def CharValueOf: StaticMethod = StaticMethod(this.jvmName,
-      "valueOf", mkDescriptor(BackendType.Char)(this.toTpe))
-
-    // implicit use of Int8 as Int32
-    def Int8ValueOf: StaticMethod = StaticMethod(this.jvmName,
-      "valueOf", mkDescriptor(BackendType.Int32)(this.toTpe))
-
-    // implicit use of Int16 as Int32
-    def Int16ValueOf: StaticMethod = StaticMethod(this.jvmName,
-      "valueOf", mkDescriptor(BackendType.Int32)(this.toTpe))
-
-    def Int32ValueOf: StaticMethod = StaticMethod(this.jvmName,
-      "valueOf", mkDescriptor(BackendType.Int32)(this.toTpe))
-
-    def Int64ValueOf: StaticMethod = StaticMethod(this.jvmName,
-      "valueOf", mkDescriptor(BackendType.Int64)(this.toTpe))
-
-    def Float32ValueOf: StaticMethod = StaticMethod(this.jvmName,
-      "valueOf", mkDescriptor(BackendType.Float32)(this.toTpe))
-
-    def Float64ValueOf: StaticMethod = StaticMethod(this.jvmName,
-      "valueOf", mkDescriptor(BackendType.Float64)(this.toTpe))
-
-    def ObjectValueOf: StaticMethod = StaticMethod(this.jvmName,
-      "valueOf", mkDescriptor(BackendType.Object)(this.toTpe))
-
-    def Concat: InstanceMethod = InstanceMethod(this.jvmName,
-      "concat", mkDescriptor(this.toTpe)(this.toTpe))
-  }
-=======
-  case object CharSequence extends BackendObjType
->>>>>>> 97c627e7
 
   case object Arrays extends BackendObjType {
     def BoolArrToString: StaticMethod = StaticMethod(this.jvmName,
