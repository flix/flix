/*
 *  Copyright 2017 Magnus Madsen
 *
 *  Licensed under the Apache License, Version 2.0 (the "License");
 *  you may not use this file except in compliance with the License.
 *  You may obtain a copy of the License at
 *
 *  http://www.apache.org/licenses/LICENSE-2.0
 *
 *  Unless required by applicable law or agreed to in writing, software
 *  distributed under the License is distributed on an "AS IS" BASIS,
 *  WITHOUT WARRANTIES OR CONDITIONS OF ANY KIND, either express or implied.
 *  See the License for the specific language governing permissions and
 *  limitations under the License.
 */

package ca.uwaterloo.flix.language.phase

import ca.uwaterloo.flix.api.Flix
import ca.uwaterloo.flix.language.GenSym
import ca.uwaterloo.flix.language.ast._
import ca.uwaterloo.flix.language.errors.ResolutionError
import ca.uwaterloo.flix.util.Validation._
import ca.uwaterloo.flix.util.{InternalCompilerException, Validation}

import scala.collection.mutable

/**
  * The Resolver phase performs name resolution on the program.
  */
object Resolver extends Phase[NamedAst.Root, ResolvedAst.Program] {

  /**
    * Performs name resolution on the given program `prog0`.
    */
  def run(prog0: NamedAst.Root)(implicit flix: Flix): Validation[ResolvedAst.Program, ResolutionError] = flix.phase("Resolver") {

    implicit val _ = flix.genSym

    val definitionsVal = prog0.defs.flatMap {
      case (ns0, defs) => defs.map {
        case (_, defn) => resolve(defn, ns0, prog0) map {
          case d => d.sym -> d
        }
      }
    }

    val effsVal = prog0.effs.flatMap {
      case (ns0, effs) => effs.map {
        case (_, eff) => resolveEff(eff, ns0, prog0) map {
          case d => d.sym -> d
        }
      }
    }

    val handlersVal = prog0.handlers.flatMap {
      case (ns0, handlers) => handlers.map {
        case (_, handler) => resolveHandler(handler, ns0, prog0) map {
          case d => d.sym -> d
        }
      }
    }

    val classesVal = prog0.classes.flatMap {
      case (ns0, classes) => classes.map {
        case (_, clazz) => resolveClass(clazz, ns0, prog0) map {
          case c => c.head.sym -> c
        }
      }
    }

    val implsVal = prog0.impls.flatMap {
      case (ns0, impls) => impls.map {
        case impl => resolveImpl(impl, ns0, prog0) map {
          case c => c.head.sym -> c
        }
      }
    }

    val namedVal = prog0.named.map {
      case (sym, exp0) => Expressions.resolve(exp0, Map.empty, Name.RootNS, prog0).map {
        case exp =>
          // Introduce a synthetic definition for the expression.
          val doc = Ast.Doc(Nil, SourceLocation.Unknown)
          val ann = Ast.Annotations.Empty
          val mod = Ast.Modifiers.Empty
          val tparams = Nil
          val fparam = ResolvedAst.FormalParam(Symbol.freshVarSym(), Ast.Modifiers.Empty, Type.Unit, SourceLocation.Unknown)
          val fparams = List(fparam)
          val sc = Scheme(Nil, Type.freshTypeVar())
          val eff = Eff.Pure
          val loc = SourceLocation.Unknown
          val defn = ResolvedAst.Def(doc, ann, mod, sym, tparams, fparams, exp, sc, eff, loc)
          sym -> defn
      }
    }

    val enumsVal = prog0.enums.flatMap {
      case (ns0, enums) => enums.map {
        case (_, enum) => resolve(enum, ns0, prog0) map {
          case d => d.sym -> d
        }
      }
    }

    val relationsVal = prog0.relations.flatMap {
      case (ns0, relations) => relations.map {
        case (_, relation) => resolveRelation(relation, ns0, prog0) map {
          case t => t.sym -> t
        }
      }
    }

    val latticesVal = prog0.lattices.flatMap {
      case (ns0, lattices) => lattices.map {
        case (_, lattice) => resolveLattice(lattice, ns0, prog0) map {
          case t => t.sym -> t
        }
      }
    }

    val latticeComponentsVal = prog0.latticeComponents.map {
      case (tpe0, lattice0) =>
        for {
          tpe <- lookupType(tpe0, lattice0.ns, prog0)
          lattice <- resolve(lattice0, lattice0.ns, prog0)
        } yield (tpe, lattice)
    }

    val propertiesVal = traverse(prog0.properties) {
      case (ns0, properties) => Properties.resolve(properties, ns0, prog0)
    }

    for {
      definitions <- sequence(definitionsVal)
      effs <- sequence(effsVal)
      handlers <- sequence(handlersVal)
      _ <- checkDefaultHandlers(effs, handlers)
      named <- sequence(namedVal)
      enums <- sequence(enumsVal)
      classes <- sequence(classesVal)
      impls <- sequence(implsVal)
      relations <- sequence(relationsVal)
      lattices <- sequence(latticesVal)
      latticeComponents <- sequence(latticeComponentsVal)
      properties <- propertiesVal
    } yield ResolvedAst.Program(
      definitions.toMap ++ named.toMap, effs.toMap, handlers.toMap, enums.toMap, classes.toMap, impls.toMap,
      relations.toMap, lattices.toMap, latticeComponents.toMap, properties.flatten, prog0.reachable
    )
  }

  object Constraints {

    /**
      * Performs name resolution on the given `constraints` in the given namespace `ns0`.
      */
    def resolve(constraints: List[NamedAst.Constraint], tenv0: Map[Symbol.VarSym, Type], ns0: Name.NName, prog0: NamedAst.Root)(implicit genSym: GenSym): Validation[List[ResolvedAst.Constraint], ResolutionError] = {
      traverse(constraints)(c => resolve(c, tenv0, ns0, prog0))
    }

    /**
      * Performs name resolution on the given constraint `c0` in the given namespace `ns0`.
      */
    def resolve(c0: NamedAst.Constraint, tenv0: Map[Symbol.VarSym, Type], ns0: Name.NName, prog0: NamedAst.Root)(implicit genSym: GenSym): Validation[ResolvedAst.Constraint, ResolutionError] = {
      for {
        ps <- traverse(c0.cparams)(p => Params.resolve(p, ns0, prog0))
        h <- Predicates.Head.resolve(c0.head, tenv0, ns0, prog0)
        bs <- traverse(c0.body)(b => Predicates.Body.resolve(b, tenv0, ns0, prog0))
      } yield ResolvedAst.Constraint(ps, h, bs, c0.loc)
    }

  }

  /**
    * Performs name resolution on the given definition `d0` in the given namespace `ns0`.
    */
  def resolve(d0: NamedAst.Def, ns0: Name.NName, prog0: NamedAst.Root)(implicit genSym: GenSym): Validation[ResolvedAst.Def, ResolutionError] = d0 match {
    case NamedAst.Def(doc, ann, mod, sym, tparams0, fparams0, exp0, sc0, eff0, loc) =>
      val fparam = fparams0.head

      for {
        fparamType <- lookupType(fparam.tpe, ns0, prog0)
        fparams <- resolveFormalParams(fparams0, ns0, prog0)
        tparams <- resolveTypeParams(tparams0, ns0, prog0)
        exp <- Expressions.resolve(exp0, Map(fparam.sym -> fparamType), ns0, prog0)
        scheme <- resolveScheme(sc0, ns0, prog0)
      } yield ResolvedAst.Def(doc, ann, mod, sym, tparams, fparams, exp, scheme, eff0, loc)
  }

  /**
    * Performs name resolution on the given effect `eff0` in the given namespace `ns0`.
    */
  def resolveEff(eff0: NamedAst.Eff, ns0: Name.NName, prog0: NamedAst.Root)(implicit genSym: GenSym): Validation[ResolvedAst.Eff, ResolutionError] = eff0 match {
    case NamedAst.Eff(doc, ann, mod, sym, tparams0, fparams0, sc0, eff0, loc) =>
      for {
        fparams <- resolveFormalParams(fparams0, ns0, prog0)
        tparams <- resolveTypeParams(tparams0, ns0, prog0)
        scheme <- resolveScheme(sc0, ns0, prog0)
      } yield ResolvedAst.Eff(doc, ann, mod, sym, tparams, fparams, scheme, eff0, loc)
  }

  /**
    * Performs name resolution on the given handler `handler0` in the given namespace `ns0`.
    */
  def resolveHandler(handler0: NamedAst.Handler, ns0: Name.NName, prog0: NamedAst.Root)(implicit genSym: GenSym): Validation[ResolvedAst.Handler, ResolutionError] = handler0 match {
    case NamedAst.Handler(doc, ann, mod, ident, tparams0, fparams0, exp0, sc0, eff0, loc) =>
      // Compute the qualified name of the ident, since we need it to call lookupEff.
      val qname = Name.mkQName(ident)

      // TODO: Introduce appropriate type environment for handlers.
      val tenv0 = Map.empty[Symbol.VarSym, Type]

      for {
        eff <- lookupEff(qname, ns0, prog0)
        fparams <- resolveFormalParams(fparams0, ns0, prog0)
        tparams <- resolveTypeParams(tparams0, ns0, prog0)
        exp <- Expressions.resolve(exp0, tenv0, ns0, prog0)
        scheme <- resolveScheme(sc0, ns0, prog0)
      } yield ResolvedAst.Handler(doc, ann, mod, eff.sym, tparams, fparams, exp, scheme, eff0, loc)
  }

  /**
    * Performs name resolution on the given enum `e0` in the given namespace `ns0`.
    */
  def resolve(e0: NamedAst.Enum, ns0: Name.NName, prog0: NamedAst.Root)(implicit genSym: GenSym): Validation[ResolvedAst.Enum, ResolutionError] = {
    val tparamsVal = traverse(e0.tparams)(p => Params.resolve(p, ns0, prog0))
    val casesVal = traverse(e0.cases) {
      case (name, NamedAst.Case(enum, tag, tpe)) =>
        for {
          t <- lookupType(tpe, ns0, prog0)
        } yield name -> ResolvedAst.Case(enum, tag, t)
    }
    for {
      tparams <- tparamsVal
      cases <- casesVal
      tpe <- lookupType(e0.tpe, ns0, prog0)
    } yield ResolvedAst.Enum(e0.doc, e0.mod, e0.sym, tparams, cases.toMap, tpe, e0.loc)
  }

  /**
    * Performs name resolution on the given class `clazz0` in the given namespace `ns0`.
    */
  def resolveClass(clazz0: NamedAst.Class, ns0: Name.NName, prog0: NamedAst.Root): Validation[ResolvedAst.Class, ResolutionError] = clazz0 match {
    case NamedAst.Class(doc, mod, sym, quantifiers, head0, body0, sigs0, laws, loc) =>
      for {
        head <- resolveSimpleClass(head0, ns0, prog0)
        body <- traverse(body0)(resolveSimpleClass(_, ns0, prog0))
        sigs <- traverse(sigs0)(s => resolveSig(s._2, ns0, prog0))
      } yield {
        ResolvedAst.Class(doc, mod, sym, quantifiers, head, body, /* TODO */ Map.empty, /* TODO */ Nil, loc)
      }
  }

  /**
    * Performs name resolution on the given impl constraint `impl0` in the given namespace `ns0`.
    */
  def resolveImpl(impl0: NamedAst.Impl, ns0: Name.NName, prog0: NamedAst.Root): Validation[ResolvedAst.Impl, ResolutionError] = impl0 match {
    case NamedAst.Impl(doc, mod, head0, body0, defs, loc) =>
      for {
        head <- resolveComplexClass(head0, ns0, prog0)
        body <- traverse(body0)(resolveComplexClass(_, ns0, prog0))
      } yield {
        ResolvedAst.Impl(doc, mod, head, body, /* TODO */ Nil, loc)
      }
  }

  /**
    * Performs name resolution on the given simple class atom `a` in the given namespace `ns0`.
    */
  def resolveSimpleClass(a: NamedAst.SimpleClass, ns0: Name.NName, prog0: NamedAst.Root): Validation[ResolvedAst.SimpleClass, ResolutionError] = a match {
    case NamedAst.SimpleClass(qname, args, loc) =>
      for {
        sym <- lookupClass(qname, ns0, prog0)
      } yield {
        ResolvedAst.SimpleClass(sym, args, loc)
      }
  }

  /**
    * Performs name resolution on the given complex class atom `a` in the given namespace `ns0`.
    */
  def resolveComplexClass(a: NamedAst.ComplexClass, ns0: Name.NName, prog0: NamedAst.Root): Validation[ResolvedAst.ComplexClass, ResolutionError] = a match {
    case NamedAst.ComplexClass(qname, polarity, args, loc) =>
      for {
        sym <- lookupClass(qname, ns0, prog0)
        ts <- traverse(args)(lookupType(_, ns0, prog0))
      } yield {
        ResolvedAst.ComplexClass(sym, polarity, ts, loc)
      }
  }

  /**
    * Performs name resolution on the given signature `sig0` in the given namespace `ns0`.
    */
  def resolveSig(sig0: NamedAst.Sig, ns0: Name.NName, prog0: NamedAst.Root): Validation[ResolvedAst.Sig, ResolutionError] = {
    ResolvedAst.Sig().toSuccess
  }

  /**
    * Performs name resolution on the given lattice `l0` in the given namespace `ns0`.
    */
  def resolve(l0: NamedAst.LatticeComponents, ns0: Name.NName, prog0: NamedAst.Root)(implicit genSym: GenSym): Validation[ResolvedAst.LatticeComponents, ResolutionError] = {
    val tenv0 = Map.empty[Symbol.VarSym, Type]
    for {
      tpe <- lookupType(l0.tpe, ns0, prog0)
      bot <- Expressions.resolve(l0.bot, tenv0, ns0, prog0)
      top <- Expressions.resolve(l0.top, tenv0, ns0, prog0)
      equ <- Expressions.resolve(l0.equ, tenv0, ns0, prog0)
      leq <- Expressions.resolve(l0.leq, tenv0, ns0, prog0)
      lub <- Expressions.resolve(l0.lub, tenv0, ns0, prog0)
      glb <- Expressions.resolve(l0.glb, tenv0, ns0, prog0)
    } yield ResolvedAst.LatticeComponents(tpe, bot, top, equ, leq, lub, glb, ns0, l0.loc)
  }

  /**
    * Performs name resolution on the given relation `r0` in the given namespace `ns0`.
    */
  def resolveRelation(r0: NamedAst.Relation, ns0: Name.NName, prog0: NamedAst.Root)(implicit genSym: GenSym): Validation[ResolvedAst.Relation, ResolutionError] = r0 match {
    case NamedAst.Relation(doc, mod, sym, tparams0, attr, loc) =>
      for {
        tparams <- resolveTypeParams(tparams0, ns0, prog0)
        attributes <- traverse(attr)(a => resolve(a, ns0, prog0))
      } yield {
        val quantifiers = tparams.map(_.tpe)
        val tpe = Type.mkRelationOrLattice(sym, attributes.map(_.tpe))
        val scheme = Scheme(quantifiers, tpe)

        ResolvedAst.Relation(doc, mod, sym, tparams, attributes, scheme, loc)
      }
  }

  /**
    * Performs name resolution on the given table `t0` in the given namespace `ns0`.
    */
  def resolveLattice(l0: NamedAst.Lattice, ns0: Name.NName, prog0: NamedAst.Root)(implicit genSym: GenSym): Validation[ResolvedAst.Lattice, ResolutionError] = l0 match {
    case NamedAst.Lattice(doc, mod, sym, tparams0, attr, loc) =>
      for {
        tparams <- resolveTypeParams(tparams0, ns0, prog0)
        attributes <- traverse(attr)(a => resolve(a, ns0, prog0))
      } yield {
        val quantifiers = tparams.map(_.tpe)
        val tpe = Type.mkRelationOrLattice(sym, attributes.map(_.tpe))
        val scheme = Scheme(quantifiers, tpe)

        ResolvedAst.Lattice(doc, mod, sym, tparams, attributes, scheme, loc)
      }
  }

  /**
    * Performs name resolution on the given attribute `a0` in the given namespace `ns0`.
    */
  private def resolve(a0: NamedAst.Attribute, ns0: Name.NName, prog0: NamedAst.Root)(implicit genSym: GenSym): Validation[ResolvedAst.Attribute, ResolutionError] = {
    for {
      tpe <- lookupType(a0.tpe, ns0, prog0)
    } yield ResolvedAst.Attribute(a0.ident, tpe, a0.loc)
  }

  object Expressions {

    /**
      * Performs name resolution on the given expression `exp0` in the namespace `ns0`.
      */
    def resolve(exp0: NamedAst.Expression, tenv0: Map[Symbol.VarSym, Type], ns0: Name.NName, prog0: NamedAst.Root)(implicit genSym: GenSym): Validation[ResolvedAst.Expression, ResolutionError] = {
      /**
        * Local visitor.
        */
      def visit(e0: NamedAst.Expression, tenv0: Map[Symbol.VarSym, Type]): Validation[ResolvedAst.Expression, ResolutionError] = e0 match {
        case NamedAst.Expression.Wild(tpe, loc) => ResolvedAst.Expression.Wild(tpe, loc).toSuccess

        case NamedAst.Expression.Var(sym, loc) => tenv0.get(sym) match {
          case None => ResolvedAst.Expression.Var(sym, sym.tvar, loc).toSuccess
          case Some(tpe) => ResolvedAst.Expression.Var(sym, tpe, loc).toSuccess
        }

        case NamedAst.Expression.Def(qname, tvar, loc) =>
          lookupQName(qname, ns0, prog0) map {
            case LookupResult.Def(sym) => ResolvedAst.Expression.Def(sym, tvar, loc)
            case LookupResult.Eff(sym) => ResolvedAst.Expression.Eff(sym, tvar, loc)
            case LookupResult.Sig(sym) => ResolvedAst.Expression.Sig(sym, tvar, loc)
          }

        case NamedAst.Expression.Hole(name, tpe, loc) =>
          val sym = Symbol.mkHoleSym(ns0, name)
          ResolvedAst.Expression.Hole(sym, tpe, loc).toSuccess

        case NamedAst.Expression.Unit(loc) => ResolvedAst.Expression.Unit(loc).toSuccess

        case NamedAst.Expression.True(loc) => ResolvedAst.Expression.True(loc).toSuccess

        case NamedAst.Expression.False(loc) => ResolvedAst.Expression.False(loc).toSuccess

        case NamedAst.Expression.Char(lit, loc) => ResolvedAst.Expression.Char(lit, loc).toSuccess

        case NamedAst.Expression.Float32(lit, loc) => ResolvedAst.Expression.Float32(lit, loc).toSuccess

        case NamedAst.Expression.Float64(lit, loc) => ResolvedAst.Expression.Float64(lit, loc).toSuccess

        case NamedAst.Expression.Int8(lit, loc) => ResolvedAst.Expression.Int8(lit, loc).toSuccess

        case NamedAst.Expression.Int16(lit, loc) => ResolvedAst.Expression.Int16(lit, loc).toSuccess

        case NamedAst.Expression.Int32(lit, loc) => ResolvedAst.Expression.Int32(lit, loc).toSuccess

        case NamedAst.Expression.Int64(lit, loc) => ResolvedAst.Expression.Int64(lit, loc).toSuccess

        case NamedAst.Expression.BigInt(lit, loc) => ResolvedAst.Expression.BigInt(lit, loc).toSuccess

        case NamedAst.Expression.Str(lit, loc) => ResolvedAst.Expression.Str(lit, loc).toSuccess

        case NamedAst.Expression.Apply(exp1, exp2, tvar, loc) =>
          for {
            e1 <- visit(exp1, tenv0)
            e2 <- visit(exp2, tenv0)
          } yield ResolvedAst.Expression.Apply(e1, e2, tvar, loc)

        case NamedAst.Expression.Lambda(fparam, exp, tvar, loc) =>
          for {
            paramType <- lookupType(fparam.tpe, ns0, prog0)
            e <- visit(exp, tenv0 + (fparam.sym -> paramType))
            p <- Params.resolve(fparam, ns0, prog0)
          } yield ResolvedAst.Expression.Lambda(p, e, tvar, loc)

        case NamedAst.Expression.Unary(op, exp, tvar, loc) =>
          for {
            e <- visit(exp, tenv0)
          } yield ResolvedAst.Expression.Unary(op, e, tvar, loc)

        case NamedAst.Expression.Binary(op, exp1, exp2, tvar, loc) =>
          for {
            e1 <- visit(exp1, tenv0)
            e2 <- visit(exp2, tenv0)
          } yield ResolvedAst.Expression.Binary(op, e1, e2, tvar, loc)

        case NamedAst.Expression.IfThenElse(exp1, exp2, exp3, tvar, loc) =>
          for {
            e1 <- visit(exp1, tenv0)
            e2 <- visit(exp2, tenv0)
            e3 <- visit(exp3, tenv0)
          } yield ResolvedAst.Expression.IfThenElse(e1, e2, e3, tvar, loc)

        case NamedAst.Expression.Let(sym, exp1, exp2, tvar, loc) =>
          for {
            e1 <- visit(exp1, tenv0)
            e2 <- visit(exp2, tenv0)
          } yield ResolvedAst.Expression.Let(sym, e1, e2, tvar, loc)

        case NamedAst.Expression.LetRec(sym, exp1, exp2, tvar, loc) =>
          for {
            e1 <- visit(exp1, tenv0)
            e2 <- visit(exp2, tenv0)
          } yield ResolvedAst.Expression.LetRec(sym, e1, e2, tvar, loc)

        case NamedAst.Expression.Match(exp, rules, tvar, loc) =>
          val rulesVal = traverse(rules) {
            case NamedAst.MatchRule(pat, guard, body) =>
              for {
                p <- Patterns.resolve(pat, ns0, prog0)
                g <- visit(guard, tenv0)
                b <- visit(body, tenv0)
              } yield ResolvedAst.MatchRule(p, g, b)
          }

          for {
            e <- visit(exp, tenv0)
            rs <- rulesVal
          } yield ResolvedAst.Expression.Match(e, rs, tvar, loc)

        case NamedAst.Expression.Switch(rules, tvar, loc) =>
          val rulesVal = traverse(rules) {
            case (cond, body) => sequence(visit(cond, tenv0), visit(body, tenv0))
          }
          rulesVal map {
            case rs => ResolvedAst.Expression.Switch(rs, tvar, loc)
          }

        case NamedAst.Expression.Tag(enum, tag, expOpt, tvar, loc) => expOpt match {
          case None =>
            // Case 1: The tag has does not have an expression.
            // Either it is implicitly Unit or the tag is used as a function.

            // Lookup the enum to determine the type of the tag.
            lookupEnumByTag(enum, tag, ns0, prog0) map {
              case decl =>
                // Retrieve the relevant case.
                val caze = decl.cases(tag.name)

                // Check if the tag value has Unit type.
                if (isUnitType(caze.tpe)) {
                  // Case 1.1: The tag value has Unit type. Construct the Unit expression.
                  val e = ResolvedAst.Expression.Unit(loc)
                  ResolvedAst.Expression.Tag(decl.sym, tag.name, e, tvar, loc)
                } else {
                  // Case 1.2: The tag has a non-Unit type. Hence the tag is used as a function.
                  // If the tag is `Some` we construct the lambda: x -> Some(x).

                  // Construct a fresh symbol for the formal parameter.
                  val freshVar = Symbol.freshVarSym("x")

                  // Construct the formal parameter for the fresh symbol.
                  val freshParam = ResolvedAst.FormalParam(freshVar, Ast.Modifiers.Empty, Type.freshTypeVar(), loc)

                  // Construct a variable expression for the fresh symbol.
                  val varExp = ResolvedAst.Expression.Var(freshVar, freshVar.tvar, loc)

                  // Construct the tag expression on the fresh symbol expression.
                  val tagExp = ResolvedAst.Expression.Tag(decl.sym, caze.tag.name, varExp, Type.freshTypeVar(), loc)

                  // Assemble the lambda expressions.
                  ResolvedAst.Expression.Lambda(freshParam, tagExp, Type.freshTypeVar(), loc)
                }
            }
          case Some(exp) =>
            // Case 2: The tag has an expression. Perform resolution on it.
            for {
              d <- lookupEnumByTag(enum, tag, ns0, prog0)
              e <- visit(exp, tenv0)
            } yield ResolvedAst.Expression.Tag(d.sym, tag.name, e, tvar, loc)
        }

        case NamedAst.Expression.Tuple(elms, tvar, loc) =>
          for {
            es <- traverse(elms)(e => visit(e, tenv0))
          } yield ResolvedAst.Expression.Tuple(es, tvar, loc)

        case NamedAst.Expression.RecordEmpty(tvar, loc) =>
          ResolvedAst.Expression.RecordEmpty(tvar, loc).toSuccess

        case NamedAst.Expression.RecordSelect(base, label, tvar, loc) =>
          for {
            b <- visit(base, tenv0)
          } yield ResolvedAst.Expression.RecordSelect(b, label.name, tvar, loc)

        case NamedAst.Expression.RecordExtend(label, value, rest, tvar, loc) =>
          for {
            v <- visit(value, tenv0)
            r <- visit(rest, tenv0)
          } yield ResolvedAst.Expression.RecordExtend(label.name, v, r, tvar, loc)

        case NamedAst.Expression.RecordRestrict(label, rest, tvar, loc) =>
          for {
            r <- visit(rest, tenv0)
          } yield ResolvedAst.Expression.RecordRestrict(label.name, r, tvar, loc)

        case NamedAst.Expression.ArrayLit(elms, tvar, loc) =>
          for {
            es <- traverse(elms)(e => visit(e, tenv0))
          } yield ResolvedAst.Expression.ArrayLit(es, tvar, loc)

        case NamedAst.Expression.ArrayNew(elm, len, tvar, loc) =>
          for {
            e <- visit(elm, tenv0)
            ln <- visit(len, tenv0)
          } yield ResolvedAst.Expression.ArrayNew(e, ln, tvar, loc)

        case NamedAst.Expression.ArrayLoad(base, index, tvar, loc) =>
          for {
            b <- visit(base, tenv0)
            i <- visit(index, tenv0)
          } yield ResolvedAst.Expression.ArrayLoad(b, i, tvar, loc)

        case NamedAst.Expression.ArrayStore(base, index, elm, tvar, loc) =>
          for {
            b <- visit(base, tenv0)
            i <- visit(index, tenv0)
            e <- visit(elm, tenv0)
          } yield ResolvedAst.Expression.ArrayStore(b, i, e, tvar, loc)

        case NamedAst.Expression.ArrayLength(base, tvar, loc) =>
          for {
            b <- visit(base, tenv0)
          } yield ResolvedAst.Expression.ArrayLength(b, tvar, loc)

        case NamedAst.Expression.ArraySlice(base, startIndex, endIndex, tvar, loc) =>
          for {
            b <- visit(base, tenv0)
            i1 <- visit(startIndex, tenv0)
            i2 <- visit(endIndex, tenv0)
          } yield ResolvedAst.Expression.ArraySlice(b, i1, i2, tvar, loc)

        case NamedAst.Expression.VectorLit(elms, tvar, loc) =>
          for {
            es <- traverse(elms)(e => visit(e, tenv0))
          } yield ResolvedAst.Expression.VectorLit(es, tvar, loc)

        case NamedAst.Expression.VectorNew(elm, len, tvar, loc) =>
          for {
            e <- visit(elm, tenv0)
          } yield ResolvedAst.Expression.VectorNew(e, len, tvar, loc)

        case NamedAst.Expression.VectorLoad(base, index, tvar, loc) =>
          for {
            b <- visit(base, tenv0)
          } yield ResolvedAst.Expression.VectorLoad(b, index, tvar, loc)

        case NamedAst.Expression.VectorStore(base, index, elm, tvar, loc) =>
          for {
            b <- visit(base, tenv0)
            e <- visit(elm, tenv0)
          } yield ResolvedAst.Expression.VectorStore(b, index, e, tvar, loc)

        case NamedAst.Expression.VectorLength(base, tvar, loc) =>
          for {
            b <- visit(base, tenv0)
          } yield ResolvedAst.Expression.VectorLength(b, tvar, loc)

        case NamedAst.Expression.VectorSlice(base, startIndex, optEndIndex, tvar, loc) =>
          for {
            b <- visit(base, tenv0)
          } yield ResolvedAst.Expression.VectorSlice(b, startIndex, optEndIndex, tvar, loc)

        case NamedAst.Expression.Ref(exp, tvar, loc) =>
          for {
            e <- visit(exp, tenv0)
          } yield ResolvedAst.Expression.Ref(e, tvar, loc)

        case NamedAst.Expression.Deref(exp, tvar, loc) =>
          for {
            e <- visit(exp, tenv0)
          } yield ResolvedAst.Expression.Deref(e, tvar, loc)

        case NamedAst.Expression.Assign(exp1, exp2, tvar, loc) =>
          for {
            e1 <- visit(exp1, tenv0)
            e2 <- visit(exp2, tenv0)
          } yield ResolvedAst.Expression.Assign(e1, e2, tvar, loc)

        case NamedAst.Expression.HandleWith(exp, bindings, tvar, loc) =>
          for {
            e <- visit(exp, tenv0)
            bs <- resolveHandlerBindings(bindings, tenv0, ns0, prog0)
          } yield ResolvedAst.Expression.HandleWith(e, bs, tvar, loc)

        case NamedAst.Expression.Existential(fparam, exp, loc) =>
          for {
            fp <- Params.resolve(fparam, ns0, prog0)
            e <- visit(exp, tenv0)
          } yield ResolvedAst.Expression.Existential(fp, e, loc)

        case NamedAst.Expression.Universal(fparam, exp, loc) =>
          for {
            fp <- Params.resolve(fparam, ns0, prog0)
            e <- visit(exp, tenv0)
          } yield ResolvedAst.Expression.Universal(fp, e, loc)

        case NamedAst.Expression.Ascribe(exp, tpe, eff, loc) =>
          for {
            e <- visit(exp, tenv0)
            t <- lookupType(tpe, ns0, prog0)
          } yield ResolvedAst.Expression.Ascribe(e, t, eff, loc)

        case NamedAst.Expression.Cast(exp, tpe, eff, loc) =>
          for {
            e <- visit(exp, tenv0)
            t <- lookupType(tpe, ns0, prog0)
          } yield ResolvedAst.Expression.Cast(e, t, eff, loc)

        case NamedAst.Expression.TryCatch(exp, rules, tpe, loc) =>
          val rulesVal = traverse(rules) {
            case NamedAst.CatchRule(sym, clazz, body) =>
              val exceptionType = Type.Native(clazz)
              visit(body, tenv0 + (sym -> exceptionType)) map {
                case b => ResolvedAst.CatchRule(sym, clazz, b)
              }
          }

          for {
            e <- visit(exp, tenv0)
            rs <- rulesVal
          } yield ResolvedAst.Expression.TryCatch(e, rs, tpe, loc)

        case NamedAst.Expression.NativeConstructor(constructor, args, tpe, loc) =>
          for {
            es <- traverse(args)(e => visit(e, tenv0))
          } yield ResolvedAst.Expression.NativeConstructor(constructor, es, tpe, loc)

        case NamedAst.Expression.NativeField(field, tpe, loc) => ResolvedAst.Expression.NativeField(field, tpe, loc).toSuccess

        case NamedAst.Expression.NativeMethod(method, args, tpe, loc) =>
          for {
            es <- traverse(args)(e => visit(e, tenv0))
          } yield ResolvedAst.Expression.NativeMethod(method, es, tpe, loc)

<<<<<<< HEAD
        case NamedAst.Expression.NewChannel(tpe, loc) =>
          for {
            t <- lookupType(tpe, ns0, prog0)
          } yield ResolvedAst.Expression.NewChannel(t, loc)

        case NamedAst.Expression.GetChannel(exp, tvar, loc) =>
          for {
            e <- visit(exp, tenv0)
          } yield ResolvedAst.Expression.GetChannel(e, tvar, loc)

        case NamedAst.Expression.PutChannel(exp1, exp2, tvar, loc) =>
          for {
            e1 <- visit(exp1, tenv0)
            e2 <- visit(exp2, tenv0)
          } yield ResolvedAst.Expression.PutChannel(e1, e2, tvar, loc)

        case NamedAst.Expression.SelectChannel(rules, tvar, loc) =>
          val rulesVal = traverse(rules) {
            case NamedAst.SelectChannelRule(sym, chan, body) =>
              for {
                c <- visit(chan, tenv0)
                b <- visit(body, tenv0)
              } yield ResolvedAst.SelectChannelRule(sym, c, b)
          }

          for {
            rs <- rulesVal
          } yield ResolvedAst.Expression.SelectChannel(rs, tvar, loc)

        case NamedAst.Expression.CloseChannel(exp, tvar, loc) =>
          for {
            e <- visit(exp, tenv0)
          } yield ResolvedAst.Expression.CloseChannel(e, tvar, loc)

        case NamedAst.Expression.Spawn(exp, tvar, loc) =>
          for {
            e <- visit(exp, tenv0)
          } yield ResolvedAst.Expression.Spawn(e, tvar, loc)

        case NamedAst.Expression.Sleep(exp, tvar, loc) =>
          for {
            e <- visit(exp, tenv0)
          } yield ResolvedAst.Expression.Sleep(e, tvar, loc)

        case NamedAst.Expression.NewRelationOrLattice(name, tvar, loc) =>
          lookupRelationOrLattice(name, ns0, prog0) map {
            case RelationOrLattice.Rel(sym) => ResolvedAst.Expression.NewRelation(sym, tvar, loc)
            case RelationOrLattice.Lat(sym) => ResolvedAst.Expression.NewLattice(sym, tvar, loc)
=======
        case NamedAst.Expression.FixpointConstraint(cons, tvar, loc) =>
          Constraints.resolve(cons, tenv0, ns0, prog0) map {
            case c => ResolvedAst.Expression.FixpointConstraint(c, tvar, loc)
>>>>>>> e17c3271
          }

        case NamedAst.Expression.FixpointCompose(exp1, exp2, tvar, loc) =>
          for {
            e1 <- visit(exp1, tenv0)
            e2 <- visit(exp2, tenv0)
          } yield ResolvedAst.Expression.FixpointCompose(e1, e2, tvar, loc)

        case NamedAst.Expression.FixpointSolve(exp, tvar, loc) =>
          for {
            e <- visit(exp, tenv0)
          } yield ResolvedAst.Expression.FixpointSolve(e, tvar, loc)

        case NamedAst.Expression.FixpointCheck(exp, tvar, loc) =>
          for {
            e <- visit(exp, tenv0)
          } yield ResolvedAst.Expression.FixpointCheck(e, tvar, loc)

        case NamedAst.Expression.FixpointDelta(exp, tvar, loc) =>
          for {
            e <- visit(exp, tenv0)
          } yield ResolvedAst.Expression.FixpointDelta(e, tvar, loc)

        case NamedAst.Expression.FixpointProject(name, exp1, exp2, tvar, loc) =>
          for {
            sym <- lookupPredicateSymbol(name, ns0, prog0)
            e1 <- visit(exp1, tenv0)
            e2 <- visit(exp2, tenv0)
          } yield ResolvedAst.Expression.FixpointProject(sym, e1, e2, tvar, loc)

        case NamedAst.Expression.FixpointEntails(exp1, exp2, tvar, loc) =>
          for {
            e1 <- visit(exp1, tenv0)
            e2 <- visit(exp2, tenv0)
          } yield ResolvedAst.Expression.FixpointEntails(e1, e2, tvar, loc)

        case NamedAst.Expression.UserError(tvar, loc) => ResolvedAst.Expression.UserError(tvar, loc).toSuccess
      }

      visit(exp0, Map.empty)
    }

  }

  object Patterns {

    /**
      * Performs name resolution on the given pattern `pat0` in the namespace `ns0`.
      */
    def resolve(pat0: NamedAst.Pattern, ns0: Name.NName, prog0: NamedAst.Root): Validation[ResolvedAst.Pattern, ResolutionError] = {

      def visit(p0: NamedAst.Pattern): Validation[ResolvedAst.Pattern, ResolutionError] = p0 match {
        case NamedAst.Pattern.Wild(tvar, loc) => ResolvedAst.Pattern.Wild(tvar, loc).toSuccess

        case NamedAst.Pattern.Var(sym, tvar, loc) => ResolvedAst.Pattern.Var(sym, tvar, loc).toSuccess

        case NamedAst.Pattern.Unit(loc) => ResolvedAst.Pattern.Unit(loc).toSuccess

        case NamedAst.Pattern.True(loc) => ResolvedAst.Pattern.True(loc).toSuccess

        case NamedAst.Pattern.False(loc) => ResolvedAst.Pattern.False(loc).toSuccess

        case NamedAst.Pattern.Char(lit, loc) => ResolvedAst.Pattern.Char(lit, loc).toSuccess

        case NamedAst.Pattern.Float32(lit, loc) => ResolvedAst.Pattern.Float32(lit, loc).toSuccess

        case NamedAst.Pattern.Float64(lit, loc) => ResolvedAst.Pattern.Float64(lit, loc).toSuccess

        case NamedAst.Pattern.Int8(lit, loc) => ResolvedAst.Pattern.Int8(lit, loc).toSuccess

        case NamedAst.Pattern.Int16(lit, loc) => ResolvedAst.Pattern.Int16(lit, loc).toSuccess

        case NamedAst.Pattern.Int32(lit, loc) => ResolvedAst.Pattern.Int32(lit, loc).toSuccess

        case NamedAst.Pattern.Int64(lit, loc) => ResolvedAst.Pattern.Int64(lit, loc).toSuccess

        case NamedAst.Pattern.BigInt(lit, loc) => ResolvedAst.Pattern.BigInt(lit, loc).toSuccess

        case NamedAst.Pattern.Str(lit, loc) => ResolvedAst.Pattern.Str(lit, loc).toSuccess

        case NamedAst.Pattern.Tag(enum, tag, pat, tvar, loc) =>
          for {
            d <- lookupEnumByTag(enum, tag, ns0, prog0)
            p <- visit(pat)
          } yield ResolvedAst.Pattern.Tag(d.sym, tag.name, p, tvar, loc)

        case NamedAst.Pattern.Tuple(elms, tvar, loc) =>
          for {
            es <- traverse(elms)(visit)
          } yield ResolvedAst.Pattern.Tuple(es, tvar, loc)
      }

      visit(pat0)
    }

  }

  object Predicates {

    object Head {
      /**
        * Performs name resolution on the given head predicate `h0` in the given namespace `ns0`.
        */
      def resolve(h0: NamedAst.Predicate.Head, tenv0: Map[Symbol.VarSym, Type], ns0: Name.NName, prog0: NamedAst.Root)(implicit genSym: GenSym): Validation[ResolvedAst.Predicate.Head, ResolutionError] = h0 match {
        case NamedAst.Predicate.Head.True(loc) => ResolvedAst.Predicate.Head.True(loc).toSuccess

        case NamedAst.Predicate.Head.False(loc) => ResolvedAst.Predicate.Head.False(loc).toSuccess

        case NamedAst.Predicate.Head.Atom(qname, exp, terms, tvar, loc) =>
          for {
            sym <- lookupPredicateSymbol(qname, ns0, prog0)
            e <- Expressions.resolve(exp, tenv0, ns0, prog0)
            ts <- traverse(terms)(t => Expressions.resolve(t, Map.empty, ns0, prog0))
          } yield ResolvedAst.Predicate.Head.Atom(sym, e, ts, tvar, loc)
      }
    }

    object Body {
      /**
        * Performs name resolution on the given body predicate `b0` in the given namespace `ns0`.
        */
      def resolve(b0: NamedAst.Predicate.Body, tenv0: Map[Symbol.VarSym, Type], ns0: Name.NName, prog0: NamedAst.Root)(implicit genSym: GenSym): Validation[ResolvedAst.Predicate.Body, ResolutionError] = b0 match {
        case NamedAst.Predicate.Body.Atom(qname, exp, polarity, terms, tvar, loc) =>
          for {
            sym <- lookupPredicateSymbol(qname, ns0, prog0)
            e <- Expressions.resolve(exp, tenv0, ns0, prog0)
            ts <- traverse(terms)(t => Patterns.resolve(t, ns0, prog0))
          } yield ResolvedAst.Predicate.Body.Atom(sym, e, polarity, ts, tvar, loc)

        case NamedAst.Predicate.Body.Filter(qname, terms, loc) =>
          for {
            lookupResult <- lookupQName(qname, ns0, prog0)
            ts <- traverse(terms)(t => Expressions.resolve(t, Map.empty, ns0, prog0))
          } yield {
            lookupResult match {
              case LookupResult.Def(sym) => ResolvedAst.Predicate.Body.Filter(sym, ts, loc)
              case LookupResult.Eff(sym) => throw InternalCompilerException(s"Unexpected effect here: ${sym.toString}")
              case LookupResult.Sig(sym) => throw InternalCompilerException(s"Unexpected signature here: ${sym.toString}")
            }
          }

        case NamedAst.Predicate.Body.Functional(sym, term, loc) =>
          for {
            t <- Expressions.resolve(term, Map.empty, ns0, prog0)
          } yield ResolvedAst.Predicate.Body.Functional(sym, t, loc)
      }
    }

  }

  object Properties {

    /**
      * Performs name resolution on each of the given `properties` in the given namespace `ns0`.
      */
    def resolve(properties: List[NamedAst.Property], ns0: Name.NName, prog0: NamedAst.Root)(implicit genSym: GenSym): Validation[List[ResolvedAst.Property], ResolutionError] = {
      traverse(properties)(p => resolve(p, ns0, prog0))
    }

    /**
      * Performs name resolution on the given property `p0` in the given namespace `ns0`.
      */
    def resolve(p0: NamedAst.Property, ns0: Name.NName, prog0: NamedAst.Root)(implicit genSym: GenSym): Validation[ResolvedAst.Property, ResolutionError] = {
      for {
        e <- Expressions.resolve(p0.exp, Map.empty, ns0, prog0)
      } yield ResolvedAst.Property(p0.law, p0.defn, e, p0.loc)
    }

  }

  object Params {

    /**
      * Performs name resolution on the given constraint parameter `cparam0` in the given namespace `ns0`.
      */
    def resolve(cparam0: NamedAst.ConstraintParam, ns0: Name.NName, prog0: NamedAst.Root): Validation[ResolvedAst.ConstraintParam, ResolutionError] = cparam0 match {
      case NamedAst.ConstraintParam.HeadParam(sym, tpe, loc) => ResolvedAst.ConstraintParam.HeadParam(sym, tpe, loc).toSuccess
      case NamedAst.ConstraintParam.RuleParam(sym, tpe, loc) => ResolvedAst.ConstraintParam.RuleParam(sym, tpe, loc).toSuccess
    }

    /**
      * Performs name resolution on the given formal parameter `fparam0` in the given namespace `ns0`.
      */
    def resolve(fparam0: NamedAst.FormalParam, ns0: Name.NName, prog0: NamedAst.Root): Validation[ResolvedAst.FormalParam, ResolutionError] = {
      for {
        t <- lookupType(fparam0.tpe, ns0, prog0)
      } yield ResolvedAst.FormalParam(fparam0.sym, fparam0.mod, t, fparam0.loc)
    }

    /**
      * Performs name resolution on the given type parameter `tparam0` in the given namespace `ns0`.
      */
    def resolve(tparam0: NamedAst.TypeParam, ns0: Name.NName, prog0: NamedAst.Root): Validation[ResolvedAst.TypeParam, ResolutionError] = {
      ResolvedAst.TypeParam(tparam0.name, tparam0.tpe, tparam0.loc).toSuccess
    }

  }

  /**
    * Performs name resolution on the given formal parameters `fparams0`.
    */
  def resolveFormalParams(fparams0: List[NamedAst.FormalParam], ns0: Name.NName, prog0: NamedAst.Root): Validation[List[ResolvedAst.FormalParam], ResolutionError] = {
    traverse(fparams0)(fparam => Params.resolve(fparam, ns0, prog0))
  }

  /**
    * Performs name resolution on the given type parameters `tparams0`.
    */
  def resolveTypeParams(tparams0: List[NamedAst.TypeParam], ns0: Name.NName, prog0: NamedAst.Root): Validation[List[ResolvedAst.TypeParam], ResolutionError] =
    traverse(tparams0)(tparam => Params.resolve(tparam, ns0, prog0))

  /**
    * Performs name resolution on the given handler bindings `bs0`.
    */
  def resolveHandlerBindings(bs0: List[NamedAst.HandlerBinding], tenv0: Map[Symbol.VarSym, Type], ns0: Name.NName, prog0: NamedAst.Root)(implicit genSym: GenSym): Validation[List[ResolvedAst.HandlerBinding], ResolutionError] = {
    // TODO: Check that there is no overlap?
    traverse(bs0)(b => resolveHandlerBindings(b, tenv0, ns0, prog0))
  }

  /**
    * Performs name resolution on the given handler binding `b0`.
    */
  def resolveHandlerBindings(b0: NamedAst.HandlerBinding, tenv0: Map[Symbol.VarSym, Type], ns0: Name.NName, prog0: NamedAst.Root)(implicit genSym: GenSym): Validation[ResolvedAst.HandlerBinding, ResolutionError] = b0 match {
    case NamedAst.HandlerBinding(qname, exp0) =>
      for {
        eff <- lookupEff(qname, ns0, prog0)
        exp <- Expressions.resolve(exp0, tenv0, ns0, prog0)
      } yield ResolvedAst.HandlerBinding(eff.sym, exp)
  }

  /**
    * Performs name resolution on the given scheme `sc0`.
    */
  def resolveScheme(sc0: NamedAst.Scheme, ns0: Name.NName, prog0: NamedAst.Root): Validation[Scheme, ResolutionError] = {
    for {
      base <- lookupType(sc0.base, ns0, prog0)
    } yield Scheme(sc0.quantifiers, base)
  }

  /**
    * The result of a qualified name lookup.
    */
  sealed trait LookupResult

  object LookupResult {

    case class Def(sym: Symbol.DefnSym) extends LookupResult

    case class Eff(sym: Symbol.EffSym) extends LookupResult

    case class Sig(sym: Symbol.SigSym) extends LookupResult

  }

  /**
    * Finds the definition with the qualified name `qname` in the namespace `ns0`.
    */
  def lookupQName(qname: Name.QName, ns0: Name.NName, prog0: NamedAst.Root): Validation[LookupResult, ResolutionError] = {
    val defOpt = tryLookupDef(qname, ns0, prog0)
    val effOpt = tryLookupEff(qname, ns0, prog0)
    val sigOpt = tryLookupSig(qname, ns0, prog0)

    (defOpt, effOpt, sigOpt) match {
      case (None, None, None) => ResolutionError.UndefinedName(qname, ns0, qname.loc).toFailure
      case (Some(d), None, None) => getDefIfAccessible(d, ns0, qname.loc)
      case (None, Some(e), None) => getEffIfAccessible(e, ns0, qname.loc)
      case (None, None, Some(s)) => getSigIfAccessible(s, ns0, qname.loc)
      case (Some(d), Some(e), None) => ResolutionError.AmbiguousName(qname, ns0, List(d.loc, e.loc), qname.loc).toFailure
      case (Some(d), None, Some(s)) => ResolutionError.AmbiguousName(qname, ns0, List(d.loc, s.loc), qname.loc).toFailure
      case (None, Some(e), Some(s)) => ResolutionError.AmbiguousName(qname, ns0, List(e.loc, s.loc), qname.loc).toFailure
      case (Some(d), Some(e), Some(s)) => ResolutionError.AmbiguousName(qname, ns0, List(d.loc, e.loc, s.loc), qname.loc).toFailure
    }
  }

  /**
    * Tries to a def with the qualified name `qname` in the namespace `ns0`.
    */
  def tryLookupDef(qname: Name.QName, ns0: Name.NName, prog0: NamedAst.Root): Option[NamedAst.Def] = {
    // Check whether the name is fully-qualified.
    if (qname.isUnqualified) {
      // Case 1: Unqualified name. Lookup in the current namespace.
      val defnOpt = prog0.defs.getOrElse(ns0, Map.empty).get(qname.ident.name)

      defnOpt match {
        case Some(defn) =>
          // Case 1.2: Found in the current namespace.
          Some(defn)
        case None =>
          // Case 1.1: Try the global namespace.
          prog0.defs.getOrElse(Name.RootNS, Map.empty).get(qname.ident.name)
      }
    } else {
      // Case 2: Qualified. Lookup in the given namespace.
      prog0.defs.getOrElse(qname.namespace, Map.empty).get(qname.ident.name)
    }
  }

  /**
    * Tries to find an eff with the qualified name `qname` in the namespace `ns0`.
    */
  def lookupEff(qname: Name.QName, ns0: Name.NName, prog0: NamedAst.Root): Validation[NamedAst.Eff, ResolutionError] = {
    tryLookupEff(qname, ns0, prog0) match {
      case None => ResolutionError.UndefinedEff(qname, ns0, qname.loc).toFailure
      case Some(eff) => eff.toSuccess
    }
  }

  /**
    * Finds the given effect with the qualified name `qname` in the namespace `ns0`.
    */
  def tryLookupEff(qname: Name.QName, ns0: Name.NName, prog0: NamedAst.Root): Option[NamedAst.Eff] = {
    // Check whether the name is fully-qualified.
    if (qname.isUnqualified) {
      // Case 1: Unqualified name. Lookup in the current namespace.
      val defnOpt = prog0.effs.getOrElse(ns0, Map.empty).get(qname.ident.name)

      defnOpt match {
        case Some(eff) =>
          // Case 1.2: Found in the current namespace.
          Some(eff)
        case None =>
          // Case 1.1: Try the global namespace.
          prog0.effs.getOrElse(Name.RootNS, Map.empty).get(qname.ident.name)
      }
    } else {
      // Case 2: Qualified. Lookup in the given namespace.
      prog0.effs.getOrElse(qname.namespace, Map.empty).get(qname.ident.name)
    }
  }

  /**
    * Finds the given signature with the qualified name `qname` in the namespace `ns0`.
    */
  def tryLookupSig(qname: Name.QName, ns0: Name.NName, prog0: NamedAst.Root): Option[NamedAst.Sig] = {
    // Check whether the name is fully-qualified.
    if (qname.isUnqualified) {
      // TODO: We currently only lookup in the global namespace.

      // Case 1: Unqualified name. Lookup the classes in the global namespace.
      val classes = prog0.classes.getOrElse(Name.RootNS, Map.empty).values

      // A mutable collection of candidate signatures.
      val candidates = mutable.Set.empty[NamedAst.Sig]

      // Look through each class to see if it contains a usable signature.
      // TODO: This is very inefficient. It would be better to have a map of signatures in each ns.
      for (NamedAst.Class(doc, mod, sym, quantifiers, head, body, sigs, laws, loc) <- classes) {
        sigs.get(qname.ident.name) match {
          case None => // no such signature in the current class.
          case Some(sig) =>
            candidates += sig
        }
      }

      // Check how many candidate signatures were found.
      if (candidates.isEmpty) {
        // Case 1: No candidate signatures.
        None
      } else if (candidates.size == 1) {
        // Case 2: Exactly one candidate signature.
        Some(candidates.head)
      } else {
        // Case 3: Multiple candidate signatures.
        // TODO: Need to return validation?
        throw InternalCompilerException(s"Ambigious signature.")
      }
    } else {
      // Case 2: Qualified.
      // TODO: We currently only look for unqualified names.
      None
    }
  }

  /**
    * Finds the class with the qualified name `qname` in the namespace `ns0`.
    */
  def lookupClass(qname: Name.QName, ns0: Name.NName, prog0: NamedAst.Root): Validation[Symbol.ClassSym, ResolutionError] = {
    // Check whether the name is fully-qualified.
    if (qname.isUnqualified) {
      // Lookup in the current namespace.
      prog0.classes.getOrElse(ns0, Map.empty).get(qname.ident.name) match {
        case Some(clazz) =>
          // Case 1.1 : The class is defined in the current namespace.
          getClassIfAccessible(clazz, ns0, qname.loc).map(_.sym)
        case None =>
          // Case 1.2: The class was not found in the current namespace.
          // Try the root namespace.
          prog0.classes.getOrElse(Name.RootNS, Map.empty).get(qname.ident.name) match {
            case Some(clazz) =>
              // Case 1.2.1: The class is defined in the root namespace.
              getClassIfAccessible(clazz, ns0, qname.loc).map(_.sym)
            case None =>
              // Case 1.2.2: The class was not found. Neither in the current namespace nor in the root namespace.
              ResolutionError.UndefinedClass(qname, qname.namespace, qname.loc).toFailure
          }
      }
    } else {
      // Lookup in the qualified namespace.
      prog0.classes.getOrElse(qname.namespace, Map.empty).get(qname.ident.name) match {
        case Some(clazz) =>
          // Case 2.1: The class was found in the qualified namespace.
          getClassIfAccessible(clazz, ns0, qname.loc).map(_.sym)
        case None =>
          // Case 2.2: The class was not found in the qualified namespace.
          ResolutionError.UndefinedClass(qname, qname.namespace, qname.loc).toFailure
      }
    }
  }

  /**
    * Finds the enum definition matching the given qualified name and tag.
    */
  def lookupEnumByTag(qname: Option[Name.QName], tag: Name.Ident, ns: Name.NName, prog0: NamedAst.Root): Validation[NamedAst.Enum, ResolutionError] = {
    /*
     * Lookup the tag name in all enums across all namespaces.
     */
    val globalMatches = mutable.Set.empty[NamedAst.Enum]
    for ((_, decls) <- prog0.enums) {
      for ((enumName, decl) <- decls) {
        for ((tagName, caze) <- decl.cases) {
          if (tag.name == tagName) {
            globalMatches += decl
          }
        }
      }
    }

    // Case 1: Exact match found. Simply return it.
    if (globalMatches.size == 1) {
      return getEnumIfAccessible(globalMatches.head, ns, tag.loc)
    }

    // Case 2: No or multiple matches found.
    // Lookup the tag in either the fully qualified namespace or the current namespace.
    val namespace = if (qname.exists(_.isQualified)) qname.get.namespace else ns

    /*
     * Lookup the tag name in all enums in the current namespace.
     */
    val namespaceMatches = mutable.Set.empty[NamedAst.Enum]
    for ((enumName, decl) <- prog0.enums.getOrElse(namespace, Map.empty[String, NamedAst.Enum])) {
      for ((tagName, caze) <- decl.cases) {
        if (tag.name == tagName) {
          namespaceMatches += decl
        }
      }
    }

    // Case 2.1: Exact match found in namespace. Simply return it.
    if (namespaceMatches.size == 1) {
      return getEnumIfAccessible(namespaceMatches.head, ns, tag.loc)
    }

    // Case 2.2: No matches found in namespace.
    if (namespaceMatches.isEmpty) {
      return ResolutionError.UndefinedTag(tag.name, ns, tag.loc).toFailure
    }

    // Case 2.3: Multiple matches found in namespace and no enum name.
    if (qname.isEmpty) {
      val locs = namespaceMatches.map(_.sym.loc).toList.sorted
      return ResolutionError.AmbiguousTag(tag.name, ns, locs, tag.loc).toFailure
    }

    // Case 2.4: Multiple matches found in namespace and an enum name is available.
    val filteredMatches = namespaceMatches.filter(_.sym.name == qname.get.ident.name)
    if (filteredMatches.size == 1) {
      return getEnumIfAccessible(filteredMatches.head, ns, tag.loc)
    }

    ResolutionError.UndefinedTag(tag.name, ns, tag.loc).toFailure
  }

  /**
    * Finds the table of the given `qname` in the namespace `ns`.
    */
  def lookupPredicateSymbol(qname: Name.QName, ns: Name.NName, prog0: NamedAst.Root): Validation[Symbol.PredSym, ResolutionError] = {
    val (relations, lattices) = if (qname.isUnqualified) {
      // Lookup in the current namespace.
      (prog0.relations.getOrElse(ns, Map.empty), prog0.lattices.getOrElse(ns, Map.empty))
    } else {
      // Lookup in the qualified namespace.
      (prog0.relations.getOrElse(qname.namespace, Map.empty), prog0.lattices.getOrElse(qname.namespace, Map.empty))
    }

    // Lookup the relation/lattice in the maps.
    val relationOpt = relations.get(qname.ident.name)
    val latticeOpt = lattices.get(qname.ident.name)

    (relationOpt, latticeOpt) match {
      case (None, None) => ResolutionError.UndefinedTable(qname, ns, qname.loc).toFailure
      case (Some(rel), None) => getRelationIfAccessible(rel, ns, qname.loc)
      case (None, Some(lat)) => getLatticeIfAccessible(lat, ns, qname.loc)
      case (Some(rel), Some(lat)) => ResolutionError.AmbiguousRelationOrLattice(qname, ns, List(rel.loc, lat.loc), qname.loc).toFailure
    }
  }


  // TODO: Move
  /**
    * Ensures that every declared effect in `effs` has one handler in `handlers`.
    */
  def checkDefaultHandlers(effs: List[(Symbol.EffSym, ResolvedAst.Eff)], handlers: List[(Symbol.EffSym, ResolvedAst.Handler)]): Validation[Unit, ResolutionError] = {
    //
    // Compute the declared and handled effects.
    //
    val declaredEffects = effs.map(_._1)
    val declaredHandlers = handlers.map(_._1)

    //
    // Check if there are any unhandled effects.
    //
    val unhandledEffects = declaredEffects.toSet -- declaredHandlers.toSet
    if (unhandledEffects.isEmpty)
      ().toSuccess
    else
      ResolutionError.UnhandledEffect(unhandledEffects.head).toFailure
  }

  /**
    * Returns `true` iff the given type `tpe0` is the Unit type.
    */
  def isUnitType(tpe: NamedAst.Type): Boolean = tpe match {
    case NamedAst.Type.Unit(loc) => true
    case _ => false
  }

  /**
    * Resolves the given type `tpe0` in the given namespace `ns0`.
    */
  // TODO: Add support for Higher-Kinded types.
  def lookupType(tpe0: NamedAst.Type, ns0: Name.NName, root: NamedAst.Root): Validation[Type, ResolutionError] = tpe0 match {
    case NamedAst.Type.Var(tvar, loc) => tvar.toSuccess
    case NamedAst.Type.Unit(loc) => Type.Unit.toSuccess
    case NamedAst.Type.Ambiguous(qname, loc) if qname.isUnqualified => qname.ident.name match {
      // Basic Types
      case "Unit" => Type.Unit.toSuccess
      case "Bool" => Type.Bool.toSuccess
      case "Char" => Type.Char.toSuccess
      case "Float" => Type.Float64.toSuccess
      case "Float32" => Type.Float32.toSuccess
      case "Float64" => Type.Float64.toSuccess
      case "Int" => Type.Int32.toSuccess
      case "Int8" => Type.Int8.toSuccess
      case "Int16" => Type.Int16.toSuccess
      case "Int32" => Type.Int32.toSuccess
      case "Int64" => Type.Int64.toSuccess
      case "BigInt" => Type.BigInt.toSuccess
      case "Str" => Type.Str.toSuccess
      case "Channel" => Type.Channel.toSuccess
      case "Array" => Type.Array.toSuccess
      case "Vector" => Type.Vector.toSuccess
      case "Ref" => Type.Ref.toSuccess

      // Disambiguate type.
      case typeName =>
        (lookupEnum(typeName, ns0, root), lookupRelation(typeName, ns0, root), lookupLattice(typeName, ns0, root)) match {
          // Case 1: Not Found.
          case (None, None, None) => ResolutionError.UndefinedType(qname, ns0, loc).toFailure

          // Case 2: Enum.
          case (Some(enum), None, None) => getEnumTypeIfAccessible(enum, ns0, ns0.loc)

          // Case 3: Relation.
          case (None, Some(rel), None) => getRelationTypeIfAccessible(rel, ns0, root, ns0.loc)

          // Case 4: Lattice.
          case (None, None, Some(lat)) => getLatticeTypeIfAccessible(lat, ns0, root, ns0.loc)

          // Case 5: Errors.
          case (Some(enum), Some(rel), None) => ResolutionError.AmbiguousType(typeName, ns0, List(enum.loc, rel.loc), loc).toFailure
          case (Some(enum), None, Some(lat)) => ResolutionError.AmbiguousType(typeName, ns0, List(enum.loc, lat.loc), loc).toFailure
          case (None, Some(rel), Some(lat)) => ResolutionError.AmbiguousType(typeName, ns0, List(rel.loc, lat.loc), loc).toFailure
          case (Some(enum), Some(rel), Some(lat)) => ResolutionError.AmbiguousType(typeName, ns0, List(enum.loc, rel.loc, lat.loc), loc).toFailure
        }
    }
    case NamedAst.Type.Ambiguous(qname, loc) if qname.isQualified =>
      // Lookup the enum using the namespace.
      val decls = root.enums.getOrElse(qname.namespace, Map.empty)
      decls.get(qname.ident.name) match {
        case None => ResolutionError.UndefinedType(qname, ns0, loc).toFailure
        case Some(enum) => getEnumTypeIfAccessible(enum, ns0, ns0.loc)
      }
    case NamedAst.Type.Enum(sym) =>
      Type.Enum(sym, Kind.Star).toSuccess

    case NamedAst.Type.Tuple(elms0, loc) =>
      for (
        elms <- traverse(elms0)(tpe => lookupType(tpe, ns0, root))
      ) yield Type.mkTuple(elms)

    case NamedAst.Type.RecordEmpty(loc) =>
      Type.RecordEmpty.toSuccess

    case NamedAst.Type.RecordExtend(label, value, rest, loc) =>
      for {
        v <- lookupType(value, ns0, root)
        r <- lookupType(rest, ns0, root)
      } yield Type.RecordExtend(label.name, v, r)

    case NamedAst.Type.Schema(predicates, loc) =>
      val predicatesVal = traverse(predicates) {
        case (qname, typeArgs) =>
          val predSymVal = lookupPredicateSymbol(qname, ns0, root)
          val typeArgsVal = traverse(typeArgs)(lookupType(_, ns0, root))

          mapN(predSymVal, typeArgsVal) {
            case (sym, attr) => sym -> Type.mkRelationOrLattice(sym, attr)
          }
      }

      predicatesVal map {
        case m => Type.Schema(m.toMap)
      }

    case NamedAst.Type.Nat(len, loc) => Type.Succ(len, Type.Zero).toSuccess

    case NamedAst.Type.Native(fqn, loc) =>
      lookupJvmClass(fqn.mkString("."), loc) map {
        case clazz => Type.Native(clazz)
      }

    case NamedAst.Type.Arrow(tparams0, tresult0, loc) =>
      for (
        tparams <- traverse(tparams0)(tpe => lookupType(tpe, ns0, root));
        tresult <- lookupType(tresult0, ns0, root)
      ) yield Type.mkArrow(tparams, tresult)
    case NamedAst.Type.Apply(base0, targ0, loc) =>
      for (
        tpe1 <- lookupType(base0, ns0, root);
        tpe2 <- lookupType(targ0, ns0, root)
      ) yield Type.Apply(tpe1, tpe2)

  }

  /**
    * Optionally returns the enum with the given `name` in the given namespace `ns0`.
    */
  private def lookupEnum(typeName: String, ns0: Name.NName, root: NamedAst.Root): Option[NamedAst.Enum] = {
    val enumsInNamespace = root.enums.getOrElse(ns0, Map.empty)
    enumsInNamespace.get(typeName) orElse {
      val enumsInRootNS = root.enums.getOrElse(Name.RootNS, Map.empty)
      enumsInRootNS.get(typeName)
    }
  }

  /**
    * Optionally returns the relation with the given `name` in the given namespace `ns0`.
    */
  private def lookupRelation(typeName: String, ns0: Name.NName, root: NamedAst.Root): Option[NamedAst.Relation] = {
    val relationsInNS = root.relations.getOrElse(ns0, Map.empty)
    relationsInNS.get(typeName) orElse {
      val relationsInRootNS = root.relations.getOrElse(Name.RootNS, Map.empty)
      relationsInRootNS.get(typeName)
    }
  }

  /**
    * Optionally returns the lattice with the given `name` in the given namespace `ns0`.
    */
  private def lookupLattice(name: String, ns0: Name.NName, root: NamedAst.Root): Option[NamedAst.Lattice] = {
    val latticesInNS = root.lattices.getOrElse(ns0, Map.empty)
    latticesInNS.get(name) orElse {
      val latticesInRootNS = root.lattices.getOrElse(Name.RootNS, Map.empty)
      latticesInRootNS.get(name)
    }
  }

  /**
    * Successfully returns the given class `clazz0` if it is accessible from the given namespace `ns0`.
    *
    * Otherwise fails with a resolution error.
    *
    * A class `clazz0` is accessible from a namespace `ns0` if:
    *
    * (a) the class is marked public, or
    * (b) the class is defined in the namespace `ns0` itself or in a parent of `ns0`.
    */
  def getClassIfAccessible(class0: NamedAst.Class, ns0: Name.NName, loc: SourceLocation): Validation[NamedAst.Class, ResolutionError] = {
    //
    // Check if the definition is marked public.
    //
    if (class0.mod.isPublic)
      return class0.toSuccess

    //
    // Check if the definition is defined in `ns0` or in a parent of `ns0`.
    //
    val prefixNs = class0.sym.namespace
    val targetNs = ns0.idents.map(_.name)
    if (targetNs.startsWith(prefixNs))
      return class0.toSuccess

    //
    // The definition is not accessible.
    //
    ResolutionError.InaccessibleClass(class0.sym, ns0, loc).toFailure
  }

  /**
    * Successfully returns the given definition `defn0` if it is accessible from the given namespace `ns0`.
    *
    * Otherwise fails with a resolution error.
    *
    * A definition `defn0` is accessible from a namespace `ns0` if:
    *
    * (a) the definition is marked public, or
    * (b) the definition is defined in the namespace `ns0` itself or in a parent of `ns0`.
    */
  def getDefIfAccessible(defn0: NamedAst.Def, ns0: Name.NName, loc: SourceLocation): Validation[LookupResult, ResolutionError] = {
    //
    // Check if the definition is marked public.
    //
    if (defn0.mod.isPublic)
      return LookupResult.Def(defn0.sym).toSuccess

    //
    // Check if the definition is defined in `ns0` or in a parent of `ns0`.
    //
    val prefixNs = defn0.sym.namespace
    val targetNs = ns0.idents.map(_.name)
    if (targetNs.startsWith(prefixNs))
      return LookupResult.Def(defn0.sym).toSuccess

    //
    // The definition is not accessible.
    //
    ResolutionError.InaccessibleDef(defn0.sym, ns0, loc).toFailure
  }

  /**
    * Successfully returns the given effect `eff0` if it is accessible from the given namespace `ns0`.
    *
    * Otherwise fails with a resolution error.
    *
    * An effect `eff0` is accessible from a namespace `ns0` if:
    *
    * (a) the effect is marked public, or
    * (b) the effect is defined in the namespace `ns0` itself or in a parent of `ns0`.
    */
  def getEffIfAccessible(eff0: NamedAst.Eff, ns0: Name.NName, loc: SourceLocation): Validation[LookupResult, ResolutionError] = {
    //
    // Check if the effect is marked public.
    //
    if (eff0.mod.isPublic)
      return LookupResult.Eff(eff0.sym).toSuccess

    //
    // Check if the effect is defined in `ns0` or in a parent of `ns0`.
    //
    val prefixNs = eff0.sym.namespace
    val targetNs = ns0.idents.map(_.name)
    if (targetNs.startsWith(prefixNs))
      return LookupResult.Eff(eff0.sym).toSuccess

    //
    // The effect is not accessible.
    //
    ResolutionError.InaccessibleEff(eff0.sym, ns0, loc).toFailure
  }

  /**
    * Successfully returns the given signature `sig0` if it is accessible from the given namespace `ns0`.
    *
    * Otherwise fails with a resolution error.
    */
  def getSigIfAccessible(sig0: NamedAst.Sig, ns0: Name.NName, loc: SourceLocation): Validation[LookupResult, ResolutionError] = {
    LookupResult.Sig(sig0.sym).toSuccess
  }

  /**
    * Successfully returns the given `enum0` if it is accessible from the given namespace `ns0`.
    *
    * Otherwise fails with a resolution error.
    *
    * An enum is accessible from a namespace `ns0` if:
    *
    * (a) the definition is marked public, or
    * (b) the definition is defined in the namespace `ns0` itself or in a parent of `ns0`.
    */
  def getEnumIfAccessible(enum0: NamedAst.Enum, ns0: Name.NName, loc: SourceLocation): Validation[NamedAst.Enum, ResolutionError] = {
    //
    // Check if the definition is marked public.
    //
    if (enum0.mod.isPublic)
      return enum0.toSuccess

    //
    // Check if the enum is defined in `ns0` or in a parent of `ns0`.
    //
    val prefixNs = enum0.sym.namespace
    val targetNs = ns0.idents.map(_.name)
    if (targetNs.startsWith(prefixNs))
      return enum0.toSuccess

    //
    // The enum is not accessible.
    //
    ResolutionError.InaccessibleEnum(enum0.sym, ns0, loc).toFailure
  }

  /**
    * Successfully returns the given relation `rel0` if it is accessible from the given namespace `ns0`.
    *
    * Otherwise fails with a resolution error.
    *
    * A relation `rel0` is accessible from a namespace `ns0` if:
    *
    * (a) the relation is marked public, or
    * (b) the relation is defined in the namespace `ns0` itself or in a parent of `ns0`.
    */
  def getRelationIfAccessible(rel0: NamedAst.Relation, ns0: Name.NName, loc: SourceLocation): Validation[Symbol.RelSym, ResolutionError] = {
    //
    // Check if the relation is marked public.
    //
    if (rel0.mod.isPublic)
      return rel0.sym.toSuccess

    //
    // Check if the relation is defined in `ns0` or in a parent of `ns0`.
    //
    val prefixNs = rel0.sym.namespace
    val targetNs = ns0.idents.map(_.name)
    if (targetNs.startsWith(prefixNs))
      return rel0.sym.toSuccess

    //
    // The relation is not accessible.
    //
    ResolutionError.InaccessibleRelation(rel0.sym, ns0, loc).toFailure
  }

  /**
    * Successfully returns the given lattice `lat0` if it is accessible from the given namespace `ns0`.
    *
    * Otherwise fails with a resolution error.
    *
    * A relation `lat0` is accessible from a namespace `ns0` if:
    *
    * (a) the lattice is marked public, or
    * (b) the lattice is defined in the namespace `ns0` itself or in a parent of `ns0`.
    */
  def getLatticeIfAccessible(lat0: NamedAst.Lattice, ns0: Name.NName, loc: SourceLocation): Validation[Symbol.LatSym, ResolutionError] = {
    //
    // Check if the lattice is marked public.
    //
    if (lat0.mod.isPublic)
      return lat0.sym.toSuccess

    //
    // Check if the lattice is defined in `ns0` or in a parent of `ns0`.
    //
    val prefixNs = lat0.sym.namespace
    val targetNs = ns0.idents.map(_.name)
    if (targetNs.startsWith(prefixNs))
      return lat0.sym.toSuccess

    //
    // The lattice is not accessible.
    //
    ResolutionError.InaccessibleLattice(lat0.sym, ns0, loc).toFailure
  }

  /**
    * Successfully returns the type of the given `enum0` if it is accessible from the given namespace `ns0`.
    *
    * Otherwise fails with a resolution error.
    */
  def getEnumTypeIfAccessible(enum0: NamedAst.Enum, ns0: Name.NName, loc: SourceLocation): Validation[Type, ResolutionError] =
    getEnumIfAccessible(enum0, ns0, loc) map {
      case enum => Type.Enum(enum.sym, Kind.Star)
    }

  /**
    * Successfully returns the type of the given `rel0` if it is accessible from the given namespace `ns0`.
    *
    * Otherwise fails with a resolution error.
    */
  def getRelationTypeIfAccessible(rel0: NamedAst.Relation, ns0: Name.NName, root: NamedAst.Root, loc: SourceLocation): Validation[Type, ResolutionError] = {
    // NB: This is a small hack because the attribute types should be resolved according to the namespace of the relation.
    val declNS = getNS(rel0.sym.namespace)
    getRelationIfAccessible(rel0, ns0, loc) flatMap {
      case sym => traverse(rel0.attr)(a => lookupType(a.tpe, declNS, root)) map {
        case attr => Type.mkRelationOrLattice(sym, attr)
      }
    }
  }

  /**
    * Successfully returns the type of the given `lat0` if it is accessible from the given namespace `ns0`.
    *
    * Otherwise fails with a resolution error.
    */
  def getLatticeTypeIfAccessible(lat0: NamedAst.Lattice, ns0: Name.NName, root: NamedAst.Root, loc: SourceLocation): Validation[Type, ResolutionError] = {
    // NB: This is a small hack because the attribute types should be resolved according to the namespace of the relation.
    val declNS = getNS(lat0.sym.namespace)
    getLatticeIfAccessible(lat0, ns0, loc) flatMap {
      case sym => traverse(lat0.attr)(a => lookupType(a.tpe, declNS, root)) map {
        case attr => Type.mkRelationOrLattice(sym, attr)
      }
    }
  }

  /**
    * Returns the class reflection object for the given `className`.
    */
  def lookupJvmClass(className: String, loc: SourceLocation): Validation[Class[_], ResolutionError] = try {
    Class.forName(className).toSuccess
  } catch {
    case ex: ClassNotFoundException => ResolutionError.UndefinedNativeClass(className, loc).toFailure
  }

  /**
    * Returns a synthetic namespace obtained from the given sequence of namespace `parts`.
    */
  private def getNS(parts: List[String]): Name.NName = {
    val sp1 = SourcePosition.Unknown
    val sp2 = SourcePosition.Unknown
    val idents = parts.map(s => Name.Ident(sp1, s, sp2))
    Name.NName(sp1, idents, sp2)
  }

}<|MERGE_RESOLUTION|>--- conflicted
+++ resolved
@@ -681,7 +681,6 @@
             es <- traverse(args)(e => visit(e, tenv0))
           } yield ResolvedAst.Expression.NativeMethod(method, es, tpe, loc)
 
-<<<<<<< HEAD
         case NamedAst.Expression.NewChannel(tpe, loc) =>
           for {
             t <- lookupType(tpe, ns0, prog0)
@@ -726,15 +725,9 @@
             e <- visit(exp, tenv0)
           } yield ResolvedAst.Expression.Sleep(e, tvar, loc)
 
-        case NamedAst.Expression.NewRelationOrLattice(name, tvar, loc) =>
-          lookupRelationOrLattice(name, ns0, prog0) map {
-            case RelationOrLattice.Rel(sym) => ResolvedAst.Expression.NewRelation(sym, tvar, loc)
-            case RelationOrLattice.Lat(sym) => ResolvedAst.Expression.NewLattice(sym, tvar, loc)
-=======
         case NamedAst.Expression.FixpointConstraint(cons, tvar, loc) =>
           Constraints.resolve(cons, tenv0, ns0, prog0) map {
             case c => ResolvedAst.Expression.FixpointConstraint(c, tvar, loc)
->>>>>>> e17c3271
           }
 
         case NamedAst.Expression.FixpointCompose(exp1, exp2, tvar, loc) =>
