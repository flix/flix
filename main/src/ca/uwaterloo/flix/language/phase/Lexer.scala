/*
 * Copyright 2024 Herluf Baggesen
 *
 * Licensed under the Apache License, Version 2.0 (the "License");
 * you may not use this file except in compliance with the License.
 * You may obtain a copy of the License at
 *
 *   http://www.apache.org/licenses/LICENSE-2.0
 *
 * Unless required by applicable law or agreed to in writing, software
 * distributed under the License is distributed on an "AS IS" BASIS,
 * WITHOUT WARRANTIES OR CONDITIONS OF ANY KIND, either express or implied.
 * See the License for the specific language governing permissions and
 * limitations under the License.
 */
package ca.uwaterloo.flix.language.phase

import ca.uwaterloo.flix.api.Flix
import ca.uwaterloo.flix.language.ast.*
import ca.uwaterloo.flix.language.ast.shared.Source
import ca.uwaterloo.flix.language.dbg.AstPrinter.DebugTokens
import ca.uwaterloo.flix.language.errors.LexerError
import ca.uwaterloo.flix.util.ParOps
import ca.uwaterloo.flix.util.collection.PrefixTree

import scala.annotation.tailrec
import scala.collection.mutable
import scala.util.Random

/**
  * A lexer that is able to tokenize multiple `Source`s in parallel.
  * This lexer is resilient, meaning that when an unrecognized character is encountered,
  * the lexer will simply produce a token of kind `TokenKind.Err` an move on instead of halting.
  * There are some unrecoverable errors though, for example unterminated block-comments or unclosed
  * string literals. In these cases a `TokenKind.Err` will still be produced but it will contain the
  * rest of the source text.
  *
  * See `LexerError` for all error states.
  */
object Lexer {

  /** The end-of-file character (`'\u0000'`). */
  private val EOF = '\u0000'

  /** Keywords - tokens consumed as long as no name-like char follows. */
  private val Keywords: PrefixTree.Node[TokenKind] = {
    val keywords = Array(
      ("Array#", TokenKind.ArrayHash),
      ("List#", TokenKind.ListHash),
      ("Map#", TokenKind.MapHash),
      ("Set#", TokenKind.SetHash),
      ("Static", TokenKind.KeywordStaticUppercase),
      ("Univ", TokenKind.KeywordUniv),
      ("Vector#", TokenKind.VectorHash),
      ("alias", TokenKind.KeywordAlias),
      ("and", TokenKind.KeywordAnd),
      ("as", TokenKind.KeywordAs),
      ("case", TokenKind.KeywordCase),
      ("catch", TokenKind.KeywordCatch),
      ("checked_cast", TokenKind.KeywordCheckedCast),
      ("checked_ecast", TokenKind.KeywordCheckedECast),
      ("choose", TokenKind.KeywordChoose),
      ("choose*", TokenKind.KeywordChooseStar),
      ("def", TokenKind.KeywordDef),
      ("discard", TokenKind.KeywordDiscard),
      ("eff", TokenKind.KeywordEff),
      ("else", TokenKind.KeywordElse),
      ("ematch", TokenKind.KeywordEMatch),
      ("enum", TokenKind.KeywordEnum),
      ("false", TokenKind.KeywordFalse),
      ("fix", TokenKind.KeywordFix),
      ("forA", TokenKind.KeywordForA),
      ("forM", TokenKind.KeywordForM),
      ("forall", TokenKind.KeywordForall),
      ("force", TokenKind.KeywordForce),
      ("foreach", TokenKind.KeywordForeach),
      ("from", TokenKind.KeywordFrom),
      ("handler", TokenKind.KeywordHandler),
      ("if", TokenKind.KeywordIf),
      ("import", TokenKind.KeywordImport),
      ("inject", TokenKind.KeywordInject),
      ("instance", TokenKind.KeywordInstance),
      ("instanceof", TokenKind.KeywordInstanceOf),
      ("into", TokenKind.KeywordInto),
      ("law", TokenKind.KeywordLaw),
      ("lawful", TokenKind.KeywordLawful),
      ("lazy", TokenKind.KeywordLazy),
      ("let", TokenKind.KeywordLet),
      ("match", TokenKind.KeywordMatch),
      ("mod", TokenKind.KeywordMod),
      ("mut", TokenKind.KeywordMut),
      ("new", TokenKind.KeywordNew),
      ("not", TokenKind.KeywordNot),
      ("null", TokenKind.KeywordNull),
      ("open_variant", TokenKind.KeywordOpenVariant),
      ("open_variant_as", TokenKind.KeywordOpenVariantAs),
      ("or", TokenKind.KeywordOr),
      ("override", TokenKind.KeywordOverride),
      ("par", TokenKind.KeywordPar),
      ("pquery", TokenKind.KeywordPQuery),
      ("project", TokenKind.KeywordProject),
      ("psolve", TokenKind.KeywordPSolve),
      ("pub", TokenKind.KeywordPub),
      ("query", TokenKind.KeywordQuery),
      ("redef", TokenKind.KeywordRedef),
      ("region", TokenKind.KeywordRegion),
      ("restrictable", TokenKind.KeywordRestrictable),
      ("run", TokenKind.KeywordRun),
      ("rvadd", TokenKind.KeywordRvadd),
      ("rvand", TokenKind.KeywordRvand),
      ("rvnot", TokenKind.KeywordRvnot),
      ("rvsub", TokenKind.KeywordRvsub),
      ("sealed", TokenKind.KeywordSealed),
      ("select", TokenKind.KeywordSelect),
      ("solve", TokenKind.KeywordSolve),
      ("spawn", TokenKind.KeywordSpawn),
      ("static", TokenKind.KeywordStatic),
      ("struct", TokenKind.KeywordStruct),
      ("throw", TokenKind.KeywordThrow),
      ("trait", TokenKind.KeywordTrait),
      ("true", TokenKind.KeywordTrue),
      ("try", TokenKind.KeywordTry),
      ("type", TokenKind.KeywordType),
      ("typematch", TokenKind.KeywordTypeMatch),
      ("unchecked_cast", TokenKind.KeywordUncheckedCast),
      ("unsafe", TokenKind.KeywordUnsafe),
      ("unsafely", TokenKind.KeywordUnsafely),
      ("use", TokenKind.KeywordUse),
      ("where", TokenKind.KeywordWhere),
      ("with", TokenKind.KeywordWith),
      ("without", TokenKind.KeywordWithout),
      ("xor", TokenKind.KeywordXor),
      ("xvar", TokenKind.KeywordXvar),
      ("yield", TokenKind.KeywordYield),
    )
    PrefixTree.mk(keywords)
  }

  /** Simple tokens - tokens consumed no matter the following char. */
  private val SimpleTokens: PrefixTree.Node[TokenKind] = {
    val simpleTokens = Array(
      ("#(", TokenKind.HashParenL),
      ("#{", TokenKind.HashCurlyL),
      ("#|", TokenKind.HashBar),
      ("(", TokenKind.ParenL),
      (")", TokenKind.ParenR),
      (",", TokenKind.Comma),
      (".{", TokenKind.DotCurlyL),
      (";", TokenKind.Semi),
      ("???", TokenKind.HoleAnonymous),
      ("[", TokenKind.BracketL),
      ("\\", TokenKind.Backslash),
      ("]", TokenKind.BracketR),
      ("{", TokenKind.CurlyL),
      ("|#", TokenKind.BarHash),
      ("}", TokenKind.CurlyR),
      ("~", TokenKind.Tilde),
    )
    PrefixTree.mk(simpleTokens)
  }

  /** Operators - tokens consumed as long as no operator-like char follows (see [[isUserOp]]). */
  private val Operators: PrefixTree.Node[TokenKind] = {
    val simpleTokens = Array(
      ("!=", TokenKind.BangEqual),
      ("**", TokenKind.StarStar),
      (":", TokenKind.Colon),
      (":-", TokenKind.ColonMinus),
      ("::", TokenKind.ColonColon),
      (":::", TokenKind.TripleColon),
      (":=", TokenKind.ColonEqual),
      ("<+>", TokenKind.AngledPlus),
      ("<-", TokenKind.ArrowThinL),
      ("<=", TokenKind.AngleLEqual),
      ("==", TokenKind.EqualEqual),
      ("=>", TokenKind.ArrowThickR),
      (">=", TokenKind.AngleREqual),
    )
    PrefixTree.mk(simpleTokens)
  }

  /** The characters allowed in a user defined operator mapped to their `TokenKind`s. */
  private def isUserOp(c: Char): Option[TokenKind] = {
    c match {
      case '+' => Some(TokenKind.Plus)
      case '-' => Some(TokenKind.Minus)
      case '*' => Some(TokenKind.Star)
      case '<' => Some(TokenKind.AngleL)
      case '>' => Some(TokenKind.AngleR)
      case '=' => Some(TokenKind.Equal)
      case '!' => Some(TokenKind.Bang)
      case '&' => Some(TokenKind.Ampersand)
      case '|' => Some(TokenKind.Bar)
      case '^' => Some(TokenKind.Caret)
      case '$' => Some(TokenKind.Dollar)
      case _ => None
    }
  }

  /** The internal state of the lexer as it tokenizes a single source. */
  private class State(val src: Source) {

    /** A string cursor on `src.data`. */
    val sc: StringCursor = new StringCursor(src.data)

    /** `start` is the first position of the token that is currently being lexed. */
    var start: Position = new Position(sc.getLine, sc.getColumn, sc.getOffset)

    /** Set `start` to the current position. */
    def resetStart(): Unit = {
      start = new Position(sc.getLine, sc.getColumn, sc.getOffset)
    }

    /**
      * The sequence of tokens produced by the lexer.
      *
      * Note: The initial size of the array buffer has been determined by careful profiling.
      */
    val tokens: mutable.ArrayBuffer[Token] = new mutable.ArrayBuffer(initialSize = 256)

  }

  /** A source position keeping track of both line, column as well as absolute character offset. */
  private class Position(val line: Int, val column: Int, val offset: Int)

  /** Run the lexer on multiple `Source`s in parallel. */
  def run(root: ReadAst.Root, oldTokens: Map[Source, Array[Token]], changeSet: ChangeSet)(implicit flix: Flix): (Map[Source, Array[Token]], List[LexerError]) =
    flix.phaseNew("Lexer") {
      // Compute the stale and fresh sources.
      val (stale, fresh) = changeSet.partition(root.sources, oldTokens)

      // Sort the stale inputs by size to increase throughput to start work early on the biggest
      // tasks.
      val staleByDecreasingSize = stale.keys.toList.sortBy(s => -s.data.length)

      // Lex each stale source file in parallel.
      val (results, errors) = ParOps.parMap(staleByDecreasingSize) {
        src =>
          val (tokens, errors) = lex(src)
          val fuzzedTokens = fuzz(tokens)
          (src -> fuzzedTokens, errors)
      }.unzip

      // Construct a map from each source to its tokens.
      val all = results ++ fresh
      (all.toMap, errors.flatten.toList)
    }

  /** Lexes a single source (file) into an array of tokens. */
  def lex(src: Source): (Array[Token], List[LexerError]) = {
    implicit val s: State = new State(src)
    while (!eof()) {
      s.sc.advanceWhile(_.isWhitespace)
      if (!eof()) {
        s.resetStart()
        val k = scanToken()
        addToken(k)
      }
    }

    // Add a virtual eof token at the last position.
    s.resetStart()
    addToken(TokenKind.Eof)

    val errors = s.tokens.collect {
      case Token(TokenKind.Err(err), _, _, _, _, _) => err
    }

    (s.tokens.toArray, errors.toList)
  }

  /** Peeks the previous character that state was on if available. */
  private def previous()(implicit s: State): Option[Char] =
    s.sc.previous

  /** Peeks the character before the previous that state was on if available. */
  private def previousPrevious()(implicit s: State): Option[Char] =
    s.sc.nth(-2)

  /** Peeks the character that is `n` characters before the current if available. */
  private def previousN(n: Int)(implicit s: State): Option[Char] =
    s.sc.nth(-(n + 1))

  /** Peeks the character after the one that state is sitting on if available. */
  private def peekPeek()(implicit s: State): Option[Char] =
    s.sc.nth(1)

  /** Checks if the current position has landed on end-of-file. */
  private def eof()(implicit s: State): Boolean =
    s.sc.eof

  /** Returns a single-width [[SourceLocation]] starting at [[State.start]]. */
  private def sourceLocationAtStart()(implicit s: State): SourceLocation =
    sourceLocationFromZeroIndex(s.src, line = s.start.line, column = s.start.column)

  /** Returns a single-width [[SourceLocation]] starting at the current position. */
  private def sourceLocationAtCurrent()(implicit s: State): SourceLocation =
    sourceLocationFromZeroIndex(s.src, line = s.sc.getLine, column = s.sc.getColumn)

  /**
    * Returns a single-width [[SourceLocation]] with the `src` and the zero-indexed `line` and
    * `column`.
    */
  private def sourceLocationFromZeroIndex(src: Source, line: Int, column: Int): SourceLocation = {
    val sp1 = SourcePosition.mkFromZeroIndexed(line, column)
    // It is safe not consider line breaks because `column + 1` is an exclusive index.
    val sp2 = SourcePosition.mkFromZeroIndexed(line, column + 1)
    SourceLocation(isReal = true, src, sp1, sp2)
  }

  /**
    * Consumes the text between `s.start` and `s.offset` to produce a token.
    * Afterwards `s.start` is reset to the next position after the previous token.
    */
  private def addToken(kind: TokenKind)(implicit s: State): Unit = {
    val b = SourcePosition.mkFromZeroIndexed(s.start.line, s.start.column)
    // If we are currently at the start of a line, create a non-existent position and the
    // end of the previous line as the exclusive end position.
    // This should not happen for zero-width tokens at the start of lines.
    val (endLine, endColumn) = if (s.start.offset != s.sc.getOffset) s.sc.getExclusiveEndPosition else s.sc.getPosition
    val e = SourcePosition.mkFromZeroIndexed(endLine, endColumn)
    s.tokens.append(Token(kind, s.src, s.start.offset, s.sc.getOffset, b, e))
    s.resetStart()
  }

  /**
    * Scans the source for the next available token.
    * This is the heart of the lexer implementation.
    * `scanToken` determines what TokenKind the next
    * available token should be by looking at the coming character in source.
    * This requires potentially infinite look-ahead for things like block-comments and formatted
    * strings, but in many cases one or two characters is enough.
    */
  private def scanToken()(implicit s: State): TokenKind = {
    // Beware that the order of these match cases affect both behaviour and performance.
    // If the order needs to change, make sure to run tests and benchmarks.

    acceptIfSimpleToken() match {
      case Some(token) => return token
      case None => // nop
    }

    acceptIfOperator() match {
      case Some(token) => return token
      case None => // nop
    }

    acceptIfKeyword() match {
      case Some(token) => return token
      case None => // nop
    }

    s.sc.peekAndAdvance() match {
      case '.' =>
        if (s.sc.advanceIfMatch("..")) {
          TokenKind.DotDotDot
        } else if (previousPrevious().exists(_.isWhitespace)) {
          // If the dot is prefixed with whitespace we treat that as an error.
          TokenKind.Err(LexerError.FreeDot(sourceLocationAtStart()))
        } else if (s.sc.peekIs(_.isWhitespace)) {
          // A dot with trailing whitespace is it's own TokenKind.
          // That way we can use that as a terminator for fixpoint constraints,
          // without clashing with qualified names.
          // For example this is not allowed "Shape.    Rectangle".
          TokenKind.DotWhiteSpace
        } else {
          TokenKind.Dot
        }
      case '%' if s.sc.peekIs(_ == '%') => acceptBuiltIn()
      case '$' if s.sc.peekIs(_.isLetter) =>
        // Don't include the $ sign in the name.
        s.resetStart()
        acceptName(isUpper = false)
      case '\"' => acceptString()
      case '\'' => acceptChar()
      case '`' => acceptInfixFunction()
      case '#' => TokenKind.Hash
      case _ if isMatchPrev("//") => acceptLineOrDocComment()
      case _ if isMatchPrev("/*") => acceptBlockComment()
      case '/' => TokenKind.Slash
      case '@' if s.sc.peekIs(isAnnotationChar) => acceptAnnotation()
      case '@' => TokenKind.At
      case '?' if s.sc.peekIs(isFirstNameChar) => acceptNamedHole()
      case '-' if s.sc.peekIs(_ == '>') && s.sc.nthIsPOrOutOfBounds(1, c => isUserOp(c).isEmpty) =>
        s.sc.advance() // Consume '>'
        // If any whitespace exists around the `->`, it is `ArrowThinR`. Otherwise it is `StructArrow`.
        // Examples:
        // a->b:   StructArrow
        // a ->b:  ArrowThinR
        // a-> b:  ArrowThinR
        // a -> b: ArrowThinR
        if (previousN(2).exists(_.isWhitespace) || s.sc.peekIs(_.isWhitespace)) {
          TokenKind.ArrowThinR
        } else {
          TokenKind.StructArrow
        }
      case 'd' if s.sc.peekIs(_ == '"') => TokenKind.DebugInterpolator
      case _ if isMatchPrev("regex\"") => acceptRegex()
      case c if isMathNameChar(c) => acceptMathName()
      case '_' =>
        if (!eof()) {
          val p = s.sc.peek
          if (p.isLetterOrDigit) {
            acceptName(p.isUpper)
          } else if (isMathNameChar(p)) {
            s.sc.advance()
            acceptMathName()
          } else if (isUserOp(p).isDefined) {
            s.sc.advance()
            acceptUserDefinedOp()
          } else TokenKind.Underscore
        } else TokenKind.Underscore
      case c if isFirstNameChar(c) => acceptName(c.isUpper)
      case '0' if s.sc.peekIs(_ == 'x') => acceptHexNumber()
      case c if c.isDigit => acceptNumber()
      // User defined operators.
      case '<' if s.sc.peekIs(_ == '>') && peekPeek().flatMap(isUserOp).isEmpty =>
        // Make sure '<>' is read as AngleL, AngleR and not UserDefinedOperator for empty case sets.
        TokenKind.AngleL
      case c if isUserOp(c).isDefined =>
        if (!eof()) {
          val p = s.sc.peek
          if (isUserOp(p).isDefined) {
            acceptUserDefinedOp()
          } else {
            isUserOp(c).get
          }
        } else isUserOp(c).get
      case c => TokenKind.Err(LexerError.UnexpectedChar(c.toString, sourceLocationAtStart()))
    }
  }

  /**
    * Checks whether the previous char and the following substring matches a string.
    * Will advance the current position past the string if there is a match.
    */
  private def isMatchPrev(str: String)(implicit s: State): Boolean = {
    // Check if the string can appear before eof.
    if (s.sc.getOffset + str.length - 1 > s.src.data.length) {
      return false
    }

    // Check if the next n characters in source matches those of str one at a time.
    val start = s.sc.getOffset - 1
    var matches = true
    var offset = 0
    while (matches && offset < str.length) {
      if (s.src.data(start + offset) != str(offset)) {
        matches = false
      } else {
        offset += 1
      }
    }

    if (matches) {
      for (_ <- 1 until str.length) {
        s.sc.advance()
      }
    }

    matches
  }

  /** Advance the current position past an operator if any operator completely matches the current position. */
  private def acceptIfOperator()(implicit s: State): Option[TokenKind] =
    advanceIfInTree(Operators, c => isUserOp(c).isEmpty)

  /** Advance the current position past a simple token if any simple token matches the current position. */
  private def acceptIfSimpleToken()(implicit s: State): Option[TokenKind] =
    advanceIfInTree(SimpleTokens, _ => true)

  /** Advance the current position past a keyword if any keyword completely matches the current word. */
  private def acceptIfKeyword()(implicit s: State): Option[TokenKind] =
    advanceIfInTree(Keywords, c => !isNameChar(c))

  /**
    * Advance the current position past a longest match in  `node` if it is followed by a char
    * where `tailCondition(c)` is `true` or is followed by EOF.
    */
  private def advanceIfInTree(node: PrefixTree.Node[TokenKind], tailCondition: Char => Boolean)(implicit s: State): Option[TokenKind] = {
    @tailrec
    def loop(offset: Int, node: PrefixTree.Node[TokenKind]): Option[TokenKind] = {
      // A potential match must be:
      //   - The longest match in the keyword map.
      //   - Followed by a char that matches `tailCondition` (or EOF).
      s.sc.nth(offset) match {
        case Some(c) =>
          node.getNode(c) match {
            case Some(nextNode) =>
              loop(offset + 1, nextNode)
            case None =>
              if (!tailCondition(c)) {
                // Not a full match - Not a keyword.
                return None
              }
              // Full match - A keyword if node has a token.
              val res = node.getValue
              res.foreach(_ => s.sc.advanceN(offset))
              res
          }
        case None =>
          // EOF - A keyword if node has a token.
          val res = node.getValue
          res.foreach(_ => s.sc.advanceN(offset))
          res
      }
    }

    loop(0, node)
  }

  /** Moves current position past a built-in function (e.g. "%%BUILT_IN%%"). */
  private def acceptBuiltIn()(implicit s: State): TokenKind = {
<<<<<<< HEAD
    s.sc.advance() // Consume `%`.
    s.sc.advanceWhile(isBuiltInChar)
    if (s.sc.advanceIfMatch("%%")) {
      TokenKind.BuiltIn
    } else {
      TokenKind.Err(LexerError.UnterminatedBuiltIn(sourceLocationAtStart()))
=======
    var advanced = false
    while (!eof()) {
      val p = s.sc.peek

      if (p == '$') {
        // Check for termination.
        s.sc.advance()
        return TokenKind.BuiltIn
      }

      if (!isBuiltInChar(p)) {
        return TokenKind.Err(LexerError.UnterminatedBuiltIn(sourceLocationAtStart()))
      }

      s.sc.advance()
      advanced = true
>>>>>>> d006c232
    }
  }

  /** Returns `true` if `c` is allowed inside a built-in name. */
  private def isBuiltInChar(c: Char): Boolean =
<<<<<<< HEAD
    (c.isLetter && c.isUpper) || c.isDigit || c == '_'
=======
    c.isLetter || c.isDigit || c == '_'
>>>>>>> d006c232

  /**
    * Moves the current position past all pairs of `\` and any other character, returning
    * true if any '\' are seen.
    *
    * This is useful to avoid `\'` and `\"` ending the lexing of literals, and to
    * determine whether a '$' before a '{' is escaped or a string interpolation indicator.
    */
  private def consumeSingleEscapes()(implicit s: State): Boolean =
    if (s.sc.advanceIfMatch('\\')) {
      s.sc.advance()
      while (s.sc.advanceIfMatch('\\')) {
        s.sc.advance()
      }
      true
    } else {
      false
    }

  /**
    * Moves current position past a name (both upper- and lower-case).
    * There are edge cases of variable holes (e.g. "x?"), and java names (e.g. "Map$Entry"),
    * which is the reason this function will return a `TokenKind`.
    */
  private def acceptName(isUpper: Boolean)(implicit s: State): TokenKind = {
    s.sc.advanceWhile(isNameChar)
    if (s.sc.advanceIfMatch('?')) {
      TokenKind.HoleVariable
    } else if (isUpper) {
      TokenKind.NameUpperCase
    } else {
      TokenKind.NameLowerCase
    }
  }

  /** Returns true if `c` is allowed as the first char of a name (see [[isNameChar]]). */
  private def isFirstNameChar(c: Char): Boolean =
    c.isLetter || c == '_'

  /** Returns `true` if `c` is allowed inside a name (see [[isFirstNameChar]]). */
  private def isNameChar(c: Char): Boolean =
    c.isLetter || c.isDigit || c == '_' || c == '!' || c == '$'

  /**
    * Moves current position past a math name.
    * Math names must lie in the unicode range U+2190 to U+22FF (e.g. "⊆")
    */
  private def acceptMathName()(implicit s: State): TokenKind = {
    s.sc.advanceWhile(isMathNameChar)
    TokenKind.NameMath
  }

  /** Checks whether `c` lies in unicode range U+2190 to U+22FF. */
  private def isMathNameChar(c: Char): Boolean =
    0x2190 <= c && c <= 0x22FF

  /** Moves current position past a named hole (e.g. "?foo"). */
  private def acceptNamedHole()(implicit s: State): TokenKind = {
    s.sc.advanceWhile(isNameChar)
    TokenKind.HoleNamed
  }


  /** Moves current position past an infix function. */
  private def acceptInfixFunction()(implicit s: State): TokenKind = {
    s.sc.advanceWhile(
      c => isNameChar(c) || c == '.' || isMathNameChar(c)
    )
    if (s.sc.advanceIfMatch('`')) {
      TokenKind.InfixFunction
    } else {
      TokenKind.Err(LexerError.UnterminatedInfixFunction(sourceLocationAtStart()))
    }
  }

  /**
    * Moves current position past a user defined operator (e.g. "<*>").
    * A user defined operator may be any combination of length 2 or more
    * of the characters in [[isUserOp]].
    */
  private def acceptUserDefinedOp()(implicit s: State): TokenKind = {
    s.sc.advanceWhile(c => isUserOp(c).isDefined)
    TokenKind.UserDefinedOperator
  }

  /**
    * Moves current position past a string literal.
    * If the string is unterminated a `TokenKind.Err` is returned.
    */
  private def acceptString()(implicit s: State): TokenKind = {
    var kind: TokenKind = TokenKind.LiteralString
    while (!eof()) {
      val hasEscapes = consumeSingleEscapes()
      var p = if (!eof()) {
        s.sc.peek
      } else {
        return TokenKind.Err(LexerError.UnterminatedString(sourceLocationAtStart()))
      }
      // Check for the beginning of a string interpolation.
      val prev = previous()
      val isInterpolation = !hasEscapes && prev.contains('$') & p == '{'
      if (isInterpolation) {
        acceptStringInterpolation() match {
          case e@TokenKind.Err(_) => return e
          case k =>
            // Resume regular string literal tokenization by resetting p and prev.
            kind = k
            consumeSingleEscapes()
            if (!eof()) {
              p = s.sc.peek
            } else {
              return TokenKind.Err(LexerError.UnterminatedString(sourceLocationAtStart()))
            }
        }
      }
      // Check for termination.
      if (p == '\"') {
        s.sc.advance()
        return kind
      }
      // Check if file ended on a '\', meaning that the string was unterminated.
      if (p == '\n') {
        return TokenKind.Err(LexerError.UnterminatedString(sourceLocationAtStart()))
      }
      s.sc.advance()
    }
    TokenKind.Err(LexerError.UnterminatedString(sourceLocationAtStart()))
  }

  /**
    * Moves current position past an interpolated expression within a string. (e.g. "Hi ${name}!").
    * This function also handles debug strings like "Value: %{x}".
    * Note that this function works a little differently to the other `accept*` functions
    * since it will produce a number of tokens before returning.
    * This is necessary since it must be able to move past any expressions,
    * including nested string literals, which might also include interpolation.
    * This is done by calling `scanToken` and `addToken` manually like in the top-most `lex`
    * function, while looking for the terminating '}'.
    *
    * Some tricky but valid strings include:
    *   - "Hello ${" // "} world!"
    *   - "My favorite number is ${ { "${"//"}"40 + 2} }!"
    *   - "${"${}"}"
    */
  private def acceptStringInterpolation()(implicit s: State): TokenKind = {
    val startLocation = sourceLocationAtCurrent()
    s.sc.advance() // Consume '{'.
    addToken(TokenKind.LiteralStringInterpolationL)
    // Consume tokens until a terminating '}' is found.
    var blockNestingLevel = 0
    while (!eof()) {
      s.sc.advanceWhile(_.isWhitespace)
      if (!eof()) {
        s.resetStart()
        val kind = scanToken()

        // Handle nested block expressions like `"my favorite number is ${ {40 + 2} }!"`.
        if (kind == TokenKind.CurlyL) {
          blockNestingLevel += 1
        }

        // Check for the terminating '}'.
        if (kind == TokenKind.CurlyR) {
          if (blockNestingLevel == 0) {
            return TokenKind.LiteralStringInterpolationR
          }
          blockNestingLevel -= 1
        }
        addToken(kind)
      }
    }
    TokenKind.Err(LexerError.UnterminatedStringInterpolation(startLocation))
  }

  /**
    * Moves current position past a char literal.
    * If the char is unterminated a `TokenKind.Err` is returned.
    * Note that chars might contain unicode hex codes like these '\u00ff'.
    */
  private def acceptChar()(implicit s: State): TokenKind = {
    var prev = ' '
    while (!eof()) {
      consumeSingleEscapes()
      if (s.sc.peekIs(_ == '\'')) {
        s.sc.advance()
        return TokenKind.LiteralChar
      }

      if (prev == '/' && s.sc.peekIs(_ == '*')) {
        // This handles block comment within a char.
        return TokenKind.Err(LexerError.UnterminatedChar(sourceLocationAtStart()))
      }
      prev = s.sc.peekAndAdvance()
    }

    TokenKind.Err(LexerError.UnterminatedChar(sourceLocationAtStart()))
  }

  /**
    * Moves current position past a regex literal.
    * If the regex  is unterminated a `TokenKind.Err` is returned.
    */
  private def acceptRegex()(implicit s: State): TokenKind = {
    while (!eof()) {
      consumeSingleEscapes()
      if (s.sc.peekIs(_ == '"')) {
        s.sc.advance()
        return TokenKind.LiteralRegex
      }
      s.sc.advance()
    }

    TokenKind.Err(LexerError.UnterminatedRegex(sourceLocationAtStart()))
  }

  /** Returns `true` if `c` is recognized by `[0-9a-z._]`. */
  private def isNumberLikeChar(c: Char): Boolean =
    c.isDigit || c.isLetter || c == '.' || c == '_'

  /** Consumes the remaining [[isNumberLikeChar]] characters and returns `error`. */
  private def wrapAndConsume(error: LexerError)(implicit s: State): TokenKind = {
    s.sc.advanceWhile(isNumberLikeChar)
    TokenKind.Err(error)
  }

  /** This should be understood as a control effect - fully handled inside [[acceptNumber]]. */
  private sealed case class NumberError(kind: TokenKind) extends RuntimeException

  /**
    * Moves current position past a number literal. (e.g. "123i32", "3_456.78f32", or "2.1e4").
    * It is optional to have a trailing type indicator on number literals.
    * If it is missing Flix defaults to `f64` for decimals and `i32` for integers.
    *
    * A number is accepted by `\D([.]\D)?(e([+]|[-])?\D([.]\D)?)?(i8|i16|i32|i64|ii|f32|f64|ff)?`
    * where `\D = [0-9]+(_[0-9]+)*`.
    *
    * Note that any characters in `[0-9a-zA-Z_.]` following a number should be treated as an error
    * part of the same number, e.g., `32q` should be parsed as a single wrong number, and not a
    * number (`32`) and a name (`q`).
    */
  private def acceptNumber()(implicit s: State): TokenKind = {
    var mustBeFloat = false

    /**
      * Consume a '\D' ('[0-9]+(_[0-9]+)*') string, or '[0-9]*(_[0-9]+)*' if 'soft'.
      * Throws [[NumberError]] if not matched.
      */
    def acceptDigits(soft: Boolean): Unit = {
      if (s.sc.advanceWhileWithCount(_.isDigit) == 0 && !soft) {
        throw NumberError(wrapAndConsume(LexerError.ExpectedDigit(sourceLocationAtCurrent())))
      }
      while (s.sc.advanceIfMatch('_')) {
        if (s.sc.advanceWhileWithCount(_.isDigit) == 0) {
          throw NumberError(wrapAndConsume(LexerError.ExpectedDigit(sourceLocationAtCurrent())))
        }
      }
    }

    /** Consume a '([.]\D)?' string or throws [[NumberError]]. */
    def acceptCommaTail(): Unit = {
      if (s.sc.advanceIfMatch('.')) {
        mustBeFloat = true
        acceptDigits(soft = false)
      }
    }

    try {
      // Consume a '\D' string (An initial digit has already been consumed externally, so `soft = true`).
      acceptDigits(soft = true)
      // Consume a '([.]\D)?' string.
      acceptCommaTail()
      // Consume a '(e([+]|[-])?\D([.]\D)?)?' string.
      if (s.sc.advanceIfMatch('e')) {
        mustBeFloat = true
        // Consume a '([+]|[-])?' string.
        if (!s.sc.advanceIfMatch('+')) {
          s.sc.advanceIfMatch('-')
        }
        // Consume a '\D' string.
        acceptDigits(soft = false)
        // Consume a '([.]\D)?' string.
        acceptCommaTail()
      }
    } catch {
      case NumberError(kind) => return kind
    }

    // Now the main number is parsed. Next is the suffix.

    def acceptOrSuffixError(token: TokenKind, intSuffix: Boolean, start: SourceLocation): TokenKind = {
      if (s.sc.peekIs(isNumberLikeChar)) {
        wrapAndConsume(LexerError.IncorrectNumberSuffix(start))
      } else if (mustBeFloat && intSuffix) {
        wrapAndConsume(LexerError.IntegerSuffixOnFloat(start))
      } else token
    }

    // Consume a '(i8|i16|i32|i64|ii|f32|f64|ff)?' string.
    // For better errors, anything starting with 'i' or 'f' will be considered a suffix (but maybe invalid).
    // This means that '32i33' will report 'i33' is an invalid suffix instead of saying that 'i' is unexpected.
    val c = s.sc.peek
    if (c == 'i') {
      // Construct the location now, for cases like `42i322`.
      val loc = sourceLocationAtCurrent()

      if (s.sc.advanceIfMatch("i8")) acceptOrSuffixError(TokenKind.LiteralInt8, intSuffix = true, loc)
      else if (s.sc.advanceIfMatch("i16")) acceptOrSuffixError(TokenKind.LiteralInt16, intSuffix = true, loc)
      else if (s.sc.advanceIfMatch("i32")) acceptOrSuffixError(TokenKind.LiteralInt32, intSuffix = true, loc)
      else if (s.sc.advanceIfMatch("i64")) acceptOrSuffixError(TokenKind.LiteralInt64, intSuffix = true, loc)
      else if (s.sc.advanceIfMatch("ii")) acceptOrSuffixError(TokenKind.LiteralBigInt, intSuffix = true, loc)
      else wrapAndConsume(LexerError.IncorrectNumberSuffix(loc))
    } else if (c == 'f') {
      // Construct the location now, for cases like `42f322`.
      val loc = sourceLocationAtCurrent()

      if (s.sc.advanceIfMatch("f32")) acceptOrSuffixError(TokenKind.LiteralFloat32, intSuffix = false, loc)
      else if (s.sc.advanceIfMatch("f64")) acceptOrSuffixError(TokenKind.LiteralFloat64, intSuffix = false, loc)
      else if (s.sc.advanceIfMatch("ff")) acceptOrSuffixError(TokenKind.LiteralBigDecimal, intSuffix = false, loc)
      else wrapAndConsume(LexerError.IncorrectNumberSuffix(loc))
    } else if (isNumberLikeChar(c)) {
      wrapAndConsume(LexerError.MalformedNumber(c.toString, sourceLocationAtCurrent()))
    } else {
      if (mustBeFloat) TokenKind.LiteralFloat
      else TokenKind.LiteralInt
    }
  }

  /**
    * Moves current position past a hex number literal (e.g. "0x123i32" or "0xAB21CD").
    * It is optional to have a trailing type indicator on number literals.
    * If it is missing Flix defaults to `i32`.
    *
    * A hex number is accepted by `0x\h+(_\h+)*(i8|i16|i32|i64|ii)?` where `\h = [0-9a-fA-F]`.
    *
    * Note that any characters in `[0-9a-zA-Z_.]` following a number should be treated as an error
    * part of the same number, e.g., `0x32q` should be parsed as a single wrong number, and not a
    * number (`0x32`) and a name (`q`).
    */
  private def acceptHexNumber()(implicit s: State): TokenKind = {
    def isHexDigit(c: Char): Boolean = '0' <= c && c <= '9' || 'a' <= c && c <= 'f' || 'A' <= c && c <= 'F'

    s.sc.advance() // Consume 'x'.

    // Consume a `\h+` string
    if (s.sc.advanceWhileWithCount(isHexDigit) == 0) {
      return wrapAndConsume(LexerError.ExpectedHexDigit(sourceLocationAtCurrent()))
    }

    // Consume a `(_\h+)*`
    while (s.sc.advanceIfMatch('_')) {
      if (s.sc.advanceWhileWithCount(isHexDigit) == 0) {
        return wrapAndConsume(LexerError.ExpectedHexDigit(sourceLocationAtCurrent()))
      }
    }

    // Consume a '(i8|i16|i32|i64|ii)?' string.
    // For better errors, anything starting with 'i' will be considered a suffix (but maybe invalid).
    // This means that '0xFFi33' will report 'i33' is an invalid suffix instead of saying that 'i' is unexpected.
    val c = s.sc.peek
    if (c == 'i') {
      // Construct the location now, for cases like `0xi322`.
      val loc = sourceLocationAtCurrent()

      def acceptOrSuffixError(token: TokenKind): TokenKind = {
        if (s.sc.peekIs(isNumberLikeChar)) {
          wrapAndConsume(LexerError.IncorrectHexNumberSuffix(loc))
        } else token
      }

      if (s.sc.advanceIfMatch("i8")) acceptOrSuffixError(TokenKind.LiteralInt8)
      else if (s.sc.advanceIfMatch("i16")) acceptOrSuffixError(TokenKind.LiteralInt16)
      else if (s.sc.advanceIfMatch("i32")) acceptOrSuffixError(TokenKind.LiteralInt32)
      else if (s.sc.advanceIfMatch("i64")) acceptOrSuffixError(TokenKind.LiteralInt64)
      else if (s.sc.advanceIfMatch("ii")) acceptOrSuffixError(TokenKind.LiteralBigInt)
      else wrapAndConsume(LexerError.IncorrectHexNumberSuffix(sourceLocationAtCurrent()))
    } else if (isNumberLikeChar(c)) {
      wrapAndConsume(LexerError.MalformedHexNumber(c.toString, sourceLocationAtCurrent()))
    } else TokenKind.LiteralInt
  }

  /** Moves current position past an annotation (e.g. "@Test"). */
  private def acceptAnnotation()(implicit s: State): TokenKind = {
    s.sc.advanceWhile(isAnnotationChar)
    TokenKind.Annotation
  }

  /** Returns `true` if `c` can be used in annotation names. */
  private def isAnnotationChar(c: Char): Boolean =
    c.isLetter

  /**
    * Moves current position past a line-comment or a line of a doc-comment.
    *
    * N.B.: The content just before the current position is assumed to be "X//"
    * where `X != '/'` if it exists.
    */
  private def acceptLineOrDocComment()(implicit s: State): TokenKind = {
    // A doc comment leads with exactly 3 slashes, for example `//// example` is NOT a doc comment.
    val slashCount = s.sc.advanceWhileWithCount(_ == '/')
    s.sc.advanceWhile(c => c != '\n')
    if (slashCount == 1) TokenKind.CommentDoc else TokenKind.CommentLine
  }

  /**
    * Moves current position past a block-comment. Note that block-comments can be nested.
    * A block-comment is unterminated if there are less terminations than levels of nesting.
    */
  private def acceptBlockComment()(implicit s: State): TokenKind = {
    var level = 1
    while (s.sc.inBounds) {
      if (s.sc.advanceIfMatch("/*")) {
        level += 1
      } else if (s.sc.advanceIfMatch("*/")) {
        level -= 1
        if (level == 0) {
          return TokenKind.CommentBlock
        }
      } else {
        s.sc.advance()
      }
    }
    TokenKind.Err(LexerError.UnterminatedBlockComment(sourceLocationAtStart()))
  }

  /**
    * Returns a fuzzed array of tokens based on the given array of `tokens`.
    *
    * Must not modify the last token since it is end-of-file.
    */
  private def fuzz(tokens: Array[Token])(implicit flix: Flix): Array[Token] = {
    // Return immediately if fuzzing is disabled.
    if (!flix.options.xfuzzer) {
      return tokens
    }

    // Return immediately if there are few tokens.
    if (tokens.length <= 10) {
      return tokens
    }

    // Fuzz the array by picking two random indices and swapping their tokens.
    val copy = tokens.clone()
    val lastIndex = copy.length - 1 // Don't remove the last EOF token.
    val r = new Random()
    val i = r.nextInt(lastIndex)
    val j = r.nextInt(lastIndex)

    val tmp = copy(i)
    copy(i) = copy(j)
    copy(j) = tmp

    copy
  }

  /**
    * A class to iterate through an array of characters while maintaining the line and column index
    * of the cursor.
    */
  private final class StringCursor(val data: Array[Char]) {

    /** The cursor pointing into `data`. */
    private var offset: Int = 0

    /** The line index of `offset`. */
    private var line: Int = 0

    /** The column index of `offset`. */
    private var column: Int = 0

    /** The max column index of the previous line or `0` if there is no previous line. */
    private var prevLineMaxColumn = 0

    /** Returns the current line index. */
    def getLine: Int = line

    /** Returns the current column index. */
    def getColumn: Int = column

    /** Returns the current source offset. */
    def getOffset: Int = offset

    /** Returns `(line, column)`. */
    def getPosition: (Int, Int) = (line, column)

    /**
      * Returns `(line, column)` where non-existent positions are preferred instead of the first
      * position of the next line.
      *
      * In this example, the current position is on 'v' (1,0) but this function will then return
      * the position just after 'Example' (0, 7). This is sometimes preferable for exclusive
      * end positions of ranges.
      *
      * {{{
      *   Example
      *   v
      * }}}
      */
    def getExclusiveEndPosition: (Int, Int) =
      if (line <= 0 || column > 0) {
        (line, column)
      } else {
        (line - 1, prevLineMaxColumn + 1)
      }

    /**
      * Advances cursor one char forward, returning the char it was previously sitting on.
      *
      * A faster alternative to
      * {{{
      * {val c = this.peek; this.advance(); c}
      * }}}
      */
    def peekAndAdvance(): Char = {
      if (this.inBounds) {
        val c = data(offset)
        advance()
        c
      } else {
        EOF
      }
    }

    /** Advances cursor one char forward, unless out of bounds. */
    def advance(): Unit = {
      if (!this.eof) {
        if (data(offset) == '\n') {
          prevLineMaxColumn = column
          line += 1
          column = 0
        } else {
          column += 1
        }
        offset += 1
      }
    }

    /** Advances cursor `n` chars forward, or until out of bounds. */
    @tailrec
    def advanceN(n: Int): Unit = {
      if (0 < n) {
        advance()
        advanceN(n - 1)
      }
    }

    /** Peeks the character that is `n` characters ahead of the cursor if available. */
    def nth(n: Int): Option[Char] = {
      val index = offset + n
      if (0 <= index && index < data.length) {
        Some(data(index))
      } else {
        None
      }
    }

    /** Peeks the previous character if available. */
    def previous: Option[Char] = nth(-1)

    /**
      * Peeks the character that cursor is currently sitting on without advancing.
      *
      * If the cursor has advanced past the content, [[EOF]] is returned.
      */
    def peek: Char =
      if (this.inBounds) {
        data(offset)
      } else {
        EOF
      }

    /** Returns `p(this.peek)` if peek is available, otherwise `false`. */
    def peekIs(p: Char => Boolean): Boolean =
      if (this.inBounds) {
        p(data(offset))
      } else {
        false
      }

    /** Returns true if the cursor has moved past the end. */
    def eof: Boolean = offset >= data.length

    /** Returns true if the cursor has not reached end of file. */
    def inBounds: Boolean = offset < data.length

    /**
      * Advance the cursor past `s` if it matches the current content.
      *
      * Returns true if the cursor was advanced.
      */
    def advanceIfMatch(s: String): Boolean = {
      if (this.offset + s.length > data.length) {
        return false
      }

      var sIndex = 0
      while (sIndex < s.length) {
        if (data(this.offset + sIndex) != s(sIndex)) {
          return false
        }
        sIndex += 1
      }

      for (_ <- 0 until s.length) {
        advance()
      }

      true
    }

    /**
      * Advance the cursor past `c` if it matches the current char.
      *
      * Returns true if the cursor was advanced.
      */
    def advanceIfMatch(c: Char): Boolean =
      if (this.inBounds && data(offset) == c) {
        advance()
        true
      } else {
        false
      }

    /** Continuously advance the cursor while `p` returns true. */
    def advanceWhile(p: Char => Boolean): Unit =
      while (this.inBounds && p(data(offset))) {
        advance()
      }

    /** Continuously advance the cursor while `p` returns true. Returns the number of advances. */
    def advanceWhileWithCount(p: Char => Boolean): Int = {
      val startingOffset = offset
      while (this.inBounds && p(data(offset))) {
        advance()
      }
      offset - startingOffset
    }

    /** Faster equivalent of `nth(n).map(p).getOrElse(true)`. */
    def nthIsPOrOutOfBounds(n: Int, p: Char => Boolean): Boolean = {
      val index = offset + n
      if (0 <= index && index < data.length) {
        p(data(index))
      } else {
        true
      }
    }

  }

}
<|MERGE_RESOLUTION|>--- conflicted
+++ resolved
@@ -511,41 +511,18 @@
 
   /** Moves current position past a built-in function (e.g. "%%BUILT_IN%%"). */
   private def acceptBuiltIn()(implicit s: State): TokenKind = {
-<<<<<<< HEAD
     s.sc.advance() // Consume `%`.
     s.sc.advanceWhile(isBuiltInChar)
     if (s.sc.advanceIfMatch("%%")) {
       TokenKind.BuiltIn
     } else {
       TokenKind.Err(LexerError.UnterminatedBuiltIn(sourceLocationAtStart()))
-=======
-    var advanced = false
-    while (!eof()) {
-      val p = s.sc.peek
-
-      if (p == '$') {
-        // Check for termination.
-        s.sc.advance()
-        return TokenKind.BuiltIn
-      }
-
-      if (!isBuiltInChar(p)) {
-        return TokenKind.Err(LexerError.UnterminatedBuiltIn(sourceLocationAtStart()))
-      }
-
-      s.sc.advance()
-      advanced = true
->>>>>>> d006c232
     }
   }
 
   /** Returns `true` if `c` is allowed inside a built-in name. */
   private def isBuiltInChar(c: Char): Boolean =
-<<<<<<< HEAD
     (c.isLetter && c.isUpper) || c.isDigit || c == '_'
-=======
-    c.isLetter || c.isDigit || c == '_'
->>>>>>> d006c232
 
   /**
     * Moves the current position past all pairs of `\` and any other character, returning
