--- conflicted
+++ resolved
@@ -38,10 +38,10 @@
     override def message(f: Formatter): String = e.message(f)
   }
 
-<<<<<<< HEAD
   case class JarPackageError(e: PackageError) extends BootstrapError {
     override def message(f: Formatter): String = e.message(f)
-=======
+  }
+
   case class FileError(e: String) extends BootstrapError {
     override def message(f: Formatter): String = e
   }
@@ -50,6 +50,5 @@
     override def message(f: Formatter): String = e.reduce[String] {
       case (acc, s) => acc + System.lineSeparator() + s
     }
->>>>>>> a702f96e
   }
 }