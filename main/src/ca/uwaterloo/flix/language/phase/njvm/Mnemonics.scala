/*
 * Copyright 2019 Miguel Fialho
 *
 * Licensed under the Apache License, Version 2.0 (the "License");
 * you may not use this file except in compliance with the License.
 * You may obtain a copy of the License at
 *
 *   http://www.apache.org/licenses/LICENSE-2.0
 *
 * Unless required by applicable law or agreed to in writing, software
 * distributed under the License is distributed on an "AS IS" BASIS,
 * WITHOUT WARRANTIES OR CONDITIONS OF ANY KIND, either express or implied.
 * See the License for the specific language governing permissions and
 * limitations under the License.
 */
package ca.uwaterloo.flix.language.phase.njvm

import ca.uwaterloo.flix.api.Flix
import ca.uwaterloo.flix.language.ast.FinalAst.Root
import ca.uwaterloo.flix.language.ast.MonoType
<<<<<<< HEAD
import ca.uwaterloo.flix.language.phase.jvm.JvmOps.{getJvmType, getRecordInterfaceType, getRefClassType, getTupleInterfaceType, stringify, _}
import ca.uwaterloo.flix.language.phase.jvm._
import ca.uwaterloo.flix.language.phase.njvm.Api.Java.Lang.{Object, _}
import ca.uwaterloo.flix.language.phase.njvm.Mnemonics.JvmModifier._
import ca.uwaterloo.flix.language.phase.njvm.Mnemonics.MnemonicsTypes._
=======
import ca.uwaterloo.flix.language.phase.jvm.JvmOps._
import ca.uwaterloo.flix.language.phase.jvm._
import ca.uwaterloo.flix.language.phase.njvm.Api.Java
import ca.uwaterloo.flix.language.phase.njvm.Mnemonics.JvmModifier._
>>>>>>> 5d64b939
import ca.uwaterloo.flix.util.InternalCompilerException

import scala.reflect.runtime.universe._
import org.objectweb.asm.{ClassWriter, Label, MethodVisitor}
import org.objectweb.asm.Opcodes._
<<<<<<< HEAD
import ca.uwaterloo.flix.language.phase.njvm.NJvmType._
import ca.uwaterloo.flix.language.phase.njvm.classes._
import ca.uwaterloo.flix.language.phase.njvm.interfaces._
=======

import ca.uwaterloo.flix.language.phase.njvm.NJvmType._
>>>>>>> 5d64b939

object Mnemonics {

  // TODO: Miguel: Add some comments for these very critical components :)

  trait Stack

  trait StackNil extends Stack

  case class StackCons[+R <: Stack, +T](rest: R, top: T) extends Stack

  type **[R <: Stack, T] = StackCons[R, T]

  /**
    * Enum describing all the possible JvmModifier.
    * It includes methods, fields, interfaces, Invoker for functions etc
    *
    */
  //TODO: DO better partition of the modifiers and better naming as this one isn't 100% correct
  sealed trait JvmModifier {
    def toInternal: Int = this match {
      case JvmModifier.Public => ACC_PUBLIC
      case JvmModifier.Private => ACC_PRIVATE
      case JvmModifier.Protected => ACC_PROTECTED
      case JvmModifier.Static => ACC_STATIC
      case JvmModifier.Final => ACC_FINAL
      case JvmModifier.Super => ACC_SUPER
      case JvmModifier.Synchronized => ACC_SYNCHRONIZED
      case JvmModifier.Volatile => ACC_VOLATILE
      case JvmModifier.Bridge => ACC_BRIDGE
      case JvmModifier.VarArgs => ACC_VARARGS
      case JvmModifier.Transient => ACC_TRANSIENT
      case JvmModifier.Native => ACC_NATIVE
      case JvmModifier.Interface => ACC_INTERFACE
      case JvmModifier.Abstract => ACC_ABSTRACT
      case JvmModifier.Strict => ACC_STRICT
      case JvmModifier.Synthetic => ACC_SYNTHETIC
      case JvmModifier.Annotation => ACC_ANNOTATION
      case JvmModifier.Enum => ACC_ENUM
      case JvmModifier.Mandated => ACC_MANDATED
      case JvmModifier.Deprecated => ACC_DEPRECATED

      case JvmModifier.InvokeSpecial => INVOKESPECIAL
      case JvmModifier.InvokeVirtual => INVOKEVIRTUAL
      case JvmModifier.InvokeInterface => INVOKEINTERFACE
      case JvmModifier.InvokeStatic => INVOKESTATIC
    }
  }

  object JvmModifier {

    case object Public extends JvmModifier

    case object Private extends JvmModifier

    case object Protected extends JvmModifier

    case object Static extends JvmModifier

    case object Final extends JvmModifier

    case object Super extends JvmModifier

    case object Synchronized extends JvmModifier

    case object Volatile extends JvmModifier

    case object Bridge extends JvmModifier

    case object VarArgs extends JvmModifier

    case object Transient extends JvmModifier

    case object Native extends JvmModifier

    case object Interface extends JvmModifier

    case object Abstract extends JvmModifier

    case object Strict extends JvmModifier

    case object Synthetic extends JvmModifier
<<<<<<< HEAD

    case object Annotation extends JvmModifier

    case object Enum extends JvmModifier

    case object Mandated extends JvmModifier

    case object Deprecated extends JvmModifier

    case object InvokeSpecial extends JvmModifier

    case object InvokeVirtual extends JvmModifier

    case object InvokeInterface extends JvmModifier

    case object InvokeStatic extends JvmModifier

  }

  /**
    * F class as in Mnemonics
    * It simply serves as way to interface with the underlying method of generating Java bytecode
    * in this case we use the org.web.asm library
    *
    * It contains methods in an ad-hoc manner. The class and its underlying methods don't serve to enforce the
    * type safety because of this all of them simply cast in the to correct stack type
    */
  class F[T](mv: MethodVisitor, ct: NJvmType.Reference) {

=======

    case object Annotation extends JvmModifier

    case object Enum extends JvmModifier

    case object Mandated extends JvmModifier

    case object Deprecated extends JvmModifier

    case object InvokeSpecial extends JvmModifier

    case object InvokeVirtual extends JvmModifier

    case object InvokeInterface extends JvmModifier

    case object InvokeStatic extends JvmModifier

  }

  /**
    * F class as in Mnemonics
    * It simply serves as way to interface with the underlying method of generating Java bytecode
    * in this case we use the org.web.asm library
    *
    * It contains methods in an ad-hoc manner. The class and its underlying methods don't serve to enforce the
    * type safety because of this all of them simply cast in the to correct stack type
    */
  class F[T](mv: MethodVisitor, ct: Reference) {

>>>>>>> 5d64b939
    /**
      * Emits the correct Jvm load instruction give the localType
      *
      * @param localType the jvmType of the local we want to load
      * @param location  the of the local
      * @pre This method should only be called if local in the specified location matches the jvmType,
      *      to avoid verifier errors
      */
    def emitLoad[S](localType: NJvmType, location: Int): F[S] = {
      val loadIns = getLoadInstruction(localType)
      mv.visitVarInsn(loadIns, location)
      this.asInstanceOf[F[S]]
    }

    /**
      * Emits a getField instruction given the fieldName and it's type
      *
      * @param fieldName the of the field
      * @param fieldType the jvmType of the field we want to get
      * @pre This method should only be called if field with the specified fieldName matches the jvmType,
      *      to avoid verifier errors
      */
    def emitGetField[S](fieldName: String, fieldType: NJvmType): F[S] = {
      mv.visitFieldInsn(GETFIELD, ct.name.toInternalName, fieldName, fieldType.toDescriptor)
      this.asInstanceOf[F[S]]
    }

    /**
      * Emits a putField instruction given the fieldName and it's type
      *
      * @param fieldName the of the field
      * @param fieldType the jvmType of the field we want to get
      * @pre This method should only be called if field with the specified fieldName matches the jvmType,
      *      to avoid verifier errors
      */
    def emitPutField[S](fieldName: String, fieldType: NJvmType): F[S] = {
      mv.visitFieldInsn(PUTFIELD, ct.name.toInternalName, fieldName, fieldType.toDescriptor)
      this.asInstanceOf[F[S]]
    }

    /**
      * Emits a invoke instruction given the invokeCode, className, methodName, args and returnType
      *
      * @param invokeCode of the method we want to call the List of possible values are
      *                   InvokeSpecial, InvokeVirtual, InvokeStatic, InvokeInterface
      * @param className  name of the class which contains the method we pretend to invoke
      * @param methodName name of the method we pretend to invoke
      * @param args       List of the JvmType of the args to call the method
      * @param returnType the JvmType of the return type of the calling method
      * @pre: There are a few conditions which need to be ensured in order for this method to not generate
      *       verifier errors. The invokeCode should match the type of method which is being called i.e. if it's an
      *       interface method invokecode should be InvokeInterface, if its a virtual function invokeCode should be
      *       InvokeVirtual and so on. The args and returnType should match the description of the method in the .class
      *       file which can be found by using the classname and methodname. The method should also obviously exist
      *
      */
    def emitInvoke[S](invokeCode: JvmModifier, className: String, methodName: String,
                      args: List[NJvmType], returnType: NJvmType): F[S] = {
<<<<<<< HEAD

=======
>>>>>>> 5d64b939
      //Last argument is true if invoking interface
      val flag = if (invokeCode == JvmModifier.InvokeInterface) true else false
      mv.visitMethodInsn(invokeCode.toInternal, className, methodName, getMethodDescriptor(args, returnType), flag)
      this.asInstanceOf[F[S]]
    }

    /**
      * Emits a return instruction given the fieldType
      *
      * @param jt the jvmType of what we want to return.
      * @pre This method should only be called if jt matches the jvmType of what is currently on the
      *      Top of stack, jt should also be differnt from JvmType.Void.
      *      Finally jt should also be the same type as the return type of the function we want to return from,
      *      to avoid verifier erros
      */
    def emitReturn[S](jt: NJvmType): F[S] = {
      val ret = getReturnInstruction(jt)
      mv.visitInsn(ret)
      this.asInstanceOf[F[S]]
    }

    /**
      * Emits a return instruction which returns nothing (or void)
      *
      * @pre This method should only be called if the return type of the function we want to return from is Void
      */
    def emitReturnVoid[S](): F[S] = {
      mv.visitInsn(RETURN)
      this.asInstanceOf[F[S]]
    }

    /**
      * Emits a 'new' instruction which creates a new instance of the provided JvmType.Reference
      *
      */
<<<<<<< HEAD
    def emitNew[S](jt: NJvmType.Reference): F[S] = {
=======
    def emitNew[S](jt: Reference): F[S] = {
>>>>>>> 5d64b939
      mv.visitTypeInsn(NEW, jt.name.toInternalName)
      this.asInstanceOf[F[S]]
    }

    /**
      * Emits a 'dup'  which duplicates whatever is on top of stack
      *
      */
    def emitDup[S](): F[S] = {
      mv.visitInsn(DUP)
      this.asInstanceOf[F[S]]
    }

    /**
      * Emits a Ldc instruction which loads a constant onto the top of the stack
      *
      */
    def emitLdc[S](value: Object): F[S] = {
      mv.visitLdcInsn(value)
      this.asInstanceOf[F[S]]
    }

    /**
      * Emits a throw instruction which is used to throw an exception
      *
      * @pre To avoid verifier errors there should be an instance of an exception on Top of the stack
      *
      */
    def emitThrow[S](): F[S] = {
      mv.visitInsn(ATHROW)
      this.asInstanceOf[F[S]]
    }
<<<<<<< HEAD

    /**
      * Emits a ifeq instruction which jumps to the provided label if the value of top of the stack is a bool
      * which it's value is true
      *
      * @pre To avoid verifier errors there should be a bool on top of the stack and the label should exist
      *
      */
    def emitIfeq[S](label: Label): F[S] = {
      mv.visitJumpInsn(IFEQ, label)
      this.asInstanceOf[F[S]]
    }

    /**
=======

    /**
      * Emits a ifeq instruction which jumps to the provided label if the value of top of the stack is a bool
      * which it's value is true
      *
      * @pre To avoid verifier errors there should be a bool on top of the stack and the label should exist
      *
      */
    def emitIfeq[S](label: Label): F[S] = {
      mv.visitJumpInsn(IFEQ, label)
      this.asInstanceOf[F[S]]
    }

    /**
>>>>>>> 5d64b939
      * Emits a goto instruction which jumps to the provided label unconditionally
      *
      * @pre To avoid verifier errors the label should exist
      *
      */
    def emitGoto[S](label: Label): F[S] = {
      mv.visitJumpInsn(GOTO, label)
      this.asInstanceOf[F[S]]
    }

    /**
      * Emits the provided label
      *
      * @pre To avoid verifier errors the label shouldn't exist
      *
      */
    def emitLabel[S](label: Label): F[S] = {
      mv.visitLabel(label)
      this.asInstanceOf[F[S]]
    }

<<<<<<< HEAD
    def emitCheckCast[S](jt: NJvmType.Reference): F[S] = {
=======
    def emitCheckCast[S](jt: Reference): F[S] = {
>>>>>>> 5d64b939
      mv.visitTypeInsn(CHECKCAST, jt.name.toInternalName)
      this.asInstanceOf[F[S]]
    }
  }

  /**
    * This class and it's inner function |>> is used to provide a nice way to append a series of
    *  Mnemonics.Instructions. It is essentially syntatic sugar for function composition
    */
  implicit class ComposeOps[A <: Stack, B <: Stack](f: F[A] => F[B]) {
    def |>>[C <: Stack](g: F[B] => F[C]): F[A] => F[C] = (x: F[A]) => g(f(x))
  }

<<<<<<< HEAD
  trait MnemonicsTypes

  trait MObject
  trait MString extends MObject

  object MnemonicsTypes {
    case class MVoid() extends MnemonicsTypes

    case class MBool() extends MnemonicsTypes
    case class MChar() extends MnemonicsTypes
    case class MByte() extends MnemonicsTypes

    case class MShort() extends MnemonicsTypes
    case class MInt() extends MnemonicsTypes
    case class MLong() extends MnemonicsTypes
    case class MFloat() extends MnemonicsTypes
    case class MDouble() extends MnemonicsTypes
    class Ref[+ T <: MObject] extends MnemonicsTypes
  }

  /**
    * This function allows to create Runtime values by using a compile time value.
    * It takes a type parameter T and maps it to the correct runtime JvmType value
    *
    * This is used to circumvent the use of dependent types which are not supported by scala.
    * It allows us to have a framework which more type-safe compared to a version which doesn't use this features
    */
  def getJvmType[T <: MnemonicsTypes : TypeTag](implicit root: Root, flix: Flix): NJvmType = typeOf[T] match {
//    case t if t =:= typeOf[Void] => NJvmType.Void
    case t if t =:= typeOf[MBool] => PrimBool
    case t if t =:= typeOf[MChar] => PrimChar
    case t if t =:= typeOf[MByte] => PrimByte
    case t if t =:= typeOf[MShort] => PrimShort
    case t if t =:= typeOf[MInt] => PrimInt
    case t if t =:= typeOf[MLong] => PrimLong
    case t if t =:= typeOf[MFloat] => PrimFloat
    case t if t =:= typeOf[MDouble] => PrimDouble

    case t if t =:= typeOf[Ref[MString]] => NJvmType.String
    case t if t =:= typeOf[Ref[MObject]] => NJvmType.Object
    case t if t =:= typeOf[Ref[RecordInterface]] =>
      val name = "IRecord"

      // The type resides in the root package.
      Reference(JvmName(RootPackage, name))

    case t if t =:= typeOf[Ref[RecordEmpty]] =>
      val name = "RecordEmpty"

      // The type resides in the root package.
      Reference(JvmName(RootPackage, name))

    case t if t =:= typeOf[Ref[RecordExtend[MBool]]] =>
      val name = "RecordExtend$" + stringify(PrimBool)
      // The type resides in the root package.
      Reference(JvmName(RootPackage, name))
    case t if t =:= typeOf[Ref[RecordExtend[MChar]]] =>
      val name = "RecordExtend$" + stringify(PrimChar)
      // The type resides in the root package.
      Reference(JvmName(RootPackage, name))
    case t if t =:= typeOf[Ref[RecordExtend[MByte]]] =>
      val name = "RecordExtend$" + stringify(PrimByte)
      // The type resides in the root package.
      Reference(JvmName(RootPackage, name))
    case t if t =:= typeOf[Ref[RecordExtend[MShort]]] =>
      val name = "RecordExtend$" + stringify(PrimShort)
      // The type resides in the root package.
      Reference(JvmName(RootPackage, name))
    case t if t =:= typeOf[Ref[RecordExtend[MInt]]] =>
      val name = "RecordExtend$" + stringify(PrimInt)
      // The type resides in the root package.
      Reference(JvmName(RootPackage, name))
    case t if t =:= typeOf[Ref[RecordExtend[MLong]]] =>
      val name = "RecordExtend$" + stringify(PrimLong)
      // The type resides in the root package.
      Reference(JvmName(RootPackage, name))
    case t if t =:= typeOf[Ref[RecordExtend[MFloat]]] =>
      val name = "RecordExtend$" + stringify(PrimFloat)
      // The type resides in the root package.
      Reference(JvmName(RootPackage, name))
    case t if t =:= typeOf[Ref[RecordExtend[MDouble]]] =>
      val name = "RecordExtend$" + stringify(PrimDouble)
      // The type resides in the root package.
      Reference(JvmName(RootPackage, name))
    case t if t =:= typeOf[Ref[RecordExtend[Ref[MObject]]]] =>
      val name = "RecordExtend$" + stringify(Reference(JvmName.Object))
      // The type resides in the root package.
      Reference(JvmName(RootPackage, name))

    case t if t =:= typeOf[Ref[RefClass[MBool]]] =>
      val name = "Ref$" + stringify(PrimBool)
      // The type resides in the root package.
      Reference(JvmName(RootPackage, name))
    case t if t =:= typeOf[Ref[RefClass[MChar]]] =>
      val name = "Ref$" + stringify(PrimChar)
      // The type resides in the root package.
      Reference(JvmName(RootPackage, name))
    case t if t =:= typeOf[Ref[RefClass[MByte]]] =>
      val name = "Ref$" + stringify(PrimByte)
      // The type resides in the root package.
      Reference(JvmName(RootPackage, name))
    case t if t =:= typeOf[Ref[RefClass[MShort]]] =>
      val name = "Ref$" + stringify(PrimShort)
      // The type resides in the root package.
      Reference(JvmName(RootPackage, name))
    case t if t =:= typeOf[Ref[RefClass[MInt]]] =>
      val name = "Ref$" + stringify(PrimInt)
      // The type resides in the root package.
      Reference(JvmName(RootPackage, name))
    case t if t =:= typeOf[Ref[RefClass[MLong]]] =>
      val name = "Ref$" + stringify(PrimLong)
      // The type resides in the root package.
      Reference(JvmName(RootPackage, name))
    case t if t =:= typeOf[Ref[RefClass[MFloat]]] =>
      val name = "Ref$" + stringify(PrimFloat)
      // The type resides in the root package.
      Reference(JvmName(RootPackage, name))
    case t if t =:= typeOf[Ref[RefClass[MDouble]]] =>
      val name = "Ref$" + stringify(PrimDouble)
      // The type resides in the root package.
      Reference(JvmName(RootPackage, name))
    case t if t =:= typeOf[Ref[RefClass[Ref[MObject]]]] =>
      val name = "Ref$" + stringify(Reference(JvmName.Object))
      // The type resides in the root package.
      Reference(JvmName(RootPackage, name))
    case _ => NJvmType.Object

  }

  /**
    * Singleton which contains the operations which compose the core of how we keep track of the JvmStack at compile.
    * Each of the functions in this object return a function which maps a stack state to another according to the
    * semantics of the Jvm instruction which it is trying to model
    */
  object Instructions {

    /**
      * Polymorphic return.
      */
    def RETURN[T <: MnemonicsTypes : TypeTag](implicit root: Root, flix: Flix): F[StackNil ** T] => F[StackNil] = {
      val jvmType = getJvmType[T]
      t => t.emitReturn(jvmType)
    }

    /**
      * Returns without a value.
      */
    def RETURN_VOID: F[StackNil] => F[StackNil] = t => t.emitReturnVoid()

    /**
      * Pushes the result of adding the two top-most ints.
      */
    def IADD[S <: Stack]: F[S ** MInt ** MInt] => F[S ** MInt] = ???

    /**
      * Creates a new instance of the type parameter T which should be a subtype of JvmType.Reference and puts
      * it on top of the stack
      */
    def NEW[S <: Stack](jt: Reference)(implicit root: Root, flix: Flix): F[S] => F[S ** Ref[MObject]] =
      t => t.emitNew(jt)

    /**
      * Duplicates whatever is on Top of the stack
      */
    def DUP[S <: Stack, T: TypeTag]: F[S ** T] => F[S ** T ** T] =
      t => t.emitDup()

    /**
      * Loads a constant string onto the stack
      */
    def LDC_STRING[S <: Stack](value: String): F[S] => F[S ** Ref[MString]] =
      t => t.emitLdc(value)

    /**
      * Throws the exception which is currently on top of the stack
      */
    def THROW: F[StackNil ** Ref[MObject]] => F[StackNil] =
      t => t.emitThrow()

    def IFEQ[S <: Stack](f: F[S] => F[S]): F[S ** MBool] => F[S] = {
      val skipLabel = new Label
      ((t: F[S ** MBool]) => t.emitIfeq[S](skipLabel)) |>>
        f |>>
        (t => t.emitLabel(skipLabel))
    }

    def CHECK_CAST[S <: Stack](jt: Reference): F[S ** Ref[MObject]] => F[S ** Ref[MObject]] =
      t => t.emitCheckCast(jt)

    def POP[S <: Stack, T](): F[S ** T] => F[S] = ???

  }

  /**
    * Capability which allows to load/store a local variable
    */
  class Local[T <: MnemonicsTypes : TypeTag](location: Integer)(implicit root: Root, flix: Flix) {

    private val localType = getJvmType[T]

    def LOAD[S <: Stack]: F[S] => F[S ** T] = t => t.emitLoad(localType, location)

    def STORE[S <: Stack]: F[S ** T] => F[S] = t => t.emitLoad(localType, location)
  }

  /**
    * Capability which allows to get/put a field
    */
  class Field[T <: MnemonicsTypes : TypeTag](fieldName: String)(implicit root: Root, flix: Flix) {

    private val fieldType = getJvmType[T]

    def GET_FIELD[S <: Stack, T1 <: Ref[MObject]]: F[S ** T1] => F[S ** T] = t => t.emitGetField(fieldName, fieldType)

    def PUT_FIELD[S <: Stack, T1 <: Ref[MObject]]: F[S ** T1 ** T] => F[S] = t => t.emitPutField(fieldName, fieldType)
  }

  /**
    * Capability which allows acess the function locals in this case a function with 0 arguments
    */
  //TODO: Maybe need to have different types for signatures of static method as the 1st local (0 index) of static
  //TODO: functions isn't a local of type JvmType.Reference
  class FunSig0[R<: MnemonicsTypes : TypeTag]() {
  }

  /**
    * Capability which allows acess the function locals in this case a function with 1 argument
    */
  //TODO: Same as FunSig0
  class FunSig1[T1<: MnemonicsTypes : TypeTag, R<: MnemonicsTypes : TypeTag] {

    def getArg1(implicit root: Root, flix: Flix): Local[T1] = new Local(0)
  }

  /**
    * Capability which allows acess the function locals in this case a function with 2 arguments
    */
  //TODO: Same as FunSig0
  class FunSig2[T1<: MnemonicsTypes : TypeTag, T2<: MnemonicsTypes : TypeTag, R<: MnemonicsTypes : TypeTag] {

    def getArg1(implicit root: Root, flix: Flix): Local[T1] = new Local(0)

    def getArg2(implicit root: Root, flix: Flix): Local[T2] = new Local(1)
  }

  /**
    * Capability which allows acess the function locals in this case a function with 3 arguments
    */
  //TODO: Same as FunSig0
  class FunSig3[T1<: MnemonicsTypes : TypeTag, T2<: MnemonicsTypes : TypeTag, T3<: MnemonicsTypes : TypeTag, R<: MnemonicsTypes : TypeTag] {

    def getArg1(implicit root: Root, flix: Flix): Local[T1] = new Local(0)

    def getArg2(implicit root: Root, flix: Flix): Local[T2] = new Local(1)

    def getArg3(implicit root: Root, flix: Flix): Local[T3] = new Local(2)

  }

  /**
    * Capability which allows acess the function locals in this case a function with 4 arguments
    */
  //TODO: Same as FunSig0
  class FunSig4[T1<: MnemonicsTypes : TypeTag, T2<: MnemonicsTypes : TypeTag, T3<: MnemonicsTypes : TypeTag, T4<: MnemonicsTypes : TypeTag, R<: MnemonicsTypes : TypeTag] {

    def getArg1(implicit root: Root, flix: Flix): Local[T1] = new Local(0)

    def getArg2(implicit root: Root, flix: Flix): Local[T2] = new Local(1)

    def getArg3(implicit root: Root, flix: Flix): Local[T3] = new Local(2)

    def getArg4(implicit root: Root, flix: Flix): Local[T4] = new Local(3)
  }

  /**
    * Capability which allows acess the function locals in this case a function with 4 arguments
    */
  //TODO: Same as FunSig0
  class UncheckedFunSig(args : List[NJvmType], returnType : NJvmType)(implicit root: Root, flix: Flix) {

    val locals = List()
    for((arg, index) <- args.zipWithIndex) {
      locals:+ (arg match {
        case PrimBool => new Local[MBool](index)
        case PrimChar => new Local[MChar](index)
        case PrimByte => new Local[MShort](index)
        case PrimShort => new Local[MShort](index)
        case PrimInt => new Local[MInt](index)
        case PrimLong => new Local[MLong](index)
        case PrimFloat => new Local[MFloat](index)
        case PrimDouble => new Local[MDouble](index)
        case Reference(_) => new Local[Ref[MObject]](index)
        case _ => ???
    })
    }

    def getArg(index : Int): Local[MnemonicsTypes] ={
      locals(index)
    }
  }

  /**
    * Capability which allows to invoke a (non-void) method with 0 arguments
    */
  //TODO: Similar to FunSig might need to have different types in order to ensure the type safety with
  //TODO: Static methods, interface methods, etc.
  class Method0[R<: MnemonicsTypes : TypeTag](invokeCode: JvmModifier, ct: Reference, methodName: String) {

    def INVOKE[S <: Stack](implicit root: Root, flix: Flix): F[S] => F[S ** R] = {
      val argsList = invokeCode match {
        case JvmModifier.InvokeStatic => List()
        case JvmModifier.InvokeInterface | JvmModifier.InvokeSpecial | JvmModifier.InvokeVirtual => ???
        case _ => ???
      }
      t => t.emitInvoke(invokeCode, ct.name.toInternalName, methodName, argsList, getJvmType[R])
    }
  }

  /**
    * Capability which allows to invoke a (void) method with 0 arguments
    */
  class VoidMethod0(invokeCode: JvmModifier, ct: Reference, methodName: String) {
    def INVOKE[S <: Stack](implicit root: Root, flix: Flix): F[S] => F[S] = {
      val argsList = invokeCode match {
        case JvmModifier.InvokeStatic => List()
        case JvmModifier.InvokeInterface | JvmModifier.InvokeSpecial | JvmModifier.InvokeVirtual => ???
        case _ => ???
      }
      t => t.emitInvoke(invokeCode, ct.name.toInternalName, methodName, argsList, Void)
    }
  }

  /**
    * Capability which allows to invoke a (non-void) method with 1 argument
    */
  //TODO: Similar to Method0
  class Method1[T1<: MnemonicsTypes : TypeTag, R<: MnemonicsTypes : TypeTag](invokeCode: JvmModifier, ct: Reference, methodName: String) {

    def INVOKE[S <: Stack](implicit root: Root, flix: Flix): F[S **  T1] => F[S ** R] = {
      val argsList = invokeCode match {
        case JvmModifier.InvokeStatic => List(getJvmType[T1])
        case JvmModifier.InvokeInterface | JvmModifier.InvokeSpecial | JvmModifier.InvokeVirtual => List()
        case _ => ???
      }
      t => t.emitInvoke(invokeCode, ct.name.toInternalName, methodName, argsList, getJvmType[R])
    }
  }

  /**
    * Capability which allows to invoke a (void) method with 1 argument
    */
  class VoidMethod1[T1<: MnemonicsTypes : TypeTag](invokeCode: JvmModifier, ct: Reference, methodName: String) {
    def INVOKE[S <: Stack, T <: T1](implicit root: Root, flix: Flix): F[S ** T] => F[S] = {
      val argsList = invokeCode match {
        case JvmModifier.InvokeStatic => List(getJvmType[T1])
        case JvmModifier.InvokeInterface | JvmModifier.InvokeSpecial | JvmModifier.InvokeVirtual => List()
        case _ => ???
      }
      t => t.emitInvoke(invokeCode, ct.name.toInternalName, methodName, argsList, Void)
    }
  }

  /**
    * Capability which allows to invoke a (non-void) method with 2 arguments
    */
  //TODO: Similar to Method0
  class Method2[T1<: MnemonicsTypes : TypeTag, T2<: MnemonicsTypes : TypeTag, R<: MnemonicsTypes : TypeTag](invokeCode: JvmModifier, ct: Reference, methodName: String) {

    def INVOKE[S <: Stack](implicit root: Root, flix: Flix): F[S ** T1 ** T2] => F[S ** R] = {
      val argsList = invokeCode match {
        case JvmModifier.InvokeStatic => List(getJvmType[T1], getJvmType[T2])
        case JvmModifier.InvokeInterface | JvmModifier.InvokeSpecial | JvmModifier.InvokeVirtual => List(getJvmType[T2])
        case _ => ???
      }
      t => t.emitInvoke(invokeCode, ct.name.toInternalName, methodName, argsList, getJvmType[R])
    }
  }

  /**
    * Capability which allows to invoke a (void) method with 2 arguments
    */
  class VoidMethod2[T1<: MnemonicsTypes : TypeTag, T2<: MnemonicsTypes : TypeTag](invokeCode: JvmModifier, ct: Reference, methodName: String) {
    def INVOKE[S <: Stack](implicit root: Root, flix: Flix): F[S ** T1 ** T2] => F[S] =  {
      val argsList = invokeCode match {
        case JvmModifier.InvokeStatic => List(getJvmType[T1], getJvmType[T2])
        case JvmModifier.InvokeInterface | JvmModifier.InvokeSpecial | JvmModifier.InvokeVirtual => List(getJvmType[T2])
        case _ => ???
      }
      t => t.emitInvoke(invokeCode, ct.name.toInternalName, methodName, argsList, Void)
    }
  }


  /**
    * Capability which allows to invoke a method with 3 arguments
    */
  //TODO: Similar to Method0
  class Method3[T1<: MnemonicsTypes : TypeTag, T2<: MnemonicsTypes : TypeTag, T3<: MnemonicsTypes : TypeTag, R<: MnemonicsTypes : TypeTag](invokeCode: JvmModifier, ct: Reference, methodName: String) {

    def INVOKE[S <: Stack](implicit root: Root, flix: Flix): F[S ** T1 ** T2 ** T3] => F[S ** R] = {
      val argsList = invokeCode match {
        case JvmModifier.InvokeStatic => List(getJvmType[T1], getJvmType[T2], getJvmType[T3])
        case JvmModifier.InvokeInterface | JvmModifier.InvokeSpecial | JvmModifier.InvokeVirtual => List(getJvmType[T2], getJvmType[T3])
        case _ => ???
      }
      t => t.emitInvoke(invokeCode, ct.name.toInternalName, methodName, argsList, getJvmType[R])
    }
  }

  /**
    * Capability which allows to invoke a (void) method with 3 arguments
    */
  class VoidMethod3[T1<: MnemonicsTypes : TypeTag, T2<: MnemonicsTypes : TypeTag, T3<: MnemonicsTypes : TypeTag](invokeCode: JvmModifier, ct: Reference, methodName: String) {
    def INVOKE[S <: Stack](implicit root: Root, flix: Flix): F[S ** T1 ** T2 ** T3] => F[S] = {
      val argsList = invokeCode match {
        case JvmModifier.InvokeStatic => List(getJvmType[T1], getJvmType[T2], getJvmType[T3])
        case JvmModifier.InvokeInterface | JvmModifier.InvokeSpecial | JvmModifier.InvokeVirtual => List(getJvmType[T2], getJvmType[T3])
        case _ => ???
      }
      t => t.emitInvoke(invokeCode, ct.name.toInternalName, methodName, argsList, Void)
    }
  }


  /**
    * Capability which allows to invoke a method with 4 arguments
    */
  //TODO: Similar to Method0
  class Method4[T1<: MnemonicsTypes : TypeTag, T2<: MnemonicsTypes : TypeTag, T3<: MnemonicsTypes : TypeTag, T4<: MnemonicsTypes :TypeTag, R<: MnemonicsTypes : TypeTag](invokeCode: JvmModifier, ct: Reference, methodName: String) {

    def INVOKE[S <: Stack](implicit root: Root, flix: Flix): F[S ** T1 ** T2 ** T3 ** T4] => F[S ** R] = {
      val argsList = invokeCode match {
        case JvmModifier.InvokeStatic => List(getJvmType[T1], getJvmType[T2], getJvmType[T3], getJvmType[T4])
        case JvmModifier.InvokeInterface | JvmModifier.InvokeSpecial | JvmModifier.InvokeVirtual => List(getJvmType[T2], getJvmType[T3], getJvmType[T4])
        case _ => ???
      }
      t => t.emitInvoke(invokeCode, ct.name.toInternalName, methodName, argsList, getJvmType[R])
    }
  }

  /**
    * Capability which allows to invoke a (void) method with 4 arguments
    */
  class VoidMethod4[T1<: MnemonicsTypes : TypeTag, T2<: MnemonicsTypes : TypeTag, T3<: MnemonicsTypes : TypeTag, T4 <: MnemonicsTypes : TypeTag ](invokeCode: JvmModifier, ct: Reference, methodName: String) {
    def INVOKE[S <: Stack](implicit root: Root, flix: Flix): F[S ** T1 ** T2 ** T3 ** T4] => F[S] = {
      val argsList = invokeCode match {
        case JvmModifier.InvokeStatic => List(getJvmType[T1], getJvmType[T2], getJvmType[T3], getJvmType[T4])
        case JvmModifier.InvokeInterface | JvmModifier.InvokeSpecial | JvmModifier.InvokeVirtual => List(getJvmType[T2], getJvmType[T3], getJvmType[T4])
        case _ => ???
      }
      t => t.emitInvoke(invokeCode, ct.name.toInternalName, methodName, argsList, Void)
    }
  }

  /**
    * Unchecked Capability which allows to invoke a method
    */
  class UncheckedMethod(invokeCode: JvmModifier, ct: Reference, methodName: String, args : List[NJvmType], returnType : NJvmType) {

    def INVOKE[S1 <: Stack, S2 <: Stack](implicit root: Root, flix: Flix): F[S1] => F[S2] = {

      t => t.emitInvoke(invokeCode, ct.name.toInternalName, methodName, args, returnType)
    }
  }

  /**
    * Unchecked Capability which allows to invoke a void method
    */
  class UncheckedVoidMethod(invokeCode: JvmModifier, ct: Reference, methodName: String, args : List[NJvmType]) {

    def INVOKE[S1 <: Stack, S2 <: Stack](implicit root: Root, flix: Flix): F[S1] => F[S2] = {

      t => t.emitInvoke(invokeCode, ct.name.toInternalName, methodName, args, Void)
    }
  }


  /**
    * This class allows to generate classes. It includes support to generate(CompileField) and methods
    *
    * @param ct                    classType of the class we want to generate
    * @param modifiers             list of modififers which we want to generate the class with (public, abstract, etc..)
    * @param interfaces Array of interfaces which this new class shall implement
    */
  class ClassGenerator(ct: Reference, interfaces: List[Reference],
                       modifiers: List[JvmModifier] = List(Public, Final))
                      (implicit root: Root, flix: Flix) {
=======
  /**
    * This function allows to create Runtime values by using a compile time value.
    * It takes a type parameter T and maps it to the correct runtime JvmType value
    *
    * This is used to circumvent the use of dependent types which are not supported by scala.
    * It allows us to have a framework which more type-safe compared to a version which doesn't use this features
    */
  def getJvmType[T: TypeTag](implicit root: Root, flix: Flix): NJvmType = typeOf[T] match {
    case t if t =:= typeOf[Void] => Void()
    case t if t =:= typeOf[PrimBool] => PrimBool()
    case t if t =:= typeOf[PrimChar] => PrimChar()
    case t if t =:= typeOf[PrimByte] => PrimByte()
    case t if t =:= typeOf[PrimShort] => PrimShort()
    case t if t =:= typeOf[PrimInt] => PrimInt()
    case t if t =:= typeOf[PrimLong] => PrimLong()
    case t if t =:= typeOf[PrimFloat] => PrimFloat()
    case t if t =:= typeOf[PrimDouble] => PrimDouble()

    case t if t =:= typeOf[JString.type] => JString
    case t if t =:= typeOf[Object.type] => Object

    case t if t =:= typeOf[Reference] => Object
  }

  /**
    * Singleton which contains the operations which compose the core of how we keep track of the JvmStack at compile.
    * Each of the functions in this object return a function which maps a stack state to another according to the
    * semantics of the Jvm instruction which it is trying to model
    */
  object Instructions {

    /**
      * Polymorphic return.
      */
    def RETURN[T: TypeTag](implicit root: Root, flix: Flix): F[StackNil ** T] => F[StackNil] = {
      val jvmType = getJvmType[T]
      t => t.emitReturn(jvmType)
    }

    /**
      * Returns without a value.
      */
    def RETURN_VOID: F[StackNil] => F[StackNil] = t => t.emitReturnVoid()

    /**
      * Pushes the result of adding the two top-most ints.
      */
    def IADD[R <: Stack]: F[R ** PrimInt ** PrimInt] => F[R ** PrimInt] = ???

    /**
      * Creates a new instance of the type parameter T which should be a subtype of JvmType.Reference and puts
      * it on top of the stack
      */
    //TODO: T should be a subtype of JvmType.Reference not MnemonicsType
    def NEW[R <: Stack](jt: Reference)(implicit root: Root, flix: Flix): F[R] => F[R ** Reference] =
      t => t.emitNew(jt)

    /**
      * Duplicates whatever is on Top of the stack
      */
    def DUP[R <: Stack, T: TypeTag]: F[R ** T] => F[R ** T ** T] =
      t => t.emitDup()

    /**
      * Loads a constant string onto the stack
      */
    def LDC_STRING[R <: Stack](value: String): F[R] => F[R ** JString.type] =
      t => t.emitLdc(value)

    /**
      * Throws the exception which is currently on top of the stack
      */
    def THROW: F[StackNil ** Reference] => F[StackNil] =
      t => t.emitThrow()

    def IFEQ[S <: Stack](f: F[S] => F[S]): F[S ** PrimBool] => F[S] = {
      val skipLabel = new Label
      ((t: F[S ** PrimBool]) => t.emitIfeq[S](skipLabel)) |>>
        f |>>
        (t => t.emitLabel(skipLabel))
    }

    def CHECK_CAST[S <: Stack](jt: Reference): F[S ** Reference] => F[S ** Reference] =
      t => t.emitCheckCast(jt)

    def POP[S <: Stack, T](): F[S ** T] => F[S] = ???

  }

  /**
    * Capability which allows to load/store a local variable
    */
  class Local[T: TypeTag](location: Int)(implicit root: Root, flix: Flix) {

    private val localType = getJvmType[T]

    def LOAD[R <: Stack]: F[R] => F[R ** T] = t => t.emitLoad(localType, location)

    def STORE[R <: Stack]: F[R ** T] => F[R] = t => t.emitLoad(localType, location)
  }

  /**
    * Capability which allows to get/put a field
    */
  class Field[T: TypeTag](fieldName: String)(implicit root: Root, flix: Flix) {

    private val fieldType = getJvmType[T]

    def GET_FIELD[R <: Stack]: F[R ** Reference] => F[R ** T] = t => t.emitGetField(fieldName, fieldType)

    def PUT_FIELD[R <: Stack]: F[R ** Reference ** T] => F[R] = t => t.emitPutField(fieldName, fieldType)
  }

  /**
    * Capability which allows acess the function locals in this case a function with 0 arguments
    */
  //TODO: Maybe need to have different types for signatures of static method as the 1st local (0 index) of static
  //TODO: functions isn't a local of type JvmType.Reference
  class FunSig0[R: TypeTag]() {
    // TODO: I think the implicit root and flix arguments could be arguments of the class instead of the method?

    def getArg0(implicit root: Root, flix: Flix): Local[Reference] = new Local(0)
  }

  /**
    * Capability which allows acess the function locals in this case a function with 1 argument
    */
  //TODO: Same as FunSig0
  class FunSig1[T1: TypeTag, R: TypeTag] {

    def getArg0(implicit root: Root, flix: Flix): Local[Reference] = new Local(0)

    def getArg1(implicit root: Root, flix: Flix): Local[T1] = new Local(1)
  }

  /**
    * Capability which allows acess the function locals in this case a function with 2 arguments
    */
  //TODO: Same as FunSig0
  class FunSig2[T1: TypeTag, T2: TypeTag, R: TypeTag] {

    def getArg0(implicit root: Root, flix: Flix): Local[Reference] = new Local(0)

    def getArg1(implicit root: Root, flix: Flix): Local[T1] = new Local(1)

    def getArg2(implicit root: Root, flix: Flix): Local[T2] = new Local(2)
  }

  /**
    * Capability which allows acess the function locals in this case a function with 3 arguments
    */
  //TODO: Same as FunSig0
  class FunSig3[T1: TypeTag, T2: TypeTag, T3: TypeTag, R: TypeTag] {

    def getArg0(implicit root: Root, flix: Flix): Local[Reference] = new Local(0)

    def getArg1(implicit root: Root, flix: Flix): Local[T1] = new Local(1)

    def getArg2(implicit root: Root, flix: Flix): Local[T2] = new Local(2)

    def getArg3(implicit root: Root, flix: Flix): Local[T3] = new Local(3)

  }

  /**
    * Capability which allows to invoke a (non-void) method with 0 arguments
    */
  //TODO: Similar to FunSig might need to have different types in order to ensure the type safety with
  //TODO: Static methods, interface methods, etc.
  class Method0[R: TypeTag](invokeCode: JvmModifier, ct: Reference, methodName: String) {

    def INVOKE[S <: Stack](implicit root: Root, flix: Flix): F[S ** Reference] => F[S ** R] =
      t => t.emitInvoke(invokeCode, ct.name.toInternalName, methodName, List(), getJvmType[R])
  }

  /**
    * Capability which allows to invoke a (void) method with 0 arguments
    */
  class VoidMethod0(invokeCode: JvmModifier, ct: Reference, methodName: String) {
    def INVOKE[S <: Stack](implicit root: Root, flix: Flix): F[S ** Reference] => F[S] =
      t => t.emitInvoke(invokeCode, ct.name.toInternalName, methodName, List(), Void())
  }

  /**
    * Capability which allows to invoke a (non-void) method with 1 argument
    */
  //TODO: Similar to Method0
  class Method1[T1: TypeTag, R: TypeTag](invokeCode: JvmModifier, ct: Reference, methodName: String) {

    def INVOKE[S <: Stack](implicit root: Root, flix: Flix): F[S ** Reference ** T1] => F[S ** R] =
      t => t.emitInvoke(invokeCode, ct.name.toInternalName, methodName, List(getJvmType[T1]), getJvmType[R])
  }

  /**
    * Capability which allows to invoke a (void) method with 1 argument
    */
  class VoidMethod1[T1: TypeTag](invokeCode: JvmModifier, ct: Reference, methodName: String) {
    def INVOKE[S <: Stack](implicit root: Root, flix: Flix): F[S ** Reference ** T1] => F[S] =
      t => t.emitInvoke(invokeCode, ct.name.toInternalName, methodName, List(getJvmType[T1]), Void())
  }

  /**
    * Capability which allows to invoke a (non-void) method with 2 arguments
    */
  //TODO: Similar to Method0
  class Method2[T1: TypeTag, T2: TypeTag, R: TypeTag](invokeCode: JvmModifier, ct: Reference, methodName: String) {

    def INVOKE[S <: Stack](implicit root: Root, flix: Flix): F[S ** Reference ** T1 ** T2] => F[S ** R] =
      t => t.emitInvoke(invokeCode, ct.name.toInternalName, methodName, List(getJvmType[T1], getJvmType[T2]), getJvmType[R])
  }

  /**
    * Capability which allows to invoke a (void) method with 2 arguments
    */
  class VoidMethod2[T1: TypeTag, T2: TypeTag](invokeCode: JvmModifier, ct: Reference, methodName: String) {
    def INVOKE[S <: Stack](implicit root: Root, flix: Flix): F[S ** Reference ** T1 ** T2] => F[S] =
      t => t.emitInvoke(invokeCode, ct.name.toInternalName, methodName, List(getJvmType[T1], getJvmType[T2]), Void())
  }


  /**
    * Capability which allows to invoke a method with 3 arguments
    */
  //TODO: Similar to Method0
  class Method3[T1: TypeTag, T2: TypeTag, T3: TypeTag, R: TypeTag](invokeCode: JvmModifier, ct: Reference, methodName: String) {

    def INVOKE[S <: Stack](implicit root: Root, flix: Flix): F[S ** Reference ** T1 ** T2 ** T3] => F[S ** R] =
      t => t.emitInvoke(invokeCode, ct.name.toInternalName, methodName, List(getJvmType[T1], getJvmType[T2], getJvmType[T3]), getJvmType[R])
  }

  /**
    * Capability which allows to invoke a (void) method with 2 arguments
    */
  class VoidMethod3[T1: TypeTag, T2: TypeTag, T3: TypeTag](invokeCode: JvmModifier, ct: Reference, methodName: String) {
    def INVOKE[S <: Stack](implicit root: Root, flix: Flix): F[S ** Reference ** T1 ** T2 ** T3] => F[S] =
      t => t.emitInvoke(invokeCode, ct.name.toInternalName, methodName, List(getJvmType[T1], getJvmType[T2], getJvmType[T3]), Void())
  }

  /**
    * This class allows to generate classes. It includes support to generate(CompileField) and methods
    *
    * @param ct         classType of the class we want to generate
    * @param modifiers  list of modififers which we want to generate the class with (public, abstract, etc..)
    * @param interfaces Array of interfaces which this new class shall implement
    */
  class ClassGenerator(ct: Reference, interfaces: List[Reference],
                       modifiers: List[JvmModifier] = List(Public, Final))
                      (implicit root: Root, flix: Flix) {

    //Create the class writer and initialize, by providing the correct params.
    //The modifiers, superclass, implementedInterfaces
    private val cw: ClassWriter = {
      val superClassName = Object.name.toInternalName
      val interfacesNames = interfaces.map(interface => interface.name.toInternalName).toArray

      val cw = AsmOps.mkClassWriter()
      val modifierVal = modifiers.map(modifier => modifier.toInternal).sum
      cw.visit(AsmOps.JavaVersion, modifierVal, ct.name.toInternalName, null,
        superClassName, interfacesNames)
      cw
    }

    // TODO: Miguel: Should this not be in Instructions?
    def SUPER: F[StackNil ** Reference] => F[StackNil] =
      Java.Lang.Object.constructor.INVOKE

    /**
      * This method generates in the current class we are generating a (non-void) method with 0 arguments
      * given the provided params. It returns the capability to invoke the (non-void) method. This way we ensure we only call methods
      * we've generated bytecode for.
      *
      * @param modifiers  list of modififers which we want to generate the method with (public, abstract, etc..)
      * @param methodName name which we want to give to the method we are generating
      * @param f          , transformer which receives a funSig and return a frame transformer. This returned frame transfomer
      *                   will describe what instruction the method we are generating will execute.
      * @return returns a Method0 capability allows now the possibility to invoke this new (non-void)  method with 0 arguments
      */
    def mkMethod0[R: TypeTag](methodName: String, f: FunSig0[R] => F[StackNil] => F[StackNil],
                              modifiers: List[JvmModifier] = List(Public, Final)): Method0[R] = {

      val returnType = getJvmType[R]
      val funSig = new FunSig0[R]()

      emitVirtualMethod(modifiers, methodName, List(), returnType, f(funSig))

      new Method0(JvmModifier.InvokeVirtual, ct, methodName)
    }

    /**
      * This method generates in the current class we are generating a (void) method with 0 arguments
      * given the provided params. It returns the capability to invoke the (void) method. This way we ensure we only call methods
      * we've generated bytecode for.
      *
      * @param modifiers  list of modififers which we want to generate the method with (public, abstract, etc..)
      * @param methodName name which we want to give to the method we are generating
      * @param f          , transformer which receives a funSig and return a frame transformer. This returned frame transfomer
      *                   will describe what instruction the method we are generating will execute.
      * @return returns a VoidMethod0 capability allows now the possibility to invoke this new (void) method with 0 arguments
      */
    def mkVoidMethod0(methodName: String, f: FunSig0[Void] => F[StackNil] => F[StackNil],
                      modifiers: List[JvmModifier] = List(Public, Final)): VoidMethod0 = {

      val returnType = Void()
      val funSig = new FunSig0[Void]()

      emitVirtualMethod(modifiers, methodName, List(), returnType, f(funSig))

      new VoidMethod0(JvmModifier.InvokeVirtual, ct, methodName)
    }

    /**
      * This method generates in the current class we are generating a constructor with 0 arguments
      * given the provided params. It returns the capability to invoke the constructor. This way we ensure we only call methods
      * we've generated bytecode for.
      *
      * @param modifiers list of modififers which we want to generate the constructor with (public, abstract, etc..)
      * @param f         , transformer which receives a funSig and return a frame transformer. This returned frame transfomer
      *                  will describe what instruction the constructor we are generating will execute.
      * @return returns a VoidMethod0 capability allows now the possibility to invoke this new constructor with 0 arguments
      */
    def mkConstructor0(f: FunSig0[Void] => F[StackNil] => F[StackNil],
                       modifiers: List[JvmModifier] = List(Public)): VoidMethod0 = {

      mkVoidMethod0("<init>", f, modifiers)
    }

    /**
      * This method generates in the current class we are generating a (non-void) method with 1 argument
      * given the provided params. It returns the capability to invoke the (non-void) method. This way we ensure we only call methods
      * we've generated bytecode for.
      *
      * @param modifiers  list of modififers which we want to generate the method with (public, abstract, etc..)
      * @param methodName name which we want to give to the method we are generating
      * @param f          , transformer which receives a funSig and return a frame transformer. This returned frame transfomer
      *                   will describe what instruction the method we are generating will execute.
      * @return returns a Method1 capability allows now the possibility to invoke this new (non-void) method with 1 argument
      */
    def mkMethod1[T1: TypeTag, R: TypeTag](methodName: String, f: FunSig1[T1, R] => F[StackNil] => F[StackNil],
                                           modifiers: List[JvmModifier] = List(Public, Final)): Method1[T1, R] = {
      val arg1Type = getJvmType[T1]
      val returnType = getJvmType[R]
      val funSig = new FunSig1[T1, R]()

      emitVirtualMethod(modifiers, methodName, List(arg1Type), returnType, f(funSig))

      new Method1(JvmModifier.InvokeVirtual, ct, methodName)
    }

    /**
      * This method generates in the current class we are generating a (void) method with 1 argument
      * given the provided params. It returns the capability to invoke the (void) method. This way we ensure we only call methods
      * we've generated bytecode for.
      *
      * @param modifiers  list of modififers which we want to generate the method with (public, abstract, etc..)
      * @param methodName name which we want to give to the method we are generating
      * @param f          , transformer which receives a funSig and return a frame transformer. This returned frame transfomer
      *                   will describe what instruction the method we are generating will execute.
      * @return returns a VoidMethod0 capability allows now the possibility to invoke this new (void) method with 1 argument
      */
    def mkVoidMethod1[T1: TypeTag](methodName: String, f: FunSig1[T1, Void] => F[StackNil] => F[StackNil],
                                   modifiers: List[JvmModifier] = List(Public, Final)): VoidMethod1[T1] = {

      val arg1Type = getJvmType[T1]
      val returnType = Void()
      val funSig = new FunSig1[T1, Void]()

      emitVirtualMethod(modifiers, methodName, List(arg1Type), returnType, f(funSig))

      new VoidMethod1(JvmModifier.InvokeVirtual, ct, methodName)
    }

    /**
      * This method generates in the current class we are generating a constructor with 1 argument
      * given the provided params. It returns the capability to invoke the constructor. This way we ensure we only call methods
      * we've generated bytecode for.
      *
      * @param modifiers list of modififers which we want to generate the constructor with (public, abstract, etc..)
      * @param f         , transformer which receives a funSig and return a frame transformer. This returned frame transfomer
      *                  will describe what instruction the constructor we are generating will execute.
      * @return returns a VoidMethod0 capability allows now the possibility to invoke this new constructor with 1 argument
      */
    def mkConstructor1[T1: TypeTag](f: FunSig1[T1, Void] => F[StackNil] => F[StackNil],
                                    modifiers: List[JvmModifier] = List(Public)): VoidMethod1[T1] = {

      mkVoidMethod1("<init>", f, modifiers)
    }

    /**
      * This method generates in the current class we are generating a (non-void) method with 2 arguments
      * given the provided params. It returns the capability to invoke the (non-void) method. This way we ensure we only call methods
      * we've generated bytecode for.
      *
      * @param modifiers  list of modififers which we want to generate the method with (public, abstract, etc..)
      * @param methodName name which we want to give to the method we are generating
      * @param f          , transformer which receives a funSig and return a frame transformer. This returned frame transfomer
      *                   will describe what instruction the method we are generating will execute.
      * @return returns a Method2 capability allows now the possibility to invoke this new  (non-void) method with 2 arguments
      */
    def mkMethod2[T1: TypeTag, T2: TypeTag, R: TypeTag](methodName: String, f: FunSig2[T1, T2, R] => F[StackNil] => F[StackNil],
                                                        modifiers: List[JvmModifier] = List(Public, Final)): Method2[T1, T2, R] = {
      val arg1Type = getJvmType[T1]
      val arg2Type = getJvmType[T2]
      val returnType = getJvmType[R]

      val funSig = new FunSig2[T1, T2, R]()

      emitVirtualMethod(modifiers, methodName, List(arg1Type, arg2Type), returnType, f(funSig))

      new Method2(JvmModifier.InvokeVirtual, ct, methodName)
    }

    /**
      * This method generates in the current class we are generating a (void) method with 2 arguments
      * given the provided params. It returns the capability to invoke the (void) method. This way we ensure we only call methods
      * we've generated bytecode for.
      *
      * @param modifiers  list of modififers which we want to generate the method with (public, abstract, etc..)
      * @param methodName name which we want to give to the method we are generating
      * @param f          , transformer which receives a funSig and return a frame transformer. This returned frame transfomer
      *                   will describe what instruction the method we are generating will execute.
      * @return returns a VoidMethod0 capability allows now the possibility to invoke this new (void) method with 2 arguments
      */
    def mkVoidMethod2[T1: TypeTag, T2: TypeTag](methodName: String, f: FunSig2[T1, T2, Void] => F[StackNil] => F[StackNil],
                                                modifiers: List[JvmModifier] = List(Public, Final)): VoidMethod2[T1, T2] = {

      val arg1Type = getJvmType[T1]
      val arg2Type = getJvmType[T2]

      val returnType = Void()
      val funSig = new FunSig2[T1, T2, Void]()

      emitVirtualMethod(modifiers, methodName, List(arg1Type, arg2Type), returnType, f(funSig))

      new VoidMethod2(JvmModifier.InvokeVirtual, ct, methodName)
    }

    /**
      * This method generates in the current class we are generating a constructor with 2 arguments
      * given the provided params. It returns the capability to invoke the constructor. This way we ensure we only call methods
      * we've generated bytecode for.
      *
      * @param modifiers list of modififers which we want to generate the constructor with (public, abstract, etc..)
      * @param f         , transformer which receives a funSig and return a frame transformer. This returned frame transfomer
      *                  will describe what instruction the constructor we are generating will execute.
      * @return returns a VoidMethod0 capability allows now the possibility to invoke this new constructor with 2 arguments
      */
    def mkConstructor2[T1: TypeTag, T2: TypeTag](f: FunSig2[T1, T2, Void] => F[StackNil] => F[StackNil],
                                                 modifiers: List[JvmModifier] = List(Public)): VoidMethod2[T1, T2] = {

      mkVoidMethod2("<init>", f, modifiers)
    }

    /**
      * This method generates in the current class we are generating a (non-void) method with 3 arguments
      * given the provided params. It returns the capability to invoke the (non-void) method. This way we ensure we only call methods
      * we've generated bytecode for.
      *
      * @param modifiers  list of modififers which we want to generate the method with (public, abstract, etc..)
      * @param methodName name which we want to give to the method we are generating
      * @param f          , transformer which receives a funSig and return a frame transformer. This returned frame transfomer
      *                   will describe what instruction the method we are generating will execute.
      * @return returns a Method3 capability allows now the possibility to invoke this new (non-void) method with 3 arguments
      */
    def mkMethod3[T1: TypeTag, T2: TypeTag, T3: TypeTag, R: TypeTag](methodName: String, f: FunSig3[T1, T2, T3, R] => F[StackNil] => F[StackNil],
                                                                     modifiers: List[JvmModifier] = List(Public, Final)): Method3[T1, T2, T3, R] = {
      val arg1Type = getJvmType[T1]
      val arg2Type = getJvmType[T2]
      val arg3Type = getJvmType[T3]
      val returnType = getJvmType[R]

      val funSig = new FunSig3[T1, T2, T3, R]()

      emitVirtualMethod(modifiers, methodName, List(arg1Type, arg2Type, arg3Type), returnType, f(funSig))
      new Method3(JvmModifier.InvokeVirtual, ct, methodName)
    }

    /**
      * This method generates in the current class we are generating a (void) method with 3 arguments
      * given the provided params. It returns the capability to invoke the (void) method. This way we ensure we only call methods
      * we've generated bytecode for.
      *
      * @param modifiers  list of modififers which we want to generate the method with (public, abstract, etc..)
      * @param methodName name which we want to give to the method we are generating
      * @param f          , transformer which receives a funSig and return a frame transformer. This returned frame transfomer
      *                   will describe what instruction the method we are generating will execute.
      * @return returns a VoidMethod0 capability allows now the possibility to invoke this new (void) method with 3 arguments
      */
    def mkVoidMethod3[T1: TypeTag, T2: TypeTag, T3: TypeTag](methodName: String, f: FunSig3[T1, T2, T3, Void] => F[StackNil] => F[StackNil],
                                                             modifiers: List[JvmModifier] = List(Public, Final)): VoidMethod3[T1, T2, T3] = {

      val arg1Type = getJvmType[T1]
      val arg2Type = getJvmType[T2]
      val arg3Type = getJvmType[T3]

      val returnType = Void()
      val funSig = new FunSig3[T1, T2, T3, Void]()

      emitVirtualMethod(modifiers, methodName, List(arg1Type, arg2Type, arg3Type), returnType, f(funSig))

      new VoidMethod3(JvmModifier.InvokeVirtual, ct, methodName)
    }

    /**
      * This method generates in the current class we are generating a constructor with 3 arguments
      * given the provided params. It returns the capability to invoke the constructor. This way we ensure we only call methods
      * we've generated bytecode for.
      *
      * @param modifiers list of modififers which we want to generate the constructor with (public, abstract, etc..)
      * @param f         , transformer which receives a funSig and return a frame transformer. This returned frame transfomer
      *                  will describe what instruction the constructor we are generating will execute.
      * @return returns a VoidMethod0 capability allows now the possibility to invoke this new constructor with 3 arguments
      */
    def mkConstructor3[T1: TypeTag, T2: TypeTag, T3: TypeTag](f: FunSig3[T1, T2, T3, Void] => F[StackNil] => F[StackNil],
                                                              modifiers: List[JvmModifier] = List(Public)): VoidMethod3[T1, T2, T3] = {

      mkVoidMethod3("<init>", f, modifiers)
    }

    /**
      * Auxiliary method which actually emits the method bytecode onto the current class.
      * Should be used by functions which make method
      *
      * @param modifiers  list of modififers which we want to generate the method with (public, abstract, etc..)
      * @param methodName name which we want to give to the method we are generating
      * @param args       List of the arguments JvmType of the function we are generating code for
      * @param returnType the JvmType of the return type of the function we are generating code for
      * @param f          is a frame transfomer  it will describe what instruction the method we are generating will execute.
      */
    private def emitVirtualMethod(modifiers: List[JvmModifier], methodName: String,
                                  args: List[NJvmType], returnType: NJvmType, f: F[StackNil] => F[StackNil]): Unit = {
      val modifierVal = modifiers.map(modifier => modifier.toInternal).sum
      val mv = cw.visitMethod(modifierVal, methodName,
        getMethodDescriptor(args, returnType), null, null)
      mv.visitCode()

      f(new F[StackNil](mv, ct))

      mv.visitMaxs(1, 1)
      mv.visitEnd()
    }

    /**
      * Method which receives a list of JvmModifiers and fieldName. It will emit code to generate a field
      * with the correspoding type parameter T.
      *
      * @param modifiers list of modififers which we want to generate the field with (public, private, final, etc..)
      * @param fieldName name which we want to give to the field we are generating
      * @return returns the capability to acess the created field. Similar to the methods this ensure we only
      *         acess field we've generated
      */
    def mkField[T: TypeTag](fieldName: String, modifiers: List[JvmModifier] = List(Private)): Field[T] = {

      val fieldType = getJvmType[T]
      val modifierVal = modifiers.map(modifier => modifier.toInternal).sum
      val field = cw.visitField(modifierVal, fieldName, fieldType.toDescriptor, null, null)
      field.visitEnd()

      new Field(fieldName)
    }

    /**
      * Method which compiles the class. Should be called when done creating the class.
      * It will return the corresponding byte array (bytecode) for the class we are generating
      */
    def compile(): Array[Byte] = {
      cw.visitEnd()
      cw.toByteArray
    }
  }

  /**
    * This class allows to generate interfaces. It includes support to interface methods
    *
    * @param it         classType of the interaface we want to generate
    * @param modifiers  list of modififers which we want to generate the class with (public, abstract, etc..)
    * @param interfaces Array of interfaces which this new class shall implement
    */
  class InterfaceGenerator(it: Reference, interfaces: List[Reference], modifiers: List[JvmModifier] = List(Public, Abstract, Interface))
                          (implicit root: Root, flix: Flix) {

>>>>>>> 5d64b939

    //Create the class writer and initialize, by providing the correct params.
    //The modifiers, superclass, implementedInterfaces
    private val cw: ClassWriter = {
<<<<<<< HEAD
      val superClassName = NJvmType.Object.name.toInternalName
=======

      val superClassName = Object.name.toInternalName
>>>>>>> 5d64b939
      val interfacesNames = interfaces.map(interface => interface.name.toInternalName).toArray

      val cw = AsmOps.mkClassWriter()
      val modifierVal = modifiers.map(modifier => modifier.toInternal).sum
<<<<<<< HEAD
      cw.visit(AsmOps.JavaVersion, modifierVal, ct.name.toInternalName, null,
=======
      cw.visit(AsmOps.JavaVersion, modifierVal, it.name.toInternalName, null,
>>>>>>> 5d64b939
        superClassName, interfacesNames)
      cw
    }

<<<<<<< HEAD
    def SUPER[T <: Ref[MObject]]: F[StackNil ** T] => F[StackNil] =
      Object.constructor.INVOKE

    /**
      * This method generates in the current class we are generating a (non-void) method with 0 arguments
=======
    /**
      * This method generates in the current interface we are generating a (non-void) method with 0 arguments
>>>>>>> 5d64b939
      * given the provided params. It returns the capability to invoke the (non-void) method. This way we ensure we only call methods
      * we've generated bytecode for.
      *
      * @param modifiers  list of modififers which we want to generate the method with (public, abstract, etc..)
      * @param methodName name which we want to give to the method we are generating
<<<<<<< HEAD
      * @param f          , transformer which receives a funSig and return a frame transformer. This returned frame transfomer
      *                   will describe what instruction the method we are generating will execute.
      * @return returns a Method0 capability allows now the possibility to invoke this new (non-void)  method with 0 arguments
      */
    def mkMethod0[R<: MnemonicsTypes : TypeTag](methodName: String, f: FunSig0[R] => F[StackNil] => F[StackNil],
                              modifiers: List[JvmModifier] = List(Public, Final)): Method0[R] = {

      val returnType = getJvmType[R]
      val funSig = new FunSig0[R]()

      emitClassMethod(modifiers, methodName, List(), returnType, f(funSig))

      new Method0(JvmModifier.InvokeStatic, ct, methodName)
    }

    /**
      * This method generates in the current class we are generating a (void) method with 0 arguments
      * given the provided params. It returns the capability to invoke the (void) method. This way we ensure we only call methods4
=======
      * @return returns a Method0 capability allows now the possibility to invoke this new (non-void) method with 0 arguments
      */
    def mkMethod0[R: TypeTag](methodName: String, modifiers: List[JvmModifier] = List(Public, Abstract)): Method0[R] = {

      val returnType = getJvmType[R]

      emitInterfaceMethod(modifiers, methodName, List(), returnType)

      new Method0(JvmModifier.InvokeInterface, it, methodName)
    }

    /**
      * This method generates in the current interface we are generating a (void) method with 0 arguments
      * given the provided params. It returns the capability to invoke the (void) method. This way we ensure we only call methods
>>>>>>> 5d64b939
      * we've generated bytecode for.
      *
      * @param modifiers  list of modififers which we want to generate the method with (public, abstract, etc..)
      * @param methodName name which we want to give to the method we are generating
<<<<<<< HEAD
      * @param f          , transformer which receives a funSig and return a frame transformer. This returned frame transfomer
      *                   will describe what instruction the method we are generating will execute.
      * @return returns a VoidMethod0 capability allows now the possibility to invoke this new (void) method with 0 arguments
      */
    def mkVoidMethod0(methodName: String, f: FunSig0[MVoid] => F[StackNil] => F[StackNil],
                      modifiers: List[JvmModifier] = List(Public, Final)): VoidMethod0 = {

      val returnType = Void
      val funSig = new FunSig0[MVoid]()

      emitClassMethod(modifiers, methodName, List(), returnType, f(funSig))

      new VoidMethod0(JvmModifier.InvokeStatic, ct, methodName)
    }


    /**
      * This method generates in the current class we are generating a (non-void) method with 1 argument
=======
      * @return returns a Method0 capability allows now the possibility to invoke this new (void) method with 0 arguments
      */
    def mkVoidMethod0(methodName: String, modifiers: List[JvmModifier] = List(Public, Abstract)): VoidMethod0 = {

      val returnType = Void()

      emitInterfaceMethod(modifiers, methodName, List(), returnType)

      new VoidMethod0(JvmModifier.InvokeInterface, it, methodName)
    }

    /**
      * This method generates in the current interface we are generating a (non-void) method with 1 argument
>>>>>>> 5d64b939
      * given the provided params. It returns the capability to invoke the (non-void) method. This way we ensure we only call methods
      * we've generated bytecode for.
      *
      * @param modifiers  list of modififers which we want to generate the method with (public, abstract, etc..)
      * @param methodName name which we want to give to the method we are generating
<<<<<<< HEAD
      * @param f          , transformer which receives a funSig and return a frame transformer. This returned frame transfomer
      *                   will describe what instruction the method we are generating will execute.
      * @return returns a Method1 capability allows now the possibility to invoke this new (non-void) method with 1 argument
      */
    def mkMethod1[T1<: MnemonicsTypes : TypeTag, R<: MnemonicsTypes : TypeTag](methodName: String, f: FunSig1[T1, R] => F[StackNil] => F[StackNil],
                                           modifiers: List[JvmModifier] = List(Public, Final), isStatic : Boolean = false): Method1[T1, R] = {
      val arg1Type = getJvmType[T1]
      val returnType = getJvmType[R]
      val funSig = new FunSig1[T1, R]()

      val (invokeCode, argsList) = if(isStatic) (JvmModifier.InvokeStatic, List(arg1Type)) else (JvmModifier.InvokeVirtual, List())

      emitClassMethod(modifiers, methodName, argsList, returnType, f(funSig))

      new Method1(invokeCode, ct, methodName)
    }

    /**
      * This method generates in the current class we are generating a (void) method with 1 argument
=======
      * @return returns a Method1 capability allows now the possibility to invoke this new (non-void) method with arguments
      */
    def mkMethod1[T1: TypeTag, R: TypeTag](methodName: String, modifiers: List[JvmModifier] = List(Public, Abstract)): Method1[T1, R] = {

      val arg1Type = getJvmType[T1]
      val returnType = getJvmType[R]

      emitInterfaceMethod(modifiers, methodName, List(arg1Type), returnType)

      new Method1(JvmModifier.InvokeInterface, it, methodName)
    }

    /**
      * This method generates in the current interface we are generating a (void) method with 1 argument
>>>>>>> 5d64b939
      * given the provided params. It returns the capability to invoke the (void) method. This way we ensure we only call methods
      * we've generated bytecode for.
      *
      * @param modifiers  list of modififers which we want to generate the method with (public, abstract, etc..)
      * @param methodName name which we want to give to the method we are generating
<<<<<<< HEAD
      * @param f          , transformer which receives a funSig and return a frame transformer. This returned frame transfomer
      *                   will describe what instruction the method we are generating will execute.
      * @return returns a VoidMethod0 capability allows now the possibility to invoke this new (void) method with 1 argument
      */
    def mkVoidMethod1[T1<: MnemonicsTypes : TypeTag](methodName: String, f: FunSig1[T1, MVoid] => F[StackNil] => F[StackNil],
                                   modifiers: List[JvmModifier] = List(Public, Final), isStatic : Boolean = false): VoidMethod1[T1] = {

      val arg1Type = getJvmType[T1]
      val returnType = Void
      val funSig = new FunSig1[T1, MVoid]()

      val (invokeCode, argsList) = if(isStatic) (JvmModifier.InvokeStatic, List(arg1Type)) else (JvmModifier.InvokeVirtual, List())

      emitClassMethod(modifiers, methodName, argsList, returnType, f(funSig))

      new VoidMethod1(invokeCode, ct, methodName)
    }

    /**
      * This method generates in the current class we are generating a constructor with 1 argument
      * given the provided params. It returns the capability to invoke the constructor. This way we ensure we only call methods
      * we've generated bytecode for.
      *
      * @param modifiers list of modififers which we want to generate the constructor with (public, abstract, etc..)
      * @param f         , transformer which receives a funSig and return a frame transformer. This returned frame transfomer
      *                  will describe what instruction the constructor we are generating will execute.
      * @return returns a VoidMethod0 capability allows now the possibility to invoke this new constructor with 1 argument
      */
    def mkConstructor1[T1<: MnemonicsTypes : TypeTag](f: FunSig1[T1, MVoid] => F[StackNil] => F[StackNil],
                                    modifiers: List[JvmModifier] = List(Public)): VoidMethod1[T1] = {

      val funSig = new FunSig1[T1, MVoid]()

      emitClassMethod(modifiers, "<init>", List(), Void, f(funSig))

      new VoidMethod1(JvmModifier.InvokeSpecial, ct, "<init>")
    }

    /**
      * This method generates in the current class we are generating a (non-void) method with 2 arguments
      * given the provided params. It returns the capability to invoke the (non-void) method. This way we ensure we only call methods
=======
      * @return returns a Method0 capability allows now the possibility to invoke this new (void) method with 1 argument
      */
    def mkVoidMethod1[T1: TypeTag](methodName: String, modifiers: List[JvmModifier] = List(Public, Abstract)): VoidMethod1[T1] = {

      val arg1Type = getJvmType[T1]
      val returnType = Void()

      emitInterfaceMethod(modifiers, methodName, List(arg1Type), returnType)

      new VoidMethod1(JvmModifier.InvokeInterface, it, methodName)
    }

    /**
      * This method generates in the current interface we are generating a (non-void) method with 2 arguments
      * given the provided params. It returns the capability to invoke the (non-void) method. This way we ensure we only call methods
      * we've generated bytecode for.
      *
      * @param modifiers  list of modififers which we want to generate the method with (public, abstract, etc..)
      * @param methodName name which we want to give to the method we are generating
      * @return returns a Method2 capability allows now the possibility to invoke this new (non-void) method with 2 arguments
      */
    def mkMethod2[T1: TypeTag, T2: TypeTag, R: TypeTag](methodName: String, modifiers: List[JvmModifier] = List(Public, Abstract)): Method2[T1, T2, R] = {

      val arg1Type = getJvmType[T1]
      val arg2Type = getJvmType[T2]
      val returnType = getJvmType[R]

      emitInterfaceMethod(modifiers, methodName, List(arg1Type, arg2Type), returnType)

      new Method2(JvmModifier.InvokeInterface, it, methodName)
    }

    /**
      * This method generates in the current interface we are generating a (void) method with 2 arguments
      * given the provided params. It returns the capability to invoke the (void) method. This way we ensure we only call methods
>>>>>>> 5d64b939
      * we've generated bytecode for.
      *
      * @param modifiers  list of modififers which we want to generate the method with (public, abstract, etc..)
      * @param methodName name which we want to give to the method we are generating
<<<<<<< HEAD
      * @param f          , transformer which receives a funSig and return a frame transformer. This returned frame transfomer
      *                   will describe what instruction the method we are generating will execute.
      * @return returns a Method2 capability allows now the possibility to invoke this new  (non-void) method with 2 arguments
      */
    def mkMethod2[T1<: MnemonicsTypes : TypeTag, T2<: MnemonicsTypes : TypeTag, R<: MnemonicsTypes : TypeTag](methodName: String, f: FunSig2[T1, T2, R] => F[StackNil] => F[StackNil],
                                                        modifiers: List[JvmModifier] = List(Public, Final), isStatic : Boolean = false): Method2[T1, T2, R] = {
      val arg1Type = getJvmType[T1]
      val arg2Type = getJvmType[T2]
      val returnType = getJvmType[R]

      val funSig = new FunSig2[T1, T2, R]()

      val (invokeCode, argsList) = if(isStatic) (JvmModifier.InvokeStatic, List(arg1Type, arg2Type)) else (JvmModifier.InvokeVirtual, List(arg2Type))

      emitClassMethod(modifiers, methodName, argsList, returnType, f(funSig))

      new Method2(invokeCode, ct, methodName)
    }

    /**
      * This method generates in the current class we are generating a (void) method with 2 arguments
      * given the provided params. It returns the capability to invoke the (void) method. This way we ensure we only call methods
=======
      * @return returns a Method0 capability allows now the possibility to invoke this new (void) method with 2 arguments
      */
    def mkVoidMethod2[T1: TypeTag, T2: TypeTag](methodName: String, modifiers: List[JvmModifier] = List(Public, Abstract)): VoidMethod2[T1, T2] = {

      val arg1Type = getJvmType[T1]
      val arg2Type = getJvmType[T2]
      val returnType = Void()

      emitInterfaceMethod(modifiers, methodName, List(arg1Type, arg2Type), returnType)

      new VoidMethod2(JvmModifier.InvokeInterface, it, methodName)
    }

    /**
      * This method generates in the current interface we are generating a (non-void) method with 3 arguments
      * given the provided params. It returns the capability to invoke the (non-void) method. This way we ensure we only call methods
>>>>>>> 5d64b939
      * we've generated bytecode for.
      *
      * @param modifiers  list of modififers which we want to generate the method with (public, abstract, etc..)
      * @param methodName name which we want to give to the method we are generating
<<<<<<< HEAD
      * @param f          , transformer which receives a funSig and return a frame transformer. This returned frame transfomer
      *                   will describe what instruction the method we are generating will execute.
      * @return returns a VoidMethod0 capability allows now the possibility to invoke this new (void) method with 2 arguments
      */
    def mkVoidMethod2[T1<: MnemonicsTypes : TypeTag, T2<: MnemonicsTypes : TypeTag](methodName: String, f: FunSig2[T1, T2, MVoid] => F[StackNil] => F[StackNil],
                                                modifiers: List[JvmModifier] = List(Public, Final), isStatic : Boolean = false): VoidMethod2[T1, T2] = {

      val arg1Type = getJvmType[T1]
      val arg2Type = getJvmType[T2]

      val returnType = Void
      val funSig = new FunSig2[T1, T2, MVoid]()


      val (invokeCode, argsList) = if(isStatic) (JvmModifier.InvokeStatic, List(arg1Type, arg2Type)) else (JvmModifier.InvokeVirtual, List(arg2Type))

      emitClassMethod(modifiers, methodName, argsList, returnType, f(funSig))

      new VoidMethod2(invokeCode, ct, methodName)
    }

    /**
      * This method generates in the current class we are generating a constructor with 2 arguments
      * given the provided params. It returns the capability to invoke the constructor. This way we ensure we only call methods
      * we've generated bytecode for.
      *
      * @param modifiers list of modififers which we want to generate the constructor with (public, abstract, etc..)
      * @param f         , transformer which receives a funSig and return a frame transformer. This returned frame transfomer
      *                  will describe what instruction the constructor we are generating will execute.
      * @return returns a VoidMethod0 capability allows now the possibility to invoke this new constructor with 2 arguments
      */
    def mkConstructor2[T1<: MnemonicsTypes : TypeTag, T2<: MnemonicsTypes : TypeTag](f: FunSig2[T1, T2, MVoid] => F[StackNil] => F[StackNil],
                                                 modifiers: List[JvmModifier] = List(Public)): VoidMethod2[T1, T2] = {

      val funSig = new FunSig2[T1, T2, MVoid]()

      emitClassMethod(modifiers, "<init>", List(getJvmType[T2]), Void, f(funSig))

      new VoidMethod2(JvmModifier.InvokeSpecial, ct, "<init>")
    }

    /**
      * This method generates in the current class we are generating a (non-void) method with 3 arguments
      * given the provided params. It returns the capability to invoke the (non-void) method. This way we ensure we only call methods
      * we've generated bytecode for.
      *
      * @param modifiers  list of modififers which we want to generate the method with (public, abstract, etc..)
      * @param methodName name which we want to give to the method we are generating
      * @param f          , transformer which receives a funSig and return a frame transformer. This returned frame transfomer
      *                   will describe what instruction the method we are generating will execute.
      * @return returns a Method3 capability allows now the possibility to invoke this new (non-void) method with 3 arguments
      */
    def mkMethod3[T1<: MnemonicsTypes : TypeTag, T2<: MnemonicsTypes : TypeTag, T3<: MnemonicsTypes : TypeTag, R<: MnemonicsTypes : TypeTag](methodName: String, f: FunSig3[T1, T2, T3, R] => F[StackNil] => F[StackNil],
                                                                     modifiers: List[JvmModifier] = List(Public, Final), isStatic : Boolean = false): Method3[T1, T2, T3, R] = {
      val arg1Type = getJvmType[T1]
      val arg2Type = getJvmType[T2]
      val arg3Type = getJvmType[T3]
      val returnType = getJvmType[R]

      val funSig = new FunSig3[T1, T2, T3, R]()

      val (invokeCode, argsList) = if(isStatic) (JvmModifier.InvokeStatic, List(arg1Type, arg2Type, arg3Type)) else (JvmModifier.InvokeVirtual, List(arg2Type, arg3Type))

      emitClassMethod(modifiers, methodName, argsList, returnType, f(funSig))
      new Method3(invokeCode, ct, methodName)
    }

    /**
      * This method generates in the current class we are generating a (void) method with 3 arguments
      * given the provided params. It returns the capability to invoke the (void) method. This way we ensure we only call methods
      * we've generated bytecode for.
      *
      * @param modifiers  list of modififers which we want to generate the method with (public, abstract, etc..)
      * @param methodName name which we want to give to the method we are generating
      * @param f          , transformer which receives a funSig and return a frame transformer. This returned frame transfomer
      *                   will describe what instruction the method we are generating will execute.
      * @return returns a VoidMethod0 capability allows now the possibility to invoke this new (void) method with 3 arguments
      */
    def mkVoidMethod3[T1<: MnemonicsTypes : TypeTag, T2<: MnemonicsTypes : TypeTag, T3<: MnemonicsTypes : TypeTag](methodName: String, f: FunSig3[T1, T2, T3, MVoid] => F[StackNil] => F[StackNil],
                                                             modifiers: List[JvmModifier] = List(Public, Final), isStatic : Boolean = false): VoidMethod3[T1, T2, T3] = {

      val arg1Type = getJvmType[T1]
      val arg2Type = getJvmType[T2]
      val arg3Type = getJvmType[T3]

      val returnType = Void
      val funSig = new FunSig3[T1, T2, T3, MVoid]()

      val (invokeCode, argsList) = if(isStatic) (JvmModifier.InvokeStatic, List(arg1Type, arg2Type, arg3Type)) else (JvmModifier.InvokeVirtual, List(arg2Type, arg3Type))

      emitClassMethod(modifiers, methodName, argsList, returnType, f(funSig))

      new VoidMethod3(invokeCode, ct, methodName)
    }

    /**
      * This method generates in the current class we are generating a constructor with 3 arguments
      * given the provided params. It returns the capability to invoke the constructor. This way we ensure we only call methods
      * we've generated bytecode for.
      *
      * @param modifiers list of modififers which we want to generate the constructor with (public, abstract, etc..)
      * @param f         , transformer which receives a funSig and return a frame transformer. This returned frame transfomer
      *                  will describe what instruction the constructor we are generating will execute.
      * @return returns a VoidMethod0 capability allows now the possibility to invoke this new constructor with 3 arguments
      */
    def mkConstructor3[T1<: MnemonicsTypes : TypeTag, T2<: MnemonicsTypes : TypeTag, T3<: MnemonicsTypes : TypeTag](f: FunSig3[T1, T2, T3, MVoid] => F[StackNil] => F[StackNil],
                                                              modifiers: List[JvmModifier] = List(Public)): VoidMethod3[T1, T2, T3] = {

      val funSig = new FunSig3[T1, T2, T3, MVoid]()

      emitClassMethod(modifiers, "<init>", List(getJvmType[T2], getJvmType[T3]), Void, f(funSig))

      new VoidMethod3(JvmModifier.InvokeSpecial, ct, "<init>")
    }


    /**
      * This method generates in the current class we are generating a constructor with 4 arguments
      * given the provided params. It returns the capability to invoke the constructor. This way we ensure we only call methods
      * we've generated bytecode for.
      *
      * @param modifiers list of modififers which we want to generate the constructor with (public, abstract, etc..)
      * @param f         , transformer which receives a funSig and return a frame transformer. This returned frame transfomer
      *                  will describe what instruction the constructor we are generating will execute.
      * @return returns a VoidMethod0 capability allows now the possibility to invoke this new constructor with 4 arguments
      */
    def mkConstructor4[T1<: MnemonicsTypes : TypeTag, T2<: MnemonicsTypes : TypeTag, T3<: MnemonicsTypes : TypeTag, T4<: MnemonicsTypes  : TypeTag](f: FunSig4[T1, T2, T3, T4, MVoid] => F[StackNil] => F[StackNil],
                                                              modifiers: List[JvmModifier] = List(Public)): VoidMethod4[T1, T2, T3, T4] = {

      val funSig = new FunSig4[T1, T2, T3, T4, MVoid]()

      emitClassMethod(modifiers, "<init>", List(getJvmType[T2], getJvmType[T3], getJvmType[T4]), Void, f(funSig))

      new VoidMethod4(JvmModifier.InvokeSpecial, ct, "<init>")
    }


    /**
      * This method generates in the current class we are generating a constructor with 4 arguments
      * given the provided params. It returns the capability to invoke the constructor. This way we ensure we only call methods
      * we've generated bytecode for.
      *
      * @param modifiers list of modififers which we want to generate the constructor with (public, abstract, etc..)
      * @param f         , transformer which receives a funSig and return a frame transformer. This returned frame transfomer
      *                  will describe what instruction the constructor we are generating will execute.
      * @return returns a VoidMethod0 capability allows now the possibility to invoke this new constructor with 4 arguments
      */
    def mkUncheckedConstructor(args : List[NJvmType], f: UncheckedFunSig => F[StackNil] => F[StackNil],
                               modifiers: List[JvmModifier] = List(Public)): UncheckedVoidMethod = {


      val funSig = new UncheckedFunSig(args, Void)
      val argsList = if(args.length <= 1) Nil else args.tail
      emitClassMethod(modifiers, "<init>",  argsList , Void, f(funSig))

      new UncheckedVoidMethod(JvmModifier.InvokeSpecial, ct, "<init>", args)
    }


    /**
      * Auxiliary method which actually emits the method bytecode onto the current class.
      * Should be used by functions which make method
      *
      * @param modifiers  list of modififers which we want to generate the method with (public, abstract, etc..)
      * @param methodName name which we want to give to the method we are generating
      * @param args       List of the arguments JvmType of the function we are generating code for
      * @param returnType the JvmType of the return type of the function we are generating code for
      * @param f          is a frame transfomer  it will describe what instruction the method we are generating will execute.
      */
    private def emitClassMethod(modifiers: List[JvmModifier], methodName: String,
                                  args: List[NJvmType], returnType: NJvmType, f: F[StackNil] => F[StackNil]): Unit = {
      val modifierVal = modifiers.map(modifier => modifier.toInternal).sum
      val mv = cw.visitMethod(modifierVal, methodName,
        getMethodDescriptor(args, returnType), null, null)
      mv.visitCode()

      f(new F[StackNil](mv, ct))

      mv.visitMaxs(1, 1)
      mv.visitEnd()
    }

    /**
      * Method which receives a list of JvmModifiers and fieldName. It will emit code to generate a field
      * with the correspoding type parameter T.
      *
      * @param modifiers list of modififers which we want to generate the field with (public, private, final, etc..)
      * @param fieldName name which we want to give to the field we are generating
      * @return returns the capability to acess the created field. Similar to the methods this ensure we only
      *         acess field we've generated
      */
    def mkField[T <: MnemonicsTypes : TypeTag](fieldName: String, modifiers: List[JvmModifier] = List(Private)): Field[T] = {

      val fieldType = getJvmType[T]
      val modifierVal = modifiers.map(modifier => modifier.toInternal).sum
      val field = cw.visitField(modifierVal, fieldName, fieldType.toDescriptor, null, null)
      field.visitEnd()

      new Field(fieldName)
    }

    /**
      * Method which compiles the class. Should be called when done creating the class.
      * It will return the corresponding byte array (bytecode) for the class we are generating
      */
    def compile(): Array[Byte] = {
      cw.visitEnd()
      cw.toByteArray
    }
  }

  /**
    * This class allows to generate interfaces. It includes support to interface methods
    *
    * @param it                    classType of the interaface we want to generate
    * @param modifiers             list of modififers which we want to generate the class with (public, abstract, etc..)
    * @param interfaces Array of interfaces which this new class shall implement
    */
  class InterfaceGenerator(it: Reference, interfaces: List[Reference], modifiers: List[JvmModifier] = List(Public, Abstract, Interface))
                          (implicit root: Root, flix: Flix) {


    //Create the class writer and initialize, by providing the correct params.
    //The modifiers, superclass, implementedInterfaces
    private val cw: ClassWriter = {

      val superClassName = NJvmType.Object.name.toInternalName
      val interfacesNames = interfaces.map(interface => interface.name.toInternalName).toArray

      val cw = AsmOps.mkClassWriter()
      val modifierVal = modifiers.map(modifier => modifier.toInternal).sum
      cw.visit(AsmOps.JavaVersion, modifierVal, it.name.toInternalName, null,
        superClassName, interfacesNames)
      cw
    }

    /**
      * This method generates in the current interface we are generating a (non-void) method with 1 argument
      * given the provided params. It returns the capability to invoke the (non-void) method. This way we ensure we only call methods
      * we've generated bytecode for.
      *
      * @param modifiers  list of modififers which we want to generate the method with (public, abstract, etc..)
      * @param methodName name which we want to give to the method we are generating
      * @return returns a Method1 capability allows now the possibility to invoke this new (non-void) method with arguments
      */
    def mkMethod1[T1<: MnemonicsTypes : TypeTag, R<: MnemonicsTypes : TypeTag](methodName: String, modifiers: List[JvmModifier] = List(Public, Abstract)): Method1[T1, R] = {

      val returnType = getJvmType[R]

      emitInterfaceMethod(modifiers, methodName, List(), returnType)

      new Method1(JvmModifier.InvokeInterface, it, methodName)
    }

    /**
      * This method generates in the current interface we are generating a (void) method with 1 argument
      * given the provided params. It returns the capability to invoke the (void) method. This way we ensure we only call methods
      * we've generated bytecode for.
      *
      * @param modifiers  list of modififers which we want to generate the method with (public, abstract, etc..)
      * @param methodName name which we want to give to the method we are generating
      * @return returns a Method0 capability allows now the possibility to invoke this new (void) method with 1 argument
      */
    def mkVoidMethod1[T1<: MnemonicsTypes : TypeTag](methodName: String, modifiers: List[JvmModifier] = List(Public, Abstract)): VoidMethod1[T1] = {

      val returnType = Void

      emitInterfaceMethod(modifiers, methodName, List(), returnType)

      new VoidMethod1(JvmModifier.InvokeInterface, it, methodName)
    }

    /**
      * This method generates in the current interface we are generating a (non-void) method with 2 arguments
      * given the provided params. It returns the capability to invoke the (non-void) method. This way we ensure we only call methods
      * we've generated bytecode for.
      *
      * @param modifiers  list of modififers which we want to generate the method with (public, abstract, etc..)
      * @param methodName name which we want to give to the method we are generating
      * @return returns a Method2 capability allows now the possibility to invoke this new (non-void) method with 2 arguments
      */
    def mkMethod2[T1<: MnemonicsTypes : TypeTag, T2<: MnemonicsTypes : TypeTag, R<: MnemonicsTypes : TypeTag](methodName: String, modifiers: List[JvmModifier] = List(Public, Abstract)): Method2[T1, T2, R] = {

      val arg2Type = getJvmType[T2]
      val returnType = getJvmType[R]

      emitInterfaceMethod(modifiers, methodName, List(arg2Type), returnType)

      new Method2(JvmModifier.InvokeInterface, it, methodName)
    }

    /**
      * This method generates in the current interface we are generating a (void) method with 2 arguments
      * given the provided params. It returns the capability to invoke the (void) method. This way we ensure we only call methods
      * we've generated bytecode for.
      *
      * @param modifiers  list of modififers which we want to generate the method with (public, abstract, etc..)
      * @param methodName name which we want to give to the method we are generating
      * @return returns a Method0 capability allows now the possibility to invoke this new (void) method with 2 arguments
      */
    def mkVoidMethod2[T1<: MnemonicsTypes : TypeTag, T2<: MnemonicsTypes : TypeTag](methodName: String, modifiers: List[JvmModifier] = List(Public, Abstract)): VoidMethod2[T1, T2] = {

      val arg2Type = getJvmType[T2]
      val returnType = Void

      emitInterfaceMethod(modifiers, methodName, List(arg2Type), returnType)

      new VoidMethod2(JvmModifier.InvokeInterface, it, methodName)
    }

    /**
      * This method generates in the current interface we are generating a (non-void) method with 3 arguments
      * given the provided params. It returns the capability to invoke the (non-void) method. This way we ensure we only call methods
      * we've generated bytecode for.
      *
      * @param modifiers  list of modififers which we want to generate the method with (public, abstract, etc..)
      * @param methodName name which we want to give to the method we are generating
      * @return returns a Method3 capability allows now the possibility to invoke this new (non-void) method with 3 arguments
      */
    def mkMethod3[T1<: MnemonicsTypes : TypeTag, T2<: MnemonicsTypes : TypeTag, T3<: MnemonicsTypes : TypeTag, R<: MnemonicsTypes : TypeTag](methodName: String, modifiers: List[JvmModifier] = List(Public, Abstract)): Method3[T1, T2, T3, R] = {

      val arg2Type = getJvmType[T2]
      val arg3Type = getJvmType[T3]
      val returnType = getJvmType[R]

      emitInterfaceMethod(modifiers, methodName, List(arg2Type, arg3Type), returnType)
      new Method3(JvmModifier.InvokeInterface, it, methodName)
    }

    /**
      * This method generates in the current interface we are generating a (void) method with 2 arguments
      * given the provided params. It returns the capability to invoke the (void) method. This way we ensure we only call methods
      * we've generated bytecode for.
      *
      * @param modifiers  list of modififers which we want to generate the method with (public, abstract, etc..)
      * @param methodName name which we want to give to the method we are generating
      * @return returns a Method0 capability allows now the possibility to invoke this new (void) method with 2 arguments
      */
    def mkVoidMethod3[T1<: MnemonicsTypes : TypeTag, T2<: MnemonicsTypes : TypeTag, T3<: MnemonicsTypes : TypeTag](methodName: String, modifiers: List[JvmModifier] = List(Public, Abstract)): VoidMethod3[T1, T2, T3] = {

      val arg2Type = getJvmType[T2]
      val arg3Type = getJvmType[T2]

      val returnType = Void

      emitInterfaceMethod(modifiers, methodName, List(arg2Type, arg3Type), returnType)

      new VoidMethod3(JvmModifier.InvokeInterface, it, methodName)
    }

    /**
      * Auxiliary method which actually emits the method bytecode onto the current interface.
      * Should be used by functions which make method.
      * Since this is an interface there is no actuall instructions which are emitted for the method
      *
      * @param modifiers  list of modififers which we want to generate the method with (public, abstract, etc..)
      * @param methodName name which we want to give to the method we are generating
      * @param args       List of the arguments JvmType of the function we are generating code for
      * @param returnType the JvmType of the return type of the function we are generating code for
      */
    private def emitInterfaceMethod(modifiers: List[JvmModifier], methodName: String,
                                    args: List[NJvmType], returnType: NJvmType): Unit = {
      val modifierVal = modifiers.map(modifier => modifier.toInternal).sum
      val mv = cw.visitMethod(modifierVal, methodName,
        getMethodDescriptor(args, returnType), null, null)
      mv.visitEnd()
    }

    /**
      * Method which compiles the interface. Should be called when done creating the class.
      * It will return the corresponding byte array (bytecode) for the class we are generating
      */
    def compile(): Array[Byte] = {
      cw.visitEnd()
      cw.toByteArray
    }
  }

  //TODO: Might need to similarly to InterfaceGenerator and ClassGenerator generate a StaticGenerator
  /**
    * Auxiliary method which returns the transformer to generate the body of a function which simply throws an
    * Exception (UnsupportedOperationException in this case)
    *
    * @param message which we want to display when the exception is thrown
    */
  def newUnsupportedOperationExceptionInstructions(message: String)(implicit root: Root, flix: Flix): F[StackNil] => F[StackNil] = {
    Instructions.NEW[StackNil](Reference(JvmName.UnsupportedOperationException)) |>>
      Instructions.DUP |>>
      Instructions.LDC_STRING(message) |>>
      UnsupportedOperationException.constructor.INVOKE |>>
      Instructions.THROW
  }

  /**
    * Returns the load instruction for the value of the type specified by `tpe`
    */
  def getLoadInstruction(tpe: NJvmType): Int = tpe match {
    case Void => throw InternalCompilerException(s"Unexpected type $tpe")
    case PrimBool | PrimChar | PrimByte | PrimShort | PrimInt => ILOAD
    case PrimLong => LLOAD
    case PrimFloat => FLOAD
    case PrimDouble => DLOAD
    case Reference(_) => ALOAD
  }

  /**
    * Returns the load instruction corresponding to the given type `tpe`
    */
  def getReturnInstruction(tpe: NJvmType): Int = tpe match {
    case Void => throw InternalCompilerException(s"Unexpected type $tpe")
    case PrimBool | PrimChar | PrimByte | PrimShort | PrimInt => IRETURN
    case PrimLong => LRETURN
    case PrimFloat => FRETURN
    case PrimDouble => DRETURN
    case Reference(_) => ARETURN
  }

  /**
    * Returns the descriptor of a method take takes the given `argumentTypes` and returns the given `resultType`.
    */
  def getMethodDescriptor(argumentTypes: List[NJvmType], resultType: NJvmType): String = {
    // Descriptor of result
    val resultDescriptor = resultType.toDescriptor

    // Descriptor of arguments
    val argumentDescriptor = argumentTypes.map(_.toDescriptor).mkString

    // Descriptor of the method
    s"($argumentDescriptor)$resultDescriptor"
  }

  /**
    * Returns stringified name of the given JvmType `tpe`.
    *
    * The stringified name is short hand used for generation of interface and class names.
    */
  def stringify(tpe: NJvmType): String = tpe match {
    case Void => "Void"
    case PrimBool => "Bool"
    case PrimChar => "Char"
    case PrimFloat => "Float32"
    case PrimDouble => "Float64"
    case PrimByte => "Int8"
    case PrimShort => "Int16"
    case PrimInt => "Int32"
    case PrimLong => "Int64"
    case Reference(_) => "Obj"
  }


  /**
    * Returns the tuple interface type `TX$Y$Z` for the given type `tpe`.
    *
    * For example,
    *
    * (Int, Int)              =>    T2$Int$Int
    * (Int, Int, Int)         =>    T3$Int$Int$Int
    * (Bool, Char, Int)       =>    T3$Bool$Char$Int
    *
    * NB: The given type `tpe` must be a tuple type.
    */
  def getTupleInterfaceType(elms: List[NJvmType])(implicit root: Root, flix: Flix): Reference = {
      // Compute the arity of the tuple.
      val arity = elms.length

      // Compute the stringified erased type of each type argument.
      val args = elms.map(tpe => stringify(tpe))

      // The JVM name is of the form TArity$Arg0$Arg1$Arg2
      val name = "ITuple" + arity + "$" + args.mkString("$")

      // The type resides in the root package.
      Reference(JvmName(RootPackage, name))
  }

  /**
    * Returns the tuple class type `TupleX$Y$Z` for the given type `tpe`.
    *
    * For example,
    *
    * (Int, Int)              =>    Tuple2$Int$Int
    * (Int, Int, Int)         =>    Tuple3$Int$Int$Int
    * (Bool, Char, Int)       =>    Tuple3$Bool$Char$Int
    * (Bool, List[Int])       =>    Tuple2$Bool$Obj
    * (Bool, (Int, Int))      =>    Tuple2$Bool$Obj
    *
    * NB: The given type `tpe` must be a tuple type.
    */
  def getTupleClassType(elms: List[NJvmType])(implicit root: Root, flix: Flix): Reference = {
      // Compute the arity of the tuple.
      val arity = elms.length

      // Compute the stringified erased type of each type argument.
      val args = elms.map(tpe => stringify(tpe))

      // The JVM name is of the form TupleArity$Arg0$Arg1$Arg2
      val name = "Tuple" + arity + "$" + args.mkString("$")

      // The type resides in the root package.
      Reference(JvmName(RootPackage, name))
  }

  /**
    * Returns the record interface type `IRecord`.
    *
    * For example,
    *
    * {}                  =>    IRecord
    * {x : Int}           =>    IRecord
    * {x : Str, y : Int}  =>    IRecord
    */
  def getRecordInterfaceType(implicit root: Root, flix: Flix): Reference = {
    getJvmType[Ref[RecordInterface]].asInstanceOf[Reference]
=======
      * @return returns a Method3 capability allows now the possibility to invoke this new (non-void) method with 3 arguments
      */
    def mkMethod3[T1: TypeTag, T2: TypeTag, T3: TypeTag, R: TypeTag](methodName: String, modifiers: List[JvmModifier] = List(Public, Abstract)): Method3[T1, T2, T3, R] = {

      val arg1Type = getJvmType[T1]
      val arg2Type = getJvmType[T2]
      val arg3Type = getJvmType[T3]
      val returnType = getJvmType[R]

      emitInterfaceMethod(modifiers, methodName, List(arg1Type, arg2Type, arg3Type), returnType)
      new Method3(JvmModifier.InvokeInterface, it, methodName)
    }

    /**
      * This method generates in the current interface we are generating a (void) method with 2 arguments
      * given the provided params. It returns the capability to invoke the (void) method. This way we ensure we only call methods
      * we've generated bytecode for.
      *
      * @param modifiers  list of modififers which we want to generate the method with (public, abstract, etc..)
      * @param methodName name which we want to give to the method we are generating
      * @return returns a Method0 capability allows now the possibility to invoke this new (void) method with 2 arguments
      */
    def mkVoidMethod3[T1: TypeTag, T2: TypeTag, T3: TypeTag](methodName: String, modifiers: List[JvmModifier] = List(Public, Abstract)): VoidMethod3[T1, T2, T3] = {

      val arg1Type = getJvmType[T1]
      val arg2Type = getJvmType[T2]
      val arg3Type = getJvmType[T2]

      val returnType = Void()

      emitInterfaceMethod(modifiers, methodName, List(arg1Type, arg2Type, arg3Type), returnType)

      new VoidMethod3(JvmModifier.InvokeInterface, it, methodName)
    }

    /**
      * Auxiliary method which actually emits the method bytecode onto the current interface.
      * Should be used by functions which make method.
      * Since this is an interface there is no actuall instructions which are emitted for the method
      *
      * @param modifiers  list of modififers which we want to generate the method with (public, abstract, etc..)
      * @param methodName name which we want to give to the method we are generating
      * @param args       List of the arguments JvmType of the function we are generating code for
      * @param returnType the JvmType of the return type of the function we are generating code for
      */
    private def emitInterfaceMethod(modifiers: List[JvmModifier], methodName: String,
                                    args: List[NJvmType], returnType: NJvmType): Unit = {
      val modifierVal = modifiers.map(modifier => modifier.toInternal).sum
      val mv = cw.visitMethod(modifierVal, methodName,
        getMethodDescriptor(args, returnType), null, null)
      mv.visitEnd()
    }

    /**
      * Method which compiles the interface. Should be called when done creating the class.
      * It will return the corresponding byte array (bytecode) for the class we are generating
      */
    def compile(): Array[Byte] = {
      cw.visitEnd()
      cw.toByteArray
    }
  }

  /**
    * A stack transformer that throws an unsupported operation exception for toString.
    */
  def toStringNotImplemented(implicit root: Root, flix: Flix): F[StackNil] => F[StackNil] = {
    newUnsupportedOperationExceptionInstructions("toString shouldn't be called")
  }

  /**
    * A stack transformer that throws an unsupported operation exception for equals.
    */
  def equalsNotImplemented(implicit root: Root, flix: Flix): F[StackNil] => F[StackNil] = {
    newUnsupportedOperationExceptionInstructions("equals shouldn't be called")
  }

  /**
    * A stack transformer that throws an unsupported operation exception for hashCode.
    */
  def hashCodeNotImplemented(implicit root: Root, flix: Flix): F[StackNil] => F[StackNil] = {
    newUnsupportedOperationExceptionInstructions("hashCode shouldn't be called")
  }

  //TODO: Might need to similarly to InterfaceGenerator and ClassGenerator generate a StaticGenerator
  /**
    * Auxiliary method which returns the transformer to generate the body of a function which simply throws an
    * Exception (UnsupportedOperationException in this case)
    *
    * @param message which we want to display when the exception is thrown
    */
  def newUnsupportedOperationExceptionInstructions(message: String)(implicit root: Root, flix: Flix): F[StackNil] => F[StackNil] = {
    Instructions.NEW[StackNil](Reference(JvmName.UnsupportedOperationException)) |>>
      Instructions.DUP |>>
      Instructions.LDC_STRING(message) |>>
      Java.Lang.UnsupportedOperationException.constructor.INVOKE |>>
      Instructions.THROW
  }

  /**
    * Returns the load instruction for the value of the type specified by `tpe`
    */
  def getLoadInstruction(tpe: NJvmType): Int = tpe match {
    case Void() => throw InternalCompilerException(s"Unexpected type $tpe")
    case PrimBool() | PrimChar() | PrimByte() | PrimShort() | PrimInt() => ILOAD
    case PrimLong() => LLOAD
    case PrimFloat() => FLOAD
    case PrimDouble() => DLOAD
    case Reference(_) => ALOAD
  }

  /**
    * Returns the load instruction corresponding to the given type `tpe`
    */
  def getReturnInstruction(tpe: NJvmType): Int = tpe match {
    case Void() => throw InternalCompilerException(s"Unexpected type $tpe")
    case PrimBool() | PrimChar() | PrimByte() | PrimShort() | PrimInt() => IRETURN
    case PrimLong() => LRETURN
    case PrimFloat() => FRETURN
    case PrimDouble() => DRETURN
    case Reference(_) => ARETURN
  }

  /**
    * Returns the descriptor of a method take takes the given `argumentTypes` and returns the given `resultType`.
    */
  def getMethodDescriptor(argumentTypes: List[NJvmType], resultType: NJvmType): String = {
    // Descriptor of result
    val resultDescriptor = resultType.toDescriptor

    // Descriptor of arguments
    val argumentDescriptor = argumentTypes.map(_.toDescriptor).mkString

    // Descriptor of the method
    s"($argumentDescriptor)$resultDescriptor"
  }

  /**
    * Returns stringified name of the given JvmType `tpe`.
    *
    * The stringified name is short hand used for generation of interface and class names.
    */
  def stringify(tpe: NJvmType): String = tpe match {
    case Void() => "Void"
    case PrimBool() => "Bool"
    case PrimChar() => "Char"
    case PrimFloat() => "Float32"
    case PrimDouble() => "Float64"
    case PrimByte() => "Int8"
    case PrimShort() => "Int16"
    case PrimInt() => "Int32"
    case PrimLong() => "Int64"
    case Reference(_) => "Obj"
  }

  /**
    * Returns the record interface type `IRecord`.
    *
    * For example,
    *
    * {}                  =>    IRecord
    * {x : Int}           =>    IRecord
    * {x : Str, y : Int}  =>    IRecord
    */
  def getRecordInterfaceType()(implicit root: Root, flix: Flix): Reference = {

    // The JVM name is of the form IRecord
    val name = "IRecord"

    // The type resides in the root package.
    Reference(JvmName(RootPackage, name))
>>>>>>> 5d64b939
  }

  /**
    * Returns the empty record class type `RecordEmtpy`
    *
    * For example,
    *
    * {}         =>    RecordEmpty
    *
    */
<<<<<<< HEAD
  def getRecordEmptyClassType(implicit root: Root, flix: Flix): Reference = {
    getJvmType[Ref[RecordEmpty]].asInstanceOf[Reference]

  }

=======
  def getRecordEmptyClassType()(implicit root: Root, flix: Flix): Reference = {

    // The JVM name is of the form RecordEmpty
    val name = "RecordEmpty"

    // The type resides in the root package.
    Reference(JvmName(RootPackage, name))
  }
>>>>>>> 5d64b939

  /**
    * Returns the extended record class type `RecordExtend$X` for the given type 'tpe'
    *
    * For example,
    *
    * {+z : Int  | {}}                =>    RecordExtend$Int
    * {+y : Char | {z : Int}          =>    RecordExtend$Char
    * {+x : Str |{y : Char, z : Int}  =>    RecordExtend$Obj
    *
    * NB: The given type `tpe` must be a Record type
    */
<<<<<<< HEAD
  def getRecordExtendClassType[T <: MnemonicsTypes : TypeTag](implicit root: Root, flix: Flix): Reference = {
    getJvmType[Ref[RecordExtend[T]]].asInstanceOf[Reference]
  }

=======
  def getRecordExtendClassType(jt: NJvmType)(implicit root: Root, flix: Flix): Reference = {
    // Compute the stringified erased type of value.
    val valueType = stringify(jt)

    // The JVM name is of the form RecordExtend
    val name = "RecordExtend$" + valueType

    // The type resides in the root package.
    Reference(JvmName(RootPackage, name))
  }
>>>>>>> 5d64b939

  /**
    * Returns reference class type for the given type `tpe`.
    *
    * Ref[Bool]              =>    Ref$Bool
    * Ref[List[Int]          =>    Ref$Obj
    *
    * NB: The type must be a reference type.
    */
<<<<<<< HEAD
  def getRefClassType[T<: MnemonicsTypes  : TypeTag](implicit root: Root, flix: Flix): Reference = {
    getJvmType[Ref[RefClass[T]]].asInstanceOf[Reference]
  }


  /**
    * Returns the erased JvmType of the given Flix type `tpe`.
    */
  def getErasedJvmType(tpe: MonoType)(implicit root: Root, flix: Flix): NJvmType = {
    /**
      * Returns the erased JvmType of the given JvmType `tpe`.
      *
      * Every primitive type is mapped to itself and every other type is mapped to Object.
      */
    def erase(tpe: JvmType): NJvmType = tpe match {
      case JvmType.Void => NJvmType.Void
      case JvmType.PrimBool => NJvmType.PrimBool
      case JvmType.PrimChar => NJvmType.PrimChar
      case JvmType.PrimByte => NJvmType.PrimByte
      case JvmType.PrimShort => NJvmType.PrimShort
      case JvmType.PrimInt => NJvmType.PrimInt
      case JvmType.PrimLong => NJvmType.PrimLong
      case JvmType.PrimFloat => NJvmType.PrimFloat
      case JvmType.PrimDouble => NJvmType.PrimDouble
      case JvmType.Reference(_) => NJvmType.Object
    }

    erase(JvmOps.getJvmType(tpe))
  }



=======
  def getRefClassType(jt: NJvmType)(implicit root: Root, flix: Flix): Reference = {

    val arg = stringify(jt)

    // The JVM name is of the form TArity$Arg0$Arg1$Arg2
    val name = "Ref" + "$" + arg

    // The type resides in the ca.uwaterloo.flix.api.cell package.
    Reference(JvmName(Nil, name))
  }


>>>>>>> 5d64b939
  /**
    * Trait which represents a MnemonicClass. This way we can have a Map of JvmName -> MnemonicsClass
    * Allowing us to get the Class we want with the JvmName (which should be unique). Then if we cast the
    * MnemonicClass to the proper class we can acess the capabilities to call the methods in the class
    * which we are sure we have generated as the class is in the Map
    */
<<<<<<< HEAD
  trait MnemonicsClass extends MObject {
=======
  trait MnemonicsClass {
>>>>>>> 5d64b939
    def getJvmClass: JvmClass

    def getClassMapping: (JvmName, MnemonicsClass)
  }


  /**
    * Trait which allows to have a bunch of MnemonicsGenerator objects. This way we can do a nice foldLeft on a List
    * of MnemonicsGenerator in order to generate all the required classes.
    */
  //TODO: better naming?
  trait MnemonicsGenerator {

    /**
      * Method should receive a Map of all the generated classes so far. It should generate all the new classes
      * and return an updated map with the new generated classes.
      *
      * @param map of all the generated classes so far.
      * @param ts  set of Monotypes this will be used to generate certain classes such as Enum.
      * @return update map with new generated classes
      */
    def gen(map: Map[JvmName, MnemonicsClass], ts: Set[MonoType])(implicit root: Root, flix: Flix): Map[JvmName, MnemonicsClass]
  }

}
<|MERGE_RESOLUTION|>--- conflicted
+++ resolved
@@ -18,31 +18,20 @@
 import ca.uwaterloo.flix.api.Flix
 import ca.uwaterloo.flix.language.ast.FinalAst.Root
 import ca.uwaterloo.flix.language.ast.MonoType
-<<<<<<< HEAD
 import ca.uwaterloo.flix.language.phase.jvm.JvmOps.{getJvmType, getRecordInterfaceType, getRefClassType, getTupleInterfaceType, stringify, _}
 import ca.uwaterloo.flix.language.phase.jvm._
+import ca.uwaterloo.flix.language.phase.njvm.Api.Java
 import ca.uwaterloo.flix.language.phase.njvm.Api.Java.Lang.{Object, _}
 import ca.uwaterloo.flix.language.phase.njvm.Mnemonics.JvmModifier._
 import ca.uwaterloo.flix.language.phase.njvm.Mnemonics.MnemonicsTypes._
-=======
-import ca.uwaterloo.flix.language.phase.jvm.JvmOps._
-import ca.uwaterloo.flix.language.phase.jvm._
-import ca.uwaterloo.flix.language.phase.njvm.Api.Java
-import ca.uwaterloo.flix.language.phase.njvm.Mnemonics.JvmModifier._
->>>>>>> 5d64b939
 import ca.uwaterloo.flix.util.InternalCompilerException
 
 import scala.reflect.runtime.universe._
 import org.objectweb.asm.{ClassWriter, Label, MethodVisitor}
 import org.objectweb.asm.Opcodes._
-<<<<<<< HEAD
 import ca.uwaterloo.flix.language.phase.njvm.NJvmType._
 import ca.uwaterloo.flix.language.phase.njvm.classes._
 import ca.uwaterloo.flix.language.phase.njvm.interfaces._
-=======
-
-import ca.uwaterloo.flix.language.phase.njvm.NJvmType._
->>>>>>> 5d64b939
 
 object Mnemonics {
 
@@ -125,7 +114,6 @@
     case object Strict extends JvmModifier
 
     case object Synthetic extends JvmModifier
-<<<<<<< HEAD
 
     case object Annotation extends JvmModifier
 
@@ -155,37 +143,6 @@
     */
   class F[T](mv: MethodVisitor, ct: NJvmType.Reference) {
 
-=======
-
-    case object Annotation extends JvmModifier
-
-    case object Enum extends JvmModifier
-
-    case object Mandated extends JvmModifier
-
-    case object Deprecated extends JvmModifier
-
-    case object InvokeSpecial extends JvmModifier
-
-    case object InvokeVirtual extends JvmModifier
-
-    case object InvokeInterface extends JvmModifier
-
-    case object InvokeStatic extends JvmModifier
-
-  }
-
-  /**
-    * F class as in Mnemonics
-    * It simply serves as way to interface with the underlying method of generating Java bytecode
-    * in this case we use the org.web.asm library
-    *
-    * It contains methods in an ad-hoc manner. The class and its underlying methods don't serve to enforce the
-    * type safety because of this all of them simply cast in the to correct stack type
-    */
-  class F[T](mv: MethodVisitor, ct: Reference) {
-
->>>>>>> 5d64b939
     /**
       * Emits the correct Jvm load instruction give the localType
       *
@@ -244,10 +201,7 @@
       */
     def emitInvoke[S](invokeCode: JvmModifier, className: String, methodName: String,
                       args: List[NJvmType], returnType: NJvmType): F[S] = {
-<<<<<<< HEAD
-
-=======
->>>>>>> 5d64b939
+
       //Last argument is true if invoking interface
       val flag = if (invokeCode == JvmModifier.InvokeInterface) true else false
       mv.visitMethodInsn(invokeCode.toInternal, className, methodName, getMethodDescriptor(args, returnType), flag)
@@ -283,11 +237,7 @@
       * Emits a 'new' instruction which creates a new instance of the provided JvmType.Reference
       *
       */
-<<<<<<< HEAD
     def emitNew[S](jt: NJvmType.Reference): F[S] = {
-=======
-    def emitNew[S](jt: Reference): F[S] = {
->>>>>>> 5d64b939
       mv.visitTypeInsn(NEW, jt.name.toInternalName)
       this.asInstanceOf[F[S]]
     }
@@ -320,7 +270,6 @@
       mv.visitInsn(ATHROW)
       this.asInstanceOf[F[S]]
     }
-<<<<<<< HEAD
 
     /**
       * Emits a ifeq instruction which jumps to the provided label if the value of top of the stack is a bool
@@ -335,22 +284,6 @@
     }
 
     /**
-=======
-
-    /**
-      * Emits a ifeq instruction which jumps to the provided label if the value of top of the stack is a bool
-      * which it's value is true
-      *
-      * @pre To avoid verifier errors there should be a bool on top of the stack and the label should exist
-      *
-      */
-    def emitIfeq[S](label: Label): F[S] = {
-      mv.visitJumpInsn(IFEQ, label)
-      this.asInstanceOf[F[S]]
-    }
-
-    /**
->>>>>>> 5d64b939
       * Emits a goto instruction which jumps to the provided label unconditionally
       *
       * @pre To avoid verifier errors the label should exist
@@ -372,11 +305,7 @@
       this.asInstanceOf[F[S]]
     }
 
-<<<<<<< HEAD
     def emitCheckCast[S](jt: NJvmType.Reference): F[S] = {
-=======
-    def emitCheckCast[S](jt: Reference): F[S] = {
->>>>>>> 5d64b939
       mv.visitTypeInsn(CHECKCAST, jt.name.toInternalName)
       this.asInstanceOf[F[S]]
     }
@@ -390,7 +319,6 @@
     def |>>[C <: Stack](g: F[B] => F[C]): F[A] => F[C] = (x: F[A]) => g(f(x))
   }
 
-<<<<<<< HEAD
   trait MnemonicsTypes
 
   trait MObject
@@ -878,260 +806,11 @@
   class ClassGenerator(ct: Reference, interfaces: List[Reference],
                        modifiers: List[JvmModifier] = List(Public, Final))
                       (implicit root: Root, flix: Flix) {
-=======
-  /**
-    * This function allows to create Runtime values by using a compile time value.
-    * It takes a type parameter T and maps it to the correct runtime JvmType value
-    *
-    * This is used to circumvent the use of dependent types which are not supported by scala.
-    * It allows us to have a framework which more type-safe compared to a version which doesn't use this features
-    */
-  def getJvmType[T: TypeTag](implicit root: Root, flix: Flix): NJvmType = typeOf[T] match {
-    case t if t =:= typeOf[Void] => Void()
-    case t if t =:= typeOf[PrimBool] => PrimBool()
-    case t if t =:= typeOf[PrimChar] => PrimChar()
-    case t if t =:= typeOf[PrimByte] => PrimByte()
-    case t if t =:= typeOf[PrimShort] => PrimShort()
-    case t if t =:= typeOf[PrimInt] => PrimInt()
-    case t if t =:= typeOf[PrimLong] => PrimLong()
-    case t if t =:= typeOf[PrimFloat] => PrimFloat()
-    case t if t =:= typeOf[PrimDouble] => PrimDouble()
-
-    case t if t =:= typeOf[JString.type] => JString
-    case t if t =:= typeOf[Object.type] => Object
-
-    case t if t =:= typeOf[Reference] => Object
-  }
-
-  /**
-    * Singleton which contains the operations which compose the core of how we keep track of the JvmStack at compile.
-    * Each of the functions in this object return a function which maps a stack state to another according to the
-    * semantics of the Jvm instruction which it is trying to model
-    */
-  object Instructions {
-
-    /**
-      * Polymorphic return.
-      */
-    def RETURN[T: TypeTag](implicit root: Root, flix: Flix): F[StackNil ** T] => F[StackNil] = {
-      val jvmType = getJvmType[T]
-      t => t.emitReturn(jvmType)
-    }
-
-    /**
-      * Returns without a value.
-      */
-    def RETURN_VOID: F[StackNil] => F[StackNil] = t => t.emitReturnVoid()
-
-    /**
-      * Pushes the result of adding the two top-most ints.
-      */
-    def IADD[R <: Stack]: F[R ** PrimInt ** PrimInt] => F[R ** PrimInt] = ???
-
-    /**
-      * Creates a new instance of the type parameter T which should be a subtype of JvmType.Reference and puts
-      * it on top of the stack
-      */
-    //TODO: T should be a subtype of JvmType.Reference not MnemonicsType
-    def NEW[R <: Stack](jt: Reference)(implicit root: Root, flix: Flix): F[R] => F[R ** Reference] =
-      t => t.emitNew(jt)
-
-    /**
-      * Duplicates whatever is on Top of the stack
-      */
-    def DUP[R <: Stack, T: TypeTag]: F[R ** T] => F[R ** T ** T] =
-      t => t.emitDup()
-
-    /**
-      * Loads a constant string onto the stack
-      */
-    def LDC_STRING[R <: Stack](value: String): F[R] => F[R ** JString.type] =
-      t => t.emitLdc(value)
-
-    /**
-      * Throws the exception which is currently on top of the stack
-      */
-    def THROW: F[StackNil ** Reference] => F[StackNil] =
-      t => t.emitThrow()
-
-    def IFEQ[S <: Stack](f: F[S] => F[S]): F[S ** PrimBool] => F[S] = {
-      val skipLabel = new Label
-      ((t: F[S ** PrimBool]) => t.emitIfeq[S](skipLabel)) |>>
-        f |>>
-        (t => t.emitLabel(skipLabel))
-    }
-
-    def CHECK_CAST[S <: Stack](jt: Reference): F[S ** Reference] => F[S ** Reference] =
-      t => t.emitCheckCast(jt)
-
-    def POP[S <: Stack, T](): F[S ** T] => F[S] = ???
-
-  }
-
-  /**
-    * Capability which allows to load/store a local variable
-    */
-  class Local[T: TypeTag](location: Int)(implicit root: Root, flix: Flix) {
-
-    private val localType = getJvmType[T]
-
-    def LOAD[R <: Stack]: F[R] => F[R ** T] = t => t.emitLoad(localType, location)
-
-    def STORE[R <: Stack]: F[R ** T] => F[R] = t => t.emitLoad(localType, location)
-  }
-
-  /**
-    * Capability which allows to get/put a field
-    */
-  class Field[T: TypeTag](fieldName: String)(implicit root: Root, flix: Flix) {
-
-    private val fieldType = getJvmType[T]
-
-    def GET_FIELD[R <: Stack]: F[R ** Reference] => F[R ** T] = t => t.emitGetField(fieldName, fieldType)
-
-    def PUT_FIELD[R <: Stack]: F[R ** Reference ** T] => F[R] = t => t.emitPutField(fieldName, fieldType)
-  }
-
-  /**
-    * Capability which allows acess the function locals in this case a function with 0 arguments
-    */
-  //TODO: Maybe need to have different types for signatures of static method as the 1st local (0 index) of static
-  //TODO: functions isn't a local of type JvmType.Reference
-  class FunSig0[R: TypeTag]() {
-    // TODO: I think the implicit root and flix arguments could be arguments of the class instead of the method?
-
-    def getArg0(implicit root: Root, flix: Flix): Local[Reference] = new Local(0)
-  }
-
-  /**
-    * Capability which allows acess the function locals in this case a function with 1 argument
-    */
-  //TODO: Same as FunSig0
-  class FunSig1[T1: TypeTag, R: TypeTag] {
-
-    def getArg0(implicit root: Root, flix: Flix): Local[Reference] = new Local(0)
-
-    def getArg1(implicit root: Root, flix: Flix): Local[T1] = new Local(1)
-  }
-
-  /**
-    * Capability which allows acess the function locals in this case a function with 2 arguments
-    */
-  //TODO: Same as FunSig0
-  class FunSig2[T1: TypeTag, T2: TypeTag, R: TypeTag] {
-
-    def getArg0(implicit root: Root, flix: Flix): Local[Reference] = new Local(0)
-
-    def getArg1(implicit root: Root, flix: Flix): Local[T1] = new Local(1)
-
-    def getArg2(implicit root: Root, flix: Flix): Local[T2] = new Local(2)
-  }
-
-  /**
-    * Capability which allows acess the function locals in this case a function with 3 arguments
-    */
-  //TODO: Same as FunSig0
-  class FunSig3[T1: TypeTag, T2: TypeTag, T3: TypeTag, R: TypeTag] {
-
-    def getArg0(implicit root: Root, flix: Flix): Local[Reference] = new Local(0)
-
-    def getArg1(implicit root: Root, flix: Flix): Local[T1] = new Local(1)
-
-    def getArg2(implicit root: Root, flix: Flix): Local[T2] = new Local(2)
-
-    def getArg3(implicit root: Root, flix: Flix): Local[T3] = new Local(3)
-
-  }
-
-  /**
-    * Capability which allows to invoke a (non-void) method with 0 arguments
-    */
-  //TODO: Similar to FunSig might need to have different types in order to ensure the type safety with
-  //TODO: Static methods, interface methods, etc.
-  class Method0[R: TypeTag](invokeCode: JvmModifier, ct: Reference, methodName: String) {
-
-    def INVOKE[S <: Stack](implicit root: Root, flix: Flix): F[S ** Reference] => F[S ** R] =
-      t => t.emitInvoke(invokeCode, ct.name.toInternalName, methodName, List(), getJvmType[R])
-  }
-
-  /**
-    * Capability which allows to invoke a (void) method with 0 arguments
-    */
-  class VoidMethod0(invokeCode: JvmModifier, ct: Reference, methodName: String) {
-    def INVOKE[S <: Stack](implicit root: Root, flix: Flix): F[S ** Reference] => F[S] =
-      t => t.emitInvoke(invokeCode, ct.name.toInternalName, methodName, List(), Void())
-  }
-
-  /**
-    * Capability which allows to invoke a (non-void) method with 1 argument
-    */
-  //TODO: Similar to Method0
-  class Method1[T1: TypeTag, R: TypeTag](invokeCode: JvmModifier, ct: Reference, methodName: String) {
-
-    def INVOKE[S <: Stack](implicit root: Root, flix: Flix): F[S ** Reference ** T1] => F[S ** R] =
-      t => t.emitInvoke(invokeCode, ct.name.toInternalName, methodName, List(getJvmType[T1]), getJvmType[R])
-  }
-
-  /**
-    * Capability which allows to invoke a (void) method with 1 argument
-    */
-  class VoidMethod1[T1: TypeTag](invokeCode: JvmModifier, ct: Reference, methodName: String) {
-    def INVOKE[S <: Stack](implicit root: Root, flix: Flix): F[S ** Reference ** T1] => F[S] =
-      t => t.emitInvoke(invokeCode, ct.name.toInternalName, methodName, List(getJvmType[T1]), Void())
-  }
-
-  /**
-    * Capability which allows to invoke a (non-void) method with 2 arguments
-    */
-  //TODO: Similar to Method0
-  class Method2[T1: TypeTag, T2: TypeTag, R: TypeTag](invokeCode: JvmModifier, ct: Reference, methodName: String) {
-
-    def INVOKE[S <: Stack](implicit root: Root, flix: Flix): F[S ** Reference ** T1 ** T2] => F[S ** R] =
-      t => t.emitInvoke(invokeCode, ct.name.toInternalName, methodName, List(getJvmType[T1], getJvmType[T2]), getJvmType[R])
-  }
-
-  /**
-    * Capability which allows to invoke a (void) method with 2 arguments
-    */
-  class VoidMethod2[T1: TypeTag, T2: TypeTag](invokeCode: JvmModifier, ct: Reference, methodName: String) {
-    def INVOKE[S <: Stack](implicit root: Root, flix: Flix): F[S ** Reference ** T1 ** T2] => F[S] =
-      t => t.emitInvoke(invokeCode, ct.name.toInternalName, methodName, List(getJvmType[T1], getJvmType[T2]), Void())
-  }
-
-
-  /**
-    * Capability which allows to invoke a method with 3 arguments
-    */
-  //TODO: Similar to Method0
-  class Method3[T1: TypeTag, T2: TypeTag, T3: TypeTag, R: TypeTag](invokeCode: JvmModifier, ct: Reference, methodName: String) {
-
-    def INVOKE[S <: Stack](implicit root: Root, flix: Flix): F[S ** Reference ** T1 ** T2 ** T3] => F[S ** R] =
-      t => t.emitInvoke(invokeCode, ct.name.toInternalName, methodName, List(getJvmType[T1], getJvmType[T2], getJvmType[T3]), getJvmType[R])
-  }
-
-  /**
-    * Capability which allows to invoke a (void) method with 2 arguments
-    */
-  class VoidMethod3[T1: TypeTag, T2: TypeTag, T3: TypeTag](invokeCode: JvmModifier, ct: Reference, methodName: String) {
-    def INVOKE[S <: Stack](implicit root: Root, flix: Flix): F[S ** Reference ** T1 ** T2 ** T3] => F[S] =
-      t => t.emitInvoke(invokeCode, ct.name.toInternalName, methodName, List(getJvmType[T1], getJvmType[T2], getJvmType[T3]), Void())
-  }
-
-  /**
-    * This class allows to generate classes. It includes support to generate(CompileField) and methods
-    *
-    * @param ct         classType of the class we want to generate
-    * @param modifiers  list of modififers which we want to generate the class with (public, abstract, etc..)
-    * @param interfaces Array of interfaces which this new class shall implement
-    */
-  class ClassGenerator(ct: Reference, interfaces: List[Reference],
-                       modifiers: List[JvmModifier] = List(Public, Final))
-                      (implicit root: Root, flix: Flix) {
 
     //Create the class writer and initialize, by providing the correct params.
     //The modifiers, superclass, implementedInterfaces
     private val cw: ClassWriter = {
-      val superClassName = Object.name.toInternalName
+      val superClassName = NJvmType.Object.name.toInternalName
       val interfacesNames = interfaces.map(interface => interface.name.toInternalName).toArray
 
       val cw = AsmOps.mkClassWriter()
@@ -1142,8 +821,8 @@
     }
 
     // TODO: Miguel: Should this not be in Instructions?
-    def SUPER: F[StackNil ** Reference] => F[StackNil] =
-      Java.Lang.Object.constructor.INVOKE
+    def SUPER[T <: Ref[MObject]]: F[StackNil ** T] => F[StackNil] =
+      Object.constructor.INVOKE
 
     /**
       * This method generates in the current class we are generating a (non-void) method with 0 arguments
@@ -1156,20 +835,20 @@
       *                   will describe what instruction the method we are generating will execute.
       * @return returns a Method0 capability allows now the possibility to invoke this new (non-void)  method with 0 arguments
       */
-    def mkMethod0[R: TypeTag](methodName: String, f: FunSig0[R] => F[StackNil] => F[StackNil],
+    def mkMethod0[R<: MnemonicsTypes : TypeTag](methodName: String, f: FunSig0[R] => F[StackNil] => F[StackNil],
                               modifiers: List[JvmModifier] = List(Public, Final)): Method0[R] = {
 
       val returnType = getJvmType[R]
       val funSig = new FunSig0[R]()
 
-      emitVirtualMethod(modifiers, methodName, List(), returnType, f(funSig))
-
-      new Method0(JvmModifier.InvokeVirtual, ct, methodName)
+      emitClassMethod(modifiers, methodName, List(), returnType, f(funSig))
+
+      new Method0(JvmModifier.InvokeStatic, ct, methodName)
     }
 
     /**
       * This method generates in the current class we are generating a (void) method with 0 arguments
-      * given the provided params. It returns the capability to invoke the (void) method. This way we ensure we only call methods
+      * given the provided params. It returns the capability to invoke the (void) method. This way we ensure we only call methods4
       * we've generated bytecode for.
       *
       * @param modifiers  list of modififers which we want to generate the method with (public, abstract, etc..)
@@ -1178,32 +857,17 @@
       *                   will describe what instruction the method we are generating will execute.
       * @return returns a VoidMethod0 capability allows now the possibility to invoke this new (void) method with 0 arguments
       */
-    def mkVoidMethod0(methodName: String, f: FunSig0[Void] => F[StackNil] => F[StackNil],
+    def mkVoidMethod0(methodName: String, f: FunSig0[MVoid] => F[StackNil] => F[StackNil],
                       modifiers: List[JvmModifier] = List(Public, Final)): VoidMethod0 = {
 
-      val returnType = Void()
-      val funSig = new FunSig0[Void]()
-
-      emitVirtualMethod(modifiers, methodName, List(), returnType, f(funSig))
-
-      new VoidMethod0(JvmModifier.InvokeVirtual, ct, methodName)
-    }
-
-    /**
-      * This method generates in the current class we are generating a constructor with 0 arguments
-      * given the provided params. It returns the capability to invoke the constructor. This way we ensure we only call methods
-      * we've generated bytecode for.
-      *
-      * @param modifiers list of modififers which we want to generate the constructor with (public, abstract, etc..)
-      * @param f         , transformer which receives a funSig and return a frame transformer. This returned frame transfomer
-      *                  will describe what instruction the constructor we are generating will execute.
-      * @return returns a VoidMethod0 capability allows now the possibility to invoke this new constructor with 0 arguments
-      */
-    def mkConstructor0(f: FunSig0[Void] => F[StackNil] => F[StackNil],
-                       modifiers: List[JvmModifier] = List(Public)): VoidMethod0 = {
-
-      mkVoidMethod0("<init>", f, modifiers)
-    }
+      val returnType = Void
+      val funSig = new FunSig0[MVoid]()
+
+      emitClassMethod(modifiers, methodName, List(), returnType, f(funSig))
+
+      new VoidMethod0(JvmModifier.InvokeStatic, ct, methodName)
+    }
+
 
     /**
       * This method generates in the current class we are generating a (non-void) method with 1 argument
@@ -1216,16 +880,19 @@
       *                   will describe what instruction the method we are generating will execute.
       * @return returns a Method1 capability allows now the possibility to invoke this new (non-void) method with 1 argument
       */
-    def mkMethod1[T1: TypeTag, R: TypeTag](methodName: String, f: FunSig1[T1, R] => F[StackNil] => F[StackNil],
-                                           modifiers: List[JvmModifier] = List(Public, Final)): Method1[T1, R] = {
+    def mkMethod1[T1<: MnemonicsTypes : TypeTag, R<: MnemonicsTypes : TypeTag](methodName: String, f: FunSig1[T1, R] => F[StackNil] => F[StackNil],
+                                           modifiers: List[JvmModifier] = List(Public, Final), isStatic : Boolean = false): Method1[T1, R] = {
       val arg1Type = getJvmType[T1]
       val returnType = getJvmType[R]
       val funSig = new FunSig1[T1, R]()
 
-      emitVirtualMethod(modifiers, methodName, List(arg1Type), returnType, f(funSig))
-
-      new Method1(JvmModifier.InvokeVirtual, ct, methodName)
-    }
+      val (invokeCode, argsList) = if (isStatic) (JvmModifier.InvokeStatic, List(arg1Type)) else (JvmModifier.InvokeVirtual, List())
+
+      emitClassMethod(modifiers, methodName, argsList, returnType, f(funSig))
+
+      new Method1(invokeCode, ct, methodName)
+    }
+
 
     /**
       * This method generates in the current class we are generating a (void) method with 1 argument
@@ -1238,16 +905,18 @@
       *                   will describe what instruction the method we are generating will execute.
       * @return returns a VoidMethod0 capability allows now the possibility to invoke this new (void) method with 1 argument
       */
-    def mkVoidMethod1[T1: TypeTag](methodName: String, f: FunSig1[T1, Void] => F[StackNil] => F[StackNil],
-                                   modifiers: List[JvmModifier] = List(Public, Final)): VoidMethod1[T1] = {
+    def mkVoidMethod1[T1<: MnemonicsTypes : TypeTag](methodName: String, f: FunSig1[T1, MVoid] => F[StackNil] => F[StackNil],
+                                   modifiers: List[JvmModifier] = List(Public, Final), isStatic : Boolean = false): VoidMethod1[T1] = {
 
       val arg1Type = getJvmType[T1]
-      val returnType = Void()
-      val funSig = new FunSig1[T1, Void]()
-
-      emitVirtualMethod(modifiers, methodName, List(arg1Type), returnType, f(funSig))
-
-      new VoidMethod1(JvmModifier.InvokeVirtual, ct, methodName)
+      val returnType = Void
+      val funSig = new FunSig1[T1, MVoid]()
+
+      val (invokeCode, argsList) = if(isStatic) (JvmModifier.InvokeStatic, List(arg1Type)) else (JvmModifier.InvokeVirtual, List())
+
+      emitClassMethod(modifiers, methodName, argsList, returnType, f(funSig))
+
+      new VoidMethod1(invokeCode, ct, methodName)
     }
 
     /**
@@ -1260,10 +929,14 @@
       *                  will describe what instruction the constructor we are generating will execute.
       * @return returns a VoidMethod0 capability allows now the possibility to invoke this new constructor with 1 argument
       */
-    def mkConstructor1[T1: TypeTag](f: FunSig1[T1, Void] => F[StackNil] => F[StackNil],
+    def mkConstructor1[T1<: MnemonicsTypes : TypeTag](f: FunSig1[T1, MVoid] => F[StackNil] => F[StackNil],
                                     modifiers: List[JvmModifier] = List(Public)): VoidMethod1[T1] = {
 
-      mkVoidMethod1("<init>", f, modifiers)
+      val funSig = new FunSig1[T1, MVoid]()
+
+      emitClassMethod(modifiers, "<init>", List(), Void, f(funSig))
+
+      new VoidMethod1(JvmModifier.InvokeSpecial, ct, "<init>")
     }
 
     /**
@@ -1277,17 +950,20 @@
       *                   will describe what instruction the method we are generating will execute.
       * @return returns a Method2 capability allows now the possibility to invoke this new  (non-void) method with 2 arguments
       */
-    def mkMethod2[T1: TypeTag, T2: TypeTag, R: TypeTag](methodName: String, f: FunSig2[T1, T2, R] => F[StackNil] => F[StackNil],
-                                                        modifiers: List[JvmModifier] = List(Public, Final)): Method2[T1, T2, R] = {
+    def mkMethod2[T1<: MnemonicsTypes : TypeTag, T2<: MnemonicsTypes : TypeTag, R<: MnemonicsTypes : TypeTag](methodName: String, f: FunSig2[T1, T2, R] => F[StackNil] => F[StackNil],
+                                                        modifiers: List[JvmModifier] = List(Public, Final), isStatic : Boolean = false): Method2[T1, T2, R] = {
       val arg1Type = getJvmType[T1]
       val arg2Type = getJvmType[T2]
       val returnType = getJvmType[R]
 
       val funSig = new FunSig2[T1, T2, R]()
 
-      emitVirtualMethod(modifiers, methodName, List(arg1Type, arg2Type), returnType, f(funSig))
-
-      new Method2(JvmModifier.InvokeVirtual, ct, methodName)
+
+      val (invokeCode, argsList) = if(isStatic) (JvmModifier.InvokeStatic, List(arg1Type, arg2Type)) else (JvmModifier.InvokeVirtual, List(arg2Type))
+
+      emitClassMethod(modifiers, methodName, argsList, returnType, f(funSig))
+
+      new Method2(invokeCode, ct, methodName)
     }
 
     /**
@@ -1301,18 +977,19 @@
       *                   will describe what instruction the method we are generating will execute.
       * @return returns a VoidMethod0 capability allows now the possibility to invoke this new (void) method with 2 arguments
       */
-    def mkVoidMethod2[T1: TypeTag, T2: TypeTag](methodName: String, f: FunSig2[T1, T2, Void] => F[StackNil] => F[StackNil],
-                                                modifiers: List[JvmModifier] = List(Public, Final)): VoidMethod2[T1, T2] = {
-
+    def mkVoidMethod2[T1<: MnemonicsTypes : TypeTag, T2<: MnemonicsTypes : TypeTag](methodName: String, f: FunSig2[T1, T2, MVoid] => F[StackNil] => F[StackNil],
+                                                modifiers: List[JvmModifier] = List(Public, Final), isStatic : Boolean = false): VoidMethod2[T1, T2] = {
       val arg1Type = getJvmType[T1]
       val arg2Type = getJvmType[T2]
 
-      val returnType = Void()
-      val funSig = new FunSig2[T1, T2, Void]()
-
-      emitVirtualMethod(modifiers, methodName, List(arg1Type, arg2Type), returnType, f(funSig))
-
-      new VoidMethod2(JvmModifier.InvokeVirtual, ct, methodName)
+      val returnType = Void
+      val funSig = new FunSig2[T1, T2, MVoid]()
+
+      val (invokeCode, argsList) = if(isStatic) (JvmModifier.InvokeStatic, List(arg1Type, arg2Type)) else (JvmModifier.InvokeVirtual, List(arg2Type))
+
+      emitClassMethod(modifiers, methodName, argsList, returnType, f(funSig))
+
+      new VoidMethod2(invokeCode, ct, methodName)
     }
 
     /**
@@ -1325,10 +1002,14 @@
       *                  will describe what instruction the constructor we are generating will execute.
       * @return returns a VoidMethod0 capability allows now the possibility to invoke this new constructor with 2 arguments
       */
-    def mkConstructor2[T1: TypeTag, T2: TypeTag](f: FunSig2[T1, T2, Void] => F[StackNil] => F[StackNil],
+    def mkConstructor2[T1<: MnemonicsTypes : TypeTag, T2<: MnemonicsTypes : TypeTag](f: FunSig2[T1, T2, MVoid] => F[StackNil] => F[StackNil],
                                                  modifiers: List[JvmModifier] = List(Public)): VoidMethod2[T1, T2] = {
 
-      mkVoidMethod2("<init>", f, modifiers)
+      val funSig = new FunSig2[T1, T2, MVoid]()
+
+      emitClassMethod(modifiers, "<init>", List(getJvmType[T2]), Void, f(funSig))
+
+      new VoidMethod2(JvmModifier.InvokeSpecial, ct, "<init>")
     }
 
     /**
@@ -1342,462 +1023,7 @@
       *                   will describe what instruction the method we are generating will execute.
       * @return returns a Method3 capability allows now the possibility to invoke this new (non-void) method with 3 arguments
       */
-    def mkMethod3[T1: TypeTag, T2: TypeTag, T3: TypeTag, R: TypeTag](methodName: String, f: FunSig3[T1, T2, T3, R] => F[StackNil] => F[StackNil],
-                                                                     modifiers: List[JvmModifier] = List(Public, Final)): Method3[T1, T2, T3, R] = {
-      val arg1Type = getJvmType[T1]
-      val arg2Type = getJvmType[T2]
-      val arg3Type = getJvmType[T3]
-      val returnType = getJvmType[R]
-
-      val funSig = new FunSig3[T1, T2, T3, R]()
-
-      emitVirtualMethod(modifiers, methodName, List(arg1Type, arg2Type, arg3Type), returnType, f(funSig))
-      new Method3(JvmModifier.InvokeVirtual, ct, methodName)
-    }
-
-    /**
-      * This method generates in the current class we are generating a (void) method with 3 arguments
-      * given the provided params. It returns the capability to invoke the (void) method. This way we ensure we only call methods
-      * we've generated bytecode for.
-      *
-      * @param modifiers  list of modififers which we want to generate the method with (public, abstract, etc..)
-      * @param methodName name which we want to give to the method we are generating
-      * @param f          , transformer which receives a funSig and return a frame transformer. This returned frame transfomer
-      *                   will describe what instruction the method we are generating will execute.
-      * @return returns a VoidMethod0 capability allows now the possibility to invoke this new (void) method with 3 arguments
-      */
-    def mkVoidMethod3[T1: TypeTag, T2: TypeTag, T3: TypeTag](methodName: String, f: FunSig3[T1, T2, T3, Void] => F[StackNil] => F[StackNil],
-                                                             modifiers: List[JvmModifier] = List(Public, Final)): VoidMethod3[T1, T2, T3] = {
-
-      val arg1Type = getJvmType[T1]
-      val arg2Type = getJvmType[T2]
-      val arg3Type = getJvmType[T3]
-
-      val returnType = Void()
-      val funSig = new FunSig3[T1, T2, T3, Void]()
-
-      emitVirtualMethod(modifiers, methodName, List(arg1Type, arg2Type, arg3Type), returnType, f(funSig))
-
-      new VoidMethod3(JvmModifier.InvokeVirtual, ct, methodName)
-    }
-
-    /**
-      * This method generates in the current class we are generating a constructor with 3 arguments
-      * given the provided params. It returns the capability to invoke the constructor. This way we ensure we only call methods
-      * we've generated bytecode for.
-      *
-      * @param modifiers list of modififers which we want to generate the constructor with (public, abstract, etc..)
-      * @param f         , transformer which receives a funSig and return a frame transformer. This returned frame transfomer
-      *                  will describe what instruction the constructor we are generating will execute.
-      * @return returns a VoidMethod0 capability allows now the possibility to invoke this new constructor with 3 arguments
-      */
-    def mkConstructor3[T1: TypeTag, T2: TypeTag, T3: TypeTag](f: FunSig3[T1, T2, T3, Void] => F[StackNil] => F[StackNil],
-                                                              modifiers: List[JvmModifier] = List(Public)): VoidMethod3[T1, T2, T3] = {
-
-      mkVoidMethod3("<init>", f, modifiers)
-    }
-
-    /**
-      * Auxiliary method which actually emits the method bytecode onto the current class.
-      * Should be used by functions which make method
-      *
-      * @param modifiers  list of modififers which we want to generate the method with (public, abstract, etc..)
-      * @param methodName name which we want to give to the method we are generating
-      * @param args       List of the arguments JvmType of the function we are generating code for
-      * @param returnType the JvmType of the return type of the function we are generating code for
-      * @param f          is a frame transfomer  it will describe what instruction the method we are generating will execute.
-      */
-    private def emitVirtualMethod(modifiers: List[JvmModifier], methodName: String,
-                                  args: List[NJvmType], returnType: NJvmType, f: F[StackNil] => F[StackNil]): Unit = {
-      val modifierVal = modifiers.map(modifier => modifier.toInternal).sum
-      val mv = cw.visitMethod(modifierVal, methodName,
-        getMethodDescriptor(args, returnType), null, null)
-      mv.visitCode()
-
-      f(new F[StackNil](mv, ct))
-
-      mv.visitMaxs(1, 1)
-      mv.visitEnd()
-    }
-
-    /**
-      * Method which receives a list of JvmModifiers and fieldName. It will emit code to generate a field
-      * with the correspoding type parameter T.
-      *
-      * @param modifiers list of modififers which we want to generate the field with (public, private, final, etc..)
-      * @param fieldName name which we want to give to the field we are generating
-      * @return returns the capability to acess the created field. Similar to the methods this ensure we only
-      *         acess field we've generated
-      */
-    def mkField[T: TypeTag](fieldName: String, modifiers: List[JvmModifier] = List(Private)): Field[T] = {
-
-      val fieldType = getJvmType[T]
-      val modifierVal = modifiers.map(modifier => modifier.toInternal).sum
-      val field = cw.visitField(modifierVal, fieldName, fieldType.toDescriptor, null, null)
-      field.visitEnd()
-
-      new Field(fieldName)
-    }
-
-    /**
-      * Method which compiles the class. Should be called when done creating the class.
-      * It will return the corresponding byte array (bytecode) for the class we are generating
-      */
-    def compile(): Array[Byte] = {
-      cw.visitEnd()
-      cw.toByteArray
-    }
-  }
-
-  /**
-    * This class allows to generate interfaces. It includes support to interface methods
-    *
-    * @param it         classType of the interaface we want to generate
-    * @param modifiers  list of modififers which we want to generate the class with (public, abstract, etc..)
-    * @param interfaces Array of interfaces which this new class shall implement
-    */
-  class InterfaceGenerator(it: Reference, interfaces: List[Reference], modifiers: List[JvmModifier] = List(Public, Abstract, Interface))
-                          (implicit root: Root, flix: Flix) {
-
->>>>>>> 5d64b939
-
-    //Create the class writer and initialize, by providing the correct params.
-    //The modifiers, superclass, implementedInterfaces
-    private val cw: ClassWriter = {
-<<<<<<< HEAD
-      val superClassName = NJvmType.Object.name.toInternalName
-=======
-
-      val superClassName = Object.name.toInternalName
->>>>>>> 5d64b939
-      val interfacesNames = interfaces.map(interface => interface.name.toInternalName).toArray
-
-      val cw = AsmOps.mkClassWriter()
-      val modifierVal = modifiers.map(modifier => modifier.toInternal).sum
-<<<<<<< HEAD
-      cw.visit(AsmOps.JavaVersion, modifierVal, ct.name.toInternalName, null,
-=======
-      cw.visit(AsmOps.JavaVersion, modifierVal, it.name.toInternalName, null,
->>>>>>> 5d64b939
-        superClassName, interfacesNames)
-      cw
-    }
-
-<<<<<<< HEAD
-    def SUPER[T <: Ref[MObject]]: F[StackNil ** T] => F[StackNil] =
-      Object.constructor.INVOKE
-
-    /**
-      * This method generates in the current class we are generating a (non-void) method with 0 arguments
-=======
-    /**
-      * This method generates in the current interface we are generating a (non-void) method with 0 arguments
->>>>>>> 5d64b939
-      * given the provided params. It returns the capability to invoke the (non-void) method. This way we ensure we only call methods
-      * we've generated bytecode for.
-      *
-      * @param modifiers  list of modififers which we want to generate the method with (public, abstract, etc..)
-      * @param methodName name which we want to give to the method we are generating
-<<<<<<< HEAD
-      * @param f          , transformer which receives a funSig and return a frame transformer. This returned frame transfomer
-      *                   will describe what instruction the method we are generating will execute.
-      * @return returns a Method0 capability allows now the possibility to invoke this new (non-void)  method with 0 arguments
-      */
-    def mkMethod0[R<: MnemonicsTypes : TypeTag](methodName: String, f: FunSig0[R] => F[StackNil] => F[StackNil],
-                              modifiers: List[JvmModifier] = List(Public, Final)): Method0[R] = {
-
-      val returnType = getJvmType[R]
-      val funSig = new FunSig0[R]()
-
-      emitClassMethod(modifiers, methodName, List(), returnType, f(funSig))
-
-      new Method0(JvmModifier.InvokeStatic, ct, methodName)
-    }
-
-    /**
-      * This method generates in the current class we are generating a (void) method with 0 arguments
-      * given the provided params. It returns the capability to invoke the (void) method. This way we ensure we only call methods4
-=======
-      * @return returns a Method0 capability allows now the possibility to invoke this new (non-void) method with 0 arguments
-      */
-    def mkMethod0[R: TypeTag](methodName: String, modifiers: List[JvmModifier] = List(Public, Abstract)): Method0[R] = {
-
-      val returnType = getJvmType[R]
-
-      emitInterfaceMethod(modifiers, methodName, List(), returnType)
-
-      new Method0(JvmModifier.InvokeInterface, it, methodName)
-    }
-
-    /**
-      * This method generates in the current interface we are generating a (void) method with 0 arguments
-      * given the provided params. It returns the capability to invoke the (void) method. This way we ensure we only call methods
->>>>>>> 5d64b939
-      * we've generated bytecode for.
-      *
-      * @param modifiers  list of modififers which we want to generate the method with (public, abstract, etc..)
-      * @param methodName name which we want to give to the method we are generating
-<<<<<<< HEAD
-      * @param f          , transformer which receives a funSig and return a frame transformer. This returned frame transfomer
-      *                   will describe what instruction the method we are generating will execute.
-      * @return returns a VoidMethod0 capability allows now the possibility to invoke this new (void) method with 0 arguments
-      */
-    def mkVoidMethod0(methodName: String, f: FunSig0[MVoid] => F[StackNil] => F[StackNil],
-                      modifiers: List[JvmModifier] = List(Public, Final)): VoidMethod0 = {
-
-      val returnType = Void
-      val funSig = new FunSig0[MVoid]()
-
-      emitClassMethod(modifiers, methodName, List(), returnType, f(funSig))
-
-      new VoidMethod0(JvmModifier.InvokeStatic, ct, methodName)
-    }
-
-
-    /**
-      * This method generates in the current class we are generating a (non-void) method with 1 argument
-=======
-      * @return returns a Method0 capability allows now the possibility to invoke this new (void) method with 0 arguments
-      */
-    def mkVoidMethod0(methodName: String, modifiers: List[JvmModifier] = List(Public, Abstract)): VoidMethod0 = {
-
-      val returnType = Void()
-
-      emitInterfaceMethod(modifiers, methodName, List(), returnType)
-
-      new VoidMethod0(JvmModifier.InvokeInterface, it, methodName)
-    }
-
-    /**
-      * This method generates in the current interface we are generating a (non-void) method with 1 argument
->>>>>>> 5d64b939
-      * given the provided params. It returns the capability to invoke the (non-void) method. This way we ensure we only call methods
-      * we've generated bytecode for.
-      *
-      * @param modifiers  list of modififers which we want to generate the method with (public, abstract, etc..)
-      * @param methodName name which we want to give to the method we are generating
-<<<<<<< HEAD
-      * @param f          , transformer which receives a funSig and return a frame transformer. This returned frame transfomer
-      *                   will describe what instruction the method we are generating will execute.
-      * @return returns a Method1 capability allows now the possibility to invoke this new (non-void) method with 1 argument
-      */
-    def mkMethod1[T1<: MnemonicsTypes : TypeTag, R<: MnemonicsTypes : TypeTag](methodName: String, f: FunSig1[T1, R] => F[StackNil] => F[StackNil],
-                                           modifiers: List[JvmModifier] = List(Public, Final), isStatic : Boolean = false): Method1[T1, R] = {
-      val arg1Type = getJvmType[T1]
-      val returnType = getJvmType[R]
-      val funSig = new FunSig1[T1, R]()
-
-      val (invokeCode, argsList) = if(isStatic) (JvmModifier.InvokeStatic, List(arg1Type)) else (JvmModifier.InvokeVirtual, List())
-
-      emitClassMethod(modifiers, methodName, argsList, returnType, f(funSig))
-
-      new Method1(invokeCode, ct, methodName)
-    }
-
-    /**
-      * This method generates in the current class we are generating a (void) method with 1 argument
-=======
-      * @return returns a Method1 capability allows now the possibility to invoke this new (non-void) method with arguments
-      */
-    def mkMethod1[T1: TypeTag, R: TypeTag](methodName: String, modifiers: List[JvmModifier] = List(Public, Abstract)): Method1[T1, R] = {
-
-      val arg1Type = getJvmType[T1]
-      val returnType = getJvmType[R]
-
-      emitInterfaceMethod(modifiers, methodName, List(arg1Type), returnType)
-
-      new Method1(JvmModifier.InvokeInterface, it, methodName)
-    }
-
-    /**
-      * This method generates in the current interface we are generating a (void) method with 1 argument
->>>>>>> 5d64b939
-      * given the provided params. It returns the capability to invoke the (void) method. This way we ensure we only call methods
-      * we've generated bytecode for.
-      *
-      * @param modifiers  list of modififers which we want to generate the method with (public, abstract, etc..)
-      * @param methodName name which we want to give to the method we are generating
-<<<<<<< HEAD
-      * @param f          , transformer which receives a funSig and return a frame transformer. This returned frame transfomer
-      *                   will describe what instruction the method we are generating will execute.
-      * @return returns a VoidMethod0 capability allows now the possibility to invoke this new (void) method with 1 argument
-      */
-    def mkVoidMethod1[T1<: MnemonicsTypes : TypeTag](methodName: String, f: FunSig1[T1, MVoid] => F[StackNil] => F[StackNil],
-                                   modifiers: List[JvmModifier] = List(Public, Final), isStatic : Boolean = false): VoidMethod1[T1] = {
-
-      val arg1Type = getJvmType[T1]
-      val returnType = Void
-      val funSig = new FunSig1[T1, MVoid]()
-
-      val (invokeCode, argsList) = if(isStatic) (JvmModifier.InvokeStatic, List(arg1Type)) else (JvmModifier.InvokeVirtual, List())
-
-      emitClassMethod(modifiers, methodName, argsList, returnType, f(funSig))
-
-      new VoidMethod1(invokeCode, ct, methodName)
-    }
-
-    /**
-      * This method generates in the current class we are generating a constructor with 1 argument
-      * given the provided params. It returns the capability to invoke the constructor. This way we ensure we only call methods
-      * we've generated bytecode for.
-      *
-      * @param modifiers list of modififers which we want to generate the constructor with (public, abstract, etc..)
-      * @param f         , transformer which receives a funSig and return a frame transformer. This returned frame transfomer
-      *                  will describe what instruction the constructor we are generating will execute.
-      * @return returns a VoidMethod0 capability allows now the possibility to invoke this new constructor with 1 argument
-      */
-    def mkConstructor1[T1<: MnemonicsTypes : TypeTag](f: FunSig1[T1, MVoid] => F[StackNil] => F[StackNil],
-                                    modifiers: List[JvmModifier] = List(Public)): VoidMethod1[T1] = {
-
-      val funSig = new FunSig1[T1, MVoid]()
-
-      emitClassMethod(modifiers, "<init>", List(), Void, f(funSig))
-
-      new VoidMethod1(JvmModifier.InvokeSpecial, ct, "<init>")
-    }
-
-    /**
-      * This method generates in the current class we are generating a (non-void) method with 2 arguments
-      * given the provided params. It returns the capability to invoke the (non-void) method. This way we ensure we only call methods
-=======
-      * @return returns a Method0 capability allows now the possibility to invoke this new (void) method with 1 argument
-      */
-    def mkVoidMethod1[T1: TypeTag](methodName: String, modifiers: List[JvmModifier] = List(Public, Abstract)): VoidMethod1[T1] = {
-
-      val arg1Type = getJvmType[T1]
-      val returnType = Void()
-
-      emitInterfaceMethod(modifiers, methodName, List(arg1Type), returnType)
-
-      new VoidMethod1(JvmModifier.InvokeInterface, it, methodName)
-    }
-
-    /**
-      * This method generates in the current interface we are generating a (non-void) method with 2 arguments
-      * given the provided params. It returns the capability to invoke the (non-void) method. This way we ensure we only call methods
-      * we've generated bytecode for.
-      *
-      * @param modifiers  list of modififers which we want to generate the method with (public, abstract, etc..)
-      * @param methodName name which we want to give to the method we are generating
-      * @return returns a Method2 capability allows now the possibility to invoke this new (non-void) method with 2 arguments
-      */
-    def mkMethod2[T1: TypeTag, T2: TypeTag, R: TypeTag](methodName: String, modifiers: List[JvmModifier] = List(Public, Abstract)): Method2[T1, T2, R] = {
-
-      val arg1Type = getJvmType[T1]
-      val arg2Type = getJvmType[T2]
-      val returnType = getJvmType[R]
-
-      emitInterfaceMethod(modifiers, methodName, List(arg1Type, arg2Type), returnType)
-
-      new Method2(JvmModifier.InvokeInterface, it, methodName)
-    }
-
-    /**
-      * This method generates in the current interface we are generating a (void) method with 2 arguments
-      * given the provided params. It returns the capability to invoke the (void) method. This way we ensure we only call methods
->>>>>>> 5d64b939
-      * we've generated bytecode for.
-      *
-      * @param modifiers  list of modififers which we want to generate the method with (public, abstract, etc..)
-      * @param methodName name which we want to give to the method we are generating
-<<<<<<< HEAD
-      * @param f          , transformer which receives a funSig and return a frame transformer. This returned frame transfomer
-      *                   will describe what instruction the method we are generating will execute.
-      * @return returns a Method2 capability allows now the possibility to invoke this new  (non-void) method with 2 arguments
-      */
-    def mkMethod2[T1<: MnemonicsTypes : TypeTag, T2<: MnemonicsTypes : TypeTag, R<: MnemonicsTypes : TypeTag](methodName: String, f: FunSig2[T1, T2, R] => F[StackNil] => F[StackNil],
-                                                        modifiers: List[JvmModifier] = List(Public, Final), isStatic : Boolean = false): Method2[T1, T2, R] = {
-      val arg1Type = getJvmType[T1]
-      val arg2Type = getJvmType[T2]
-      val returnType = getJvmType[R]
-
-      val funSig = new FunSig2[T1, T2, R]()
-
-      val (invokeCode, argsList) = if(isStatic) (JvmModifier.InvokeStatic, List(arg1Type, arg2Type)) else (JvmModifier.InvokeVirtual, List(arg2Type))
-
-      emitClassMethod(modifiers, methodName, argsList, returnType, f(funSig))
-
-      new Method2(invokeCode, ct, methodName)
-    }
-
-    /**
-      * This method generates in the current class we are generating a (void) method with 2 arguments
-      * given the provided params. It returns the capability to invoke the (void) method. This way we ensure we only call methods
-=======
-      * @return returns a Method0 capability allows now the possibility to invoke this new (void) method with 2 arguments
-      */
-    def mkVoidMethod2[T1: TypeTag, T2: TypeTag](methodName: String, modifiers: List[JvmModifier] = List(Public, Abstract)): VoidMethod2[T1, T2] = {
-
-      val arg1Type = getJvmType[T1]
-      val arg2Type = getJvmType[T2]
-      val returnType = Void()
-
-      emitInterfaceMethod(modifiers, methodName, List(arg1Type, arg2Type), returnType)
-
-      new VoidMethod2(JvmModifier.InvokeInterface, it, methodName)
-    }
-
-    /**
-      * This method generates in the current interface we are generating a (non-void) method with 3 arguments
-      * given the provided params. It returns the capability to invoke the (non-void) method. This way we ensure we only call methods
->>>>>>> 5d64b939
-      * we've generated bytecode for.
-      *
-      * @param modifiers  list of modififers which we want to generate the method with (public, abstract, etc..)
-      * @param methodName name which we want to give to the method we are generating
-<<<<<<< HEAD
-      * @param f          , transformer which receives a funSig and return a frame transformer. This returned frame transfomer
-      *                   will describe what instruction the method we are generating will execute.
-      * @return returns a VoidMethod0 capability allows now the possibility to invoke this new (void) method with 2 arguments
-      */
-    def mkVoidMethod2[T1<: MnemonicsTypes : TypeTag, T2<: MnemonicsTypes : TypeTag](methodName: String, f: FunSig2[T1, T2, MVoid] => F[StackNil] => F[StackNil],
-                                                modifiers: List[JvmModifier] = List(Public, Final), isStatic : Boolean = false): VoidMethod2[T1, T2] = {
-
-      val arg1Type = getJvmType[T1]
-      val arg2Type = getJvmType[T2]
-
-      val returnType = Void
-      val funSig = new FunSig2[T1, T2, MVoid]()
-
-
-      val (invokeCode, argsList) = if(isStatic) (JvmModifier.InvokeStatic, List(arg1Type, arg2Type)) else (JvmModifier.InvokeVirtual, List(arg2Type))
-
-      emitClassMethod(modifiers, methodName, argsList, returnType, f(funSig))
-
-      new VoidMethod2(invokeCode, ct, methodName)
-    }
-
-    /**
-      * This method generates in the current class we are generating a constructor with 2 arguments
-      * given the provided params. It returns the capability to invoke the constructor. This way we ensure we only call methods
-      * we've generated bytecode for.
-      *
-      * @param modifiers list of modififers which we want to generate the constructor with (public, abstract, etc..)
-      * @param f         , transformer which receives a funSig and return a frame transformer. This returned frame transfomer
-      *                  will describe what instruction the constructor we are generating will execute.
-      * @return returns a VoidMethod0 capability allows now the possibility to invoke this new constructor with 2 arguments
-      */
-    def mkConstructor2[T1<: MnemonicsTypes : TypeTag, T2<: MnemonicsTypes : TypeTag](f: FunSig2[T1, T2, MVoid] => F[StackNil] => F[StackNil],
-                                                 modifiers: List[JvmModifier] = List(Public)): VoidMethod2[T1, T2] = {
-
-      val funSig = new FunSig2[T1, T2, MVoid]()
-
-      emitClassMethod(modifiers, "<init>", List(getJvmType[T2]), Void, f(funSig))
-
-      new VoidMethod2(JvmModifier.InvokeSpecial, ct, "<init>")
-    }
-
-    /**
-      * This method generates in the current class we are generating a (non-void) method with 3 arguments
-      * given the provided params. It returns the capability to invoke the (non-void) method. This way we ensure we only call methods
-      * we've generated bytecode for.
-      *
-      * @param modifiers  list of modififers which we want to generate the method with (public, abstract, etc..)
-      * @param methodName name which we want to give to the method we are generating
-      * @param f          , transformer which receives a funSig and return a frame transformer. This returned frame transfomer
-      *                   will describe what instruction the method we are generating will execute.
-      * @return returns a Method3 capability allows now the possibility to invoke this new (non-void) method with 3 arguments
-      */
+
     def mkMethod3[T1<: MnemonicsTypes : TypeTag, T2<: MnemonicsTypes : TypeTag, T3<: MnemonicsTypes : TypeTag, R<: MnemonicsTypes : TypeTag](methodName: String, f: FunSig3[T1, T2, T3, R] => F[StackNil] => F[StackNil],
                                                                      modifiers: List[JvmModifier] = List(Public, Final), isStatic : Boolean = false): Method3[T1, T2, T3, R] = {
       val arg1Type = getJvmType[T1]
@@ -1904,7 +1130,6 @@
       new UncheckedVoidMethod(JvmModifier.InvokeSpecial, ct, "<init>", args)
     }
 
-
     /**
       * Auxiliary method which actually emits the method bytecode onto the current class.
       * Should be used by functions which make method
@@ -1938,7 +1163,6 @@
       *         acess field we've generated
       */
     def mkField[T <: MnemonicsTypes : TypeTag](fieldName: String, modifiers: List[JvmModifier] = List(Private)): Field[T] = {
-
       val fieldType = getJvmType[T]
       val modifierVal = modifiers.map(modifier => modifier.toInternal).sum
       val field = cw.visitField(modifierVal, fieldName, fieldType.toDescriptor, null, null)
@@ -2072,6 +1296,7 @@
       val returnType = getJvmType[R]
 
       emitInterfaceMethod(modifiers, methodName, List(arg2Type, arg3Type), returnType)
+
       new Method3(JvmModifier.InvokeInterface, it, methodName)
     }
 
@@ -2124,6 +1349,27 @@
     }
   }
 
+  /**
+    * A stack transformer that throws an unsupported operation exception for toString.
+    */
+  def toStringNotImplemented(implicit root: Root, flix: Flix): F[StackNil] => F[StackNil] = {
+    newUnsupportedOperationExceptionInstructions("toString shouldn't be called")
+  }
+
+  /**
+    * A stack transformer that throws an unsupported operation exception for equals.
+    */
+  def equalsNotImplemented(implicit root: Root, flix: Flix): F[StackNil] => F[StackNil] = {
+    newUnsupportedOperationExceptionInstructions("equals shouldn't be called")
+  }
+
+  /**
+    * A stack transformer that throws an unsupported operation exception for hashCode.
+    */
+  def hashCodeNotImplemented(implicit root: Root, flix: Flix): F[StackNil] => F[StackNil] = {
+    newUnsupportedOperationExceptionInstructions("hashCode shouldn't be called")
+  }
+
   //TODO: Might need to similarly to InterfaceGenerator and ClassGenerator generate a StaticGenerator
   /**
     * Auxiliary method which returns the transformer to generate the body of a function which simply throws an
@@ -2135,7 +1381,7 @@
     Instructions.NEW[StackNil](Reference(JvmName.UnsupportedOperationException)) |>>
       Instructions.DUP |>>
       Instructions.LDC_STRING(message) |>>
-      UnsupportedOperationException.constructor.INVOKE |>>
+      Java.Lang.UnsupportedOperationException.constructor.INVOKE |>>
       Instructions.THROW
   }
 
@@ -2259,205 +1505,20 @@
     */
   def getRecordInterfaceType(implicit root: Root, flix: Flix): Reference = {
     getJvmType[Ref[RecordInterface]].asInstanceOf[Reference]
-=======
-      * @return returns a Method3 capability allows now the possibility to invoke this new (non-void) method with 3 arguments
-      */
-    def mkMethod3[T1: TypeTag, T2: TypeTag, T3: TypeTag, R: TypeTag](methodName: String, modifiers: List[JvmModifier] = List(Public, Abstract)): Method3[T1, T2, T3, R] = {
-
-      val arg1Type = getJvmType[T1]
-      val arg2Type = getJvmType[T2]
-      val arg3Type = getJvmType[T3]
-      val returnType = getJvmType[R]
-
-      emitInterfaceMethod(modifiers, methodName, List(arg1Type, arg2Type, arg3Type), returnType)
-      new Method3(JvmModifier.InvokeInterface, it, methodName)
-    }
-
-    /**
-      * This method generates in the current interface we are generating a (void) method with 2 arguments
-      * given the provided params. It returns the capability to invoke the (void) method. This way we ensure we only call methods
-      * we've generated bytecode for.
-      *
-      * @param modifiers  list of modififers which we want to generate the method with (public, abstract, etc..)
-      * @param methodName name which we want to give to the method we are generating
-      * @return returns a Method0 capability allows now the possibility to invoke this new (void) method with 2 arguments
-      */
-    def mkVoidMethod3[T1: TypeTag, T2: TypeTag, T3: TypeTag](methodName: String, modifiers: List[JvmModifier] = List(Public, Abstract)): VoidMethod3[T1, T2, T3] = {
-
-      val arg1Type = getJvmType[T1]
-      val arg2Type = getJvmType[T2]
-      val arg3Type = getJvmType[T2]
-
-      val returnType = Void()
-
-      emitInterfaceMethod(modifiers, methodName, List(arg1Type, arg2Type, arg3Type), returnType)
-
-      new VoidMethod3(JvmModifier.InvokeInterface, it, methodName)
-    }
-
-    /**
-      * Auxiliary method which actually emits the method bytecode onto the current interface.
-      * Should be used by functions which make method.
-      * Since this is an interface there is no actuall instructions which are emitted for the method
-      *
-      * @param modifiers  list of modififers which we want to generate the method with (public, abstract, etc..)
-      * @param methodName name which we want to give to the method we are generating
-      * @param args       List of the arguments JvmType of the function we are generating code for
-      * @param returnType the JvmType of the return type of the function we are generating code for
-      */
-    private def emitInterfaceMethod(modifiers: List[JvmModifier], methodName: String,
-                                    args: List[NJvmType], returnType: NJvmType): Unit = {
-      val modifierVal = modifiers.map(modifier => modifier.toInternal).sum
-      val mv = cw.visitMethod(modifierVal, methodName,
-        getMethodDescriptor(args, returnType), null, null)
-      mv.visitEnd()
-    }
-
-    /**
-      * Method which compiles the interface. Should be called when done creating the class.
-      * It will return the corresponding byte array (bytecode) for the class we are generating
-      */
-    def compile(): Array[Byte] = {
-      cw.visitEnd()
-      cw.toByteArray
-    }
-  }
-
-  /**
-    * A stack transformer that throws an unsupported operation exception for toString.
-    */
-  def toStringNotImplemented(implicit root: Root, flix: Flix): F[StackNil] => F[StackNil] = {
-    newUnsupportedOperationExceptionInstructions("toString shouldn't be called")
-  }
-
-  /**
-    * A stack transformer that throws an unsupported operation exception for equals.
-    */
-  def equalsNotImplemented(implicit root: Root, flix: Flix): F[StackNil] => F[StackNil] = {
-    newUnsupportedOperationExceptionInstructions("equals shouldn't be called")
-  }
-
-  /**
-    * A stack transformer that throws an unsupported operation exception for hashCode.
-    */
-  def hashCodeNotImplemented(implicit root: Root, flix: Flix): F[StackNil] => F[StackNil] = {
-    newUnsupportedOperationExceptionInstructions("hashCode shouldn't be called")
-  }
-
-  //TODO: Might need to similarly to InterfaceGenerator and ClassGenerator generate a StaticGenerator
-  /**
-    * Auxiliary method which returns the transformer to generate the body of a function which simply throws an
-    * Exception (UnsupportedOperationException in this case)
-    *
-    * @param message which we want to display when the exception is thrown
-    */
-  def newUnsupportedOperationExceptionInstructions(message: String)(implicit root: Root, flix: Flix): F[StackNil] => F[StackNil] = {
-    Instructions.NEW[StackNil](Reference(JvmName.UnsupportedOperationException)) |>>
-      Instructions.DUP |>>
-      Instructions.LDC_STRING(message) |>>
-      Java.Lang.UnsupportedOperationException.constructor.INVOKE |>>
-      Instructions.THROW
-  }
-
-  /**
-    * Returns the load instruction for the value of the type specified by `tpe`
-    */
-  def getLoadInstruction(tpe: NJvmType): Int = tpe match {
-    case Void() => throw InternalCompilerException(s"Unexpected type $tpe")
-    case PrimBool() | PrimChar() | PrimByte() | PrimShort() | PrimInt() => ILOAD
-    case PrimLong() => LLOAD
-    case PrimFloat() => FLOAD
-    case PrimDouble() => DLOAD
-    case Reference(_) => ALOAD
-  }
-
-  /**
-    * Returns the load instruction corresponding to the given type `tpe`
-    */
-  def getReturnInstruction(tpe: NJvmType): Int = tpe match {
-    case Void() => throw InternalCompilerException(s"Unexpected type $tpe")
-    case PrimBool() | PrimChar() | PrimByte() | PrimShort() | PrimInt() => IRETURN
-    case PrimLong() => LRETURN
-    case PrimFloat() => FRETURN
-    case PrimDouble() => DRETURN
-    case Reference(_) => ARETURN
-  }
-
-  /**
-    * Returns the descriptor of a method take takes the given `argumentTypes` and returns the given `resultType`.
-    */
-  def getMethodDescriptor(argumentTypes: List[NJvmType], resultType: NJvmType): String = {
-    // Descriptor of result
-    val resultDescriptor = resultType.toDescriptor
-
-    // Descriptor of arguments
-    val argumentDescriptor = argumentTypes.map(_.toDescriptor).mkString
-
-    // Descriptor of the method
-    s"($argumentDescriptor)$resultDescriptor"
-  }
-
-  /**
-    * Returns stringified name of the given JvmType `tpe`.
-    *
-    * The stringified name is short hand used for generation of interface and class names.
-    */
-  def stringify(tpe: NJvmType): String = tpe match {
-    case Void() => "Void"
-    case PrimBool() => "Bool"
-    case PrimChar() => "Char"
-    case PrimFloat() => "Float32"
-    case PrimDouble() => "Float64"
-    case PrimByte() => "Int8"
-    case PrimShort() => "Int16"
-    case PrimInt() => "Int32"
-    case PrimLong() => "Int64"
-    case Reference(_) => "Obj"
-  }
-
-  /**
-    * Returns the record interface type `IRecord`.
+  }
+
+  /**
+    * Returns the empty record class type `RecordEmtpy`
     *
     * For example,
     *
-    * {}                  =>    IRecord
-    * {x : Int}           =>    IRecord
-    * {x : Str, y : Int}  =>    IRecord
-    */
-  def getRecordInterfaceType()(implicit root: Root, flix: Flix): Reference = {
-
-    // The JVM name is of the form IRecord
-    val name = "IRecord"
-
-    // The type resides in the root package.
-    Reference(JvmName(RootPackage, name))
->>>>>>> 5d64b939
-  }
-
-  /**
-    * Returns the empty record class type `RecordEmtpy`
-    *
-    * For example,
-    *
     * {}         =>    RecordEmpty
     *
     */
-<<<<<<< HEAD
   def getRecordEmptyClassType(implicit root: Root, flix: Flix): Reference = {
     getJvmType[Ref[RecordEmpty]].asInstanceOf[Reference]
 
   }
-
-=======
-  def getRecordEmptyClassType()(implicit root: Root, flix: Flix): Reference = {
-
-    // The JVM name is of the form RecordEmpty
-    val name = "RecordEmpty"
-
-    // The type resides in the root package.
-    Reference(JvmName(RootPackage, name))
-  }
->>>>>>> 5d64b939
 
   /**
     * Returns the extended record class type `RecordExtend$X` for the given type 'tpe'
@@ -2470,23 +1531,10 @@
     *
     * NB: The given type `tpe` must be a Record type
     */
-<<<<<<< HEAD
   def getRecordExtendClassType[T <: MnemonicsTypes : TypeTag](implicit root: Root, flix: Flix): Reference = {
     getJvmType[Ref[RecordExtend[T]]].asInstanceOf[Reference]
   }
 
-=======
-  def getRecordExtendClassType(jt: NJvmType)(implicit root: Root, flix: Flix): Reference = {
-    // Compute the stringified erased type of value.
-    val valueType = stringify(jt)
-
-    // The JVM name is of the form RecordExtend
-    val name = "RecordExtend$" + valueType
-
-    // The type resides in the root package.
-    Reference(JvmName(RootPackage, name))
-  }
->>>>>>> 5d64b939
 
   /**
     * Returns reference class type for the given type `tpe`.
@@ -2496,7 +1544,6 @@
     *
     * NB: The type must be a reference type.
     */
-<<<<<<< HEAD
   def getRefClassType[T<: MnemonicsTypes  : TypeTag](implicit root: Root, flix: Flix): Reference = {
     getJvmType[Ref[RefClass[T]]].asInstanceOf[Reference]
   }
@@ -2529,31 +1576,14 @@
 
 
 
-=======
-  def getRefClassType(jt: NJvmType)(implicit root: Root, flix: Flix): Reference = {
-
-    val arg = stringify(jt)
-
-    // The JVM name is of the form TArity$Arg0$Arg1$Arg2
-    val name = "Ref" + "$" + arg
-
-    // The type resides in the ca.uwaterloo.flix.api.cell package.
-    Reference(JvmName(Nil, name))
-  }
-
-
->>>>>>> 5d64b939
   /**
     * Trait which represents a MnemonicClass. This way we can have a Map of JvmName -> MnemonicsClass
     * Allowing us to get the Class we want with the JvmName (which should be unique). Then if we cast the
     * MnemonicClass to the proper class we can acess the capabilities to call the methods in the class
     * which we are sure we have generated as the class is in the Map
     */
-<<<<<<< HEAD
+
   trait MnemonicsClass extends MObject {
-=======
-  trait MnemonicsClass {
->>>>>>> 5d64b939
     def getJvmClass: JvmClass
 
     def getClassMapping: (JvmName, MnemonicsClass)
