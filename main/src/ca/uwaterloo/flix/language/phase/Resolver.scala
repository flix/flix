--- conflicted
+++ resolved
@@ -1355,21 +1355,6 @@
             case Result.Ok(st0) =>
               flatMapN(getStructIfAccessible(st0, ns0, loc)) {
                 case st =>
-<<<<<<< HEAD
-                  val providedFieldNames = fields.map { case (k, _) => k }
-                  val expectedFieldNames = st.fields.map(_.name)
-                  val extraFields = providedFieldNames.diff(expectedFieldNames)
-                  val missingFields = expectedFieldNames.diff(providedFieldNames)
-                  val errors = if (!extraFields.isEmpty || !missingFields.isEmpty) {
-                    extraFields.map(ResolutionError.ExtraStructField(st0.sym, _, loc)) ++ missingFields.map(ResolutionError.MissingStructField(st0.sym, _, loc))
-                  } else if (providedFieldNames != expectedFieldNames) {
-                    List(ResolutionError.WrongStructFieldOrdering(st.sym, providedFieldNames, expectedFieldNames, loc))
-                  } else {
-                    Nil
-                  }
-
-=======
->>>>>>> cbc68ebd
                   val fieldsVal = traverse(fields) {
                     case (f, e) =>
                       val eVal = visitExp(e, env0)
