/*
 *  Copyright 2017 Magnus Madsen
 *
 *  Licensed under the Apache License, Version 2.0 (the "License");
 *  you may not use this file except in compliance with the License.
 *  You may obtain a copy of the License at
 *
 *  http://www.apache.org/licenses/LICENSE-2.0
 *
 *  Unless required by applicable law or agreed to in writing, software
 *  distributed under the License is distributed on an "AS IS" BASIS,
 *  WITHOUT WARRANTIES OR CONDITIONS OF ANY KIND, either express or implied.
 *  See the License for the specific language governing permissions and
 *  limitations under the License.
 */

package ca.uwaterloo.flix.language.phase

import ca.uwaterloo.flix.api.Flix
import ca.uwaterloo.flix.language.ast.Ast.{BoundBy, VarText}
import ca.uwaterloo.flix.language.ast.NamedAst.{Declaration, RestrictableChoosePattern}
import ca.uwaterloo.flix.language.ast.ResolvedAst.Pattern.Record
import ca.uwaterloo.flix.language.ast.UnkindedType._
import ca.uwaterloo.flix.language.ast.{NamedAst, Symbol, _}
import ca.uwaterloo.flix.language.dbg.AstPrinter._
import ca.uwaterloo.flix.language.errors.{Recoverable, ResolutionError, Unrecoverable}
import ca.uwaterloo.flix.language.errors.ResolutionError._
import ca.uwaterloo.flix.util.Validation._
import ca.uwaterloo.flix.util.collection.{Chain, ListMap, MapOps}
import ca.uwaterloo.flix.util._

import java.lang.reflect.{Constructor, Field, Method, Modifier}
import scala.annotation.tailrec
import scala.collection.immutable.SortedSet
import scala.collection.mutable

/**
  * The Resolver phase performs name resolution on the program.
  */
object Resolver {

  /**
    * Java classes for primitives and Object
    */
  private val Int = classOf[Int]
  private val Long = classOf[Long]
  private val Double = classOf[Double]
  private val Boolean = classOf[Boolean]
  private val Object = classOf[AnyRef]

  /**
    * The set of cases that are used by default in the namespace.
    */
  private val DefaultCases = Map(
    "Nil" -> new Symbol.CaseSym(new Symbol.EnumSym(Nil, "List", SourceLocation.Unknown), "Nil", SourceLocation.Unknown),
    "Cons" -> new Symbol.CaseSym(new Symbol.EnumSym(Nil, "List", SourceLocation.Unknown), "Cons", SourceLocation.Unknown),

    "None" -> new Symbol.CaseSym(new Symbol.EnumSym(Nil, "Option", SourceLocation.Unknown), "None", SourceLocation.Unknown),
    "Some" -> new Symbol.CaseSym(new Symbol.EnumSym(Nil, "Option", SourceLocation.Unknown), "Some", SourceLocation.Unknown),

    "Err" -> new Symbol.CaseSym(new Symbol.EnumSym(Nil, "Result", SourceLocation.Unknown), "Err", SourceLocation.Unknown),
    "Ok" -> new Symbol.CaseSym(new Symbol.EnumSym(Nil, "Result", SourceLocation.Unknown), "Ok", SourceLocation.Unknown)
  )

  /**
    * Built-in Kinds.
    */
  private val Kinds = Map(
    "Bool" -> Kind.Bool,
    "Eff" -> Kind.Eff,
    "Type" -> Kind.Star,
    "Region" -> Kind.Eff,
    "RecordRow" -> Kind.RecordRow,
    "SchemaRow" -> Kind.SchemaRow,
    "Predicate" -> Kind.Predicate
  )

  /**
    * Performs name resolution on the given program `root`.
    */
  def run(root: NamedAst.Root, oldRoot: ResolvedAst.Root, changeSet: ChangeSet)(implicit flix: Flix): Validation[ResolvedAst.Root, ResolutionError] = flix.phase("Resolver") {


    // Get the default uses.
    // Skip over anything we can't find
    // in order to support LibMin/LibNix
    val defaultUses: ListMap[String, Resolution] = ListMap(MapOps.mapValues(DefaultCases) {
      case sym => root.symbols.getOrElse(Name.mkUnlocatedNName(sym.namespace), Map.empty).getOrElse(sym.name, Nil).map(Resolution.Declaration)
    })

    val usesVal = root.uses.map {
      case (ns, uses0) =>
        mapN(traverse(uses0)(visitUseOrImport(_, ns, root))) {
          u => (new Symbol.ModuleSym(ns.parts) -> u)
        }
    }

    // Type aliases must be processed first in order to provide a `taenv` for looking up type alias symbols.
    flatMapN(sequence(usesVal), resolveTypeAliases(defaultUses, root)) {
      case (uses, (taenv, taOrder)) =>

        val unitsVal = ParOps.parTraverse(root.units.values)(visitUnit(_, taenv, defaultUses, root))
        flatMapN(unitsVal) {
          case units =>
            val table = SymbolTable.traverse(units)(tableUnit)
            mapN(checkSuperTraitDag(table.traits)) {
              case () =>
                ResolvedAst.Root(
                  table.traits,
                  table.instances.m, // TODO NS-REFACTOR use ListMap elsewhere for this too
                  table.defs,
                  table.enums,
                  table.structs,
                  table.restrictableEnums,
                  table.effects,
                  table.typeAliases,
                  uses.toMap,
                  taOrder,
                  root.entryPoint,
                  root.sources,
                  root.names
                )
            }
        }
    }
  }(DebugValidation())

  /**
    * Builds a symbol table from the compilation unit.
    */
  private def tableUnit(unit: ResolvedAst.CompilationUnit): SymbolTable = unit match {
    case ResolvedAst.CompilationUnit(_, decls, _) => SymbolTable.traverse(decls)(tableDecl)
  }

  /**
    * Builds a symbol table from the declaration.
    */
  private def tableDecl(decl: ResolvedAst.Declaration): SymbolTable = decl match {
    case ResolvedAst.Declaration.Namespace(_, _, decls, _) => SymbolTable.traverse(decls)(tableDecl)
    case trt: ResolvedAst.Declaration.Trait => SymbolTable.empty.addTrait(trt)
    case inst: ResolvedAst.Declaration.Instance => SymbolTable.empty.addInstance(inst)
    case defn: ResolvedAst.Declaration.Def => SymbolTable.empty.addDef(defn)
    case enum: ResolvedAst.Declaration.Enum => SymbolTable.empty.addEnum(enum)
    case struct: ResolvedAst.Declaration.Struct => SymbolTable.empty.addStruct(struct)
    case enum: ResolvedAst.Declaration.RestrictableEnum => SymbolTable.empty.addRestrictableEnum(enum)
    case alias: ResolvedAst.Declaration.TypeAlias => SymbolTable.empty.addTypeAlias(alias)
    case effect: ResolvedAst.Declaration.Effect => SymbolTable.empty.addEffect(effect)
    case ResolvedAst.Declaration.Case(sym, _, _) => throw InternalCompilerException(s"Unexpected declaration: $sym", sym.loc)
    case ResolvedAst.Declaration.RestrictableCase(sym, _, _) => throw InternalCompilerException(s"Unexpected declaration: $sym", sym.loc)
    case ResolvedAst.Declaration.Op(sym, spec) => throw InternalCompilerException(s"Unexpected declaration: $sym", spec.loc)
    case ResolvedAst.Declaration.Sig(sym, spec, _) => throw InternalCompilerException(s"Unexpected declaration: $sym", spec.loc)
    case ResolvedAst.Declaration.AssocTypeSig(_, _, sym, _, _, _, _) => throw InternalCompilerException(s"Unexpected declaration: $sym", sym.loc)
    case ResolvedAst.Declaration.AssocTypeDef(_, _, ident, _, _, _) => throw InternalCompilerException(s"Unexpected declaration: $ident", ident.loc)
  }

  /**
    * Semi-resolves the type aliases in the root.
    */
  private def semiResolveTypeAliases(defaultUses: ListMap[String, Resolution], root: NamedAst.Root)(implicit flix: Flix): Validation[Map[Symbol.TypeAliasSym, ResolvedAst.Declaration.TypeAlias], ResolutionError] = {
    fold(root.units.values, Map.empty[Symbol.TypeAliasSym, ResolvedAst.Declaration.TypeAlias]) {
      case (acc, unit) => mapN(semiResolveTypeAliasesInUnit(unit, defaultUses, root)) {
        case aliases => aliases.foldLeft(acc) {
          case (innerAcc, alias) => innerAcc + (alias.sym -> alias)
        }
      }
    }
  }

  /**
    * Semi-resolves the type aliases in the unit.
    */
  private def semiResolveTypeAliasesInUnit(unit: NamedAst.CompilationUnit, defaultUses: ListMap[String, Resolution], root: NamedAst.Root)(implicit flix: Flix): Validation[List[ResolvedAst.Declaration.TypeAlias], ResolutionError] = unit match {
    case NamedAst.CompilationUnit(usesAndImports0, decls, loc) =>
      val usesAndImportsVal = traverse(usesAndImports0)(visitUseOrImport(_, Name.RootNS, root))
      flatMapN(usesAndImportsVal) {
        case usesAndImports =>
          val env = appendAllUseEnv(defaultUses, usesAndImports, root)
          val namespaces = decls.collect {
            case ns: NamedAst.Declaration.Namespace => ns
          }
          val aliases0 = decls.collect {
            case alias: NamedAst.Declaration.TypeAlias => alias
          }
          val aliasesVal = traverse(aliases0)(semiResolveTypeAlias(_, env, Name.RootNS, root))
          val nsVal = traverse(namespaces)(semiResolveTypeAliasesInNamespace(_, defaultUses, root))
          mapN(aliasesVal, nsVal) {
            case (aliases, ns) => aliases ::: ns.flatten
          }
      }
  }

  /**
    * Semi-resolves the type aliases in the namespace.
    */
  private def semiResolveTypeAliasesInNamespace(ns0: NamedAst.Declaration.Namespace, defaultUses: ListMap[String, Resolution], root: NamedAst.Root)(implicit flix: Flix): Validation[List[ResolvedAst.Declaration.TypeAlias], ResolutionError] = ns0 match {
    case NamedAst.Declaration.Namespace(sym, usesAndImports0, decls, loc) =>
      val ns = Name.mkUnlocatedNName(sym.ns)
      val usesAndImportsVal = traverse(usesAndImports0)(visitUseOrImport(_, ns, root))
      flatMapN(usesAndImportsVal) {
        case usesAndImports =>
          val env = appendAllUseEnv(defaultUses, usesAndImports, root)
          val namespaces = decls.collect {
            case ns: NamedAst.Declaration.Namespace => ns
          }
          val aliases0 = decls.collect {
            case alias: NamedAst.Declaration.TypeAlias => alias
          }
          val aliasesVal = traverse(aliases0)(semiResolveTypeAlias(_, env, ns, root))
          val nsVal = traverse(namespaces)(semiResolveTypeAliasesInNamespace(_, defaultUses, root))
          mapN(aliasesVal, nsVal) {
            case (aliases, ns) => aliases ::: ns.flatten
          }
      }
  }

  /**
    * Partially resolves the type alias.
    *
    * Type aliases within the type are given temporary placeholders.
    */
  def semiResolveTypeAlias(alias: NamedAst.Declaration.TypeAlias, env0: ListMap[String, Resolution], ns: Name.NName, root: NamedAst.Root)(implicit flix: Flix): Validation[ResolvedAst.Declaration.TypeAlias, ResolutionError] = alias match {
    case NamedAst.Declaration.TypeAlias(doc, ann, mod, sym, tparams0, tpe0, loc) =>
      val tparamsVal = resolveTypeParams(tparams0, env0, ns, root)
      flatMapN(tparamsVal) {
        case tparams =>
          val env = env0 ++ mkTypeParamEnv(tparams.tparams)
          mapN(semiResolveType(tpe0, Wildness.ForbidWild, env, ns, root)) {
            tpe => ResolvedAst.Declaration.TypeAlias(doc, ann, mod, sym, tparams, tpe, loc)
          }
      }
  }

  /**
    * Resolves the type aliases in the given root.
    *
    * Returns a pair:
    *   - a map of type alias symbols to their AST nodes
    *   - a list of the aliases in a processing order,
    *     such that any alias only depends on those earlier in the list
    */
  def resolveTypeAliases(defaultUses: ListMap[String, Resolution], root: NamedAst.Root)(implicit flix: Flix): Validation[(Map[Symbol.TypeAliasSym, ResolvedAst.Declaration.TypeAlias], List[Symbol.TypeAliasSym]), ResolutionError] = {
    flatMapN(semiResolveTypeAliases(defaultUses, root)) {
      case semiResolved =>
        flatMapN(findResolutionOrder(semiResolved.values)) {
          case orderedSyms =>
            val orderedSemiResolved = orderedSyms.map(semiResolved)
            mapN(finishResolveTypeAliases(orderedSemiResolved)) {
              case aliases => (aliases, orderedSyms)
            }
        }
    }
  }

  /**
    * Gets a list of all type aliases used in the partially resolved type tpe0.
    */
  def getAliasUses(tpe0: UnkindedType): List[Symbol.TypeAliasSym] = tpe0 match {
    case _: UnkindedType.Var => Nil
    case UnkindedType.Ascribe(tpe, _, _) => getAliasUses(tpe)
    case UnkindedType.UnappliedAlias(sym, _) => sym :: Nil
    case _: UnkindedType.UnappliedAssocType => Nil
    case _: UnkindedType.Cst => Nil
    case UnkindedType.Apply(tpe1, tpe2, _) => getAliasUses(tpe1) ::: getAliasUses(tpe2)
    case _: UnkindedType.Arrow => Nil
    case _: UnkindedType.CaseSet => Nil
    case UnkindedType.CaseComplement(tpe, loc) => getAliasUses(tpe)
    case UnkindedType.CaseUnion(tpe1, tpe2, loc) => getAliasUses(tpe1) ::: getAliasUses(tpe2)
    case UnkindedType.CaseIntersection(tpe1, tpe2, loc) => getAliasUses(tpe1) ::: getAliasUses(tpe2)
    case _: UnkindedType.Enum => Nil
    case _: UnkindedType.Struct => Nil
    case _: UnkindedType.RestrictableEnum => Nil
    case _: UnkindedType.Error => Nil
    case alias: UnkindedType.Alias => throw InternalCompilerException("unexpected applied alias", alias.loc)
    case assoc: UnkindedType.AssocType => throw InternalCompilerException("unexpected applied associated type", assoc.loc)
  }

  /**
    * Create a list of CyclicTypeAliases errors, one for each type alias.
    */
  def mkCycleErrors[T](cycle: List[Symbol.TypeAliasSym]): Validation.HardFailure[T, ResolutionError] = {
    val errors = cycle.map {
      sym => ResolutionError.CyclicTypeAliases(cycle, sym.loc)
    }
    Validation.HardFailure(Chain.from(errors))
  }

  /**
    * Gets the resolution order for the aliases.
    *
    * Any alias only depends on those earlier in the list
    */
  def findResolutionOrder(aliases: Iterable[ResolvedAst.Declaration.TypeAlias]): Validation[List[Symbol.TypeAliasSym], ResolutionError] = {
    val aliasSyms = aliases.map(_.sym)
    val aliasLookup = aliases.map(alias => alias.sym -> alias).toMap
    val getUses = (sym: Symbol.TypeAliasSym) => getAliasUses(aliasLookup(sym).tpe)

    Graph.topologicalSort(aliasSyms, getUses) match {
      case Graph.TopologicalSort.Sorted(sorted) => Validation.success(sorted)
      case Graph.TopologicalSort.Cycle(path) => mkCycleErrors(path)
    }
  }

  /**
    * Finishes the resolution of the given type aliases.
    *
    * Replaces placeholder type alias constructors with the real type aliases.
    *
    * The given aliases must be in resolution order.
    */
  def finishResolveTypeAliases(aliases0: List[ResolvedAst.Declaration.TypeAlias]): Validation[Map[Symbol.TypeAliasSym, ResolvedAst.Declaration.TypeAlias], ResolutionError] = {
    Validation.fold(aliases0, Map.empty[Symbol.TypeAliasSym, ResolvedAst.Declaration.TypeAlias]) {
      case (taenv, ResolvedAst.Declaration.TypeAlias(doc, ann, mod, sym, tparams, tpe0, loc)) =>
        mapN(finishResolveType(tpe0, taenv)) {
          tpe =>
            val alias = ResolvedAst.Declaration.TypeAlias(doc, ann, mod, sym, tparams, tpe, loc)
            taenv + (sym -> alias)
        }
    }
  }

  /**
    * Performs name resolution on the compilation unit.
    */
  private def visitUnit(unit: NamedAst.CompilationUnit, taenv: Map[Symbol.TypeAliasSym, ResolvedAst.Declaration.TypeAlias], defaultUses: ListMap[String, Resolution], root: NamedAst.Root)(implicit flix: Flix): Validation[ResolvedAst.CompilationUnit, ResolutionError] = unit match {
    case NamedAst.CompilationUnit(usesAndImports0, decls0, loc) =>
      val usesAndImportsVal = traverse(usesAndImports0)(visitUseOrImport(_, Name.RootNS, root))
      flatMapN(usesAndImportsVal) {
        case usesAndImports =>
          val env = appendAllUseEnv(defaultUses, usesAndImports, root)
          val declsVal = traverse(decls0)(visitDecl(_, env, taenv, Name.RootNS, defaultUses, root))
          mapN(declsVal) {
            case decls => ResolvedAst.CompilationUnit(usesAndImports, decls, loc)
          }
      }
  }

  /**
    * Performs name resolution on the declaration.
    */
  private def visitDecl(decl: NamedAst.Declaration, env0: ListMap[String, Resolution], taenv: Map[Symbol.TypeAliasSym, ResolvedAst.Declaration.TypeAlias], ns0: Name.NName, defaultUses: ListMap[String, Resolution], root: NamedAst.Root)(implicit flix: Flix): Validation[ResolvedAst.Declaration, ResolutionError] = decl match {
    case NamedAst.Declaration.Namespace(sym, usesAndImports0, decls0, loc) =>
      // TODO NS-REFACTOR move to helper for consistency
      // use the new namespace
      val ns = Name.mkUnlocatedNName(sym.ns)
      val usesAndImportsVal = traverse(usesAndImports0)(visitUseOrImport(_, ns, root))
      flatMapN(usesAndImportsVal) {
        case usesAndImports =>
          // reset the env
          val env = appendAllUseEnv(defaultUses, usesAndImports, root)
          val declsVal = traverse(decls0)(visitDecl(_, env, taenv, ns, defaultUses, root))
          mapN(declsVal) {
            case decls => ResolvedAst.Declaration.Namespace(sym, usesAndImports, decls, loc)
          }
      }
    case trt@NamedAst.Declaration.Trait(doc, ann, mod, sym, tparam, superTraits, assocs, sigs, laws, loc) =>
      resolveTrait(trt, env0, taenv, ns0, root)
    case inst@NamedAst.Declaration.Instance(doc, ann, mod, trt, tparams, tpe, tconstrs, assocs, defs, ns, loc) =>
      resolveInstance(inst, env0, taenv, ns0, root)
    case defn@NamedAst.Declaration.Def(sym, spec, exp) =>
      resolveDef(defn, None, env0, taenv, ns0, root)
    case enum@NamedAst.Declaration.Enum(doc, ann, mod, sym, tparams, derives, cases, loc) =>
      resolveEnum(enum, env0, taenv, ns0, root)
    case struct@NamedAst.Declaration.Struct(_, _, _, _, _, _, _) =>
      resolveStruct(struct, env0, taenv, ns0, root)
    case enum@NamedAst.Declaration.RestrictableEnum(doc, ann, mod, sym, index, tparams, derives, cases, loc) =>
      resolveRestrictableEnum(enum, env0, taenv, ns0, root)
    case NamedAst.Declaration.TypeAlias(doc, ann, mod, sym, tparams, tpe, loc) =>
      Validation.success(taenv(sym))
    case eff@NamedAst.Declaration.Effect(doc, ann, mod, sym, ops, loc) =>
      resolveEffect(eff, env0, taenv, ns0, root)
    case op@NamedAst.Declaration.Op(sym, spec) => throw InternalCompilerException("unexpected op", sym.loc)
    case NamedAst.Declaration.Sig(sym, spec, exp) => throw InternalCompilerException("unexpected sig", sym.loc)
    case NamedAst.Declaration.Case(sym, tpe, _) => throw InternalCompilerException("unexpected case", sym.loc)
    case NamedAst.Declaration.StructField(sym, tpe, _) => throw InternalCompilerException("unexpected struct field", sym.loc)
    case NamedAst.Declaration.RestrictableCase(sym, tpe, _) => throw InternalCompilerException("unexpected case", sym.loc)
    case NamedAst.Declaration.AssocTypeDef(doc, mod, ident, args, tpe, loc) => throw InternalCompilerException("unexpected associated type definition", ident.loc)
    case NamedAst.Declaration.AssocTypeSig(doc, mod, sym, tparams, kind, tpe, loc) => throw InternalCompilerException("unexpected associated type signature", sym.loc)
  }

  /**
    * Creates a map from a list of key-(value list) pairs, appending in the case of duplicates.
    */
  private def combine[K, V](list: List[(K, List[V])]): Map[K, List[V]] = {
    list.foldLeft(Map.empty[K, List[V]]) {
      case (acc, (key, value)) => acc + (key -> (value ++ acc.getOrElse(key, Nil)))
    }
  }

  /**
    * Checks that the super traits form a DAG (no cycles).
    */
  private def checkSuperTraitDag(traits: Map[Symbol.TraitSym, ResolvedAst.Declaration.Trait]): Validation[Unit, ResolutionError] = {

    /**
      * Create a list of CyclicTraitHierarchy errors, one for each trait.
      */
    def mkCycleErrors[T](cycle: List[Symbol.TraitSym]): Validation.HardFailure[T, ResolutionError] = {
      val errors = cycle.map {
        sym => ResolutionError.CyclicTraitHierarchy(cycle, sym.loc)
      }
      Validation.HardFailure(Chain.from(errors))
    }

    val traitSyms = traits.values.map(_.sym)
    val getSuperTraits = (trt: Symbol.TraitSym) => traits(trt).superTraits.map(_.head.sym)
    Graph.topologicalSort(traitSyms, getSuperTraits) match {
      case Graph.TopologicalSort.Cycle(path) => mkCycleErrors(path)
      case Graph.TopologicalSort.Sorted(_) => Validation.success(())
    }
  }

  object Constraints {

    /**
      * Performs name resolution on the given `constraints` in the given namespace `ns0`.
      */
    def resolve(constraints: List[NamedAst.Constraint], env: ListMap[String, Resolution], taenv: Map[Symbol.TypeAliasSym, ResolvedAst.Declaration.TypeAlias], ns0: Name.NName, root: NamedAst.Root)(implicit flix: Flix): Validation[List[ResolvedAst.Constraint], ResolutionError] = {
      traverse(constraints)(c => resolve(c, env, taenv, ns0, root))
    }

    /**
      * Performs name resolution on the given constraint `c0` in the given namespace `ns0`.
      */
    def resolve(c0: NamedAst.Constraint, env0: ListMap[String, Resolution], taenv: Map[Symbol.TypeAliasSym, ResolvedAst.Declaration.TypeAlias], ns0: Name.NName, root: NamedAst.Root)(implicit flix: Flix): Validation[ResolvedAst.Constraint, ResolutionError] = c0 match {
      case NamedAst.Constraint(cparams0, head0, body0, loc) =>
        val cparams = resolveConstraintParams(cparams0, env0)
        val env = env0 ++ mkConstraintParamEnv(cparams)
        val headVal = Predicates.Head.resolve(head0, env, taenv, ns0, root)
        val bodyVal = traverse(body0)(Predicates.Body.resolve(_, env, taenv, ns0, root))
        mapN(headVal, bodyVal) {
          case (head, body) => ResolvedAst.Constraint(cparams, head, body, loc)
        }
    }

  }

  /**
    * Resolves all the traits in the given root.
    */
  def resolveTrait(c0: NamedAst.Declaration.Trait, env0: ListMap[String, Resolution], taenv: Map[Symbol.TypeAliasSym, ResolvedAst.Declaration.TypeAlias], ns0: Name.NName, root: NamedAst.Root)(implicit flix: Flix): Validation[ResolvedAst.Declaration.Trait, ResolutionError] = c0 match {
    case NamedAst.Declaration.Trait(doc, ann, mod, sym, tparam0, superTraits0, assocs0, signatures, laws0, loc) =>
      val tparamVal = Params.resolveTparam(tparam0, env0, ns0, root)
      flatMapN(tparamVal) {
        case tparam =>
          val env = env0 ++ mkTypeParamEnv(List(tparam))
          // ignore the parameter of the super traits; we don't use it
          val superTraitsVal = traverse(superTraits0)(tconstr => resolveSuperTrait(tconstr, env, taenv, ns0, root))
          val tconstr = ResolvedAst.TypeConstraint(Ast.TypeConstraint.Head(sym, sym.loc), UnkindedType.Var(tparam.sym, tparam.sym.loc), sym.loc)
          val assocsVal = traverse(assocs0)(resolveAssocTypeSig(_, env, taenv, ns0, root))
          val sigsListVal = traverse(signatures)(resolveSig(_, sym, tparam.sym, env, taenv, ns0, root))
          val lawsVal = traverse(laws0)(resolveDef(_, Some(tconstr), env, taenv, ns0, root))
          mapN(superTraitsVal, assocsVal, sigsListVal, lawsVal) {
            case (superTraits, assocs, sigsList, laws) =>
              val sigs = sigsList.map(sig => (sig.sym, sig)).toMap
              ResolvedAst.Declaration.Trait(doc, ann, mod, sym, tparam, superTraits, assocs, sigs, laws, loc)
          }
      }
  }

  /**
    * Performs name resolution on the given instance `i0` in the given namespace `ns0`.
    */
  def resolveInstance(i0: NamedAst.Declaration.Instance, env0: ListMap[String, Resolution], taenv: Map[Symbol.TypeAliasSym, ResolvedAst.Declaration.TypeAlias], ns0: Name.NName, root: NamedAst.Root)(implicit flix: Flix): Validation[ResolvedAst.Declaration.Instance, ResolutionError] = i0 match {
    case NamedAst.Declaration.Instance(doc, ann, mod, trt0, tparams0, tpe0, tconstrs0, assocs0, defs0, ns, loc) =>
      // TODO NS-REFACTOR pull tparams all the way through phases
      val tparamsVal = resolveTypeParams(tparams0, env0, ns0, root)
      flatMapN(tparamsVal) {
        case tparams =>
          val env = env0 ++ mkTypeParamEnv(tparams.tparams)
          val traitVal = lookupTraitForImplementation(trt0, env, ns0, root)
          val tpeVal = resolveType(tpe0, Wildness.ForbidWild, env, taenv, ns0, root)
          val tconstrsVal = traverse(tconstrs0)(resolveTypeConstraint(_, env, taenv, ns0, root))
          flatMapN(traitVal, tpeVal, tconstrsVal) {
            case (trt, tpe, tconstrs) =>
              val assocsVal = resolveAssocTypeDefs(assocs0, trt, tpe, env, taenv, ns0, root, loc)
              val tconstr = ResolvedAst.TypeConstraint(Ast.TypeConstraint.Head(trt.sym, trt0.loc), tpe, trt0.loc)
              val defsVal = traverse(defs0)(resolveDef(_, Some(tconstr), env, taenv, ns0, root))
              mapN(defsVal, assocsVal) {
                case (defs, assocs) =>
                  val traitUse = Ast.TraitSymUse(trt.sym, trt0.loc)
                  ResolvedAst.Declaration.Instance(doc, ann, mod, traitUse, tpe, tconstrs, assocs, defs, Name.mkUnlocatedNName(ns), loc)
              }
          }
      }
  }

  /**
    * Performs name resolution on the given signature `s0` in the given namespace `ns0`.
    */
  def resolveSig(s0: NamedAst.Declaration.Sig, trt: Symbol.TraitSym, traitTvar: Symbol.UnkindedTypeVarSym, env0: ListMap[String, Resolution], taenv: Map[Symbol.TypeAliasSym, ResolvedAst.Declaration.TypeAlias], ns0: Name.NName, root: NamedAst.Root)(implicit flix: Flix): Validation[ResolvedAst.Declaration.Sig, ResolutionError] = s0 match {
    case NamedAst.Declaration.Sig(sym, spec0, exp0) =>
      val tconstr = ResolvedAst.TypeConstraint(Ast.TypeConstraint.Head(trt, trt.loc), UnkindedType.Var(traitTvar, traitTvar.loc), trt.loc)
      val specVal = resolveSpec(spec0, Some(tconstr), env0, taenv, ns0, root)
      flatMapN(specVal) {
        case spec =>
          val env = env0 ++ mkSpecEnv(spec)
          val specCheckVal = checkSigSpec(sym, spec, traitTvar)
          val expVal = traverseOpt(exp0)(Expressions.resolve(_, env, taenv, ns0, root))
          mapN(specCheckVal, expVal) {
            case (_, exp) => ResolvedAst.Declaration.Sig(sym, spec, exp)
          }
      }
  }

  /**
    * Performs name resolution on the given definition `d0` in the given namespace `ns0`.
    */
  def resolveDef(d0: NamedAst.Declaration.Def, tconstr: Option[ResolvedAst.TypeConstraint], env0: ListMap[String, Resolution], taenv: Map[Symbol.TypeAliasSym, ResolvedAst.Declaration.TypeAlias], ns0: Name.NName, root: NamedAst.Root)(implicit flix: Flix): Validation[ResolvedAst.Declaration.Def, ResolutionError] = d0 match {
    case NamedAst.Declaration.Def(sym, spec0, exp0) =>
      flix.subtask(sym.toString, sample = true)

      val specVal = resolveSpec(spec0, tconstr, env0, taenv, ns0, root)
      flatMapN(specVal) {
        case spec =>
          val env = env0 ++ mkSpecEnv(spec)
          val expVal = Expressions.resolve(exp0, env, taenv, ns0, root)
          mapN(expVal) {
            case exp => ResolvedAst.Declaration.Def(sym, spec, exp)
          }
      }
  }

  /**
    * Performs name resolution on the given spec `s0` in the given namespace `ns0`.
    */
  def resolveSpec(s0: NamedAst.Spec, tconstr: Option[ResolvedAst.TypeConstraint], env0: ListMap[String, Resolution], taenv: Map[Symbol.TypeAliasSym, ResolvedAst.Declaration.TypeAlias], ns0: Name.NName, root: NamedAst.Root)(implicit flix: Flix): Validation[ResolvedAst.Spec, ResolutionError] = s0 match {
    case NamedAst.Spec(doc, ann, mod, tparams0, fparams0, tpe0, eff0, tconstrs0, econstrs0, loc) =>
      val tparamsVal = resolveTypeParams(tparams0, env0, ns0, root)
      flatMapN(tparamsVal) {
        case tparams =>
          val env1 = env0 ++ mkTypeParamEnv(tparams.tparams)
          val fparamsVal = resolveFormalParams(fparams0, env1, taenv, ns0, root)
          flatMapN(fparamsVal) {
            case fparams =>
              val env = env1 ++ mkFormalParamEnv(fparams)
              val tpeVal = resolveType(tpe0, Wildness.AllowWild, env, taenv, ns0, root)
              val effVal = traverseOpt(eff0)(resolveType(_, Wildness.AllowWild, env, taenv, ns0, root))
              val tconstrsVal = traverse(tconstrs0)(resolveTypeConstraint(_, env, taenv, ns0, root))
              val econstrsVal = traverse(econstrs0)(resolveEqualityConstraint(_, env, taenv, ns0, root))

              mapN(tpeVal, effVal, tconstrsVal, econstrsVal) {
                case (tpe, eff, tconstrs, econstrs) =>
                  // add the inherited type constraint to the the list
                  ResolvedAst.Spec(doc, ann, mod, tparams, fparams, tpe, eff, tconstr.toList ::: tconstrs, econstrs, loc)
              }
          }
      }
  }

  /**
    * Performs name resolution on the given enum `e0` in the given namespace `ns0`.
    */
  def resolveEnum(e0: NamedAst.Declaration.Enum, env0: ListMap[String, Resolution], taenv: Map[Symbol.TypeAliasSym, ResolvedAst.Declaration.TypeAlias], ns0: Name.NName, root: NamedAst.Root)(implicit flix: Flix): Validation[ResolvedAst.Declaration.Enum, ResolutionError] = e0 match {
    case NamedAst.Declaration.Enum(doc, ann, mod, sym, tparams0, derives0, cases0, loc) =>
      val tparamsVal = resolveTypeParams(tparams0, env0, ns0, root)
      flatMapN(tparamsVal) {
        case tparams =>
          val env = env0 ++ mkTypeParamEnv(tparams.tparams)
          val derivesVal = resolveDerivations(derives0, env, ns0, root)
          val casesVal = traverse(cases0)(resolveCase(_, env, taenv, ns0, root))
          mapN(derivesVal, casesVal) {
            case (derives, cases) =>
              ResolvedAst.Declaration.Enum(doc, ann, mod, sym, tparams, derives, cases, loc)
          }
      }
  }

  /**
   * Performs name resolution on the given struct `s0` in the given namespace `ns0`.
   */
  def resolveStruct(s0: NamedAst.Declaration.Struct, env0: ListMap[String, Resolution], taenv: Map[Symbol.TypeAliasSym, ResolvedAst.Declaration.TypeAlias], ns0: Name.NName, root: NamedAst.Root)(implicit flix: Flix): Validation[ResolvedAst.Declaration.Struct, ResolutionError] = s0 match {
    case NamedAst.Declaration.Struct(doc, ann, mod, sym, tparams0, fields0, loc) =>
      val tparamsVal = resolveTypeParams(tparams0, env0, ns0, root)
      flatMapN(tparamsVal) {
        case tparams =>
          val env = env0 ++ mkTypeParamEnv(tparams.tparams)
          val fieldsVal = traverse(fields0)(resolveStructField(_, env, taenv, ns0, root))
          mapN(fieldsVal) {
            case (fields) =>
              ResolvedAst.Declaration.Struct(doc, ann, mod, sym, tparams, fields, loc)
          }
      }
  }

  /**
    * Performs name resolution on the given restrictable enum `e0` in the given namespace `ns0`.
    */
  def resolveRestrictableEnum(e0: NamedAst.Declaration.RestrictableEnum, env0: ListMap[String, Resolution], taenv: Map[Symbol.TypeAliasSym, ResolvedAst.Declaration.TypeAlias], ns0: Name.NName, root: NamedAst.Root)(implicit flix: Flix): Validation[ResolvedAst.Declaration.RestrictableEnum, ResolutionError] = e0 match {
    case NamedAst.Declaration.RestrictableEnum(doc, ann, mod, sym, index0, tparams0, derives0, cases0, loc) =>
      val indexVal = Params.resolveTparam(index0, env0, ns0, root)
      val tparamsVal = resolveTypeParams(tparams0, env0, ns0, root)
      flatMapN(indexVal, tparamsVal) {
        case (index, tparams) =>
          val env = env0 ++ mkTypeParamEnv(index :: tparams.tparams)
          val derivesVal = resolveDerivations(derives0, env, ns0, root)
          val casesVal = traverse(cases0)(resolveRestrictableCase(_, env, taenv, ns0, root))
          mapN(derivesVal, casesVal) {
            case (derives, cases) =>
              ResolvedAst.Declaration.RestrictableEnum(doc, ann, mod, sym, index, tparams, derives, cases, loc)
          }
      }
  }

  /**
    * Performs name resolution on the given case `caze0` in the given namespace `ns0`.
    */
  private def resolveCase(caze0: NamedAst.Declaration.Case, env: ListMap[String, Resolution], taenv: Map[Symbol.TypeAliasSym, ResolvedAst.Declaration.TypeAlias], ns0: Name.NName, root: NamedAst.Root)(implicit flix: Flix): Validation[ResolvedAst.Declaration.Case, ResolutionError] = caze0 match {
    case NamedAst.Declaration.Case(sym, tpe0, loc) =>
      val tpeVal = resolveType(tpe0, Wildness.ForbidWild, env, taenv, ns0, root)
      mapN(tpeVal) {
        tpe => ResolvedAst.Declaration.Case(sym, tpe, loc)
      }
  }

  /**
    * Performs name resolution on the given struct field `field0` in the given namespace `ns0`.
    */
  private def resolveStructField(field0: NamedAst.Declaration.StructField, env: ListMap[String, Resolution], taenv: Map[Symbol.TypeAliasSym, ResolvedAst.Declaration.TypeAlias], ns0: Name.NName, root: NamedAst.Root)(implicit flix: Flix): Validation[ResolvedAst.Declaration.StructField, ResolutionError] = field0 match {
    case NamedAst.Declaration.StructField(sym, tpe0, loc) =>
      val tpeVal = resolveType(tpe0, Wildness.ForbidWild, env, taenv, ns0, root)
      mapN(tpeVal) {
        tpe => ResolvedAst.Declaration.StructField(sym, tpe, loc)
      }
  }

  /**
    * Performs name resolution on the given case `caze0` in the given namespace `ns0`.
    */
  private def resolveRestrictableCase(caze0: NamedAst.Declaration.RestrictableCase, env: ListMap[String, Resolution], taenv: Map[Symbol.TypeAliasSym, ResolvedAst.Declaration.TypeAlias], ns0: Name.NName, root: NamedAst.Root)(implicit flix: Flix): Validation[ResolvedAst.Declaration.RestrictableCase, ResolutionError] = caze0 match {
    case NamedAst.Declaration.RestrictableCase(sym, tpe0, loc) =>
      val tpeVal = resolveType(tpe0, Wildness.ForbidWild, env, taenv, ns0, root)
      mapN(tpeVal) {
        tpe => ResolvedAst.Declaration.RestrictableCase(sym, tpe, loc)
      }
  }

  /**
    * Performs name resolution on the given effect `eff0` in the given namespace `ns0`.
    */
  private def resolveEffect(eff0: NamedAst.Declaration.Effect, env: ListMap[String, Resolution], taenv: Map[Symbol.TypeAliasSym, ResolvedAst.Declaration.TypeAlias], ns0: Name.NName, root: NamedAst.Root)(implicit flix: Flix): Validation[ResolvedAst.Declaration.Effect, ResolutionError] = eff0 match {
    case NamedAst.Declaration.Effect(doc, ann, mod, sym, ops0, loc) =>
      // TODO NS-REFACTOR maybe start a new env
      val opsVal = traverse(ops0)(resolveOp(_, env, taenv, ns0, root))
      mapN(opsVal) {
        case ops => ResolvedAst.Declaration.Effect(doc, ann, mod, sym, ops, loc)
      }
  }

  /**
    * Performs name resolution on the given effect operation `op0` in the given namespace `ns0`.
    */
  private def resolveOp(op0: NamedAst.Declaration.Op, env: ListMap[String, Resolution], taenv: Map[Symbol.TypeAliasSym, ResolvedAst.Declaration.TypeAlias], ns0: Name.NName, root: NamedAst.Root)(implicit flix: Flix): Validation[ResolvedAst.Declaration.Op, ResolutionError] = op0 match {
    case NamedAst.Declaration.Op(sym, spec0) =>
      val specVal = resolveSpec(spec0, None, env, taenv, ns0, root)
      mapN(specVal) {
        spec => ResolvedAst.Declaration.Op(sym, spec)
      }
  }

  /**
    * Performs name resolution on the given associated type signature `s0` in the given namespace `ns0`.
    */
  private def resolveAssocTypeSig(s0: NamedAst.Declaration.AssocTypeSig, env: ListMap[String, Resolution], taenv: Map[Symbol.TypeAliasSym, ResolvedAst.Declaration.TypeAlias], ns0: Name.NName, root: NamedAst.Root)(implicit flix: Flix): Validation[ResolvedAst.Declaration.AssocTypeSig, ResolutionError] = s0 match {
    case NamedAst.Declaration.AssocTypeSig(doc, mod, sym, tparam0, kind0, tpe0, loc) =>
      val tparamVal = Params.resolveTparam(tparam0, env, ns0, root)
      val kindVal = resolveKind(kind0, env, ns0, root)
      val tpeVal = traverseOpt(tpe0)(resolveType(_, Wildness.ForbidWild, env, taenv, ns0, root))
      mapN(tparamVal, kindVal, tpeVal) {
        case (tparam, kind, tpe) => ResolvedAst.Declaration.AssocTypeSig(doc, mod, sym, tparam, kind, tpe, loc)
      }
  }

  /**
    * Performs name resolution on the given associated type definitions `d0` in the given namespace `ns0`.
    * `loc` is the location of the instance symbol for reporting errors.
    */
  private def resolveAssocTypeDefs(d0: List[NamedAst.Declaration.AssocTypeDef], trt: NamedAst.Declaration.Trait, targ: UnkindedType, env: ListMap[String, Resolution], taenv: Map[Symbol.TypeAliasSym, ResolvedAst.Declaration.TypeAlias], ns0: Name.NName, root: NamedAst.Root, loc: SourceLocation)(implicit flix: Flix): Validation[List[ResolvedAst.Declaration.AssocTypeDef], ResolutionError] = {
    flatMapN(Validation.traverse(d0)(resolveAssocTypeDef(_, trt, env, taenv, ns0, root))) {
      case xs =>
        // Computes a map from associated type symbols to their definitions.
        val m = mutable.Map.empty[Symbol.AssocTypeSym, ResolvedAst.Declaration.AssocTypeDef]

        // We collect [[DuplicateAssocTypeDef]] and [[DuplicateAssocTypeDef]] errors.
        val errors = mutable.ListBuffer.empty[ResolutionError with Unrecoverable]

        // Build the map `m` and check for [[DuplicateAssocTypeDef]].
        for (d@ResolvedAst.Declaration.AssocTypeDef(_, _, use, _, _, loc1) <- xs) {
          val sym = use.sym
          m.get(sym) match {
            case None =>
              m.put(sym, d)
            case Some(otherDecl) =>
              val loc2 = otherDecl.loc
              errors += ResolutionError.DuplicateAssocTypeDef(sym, loc1, loc2)
              errors += ResolutionError.DuplicateAssocTypeDef(sym, loc2, loc1)
          }
        }

        // Check for [[MissingAssocTypeDef]] and recover.
        for (NamedAst.Declaration.AssocTypeSig(_, _, ascSym, _, _, tpe, _) <- trt.assocs) {
          if (!m.contains(ascSym) && tpe.isEmpty) {
            // Missing associated type.
            errors += ResolutionError.MissingAssocTypeDef(ascSym.name, loc)

            // We recover by introducing a dummy associated type definition.
            // We assume Kind.Star because we cannot resolve the actually kind here.
            val doc = Ast.Doc(Nil, loc)
            val mod = Ast.Modifiers.Empty
            val use = Ast.AssocTypeSymUse(ascSym, loc)
            val arg = targ
            val tpe = UnkindedType.Cst(TypeConstructor.Error(Kind.Star), loc)
            val ascDef = ResolvedAst.Declaration.AssocTypeDef(doc, mod, use, arg, tpe, loc)
            m.put(ascSym, ascDef)
          }
        }

        // TODO ASSOC-TYPES this should be a soft failure once we know how to handle error types in unification
        // We use `m.values` here because we have eliminated duplicates and introduced missing associated type defs.
        if (errors.isEmpty) {
          Validation.success(m.values.toList)
        } else {
          Validation.HardFailure(Chain.from(errors))
        }
    }
  }

  /**
    * Performs name resolution on the given associated type definition `d0` in the given namespace `ns0`.
    */
  private def resolveAssocTypeDef(d0: NamedAst.Declaration.AssocTypeDef, trt: NamedAst.Declaration.Trait, env: ListMap[String, Resolution], taenv: Map[Symbol.TypeAliasSym, ResolvedAst.Declaration.TypeAlias], ns0: Name.NName, root: NamedAst.Root)(implicit flix: Flix): Validation[ResolvedAst.Declaration.AssocTypeDef, ResolutionError] = d0 match {
    case NamedAst.Declaration.AssocTypeDef(doc, mod, ident, arg0, tpe0, loc) =>

      // For now we don't add any tvars from the args. We should have gotten those directly from the instance
      val argVal = resolveType(arg0, Wildness.ForbidWild, env, taenv, ns0, root)
      val tpeVal = resolveType(tpe0, Wildness.ForbidWild, env, taenv, ns0, root)
      val symVal = trt.assocs.collectFirst {
        case NamedAst.Declaration.AssocTypeSig(_, _, sym, _, _, _, _) if sym.name == ident.name => sym
      } match {
        case None => Validation.toHardFailure(ResolutionError.UndefinedAssocType(Name.QName(Name.RootNS, ident, ident.loc), ident.loc))
        case Some(sym) => Validation.success(sym)
      }
      mapN(symVal, argVal, tpeVal) {
        case (sym, arg, tpe) =>
          val symUse = Ast.AssocTypeSymUse(sym, ident.loc)
          ResolvedAst.Declaration.AssocTypeDef(doc, mod, symUse, arg, tpe, loc)
      }
  }

  /**
    * Checks that the signature spec is legal.
    *
    * A signature spec is legal if it contains the trait's type variable in its formal parameters or return type.
    */
  private def checkSigSpec(sym: Symbol.SigSym, spec0: ResolvedAst.Spec, tvar: Symbol.UnkindedTypeVarSym): Validation[Unit, ResolutionError] = spec0 match {
    case ResolvedAst.Spec(_, _, _, _, fparams, tpe, _, _, _, _) =>
      val tpes = tpe :: fparams.flatMap(_.tpe)
      val tvars = tpes.flatMap(_.definiteTypeVars).to(SortedSet)
      if (tvars.contains(tvar)) {
        Validation.success(())
      } else {
        Validation.toSoftFailure((), ResolutionError.IllegalSignature(sym, sym.loc))
      }
  }

  private def resolveKind(kind0: NamedAst.Kind, env: ListMap[String, Resolution], ns0: Name.NName, root: NamedAst.Root): Validation[Kind, ResolutionError] = kind0 match {
    case NamedAst.Kind.Ambiguous(qname, loc) =>
      if (qname.isUnqualified) {
        val name = qname.ident.name
        Kinds.get(name) match {
          case None =>
            lookupRestrictableEnum(qname, env, ns0, root).toHardResult match {
              case Result.Ok(enum) =>
                Validation.success(Kind.CaseSet(enum.sym))
              case Result.Err(_) =>
                // We don't know the kind, but we can find the best match.
                val closestMatch = Similarity.closestMatch(name, Kinds)
                Validation.toSoftFailure(closestMatch, ResolutionError.UndefinedKind(qname, ns0, loc))
            }
          case Some(kind) => Validation.success(kind)
        }
      } else {
        lookupRestrictableEnum(qname, env, ns0, root).toHardResult match {
          case Result.Ok(enum) => Validation.success(Kind.CaseSet(enum.sym))
          case Result.Err(_) =>
            // We don't know the kind, so default to Star.
            Validation.toSoftFailure(Kind.Star, ResolutionError.UndefinedKind(qname, ns0, loc))
        }
      }
    case NamedAst.Kind.Arrow(k10, k20, loc) =>
      val k1Val = resolveKind(k10, env, ns0, root)
      val k2Val = resolveKind(k20, env, ns0, root)

      mapN(k1Val, k2Val) {
        case (k1, k2) => Kind.Arrow(k1, k2)
      }
  }

  object Expressions {

    /**
      * Performs name resolution on the given expression `exp0` in the namespace `ns0`.
      */
    def resolve(exp0: NamedAst.Expr, env00: ListMap[String, Resolution], taenv: Map[Symbol.TypeAliasSym, ResolvedAst.Declaration.TypeAlias], ns0: Name.NName, root: NamedAst.Root)(implicit flix: Flix): Validation[ResolvedAst.Expr, ResolutionError] = {

      /**
        * Creates `arity` fresh fparams for use in a curried def or sig application.
        */
      def mkFreshFparams(arity: Int, loc: SourceLocation): List[ResolvedAst.FormalParam] = {
        // Introduce a fresh variable symbol for each argument of the function definition.
        val varSyms = (0 until arity).map(i => Symbol.freshVarSym(Flix.Delimiter + i, BoundBy.FormalParam, loc)).toList

        // Introduce a formal parameter for each variable symbol.
        varSyms.map(sym => ResolvedAst.FormalParam(sym, Ast.Modifiers.Empty, None, loc))
      }

      /**
        * Creates a lambda for use in a curried dif or sig application.
        */
      def mkCurriedLambda(fparams: List[ResolvedAst.FormalParam], baseExp: ResolvedAst.Expr, loc: SourceLocation): ResolvedAst.Expr = {
        val l = loc.asSynthetic

        // The arguments passed to the definition (i.e. the fresh variable symbols).
        val argExps = fparams.map(fparam => ResolvedAst.Expr.Var(fparam.sym, l))

        // The apply expression inside the lambda.
        val applyExp = ResolvedAst.Expr.Apply(baseExp, argExps, l)

        // The curried lambda expressions.
        fparams.foldRight(applyExp: ResolvedAst.Expr) {
          case (fparam, acc) => ResolvedAst.Expr.Lambda(fparam, acc, l)
        }
      }

      /**
        * Curry the def, wrapping it in lambda expressions.
        */
      def visitDef(defn: NamedAst.Declaration.Def, loc: SourceLocation): ResolvedAst.Expr = {
        // Find the arity of the function definition.
        val arity = defn.spec.fparams.length

        // Create the fresh fparams
        val fparams = mkFreshFparams(arity, loc.asSynthetic)

        // The definition expression.
        val defExp = ResolvedAst.Expr.Def(defn.sym, loc)

        // Create and apply the lambda expressions
        mkCurriedLambda(fparams, defExp, loc.asSynthetic)
      }

      /**
        * Curry the sig, wrapping it in lambda expressions.
        */
      def visitSig(sig: NamedAst.Declaration.Sig, loc: SourceLocation): ResolvedAst.Expr = {
        // Find the arity of the function definition.
        val arity = sig.spec.fparams.length

        // Create the fresh fparams
        val fparams = mkFreshFparams(arity, loc.asSynthetic)

        // The signature expression.
        val sigExp = ResolvedAst.Expr.Sig(sig.sym, loc)

        // Create and apply the lambda expressions
        mkCurriedLambda(fparams, sigExp, loc.asSynthetic)
      }

      /**
        * Curry the tag, wrapping it in a lambda expression if it is not nullary.
        */
      def visitTag(caze: NamedAst.Declaration.Case, loc: SourceLocation): ResolvedAst.Expr = {
        // Check if the tag value has Unit type.
        if (isUnitType(caze.tpe)) {
          // Case 1: The tag value has Unit type. Construct the Unit expression.
          val e = ResolvedAst.Expr.Cst(Ast.Constant.Unit, loc)
          ResolvedAst.Expr.Tag(Ast.CaseSymUse(caze.sym, loc), e, loc)
        } else {
          // Case 2: The tag has a non-Unit type. Hence the tag is used as a function.
          // If the tag is `Some` we construct the lambda: x -> Some(x).

          // Construct a fresh symbol for the formal parameter.
          val freshVar = Symbol.freshVarSym("x" + Flix.Delimiter, BoundBy.FormalParam, loc)

          // Construct the formal parameter for the fresh symbol.
          val freshParam = ResolvedAst.FormalParam(freshVar, Ast.Modifiers.Empty, None, loc)

          // Construct a variable expression for the fresh symbol.
          val varExp = ResolvedAst.Expr.Var(freshVar, loc)

          // Construct the tag expression on the fresh symbol expression.
          val tagExp = ResolvedAst.Expr.Tag(Ast.CaseSymUse(caze.sym, loc), varExp, loc)

          // Assemble the lambda expressions.
          ResolvedAst.Expr.Lambda(freshParam, tagExp, loc)
        }
      }

      /**
        * Curry the tag, wrapping it in a lambda expression if it is not nullary.
        */
      def visitRestrictableTag(caze: NamedAst.Declaration.RestrictableCase, isOpen: Boolean, loc: SourceLocation): ResolvedAst.Expr = {
        // Check if the tag value has Unit type.
        if (isUnitType(caze.tpe)) {
          // Case 1: The tag value has Unit type. Construct the Unit expression.
          val e = ResolvedAst.Expr.Cst(Ast.Constant.Unit, loc)
          ResolvedAst.Expr.RestrictableTag(Ast.RestrictableCaseSymUse(caze.sym, loc), e, isOpen, loc)
        } else {
          // Case 2: The tag has a non-Unit type. Hence the tag is used as a function.
          // If the tag is `Some` we construct the lambda: x -> Some(x).

          // Construct a fresh symbol for the formal parameter.
          val freshVar = Symbol.freshVarSym("x" + Flix.Delimiter, BoundBy.FormalParam, loc)

          // Construct the formal parameter for the fresh symbol.
          val freshParam = ResolvedAst.FormalParam(freshVar, Ast.Modifiers.Empty, None, loc)

          // Construct a variable expression for the fresh symbol.
          val varExp = ResolvedAst.Expr.Var(freshVar, loc)

          // Construct the tag expression on the fresh symbol expression.
          val tagExp = ResolvedAst.Expr.RestrictableTag(Ast.RestrictableCaseSymUse(caze.sym, loc), varExp, isOpen, loc)

          // Assemble the lambda expressions.
          ResolvedAst.Expr.Lambda(freshParam, tagExp, loc)
        }
      }

      /**
        * Resolve the application expression, performing currying over the subexpressions.
        */
      def visitApply(exp: NamedAst.Expr.Apply, env0: ListMap[String, Resolution]): Validation[ResolvedAst.Expr, ResolutionError] = exp match {
        case NamedAst.Expr.Apply(exp0, exps0, loc) =>
          val expVal = visitExp(exp0, env0)
          val expsVal = traverse(exps0)(visitExp(_, env0))
          mapN(expVal, expsVal) {
            case (e, es) =>
              es.foldLeft(e) {
                case (acc, a) => ResolvedAst.Expr.Apply(acc, List(a), loc.asSynthetic)
              }
          }
      }

      /**
        * Resolve the application expression, applying `defn` to `exps`.
        */
      def visitApplyDef(app: NamedAst.Expr.Apply, defn: NamedAst.Declaration.Def, exps: List[NamedAst.Expr], env0: ListMap[String, Resolution], innerLoc: SourceLocation, outerLoc: SourceLocation): Validation[ResolvedAst.Expr, ResolutionError] = {
        if (defn.spec.fparams.length == exps.length) {
          // Case 1: Hooray! We can call the function directly.
          val esVal = traverse(exps)(visitExp(_, env0))
          mapN(esVal) {
            es =>
              val base = ResolvedAst.Expr.Def(defn.sym, innerLoc)
              ResolvedAst.Expr.Apply(base, es, outerLoc)
          }
        } else {
          // Case 2: We have to curry. (See below).
          visitApply(app, env0)
        }
      }

      /**
        * Resolve the application expression, applying `sig` to `exps`.
        */
      def visitApplySig(app: NamedAst.Expr.Apply, sig: NamedAst.Declaration.Sig, exps: List[NamedAst.Expr], env0: ListMap[String, Resolution], innerLoc: SourceLocation, outerLoc: SourceLocation): Validation[ResolvedAst.Expr, ResolutionError] = {
        if (sig.spec.fparams.length == exps.length) {
          // Case 1: Hooray! We can call the function directly.
          val esVal = traverse(exps)(visitExp(_, env0))
          mapN(esVal) {
            case es =>
              val base = ResolvedAst.Expr.Sig(sig.sym, innerLoc)
              ResolvedAst.Expr.Apply(base, es, outerLoc)
          }
        } else {
          // Case 2: We have to curry. (See below).
          visitApply(app, env0)
        }
      }

      /**
        * Resolves the tag application.
        */
      def visitApplyTag(caze: NamedAst.Declaration.Case, exps: List[NamedAst.Expr], env0: ListMap[String, Resolution], innerLoc: SourceLocation, outerLoc: SourceLocation): Validation[ResolvedAst.Expr, ResolutionError] = {
        val esVal = traverse(exps)(visitExp(_, env0))
        mapN(esVal) {
          // Case 1: one expression. No tuple.
          case e :: Nil =>
            ResolvedAst.Expr.Tag(Ast.CaseSymUse(caze.sym, innerLoc), e, outerLoc)
          // Case 2: multiple expressions. Make them a tuple
          case es =>
            val exp = ResolvedAst.Expr.Tuple(es, outerLoc)
            ResolvedAst.Expr.Tag(Ast.CaseSymUse(caze.sym, innerLoc), exp, outerLoc)
        }
      }

      /**
        * Resolves the tag application.
        */
      def visitApplyRestrictableTag(caze: NamedAst.Declaration.RestrictableCase, exps: List[NamedAst.Expr], isOpen: Boolean, env0: ListMap[String, Resolution], innerLoc: SourceLocation, outerLoc: SourceLocation): Validation[ResolvedAst.Expr, ResolutionError] = {
        val esVal = traverse(exps)(visitExp(_, env0))
        mapN(esVal) {
          // Case 1: one expression. No tuple.
          case e :: Nil =>
            ResolvedAst.Expr.RestrictableTag(Ast.RestrictableCaseSymUse(caze.sym, innerLoc), e, isOpen, outerLoc)
          // Case 2: multiple expressions. Make them a tuple
          case es =>
            val exp = ResolvedAst.Expr.Tuple(es, outerLoc)
            ResolvedAst.Expr.RestrictableTag(Ast.RestrictableCaseSymUse(caze.sym, innerLoc), exp, isOpen, outerLoc)
        }
      }


      /**
        * Local visitor.
        */
      def visitExp(e0: NamedAst.Expr, env0: ListMap[String, Resolution]): Validation[ResolvedAst.Expr, ResolutionError] = e0 match {

        case NamedAst.Expr.Ambiguous(name, loc) =>
          mapN(lookupQName(name, env0, ns0, root)) {
            case ResolvedQName.Def(defn) => visitDef(defn, loc)
            case ResolvedQName.Sig(sig) => visitSig(sig, loc)
            case ResolvedQName.Var(sym) => ResolvedAst.Expr.Var(sym, loc)
            case ResolvedQName.Tag(caze) => visitTag(caze, loc)
            case ResolvedQName.RestrictableTag(caze) => visitRestrictableTag(caze, isOpen = false, loc)
            case ResolvedQName.Error(e) => ResolvedAst.Expr.Error(e)
          }

        case NamedAst.Expr.Open(name, loc) =>
          mapN(lookupQName(name, env0, ns0, root)) {
            case ResolvedQName.Def(defn) => visitDef(defn, loc)
            case ResolvedQName.Sig(sig) => visitSig(sig, loc)
            case ResolvedQName.Var(sym) => ResolvedAst.Expr.Var(sym, loc)
            case ResolvedQName.Tag(caze) => visitTag(caze, loc)
            case ResolvedQName.RestrictableTag(caze) => visitRestrictableTag(caze, isOpen = true, loc)
            case ResolvedQName.Error(e) => ResolvedAst.Expr.Error(e)
          }

        case NamedAst.Expr.OpenAs(name, exp, loc) =>
          val enumVal = lookupRestrictableEnum(name, env0, ns0, root)
          val eVal = visitExp(exp, env0)
          mapN(enumVal, eVal) {
            case (enum, e) => ResolvedAst.Expr.OpenAs(Ast.RestrictableEnumSymUse(enum.sym, name.loc), e, loc)
          }

        case NamedAst.Expr.Hole(nameOpt, loc) =>
          val sym = nameOpt match {
            case None => Symbol.freshHoleSym(loc)
            case Some(name) => Symbol.mkHoleSym(ns0, name)
          }
          Validation.success(ResolvedAst.Expr.Hole(sym, loc))

        case NamedAst.Expr.HoleWithExp(exp, loc) =>
          val eVal = visitExp(exp, env0)
          mapN(eVal) {
            case e => ResolvedAst.Expr.HoleWithExp(e, loc)
          }

        case NamedAst.Expr.Use(use, exp, loc) =>
          // Lookup the used name and add it to the env
          use match {
            case NamedAst.UseOrImport.Use(qname, alias, _) =>
              // TODO NS-REFACTOR allowing relative uses here...
              flatMapN(lookupQualifiedName(qname, env0, ns0, root)) {
                case decls =>
                  val env = decls.foldLeft(env0) {
                    case (acc, decl) => acc + (alias.name -> Resolution.Declaration(decl))
                  }
                  mapN(visitExp(exp, env)) {
                    // TODO NS-REFACTOR: multiple uses here
                    case e => ResolvedAst.Expr.Use(getSym(decls.head), alias, e, loc)
                  }
              }

            case NamedAst.UseOrImport.Import(_, _, loc) => throw InternalCompilerException("unexpected import", loc)
          }

        case NamedAst.Expr.Cst(cst, loc) =>
          Validation.success(ResolvedAst.Expr.Cst(cst, loc))

        case app@NamedAst.Expr.Apply(NamedAst.Expr.Ambiguous(qname, innerLoc), exps, outerLoc) =>
          // Special Case: We must check if we have a static method call, i.e. ClassName.methodName().
          if (qname.namespace.idents.length == 1) {
            // We may have an imported class name.
            val className = qname.namespace.idents.head
            env0.get(className.name) match {
              case Some(List(Resolution.JavaClass(clazz))) =>
                // We have a static method call.
                val methodName = qname.ident
                val expsVal = traverse(exps)(visitExp(_, env0))
                mapN(expsVal) {
                  case es =>
                    // Returns out of visitExp
                    return Validation.success(ResolvedAst.Expr.InvokeStaticMethod2(clazz, methodName, es, outerLoc))
                }
              case _ =>
                // Fallthrough to below.
            }
          }

          flatMapN(lookupQName(qname, env0, ns0, root)) {
            case ResolvedQName.Def(defn) => visitApplyDef(app, defn, exps, env0, innerLoc, outerLoc)
            case ResolvedQName.Sig(sig) => visitApplySig(app, sig, exps, env0, innerLoc, outerLoc)
            case ResolvedQName.Var(_) => visitApply(app, env0)
            case ResolvedQName.Tag(caze) => visitApplyTag(caze, exps, env0, innerLoc, outerLoc)
            case ResolvedQName.RestrictableTag(caze) => visitApplyRestrictableTag(caze, exps, isOpen = false, env0, innerLoc, outerLoc)
            case ResolvedQName.Error(e) => Validation.toSoftFailure(ResolvedAst.Expr.Error(e), e)

          }

        case app@NamedAst.Expr.Apply(NamedAst.Expr.Open(qname, innerLoc), exps, outerLoc) =>
          flatMapN(lookupQName(qname, env0, ns0, root)) {
            case ResolvedQName.Def(defn) => visitApplyDef(app, defn, exps, env0, innerLoc, outerLoc)
            case ResolvedQName.Sig(sig) => visitApplySig(app, sig, exps, env0, innerLoc, outerLoc)
            case ResolvedQName.Var(_) => visitApply(app, env0)
            case ResolvedQName.Tag(caze) => visitApplyTag(caze, exps, env0, innerLoc, outerLoc)
            case ResolvedQName.RestrictableTag(caze) => visitApplyRestrictableTag(caze, exps, isOpen = true, env0, innerLoc, outerLoc)
            case ResolvedQName.Error(e) => Validation.toSoftFailure(ResolvedAst.Expr.Error(e), e)
          }

        case app@NamedAst.Expr.Apply(_, _, _) =>
          visitApply(app, env0)

        case NamedAst.Expr.Lambda(fparam, exp, loc) =>
          val pVal = Params.resolve(fparam, env0, taenv, ns0, root)
          flatMapN(pVal) {
            case p =>
              val env = env0 ++ mkFormalParamEnv(List(p))
              val eVal = visitExp(exp, env)
              mapN(eVal) {
                case e => ResolvedAst.Expr.Lambda(p, e, loc)
              }
          }

        case NamedAst.Expr.Unary(sop, exp, loc) =>
          val eVal = visitExp(exp, env0)
          mapN(eVal) {
            e => ResolvedAst.Expr.Unary(sop, e, loc)
          }

        case NamedAst.Expr.Binary(sop, exp1, exp2, loc) =>
          val e1Val = visitExp(exp1, env0)
          val e2Val = visitExp(exp2, env0)
          mapN(e1Val, e2Val) {
            case (e1, e2) => ResolvedAst.Expr.Binary(sop, e1, e2, loc)
          }

        case NamedAst.Expr.IfThenElse(exp1, exp2, exp3, loc) =>
          val e1Val = visitExp(exp1, env0)
          val e2Val = visitExp(exp2, env0)
          val e3Val = visitExp(exp3, env0)
          mapN(e1Val, e2Val, e3Val) {
            case (e1, e2, e3) => ResolvedAst.Expr.IfThenElse(e1, e2, e3, loc)
          }

        case NamedAst.Expr.Stm(exp1, exp2, loc) =>
          val e1Val = visitExp(exp1, env0)
          val e2Val = visitExp(exp2, env0)
          mapN(e1Val, e2Val) {
            case (e1, e2) => ResolvedAst.Expr.Stm(e1, e2, loc)
          }

        case NamedAst.Expr.Discard(exp, loc) =>
          mapN(visitExp(exp, env0)) {
            case e => ResolvedAst.Expr.Discard(e, loc)
          }

        case NamedAst.Expr.Let(sym, mod, exp1, exp2, loc) =>
          val e1Val = visitExp(exp1, env0)
          val env = env0 ++ mkVarEnv(sym)
          val e2Val = visitExp(exp2, env)
          mapN(e1Val, e2Val) {
            case (e1, e2) => ResolvedAst.Expr.Let(sym, mod, e1, e2, loc)
          }

        case NamedAst.Expr.LetRec(sym, ann, mod, exp1, exp2, loc) =>
          val env = env0 ++ mkVarEnv(sym)
          val e1Val = visitExp(exp1, env)
          val e2Val = visitExp(exp2, env)
          mapN(e1Val, e2Val) {
            case (e1, e2) => ResolvedAst.Expr.LetRec(sym, ann, mod, e1, e2, loc)
          }

        case NamedAst.Expr.Region(tpe, loc) =>
          Validation.success(ResolvedAst.Expr.Region(tpe, loc))

        case NamedAst.Expr.Scope(sym, regionVar, exp, loc) =>
          val env = env0 ++ mkVarEnv(sym) ++ mkTypeVarEnv(regionVar)
          val eVal = visitExp(exp, env)
          mapN(eVal) {
            e => ResolvedAst.Expr.Scope(sym, regionVar, e, loc)
          }

        case NamedAst.Expr.Match(exp, rules, loc) =>
          val rulesVal = traverse(rules) {
            case NamedAst.MatchRule(pat, guard, body) =>
              val pVal = Patterns.resolve(pat, env0, ns0, root)
              flatMapN(pVal) {
                case p =>
                  val env = env0 ++ mkPatternEnv(p)
                  val gVal = traverseOpt(guard)(visitExp(_, env))
                  val bVal = visitExp(body, env)
                  mapN(gVal, bVal) {
                    case (g, b) => ResolvedAst.MatchRule(p, g, b)
                  }
              }
          }

          val eVal = visitExp(exp, env0)
          val rsVal = rulesVal
          mapN(eVal, rsVal) {
            case (e, rs) => ResolvedAst.Expr.Match(e, rs, loc)
          }

        case NamedAst.Expr.TypeMatch(exp, rules, loc) =>
          val rulesVal = traverse(rules) {
            case NamedAst.TypeMatchRule(sym, tpe, body) =>
              val tVal = resolveType(tpe, Wildness.AllowWild, env0, taenv, ns0, root)
              val env = env0 ++ mkVarEnv(sym)
              val bVal = visitExp(body, env)
              mapN(tVal, bVal) {
                case (t, b) => ResolvedAst.TypeMatchRule(sym, t, b)
              }
          }

          val eVal = visitExp(exp, env0)
          mapN(eVal, rulesVal) {
            case (e, rs) => ResolvedAst.Expr.TypeMatch(e, rs, loc)
          }

        case NamedAst.Expr.RestrictableChoose(star, exp, rules, loc) =>
          val expVal = visitExp(exp, env0)
          val rulesVal = traverse(rules) {
            case NamedAst.RestrictableChooseRule(pat0, exp0) =>
              val pVal = pat0 match {
                case NamedAst.RestrictableChoosePattern.Tag(qname, pat, loc) =>
                  val tagVal = lookupRestrictableTag(qname, env0, ns0, root)
                  val pats = pat.map {
                    case NamedAst.RestrictableChoosePattern.Wild(loc) => ResolvedAst.RestrictableChoosePattern.Wild(loc)
                    case NamedAst.RestrictableChoosePattern.Var(sym, loc) => ResolvedAst.RestrictableChoosePattern.Var(sym, loc)
                  }
                  mapN(tagVal) {
                    case tag => ResolvedAst.RestrictableChoosePattern.Tag(Ast.RestrictableCaseSymUse(tag.sym, qname.loc), pats, loc)
                  }
              }
              val env = pat0 match {
                case RestrictableChoosePattern.Tag(qname, pat, loc) =>
                  pat.foldLeft(env0) {
                    case (acc, NamedAst.RestrictableChoosePattern.Var(sym, loc)) => acc + (sym.text -> Resolution.Var(sym))
                    case (acc, NamedAst.RestrictableChoosePattern.Wild(loc)) => acc
                  }
              }

              val eVal = visitExp(exp0, env)
              flatMapN(pVal, eVal) {
                case (p, e) =>
                  Validation.success(ResolvedAst.RestrictableChooseRule(p, e))
              }
          }
          mapN(expVal, rulesVal) {
            case (e, rs) => ResolvedAst.Expr.RestrictableChoose(star, e, rs, loc)
          }

        case NamedAst.Expr.Tuple(elms, loc) =>
          val esVal = traverse(elms)(e => visitExp(e, env0))
          mapN(esVal) {
            es => ResolvedAst.Expr.Tuple(es, loc)
          }

        case NamedAst.Expr.RecordEmpty(loc) =>
          Validation.success(ResolvedAst.Expr.RecordEmpty(loc))

        case NamedAst.Expr.RecordSelect(base, label, loc) =>
          val bVal = visitExp(base, env0)
          mapN(bVal) {
            b => ResolvedAst.Expr.RecordSelect(b, label, loc)
          }

        case NamedAst.Expr.RecordExtend(label, value, rest, loc) =>
          val vVal = visitExp(value, env0)
          val rVal = visitExp(rest, env0)
          mapN(vVal, rVal) {
            case (v, r) => ResolvedAst.Expr.RecordExtend(label, v, r, loc)
          }

        case NamedAst.Expr.RecordRestrict(label, rest, loc) =>
          val rVal = visitExp(rest, env0)
          mapN(rVal) {
            r => ResolvedAst.Expr.RecordRestrict(label, r, loc)
          }

        case NamedAst.Expr.ArrayLit(exps, exp, loc) =>
          val expsVal = traverse(exps)(visitExp(_, env0))
          val expVal = visitExp(exp, env0)
          mapN(expsVal, expVal) {
            case (es, e) =>
              ResolvedAst.Expr.ArrayLit(es, e, loc)
          }

        case NamedAst.Expr.ArrayNew(exp1, exp2, exp3, loc) =>
          val e1Val = visitExp(exp1, env0)
          val e2Val = visitExp(exp2, env0)
          val e3Val = visitExp(exp3, env0)
          mapN(e1Val, e2Val, e3Val) {
            case (e1, e2, e3) =>
              ResolvedAst.Expr.ArrayNew(e1, e2, e3, loc)
          }

        case NamedAst.Expr.ArrayLoad(base, index, loc) =>
          val bVal = visitExp(base, env0)
          val iVal = visitExp(index, env0)
          mapN(bVal, iVal) {
            case (b, i) => ResolvedAst.Expr.ArrayLoad(b, i, loc)
          }

        case NamedAst.Expr.ArrayStore(base, index, elm, loc) =>
          val bVal = visitExp(base, env0)
          val iVal = visitExp(index, env0)
          val eVal = visitExp(elm, env0)
          mapN(bVal, iVal, eVal) {
            case (b, i, e) => ResolvedAst.Expr.ArrayStore(b, i, e, loc)
          }

        case NamedAst.Expr.ArrayLength(base, loc) =>
          val bVal = visitExp(base, env0)
          mapN(bVal) {
            b => ResolvedAst.Expr.ArrayLength(b, loc)
          }
<<<<<<< HEAD
        
        case NamedAst.Expr.StructNew(name, fields, region, loc) =>
          val fieldsVal = traverse(fields) {
            case (f, e) =>
              val eVal = visitExp(e, env0)
              mapN(eVal) {
                case e => (f, e)
              }
          }
          val regionVal = visitExp(region, env0)
          mapN(fieldsVal, regionVal) {
            case (fields, region) =>
              ResolvedAst.Expr.StructNew(name, fields, region, loc)
          }

        case NamedAst.Expr.StructGet(e, field, loc) =>
          val eVal = visitExp(e, env0)
          mapN(eVal) {
            case e => ResolvedAst.Expr.StructGet(e, field, loc)
          }

        case NamedAst.Expr.StructPut(e1, name, e2, loc) =>
          val e1Val = visitExp(e1, env0)
          val e2Val = visitExp(e2, env0)
          mapN(e1Val, e2Val) {
            case (e1, e2) => ResolvedAst.Expr.StructPut(e1, name, e2, loc)
          }
=======

        case NamedAst.Expr.StructNew(_, _, _, _) => throw new RuntimeException("Joe todo")
        case NamedAst.Expr.StructGet(_, _, _, _) => throw new RuntimeException("Joe todo")
        case NamedAst.Expr.StructPut(_, _, _, _, _) => throw new RuntimeException("Joe todo")
>>>>>>> bc06908c

        case NamedAst.Expr.VectorLit(exps, loc) =>
          val expsVal = traverse(exps)(visitExp(_, env0))
          mapN(expsVal) {
            case es => ResolvedAst.Expr.VectorLit(es, loc)
          }

        case NamedAst.Expr.VectorLoad(exp1, exp2, loc) =>
          val e1Val = visitExp(exp1, env0)
          val e2Val = visitExp(exp2, env0)
          mapN(e1Val, e2Val) {
            case (e1, e2) => ResolvedAst.Expr.VectorLoad(e1, e2, loc)
          }

        case NamedAst.Expr.VectorLength(exp, loc) =>
          val eVal = visitExp(exp, env0)
          mapN(eVal) {
            case e => ResolvedAst.Expr.VectorLength(e, loc)
          }

        case NamedAst.Expr.Ref(exp1, exp2, loc) =>
          val e1Val = visitExp(exp1, env0)
          val e2Val = visitExp(exp2, env0)
          mapN(e1Val, e2Val) {
            case (e1, e2) =>
              ResolvedAst.Expr.Ref(e1, e2, loc)
          }

        case NamedAst.Expr.Deref(exp, loc) =>
          val eVal = visitExp(exp, env0)
          mapN(eVal) {
            e => ResolvedAst.Expr.Deref(e, loc)
          }

        case NamedAst.Expr.Assign(exp1, exp2, loc) =>
          val e1Val = visitExp(exp1, env0)
          val e2Val = visitExp(exp2, env0)
          mapN(e1Val, e2Val) {
            case (e1, e2) => ResolvedAst.Expr.Assign(e1, e2, loc)
          }

        case NamedAst.Expr.Ascribe(exp, expectedType, expectedEff, loc) =>
          val expectedTypVal = traverseOpt(expectedType)(resolveType(_, Wildness.AllowWild, env0, taenv, ns0, root))
          val expectedEffVal = traverseOpt(expectedEff)(resolveType(_, Wildness.AllowWild, env0, taenv, ns0, root))

          val eVal = visitExp(exp, env0)
          mapN(eVal, expectedTypVal, expectedEffVal) {
            case (e, t, f) => ResolvedAst.Expr.Ascribe(e, t, f, loc)
          }

        case NamedAst.Expr.InstanceOf(exp, className, loc) =>
          flatMapN(visitExp(exp, env0)) {
            case e => env0.get(className.name) match {
              case Some(List(Resolution.JavaClass(clazz))) =>
                Validation.success(ResolvedAst.Expr.InstanceOf(e, clazz, loc))
              case _ =>
                val m = ResolutionError.UndefinedJvmClass(className.name, "", loc)
                Validation.toSoftFailure(ResolvedAst.Expr.Error(m), m)
            }
          }

        case NamedAst.Expr.CheckedCast(c, exp, loc) =>
          mapN(visitExp(exp, env0)) {
            case e => ResolvedAst.Expr.CheckedCast(c, e, loc)
          }

        case NamedAst.Expr.UncheckedCast(exp, declaredType, declaredEff, loc) =>
          val declaredTypVal = traverseOpt(declaredType)(resolveType(_, Wildness.ForbidWild, env0, taenv, ns0, root))
          val declaredEffVal = traverseOpt(declaredEff)(resolveType(_, Wildness.ForbidWild, env0, taenv, ns0, root))

          val eVal = visitExp(exp, env0)
          mapN(eVal, declaredTypVal, declaredEffVal) {
            case (e, t, f) => ResolvedAst.Expr.UncheckedCast(e, t, f, loc)
          }

        case NamedAst.Expr.UncheckedMaskingCast(exp, loc) =>
          val eVal = visitExp(exp, env0)
          mapN(eVal) {
            case e => ResolvedAst.Expr.UncheckedMaskingCast(e, loc)
          }

        case NamedAst.Expr.TryCatch(exp, rules, loc) =>
          val rulesVal = traverse(rules) {
            case NamedAst.CatchRule(sym, className, body) =>
              val env = env0 ++ mkVarEnv(sym)
              val clazzVal = lookupJvmClass2(className, env0, sym.loc).toValidation
              val bVal = visitExp(body, env)
              mapN(clazzVal, bVal) {
                case (clazz, b) => ResolvedAst.CatchRule(sym, clazz, b)
              }
          }

          val eVal = visitExp(exp, env0)
          mapN(eVal, rulesVal) {
            case (e, rs) => ResolvedAst.Expr.TryCatch(e, rs, loc)
          }

        case NamedAst.Expr.Without(exp, eff, loc) =>
          lookupEffect(eff, env0, ns0, root) match {
            case Result.Ok(decl) =>
              flatMapN(visitExp(exp, env0)) {
                case e => mapN(getEffectIfAccessible(decl, ns0, eff.loc)) {
                  case decl =>
                    val effUse = Ast.EffectSymUse(decl.sym, eff.loc)
                    ResolvedAst.Expr.Without(e, effUse, loc)
                }
              }
            case Result.Err(e) => Validation.toSoftFailure(ResolvedAst.Expr.Error(e), e)
          }

        case NamedAst.Expr.TryWith(exp, eff, rules, loc) =>
          lookupEffect(eff, env0, ns0, root) match {
            case Result.Ok(decl) =>
              flatMapN(getEffectIfAccessible(decl, ns0, eff.loc), visitExp(exp, env0)) {
                case (f, e) =>
                  val effUse = Ast.EffectSymUse(f.sym, eff.loc)
                  val rulesVal = traverse(rules) {
                    case NamedAst.HandlerRule(ident, fparams, body) =>
                      val opVal = findOpInEffect(ident, f)
                      val fparamsVal = resolveFormalParams(fparams, env0, taenv, ns0, root)
                      flatMapN(opVal, fparamsVal) {
                        case (o, fp) =>
                          val env = env0 ++ mkFormalParamEnv(fp)
                          // ignore the continuation for checking arity
                          val arityVal = checkOpArity(o, fp.length - 1, ident.loc)
                          val bodyVal = visitExp(body, env)
                          mapN(arityVal, bodyVal) {
                            case (_, b) =>
                              val opUse = Ast.OpSymUse(o.sym, ident.loc)
                              ResolvedAst.HandlerRule(opUse, fp, b)
                          }
                      }
                  }
                  mapN(rulesVal) {
                    rs => ResolvedAst.Expr.TryWith(e, effUse, rs, loc)
                  }
              }
            case Result.Err(e) => Validation.toSoftFailure(ResolvedAst.Expr.Error(e), e)
          }

        case NamedAst.Expr.Do(op, exps, loc) =>
          val opVal = lookupOp(op, env0, ns0, root)
          val expsVal = traverse(exps)(visitExp(_, env0))
          flatMapN(opVal, expsVal) {
            case (o, es) =>
              mapN(checkOpArity(o, exps.length, loc)) {
                case _ =>
                  val opUse = Ast.OpSymUse(o.sym, op.loc)
                  ResolvedAst.Expr.Do(opUse, es, loc)
              }
          }

        case NamedAst.Expr.InvokeConstructor2(className, exps, loc) =>
          val esVal = traverse(exps)(visitExp(_, env0))
          flatMapN(esVal) {
            es => env0.get(className.name) match {
              case Some(List(Resolution.JavaClass(clazz))) =>
                Validation.success(ResolvedAst.Expr.InvokeConstructor2(clazz, es, loc))
              case _ =>
                val m = ResolutionError.UndefinedJvmClass(className.name, "", loc)
                Validation.toSoftFailure(ResolvedAst.Expr.Error(m), m)
            }
          }

        case NamedAst.Expr.InvokeMethod2(exp, name, exps, loc) =>
          val eVal = visitExp(exp, env0)
          val esVal = traverse(exps)(visitExp(_, env0))
          mapN(eVal, esVal) {
            case (e, es) =>
              ResolvedAst.Expr.InvokeMethod2(e, name, es, loc)
          }

        case NamedAst.Expr.InvokeStaticMethod2(className, methodName, exps, loc) =>
          val esVal = traverse(exps)(visitExp(_, env0))
          flatMapN(esVal) {
            es => env0.get(className.name) match {
              case Some(List(Resolution.JavaClass(clazz))) =>
                Validation.success(ResolvedAst.Expr.InvokeStaticMethod2(clazz, methodName, es, loc))
              case _ =>
                val m = ResolutionError.UndefinedJvmClass(className.name, "", loc)
                Validation.toSoftFailure(ResolvedAst.Expr.Error(m), m)
            }
          }

        case NamedAst.Expr.InvokeConstructor(className, args, sig, loc) =>
          lookupJvmClass(className, loc) match {
            case Result.Ok(clazz) =>
              val argsVal = traverse(args)(visitExp(_, env0))
              val sigVal = traverse(sig)(resolveType(_, Wildness.ForbidWild, env0, taenv, ns0, root))
              flatMapN(sigVal, argsVal) {
                case (sig, as) =>
                  flatMapN(lookupSignature(sig, loc)) {
                    case ts => lookupJvmConstructor(clazz, ts, loc) match {
                      case Result.Ok(constructor) =>
                        Validation.success(ResolvedAst.Expr.InvokeConstructor(constructor, as, loc))
                      case Result.Err(e) => Validation.toSoftFailure(ResolvedAst.Expr.Error(e), e)
                    }
                  }
              }
            case Result.Err(e) => Validation.toSoftFailure(ResolvedAst.Expr.Error(e), e)
          }

        case NamedAst.Expr.InvokeMethod(className, methodName, exp, args, sig, retTpe, loc) =>
          val expVal = visitExp(exp, env0)
          val argsVal = traverse(args)(visitExp(_, env0))
          val sigVal = traverse(sig)(resolveType(_, Wildness.ForbidWild, env0, taenv, ns0, root))
          val retVal = resolveType(retTpe, Wildness.ForbidWild, env0, taenv, ns0, root)
          val clazzVal = lookupJvmClass(className, loc).toValidation
          flatMapN(sigVal, expVal, argsVal, retVal, clazzVal) {
            case (signature, e, as, ret, clazz) =>
              flatMapN(lookupSignature(signature, loc)) {
                case sig => lookupJvmMethod(clazz, methodName, sig, ret, static = false, loc) match {
                  case Result.Ok(method) =>
                    Validation.success(ResolvedAst.Expr.InvokeMethod(method, clazz, e, as, loc))
                  case Result.Err(e) => Validation.toSoftFailure(ResolvedAst.Expr.Error(e), e)
                }
              }
          }

        case NamedAst.Expr.InvokeStaticMethod(className, methodName, args, sig, retTpe, loc) =>
          val argsVal = traverse(args)(visitExp(_, env0))
          val sigVal = traverse(sig)(resolveType(_, Wildness.ForbidWild, env0, taenv, ns0, root))
          val retVal = resolveType(retTpe, Wildness.ForbidWild, env0, taenv, ns0, root)
          val clazzVal = lookupJvmClass(className, loc).toValidation
          flatMapN(sigVal, argsVal, retVal, clazzVal) {
            case (signature, as, ret, clazz) =>
              flatMapN(lookupSignature(signature, loc)) {
                case sig => lookupJvmMethod(clazz, methodName, sig, ret, static = true, loc) match {
                  case Result.Ok(method) =>
                    Validation.success(ResolvedAst.Expr.InvokeStaticMethod(method, as, loc))
                  case Result.Err(e) => Validation.toSoftFailure(ResolvedAst.Expr.Error(e), e)
                }
              }
          }

        case NamedAst.Expr.GetField(className, fieldName, exp, loc) =>
          lookupJvmField(className, fieldName, static = false, loc) match {
            case Result.Ok((clazz, field)) =>
              mapN(visitExp(exp, env0)) {
                case e => ResolvedAst.Expr.GetField(field, clazz, e, loc)
              }
            case Result.Err(e) => Validation.toSoftFailure(ResolvedAst.Expr.Error(e), e)
          }

        case NamedAst.Expr.PutField(className, fieldName, exp1, exp2, loc) =>
          lookupJvmField(className, fieldName, static = false, loc) match {
            case Result.Ok((clazz, field)) =>
              mapN(visitExp(exp1, env0), visitExp(exp2, env0)) {
                case (e1, e2) => ResolvedAst.Expr.PutField(field, clazz, e1, e2, loc)
              }
            case Result.Err(e) => Validation.toSoftFailure(ResolvedAst.Expr.Error(e), e)
          }

        case NamedAst.Expr.GetStaticField(className, fieldName, loc) =>
          lookupJvmField(className, fieldName, static = true, loc) match {
            case Result.Ok((_, field)) =>
              Validation.success(ResolvedAst.Expr.GetStaticField(field, loc))
            case Result.Err(e) => Validation.toSoftFailure(ResolvedAst.Expr.Error(e), e)
          }

        case NamedAst.Expr.PutStaticField(className, fieldName, exp, loc) =>
          lookupJvmField(className, fieldName, static = true, loc) match {
            case Result.Ok((_, field)) =>
              mapN(visitExp(exp, env0)) {
                case e => ResolvedAst.Expr.PutStaticField(field, e, loc)
              }
            case Result.Err(e) => Validation.toSoftFailure(ResolvedAst.Expr.Error(e), e)
          }

        case NamedAst.Expr.NewObject(name, tpe, methods, loc) =>
          flatMapN(resolveType(tpe, Wildness.ForbidWild, env0, taenv, ns0, root), traverse(methods)(visitJvmMethod(_, env0, taenv, ns0, root))) {
            case (t, ms) =>
              //
              // Check that the type is a JVM type (after type alias erasure).
              //
              UnkindedType.eraseAliases(t) match {
                case UnkindedType.Cst(TypeConstructor.Native(clazz), _) =>
                  Validation.success(ResolvedAst.Expr.NewObject(name, clazz, ms, loc))
                case _ =>
                  val err = ResolutionError.IllegalNonJavaType(t, t.loc)
                  Validation.toSoftFailure(ResolvedAst.Expr.Error(err), err)
              }
          }

        case NamedAst.Expr.NewChannel(exp1, exp2, loc) =>
          val e1Val = visitExp(exp1, env0)
          val e2Val = visitExp(exp2, env0)
          mapN(e1Val, e2Val) {
            case (e1, e2) => ResolvedAst.Expr.NewChannel(e1, e2, loc)
          }

        case NamedAst.Expr.GetChannel(exp, loc) =>
          val eVal = visitExp(exp, env0)
          mapN(eVal) {
            e => ResolvedAst.Expr.GetChannel(e, loc)
          }

        case NamedAst.Expr.PutChannel(exp1, exp2, loc) =>
          val e1Val = visitExp(exp1, env0)
          val e2Val = visitExp(exp2, env0)
          mapN(e1Val, e2Val) {
            case (e1, e2) => ResolvedAst.Expr.PutChannel(e1, e2, loc)
          }

        case NamedAst.Expr.SelectChannel(rules, default, loc) =>
          val rulesVal = traverse(rules) {
            case NamedAst.SelectChannelRule(sym, chan, body) =>
              val cVal = visitExp(chan, env0)
              val env = env0 ++ mkVarEnv(sym)
              val bVal = visitExp(body, env)
              mapN(cVal, bVal) {
                case (c, b) => ResolvedAst.SelectChannelRule(sym, c, b)
              }
          }

          val defaultVal = default match {
            case Some(exp) =>
              val eVal = visitExp(exp, env0)
              mapN(eVal) {
                e => Some(e)
              }
            case None =>
              Validation.success(None)
          }

          mapN(rulesVal, defaultVal) {
            case (rs, d) => ResolvedAst.Expr.SelectChannel(rs, d, loc)
          }

        case NamedAst.Expr.Spawn(exp1, exp2, loc) =>
          val e1Val = visitExp(exp1, env0)
          val e2Val = visitExp(exp2, env0)
          mapN(e1Val, e2Val) {
            case (e1, e2) =>
              ResolvedAst.Expr.Spawn(e1, e2, loc)
          }

        case NamedAst.Expr.ParYield(frags, exp, loc) =>
          // mutable env to be updated during traversal
          var finalUenv = env0

          val fragsVal = traverse(frags) {
            case NamedAst.ParYieldFragment(pat, e0, l0) =>
              val pVal = Patterns.resolve(pat, env0, ns0, root)
              flatMapN(pVal) {
                case p =>
                  val patEnv = mkPatternEnv(p)
                  val env = env0 ++ patEnv
                  finalUenv = finalUenv ++ patEnv
                  val e0Val = visitExp(e0, env)
                  mapN(e0Val) {
                    case e1 => ResolvedAst.ParYieldFragment(p, e1, l0)
                  }
              }
          }

          mapN(fragsVal, visitExp(exp, finalUenv)) {
            case (fs, e) => ResolvedAst.Expr.ParYield(fs, e, loc)
          }

        case NamedAst.Expr.Lazy(exp, loc) =>
          val eVal = visitExp(exp, env0)
          mapN(eVal) {
            e => ResolvedAst.Expr.Lazy(e, loc)
          }

        case NamedAst.Expr.Force(exp, loc) =>
          val eVal = visitExp(exp, env0)
          mapN(eVal) {
            e => ResolvedAst.Expr.Force(e, loc)
          }

        case NamedAst.Expr.FixpointConstraintSet(cs0, loc) =>
          val csVal = traverse(cs0)(Constraints.resolve(_, env0, taenv, ns0, root))
          mapN(csVal) {
            cs => ResolvedAst.Expr.FixpointConstraintSet(cs, loc)
          }

        case NamedAst.Expr.FixpointLambda(pparams, exp, loc) =>
          val psVal = traverse(pparams)(Params.resolve(_, env0, taenv, ns0, root))
          val eVal = visitExp(exp, env0)
          mapN(psVal, eVal) {
            case (ps, e) => ResolvedAst.Expr.FixpointLambda(ps, e, loc)
          }

        case NamedAst.Expr.FixpointMerge(exp1, exp2, loc) =>
          val e1Val = visitExp(exp1, env0)
          val e2Val = visitExp(exp2, env0)
          mapN(e1Val, e2Val) {
            case (e1, e2) => ResolvedAst.Expr.FixpointMerge(e1, e2, loc)
          }

        case NamedAst.Expr.FixpointSolve(exp, loc) =>
          val eVal = visitExp(exp, env0)
          mapN(eVal) {
            e => ResolvedAst.Expr.FixpointSolve(e, loc)
          }

        case NamedAst.Expr.FixpointFilter(pred, exp, loc) =>
          val eVal = visitExp(exp, env0)
          mapN(eVal) {
            e => ResolvedAst.Expr.FixpointFilter(pred, e, loc)
          }

        case NamedAst.Expr.FixpointInject(exp, pred, loc) =>
          val eVal = visitExp(exp, env0)
          mapN(eVal) {
            e => ResolvedAst.Expr.FixpointInject(e, pred, loc)
          }

        case NamedAst.Expr.FixpointProject(pred, exp1, exp2, loc) =>
          val e1Val = visitExp(exp1, env0)
          val e2Val = visitExp(exp2, env0)
          mapN(e1Val, e2Val) {
            case (e1, e2) => ResolvedAst.Expr.FixpointProject(pred, e1, e2, loc)
          }

        case NamedAst.Expr.Error(m) =>
          // Note: We must NOT use [[Validation.toSoftFailure]] because
          // that would duplicate the error inside the Validation.
          Validation.success(ResolvedAst.Expr.Error(m))
      }

      /**
        * Performs name resolution on the given JvmMethod `method` in the namespace `ns0`.
        */
      def visitJvmMethod(method: NamedAst.JvmMethod, env0: ListMap[String, Resolution], taenv: Map[Symbol.TypeAliasSym, ResolvedAst.Declaration.TypeAlias], ns0: Name.NName, root: NamedAst.Root)(implicit flix: Flix): Validation[ResolvedAst.JvmMethod, ResolutionError] = method match {
        case NamedAst.JvmMethod(ident, fparams, exp, tpe, eff, loc) =>
          val fparamsVal = resolveFormalParams(fparams, env0, taenv, ns0, root)
          flatMapN(fparamsVal) {
            case fparams =>
              val env = env0 ++ mkFormalParamEnv(fparams)
              val expVal = visitExp(exp, env)
              val tpeVal = resolveType(tpe, Wildness.ForbidWild, env, taenv, ns0, root)
              val effVal = traverseOpt(eff)(resolveType(_, Wildness.ForbidWild, env, taenv, ns0, root))
              mapN(expVal, tpeVal, effVal) {
                case (e, t, p) => ResolvedAst.JvmMethod(ident, fparams, e, t, p, loc)
              }
          }
      }

      visitExp(exp0, env00)
    }

  }

  object Patterns {

    /**
      * Performs name resolution on the given constraint pattern `pat0` in the namespace `ns0`.
      * Constraint patterns do not introduce new variables.
      */
    def resolveInConstraint(pat0: NamedAst.Pattern, env: ListMap[String, Resolution], ns0: Name.NName, root: NamedAst.Root): Validation[ResolvedAst.Pattern, ResolutionError] = {

      def visit(p0: NamedAst.Pattern): Validation[ResolvedAst.Pattern, ResolutionError] = p0 match {
        case NamedAst.Pattern.Wild(loc) =>
          Validation.success(ResolvedAst.Pattern.Wild(loc))

        case NamedAst.Pattern.Var(sym0, loc) =>
          // TODO NS-REFACTOR wild patterns should not be counted as vars
          // if the sym is wild then just call the pattern wild
          if (sym0.isWild) {
            Validation.success(ResolvedAst.Pattern.Wild(loc))
          } else {
            env(sym0.text).collectFirst {
              case Resolution.Var(sym) => sym
            } match {
              case Some(sym) =>
                Validation.success(ResolvedAst.Pattern.Var(sym, loc))
              case None => throw InternalCompilerException("unexpected unrecognized sym in constraint pattern", loc)
            }
          }

        case NamedAst.Pattern.Cst(cst, loc) =>
          Validation.success(ResolvedAst.Pattern.Cst(cst, loc))

        case NamedAst.Pattern.Tag(qname, pat, loc) =>
          lookupTag(qname, env, ns0, root) match {
            case Result.Ok(c) => mapN(visit(pat)) {
              case p => ResolvedAst.Pattern.Tag(Ast.CaseSymUse(c.sym, qname.loc), p, loc)
            }
            case Result.Err(e) => Validation.toSoftFailure(ResolvedAst.Pattern.Error(loc), e)
          }

        case NamedAst.Pattern.Tuple(elms, loc) =>
          val esVal = traverse(elms)(visit)
          mapN(esVal) {
            es => ResolvedAst.Pattern.Tuple(es, loc)
          }

        case NamedAst.Pattern.Record(pats, pat, loc) =>
          val psVal = traverse(pats) {
            case NamedAst.Pattern.Record.RecordLabelPattern(label, pat1, loc1) =>
              mapN(visit(pat1)) {
                case p => ResolvedAst.Pattern.Record.RecordLabelPattern(label, p, loc1)
              }
          }
          val pVal = visit(pat)
          mapN(psVal, pVal) {
            case (ps, p) => ResolvedAst.Pattern.Record(ps, p, loc)
          }

        case NamedAst.Pattern.RecordEmpty(loc) =>
          Validation.success(ResolvedAst.Pattern.RecordEmpty(loc))

        case NamedAst.Pattern.Error(loc) =>
          Validation.success(ResolvedAst.Pattern.Error(loc))
      }

      visit(pat0)
    }

    /**
      * Performs name resolution on the given pattern `pat0` in the namespace `ns0`.
      */
    def resolve(pat0: NamedAst.Pattern, env: ListMap[String, Resolution], ns0: Name.NName, root: NamedAst.Root): Validation[ResolvedAst.Pattern, ResolutionError] = {

      def visit(p0: NamedAst.Pattern): Validation[ResolvedAst.Pattern, ResolutionError] = p0 match {
        case NamedAst.Pattern.Wild(loc) =>
          Validation.success(ResolvedAst.Pattern.Wild(loc))

        case NamedAst.Pattern.Var(sym, loc) =>
          Validation.success(ResolvedAst.Pattern.Var(sym, loc))

        case NamedAst.Pattern.Cst(cst, loc) =>
          Validation.success(ResolvedAst.Pattern.Cst(cst, loc))

        case NamedAst.Pattern.Tag(qname, pat, loc) =>
          lookupTag(qname, env, ns0, root) match {
            case Result.Ok(c) => mapN(visit(pat)) {
              case p => ResolvedAst.Pattern.Tag(Ast.CaseSymUse(c.sym, qname.loc), p, loc)
            }
            case Result.Err(e) => Validation.toSoftFailure(ResolvedAst.Pattern.Error(loc), e)
          }

        case NamedAst.Pattern.Tuple(elms, loc) =>
          val esVal = traverse(elms)(visit)
          mapN(esVal) {
            es => ResolvedAst.Pattern.Tuple(es, loc)
          }

        case NamedAst.Pattern.Record(pats, pat, loc) =>
          val psVal = traverse(pats) {
            case NamedAst.Pattern.Record.RecordLabelPattern(label, pat1, loc1) =>
              mapN(visit(pat1)) {
                case p => ResolvedAst.Pattern.Record.RecordLabelPattern(label, p, loc1)
              }
          }
          val pVal = visit(pat)
          mapN(psVal, pVal) {
            case (ps, p) => ResolvedAst.Pattern.Record(ps, p, loc)
          }

        case NamedAst.Pattern.RecordEmpty(loc) =>
          Validation.success(ResolvedAst.Pattern.RecordEmpty(loc))

        case NamedAst.Pattern.Error(loc) =>
          Validation.success(ResolvedAst.Pattern.Error(loc))
      }

      visit(pat0)
    }

  }

  object Predicates {

    object Head {
      /**
        * Performs name resolution on the given head predicate `h0` in the given namespace `ns0`.
        */
      def resolve(h0: NamedAst.Predicate.Head, env: ListMap[String, Resolution], taenv: Map[Symbol.TypeAliasSym, ResolvedAst.Declaration.TypeAlias], ns0: Name.NName, root: NamedAst.Root)(implicit flix: Flix): Validation[ResolvedAst.Predicate.Head, ResolutionError] = h0 match {
        case NamedAst.Predicate.Head.Atom(pred, den, terms, loc) =>
          val tsVal = traverse(terms)(t => Expressions.resolve(t, env, taenv, ns0, root))
          mapN(tsVal) {
            ts => ResolvedAst.Predicate.Head.Atom(pred, den, ts, loc)
          }
      }
    }

    object Body {
      /**
        * Performs name resolution on the given body predicate `b0` in the given namespace `ns0`.
        */
      def resolve(b0: NamedAst.Predicate.Body, env: ListMap[String, Resolution], taenv: Map[Symbol.TypeAliasSym, ResolvedAst.Declaration.TypeAlias], ns0: Name.NName, root: NamedAst.Root)(implicit flix: Flix): Validation[ResolvedAst.Predicate.Body, ResolutionError] = b0 match {
        case NamedAst.Predicate.Body.Atom(pred, den, polarity, fixity, terms, loc) =>
          val tsVal = traverse(terms)(Patterns.resolveInConstraint(_, env, ns0, root))
          mapN(tsVal) {
            ts => ResolvedAst.Predicate.Body.Atom(pred, den, polarity, fixity, ts, loc)
          }

        case NamedAst.Predicate.Body.Functional(idents, exp, loc) =>
          val outVars = idents.map {
            case ident => env(ident.name).collectFirst {
              case Resolution.Var(sym) => sym
            }.getOrElse(throw InternalCompilerException(s"Unbound variable in functional predicate: '$ident'.", ident.loc))
          }
          val eVal = Expressions.resolve(exp, env, taenv, ns0, root)
          mapN(eVal) {
            case e => ResolvedAst.Predicate.Body.Functional(outVars, e, loc)
          }

        case NamedAst.Predicate.Body.Guard(exp, loc) =>
          val eVal = Expressions.resolve(exp, env, taenv, ns0, root)
          mapN(eVal) {
            e => ResolvedAst.Predicate.Body.Guard(e, loc)
          }
      }
    }

  }

  object Params {

    /**
      * Performs name resolution on the given formal parameter `fparam0` in the given namespace `ns0`.
      */
    def resolve(fparam0: NamedAst.FormalParam, env: ListMap[String, Resolution], taenv: Map[Symbol.TypeAliasSym, ResolvedAst.Declaration.TypeAlias], ns0: Name.NName, root: NamedAst.Root)(implicit flix: Flix): Validation[ResolvedAst.FormalParam, ResolutionError] = {
      val tVal = traverseOpt(fparam0.tpe)(resolveType(_, Wildness.AllowWild, env, taenv, ns0, root))
      mapN(tVal) {
        t => ResolvedAst.FormalParam(fparam0.sym, fparam0.mod, t, fparam0.loc)
      }
    }

    /**
      * Performs name resolution on the given predicate parameter `pparam0` in the given namespace `ns0`.
      */
    def resolve(pparam0: NamedAst.PredicateParam, env: ListMap[String, Resolution], taenv: Map[Symbol.TypeAliasSym, ResolvedAst.Declaration.TypeAlias], ns0: Name.NName, root: NamedAst.Root)(implicit flix: Flix): Validation[ResolvedAst.PredicateParam, ResolutionError] = pparam0 match {
      case NamedAst.PredicateParam.PredicateParamUntyped(pred, loc) =>
        Validation.success(ResolvedAst.PredicateParam.PredicateParamUntyped(pred, loc))

      case NamedAst.PredicateParam.PredicateParamWithType(pred, den, tpes, loc) =>
        mapN(traverse(tpes)(resolveType(_, Wildness.ForbidWild, env, taenv, ns0, root))) {
          case ts => ResolvedAst.PredicateParam.PredicateParamWithType(pred, den, ts, loc)
        }

    }

    /**
      * Performs name resolution on the given type parameter `tparam0` in the given namespace `ns0`.
      */
    def resolveTparam(tparam0: NamedAst.TypeParam, env: ListMap[String, Resolution], ns0: Name.NName, root: NamedAst.Root): Validation[ResolvedAst.TypeParam, ResolutionError] = tparam0 match {
      case tparam: NamedAst.TypeParam.Kinded => resolveKindedTparam(tparam, env, ns0, root)
      case tparam: NamedAst.TypeParam.Unkinded => Validation.success(resolveUnkindedTparam(tparam))
      case tparam: NamedAst.TypeParam.Implicit => throw InternalCompilerException("unexpected implicit tparam", tparam.loc)
    }

    /**
      * Performs name resolution on the given kinded type parameter `tparam0` in the given namespace `ns0`.
      */
    def resolveKindedTparam(tparam0: NamedAst.TypeParam.Kinded, env: ListMap[String, Resolution], ns0: Name.NName, root: NamedAst.Root): Validation[ResolvedAst.TypeParam.Kinded, ResolutionError] = tparam0 match {
      case NamedAst.TypeParam.Kinded(name, tpe, kind0, loc) =>
        val kindVal = resolveKind(kind0, env, ns0, root)
        mapN(kindVal) {
          case kind => ResolvedAst.TypeParam.Kinded(name, tpe, kind, loc)
        }
    }

    /**
      * Performs name resolution on the given unkinded type parameter `tparam0` in the given namespace `ns0`.
      */
    def resolveUnkindedTparam(tparam0: NamedAst.TypeParam.Unkinded): ResolvedAst.TypeParam.Unkinded = tparam0 match {
      case NamedAst.TypeParam.Unkinded(name, tpe, loc) => ResolvedAst.TypeParam.Unkinded(name, tpe, loc)
    }

    /**
      * Performs name resolution on the given implicit type parameter `tparam0` in the given namespace `ns0`.
      */
    def resolveImplicitTparam(tparam0: NamedAst.TypeParam.Implicit, env0: ListMap[String, Resolution]): Option[ResolvedAst.TypeParam.Unkinded] = tparam0 match {
      case NamedAst.TypeParam.Implicit(name, tpe, loc) =>
        // Check if the tparam is in the environment
        env0(name.name) collectFirst {
          case Resolution.TypeVar(sym) => sym
        } match {
          // Case 1: Already in the environment, this is not a type parameter.
          case Some(_) => None
          // Case 2: Not in the environment. This is a real type parameter.
          case None => Some(ResolvedAst.TypeParam.Unkinded(name, tpe, loc))
        }
    }

    /**
      * Performs name resolution on the given constraint parameter.
      */
    def resolveConstraintParam(cparam0: NamedAst.ConstraintParam, env0: ListMap[String, Resolution]): Option[ResolvedAst.ConstraintParam] = cparam0 match {
      case NamedAst.ConstraintParam(sym, loc) =>
        // Check if the cparam is in the environment
        env0(sym.text) collectFirst {
          case Resolution.Var(sym) => sym
        } match {
          // Case 1: Already in the environment, this is not a constraint parameter.
          case Some(_) => None
          // Case 2: Not in the environment. This is a real constraint parameter.
          case None => Some(ResolvedAst.ConstraintParam(sym, loc))
        }
    }
  }

  /**
    * Performs name resolution on the given formal parameters `fparams0`.
    */
  def resolveFormalParams(fparams0: List[NamedAst.FormalParam], env: ListMap[String, Resolution], taenv: Map[Symbol.TypeAliasSym, ResolvedAst.Declaration.TypeAlias], ns0: Name.NName, root: NamedAst.Root)(implicit flix: Flix): Validation[List[ResolvedAst.FormalParam], ResolutionError] = {
    traverse(fparams0)(fparam => Params.resolve(fparam, env, taenv, ns0, root))
  }

  /**
    * Performs name resolution on the given type parameters `tparams0`.
    */
  def resolveTypeParams(tparams0: NamedAst.TypeParams, env0: ListMap[String, Resolution], ns0: Name.NName, root: NamedAst.Root): Validation[ResolvedAst.TypeParams, ResolutionError] = tparams0 match {
    case NamedAst.TypeParams.Kinded(tparams1) =>
      val tparams2Val = traverse(tparams1)(Params.resolveKindedTparam(_, env0, ns0, root))
      mapN(tparams2Val) {
        case tparams2 => ResolvedAst.TypeParams.Kinded(tparams2)
      }
    case NamedAst.TypeParams.Unkinded(tparams1) =>
      val tparams2 = tparams1.map(Params.resolveUnkindedTparam)
      Validation.success(ResolvedAst.TypeParams.Unkinded(tparams2))
    case NamedAst.TypeParams.Implicit(tparams1) =>
      val tparams2 = tparams1.flatMap(Params.resolveImplicitTparam(_, env0))
      Validation.success(ResolvedAst.TypeParams.Unkinded(tparams2))
  }

  /**
    * Performs name resolution on the given constraint parameters `cparams0`.
    */
  def resolveConstraintParams(cparams0: List[NamedAst.ConstraintParam], env0: ListMap[String, Resolution]): List[ResolvedAst.ConstraintParam] = {
    cparams0.flatMap(Params.resolveConstraintParam(_, env0))
  }

  /**
    * Performs name resolution on the given type constraint `tconstr0`.
    */
  def resolveTypeConstraint(tconstr0: NamedAst.TypeConstraint, env: ListMap[String, Resolution], taenv: Map[Symbol.TypeAliasSym, ResolvedAst.Declaration.TypeAlias], ns0: Name.NName, root: NamedAst.Root)(implicit flix: Flix): Validation[ResolvedAst.TypeConstraint, ResolutionError] = tconstr0 match {
    case NamedAst.TypeConstraint(trt0, tpe0, loc) =>
      val traitVal = lookupTrait(trt0, env, ns0, root)
      val tpeVal = resolveType(tpe0, Wildness.ForbidWild, env, taenv, ns0, root)

      mapN(traitVal, tpeVal) {
        case (trt, tpe) =>
          val head = Ast.TypeConstraint.Head(trt.sym, trt0.loc)
          ResolvedAst.TypeConstraint(head, tpe, loc)
      }
  }

  /**
    * Performs name resolution on the given equality constraint `econstr0`.
    */
  def resolveEqualityConstraint(tconstr0: NamedAst.EqualityConstraint, env: ListMap[String, Resolution], taenv: Map[Symbol.TypeAliasSym, ResolvedAst.Declaration.TypeAlias], ns0: Name.NName, root: NamedAst.Root)(implicit flix: Flix): Validation[ResolvedAst.EqualityConstraint, ResolutionError] = tconstr0 match {
    case NamedAst.EqualityConstraint(qname, tpe1, tpe2, loc) =>
      val assocVal = lookupAssocType(qname, env, ns0, root)

      val t1Val = resolveType(tpe1, Wildness.ForbidWild, env, taenv, ns0, root)
      val t2Val = resolveType(tpe2, Wildness.ForbidWild, env, taenv, ns0, root)

      mapN(assocVal, t1Val, t2Val) {
        case (assoc, t1, t2) =>
          val head = Ast.AssocTypeConstructor(assoc.sym, qname.loc)
          ResolvedAst.EqualityConstraint(head, t1, t2, loc)
      }
  }

  /**
    * Performs name resolution on the given supertrait constraint `tconstr0`.
    */
  def resolveSuperTrait(tconstr0: NamedAst.TypeConstraint, env: ListMap[String, Resolution], taenv: Map[Symbol.TypeAliasSym, ResolvedAst.Declaration.TypeAlias], ns0: Name.NName, root: NamedAst.Root)(implicit flix: Flix): Validation[ResolvedAst.TypeConstraint, ResolutionError] = tconstr0 match {
    case NamedAst.TypeConstraint(trt0, tpe0, loc) =>
      val traitVal = lookupTraitForImplementation(trt0, env, ns0, root)
      val tpeVal = resolveType(tpe0, Wildness.ForbidWild, env, taenv, ns0, root)

      mapN(traitVal, tpeVal) {
        case (trt, tpe) =>
          val head = Ast.TypeConstraint.Head(trt.sym, trt0.loc)
          ResolvedAst.TypeConstraint(head, tpe, loc)
      }
  }

  /**
    * Performs name resolution on the given derivations `derives0`.
    */
  private def resolveDerivations(derives0: NamedAst.Derivations, env: ListMap[String, Resolution], ns0: Name.NName, root: NamedAst.Root): Validation[Ast.Derivations, ResolutionError] = {
    val qnames = derives0.traits
    val derivesVal = Validation.traverse(qnames)(resolveDerivation(_, env, ns0, root))
    flatMapN(derivesVal) {
      derives =>
        // Check for [[DuplicateDerivation]].
        val seen = mutable.Map.empty[Symbol.TraitSym, SourceLocation]
        val errors = mutable.ArrayBuffer.empty[DuplicateDerivation]
        for (Ast.Derivation(traitSym, loc1) <- derives) {
          seen.get(traitSym) match {
            case None =>
              seen.put(traitSym, loc1)
            case Some(loc2) =>
              errors += DuplicateDerivation(traitSym, loc1, loc2)
              errors += DuplicateDerivation(traitSym, loc2, loc1)
          }
        }

        Validation.toSuccessOrSoftFailure(Ast.Derivations(derives, derives0.loc), errors)
    }
  }

  /**
    * Performs name resolution on the given of derivation `derive0`.
    */
  def resolveDerivation(derive0: Name.QName, env: ListMap[String, Resolution], ns0: Name.NName, root: NamedAst.Root): Validation[Ast.Derivation, ResolutionError] = {
    val trtVal = lookupTrait(derive0, env, ns0, root)
    mapN(trtVal) {
      trt => Ast.Derivation(trt.sym, derive0.loc)
    }
  }

  /**
    * Finds the trait with the qualified name `qname` in the namespace `ns0`, for the purposes of implementation.
    */
  private def lookupTraitForImplementation(qname: Name.QName, env: ListMap[String, Resolution], ns0: Name.NName, root: NamedAst.Root): Validation[NamedAst.Declaration.Trait, ResolutionError] = {
    val traitOpt = tryLookupName(qname, env, ns0, root)
    traitOpt.collectFirst {
      case Resolution.Declaration(trt: NamedAst.Declaration.Trait) => trt
    } match {
      case Some(trt) =>
        getTraitAccessibility(trt, ns0) match {
          case TraitAccessibility.Accessible => Validation.success(trt)
          case TraitAccessibility.Sealed => Validation.toSoftFailure(trt, ResolutionError.SealedTrait(trt.sym, ns0, qname.loc))
          case TraitAccessibility.Inaccessible => Validation.toSoftFailure(trt, ResolutionError.InaccessibleTrait(trt.sym, ns0, qname.loc))
        }
      case None => Validation.toHardFailure(ResolutionError.UndefinedTrait(qname, ns0, qname.loc))
    }
  }

  /**
    * Finds the trait with the qualified name `qname` in the namespace `ns0`.
    */
  def lookupTrait(qname: Name.QName, env: ListMap[String, Resolution], ns0: Name.NName, root: NamedAst.Root): Validation[NamedAst.Declaration.Trait, ResolutionError] = {
    val traitOpt = tryLookupName(qname, env, ns0, root)
    traitOpt.collectFirst {
      case Resolution.Declaration(trt: NamedAst.Declaration.Trait) => trt
    } match {
      case Some(trt) =>
        getTraitAccessibility(trt, ns0) match {
          case TraitAccessibility.Accessible | TraitAccessibility.Sealed => Validation.success(trt)
          case TraitAccessibility.Inaccessible => Validation.toSoftFailure(trt, ResolutionError.InaccessibleTrait(trt.sym, ns0, qname.loc))
        }
      case None => Validation.toHardFailure(ResolutionError.UndefinedTrait(qname, ns0, qname.loc))
    }
  }

  /**
    * Looks up the definition or signature with qualified name `qname` in the namespace `ns0`.
    */
  private def lookupQName(qname: Name.QName, env: ListMap[String, Resolution], ns0: Name.NName, root: NamedAst.Root): Validation[ResolvedQName, ResolutionError] = {
    // first look in the local env
    val resolutions = tryLookupName(qname, env, ns0, root)

    resolutions.collect {
      case decl@Resolution.Declaration(_: NamedAst.Declaration.Def) => decl
      case decl@Resolution.Declaration(_: NamedAst.Declaration.Sig) => decl
      case decl@Resolution.Declaration(_: NamedAst.Declaration.Case) => decl
      case decl@Resolution.Declaration(_: NamedAst.Declaration.RestrictableCase) => decl
      case decl@Resolution.Var(_) => decl
    } match {
      case Resolution.Declaration(defn: NamedAst.Declaration.Def) :: _ =>
        if (isDefAccessible(defn, ns0)) {
          Validation.success(ResolvedQName.Def(defn))
        } else {
          Validation.toSoftFailure(ResolvedQName.Def(defn), ResolutionError.InaccessibleDef(defn.sym, ns0, qname.loc))
        }
      case Resolution.Declaration(sig: NamedAst.Declaration.Sig) :: _ =>
        if (isSigAccessible(sig, ns0)) {
          Validation.success(ResolvedQName.Sig(sig))
        } else {
          Validation.toSoftFailure(ResolvedQName.Sig(sig), ResolutionError.InaccessibleSig(sig.sym, ns0, qname.loc))
        }
      //      case Resolution.Declaration(caze1: NamedAst.Declaration.Case) :: Resolution.Declaration(caze2: NamedAst.Declaration.Case) :: _ =>
      //        // Multiple case matches. Error.
      //        ResolutionError.AmbiguousTag(qname.ident.name, ns0, List(caze1.sym.loc, caze2.sym.loc), qname.ident.loc).toFailure
      // TODO NS-REFACTOR overlapping tag check disabled. Revisit?
      case Resolution.Declaration(caze: NamedAst.Declaration.Case) :: _ =>
        Validation.success(ResolvedQName.Tag(caze))
      // TODO NS-REFACTOR check accessibility
      case Resolution.Declaration(caze: NamedAst.Declaration.RestrictableCase) :: Nil =>
        Validation.success(ResolvedQName.RestrictableTag(caze))
      // TODO NS-REFACTOR check accessibility
      case Resolution.Var(sym) :: _ => Validation.success(ResolvedQName.Var(sym))
      case _ =>
        val e = ResolutionError.UndefinedName(qname, ns0, filterToVarEnv(env), isUse = false, qname.loc)
        Validation.toSoftFailure(ResolvedQName.Error(e), e)
    }
  }

  /**
    * Looks up the effect operation with qualified name `qname` in the namespace `ns0`.
    */
  private def lookupOp(qname: Name.QName, env: ListMap[String, Resolution], ns0: Name.NName, root: NamedAst.Root): Validation[NamedAst.Declaration.Op, ResolutionError] = {
    val opOpt = tryLookupName(qname, env, ns0, root)

    opOpt match {
      case Resolution.Declaration(op: NamedAst.Declaration.Op) :: Nil =>
        if (isOpAccessible(op, ns0)) {
          Validation.success(op)
        } else {
          Validation.toSoftFailure(op, ResolutionError.InaccessibleOp(op.sym, ns0, qname.loc))
        }
      case _ => Validation.toHardFailure(ResolutionError.UndefinedOp(qname, qname.loc))
    }
  }

  /**
    * Looks up the effect operation as a member of the given effect.
    */
  private def findOpInEffect(ident: Name.Ident, eff: NamedAst.Declaration.Effect): Validation[NamedAst.Declaration.Op, ResolutionError] = {
    val opOpt = eff.ops.find(o => o.sym.name == ident.name)
    opOpt match {
      case None =>
        val nname = eff.sym.namespace :+ eff.sym.name
        val qname = Name.mkQName(nname, ident.name, SourceLocation.Unknown)
        Validation.toHardFailure(ResolutionError.UndefinedOp(qname, ident.loc))
      case Some(op) =>
        Validation.success(op)
    }
  }

  /**
    * Finds the enum case that matches the given qualified name `qname` and `tag` in the namespace `ns0`.
    */
  private def lookupTag(qname: Name.QName, env: ListMap[String, Resolution], ns0: Name.NName, root: NamedAst.Root): Result[NamedAst.Declaration.Case, ResolutionError.UndefinedTag] = {
    // look up the name
    val matches = tryLookupName(qname, env, ns0, root) collect {
      case Resolution.Declaration(c: NamedAst.Declaration.Case) => c
    }

    matches match {
      // Case 0: No matches. Error.
      case Nil => Result.Err(ResolutionError.UndefinedTag(qname.ident.name, ns0, qname.loc))
      // Case 1: Exactly one match. Success.
      case caze :: _ => Result.Ok(caze)
      // Case 2: Multiple matches. Error
      case cazes => throw InternalCompilerException(s"unexpected duplicate tag: '$qname'.", qname.loc)
    }
    // TODO NS-REFACTOR check accessibility
  }

  /**
    * Finds the restrictable enum case that matches the given qualified name `qname` and `tag` in the namespace `ns0`.
    */
  private def lookupRestrictableTag(qname: Name.QName, env: ListMap[String, Resolution], ns0: Name.NName, root: NamedAst.Root): Validation[NamedAst.Declaration.RestrictableCase, ResolutionError] = {
    // look up the name
    val matches = tryLookupName(qname, env, ns0, root) collect {
      case Resolution.Declaration(c: NamedAst.Declaration.RestrictableCase) => c
    }

    matches match {
      // Case 0: No matches. Error.
      case Nil => Validation.toHardFailure(ResolutionError.UndefinedRestrictableTag(qname.ident.name, ns0, qname.loc))
      // Case 1: Exactly one match. Success.
      case caze :: Nil =>
        Validation.success(caze)
      // Case 2: Multiple matches. Error
      case cazes => throw InternalCompilerException(s"unexpected duplicate tag: ${qname}", qname.loc)
    }
    // TODO NS-REFACTOR check accessibility
  }

  /**
    * Looks up the restrictable enum name.
    */
  private def lookupRestrictableEnum(qname: Name.QName, env: ListMap[String, Resolution], ns0: Name.NName, root: NamedAst.Root): Validation[NamedAst.Declaration.RestrictableEnum, ResolutionError] = {
    val matches = tryLookupName(qname, env, ns0, root) collect {
      case Resolution.Declaration(c: NamedAst.Declaration.RestrictableEnum) => c
    }

    matches match {
      case Nil => Validation.toHardFailure(ResolutionError.UndefinedRestrictableType(qname, ns0, qname.loc))
      case enum :: _ => Validation.success(enum)
    }
  }

  /**
    * Returns `true` iff the given type `tpe0` is the Unit type.
    */
  def isUnitType(tpe: NamedAst.Type): Boolean = tpe match {
    case NamedAst.Type.Unit(loc) => true
    case _ => false
  }

  /**
    * Partially resolves the given type `tpe0` in the given namespace `ns0`.
    *
    * Type aliases are given temporary placeholders.
    */
  private def semiResolveType(tpe0: NamedAst.Type, wildness: Wildness, env: ListMap[String, Resolution], ns0: Name.NName, root: NamedAst.Root)(implicit flix: Flix): Validation[UnkindedType, ResolutionError] = {
    def visit(tpe0: NamedAst.Type): Validation[UnkindedType, ResolutionError] = tpe0 match {
      case NamedAst.Type.Var(ident, loc) =>
        lookupTypeVar(ident, wildness, env) match {
          case Result.Ok(sym) => Validation.success(UnkindedType.Var(sym, loc))
          case Result.Err(e) =>
            // Note: We assume the default type variable has kind Star.
            Validation.toSoftFailure(UnkindedType.Cst(TypeConstructor.Error(Kind.Star), loc), e)
        }

      case NamedAst.Type.Unit(loc) => Validation.success(UnkindedType.Cst(TypeConstructor.Unit, loc))

      case NamedAst.Type.Ambiguous(qname, loc) if qname.isUnqualified => qname.ident.name match {
        // Basic Types
        case "Void" => Validation.success(UnkindedType.Cst(TypeConstructor.Void, loc))
        case "Unit" => Validation.success(UnkindedType.Cst(TypeConstructor.Unit, loc))
        case "Null" => Validation.success(UnkindedType.Cst(TypeConstructor.Null, loc))
        case "Bool" => Validation.success(UnkindedType.Cst(TypeConstructor.Bool, loc))
        case "Char" => Validation.success(UnkindedType.Cst(TypeConstructor.Char, loc))
        case "Float32" => Validation.success(UnkindedType.Cst(TypeConstructor.Float32, loc))
        case "Float64" => Validation.success(UnkindedType.Cst(TypeConstructor.Float64, loc))
        case "BigDecimal" => Validation.success(UnkindedType.Cst(TypeConstructor.BigDecimal, loc))
        case "Int8" => Validation.success(UnkindedType.Cst(TypeConstructor.Int8, loc))
        case "Int16" => Validation.success(UnkindedType.Cst(TypeConstructor.Int16, loc))
        case "Int32" => Validation.success(UnkindedType.Cst(TypeConstructor.Int32, loc))
        case "Int64" => Validation.success(UnkindedType.Cst(TypeConstructor.Int64, loc))
        case "BigInt" => Validation.success(UnkindedType.Cst(TypeConstructor.BigInt, loc))
        case "String" => Validation.success(UnkindedType.Cst(TypeConstructor.Str, loc))
        case "Regex" => Validation.success(UnkindedType.Cst(TypeConstructor.Regex, loc))
        case "Sender" => Validation.success(UnkindedType.Cst(TypeConstructor.Sender, loc))
        case "Receiver" => Validation.success(UnkindedType.Cst(TypeConstructor.Receiver, loc))
        case "Lazy" => Validation.success(UnkindedType.Cst(TypeConstructor.Lazy, loc))
        case "Array" => Validation.success(UnkindedType.Cst(TypeConstructor.Array, loc))
        case "Vector" => Validation.success(UnkindedType.Cst(TypeConstructor.Vector, loc))
        case "Ref" => Validation.success(UnkindedType.Cst(TypeConstructor.Ref, loc))
        case "Region" => Validation.success(UnkindedType.Cst(TypeConstructor.RegionToStar, loc))

        // Disambiguate type.
        case typeName =>
          lookupType(qname, env, ns0, root) match {
            case TypeLookupResult.Enum(enum) => getEnumTypeIfAccessible(enum, ns0, loc)
            case TypeLookupResult.Struct(struct) => getStructTypeIfAccessible(struct, ns0, loc)
            case TypeLookupResult.RestrictableEnum(enum) => getRestrictableEnumTypeIfAccessible(enum, ns0, loc)
            case TypeLookupResult.TypeAlias(typeAlias) => getTypeAliasTypeIfAccessible(typeAlias, ns0, root, loc)
            case TypeLookupResult.Effect(eff) => getEffectTypeIfAccessible(eff, ns0, root, loc)
            case TypeLookupResult.JavaClass(clazz) => Validation.success(flixifyType(clazz, loc))
            case TypeLookupResult.AssocType(assoc) => getAssocTypeTypeIfAccessible(assoc, ns0, root, loc)
            case TypeLookupResult.NotFound =>
              Validation.toSoftFailure(UnkindedType.Error(loc), ResolutionError.UndefinedType(qname, ns0, loc))
          }
      }

      case NamedAst.Type.Ambiguous(qname, loc) =>
        // Disambiguate type.
        lookupType(qname, env, ns0, root) match {
          case TypeLookupResult.Enum(enum) => getEnumTypeIfAccessible(enum, ns0, loc)
          case TypeLookupResult.Struct(struct) => getStructTypeIfAccessible(struct, ns0, loc)
          case TypeLookupResult.RestrictableEnum(enum) => getRestrictableEnumTypeIfAccessible(enum, ns0, loc)
          case TypeLookupResult.TypeAlias(typeAlias) => getTypeAliasTypeIfAccessible(typeAlias, ns0, root, loc)
          case TypeLookupResult.Effect(eff) => getEffectTypeIfAccessible(eff, ns0, root, loc)
          case TypeLookupResult.JavaClass(clazz) => Validation.success(flixifyType(clazz, loc))
          case TypeLookupResult.AssocType(assoc) => getAssocTypeTypeIfAccessible(assoc, ns0, root, loc)
          case TypeLookupResult.NotFound =>
            Validation.toSoftFailure(UnkindedType.Error(loc), ResolutionError.UndefinedType(qname, ns0, loc))
        }

      case NamedAst.Type.Tuple(elms0, loc) =>
        val elmsVal = traverse(elms0)(tpe => visit(tpe))
        mapN(elmsVal) {
          elms => UnkindedType.mkTuple(elms, loc)
        }

      case NamedAst.Type.RecordRowEmpty(loc) =>
        Validation.success(UnkindedType.Cst(TypeConstructor.RecordRowEmpty, loc))

      case NamedAst.Type.RecordRowExtend(label, value, rest, loc) =>
        val vVal = visit(value)
        val rVal = visit(rest)
        mapN(vVal, rVal) {
          case (v, r) => UnkindedType.mkRecordRowExtend(label, v, r, loc)
        }

      case NamedAst.Type.Record(row, loc) =>
        val rVal = visit(row)
        mapN(rVal) {
          r => UnkindedType.mkRecord(r, loc)
        }

      case NamedAst.Type.SchemaRowEmpty(loc) =>
        Validation.success(UnkindedType.Cst(TypeConstructor.SchemaRowEmpty, loc))

      case NamedAst.Type.SchemaRowExtendWithAlias(qname, targs, rest, loc) =>
        // Lookup the type alias.
        flatMapN(lookupTypeAlias(qname, env, ns0, root)) {
          typeAlias =>
            val tVal = getTypeAliasTypeIfAccessible(typeAlias, ns0, root, loc)
            val tsVal = traverse(targs)(visit)
            val rVal = visit(rest)
            mapN(tVal, tsVal, rVal) {
              case (t, ts, r) =>
                val app = UnkindedType.mkApply(t, ts, loc)
                UnkindedType.mkSchemaRowExtend(Name.mkPred(qname.ident), app, r, loc)
            }
        }

      case NamedAst.Type.SchemaRowExtendWithTypes(ident, den, tpes, rest, loc) =>
        val tsVal = traverse(tpes)(visit)
        val rVal = visit(rest)
        mapN(tsVal, rVal) {
          case (ts, r) =>
            val pred = mkPredicate(den, ts, loc)
            UnkindedType.mkSchemaRowExtend(Name.mkPred(ident), pred, r, loc)
        }

      case NamedAst.Type.Schema(row, loc) =>
        val rVal = visit(row)
        mapN(rVal) {
          r => UnkindedType.mkSchema(r, loc)
        }

      case NamedAst.Type.Native(fqn, loc) =>
        mapN(lookupJvmClass(fqn, loc).toValidation) {
          case clazz => flixifyType(clazz, loc)
        }

      case NamedAst.Type.Arrow(tparams0, eff0, tresult0, loc) =>
        val tparamsVal = traverse(tparams0)(visit)
        val tresultVal = visit(tresult0)
        val effVal = traverseOpt(eff0)(visit)
        mapN(tparamsVal, tresultVal, effVal) {
          case (tparams, tresult, eff) => mkUncurriedArrowWithEffect(tparams, eff, tresult, loc)
        }

      case NamedAst.Type.Apply(base0, targ0, loc) =>
        val tpe1Val = visit(base0)
        val tpe2Val = visit(targ0)
        mapN(tpe1Val, tpe2Val) {
          case (tpe1, tpe2) => UnkindedType.Apply(tpe1, tpe2, loc)
        }

      case NamedAst.Type.True(loc) =>
        Validation.success(UnkindedType.Cst(TypeConstructor.True, loc))

      case NamedAst.Type.False(loc) =>
        Validation.success(UnkindedType.Cst(TypeConstructor.False, loc))

      case NamedAst.Type.Not(tpe, loc) =>
        mapN(visit(tpe)) {
          case t => mkNot(t, loc)
        }

      case NamedAst.Type.And(tpe1, tpe2, loc) =>
        mapN(visit(tpe1), visit(tpe2)) {
          case (t1, t2) => mkAnd(t1, t2, loc)
        }

      case NamedAst.Type.Or(tpe1, tpe2, loc) =>
        mapN(visit(tpe1), visit(tpe2)) {
          case (t1, t2) => mkOr(t1, t2, loc)
        }

      case NamedAst.Type.Complement(tpe, loc) =>
        mapN(visit(tpe)) {
          t => mkComplement(t, loc)
        }

      case NamedAst.Type.Union(tpe1, tpe2, loc) =>
        mapN(visit(tpe1), visit(tpe2)) {
          case (t1, t2) => mkUnion(t1, t2, loc)
        }

      case NamedAst.Type.Intersection(tpe1, tpe2, loc) =>
        mapN(visit(tpe1), visit(tpe2)) {
          case (t1, t2) => mkIntersection(t1, t2, loc)
        }

      case NamedAst.Type.Pure(loc) =>
        Validation.success(UnkindedType.Cst(TypeConstructor.Pure, loc))

      case NamedAst.Type.CaseSet(cases0, loc) =>
        val casesVal = traverse(cases0)(lookupRestrictableTag(_, env, ns0, root))
        mapN(casesVal) {
          case cases => UnkindedType.CaseSet(cases.map(_.sym), loc)
        }

      case NamedAst.Type.CaseComplement(tpe, loc) =>
        mapN(visit(tpe)) {
          t => UnkindedType.CaseComplement(t, loc)
        }

      case NamedAst.Type.CaseUnion(tpe1, tpe2, loc) =>
        mapN(visit(tpe1), visit(tpe2)) {
          case (t1, t2) => UnkindedType.CaseUnion(t1, t2, loc)
        }

      case NamedAst.Type.CaseIntersection(tpe1, tpe2, loc) =>
        mapN(visit(tpe1), visit(tpe2)) {
          case (t1, t2) => UnkindedType.CaseIntersection(t1, t2, loc)
        }

      case NamedAst.Type.Ascribe(t0, kind0, loc) =>
        val tVal = visit(t0)
        val kindVal = resolveKind(kind0, env, ns0, root)
        mapN(tVal, kindVal) {
          (t, kind) => UnkindedType.Ascribe(t, kind, loc)
        }

      case NamedAst.Type.Error(loc) =>
        Validation.success(UnkindedType.Error(loc))

    }

    visit(tpe0)
  }

  /**
    * Finishes resolving the partially resolved type `tpe0`.
    *
    * Replaces type alias placeholders with the real type aliases.
    */
  private def finishResolveType(tpe0: UnkindedType, taenv: Map[Symbol.TypeAliasSym, ResolvedAst.Declaration.TypeAlias]): Validation[UnkindedType, ResolutionError] = {

    /**
      * Performs beta-reduction on the given type alias.
      * The list of arguments must be the same length as the alias's parameters.
      */
    def applyAlias(alias: ResolvedAst.Declaration.TypeAlias, args: List[UnkindedType], cstLoc: SourceLocation): UnkindedType = {
      val map = alias.tparams.tparams.map(_.sym).zip(args).toMap[Symbol.UnkindedTypeVarSym, UnkindedType]
      val tpe = alias.tpe.map(map)
      val cst = Ast.AliasConstructor(alias.sym, cstLoc)
      UnkindedType.Alias(cst, args, tpe, tpe0.loc)
    }

    val baseType = tpe0.baseType
    val targs = tpe0.typeArguments

    baseType match {
      case UnkindedType.UnappliedAlias(sym, loc) =>
        val alias = taenv(sym)
        val tparams = alias.tparams.tparams
        val numParams = tparams.length
        if (targs.length < numParams) {
          // Case 1: The type alias is under-applied.
          Validation.toSoftFailure(UnkindedType.Error(loc), ResolutionError.UnderAppliedTypeAlias(sym, loc))
        } else {
          // Case 2: The type alias is fully applied.
          // Apply the types within the alias, then apply any leftover types.
          mapN(traverse(targs)(finishResolveType(_, taenv))) {
            resolvedArgs =>
              val (usedArgs, extraArgs) = resolvedArgs.splitAt(numParams)
              UnkindedType.mkApply(applyAlias(alias, usedArgs, loc), extraArgs, tpe0.loc)
          }
        }

      case UnkindedType.UnappliedAssocType(sym, loc) =>
        targs match {
          // Case 1: The associated type is under-applied.
          case Nil => Validation.toSoftFailure(UnkindedType.Error(loc), ResolutionError.UnderAppliedAssocType(sym, loc))

          // Case 2: The associated type is fully applied.
          // Apply the types first type inside the assoc type, then apply any leftover types.
          case targHead :: targTail =>
            val targHeadVal = finishResolveType(targHead, taenv)
            val targTailVal = traverse(targTail)(finishResolveType(_, taenv))
            flatMapN(targHeadVal, targTailVal) {
              case (targHd: UnkindedType.Var, targTl) =>
                val cst = Ast.AssocTypeConstructor(sym, loc)
                val assoc = UnkindedType.AssocType(cst, targHd, tpe0.loc)
                Validation.success(UnkindedType.mkApply(assoc, targTl, tpe0.loc))
              case _ =>
                Validation.toSoftFailure(UnkindedType.Error(loc), ResolutionError.IllegalAssocTypeApplication(tpe0.loc))
            }
        }

      case _: UnkindedType.Var =>
        mapN(traverse(targs)(finishResolveType(_, taenv))) {
          resolvedArgs => UnkindedType.mkApply(baseType, resolvedArgs, tpe0.loc)
        }

      case _: UnkindedType.Cst =>
        mapN(traverse(targs)(finishResolveType(_, taenv))) {
          resolvedArgs => UnkindedType.mkApply(baseType, resolvedArgs, tpe0.loc)
        }

      case _: UnkindedType.Enum =>
        mapN(traverse(targs)(finishResolveType(_, taenv))) {
          resolvedArgs => UnkindedType.mkApply(baseType, resolvedArgs, tpe0.loc)
        }

      case _: UnkindedType.Struct =>
        mapN(traverse(targs)(finishResolveType(_, taenv))) {
          resolvedArgs => UnkindedType.mkApply(baseType, resolvedArgs, tpe0.loc)
        }

      case _: UnkindedType.RestrictableEnum =>
        mapN(traverse(targs)(finishResolveType(_, taenv))) {
          resolvedArgs => UnkindedType.mkApply(baseType, resolvedArgs, tpe0.loc)
        }

      case _: UnkindedType.CaseSet =>
        mapN(traverse(targs)(finishResolveType(_, taenv))) {
          resolvedArgs => UnkindedType.mkApply(baseType, resolvedArgs, tpe0.loc)
        }

      case UnkindedType.Arrow(eff, arity, loc) =>
        val effVal = traverseOpt(eff)(finishResolveType(_, taenv))
        val targsVal = traverse(targs)(finishResolveType(_, taenv))
        mapN(effVal, targsVal) {
          case (p, ts) => UnkindedType.mkApply(UnkindedType.Arrow(p, arity, loc), ts, tpe0.loc)
        }

      case UnkindedType.CaseComplement(tpe, loc) =>
        val tpeVal = finishResolveType(tpe, taenv)
        val targsVal = traverse(targs)(finishResolveType(_, taenv))
        mapN(tpeVal, targsVal) {
          case (t, ts) => UnkindedType.mkApply(UnkindedType.CaseComplement(t, loc), ts, tpe0.loc)
        }

      case UnkindedType.CaseUnion(tpe1, tpe2, loc) =>
        val tpe1Val = finishResolveType(tpe1, taenv)
        val tpe2Val = finishResolveType(tpe2, taenv)
        val targsVal = traverse(targs)(finishResolveType(_, taenv))
        mapN(tpe1Val, tpe2Val, targsVal) {
          case (t1, t2, ts) => UnkindedType.mkApply(UnkindedType.CaseUnion(t1, t2, loc), ts, tpe0.loc)
        }

      case UnkindedType.CaseIntersection(tpe1, tpe2, loc) =>
        val tpe1Val = finishResolveType(tpe1, taenv)
        val tpe2Val = finishResolveType(tpe2, taenv)
        val targsVal = traverse(targs)(finishResolveType(_, taenv))
        mapN(tpe1Val, tpe2Val, targsVal) {
          case (t1, t2, ts) => UnkindedType.mkApply(UnkindedType.CaseIntersection(t1, t2, loc), ts, tpe0.loc)
        }

      case UnkindedType.Ascribe(tpe, kind, loc) =>
        val tpeVal = finishResolveType(tpe, taenv)
        val targsVal = traverse(targs)(finishResolveType(_, taenv))
        mapN(tpeVal, targsVal) {
          case (t, ts) => UnkindedType.mkApply(UnkindedType.Ascribe(t, kind, loc), ts, tpe0.loc)
        }

      case _: UnkindedType.Error =>
        mapN(traverse(targs)(finishResolveType(_, taenv))) {
          resolvedArgs => UnkindedType.mkApply(baseType, resolvedArgs, tpe0.loc)
        }

      case _: UnkindedType.Apply => throw InternalCompilerException("unexpected type application", baseType.loc)
      case _: UnkindedType.Alias => throw InternalCompilerException("unexpected resolved alias", baseType.loc)
      case _: UnkindedType.AssocType => throw InternalCompilerException("unexpected resolved associated type", baseType.loc)
    }
  }

  /**
    * Performs name resolution on the given type `tpe0` in the given namespace `ns0`.
    */
  def resolveType(tpe0: NamedAst.Type, wildness: Wildness, env: ListMap[String, Resolution], taenv: Map[Symbol.TypeAliasSym, ResolvedAst.Declaration.TypeAlias], ns0: Name.NName, root: NamedAst.Root)(implicit flix: Flix): Validation[UnkindedType, ResolutionError] = {
    val tVal = semiResolveType(tpe0, wildness, env, ns0, root)
    flatMapN(tVal) {
      t => finishResolveType(t, taenv)
    }
  }

  /**
    * The result of looking up an ambiguous type.
    */
  private sealed trait TypeLookupResult {
    /**
      * Returns `other` if this result is [[TypeLookupResult.NotFound]].
      *
      * Otherwise, returns this result.
      */
    def orElse(other: => TypeLookupResult): TypeLookupResult = this match {
      case res: TypeLookupResult.Enum => res
      case res: TypeLookupResult.Struct => res
      case res: TypeLookupResult.RestrictableEnum => res
      case res: TypeLookupResult.TypeAlias => res
      case res: TypeLookupResult.Effect => res
      case res: TypeLookupResult.JavaClass => res
      case res: TypeLookupResult.AssocType => res
      case TypeLookupResult.NotFound => other
    }
  }

  private object TypeLookupResult {
    /**
      * The result is an enum.
      */
    case class Enum(enum0: NamedAst.Declaration.Enum) extends TypeLookupResult

    /**
      * The result is an struct.
      */
    case class Struct(struct0: NamedAst.Declaration.Struct) extends TypeLookupResult

    /**
      * The result is a restrictable enum.
      */
    case class RestrictableEnum(enum0: NamedAst.Declaration.RestrictableEnum) extends TypeLookupResult

    /**
      * The result is a type alias.
      */
    case class TypeAlias(typeAlias: NamedAst.Declaration.TypeAlias) extends TypeLookupResult

    /**
      * The result is an effect.
      */
    case class Effect(eff: NamedAst.Declaration.Effect) extends TypeLookupResult

    /**
      * The result is a Java class.
      */
    case class JavaClass(clazz: Class[_]) extends TypeLookupResult

    /**
      * The result is an associated type constructor.
      */
    case class AssocType(assoc: NamedAst.Declaration.AssocTypeSig) extends TypeLookupResult

    /**
      * The type cannot be found.
      */
    case object NotFound extends TypeLookupResult
  }


  /**
    * Looks up the ambiguous type.
    */
  private def lookupType(qname: Name.QName, env: ListMap[String, Resolution], ns0: Name.NName, root: NamedAst.Root): TypeLookupResult = {
    tryLookupName(qname, env, ns0, root).collectFirst {
      case Resolution.Declaration(alias: NamedAst.Declaration.TypeAlias) =>
        // Case 1: found a type alias
        TypeLookupResult.TypeAlias(alias)
      case Resolution.Declaration(enum: NamedAst.Declaration.Enum) =>
        // Case 2: found an enum
        TypeLookupResult.Enum(enum)
      case Resolution.Declaration(struct: NamedAst.Declaration.Struct) =>
        // Case 3: found a struct
        TypeLookupResult.Struct(struct)
      case Resolution.Declaration(enum: NamedAst.Declaration.RestrictableEnum) =>
        // Case 4: found a restrictable enum
        TypeLookupResult.RestrictableEnum(enum)
      case Resolution.Declaration(effect: NamedAst.Declaration.Effect) =>
        // Case 5: found an effect
        TypeLookupResult.Effect(effect)
      case Resolution.Declaration(assoc: NamedAst.Declaration.AssocTypeSig) =>
        // Case 6: found an associated type
        TypeLookupResult.AssocType(assoc)
      case Resolution.JavaClass(clazz) =>
        // Case 7: found a Java class
        TypeLookupResult.JavaClass(clazz)
    }.getOrElse(TypeLookupResult.NotFound)
  }

  /**
    * Optionally returns the type alias with the given `name` in the given namespace `ns0`.
    */
  private def lookupTypeAlias(qname: Name.QName, env: ListMap[String, Resolution], ns0: Name.NName, root: NamedAst.Root): Validation[NamedAst.Declaration.TypeAlias, ResolutionError] = {
    val symOpt = tryLookupName(qname, env, ns0, root)

    symOpt.collectFirst {
      case Resolution.Declaration(alias: NamedAst.Declaration.TypeAlias) => getTypeAliasIfAccessible(alias, ns0, qname.loc)
    }.getOrElse(Validation.toHardFailure(ResolutionError.UndefinedNameUnrecoverable(qname, ns0, Map.empty, isUse = false, qname.loc)))
  }

  /**
    * Optionally returns the associated type signature with the given `name` in the given namespace `ns0`.
    */
  private def lookupAssocType(qname: Name.QName, env: ListMap[String, Resolution], ns0: Name.NName, root: NamedAst.Root): Validation[NamedAst.Declaration.AssocTypeSig, ResolutionError] = {
    val symOpt = tryLookupName(qname, env, ns0, root)

    symOpt.collectFirst {
      case Resolution.Declaration(assoc: NamedAst.Declaration.AssocTypeSig) => getAssocTypeIfAccessible(assoc, ns0, qname.loc)
    }.getOrElse(Validation.toHardFailure(ResolutionError.UndefinedNameUnrecoverable(qname, ns0, Map.empty, isUse = false, qname.loc)))
  }

  /**
    * Looks up the definition or signature with qualified name `qname` in the namespace `ns0`.
    */
  private def lookupEffect(qname: Name.QName, env: ListMap[String, Resolution], ns0: Name.NName, root: NamedAst.Root): Result[NamedAst.Declaration.Effect, UndefinedEffect] = {
    val effOpt = tryLookupName(qname, env, ns0, root).collectFirst {
      case Resolution.Declaration(eff: NamedAst.Declaration.Effect) => eff
    }

    effOpt match {
      case None => Result.Err(ResolutionError.UndefinedEffect(qname, ns0, qname.loc))
      case Some(decl) => Result.Ok(decl)
    }
  }

  /**
    * Looks up the type variable with the given name.
    */
  private def lookupTypeVar(ident: Name.Ident, wildness: Wildness, env: ListMap[String, Resolution])(implicit flix: Flix): Result[Symbol.UnkindedTypeVarSym, ResolutionError with Recoverable] = {
    if (ident.isWild) {
      wildness match {
        case Wildness.AllowWild =>
          Result.Ok(Symbol.freshUnkindedTypeVarSym(VarText.SourceText(ident.name), isRegion = false, ident.loc))
        case Wildness.ForbidWild =>
          Result.Err(ResolutionError.IllegalWildType(ident, ident.loc))
      }
    } else {
      val typeVarOpt = env(ident.name).collectFirst {
        case Resolution.TypeVar(sym) => sym
      }
      typeVarOpt match {
        case Some(sym) => Result.Ok(sym)
        case None => Result.Err(ResolutionError.UndefinedTypeVar(ident.name, ident.loc))
      }
    }
  }

  /**
    * Returns the list of symbols this name points to, ordered from most closely declared to furthest.
    */
  private def tryLookupName(qname: Name.QName, env: ListMap[String, Resolution], ns0: Name.NName, root: NamedAst.Root): List[Resolution] = {
    if (qname.isUnqualified) {
      // Case 1: Unqualified name.

      // Gather names according to priority:
      // 1st priority: imported names
      val envNames = env(qname.ident.name)

      // 2nd priority: names in the current namespace
      val localNames = root.symbols.getOrElse(ns0, Map.empty).getOrElse(qname.ident.name, Nil).map(Resolution.Declaration)

      // 3rd priority: the name of the current namespace
      val currentNamespace = {
        if (ns0.idents.lastOption.contains(qname.ident)) {
          // Case 1.1.1.1: We are referring to the current namespace. Use that.
          root.symbols.getOrElse(Name.mkUnlocatedNName(ns0.parts.init), Map.empty).getOrElse(ns0.parts.last, Nil).map(Resolution.Declaration)
        } else {
          Nil
        }
      }

      // 4th priority: names in the root namespace
      val rootNames = root.symbols.getOrElse(Name.RootNS, Map.empty).getOrElse(qname.ident.name, Nil).map(Resolution.Declaration)

      envNames ::: localNames ::: currentNamespace ::: rootNames

    } else {
      // Case 2. Qualified name. Look it up directly.
      tryLookupQualifiedName(qname, env, ns0, root).getOrElse(Nil).map(Resolution.Declaration)
    }
  }

  /**
    * Looks up the qualified name in the given root.
    */
  private def tryLookupQualifiedName(qname0: Name.QName, env: ListMap[String, Resolution], ns0: Name.NName, root: NamedAst.Root): Option[List[NamedAst.Declaration]] = {
    // First resolve the root of the qualified name
    val head = qname0.namespace.parts.head
    tryLookupModule(head, env, ns0, root) match {
      case None => None
      case Some(prefix) =>
        val ns = prefix ::: qname0.namespace.parts.tail
        val qname = Name.mkQName(ns, qname0.ident.name, SourceLocation.Unknown)
        root.symbols.getOrElse(qname.namespace, Map.empty).get(qname.ident.name)
    }
  }

  /**
    * Looks up the given module in the root.
    */
  private def tryLookupModule(name: String, env: ListMap[String, Resolution], ns0: Name.NName, root: NamedAst.Root): Option[List[String]] = {
    // First see if there's a module with this name imported into our environment
    env(name).collectFirst {
      case Resolution.Declaration(ns: NamedAst.Declaration.Namespace) => ns.sym.ns
      case Resolution.Declaration(trt: NamedAst.Declaration.Trait) => trt.sym.namespace :+ trt.sym.name
      case Resolution.Declaration(enum: NamedAst.Declaration.Enum) => enum.sym.namespace :+ enum.sym.name
      case Resolution.Declaration(struct: NamedAst.Declaration.Struct) => struct.sym.namespace :+ struct.sym.name
      case Resolution.Declaration(enum: NamedAst.Declaration.RestrictableEnum) => enum.sym.namespace :+ enum.sym.name
      case Resolution.Declaration(eff: NamedAst.Declaration.Effect) => eff.sym.namespace :+ eff.sym.name
    }.orElse {
      // Then see if there's a module with this name declared in our namespace
      root.symbols.getOrElse(ns0, Map.empty).getOrElse(name, Nil).collectFirst {
        case Declaration.Namespace(sym, usesAndImports, decls, loc) => sym.ns
        case Declaration.Trait(doc, ann, mod, sym, tparam, superClasses, _, sigs, laws, loc) => sym.namespace :+ sym.name
        case Declaration.Enum(doc, ann, mod, sym, tparams, derives, cases, loc) => sym.namespace :+ sym.name
        case Declaration.Struct(doc, ann, mod, sym, tparams, fields, loc) => sym.namespace :+ sym.name
        case Declaration.RestrictableEnum(doc, ann, mod, sym, ident, tparams, derives, cases, loc) => sym.namespace :+ sym.name
        case Declaration.Effect(doc, ann, mod, sym, ops, loc) => sym.namespace :+ sym.name
      }
    }.orElse {
      // Then see if there's a module with this name declared in the root namespace
      root.symbols.getOrElse(Name.RootNS, Map.empty).getOrElse(name, Nil).collectFirst {
        case Declaration.Namespace(sym, usesAndImports, decls, loc) => sym.ns
        case Declaration.Trait(doc, ann, mod, sym, tparam, superTraits, _, sigs, laws, loc) => sym.namespace :+ sym.name
        case Declaration.Enum(doc, ann, mod, sym, tparams, derives, cases, loc) => sym.namespace :+ sym.name
        case Declaration.Struct(doc, ann, mod, sym, tparams, fields, loc) => sym.namespace :+ sym.name
        case Declaration.RestrictableEnum(doc, ann, mod, sym, ident, tparams, derives, cases, loc) => sym.namespace :+ sym.name
        case Declaration.Effect(doc, ann, mod, sym, ops, loc) => sym.namespace :+ sym.name
      }
    }
  }

  /**
    * Looks up the qualified name in the given root.
    */
  private def lookupQualifiedName(qname: Name.QName, env: ListMap[String, Resolution], ns0: Name.NName, root: NamedAst.Root): Validation[List[NamedAst.Declaration], ResolutionError] = {
    tryLookupQualifiedName(qname, env, ns0, root) match {
      case None => Validation.toHardFailure(ResolutionError.UndefinedNameUnrecoverable(qname, ns0, Map.empty, isUse = false, qname.loc))
      case Some(decl) => Validation.success(decl)
    }
  }

  /**
    * Determines if the trait is accessible from the namespace.
    *
    * Accessibility depends on the modifiers on the trait
    * and the accessing namespace's relation to the trait namespace:
    *
    * |            | same | child | other |
    * |------------|------|-------|-------|
    * | (none)     | A    | A     | I     |
    * | sealed     | A    | S     | I     |
    * | pub        | A    | A     | A     |
    * | pub sealed | A    | S     | S     |
    *
    * (A: Accessible, S: Sealed, I: Inaccessible)
    */
  private def getTraitAccessibility(trait0: NamedAst.Declaration.Trait, ns0: Name.NName): TraitAccessibility = {

    val traitNs = trait0.sym.namespace
    val accessingNs = ns0.idents.map(_.name)

    if (traitNs == accessingNs) {
      // Case 1: We're in the same namespace: Accessible
      TraitAccessibility.Accessible
    } else if (!trait0.mod.isPublic && !accessingNs.startsWith(traitNs)) {
      // Case 2: The trait is private and we're in unrelated namespaces: Inaccessible
      TraitAccessibility.Inaccessible
    } else if (trait0.mod.isSealed) {
      // Case 3: The trait is accessible but sealed
      TraitAccessibility.Sealed
    } else {
      // Case 4: The trait is otherwise accessible
      TraitAccessibility.Accessible
    }
  }

  /**
    * Determines if the definition is accessible from the namespace.
    *
    * A definition `defn0` is accessible from a namespace `ns0` if:
    *
    * (a) the definition is marked public, or
    * (b) the definition is defined in the namespace `ns0` itself or in a parent of `ns0`.
    */
  private def isDefAccessible(defn0: NamedAst.Declaration.Def, ns0: Name.NName): Boolean = {
    //
    // Check if the definition is marked public.
    //
    if (defn0.spec.mod.isPublic)
      return true

    //
    // Check if the definition is defined in `ns0` or in a parent of `ns0`.
    //
    val prefixNs = defn0.sym.namespace
    val targetNs = ns0.idents.map(_.name)
    if (targetNs.startsWith(prefixNs))
      return true

    //
    // The definition is not accessible.
    //
    false
  }

  /**
    * Determines if the signature is accessible from the namespace.
    *
    * A signature `sig0` is accessible from a namespace `ns0` if:
    *
    * (a) the signature is marked public, or
    * (b) the signature is defined in the namespace `ns0` itself or in a parent of `ns0`.
    */
  private def isSigAccessible(sig0: NamedAst.Declaration.Sig, ns0: Name.NName): Boolean = {
    //
    // Check if the definition is marked public.
    //
    if (sig0.spec.mod.isPublic)
      return true

    //
    // Check if the definition is defined in `ns0` or in a parent of `ns0`.
    //
    val prefixNs = sig0.sym.trt.namespace :+ sig0.sym.trt.name
    val targetNs = ns0.idents.map(_.name)
    if (targetNs.startsWith(prefixNs))
      return true

    //
    // The definition is not accessible.
    //
    false
  }


  /**
    * Determines if the operation is accessible from the namespace.
    *
    * An operation `op0` is accessible from a namespace `ns0` if:
    *
    * (a) the operation is marked public, or
    * (b) the operation is defined in the namespace `ns0` itself or in a parent of `ns0`.
    */
  def isOpAccessible(op0: NamedAst.Declaration.Op, ns0: Name.NName): Boolean = {
    //
    // Check if the definition is marked public.
    //
    if (op0.spec.mod.isPublic)
      return true

    //
    // Check if the definition is defined in `ns0` or in a parent of `ns0`.
    //
    val prefixNs = op0.sym.eff.namespace :+ op0.sym.eff.name
    val targetNs = ns0.idents.map(_.name)
    if (targetNs.startsWith(prefixNs))
      return true

    //
    // The definition is not accessible.
    //
    false
  }

  /**
    * Successfully returns the given `enum0` if it is accessible from the given namespace `ns0`.
    *
    * Otherwise fails with a resolution error.
    *
    * An enum is accessible from a namespace `ns0` if:
    *
    * (a) the definition is marked public, or
    * (b) the definition is defined in the namespace `ns0` itself or in a parent of `ns0`.
    */
  private def getEnumIfAccessible(enum0: NamedAst.Declaration.Enum, ns0: Name.NName, loc: SourceLocation): Validation[NamedAst.Declaration.Enum, ResolutionError] = {
    //
    // Check if the definition is marked public.
    //
    if (enum0.mod.isPublic)
      return Validation.success(enum0)

    //
    // Check if the enum is defined in `ns0` or in a parent of `ns0`.
    //
    val prefixNs = enum0.sym.namespace
    val targetNs = ns0.idents.map(_.name)
    if (targetNs.startsWith(prefixNs))
      return Validation.success(enum0)

    //
    // The enum is not accessible.
    //
    Validation.toSoftFailure(enum0, ResolutionError.InaccessibleEnum(enum0.sym, ns0, loc))
  }

  /**
    * Successfully returns the given `struct0` if it is accessible from the given namespace `ns0`.
    *
    * Otherwise fails with a resolution error.
    *
    * A struct is accessible from a namespace `ns0` if:
    *
    * (a) the definition is marked public, or
    * (b) the definition is defined in the namespace `ns0` itself or in a parent of `ns0`.
    */
  private def getStructIfAccessible(struct0: NamedAst.Declaration.Struct, ns0: Name.NName, loc: SourceLocation): Validation[NamedAst.Declaration.Struct, ResolutionError] = {
    //
    // Check if the definition is marked public.
    //
    if (struct0.mod.isPublic)
      return Validation.success(struct0)

    //
    // Check if the struct is defined in `ns0` or in a parent of `ns0`.
    //
    val prefixNs = struct0.sym.namespace
    val targetNs = ns0.idents.map(_.name)
    if (targetNs.startsWith(prefixNs))
      return Validation.success(struct0)

    //
    // The struct is not accessible.
    //
    Validation.toSoftFailure(struct0, ResolutionError.InaccessibleStruct(struct0.sym, ns0, loc))
  }


  /**
    * Successfully returns the given `enum0` if it is accessible from the given namespace `ns0`.
    *
    * Otherwise fails with a resolution error.
    *
    * An enum is accessible from a namespace `ns0` if:
    *
    * (a) the definition is marked public, or
    * (b) the definition is defined in the namespace `ns0` itself or in a parent of `ns0`.
    */
  def getRestrictableEnumIfAccessible(enum0: NamedAst.Declaration.RestrictableEnum, ns0: Name.NName, loc: SourceLocation): Validation[NamedAst.Declaration.RestrictableEnum, ResolutionError] = {
    //
    // Check if the definition is marked public.
    //
    if (enum0.mod.isPublic)
      return Validation.success(enum0)


    //
    // Check if the enum is defined in `ns0` or in a parent of `ns0`.
    //
    val prefixNs = enum0.sym.namespace
    val targetNs = ns0.idents.map(_.name)
    if (targetNs.startsWith(prefixNs))
      return Validation.success(enum0)

    //
    // The enum is not accessible.
    //
    Validation.toHardFailure(ResolutionError.InaccessibleRestrictableEnum(enum0.sym, ns0, loc))
  }


  /**
    * Successfully returns the type of the given `enum0` if it is accessible from the given namespace `ns0`.
    *
    * Otherwise fails with a resolution error.
    */
  private def getEnumTypeIfAccessible(enum0: NamedAst.Declaration.Enum, ns0: Name.NName, loc: SourceLocation): Validation[UnkindedType, ResolutionError] =
    mapN(getEnumIfAccessible(enum0, ns0, loc)) {
      case enum => mkEnum(enum.sym, loc)
    }

  /**
    * Successfully returns the type of the given `struct0` if it is accessible from the given namespace `ns0`.
    *
    * Otherwise fails with a resolution error.
    */
  private def getStructTypeIfAccessible(struct0: NamedAst.Declaration.Struct, ns0: Name.NName, loc: SourceLocation): Validation[UnkindedType, ResolutionError] =
    mapN(getStructIfAccessible(struct0, ns0, loc)) {
      case struct => mkStruct(struct.sym, loc)
    }

  /**
    * Successfully returns the type of the given `enum0` if it is accessible from the given namespace `ns0`.
    *
    * Otherwise fails with a resolution error.
    */
  private def getRestrictableEnumTypeIfAccessible(enum0: NamedAst.Declaration.RestrictableEnum, ns0: Name.NName, loc: SourceLocation): Validation[UnkindedType, ResolutionError] =
    mapN(getRestrictableEnumIfAccessible(enum0, ns0, loc)) {
      case enum => mkRestrictableEnum(enum.sym, loc)
    }

  /**
    * Successfully returns the given type alias `alia0` if it is accessible from the given namespace `ns0`.
    *
    * Otherwise fails with a resolution error.
    *
    * An enum is accessible from a namespace `ns0` if:
    *
    * (a) the definition is marked public, or
    * (b) the definition is defined in the namespace `ns0` itself or in a parent of `ns0`.
    */
  private def getTypeAliasIfAccessible(alia0: NamedAst.Declaration.TypeAlias, ns0: Name.NName, loc: SourceLocation): Validation[NamedAst.Declaration.TypeAlias, ResolutionError] = {
    //
    // Check if the definition is marked public.
    //
    if (alia0.mod.isPublic)
      return Validation.success(alia0)

    //
    // Check if the type alias is defined in `ns0` or in a parent of `ns0`.
    //
    val prefixNs = alia0.sym.namespace
    val targetNs = ns0.idents.map(_.name)
    if (targetNs.startsWith(prefixNs))
      return Validation.success(alia0)

    //
    // The type alias is not accessible.
    //
    Validation.toSoftFailure(alia0, ResolutionError.InaccessibleTypeAlias(alia0.sym, ns0, loc))
  }

  /**
    * Successfully returns the type of the given type alias `alia0` if it is accessible from the given namespace `ns0`.
    *
    * Otherwise fails with a resolution error.
    */
  private def getTypeAliasTypeIfAccessible(alia0: NamedAst.Declaration.TypeAlias, ns0: Name.NName, root: NamedAst.Root, loc: SourceLocation): Validation[UnkindedType, ResolutionError] = {
    mapN(getTypeAliasIfAccessible(alia0, ns0, loc)) {
      alias => mkUnappliedTypeAlias(alias.sym, loc)
    }
  }

  /**
    * Successfully returns the given associated type `assoc0` if it is accessible from the given namespace `ns0`.
    *
    * Otherwise fails with a resolution error.
    *
    * An associated type is accessible from a namespace `ns0` if:
    *
    * (a) its trait is marked public, or
    * (b) the trait is defined in the namespace `ns0` itself or in a parent of `ns0`.
    */
  private def getAssocTypeIfAccessible(assoc0: NamedAst.Declaration.AssocTypeSig, ns0: Name.NName, loc: SourceLocation): Validation[NamedAst.Declaration.AssocTypeSig, ResolutionError] = {
    Validation.success(assoc0) // TODO ASSOC-TYPES check class accessibility
  }

  /**
    * Successfully returns the type of the given associated type `assoc0` if it is accessible from the given namespace `ns0`.
    *
    * Otherwise fails with a resolution error.
    */
  private def getAssocTypeTypeIfAccessible(assoc0: NamedAst.Declaration.AssocTypeSig, ns0: Name.NName, root: NamedAst.Root, loc: SourceLocation): Validation[UnkindedType, ResolutionError] = {
    mapN(getAssocTypeIfAccessible(assoc0, ns0, loc)) {
      assoc => mkUnappliedAssocType(assoc0.sym, loc)
    }
  }

  /**
    * Successfully returns the given `eff0` if it is accessible from the given namespace `ns0`.
    *
    * Otherwise fails with a resolution error.
    *
    * An effect is accessible from a namespace `ns0` if:
    *
    * (a) the definition is marked public, or
    * (b) the definition is defined in the namespace `ns0` itself or in a parent of `ns0`.
    */
  private def getEffectIfAccessible(eff0: NamedAst.Declaration.Effect, ns0: Name.NName, loc: SourceLocation): Validation[NamedAst.Declaration.Effect, ResolutionError] = {
    //
    // Check if the effect is marked public.
    //
    if (eff0.mod.isPublic)
      return Validation.success(eff0)

    //
    // Check if the effect is defined in `ns0` or in a parent of `ns0`.
    //
    val prefixNs = eff0.sym.namespace
    val targetNs = ns0.idents.map(_.name)
    if (targetNs.startsWith(prefixNs))
      return Validation.success(eff0)

    //
    // The effect is not accessible.
    //
    Validation.toSoftFailure(eff0, ResolutionError.InaccessibleEffect(eff0.sym, ns0, loc))
  }

  /**
    * Successfully returns the type of the given effect `eff0` if it is accessible from the given namespace `ns0`.
    *
    * Otherwise fails with a resolution error.
    */
  private def getEffectTypeIfAccessible(eff0: NamedAst.Declaration.Effect, ns0: Name.NName, root: NamedAst.Root, loc: SourceLocation): Validation[UnkindedType, ResolutionError] = {
    mapN(getEffectIfAccessible(eff0, ns0, loc)) {
      alias => mkEffect(alias.sym, loc)
    }
  }

  /**
    * Returns the class reflection object for the given `className`.
    */
  private def lookupJvmClass(className: String, loc: SourceLocation)(implicit flix: Flix): Result[Class[_], ResolutionError with Recoverable] = try {
    // Don't initialize the class; we don't want to execute static initializers.
    val initialize = false
    Result.Ok(Class.forName(className, initialize, flix.jarLoader))
  } catch {
    case ex: ClassNotFoundException => Result.Err(ResolutionError.UndefinedJvmClass(className, ex.getMessage, loc))
    case ex: NoClassDefFoundError => Result.Err(ResolutionError.UndefinedJvmClass(className, ex.getMessage, loc))
  }

  /**
    * Returns the class reflection object for the given `className`.
    */
  private def lookupJvmClass2(className: String, env0: ListMap[String, Resolution], loc: SourceLocation)(implicit flix: Flix): Result[Class[_], ResolutionError with Recoverable] = {
    lookupJvmClass(className, loc) match {
      case Result.Ok(clazz) => Result.Ok(clazz)
      case Result.Err(e) => env0.get(className) match {
        case Some(List(Resolution.JavaClass(clazz))) => Result.Ok(clazz)
        case _ => Result.Err(e)
      }
    }
  }

  /**
    * Returns the constructor reflection object for the given `clazz` and `signature`.
    */
  private def lookupJvmConstructor(clazz: Class[_], signature: List[Class[_]], loc: SourceLocation)(implicit flix: Flix): Result[Constructor[_], ResolutionError with Recoverable] = {
    try {
      // Lookup the constructor with the appropriate signature.
      Result.Ok(clazz.getConstructor(signature: _*))
    } catch {
      case ex: NoSuchMethodException => Result.Err(ResolutionError.UndefinedJvmConstructor(clazz, signature, clazz.getConstructors.toList, loc))
      // ClassNotFoundException:  Cannot happen because we already have the `Class` object.
      // NoClassDefFoundError:    Cannot happen because we already have the `Class` object.
    }
  }

  /**
    * Returns the method reflection object for the given `clazz`, `methodName`, and `signature`.
    */
  private def lookupJvmMethod(clazz: Class[_], methodName: String, signature: List[Class[_]], retTpe: UnkindedType, static: Boolean, loc: SourceLocation)(implicit flix: Flix): Result[Method, ResolutionError with Recoverable] = {
    try {
      // Lookup the method with the appropriate signature.
      val method = clazz.getMethod(methodName, signature: _*)

      // Check if the method should be and is static.
      if (static != Modifier.isStatic(method.getModifiers)) {
        throw new NoSuchMethodException()
      } else {
        // Check that the return type of the method matches the declared type.
        // We currently don't know how to handle all possible return types,
        // so only check the straightforward cases for now and succeed all others.
        // TODO move to typer
        val erasedRetTpe = UnkindedType.eraseAliases(retTpe)
        erasedRetTpe.baseType match {
          case UnkindedType.Cst(TypeConstructor.Unit, _) | UnkindedType.Cst(TypeConstructor.Bool, _) |
               UnkindedType.Cst(TypeConstructor.Char, _) | UnkindedType.Cst(TypeConstructor.Float32, _) |
               UnkindedType.Cst(TypeConstructor.Float64, _) | UnkindedType.Cst(TypeConstructor.BigDecimal, _) |
               UnkindedType.Cst(TypeConstructor.Int8, _) | UnkindedType.Cst(TypeConstructor.Int16, _) |
               UnkindedType.Cst(TypeConstructor.Int32, _) | UnkindedType.Cst(TypeConstructor.Int64, _) |
               UnkindedType.Cst(TypeConstructor.BigInt, _) | UnkindedType.Cst(TypeConstructor.Str, _) |
               UnkindedType.Cst(TypeConstructor.Regex, _) | UnkindedType.Cst(TypeConstructor.Native(_), _) =>

            val expectedTpe = UnkindedType.getFlixType(method.getReturnType)
            if (expectedTpe == erasedRetTpe)
              Result.Ok(method)
            else
              Result.Err(ResolutionError.MismatchedReturnType(clazz.getName, methodName, retTpe, expectedTpe, loc))

          case _ => Result.Ok(method)
        }
      }
    } catch {
      case ex: NoSuchMethodException =>
        val candidateMethods = clazz.getMethods.filter(m => m.getName == methodName).toList
        Result.Err(ResolutionError.UndefinedJvmMethod(clazz.getName, methodName, static, signature, candidateMethods, loc))
      // ClassNotFoundException:  Cannot happen because we already have the `Class` object.
      // NoClassDefFoundError:    Cannot happen because we already have the `Class` object.
    }
  }

  /**
    * Returns the class and field reflection objects for the given `className` and `fieldName`.
    */
  private def lookupJvmField(className: String, fieldName: String, static: Boolean, loc: SourceLocation)(implicit flix: Flix): Result[(Class[_], Field), ResolutionError with Recoverable] = {
    lookupJvmClass(className, loc).flatMap {
      case clazz =>
        try {
          // Lookup the field.
          val field = clazz.getField(fieldName)

          // Check if the field should be and is static.
          if (static == Modifier.isStatic(field.getModifiers))
            Result.Ok((clazz, field))
          else
            throw new NoSuchFieldException()
        } catch {
          case ex: NoSuchFieldException =>
            val candidateFields = clazz.getFields.toList
            Result.Err(ResolutionError.UndefinedJvmField(clazz.getName, fieldName, static, candidateFields, loc))
          // ClassNotFoundException:  Cannot happen because we already have the `Class` object.
          // NoClassDefFoundError:    Cannot happen because we already have the `Class` object.
        }
    }
  }

  /**
    * Performs name resolution on the given `signature`.
    */
  private def lookupSignature(signature: List[UnkindedType], loc: SourceLocation)(implicit flix: Flix): Validation[List[Class[_]], ResolutionError] = {
    Result.traverse(signature)(getJVMType(_, loc)).toValidation
  }

  /**
    * Returns the JVM type corresponding to the given Flix type `tpe`.
    *
    * A non-primitive Flix type is mapped to java.lang.Object.
    *
    * An array type is mapped to the corresponding array type.
    */
  private def getJVMType(tpe: UnkindedType, loc: SourceLocation)(implicit flix: Flix): Result[Class[_], ResolutionError] = {
    val erased = UnkindedType.eraseAliases(tpe)
    val baseType = erased.baseType
    baseType match {
      // Case 1: Constant: Match on the type.
      case UnkindedType.Cst(tc, _) => tc match {
        case TypeConstructor.Void =>
          // Flix `Void` is _not_ Java's `void`.
          Result.Err(ResolutionError.IllegalType(tpe, loc))

        case TypeConstructor.Unit => Result.Ok(Class.forName("java.lang.Object"))

        case TypeConstructor.Bool => Result.Ok(classOf[Boolean])

        case TypeConstructor.Char => Result.Ok(classOf[Char])

        case TypeConstructor.Float32 => Result.Ok(classOf[Float])

        case TypeConstructor.Float64 => Result.Ok(classOf[Double])

        case TypeConstructor.BigDecimal => Result.Ok(Class.forName("java.math.BigDecimal"))

        case TypeConstructor.Int8 => Result.Ok(classOf[Byte])

        case TypeConstructor.Int16 => Result.Ok(classOf[Short])

        case TypeConstructor.Int32 => Result.Ok(classOf[Int])

        case TypeConstructor.Int64 => Result.Ok(classOf[Long])

        case TypeConstructor.BigInt => Result.Ok(Class.forName("java.math.BigInteger"))

        case TypeConstructor.Str => Result.Ok(Class.forName("java.lang.String"))

        case TypeConstructor.Regex => Result.Ok(Class.forName("java.util.regex.Pattern"))

        case TypeConstructor.Sender => Result.Ok(Class.forName("java.lang.Object"))

        case TypeConstructor.Receiver => Result.Ok(Class.forName("java.lang.Object"))

        case TypeConstructor.Ref => Result.Ok(Class.forName("java.lang.Object"))

        case TypeConstructor.Tuple(_) => Result.Ok(Class.forName("java.lang.Object"))

        case TypeConstructor.Array =>
          erased.typeArguments match {
            case elmTyp :: region :: Nil =>
              getJVMType(elmTyp, loc) map {
                case elmClass => getJVMArrayType(elmClass)
              }
            case _ => Result.Err(ResolutionError.IllegalType(tpe, loc))
          }

        case TypeConstructor.Vector =>
          erased.typeArguments match {
            case elmTyp :: region :: Nil =>
              getJVMType(elmTyp, loc) map {
                case elmClass => getJVMArrayType(elmClass)
              }
            case _ => Result.Err(ResolutionError.IllegalType(tpe, loc))
          }

        case TypeConstructor.Native(clazz) => Result.Ok(clazz)

        case TypeConstructor.Record => Result.Ok(Class.forName("java.lang.Object"))

        case TypeConstructor.Schema => Result.Ok(Class.forName("java.lang.Object"))


        case TypeConstructor.True => Result.Err(ResolutionError.IllegalType(tpe, loc))
        case TypeConstructor.False => Result.Err(ResolutionError.IllegalType(tpe, loc))
        case TypeConstructor.Not => Result.Err(ResolutionError.IllegalType(tpe, loc))
        case TypeConstructor.And => Result.Err(ResolutionError.IllegalType(tpe, loc))
        case TypeConstructor.Or => Result.Err(ResolutionError.IllegalType(tpe, loc))

        case TypeConstructor.Union => Result.Err(ResolutionError.IllegalType(tpe, loc))
        case TypeConstructor.Effect(_) => Result.Err(ResolutionError.IllegalType(tpe, loc))
        case TypeConstructor.Univ => Result.Err(ResolutionError.IllegalType(tpe, loc))
        case TypeConstructor.Lattice => Result.Err(ResolutionError.IllegalType(tpe, loc))
        case TypeConstructor.Lazy => Result.Err(ResolutionError.IllegalType(tpe, loc))
        case TypeConstructor.Complement => Result.Err(ResolutionError.IllegalType(tpe, loc))
        case TypeConstructor.Null => Result.Err(ResolutionError.IllegalType(tpe, loc))
        case TypeConstructor.Intersection => Result.Err(ResolutionError.IllegalType(tpe, loc))
        case TypeConstructor.RecordRowEmpty => Result.Err(ResolutionError.IllegalType(tpe, loc))
        case TypeConstructor.RecordRowExtend(_) => Result.Err(ResolutionError.IllegalType(tpe, loc))
        case TypeConstructor.RegionToStar => Result.Err(ResolutionError.IllegalType(tpe, loc))
        case TypeConstructor.Relation => Result.Err(ResolutionError.IllegalType(tpe, loc))
        case TypeConstructor.SchemaRowEmpty => Result.Err(ResolutionError.IllegalType(tpe, loc))
        case TypeConstructor.SchemaRowExtend(_) => Result.Err(ResolutionError.IllegalType(tpe, loc))
        case TypeConstructor.Pure => Result.Err(ResolutionError.IllegalType(tpe, loc))
        case TypeConstructor.CaseComplement(_) => Result.Err(ResolutionError.IllegalType(tpe, loc))
        case TypeConstructor.CaseSet(_, _) => Result.Err(ResolutionError.IllegalType(tpe, loc))
        case TypeConstructor.CaseIntersection(_) => Result.Err(ResolutionError.IllegalType(tpe, loc))
        case TypeConstructor.CaseUnion(_) => Result.Err(ResolutionError.IllegalType(tpe, loc))
        case TypeConstructor.Error(_) => Result.Err(ResolutionError.IllegalType(tpe, loc))
        case TypeConstructor.MethodReturnType => Result.Err(ResolutionError.IllegalType(tpe, loc))

        case TypeConstructor.AnyType => throw InternalCompilerException(s"unexpected type: $tc", tpe.loc)
        case t: TypeConstructor.Arrow => throw InternalCompilerException(s"unexpected type: $t", tpe.loc)
        case t: TypeConstructor.Enum => throw InternalCompilerException(s"unexpected type: $t", tpe.loc)
        case t: TypeConstructor.Struct => throw InternalCompilerException(s"unexpected type: $t", tpe.loc)
        case t: TypeConstructor.RestrictableEnum => throw InternalCompilerException(s"unexpected type: $t", tpe.loc)
        case TypeConstructor.JvmConstructor(_) => throw InternalCompilerException(s"unexpected type: $tc", tpe.loc)
        case TypeConstructor.JvmMethod(_) => throw InternalCompilerException(s"unexpected type: $tc", tpe.loc)

      }

      // Case 2: Arrow. Convert to Java function interface
      case UnkindedType.Arrow(_, _, _) =>
        val targsVal = Result.traverse(erased.typeArguments)(targ => getJVMType(targ, targ.loc))
        val returnsUnit = erased.typeArguments.lastOption match {
          case Some(ty) => isBaseTypeUnit(ty)
          case None => false
        }
        targsVal flatMap {
          case Object :: Object :: Nil =>
            if (returnsUnit)
              Result.Ok(Class.forName("java.util.function.Consumer"))
            else
              Result.Ok(Class.forName("java.util.function.Function"))
          case Object :: Boolean :: Nil => Result.Ok(Class.forName("java.util.function.Predicate"))
          case Int :: Object :: Nil =>
            if (returnsUnit)
              Result.Ok(Class.forName("java.util.function.IntConsumer"))
            else
              Result.Ok(Class.forName("java.util.function.IntFunction"))
          case Int :: Boolean :: Nil => Result.Ok(Class.forName("java.util.function.IntPredicate"))
          case Int :: Int :: Nil => Result.Ok(Class.forName("java.util.function.IntUnaryOperator"))
          case Long :: Object :: Nil =>
            if (returnsUnit)
              Result.Ok(Class.forName("java.util.function.LongConsumer"))
            else
              Result.Ok(Class.forName("java.util.function.LongFunction"))
          case Long :: Boolean :: Nil => Result.Ok(Class.forName("java.util.function.LongPredicate"))
          case Long :: Long :: Nil => Result.Ok(Class.forName("java.util.function.LongUnaryOperator"))
          case Double :: Object :: Nil =>
            if (returnsUnit)
              Result.Ok(Class.forName("java.util.function.DoubleConsumer"))
            else
              Result.Ok(Class.forName("java.util.function.DoubleFunction"))
          case Double :: Boolean :: Nil => Result.Ok(Class.forName("java.util.function.DoublePredicate"))
          case Double :: Double :: Nil => Result.Ok(Class.forName("java.util.function.DoubleUnaryOperator"))
          case _ => Result.Err(ResolutionError.IllegalType(tpe, loc))
        }

      // Case 3: Enum / Struct. Return an object type.
      case _: UnkindedType.Enum => Result.Ok(Class.forName("java.lang.Object"))
      // TODO STRUCTS Should this be a specific class instead?
      case _: UnkindedType.Struct => Result.Ok(Class.forName("java.lang.Object"))
      case _: UnkindedType.RestrictableEnum => Result.Ok(Class.forName("java.lang.Object"))

      // Case 4: Ascription. Ignore it and recurse.
      case UnkindedType.Ascribe(t, _, _) => getJVMType(UnkindedType.mkApply(t, erased.typeArguments, loc), loc)

      // Case 5: It's a broken type. Lets hope it is an object.
      case UnkindedType.Error(_) => Result.Ok(Class.forName("java.lang.Object"))

      // Case 5: Illegal type. Error.
      case _: UnkindedType.Var => Result.Err(ResolutionError.IllegalType(tpe, loc))
      case _: UnkindedType.CaseSet => Result.Err(ResolutionError.IllegalType(tpe, loc))
      case _: UnkindedType.CaseComplement => Result.Err(ResolutionError.IllegalType(tpe, loc))
      case _: UnkindedType.CaseUnion => Result.Err(ResolutionError.IllegalType(tpe, loc))
      case _: UnkindedType.CaseIntersection => Result.Err(ResolutionError.IllegalType(tpe, loc))
      case _: UnkindedType.AssocType => Result.Err(ResolutionError.IllegalType(tpe, loc))

      // Case 6: Unexpected type. Crash.
      case t: UnkindedType.Apply => throw InternalCompilerException(s"unexpected type: $t", loc)
      case t: UnkindedType.UnappliedAlias => throw InternalCompilerException(s"unexpected type: $t", loc)
      case t: UnkindedType.UnappliedAssocType => throw InternalCompilerException(s"unexpected type: $t", loc)
      case t: UnkindedType.Alias => throw InternalCompilerException(s"unexpected type: $t", loc)
    }
  }

  /**
    * Returns the class object for an array with elements of the given `elmClass` type.
    */
  private def getJVMArrayType(elmClass: Class[_]): Class[_] = {
    // See: https://stackoverflow.com/questions/1679421/how-to-get-the-array-class-for-a-given-class-in-java
    java.lang.reflect.Array.newInstance(elmClass, 0).getClass
  }

  private def isBaseTypeUnit(tpe: UnkindedType): Boolean = {
    val erased = UnkindedType.eraseAliases(tpe)
    val baseType = erased.baseType
    baseType match {
      // Case 1: Constant: Match on the type.
      case UnkindedType.Cst(tc, _) => tc match {
        case TypeConstructor.Unit => true
        case _ => false
      }
      case _ => false
    }
  }

  /**
    * Construct the type alias type constructor for the given symbol `sym` with the given kind `k`.
    */
  def mkUnappliedTypeAlias(sym: Symbol.TypeAliasSym, loc: SourceLocation): UnkindedType = UnkindedType.UnappliedAlias(sym, loc)

  /**
    * Construct the associated type constructor for the given symbol `sym` with the given kind `k`.
    */
  def mkUnappliedAssocType(sym: Symbol.AssocTypeSym, loc: SourceLocation): UnkindedType = UnkindedType.UnappliedAssocType(sym, loc)

  /**
    * Gets the proper symbol from the given named symbol.
    */
  private def getSym(symbol: NamedAst.Declaration): Symbol = symbol match {
    case NamedAst.Declaration.Namespace(sym, usesAndImports, decls, loc) => sym
    case NamedAst.Declaration.Trait(doc, ann, mod, sym, tparam, superClasses, _, sigs, laws, loc) => sym
    case NamedAst.Declaration.Sig(sym, spec, exp) => sym
    case NamedAst.Declaration.Def(sym, spec, exp) => sym
    case NamedAst.Declaration.Enum(doc, ann, mod, sym, tparams, derives, cases, loc) => sym
    case NamedAst.Declaration.Struct(doc, ann, mod, sym, tparams, fields, loc) => sym
    case NamedAst.Declaration.RestrictableEnum(doc, ann, mod, sym, ident, tparams, derives, cases, loc) => sym
    case NamedAst.Declaration.TypeAlias(doc, ann, mod, sym, tparams, tpe, loc) => sym
    case NamedAst.Declaration.AssocTypeSig(doc, mod, sym, tparams, kind, tpe, loc) => sym
    case NamedAst.Declaration.Effect(doc, ann, mod, sym, ops, loc) => sym
    case NamedAst.Declaration.Op(sym, spec) => sym
    case NamedAst.Declaration.Case(sym, tpe, _) => sym
    case NamedAst.Declaration.StructField(sym, _, _) => sym
    case NamedAst.Declaration.RestrictableCase(sym, tpe, _) => sym
    case NamedAst.Declaration.AssocTypeDef(doc, mod, ident, args, tpe, loc) => throw InternalCompilerException("unexpected associated type definition", loc)
    case NamedAst.Declaration.Instance(doc, ann, mod, clazz, tparams, tpe, tconstrs, _, defs, ns, loc) => throw InternalCompilerException("unexpected instance", loc)
  }

  /**
    * Resolves the symbol where the symbol is known to point to a valid declaration.
    */
  private def infallableLookupSym(sym: Symbol, root: NamedAst.Root)(implicit flix: Flix): List[NamedAst.Declaration] = sym match {
    case sym: Symbol.DefnSym => root.symbols(Name.mkUnlocatedNName(sym.namespace))(sym.name)
    case sym: Symbol.EnumSym => root.symbols(Name.mkUnlocatedNName(sym.namespace))(sym.name)
    case sym: Symbol.StructSym => root.symbols(Name.mkUnlocatedNName(sym.namespace))(sym.name)
    case sym: Symbol.RestrictableEnumSym => root.symbols(Name.mkUnlocatedNName(sym.namespace))(sym.name)
    case sym: Symbol.CaseSym => root.symbols(Name.mkUnlocatedNName(sym.namespace))(sym.name)
    case sym: Symbol.StructFieldSym => root.symbols(Name.mkUnlocatedNName(sym.namespace))(sym.name)
    case sym: Symbol.RestrictableCaseSym => root.symbols(Name.mkUnlocatedNName(sym.namespace))(sym.name)
    case sym: Symbol.TraitSym => root.symbols(Name.mkUnlocatedNName(sym.namespace))(sym.name)
    case sym: Symbol.SigSym => root.symbols(Name.mkUnlocatedNName(sym.namespace))(sym.name)
    case sym: Symbol.TypeAliasSym => root.symbols(Name.mkUnlocatedNName(sym.namespace))(sym.name)
    case sym: Symbol.AssocTypeSym => root.symbols(Name.mkUnlocatedNName(sym.namespace))(sym.name)
    case sym: Symbol.EffectSym => root.symbols(Name.mkUnlocatedNName(sym.namespace))(sym.name)
    case sym: Symbol.OpSym => root.symbols(Name.mkUnlocatedNName(sym.namespace))(sym.name)
    case sym: Symbol.ModuleSym => root.symbols(Name.mkUnlocatedNName(sym.ns.init))(sym.ns.last)
    case sym: Symbol.VarSym => throw InternalCompilerException(s"unexpected symbol $sym", sym.loc)
    case sym: Symbol.KindedTypeVarSym => throw InternalCompilerException(s"unexpected symbol $sym", sym.loc)
    case sym: Symbol.UnkindedTypeVarSym => throw InternalCompilerException(s"unexpected symbol $sym", sym.loc)
    case sym: Symbol.LabelSym => throw InternalCompilerException(s"unexpected symbol $sym", SourceLocation.Unknown)
    case sym: Symbol.HoleSym => throw InternalCompilerException(s"unexpected symbol $sym", sym.loc)
  }

  /**
    * Resolves the given Use.
    */
  private def visitUseOrImport(useOrImport: NamedAst.UseOrImport, ns: Name.NName, root: NamedAst.Root)(implicit flix: Flix): Validation[Ast.UseOrImport, ResolutionError] = useOrImport match {
    case NamedAst.UseOrImport.Use(qname, alias, loc) => tryLookupName(qname, ListMap.empty, ns, root) match {
      // Case 1: No matches. Error.
      case Nil => Validation.toHardFailure(ResolutionError.UndefinedNameUnrecoverable(qname, ns, Map.empty, isUse = true, loc))
      // Case 2: A match. Map it to a use.
      // TODO NS-REFACTOR: should map to multiple uses or ignore namespaces or something
      case Resolution.Declaration(d) :: _ =>
        Validation.success(Ast.UseOrImport.Use(getSym(d), alias, loc))
      // Case 3: Impossible. Hard error.
      case _ => throw InternalCompilerException("unexpected conflicted imports", loc)
    }

    case NamedAst.UseOrImport.Import(name, alias, loc) =>
      val clazzVal = lookupJvmClass(name.toString, loc).toValidation
      mapN(clazzVal) {
        case clazz => Ast.UseOrImport.Import(clazz, alias, loc)
      }
  }

  /**
    * Adds the given use or import to the use environment.
    */
  private def appendUseEnv(env: ListMap[String, Resolution], useOrImport: Ast.UseOrImport, root: NamedAst.Root)(implicit flix: Flix): ListMap[String, Resolution] = useOrImport match {
    case Ast.UseOrImport.Use(sym, alias, loc) =>
      val decls = infallableLookupSym(sym, root)
      decls.foldLeft(env) {
        case (acc, decl) => acc + (alias.name -> Resolution.Declaration(decl))
      }
    case Ast.UseOrImport.Import(clazz, alias, loc) => env + (alias.name -> Resolution.JavaClass(clazz))
  }

  /**
    * Adds the given uses and imports to the use environment.
    */
  private def appendAllUseEnv(env: ListMap[String, Resolution], usesAndImports: List[Ast.UseOrImport], root: NamedAst.Root)(implicit flix: Flix): ListMap[String, Resolution] = {
    usesAndImports.foldLeft(env)(appendUseEnv(_, _, root))
  }

  /**
    * Creates a use environment from the given type parameters.
    */
  private def mkTypeParamEnv(tparams: List[ResolvedAst.TypeParam]): ListMap[String, Resolution] = {
    tparams.foldLeft(ListMap.empty[String, Resolution]) {
      case (acc, tparam) => acc + (tparam.name.name -> Resolution.TypeVar(tparam.sym))
    }
  }

  /**
    * Creates a use environment from the given formal parameters.
    */
  private def mkFormalParamEnv(fparams: List[ResolvedAst.FormalParam]): ListMap[String, Resolution] = {
    fparams.foldLeft(ListMap.empty[String, Resolution]) {
      case (acc, fparam) => acc + (fparam.sym.text -> Resolution.Var(fparam.sym))
    }
  }

  /**
    * Creates an environment from the given constraint parameters.
    */
  private def mkConstraintParamEnv(cparams: List[ResolvedAst.ConstraintParam]): ListMap[String, Resolution] = {
    cparams.foldLeft(ListMap.empty[String, Resolution]) {
      case (acc, cparam) => acc + (cparam.sym.text -> Resolution.Var(cparam.sym))
    }
  }

  /**
    * Creates an environment from the given spec.
    */
  private def mkSpecEnv(spec: ResolvedAst.Spec): ListMap[String, Resolution] = spec match {
    case ResolvedAst.Spec(doc, ann, mod, tparams, fparams, tpe, eff, tconstrs, econstrs, loc) =>
      mkTypeParamEnv(tparams.tparams) ++ mkFormalParamEnv(fparams)
  }

  /**
    * Creates an environment from the given pattern.
    */
  @tailrec
  private def mkPatternEnv(pat0: ResolvedAst.Pattern): ListMap[String, Resolution] = pat0 match {
    case ResolvedAst.Pattern.Wild(loc) => ListMap.empty
    case ResolvedAst.Pattern.Var(sym, loc) => mkVarEnv(sym)
    case ResolvedAst.Pattern.Cst(cst, loc) => ListMap.empty
    case ResolvedAst.Pattern.Tag(sym, pat, loc) => mkPatternEnv(pat)
    case ResolvedAst.Pattern.Tuple(elms, loc) => mkPatternsEnv(elms)
    case ResolvedAst.Pattern.Record(pats, pat, _) => mkRecordPatternEnv(pats, pat)
    case ResolvedAst.Pattern.RecordEmpty(_) => ListMap.empty
    case ResolvedAst.Pattern.Error(_) => ListMap.empty
  }

  /**
    * Creates an environment from the given record pattern.
    */
  private def mkRecordPatternEnv(pats: List[Record.RecordLabelPattern], pat: ResolvedAst.Pattern): ListMap[String, Resolution] = {
    mkPatternsEnv(pats.map(_.pat)) ++ mkPatternEnv(pat)
  }

  /**
    * Creates an environment from the given patterns.
    */
  private def mkPatternsEnv(pats: List[ResolvedAst.Pattern]): ListMap[String, Resolution] = {
    pats.foldLeft(ListMap.empty[String, Resolution]) {
      case (acc, pat) => acc ++ mkPatternEnv(pat)
    }
  }

  /**
    * Creates an environment from the given variable symbol.
    */
  private def mkVarEnv(sym: Symbol.VarSym): ListMap[String, Resolution] = ListMap.singleton(sym.text, Resolution.Var(sym))

  /**
    * Creates an environment from the given type variable symbol.
    */
  private def mkTypeVarEnv(sym: Symbol.UnkindedTypeVarSym): ListMap[String, Resolution] = {
    sym.text match {
      case VarText.Absent => throw InternalCompilerException("unexpected unnamed type var sym", sym.loc)
      case VarText.SourceText(s) => ListMap.singleton(s, Resolution.TypeVar(sym))
    }
  }

  /**
    * Builds a variable environment from the given resolution environment.
    */
  private def filterToVarEnv(env: ListMap[String, Resolution]): Map[String, Symbol.VarSym] = {
    env.m.flatMap {
      case (name, res) => res.collectFirst {
        case Resolution.Var(sym) => (name, sym)
      }
    }
  }

  /**
    * Converts the class into a Flix type.
    */
  private def flixifyType(clazz: Class[_], loc: SourceLocation): UnkindedType = clazz.getName match {
    case "java.math.BigDecimal" => UnkindedType.Cst(TypeConstructor.BigDecimal, loc)
    case "java.math.BigInteger" => UnkindedType.Cst(TypeConstructor.BigInt, loc)
    case "java.lang.String" => UnkindedType.Cst(TypeConstructor.Str, loc)
    case "java.util.regex.Pattern" => UnkindedType.Cst(TypeConstructor.Regex, loc)
    case "java.util.function.Function" => UnkindedType.mkIoArrow(UnkindedType.mkObject(loc), UnkindedType.mkObject(loc), loc)
    case "java.util.function.Consumer" => UnkindedType.mkIoArrow(UnkindedType.mkObject(loc), UnkindedType.mkUnit(loc), loc)
    case "java.util.function.Predicate" => UnkindedType.mkIoArrow(UnkindedType.mkObject(loc), UnkindedType.mkBool(loc), loc)
    case "java.util.function.IntFunction" => UnkindedType.mkIoArrow(UnkindedType.mkInt32(loc), UnkindedType.mkObject(loc), loc)
    case "java.util.function.IntConsumer" => UnkindedType.mkIoArrow(UnkindedType.mkInt32(loc), UnkindedType.mkUnit(loc), loc)
    case "java.util.function.IntPredicate" => UnkindedType.mkIoArrow(UnkindedType.mkInt32(loc), UnkindedType.mkBool(loc), loc)
    case "java.util.function.IntUnaryOperator" => UnkindedType.mkIoArrow(UnkindedType.mkInt32(loc), UnkindedType.mkInt32(loc), loc)
    case "java.util.function.LongFunction" => UnkindedType.mkIoArrow(UnkindedType.mkInt64(loc), UnkindedType.mkObject(loc), loc)
    case "java.util.function.LongConsumer" => UnkindedType.mkIoArrow(UnkindedType.mkInt64(loc), UnkindedType.mkUnit(loc), loc)
    case "java.util.function.LongPredicate" => UnkindedType.mkIoArrow(UnkindedType.mkInt64(loc), UnkindedType.mkBool(loc), loc)
    case "java.util.function.LongUnaryOperator" => UnkindedType.mkIoArrow(UnkindedType.mkInt64(loc), UnkindedType.mkInt64(loc), loc)
    case "java.util.function.DoubleFunction" => UnkindedType.mkIoArrow(UnkindedType.mkFloat64(loc), UnkindedType.mkObject(loc), loc)
    case "java.util.function.DoubleConsumer" => UnkindedType.mkIoArrow(UnkindedType.mkFloat64(loc), UnkindedType.mkUnit(loc), loc)
    case "java.util.function.DoublePredicate" => UnkindedType.mkIoArrow(UnkindedType.mkFloat64(loc), UnkindedType.mkBool(loc), loc)
    case "java.util.function.DoubleUnaryOperator" => UnkindedType.mkIoArrow(UnkindedType.mkFloat64(loc), UnkindedType.mkFloat64(loc), loc)
    case _ => UnkindedType.Cst(TypeConstructor.Native(clazz), loc)
  }

  /**
    * Checks that the operator's arity matches the number of arguments given.
    */
  private def checkOpArity(op: Declaration.Op, numArgs: Int, loc: SourceLocation): Validation[Unit, ResolutionError] = {
    if (op.spec.fparams.length == numArgs) {
      Validation.success(())
    } else {
      Validation.toSoftFailure((), ResolutionError.MismatchedOpArity(op.sym, op.spec.fparams.length, numArgs, loc))
    }
  }

  /**
    * Enum describing the extent to which a class is accessible.
    */
  private sealed trait TraitAccessibility

  private object TraitAccessibility {
    case object Accessible extends TraitAccessibility

    case object Sealed extends TraitAccessibility

    case object Inaccessible extends TraitAccessibility
  }

  /**
    * Union of variables, definitions, and signatures.
    */
  private sealed trait ResolvedQName

  private object ResolvedQName {
    case class Var(sym: Symbol.VarSym) extends ResolvedQName

    case class Def(defn: NamedAst.Declaration.Def) extends ResolvedQName

    case class Sig(sig: NamedAst.Declaration.Sig) extends ResolvedQName

    case class Tag(caze: NamedAst.Declaration.Case) extends ResolvedQName

    case class RestrictableTag(caze: NamedAst.Declaration.RestrictableCase) extends ResolvedQName

    case class Error(e: ResolutionError.UndefinedName) extends ResolvedQName
  }

  /**
    * Result of a name resolution.
    */
  private sealed trait Resolution

  private object Resolution {
    case class Declaration(decl: NamedAst.Declaration) extends Resolution

    case class JavaClass(clazz: Class[_]) extends Resolution

    case class Var(sym: Symbol.VarSym) extends Resolution

    case class TypeVar(sym: Symbol.UnkindedTypeVarSym) extends Resolution
  }

  /**
    * Enum indicating whether a variable may be a wildcard.
    */
  private sealed trait Wildness

  private object Wildness {
    case object AllowWild extends Wildness

    case object ForbidWild extends Wildness
  }

  /**
    * A table of all the symbols in the program.
    */
  private case class SymbolTable(traits: Map[Symbol.TraitSym, ResolvedAst.Declaration.Trait],
                                 instances: ListMap[Symbol.TraitSym, ResolvedAst.Declaration.Instance],
                                 defs: Map[Symbol.DefnSym, ResolvedAst.Declaration.Def],
                                 enums: Map[Symbol.EnumSym, ResolvedAst.Declaration.Enum],
                                 structs: Map[Symbol.StructSym, ResolvedAst.Declaration.Struct],
                                 restrictableEnums: Map[Symbol.RestrictableEnumSym, ResolvedAst.Declaration.RestrictableEnum],
                                 effects: Map[Symbol.EffectSym, ResolvedAst.Declaration.Effect],
                                 typeAliases: Map[Symbol.TypeAliasSym, ResolvedAst.Declaration.TypeAlias]) {
    def addTrait(trt: ResolvedAst.Declaration.Trait): SymbolTable = copy(traits = traits + (trt.sym -> trt))

    def addDef(defn: ResolvedAst.Declaration.Def): SymbolTable = copy(defs = defs + (defn.sym -> defn))

    def addEnum(`enum`: ResolvedAst.Declaration.Enum): SymbolTable = copy(enums = enums + (`enum`.sym -> `enum`))

    def addStruct(struct: ResolvedAst.Declaration.Struct): SymbolTable = copy(structs = structs + (struct.sym -> struct))

    def addRestrictableEnum(`enum`: ResolvedAst.Declaration.RestrictableEnum): SymbolTable = copy(restrictableEnums = restrictableEnums + (`enum`.sym -> `enum`))

    def addEffect(effect: ResolvedAst.Declaration.Effect): SymbolTable = copy(effects = effects + (effect.sym -> effect))

    def addTypeAlias(alias: ResolvedAst.Declaration.TypeAlias): SymbolTable = copy(typeAliases = typeAliases + (alias.sym -> alias))

    def addInstance(inst: ResolvedAst.Declaration.Instance): SymbolTable = copy(instances = instances + (inst.trt.sym -> inst))

    def ++(that: SymbolTable): SymbolTable = {
      SymbolTable(
        traits = this.traits ++ that.traits,
        instances = this.instances ++ that.instances,
        defs = this.defs ++ that.defs,
        enums = this.enums ++ that.enums,
        structs = this.structs ++ that.structs,
        restrictableEnums = this.restrictableEnums ++ that.restrictableEnums,
        effects = this.effects ++ that.effects,
        typeAliases = this.typeAliases ++ that.typeAliases
      )
    }
  }

  private object SymbolTable {
    val empty: SymbolTable = SymbolTable(Map.empty, ListMap.empty, Map.empty, Map.empty, Map.empty, Map.empty, Map.empty, Map.empty)

    /**
      * Traverses `xs`, gathering the symbols from each element by applying the function `f`.
      */
    def traverse[T](xs: Iterable[T])(f: T => SymbolTable): SymbolTable = {
      xs.foldLeft(SymbolTable.empty) {
        case (acc, x) => acc ++ f(x)
      }
    }
  }
}<|MERGE_RESOLUTION|>--- conflicted
+++ resolved
@@ -1324,9 +1324,8 @@
           mapN(bVal) {
             b => ResolvedAst.Expr.ArrayLength(b, loc)
           }
-<<<<<<< HEAD
         
-        case NamedAst.Expr.StructNew(name, fields, region, loc) =>
+        case NamedAst.Expr.StructNew(sym, name, fields, region, loc) =>
           val fieldsVal = traverse(fields) {
             case (f, e) =>
               val eVal = visitExp(e, env0)
@@ -1337,10 +1336,10 @@
           val regionVal = visitExp(region, env0)
           mapN(fieldsVal, regionVal) {
             case (fields, region) =>
-              ResolvedAst.Expr.StructNew(name, fields, region, loc)
-          }
-
-        case NamedAst.Expr.StructGet(e, field, loc) =>
+              ResolvedAst.Expr.StructNew(sym, name, fields, region, loc)
+          }
+
+        case NamedAst.Expr.StructGet(sym, e, field, loc) =>
           val eVal = visitExp(e, env0)
           mapN(eVal) {
             case e => ResolvedAst.Expr.StructGet(e, field, loc)
@@ -1350,14 +1349,8 @@
           val e1Val = visitExp(e1, env0)
           val e2Val = visitExp(e2, env0)
           mapN(e1Val, e2Val) {
-            case (e1, e2) => ResolvedAst.Expr.StructPut(e1, name, e2, loc)
-          }
-=======
-
-        case NamedAst.Expr.StructNew(_, _, _, _) => throw new RuntimeException("Joe todo")
-        case NamedAst.Expr.StructGet(_, _, _, _) => throw new RuntimeException("Joe todo")
-        case NamedAst.Expr.StructPut(_, _, _, _, _) => throw new RuntimeException("Joe todo")
->>>>>>> bc06908c
+            case (e1, e2) => ResolvedAst.Expr.StructPut(sym, e1, name, e2, loc)
+          }
 
         case NamedAst.Expr.VectorLit(exps, loc) =>
           val expsVal = traverse(exps)(visitExp(_, env0))
