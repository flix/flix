--- conflicted
+++ resolved
@@ -87,12 +87,7 @@
 
     case class Apply(exp: Expr, exps: List[Expr], tvar: Type.Var, evar: Type.Var, loc: SourceLocation) extends Expr
 
-<<<<<<< HEAD
-    /** `ftvar` is needed to know the intrinsic effect of the def. */
-    case class ApplyDef(sym: Ast.DefSymUse, exps: List[Expr], ftvar: Type.Var, tvar: Type.Var, evar: Type.Var, loc: SourceLocation) extends Expr
-=======
     case class ApplyDef(symUse: Ast.DefSymUse, exps: List[Expr], itvar: Type, tvar: Type.Var, evar: Type.Var, loc: SourceLocation) extends Expr
->>>>>>> d55d777e
 
     case class Lambda(fparam: FormalParam, exp: Expr, loc: SourceLocation) extends Expr
 
