--- conflicted
+++ resolved
@@ -1262,13 +1262,8 @@
     val (_, _, tpe, substMap) = Scheme.instantiate(struct.sc, struct.loc)
     val subst = Substitution(substMap)
     val instantiatedFields = fields.map {
-<<<<<<< HEAD
       case KindedAst.StructField(mod, fieldSym, tpe, _) =>
         fieldSym -> (mod.isMutable, subst(tpe))
-=======
-      case KindedAst.StructField(fieldSym, tpe, _) =>
-        fieldSym -> subst(tpe)
->>>>>>> 309954db
     }
     (instantiatedFields.toMap, tpe, substMap(struct.tparams.last.sym))
   }
