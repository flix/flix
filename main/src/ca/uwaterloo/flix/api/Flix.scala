--- conflicted
+++ resolved
@@ -22,12 +22,7 @@
 import ca.uwaterloo.flix.language.fmt.FormatOptions
 import ca.uwaterloo.flix.language.phase.*
 import ca.uwaterloo.flix.language.phase.jvm.JvmBackend
-<<<<<<< HEAD
-import ca.uwaterloo.flix.language.verifier.EffectVerifier
-=======
 import ca.uwaterloo.flix.language.phase.optimizer.Optimizer
-import ca.uwaterloo.flix.language.verifier.{ClassVerifier, EffectVerifier}
->>>>>>> 89e913de
 import ca.uwaterloo.flix.language.{CompilationMessage, GenSym}
 import ca.uwaterloo.flix.runtime.CompilationResult
 import ca.uwaterloo.flix.tools.Summary
@@ -804,13 +799,8 @@
   /**
     * Returns the inputs for the given list of (path, text) pairs.
     */
-<<<<<<< HEAD
   private def getLibraryInputs(l: List[(String, String)]): List[Input] = l.foldLeft(List.empty[Input]) {
     case (xs, (virtualPath, text)) => Input.Text(virtualPath, text, SecurityContext.AllPermissions) :: xs
-=======
-  private def getLibraryInputs(xs: List[(String, String)]): List[Input] = xs.foldLeft(List.empty[Input]) {
-    case (ys, (virtualPath, text)) => Input.Text(virtualPath, text, SecurityContext.AllPermissions) :: ys
->>>>>>> 89e913de
   }
 
   /**
