/*
 * Copyright 2022 Magnus Madsen
 *
 * Licensed under the Apache License, Version 2.0 (the "License");
 * you may not use this file except in compliance with the License.
 * You may obtain a copy of the License at
 *
 *   http://www.apache.org/licenses/LICENSE-2.0
 *
 * Unless required by applicable law or agreed to in writing, software
 * distributed under the License is distributed on an "AS IS" BASIS,
 * WITHOUT WARRANTIES OR CONDITIONS OF ANY KIND, either express or implied.
 * See the License for the specific language governing permissions and
 * limitations under the License.
 */
package ca.uwaterloo.flix.language.phase.unification

import ca.uwaterloo.flix.language.ast.{Kind, SourceLocation, Symbol, Type, TypeConstructor}
import ca.uwaterloo.flix.util.InternalCompilerException
import ca.uwaterloo.flix.util.collection.Bimap

import scala.annotation.tailrec
import scala.collection.immutable.SortedSet

/**
  * A common super-type for Boolean algebras.
  */
sealed trait BoolFormula {

  /**
    * Returns the free variables in `this` expression.
    */
  final def freeVars: SortedSet[Int] = this match {
    case BoolFormula.True => SortedSet.empty
    case BoolFormula.False => SortedSet.empty
    case BoolFormula.Var(x) => SortedSet(x)
    case BoolFormula.Not(f) => f.freeVars
    case BoolFormula.And(f1, f2) => f1.freeVars ++ f2.freeVars
    case BoolFormula.Or(f1, f2) => f1.freeVars ++ f2.freeVars
  }

  /**
    * Returns the size of `this` expression.
    *
    * The size is the number of joins and meets
    */
  final def size: Int = this match {
    case BoolFormula.True => 0
    case BoolFormula.False => 0
    case BoolFormula.Var(_) => 0
    case BoolFormula.Not(t) => t.size
    case BoolFormula.And(t1, t2) => t1.size + t2.size + 1
    case BoolFormula.Or(t1, t2) => t1.size + t2.size + 1
  }

  /**
    * Returns a human-readable string representation of `this` expression.
    */
  override def toString: String = this match {
    case BoolFormula.True => "true"
    case BoolFormula.False => "false"
    case BoolFormula.Var(x) => s"x$x"
    case BoolFormula.Not(f) => f match {
      case BoolFormula.Var(x) => s"!x$x"
      case _ => s"!($f)"
    }
    case BoolFormula.And(f1, f2) => s"(and $f1 $f2)"
    case BoolFormula.Or(f1, f2) => s"(or $f1 $f2)"
  }

}

object BoolFormula {

  /**
    * Represents the constant ⊤.
    */
  case object True extends BoolFormula

  /**
    * Represents the constant ⊥.
    */
  case object False extends BoolFormula

  /**
    * Represents a variable. Variables are numbered by integers.
    */
  case class Var(x: Int) extends BoolFormula

  /**
    * Represents ¬f
    */
  case class Not(f: BoolFormula) extends BoolFormula

  /**
    * Represents f1 ⊓ f2
    */
  case class And(f1: BoolFormula, f2: BoolFormula) extends BoolFormula

  /**
    * Represents f1 ⊔ f2
    */
  case class Or(f1: BoolFormula, f2: BoolFormula) extends BoolFormula

  /**
    * Substitutes all variables in `f` using the substitution map `m`.
    *
    * The map `m` must bind each free variable in `f` to a (new) variable.
    */
  def substitute(f: BoolFormula, m: Bimap[Int, Int]): BoolFormula = f match {
    case True => True
    case False => False
    case Var(x) => m.getForward(x) match {
      case None => throw InternalCompilerException(s"Unexpected unbound variable: 'x$x'.")
      case Some(y) => Var(y)
    }
    case Not(f1) => Not(substitute(f1, m))
    case And(f1, f2) => And(substitute(f1, m), substitute(f2, m))
    case Or(f1, f2) => Or(substitute(f1, m), substitute(f2, m))
  }

  /**
    * Converts the given type `tpe` to a Boolean algebra expression under the given variable substitution map `m`.
    *
    * The map `m` must bind each free type variable in `tpe` to a Boolean variable.
    */
  def fromBoolType(tpe: Type, m: Bimap[VarOrEff, Int]): BoolFormula = tpe match {
    case Type.Var(sym, _) => m.getForward(VarOrEff.Var(sym)) match {
      case None => throw InternalCompilerException(s"Unexpected unbound variable: '$sym'.")
      case Some(x) => Var(x)
    }
    case Type.True => True
    case Type.False => False
    case Type.Apply(Type.Cst(TypeConstructor.Not, _), tpe1, _) => Not(fromBoolType(tpe1, m))
    case Type.Apply(Type.Apply(Type.Cst(TypeConstructor.And, _), tpe1, _), tpe2, _) => And(fromBoolType(tpe1, m), fromBoolType(tpe2, m))
    case Type.Apply(Type.Apply(Type.Cst(TypeConstructor.Or, _), tpe1, _), tpe2, _) => Or(fromBoolType(tpe1, m), fromBoolType(tpe2, m))
    case _ => throw InternalCompilerException(s"Unexpected type: '$tpe'.")
  }

  /**
    * Converts the given type `tpe` to a Boolean formula under the given variable substitution map `m`.
    *
    * The map `m` must bind each free type variable in `tpe` to a Boolean variable.
    */
  def fromEffType(tpe: Type, m: Bimap[VarOrEff, Int]): BoolFormula = tpe match {
    case Type.Var(sym, _) => m.getForward(VarOrEff.Var(sym)) match {
      case None => throw InternalCompilerException(s"Unexpected unbound variable: '$sym'.")
      case Some(x) => Var(x)
    }
    case Type.Cst(TypeConstructor.Effect(sym), _) => m.getForward(VarOrEff.Eff(sym)) match {
      case None => throw InternalCompilerException(s"Unexpected unbound effect: '$sym'.")
      case Some(x) => Var(x)
    }
    case Type.All => True
    case Type.Empty => False
    case Type.Apply(Type.Cst(TypeConstructor.Complement, _), tpe1, _) => Not(fromEffType(tpe1, m))
    case Type.Apply(Type.Apply(Type.Cst(TypeConstructor.Intersection, _), tpe1, _), tpe2, _) => And(fromEffType(tpe1, m), fromEffType(tpe2, m))
    case Type.Apply(Type.Apply(Type.Cst(TypeConstructor.Union, _), tpe1, _), tpe2, _) => Or(fromEffType(tpe1, m), fromEffType(tpe2, m))
    case _ => throw InternalCompilerException(s"Unexpected type: '$tpe'.")
  }

  /**
    * Converts the given algebraic expression `f` back to a type under the given variable substitution map `m`.
    *
    * The map `m` must bind each free variable in `f` to a type variable.
    */
  def toType(f: BoolFormula, m: Bimap[VarOrEff, Int], kind: Kind, loc: SourceLocation): Type = kind match {
    case Kind.Bool => toBoolType(f, m, loc)
    case Kind.Effect => toEffType(f, m, loc)
    case _ => throw InternalCompilerException(s"Unexpected kind: '$kind'.")
  }

  /**
    * Converts the given algebraic expression `f` back to a type under the given variable substitution map `m`.
    *
    * The map `m` must bind each free variable in `f` to a type variable.
    */
  private def toBoolType(f: BoolFormula, m: Bimap[VarOrEff, Int], loc: SourceLocation): Type = f match {
    case True => Type.True
    case False => Type.False
    case Var(x) => m.getBackward(x) match {
      case None => throw InternalCompilerException(s"Unexpected unbound variable: '$x'.")
      case Some(VarOrEff.Var(sym)) => Type.Var(sym, loc)
      case Some(VarOrEff.Eff(sym)) => throw InternalCompilerException(s"Unexpected effect: '$sym'.")
    }
    case Not(f1) => Type.mkNot(toBoolType(f1, m, loc), loc)
    case And(t1, t2) => Type.mkAnd(toBoolType(t1, m, loc), toBoolType(t2, m, loc), loc)
    case Or(t1, t2) => Type.mkOr(toBoolType(t1, m, loc), toBoolType(t2, m, loc), loc)
  }

  /**
    * Converts the given algebraic expression `f` back to a type under the given variable substitution map `m`.
    *
    * The map `m` must bind each free variable in `f` to a type variable.
    */
  private def toEffType(f: BoolFormula, m: Bimap[VarOrEff, Int], loc: SourceLocation): Type = f match {
    case True => Type.All
    case False => Type.Empty
    case Var(x) => m.getBackward(x) match {
      case None => throw InternalCompilerException(s"Unexpected unbound variable: '$x'.")
      case Some(VarOrEff.Var(sym)) => Type.Var(sym, loc)
      case Some(VarOrEff.Eff(sym)) => Type.Cst(TypeConstructor.Effect(sym), loc)
    }
    case Not(f1) => Type.mkComplement(toEffType(f1, m, loc), loc)
    case And(t1, t2) => Type.mkIntersection(toEffType(t1, m, loc), toEffType(t2, m, loc), loc)
    case Or(t1, t2) => Type.mkUnion(toEffType(t1, m, loc), toEffType(t2, m, loc), loc)
  }


  /**
    * Union of variable and effect types.
    */
  sealed trait VarOrEff

  object VarOrEff {
    /**
      * A type variable.
      */
    case class Var(sym: Symbol.KindedTypeVarSym) extends VarOrEff

    /**
      * An effect constant.
      */
    case class Eff(sym: Symbol.EffectSym) extends VarOrEff
  }

  implicit val AsBoolAlgTrait: BoolAlg[BoolFormula] = new BoolAlg[BoolFormula] {

    override def isTrue(f: BoolFormula): Boolean = f == BoolFormula.True

    override def isFalse(f: BoolFormula): Boolean = f == BoolFormula.False

<<<<<<< HEAD
    override def isVar(f: BoolFormula): Boolean = f match {
      case Var(_) => true
      case _ => false
    }

    override def satisfiable(f: BoolFormula): Boolean = f match {
      case BoolFormula.True => true
      case BoolFormula.False => false
      case BoolFormula.Var(_) => true
      case _ =>
        enumerateAssignmentsLazy(freeVars(f)).exists(a => checkAssignment(f, a))
    }

    /**
      * Enumerates all assignments to the boolean variables in `vars` in a lazy manner.
      */
    private def enumerateAssignmentsLazy(vars: SortedSet[Int]): LazyList[Map[Int, Boolean]] = {
      LazyList.from(0)
              .map(n => padBinaryStringToLength(n.toBinaryString, vars.size)
                         .toCharArray
                         .zip(vars)
                         .foldLeft(Map.empty[Int,Boolean])((m,ci) => m ++ Map(ci._2 -> (ci._1 == '1'))))
              .take(scala.math.pow(2,vars.size).toInt)
    }

    /**
      * Adds the prefix "0" until the string `s` has length `n`
      */
    private def padBinaryStringToLength(s: String, n: Int): String = {
      "0" * (n - s.length) + s
    }

    /**
      * Checks the truth value of `f` given the assignment `a`.
      */
    private def checkAssignment(f: BoolFormula, a: Map[Int, Boolean]): Boolean = f match {
      case True => true
      case False => false
      case Var(x) => a(x)
      case Not(f1) => !checkAssignment(f1, a)
      case Or(f1, f2) => checkAssignment(f1, a) || checkAssignment(f2, a)
      case And(f1, f2) => checkAssignment(f1, a) && checkAssignment(f2, a)
    }

    @tailrec
    override def mkAnd(alg1: BoolFormula, alg2: BoolFormula): BoolFormula = (alg1, alg2) match {
=======
    override def mkTrue: BoolFormula = True

    override def mkFalse: BoolFormula = False

    override def mkVar(id: Int): BoolFormula = Var(id)

    override def mkNot(f: BoolFormula): BoolFormula = f match {
      case BoolFormula.True =>
        BoolFormula.False

      case BoolFormula.False =>
        BoolFormula.True

      case BoolFormula.Not(x) =>
        x

//      // ¬(¬x ∨ y) => x ∧ ¬y
//      case BoolFormula.Or(BoolFormula.Not(x), y) =>
//        mkAnd(x, mkNot(y))
//
//      // ¬(x ∨ ¬y) => ¬x ∧ y
//      case BoolFormula.Or(x, BoolFormula.Not(y)) =>
//        mkAnd(mkNot(x), y)

      case _ => BoolFormula.Not(f)
    }

    override def mkAnd(f1: BoolFormula, f2: BoolFormula): BoolFormula = (f1, f2) match {
>>>>>>> c0aaed96
      // T ∧ x => x
      case (BoolFormula.True, _) =>
        f2

      // x ∧ T => x
      case (_, BoolFormula.True) =>
        f1

      // F ∧ x => F
      case (BoolFormula.False, _) =>
        BoolFormula.False

      // x ∧ F => F
      case (_, BoolFormula.False) =>
        BoolFormula.False

//      // ¬x ∧ (x ∨ y) => ¬x ∧ y
//      case (BoolFormula.Not(x1), BoolFormula.Or(x2, y)) if x1 == x2 =>
//        mkAnd(mkNot(x1), y)

      // x ∧ ¬x => F
      case (x1, BoolFormula.Not(x2)) if x1 == x2 =>
        BoolFormula.False

      // ¬x ∧ x => F
      case (BoolFormula.Not(x1), x2) if x1 == x2 =>
        BoolFormula.False

//      // x ∧ (x ∧ y) => (x ∧ y)
//      case (x1, BoolFormula.And(x2, y)) if x1 == x2 =>
//        mkAnd(x1, y)
//
//      // x ∧ (y ∧ x) => (x ∧ y)
//      case (x1, BoolFormula.And(y, x2)) if x1 == x2 =>
//        mkAnd(x1, y)

      // (x ∧ y) ∧ x) => (x ∧ y)
      case (BoolFormula.And(x1, y), x2) if x1 == x2 =>
        mkAnd(x1, y)

      // (x ∧ y) ∧ y) => (x ∧ y)
      case (BoolFormula.And(x, y1), y2) if y1 == y2 =>
        mkAnd(x, y1)

//      // x ∧ (x ∨ y) => x
//      case (x1, BoolFormula.Or(x2, _)) if x1 == x2 =>
//        x1
//
//      // (x ∨ y) ∧ x => x
//      case (BoolFormula.Or(x1, _), x2) if x1 == x2 =>
//        x1
//
//      // x ∧ (y ∧ ¬x) => F
//      case (x1, BoolFormula.And(_, BoolFormula.Not(x2))) if x1 == x2 =>
//        BoolFormula.False
//
//      // (¬x ∧ y) ∧ x => F
//      case (BoolFormula.And(BoolFormula.Not(x1), _), x2) if x1 == x2 =>
//        BoolFormula.False
//
//      // x ∧ ¬(x ∨ y) => F
//      case (x1, BoolFormula.Not(BoolFormula.Or(x2, _))) if x1 == x2 =>
//        BoolFormula.False
//
//      // ¬(x ∨ y) ∧ x => F
//      case (BoolFormula.Not(BoolFormula.Or(x1, _)), x2) if x1 == x2 =>
//        BoolFormula.False
//
//      // x ∧ (¬x ∧ y) => F
//      case (x1, BoolFormula.And(BoolFormula.Not(x2), _)) if x1 == x2 =>
//        BoolFormula.False
//
//      // (¬x ∧ y) ∧ x => F
//      case (BoolFormula.And(BoolFormula.Not(x1), _), x2) if x1 == x2 =>
//        BoolFormula.False

      // x ∧ x => x
      case _ if f1 == f2 => f1

      case _ =>
        //      val s = s"And($eff1, $eff2)"
        //      val len = s.length
        //      if (true) {
        //        println(s.substring(0, Math.min(len, 300)))
        //      }

        BoolFormula.And(f1, f2)
    }

    override def mkOr(f1: BoolFormula, f2: BoolFormula): BoolFormula = (f1, f2) match {
      // T ∨ x => T
      case (BoolFormula.True, _) =>
        BoolFormula.True

      // F ∨ y => y
      case (BoolFormula.False, _) =>
        f2

      // x ∨ T => T
      case (_, BoolFormula.True) =>
        BoolFormula.True

      // x ∨ F => x
      case (_, BoolFormula.False) =>
        f1

//      // x ∨ (y ∨ x) => x ∨ y
//      case (x1, BoolFormula.Or(y, x2)) if x1 == x2 =>
//        mkOr(x1, y)
//
//      // (x ∨ y) ∨ x => x ∨ y
//      case (BoolFormula.Or(x1, y), x2) if x1 == x2 =>
//        mkOr(x1, y)

      // ¬x ∨ x => T
      case (BoolFormula.Not(x), y) if x == y =>
        BoolFormula.True

      // x ∨ ¬x => T
      case (x, BoolFormula.Not(y)) if x == y =>
        BoolFormula.True

//      // (¬x ∨ y) ∨ x) => T
//      case (BoolFormula.Or(BoolFormula.Not(x), _), y) if x == y =>
//        BoolFormula.True
//
//      // x ∨ (¬x ∨ y) => T
//      case (x, BoolFormula.Or(BoolFormula.Not(y), _)) if x == y =>
//        BoolFormula.True
//
//      // x ∨ (y ∧ x) => x
//      case (x1, BoolFormula.And(_, x2)) if x1 == x2 => x1
//
//      // (y ∧ x) ∨ x => x
//      case (BoolFormula.And(_, x1), x2) if x1 == x2 => x1
//
//      // x ∨ x => x
//      case _ if f1 == f2 =>
//        f1

      case _ =>

        //              val s = s"Or($eff1, $eff2)"
        //              val len = s.length
        //              if (len > 30) {
        //                println(s.substring(0, Math.min(len, 300)))
        //              }

        BoolFormula.Or(f1, f2)
    }

    override def map(f: BoolFormula)(fn: Int => BoolFormula): BoolFormula = f match {
      case True => True
      case False => False
      case And(f1, f2) => mkAnd(map(f1)(fn), map(f2)(fn))
      case Or(f1, f2) => mkOr(map(f1)(fn), map(f2)(fn))
      case Not(f1) => mkNot(map(f1)(fn))
      case Var(sym) => fn(sym)
    }

    override def getEnv(fs: List[Type]): Bimap[Symbol.KindedTypeVarSym, Int] = {
      // Compute the variables in `tpe`.
      val tvars = fs.flatMap(_.typeVars).map(_.sym).to(SortedSet)

      // Construct a bi-directional map from type variables to indices.
      // The idea is that the first variable becomes x0, the next x1, and so forth.
      tvars.zipWithIndex.foldLeft(Bimap.empty[Symbol.KindedTypeVarSym, Int]) {
        case (macc, (sym, x)) => macc + (sym -> x)
      }
    }

    override def toType(f: BoolFormula, env: Bimap[Symbol.KindedTypeVarSym, Int]): Type = f match {
      case True => Type.True
      case False => Type.False
      case And(f1, f2) => Type.mkApply(Type.And, List(toType(f1, env), toType(f2, env)), SourceLocation.Unknown)
      case Or(f1, f2) => Type.mkApply(Type.Or, List(toType(f1, env), toType(f2, env)), SourceLocation.Unknown)
      case Not(f1) => Type.Apply(Type.Not, toType(f1, env), SourceLocation.Unknown)
      case Var(id) => env.getBackward(id) match {
        case Some(sym) => Type.Var(sym, SourceLocation.Unknown)
        case None => throw InternalCompilerException(s"unexpected unknown ID: $id")
      }
    }

    override def freeVars(f: BoolFormula): SortedSet[Int] = f match {
      case True => SortedSet.empty
      case False => SortedSet.empty
      case And(f1, f2) => freeVars(f1) ++ freeVars(f2)
      case Or(f1, f2) => freeVars(f1) ++ freeVars(f2)
      case Not(f1) => freeVars(f1)
      case Var(id) => SortedSet(id)
    }

    override def minimize(f: BoolFormula): BoolFormula = BoolFormulaTable.minimizeFormula(f)
  }
}<|MERGE_RESOLUTION|>--- conflicted
+++ resolved
@@ -230,7 +230,6 @@
 
     override def isFalse(f: BoolFormula): Boolean = f == BoolFormula.False
 
-<<<<<<< HEAD
     override def isVar(f: BoolFormula): Boolean = f match {
       case Var(_) => true
       case _ => false
@@ -275,9 +274,6 @@
       case And(f1, f2) => checkAssignment(f1, a) && checkAssignment(f2, a)
     }
 
-    @tailrec
-    override def mkAnd(alg1: BoolFormula, alg2: BoolFormula): BoolFormula = (alg1, alg2) match {
-=======
     override def mkTrue: BoolFormula = True
 
     override def mkFalse: BoolFormula = False
@@ -305,8 +301,8 @@
       case _ => BoolFormula.Not(f)
     }
 
+    @tailrec
     override def mkAnd(f1: BoolFormula, f2: BoolFormula): BoolFormula = (f1, f2) match {
->>>>>>> c0aaed96
       // T ∧ x => x
       case (BoolFormula.True, _) =>
         f2
