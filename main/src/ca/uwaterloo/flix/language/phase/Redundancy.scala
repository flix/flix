--- conflicted
+++ resolved
@@ -168,11 +168,7 @@
     val result = new ListBuffer[RedundancyError]
     for ((_, decl) <- root.structs) {
       val usedTypeVars = decl.fields.foldLeft(Set.empty[Symbol.KindedTypeVarSym]) {
-<<<<<<< HEAD
-        case (acc, (_, field)) =>
-=======
         case (acc, (name, field)) =>
->>>>>>> 1a907854
           acc ++ field.tpe.typeVars.map(_.sym)
       }
       val unusedTypeParams = decl.tparams.init.filter { // the last tparam is implicitly used for the region
