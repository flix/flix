--- conflicted
+++ resolved
@@ -939,7 +939,6 @@
       case WeededAst.Expression.ArrayLit(elms, loc) => elms.flatMap(freeVars)
       case WeededAst.Expression.ArrayNew(elm, len, loc) => freeVars(elm) ++ freeVars(len)
       case WeededAst.Expression.ArrayLoad(base, index, loc) => freeVars(base) ++ freeVars(index)
-<<<<<<< HEAD
       case WeededAst.Expression.ArrayStore(base, index, elm, loc) => freeVars(base) ++ freeVars(index) ++ freeVars(elm)
       case WeededAst.Expression.ArrayLength(base, loc) => freeVars(base)
       case WeededAst.Expression.ArraySlice(base, startIndex, endIndex, loc) => freeVars(base) ++ freeVars(startIndex) ++ freeVars(endIndex)
@@ -949,9 +948,6 @@
       case WeededAst.Expression.VectorStore(base, index, elm, loc) => freeVars(base) ++ freeVars(elm)
       case WeededAst.Expression.VectorLength(base, loc) => freeVars(base)
       case WeededAst.Expression.VectorSlice(base, startIndex, endIndexOpt, loc) => freeVars(base)
-=======
-      case WeededAst.Expression.ArrayStore(base, index, value, loc) => freeVars(base) ++ freeVars(index) ++ freeVars(value)
->>>>>>> 27fdd3df
       case WeededAst.Expression.NewChannel(tpe, exp, loc) => freeVars(exp)
       case WeededAst.Expression.GetChannel(exp, loc) => freeVars(exp)
       case WeededAst.Expression.PutChannel(exp1, exp2, loc) => freeVars(exp1) ++ freeVars(exp2)
