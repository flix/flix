--- conflicted
+++ resolved
@@ -67,17 +67,11 @@
     val fun = if (isInstance) FunctionSym.InstanceFun(defn.sym) else FunctionSym.Def(defn.sym)
     val eff = resEffect(defn.spec.eff)
     val ecasts = countCheckedEcasts(defn.exp)
-<<<<<<< HEAD
     val totalEffVars = totalEffVarsTracker.get(defn.sym)
     val lambdaSubEffVars = lambdaSubEffVarsTracker.get(defn.sym)
-    DefSummary(fun, eff, ecasts, totalEffVars, lambdaSubEffVars)
-=======
-    val totalEffVars = -1
-    val lambdaSubEffVars = -1
     val modDefSubEffVars = -1
     val insDefSubEffVars = -1
     DefSummary(fun, eff, ecasts, totalEffVars, lambdaSubEffVars, modDefSubEffVars, insDefSubEffVars)
->>>>>>> edfc1f93
   }
 
   /** Returns a function summary for a signature, if it has implementation */
@@ -87,17 +81,11 @@
       val fun = FunctionSym.TraitFunWithExp(sig.sym)
       val eff = resEffect(sig.spec.eff)
       val ecasts = countCheckedEcasts(exp)
-<<<<<<< HEAD
       val totalEffVars = totalEffVarsTracker.get(sig.sym)
       val lambdaSubEffVars = lambdaSubEffVarsTracker.get(sig.sym)
-      Some(DefSummary(fun, eff, ecasts, totalEffVars, lambdaSubEffVars))
-=======
-      val totalEffVars = -1
-      val lambdaSubEffVars = -1
       val modDefSubEffVars = -1
       val insDefSubEffVars = -1
       Some(DefSummary(fun, eff, ecasts, totalEffVars, lambdaSubEffVars, modDefSubEffVars, insDefSubEffVars))
->>>>>>> edfc1f93
   }
 
   /** Returns a function summary for every function */
