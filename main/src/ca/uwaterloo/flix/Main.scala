/*
 * Copyright 2019 Magnus Madsen
 *
 * Licensed under the Apache License, Version 2.0 (the "License");
 * you may not use this file except in compliance with the License.
 * You may obtain a copy of the License at
 *
 *   http://www.apache.org/licenses/LICENSE-2.0
 *
 * Unless required by applicable law or agreed to in writing, software
 * distributed under the License is distributed on an "AS IS" BASIS,
 * WITHOUT WARRANTIES OR CONDITIONS OF ANY KIND, either express or implied.
 * See the License for the specific language governing permissions and
 * limitations under the License.
 */

package ca.uwaterloo.flix

import ca.uwaterloo.flix.Main.Command.{Check, PlainLsp}
import ca.uwaterloo.flix.api.lsp.{LspServer, VSCodeLspServer}
<<<<<<< HEAD
import ca.uwaterloo.flix.api.{Bootstrap, BootstrapError, Flix, Version}
import ca.uwaterloo.flix.language.ast.{SourceLocation, Symbol}
import ca.uwaterloo.flix.language.ast.shared.SymUse
import ca.uwaterloo.flix.language.phase.unification.zhegalkin.ZheglakinPerf
=======
import ca.uwaterloo.flix.api.{Bootstrap, Flix, Version}
import ca.uwaterloo.flix.language.ast.Symbol
import ca.uwaterloo.flix.language.phase.unification.zhegalkin.ZhegalkinPerf
>>>>>>> d2e4cfa1
import ca.uwaterloo.flix.runtime.shell.Shell
import ca.uwaterloo.flix.tools.*
import ca.uwaterloo.flix.util.Validation.flatMapN
import ca.uwaterloo.flix.util.*
import ca.uwaterloo.flix.util.collection.ListMap

import java.io.{File, PrintStream}
import java.net.BindException
import java.nio.file.Paths

/**
  * The main entry point for the Flix compiler and runtime.
  */
object Main {

  /**
    * The main method.
    */
  def main(argv: Array[String]): Unit = {

    val cwd = Paths.get(".").toAbsolutePath.normalize()

    // parse command line options.
    val cmdOpts: CmdOpts = parseCmdOpts(argv).getOrElse {
      Console.err.println("Unable to parse command line arguments. Will now exit.")
      System.exit(1)
      null
    }

    // check if the --listen flag was passed.
    if (cmdOpts.listen.nonEmpty) {
      var successfulRun: Boolean = false
      while (!successfulRun) {
        try {
          val socketServer = new SocketServer(cmdOpts.listen.get)
          socketServer.run()
          successfulRun = true
        } catch {
          case ex: BindException =>
            Console.println(ex.getMessage)
            Console.println("Retrying in 10 seconds.")
            Thread.sleep(10_000)
        }
      }
      System.exit(0)
    }

    // compute the main entry point
    val entryPoint = cmdOpts.entryPoint match {
      case None => Options.Default.entryPoint
      case Some(s) => Some(Symbol.mkDefnSym(s))
    }

    // get GitHub token
    val githubToken =
      cmdOpts.githubToken
        .orElse(FileOps.readLine(cwd.resolve("./.GITHUB_TOKEN")))
        .orElse(sys.env.get("GITHUB_TOKEN"))

    // construct flix options.
    var options = Options(
      lib = cmdOpts.xlib,
      entryPoint = entryPoint,
      explain = cmdOpts.explain,
      githubToken = githubToken,
      incremental = Options.Default.incremental,
      json = cmdOpts.json,
      progress = true,
      installDeps = cmdOpts.installDeps,
      output = None,
      target = Options.Default.target,
      threads = cmdOpts.threads.getOrElse(Options.Default.threads),
      loadClassFiles = Options.Default.loadClassFiles,
      assumeYes = cmdOpts.assumeYes,
      xprintphases = cmdOpts.xprintphases,
      xnodeprecated = cmdOpts.xnodeprecated,
      xsummary = cmdOpts.xsummary,
      xfuzzer = cmdOpts.xfuzzer,
      xprinttyper = cmdOpts.xprinttyper,
      xsubeffecting = cmdOpts.xsubeffecting,
      XPerfFrontend = cmdOpts.XPerfFrontend,
      XPerfPar = cmdOpts.XPerfPar,
      XPerfN = cmdOpts.XPerfN,
      xchaosMonkey = cmdOpts.xchaosMonkey,
      xiterations = cmdOpts.xiterations,
    )

    // Don't use progress bar if benchmarking.
    if (cmdOpts.xbenchmarkCodeSize || cmdOpts.xbenchmarkIncremental || cmdOpts.xbenchmarkPhases || cmdOpts.xbenchmarkFrontend || cmdOpts.xbenchmarkThroughput) {
      options = options.copy(progress = false)
    }

    // Don't use progress bar if not attached to a console.
    if (System.console() == null) {
      options = options.copy(progress = false)
    }

    // check if command was passed.
    try {
      implicit val formatter: Formatter = Formatter.getDefault
      implicit val out: PrintStream = System.err

      cmdOpts.command match {
        case Command.None =>
          SimpleRunner.run(cwd, cmdOpts, options) match {
            case Result.Ok(_) =>
              System.exit(0)
            case _ =>
              System.exit(1)
          }

        case Command.Init =>
          Bootstrap.init(cwd).toResult match {
            case Result.Ok(_) =>
              System.exit(0)
            case Result.Err(errors) =>
              errors.map(_.message(formatter)).foreach(println)
              System.exit(1)
          }

        case Command.Check =>
          flatMapN(Bootstrap.bootstrap(cwd, options.githubToken)) {
            bootstrap =>
              val flix = new Flix().setFormatter(formatter)
              flix.setOptions(options)
              bootstrap.check(flix)
          }.toResult match {
            case Result.Ok(_) =>
              System.exit(0)
            case Result.Err(errors) =>
              errors.map(_.message(formatter)).foreach(println)
              System.exit(1)
          }

        case Command.Build =>
          flatMapN(Bootstrap.bootstrap(cwd, options.githubToken)) {
            bootstrap =>
              val flix = new Flix().setFormatter(formatter)
              flix.setOptions(options.copy(loadClassFiles = false))
              bootstrap.build(flix)
          }.toResult match {
            case Result.Ok(_) =>
              System.exit(0)
            case Result.Err(errors) =>
              errors.map(_.message(formatter)).foreach(println)
              System.exit(1)
          }

        case Command.BuildJar =>
          flatMapN(Bootstrap.bootstrap(cwd, options.githubToken)) {
            bootstrap => bootstrap.buildJar()
          }.toResult match {
            case Result.Ok(_) =>
              System.exit(0)
            case Result.Err(errors) =>
              errors.map(_.message(formatter)).foreach(println)
              System.exit(1)
          }

        case Command.BuildFatJar =>
          flatMapN(Bootstrap.bootstrap(cwd, options.githubToken)) {
            bootstrap => bootstrap.buildFatJar()
          }.toResult match {
            case Result.Ok(_) =>
              System.exit(0)
            case Result.Err(errors) =>
              errors.map(_.message(formatter)).foreach(println)
              System.exit(1)
          }

        case Command.BuildPkg =>
          flatMapN(Bootstrap.bootstrap(cwd, options.githubToken)) {
            bootstrap => bootstrap.buildPkg()
          }.toResult match {
            case Result.Ok(_) =>
              System.exit(0)
            case Result.Err(errors) =>
              errors.map(_.message(formatter)).foreach(println)
              System.exit(1)
          }

        case Command.Doc =>
          flatMapN(Bootstrap.bootstrap(cwd, options.githubToken)) {
            bootstrap =>
              val flix = new Flix().setFormatter(formatter)
              flix.setOptions(options)
              bootstrap.doc(flix)
          }.toResult match {
            case Result.Ok(_) =>
              System.exit(0)
            case Result.Err(errors) =>
              errors.map(_.message(formatter)).foreach(println)
              System.exit(1)
          }

        case Command.Run =>
          flatMapN(Bootstrap.bootstrap(cwd, options.githubToken)) {
            bootstrap =>
              val flix = new Flix().setFormatter(formatter)
              flix.setOptions(options)
              val args: Array[String] = cmdOpts.args match {
                case None => Array.empty
                case Some(a) => a.split(" ")
              }
              bootstrap.run(flix, args)
          }.toResult match {
            case Result.Ok(_) =>
              System.exit(0)
            case Result.Err(errors) =>
              errors.map(_.message(formatter)).foreach(println)
              System.exit(1)
          }

        case Command.Test =>
          flatMapN(Bootstrap.bootstrap(cwd, options.githubToken)) {
            bootstrap =>
              val flix = new Flix().setFormatter(formatter)
              flix.setOptions(options.copy(progress = false))
              bootstrap.test(flix)
          }.toResult match {
            case Result.Ok(_) =>
              System.exit(0)
            case Result.Err(errors) =>
              errors.map(_.message(formatter)).foreach(println)
              System.exit(1)
          }

        case Command.Repl =>
          if (cmdOpts.files.nonEmpty) {
            println("The 'repl' command cannot be used with a list of files.")
            System.exit(1)
          }
          Bootstrap.bootstrap(cwd, options.githubToken).toResult match {
            case Result.Ok(bootstrap) =>
              val shell = new Shell(bootstrap, options)
              shell.loop()
              System.exit(0)
            case Result.Err(errors) =>
              errors.map(_.message(formatter)).foreach(println)
              System.exit(1)
          }

        case PlainLsp =>
          LspServer.run(options)
          System.exit(0)

        case Command.VSCodeLsp(port) =>
          val o = options.copy(progress = false)
          try {
            val languageServer = new VSCodeLspServer(port, o)
            languageServer.run()
          } catch {
            case ex: BindException =>
              throw new RuntimeException(ex)
          }
          System.exit(0)

        case Command.Release =>
          flatMapN(Bootstrap.bootstrap(cwd, options.githubToken)) {
            bootstrap =>
              val flix = new Flix().setFormatter(formatter)
              flix.setOptions(options.copy(progress = false))
              bootstrap.release(flix)(System.err)
          }.toResult match {
            case Result.Ok(_) =>
              System.exit(0)
            case Result.Err(errors) =>
              errors.map(_.message(formatter)).foreach(println)
              System.exit(1)
          }

        case Command.Outdated =>
          flatMapN(Bootstrap.bootstrap(cwd, options.githubToken)) {
            bootstrap =>
              val flix = new Flix().setFormatter(formatter)
              flix.setOptions(options.copy(progress = false))
              bootstrap.outdated(flix)(System.err)
          }.toResult match {
            case Result.Ok(false) =>
              // Up to date
              System.exit(0)
            case Result.Ok(true) =>
              // Contains outdated dependencies
              System.exit(1)
            case Result.Err(errors) =>
              errors.map(_.message(formatter)).foreach(println)
              System.exit(1)
          }

        case Command.CompilerPerf =>
          CompilerPerf.run(options)

        case Command.CompilerMemory =>
          CompilerMemory.run(options)

        case Command.EffectLock =>
          flatMapN(Bootstrap.bootstrap(cwd, options.githubToken)) {
            bootstrap =>
              val flix = new Flix().setFormatter(formatter)
              flix.setOptions(options)
              bootstrap.effectLock(flix)
          }.toResult match {
            case Result.Ok(_) =>
              System.exit(0)
            case Result.Err(errors) =>
              errors.map(_.message(formatter)).foreach(println)
              System.exit(1)
          }

        case Command.EffectUpgrade =>
          flatMapN(Bootstrap.bootstrap(cwd, options.githubToken)) {
            bootstrap =>
              val flix = new Flix().setFormatter(formatter)
              flix.setOptions(options)
              flatMapN(bootstrap.check(flix)) {
                root =>
                  val (_, uses) = flix.reachableLibraryFunctions(root)
                  bootstrap.effectUpgrade(root, uses)
              }
          }.toResult match {
            case Result.Ok(_) =>
              out.println("Upgrade is safe")
              System.exit(0)
            case Result.Err(errors) =>
              errors.map(_.message(formatter)).foreach(println)
              System.exit(1)
          }

        case Command.CheckPermissions =>
          flatMapN(Bootstrap.bootstrap(cwd, options.githubToken)) {
            bootstrap =>
              if (bootstrap.isProjectMode) {
                val flix = new Flix().setFormatter(formatter)
                flix.setOptions(options)
                flatMapN(bootstrap.check(flix)) {
                  root => bootstrap.checkTrust(root)(out, flix)
                }
              } else {
                Validation.Failure(BootstrapError.GeneralError(List("No manifest file found")))
              }
          }.toResult match {
            case Result.Ok(_) =>
              System.exit(0)
            case Result.Err(errors) =>
              errors.map(_.message(formatter)).foreach(println)
              System.exit(1)
          }

        case Command.Zhegalkin =>
<<<<<<< HEAD
          ZheglakinPerf.run(options.XPerfN)
=======
          ZhegalkinPerf.run(options.XPerfN)

>>>>>>> d2e4cfa1
      }
    }

    catch {
      case ex: RuntimeException =>
        ex.printStackTrace()
        System.exit(1)
    }
  }

  /**
    * A case class representing the parsed command line options.
    */
  case class CmdOpts(command: Command = Command.None,
                     args: Option[String] = None,
                     entryPoint: Option[String] = None,
                     explain: Boolean = false,
                     installDeps: Boolean = true,
                     githubToken: Option[String] = None,
                     json: Boolean = false,
                     listen: Option[Int] = None,
                     threads: Option[Int] = None,
                     assumeYes: Boolean = false,
                     xbenchmarkCodeSize: Boolean = false,
                     xbenchmarkIncremental: Boolean = false,
                     xbenchmarkPhases: Boolean = false,
                     xbenchmarkFrontend: Boolean = false,
                     xbenchmarkThroughput: Boolean = false,
                     xnodeprecated: Boolean = false,
                     xlib: LibLevel = LibLevel.All,
                     xprintphases: Boolean = false,
                     xsummary: Boolean = false,
                     xfuzzer: Boolean = false,
                     xprinttyper: Option[String] = None,
                     xsubeffecting: Set[Subeffecting] = Set.empty,
                     XPerfN: Option[Int] = None,
                     XPerfFrontend: Boolean = false,
                     XPerfPar: Boolean = false,
                     xchaosMonkey: Boolean = false,
                     xiterations: Int = 1000,
                     files: Seq[File] = Seq())

  /**
    * A case class representing possible commands.
    */
  sealed trait Command

  object Command {

    case object None extends Command

    case object Init extends Command

    case object Check extends Command

    case object Build extends Command

    case object BuildJar extends Command

    case object BuildFatJar extends Command

    case object BuildPkg extends Command

    case object Doc extends Command

    case object Run extends Command

    case object Test extends Command

    case object Repl extends Command

    case object PlainLsp extends Command

    case class VSCodeLsp(port: Int) extends Command

    case object Release extends Command

    case object Outdated extends Command

    case object CompilerPerf extends Command

    case object CompilerMemory extends Command

    case object EffectLock extends Command

    case object EffectUpgrade extends Command

    case object CheckPermissions extends Command

    case object Zhegalkin extends Command

  }

  /**
    * Parse command line options.
    *
    * @param args the arguments array.
    */
  def parseCmdOpts(args: Array[String]): Option[CmdOpts] = {
    implicit val readLibLevel: scopt.Read[LibLevel] = scopt.Read.reads {
      case "nix" => LibLevel.Nix
      case "min" => LibLevel.Min
      case "all" => LibLevel.All
      case arg => throw new IllegalArgumentException(s"'$arg' is not a valid library level. Valid options are 'all', 'min', and 'nix'.")
    }

    implicit val readSubEffectLevel: scopt.Read[Subeffecting] = scopt.Read.reads {
      case "mod-defs" => Subeffecting.ModDefs
      case "ins-defs" => Subeffecting.InsDefs
      case "lambdas" => Subeffecting.Lambdas
      case arg => throw new IllegalArgumentException(s"'$arg' is not a valid subeffecting option. Valid options are comma-separated combinations of 'mod-defs', 'ins-defs', and 'lambdas'.")
    }

    val parser = new scopt.OptionParser[CmdOpts]("flix") {

      // Head
      head("The Flix Programming Language", Version.CurrentVersion.toString)

      // Command
      cmd("init").action((_, c) => c.copy(command = Command.Init)).text("  creates a new project in the current directory.")

      cmd("check").action((_, c) => c.copy(command = Command.Check)).text("  checks the current project for errors.")

      cmd("build").action((_, c) => c.copy(command = Command.Build)).text("  builds (i.e. compiles) the current project.")

      cmd("build-jar").action((_, c) => c.copy(command = Command.BuildJar)).text("  builds a jar-file from the current project.")

      cmd("build-fatjar").action((_, c) => c.copy(command = Command.BuildFatJar)).text("  builds a fatjar-file from the current project.")

      cmd("build-pkg").action((_, c) => c.copy(command = Command.BuildPkg)).text("  builds a fpkg-file from the current project.")

      cmd("doc").action((_, c) => c.copy(command = Command.Doc)).text("  generates API documentation.")

      cmd("run").action((_, c) => c.copy(command = Command.Run)).text("  runs main for the current project.")

      cmd("test").action((_, c) => c.copy(command = Command.Test)).text("  runs the tests for the current project.")

      cmd("repl").action((_, c) => c.copy(command = Command.Repl)).text("  starts a repl for the current project, or provided Flix source files.")

      cmd("lsp").text("  starts the Plain-LSP server.")
        .action((_, c) => c.copy(command = Command.PlainLsp))

      cmd("lsp-vscode").text("  starts the VSCode-LSP server and listens on the given port.")
        .children(
          arg[Int]("port").action((port, c) => c.copy(command = Command.VSCodeLsp(port)))
            .required()
        )

      cmd("release").text("  releases a new version to GitHub.")
        .action((_, c) => c.copy(command = Command.Release))

      cmd("outdated").text("  shows dependencies which have newer versions available.")
        .action((_, c) => c.copy(command = Command.Outdated))

      cmd("Xperf").action((_, c) => c.copy(command = Command.CompilerPerf)).children(
        opt[Unit]("frontend")
          .action((_, c) => c.copy(XPerfFrontend = true))
          .text("benchmark only frontend"),
        opt[Unit]("par")
          .action((_, c) => c.copy(XPerfPar = true))
          .text("benchmark only parallel evaluation"),
        opt[Int]("n")
          .action((v, c) => c.copy(XPerfN = Some(v)))
          .text("number of compilations")
      ).hidden()

      cmd("Xmemory").action((_, c) => c.copy(command = Command.CompilerMemory)).hidden()

      cmd("effect-lock").action((_, c) => c.copy(command = Command.EffectLock)).hidden()

      cmd("effect-upgrade").action((_, c) => c.copy(command = Command.EffectUpgrade)).hidden()

      cmd("check-permissions").action((_, c) => c.copy(command = Command.CheckPermissions)).hidden()

      cmd("Xzhegalkin").action((_, c) => c.copy(command = Command.Zhegalkin)).children(
        opt[Int]("n")
          .action((v, c) => c.copy(XPerfN = Some(v)))
          .text("number of compilations")
      ).hidden()

      note("")

      opt[String]("args").action((s, c) => c.copy(args = Some(s))).
        valueName("<a1, a2, ...>").
        text("arguments passed to main. Must be a single quoted string.")

      opt[String]("entrypoint").action((s, c) => c.copy(entryPoint = Some(s))).
        text("specifies the main entry point.")

      opt[Unit]("explain").action((_, c) => c.copy(explain = true)).
        text("provides suggestions on how to solve a problem.")

      opt[String]("github-token").action((s, c) => c.copy(githubToken = Some(s))).
        text("API key to use for GitHub dependency resolution.")

      help("help").text("prints this usage information.")

      opt[Unit]("json").action((_, c) => c.copy(json = true)).
        text("enables json output.")

      opt[Int]("listen").action((s, c) => c.copy(listen = Some(s))).
        valueName("<port>").
        text("starts the socket server and listens on the given port.")

      opt[Unit]("no-install").action((_, c) => c.copy(installDeps = false)).
        text("disables automatic installation of dependencies.")

      opt[Int]("threads").action((n, c) => c.copy(threads = Some(n))).
        text("number of threads to use for compilation.")

      opt[Unit]("yes").action((_, c) => c.copy(assumeYes = true)).
        text("automatically answer yes to all prompts.")

      version("version").text("prints the version number.")

      // Experimental options:
      note("")
      note("The following options are experimental:")

      // Xbenchmark-code-size
      opt[Unit]("Xbenchmark-code-size").action((_, c) => c.copy(xbenchmarkCodeSize = true)).
        text("[experimental] benchmarks the size of the generated JVM files.")

      // Xbenchmark-incremental
      opt[Unit]("Xbenchmark-incremental").action((_, c) => c.copy(xbenchmarkIncremental = true)).
        text("[experimental] benchmarks the performance of each compiler phase in incremental mode.")

      // Xbenchmark-phases
      opt[Unit]("Xbenchmark-phases").action((_, c) => c.copy(xbenchmarkPhases = true)).
        text("[experimental] benchmarks the performance of each compiler phase.")

      // Xbenchmark-frontend
      opt[Unit]("Xbenchmark-frontend").action((_, c) => c.copy(xbenchmarkFrontend = true)).
        text("[experimental] benchmarks the performance of the frontend.")

      // Xbenchmark-throughput
      opt[Unit]("Xbenchmark-throughput").action((_, c) => c.copy(xbenchmarkThroughput = true)).
        text("[experimental] benchmarks the performance of the entire compiler.")

      // Xlib
      opt[LibLevel]("Xlib").action((arg, c) => c.copy(xlib = arg)).
        text("[experimental] controls the amount of std. lib. to include (nix, min, all).")

      // Xno-deprecated
      opt[Unit]("Xno-deprecated").action((_, c) => c.copy(xnodeprecated = true)).
        text("[experimental] disables deprecated features.")

      // Xprint-phase
      opt[Unit]("Xprint-phases").action((_, c) => c.copy(xprintphases = true)).
        text("[experimental] prints the ASTs after the each phase.")

      // Xsummary
      opt[Unit]("Xsummary").action((_, c) => c.copy(xsummary = true)).
        text("[experimental] prints a summary of the compiled modules.")

      // Xfuzzer
      opt[Unit]("Xfuzzer").action((_, c) => c.copy(xfuzzer = true)).
        text("[experimental] enables compiler fuzzing.")

      // Xprint-typer
      opt[String]("Xprint-typer").action((sym, c) => c.copy(xprinttyper = Some(sym))).
        text("[experimental] writes constraints to dot files.")

      // Xsubeffecting
      opt[Seq[Subeffecting]]("Xsubeffecting").action((subeffectings, c) => c.copy(xsubeffecting = subeffectings.toSet)).
        text("[experimental] enables sub-effecting in select places")

      // Xchaos-monkey
      opt[Unit]("Xchaos-monkey").action((_, c) => c.copy(xchaosMonkey = true)).
        text("[experimental] introduces randomness.")

      // Xiterations
      opt[Int]("Xiterations").action((n, c) => c.copy(xiterations = n)).
        text("[experimental] sets the maximum number of constraint resolution iterations during typechecking")

      note("")

      // Input files.
      arg[File]("<file>...").action((x, c) => c.copy(files = c.files :+ x))
        .optional()
        .unbounded()
        .text("input Flix source code files, Flix packages, and Java archives.")

    }

    parser.parse(args, CmdOpts())
  }

}<|MERGE_RESOLUTION|>--- conflicted
+++ resolved
@@ -18,21 +18,13 @@
 
 import ca.uwaterloo.flix.Main.Command.{Check, PlainLsp}
 import ca.uwaterloo.flix.api.lsp.{LspServer, VSCodeLspServer}
-<<<<<<< HEAD
 import ca.uwaterloo.flix.api.{Bootstrap, BootstrapError, Flix, Version}
-import ca.uwaterloo.flix.language.ast.{SourceLocation, Symbol}
-import ca.uwaterloo.flix.language.ast.shared.SymUse
-import ca.uwaterloo.flix.language.phase.unification.zhegalkin.ZheglakinPerf
-=======
-import ca.uwaterloo.flix.api.{Bootstrap, Flix, Version}
 import ca.uwaterloo.flix.language.ast.Symbol
 import ca.uwaterloo.flix.language.phase.unification.zhegalkin.ZhegalkinPerf
->>>>>>> d2e4cfa1
 import ca.uwaterloo.flix.runtime.shell.Shell
 import ca.uwaterloo.flix.tools.*
 import ca.uwaterloo.flix.util.Validation.flatMapN
 import ca.uwaterloo.flix.util.*
-import ca.uwaterloo.flix.util.collection.ListMap
 
 import java.io.{File, PrintStream}
 import java.net.BindException
@@ -377,12 +369,7 @@
           }
 
         case Command.Zhegalkin =>
-<<<<<<< HEAD
-          ZheglakinPerf.run(options.XPerfN)
-=======
           ZhegalkinPerf.run(options.XPerfN)
-
->>>>>>> d2e4cfa1
       }
     }
 
