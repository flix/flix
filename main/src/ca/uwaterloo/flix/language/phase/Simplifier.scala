--- conflicted
+++ resolved
@@ -80,19 +80,11 @@
       val t = visitType(tpe)
       SimplifiedAst.Expr.Apply(e, es, t, simplifyEffect(eff), loc)
 
-<<<<<<< HEAD
-    case MonoAst.Expr.ApplyDef(Ast.DefSymUse(sym, _), exps, tpe, eff, loc) =>
+    case MonoAst.Expr.ApplyDef(sym, exps, itpe, tpe, eff, loc) =>
+      val it = visitType(itpe)
       val es = exps.map(visitExp)
       val t = visitType(tpe)
       SimplifiedAst.Expr.ApplyDef(sym, es, t, simplifyEffect(eff), loc)
-=======
-    case MonoAst.Expr.ApplyDef(sym, exps, itpe, tpe, eff, loc) =>
-      val ft = visitType(itpe)
-      val e = SimplifiedAst.Expr.Def(sym, ft, loc) // Add Expr.Def to avoid breaking the backend, will be removed later
-      val es = exps.map(visitExp)
-      val t = visitType(tpe)
-      SimplifiedAst.Expr.Apply(e, es, t, simplifyEffect(eff), loc)
->>>>>>> d55d777e
 
     case MonoAst.Expr.ApplyAtomic(op, exps, tpe, eff, loc) =>
       val es = exps.map(visitExp)
