--- conflicted
+++ resolved
@@ -732,15 +732,8 @@
     var prev = ' '
     while (!eof()) {
       consumeSingleEscapes()
-<<<<<<< HEAD
-      // Note: `sc.peek` returns `EOF` if out of bounds, different from `peek`.
-      val p = s.sc.peek
-      if (p == '\'') {
+      if (s.sc.peekIs(_ == '\'')) {
         s.sc.advance()
-=======
-      if (s.sc.peekIs(_ == '\'')) {
-        advance()
->>>>>>> c45126b7
         return TokenKind.LiteralChar
       }
 
@@ -761,15 +754,8 @@
   private def acceptRegex()(implicit s: State): TokenKind = {
     while (!eof()) {
       consumeSingleEscapes()
-<<<<<<< HEAD
-      // Note: `sc.peek` returns `EOF` if out of bounds, different from `peek`.
-      val p = s.sc.peek
-      if (p == '"') {
+      if (s.sc.peekIs(_ == '"')) {
         s.sc.advance()
-=======
-      if (s.sc.peekIs(_ == '"')) {
-        advance()
->>>>>>> c45126b7
         return TokenKind.LiteralRegex
       }
       s.sc.advance()
