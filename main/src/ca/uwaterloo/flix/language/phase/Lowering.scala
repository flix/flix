/*
 * Copyright 2021 Magnus Madsen
 *
 * Licensed under the Apache License, Version 2.0 (the "License");
 * you may not use this file except in compliance with the License.
 * You may obtain a copy of the License at
 *
 *   http://www.apache.org/licenses/LICENSE-2.0
 *
 * Unless required by applicable law or agreed to in writing, software
 * distributed under the License is distributed on an "AS IS" BASIS,
 * WITHOUT WARRANTIES OR CONDITIONS OF ANY KIND, either express or implied.
 * See the License for the specific language governing permissions and
 * limitations under the License.
 */
package ca.uwaterloo.flix.language.phase

import ca.uwaterloo.flix.api.Flix
import ca.uwaterloo.flix.language.ast.Ast.Denotation.{Latticenal, Relational}
import ca.uwaterloo.flix.language.ast.Ast._
import ca.uwaterloo.flix.language.ast.Type.eraseAliases
import ca.uwaterloo.flix.language.ast.ops.TypedAstOps
import ca.uwaterloo.flix.language.ast.shared.Fixity
import ca.uwaterloo.flix.language.ast.{Ast, AtomicOp, Kind, LoweredAst, Name, Scheme, SourceLocation, Symbol, Type, TypeConstructor, TypedAst}
import ca.uwaterloo.flix.language.dbg.AstPrinter.DebugLoweredAst
import ca.uwaterloo.flix.util.{InternalCompilerException, ParOps}

/**
  * This phase translates AST expressions related to the Datalog subset of the
  * language into `Fixpoint.Ast.Datalog` values (which are ordinary Flix values).
  * This allows the Datalog engine to be implemented as an ordinary Flix program.
  *
  * In addition to translating expressions, types must also be translated from
  * Schema types to enum types.
  *
  * Finally, values must be boxed using the Boxable.
  */

// TODO: Long-term improvements:
// - Return a [[Validation]] from visitExp etc.
// - Decide which expressions to allow as head and body terms.

object Lowering {

  private object Defs {
    lazy val Box: Symbol.DefnSym = Symbol.mkDefnSym("Boxable.box")

    lazy val Solve: Symbol.DefnSym = Symbol.mkDefnSym("Fixpoint/Solver.run")
    lazy val Merge: Symbol.DefnSym = Symbol.mkDefnSym("Fixpoint/Solver.union")
    lazy val Filter: Symbol.DefnSym = Symbol.mkDefnSym("Fixpoint/Solver.projectSym")
    lazy val Rename: Symbol.DefnSym = Symbol.mkDefnSym("Fixpoint/Solver.rename")

    def ProjectInto(arity: Int): Symbol.DefnSym = Symbol.mkDefnSym(s"Fixpoint/Solver.injectInto$arity")

    def Facts(arity: Int): Symbol.DefnSym = Symbol.mkDefnSym(s"Fixpoint/Solver.facts$arity")

    lazy val DebugWithPrefix: Symbol.DefnSym = Symbol.mkDefnSym("Debug.debugWithPrefix")

    lazy val ChannelNew: Symbol.DefnSym = Symbol.mkDefnSym("Concurrent/Channel.newChannel")
    lazy val ChannelNewTuple: Symbol.DefnSym = Symbol.mkDefnSym("Concurrent/Channel.newChannelTuple")
    lazy val ChannelPut: Symbol.DefnSym = Symbol.mkDefnSym("Concurrent/Channel.put")
    lazy val ChannelGet: Symbol.DefnSym = Symbol.mkDefnSym("Concurrent/Channel.get")
    lazy val ChannelMpmcAdmin: Symbol.DefnSym = Symbol.mkDefnSym("Concurrent/Channel.mpmcAdmin")
    lazy val ChannelSelectFrom: Symbol.DefnSym = Symbol.mkDefnSym("Concurrent/Channel.selectFrom")
    lazy val ChannelUnsafeGetAndUnlock: Symbol.DefnSym = Symbol.mkDefnSym("Concurrent/Channel.unsafeGetAndUnlock")

    /**
      * Returns the definition associated with the given symbol `sym`.
      */
    def lookup(sym: Symbol.DefnSym)(implicit root: TypedAst.Root, flix: Flix): TypedAst.Def = root.defs.get(sym) match {
      case None => throw InternalCompilerException(s"Symbol '$sym' not found. Missing library?", sym.loc)
      case Some(d) => d
    }
  }

  private object Enums {
    lazy val Datalog: Symbol.EnumSym = Symbol.mkEnumSym("Fixpoint/Ast/Datalog.Datalog")
    lazy val Constraint: Symbol.EnumSym = Symbol.mkEnumSym("Fixpoint/Ast/Datalog.Constraint")

    lazy val HeadPredicate: Symbol.EnumSym = Symbol.mkEnumSym("Fixpoint/Ast/Datalog.HeadPredicate")
    lazy val BodyPredicate: Symbol.EnumSym = Symbol.mkEnumSym("Fixpoint/Ast/Datalog.BodyPredicate")

    lazy val HeadTerm: Symbol.EnumSym = Symbol.mkEnumSym("Fixpoint/Ast/Datalog.HeadTerm")
    lazy val BodyTerm: Symbol.EnumSym = Symbol.mkEnumSym("Fixpoint/Ast/Datalog.BodyTerm")

    lazy val PredSym: Symbol.EnumSym = Symbol.mkEnumSym("Fixpoint/Ast/Shared.PredSym")
    lazy val VarSym: Symbol.EnumSym = Symbol.mkEnumSym("Fixpoint/Ast/Datalog.VarSym")

    lazy val Denotation: Symbol.EnumSym = Symbol.mkEnumSym("Fixpoint/Ast/Shared.Denotation")
    lazy val Polarity: Symbol.EnumSym = Symbol.mkEnumSym("Fixpoint/Ast/Datalog.Polarity")
    lazy val Fixity: Symbol.EnumSym = Symbol.mkEnumSym("Fixpoint/Ast/Datalog.Fixity")
    lazy val SourceLocation: Symbol.EnumSym = Symbol.mkEnumSym("Fixpoint/Ast.SourceLocation")

    lazy val Comparison: Symbol.EnumSym = Symbol.mkEnumSym("Comparison")
    lazy val Boxed: Symbol.EnumSym = Symbol.mkEnumSym("Boxed")

    lazy val FList: Symbol.EnumSym = Symbol.mkEnumSym("List")

    lazy val ChannelMpmc: Symbol.EnumSym = Symbol.mkEnumSym("Concurrent/Channel.Mpmc")
    lazy val ChannelMpmcAdmin: Symbol.EnumSym = Symbol.mkEnumSym("Concurrent/Channel.MpmcAdmin")

    lazy val ConcurrentReentrantLock: Symbol.EnumSym = Symbol.mkEnumSym("Concurrent.ReentrantLock")
  }

  private object Types {
    //
    // Data Types
    //
    lazy val Datalog: Type = Type.mkEnum(Enums.Datalog, Boxed :: Nil, SourceLocation.Unknown)
    lazy val Constraint: Type = Type.mkEnum(Enums.Constraint, Boxed :: Nil, SourceLocation.Unknown)

    lazy val HeadPredicate: Type = Type.mkEnum(Enums.HeadPredicate, Boxed :: Nil, SourceLocation.Unknown)
    lazy val BodyPredicate: Type = Type.mkEnum(Enums.BodyPredicate, Boxed :: Nil, SourceLocation.Unknown)

    lazy val HeadTerm: Type = Type.mkEnum(Enums.HeadTerm, Boxed :: Nil, SourceLocation.Unknown)
    lazy val BodyTerm: Type = Type.mkEnum(Enums.BodyTerm, Boxed :: Nil, SourceLocation.Unknown)

    lazy val PredSym: Type = Type.mkEnum(Enums.PredSym, Nil, SourceLocation.Unknown)
    lazy val VarSym: Type = Type.mkEnum(Enums.VarSym, Nil, SourceLocation.Unknown)

    lazy val Denotation: Type = Type.mkEnum(Enums.Denotation, Boxed :: Nil, SourceLocation.Unknown)
    lazy val Polarity: Type = Type.mkEnum(Enums.Polarity, Nil, SourceLocation.Unknown)
    lazy val Fixity: Type = Type.mkEnum(Enums.Fixity, Nil, SourceLocation.Unknown)
    lazy val SL: Type = Type.mkEnum(Enums.SourceLocation, Nil, SourceLocation.Unknown)

    lazy val Comparison: Type = Type.mkEnum(Enums.Comparison, Nil, SourceLocation.Unknown)
    lazy val Boxed: Type = Type.mkEnum(Enums.Boxed, Nil, SourceLocation.Unknown)

    lazy val ChannelMpmcAdmin: Type = Type.mkEnum(Enums.ChannelMpmcAdmin, Nil, SourceLocation.Unknown)
    lazy val ChannelMpmc: Type = Type.Cst(TypeConstructor.Enum(Enums.ChannelMpmc, Kind.Star ->: Kind.Eff ->: Kind.Star), SourceLocation.Unknown)

    lazy val ConcurrentReentrantLock: Type = Type.mkEnum(Enums.ConcurrentReentrantLock, Nil, SourceLocation.Unknown)

    def mkList(t: Type, loc: SourceLocation): Type = Type.mkEnum(Enums.FList, List(t), loc)

    //
    // Function Types.
    //
    lazy val SolveType: Type = Type.mkPureArrow(Datalog, Datalog, SourceLocation.Unknown)
    lazy val MergeType: Type = Type.mkPureUncurriedArrow(List(Datalog, Datalog), Datalog, SourceLocation.Unknown)
    lazy val FilterType: Type = Type.mkPureUncurriedArrow(List(PredSym, Datalog), Datalog, SourceLocation.Unknown)
    lazy val RenameType: Type = Type.mkPureUncurriedArrow(List(mkList(PredSym, SourceLocation.Unknown), Datalog), Datalog, SourceLocation.Unknown)
  }

  /**
    * Translates internal Datalog constraints into Flix Datalog constraints.
    */
  def run(root: TypedAst.Root)(implicit flix: Flix): LoweredAst.Root = flix.phase("Lowering") {
    implicit val r: TypedAst.Root = root

    val defs = ParOps.parMapValues(root.defs)(visitDef)
    val sigs = ParOps.parMapValues(root.sigs)(visitSig)
    val instances = ParOps.parMapValues(root.instances)(insts => insts.map(visitInstance))
    val enums = ParOps.parMapValues(root.enums)(visitEnum)
    val structs = ParOps.parMapValues(root.structs)(visitStruct)
    val restrictableEnums = ParOps.parMapValues(root.restrictableEnums)(visitRestrictableEnum)
    val effects = ParOps.parMapValues(root.effects)(visitEffect)
    val aliases = ParOps.parMapValues(root.typeAliases)(visitTypeAlias)

    // TypedAst.Sigs are shared between the `sigs` field and the `classes` field.
    // Instead of visiting twice, we visit the `sigs` field and then look up the results when visiting traits.
    val traits = ParOps.parMapValues(root.traits)(t => visitTrait(t, sigs))

    val newEnums = enums ++ restrictableEnums.map {
      case (_, v) => v.sym -> v
    }

    LoweredAst.Root(traits, instances, sigs, defs, newEnums, structs, effects, aliases, root.entryPoint, root.reachable, root.sources, root.traitEnv, root.eqEnv)
  }

  /**
    * Lowers the given definition `defn0`.
    */
  private def visitDef(defn0: TypedAst.Def)(implicit root: TypedAst.Root, flix: Flix): LoweredAst.Def = defn0 match {
    case TypedAst.Def(sym, spec0, exp0) =>
      val spec = visitSpec(spec0)
      val exp = visitExp(exp0)
      LoweredAst.Def(sym, spec, exp)
  }

  /**
    * Lowers the given signature `sig0`.
    */
  private def visitSig(sig0: TypedAst.Sig)(implicit root: TypedAst.Root, flix: Flix): LoweredAst.Sig = sig0 match {
    case TypedAst.Sig(sym, spec0, exp0) =>
      val spec = visitSpec(spec0)
      val impl = exp0.map(visitExp)
      LoweredAst.Sig(sym, spec, impl)
  }

  /**
    * Lowers the given instance `inst0`.
    */
  private def visitInstance(inst0: TypedAst.Instance)(implicit root: TypedAst.Root, flix: Flix): LoweredAst.Instance = inst0 match {
    case TypedAst.Instance(doc, ann, mod, sym, tpe0, tconstrs0, assocs0, defs0, ns, loc) =>
      val tpe = visitType(tpe0)
      val tconstrs = tconstrs0.map(visitTypeConstraint)
      val assocs = assocs0.map {
        case TypedAst.AssocTypeDef(doc, mod, sym, args, tpe, loc) => LoweredAst.AssocTypeDef(doc, mod, sym, args, tpe, loc)
      }
      val defs = defs0.map(visitDef)
      LoweredAst.Instance(doc, ann, mod, sym, tpe, tconstrs, assocs, defs, ns, loc)
  }

  /**
    * Lowers the given enum `enum0`.
    */
  private def visitEnum(enum0: TypedAst.Enum)(implicit root: TypedAst.Root, flix: Flix): LoweredAst.Enum = enum0 match {
    case TypedAst.Enum(doc, ann, mod, sym, tparams0, derives, cases0, tpe0, loc) =>
      val tparams = tparams0.map(visitTypeParam)
      val tpe = visitType(tpe0)
      val cases = cases0.map {
        case (_, TypedAst.Case(caseSym, caseTpeDeprecated0, caseSc0, loc)) =>
          val caseTpeDeprecated = visitType(caseTpeDeprecated0)
          val caseSc = visitScheme(caseSc0)
          (caseSym, LoweredAst.Case(caseSym, caseTpeDeprecated, caseSc, loc))
      }
      LoweredAst.Enum(doc, ann, mod, sym, tparams, derives, cases, tpe, loc)
  }

  /**
<<<<<<< HEAD
   * Lowers the given struct `struct0`.
   */
  private def visitStruct(struct0: TypedAst.Struct)(implicit root: TypedAst.Root, flix: Flix): LoweredAst.Struct = struct0 match {
    case TypedAst.Struct(doc, ann, mod, sym, tparams0, _, fieldsMap, loc) =>
      val tparams = tparams0.map(visitTypeParam)
      val fields0 = fieldsMap.map(_._2)
      val fields = fields0.map {
        case TypedAst.StructField(name, tpe, _, loc) =>
          LoweredAst.StructField(name, visitType(tpe), loc)
      }
      LoweredAst.Struct(doc, ann, mod, sym, tparams, fields.toList, loc)
=======
    * Lowers the given struct `struct0`.
    */
  private def visitStruct(struct0: TypedAst.Struct)(implicit root: TypedAst.Root, flix: Flix): LoweredAst.Struct = struct0 match {
    case TypedAst.Struct(doc, ann, mod, sym, tparams0, _, fields0, loc) =>
      val tparams = tparams0.map(visitTypeParam)
      val fields = fields0.map {
        case TypedAst.StructField(name, tpe, loc) =>
          LoweredAst.StructField(name, visitType(tpe), loc)
      }
      LoweredAst.Struct(doc, ann, mod, sym, tparams, fields, loc)
>>>>>>> 5fa4a697
  }

  /**
    * Lowers the given enum `enum0` from a restrictable enum into a regular enum.
    */
  private def visitRestrictableEnum(enum0: TypedAst.RestrictableEnum)(implicit root: TypedAst.Root, flix: Flix): LoweredAst.Enum = enum0 match {
    case TypedAst.RestrictableEnum(doc, ann, mod, sym0, index0, tparams0, derives, cases0, tpe0, loc) =>
      // index is erased since related checking has concluded.
      // Restrictable tag is lowered into a regular tag
      val index = visitTypeParam(index0)
      val tparams = tparams0.map(visitTypeParam)
      val tpe = visitType(tpe0)
      val cases = cases0.map {
        case (_, TypedAst.RestrictableCase(caseSym0, caseTpeDeprecated0, caseSc0, loc)) =>
          val caseTpeDeprecated = visitType(caseTpeDeprecated0)
          val caseSc = visitScheme(caseSc0)
          val caseSym = visitRestrictableCaseSym(caseSym0)
          (caseSym, LoweredAst.Case(caseSym, caseTpeDeprecated, caseSc, loc))
      }
      val sym = visitRestrictableEnumSym(sym0)
      LoweredAst.Enum(doc, ann, mod, sym, index :: tparams, derives, cases, tpe, loc)
  }

  /**
    * Lowers `sym` from a restrictable case sym into a regular case sym.
    */
  private def visitRestrictableCaseSym(sym: Symbol.RestrictableCaseSym): Symbol.CaseSym = {
    val enumSym = visitRestrictableEnumSym(sym.enumSym)
    new Symbol.CaseSym(enumSym, sym.name, sym.loc)
  }

  /**
    * Lowers `sym` from a restrictable case sym use into a regular case sym use.
    */
  private def visitRestrictableCaseSymUse(sym: Ast.RestrictableCaseSymUse): Ast.CaseSymUse = {
    Ast.CaseSymUse(visitRestrictableCaseSym(sym.sym), sym.sym.loc)
  }

  /**
    * Lowers `sym` from a restrictable enum sym into a regular enum sym.
    */
  private def visitRestrictableEnumSym(sym: Symbol.RestrictableEnumSym): Symbol.EnumSym =
    new Symbol.EnumSym(sym.namespace, sym.name, sym.loc)

  /**
    * Lowers the given `effect`.
    */
  private def visitEffect(effect: TypedAst.Effect)(implicit root: TypedAst.Root, flix: Flix): LoweredAst.Effect = effect match {
    case TypedAst.Effect(doc, ann, mod, sym, ops0, loc) =>
      val ops = ops0.map(visitOp)
      LoweredAst.Effect(doc, ann, mod, sym, ops, loc)
  }

  /**
    * Lowers the given `op`.
    */
  private def visitOp(op: TypedAst.Op)(implicit root: TypedAst.Root, flix: Flix): LoweredAst.Op = op match {
    case TypedAst.Op(sym, spec0) =>
      val spec = visitSpec(spec0)
      LoweredAst.Op(sym, spec)
  }

  /**
    * Lowers the given type `alias`.
    */
  private def visitTypeAlias(alias: TypedAst.TypeAlias)(implicit root: TypedAst.Root, flix: Flix): LoweredAst.TypeAlias = alias match {
    case TypedAst.TypeAlias(doc, _, mod, sym, tparams0, tpe0, loc) =>
      val tparams = tparams0.map(visitTypeParam)
      val tpe = visitType(tpe0)
      LoweredAst.TypeAlias(doc, mod, sym, tparams, tpe, loc)
  }

  /**
    * Lowers the given type constraint `tconstr0`.
    */
  private def visitTypeConstraint(tconstr0: Ast.TypeConstraint)(implicit root: TypedAst.Root, flix: Flix): Ast.TypeConstraint = tconstr0 match {
    case Ast.TypeConstraint(head, tpe0, loc) =>
      val tpe = visitType(tpe0)
      Ast.TypeConstraint(head, tpe, loc)
  }

  /**
    * Lowers the given trait `trt0`, with the given lowered sigs `sigs`.
    */
  private def visitTrait(trt0: TypedAst.Trait, sigs: Map[Symbol.SigSym, LoweredAst.Sig])(implicit root: TypedAst.Root, flix: Flix): LoweredAst.Trait = trt0 match {
    case TypedAst.Trait(doc, ann, mod, sym, tparam0, superTraits0, assocs0, signatures0, laws0, loc) =>
      val tparam = visitTypeParam(tparam0)
      val superTraits = superTraits0.map(visitTypeConstraint)
      val assocs = assocs0.map {
        case TypedAst.AssocTypeSig(doc, mod, sym, tparam, kind, tpe, loc) => LoweredAst.AssocTypeSig(doc, mod, sym, tparam, kind, loc)
      }
      val signatures = signatures0.map(sig => sigs(sig.sym))
      val laws = laws0.map(visitDef)
      LoweredAst.Trait(doc, ann, mod, sym, tparam, superTraits, assocs, signatures, laws, loc)
  }

  /**
    * Lowers the given `spec0`.
    */
  private def visitSpec(spec0: TypedAst.Spec)(implicit root: TypedAst.Root, flix: Flix): LoweredAst.Spec = spec0 match {
    case TypedAst.Spec(doc, ann, mod, tparams0, fparams, declaredScheme, retTpe, eff, tconstrs, econstrs, loc) => // TODO ASSOC-TYPES econstrs needed in lowering?
      val tparam = tparams0.map(visitTypeParam)
      val fs = fparams.map(visitFormalParam)
      val ds = visitScheme(declaredScheme)
      LoweredAst.Spec(doc, ann, mod, tparam, fs, ds, retTpe, eff, tconstrs, loc)
  }

  /**
    * Lowers the given `tparam`.
    */
  private def visitTypeParam(tparam: TypedAst.TypeParam)(implicit root: TypedAst.Root, flix: Flix): LoweredAst.TypeParam = tparam match {
    case TypedAst.TypeParam(name, sym, loc) => LoweredAst.TypeParam(name, sym, loc)
  }

  /**
    * Lowers the given expression `exp0`.
    */
  private def visitExp(exp0: TypedAst.Expr)(implicit root: TypedAst.Root, flix: Flix): LoweredAst.Expr = exp0 match {
    case TypedAst.Expr.Cst(cst, tpe, loc) =>
      val t = visitType(tpe)
      LoweredAst.Expr.Cst(cst, t, loc)

    case TypedAst.Expr.Var(sym, tpe, loc) =>
      val t = visitType(tpe)
      LoweredAst.Expr.Var(sym, t, loc)

    case TypedAst.Expr.Def(sym, tpe, loc) =>
      val t = visitType(tpe)
      LoweredAst.Expr.Def(sym, t, loc)

    case TypedAst.Expr.Sig(sym, tpe, loc) =>
      val t = visitType(tpe)
      LoweredAst.Expr.Sig(sym, t, loc)

    case TypedAst.Expr.Hole(sym, tpe, loc) =>
      val t = visitType(tpe)
      LoweredAst.Expr.ApplyAtomic(AtomicOp.HoleError(sym), List.empty, t, Type.Pure, loc)

    case TypedAst.Expr.HoleWithExp(_, tpe, _, loc) =>
      val sym = Symbol.freshHoleSym(loc)
      val t = visitType(tpe)
      LoweredAst.Expr.ApplyAtomic(AtomicOp.HoleError(sym), List.empty, t, Type.Pure, loc)

    case TypedAst.Expr.OpenAs(sym, exp, tpe, loc) =>
      visitExp(exp) // TODO RESTR-VARS maybe add to loweredAST

    case TypedAst.Expr.Use(_, _, exp, _) =>
      visitExp(exp)

    case TypedAst.Expr.Lambda(fparam, exp, tpe, loc) =>
      val p = visitFormalParam(fparam)
      val e = visitExp(exp)
      val t = visitType(tpe)
      LoweredAst.Expr.Lambda(p, e, t, loc)

    case TypedAst.Expr.Apply(exp, exps, tpe, eff, loc) =>
      val e = visitExp(exp)
      val es = visitExps(exps)
      val t = visitType(tpe)
      LoweredAst.Expr.Apply(e, es, t, eff, loc)

    case TypedAst.Expr.Unary(sop, exp, tpe, eff, loc) =>
      val e = visitExp(exp)
      val t = visitType(tpe)
      LoweredAst.Expr.ApplyAtomic(AtomicOp.Unary(sop), List(e), t, eff, loc)

    case TypedAst.Expr.Binary(sop, exp1, exp2, tpe, eff, loc) =>
      val e1 = visitExp(exp1)
      val e2 = visitExp(exp2)
      val t = visitType(tpe)
      LoweredAst.Expr.ApplyAtomic(AtomicOp.Binary(sop), List(e1, e2), t, eff, loc)

    case TypedAst.Expr.Let(sym, mod, exp1, exp2, tpe, eff, loc) =>
      val e1 = visitExp(exp1)
      val e2 = visitExp(exp2)
      val t = visitType(tpe)
      LoweredAst.Expr.Let(sym, mod, e1, e2, t, eff, loc)

    case TypedAst.Expr.LetRec(sym, ann, mod, exp1, exp2, tpe, eff, loc) =>
      val e1 = visitExp(exp1)
      val e2 = visitExp(exp2)
      val t = visitType(tpe)
      LoweredAst.Expr.LetRec(sym, mod, e1, e2, t, eff, loc)

    case TypedAst.Expr.Region(tpe, loc) =>
      val t = visitType(tpe)
      LoweredAst.Expr.ApplyAtomic(AtomicOp.Region, List.empty, t, Type.Pure, loc)

    case TypedAst.Expr.Scope(sym, regionVar, exp, tpe, eff, loc) =>
      val e = visitExp(exp)
      val t = visitType(tpe)
      LoweredAst.Expr.Scope(sym, regionVar, e, t, eff, loc)

    case TypedAst.Expr.IfThenElse(exp1, exp2, exp3, tpe, eff, loc) =>
      val e1 = visitExp(exp1)
      val e2 = visitExp(exp2)
      val e3 = visitExp(exp3)
      val t = visitType(tpe)
      LoweredAst.Expr.IfThenElse(e1, e2, e3, t, eff, loc)

    case TypedAst.Expr.Stm(exp1, exp2, tpe, eff, loc) =>
      val e1 = visitExp(exp1)
      val e2 = visitExp(exp2)
      val t = visitType(tpe)
      LoweredAst.Expr.Stm(e1, e2, t, eff, loc)

    case TypedAst.Expr.Discard(exp, eff, loc) =>
      val e = visitExp(exp)
      LoweredAst.Expr.Discard(e, eff, loc)

    case TypedAst.Expr.Match(exp, rules, tpe, eff, loc) =>
      val e = visitExp(exp)
      val rs = rules.map(visitMatchRule)
      val t = visitType(tpe)
      LoweredAst.Expr.Match(e, rs, t, eff, loc)

    case TypedAst.Expr.TypeMatch(exp, rules, tpe, eff, loc) =>
      val e = visitExp(exp)
      val rs = rules.map(visitTypeMatchRule)
      val t = visitType(tpe)
      LoweredAst.Expr.TypeMatch(e, rs, t, eff, loc)

    case TypedAst.Expr.RestrictableChoose(_, exp, rules, tpe, eff, loc) =>
      // lower into an ordinary match
      val e = visitExp(exp)
      val rs = rules.map(visitRestrictableChooseRule)
      val t = visitType(tpe)
      LoweredAst.Expr.Match(e, rs, t, eff, loc)

    case TypedAst.Expr.Tag(sym, exp, tpe, eff, loc) =>
      val e = visitExp(exp)
      val t = visitType(tpe)
      LoweredAst.Expr.ApplyAtomic(AtomicOp.Tag(sym.sym), List(e), t, eff, loc)

    case TypedAst.Expr.RestrictableTag(sym0, exp, tpe, eff, loc) =>
      // Lower a restrictable tag into a normal tag.
      val caseSym = visitRestrictableCaseSym(sym0.sym)
      val e = visitExp(exp)
      val t = visitType(tpe)
      LoweredAst.Expr.ApplyAtomic(AtomicOp.Tag(caseSym), List(e), t, eff, loc)

    case TypedAst.Expr.Tuple(elms, tpe, eff, loc) =>
      val es = visitExps(elms)
      val t = visitType(tpe)
      LoweredAst.Expr.ApplyAtomic(AtomicOp.Tuple, es, t, eff, loc)

    case TypedAst.Expr.RecordEmpty(tpe, loc) =>
      val t = visitType(tpe)
      LoweredAst.Expr.ApplyAtomic(AtomicOp.RecordEmpty, List.empty, t, Type.Pure, loc)

    case TypedAst.Expr.RecordSelect(exp, label, tpe, eff, loc) =>
      val e = visitExp(exp)
      val t = visitType(tpe)
      LoweredAst.Expr.ApplyAtomic(AtomicOp.RecordSelect(label), List(e), t, eff, loc)

    case TypedAst.Expr.RecordExtend(label, exp1, exp2, tpe, eff, loc) =>
      val e1 = visitExp(exp1)
      val e2 = visitExp(exp2)
      val t = visitType(tpe)
      LoweredAst.Expr.ApplyAtomic(AtomicOp.RecordExtend(label), List(e1, e2), t, eff, loc)

    case TypedAst.Expr.RecordRestrict(label, exp, tpe, eff, loc) =>
      val e = visitExp(exp)
      val t = visitType(tpe)
      LoweredAst.Expr.ApplyAtomic(AtomicOp.RecordRestrict(label), List(e), t, eff, loc)

    case TypedAst.Expr.ArrayLit(exps, exp, tpe, eff, loc) =>
      val es = visitExps(exps)
      val e = visitExp(exp)
      val t = visitType(tpe)
      LoweredAst.Expr.ApplyAtomic(AtomicOp.ArrayLit, e :: es, t, eff, loc)

    case TypedAst.Expr.ArrayNew(exp1, exp2, exp3, tpe, eff, loc) =>
      val e1 = visitExp(exp1)
      val e2 = visitExp(exp2)
      val e3 = visitExp(exp3)
      val t = visitType(tpe)
      LoweredAst.Expr.ApplyAtomic(AtomicOp.ArrayNew, List(e1, e2, e3), t, eff, loc)

    case TypedAst.Expr.ArrayLoad(exp1, exp2, tpe, eff, loc) =>
      val e1 = visitExp(exp1)
      val e2 = visitExp(exp2)
      val t = visitType(tpe)
      LoweredAst.Expr.ApplyAtomic(AtomicOp.ArrayLoad, List(e1, e2), t, eff, loc)

    case TypedAst.Expr.ArrayLength(exp, eff, loc) =>
      val e = visitExp(exp)
      LoweredAst.Expr.ApplyAtomic(AtomicOp.ArrayLength, List(e), Type.Int32, eff, loc)

<<<<<<< HEAD
    case TypedAst.Expr.StructNew(sym, fields0, region0, tpe, eff, loc) =>
      val fields = fields0.map{case (k, v) => (k, visitExp(v))}
      val region = visitExp(region0)
      val (names, es) = fields.unzip
      LoweredAst.Expr.ApplyAtomic(AtomicOp.StructNew(sym, names), region :: es, tpe, eff, loc)

    case TypedAst.Expr.StructGet(sym, exp0, field, tpe, eff, loc) =>
      val exp = visitExp(exp0)
      val idx = root.structs(sym).fields(field).idx
      LoweredAst.Expr.ApplyAtomic(AtomicOp.StructGet(sym, idx, field), List(exp), tpe, eff, loc)

    case TypedAst.Expr.StructPut(sym, exp0, field, exp1, tpe, eff, loc) =>
      val struct = visitExp(exp0)
      val rhs = visitExp(exp1)
      val idx = root.structs(sym).fields(field).idx
      LoweredAst.Expr.ApplyAtomic(AtomicOp.StructPut(sym, idx, field), List(struct, rhs), tpe, eff, loc)

=======
>>>>>>> 5fa4a697
    case TypedAst.Expr.ArrayStore(exp1, exp2, exp3, eff, loc) =>
      val e1 = visitExp(exp1)
      val e2 = visitExp(exp2)
      val e3 = visitExp(exp3)
      LoweredAst.Expr.ApplyAtomic(AtomicOp.ArrayStore, List(e1, e2, e3), Type.Unit, eff, loc)

    case TypedAst.Expr.StructNew(sym, fields0, region0, tpe, eff, loc) =>
      val fields = fields0.map { case (k, v) => (k, visitExp(v)) }
      val region = visitExp(region0)
      val (names, es) = fields.unzip
      LoweredAst.Expr.ApplyAtomic(AtomicOp.StructNew(sym, names), region :: es, tpe, eff, loc)

    case TypedAst.Expr.StructGet(sym, exp0, field, tpe, eff, loc) =>
      val exp = visitExp(exp0)
      LoweredAst.Expr.ApplyAtomic(AtomicOp.StructGet(sym, field), List(exp), tpe, eff, loc)

    case TypedAst.Expr.StructPut(sym, exp0, field, exp1, tpe, eff, loc) =>
      val struct = visitExp(exp0)
      val rhs = visitExp(exp1)
      LoweredAst.Expr.ApplyAtomic(AtomicOp.StructPut(sym, field), List(struct, rhs), tpe, eff, loc)

    case TypedAst.Expr.VectorLit(exps, tpe, eff, loc) =>
      val es = visitExps(exps)
      val t = visitType(tpe)
      LoweredAst.Expr.VectorLit(es, t, eff, loc)

    case TypedAst.Expr.VectorLoad(base, index, tpe, eff, loc) =>
      val b = visitExp(base)
      val i = visitExp(index)
      val t = visitType(tpe)
      LoweredAst.Expr.VectorLoad(b, i, t, eff, loc)

    case TypedAst.Expr.VectorLength(base, loc) =>
      val b = visitExp(base)
      LoweredAst.Expr.VectorLength(b, loc)

    case TypedAst.Expr.Ref(exp1, exp2, tpe, eff, loc) =>
      val e1 = visitExp(exp1)
      val e2 = visitExp(exp2)
      val t = visitType(tpe)
      LoweredAst.Expr.ApplyAtomic(AtomicOp.Ref, List(e1, e2), t, eff, loc)

    case TypedAst.Expr.Deref(exp, tpe, eff, loc) =>
      val e = visitExp(exp)
      val t = visitType(tpe)
      LoweredAst.Expr.ApplyAtomic(AtomicOp.Deref, List(e), t, eff, loc)

    case TypedAst.Expr.Assign(exp1, exp2, tpe, eff, loc) =>
      val e1 = visitExp(exp1)
      val e2 = visitExp(exp2)
      val t = visitType(tpe)
      LoweredAst.Expr.ApplyAtomic(AtomicOp.Assign, List(e1, e2), t, eff, loc)

    case TypedAst.Expr.Ascribe(exp, tpe, eff, loc) =>
      val e = visitExp(exp)
      val t = visitType(tpe)
      LoweredAst.Expr.Ascribe(e, t, eff, loc)

    case TypedAst.Expr.InstanceOf(exp, clazz, loc) =>
      val e = visitExp(exp)
      LoweredAst.Expr.ApplyAtomic(AtomicOp.InstanceOf(clazz), List(e), Type.Bool, e.eff, loc)

    case TypedAst.Expr.CheckedCast(_, exp, tpe, eff, loc) =>
      // Note: We do *NOT* erase checked (i.e. safe) casts.
      // In Java, `String` is a subtype of `Object`, but the Flix IR makes this upcast _explicit_.
      val e = visitExp(exp)
      val t = visitType(tpe)
      LoweredAst.Expr.Cast(e, Some(t), None, t, eff, loc)

    case TypedAst.Expr.UncheckedCast(exp, declaredType, declaredEff, tpe, eff, loc) =>
      val e = visitExp(exp)
      val dt = declaredType.map(visitType)
      val t = visitType(tpe)
      LoweredAst.Expr.Cast(e, dt, declaredEff, t, eff, loc)

    case TypedAst.Expr.UncheckedMaskingCast(exp, _, _, _) =>
      visitExp(exp)

    case TypedAst.Expr.Without(exp, _, _, _, _) =>
      visitExp(exp)

    case TypedAst.Expr.TryCatch(exp, rules, tpe, eff, loc) =>
      val e = visitExp(exp)
      val rs = rules.map(visitCatchRule)
      val t = visitType(tpe)
      LoweredAst.Expr.TryCatch(e, rs, t, eff, loc)

    case TypedAst.Expr.Throw(exp, tpe, eff, loc) =>
      val e = visitExp(exp)
      val t = visitType(tpe)
      LoweredAst.Expr.ApplyAtomic(AtomicOp.Throw, List(e), t, eff, loc)

    case TypedAst.Expr.TryWith(exp, sym, rules, tpe, eff, loc) =>
      val e = visitExp(exp)
      val rs = rules.map(visitHandlerRule)
      val t = visitType(tpe)
      LoweredAst.Expr.TryWith(e, sym, rs, t, eff, loc)

    case TypedAst.Expr.Do(sym, exps, tpe, eff, loc) =>
      val es = visitExps(exps)
      LoweredAst.Expr.Do(sym, es, tpe, eff, loc)

    case TypedAst.Expr.InvokeConstructor(constructor, exps, tpe, eff, loc) =>
      val es = visitExps(exps)
      val t = visitType(tpe)
      LoweredAst.Expr.ApplyAtomic(AtomicOp.InvokeConstructor(constructor), es, t, eff, loc)

    case TypedAst.Expr.InvokeMethod(method, exp, exps, tpe, eff, loc) =>
      val e = visitExp(exp)
      val es = visitExps(exps)
      val t = visitType(tpe)
      LoweredAst.Expr.ApplyAtomic(AtomicOp.InvokeMethod(method), e :: es, t, eff, loc)

    case TypedAst.Expr.InvokeStaticMethod(method, exps, tpe, eff, loc) =>
      val es = visitExps(exps)
      val t = visitType(tpe)
      LoweredAst.Expr.ApplyAtomic(AtomicOp.InvokeStaticMethod(method), es, t, eff, loc)

    case TypedAst.Expr.GetField(field, exp, tpe, eff, loc) =>
      val e = visitExp(exp)
      val t = visitType(tpe)
      LoweredAst.Expr.ApplyAtomic(AtomicOp.GetField(field), List(e), t, eff, loc)

    case TypedAst.Expr.PutField(field, exp1, exp2, tpe, eff, loc) =>
      val e1 = visitExp(exp1)
      val e2 = visitExp(exp2)
      val t = visitType(tpe)
      LoweredAst.Expr.ApplyAtomic(AtomicOp.PutField(field), List(e1, e2), t, eff, loc)

    case TypedAst.Expr.GetStaticField(field, tpe, eff, loc) =>
      val t = visitType(tpe)
      LoweredAst.Expr.ApplyAtomic(AtomicOp.GetStaticField(field), List.empty, t, eff, loc)

    case TypedAst.Expr.PutStaticField(field, exp, tpe, eff, loc) =>
      val e = visitExp(exp)
      val t = visitType(tpe)
      LoweredAst.Expr.ApplyAtomic(AtomicOp.PutStaticField(field), List(e), t, eff, loc)

    case TypedAst.Expr.NewObject(name, clazz, tpe, eff, methods, loc) =>
      val t = visitType(tpe)
      val ms = methods.map(visitJvmMethod)
      LoweredAst.Expr.NewObject(name, clazz, t, eff, ms, loc)

    // New channel expressions are rewritten as follows:
    //     chan Int32 10
    // becomes a call to the standard library function:
    //     Concurrent/Channel.newChannel(10)
    //
    case TypedAst.Expr.NewChannel(_, exp, tpe, eff, loc) =>
      val e = visitExp(exp)
      val t = visitType(tpe)
      mkNewChannelTuple(e, t, eff, loc)

    // Channel get expressions are rewritten as follows:
    //     <- c
    // becomes a call to the standard library function:
    //     Concurrent/Channel.get(c)
    //
    case TypedAst.Expr.GetChannel(exp, tpe, eff, loc) =>
      val e = visitExp(exp)
      val t = visitType(tpe)
      mkGetChannel(e, t, eff, loc)

    // Channel put expressions are rewritten as follows:
    //     c <- 42
    // becomes a call to the standard library function:
    //     Concurrent/Channel.put(42, c)
    //
    case TypedAst.Expr.PutChannel(exp1, exp2, _, eff, loc) =>
      val e1 = visitExp(exp1)
      val e2 = visitExp(exp2)
      mkPutChannel(e1, e2, eff, loc)

    // Channel select expressions are rewritten as follows:
    //     select {
    //         case x <- ?ch1 => ?handlech1
    //         case y <- ?ch2 => ?handlech2
    //         case _ => ?default
    //     }
    // becomes:
    //     let ch1 = ?ch1;
    //     let ch2 = ?ch2;
    //     match selectFrom(mpmcAdmin(ch1) :: mpmcAdmin(ch2) :: Nil, false) {  // true if no default
    //         case (0, locks) =>
    //             let x = unsafeGetAndUnlock(ch1, locks);
    //             ?handlech1
    //         case (1, locks) =>
    //             let y = unsafeGetAndUnlock(ch2, locks);
    //             ?handlech2
    //         case (-1, _) =>                                                  // Omitted if no default
    //             ?default                                                     // Unlock is handled by selectFrom
    //     }
    // Note: match is not exhaustive: we're relying on the simplifier to handle this for us
    //
    case TypedAst.Expr.SelectChannel(rules, default, tpe, eff, loc) =>
      val rs = rules.map(visitSelectChannelRule)
      val d = default.map(visitExp)
      val t = visitType(tpe)

      val channels = rs map { case LoweredAst.SelectChannelRule(_, c, _) => (mkLetSym("chan", loc), c) }
      val admins = mkChannelAdminList(rs, channels, loc)
      val selectExp = mkChannelSelect(admins, d, loc)
      val cases = mkChannelCases(rs, channels, eff, loc)
      val defaultCase = mkSelectDefaultCase(d, t, loc)
      val matchExp = LoweredAst.Expr.Match(selectExp, cases ++ defaultCase, t, eff, loc)

      channels.foldRight[LoweredAst.Expr](matchExp) {
        case ((sym, c), e) => LoweredAst.Expr.Let(sym, Modifiers.Empty, c, e, t, eff, loc)
      }

    case TypedAst.Expr.Spawn(exp1, exp2, tpe, eff, loc) =>
      val e1 = visitExp(exp1)
      val e2 = visitExp(exp2)
      val t = visitType(tpe)
      LoweredAst.Expr.ApplyAtomic(AtomicOp.Spawn, List(e1, e2), t, eff, loc)

    case TypedAst.Expr.ParYield(frags, exp, tpe, eff, loc) =>
      val fs = frags.map {
        case TypedAst.ParYieldFragment(pat, e, loc) => LoweredAst.ParYieldFragment(visitPat(pat), visitExp(e), loc)
      }
      val e = visitExp(exp)
      val t = visitType(tpe)
      mkParYield(fs, e, t, eff, loc)

    case TypedAst.Expr.Lazy(exp, tpe, loc) =>
      val e = visitExp(exp)
      val t = visitType(tpe)
      LoweredAst.Expr.ApplyAtomic(AtomicOp.Lazy, List(e), t, Type.Pure, loc)

    case TypedAst.Expr.Force(exp, tpe, eff, loc) =>
      val e = visitExp(exp)
      val t = visitType(tpe)
      LoweredAst.Expr.ApplyAtomic(AtomicOp.Force, List(e), t, eff, loc)

    case TypedAst.Expr.FixpointConstraintSet(cs, _, loc) =>
      mkDatalog(cs, loc)

    case TypedAst.Expr.FixpointLambda(pparams, exp, _, eff, loc) =>
      val defn = Defs.lookup(Defs.Rename)
      val defExp = LoweredAst.Expr.Def(defn.sym, Types.RenameType, loc)
      val predExps = mkList(pparams.map(pparam => mkPredSym(pparam.pred)), Types.mkList(Types.PredSym, loc), loc)
      val argExps = predExps :: visitExp(exp) :: Nil
      val resultType = Types.Datalog
      LoweredAst.Expr.Apply(defExp, argExps, resultType, eff, loc)

    case TypedAst.Expr.FixpointMerge(exp1, exp2, _, eff, loc) =>
      val defn = Defs.lookup(Defs.Merge)
      val defExp = LoweredAst.Expr.Def(defn.sym, Types.MergeType, loc)
      val argExps = visitExp(exp1) :: visitExp(exp2) :: Nil
      val resultType = Types.Datalog
      LoweredAst.Expr.Apply(defExp, argExps, resultType, eff, loc)

    case TypedAst.Expr.FixpointSolve(exp, _, eff, loc) =>
      val defn = Defs.lookup(Defs.Solve)
      val defExp = LoweredAst.Expr.Def(defn.sym, Types.SolveType, loc)
      val argExps = visitExp(exp) :: Nil
      val resultType = Types.Datalog
      LoweredAst.Expr.Apply(defExp, argExps, resultType, eff, loc)

    case TypedAst.Expr.FixpointFilter(pred, exp, _, eff, loc) =>
      val defn = Defs.lookup(Defs.Filter)
      val defExp = LoweredAst.Expr.Def(defn.sym, Types.FilterType, loc)
      val argExps = mkPredSym(pred) :: visitExp(exp) :: Nil
      val resultType = Types.Datalog
      LoweredAst.Expr.Apply(defExp, argExps, resultType, eff, loc)

    case TypedAst.Expr.FixpointInject(exp, pred, _, eff, loc) =>
      // Compute the arity of the functor F[(a, b, c)] or F[a].
      val arity = Type.eraseAliases(exp.tpe) match {
        case Type.Apply(_, innerType, _) => innerType.typeConstructor match {
          case Some(TypeConstructor.Tuple(l)) => l
          case Some(TypeConstructor.Unit) => 0
          case _ => 1
        }
        case _ => throw InternalCompilerException(s"Unexpected non-foldable type: '${exp.tpe}'.", loc)
      }

      // Compute the symbol of the function.
      val sym = Defs.ProjectInto(arity)

      // The type of the function.
      val defTpe = Type.mkPureUncurriedArrow(List(Types.PredSym, exp.tpe), Types.Datalog, loc)

      // Put everything together.
      val defExp = LoweredAst.Expr.Def(sym, defTpe, loc)
      val argExps = mkPredSym(pred) :: visitExp(exp) :: Nil
      LoweredAst.Expr.Apply(defExp, argExps, Types.Datalog, eff, loc)

    case TypedAst.Expr.FixpointProject(pred, exp, tpe, eff, loc) =>
      // Compute the arity of the predicate symbol.
      // The type is either of the form `Array[(a, b, c)]` or `Array[a]`.
      val arity = Type.eraseAliases(tpe) match {
        case Type.Apply(Type.Cst(_, _), innerType, _) => innerType.typeConstructor match {
          case Some(TypeConstructor.Tuple(_)) => innerType.typeArguments.length
          case Some(TypeConstructor.Unit) => 0
          case _ => 1
        }
        case _ => throw InternalCompilerException(s"Unexpected non-list type: '$tpe'.", loc)
      }

      // Compute the symbol of the function.
      val sym = Defs.Facts(arity)

      // The type of the function.
      val defTpe = Type.mkPureUncurriedArrow(List(Types.PredSym, Types.Datalog), tpe, loc)

      // Put everything together.
      val defExp = LoweredAst.Expr.Def(sym, defTpe, loc)
      val argExps = mkPredSym(pred) :: visitExp(exp) :: Nil
      LoweredAst.Expr.Apply(defExp, argExps, tpe, eff, loc)

    case TypedAst.Expr.Error(m, _, _) =>
      throw InternalCompilerException(s"Unexpected error expression near", m.loc)

  }

  /**
    * Lowers the given list of expressions `exps0`.
    */
  private def visitExps(exps0: List[TypedAst.Expr])(implicit root: TypedAst.Root, flix: Flix): List[LoweredAst.Expr] = exps0.map(visitExp)

  /**
    * Lowers the given pattern `pat0`.
    */
  private def visitPat(pat0: TypedAst.Pattern)(implicit root: TypedAst.Root, flix: Flix): LoweredAst.Pattern = pat0 match {
    case TypedAst.Pattern.Wild(tpe, loc) =>
      val t = visitType(tpe)
      LoweredAst.Pattern.Wild(t, loc)

    case TypedAst.Pattern.Var(sym, tpe, loc) =>
      val t = visitType(tpe)
      LoweredAst.Pattern.Var(sym, t, loc)

    case TypedAst.Pattern.Cst(cst, tpe, loc) =>
      LoweredAst.Pattern.Cst(cst, tpe, loc)

    case TypedAst.Pattern.Tag(sym, pat, tpe, loc) =>
      val p = visitPat(pat)
      val t = visitType(tpe)
      LoweredAst.Pattern.Tag(sym, p, t, loc)

    case TypedAst.Pattern.Tuple(elms, tpe, loc) =>
      val es = elms.map(visitPat)
      val t = visitType(tpe)
      LoweredAst.Pattern.Tuple(es, t, loc)

    case TypedAst.Pattern.Record(pats, pat, tpe, loc) =>
      val patsVal = pats.map {
        case TypedAst.Pattern.Record.RecordLabelPattern(label, tpe1, pat1, loc1) =>
          val p1 = visitPat(pat1)
          val t1 = visitType(tpe1)
          LoweredAst.Pattern.Record.RecordLabelPattern(label, t1, p1, loc1)
      }
      val patVal = visitPat(pat)
      val t = visitType(tpe)
      LoweredAst.Pattern.Record(patsVal, patVal, t, loc)

    case TypedAst.Pattern.RecordEmpty(tpe, loc) =>
      LoweredAst.Pattern.RecordEmpty(visitType(tpe), loc)

    case TypedAst.Pattern.Error(_, loc) => throw InternalCompilerException(s"Unexpected pattern: '$pat0'.", loc)
  }

  /**
    * Lowers the given scheme `sc0`.
    */
  private def visitScheme(sc0: Scheme)(implicit root: TypedAst.Root, flix: Flix): Scheme = sc0 match {
    case Scheme(quantifiers, tconstrs, econstrs, base) =>
      // TODO: What about constraints?
      val b = visitType(base)
      Scheme(quantifiers, tconstrs, econstrs, b)
  }

  /**
    * Lowers the given type `tpe0`.
    */
  private def visitType(tpe0: Type)(implicit root: TypedAst.Root, flix: Flix): Type = tpe0.typeConstructor match {
    case Some(TypeConstructor.Schema) =>
      // We replace any Schema type, no matter the number of polymorphic type applications, with the erased Datalog type.
      Types.Datalog
    case _ => visitTypeNonSchema(tpe0)
  }

  /**
    * Lowers the given type `tpe0` which must not be a schema type.
    *
    * Performance Note: We are on a hot path. We take extra care to avoid redundant type objects.
    */
  private def visitTypeNonSchema(tpe0: Type)(implicit root: TypedAst.Root, flix: Flix): Type = tpe0 match {
    case Type.Cst(_, _) => tpe0 // Performance: Reuse tpe0.

    case Type.Var(sym, loc) => sym.kind match {
      case Kind.SchemaRow =>
        // Rewrite the kind of a Schema type variable to Star (because that is the kind of Types.Datalog)
        Type.Var(sym.withKind(Kind.Star), loc)
      case _ => tpe0 // Performance: Reuse tpe0.
    }

    // Rewrite Sender[t, r] to Concurrent.Channel.Mpmc[t, r]
    case Type.Apply(Type.Apply(Type.Cst(TypeConstructor.Sender, loc), tpe1, _), tpe2, _) =>
      val t1 = visitType(tpe1)
      val t2 = visitType(tpe2)
      mkChannelTpe(t1, t2, loc)

    // Rewrite Receiver[t, r] to Concurrent.Channel.Mpmc[t, r]
    case Type.Apply(Type.Apply(Type.Cst(TypeConstructor.Receiver, loc), tpe1, _), tpe2, _) =>
      val t1 = visitType(tpe1)
      val t2 = visitType(tpe2)
      mkChannelTpe(t1, t2, loc)

    case Type.Apply(tpe1, tpe2, loc) =>
      val t1 = visitType(tpe1)
      val t2 = visitType(tpe2)
      // Performance: Reuse tpe0, if possible.
      if ((t1 eq tpe1) && (t2 eq tpe2)) {
        tpe0
      } else {
        Type.Apply(t1, t2, loc)
      }

    case Type.Alias(sym, args, t, loc) =>
      Type.Alias(sym, args.map(visitType), visitType(t), loc)

    case Type.AssocType(cst, args, kind, loc) =>
      Type.AssocType(cst, args.map(visitType), kind, loc) // TODO ASSOC-TYPES can't put lowered stuff on right side of assoc type def...
  }


  /**
    * Lowers the given formal parameter `fparam0`.
    */
  private def visitFormalParam(fparam0: TypedAst.FormalParam)(implicit root: TypedAst.Root, flix: Flix): LoweredAst.FormalParam = fparam0 match {
    case TypedAst.FormalParam(sym, mod, tpe, src, loc) =>
      val t = visitType(tpe)
      LoweredAst.FormalParam(sym, mod, t, src, loc)
  }

  /**
    * Lowers the given restrictable choice rule `rule0` to a match rule.
    */
  private def visitRestrictableChooseRule(rule0: TypedAst.RestrictableChooseRule)(implicit root: TypedAst.Root, flix: Flix): LoweredAst.MatchRule = rule0 match {
    case TypedAst.RestrictableChooseRule(pat, exp) =>
      val e = visitExp(exp)
      pat match {
        case TypedAst.RestrictableChoosePattern.Tag(sym, pat0, tpe, loc) =>
          val termPatterns = pat0.map {
            case TypedAst.RestrictableChoosePattern.Var(sym, tpe, loc) => LoweredAst.Pattern.Var(sym, tpe, loc)
            case TypedAst.RestrictableChoosePattern.Wild(tpe, loc) => LoweredAst.Pattern.Wild(tpe, loc)
          }
          val pat1 = termPatterns match {
            case Nil => LoweredAst.Pattern.Cst(Constant.Unit, Type.mkUnit(loc), loc)
            case singular :: Nil => singular
            case _ => LoweredAst.Pattern.Tuple(termPatterns, Type.mkTuple(termPatterns.map(_.tpe), loc.asSynthetic), loc.asSynthetic)
          }
          val tagSym = visitRestrictableCaseSymUse(sym)
          val p = LoweredAst.Pattern.Tag(tagSym, pat1, tpe, loc)
          LoweredAst.MatchRule(p, None, e)
      }
  }

  /**
    * Lowers the given catch rule `rule0`.
    */
  private def visitCatchRule(rule0: TypedAst.CatchRule)(implicit root: TypedAst.Root, flix: Flix): LoweredAst.CatchRule = rule0 match {
    case TypedAst.CatchRule(sym, clazz, exp) =>
      val e = visitExp(exp)
      LoweredAst.CatchRule(sym, clazz, e)
  }

  /**
    * Lowers the given handler rule `rule0`.
    */
  private def visitHandlerRule(rule0: TypedAst.HandlerRule)(implicit root: TypedAst.Root, flix: Flix): LoweredAst.HandlerRule = rule0 match {
    case TypedAst.HandlerRule(sym, fparams0, exp) =>
      val fparams = fparams0.map(visitFormalParam)
      val e = visitExp(exp)
      LoweredAst.HandlerRule(sym, fparams, e)
  }

  /**
    * Lowers the given match rule `rule0`.
    */
  private def visitMatchRule(rule0: TypedAst.MatchRule)(implicit root: TypedAst.Root, flix: Flix): LoweredAst.MatchRule = rule0 match {
    case TypedAst.MatchRule(pat, guard, exp) =>
      val p = visitPat(pat)
      val g = guard.map(visitExp)
      val e = visitExp(exp)
      LoweredAst.MatchRule(p, g, e)
  }

  /**
    * Lowers the given match rule `rule0`.
    */
  private def visitTypeMatchRule(rule0: TypedAst.TypeMatchRule)(implicit root: TypedAst.Root, flix: Flix): LoweredAst.TypeMatchRule = rule0 match {
    case TypedAst.TypeMatchRule(sym, tpe, exp) =>
      val e = visitExp(exp)
      LoweredAst.TypeMatchRule(sym, tpe, e)
  }

  /**
    * Lowers the given select channel rule `rule0`.
    */
  private def visitSelectChannelRule(rule0: TypedAst.SelectChannelRule)(implicit root: TypedAst.Root, flix: Flix): LoweredAst.SelectChannelRule = rule0 match {
    case TypedAst.SelectChannelRule(sym, chan, exp) =>
      val c = visitExp(chan)
      val e = visitExp(exp)
      LoweredAst.SelectChannelRule(sym, c, e)
  }

  /**
    * Constructs a `Fixpoint/Ast/Datalog.Datalog` value from the given list of Datalog constraints `cs`.
    */
  private def mkDatalog(cs: List[TypedAst.Constraint], loc: SourceLocation)(implicit root: TypedAst.Root, flix: Flix): LoweredAst.Expr = {
    val factExps = cs.filter(c => c.body.isEmpty).map(visitConstraint)
    val ruleExps = cs.filter(c => c.body.nonEmpty).map(visitConstraint)

    val factListExp = mkVector(factExps, Types.Constraint, loc)
    val ruleListExp = mkVector(ruleExps, Types.Constraint, loc)

    val innerExp = mkTuple(List(factListExp, ruleListExp), loc)
    mkTag(Enums.Datalog, "Datalog", innerExp, Types.Datalog, loc)
  }

  /**
    * Lowers the given constraint `c0`.
    */
  private def visitConstraint(c0: TypedAst.Constraint)(implicit root: TypedAst.Root, flix: Flix): LoweredAst.Expr = c0 match {
    case TypedAst.Constraint(cparams, head, body, loc) =>
      val headExp = visitHeadPred(cparams, head)
      val bodyExp = mkVector(body.map(visitBodyPred(cparams, _)), Types.BodyPredicate, loc)
      val innerExp = mkTuple(headExp :: bodyExp :: Nil, loc)
      mkTag(Enums.Constraint, "Constraint", innerExp, Types.Constraint, loc)
  }

  /**
    * Lowers the given head predicate `p0`.
    */
  private def visitHeadPred(cparams0: List[TypedAst.ConstraintParam], p0: TypedAst.Predicate.Head)(implicit root: TypedAst.Root, flix: Flix): LoweredAst.Expr = p0 match {
    case TypedAst.Predicate.Head.Atom(pred, den, terms, _, loc) =>
      val predSymExp = mkPredSym(pred)
      val denotationExp = mkDenotation(den, terms.lastOption.map(_.tpe), loc)
      val termsExp = mkVector(terms.map(visitHeadTerm(cparams0, _)), Types.HeadTerm, loc)
      val innerExp = mkTuple(predSymExp :: denotationExp :: termsExp :: Nil, loc)
      mkTag(Enums.HeadPredicate, "HeadAtom", innerExp, Types.HeadPredicate, loc)
  }

  /**
    * Lowers the given body predicate `p0`.
    */
  private def visitBodyPred(cparams0: List[TypedAst.ConstraintParam], p0: TypedAst.Predicate.Body)(implicit root: TypedAst.Root, flix: Flix): LoweredAst.Expr = p0 match {
    case TypedAst.Predicate.Body.Atom(pred, den, polarity, fixity, terms, _, loc) =>
      val predSymExp = mkPredSym(pred)
      val denotationExp = mkDenotation(den, terms.lastOption.map(_.tpe), loc)
      val polarityExp = mkPolarity(polarity, loc)
      val fixityExp = mkFixity(fixity, loc)
      val termsExp = mkVector(terms.map(visitBodyTerm(cparams0, _)), Types.BodyTerm, loc)
      val innerExp = mkTuple(predSymExp :: denotationExp :: polarityExp :: fixityExp :: termsExp :: Nil, loc)
      mkTag(Enums.BodyPredicate, "BodyAtom", innerExp, Types.BodyPredicate, loc)

    case TypedAst.Predicate.Body.Functional(outVars, exp0, loc) =>
      // Compute the universally quantified variables (i.e. the variables not bound by the local scope).
      val inVars = quantifiedVars(cparams0, exp0)
      val exp = visitExp(exp0)
      mkFunctional(outVars, inVars, exp, loc)

    case TypedAst.Predicate.Body.Guard(exp0, loc) =>
      // Compute the universally quantified variables (i.e. the variables not bound by the local scope).
      val quantifiedFreeVars = quantifiedVars(cparams0, exp0)
      val exp = visitExp(exp0)
      mkGuard(quantifiedFreeVars, exp, loc)

  }

  /**
    * Lowers the given head term `exp0`.
    */
  private def visitHeadTerm(cparams0: List[TypedAst.ConstraintParam], exp0: TypedAst.Expr)(implicit root: TypedAst.Root, flix: Flix): LoweredAst.Expr = {
    //
    // We need to consider four cases:
    //
    // Case 1.1: The expression is quantified variable. We translate it to a Var.
    // Case 1.2: The expression is a lexically bound variable. We translate it to a Lit that captures its value.
    // Case 2: The expression does not contain a quantified variable. We evaluate it to a (boxed) value.
    // Case 3: The expression contains quantified variables. We translate it to an application term.
    //
    exp0 match {
      case TypedAst.Expr.Var(sym, _, _) =>
        // Case 1: Variable term.
        if (isQuantifiedVar(sym, cparams0)) {
          // Case 1.1: Quantified variable.
          mkHeadTermVar(sym)
        } else {
          // Case 1.2: Lexically bound variable.
          mkHeadTermLit(box(visitExp(exp0)))
        }

      case _ =>
        // Compute the universally quantified variables (i.e. the variables not bound by the local scope).
        val quantifiedFreeVars = quantifiedVars(cparams0, exp0)

        if (quantifiedFreeVars.isEmpty) {
          // Case 2: No quantified variables. The expression can be reduced to a value.
          mkHeadTermLit(box(visitExp(exp0)))
        } else {
          // Case 3: Quantified variables. The expression is translated to an application term.
          mkAppTerm(quantifiedFreeVars, visitExp(exp0), exp0.loc)
        }
    }
  }

  /**
    * Lowers the given body term `pat0`.
    */
  private def visitBodyTerm(cparams0: List[TypedAst.ConstraintParam], pat0: TypedAst.Pattern)(implicit root: TypedAst.Root, flix: Flix): LoweredAst.Expr = pat0 match {
    case TypedAst.Pattern.Wild(_, loc) =>
      mkBodyTermWild(loc)

    case TypedAst.Pattern.Var(sym, tpe, loc) =>
      if (isQuantifiedVar(sym, cparams0)) {
        // Case 1: Quantified variable.
        mkBodyTermVar(sym)
      } else {
        // Case 2: Lexically bound variable *expression*.
        mkBodyTermLit(box(LoweredAst.Expr.Var(sym, tpe, loc)))
      }

    case TypedAst.Pattern.Cst(cst, tpe, loc) =>
      mkBodyTermLit(box(LoweredAst.Expr.Cst(cst, tpe, loc)))

    case TypedAst.Pattern.Tag(_, _, _, loc) => throw InternalCompilerException(s"Unexpected pattern: '$pat0'.", loc)

    case TypedAst.Pattern.Tuple(_, _, loc) => throw InternalCompilerException(s"Unexpected pattern: '$pat0'.", loc)

    case TypedAst.Pattern.Record(_, _, _, loc) => throw InternalCompilerException(s"Unexpected pattern: '$pat0'.", loc)

    case TypedAst.Pattern.RecordEmpty(_, loc) => throw InternalCompilerException(s"Unexpected pattern: '$pat0'.", loc)

    case TypedAst.Pattern.Error(_, loc) => throw InternalCompilerException(s"Unexpected pattern: '$pat0'.", loc)

  }

  /**
    * Lowers the given JvmMethod `method`.
    */
  private def visitJvmMethod(method: TypedAst.JvmMethod)(implicit root: TypedAst.Root, flix: Flix): LoweredAst.JvmMethod = method match {
    case TypedAst.JvmMethod(ident, fparams, exp, retTyp, eff, loc) =>
      val fs = fparams.map(visitFormalParam)
      val e = visitExp(exp)
      val t = visitType(retTyp)
      LoweredAst.JvmMethod(ident, fs, e, t, eff, loc)
  }

  /**
    * Constructs a `Fixpoint/Ast/Datalog.HeadTerm.Var` from the given variable symbol `sym`.
    */
  private def mkHeadTermVar(sym: Symbol.VarSym)(implicit root: TypedAst.Root, flix: Flix): LoweredAst.Expr = {
    val innerExp = mkVarSym(sym)
    mkTag(Enums.HeadTerm, "Var", innerExp, Types.HeadTerm, sym.loc)
  }

  /**
    * Constructs a `Fixpoint/Ast/Datalog.HeadTerm.Lit` value which wraps the given expression `exp`.
    */
  private def mkHeadTermLit(exp: LoweredAst.Expr)(implicit root: TypedAst.Root, flix: Flix): LoweredAst.Expr = {
    mkTag(Enums.HeadTerm, "Lit", exp, Types.HeadTerm, exp.loc)
  }

  /**
    * Constructs a `Fixpoint/Ast/Datalog.BodyTerm.Wild` from the given source location `loc`.
    */
  private def mkBodyTermWild(loc: SourceLocation): LoweredAst.Expr = {
    val innerExp = LoweredAst.Expr.Cst(Ast.Constant.Unit, Type.Unit, loc)
    mkTag(Enums.BodyTerm, "Wild", innerExp, Types.BodyTerm, loc)
  }

  /**
    * Constructs a `Fixpoint/Ast/Datalog.BodyTerm.Var` from the given variable symbol `sym`.
    */
  private def mkBodyTermVar(sym: Symbol.VarSym): LoweredAst.Expr = {
    val innerExp = mkVarSym(sym)
    mkTag(Enums.BodyTerm, "Var", innerExp, Types.BodyTerm, sym.loc)
  }

  /**
    * Constructs a `Fixpoint/Ast/Datalog.BodyTerm.Lit` from the given expression `exp0`.
    */
  private def mkBodyTermLit(exp: LoweredAst.Expr)(implicit root: TypedAst.Root, flix: Flix): LoweredAst.Expr = {
    mkTag(Enums.BodyTerm, "Lit", exp, Types.BodyTerm, exp.loc)
  }

  /**
    * Constructs a `Fixpoint/Ast/Shared.Denotation` from the given denotation `d` and type `tpeOpt`
    * (which must be the optional type of the last term).
    */
  private def mkDenotation(d: Denotation, tpeOpt: Option[Type], loc: SourceLocation)(implicit root: TypedAst.Root, flix: Flix): LoweredAst.Expr = d match {
    case Relational =>
      val innerExp = LoweredAst.Expr.Cst(Ast.Constant.Unit, Type.Unit, loc)
      mkTag(Enums.Denotation, "Relational", innerExp, Types.Denotation, loc)

    case Latticenal =>
      tpeOpt match {
        case None => throw InternalCompilerException("Unexpected nullary lattice predicate.", loc)
        case Some(tpe) =>
          // The type `Denotation[tpe]`.
          val unboxedDenotationType = Type.mkEnum(Enums.Denotation, tpe :: Nil, loc)

          // The type `Denotation[Boxed]`.
          val boxedDenotationType = Types.Denotation

          val Lattice: Symbol.DefnSym = Symbol.mkDefnSym("Fixpoint/Ast/Shared.lattice")
          val LatticeType: Type = Type.mkPureArrow(Type.Unit, unboxedDenotationType, loc)

          val Box: Symbol.DefnSym = Symbol.mkDefnSym("Fixpoint/Ast/Shared.box")
          val BoxType: Type = Type.mkPureArrow(unboxedDenotationType, boxedDenotationType, loc)

          val innerApply = LoweredAst.Expr.Apply(LoweredAst.Expr.Def(Lattice, LatticeType, loc), List(LoweredAst.Expr.Cst(Ast.Constant.Unit, Type.Unit, loc)), unboxedDenotationType, Type.Pure, loc)
          LoweredAst.Expr.Apply(LoweredAst.Expr.Def(Box, BoxType, loc), List(innerApply), boxedDenotationType, Type.Pure, loc)
      }
  }

  /**
    * Constructs a `Fixpoint/Ast/Datalog.Polarity` from the given polarity `p`.
    */
  private def mkPolarity(p: Polarity, loc: SourceLocation): LoweredAst.Expr = p match {
    case Polarity.Positive =>
      val innerExp = LoweredAst.Expr.Cst(Ast.Constant.Unit, Type.Unit, loc)
      mkTag(Enums.Polarity, "Positive", innerExp, Types.Polarity, loc)

    case Polarity.Negative =>
      val innerExp = LoweredAst.Expr.Cst(Ast.Constant.Unit, Type.Unit, loc)
      mkTag(Enums.Polarity, "Negative", innerExp, Types.Polarity, loc)
  }

  /**
    * Constructs a `Fixpoint/Ast/Datalog.Fixity` from the given fixity `f`.
    */
  private def mkFixity(f: Fixity, loc: SourceLocation): LoweredAst.Expr = f match {
    case Fixity.Loose =>
      val innerExp = LoweredAst.Expr.Cst(Ast.Constant.Unit, Type.Unit, loc)
      mkTag(Enums.Fixity, "Loose", innerExp, Types.Fixity, loc)

    case Fixity.Fixed =>
      val innerExp = LoweredAst.Expr.Cst(Ast.Constant.Unit, Type.Unit, loc)
      mkTag(Enums.Fixity, "Fixed", innerExp, Types.Fixity, loc)
  }

  /**
    * Constructs a `Fixpoint/Ast/Shared.PredSym` from the given predicate `pred`.
    */
  private def mkPredSym(pred: Name.Pred): LoweredAst.Expr = pred match {
    case Name.Pred(sym, loc) =>
      val nameExp = LoweredAst.Expr.Cst(Ast.Constant.Str(sym), Type.Str, loc)
      val idExp = LoweredAst.Expr.Cst(Ast.Constant.Int64(0), Type.Int64, loc)
      val inner = mkTuple(List(nameExp, idExp), loc)
      mkTag(Enums.PredSym, "PredSym", inner, Types.PredSym, loc)
  }

  /**
    * Constructs a `Fixpoint/Ast/Datalog.VarSym` from the given variable symbol `sym`.
    */
  private def mkVarSym(sym: Symbol.VarSym): LoweredAst.Expr = {
    val nameExp = LoweredAst.Expr.Cst(Ast.Constant.Str(sym.text), Type.Str, sym.loc)
    mkTag(Enums.VarSym, "VarSym", nameExp, Types.VarSym, sym.loc)
  }

  /**
    * Returns the given expression `exp` in a box.
    */
  private def box(exp: LoweredAst.Expr)(implicit root: TypedAst.Root, flix: Flix): LoweredAst.Expr = {
    val loc = exp.loc
    val tpe = Type.mkPureArrow(exp.tpe, Types.Boxed, loc)
    val innerExp = LoweredAst.Expr.Def(Defs.Box, tpe, loc)
    LoweredAst.Expr.Apply(innerExp, List(exp), Types.Boxed, Type.Pure, loc)
  }

  /**
    * Returns a `Fixpoint/Ast/Datalog.BodyPredicate.GuardX`.
    */
  private def mkGuard(fvs: List[(Symbol.VarSym, Type)], exp: LoweredAst.Expr, loc: SourceLocation)(implicit root: TypedAst.Root, flix: Flix): LoweredAst.Expr = {
    // Compute the number of free variables.
    val arity = fvs.length

    // Check that we have <= 5 free variables.
    if (arity > 5) {
      throw InternalCompilerException("Cannot lift functions with more than 5 free variables.", loc)
    }

    // Special case: No free variables.
    if (fvs.isEmpty) {
      val sym = Symbol.freshVarSym("_unit", BoundBy.FormalParam, loc)
      // Construct a lambda that takes the unit argument.
      val fparam = LoweredAst.FormalParam(sym, Ast.Modifiers.Empty, Type.Unit, Ast.TypeSource.Ascribed, loc)
      val tpe = Type.mkPureArrow(Type.Unit, exp.tpe, loc)
      val lambdaExp = LoweredAst.Expr.Lambda(fparam, exp, tpe, loc)
      return mkTag(Enums.BodyPredicate, s"Guard0", lambdaExp, Types.BodyPredicate, loc)
    }

    // Introduce a fresh variable for each free variable.
    val freshVars = fvs.foldLeft(Map.empty[Symbol.VarSym, Symbol.VarSym]) {
      case (acc, (oldSym, _)) => acc + (oldSym -> Symbol.freshVarSym(oldSym))
    }

    // Substitute every symbol in `exp` for its fresh equivalent.
    val freshExp = substExp(exp, freshVars)

    // Curry `freshExp` in a lambda expression for each free variable.
    val lambdaExp = fvs.foldRight(freshExp) {
      case ((oldSym, tpe), acc) =>
        val freshSym = freshVars(oldSym)
        val fparam = LoweredAst.FormalParam(freshSym, Ast.Modifiers.Empty, tpe, Ast.TypeSource.Ascribed, loc)
        val lambdaType = Type.mkPureArrow(tpe, acc.tpe, loc)
        LoweredAst.Expr.Lambda(fparam, acc, lambdaType, loc)
    }

    // Lift the lambda expression to operate on boxed values.
    val liftedExp = liftXb(lambdaExp, fvs.map(_._2))

    // Construct the `Fixpoint/Ast/Datalog.BodyPredicate` value.
    val varExps = fvs.map(kv => mkVarSym(kv._1))
    val innerExp = mkTuple(liftedExp :: varExps, loc)
    mkTag(Enums.BodyPredicate, s"Guard$arity", innerExp, Types.BodyPredicate, loc)
  }

  /**
    * Returns a `Fixpoint/Ast/Datalog.BodyPredicate.Functional`.
    */
  private def mkFunctional(outVars: List[Symbol.VarSym], inVars: List[(Symbol.VarSym, Type)], exp: LoweredAst.Expr, loc: SourceLocation)(implicit root: TypedAst.Root, flix: Flix): LoweredAst.Expr = {
    // Compute the number of in and out variables.
    val numberOfInVars = inVars.length
    val numberOfOutVars = outVars.length

    if (numberOfInVars == 0) {
      throw InternalCompilerException("Requires at least one in variable.", loc)
    }
    if (numberOfInVars > 5) {
      throw InternalCompilerException("Does not support more than 5 in variables.", loc)
    }
    if (numberOfOutVars == 0) {
      throw InternalCompilerException("Requires at least one out variable.", loc)
    }
    if (numberOfOutVars > 5) {
      throw InternalCompilerException("Does not support more than 5 out variables.", loc)
    }

    // Introduce a fresh variable for each in variable.
    val freshVars = inVars.foldLeft(Map.empty[Symbol.VarSym, Symbol.VarSym]) {
      case (acc, (oldSym, _)) => acc + (oldSym -> Symbol.freshVarSym(oldSym))
    }

    // Substitute every symbol in `exp` for its fresh equivalent.
    val freshExp = substExp(exp, freshVars)

    // Curry `freshExp` in a lambda expression for each free variable.
    val lambdaExp = inVars.foldRight(freshExp) {
      case ((oldSym, tpe), acc) =>
        val freshSym = freshVars(oldSym)
        val fparam = LoweredAst.FormalParam(freshSym, Ast.Modifiers.Empty, tpe, Ast.TypeSource.Ascribed, loc)
        val lambdaType = Type.mkPureArrow(tpe, acc.tpe, loc)
        LoweredAst.Expr.Lambda(fparam, acc, lambdaType, loc)
    }

    // Lift the lambda expression to operate on boxed values.
    val liftedExp = liftXY(outVars, lambdaExp, inVars.map(_._2), exp.tpe, exp.loc)

    // Construct the `Fixpoint/Ast/Datalog.BodyPredicate` value.
    val boundVarVector = mkVector(outVars.map(mkVarSym), Types.VarSym, loc)
    val freeVarVector = mkVector(inVars.map(kv => mkVarSym(kv._1)), Types.VarSym, loc)
    val innerExp = mkTuple(boundVarVector :: liftedExp :: freeVarVector :: Nil, loc)
    mkTag(Enums.BodyPredicate, s"Functional", innerExp, Types.BodyPredicate, loc)
  }

  /**
    * Returns a `Fixpoint/Ast/Datalog.HeadTerm.AppX`.
    */
  private def mkAppTerm(fvs: List[(Symbol.VarSym, Type)], exp: LoweredAst.Expr, loc: SourceLocation)(implicit root: TypedAst.Root, flix: Flix): LoweredAst.Expr = {
    // Compute the number of free variables.
    val arity = fvs.length

    // Check that we have <= 5 free variables.
    if (arity > 5) {
      throw InternalCompilerException("Cannot lift functions with more than 5 free variables.", loc)
    }

    // Special case: No free variables.
    if (fvs.isEmpty) {
      val sym = Symbol.freshVarSym("_unit", BoundBy.FormalParam, loc)
      // Construct a lambda that takes the unit argument.
      val fparam = LoweredAst.FormalParam(sym, Ast.Modifiers.Empty, Type.Unit, Ast.TypeSource.Ascribed, loc)
      val tpe = Type.mkPureArrow(Type.Unit, exp.tpe, loc)
      val lambdaExp = LoweredAst.Expr.Lambda(fparam, exp, tpe, loc)
      return mkTag(Enums.HeadTerm, s"App0", lambdaExp, Types.HeadTerm, loc)
    }

    // Introduce a fresh variable for each free variable.
    val freshVars = fvs.foldLeft(Map.empty[Symbol.VarSym, Symbol.VarSym]) {
      case (acc, (oldSym, _)) => acc + (oldSym -> Symbol.freshVarSym(oldSym))
    }

    // Substitute every symbol in `exp` for its fresh equivalent.
    val freshExp = substExp(exp, freshVars)

    // Curry `freshExp` in a lambda expression for each free variable.
    val lambdaExp = fvs.foldRight(freshExp) {
      case ((oldSym, tpe), acc) =>
        val freshSym = freshVars(oldSym)
        val fparam = LoweredAst.FormalParam(freshSym, Ast.Modifiers.Empty, tpe, Ast.TypeSource.Ascribed, loc)
        val lambdaType = Type.mkPureArrow(tpe, acc.tpe, loc)
        LoweredAst.Expr.Lambda(fparam, acc, lambdaType, loc)
    }

    // Lift the lambda expression to operate on boxed values.
    val liftedExp = liftX(lambdaExp, fvs.map(_._2), exp.tpe)

    // Construct the `Fixpoint/Ast/Datalog.BodyPredicate` value.
    val varExps = fvs.map(kv => mkVarSym(kv._1))
    val innerExp = mkTuple(liftedExp :: varExps, loc)
    mkTag(Enums.HeadTerm, s"App$arity", innerExp, Types.HeadTerm, loc)
  }

  /**
    * Make a new channel expression
    */
  private def mkNewChannel(exp: LoweredAst.Expr, tpe: Type, eff: Type, loc: SourceLocation): LoweredAst.Expr = {
    val newChannel = LoweredAst.Expr.Def(Defs.ChannelNew, Type.mkIoArrow(exp.tpe, tpe, loc), loc)
    LoweredAst.Expr.Apply(newChannel, exp :: Nil, tpe, eff, loc)
  }

  /**
    * Make a new channel tuple (sender, receiver) expression
    */
  private def mkNewChannelTuple(exp: LoweredAst.Expr, tpe: Type, eff: Type, loc: SourceLocation): LoweredAst.Expr = {
    val newChannel = LoweredAst.Expr.Def(Defs.ChannelNewTuple, Type.mkIoArrow(exp.tpe, tpe, loc), loc)
    LoweredAst.Expr.Apply(newChannel, exp :: Nil, tpe, eff, loc)
  }

  /**
    * Make a channel get expression
    */
  private def mkGetChannel(exp: LoweredAst.Expr, tpe: Type, eff: Type, loc: SourceLocation): LoweredAst.Expr = {
    val getChannel = LoweredAst.Expr.Def(Defs.ChannelGet, Type.mkIoArrow(exp.tpe, tpe, loc), loc)
    LoweredAst.Expr.Apply(getChannel, exp :: Nil, tpe, eff, loc)
  }

  /**
    * Make a channel put expression
    */
  private def mkPutChannel(exp1: LoweredAst.Expr, exp2: LoweredAst.Expr, eff: Type, loc: SourceLocation): LoweredAst.Expr = {
    val putChannel = LoweredAst.Expr.Def(Defs.ChannelPut, Type.mkIoUncurriedArrow(List(exp2.tpe, exp1.tpe), Type.Unit, loc), loc)
    LoweredAst.Expr.Apply(putChannel, List(exp2, exp1), Type.Unit, eff, loc)
  }

  /**
    * Make the list of MpmcAdmin objects which will be passed to `selectFrom`
    */
  private def mkChannelAdminList(rs: List[LoweredAst.SelectChannelRule], channels: List[(Symbol.VarSym, LoweredAst.Expr)], loc: SourceLocation): LoweredAst.Expr = {
    val admins = rs.zip(channels) map {
      case (LoweredAst.SelectChannelRule(_, c, _), (chanSym, _)) =>
        val admin = LoweredAst.Expr.Def(Defs.ChannelMpmcAdmin, Type.mkPureArrow(c.tpe, Types.ChannelMpmcAdmin, loc), loc)
        LoweredAst.Expr.Apply(admin, List(LoweredAst.Expr.Var(chanSym, c.tpe, loc)), Types.ChannelMpmcAdmin, Type.Pure, loc)
    }
    mkList(admins, Types.ChannelMpmcAdmin, loc)
  }

  /**
    * Construct a call to `selectFrom` given a list of MpmcAdmin objects and optional default
    */
  private def mkChannelSelect(admins: LoweredAst.Expr, default: Option[LoweredAst.Expr], loc: SourceLocation): LoweredAst.Expr = {
    val locksType = Types.mkList(Types.ConcurrentReentrantLock, loc)

    val selectRetTpe = Type.mkTuple(List(Type.Int32, locksType), loc)
    val selectTpe = Type.mkIoUncurriedArrow(List(admins.tpe, Type.Bool), selectRetTpe, loc)
    val select = LoweredAst.Expr.Def(Defs.ChannelSelectFrom, selectTpe, loc)
    val blocking = default match {
      case Some(_) => LoweredAst.Expr.Cst(Ast.Constant.Bool(false), Type.Bool, loc)
      case None => LoweredAst.Expr.Cst(Ast.Constant.Bool(true), Type.Bool, loc)
    }
    LoweredAst.Expr.Apply(select, List(admins, blocking), selectRetTpe, Type.IO, loc)
  }

  /**
    * Construct a sequence of MatchRules corresponding to the given SelectChannelRules
    */
  private def mkChannelCases(rs: List[LoweredAst.SelectChannelRule], channels: List[(Symbol.VarSym, LoweredAst.Expr)], eff: Type, loc: SourceLocation)(implicit flix: Flix): List[LoweredAst.MatchRule] = {
    val locksType = Types.mkList(Types.ConcurrentReentrantLock, loc)

    rs.zip(channels).zipWithIndex map {
      case ((LoweredAst.SelectChannelRule(sym, chan, exp), (chSym, _)), i) =>
        val locksSym = mkLetSym("locks", loc)
        val pat = mkTuplePattern(List(LoweredAst.Pattern.Cst(Ast.Constant.Int32(i), Type.Int32, loc), LoweredAst.Pattern.Var(locksSym, locksType, loc)), loc)
        val (getTpe, _) = extractChannelTpe(chan.tpe)
        val get = LoweredAst.Expr.Def(Defs.ChannelUnsafeGetAndUnlock, Type.mkIoUncurriedArrow(List(chan.tpe, locksType), getTpe, loc), loc)
        val getExp = LoweredAst.Expr.Apply(get, List(LoweredAst.Expr.Var(chSym, chan.tpe, loc), LoweredAst.Expr.Var(locksSym, locksType, loc)), getTpe, eff, loc)
        val e = LoweredAst.Expr.Let(sym, Ast.Modifiers.Empty, getExp, exp, exp.tpe, eff, loc)
        LoweredAst.MatchRule(pat, None, e)
    }
  }

  /**
    * Construct additional MatchRule to handle the (optional) default case
    * NB: Does not need to unlock because that is handled inside Concurrent/Channel.selectFrom.
    */
  private def mkSelectDefaultCase(default: Option[LoweredAst.Expr], t: Type, loc: SourceLocation)(implicit flix: Flix): List[LoweredAst.MatchRule] = {
    default match {
      case Some(defaultExp) =>
        val locksType = Types.mkList(Types.ConcurrentReentrantLock, loc)
        val pat = mkTuplePattern(List(LoweredAst.Pattern.Cst(Ast.Constant.Int32(-1), Type.Int32, loc), LoweredAst.Pattern.Wild(locksType, loc)), loc)
        val defaultMatch = LoweredAst.MatchRule(pat, None, defaultExp)
        List(defaultMatch)
      case _ =>
        List()
    }
  }

  /**
    * Lifts the given lambda expression `exp0` with the given argument types `argTypes`.
    *
    * Note: liftX and liftXb are similar and should probably be maintained together.
    */
  private def liftX(exp0: LoweredAst.Expr, argTypes: List[Type], resultType: Type): LoweredAst.Expr = {
    // Compute the liftXb symbol.
    val sym = Symbol.mkDefnSym(s"Boxable.lift${argTypes.length}")

    //
    // The liftX family of functions are of the form: a -> b -> c -> `resultType` and
    // returns a function of the form Boxed -> Boxed -> Boxed -> Boxed -> Boxed`.
    // That is, the function accepts a *curried* function and returns a *curried* function.
    //

    // The type of the function argument, i.e. a -> b -> c -> `resultType`.
    val argType = Type.mkPureCurriedArrow(argTypes, resultType, exp0.loc)

    // The type of the returned function, i.e. Boxed -> Boxed -> Boxed -> Boxed.
    val returnType = Type.mkPureCurriedArrow(argTypes.map(_ => Types.Boxed), Types.Boxed, exp0.loc)

    // The type of the overall liftX function, i.e. (a -> b -> c -> `resultType`) -> (Boxed -> Boxed -> Boxed -> Boxed).
    val liftType = Type.mkPureArrow(argType, returnType, exp0.loc)

    // Construct a call to the liftX function.
    val defn = LoweredAst.Expr.Def(sym, liftType, exp0.loc)
    LoweredAst.Expr.Apply(defn, List(exp0), returnType, Type.Pure, exp0.loc)
  }

  /**
    * Lifts the given Boolean-valued lambda expression `exp0` with the given argument types `argTypes`.
    */
  private def liftXb(exp0: LoweredAst.Expr, argTypes: List[Type]): LoweredAst.Expr = {
    // Compute the liftXb symbol.
    val sym = Symbol.mkDefnSym(s"Boxable.lift${argTypes.length}b")

    //
    // The liftX family of functions are of the form: a -> b -> c -> Bool and
    // returns a function of the form Boxed -> Boxed -> Boxed -> Boxed -> Bool.
    // That is, the function accepts a *curried* function and returns a *curried* function.
    //

    // The type of the function argument, i.e. a -> b -> c -> Bool.
    val argType = Type.mkPureCurriedArrow(argTypes, Type.Bool, exp0.loc)

    // The type of the returned function, i.e. Boxed -> Boxed -> Boxed -> Bool.
    val returnType = Type.mkPureCurriedArrow(argTypes.map(_ => Types.Boxed), Type.Bool, exp0.loc)

    // The type of the overall liftXb function, i.e. (a -> b -> c -> Bool) -> (Boxed -> Boxed -> Boxed -> Bool).
    val liftType = Type.mkPureArrow(argType, returnType, exp0.loc)

    // Construct a call to the liftXb function.
    val defn = LoweredAst.Expr.Def(sym, liftType, exp0.loc)
    LoweredAst.Expr.Apply(defn, List(exp0), returnType, Type.Pure, exp0.loc)
  }


  /**
    * Lifts the given lambda expression `exp0` with the given argument types `argTypes` and `resultType`.
    */
  private def liftXY(outVars: List[Symbol.VarSym], exp0: LoweredAst.Expr, argTypes: List[Type], resultType: Type, loc: SourceLocation): LoweredAst.Expr = {
    // Compute the number of bound ("output") and free ("input") variables.
    val numberOfInVars = argTypes.length
    val numberOfOutVars = outVars.length

    // Compute the liftXY symbol.
    // For example, lift3X2 is a function from three arguments to a Vector of pairs.
    val sym = Symbol.mkDefnSym(s"Boxable.lift${numberOfInVars}X${numberOfOutVars}")

    //
    // The liftXY family of functions are of the form: i1 -> i2 -> i3 -> Vector[(o1, o2, o3, ...)] and
    // returns a function of the form Vector[Boxed] -> Vector[Vector[Boxed]].
    // That is, the function accepts a *curried* function and an uncurried function that takes
    // its input as a boxed Vector and return its output as a vector of vectors.
    //

    // The type of the function argument, i.e. i1 -> i2 -> i3 -> Vector[(o1, o2, o3, ...)].
    val argType = Type.mkPureCurriedArrow(argTypes, resultType, loc)

    // The type of the returned function, i.e. Vector[Boxed] -> Vector[Vector[Boxed]].
    val returnType = Type.mkPureArrow(Type.mkVector(Types.Boxed, loc), Type.mkVector(Type.mkVector(Types.Boxed, loc), loc), loc)

    // The type of the overall liftXY function, i.e. (i1 -> i2 -> i3 -> Vector[(o1, o2, o3, ...)]) -> (Vector[Boxed] -> Vector[Vector[Boxed]]).
    val liftType = Type.mkPureArrow(argType, returnType, loc)

    // Construct a call to the liftXY function.
    val defn = LoweredAst.Expr.Def(sym, liftType, loc)
    LoweredAst.Expr.Apply(defn, List(exp0), returnType, Type.Pure, loc)
  }

  /**
    * Returns a list expression constructed from the given `exps` with type list of `elmType`.
    */
  private def mkList(exps: List[LoweredAst.Expr], elmType: Type, loc: SourceLocation): LoweredAst.Expr = {
    val nil = mkNil(elmType, loc)
    exps.foldRight(nil) {
      case (e, acc) => mkCons(e, acc, loc)
    }
  }

  /**
    * Returns a vector expression constructed from the given `exps` with type list of `elmType`.
    */
  private def mkVector(exps: List[LoweredAst.Expr], elmType: Type, loc: SourceLocation): LoweredAst.Expr = {
    LoweredAst.Expr.VectorLit(exps, Type.mkVector(elmType, loc), Type.Pure, loc)
  }

  /**
    * Returns a `Nil` expression with type list of `elmType`.
    */
  private def mkNil(elmType: Type, loc: SourceLocation): LoweredAst.Expr = {
    mkTag(Enums.FList, "Nil", LoweredAst.Expr.Cst(Ast.Constant.Unit, Type.Unit, loc), Types.mkList(elmType, loc), loc)
  }

  /**
    * returns a `Cons(hd, tail)` expression with type `tail.tpe`.
    */
  private def mkCons(hd: LoweredAst.Expr, tail: LoweredAst.Expr, loc: SourceLocation): LoweredAst.Expr = {
    val tuple = mkTuple(hd :: tail :: Nil, loc)
    mkTag(Enums.FList, "Cons", tuple, tail.tpe, loc)
  }

  /**
    * Returns a pure tag expression for the given `sym` and given `tag` with the given inner expression `exp`.
    */
  private def mkTag(sym: Symbol.EnumSym, tag: String, exp: LoweredAst.Expr, tpe: Type, loc: SourceLocation): LoweredAst.Expr = {
    val caseSym = new Symbol.CaseSym(sym, tag, loc.asSynthetic)
    LoweredAst.Expr.ApplyAtomic(AtomicOp.Tag(caseSym), List(exp), tpe, Type.Pure, loc)
  }

  /**
    * Returns a pure tuple expression constructed from the given list of expressions `exps`.
    */
  private def mkTuple(exps: List[LoweredAst.Expr], loc: SourceLocation): LoweredAst.Expr = {
    val tpe = Type.mkTuple(exps.map(_.tpe), loc)
    val eff = Type.Pure
    LoweredAst.Expr.ApplyAtomic(AtomicOp.Tuple, exps, tpe, eff, loc)
  }

  /**
    * Returns a new `VarSym` for use in a let-binding.
    *
    * This function is called `mkLetSym` to avoid confusion with [[mkVarSym]].
    */
  private def mkLetSym(prefix: String, loc: SourceLocation)(implicit flix: Flix): Symbol.VarSym = {
    val name = prefix + Flix.Delimiter + flix.genSym.freshId()
    Symbol.freshVarSym(name, BoundBy.Let, loc)
  }

  /**
    * The type of a channel which can transmit variables of type `tpe`.
    */
  private def mkChannelTpe(tpe: Type, loc: SourceLocation): Type = {
    mkChannelTpe(tpe, Type.IO, loc)
  }

  /**
    * The type of a channel which can transmit variables of type `tpe1` in region `tpe2`.
    */
  private def mkChannelTpe(tpe1: Type, tpe2: Type, loc: SourceLocation): Type = {
    Type.Apply(Type.Apply(Types.ChannelMpmc, tpe1, loc), tpe2, loc)
  }

  /**
    * Returns `(t1, t2)` where `tpe = Concurrent.Channel.Mpmc[t1, t2]`.
    */
  private def extractChannelTpe(tpe: Type): (Type, Type) = eraseAliases(tpe) match {
    case Type.Apply(Type.Apply(Types.ChannelMpmc, elmType, _), regionType, _) => (elmType, regionType)
    case _ => throw InternalCompilerException(s"Cannot interpret '$tpe' as a channel type", tpe.loc)
  }

  /**
    * An expression for a channel variable called `sym`
    */
  private def mkChannelExp(sym: Symbol.VarSym, tpe: Type, loc: SourceLocation): LoweredAst.Expr = {
    LoweredAst.Expr.Var(sym, mkChannelTpe(tpe, loc), loc)
  }

  /**
    * Returns a `GetChannel` expression based on `sym` and `exp`.
    */
  private def mkParWait(exp: LoweredAst.Expr, sym: Symbol.VarSym): LoweredAst.Expr = {
    val loc = exp.loc.asSynthetic
    val chExp = mkChannelExp(sym, exp.tpe, loc)
    mkGetChannel(chExp, exp.tpe, Type.IO, loc)
  }

  /**
    * Returns a full `par exp` expression.
    */
  private def mkParChannels(exp: LoweredAst.Expr, chanSymsWithExps: List[(Symbol.VarSym, LoweredAst.Expr)]): LoweredAst.Expr = {
    // Make spawn expressions `spawn ch <- exp`.
    val spawns = chanSymsWithExps.foldRight(exp: LoweredAst.Expr) {
      case ((sym, e), acc) =>
        val loc = e.loc.asSynthetic
        val e1 = mkChannelExp(sym, e.tpe, loc) // The channel `ch`
        val e2 = mkPutChannel(e1, e, Type.IO, loc) // The put exp: `ch <- exp0`.
        val e3 = LoweredAst.Expr.ApplyAtomic(AtomicOp.Region, List.empty, Type.mkRegion(Type.IO, loc), Type.Pure, loc)
        val e4 = LoweredAst.Expr.ApplyAtomic(AtomicOp.Spawn, List(e2, e3), Type.Unit, Type.IO, loc) // Spawn the put expression from above i.e. `spawn ch <- exp0`.
        LoweredAst.Expr.Stm(e4, acc, acc.tpe, Type.mkUnion(e4.eff, acc.eff, loc), loc) // Return a statement expression containing the other spawn expressions along with this one.
    }

    // Make let bindings `let ch = chan 1;`.
    chanSymsWithExps.foldRight(spawns: LoweredAst.Expr) {
      case ((sym, e), acc) =>
        val loc = e.loc.asSynthetic
        val chan = mkNewChannel(LoweredAst.Expr.Cst(Ast.Constant.Int32(1), Type.Int32, loc), mkChannelTpe(e.tpe, loc), Type.IO, loc) // The channel exp `chan 1`
        LoweredAst.Expr.Let(sym, Modifiers(List(Ast.Modifier.Synthetic)), chan, acc, acc.tpe, Type.mkUnion(e.eff, acc.eff, loc), loc) // The let-binding `let ch = chan 1`
    }
  }

  /**
    * Returns a desugared let-match expression, i.e.
    * {{{
    *   let pattern = exp;
    *   body
    * }}}
    * is desugared to
    * {{{
    *   match exp {
    *     case pattern => body
    *   }
    * }}}
    */
  def mkLetMatch(pat: LoweredAst.Pattern, exp: LoweredAst.Expr, body: LoweredAst.Expr): LoweredAst.Expr = {
    val loc = exp.loc.asSynthetic
    val rule = List(LoweredAst.MatchRule(pat, None, body))
    val eff = Type.mkUnion(exp.eff, body.eff, loc)
    LoweredAst.Expr.Match(exp, rule, body.tpe, eff, loc)
  }

  /**
    * Returns an expression where the pattern variables used in `exp` are
    * bound to [[TypedAst.Expr.GetChannel]] expressions,
    * i.e.
    * {{{
    *   let pat1 = <- ch1;
    *   let pat2 = <- ch2;
    *   let pat3 = <- ch3;
    *   ...
    *   let patn = <- chn;
    *   exp
    * }}}
    */
  def mkBoundParWaits(patSymExps: List[(LoweredAst.Pattern, Symbol.VarSym, LoweredAst.Expr)], exp: LoweredAst.Expr): LoweredAst.Expr =
    patSymExps.map {
      case (p, sym, e) =>
        val loc = e.loc.asSynthetic
        val chExp = mkChannelExp(sym, e.tpe, loc)
        (p, mkGetChannel(chExp, e.tpe, Type.IO, loc))
    }.foldRight(exp) {
      case ((pat, chan), e) => mkLetMatch(pat, chan, e)
    }

  /**
    * Returns a desugared [[TypedAst.Expr.ParYield]] expression as a nested match-expression.
    */
  private def mkParYield(frags: List[LoweredAst.ParYieldFragment], exp: LoweredAst.Expr, tpe: Type, eff: Type, loc: SourceLocation)(implicit flix: Flix): LoweredAst.Expr = {
    // Partition fragments into complex and simple (vars or csts) exps.
    val (complex, varOrCsts) = frags.partition(f => isSpawnable(f.exp))

    // Only generate channels for n-1 fragments. We use the current thread for the last fragment.
    val (fs, lastComplex) = complex.splitAt(complex.length - 1)

    // Generate symbols for each channel.
    val chanSymsWithPatAndExp = fs.map { case LoweredAst.ParYieldFragment(p, e, l) => (p, mkLetSym("channel", l.asSynthetic), e) }

    // Make `GetChannel` exps for the spawnable exps.
    val waitExps = mkBoundParWaits(chanSymsWithPatAndExp, exp)

    // Make expression that evaluates simple exps and the last fragment before proceeding to wait for channels.
    val desugaredYieldExp = mkParYieldCurrentThread(varOrCsts ::: lastComplex, waitExps)

    // Generate channels and spawn exps.
    val chanSymsWithExp = chanSymsWithPatAndExp.map { case (_, s, e) => (s, e) }
    val blockExp = mkParChannels(desugaredYieldExp, chanSymsWithExp)

    // Wrap everything in a purity cast,
    LoweredAst.Expr.Cast(blockExp, None, Some(Type.Pure), tpe, eff, loc.asSynthetic)
  }

  /**
    * Returns the expression of a `ParYield` expression that should be evaluated in the current thread.
    */
  private def mkParYieldCurrentThread(exps: List[LoweredAst.ParYieldFragment], waitExps: LoweredAst.Expr): LoweredAst.Expr = {
    exps.foldRight(waitExps) {
      case (exp, acc) => mkLetMatch(exp.pat, exp.exp, acc)
    }
  }

  /**
    * Returns `true` if the ParYield fragment should be spawned in a thread. Wrapper for `isVarOrCst`.
    */
  private def isSpawnable(exp: LoweredAst.Expr): Boolean = !isVarOrCst(exp)

  /**
    * Returns `true` if `exp0` is either a literal or a variable.
    */
  private def isVarOrCst(exp0: LoweredAst.Expr): Boolean = exp0 match {
    case LoweredAst.Expr.Var(_, _, _) => true
    case LoweredAst.Expr.Cst(_: Ast.Constant, _, _) => true
    case _ => false
  }

  /**
    * Returns a TypedAst.Pattern representing a tuple of patterns.
    */
  def mkTuplePattern(patterns: List[LoweredAst.Pattern], loc: SourceLocation): LoweredAst.Pattern = {
    LoweredAst.Pattern.Tuple(patterns, Type.mkTuple(patterns.map(_.tpe), loc), loc)
  }

  /**
    * Return a list of quantified variables in the given expression `exp0`.
    *
    * A variable is quantified (i.e. *NOT* lexically bound) if it occurs in the expression `exp0`
    * but not in the constraint params `cparams0` of the constraint.
    */
  private def quantifiedVars(cparams0: List[TypedAst.ConstraintParam], exp0: TypedAst.Expr): List[(Symbol.VarSym, Type)] = {
    TypedAstOps.freeVars(exp0).toList.filter {
      case (sym, _) => isQuantifiedVar(sym, cparams0)
    }
  }

  /**
    * Returns `true` if the given variable symbol `sym` is a quantified variable according to the given constraint params `cparams0`.
    *
    * That is, the variable symbol is *NOT* lexically bound.
    */
  private def isQuantifiedVar(sym: Symbol.VarSym, cparams0: List[TypedAst.ConstraintParam]): Boolean =
    cparams0.exists(p => p.sym == sym)

  /**
    * Applies the given substitution `subst` to the given expression `exp0`.
    */
  private def substExp(exp0: LoweredAst.Expr, subst: Map[Symbol.VarSym, Symbol.VarSym]): LoweredAst.Expr = exp0 match {
    case LoweredAst.Expr.Cst(_, _, _) => exp0

    case LoweredAst.Expr.Var(sym, tpe, loc) =>
      val s = subst.getOrElse(sym, sym)
      LoweredAst.Expr.Var(s, tpe, loc)

    case LoweredAst.Expr.Def(_, _, _) => exp0

    case LoweredAst.Expr.Sig(_, _, _) => exp0

    case LoweredAst.Expr.Lambda(fparam, exp, tpe, loc) =>
      val p = substFormalParam(fparam, subst)
      val e = substExp(exp, subst)
      LoweredAst.Expr.Lambda(p, e, tpe, loc)

    case LoweredAst.Expr.Apply(exp, exps, tpe, eff, loc) =>
      val e = substExp(exp, subst)
      val es = exps.map(substExp(_, subst))
      LoweredAst.Expr.Apply(e, es, tpe, eff, loc)

    case LoweredAst.Expr.ApplyAtomic(op, exps, tpe, eff, loc) =>
      val es = exps.map(substExp(_, subst))
      LoweredAst.Expr.ApplyAtomic(op, es, tpe, eff, loc)

    case LoweredAst.Expr.Let(sym, mod, exp1, exp2, tpe, eff, loc) =>
      val s = subst.getOrElse(sym, sym)
      val e1 = substExp(exp1, subst)
      val e2 = substExp(exp2, subst)
      LoweredAst.Expr.Let(s, mod, e1, e2, tpe, eff, loc)

    case LoweredAst.Expr.LetRec(sym, mod, exp1, exp2, tpe, eff, loc) =>
      val s = subst.getOrElse(sym, sym)
      val e1 = substExp(exp1, subst)
      val e2 = substExp(exp2, subst)
      LoweredAst.Expr.LetRec(s, mod, e1, e2, tpe, eff, loc)

    case LoweredAst.Expr.Scope(sym, regionVar, exp, tpe, eff, loc) =>
      val s = subst.getOrElse(sym, sym)
      val e = substExp(exp, subst)
      LoweredAst.Expr.Scope(s, regionVar, e, tpe, eff, loc)

    case LoweredAst.Expr.IfThenElse(exp1, exp2, exp3, tpe, eff, loc) =>
      val e1 = substExp(exp1, subst)
      val e2 = substExp(exp2, subst)
      val e3 = substExp(exp3, subst)
      LoweredAst.Expr.IfThenElse(e1, e2, e3, tpe, eff, loc)

    case LoweredAst.Expr.Stm(exp1, exp2, tpe, eff, loc) =>
      val e1 = substExp(exp1, subst)
      val e2 = substExp(exp2, subst)
      LoweredAst.Expr.Stm(e1, e2, tpe, eff, loc)

    case LoweredAst.Expr.Discard(exp, eff, loc) =>
      val e = substExp(exp, subst)
      LoweredAst.Expr.Discard(e, eff, loc)

    case LoweredAst.Expr.Match(_, _, _, _, _) => ??? // TODO

    case LoweredAst.Expr.TypeMatch(_, _, _, _, _) => ??? // TODO

    case LoweredAst.Expr.VectorLit(exps, tpe, eff, loc) =>
      val es = exps.map(substExp(_, subst))
      LoweredAst.Expr.VectorLit(es, tpe, eff, loc)

    case LoweredAst.Expr.VectorLoad(exp1, exp2, tpe, eff, loc) =>
      val e1 = substExp(exp1, subst)
      val e2 = substExp(exp2, subst)
      LoweredAst.Expr.VectorLoad(e1, e2, tpe, eff, loc)

    case LoweredAst.Expr.VectorLength(exp, loc) =>
      val e = substExp(exp, subst)
      LoweredAst.Expr.VectorLength(e, loc)

    case LoweredAst.Expr.Ascribe(exp, tpe, eff, loc) =>
      val e = substExp(exp, subst)
      LoweredAst.Expr.Ascribe(e, tpe, eff, loc)

    case LoweredAst.Expr.Cast(exp, declaredType, declaredEff, tpe, eff, loc) =>
      val e = substExp(exp, subst)
      LoweredAst.Expr.Cast(e, declaredType, declaredEff, tpe, eff, loc)

    case LoweredAst.Expr.TryCatch(_, _, _, _, _) => ??? // TODO

    case LoweredAst.Expr.TryWith(exp, sym, rules, tpe, eff, loc) =>
      val e = substExp(exp, subst)
      val rs = rules.map {
        case LoweredAst.HandlerRule(op, fparams, hexp) =>
          val fps = fparams.map(substFormalParam(_, subst))
          val he = substExp(hexp, subst)
          LoweredAst.HandlerRule(op, fps, he)
      }
      LoweredAst.Expr.TryWith(e, sym, rs, tpe, eff, loc)

    case LoweredAst.Expr.Do(sym, exps, tpe, eff, loc) =>
      val es = exps.map(substExp(_, subst))
      LoweredAst.Expr.Do(sym, es, tpe, eff, loc)

    case LoweredAst.Expr.NewObject(_, _, _, _, _, _) => exp0

  }

  /**
    * Applies the given substitution `subst` to the given formal param `fparam0`.
    */
  private def substFormalParam(fparam0: LoweredAst.FormalParam, subst: Map[Symbol.VarSym, Symbol.VarSym]): LoweredAst.FormalParam = fparam0 match {
    case LoweredAst.FormalParam(sym, mod, tpe, src, loc) =>
      val s = subst.getOrElse(sym, sym)
      LoweredAst.FormalParam(s, mod, tpe, src, loc)
  }

}<|MERGE_RESOLUTION|>--- conflicted
+++ resolved
@@ -219,30 +219,16 @@
   }
 
   /**
-<<<<<<< HEAD
-   * Lowers the given struct `struct0`.
-   */
-  private def visitStruct(struct0: TypedAst.Struct)(implicit root: TypedAst.Root, flix: Flix): LoweredAst.Struct = struct0 match {
-    case TypedAst.Struct(doc, ann, mod, sym, tparams0, _, fieldsMap, loc) =>
-      val tparams = tparams0.map(visitTypeParam)
-      val fields0 = fieldsMap.map(_._2)
-      val fields = fields0.map {
-        case TypedAst.StructField(name, tpe, _, loc) =>
-          LoweredAst.StructField(name, visitType(tpe), loc)
-      }
-      LoweredAst.Struct(doc, ann, mod, sym, tparams, fields.toList, loc)
-=======
     * Lowers the given struct `struct0`.
     */
   private def visitStruct(struct0: TypedAst.Struct)(implicit root: TypedAst.Root, flix: Flix): LoweredAst.Struct = struct0 match {
     case TypedAst.Struct(doc, ann, mod, sym, tparams0, _, fields0, loc) =>
       val tparams = tparams0.map(visitTypeParam)
       val fields = fields0.map {
-        case TypedAst.StructField(name, tpe, loc) =>
-          LoweredAst.StructField(name, visitType(tpe), loc)
+        case (k, v) =>
+          LoweredAst.StructField(v.name, visitType(v.tpe), v.loc)
       }
-      LoweredAst.Struct(doc, ann, mod, sym, tparams, fields, loc)
->>>>>>> 5fa4a697
+      LoweredAst.Struct(doc, ann, mod, sym, tparams, fields.toList, loc)
   }
 
   /**
@@ -532,9 +518,14 @@
       val e = visitExp(exp)
       LoweredAst.Expr.ApplyAtomic(AtomicOp.ArrayLength, List(e), Type.Int32, eff, loc)
 
-<<<<<<< HEAD
+    case TypedAst.Expr.ArrayStore(exp1, exp2, exp3, eff, loc) =>
+      val e1 = visitExp(exp1)
+      val e2 = visitExp(exp2)
+      val e3 = visitExp(exp3)
+      LoweredAst.Expr.ApplyAtomic(AtomicOp.ArrayStore, List(e1, e2, e3), Type.Unit, eff, loc)
+
     case TypedAst.Expr.StructNew(sym, fields0, region0, tpe, eff, loc) =>
-      val fields = fields0.map{case (k, v) => (k, visitExp(v))}
+      val fields = fields0.map { case (k, v) => (k, visitExp(v)) }
       val region = visitExp(region0)
       val (names, es) = fields.unzip
       LoweredAst.Expr.ApplyAtomic(AtomicOp.StructNew(sym, names), region :: es, tpe, eff, loc)
@@ -549,29 +540,6 @@
       val rhs = visitExp(exp1)
       val idx = root.structs(sym).fields(field).idx
       LoweredAst.Expr.ApplyAtomic(AtomicOp.StructPut(sym, idx, field), List(struct, rhs), tpe, eff, loc)
-
-=======
->>>>>>> 5fa4a697
-    case TypedAst.Expr.ArrayStore(exp1, exp2, exp3, eff, loc) =>
-      val e1 = visitExp(exp1)
-      val e2 = visitExp(exp2)
-      val e3 = visitExp(exp3)
-      LoweredAst.Expr.ApplyAtomic(AtomicOp.ArrayStore, List(e1, e2, e3), Type.Unit, eff, loc)
-
-    case TypedAst.Expr.StructNew(sym, fields0, region0, tpe, eff, loc) =>
-      val fields = fields0.map { case (k, v) => (k, visitExp(v)) }
-      val region = visitExp(region0)
-      val (names, es) = fields.unzip
-      LoweredAst.Expr.ApplyAtomic(AtomicOp.StructNew(sym, names), region :: es, tpe, eff, loc)
-
-    case TypedAst.Expr.StructGet(sym, exp0, field, tpe, eff, loc) =>
-      val exp = visitExp(exp0)
-      LoweredAst.Expr.ApplyAtomic(AtomicOp.StructGet(sym, field), List(exp), tpe, eff, loc)
-
-    case TypedAst.Expr.StructPut(sym, exp0, field, exp1, tpe, eff, loc) =>
-      val struct = visitExp(exp0)
-      val rhs = visitExp(exp1)
-      LoweredAst.Expr.ApplyAtomic(AtomicOp.StructPut(sym, field), List(struct, rhs), tpe, eff, loc)
 
     case TypedAst.Expr.VectorLit(exps, tpe, eff, loc) =>
       val es = visitExps(exps)
