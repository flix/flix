--- conflicted
+++ resolved
@@ -2,11 +2,8 @@
   "packages": {
     "java.lang.constant": "Sys, IO",
     "java.lang.ref": "Sys, IO",
-<<<<<<< HEAD
+    "java.lang.reflect": "Sys, IO",
     "java.net": "Net, IO",
-=======
-    "java.lang.reflect": "Sys, IO",
->>>>>>> f5c0e6b7
     "java.util.random": "NonDet, IO"
   }
 }