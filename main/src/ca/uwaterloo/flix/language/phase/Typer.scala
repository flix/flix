--- conflicted
+++ resolved
@@ -33,15 +33,6 @@
   /**
     * Type checks the given AST root.
     */
-<<<<<<< HEAD
-  def run(root: KindedAst.Root, oldRoot: TypedAst.Root, changeSet: ChangeSet)(implicit flix: Flix): (Validation[TypedAst.Root, TypeError], List[TypeError]) = flix.phaseNew("Typer") {
-    val traitEnv = mkTraitEnv(root.traits, root.instances)
-    val eqEnv = mkEqualityEnv(root.traits, root.instances)
-
-    val traitsVal = visitTraits(root, traitEnv, eqEnv, oldRoot, changeSet)
-    val instancesVal = visitInstances(root, traitEnv, eqEnv)
-    val (defs, defErrors) = visitDefs(root, oldRoot, changeSet, traitEnv, eqEnv)
-=======
   def run(root: KindedAst.Root, oldRoot: TypedAst.Root, changeSet: ChangeSet)(implicit flix: Flix): (TypedAst.Root, List[TypeError]) = flix.phaseNew("Typer") {
     implicit val sctx: SharedContext = SharedContext.mk()
 
@@ -51,7 +42,6 @@
     val traits = visitTraits(root, traitEnv, eqEnv, oldRoot, changeSet)
     val instances = visitInstances(root, traitEnv, eqEnv)
     val defs = visitDefs(root, oldRoot, changeSet, traitEnv, eqEnv)
->>>>>>> 274eedd2
     val enums = visitEnums(root)
     val structs = visitStructs(root)
     val restrictableEnums = visitRestrictableEnums(root)
@@ -61,24 +51,11 @@
     val sigs = traits.values.flatMap(_.sigs).map(sig => sig.sym -> sig).toMap
     val modules = collectModules(root)
 
-<<<<<<< HEAD
-    val typedRoot = mapN(traitsVal, instancesVal) {
-      case (traits, instances) =>
-        val sigs = traits.values.flatMap(_.sigs).map(sig => sig.sym -> sig).toMap
-        val modules = collectModules(root)
-        TypedAst.Root(modules, traits, instances.m, sigs, defs, enums, structs, restrictableEnums, effs, typeAliases, root.uses, root.entryPoint, Set.empty, root.sources, traitEnv.toMap, eqEnv, root.names, precedenceGraph)
-    }
-
-    (typedRoot, defErrors)
-
-  }(DebugValidation())
-=======
     val result = TypedAst.Root(modules, traits, instances.m, sigs, defs, enums, structs, restrictableEnums, effs, typeAliases, root.uses, root.entryPoint, Set.empty, root.sources, traitEnv.toMap, eqEnv, root.names, precedenceGraph)
 
     (result, sctx.errors.asScala.toList)
 
   }
->>>>>>> 274eedd2
 
   /**
     * Collects the symbols in the given root into a map.
@@ -185,39 +162,21 @@
   /**
     * Reconstructs types in the given defs.
     */
-<<<<<<< HEAD
-  private def visitDefs(root: KindedAst.Root, oldRoot: TypedAst.Root, changeSet: ChangeSet, traitEnv: TraitEnv, eqEnv: ListMap[Symbol.AssocTypeSym, Ast.AssocTypeDef])(implicit flix: Flix): (Map[Symbol.DefnSym, TypedAst.Def], List[TypeError]) = {
-    val (staleDefs, freshDefs) = changeSet.partition(root.defs, oldRoot.defs)
-    val errors = new ConcurrentLinkedQueue[TypeError]()
-=======
   private def visitDefs(root: KindedAst.Root, oldRoot: TypedAst.Root, changeSet: ChangeSet, traitEnv: TraitEnv, eqEnv: ListMap[Symbol.AssocTypeSym, Ast.AssocTypeDef])(implicit sctx: SharedContext, flix: Flix): Map[Symbol.DefnSym, TypedAst.Def] = {
     val (staleDefs, freshDefs) = changeSet.partition(root.defs, oldRoot.defs)
->>>>>>> 274eedd2
     val updatedDefs = ParOps.parMapValues(staleDefs) {
       case defn =>
         // SUB-EFFECTING: Check if sub-effecting is enabled for module-level defs.
         val enableSubeffects = shouldSubeffect(defn.exp, defn.spec.eff, Subeffecting.ModDefs)
-<<<<<<< HEAD
-        val (updatedDefn, typeErrors) = visitDef(defn, tconstrs0 = Nil, RigidityEnv.empty, root, traitEnv, eqEnv, enableSubeffects)
-        typeErrors.foreach(errors.add)
-        updatedDefn
-    }
-    (updatedDefs ++ freshDefs, errors.asScala.toList)
-=======
         visitDef(defn, tconstrs0 = Nil, RigidityEnv.empty, root, traitEnv, eqEnv, enableSubeffects)
     }
     updatedDefs ++ freshDefs
->>>>>>> 274eedd2
   }
 
   /**
     * Reconstructs types in the given def.
     */
-<<<<<<< HEAD
-  private def visitDef(defn: KindedAst.Def, tconstrs0: List[TraitConstraint], renv0: RigidityEnv, root: KindedAst.Root, traitEnv: TraitEnv, eqEnv: ListMap[Symbol.AssocTypeSym, Ast.AssocTypeDef], open: Boolean)(implicit flix: Flix): (TypedAst.Def, List[TypeError]) = {
-=======
   private def visitDef(defn: KindedAst.Def, tconstrs0: List[TraitConstraint], renv0: RigidityEnv, root: KindedAst.Root, traitEnv: TraitEnv, eqEnv: ListMap[Symbol.AssocTypeSym, Ast.AssocTypeDef], open: Boolean)(implicit sctx: SharedContext, flix: Flix): TypedAst.Def = {
->>>>>>> 274eedd2
     implicit val scope: Scope = Scope.Top
     implicit val r: KindedAst.Root = root
     implicit val context: TypeContext = new TypeContext
@@ -229,42 +188,25 @@
     val eff = if (open) Type.mkUnion(eff0, Type.freshVar(Kind.Eff, eff0.loc), eff0.loc) else eff0
 
     val infResult = InfResult(infTconstrs, tpe, eff, infRenv)
-<<<<<<< HEAD
-    val (subst, substErrors) = ConstraintSolver.visitDef(defn, infResult, renv0, tconstrs0, traitEnv, eqEnv, root)
-    val assocErrors = checkAssocTypes(defn.spec, tconstrs0, traitEnv)
-    (TypeReconstruction.visitDef(defn, subst), substErrors ::: assocErrors)
-=======
     val (subst, constraintErrors) = ConstraintSolver.visitDef(defn, infResult, renv0, tconstrs0, traitEnv, eqEnv, root)
     constraintErrors.foreach(sctx.errors.add)
     checkAssocTypes(defn.spec, tconstrs0, traitEnv)
     TypeReconstruction.visitDef(defn, subst)
->>>>>>> 274eedd2
   }
 
   /**
     * Performs type inference and reassembly on all traits in the given AST root.
     */
-<<<<<<< HEAD
-  private def visitTraits(root: KindedAst.Root, traitEnv: TraitEnv, eqEnv: ListMap[Symbol.AssocTypeSym, Ast.AssocTypeDef], oldRoot: TypedAst.Root, changeSet: ChangeSet)(implicit flix: Flix): Validation[Map[Symbol.TraitSym, TypedAst.Trait], TypeError] = {
-    val (staleTraits, freshTraits) = changeSet.partition(root.traits, oldRoot.traits)
-    ParOps.parMapValues(staleTraits)(visitTrait(_, root, traitEnv, eqEnv))
-    ) (_ ++ freshTraits)
-=======
   private def visitTraits(root: KindedAst.Root, traitEnv: TraitEnv, eqEnv: ListMap[Symbol.AssocTypeSym, Ast.AssocTypeDef], oldRoot: TypedAst.Root, changeSet: ChangeSet)(implicit sctx: SharedContext, flix: Flix): Map[Symbol.TraitSym, TypedAst.Trait] = {
     val (staleTraits, freshTraits) = changeSet.partition(root.traits, oldRoot.traits)
     val updatedTrais = ParOps.parMapValues(staleTraits)(visitTrait(_, root, traitEnv, eqEnv))
     updatedTrais ++ freshTraits
->>>>>>> 274eedd2
   }
 
   /**
     * Reassembles a single trait.
     */
-<<<<<<< HEAD
-  private def visitTrait(trt: KindedAst.Trait, root: KindedAst.Root, traitEnv: TraitEnv, eqEnv: ListMap[Symbol.AssocTypeSym, Ast.AssocTypeDef])(implicit flix: Flix): (TypedAst.Trait, List[TypeError]) = trt match {
-=======
   private def visitTrait(trt: KindedAst.Trait, root: KindedAst.Root, traitEnv: TraitEnv, eqEnv: ListMap[Symbol.AssocTypeSym, Ast.AssocTypeDef])(implicit sctx: SharedContext, flix: Flix): TypedAst.Trait = trt match {
->>>>>>> 274eedd2
     case KindedAst.Trait(doc, ann, mod, sym, tparam0, superTraits0, assocs0, sigs0, laws0, loc) =>
       val tparam = visitTypeParam(tparam0, root) // TODO ASSOC-TYPES redundant?
       val renv = RigidityEnv.empty.markRigid(tparam0.sym)
@@ -275,35 +217,20 @@
           TypedAst.AssocTypeSig(doc, mod, sym, tp, kind, tpe, loc) // TODO ASSOC-TYPES trivial
       }
       val tconstr = TraitConstraint(TraitConstraint.Head(sym, sym.loc), Type.Var(tparam.sym, tparam.loc), sym.loc)
-<<<<<<< HEAD
-      val (sigs, sigErrors) = sigs0.values.map(visitSig(_, renv, List(tconstr), root, traitEnv, eqEnv)).unzip
-      val (laws, lawErrors) = laws0.map(visitDef(_, List(tconstr), renv, root, traitEnv, eqEnv, open = false)).unzip
-      val errors = sigErrors ++ lawErrors
-      (TypedAst.Trait(doc, ann, mod, sym, tparam, superTraits, assocs, sigs.toList, laws, loc), errors.flatten.toList)
-=======
       val sigs = sigs0.values.map(visitSig(_, renv, List(tconstr), root, traitEnv, eqEnv)).toList
       val laws = laws0.map(visitDef(_, List(tconstr), renv, root, traitEnv, eqEnv, open = false))
       TypedAst.Trait(doc, ann, mod, sym, tparam, superTraits, assocs, sigs, laws, loc)
->>>>>>> 274eedd2
   }
 
   /**
     * Performs type inference and reassembly on the given signature `sig`.
     */
-<<<<<<< HEAD
-  private def visitSig(sig: KindedAst.Sig, renv0: RigidityEnv, tconstrs0: List[TraitConstraint], root: KindedAst.Root, traitEnv: TraitEnv, eqEnv: ListMap[Symbol.AssocTypeSym, Ast.AssocTypeDef])(implicit flix: Flix): (TypedAst.Sig, List[TypeError]) = {
-=======
   private def visitSig(sig: KindedAst.Sig, renv0: RigidityEnv, tconstrs0: List[TraitConstraint], root: KindedAst.Root, traitEnv: TraitEnv, eqEnv: ListMap[Symbol.AssocTypeSym, Ast.AssocTypeDef])(implicit sctx: SharedContext, flix: Flix): TypedAst.Sig = {
->>>>>>> 274eedd2
     implicit val scope: Scope = Scope.Top
     implicit val r: KindedAst.Root = root
     implicit val context: TypeContext = new TypeContext
     sig.exp match {
-<<<<<<< HEAD
-      case None => (TypeReconstruction.visitSig(sig, Substitution.empty), List.empty)
-=======
       case None => TypeReconstruction.visitSig(sig, Substitution.empty)
->>>>>>> 274eedd2
       case Some(exp) =>
         val (tpe, eff0) = ConstraintGen.visitExp(exp)
         val renv = context.getRigidityEnv
@@ -315,47 +242,26 @@
         val eff = if (open) Type.mkUnion(eff0, Type.freshVar(Kind.Eff, eff0.loc), eff0.loc) else eff0
 
         val infResult = InfResult(constrs, tpe, eff, renv)
-<<<<<<< HEAD
-        val (subst, contraintErrors) = ConstraintSolver.visitSig(sig, infResult, renv0, tconstrs0, traitEnv, eqEnv)
-        (TypeReconstruction.visitSig(sig, subst), contraintErrors)
-=======
         val (subst, constraintErrors) = ConstraintSolver.visitSig(sig, infResult, renv0, tconstrs0, traitEnv, eqEnv, root)
         constraintErrors.foreach(sctx.errors.add)
         TypeReconstruction.visitSig(sig, subst)
->>>>>>> 274eedd2
     }
   }
 
   /**
     * Performs type inference and reassembly on all instances in the given AST root.
     */
-<<<<<<< HEAD
-  private def visitInstances(root: KindedAst.Root, traitEnv: TraitEnv, eqEnv: ListMap[Symbol.AssocTypeSym, Ast.AssocTypeDef])(implicit flix: Flix): Validation[ListMap[Symbol.TraitSym, TypedAst.Instance], TypeError] = {
-=======
   private def visitInstances(root: KindedAst.Root, traitEnv: TraitEnv, eqEnv: ListMap[Symbol.AssocTypeSym, Ast.AssocTypeDef])(implicit sctx: SharedContext, flix: Flix): ListMap[Symbol.TraitSym, TypedAst.Instance] = {
->>>>>>> 274eedd2
     val instances0 = for {
       (_, insts) <- root.instances
       inst <- insts
     } yield inst
 
-<<<<<<< HEAD
-    val instancesVal = ParOps.parTraverse(instances0)(visitInstance(_, root, traitEnv, eqEnv))
-
-    mapN(instancesVal) {
-      case instances =>
-        val map = instances.map {
-          case instance => instance.trt.sym -> instance
-        }
-        ListMap.from(map)
-    }
-=======
     val instances = ParOps.parMap(instances0)(visitInstance(_, root, traitEnv, eqEnv))
     val mapping = instances.map {
       case instance => instance.trt.sym -> instance
     }
     ListMap.from(mapping)
->>>>>>> 274eedd2
   }
 
   /**
@@ -504,11 +410,7 @@
   /**
     * Verifies that all the associated types in the spec are resolvable, according to the declared type constraints.
     */
-<<<<<<< HEAD
-  private def checkAssocTypes(spec0: KindedAst.Spec, extraTconstrs: List[TraitConstraint], tenv: TraitEnv)(implicit flix: Flix): List[TypeError.MissingTraitConstraint] = {
-=======
   private def checkAssocTypes(spec0: KindedAst.Spec, extraTconstrs: List[TraitConstraint], tenv: TraitEnv)(implicit sctx: SharedContext, flix: Flix): Unit = {
->>>>>>> 274eedd2
     def getAssocTypes(t: Type): List[Type.AssocType] = t match {
       case Type.Var(_, _) => Nil
       case Type.Cst(_, _) => Nil
@@ -530,11 +432,7 @@
         }
 
         // check that they are all covered by the type constraints
-<<<<<<< HEAD
-        tpes.flatMap(getAssocTypes).flatMap {
-=======
         tpes.flatMap(getAssocTypes).foreach {
->>>>>>> 274eedd2
           case Type.AssocType(Ast.AssocTypeConstructor(assocSym, _), arg@Type.Var(tvarSym1, _), _, loc) =>
             val trtSym = assocSym.trt
             val matches = (extraTconstrs ::: tconstrs).flatMap(ConstraintSolver.withSupers(_, tenv)).exists {
@@ -543,19 +441,12 @@
               case _ => false
             }
             if (matches) {
-<<<<<<< HEAD
-              List.empty
-            } else {
-              val renv = tparams.map(_.sym).foldLeft(RigidityEnv.empty)(_.markRigid(_))
-              List(TypeError.MissingTraitConstraint(trtSym, arg, renv, loc))
-=======
               ()
             } else {
               val renv = tparams.map(_.sym).foldLeft(RigidityEnv.empty)(_.markRigid(_))
               val error = TypeError.MissingTraitConstraint(trtSym, arg, renv, loc)
               sctx.errors.add(error)
               ()
->>>>>>> 274eedd2
             }
           case t => throw InternalCompilerException(s"illegal type: $t", t.loc)
         }
