/*
 * Copyright 2015-2016 Magnus Madsen
 *
 * Licensed under the Apache License, Version 2.0 (the "License");
 * you may not use this file except in compliance with the License.
 * You may obtain a copy of the License at
 *
 *   http://www.apache.org/licenses/LICENSE-2.0
 *
 * Unless required by applicable law or agreed to in writing, software
 * distributed under the License is distributed on an "AS IS" BASIS,
 * WITHOUT WARRANTIES OR CONDITIONS OF ANY KIND, either express or implied.
 * See the License for the specific language governing permissions and
 * limitations under the License.
 */

package ca.uwaterloo.flix.language.phase

import ca.uwaterloo.flix.api.Flix
import ca.uwaterloo.flix.language.ast.Ast.{BoundBy, Source}
import ca.uwaterloo.flix.language.ast.{NamedAst, _}
import ca.uwaterloo.flix.language.dbg.AstPrinter._
import ca.uwaterloo.flix.language.errors.NameError
<<<<<<< HEAD
import ca.uwaterloo.flix.util.Validation._
import ca.uwaterloo.flix.util.collection.{Chain, ListMap}
=======
import ca.uwaterloo.flix.util.collection.ListMap
>>>>>>> d33436ea
import ca.uwaterloo.flix.util.{InternalCompilerException, ParOps, Validation}

import java.util.concurrent.ConcurrentLinkedQueue
import scala.jdk.CollectionConverters._

/**
  * The Namer phase introduces unique symbols for each syntactic entity in the program.
  */
object Namer {

  /**
    * Introduces unique names for each syntactic entity in the given `program`.
    * */
  def run(program: DesugaredAst.Root)(implicit flix: Flix): Validation[NamedAst.Root, NameError] =
    flix.phase("Namer") {

      // Construct a new shared context.
      implicit val sctx: SharedContext = SharedContext.mk()

      // compute all the source locations
      val locations = program.units.values.foldLeft(Map.empty[Source, SourceLocation]) {
        case (macc, root) => macc + (root.loc.source -> root.loc)
      }

      val units = ParOps.parMapValues(program.units)(visitUnit)
      val SymbolTable(symbols0, instances0, uses0) = units.values.foldLeft(SymbolTable.empty)(tableUnit)

      // TODO NS-REFACTOR remove use of NName
      val symbols = symbols0.map {
        case (k, v) => Name.mkUnlocatedNName(k) -> v.m
      }
      val instances = instances0.map {
        case (k, v) => Name.mkUnlocatedNName(k) -> v
      }
      val uses = uses0.map {
        case (k, v) => Name.mkUnlocatedNName(k) -> v
      }
      Validation.toSuccessOrSoftFailure(NamedAst.Root(symbols, instances, uses, units, program.entryPoint, locations, program.names), sctx.errors.asScala)
    }(DebugValidation())

  /**
    * Performs naming on the given compilation unit `unit` under the given (partial) program `prog0`.
    */
  private def visitUnit(unit: DesugaredAst.CompilationUnit)(implicit sctx: SharedContext, flix: Flix): NamedAst.CompilationUnit = unit match {
    case DesugaredAst.CompilationUnit(usesAndImports0, decls, loc) =>
      val usesAndImports = usesAndImports0.map(visitUseOrImport)
      val ds = visitDecls(decls, Name.RootNS)
      NamedAst.CompilationUnit(usesAndImports, ds, loc)
  }

  /**
    * Performs naming on the given declaration.
    */
  private def visitDecl(decl0: DesugaredAst.Declaration, ns0: Name.NName)(implicit sctx: SharedContext, flix: Flix): NamedAst.Declaration = decl0 match {
    case decl: DesugaredAst.Declaration.Namespace => visitNamespace(decl, ns0)
    case decl: DesugaredAst.Declaration.Trait => visitTrait(decl, ns0)
    case decl: DesugaredAst.Declaration.Instance => visitInstance(decl, ns0)
    case decl: DesugaredAst.Declaration.Def => visitDef(decl, ns0, DefKind.NonMember)
    case decl: DesugaredAst.Declaration.Enum => visitEnum(decl, ns0)
    case decl: DesugaredAst.Declaration.Struct => visitStruct(decl, ns0)
    case decl: DesugaredAst.Declaration.RestrictableEnum => visitRestrictableEnum(decl, ns0)
    case decl: DesugaredAst.Declaration.TypeAlias => visitTypeAlias(decl, ns0)
    case decl: DesugaredAst.Declaration.Effect => visitEffect(decl, ns0)
    case decl: DesugaredAst.Declaration.Law => throw InternalCompilerException("unexpected law", decl.loc)
  }

  /**
    * Performs naming on the given declarations `decls0`.
    */
  private def visitDecls(decls0: List[DesugaredAst.Declaration], ns0: Name.NName)(implicit sctx: SharedContext, flix: Flix): List[NamedAst.Declaration] = {
    decls0.map(visitDecl(_, ns0))
  }

  /**
    * Performs naming on the given namespace.
    */
  private def visitNamespace(decl: DesugaredAst.Declaration.Namespace, ns0: Name.NName)(implicit sctx: SharedContext, flix: Flix): NamedAst.Declaration.Namespace = decl match {
    case DesugaredAst.Declaration.Namespace(ident, usesAndImports0, decls, loc) =>
      val ns = Name.NName(ns0.idents :+ ident, ident.loc)
      val usesAndImports = usesAndImports0.map(visitUseOrImport)
      val ds = visitDecls(decls, ns)
      val sym = new Symbol.ModuleSym(ns.parts)
      NamedAst.Declaration.Namespace(sym, usesAndImports, ds, loc)
  }

  /**
    * Adds symbols from the compilation unit to the table.
    */
  private def tableUnit(table0: SymbolTable, unit: NamedAst.CompilationUnit)(implicit sctx: SharedContext): SymbolTable = unit match {
    case NamedAst.CompilationUnit(_, decls, _) => decls.foldLeft(table0)(tableDecl)
  }

  private def tableDecl(table0: SymbolTable, decl: NamedAst.Declaration)(implicit sctx: SharedContext): SymbolTable = decl match {
    case NamedAst.Declaration.Namespace(sym, usesAndImports, decls, _) =>
      // Add the namespace to the table (no validation needed)
      val table1 = addDeclToTable(table0, sym.ns.init, sym.ns.last, decl)
      val table2 = decls.foldLeft(table1)(tableDecl)
      addUsesToTable(table2, sym.ns, usesAndImports)

    case NamedAst.Declaration.Trait(_, _, _, sym, _, _, assocs, sigs, _, _) =>
      val table1 = tryAddToTable(table0, sym.namespace, sym.name, decl)
      val assocsAndSigs = assocs ++ sigs
      assocsAndSigs.foldLeft(table1)(tableDecl)

    case inst@NamedAst.Declaration.Instance(_, _, _, clazz, _, _, _, _, _, ns, _) =>
      addInstanceToTable(table0, ns, clazz.ident.name, inst)

    case NamedAst.Declaration.Sig(sym, _, _) =>
      tryAddToTable(table0, sym.namespace, sym.name, decl)

    case NamedAst.Declaration.Def(sym, _, _) =>
      tryAddToTable(table0, sym.namespace, sym.name, decl)

    case NamedAst.Declaration.Enum(_, _, _, sym, _, _, cases, _) =>
      val table1 = tryAddToTable(table0, sym.namespace, sym.name, decl)
      cases.foldLeft(table1)(tableDecl)

    case NamedAst.Declaration.Struct(_, _, _, sym, _, fields, _) =>
      val table1 = tryAddToTable(table0, sym.namespace, sym.name, decl)
      fields.foldLeft(table1)(tableDecl)

    case NamedAst.Declaration.RestrictableEnum(_, _, _, sym, _, _, _, cases, _) =>
      val table1 = tryAddToTable(table0, sym.namespace, sym.name, decl)
      cases.foldLeft(table1)(tableDecl)

    case NamedAst.Declaration.TypeAlias(_, _, _, sym, _, _, _) =>
      tryAddToTable(table0, sym.namespace, sym.name, decl)

    case NamedAst.Declaration.AssocTypeSig(_, _, sym, _, _, _, _) =>
      tryAddToTable(table0, sym.namespace, sym.name, decl)

    case NamedAst.Declaration.Effect(_, _, _, sym, ops, _) =>
      val table1 = tryAddToTable(table0, sym.namespace, sym.name, decl)
      ops.foldLeft(table1)(tableDecl)

    case NamedAst.Declaration.Op(sym, _) =>
      tryAddToTable(table0, sym.namespace, sym.name, decl)

    case caze@NamedAst.Declaration.Case(sym, _, _) =>
      tryAddToTable(table0, sym.namespace, sym.name, caze)

    case field@NamedAst.Declaration.StructField(sym, _, _) =>
      tryAddToTable(table0, sym.namespace, sym.name, field)

    case caze@NamedAst.Declaration.RestrictableCase(sym, _, _) =>
      tryAddToTable(table0, sym.namespace, sym.name, caze)

    case NamedAst.Declaration.AssocTypeDef(_, _, _, _, _, loc) =>
      throw InternalCompilerException("unexpected tabling of associated type definition", loc)

  }

  /**
    * Tries to add the given declaration to the table.
    */
  private def tryAddToTable(table: SymbolTable, ns: List[String], name: String, decl: NamedAst.Declaration)(implicit sctx: SharedContext): SymbolTable = {
    lookupName(name, ns, table) match {
      case LookupResult.NotDefined => addDeclToTable(table, ns, name, decl)
      case LookupResult.AlreadyDefined(loc) =>
        mkDuplicateNamePair(name, getSymLocation(decl), loc)
        SymbolTable.empty
    }
  }

  /**
    * Adds the given declaration to the table.
    */
  private def addDeclToTable(table: SymbolTable, ns: List[String], name: String, decl: NamedAst.Declaration): SymbolTable = table match {
    case SymbolTable(symbols0, instances, uses) =>
      val oldMap = symbols0.getOrElse(ns, ListMap.empty)
      val newMap = oldMap + (name -> decl)
      val symbols = symbols0 + (ns -> newMap)
      SymbolTable(symbols, instances, uses)
  }

  /**
    * Adds the given instance to the table.
    */
  private def addInstanceToTable(table: SymbolTable, ns: List[String], name: String, decl: NamedAst.Declaration.Instance): SymbolTable = table match {
    case SymbolTable(symbols, instances0, uses) =>
      val oldMap = instances0.getOrElse(ns, Map.empty)
      val newMap = oldMap.updatedWith(name) {
        case None => Some(List(decl))
        case Some(insts) => Some(decl :: insts)
      }
      val instances = instances0 + (ns -> newMap)
      SymbolTable(symbols, instances, uses)
  }

  /**
    * Adds the given uses to the table.
    */
  private def addUsesToTable(table: SymbolTable, ns: List[String], usesAndImports: List[NamedAst.UseOrImport]): SymbolTable = table match {
    case SymbolTable(symbols, instances, uses0) =>
      val oldList = uses0.getOrElse(ns, Nil)
      val newList = usesAndImports ::: oldList
      val uses = uses0 + (ns -> newList)
      SymbolTable(symbols, instances, uses)
  }

  /**
    * Creates a pair of errors reporting a duplicate type declaration at each location.
    */
  private def mkDuplicateNamePair[T](name: String, loc1: SourceLocation, loc2: SourceLocation)(implicit sctx: SharedContext): Unit = {
    // NB: We report an error at both source locations.
    if (name.charAt(0).isUpper) {
      // Case 1: uppercase name
      sctx.errors.add(NameError.DuplicateUpperName(name, loc1, loc2))
      sctx.errors.add(NameError.DuplicateUpperName(name, loc2, loc1))
    } else {
      // Case 2: lowercase name
      sctx.errors.add(NameError.DuplicateLowerName(name, loc1, loc2))
      sctx.errors.add(NameError.DuplicateLowerName(name, loc2, loc1))
    }
  }

  /**
    * The result of looking up a type or trait name in an ast root.
    */
  private sealed trait NameLookupResult

  private object LookupResult {

    case object NotDefined extends NameLookupResult

    case class AlreadyDefined(loc: SourceLocation) extends NameLookupResult

  }

  /**
    * Looks up the uppercase name in the given namespace and root.
    */
  private def lookupName(name: String, ns0: List[String], table: SymbolTable): NameLookupResult = {
    val symbols0 = table.symbols.getOrElse(ns0, ListMap.empty)
    // ignore namespaces
    symbols0(name).flatMap {
      case _: NamedAst.Declaration.Namespace => None
      case decl => Some(decl)
    }.headOption match {
      // Case 1: The name is unused.
      case None => LookupResult.NotDefined
      // Case 2: An symbol with the name already exists.
      case Some(decl) => LookupResult.AlreadyDefined(getSymLocation(decl))
    }
  }

  /**
    * Performs naming on the given constraint `c0`.
    */
  private def visitConstraint(c0: DesugaredAst.Constraint, ns0: Name.NName)(implicit flix: Flix, sctx: SharedContext): NamedAst.Constraint = c0 match {
    case DesugaredAst.Constraint(h, bs, loc) =>

      // Introduce a symbol for every unique ident in the body, removing wildcards
      val idents = bs.flatMap {
        case DesugaredAst.Predicate.Body.Atom(_, _, _, _, terms, _) => terms.flatMap(freeVars)
        case DesugaredAst.Predicate.Body.Functional(idents1, _, _) => idents1
        case DesugaredAst.Predicate.Body.Guard(_, _) => Nil
      }.distinct.filterNot(_.isWild)

      val cparams = idents.map {
        case i =>
          val sym = Symbol.freshVarSym(i, BoundBy.Constraint)
          NamedAst.ConstraintParam(sym, loc)
      }

      // Perform naming on the head and body predicates.
      val head = visitHeadPredicate(h, ns0)
      val body = bs.map(visitBodyPredicate(_, ns0))
      NamedAst.Constraint(cparams, head, body, loc)
  }


  /**
    * Performs naming on the given enum `enum0`.
    */
  private def visitEnum(enum0: DesugaredAst.Declaration.Enum, ns0: Name.NName)(implicit flix: Flix, sctx: SharedContext): Validation[NamedAst.Declaration.Enum, NameError] = enum0 match {
    case DesugaredAst.Declaration.Enum(doc, ann, mod0, ident, tparams0, derives0, cases0, loc) =>
      val sym = Symbol.mkEnumSym(ns0, ident)

      // Compute the type parameters.
      val tparams = visitTypeParams(tparams0)

      val mod = visitModifiers(mod0, ns0)
      val derives = visitDerivations(derives0)
      val casesVal = traverse(cases0)(visitCase(_, sym))

      mapN(casesVal) {
        case cases =>
          NamedAst.Declaration.Enum(doc, ann, mod, sym, tparams, derives, cases, loc)
      }
  }

  /**
   * Performs the naming on the given struct `struct0`.
   */
  private def visitStruct(struct0: DesugaredAst.Declaration.Struct, ns0: Name.NName)(implicit flix: Flix, sctx: SharedContext): Validation[NamedAst.Declaration.Struct, NameError] = struct0 match {
    case DesugaredAst.Declaration.Struct(doc, ann, mod0, ident, tparams0, fields0, loc) =>
      val sym = Symbol.mkStructSym(ns0, ident)

      // Compute the type parameters.
<<<<<<< HEAD
      val tparams = getTypeParamsStruct(tparams0)

=======
      val tparams = visitTypeParams(tparams0)
>>>>>>> d33436ea

      val mod = visitModifiers(mod0, ns0)
      val fieldsVal = traverse(fields0)(visitField(_, sym))

      mapN(fieldsVal) {
        case fields =>
          NamedAst.Declaration.Struct(doc, ann, mod, sym, tparams, fields, loc)
      }
  }

  /**
    * Performs naming on the given enum `enum0`.
    */
  private def visitRestrictableEnum(enum0: DesugaredAst.Declaration.RestrictableEnum, ns0: Name.NName)(implicit flix: Flix, sctx: SharedContext): NamedAst.Declaration.RestrictableEnum = enum0 match {
    case DesugaredAst.Declaration.RestrictableEnum(doc, ann, mod0, ident, index0, tparams0, derives0, cases, loc) =>
      val caseIdents = cases.map(_.ident)
      val sym = Symbol.mkRestrictableEnumSym(ns0, ident, caseIdents)

      // Compute the type parameters.
      val index = visitTypeParam(index0)
      val tparams = visitTypeParams(tparams0)

      val mod = visitModifiers(mod0, ns0)
      val derives = visitDerivations(derives0)
      val cs = cases.map(visitRestrictableCase(_, sym))

      NamedAst.Declaration.RestrictableEnum(doc, ann, mod, sym, index, tparams, derives, cs, loc)
  }

  /**
    * Performs naming on the given enum derivations.
    */
  private def visitDerivations(derives0: DesugaredAst.Derivations): NamedAst.Derivations =
    NamedAst.Derivations(derives0.classes, derives0.loc)

  /**
    * Performs naming on the given enum case.
    */
  private def visitCase(case0: DesugaredAst.Case, enumSym: Symbol.EnumSym)(implicit flix: Flix, sctx: SharedContext): Validation[NamedAst.Declaration.Case, NameError] = case0 match {
    case DesugaredAst.Case(ident, tpe, loc) =>
      val t = visitType(tpe)
      val caseSym = Symbol.mkCaseSym(enumSym, ident)
      Validation.success(NamedAst.Declaration.Case(caseSym, t, loc))
  }

  /**
    * Performs naming on the given field.
    */
  private def visitField(field0: DesugaredAst.StructField, structSym: Symbol.StructSym)(implicit flix: Flix, sctx: SharedContext): Validation[NamedAst.Declaration.StructField, NameError] = field0 match {
    case DesugaredAst.StructField(ident, tpe, loc) =>
      val t = visitType(tpe)
      val fieldSym = Symbol.mkStructFieldSym(structSym, ident)
      Validation.success(NamedAst.Declaration.StructField(fieldSym, t, loc))
  }

  /**
    * Performs naming on the given enum case.
    */
  private def visitRestrictableCase(case0: DesugaredAst.RestrictableCase, enumSym: Symbol.RestrictableEnumSym)(implicit flix: Flix, sctx: SharedContext): NamedAst.Declaration.RestrictableCase = case0 match {
    case DesugaredAst.RestrictableCase(ident, tpe, loc) =>
      val t = visitType(tpe)
      val caseSym = Symbol.mkRestrictableCaseSym(enumSym, ident)
      NamedAst.Declaration.RestrictableCase(caseSym, t, loc)
  }

  /**
    * Performs naming on the given type alias `alias0`.
    */
  private def visitTypeAlias(alias0: DesugaredAst.Declaration.TypeAlias, ns0: Name.NName)(implicit flix: Flix, sctx: SharedContext): NamedAst.Declaration.TypeAlias = alias0 match {
    case DesugaredAst.Declaration.TypeAlias(doc, ann, mod0, ident, tparams0, tpe, loc) =>
      val mod = visitModifiers(mod0, ns0)
      val tparams = visitTypeParams(tparams0)
      val t = visitType(tpe)
      val sym = Symbol.mkTypeAliasSym(ns0, ident)
      NamedAst.Declaration.TypeAlias(doc, ann, mod, sym, tparams, t, loc)
  }

  /**
    * Performs naming on the given associated type signature `s0`.
    */
  private def visitAssocTypeSig(s0: DesugaredAst.Declaration.AssocTypeSig, trt: Symbol.TraitSym)(implicit flix: Flix, sctx: SharedContext): NamedAst.Declaration.AssocTypeSig = s0 match {
    case DesugaredAst.Declaration.AssocTypeSig(doc, mod, ident, tparams0, kind0, tpe, loc) =>
      val sym = Symbol.mkAssocTypeSym(trt, ident)
      val tparam = visitTypeParam(tparams0)
      val kind = visitKind(kind0)
      val t = tpe.map(visitType)
      NamedAst.Declaration.AssocTypeSig(doc, mod, sym, tparam, kind, t, loc)
  }

  /**
    * Performs naming on the given associated type signatures `assocs0`.
    */
  private def visitAssocTypeSigs(assocs0: List[DesugaredAst.Declaration.AssocTypeSig], trt: Symbol.TraitSym)(implicit flix: Flix, sctx: SharedContext): List[NamedAst.Declaration.AssocTypeSig] = {
    assocs0.map(visitAssocTypeSig(_, trt))
  }

  /**
    * Performs naming on the given associated type definition `d0`.
    */
  private def visitAssocTypeDef(d0: DesugaredAst.Declaration.AssocTypeDef)(implicit flix: Flix, sctx: SharedContext): NamedAst.Declaration.AssocTypeDef = d0 match {
    case DesugaredAst.Declaration.AssocTypeDef(doc, mod, ident, arg, tpe, loc) =>
      val t1 = visitType(arg)
      val t2 = visitType(tpe)
      NamedAst.Declaration.AssocTypeDef(doc, mod, ident, t1, t2, loc)
  }

  /**
    * Performs naming on the given associated type definitions `assocs0`.
    */
  private def visitAssocTypeDefs(assocs0: List[DesugaredAst.Declaration.AssocTypeDef])(implicit flix: Flix, sctx: SharedContext): List[NamedAst.Declaration.AssocTypeDef] = {
    assocs0.map(visitAssocTypeDef)
  }


  /**
    * Performs naming on the given trait `trt`.
    */
  private def visitTrait(trt: DesugaredAst.Declaration.Trait, ns0: Name.NName)(implicit flix: Flix, sctx: SharedContext): NamedAst.Declaration.Trait = trt match {
    case DesugaredAst.Declaration.Trait(doc, ann, mod0, ident, tparams0, superTraits, assocs, signatures, laws, loc) =>
      val sym = Symbol.mkTraitSym(ns0, ident)
      val mod = visitModifiers(mod0, ns0)
      val tparam = visitTypeParam(tparams0)

      val sts = visitTypeConstraints(superTraits)
      val ascs = visitAssocTypeSigs(assocs, sym) // TODO switch param order to match visitSig
      val sigs = visitSigs(signatures, ns0, sym)
      val ls = visitDefs(laws, ns0)

      NamedAst.Declaration.Trait(doc, ann, mod, sym, tparam, sts, ascs, sigs, ls, loc)
  }

  /**
    * Performs naming on the given instance `instance`.
    */
  private def visitInstance(instance: DesugaredAst.Declaration.Instance, ns0: Name.NName)(implicit flix: Flix, sctx: SharedContext): NamedAst.Declaration.Instance = instance match {
    case DesugaredAst.Declaration.Instance(doc, ann, mod, clazz, tpe, tconstrs, assocs, defs, loc) =>
      val tparams = getImplicitTypeParamsFromTypes(List(tpe))
      val t = visitType(tpe)
      val tcsts = visitTypeConstraints(tconstrs)
      val ascs = visitAssocTypeDefs(assocs)
      val ds = visitDefs(defs, ns0)
      NamedAst.Declaration.Instance(doc, ann, mod, clazz, tparams, t, tcsts, ascs, ds, ns0.parts, loc)
  }

  /**
    * Performs naming on the given type constraint `tconstr`.
    */
  private def visitTypeConstraint(tconstr: DesugaredAst.TypeConstraint)(implicit flix: Flix, sctx: SharedContext): NamedAst.TypeConstraint = tconstr match {
    case DesugaredAst.TypeConstraint(trt, tparam, loc) =>
      val t = visitType(tparam)
      NamedAst.TypeConstraint(trt, t, loc)
  }

  /**
    * Performs naming on the given type constraints `tconstrs`.
    */
  private def visitTypeConstraints(tconstrs: List[DesugaredAst.TypeConstraint])(implicit flix: Flix, sctx: SharedContext): List[NamedAst.TypeConstraint] = {
    tconstrs.map(visitTypeConstraint)
  }

  /**
    * Performs naming on the given equality constraint `econstr`.
    */
  private def visitEqualityConstraint(econstr: DesugaredAst.EqualityConstraint)(implicit flix: Flix, sctx: SharedContext): NamedAst.EqualityConstraint = econstr match {
    case DesugaredAst.EqualityConstraint(qname, tpe1, tpe2, loc) =>
      val t1 = visitType(tpe1)
      val t2 = visitType(tpe2)
      NamedAst.EqualityConstraint(qname, t1, t2, loc)
  }

  /**
    * Performs naming on the given equality constraints `econstrs`.
    */
  private def visitEqualityConstraints(econstrs: List[DesugaredAst.EqualityConstraint])(implicit flix: Flix, sctx: SharedContext): List[NamedAst.EqualityConstraint] = {
    econstrs.map(visitEqualityConstraint)
  }

  /**
    * Performs naming on the given signature declaration `sig`.
    */
  private def visitSig(sig: DesugaredAst.Declaration.Sig, ns0: Name.NName, traitSym: Symbol.TraitSym)(implicit flix: Flix, sctx: SharedContext): NamedAst.Declaration.Sig = sig match {
    case DesugaredAst.Declaration.Sig(doc, ann, mod0, ident, tparams0, fparams, exp, tpe, eff, tconstrs, econstrs, loc) =>
      val tparams = getTypeParamsFromFormalParams(tparams0, fparams, tpe, eff, econstrs)

      // First visit all the top-level information
      val mod = visitModifiers(mod0, ns0)
      val fps = visitFormalParams(fparams)
      val t = visitType(tpe)
      val ef = eff.map(visitType)
      val tcsts = visitTypeConstraints(tconstrs)
      val ecsts = visitEqualityConstraints(econstrs)

      // Then visit the parts depending on the parameters
      val e = visitExp(exp, ns0)

      val sym = Symbol.mkSigSym(traitSym, ident)
      val spec = NamedAst.Spec(doc, ann, mod, tparams, fps, t, ef, tcsts, ecsts, loc)
      NamedAst.Declaration.Sig(sym, spec, e)
  }

  /**
    * Performs naming on the given signature declarations `sigs0`.
    */
  private def visitSigs(sigs0: List[DesugaredAst.Declaration.Sig], ns0: Name.NName, sym: Symbol.TraitSym)(implicit flix: Flix, sctx: SharedContext): List[NamedAst.Declaration.Sig] = {
    sigs0.map(visitSig(_, ns0, sym))
  }

  /**
    * Performs naming on the given definition declaration `decl0`.
    */
  private def visitDef(decl0: DesugaredAst.Declaration.Def, ns0: Name.NName, defKind: DefKind)(implicit flix: Flix, sctx: SharedContext): NamedAst.Declaration.Def = decl0 match {
    case DesugaredAst.Declaration.Def(doc, ann, mod0, ident, tparams0, fparams, exp, tpe, eff, tconstrs, econstrs, loc) =>
      flix.subtask(ident.name, sample = true)

      val tparams = getTypeParamsFromFormalParams(tparams0, fparams, tpe, eff, econstrs)

      // First visit all the top-level information
      val mod = visitModifiers(mod0, ns0)
      val fps = visitFormalParams(fparams)
      val t = visitType(tpe)
      val ef = eff.map(visitType)
      val tcsts = visitTypeConstraints(tconstrs)
      val ecsts = visitEqualityConstraints(econstrs)

      // Then visit the parts depending on the parameters
      val e = visitExp(exp, ns0)

      // Give the def an id only if it is an instance def.
      // This distinguishes instance defs that could share a namespace.
      val id = defKind match {
        case DefKind.Member => Some(flix.genSym.freshId())
        case DefKind.NonMember => None
      }
      val sym = Symbol.mkDefnSym(ns0, ident, id)
      val spec = NamedAst.Spec(doc, ann, mod, tparams, fps, t, ef, tcsts, ecsts, loc)
      NamedAst.Declaration.Def(sym, spec, e)
  }

  /**
    * Performs naming on the given definition declarations `decls0`.
    */
  private def visitDefs(decls0: List[DesugaredAst.Declaration.Def], ns0: Name.NName)(implicit flix: Flix, sctx: SharedContext): List[NamedAst.Declaration.Def] = {
    decls0.map(visitDef(_, ns0, DefKind.Member))
  }

  /**
    * Performs naming on the given effect `eff0`.
    */
  private def visitEffect(eff0: DesugaredAst.Declaration.Effect, ns0: Name.NName)(implicit flix: Flix, sctx: SharedContext): NamedAst.Declaration.Effect = eff0 match {
    case DesugaredAst.Declaration.Effect(doc, ann, mod0, ident, ops0, loc) =>
      val sym = Symbol.mkEffectSym(ns0, ident)
      val mod = visitModifiers(mod0, ns0)
      val ops = visitOps(ops0, ns0, sym)
      NamedAst.Declaration.Effect(doc, ann, mod, sym, ops, loc)
  }

  /**
    * Performs naming on the given effect operation `op0`.
    */
  private def visitOp(op0: DesugaredAst.Declaration.Op, ns0: Name.NName, effSym: Symbol.EffectSym)(implicit flix: Flix, sctx: SharedContext): NamedAst.Declaration.Op = op0 match {
    case DesugaredAst.Declaration.Op(doc, ann, mod0, ident, fparams, tpe, tconstrs, loc) =>
      // First visit all the top-level information
      val mod = visitModifiers(mod0, ns0)
      val fps = visitFormalParams(fparams)
      val t = visitType(tpe)
      val tcsts = visitTypeConstraints(tconstrs)

      val tparams = NamedAst.TypeParams.Kinded(Nil) // operations are monomorphic
      val eff = None // operations are pure
      val econstrs = Nil // TODO ASSOC-TYPES allow econstrs here

      val sym = Symbol.mkOpSym(effSym, ident)
      val spec = NamedAst.Spec(doc, ann, mod, tparams, fps, t, eff, tcsts, econstrs, loc)
      NamedAst.Declaration.Op(sym, spec)
  }

  /**
    * Performs naming on the given effect operations `ops0`.
    */
  private def visitOps(ops0: List[DesugaredAst.Declaration.Op], ns0: Name.NName, effSym: Symbol.EffectSym)(implicit flix: Flix, sctx: SharedContext): List[NamedAst.Declaration.Op] = {
    ops0.map(visitOp(_, ns0, effSym))
  }

  /**
    * Performs naming on the given expression `exp0`.
    */
  // TODO NS-REFACTOR can remove ns0 too?
  private def visitExp(exp0: DesugaredAst.Expr, ns0: Name.NName)(implicit flix: Flix, sctx: SharedContext): NamedAst.Expr = exp0 match {
    case DesugaredAst.Expr.Ambiguous(name, loc) =>
      NamedAst.Expr.Ambiguous(name, loc)

    case DesugaredAst.Expr.OpenAs(name, exp, loc) =>
      val e = visitExp(exp, ns0)
      NamedAst.Expr.OpenAs(name, e, loc)

    case DesugaredAst.Expr.Open(name, loc) =>
      NamedAst.Expr.Open(name, loc)

    case DesugaredAst.Expr.Hole(name, loc) =>
      NamedAst.Expr.Hole(name, loc)

    case DesugaredAst.Expr.HoleWithExp(exp, loc) =>
      val e = visitExp(exp, ns0)
      NamedAst.Expr.HoleWithExp(e, loc)

    case DesugaredAst.Expr.Use(uses0, exp, loc) =>
      val uses = uses0.map(visitUseOrImport)
      val e = visitExp(exp, ns0)
      uses.foldRight(e) {
        case (use, acc) => NamedAst.Expr.Use(use, acc, loc)
      }

    case DesugaredAst.Expr.Cst(cst, loc) =>
      NamedAst.Expr.Cst(cst, loc)

    case DesugaredAst.Expr.Apply(exp, exps, loc) =>
      val e = visitExp(exp, ns0)
      val es = visitExps(exps, ns0)
      NamedAst.Expr.Apply(e, es, loc)

    case DesugaredAst.Expr.Lambda(fparam, exp, loc) =>
      val fp = visitFormalParam(fparam)
      val e = visitExp(exp, ns0)
      NamedAst.Expr.Lambda(fp, e, loc)

    case DesugaredAst.Expr.Unary(sop, exp, loc) =>
      val e = visitExp(exp, ns0)
      NamedAst.Expr.Unary(sop, e, loc)

    case DesugaredAst.Expr.Binary(sop, exp1, exp2, loc) =>
      val e1 = visitExp(exp1, ns0)
      val e2 = visitExp(exp2, ns0)
      NamedAst.Expr.Binary(sop, e1, e2, loc)

    case DesugaredAst.Expr.IfThenElse(exp1, exp2, exp3, loc) =>
      val e1 = visitExp(exp1, ns0)
      val e2 = visitExp(exp2, ns0)
      val e3 = visitExp(exp3, ns0)
      NamedAst.Expr.IfThenElse(e1, e2, e3, loc)

    case DesugaredAst.Expr.Stm(exp1, exp2, loc) =>
      val e1 = visitExp(exp1, ns0)
      val e2 = visitExp(exp2, ns0)
      NamedAst.Expr.Stm(e1, e2, loc)

    case DesugaredAst.Expr.Discard(exp, loc) =>
      val e = visitExp(exp, ns0)
      NamedAst.Expr.Discard(e, loc)

    case DesugaredAst.Expr.Let(ident, mod, exp1, exp2, loc) =>
      // make a fresh variable symbol for the local variable.
      val sym = Symbol.freshVarSym(ident, BoundBy.Let)
      val e1 = visitExp(exp1, ns0)
      val e2 = visitExp(exp2, ns0)
      NamedAst.Expr.Let(sym, mod, e1, e2, loc)

    case DesugaredAst.Expr.LetRec(ident, ann, mod, exp1, exp2, loc) =>
      val sym = Symbol.freshVarSym(ident, BoundBy.Let)
      val e1 = visitExp(exp1, ns0)
      val e2 = visitExp(exp2, ns0)
      NamedAst.Expr.LetRec(sym, ann, mod, e1, e2, loc)

    case DesugaredAst.Expr.Region(tpe, loc) =>
      NamedAst.Expr.Region(tpe, loc)

    case DesugaredAst.Expr.Scope(ident, exp, loc) =>
      // Introduce a fresh variable symbol for the region.
      val sym = Symbol.freshVarSym(ident, BoundBy.Let)

      // Introduce a rigid region variable for the region.
      val regionVar = Symbol.freshUnkindedTypeVarSym(Ast.VarText.SourceText(sym.text), isRegion = true, loc)

      // We must increase the level because we go under a new region scope.
      val e = visitExp(exp, ns0)
      NamedAst.Expr.Scope(sym, regionVar, e, loc)

    case DesugaredAst.Expr.Match(exp, rules, loc) =>
      val e = visitExp(exp, ns0)
      val rs = visitMatchRules(rules, ns0)
      NamedAst.Expr.Match(e, rs, loc)

    case DesugaredAst.Expr.TypeMatch(exp, rules, loc) =>
      val e = visitExp(exp, ns0)
      val rs = visitTypeMatchRules(rules, ns0)
      NamedAst.Expr.TypeMatch(e, rs, loc)

    case DesugaredAst.Expr.RestrictableChoose(star, exp, rules, loc) =>
      val e = visitExp(exp, ns0)
      val rs = visitRestrictableChooseRules(rules, ns0)
      NamedAst.Expr.RestrictableChoose(star, e, rs, loc)

    case DesugaredAst.Expr.Tuple(exps, loc) =>
      val es = visitExps(exps, ns0)
      NamedAst.Expr.Tuple(es, loc)

    case DesugaredAst.Expr.RecordEmpty(loc) =>
      NamedAst.Expr.RecordEmpty(loc)

    case DesugaredAst.Expr.RecordSelect(exp, label, loc) =>
      val e = visitExp(exp, ns0)
      NamedAst.Expr.RecordSelect(e, label, loc)

    case DesugaredAst.Expr.RecordExtend(label, exp1, exp2, loc) =>
      val e1 = visitExp(exp1, ns0)
      val e2 = visitExp(exp2, ns0)
      NamedAst.Expr.RecordExtend(label, e1, e2, loc)

    case DesugaredAst.Expr.RecordRestrict(label, exp, loc) =>
      val e = visitExp(exp, ns0)
      NamedAst.Expr.RecordRestrict(label, e, loc)

    case DesugaredAst.Expr.ArrayLit(exps, exp, loc) =>
      val es = visitExps(exps, ns0)
      val e = visitExp(exp, ns0)
      NamedAst.Expr.ArrayLit(es, e, loc)

    case DesugaredAst.Expr.ArrayNew(exp1, exp2, exp3, loc) =>
      val e1 = visitExp(exp1, ns0)
      val e2 = visitExp(exp2, ns0)
      val e3 = visitExp(exp3, ns0)
      NamedAst.Expr.ArrayNew(e1, e2, e3, loc)

    case DesugaredAst.Expr.ArrayLoad(exp1, exp2, loc) =>
      val e1 = visitExp(exp1, ns0)
      val e2 = visitExp(exp2, ns0)
      NamedAst.Expr.ArrayLoad(e1, e2, loc)

    case DesugaredAst.Expr.ArrayStore(exp1, exp2, exp3, loc) =>
      val e1 = visitExp(exp1, ns0)
      val e2 = visitExp(exp2, ns0)
      val e3 = visitExp(exp3, ns0)
      NamedAst.Expr.ArrayStore(e1, e2, e3, loc)

    case DesugaredAst.Expr.ArrayLength(exp, loc) =>
<<<<<<< HEAD
      mapN(visitExp(exp, ns0)) {
        case e => NamedAst.Expr.ArrayLength(e, loc)
      }

    case DesugaredAst.Expr.StructNew(name, exps0, region0, loc) =>
      val structsym = Symbol.mkStructSym(ns0, name.ident)
      val expsVal = traverse(exps0) {
        case (n, e) => mapN(visitExp(e, ns0)) {
          case e => (Symbol.mkStructFieldSym(structsym, n), e)
        }
      }
      val regionVal = visitExp(region0, ns0)
      mapN(expsVal, regionVal) {
        case (exps, region) => NamedAst.Expr.StructNew(structsym, exps, region, loc)
      }

    case DesugaredAst.Expr.StructGet(e, name, loc) =>
      val structsym = Symbol.mkStructSym(ns0, ns0.idents.last)
      mapN(visitExp(e, ns0)) {
        case e => NamedAst.Expr.StructGet(structsym, e, name, loc)
      }

    case DesugaredAst.Expr.StructPut(e1, name, e2, loc) =>
      val structsym = Symbol.mkStructSym(ns0, ns0.idents.last)
      mapN(visitExp(e1, ns0), visitExp(e2, ns0)) {
        case (e1, e2) => NamedAst.Expr.StructPut(structsym, e1, name, e2, loc)
      }
=======
      val e = visitExp(exp, ns0)
      NamedAst.Expr.ArrayLength(e, loc)

    case DesugaredAst.Expr.StructNew(name, exps, exp, loc) =>
      val structSym = Symbol.mkStructSym(name.namespace, name.ident)
      val e = visitExp(exp, ns0)
      val es = visitStructFields(exps, ns0, structSym)
      NamedAst.Expr.StructNew(structSym, es, e, loc)

    case DesugaredAst.Expr.StructGet(exp, name, loc) =>
      val structSym = Symbol.mkStructSym(ns0, ns0.idents.last)
      val e = visitExp(exp, ns0)
      NamedAst.Expr.StructGet(structSym, e, name, loc)

    case DesugaredAst.Expr.StructPut(exp1, name, exp2, loc) =>
      val structSym = Symbol.mkStructSym(ns0, ns0.idents.last)
      val e1 = visitExp(exp1, ns0)
      val e2 = visitExp(exp2, ns0)
      NamedAst.Expr.StructPut(structSym, e1, name, e2, loc)
>>>>>>> d33436ea

    case DesugaredAst.Expr.VectorLit(exps, loc) =>
      val es = visitExps(exps, ns0)
      NamedAst.Expr.VectorLit(es, loc)

    case DesugaredAst.Expr.VectorLoad(exp1, exp2, loc) =>
      val e1 = visitExp(exp1, ns0)
      val e2 = visitExp(exp2, ns0)
      NamedAst.Expr.VectorLoad(e1, e2, loc)

    case DesugaredAst.Expr.VectorLength(exp, loc) =>
      val e = visitExp(exp, ns0)
      NamedAst.Expr.VectorLength(e, loc)

    case DesugaredAst.Expr.Ref(exp1, exp2, loc) =>
      val e1 = visitExp(exp1, ns0)
      val e2 = visitExp(exp2, ns0)
      NamedAst.Expr.Ref(e1, e2, loc)

    case DesugaredAst.Expr.Deref(exp, loc) =>
      val e = visitExp(exp, ns0)
      NamedAst.Expr.Deref(e, loc)

    case DesugaredAst.Expr.Assign(exp1, exp2, loc) =>
      val e1 = visitExp(exp1, ns0)
      val e2 = visitExp(exp2, ns0)
      NamedAst.Expr.Assign(e1, e2, loc)

    case DesugaredAst.Expr.Ascribe(exp, tpe, eff, loc) =>
      val e = visitExp(exp, ns0)
      val t = tpe.map(visitType)
      val ef = eff.map(visitType)
      NamedAst.Expr.Ascribe(e, t, ef, loc)

    case DesugaredAst.Expr.InstanceOf(exp, className, loc) =>
      val e = visitExp(exp, ns0)
      NamedAst.Expr.InstanceOf(e, className, loc)

    case DesugaredAst.Expr.CheckedCast(c, exp, loc) =>
      val e = visitExp(exp, ns0)
      NamedAst.Expr.CheckedCast(c, e, loc)

    case DesugaredAst.Expr.UncheckedCast(exp, tpe, eff, loc) =>
      val e = visitExp(exp, ns0)
      val t = tpe.map(visitType)
      val ef = eff.map(visitType)
      NamedAst.Expr.UncheckedCast(e, t, ef, loc)

    case DesugaredAst.Expr.UncheckedMaskingCast(exp, loc) =>
      val e = visitExp(exp, ns0)
      NamedAst.Expr.UncheckedMaskingCast(e, loc)

    case DesugaredAst.Expr.Without(exp, eff, loc) =>
      val e = visitExp(exp, ns0)
      NamedAst.Expr.Without(e, eff, loc)

    case DesugaredAst.Expr.TryCatch(exp, rules, loc) =>
      val e = visitExp(exp, ns0)
      val rs = visitTryCatchRules(rules, ns0)
      NamedAst.Expr.TryCatch(e, rs, loc)

    case DesugaredAst.Expr.TryWith(exp, eff, rules, loc) =>
      val e = visitExp(exp, ns0)
      val rs = visitTryWithRules(rules, ns0)
      NamedAst.Expr.TryWith(e, eff, rs, loc)

    case DesugaredAst.Expr.Do(op, exps, loc) =>
      val es = visitExps(exps, ns0)
      NamedAst.Expr.Do(op, es, loc)

    case DesugaredAst.Expr.InvokeConstructor2(className, exps, loc) =>
      val es = visitExps(exps, ns0)
      NamedAst.Expr.InvokeConstructor2(className, es, loc)

    case DesugaredAst.Expr.InvokeMethod2(exp, name, exps, loc) =>
      val e = visitExp(exp, ns0)
      val es = visitExps(exps, ns0)
      NamedAst.Expr.InvokeMethod2(e, name, es, loc)

    case DesugaredAst.Expr.InvokeStaticMethod2(className, methodName, exps, loc) =>
      val es = visitExps(exps, ns0)
      NamedAst.Expr.InvokeStaticMethod2(className, methodName, es, loc)

    case DesugaredAst.Expr.InvokeConstructor(className, exps, sig, loc) =>
      val es = visitExps(exps, ns0)
      val ts = sig.map(visitType)
      NamedAst.Expr.InvokeConstructor(className, es, ts, loc)

    case DesugaredAst.Expr.InvokeMethod(className, methodName, exp, exps, sig, tpe, loc) =>
      val e = visitExp(exp, ns0)
      val es = visitExps(exps, ns0)
      val ts = sig.map(visitType)
      val t = visitType(tpe)
      NamedAst.Expr.InvokeMethod(className, methodName, e, es, ts, t, loc)

    case DesugaredAst.Expr.InvokeStaticMethod(className, methodName, exps, sig, tpe, loc) =>
      val es = visitExps(exps, ns0)
      val ts = sig.map(visitType)
      val t = visitType(tpe)
      NamedAst.Expr.InvokeStaticMethod(className, methodName, es, ts, t, loc)

    case DesugaredAst.Expr.GetField(className, fieldName, exp, loc) =>
      val e = visitExp(exp, ns0)
      NamedAst.Expr.GetField(className, fieldName, e, loc)

    case DesugaredAst.Expr.PutField(className, fieldName, exp1, exp2, loc) =>
      val e1 = visitExp(exp1, ns0)
      val e2 = visitExp(exp2, ns0)
      NamedAst.Expr.PutField(className, fieldName, e1, e2, loc)

    case DesugaredAst.Expr.GetStaticField(className, fieldName, loc) =>
      NamedAst.Expr.GetStaticField(className, fieldName, loc)

    case DesugaredAst.Expr.PutStaticField(className, fieldName, exp, loc) =>
      val e = visitExp(exp, ns0)
      NamedAst.Expr.PutStaticField(className, fieldName, e, loc)

    case DesugaredAst.Expr.NewObject(tpe, methods, loc) =>
      val t = visitType(tpe)
      val ms = methods.map(visitJvmMethod(_, ns0))
      val name = s"Anon$$${flix.genSym.freshId()}"
      NamedAst.Expr.NewObject(name, t, ms, loc)

    case DesugaredAst.Expr.NewChannel(exp1, exp2, loc) =>
      val e1 = visitExp(exp1, ns0)
      val e2 = visitExp(exp2, ns0)
      NamedAst.Expr.NewChannel(e1, e2, loc)

    case DesugaredAst.Expr.GetChannel(exp, loc) =>
      val e = visitExp(exp, ns0)
      NamedAst.Expr.GetChannel(e, loc)

    case DesugaredAst.Expr.PutChannel(exp1, exp2, loc) =>
      val e1 = visitExp(exp1, ns0)
      val e2 = visitExp(exp2, ns0)
      NamedAst.Expr.PutChannel(e1, e2, loc)

    case DesugaredAst.Expr.SelectChannel(rules, exp, loc) =>
      val rs = visitSelectChannelRules(rules, ns0)
      val e = visitExp(exp, ns0)
      NamedAst.Expr.SelectChannel(rs, e, loc)

    case DesugaredAst.Expr.Spawn(exp1, exp2, loc) =>
      val e1 = visitExp(exp1, ns0)
      val e2 = visitExp(exp2, ns0)
      NamedAst.Expr.Spawn(e1, e2, loc)

    case DesugaredAst.Expr.ParYield(frags, exp, loc) =>
      val e = visitExp(exp, ns0)
      val fs = visitParYieldFragments(frags, ns0)
      NamedAst.Expr.ParYield(fs, e, loc)

    case DesugaredAst.Expr.Lazy(exp, loc) =>
      val e = visitExp(exp, ns0)
      NamedAst.Expr.Lazy(e, loc)

    case DesugaredAst.Expr.Force(exp, loc) =>
      val e = visitExp(exp, ns0)
      NamedAst.Expr.Force(e, loc)

    case DesugaredAst.Expr.FixpointConstraintSet(cs0, loc) =>
      val cs = cs0.map(visitConstraint(_, ns0))
      NamedAst.Expr.FixpointConstraintSet(cs, loc)

    case DesugaredAst.Expr.FixpointLambda(pparams, exp, loc) =>
      val ps = pparams.map(visitPredicateParam)
      val e = visitExp(exp, ns0)
      NamedAst.Expr.FixpointLambda(ps, e, loc)

    case DesugaredAst.Expr.FixpointMerge(exp1, exp2, loc) =>
      val e1 = visitExp(exp1, ns0)
      val e2 = visitExp(exp2, ns0)
      NamedAst.Expr.FixpointMerge(e1, e2, loc)

    case DesugaredAst.Expr.FixpointSolve(exp, loc) =>
      val e = visitExp(exp, ns0)
      NamedAst.Expr.FixpointSolve(e, loc)

    case DesugaredAst.Expr.FixpointFilter(ident, exp, loc) =>
      val e = visitExp(exp, ns0)
      NamedAst.Expr.FixpointFilter(ident, e, loc)

    case DesugaredAst.Expr.FixpointInject(exp, pred, loc) =>
      val e = visitExp(exp, ns0)
      NamedAst.Expr.FixpointInject(e, pred, loc)

    case DesugaredAst.Expr.FixpointProject(pred, exp1, exp2, loc) =>
      val e1 = visitExp(exp1, ns0)
      val e2 = visitExp(exp2, ns0)
      NamedAst.Expr.FixpointProject(pred, e1, e2, loc)

    case DesugaredAst.Expr.Error(m) =>
      NamedAst.Expr.Error(m)

  }

  /**
    * Performs naming on the given expression `exp0`.
    */
  private def visitExp(exp0: Option[DesugaredAst.Expr], ns0: Name.NName)(implicit flix: Flix, sctx: SharedContext): Option[NamedAst.Expr] = {
    exp0.map(visitExp(_, ns0))
  }

  /**
    * Performs naming on the given expressions `exps0`.
    */
  private def visitExps(exps0: List[DesugaredAst.Expr], ns0: Name.NName)(implicit flix: Flix, sctx: SharedContext): List[NamedAst.Expr] = {
    exps0.map(visitExp(_, ns0))
  }

  /**
    * Performs naming on the given match rule `rule0`.
    */
  private def visitMatchRule(rule0: DesugaredAst.MatchRule, ns0: Name.NName)(implicit flix: Flix, sctx: SharedContext): NamedAst.MatchRule = rule0 match {
    case DesugaredAst.MatchRule(pat, exp1, exp2) =>
      val p = visitPattern(pat)
      val e1 = visitExp(exp1, ns0)
      val e2 = visitExp(exp2, ns0)
      NamedAst.MatchRule(p, e1, e2)
  }

  /**
    * Performs naming on the given match rules `rules0`.
    */
  private def visitMatchRules(rules0: List[DesugaredAst.MatchRule], ns0: Name.NName)(implicit flix: Flix, sctx: SharedContext): List[NamedAst.MatchRule] = {
    rules0.map(visitMatchRule(_, ns0))
  }

  /**
    * Performs naming on the given typematch rule `rule0`.
    */
  private def visitTypeMatchRule(rule0: DesugaredAst.TypeMatchRule, ns0: Name.NName)(implicit flix: Flix, sctx: SharedContext): NamedAst.TypeMatchRule = rule0 match {
    case DesugaredAst.TypeMatchRule(ident, tpe, body) =>
      val sym = Symbol.freshVarSym(ident, BoundBy.Pattern)
      val t = visitType(tpe)
      val b = visitExp(body, ns0)
      NamedAst.TypeMatchRule(sym, t, b)
  }

  /**
    * Performs naming on the given typematch rules `rules0`.
    */
  private def visitTypeMatchRules(rules0: List[DesugaredAst.TypeMatchRule], ns0: Name.NName)(implicit flix: Flix, sctx: SharedContext): List[NamedAst.TypeMatchRule] = {
    rules0.map(visitTypeMatchRule(_, ns0))
  }

  /**
    * Performs naming on the given restrictable choose rule `rule0`.
    */
  private def visitRestrictableChooseRule(rule0: DesugaredAst.RestrictableChooseRule, ns0: Name.NName)(implicit flix: Flix, sctx: SharedContext): NamedAst.RestrictableChooseRule = rule0 match {
    case DesugaredAst.RestrictableChooseRule(pat, exp1) =>
      val p = visitRestrictablePattern(pat)
      val e1 = visitExp(exp1, ns0)
      NamedAst.RestrictableChooseRule(p, e1)
  }

  /**
    * Performs naming on the given restrictable choose rules `rules0`.
    */
  private def visitRestrictableChooseRules(rules0: List[DesugaredAst.RestrictableChooseRule], ns0: Name.NName)(implicit flix: Flix, sctx: SharedContext): List[NamedAst.RestrictableChooseRule] = {
    rules0.map(visitRestrictableChooseRule(_, ns0))
  }

  /**
    * Performs naming on the given struct field expression `exp0`.
    */
  private def visitStructField(exp0: (Name.Ident, DesugaredAst.Expr), ns0: Name.NName, structSym: Symbol.StructSym)(implicit flix: Flix, sctx: SharedContext): (Symbol.StructFieldSym, NamedAst.Expr) = exp0 match {
    case (n, exp1) =>
      val e = visitExp(exp1, ns0)
      (Symbol.mkStructFieldSym(structSym, n), e)
  }

  /**
    * Performs naming on the given struct field expressions `exps0`.
    */
  private def visitStructFields(exps0: List[(Name.Ident, DesugaredAst.Expr)], ns0: Name.NName, structSym: Symbol.StructSym)(implicit flix: Flix, sctx: SharedContext): List[(Symbol.StructFieldSym, NamedAst.Expr)] = {
    exps0.map(visitStructField(_, ns0, structSym))
  }

  /**
    * Performs naming on the given try-catch rule `rule0`.
    */
  private def visitTryCatchRule(rule0: DesugaredAst.CatchRule, ns0: Name.NName)(implicit flix: Flix, sctx: SharedContext): NamedAst.CatchRule = rule0 match {
    case DesugaredAst.CatchRule(ident, className, body) =>
      val sym = Symbol.freshVarSym(ident, BoundBy.CatchRule)
      val b = visitExp(body, ns0)
      NamedAst.CatchRule(sym, className, b)
  }

  /**
    * Performs naming on the given try-catch rules `rules0`.
    */
  private def visitTryCatchRules(rules0: List[DesugaredAst.CatchRule], ns0: Name.NName)(implicit flix: Flix, sctx: SharedContext): List[NamedAst.CatchRule] = {
    rules0.map(visitTryCatchRule(_, ns0))
  }

  /**
    * Performs naming on the given handler rule `rule0`.
    */
  private def visitTryWithRule(rule0: DesugaredAst.HandlerRule, ns0: Name.NName)(implicit flix: Flix, sctx: SharedContext): NamedAst.HandlerRule = rule0 match {
    case DesugaredAst.HandlerRule(op, fparams, body0) =>
      val fps = visitFormalParams(fparams)
      val b = visitExp(body0, ns0)
      NamedAst.HandlerRule(op, fps, b)
  }

  /**
    * Performs naming on the given handler rules `rules0`.
    */
  private def visitTryWithRules(rules0: List[DesugaredAst.HandlerRule], ns0: Name.NName)(implicit flix: Flix, sctx: SharedContext): List[NamedAst.HandlerRule] = {
    rules0.map(visitTryWithRule(_, ns0))
  }

  /**
    * Performs naming on the given select channel rule `rule0`.
    */
  private def visitSelectChannelRule(rule0: DesugaredAst.SelectChannelRule, ns0: Name.NName)(implicit flix: Flix, sctx: SharedContext): NamedAst.SelectChannelRule = rule0 match {
    case DesugaredAst.SelectChannelRule(ident, exp1, exp2) =>
      // make a fresh variable symbol for the local recursive variable.
      val sym = Symbol.freshVarSym(ident, BoundBy.SelectRule)
      val e1 = visitExp(exp1, ns0)
      val e2 = visitExp(exp2, ns0)
      NamedAst.SelectChannelRule(sym, e1, e2)
  }

  /**
    * Performs naming on the given select channel rules `rules0`.
    */
  private def visitSelectChannelRules(rules0: List[DesugaredAst.SelectChannelRule], ns0: Name.NName)(implicit flix: Flix, sctx: SharedContext): List[NamedAst.SelectChannelRule] = {
    rules0.map(visitSelectChannelRule(_, ns0))
  }

  /**
    * Performs naming on the given par-yield fragment `frag0`.
    */
  private def visitParYieldFragment(frag0: DesugaredAst.ParYieldFragment, ns0: Name.NName)(implicit flix: Flix, sctx: SharedContext): NamedAst.ParYieldFragment = frag0 match {
    case DesugaredAst.ParYieldFragment(pat, exp1, l) =>
      val p = visitPattern(pat)
      val e1 = visitExp(exp1, ns0)
      NamedAst.ParYieldFragment(p, e1, l)
  }

  /**
    * Performs naming on the given par-yield fragments `frags0`.
    */
  private def visitParYieldFragments(frags0: List[DesugaredAst.ParYieldFragment], ns0: Name.NName)(implicit flix: Flix, sctx: SharedContext): List[NamedAst.ParYieldFragment] = {
    frags0.map(visitParYieldFragment(_, ns0))
  }

  /**
    * Names the given pattern `pat0`.
    */
  private def visitPattern(pat0: DesugaredAst.Pattern)(implicit flix: Flix, sctx: SharedContext): NamedAst.Pattern = pat0 match {
    case DesugaredAst.Pattern.Wild(loc) => NamedAst.Pattern.Wild(loc)
    case DesugaredAst.Pattern.Var(ident, loc) =>
      // make a fresh variable symbol for the local variable.
      val sym = Symbol.freshVarSym(ident, BoundBy.Pattern)
      NamedAst.Pattern.Var(sym, loc)

    case DesugaredAst.Pattern.Cst(cst, loc) => NamedAst.Pattern.Cst(cst, loc)

    case DesugaredAst.Pattern.Tag(qname, pat, loc) =>
      NamedAst.Pattern.Tag(qname, visitPattern(pat), loc)

    case DesugaredAst.Pattern.Tuple(elms, loc) =>
      NamedAst.Pattern.Tuple(elms.map(visitPattern), loc)

    case DesugaredAst.Pattern.Record(pats, pat, loc) =>
      val psVal = pats.map {
        case DesugaredAst.Pattern.Record.RecordLabelPattern(label, pat1, loc1) =>
          val p = pat1 match {
            case Some(p1) => visitPattern(p1)
            case None =>
              // Introduce new symbols if there is no pattern
              val sym = Symbol.freshVarSym(label.name, BoundBy.Pattern, label.loc)
              NamedAst.Pattern.Var(sym, label.loc)
          }
          NamedAst.Pattern.Record.RecordLabelPattern(label, p, loc1)
      }
      val pVal = visitPattern(pat)
      NamedAst.Pattern.Record(psVal, pVal, loc)

    case DesugaredAst.Pattern.RecordEmpty(loc) => NamedAst.Pattern.RecordEmpty(loc)

    case DesugaredAst.Pattern.Error(loc) => NamedAst.Pattern.Error(loc)
  }

  /**
    * Names the given pattern `pat0`
    */
  private def visitRestrictablePattern(pat0: DesugaredAst.RestrictableChoosePattern)(implicit flix: Flix): NamedAst.RestrictableChoosePattern = {
    def visitVarPlace(vp: DesugaredAst.RestrictableChoosePattern.VarOrWild): NamedAst.RestrictableChoosePattern.VarOrWild = vp match {
      case DesugaredAst.RestrictableChoosePattern.Wild(loc) => NamedAst.RestrictableChoosePattern.Wild(loc)
      case DesugaredAst.RestrictableChoosePattern.Var(ident, loc) =>
        // make a fresh variable symbol for the local variable.
        val sym = Symbol.freshVarSym(ident, BoundBy.Pattern)
        NamedAst.RestrictableChoosePattern.Var(sym, loc)
    }

    pat0 match {
      case DesugaredAst.RestrictableChoosePattern.Tag(qname, pat, loc) =>
        NamedAst.RestrictableChoosePattern.Tag(qname, pat.map(visitVarPlace), loc)
    }
  }

  /**
    * Names the given head predicate `head`.
    */
  private def visitHeadPredicate(head: DesugaredAst.Predicate.Head, ns0: Name.NName)(implicit flix: Flix, sctx: SharedContext): NamedAst.Predicate.Head = head match {
    case DesugaredAst.Predicate.Head.Atom(pred, den, exps, loc) =>
      val es = visitExps(exps, ns0)
      NamedAst.Predicate.Head.Atom(pred, den, es, loc)
  }

  /**
    * Names the given body predicate `body`.
    */
  private def visitBodyPredicate(body: DesugaredAst.Predicate.Body, ns0: Name.NName)(implicit flix: Flix, sctx: SharedContext): NamedAst.Predicate.Body = body match {
    case DesugaredAst.Predicate.Body.Atom(pred, den, polarity, fixity, terms, loc) =>
      val ts = terms.map(visitPattern)
      NamedAst.Predicate.Body.Atom(pred, den, polarity, fixity, ts, loc)

    case DesugaredAst.Predicate.Body.Functional(idents, exp, loc) =>
      val e = visitExp(exp, ns0)
      NamedAst.Predicate.Body.Functional(idents, e, loc)

    case DesugaredAst.Predicate.Body.Guard(exp, loc) =>
      val e = visitExp(exp, ns0)
      NamedAst.Predicate.Body.Guard(e, loc)
  }

  /**
    * Names the given type `tpe0`.
    */
  private def visitType(tpe0: DesugaredAst.Type)(implicit flix: Flix, sctx: SharedContext): NamedAst.Type = tpe0 match {
    case DesugaredAst.Type.Unit(loc) =>
      NamedAst.Type.Unit(loc)

    case DesugaredAst.Type.Var(ident, loc) =>
      //
      // Check for [[NameError.SuspiciousTypeVarName]].
      //
      if (isSuspiciousTypeVarName(ident.name)) {
        // TODO NS-REFACTOR maybe check this at declaration site instead of use site
        sctx.errors.add(NameError.SuspiciousTypeVarName(ident.name, loc))
      }
      NamedAst.Type.Var(ident, loc)

    case DesugaredAst.Type.Ambiguous(qname, loc) =>
      NamedAst.Type.Ambiguous(qname, loc)

    case DesugaredAst.Type.Tuple(tpes, loc) =>
      val ts = tpes.map(visitType)
      NamedAst.Type.Tuple(ts, loc)

    case DesugaredAst.Type.RecordRowEmpty(loc) =>
      NamedAst.Type.RecordRowEmpty(loc)

    case DesugaredAst.Type.RecordRowExtend(label, tpe1, tpe2, loc) =>
      val t1 = visitType(tpe1)
      val t2 = visitType(tpe2)
      NamedAst.Type.RecordRowExtend(label, t1, t2, loc)

    case DesugaredAst.Type.Record(tpe, loc) =>
      val t = visitType(tpe)
      NamedAst.Type.Record(t, loc)

    case DesugaredAst.Type.SchemaRowEmpty(loc) =>
      NamedAst.Type.SchemaRowEmpty(loc)

    case DesugaredAst.Type.SchemaRowExtendByAlias(qname, targs, tpe, loc) =>
      val ts = targs.map(visitType)
      val t = visitType(tpe)
      NamedAst.Type.SchemaRowExtendWithAlias(qname, ts, t, loc)

    case DesugaredAst.Type.SchemaRowExtendByTypes(ident, den, tpes, tpe, loc) =>
      val ts = tpes.map(visitType)
      val t = visitType(tpe)
      NamedAst.Type.SchemaRowExtendWithTypes(ident, den, ts, t, loc)

    case DesugaredAst.Type.Schema(tpe, loc) =>
      val t = visitType(tpe)
      NamedAst.Type.Schema(t, loc)

    case DesugaredAst.Type.Native(fqn, loc) =>
      NamedAst.Type.Native(fqn, loc)

    case DesugaredAst.Type.Arrow(tparams, eff, tpe, loc) =>
      val ts = tparams.map(visitType)
      val ef = eff.map(visitType)
      val t = visitType(tpe)
      NamedAst.Type.Arrow(ts, ef, t, loc)

    case DesugaredAst.Type.Apply(tpe1, tpe2, loc) =>
      val t1 = visitType(tpe1)
      val t2 = visitType(tpe2)
      NamedAst.Type.Apply(t1, t2, loc)

    case DesugaredAst.Type.True(loc) =>
      NamedAst.Type.True(loc)

    case DesugaredAst.Type.False(loc) =>
      NamedAst.Type.False(loc)

    case DesugaredAst.Type.Not(tpe, loc) =>
      val t = visitType(tpe)
      NamedAst.Type.Not(t, loc)

    case DesugaredAst.Type.And(tpe1, tpe2, loc) =>
      val t1 = visitType(tpe1)
      val t2 = visitType(tpe2)
      NamedAst.Type.And(t1, t2, loc)

    case DesugaredAst.Type.Or(tpe1, tpe2, loc) =>
      val t1 = visitType(tpe1)
      val t2 = visitType(tpe2)
      NamedAst.Type.Or(t1, t2, loc)

    case DesugaredAst.Type.Complement(tpe, loc) =>
      val t = visitType(tpe)
      NamedAst.Type.Complement(t, loc)

    case DesugaredAst.Type.Union(tpe1, tpe2, loc) =>
      val t1 = visitType(tpe1)
      val t2 = visitType(tpe2)
      NamedAst.Type.Union(t1, t2, loc)

    case DesugaredAst.Type.Intersection(tpe1, tpe2, loc) =>
      val t1 = visitType(tpe1)
      val t2 = visitType(tpe2)
      NamedAst.Type.Intersection(t1, t2, loc)

    case DesugaredAst.Type.Pure(loc) =>
      NamedAst.Type.Pure(loc)

    case DesugaredAst.Type.CaseSet(cases, loc) =>
      NamedAst.Type.CaseSet(cases, loc)

    case DesugaredAst.Type.CaseComplement(tpe, loc) =>
      val t = visitType(tpe)
      NamedAst.Type.CaseComplement(t, loc)

    case DesugaredAst.Type.CaseUnion(tpe1, tpe2, loc) =>
      val t1 = visitType(tpe1)
      val t2 = visitType(tpe2)
      NamedAst.Type.CaseUnion(t1, t2, loc)

    case DesugaredAst.Type.CaseIntersection(tpe1, tpe2, loc) =>
      val t1 = visitType(tpe1)
      val t2 = visitType(tpe2)
      NamedAst.Type.CaseIntersection(t1, t2, loc)

    case DesugaredAst.Type.Ascribe(tpe, kind, loc) =>
      val t = visitType(tpe)
      val k = visitKind(kind)
      NamedAst.Type.Ascribe(t, k, loc)

    case DesugaredAst.Type.Error(loc) =>
      NamedAst.Type.Error(loc)
  }

  /**
    * Performs naming on the given kind.
    */
  private def visitKind(k0: DesugaredAst.Kind): NamedAst.Kind = k0 match {
    case DesugaredAst.Kind.Ambiguous(qname, loc) => NamedAst.Kind.Ambiguous(qname, loc)
    case DesugaredAst.Kind.Arrow(k10, k20, loc) =>
      val k1 = visitKind(k10)
      val k2 = visitKind(k20)
      NamedAst.Kind.Arrow(k1, k2, loc)
  }

  /**
    * Returns `true` if the given string `s` is a suspicious type variable name.
    */
  private def isSuspiciousTypeVarName(s: String): Boolean = s match {
    case "void" => true
    case "unit" => true
    case "bool" => true
    case "char" => true
    case "float" => true
    case "float32" => true
    case "float64" => true
    case "int8" => true
    case "int16" => true
    case "int32" => true
    case "int64" => true
    case "bigint" => true
    case "string" => true
    case "array" => true
    case "vector" => true
    case "ref" => true
    case "pure" => true
    case "univ" => true
    case _ => false
  }

  /**
    * Returns all the free variables in the given pattern `pat0`.
    */
  private def freeVars(pat0: DesugaredAst.Pattern): List[Name.Ident] = pat0 match {
    case DesugaredAst.Pattern.Var(ident, _) => List(ident)
    case DesugaredAst.Pattern.Wild(_) => Nil
    case DesugaredAst.Pattern.Cst(Ast.Constant.Unit, _) => Nil
    case DesugaredAst.Pattern.Cst(Ast.Constant.Bool(true), _) => Nil
    case DesugaredAst.Pattern.Cst(Ast.Constant.Bool(false), _) => Nil
    case DesugaredAst.Pattern.Cst(Ast.Constant.Char(_), _) => Nil
    case DesugaredAst.Pattern.Cst(Ast.Constant.Float32(_), _) => Nil
    case DesugaredAst.Pattern.Cst(Ast.Constant.Float64(_), _) => Nil
    case DesugaredAst.Pattern.Cst(Ast.Constant.BigDecimal(_), _) => Nil
    case DesugaredAst.Pattern.Cst(Ast.Constant.Int8(_), _) => Nil
    case DesugaredAst.Pattern.Cst(Ast.Constant.Int16(_), _) => Nil
    case DesugaredAst.Pattern.Cst(Ast.Constant.Int32(_), _) => Nil
    case DesugaredAst.Pattern.Cst(Ast.Constant.Int64(_), _) => Nil
    case DesugaredAst.Pattern.Cst(Ast.Constant.BigInt(_), _) => Nil
    case DesugaredAst.Pattern.Cst(Ast.Constant.Str(_), _) => Nil
    case DesugaredAst.Pattern.Cst(Ast.Constant.Regex(_), _) => Nil
    case DesugaredAst.Pattern.Cst(Ast.Constant.Null, loc) => throw InternalCompilerException("unexpected null pattern", loc)
    case DesugaredAst.Pattern.Tag(_, p, _) => freeVars(p)
    case DesugaredAst.Pattern.Tuple(elms, _) => elms.flatMap(freeVars)
    case DesugaredAst.Pattern.Record(pats, pat, _) => recordPatternFreeVars(pats) ++ freeVars(pat)
    case DesugaredAst.Pattern.RecordEmpty(_) => Nil
    case DesugaredAst.Pattern.Error(_) => Nil
  }

  /**
    * Returns the free variables in the list of [[Record.RecordLabelPattern]] `pats`.
    */
  private def recordPatternFreeVars(pats: List[DesugaredAst.Pattern.Record.RecordLabelPattern]): List[Name.Ident] = {
    def optFreeVars(rfp: DesugaredAst.Pattern.Record.RecordLabelPattern): List[Name.Ident] = rfp.pat.map(freeVars).getOrElse(Nil)

    pats.flatMap(optFreeVars)
  }

  /**
    * Returns the free variables in the given type `tpe0`.
    */
  private def freeTypeVars(tpe0: DesugaredAst.Type): List[Name.Ident] = tpe0 match {
    case DesugaredAst.Type.Var(ident, _) => ident :: Nil
    case DesugaredAst.Type.Ambiguous(_, _) => Nil
    case DesugaredAst.Type.Unit(_) => Nil
    case DesugaredAst.Type.Tuple(elms, _) => elms.flatMap(freeTypeVars)
    case DesugaredAst.Type.RecordRowEmpty(_) => Nil
    case DesugaredAst.Type.RecordRowExtend(_, t, r, _) => freeTypeVars(t) ::: freeTypeVars(r)
    case DesugaredAst.Type.Record(row, _) => freeTypeVars(row)
    case DesugaredAst.Type.SchemaRowEmpty(_) => Nil
    case DesugaredAst.Type.SchemaRowExtendByTypes(_, _, ts, r, _) => ts.flatMap(freeTypeVars) ::: freeTypeVars(r)
    case DesugaredAst.Type.SchemaRowExtendByAlias(_, ts, r, _) => ts.flatMap(freeTypeVars) ::: freeTypeVars(r)
    case DesugaredAst.Type.Schema(row, _) => freeTypeVars(row)
    case DesugaredAst.Type.Native(_, _) => Nil
    case DesugaredAst.Type.Arrow(tparams, eff, tresult, _) => tparams.flatMap(freeTypeVars) ::: eff.toList.flatMap(freeTypeVars) ::: freeTypeVars(tresult)
    case DesugaredAst.Type.Apply(tpe1, tpe2, _) => freeTypeVars(tpe1) ++ freeTypeVars(tpe2)
    case DesugaredAst.Type.True(_) => Nil
    case DesugaredAst.Type.False(_) => Nil
    case DesugaredAst.Type.Not(tpe, _) => freeTypeVars(tpe)
    case DesugaredAst.Type.And(tpe1, tpe2, _) => freeTypeVars(tpe1) ++ freeTypeVars(tpe2)
    case DesugaredAst.Type.Or(tpe1, tpe2, _) => freeTypeVars(tpe1) ++ freeTypeVars(tpe2)
    case DesugaredAst.Type.Complement(tpe, _) => freeTypeVars(tpe)
    case DesugaredAst.Type.Union(tpe1, tpe2, _) => freeTypeVars(tpe1) ++ freeTypeVars(tpe2)
    case DesugaredAst.Type.Intersection(tpe1, tpe2, _) => freeTypeVars(tpe1) ++ freeTypeVars(tpe2)
    case DesugaredAst.Type.Pure(_) => Nil
    case DesugaredAst.Type.CaseSet(_, _) => Nil
    case DesugaredAst.Type.CaseComplement(tpe, _) => freeTypeVars(tpe)
    case DesugaredAst.Type.CaseUnion(tpe1, tpe2, _) => freeTypeVars(tpe1) ++ freeTypeVars(tpe2)
    case DesugaredAst.Type.CaseIntersection(tpe1, tpe2, _) => freeTypeVars(tpe1) ++ freeTypeVars(tpe2)
    case DesugaredAst.Type.Ascribe(tpe, _, _) => freeTypeVars(tpe)
    case DesugaredAst.Type.Error(_) => Nil
  }

  /**
    * Performs naming on the given modifiers.
    *
    * Adds the `pub` modifier if in the root namespace.
    */
  private def visitModifiers(mod: Ast.Modifiers, ns0: Name.NName): Ast.Modifiers = {
    if (ns0.isRoot) {
      mod.asPublic
    } else {
      mod
    }
  }

  /**
    * Translates the given weeded formal parameter to a named formal parameter.
    */
  private def visitFormalParam(fparam: DesugaredAst.FormalParam)(implicit flix: Flix, sctx: SharedContext): NamedAst.FormalParam = fparam match {
    case DesugaredAst.FormalParam(ident, mod, tpe, loc) =>
      // Generate a fresh variable symbol for the identifier.
      val freshSym = Symbol.freshVarSym(ident, BoundBy.FormalParam)

      // Compute the type of the formal parameter or use the type variable of the symbol.
      val t = tpe.map(visitType)

      // Construct the formal parameter.
      NamedAst.FormalParam(freshSym, mod, t, loc)
  }

  /**
    * Translates the given weeded predicate parameter to a named predicate parameter.
    */
  private def visitPredicateParam(pparam: DesugaredAst.PredicateParam)(implicit flix: Flix, sctx: SharedContext): NamedAst.PredicateParam = pparam match {
    case DesugaredAst.PredicateParam.PredicateParamUntyped(pred, loc) =>
      NamedAst.PredicateParam.PredicateParamUntyped(pred, loc)

    case DesugaredAst.PredicateParam.PredicateParamWithType(pred, den, tpes, loc) =>
      val ts = tpes.map(visitType)
      NamedAst.PredicateParam.PredicateParamWithType(pred, den, ts, loc)
  }

  /**
    * Translates the given weeded JvmMethod to a named JvmMethod.
    */
  private def visitJvmMethod(method: DesugaredAst.JvmMethod, ns0: Name.NName)(implicit flix: Flix, sctx: SharedContext): NamedAst.JvmMethod = method match {
    case DesugaredAst.JvmMethod(ident, fparams, exp0, tpe, eff, loc) =>
      val fps = visitFormalParams(fparams)
      val t = visitType(tpe)
      val ef = eff.map(visitType)
      val e = visitExp(exp0, ns0)
      NamedAst.JvmMethod(ident, fps, e, t, ef, loc)
  }

  /**
    * Performs naming on the given formal parameters `fparam0`.
    */
  private def visitFormalParams(fparams0: List[DesugaredAst.FormalParam])(implicit flix: Flix, sctx: SharedContext): List[NamedAst.FormalParam] = {
    fparams0.map(visitFormalParam)
  }


  /**
    * Performs naming on the given type parameter.
    */
  private def visitTypeParam(tparam0: DesugaredAst.TypeParam)(implicit flix: Flix): NamedAst.TypeParam = tparam0 match {
    case DesugaredAst.TypeParam.Kinded(ident, kind) =>
      NamedAst.TypeParam.Kinded(ident, mkTypeVarSym(ident), visitKind(kind), ident.loc)
    case DesugaredAst.TypeParam.Unkinded(ident) =>
      NamedAst.TypeParam.Unkinded(ident, mkTypeVarSym(ident), ident.loc)
  }

  /**
    * Performs naming on the given type parameters `tparam0` from the given cases `cases`.
    */
  private def visitTypeParams(tparams0: DesugaredAst.TypeParams)(implicit flix: Flix, sctx: SharedContext): NamedAst.TypeParams = {
    tparams0 match {
      case DesugaredAst.TypeParams.Elided => NamedAst.TypeParams.Kinded(Nil)
      case DesugaredAst.TypeParams.Unkinded(tparams) => visitExplicitTypeParams(tparams)
      case DesugaredAst.TypeParams.Kinded(tparams) => visitExplicitKindedTypeParams(tparams)
    }
  }

  /**
   * Performs naming on the given type parameters `tparam0` for a struct
   */
  private def getTypeParamsStruct(tparams0: DesugaredAst.TypeParams)(implicit flix: Flix, sctx: SharedContext): NamedAst.TypeParams = {
    tparams0 match {
      case DesugaredAst.TypeParams.Elided => NamedAst.TypeParams.Kinded(Nil)
      case DesugaredAst.TypeParams.Unkinded(tparams) => getExplicitTypeParamsStruct(tparams)
      case DesugaredAst.TypeParams.Kinded(tparams) => getExplicitKindedTypeParamsStruct(tparams)
    }
  }

  /**
    * Performs naming on the given type parameters `tparams0` from the given formal params `fparams` and overall type `tpe`.
    */
  private def getTypeParamsFromFormalParams(tparams0: DesugaredAst.TypeParams, fparams: List[DesugaredAst.FormalParam], tpe: DesugaredAst.Type, eff: Option[DesugaredAst.Type], econstrs: List[DesugaredAst.EqualityConstraint])(implicit flix: Flix, sctx: SharedContext): NamedAst.TypeParams = {
    tparams0 match {
      case DesugaredAst.TypeParams.Elided => visitImplicitTypeParamsFromFormalParams(fparams, tpe, eff, econstrs)
      case DesugaredAst.TypeParams.Unkinded(tparams) => visitExplicitTypeParams(tparams)
      case DesugaredAst.TypeParams.Kinded(tparams) => visitExplicitKindedTypeParams(tparams)

    }
  }

  /**
    * Names the explicit kinded type params.
    */
  private def visitExplicitKindedTypeParams(tparams0: List[DesugaredAst.TypeParam.Kinded])(implicit flix: Flix): NamedAst.TypeParams.Kinded = {
    val tparams = tparams0.map {
      case DesugaredAst.TypeParam.Kinded(ident, kind) =>
        NamedAst.TypeParam.Kinded(ident, mkTypeVarSym(ident), visitKind(kind), ident.loc)
    }
    NamedAst.TypeParams.Kinded(tparams)
  }

  /**
    * Returns the explicit unkinded type parameters from the given type parameter names and implicit type parameters.
    */
  private def visitExplicitTypeParams(tparams0: List[DesugaredAst.TypeParam.Unkinded])(implicit flix: Flix): NamedAst.TypeParams.Unkinded = {
    val tparams = tparams0.map {
      case DesugaredAst.TypeParam.Unkinded(ident) =>
        NamedAst.TypeParam.Unkinded(ident, mkTypeVarSym(ident), ident.loc)
    }
    NamedAst.TypeParams.Unkinded(tparams)
  }

  /**
   * Names the explicit kinded type params.
   */
  private def getExplicitTypeParamsStruct(tparams0: List[DesugaredAst.TypeParam.Unkinded])(implicit flix: Flix, sctx: SharedContext): NamedAst.TypeParams.Unkinded = {
    val tparams1 = tparams0.init.map {
      case DesugaredAst.TypeParam.Unkinded(ident) =>
        NamedAst.TypeParam.Unkinded(ident, mkTypeVarSym(ident), ident.loc)
    }
    val tparams2 = tparams1 :+ NamedAst.TypeParam.Unkinded(tparams0.last.ident, Symbol.freshUnkindedTypeVarSym(Ast.VarText.SourceText(tparams0.last.ident.name), isRegion = true, loc = tparams0.last.ident.loc),tparams0.last.ident.loc)
    NamedAst.TypeParams.Unkinded(tparams2)
  }

  /**
   * Returns the explicit kinded type parameters from the given type parameter names and implicit type parameters.
   */
  private def getExplicitKindedTypeParamsStruct(tparams0: List[DesugaredAst.TypeParam.Kinded])(implicit flix: Flix, sctx: SharedContext): NamedAst.TypeParams.Kinded = {
    val tparams1 = tparams0.init.map {
      case DesugaredAst.TypeParam.Kinded(ident, kind) =>
        NamedAst.TypeParam.Kinded(ident, mkTypeVarSym(ident), visitKind(kind), ident.loc)
    }
    val tparams2 = tparams1 :+ NamedAst.TypeParam.Kinded(tparams0.last.ident, Symbol.freshUnkindedTypeVarSym(Ast.VarText.SourceText(tparams0.last.ident.name), isRegion = true, loc = tparams0.last.ident.loc), visitKind(tparams0.last.kind), tparams0.last.ident.loc)
    NamedAst.TypeParams.Kinded(tparams2)
  }

  /**
    * Returns the implicit type parameters constructed from the given types.
    */
  private def getImplicitTypeParamsFromTypes(types: List[DesugaredAst.Type])(implicit flix: Flix): NamedAst.TypeParams.Implicit = {
    val tvars = types.flatMap(freeTypeVars).distinct
    val tparams = tvars.map {
      ident => NamedAst.TypeParam.Implicit(ident, mkTypeVarSym(ident), ident.loc)
    }
    NamedAst.TypeParams.Implicit(tparams)
  }

  /**
    * Returns the implicit type parameters constructed from the given formal parameters and type.
    */
  private def visitImplicitTypeParamsFromFormalParams(fparams: List[DesugaredAst.FormalParam], tpe: DesugaredAst.Type, eff: Option[DesugaredAst.Type], econstrs: List[DesugaredAst.EqualityConstraint])(implicit flix: Flix): NamedAst.TypeParams = {
    // Compute the type variables that occur in the formal parameters.
    val fparamTvars = fparams.flatMap {
      case DesugaredAst.FormalParam(_, _, Some(tpe1), _) => freeTypeVars(tpe1)
      case DesugaredAst.FormalParam(_, _, None, _) => Nil
    }

    val tpeTvars = freeTypeVars(tpe)

    val effTvars = eff.toList.flatMap(freeTypeVars)

    val econstrTvars = econstrs.flatMap {
      // We only infer vars from the right-hand-side of the constraint.
      case DesugaredAst.EqualityConstraint(_, _, tpe2, _) => freeTypeVars(tpe2)
    }

    val tparams = (fparamTvars ::: tpeTvars ::: effTvars ::: econstrTvars).distinct.map {
      ident => NamedAst.TypeParam.Implicit(ident, mkTypeVarSym(ident), ident.loc)
    }

    NamedAst.TypeParams.Implicit(tparams)
  }

  /**
    * Gets the location of the symbol of the declaration.
    */
  private def getSymLocation(f: NamedAst.Declaration): SourceLocation = f match {
    case NamedAst.Declaration.Trait(_, _, _, sym, _, _, _, _, _, _) => sym.loc
    case NamedAst.Declaration.Sig(sym, _, _) => sym.loc
    case NamedAst.Declaration.Def(sym, _, _) => sym.loc
    case NamedAst.Declaration.Enum(_, _, _, sym, _, _, _, _) => sym.loc
    case NamedAst.Declaration.Struct(_, _, _, sym, _, _, _) => sym.loc
    case NamedAst.Declaration.RestrictableEnum(_, _, _, sym, _, _, _, _, _) => sym.loc
    case NamedAst.Declaration.TypeAlias(_, _, _, sym, _, _, _) => sym.loc
    case NamedAst.Declaration.Effect(_, _, _, sym, _, _) => sym.loc
    case NamedAst.Declaration.Op(sym, _) => sym.loc
    case NamedAst.Declaration.Case(sym, _, _) => sym.loc
    case NamedAst.Declaration.StructField(sym, _, _) => sym.loc
    case NamedAst.Declaration.RestrictableCase(sym, _, _) => sym.loc
    case NamedAst.Declaration.AssocTypeSig(_, _, sym, _, _, _, _) => sym.loc
    case NamedAst.Declaration.AssocTypeDef(_, _, _, _, _, loc) => throw InternalCompilerException("Unexpected associated type definition", loc)
    case NamedAst.Declaration.Instance(_, _, _, _, _, _, _, _, _, _, loc) => throw InternalCompilerException("Unexpected instance", loc)
    case NamedAst.Declaration.Namespace(_, _, _, loc) => throw InternalCompilerException("Unexpected namespace", loc)
  }

  /**
    * Creates a flexible unkinded type variable symbol from the given ident.
    */
  private def mkTypeVarSym(ident: Name.Ident)(implicit flix: Flix): Symbol.UnkindedTypeVarSym = {
    Symbol.freshUnkindedTypeVarSym(Ast.VarText.SourceText(ident.name), isRegion = false, ident.loc)
  }

  /**
    * Performs naming on the given `use`.
    */
  private def visitUseOrImport(use: DesugaredAst.UseOrImport): NamedAst.UseOrImport = use match {
    case DesugaredAst.UseOrImport.Use(qname, alias, loc) => NamedAst.UseOrImport.Use(qname, alias, loc)
    case DesugaredAst.UseOrImport.Import(name, alias, loc) => NamedAst.UseOrImport.Import(name, alias, loc)
  }

  /**
    * A structure holding the symbols and instances in the program.
    */
  case class SymbolTable(symbols: Map[List[String], ListMap[String, NamedAst.Declaration]], instances: Map[List[String], Map[String, List[NamedAst.Declaration.Instance]]], uses: Map[List[String], List[NamedAst.UseOrImport]])

  object SymbolTable {

    def empty: SymbolTable = SymbolTable(Map.empty, Map.empty, Map.empty)

  }

  /**
    * An enumeration of the kinds of defs.
    */
  private sealed trait DefKind

  private object DefKind {
    /**
      * A def that is a member of an instance or trait.
      */
    case object Member extends DefKind

    /**
      * A def that is not a member of an instance or trait.
      */
    case object NonMember extends DefKind
  }

  /**
    * Companion object for [[SharedContext]]
    */
  private object SharedContext {
    /**
      * Returns a fresh shared context.
      */
    def mk(): SharedContext = new SharedContext(new ConcurrentLinkedQueue())
  }

  /**
    * A global shared context. Must be thread-safe.
    *
    * @param errors the [[NameError]]s if the AST, if any.
    */
  private case class SharedContext(errors: ConcurrentLinkedQueue[NameError])

}<|MERGE_RESOLUTION|>--- conflicted
+++ resolved
@@ -21,12 +21,7 @@
 import ca.uwaterloo.flix.language.ast.{NamedAst, _}
 import ca.uwaterloo.flix.language.dbg.AstPrinter._
 import ca.uwaterloo.flix.language.errors.NameError
-<<<<<<< HEAD
-import ca.uwaterloo.flix.util.Validation._
-import ca.uwaterloo.flix.util.collection.{Chain, ListMap}
-=======
 import ca.uwaterloo.flix.util.collection.ListMap
->>>>>>> d33436ea
 import ca.uwaterloo.flix.util.{InternalCompilerException, ParOps, Validation}
 
 import java.util.concurrent.ConcurrentLinkedQueue
@@ -299,10 +294,10 @@
   }
 
 
-  /**
+    /**
     * Performs naming on the given enum `enum0`.
     */
-  private def visitEnum(enum0: DesugaredAst.Declaration.Enum, ns0: Name.NName)(implicit flix: Flix, sctx: SharedContext): Validation[NamedAst.Declaration.Enum, NameError] = enum0 match {
+  private def visitEnum(enum0: DesugaredAst.Declaration.Enum, ns0: Name.NName)(implicit flix: Flix, sctx: SharedContext): NamedAst.Declaration.Enum = enum0 match {
     case DesugaredAst.Declaration.Enum(doc, ann, mod0, ident, tparams0, derives0, cases0, loc) =>
       val sym = Symbol.mkEnumSym(ns0, ident)
 
@@ -311,36 +306,25 @@
 
       val mod = visitModifiers(mod0, ns0)
       val derives = visitDerivations(derives0)
-      val casesVal = traverse(cases0)(visitCase(_, sym))
-
-      mapN(casesVal) {
-        case cases =>
-          NamedAst.Declaration.Enum(doc, ann, mod, sym, tparams, derives, cases, loc)
-      }
-  }
-
-  /**
-   * Performs the naming on the given struct `struct0`.
-   */
-  private def visitStruct(struct0: DesugaredAst.Declaration.Struct, ns0: Name.NName)(implicit flix: Flix, sctx: SharedContext): Validation[NamedAst.Declaration.Struct, NameError] = struct0 match {
+      val cases = cases0.map(visitCase(_, sym))
+
+      NamedAst.Declaration.Enum(doc, ann, mod, sym, tparams, derives, cases, loc)
+  }
+
+  /**
+    * Performs the naming on the given struct `struct0`.
+    */
+  private def visitStruct(struct0: DesugaredAst.Declaration.Struct, ns0: Name.NName)(implicit flix: Flix, sctx: SharedContext): NamedAst.Declaration.Struct = struct0 match {
     case DesugaredAst.Declaration.Struct(doc, ann, mod0, ident, tparams0, fields0, loc) =>
       val sym = Symbol.mkStructSym(ns0, ident)
 
       // Compute the type parameters.
-<<<<<<< HEAD
-      val tparams = getTypeParamsStruct(tparams0)
-
-=======
       val tparams = visitTypeParams(tparams0)
->>>>>>> d33436ea
 
       val mod = visitModifiers(mod0, ns0)
-      val fieldsVal = traverse(fields0)(visitField(_, sym))
-
-      mapN(fieldsVal) {
-        case fields =>
-          NamedAst.Declaration.Struct(doc, ann, mod, sym, tparams, fields, loc)
-      }
+      val fields = fields0.map(visitField(_, sym))
+
+      NamedAst.Declaration.Struct(doc, ann, mod, sym, tparams, fields, loc)
   }
 
   /**
@@ -369,23 +353,23 @@
     NamedAst.Derivations(derives0.classes, derives0.loc)
 
   /**
-    * Performs naming on the given enum case.
-    */
-  private def visitCase(case0: DesugaredAst.Case, enumSym: Symbol.EnumSym)(implicit flix: Flix, sctx: SharedContext): Validation[NamedAst.Declaration.Case, NameError] = case0 match {
+  * Performs naming on the given enum case.
+  */
+  private def visitCase(case0: DesugaredAst.Case, enumSym: Symbol.EnumSym)(implicit flix: Flix, sctx: SharedContext): NamedAst.Declaration.Case = case0 match {
     case DesugaredAst.Case(ident, tpe, loc) =>
       val t = visitType(tpe)
       val caseSym = Symbol.mkCaseSym(enumSym, ident)
-      Validation.success(NamedAst.Declaration.Case(caseSym, t, loc))
-  }
-
-  /**
-    * Performs naming on the given field.
-    */
-  private def visitField(field0: DesugaredAst.StructField, structSym: Symbol.StructSym)(implicit flix: Flix, sctx: SharedContext): Validation[NamedAst.Declaration.StructField, NameError] = field0 match {
+      NamedAst.Declaration.Case(caseSym, t, loc)
+  }
+
+  /**
+  * Performs naming on the given field.
+  */
+  private def visitField(field0: DesugaredAst.StructField, structSym: Symbol.StructSym)(implicit flix: Flix, sctx: SharedContext): NamedAst.Declaration.StructField = field0 match {
     case DesugaredAst.StructField(ident, tpe, loc) =>
       val t = visitType(tpe)
       val fieldSym = Symbol.mkStructFieldSym(structSym, ident)
-      Validation.success(NamedAst.Declaration.StructField(fieldSym, t, loc))
+      NamedAst.Declaration.StructField(fieldSym, t, loc)
   }
 
   /**
@@ -767,35 +751,6 @@
       NamedAst.Expr.ArrayStore(e1, e2, e3, loc)
 
     case DesugaredAst.Expr.ArrayLength(exp, loc) =>
-<<<<<<< HEAD
-      mapN(visitExp(exp, ns0)) {
-        case e => NamedAst.Expr.ArrayLength(e, loc)
-      }
-
-    case DesugaredAst.Expr.StructNew(name, exps0, region0, loc) =>
-      val structsym = Symbol.mkStructSym(ns0, name.ident)
-      val expsVal = traverse(exps0) {
-        case (n, e) => mapN(visitExp(e, ns0)) {
-          case e => (Symbol.mkStructFieldSym(structsym, n), e)
-        }
-      }
-      val regionVal = visitExp(region0, ns0)
-      mapN(expsVal, regionVal) {
-        case (exps, region) => NamedAst.Expr.StructNew(structsym, exps, region, loc)
-      }
-
-    case DesugaredAst.Expr.StructGet(e, name, loc) =>
-      val structsym = Symbol.mkStructSym(ns0, ns0.idents.last)
-      mapN(visitExp(e, ns0)) {
-        case e => NamedAst.Expr.StructGet(structsym, e, name, loc)
-      }
-
-    case DesugaredAst.Expr.StructPut(e1, name, e2, loc) =>
-      val structsym = Symbol.mkStructSym(ns0, ns0.idents.last)
-      mapN(visitExp(e1, ns0), visitExp(e2, ns0)) {
-        case (e1, e2) => NamedAst.Expr.StructPut(structsym, e1, name, e2, loc)
-      }
-=======
       val e = visitExp(exp, ns0)
       NamedAst.Expr.ArrayLength(e, loc)
 
@@ -815,7 +770,6 @@
       val e1 = visitExp(exp1, ns0)
       val e2 = visitExp(exp2, ns0)
       NamedAst.Expr.StructPut(structSym, e1, name, e2, loc)
->>>>>>> d33436ea
 
     case DesugaredAst.Expr.VectorLit(exps, loc) =>
       val es = visitExps(exps, ns0)
