package ca.uwaterloo.flix.tools

import ca.uwaterloo.flix.tools.pkg.{Dependency, DependencyKind, ManifestError, ManifestParser, Repository, SemVer}
import ca.uwaterloo.flix.util.Formatter
import ca.uwaterloo.flix.util.Result.{Err, Ok}
import org.scalatest.funsuite.AnyFunSuite

import java.io.File
import java.net.URL
import java.nio.file.Paths

class TestManifestParser extends AnyFunSuite {

  val f: Formatter = Formatter.NoFormatter
  val s: String = File.separator
  val tomlCorrect: String = {
    """
      |[package]
      |name = "hello-world"
      |description = "A simple program"
      |version = "0.1.0"
      |flix = "0.33.0"
      |license = "Apache-2.0"
      |authors = ["John Doe <john@example.com>"]
      |
      |[dependencies]
      |"github:jls/tic-tac-toe" = "1.2.3"
      |"github:mlutze/flixball" = "3.2.1"
      |
      |[dev-dependencies]
      |"github:fuzzer/fuzzer" = "1.2.3"
      |
      |[mvn-dependencies]
      |"org.postgresql:postgresql" = "1.2.3.4"
      |"org.eclipse.jetty:jetty-server" = "4.7.0-M1"
      |
      |[dev-mvn-dependencies]
      |"org.junit:junit" = "1.2"
      |
      |[jar-dependencies]
      |"myJar.jar" = "url:https://repo1.maven.org/maven2/org/apache/commons/commons-lang3/3.12.0/commons-lang3-3.12.0.jar"
      |
      |""".stripMargin
  }

  test("Ok.name") {
    assertResult(expected = "hello-world")(actual = {
      ManifestParser.parse(tomlCorrect, null) match {
        case Ok(manifest) => manifest.name
        case Err(e) => e.message(f)
      }
    })
  }

  test("Ok.description") {
    assertResult(expected = "A simple program")(actual = {
      ManifestParser.parse(tomlCorrect, null) match {
        case Ok(manifest) => manifest.description
        case Err(e) => e.message(f)
      }
    })
  }

  test("Ok.version") {
    assertResult(expected = SemVer(0, 1, Some(0), None, None))(actual = {
      ManifestParser.parse(tomlCorrect, null) match {
        case Ok(manifest) => manifest.version
        case Err(e) => e.message(f)
      }
    })
  }

  test("Ok.flix") {
    assertResult(expected = SemVer(0, 33, Some(0), None, None))(actual = {
      ManifestParser.parse(tomlCorrect, null) match {
        case Ok(manifest) => manifest.flix
        case Err(e) => e.message(f)
      }
    })
  }

  test("Ok.license.Some") {
    assertResult(expected = Some("Apache-2.0"))(actual = {
      ManifestParser.parse(tomlCorrect, null) match {
        case Ok(manifest) => manifest.license
        case Err(e) => e.message(f)
      }
    })
  }

  test("Ok.license.None") {
    val toml = {
      """
        |[package]
        |name = "hello-world"
        |description = "A simple program"
        |version = "0.1.0"
        |flix = "0.33.0"
        |authors = ["John Doe <john@example.com>"]
        |
        |""".stripMargin
    }
    assertResult(expected = None)(actual =
      ManifestParser.parse(toml, null) match {
        case Ok(m) => m.license
        case Err(e) => e.message(f)
      }
    )
  }

  test("Ok.authors") {
    assertResult(expected = List("John Doe <john@example.com>"))(actual = {
      ManifestParser.parse(tomlCorrect, null) match {
        case Ok(manifest) => manifest.authors
        case Err(e) => e.message(f)
      }
    })
  }

  test("Ok.dependencies") {
    assertResult(expected = List(Dependency.FlixDependency(Repository.GitHub, "jls", "tic-tac-toe", SemVer(1, 2, Some(3), None, None), DependencyKind.Production),
                                 Dependency.FlixDependency(Repository.GitHub, "mlutze", "flixball", SemVer(3, 2, Some(1), None, None), DependencyKind.Production),
                                 Dependency.FlixDependency(Repository.GitHub, "fuzzer", "fuzzer", SemVer(1, 2, Some(3), None, None), DependencyKind.Development),
                                 Dependency.MavenDependency("org.postgresql", "postgresql", SemVer(1, 2, Some(3), Some(4), None), DependencyKind.Production),
                                 Dependency.MavenDependency("org.eclipse.jetty", "jetty-server", SemVer(4, 7, Some(0), None, Some("M1")), DependencyKind.Production),
                                 Dependency.MavenDependency("org.junit", "junit", SemVer(1, 2, None, None, None), DependencyKind.Development),
                                 Dependency.JarDependency(new URL("https://repo1.maven.org/maven2/org/apache/commons/commons-lang3/3.12.0/commons-lang3-3.12.0.jar"), "myJar.jar")))(actual = {
      ManifestParser.parse(tomlCorrect, null) match {
        case Ok(manifest) => manifest.dependencies
        case Err(e) => e.message(f)
      }
    })
  }

  /*
  * Errors
  * */
  //File does not exist
  test("Err.file.missing") {
    val pathString = "main/test/ca/uwaterloo/flix/tools/missing.toml"
    val path = Paths.get(pathString)
    assertResult(ManifestError.IOError(path, s"main${s}test${s}ca${s}uwaterloo${s}flix${s}tools${s}missing.toml").message(f))(ManifestParser.parse(path) match {
      case Ok(manifest) => manifest
      case Err(e) => e.message(f)
    })
  }

  //Name
  test("Err.name.missing") {
    val toml = {
      """
        |[package]
        |description = "A simple program"
        |version = "0.1.0"
        |flix = "0.33.0"
        |license = "Apache-2.0"
        |authors = ["John Doe <john@example.com>"]
        |
        |""".stripMargin
    }
    assertResult(ManifestError.MissingRequiredProperty(null, "package.name", None).message(f))(ManifestParser.parse(toml, null) match {
      case Ok(manifest) => manifest
      case Err(e) => e.message(f)
    })
  }

  test("Err.name.misspelled") {
    val toml = {
      """
        |[package]
        |mane = "hello-world"
        |description = "A simple program"
        |version = "0.1.0"
        |flix = "0.33.0"
        |license = "Apache-2.0"
        |authors = ["John Doe <john@example.com>"]
        |
        |""".stripMargin
    }
    assertResult(ManifestError.IllegalPackageKeyFound(null, "package.mane").message(f))(ManifestParser.parse(toml, null) match {
      case Ok(manifest) => manifest
      case Err(e) => e.message(f)
    })
  }

  test("Err.name.type") {
    val toml = {
      """
        |[package]
        |name = 1
        |description = "A simple program"
        |version = "0.1.0"
        |flix = "0.33.0"
        |license = "Apache-2.0"
        |authors = ["John Doe <john@example.com>"]
        |
        |""".stripMargin
    }
    assertResult(ManifestError.RequiredPropertyHasWrongType(null, "package.name", "String", "Value of 'package.name' is a integer").message(f))(ManifestParser.parse(toml, null) match {
      case Ok(manifest) => manifest
      case Err(e) => e.message(f)
    })
  }

  //Description
  test("Err.description.missing") {
    val toml = {
    """
      |[package]
      |name = "hello-world"
      |version = "0.1.0"
      |flix = "0.33.0"
      |license = "Apache-2.0"
      |authors = ["John Doe <john@example.com>"]
      |
      |""".stripMargin
  }
    assertResult(ManifestError.MissingRequiredProperty(null, "package.description", None).message(f))(ManifestParser.parse(toml, null) match {
      case Ok(manifest) => manifest
      case Err(e) => e.message(f)
    })
  }

  test("Err.description.misspelled") {
    val toml = {
      """
        |[package]
        |name = "hello-world"
        |desciption = "A simple program"
        |version = "0.1.0"
        |flix = "0.33.0"
        |license = "Apache-2.0"
        |authors = ["John Doe <john@example.com>"]
        |
        |""".stripMargin
    }
    assertResult(ManifestError.IllegalPackageKeyFound(null, "package.desciption").message(f))(ManifestParser.parse(toml, null) match {
      case Ok(manifest) => manifest
      case Err(e) => e.message(f)
    })
  }

  test("Err.description.type") {
    val toml = {
    """
      |[package]
      |name = "hello-world"
      |description = 2
      |version = "0.1.0"
      |flix = "0.33.0"
      |license = "Apache-2.0"
      |authors = ["John Doe <john@example.com>"]
      |
      |""".stripMargin
  }
    assertResult(ManifestError.RequiredPropertyHasWrongType(null, "package.description", "String", "Value of 'package.description' is a integer").message(f))(ManifestParser.parse(toml, null) match {
      case Ok(manifest) => manifest
      case Err(e) => e.message(f)
    })
  }

  //Version
  test("Err.version.missing") {
    val toml = {
    """
      |[package]
      |name = "hello-world"
      |description = "A simple program"
      |flix = "0.33.0"
      |license = "Apache-2.0"
      |authors = ["John Doe <john@example.com>"]
      |
      |""".stripMargin
  }
    assertResult(ManifestError.MissingRequiredProperty(null, "package.version", None).message(f))(ManifestParser.parse(toml, null) match {
      case Ok(manifest) => manifest
      case Err(e) => e.message(f)
    })
  }

  test("Err.version.misspelled") {
    val toml = {
      """
        |[package]
        |name = "hello-world"
        |description = "A simple program"
        |varsion = "0.1.0"
        |flix = "0.33.0"
        |license = "Apache-2.0"
        |authors = ["John Doe <john@example.com>"]
        |
        |""".stripMargin
    }
    assertResult(ManifestError.IllegalPackageKeyFound(null, "package.varsion").message(f))(ManifestParser.parse(toml, null) match {
      case Ok(manifest) => manifest
      case Err(e) => e.message(f)
    })
  }

  test("Err.version.type") {
    val toml = {
    """
      |[package]
      |name = "hello-world"
      |description = "A simple program"
      |version = ["0.1.0"]
      |flix = "0.33.0"
      |license = "Apache-2.0"
      |authors = ["John Doe <john@example.com>"]
      |
      |""".stripMargin
  }
    assertResult(ManifestError.RequiredPropertyHasWrongType(null, "package.version", "String", "Value of 'package.version' is a array").message(f))(ManifestParser.parse(toml, null) match {
      case Ok(manifest) => manifest
      case Err(e) => e.message(f)
    })
  }

  test("Err.version.format.01") {
    val toml = {
      """
        |[package]
        |name = "hello-world"
        |description = "A simple program"
        |version = "010"
        |flix = "0.33.0"
        |license = "Apache-2.0"
        |authors = ["John Doe <john@example.com>"]
        |
        |""".stripMargin
    }
    assertResult(ManifestError.FlixVersionHasWrongLength(null, "010").message(f))(ManifestParser.parse(toml, null) match {
      case Ok(manifest) => manifest
      case Err(e) => e.message(f)
    })
  }

  test("Err.version.format.02") {
    val toml = {
      """
        |[package]
        |name = "hello-world"
        |description = "A simple program"
        |version = "0.1.0.1"
        |flix = "0.33.0"
        |license = "Apache-2.0"
        |authors = ["John Doe <john@example.com>"]
        |
        |""".stripMargin
    }
    assertResult(ManifestError.FlixVersionHasWrongLength(null, "0.1.0.1").message(f))(ManifestParser.parse(toml, null) match {
      case Ok(manifest) => manifest
      case Err(e) => e.message(f)
    })
  }

  test("Err.version.numbers.01") {
    val toml = {
      """
        |[package]
        |name = "hello-world"
        |description = "A simple program"
        |version = "a.1.0"
        |flix = "0.33.0"
        |license = "Apache-2.0"
        |authors = ["John Doe <john@example.com>"]
        |
        |""".stripMargin
    }
    assertResult(ManifestError.VersionNumberWrong(null, "a.1.0", "For input string: \"a\"").message(f))(ManifestParser.parse(toml, null) match {
      case Ok(manifest) => manifest
      case Err(e) => e.message(f)
    })
  }

  test("Err.version.numbers.02") {
    val toml = {
      """
        |[package]
        |name = "hello-world"
        |description = "A simple program"
        |version = "0.b.0"
        |flix = "0.33.0"
        |license = "Apache-2.0"
        |authors = ["John Doe <john@example.com>"]
        |
        |""".stripMargin
    }
    assertResult(ManifestError.VersionNumberWrong(null, "0.b.0", "For input string: \"b\"").message(f))(ManifestParser.parse(toml, null) match {
      case Ok(manifest) => manifest
      case Err(e) => e.message(f)
    })
  }

  test("Err.version.numbers.03") {
    val toml = {
      """
        |[package]
        |name = "hello-world"
        |description = "A simple program"
        |version = "0.1.c"
        |flix = "0.33.0"
        |license = "Apache-2.0"
        |authors = ["John Doe <john@example.com>"]
        |
        |""".stripMargin
    }
    assertResult(ManifestError.VersionNumberWrong(null, "0.1.c", "For input string: \"c\"").message(f))(ManifestParser.parse(toml, null) match {
      case Ok(manifest) => manifest
      case Err(e) => e.message(f)
    })
  }

  //Flix
  test("Err.flix.missing") {
    val toml = {
      """
        |[package]
        |name = "hello-world"
        |description = "A simple program"
        |version = "0.1.0"
        |license = "Apache-2.0"
        |authors = ["John Doe <john@example.com>"]
        |
        |""".stripMargin
    }
    assertResult(ManifestError.MissingRequiredProperty(null, "package.flix", None).message(f))(ManifestParser.parse(toml, null) match {
      case Ok(manifest) => manifest
      case Err(e) => e.message(f)
    })
  }

  test("Err.flix.misspelled") {
    val toml = {
      """
        |[package]
        |name = "hello-world"
        |description = "A simple program"
        |version = "0.1.0"
        |flux = "0.33.0"
        |license = "Apache-2.0"
        |authors = ["John Doe <john@example.com>"]
        |
        |""".stripMargin
    }
    assertResult(ManifestError.IllegalPackageKeyFound(null, "package.flux").message(f))(ManifestParser.parse(toml, null) match {
      case Ok(manifest) => manifest
      case Err(e) => e.message(f)
    })
  }

  test("Err.flix.type") {
    val toml = {
      """
        |[package]
        |name = "hello-world"
        |description = "A simple program"
        |version = "0.1.0"
        |flix = 330
        |license = "Apache-2.0"
        |authors = ["John Doe <john@example.com>"]
        |
        |""".stripMargin
    }
    assertResult(ManifestError.RequiredPropertyHasWrongType(null, "package.flix", "String", "Value of 'package.flix' is a integer").message(f))(ManifestParser.parse(toml, null) match {
      case Ok(manifest) => manifest
      case Err(e) => e.message(f)
    })
  }

  test("Err.flix.format.01") {
    val toml = {
      """
        |[package]
        |name = "hello-world"
        |description = "A simple program"
        |version = "0.1.0"
        |flix = "0330"
        |license = "Apache-2.0"
        |authors = ["John Doe <john@example.com>"]
        |
        |""".stripMargin
    }
    assertResult(ManifestError.FlixVersionHasWrongLength(null, "0330").message(f))(ManifestParser.parse(toml, null) match {
      case Ok(manifest) => manifest
      case Err(e) => e.message(f)
    })
  }

  test("Err.flix.format.02") {
    val toml = {
      """
        |[package]
        |name = "hello-world"
        |description = "A simple program"
        |version = "0.1.0"
        |flix = "0,33,0"
        |license = "Apache-2.0"
        |authors = ["John Doe <john@example.com>"]
        |
        |""".stripMargin
    }
    assertResult(ManifestError.FlixVersionHasWrongLength(null, "0,33,0").message(f))(ManifestParser.parse(toml, null) match {
      case Ok(manifest) => manifest
      case Err(e) => e.message(f)
    })
  }

  test("Err.flix.numbers.01") {
    val toml = {
      """
        |[package]
        |name = "hello-world"
        |description = "A simple program"
        |version = "0.1.0"
        |flix = "?.33.0"
        |license = "Apache-2.0"
        |authors = ["John Doe <john@example.com>"]
        |
        |""".stripMargin
    }
    assertResult(ManifestError.VersionNumberWrong(null, "?.33.0", "For input string: \"?\"").message(f))(ManifestParser.parse(toml, null) match {
      case Ok(manifest) => manifest
      case Err(e) => e.message(f)
    })
  }

  test("Err.flix.numbers.02") {
    val toml = {
      """
        |[package]
        |name = "hello-world"
        |description = "A simple program"
        |version = "0.1.0"
        |flix = "0.?.0"
        |license = "Apache-2.0"
        |authors = ["John Doe <john@example.com>"]
        |
        |""".stripMargin
    }
    assertResult(ManifestError.VersionNumberWrong(null, "0.?.0", "For input string: \"?\"").message(f))(ManifestParser.parse(toml, null) match {
      case Ok(manifest) => manifest
      case Err(e) => e.message(f)
    })
  }

  test("Err.flix.numbers.03") {
    val toml = {
      """
        |[package]
        |name = "hello-world"
        |description = "A simple program"
        |version = "0.1.0"
        |flix = "0.33.?"
        |license = "Apache-2.0"
        |authors = ["John Doe <john@example.com>"]
        |
        |""".stripMargin
    }
    assertResult(ManifestError.VersionNumberWrong(null, "0.33.?", "For input string: \"?\"").message(f))(ManifestParser.parse(toml, null) match {
      case Ok(manifest) => manifest
      case Err(e) => e.message(f)
    })
  }

  //License
  test("Err.license.type") {
    val toml = {
      """
        |[package]
        |name = "hello-world"
        |description = "A simple program"
        |version = "0.1.0"
        |flix = "0.33.0"
        |license = 123
        |authors = ["John Doe <john@example.com>"]
        |
        |""".stripMargin
    }
    assertResult(ManifestError.RequiredPropertyHasWrongType(null, "package.license", "String", "Value of 'package.license' is a integer").message(f))(ManifestParser.parse(toml, null) match {
      case Ok(manifest) => manifest
      case Err(e) => e.message(f)
    })
  }

  test("Err.license.misspelled") {
    val toml = {
      """
        |[package]
        |name = "hello-world"
        |description = "A simple program"
        |version = "0.1.0"
        |flix = "0.33.0"
        |licence = "Apache-2.0"
        |authors = ["John Doe <john@example.com>"]
        |
        |""".stripMargin
    }
    assertResult(ManifestError.IllegalPackageKeyFound(null, "package.licence").message(f))(ManifestParser.parse(toml, null) match {
      case Ok(manifest) => manifest
      case Err(e) => e.message(f)
    })
  }

  //Authors
  test("Err.authors.missing") {
    val toml = {
      """
        |[package]
        |name = "hello-world"
        |description = "A simple program"
        |version = "0.1.0"
        |flix = "0.33.0"
        |license = "Apache-2.0"
        |
        |""".stripMargin
    }
    assertResult(ManifestError.MissingRequiredProperty(null, "package.authors", None).message(f))(ManifestParser.parse(toml, null) match {
      case Ok(manifest) => manifest
      case Err(e) => e.message(f)
    })
  }

  test("Err.authors.misspelled") {
    val toml = {
      """
        |[package]
        |name = "hello-world"
        |description = "A simple program"
        |version = "0.1.0"
        |flix = "0.33.0"
        |license = "Apache-2.0"
        |authars = ["John Doe <john@example.com>"]
        |
        |""".stripMargin
    }
    assertResult(ManifestError.IllegalPackageKeyFound(null, "package.authars").message(f))(ManifestParser.parse(toml, null) match {
      case Ok(manifest) => manifest
      case Err(e) => e.message(f)
    })
  }

  test("Err.authors.type.01") {
    val toml = {
      """
        |[package]
        |name = "hello-world"
        |description = "A simple program"
        |version = "0.1.0"
        |flix = "0.33.0"
        |license = "Apache-2.0"
        |authors = "John Doe <john@example.com>"
        |
        |""".stripMargin
    }
    assertResult(ManifestError.RequiredPropertyHasWrongType(null, "package.authors", "Array", "Value of 'package.authors' is a string").message(f))(ManifestParser.parse(toml, null) match {
      case Ok(manifest) => manifest
      case Err(e) => e.message(f)
    })
  }

  test("Err.authors.type.02") {
    val toml = {
      """
        |[package]
        |name = "hello-world"
        |description = "A simple program"
        |version = "0.1.0"
        |flix = "0.33.0"
        |license = "Apache-2.0"
        |authors = [12345678]
        |
        |""".stripMargin
    }
    assertResult(ManifestError.AuthorNameError(null, "key at index 0 is a integer").message(f))(ManifestParser.parse(toml, null) match {
      case Ok(manifest) => manifest
      case Err(e) => e.message(f)
    })
  }

  test("Err.authors.type.03") {
    val toml = {
      """
        |[package]
        |name = "hello-world"
        |description = "A simple program"
        |version = "0.1.0"
        |flix = "0.33.0"
        |license = "Apache-2.0"
        |authors = ["John Doe <john@example.com>", 159]
        |
        |""".stripMargin
    }
    assertResult(ManifestError.AuthorNameError(null, "key at index 1 is a integer").message(f))(ManifestParser.parse(toml, null) match {
      case Ok(manifest) => manifest
      case Err(e) => e.message(f)
    })
  }

  //Dependencies
  test("Err.dependencies.type") {
    val toml = {
      """
        |[package]
        |name = "hello-world"
        |description = "A simple program"
        |version = "0.1.0"
        |flix = "0.33.0"
        |license = "Apache-2.0"
        |authors = ["John Doe <john@example.com>"]
        |
        |[dependencies]
        |"github:jls/tic-tac-toe" = 123
        |"github:mlutze/flixball" = "3.2.1"
        |
        |""".stripMargin
    }
    assertResult(ManifestError.DependencyFormatError(null, "class java.lang.Long cannot be cast to class java.lang.String (java.lang.Long and java.lang.String are in module java.base of loader 'bootstrap')").message(f))(ManifestParser.parse(toml, null) match {
      case Ok(manifest) => manifest
      case Err(e) => e.message(f)
    })
  }

  test("Err.dependencies.misspelled") {
    val toml = {
      """
        |[package]
        |name = "hello-world"
        |description = "A simple program"
        |version = "0.1.0"
        |flix = "0.33.0"
        |license = "Apache-2.0"
        |authors = ["John Doe <john@example.com>"]
        |
        |[depandencies]
        |"github:jls/tic-tac-toe" = "1.2.3"
        |"github:mlutze/flixball" = "3.2.1"
        |
        |""".stripMargin
    }
    assertResult(ManifestError.IllegalTableFound(null, "depandencies").message(f))(ManifestParser.parse(toml, null) match {
      case Ok(manifest) => manifest
      case Err(e) => e.message(f)
    })
  }

  test("Err.dependencies.name.01") {
    val toml = {
      """
        |[package]
        |name = "hello-world"
        |description = "A simple program"
        |version = "0.1.0"
        |flix = "0.33.0"
        |license = "Apache-2.0"
        |authors = ["John Doe <john@example.com>"]
        |
        |[dependencies]
        |"github:jls/tic-tac-toe" = "1.2.3"
        |"github:ml&tze/flixball" = "3.2.1"
        |
        |""".stripMargin
    }
    assertResult(ManifestError.IllegalName(null, "ml&tze").message(f))(ManifestParser.parse(toml, null) match {
      case Ok(manifest) => manifest
      case Err(e) => e.message(f)
    })
  }

  test("Err.dependencies.name.02") {
    val toml = {
      """
        |[package]
        |name = "hello-world"
        |description = "A simple program"
        |version = "0.1.0"
        |flix = "0.33.0"
        |license = "Apache-2.0"
        |authors = ["John Doe <john@example.com>"]
        |
        |[dependencies]
        |"github:jls/tic#tac-toe" = "1.2.3"
        |"github:mlutze/flixball" = "3.2.1"
        |
        |""".stripMargin
    }
    assertResult(ManifestError.IllegalName(null, "tic#tac-toe").message(f))(ManifestParser.parse(toml, null) match {
      case Ok(manifest) => manifest
      case Err(e) => e.message(f)
    })
  }

  test("Err.dependencies.format.01") {
    val toml = {
      """
        |[package]
        |name = "hello-world"
        |description = "A simple program"
        |version = "0.1.0"
        |flix = "0.33.0"
        |license = "Apache-2.0"
        |authors = ["John Doe <john@example.com>"]
        |
        |[dependencies]
        |"github:jls/tic-tac-toe" = "123"
        |"github:mlutze/flixball" = "3.2.1"
        |
        |""".stripMargin
    }
    assertResult(ManifestError.FlixVersionHasWrongLength(null, "123").message(f))(ManifestParser.parse(toml, null) match {
      case Ok(manifest) => manifest
      case Err(e) => e.message(f)
    })
  }

  test("Err.dependencies.format.02") {
    val toml = {
      """
        |[package]
        |name = "hello-world"
        |description = "A simple program"
        |version = "0.1.0"
        |flix = "0.33.0"
        |license = "Apache-2.0"
        |authors = ["John Doe <john@example.com>"]
        |
        |[dependencies]
        |"github:jls/tic-tac-toe" = "1.23"
        |"github:mlutze/flixball" = "3.2.1"
        |
        |""".stripMargin
    }
    assertResult(ManifestError.FlixVersionHasWrongLength(null, "1.23").message(f))(ManifestParser.parse(toml, null) match {
      case Ok(manifest) => manifest
      case Err(e) => e.message(f)
    })
  }

  test("Err.dependencies.format.03") {
    val toml = {
      """
        |[package]
        |name = "hello-world"
        |description = "A simple program"
        |version = "0.1.0"
        |flix = "0.33.0"
        |license = "Apache-2.0"
        |authors = ["John Doe <john@example.com>"]
        |
        |[dependencies]
        |"github:jls:tic-tac-toe" = "1.2.3"
        |"github:mlutze/flixball" = "3.2.1"
        |
        |""".stripMargin
    }
    assertResult(ManifestError.FlixDependencyFormatError(null, "github:jls:tic-tac-toe").message(f))(ManifestParser.parse(toml, null) match {
      case Ok(manifest) => manifest
      case Err(e) => e.message(f)
    })
  }

  test("Err.dependencies.format.04") {
    val toml = {
      """
        |[package]
        |name = "hello-world"
        |description = "A simple program"
        |version = "0.1.0"
        |flix = "0.33.0"
        |license = "Apache-2.0"
        |authors = ["John Doe <john@example.com>"]
        |
        |[dependencies]
        |"github/jls/tic-tac-toe" = "1.2.3"
        |"github:mlutze/flixball" = "3.2.1"
        |
        |""".stripMargin
    }
    assertResult(ManifestError.FlixDependencyFormatError(null, "github/jls/tic-tac-toe").message(f))(ManifestParser.parse(toml, null) match {
      case Ok(manifest) => manifest
      case Err(e) => e.message(f)
    })
  }

  test("Err.dependencies.numbers.01") {
    val toml = {
      """
        |[package]
        |name = "hello-world"
        |description = "A simple program"
        |version = "0.1.0"
        |flix = "0.33.0"
        |license = "Apache-2.0"
        |authors = ["John Doe <john@example.com>"]
        |
        |[dependencies]
        |"github:jls/tic-tac-toe" = "1.2.3"
        |"github:mlutze/flixball" = "a.2.1"
        |
        |""".stripMargin
    }
    assertResult(ManifestError.VersionNumberWrong(null, "a.2.1", "For input string: \"a\"").message(f))(ManifestParser.parse(toml, null) match {
      case Ok(manifest) => manifest
      case Err(e) => e.message(f)
    })
  }

  test("Err.dependencies.numbers.02") {
    val toml = {
      """
        |[package]
        |name = "hello-world"
        |description = "A simple program"
        |version = "0.1.0"
        |flix = "0.33.0"
        |license = "Apache-2.0"
        |authors = ["John Doe <john@example.com>"]
        |
        |[dependencies]
        |"github:jls/tic-tac-toe" = "1.2.3"
        |"github:mlutze/flixball" = "3.b.1"
        |
        |""".stripMargin
    }
    assertResult(ManifestError.VersionNumberWrong(null, "3.b.1", "For input string: \"b\"").message(f))(ManifestParser.parse(toml, null) match {
      case Ok(manifest) => manifest
      case Err(e) => e.message(f)
    })
  }

  test("Err.dependencies.numbers.03") {
    val toml = {
      """
        |[package]
        |name = "hello-world"
        |description = "A simple program"
        |version = "0.1.0"
        |flix = "0.33.0"
        |license = "Apache-2.0"
        |authors = ["John Doe <john@example.com>"]
        |
        |[dependencies]
        |"github:jls/tic-tac-toe" = "1.2.3"
        |"github:mlutze/flixball" = "3.2.c"
        |
        |""".stripMargin
    }
    assertResult(ManifestError.VersionNumberWrong(null, "3.2.c", "For input string: \"c\"").message(f))(ManifestParser.parse(toml, null) match {
      case Ok(manifest) => manifest
      case Err(e) => e.message(f)
    })
  }

  //Dev-dependencies
  test("Err.dev-dependencies.type") {
    val toml = {
      """
        |[package]
        |name = "hello-world"
        |description = "A simple program"
        |version = "0.1.0"
        |flix = "0.33.0"
        |license = "Apache-2.0"
        |authors = ["John Doe <john@example.com>"]
        |
        |[dev-dependencies]
        |"github:fuzzer/fuzzer" = 789
        |
        |""".stripMargin
    }
    assertResult(ManifestError.DependencyFormatError(null, "class java.lang.Long cannot be cast to class java.lang.String (java.lang.Long and java.lang.String are in module java.base of loader 'bootstrap')").message(f))(ManifestParser.parse(toml, null) match {
      case Ok(manifest) => manifest
      case Err(e) => e.message(f)
    })
  }

  test("Err.dev-dependencies.misspelled") {
    val toml = {
      """
        |[package]
        |name = "hello-world"
        |description = "A simple program"
        |version = "0.1.0"
        |flix = "0.33.0"
        |license = "Apache-2.0"
        |authors = ["John Doe <john@example.com>"]
        |
        |[dev-dependences]
        |"github:fuzzer/fuzzer" = "7.8.9"
        |
        |""".stripMargin
    }
    assertResult(ManifestError.IllegalTableFound(null, "dev-dependences").message(f))(ManifestParser.parse(toml, null) match {
      case Ok(manifest) => manifest
      case Err(e) => e.message(f)
    })
  }

  test("Err.dev-dependencies.format.01") {
    val toml = {
      """
        |[package]
        |name = "hello-world"
        |description = "A simple program"
        |version = "0.1.0"
        |flix = "0.33.0"
        |license = "Apache-2.0"
        |authors = ["John Doe <john@example.com>"]
        |
        |[dev-dependencies]
        |"github:fuzzer/fuzzer" = "123"
        |
        |""".stripMargin
    }
    assertResult(ManifestError.FlixVersionHasWrongLength(null, "123").message(f))(ManifestParser.parse(toml, null) match {
      case Ok(manifest) => manifest
      case Err(e) => e.message(f)
    })
  }

  test("Err.dev-dependencies.format.02") {
    val toml = {
      """
        |[package]
        |name = "hello-world"
        |description = "A simple program"
        |version = "0.1.0"
        |flix = "0.33.0"
        |license = "Apache-2.0"
        |authors = ["John Doe <john@example.com>"]
        |
        |[dev-dependencies]
        |"github:fuzzer/fuzzer" = "1.2.3.4.5"
        |
        |""".stripMargin
    }
    assertResult(ManifestError.FlixVersionHasWrongLength(null, "1.2.3.4.5").message(f))(ManifestParser.parse(toml, null) match {
      case Ok(manifest) => manifest
      case Err(e) => e.message(f)
    })
  }

  test("Err.dev-dependencies.format.03") {
    val toml = {
      """
        |[package]
        |name = "hello-world"
        |description = "A simple program"
        |version = "0.1.0"
        |flix = "0.33.0"
        |license = "Apache-2.0"
        |authors = ["John Doe <john@example.com>"]
        |
        |[dev-dependencies]
        |"github/fuzzer/fuzzer" = "1.2.3"
        |
        |""".stripMargin
    }
    assertResult(ManifestError.FlixDependencyFormatError(null, "github/fuzzer/fuzzer").message(f))(ManifestParser.parse(toml, null) match {
      case Ok(manifest) => manifest
      case Err(e) => e.message(f)
    })
  }

  test("Err.dev-dependencies.format.04") {
    val toml = {
      """
        |[package]
        |name = "hello-world"
        |description = "A simple program"
        |version = "0.1.0"
        |flix = "0.33.0"
        |license = "Apache-2.0"
        |authors = ["John Doe <john@example.com>"]
        |
        |[dev-dependencies]
        |"github:fuzzer-fuzzer" = "1.2.3"
        |
        |""".stripMargin
    }
    assertResult(ManifestError.FlixDependencyFormatError(null, "github:fuzzer-fuzzer").message(f))(ManifestParser.parse(toml, null) match {
      case Ok(manifest) => manifest
      case Err(e) => e.message(f)
    })
  }

  test("Err.dev-dependencies.numbers.01") {
    val toml = {
      """
        |[package]
        |name = "hello-world"
        |description = "A simple program"
        |version = "0.1.0"
        |flix = "0.33.0"
        |license = "Apache-2.0"
        |authors = ["John Doe <john@example.com>"]
        |
        |[dev-dependencies]
        |"github:fuzzer/fuzzer" = "a.2.3"
        |
        |""".stripMargin
    }
    assertResult(ManifestError.VersionNumberWrong(null, "a.2.3", "For input string: \"a\"").message(f))(ManifestParser.parse(toml, null) match {
      case Ok(manifest) => manifest
      case Err(e) => e.message(f)
    })
  }

  test("Err.dev-dependencies.numbers.02") {
    val toml = {
      """
        |[package]
        |name = "hello-world"
        |description = "A simple program"
        |version = "0.1.0"
        |flix = "0.33.0"
        |license = "Apache-2.0"
        |authors = ["John Doe <john@example.com>"]
        |
        |[dev-dependencies]
        |"github:fuzzer/fuzzer" = "1.b.3"
        |
        |""".stripMargin
    }
    assertResult(ManifestError.VersionNumberWrong(null, "1.b.3", "For input string: \"b\"").message(f))(ManifestParser.parse(toml, null) match {
      case Ok(manifest) => manifest
      case Err(e) => e.message(f)
    })
  }

  test("Err.dev-dependencies.numbers.03") {
    val toml = {
      """
        |[package]
        |name = "hello-world"
        |description = "A simple program"
        |version = "0.1.0"
        |flix = "0.33.0"
        |license = "Apache-2.0"
        |authors = ["John Doe <john@example.com>"]
        |
        |[dev-dependencies]
        |"github:fuzzer/fuzzer" = "1.2.c"
        |
        |""".stripMargin
    }
    assertResult(ManifestError.VersionNumberWrong(null, "1.2.c", "For input string: \"c\"").message(f))(ManifestParser.parse(toml, null) match {
      case Ok(manifest) => manifest
      case Err(e) => e.message(f)
    })
  }

  //Mvn-dependencies
  test("Err.mvn-dependencies.type") {
    val toml = {
      """
        |[package]
        |name = "hello-world"
        |description = "A simple program"
        |version = "0.1.0"
        |flix = "0.33.0"
        |license = "Apache-2.0"
        |authors = ["John Doe <john@example.com>"]
        |
        |[mvn-dependencies]
        |"org.postgresql:postgresql" = "1.2.3"
        |"org.eclipse.jetty:jetty-server" = 470
        |
        |""".stripMargin
    }
    assertResult(ManifestError.DependencyFormatError(null, "class java.lang.Long cannot be cast to class java.lang.String (java.lang.Long and java.lang.String are in module java.base of loader 'bootstrap')").message(f))(ManifestParser.parse(toml, null) match {
      case Ok(manifest) => manifest
      case Err(e) => e.message(f)
    })
  }

  test("Err.mvn-dependencies.misspelled") {
    val toml = {
      """
        |[package]
        |name = "hello-world"
        |description = "A simple program"
        |version = "0.1.0"
        |flix = "0.33.0"
        |license = "Apache-2.0"
        |authors = ["John Doe <john@example.com>"]
        |
        |[mwn-dependencies]
        |"org.postgresql:postgresql" = "1.2.3"
        |"org.eclipse.jetty:jetty-server" = "4.7.0"
        |
        |""".stripMargin
    }
    assertResult(ManifestError.IllegalTableFound(null, "mwn-dependencies").message(f))(ManifestParser.parse(toml, null) match {
      case Ok(manifest) => manifest
      case Err(e) => e.message(f)
    })
  }

  test("Err.mvn-dependencies.name.01") {
    val toml = {
      """
        |[package]
        |name = "hello-world"
        |description = "A simple program"
        |version = "0.1.0"
        |flix = "0.33.0"
        |license = "Apache-2.0"
        |authors = ["John Doe <john@example.com>"]
        |
        |[mvn-dependencies]
        |"org.po)tgresql:postgresql" = "1.2.3"
        |"org.eclipse.jetty:jetty-server" = "4.7.0-M1"
        |
        |""".stripMargin
    }
    assertResult(ManifestError.IllegalName(null, "org.po)tgresql").message(f))(ManifestParser.parse(toml, null) match {
      case Ok(manifest) => manifest
      case Err(e) => e.message(f)
    })
  }

  test("Err.mvn-dependencies.name.02") {
    val toml = {
      """
        |[package]
        |name = "hello-world"
        |description = "A simple program"
        |version = "0.1.0"
        |flix = "0.33.0"
        |license = "Apache-2.0"
        |authors = ["John Doe <john@example.com>"]
        |
        |[mvn-dependencies]
        |"org.postgresql:post¤resql" = "1.2.3"
        |"org.eclipse.jetty:jetty-server" = "4.7.0-M1"
        |
        |""".stripMargin
    }
    assertResult(ManifestError.IllegalName(null, "post¤resql").message(f))(ManifestParser.parse(toml, null) match {
      case Ok(manifest) => manifest
      case Err(e) => e.message(f)
    })
  }

  test("Err.mvn-dependencies.format.01") {
    val toml = {
      """
        |[package]
        |name = "hello-world"
        |description = "A simple program"
        |version = "0.1.0"
        |flix = "0.33.0"
        |license = "Apache-2.0"
        |authors = ["John Doe <john@example.com>"]
        |
        |[mvn-dependencies]
        |"org.postgresql:postgresql" = "1.2.3"
        |"org.eclipse.jetty:jetty-server" = "470"
        |
        |""".stripMargin
    }
    assertResult(ManifestError.MavenVersionHasWrongLength(null, "470").message(f))(ManifestParser.parse(toml, null) match {
      case Ok(manifest) => manifest
      case Err(e) => e.message(f)
    })
  }

  test("Err.mvn-dependencies.format.02") {
    val toml = {
      """
        |[package]
        |name = "hello-world"
        |description = "A simple program"
        |version = "0.1.0"
        |flix = "0.33.0"
        |license = "Apache-2.0"
        |authors = ["John Doe <john@example.com>"]
        |
        |[mvn-dependencies]
        |"org.postgresql:postgresql" = "1.2.3"
        |"org.eclipse.jetty:jetty-server" = "47"
        |
        |""".stripMargin
    }
    assertResult(ManifestError.MavenVersionHasWrongLength(null, "47").message(f))(ManifestParser.parse(toml, null) match {
      case Ok(manifest) => manifest
      case Err(e) => e.message(f)
    })
  }

  test("Err.mvn-dependencies.format.03") {
    val toml = {
      """
        |[package]
        |name = "hello-world"
        |description = "A simple program"
        |version = "0.1.0"
        |flix = "0.33.0"
        |license = "Apache-2.0"
        |authors = ["John Doe <john@example.com>"]
        |
        |[mvn-dependencies]
        |"org.postgresql:postgresql" = "1.2.3"
        |"org.eclipse.jetty.jetty-server" = "4.7.0-M1"
        |
        |""".stripMargin
    }
    assertResult(ManifestError.MavenDependencyFormatError(null, "org.eclipse.jetty.jetty-server").message(f))(ManifestParser.parse(toml, null) match {
      case Ok(manifest) => manifest
      case Err(e) => e.message(f)
    })
  }

  test("Err.mvn-dependencies.format.04") {
    val toml = {
      """
        |[package]
        |name = "hello-world"
        |description = "A simple program"
        |version = "0.1.0"
        |flix = "0.33.0"
        |license = "Apache-2.0"
        |authors = ["John Doe <john@example.com>"]
        |
        |[mvn-dependencies]
        |"org.postgresql:postgresql" = "1.2.3"
        |"org:eclipse:jetty:jetty-server" = "4.7.0-M1"
        |
        |""".stripMargin
    }
    assertResult(ManifestError.MavenDependencyFormatError(null, "org:eclipse:jetty:jetty-server").message(f))(ManifestParser.parse(toml, null) match {
      case Ok(manifest) => manifest
      case Err(e) => e.message(f)
    })
  }

  test("Err.mvn-dependencies.numbers.01") {
    val toml = {
      """
        |[package]
        |name = "hello-world"
        |description = "A simple program"
        |version = "0.1.0"
        |flix = "0.33.0"
        |license = "Apache-2.0"
        |authors = ["John Doe <john@example.com>"]
        |
        |[mvn-dependencies]
        |"org.postgresql:postgresql" = "1.2.3"
        |"org.eclipse.jetty:jetty-server" = "a.7.0"
        |
        |""".stripMargin
    }
    assertResult(ManifestError.VersionNumberWrong(null, "a.7.0", "For input string: \"a\"").message(f))(ManifestParser.parse(toml, null) match {
      case Ok(manifest) => manifest
      case Err(e) => e.message(f)
    })
  }

  test("Err.mvn-dependencies.numbers.02") {
    val toml = {
      """
        |[package]
        |name = "hello-world"
        |description = "A simple program"
        |version = "0.1.0"
        |flix = "0.33.0"
        |license = "Apache-2.0"
        |authors = ["John Doe <john@example.com>"]
        |
        |[mvn-dependencies]
        |"org.postgresql:postgresql" = "1.2.3"
        |"org.eclipse.jetty:jetty-server" = "4.b.0"
        |
        |""".stripMargin
    }
    assertResult(ManifestError.VersionNumberWrong(null, "4.b.0", "For input string: \"b\"").message(f))(ManifestParser.parse(toml, null) match {
      case Ok(manifest) => manifest
      case Err(e) => e.message(f)
    })
  }

  test("Err.mvn-dependencies.numbers.03") {
    val toml = {
      """
        |[package]
        |name = "hello-world"
        |description = "A simple program"
        |version = "0.1.0"
        |flix = "0.33.0"
        |license = "Apache-2.0"
        |authors = ["John Doe <john@example.com>"]
        |
        |[mvn-dependencies]
        |"org.postgresql:postgresql" = "1.2.3"
        |"org.eclipse.jetty:jetty-server" = "4.7.c"
        |
        |""".stripMargin
    }
    assertResult(ManifestError.VersionNumberWrong(null, "4.7.c", "For input string: \"c\"").message(f))(ManifestParser.parse(toml, null) match {
      case Ok(manifest) => manifest
      case Err(e) => e.message(f)
    })
  }

  //Dev-mvn-dependencies
  test("Err.dev-mvn-dependencies.type") {
    val toml = {
      """
        |[package]
        |name = "hello-world"
        |description = "A simple program"
        |version = "0.1.0"
        |flix = "0.33.0"
        |license = "Apache-2.0"
        |authors = ["John Doe <john@example.com>"]
        |
        |[dev-mvn-dependencies]
        |"org.junit:junit" = 123456
        |
        |""".stripMargin
    }
    assertResult(ManifestError.DependencyFormatError(null, "class java.lang.Long cannot be cast to class java.lang.String (java.lang.Long and java.lang.String are in module java.base of loader 'bootstrap')").message(f))(ManifestParser.parse(toml, null) match {
      case Ok(manifest) => manifest
      case Err(e) => e.message(f)
    })
  }

  test("Err.dev-mvn-dependencies.misspelled") {
    val toml = {
      """
        |[package]
        |name = "hello-world"
        |description = "A simple program"
        |version = "0.1.0"
        |flix = "0.33.0"
        |license = "Apache-2.0"
        |authors = ["John Doe <john@example.com>"]
        |
        |[mvn-dev-dependencies]
        |"org.junit:junit" = "12.34.56"
        |
        |""".stripMargin
    }
    assertResult(ManifestError.IllegalTableFound(null, "mvn-dev-dependencies").message(f))(ManifestParser.parse(toml, null) match {
      case Ok(manifest) => manifest
      case Err(e) => e.message(f)
    })
  }

  test("Err.dev-mvn-dependencies.format.01") {
    val toml = {
      """
        |[package]
        |name = "hello-world"
        |description = "A simple program"
        |version = "0.1.0"
        |flix = "0.33.0"
        |license = "Apache-2.0"
        |authors = ["John Doe <john@example.com>"]
        |
        |[dev-mvn-dependencies]
        |"org.junit:junit" = "12"
        |
        |""".stripMargin
    }
    assertResult(ManifestError.MavenVersionHasWrongLength(null, "12").message(f))(ManifestParser.parse(toml, null) match {
      case Ok(manifest) => manifest
      case Err(e) => e.message(f)
    })
  }

  test("Err.dev-mvn-dependencies.format.02") {
    val toml = {
      """
        |[package]
        |name = "hello-world"
        |description = "A simple program"
        |version = "0.1.0"
        |flix = "0.33.0"
        |license = "Apache-2.0"
        |authors = ["John Doe <john@example.com>"]
        |
        |[dev-mvn-dependencies]
        |"org.junit:junit" = "1.2.3.4.5.6"
        |
        |""".stripMargin
    }
    assertResult(ManifestError.MavenVersionHasWrongLength(null, "1.2.3.4.5.6").message(f))(ManifestParser.parse(toml, null) match {
      case Ok(manifest) => manifest
      case Err(e) => e.message(f)
    })
  }

  test("Err.dev-mvn-dependencies.format.03") {
    val toml = {
      """
        |[package]
        |name = "hello-world"
        |description = "A simple program"
        |version = "0.1.0"
        |flix = "0.33.0"
        |license = "Apache-2.0"
        |authors = ["John Doe <john@example.com>"]
        |
        |[dev-mvn-dependencies]
        |"org/junit/junit" = "1.2.3"
        |
        |""".stripMargin
    }
    assertResult(ManifestError.MavenDependencyFormatError(null, "org/junit/junit").message(f))(ManifestParser.parse(toml, null) match {
      case Ok(manifest) => manifest
      case Err(e) => e.message(f)
    })
  }

  test("Err.dev-mvn-dependencies.format.04") {
    val toml = {
      """
        |[package]
        |name = "hello-world"
        |description = "A simple program"
        |version = "0.1.0"
        |flix = "0.33.0"
        |license = "Apache-2.0"
        |authors = ["John Doe <john@example.com>"]
        |
        |[dev-mvn-dependencies]
        |"org:junit:junit" = "1.2.3"
        |
        |""".stripMargin
    }
    assertResult(ManifestError.MavenDependencyFormatError(null, "org:junit:junit").message(f))(ManifestParser.parse(toml, null) match {
      case Ok(manifest) => manifest
      case Err(e) => e.message(f)
    })
  }

  test("Err.dev-mvn-dependencies.numbers.01") {
    val toml = {
      """
        |[package]
        |name = "hello-world"
        |description = "A simple program"
        |version = "0.1.0"
        |flix = "0.33.0"
        |license = "Apache-2.0"
        |authors = ["John Doe <john@example.com>"]
        |
        |[dev-mvn-dependencies]
        |"org.junit:junit" = "a.2.3"
        |
        |""".stripMargin
    }
    assertResult(ManifestError.VersionNumberWrong(null, "a.2.3", "For input string: \"a\"").message(f))(ManifestParser.parse(toml, null) match {
      case Ok(manifest) => manifest
      case Err(e) => e.message(f)
    })
  }

  test("Err.dev-mvn-dependencies.numbers.02") {
    val toml = {
      """
        |[package]
        |name = "hello-world"
        |description = "A simple program"
        |version = "0.1.0"
        |flix = "0.33.0"
        |license = "Apache-2.0"
        |authors = ["John Doe <john@example.com>"]
        |
        |[dev-mvn-dependencies]
        |"org.junit:junit" = "1.b.3"
        |
        |""".stripMargin
    }
    assertResult(ManifestError.VersionNumberWrong(null, "1.b.3", "For input string: \"b\"").message(f))(ManifestParser.parse(toml, null) match {
      case Ok(manifest) => manifest
      case Err(e) => e.message(f)
    })
  }

  test("Err.dev-mvn-dependencies.numbers.03") {
    val toml = {
      """
        |[package]
        |name = "hello-world"
        |description = "A simple program"
        |version = "0.1.0"
        |flix = "0.33.0"
        |license = "Apache-2.0"
        |authors = ["John Doe <john@example.com>"]
        |
        |[dev-mvn-dependencies]
        |"org.junit:junit" = "1.2.c"
        |
        |""".stripMargin
    }
    assertResult(ManifestError.VersionNumberWrong(null, "1.2.c", "For input string: \"c\"").message(f))(ManifestParser.parse(toml, null) match {
      case Ok(manifest) => manifest
      case Err(e) => e.message(f)
    })
  }

  //Jar-dependencies
  test("Err.jar-dependencies.type") {
    val toml = {
      """
        |[package]
        |name = "hello-world"
        |description = "A simple program"
        |version = "0.1.0"
        |flix = "0.33.0"
        |license = "Apache-2.0"
        |authors = ["John Doe <john@example.com>"]
        |
        |[jar-dependencies]
        |"myJar.jar" = ["url:https://repo1.maven.org/maven2/org/apache/commons/commons-lang3/3.12.0/commons-lang3-3.12.0.jar"]
        |
        |""".stripMargin
    }
    assertResult(ManifestError.JarUrlTypeError(null, "class org.tomlj.MutableTomlArray cannot be cast to class java.lang.String (org.tomlj.MutableTomlArray is in unnamed module of loader 'app'; java.lang.String is in module java.base of loader 'bootstrap')").message(f))(ManifestParser.parse(toml, null) match {
      case Ok(manifest) => manifest
      case Err(e) => println(e.message(f)); e.message(f)
    })
  }

  test("Err.jar-dependencies.misspelled") {
    val toml = {
      """
        |[package]
        |name = "hello-world"
        |description = "A simple program"
        |version = "0.1.0"
        |flix = "0.33.0"
        |license = "Apache-2.0"
        |authors = ["John Doe <john@example.com>"]
        |
        |[jar-dependences]
        |"myJar.jar" = "url:https://repo1.maven.org/maven2/org/apache/commons/commons-lang3/3.12.0/commons-lang3-3.12.0.jar"
        |
        |""".stripMargin
    }
    assertResult(ManifestError.IllegalTableFound(null, "jar-dependences").message(f))(ManifestParser.parse(toml, null) match {
      case Ok(manifest) => manifest
      case Err(e) => e.message(f)
    })
  }

  test("Err.jar-dependencies.filename.01") {
    val toml = {
      """
        |[package]
        |name = "hello-world"
        |description = "A simple program"
        |version = "0.1.0"
        |flix = "0.33.0"
        |license = "Apache-2.0"
        |authors = ["John Doe <john@example.com>"]
        |
        |[jar-dependencies]
        |"myJar" = "url:https://repo1.maven.org/maven2/org/apache/commons/commons-lang3/3.12.0/commons-lang3-3.12.0.jar"
        |
        |""".stripMargin
    }
    assertResult(ManifestError.JarUrlFileNameError(null, "myJar").message(f))(ManifestParser.parse(toml, null) match {
      case Ok(manifest) => manifest
      case Err(e) => e.message(f)
    })
  }

  test("Err.jar-dependencies.filename.02") {
    val toml = {
      """
        |[package]
        |name = "hello-world"
        |description = "A simple program"
        |version = "0.1.0"
        |flix = "0.33.0"
        |license = "Apache-2.0"
        |authors = ["John Doe <john@example.com>"]
        |
        |[jar-dependencies]
        |"myJar.jsr" = "url:https://repo1.maven.org/maven2/org/apache/commons/commons-lang3/3.12.0/commons-lang3-3.12.0.jar"
        |
        |""".stripMargin
    }
    assertResult(ManifestError.JarUrlExtensionError(null, "myJar.jsr", "jsr").message(f))(ManifestParser.parse(toml, null) match {
      case Ok(manifest) => manifest
      case Err(e) => e.message(f)
    })
  }

  test("Err.jar-dependencies.url.01") {
    val toml = {
      """
        |[package]
        |name = "hello-world"
        |description = "A simple program"
        |version = "0.1.0"
        |flix = "0.33.0"
        |license = "Apache-2.0"
        |authors = ["John Doe <john@example.com>"]
        |
        |[jar-dependencies]
        |"myJar.jar" = "https://repo1.maven.org/maven2/org/apache/commons/commons-lang3/3.12.0/commons-lang3-3.12.0.jar"
        |
        |""".stripMargin
    }
    assertResult(ManifestError.JarUrlFormatError(null, "https://repo1.maven.org/maven2/org/apache/commons/commons-lang3/3.12.0/commons-lang3-3.12.0.jar").message(f))(ManifestParser.parse(toml, null) match {
      case Ok(manifest) => manifest
      case Err(e) => e.message(f)
    })
  }

<<<<<<< HEAD
  test("Err.jar-dependencies.url.02") {
=======
  ignore("Err.jar-dependencies.url.02") {
>>>>>>> fbd018af
    val toml = {
      """
        |[package]
        |name = "hello-world"
        |description = "A simple program"
        |version = "0.1.0"
        |flix = "0.33.0"
        |license = "Apache-2.0"
        |authors = ["John Doe <john@example.com>"]
        |
        |[jar-dependencies]
        |"myJar.jar" = "url:repo1.maven.org/maven2/org/apache/commons/commons-lang3/3.12.0/commons-lang3-3.12.0.jar"
        |
        |""".stripMargin
    }
    assertResult(ManifestError.MalformedJarUrl(null, "url:repo1.maven.org/maven2/org/apache/commons/commons-lang3/3.12.0/commons-lang3-3.12.0.jar", "no protocol: repo1.maven.org/maven2/org/apache/commons/commons-lang3/3.12.0/commons-lang3-3.12.0.jar").message(f))(ManifestParser.parse(toml, null) match {
      case Ok(manifest) => manifest
      case Err(e) => e.message(f)
    })
  }

}<|MERGE_RESOLUTION|>--- conflicted
+++ resolved
@@ -1714,11 +1714,8 @@
     })
   }
 
-<<<<<<< HEAD
-  test("Err.jar-dependencies.url.02") {
-=======
+  //TODO: fix
   ignore("Err.jar-dependencies.url.02") {
->>>>>>> fbd018af
     val toml = {
       """
         |[package]
