/*
 *  Copyright 2017 Magnus Madsen
 *
 *  Licensed under the Apache License, Version 2.0 (the "License");
 *  you may not use this file except in compliance with the License.
 *  You may obtain a copy of the License at
 *
 *  http://www.apache.org/licenses/LICENSE-2.0
 *
 *  Unless required by applicable law or agreed to in writing, software
 *  distributed under the License is distributed on an "AS IS" BASIS,
 *  WITHOUT WARRANTIES OR CONDITIONS OF ANY KIND, either express or implied.
 *  See the License for the specific language governing permissions and
 *  limitations under the License.
 */

package ca.uwaterloo.flix.language.phase

import ca.uwaterloo.flix.api.Flix
import ca.uwaterloo.flix.language.ast.Ast.{BoundBy, VarText}
import ca.uwaterloo.flix.language.ast.NamedAst.{Declaration, RestrictableChoosePattern}
import ca.uwaterloo.flix.language.ast.ResolvedAst.Pattern.Record
import ca.uwaterloo.flix.language.ast.UnkindedType._
import ca.uwaterloo.flix.language.ast.{NamedAst, Symbol, _}
import ca.uwaterloo.flix.language.dbg.AstPrinter._
import ca.uwaterloo.flix.language.errors.{Recoverable, ResolutionError, Unrecoverable}
import ca.uwaterloo.flix.language.errors.ResolutionError._
import ca.uwaterloo.flix.util.Validation._
import ca.uwaterloo.flix.util.collection.{Chain, ListMap, MapOps}
import ca.uwaterloo.flix.util._

import java.lang.reflect.{Constructor, Field, Method, Modifier}
import scala.annotation.tailrec
import scala.collection.immutable.SortedSet
import scala.collection.mutable

/**
  * The Resolver phase performs name resolution on the program.
  */
object Resolver {

  /**
    * Java classes for primitives and Object
    */
  private val Int = classOf[Int]
  private val Long = classOf[Long]
  private val Double = classOf[Double]
  private val Boolean = classOf[Boolean]
  private val Object = classOf[AnyRef]

  /**
    * The set of cases that are used by default in the namespace.
    */
  private val DefaultCases = Map(
    "Nil" -> new Symbol.CaseSym(new Symbol.EnumSym(Nil, "List", SourceLocation.Unknown), "Nil", SourceLocation.Unknown),
    "Cons" -> new Symbol.CaseSym(new Symbol.EnumSym(Nil, "List", SourceLocation.Unknown), "Cons", SourceLocation.Unknown),

    "None" -> new Symbol.CaseSym(new Symbol.EnumSym(Nil, "Option", SourceLocation.Unknown), "None", SourceLocation.Unknown),
    "Some" -> new Symbol.CaseSym(new Symbol.EnumSym(Nil, "Option", SourceLocation.Unknown), "Some", SourceLocation.Unknown),

    "Err" -> new Symbol.CaseSym(new Symbol.EnumSym(Nil, "Result", SourceLocation.Unknown), "Err", SourceLocation.Unknown),
    "Ok" -> new Symbol.CaseSym(new Symbol.EnumSym(Nil, "Result", SourceLocation.Unknown), "Ok", SourceLocation.Unknown)
  )

  /**
    * Built-in Kinds.
    */
  private val Kinds = Map(
    "Bool" -> Kind.Bool,
    "Eff" -> Kind.Eff,
    "Type" -> Kind.Star,
    "Region" -> Kind.Eff,
    "RecordRow" -> Kind.RecordRow,
    "SchemaRow" -> Kind.SchemaRow,
    "Predicate" -> Kind.Predicate
  )

  /**
    * Performs name resolution on the given program `root`.
    */
  def run(root: NamedAst.Root, oldRoot: ResolvedAst.Root, changeSet: ChangeSet)(implicit flix: Flix): Validation[ResolvedAst.Root, ResolutionError] = flix.phase("Resolver") {


    // Get the default uses.
    // Skip over anything we can't find
    // in order to support LibMin/LibNix
    val defaultUses: ListMap[String, Resolution] = ListMap(MapOps.mapValues(DefaultCases) {
      case sym => root.symbols.getOrElse(Name.mkUnlocatedNName(sym.namespace), Map.empty).getOrElse(sym.name, Nil).map(Resolution.Declaration)
    })

    val usesVal = root.uses.map {
      case (ns, uses0) =>
        mapN(traverse(uses0)(visitUseOrImport(_, ns, root))) {
          u => (new Symbol.ModuleSym(ns.parts) -> u)
        }
    }

    // Type aliases must be processed first in order to provide a `taenv` for looking up type alias symbols.
    flatMapN(sequence(usesVal), resolveTypeAliases(defaultUses, root)) {
      case (uses, (taenv, taOrder)) =>

        val unitsVal = ParOps.parTraverse(root.units.values)(visitUnit(_, taenv, defaultUses, root))
        flatMapN(unitsVal) {
          case units =>
            val table = SymbolTable.traverse(units)(tableUnit)
            mapN(checkSuperTraitDag(table.traits)) {
              case () =>
                ResolvedAst.Root(
                  table.traits,
                  table.instances.m, // TODO NS-REFACTOR use ListMap elsewhere for this too
                  table.defs,
                  table.enums,
                  table.structs,
                  table.restrictableEnums,
                  table.effects,
                  table.typeAliases,
                  uses.toMap,
                  taOrder,
                  root.entryPoint,
                  root.sources,
                  root.names
                )
            }
        }
    }
  }(DebugValidation())

  /**
    * Builds a symbol table from the compilation unit.
    */
  private def tableUnit(unit: ResolvedAst.CompilationUnit): SymbolTable = unit match {
    case ResolvedAst.CompilationUnit(_, decls, _) => SymbolTable.traverse(decls)(tableDecl)
  }

  /**
    * Builds a symbol table from the declaration.
    */
  private def tableDecl(decl: ResolvedAst.Declaration): SymbolTable = decl match {
    case ResolvedAst.Declaration.Namespace(_, _, decls, _) => SymbolTable.traverse(decls)(tableDecl)
    case trt: ResolvedAst.Declaration.Trait => SymbolTable.empty.addTrait(trt)
    case inst: ResolvedAst.Declaration.Instance => SymbolTable.empty.addInstance(inst)
    case defn: ResolvedAst.Declaration.Def => SymbolTable.empty.addDef(defn)
    case enum: ResolvedAst.Declaration.Enum => SymbolTable.empty.addEnum(enum)
    case struct: ResolvedAst.Declaration.Struct => SymbolTable.empty.addStruct(struct)
    case enum: ResolvedAst.Declaration.RestrictableEnum => SymbolTable.empty.addRestrictableEnum(enum)
    case alias: ResolvedAst.Declaration.TypeAlias => SymbolTable.empty.addTypeAlias(alias)
    case effect: ResolvedAst.Declaration.Effect => SymbolTable.empty.addEffect(effect)
    case ResolvedAst.Declaration.Case(sym, _, _) => throw InternalCompilerException(s"Unexpected declaration: $sym", sym.loc)
    case ResolvedAst.Declaration.RestrictableCase(sym, _, _) => throw InternalCompilerException(s"Unexpected declaration: $sym", sym.loc)
    case ResolvedAst.Declaration.Op(sym, spec) => throw InternalCompilerException(s"Unexpected declaration: $sym", spec.loc)
    case ResolvedAst.Declaration.Sig(sym, spec, _) => throw InternalCompilerException(s"Unexpected declaration: $sym", spec.loc)
    case ResolvedAst.Declaration.AssocTypeSig(_, _, sym, _, _, _, _) => throw InternalCompilerException(s"Unexpected declaration: $sym", sym.loc)
    case ResolvedAst.Declaration.AssocTypeDef(_, _, ident, _, _, _) => throw InternalCompilerException(s"Unexpected declaration: $ident", ident.loc)
  }

  /**
    * Semi-resolves the type aliases in the root.
    */
  private def semiResolveTypeAliases(defaultUses: ListMap[String, Resolution], root: NamedAst.Root)(implicit flix: Flix): Validation[Map[Symbol.TypeAliasSym, ResolvedAst.Declaration.TypeAlias], ResolutionError] = {
    fold(root.units.values, Map.empty[Symbol.TypeAliasSym, ResolvedAst.Declaration.TypeAlias]) {
      case (acc, unit) => mapN(semiResolveTypeAliasesInUnit(unit, defaultUses, root)) {
        case aliases => aliases.foldLeft(acc) {
          case (innerAcc, alias) => innerAcc + (alias.sym -> alias)
        }
      }
    }
  }

  /**
    * Semi-resolves the type aliases in the unit.
    */
  private def semiResolveTypeAliasesInUnit(unit: NamedAst.CompilationUnit, defaultUses: ListMap[String, Resolution], root: NamedAst.Root)(implicit flix: Flix): Validation[List[ResolvedAst.Declaration.TypeAlias], ResolutionError] = unit match {
    case NamedAst.CompilationUnit(usesAndImports0, decls, loc) =>
      val usesAndImportsVal = traverse(usesAndImports0)(visitUseOrImport(_, Name.RootNS, root))
      flatMapN(usesAndImportsVal) {
        case usesAndImports =>
          val env = appendAllUseEnv(defaultUses, usesAndImports, root)
          val namespaces = decls.collect {
            case ns: NamedAst.Declaration.Namespace => ns
          }
          val aliases0 = decls.collect {
            case alias: NamedAst.Declaration.TypeAlias => alias
          }
          val aliasesVal = traverse(aliases0)(semiResolveTypeAlias(_, env, Name.RootNS, root))
          val nsVal = traverse(namespaces)(semiResolveTypeAliasesInNamespace(_, defaultUses, root))
          mapN(aliasesVal, nsVal) {
            case (aliases, ns) => aliases ::: ns.flatten
          }
      }
  }

  /**
    * Semi-resolves the type aliases in the namespace.
    */
  private def semiResolveTypeAliasesInNamespace(ns0: NamedAst.Declaration.Namespace, defaultUses: ListMap[String, Resolution], root: NamedAst.Root)(implicit flix: Flix): Validation[List[ResolvedAst.Declaration.TypeAlias], ResolutionError] = ns0 match {
    case NamedAst.Declaration.Namespace(sym, usesAndImports0, decls, loc) =>
      val ns = Name.mkUnlocatedNName(sym.ns)
      val usesAndImportsVal = traverse(usesAndImports0)(visitUseOrImport(_, ns, root))
      flatMapN(usesAndImportsVal) {
        case usesAndImports =>
          val env = appendAllUseEnv(defaultUses, usesAndImports, root)
          val namespaces = decls.collect {
            case ns: NamedAst.Declaration.Namespace => ns
          }
          val aliases0 = decls.collect {
            case alias: NamedAst.Declaration.TypeAlias => alias
          }
          val aliasesVal = traverse(aliases0)(semiResolveTypeAlias(_, env, ns, root))
          val nsVal = traverse(namespaces)(semiResolveTypeAliasesInNamespace(_, defaultUses, root))
          mapN(aliasesVal, nsVal) {
            case (aliases, ns) => aliases ::: ns.flatten
          }
      }
  }

  /**
    * Partially resolves the type alias.
    *
    * Type aliases within the type are given temporary placeholders.
    */
  def semiResolveTypeAlias(alias: NamedAst.Declaration.TypeAlias, env0: ListMap[String, Resolution], ns: Name.NName, root: NamedAst.Root)(implicit flix: Flix): Validation[ResolvedAst.Declaration.TypeAlias, ResolutionError] = alias match {
    case NamedAst.Declaration.TypeAlias(doc, ann, mod, sym, tparams0, tpe0, loc) =>
      val tparamsVal = resolveTypeParams(tparams0, env0, ns, root)
      flatMapN(tparamsVal) {
        case tparams =>
          val env = env0 ++ mkTypeParamEnv(tparams)
          mapN(semiResolveType(tpe0, Wildness.ForbidWild, env, ns, root)) {
            tpe => ResolvedAst.Declaration.TypeAlias(doc, ann, mod, sym, tparams, tpe, loc)
          }
      }
  }

  /**
    * Resolves the type aliases in the given root.
    *
    * Returns a pair:
    *   - a map of type alias symbols to their AST nodes
    *   - a list of the aliases in a processing order,
    *     such that any alias only depends on those earlier in the list
    */
  def resolveTypeAliases(defaultUses: ListMap[String, Resolution], root: NamedAst.Root)(implicit flix: Flix): Validation[(Map[Symbol.TypeAliasSym, ResolvedAst.Declaration.TypeAlias], List[Symbol.TypeAliasSym]), ResolutionError] = {
    flatMapN(semiResolveTypeAliases(defaultUses, root)) {
      case semiResolved =>
        flatMapN(findResolutionOrder(semiResolved.values)) {
          case orderedSyms =>
            val orderedSemiResolved = orderedSyms.map(semiResolved)
            mapN(finishResolveTypeAliases(orderedSemiResolved)) {
              case aliases => (aliases, orderedSyms)
            }
        }
    }
  }

  /**
    * Gets a list of all type aliases used in the partially resolved type tpe0.
    */
  def getAliasUses(tpe0: UnkindedType): List[Symbol.TypeAliasSym] = tpe0 match {
    case _: UnkindedType.Var => Nil
    case UnkindedType.Ascribe(tpe, _, _) => getAliasUses(tpe)
    case UnkindedType.UnappliedAlias(sym, _) => sym :: Nil
    case _: UnkindedType.UnappliedAssocType => Nil
    case _: UnkindedType.Cst => Nil
    case UnkindedType.Apply(tpe1, tpe2, _) => getAliasUses(tpe1) ::: getAliasUses(tpe2)
    case _: UnkindedType.Arrow => Nil
    case _: UnkindedType.CaseSet => Nil
    case UnkindedType.CaseComplement(tpe, loc) => getAliasUses(tpe)
    case UnkindedType.CaseUnion(tpe1, tpe2, loc) => getAliasUses(tpe1) ::: getAliasUses(tpe2)
    case UnkindedType.CaseIntersection(tpe1, tpe2, loc) => getAliasUses(tpe1) ::: getAliasUses(tpe2)
    case _: UnkindedType.Enum => Nil
    case _: UnkindedType.Struct => Nil
    case _: UnkindedType.RestrictableEnum => Nil
    case _: UnkindedType.Error => Nil
    case alias: UnkindedType.Alias => throw InternalCompilerException("unexpected applied alias", alias.loc)
    case assoc: UnkindedType.AssocType => throw InternalCompilerException("unexpected applied associated type", assoc.loc)
  }

  /**
    * Create a list of CyclicTypeAliases errors, one for each type alias.
    */
  def mkCycleErrors[T](cycle: List[Symbol.TypeAliasSym]): Validation.HardFailure[T, ResolutionError] = {
    val errors = cycle.map {
      sym => ResolutionError.CyclicTypeAliases(cycle, sym.loc)
    }
    Validation.HardFailure(Chain.from(errors))
  }

  /**
    * Gets the resolution order for the aliases.
    *
    * Any alias only depends on those earlier in the list
    */
  def findResolutionOrder(aliases: Iterable[ResolvedAst.Declaration.TypeAlias]): Validation[List[Symbol.TypeAliasSym], ResolutionError] = {
    val aliasSyms = aliases.map(_.sym)
    val aliasLookup = aliases.map(alias => alias.sym -> alias).toMap
    val getUses = (sym: Symbol.TypeAliasSym) => getAliasUses(aliasLookup(sym).tpe)

    Graph.topologicalSort(aliasSyms, getUses) match {
      case Graph.TopologicalSort.Sorted(sorted) => Validation.success(sorted)
      case Graph.TopologicalSort.Cycle(path) => mkCycleErrors(path)
    }
  }

  /**
    * Finishes the resolution of the given type aliases.
    *
    * Replaces placeholder type alias constructors with the real type aliases.
    *
    * The given aliases must be in resolution order.
    */
  def finishResolveTypeAliases(aliases0: List[ResolvedAst.Declaration.TypeAlias]): Validation[Map[Symbol.TypeAliasSym, ResolvedAst.Declaration.TypeAlias], ResolutionError] = {
    Validation.fold(aliases0, Map.empty[Symbol.TypeAliasSym, ResolvedAst.Declaration.TypeAlias]) {
      case (taenv, ResolvedAst.Declaration.TypeAlias(doc, ann, mod, sym, tparams, tpe0, loc)) =>
        mapN(finishResolveType(tpe0, taenv)) {
          tpe =>
            val alias = ResolvedAst.Declaration.TypeAlias(doc, ann, mod, sym, tparams, tpe, loc)
            taenv + (sym -> alias)
        }
    }
  }

  /**
    * Performs name resolution on the compilation unit.
    */
  private def visitUnit(unit: NamedAst.CompilationUnit, taenv: Map[Symbol.TypeAliasSym, ResolvedAst.Declaration.TypeAlias], defaultUses: ListMap[String, Resolution], root: NamedAst.Root)(implicit flix: Flix): Validation[ResolvedAst.CompilationUnit, ResolutionError] = unit match {
    case NamedAst.CompilationUnit(usesAndImports0, decls0, loc) =>
      val usesAndImportsVal = traverse(usesAndImports0)(visitUseOrImport(_, Name.RootNS, root))
      flatMapN(usesAndImportsVal) {
        case usesAndImports =>
          val env = appendAllUseEnv(defaultUses, usesAndImports, root)
          val declsVal = traverse(decls0)(visitDecl(_, env, taenv, Name.RootNS, defaultUses, root))
          mapN(declsVal) {
            case decls => ResolvedAst.CompilationUnit(usesAndImports, decls, loc)
          }
      }
  }

  /**
    * Performs name resolution on the declaration.
    */
  private def visitDecl(decl: NamedAst.Declaration, env0: ListMap[String, Resolution], taenv: Map[Symbol.TypeAliasSym, ResolvedAst.Declaration.TypeAlias], ns0: Name.NName, defaultUses: ListMap[String, Resolution], root: NamedAst.Root)(implicit flix: Flix): Validation[ResolvedAst.Declaration, ResolutionError] = decl match {
    case NamedAst.Declaration.Namespace(sym, usesAndImports0, decls0, loc) =>
      // TODO NS-REFACTOR move to helper for consistency
      // use the new namespace
      val ns = Name.mkUnlocatedNName(sym.ns)
      val usesAndImportsVal = traverse(usesAndImports0)(visitUseOrImport(_, ns, root))
      flatMapN(usesAndImportsVal) {
        case usesAndImports =>
          // reset the env
          val env = appendAllUseEnv(defaultUses, usesAndImports, root)
          val declsVal = traverse(decls0)(visitDecl(_, env, taenv, ns, defaultUses, root))
          mapN(declsVal) {
            case decls => ResolvedAst.Declaration.Namespace(sym, usesAndImports, decls, loc)
          }
      }
    case trt@NamedAst.Declaration.Trait(doc, ann, mod, sym, tparam, superTraits, assocs, sigs, laws, loc) =>
      resolveTrait(trt, env0, taenv, ns0, root)
    case inst@NamedAst.Declaration.Instance(doc, ann, mod, trt, tparams, tpe, tconstrs, assocs, defs, ns, loc) =>
      resolveInstance(inst, env0, taenv, ns0, root)
    case defn@NamedAst.Declaration.Def(sym, spec, exp) =>
      resolveDef(defn, None, env0, taenv, ns0, root)
    case enum@NamedAst.Declaration.Enum(doc, ann, mod, sym, tparams, derives, cases, loc) =>
      resolveEnum(enum, env0, taenv, ns0, root)
    case struct@NamedAst.Declaration.Struct(_, _, _, _, _, _, _) =>
      resolveStruct(struct, env0, taenv, ns0, root)
    case enum@NamedAst.Declaration.RestrictableEnum(doc, ann, mod, sym, index, tparams, derives, cases, loc) =>
      resolveRestrictableEnum(enum, env0, taenv, ns0, root)
    case NamedAst.Declaration.TypeAlias(doc, ann, mod, sym, tparams, tpe, loc) =>
      Validation.success(taenv(sym))
    case eff@NamedAst.Declaration.Effect(doc, ann, mod, sym, ops, loc) =>
      resolveEffect(eff, env0, taenv, ns0, root)
    case op@NamedAst.Declaration.Op(sym, spec) => throw InternalCompilerException("unexpected op", sym.loc)
    case NamedAst.Declaration.Sig(sym, spec, exp) => throw InternalCompilerException("unexpected sig", sym.loc)
    case NamedAst.Declaration.Case(sym, tpe, _) => throw InternalCompilerException("unexpected case", sym.loc)
    case NamedAst.Declaration.RestrictableCase(sym, tpe, _) => throw InternalCompilerException("unexpected case", sym.loc)
    case NamedAst.Declaration.AssocTypeDef(doc, mod, ident, args, tpe, loc) => throw InternalCompilerException("unexpected associated type definition", ident.loc)
    case NamedAst.Declaration.AssocTypeSig(doc, mod, sym, tparams, kind, tpe, loc) => throw InternalCompilerException("unexpected associated type signature", sym.loc)
  }

  /**
    * Creates a map from a list of key-(value list) pairs, appending in the case of duplicates.
    */
  private def combine[K, V](list: List[(K, List[V])]): Map[K, List[V]] = {
    list.foldLeft(Map.empty[K, List[V]]) {
      case (acc, (key, value)) => acc + (key -> (value ++ acc.getOrElse(key, Nil)))
    }
  }

  /**
    * Checks that the super traits form a DAG (no cycles).
    */
  private def checkSuperTraitDag(traits: Map[Symbol.TraitSym, ResolvedAst.Declaration.Trait]): Validation[Unit, ResolutionError] = {

    /**
      * Create a list of CyclicTraitHierarchy errors, one for each trait.
      */
    def mkCycleErrors[T](cycle: List[Symbol.TraitSym]): Validation.HardFailure[T, ResolutionError] = {
      val errors = cycle.map {
        sym => ResolutionError.CyclicTraitHierarchy(cycle, sym.loc)
      }
      Validation.HardFailure(Chain.from(errors))
    }

    val traitSyms = traits.values.map(_.sym)
    val getSuperTraits = (trt: Symbol.TraitSym) => traits(trt).superTraits.map(_.head.sym)
    Graph.topologicalSort(traitSyms, getSuperTraits) match {
      case Graph.TopologicalSort.Cycle(path) => mkCycleErrors(path)
      case Graph.TopologicalSort.Sorted(_) => Validation.success(())
    }
  }

  object Constraints {

    /**
      * Performs name resolution on the given `constraints` in the given namespace `ns0`.
      */
    def resolve(constraints: List[NamedAst.Constraint], env: ListMap[String, Resolution], taenv: Map[Symbol.TypeAliasSym, ResolvedAst.Declaration.TypeAlias], ns0: Name.NName, root: NamedAst.Root)(implicit flix: Flix): Validation[List[ResolvedAst.Constraint], ResolutionError] = {
      traverse(constraints)(c => resolve(c, env, taenv, ns0, root))
    }

    /**
      * Performs name resolution on the given constraint `c0` in the given namespace `ns0`.
      */
    def resolve(c0: NamedAst.Constraint, env0: ListMap[String, Resolution], taenv: Map[Symbol.TypeAliasSym, ResolvedAst.Declaration.TypeAlias], ns0: Name.NName, root: NamedAst.Root)(implicit flix: Flix): Validation[ResolvedAst.Constraint, ResolutionError] = c0 match {
      case NamedAst.Constraint(cparams0, head0, body0, loc) =>
        val cparams = resolveConstraintParams(cparams0, env0)
        val env = env0 ++ mkConstraintParamEnv(cparams)
        val headVal = Predicates.Head.resolve(head0, env, taenv, ns0, root)
        val bodyVal = traverse(body0)(Predicates.Body.resolve(_, env, taenv, ns0, root))
        mapN(headVal, bodyVal) {
          case (head, body) => ResolvedAst.Constraint(cparams, head, body, loc)
        }
    }

  }

  /**
    * Resolves all the traits in the given root.
    */
  def resolveTrait(c0: NamedAst.Declaration.Trait, env0: ListMap[String, Resolution], taenv: Map[Symbol.TypeAliasSym, ResolvedAst.Declaration.TypeAlias], ns0: Name.NName, root: NamedAst.Root)(implicit flix: Flix): Validation[ResolvedAst.Declaration.Trait, ResolutionError] = c0 match {
    case NamedAst.Declaration.Trait(doc, ann, mod, sym, tparam0, superTraits0, assocs0, signatures, laws0, loc) =>
      val tparamVal = Params.resolveTparam(tparam0, env0, ns0, root)
      flatMapN(tparamVal) {
        case tparam =>
          val env = env0 ++ mkTypeParamEnv(List(tparam))
          // ignore the parameter of the super traits; we don't use it
          val superTraitsVal = traverse(superTraits0)(tconstr => resolveSuperTrait(tconstr, env, taenv, ns0, root))
          val tconstr = ResolvedAst.TypeConstraint(Ast.TypeConstraint.Head(sym, sym.loc), UnkindedType.Var(tparam.sym, tparam.sym.loc), sym.loc)
          val assocsVal = traverse(assocs0)(resolveAssocTypeSig(_, env, taenv, ns0, root))
          val sigsListVal = traverse(signatures)(resolveSig(_, sym, tparam.sym, env, taenv, ns0, root))
          val lawsVal = traverse(laws0)(resolveDef(_, Some(tconstr), env, taenv, ns0, root))
          mapN(superTraitsVal, assocsVal, sigsListVal, lawsVal) {
            case (superTraits, assocs, sigsList, laws) =>
              val sigs = sigsList.map(sig => (sig.sym, sig)).toMap
              ResolvedAst.Declaration.Trait(doc, ann, mod, sym, tparam, superTraits, assocs, sigs, laws, loc)
          }
      }
  }

  /**
    * Performs name resolution on the given instance `i0` in the given namespace `ns0`.
    */
  def resolveInstance(i0: NamedAst.Declaration.Instance, env0: ListMap[String, Resolution], taenv: Map[Symbol.TypeAliasSym, ResolvedAst.Declaration.TypeAlias], ns0: Name.NName, root: NamedAst.Root)(implicit flix: Flix): Validation[ResolvedAst.Declaration.Instance, ResolutionError] = i0 match {
    case NamedAst.Declaration.Instance(doc, ann, mod, trt0, tparams0, tpe0, tconstrs0, assocs0, defs0, ns, loc) =>
      // TODO NS-REFACTOR pull tparams all the way through phases
      val tparamsVal = resolveTypeParams(tparams0, env0, ns0, root)
      flatMapN(tparamsVal) {
        case tparams =>
          val env = env0 ++ mkTypeParamEnv(tparams)
          val traitVal = lookupTraitForImplementation(trt0, env, ns0, root)
          val tpeVal = resolveType(tpe0, Wildness.ForbidWild, env, taenv, ns0, root)
          val tconstrsVal = traverse(tconstrs0)(resolveTypeConstraint(_, env, taenv, ns0, root))
          flatMapN(traitVal, tpeVal, tconstrsVal) {
            case (trt, tpe, tconstrs) =>
              val assocsVal = resolveAssocTypeDefs(assocs0, trt, tpe, env, taenv, ns0, root, loc)
              val tconstr = ResolvedAst.TypeConstraint(Ast.TypeConstraint.Head(trt.sym, trt0.loc), tpe, trt0.loc)
              val defsVal = traverse(defs0)(resolveDef(_, Some(tconstr), env, taenv, ns0, root))
              mapN(defsVal, assocsVal) {
                case (defs, assocs) =>
                  val traitUse = Ast.TraitSymUse(trt.sym, trt0.loc)
                  ResolvedAst.Declaration.Instance(doc, ann, mod, traitUse, tpe, tconstrs, assocs, defs, Name.mkUnlocatedNName(ns), loc)
              }
          }
      }
  }

  /**
    * Performs name resolution on the given signature `s0` in the given namespace `ns0`.
    */
  def resolveSig(s0: NamedAst.Declaration.Sig, trt: Symbol.TraitSym, traitTvar: Symbol.UnkindedTypeVarSym, env0: ListMap[String, Resolution], taenv: Map[Symbol.TypeAliasSym, ResolvedAst.Declaration.TypeAlias], ns0: Name.NName, root: NamedAst.Root)(implicit flix: Flix): Validation[ResolvedAst.Declaration.Sig, ResolutionError] = s0 match {
    case NamedAst.Declaration.Sig(sym, spec0, exp0) =>
      val tconstr = ResolvedAst.TypeConstraint(Ast.TypeConstraint.Head(trt, trt.loc), UnkindedType.Var(traitTvar, traitTvar.loc), trt.loc)
      val specVal = resolveSpec(spec0, Some(tconstr), env0, taenv, ns0, root)
      flatMapN(specVal) {
        case spec =>
          val env = env0 ++ mkSpecEnv(spec)
          val specCheckVal = checkSigSpec(sym, spec, traitTvar)
          val expVal = traverseOpt(exp0)(Expressions.resolve(_, env, taenv, ns0, root))
          mapN(specCheckVal, expVal) {
            case (_, exp) => ResolvedAst.Declaration.Sig(sym, spec, exp)
          }
      }
  }

  /**
    * Performs name resolution on the given definition `d0` in the given namespace `ns0`.
    */
  def resolveDef(d0: NamedAst.Declaration.Def, tconstr: Option[ResolvedAst.TypeConstraint], env0: ListMap[String, Resolution], taenv: Map[Symbol.TypeAliasSym, ResolvedAst.Declaration.TypeAlias], ns0: Name.NName, root: NamedAst.Root)(implicit flix: Flix): Validation[ResolvedAst.Declaration.Def, ResolutionError] = d0 match {
    case NamedAst.Declaration.Def(sym, spec0, exp0) =>
      flix.subtask(sym.toString, sample = true)

      val specVal = resolveSpec(spec0, tconstr, env0, taenv, ns0, root)
      flatMapN(specVal) {
        case spec =>
          val env = env0 ++ mkSpecEnv(spec)
          val expVal = Expressions.resolve(exp0, env, taenv, ns0, root)
          mapN(expVal) {
            case exp => ResolvedAst.Declaration.Def(sym, spec, exp)
          }
      }
  }

  /**
    * Performs name resolution on the given spec `s0` in the given namespace `ns0`.
    */
  def resolveSpec(s0: NamedAst.Spec, tconstr: Option[ResolvedAst.TypeConstraint], env0: ListMap[String, Resolution], taenv: Map[Symbol.TypeAliasSym, ResolvedAst.Declaration.TypeAlias], ns0: Name.NName, root: NamedAst.Root)(implicit flix: Flix): Validation[ResolvedAst.Spec, ResolutionError] = s0 match {
    case NamedAst.Spec(doc, ann, mod, tparams0, fparams0, tpe0, eff0, tconstrs0, econstrs0, loc) =>
      val tparamsVal = resolveTypeParams(tparams0, env0, ns0, root)
      flatMapN(tparamsVal) {
        case tparams =>
          val env1 = env0 ++ mkTypeParamEnv(tparams)
          val fparamsVal = resolveFormalParams(fparams0, env1, taenv, ns0, root)
          flatMapN(fparamsVal) {
            case fparams =>
              val env = env1 ++ mkFormalParamEnv(fparams)
              val tpeVal = resolveType(tpe0, Wildness.AllowWild, env, taenv, ns0, root)
              val effVal = traverseOpt(eff0)(resolveType(_, Wildness.AllowWild, env, taenv, ns0, root))
              val tconstrsVal = traverse(tconstrs0)(resolveTypeConstraint(_, env, taenv, ns0, root))
              val econstrsVal = traverse(econstrs0)(resolveEqualityConstraint(_, env, taenv, ns0, root))

              mapN(tpeVal, effVal, tconstrsVal, econstrsVal) {
                case (tpe, eff, tconstrs, econstrs) =>
                  // add the inherited type constraint to the the list
                  ResolvedAst.Spec(doc, ann, mod, tparams, fparams, tpe, eff, tconstr.toList ::: tconstrs, econstrs, loc)
              }
          }
      }
  }

  /**
    * Performs name resolution on the given enum `e0` in the given namespace `ns0`.
    */
  def resolveEnum(e0: NamedAst.Declaration.Enum, env0: ListMap[String, Resolution], taenv: Map[Symbol.TypeAliasSym, ResolvedAst.Declaration.TypeAlias], ns0: Name.NName, root: NamedAst.Root)(implicit flix: Flix): Validation[ResolvedAst.Declaration.Enum, ResolutionError] = e0 match {
    case NamedAst.Declaration.Enum(doc, ann, mod, sym, tparams0, derives0, cases0, loc) =>
      val tparamsVal = resolveTypeParams(tparams0, env0, ns0, root)
      flatMapN(tparamsVal) {
        case tparams =>
          val env = env0 ++ mkTypeParamEnv(tparams)
          val derivesVal = resolveDerivations(derives0, env, ns0, root)
          val casesVal = traverse(cases0)(resolveCase(_, env, taenv, ns0, root))
          mapN(derivesVal, casesVal) {
            case (derives, cases) =>
              ResolvedAst.Declaration.Enum(doc, ann, mod, sym, tparams, derives, cases, loc)
          }
      }
  }

  /**
   * Performs name resolution on the given struct `s0` in the given namespace `ns0`.
   */
  def resolveStruct(s0: NamedAst.Declaration.Struct, env0: ListMap[String, Resolution], taenv: Map[Symbol.TypeAliasSym, ResolvedAst.Declaration.TypeAlias], ns0: Name.NName, root: NamedAst.Root)(implicit flix: Flix): Validation[ResolvedAst.Declaration.Struct, ResolutionError] = s0 match {
    case NamedAst.Declaration.Struct(doc, ann, mod, sym, tparams0, fields0, loc) =>
      val tparamsVal = resolveTypeParams(tparams0, env0, ns0, root)
      flatMapN(tparamsVal) {
        case tparams =>
          val env = env0 ++ mkTypeParamEnv(tparams)
          val fieldsVal = traverse(fields0)(resolveStructField(_, env, taenv, ns0, root))
          mapN(fieldsVal) {
            case (fields) =>
              ResolvedAst.Declaration.Struct(doc, ann, mod, sym, tparams, fields, loc)
          }
      }
  }

  /**
    * Performs name resolution on the given restrictable enum `e0` in the given namespace `ns0`.
    */
  def resolveRestrictableEnum(e0: NamedAst.Declaration.RestrictableEnum, env0: ListMap[String, Resolution], taenv: Map[Symbol.TypeAliasSym, ResolvedAst.Declaration.TypeAlias], ns0: Name.NName, root: NamedAst.Root)(implicit flix: Flix): Validation[ResolvedAst.Declaration.RestrictableEnum, ResolutionError] = e0 match {
    case NamedAst.Declaration.RestrictableEnum(doc, ann, mod, sym, index0, tparams0, derives0, cases0, loc) =>
      val indexVal = Params.resolveTparam(index0, env0, ns0, root)
      val tparamsVal = resolveTypeParams(tparams0, env0, ns0, root)
      flatMapN(indexVal, tparamsVal) {
        case (index, tparams) =>
          val env = env0 ++ mkTypeParamEnv(index :: tparams)
          val derivesVal = resolveDerivations(derives0, env, ns0, root)
          val casesVal = traverse(cases0)(resolveRestrictableCase(_, env, taenv, ns0, root))
          mapN(derivesVal, casesVal) {
            case (derives, cases) =>
              ResolvedAst.Declaration.RestrictableEnum(doc, ann, mod, sym, index, tparams, derives, cases, loc)
          }
      }
  }

  /**
    * Performs name resolution on the given case `caze0` in the given namespace `ns0`.
    */
  private def resolveCase(caze0: NamedAst.Declaration.Case, env: ListMap[String, Resolution], taenv: Map[Symbol.TypeAliasSym, ResolvedAst.Declaration.TypeAlias], ns0: Name.NName, root: NamedAst.Root)(implicit flix: Flix): Validation[ResolvedAst.Declaration.Case, ResolutionError] = caze0 match {
    case NamedAst.Declaration.Case(sym, tpe0, loc) =>
      val tpeVal = resolveType(tpe0, Wildness.ForbidWild, env, taenv, ns0, root)
      mapN(tpeVal) {
        tpe => ResolvedAst.Declaration.Case(sym, tpe, loc)
      }
  }

  /**
    * Performs name resolution on the given struct field `field0` in the given namespace `ns0`.
    */
  private def resolveStructField(field0: NamedAst.StructField, env: ListMap[String, Resolution], taenv: Map[Symbol.TypeAliasSym, ResolvedAst.Declaration.TypeAlias], ns0: Name.NName, root: NamedAst.Root)(implicit flix: Flix): Validation[ResolvedAst.Declaration.StructField, ResolutionError] = field0 match {
    case NamedAst.StructField(name, tpe0, loc) =>
      val tpeVal = resolveType(tpe0, Wildness.ForbidWild, env, taenv, ns0, root)
      mapN(tpeVal) {
        tpe => throw new RuntimeException("JOE TBD")
      }
  }

  /**
    * Performs name resolution on the given case `caze0` in the given namespace `ns0`.
    */
  private def resolveRestrictableCase(caze0: NamedAst.Declaration.RestrictableCase, env: ListMap[String, Resolution], taenv: Map[Symbol.TypeAliasSym, ResolvedAst.Declaration.TypeAlias], ns0: Name.NName, root: NamedAst.Root)(implicit flix: Flix): Validation[ResolvedAst.Declaration.RestrictableCase, ResolutionError] = caze0 match {
    case NamedAst.Declaration.RestrictableCase(sym, tpe0, loc) =>
      val tpeVal = resolveType(tpe0, Wildness.ForbidWild, env, taenv, ns0, root)
      mapN(tpeVal) {
        tpe => ResolvedAst.Declaration.RestrictableCase(sym, tpe, loc)
      }
  }

  /**
    * Performs name resolution on the given effect `eff0` in the given namespace `ns0`.
    */
  private def resolveEffect(eff0: NamedAst.Declaration.Effect, env: ListMap[String, Resolution], taenv: Map[Symbol.TypeAliasSym, ResolvedAst.Declaration.TypeAlias], ns0: Name.NName, root: NamedAst.Root)(implicit flix: Flix): Validation[ResolvedAst.Declaration.Effect, ResolutionError] = eff0 match {
    case NamedAst.Declaration.Effect(doc, ann, mod, sym, ops0, loc) =>
      // TODO NS-REFACTOR maybe start a new env
      val opsVal = traverse(ops0)(resolveOp(_, env, taenv, ns0, root))
      mapN(opsVal) {
        case ops => ResolvedAst.Declaration.Effect(doc, ann, mod, sym, ops, loc)
      }
  }

  /**
    * Performs name resolution on the given effect operation `op0` in the given namespace `ns0`.
    */
  private def resolveOp(op0: NamedAst.Declaration.Op, env: ListMap[String, Resolution], taenv: Map[Symbol.TypeAliasSym, ResolvedAst.Declaration.TypeAlias], ns0: Name.NName, root: NamedAst.Root)(implicit flix: Flix): Validation[ResolvedAst.Declaration.Op, ResolutionError] = op0 match {
    case NamedAst.Declaration.Op(sym, spec0) =>
      val specVal = resolveSpec(spec0, None, env, taenv, ns0, root)
      mapN(specVal) {
        spec => ResolvedAst.Declaration.Op(sym, spec)
      }
  }

  /**
    * Performs name resolution on the given associated type signature `s0` in the given namespace `ns0`.
    */
  private def resolveAssocTypeSig(s0: NamedAst.Declaration.AssocTypeSig, env: ListMap[String, Resolution], taenv: Map[Symbol.TypeAliasSym, ResolvedAst.Declaration.TypeAlias], ns0: Name.NName, root: NamedAst.Root)(implicit flix: Flix): Validation[ResolvedAst.Declaration.AssocTypeSig, ResolutionError] = s0 match {
    case NamedAst.Declaration.AssocTypeSig(doc, mod, sym, tparam0, kind0, tpe0, loc) =>
      val tparamVal = Params.resolveTparam(tparam0, env, ns0, root)
      val kindVal = resolveKind(kind0, env, ns0, root)
      val tpeVal = traverseOpt(tpe0)(resolveType(_, Wildness.ForbidWild, env, taenv, ns0, root))
      mapN(tparamVal, kindVal, tpeVal) {
        case (tparam, kind, tpe) => ResolvedAst.Declaration.AssocTypeSig(doc, mod, sym, tparam, kind, tpe, loc)
      }
  }

  /**
    * Performs name resolution on the given associated type definitions `d0` in the given namespace `ns0`.
    * `loc` is the location of the instance symbol for reporting errors.
    */
  private def resolveAssocTypeDefs(d0: List[NamedAst.Declaration.AssocTypeDef], trt: NamedAst.Declaration.Trait, targ: UnkindedType, env: ListMap[String, Resolution], taenv: Map[Symbol.TypeAliasSym, ResolvedAst.Declaration.TypeAlias], ns0: Name.NName, root: NamedAst.Root, loc: SourceLocation)(implicit flix: Flix): Validation[List[ResolvedAst.Declaration.AssocTypeDef], ResolutionError] = {
    flatMapN(Validation.traverse(d0)(resolveAssocTypeDef(_, trt, env, taenv, ns0, root))) {
      case xs =>
        // Computes a map from associated type symbols to their definitions.
        val m = mutable.Map.empty[Symbol.AssocTypeSym, ResolvedAst.Declaration.AssocTypeDef]

        // We collect [[DuplicateAssocTypeDef]] and [[DuplicateAssocTypeDef]] errors.
        val errors = mutable.ListBuffer.empty[ResolutionError with Unrecoverable]

        // Build the map `m` and check for [[DuplicateAssocTypeDef]].
        for (d@ResolvedAst.Declaration.AssocTypeDef(_, _, use, _, _, loc1) <- xs) {
          val sym = use.sym
          m.get(sym) match {
            case None =>
              m.put(sym, d)
            case Some(otherDecl) =>
              val loc2 = otherDecl.loc
              errors += ResolutionError.DuplicateAssocTypeDef(sym, loc1, loc2)
              errors += ResolutionError.DuplicateAssocTypeDef(sym, loc2, loc1)
          }
        }

        // Check for [[MissingAssocTypeDef]] and recover.
        for (NamedAst.Declaration.AssocTypeSig(_, _, ascSym, _, _, tpe, _) <- trt.assocs) {
          if (!m.contains(ascSym) && tpe.isEmpty) {
            // Missing associated type.
            errors += ResolutionError.MissingAssocTypeDef(ascSym.name, loc)

            // We recover by introducing a dummy associated type definition.
            val doc = Ast.Doc(Nil, loc)
            val mod = Ast.Modifiers.Empty
            val use = Ast.AssocTypeSymUse(ascSym, loc)
            val arg = targ
            val tpe = UnkindedType.Error(loc)
            val ascDef = ResolvedAst.Declaration.AssocTypeDef(doc, mod, use, arg, tpe, loc)
            m.put(ascSym, ascDef)
          }
        }

        // TODO ASSOC-TYPES this should be a soft failure once we know how to handle error types in unification
        // We use `m.values` here because we have eliminated duplicates and introduced missing associated type defs.
        if (errors.isEmpty) {
          Validation.success(m.values.toList)
        } else {
          Validation.HardFailure(Chain.from(errors))
        }
    }
  }

  /**
    * Performs name resolution on the given associated type definition `d0` in the given namespace `ns0`.
    */
  private def resolveAssocTypeDef(d0: NamedAst.Declaration.AssocTypeDef, trt: NamedAst.Declaration.Trait, env: ListMap[String, Resolution], taenv: Map[Symbol.TypeAliasSym, ResolvedAst.Declaration.TypeAlias], ns0: Name.NName, root: NamedAst.Root)(implicit flix: Flix): Validation[ResolvedAst.Declaration.AssocTypeDef, ResolutionError] = d0 match {
    case NamedAst.Declaration.AssocTypeDef(doc, mod, ident, arg0, tpe0, loc) =>

      // For now we don't add any tvars from the args. We should have gotten those directly from the instance
      val argVal = resolveType(arg0, Wildness.ForbidWild, env, taenv, ns0, root)
      val tpeVal = resolveType(tpe0, Wildness.ForbidWild, env, taenv, ns0, root)
      val symVal = trt.assocs.collectFirst {
        case NamedAst.Declaration.AssocTypeSig(_, _, sym, _, _, _, _) if sym.name == ident.name => sym
      } match {
        case None => Validation.toHardFailure(ResolutionError.UndefinedAssocType(Name.QName(Name.RootNS, ident, ident.loc), ident.loc))
        case Some(sym) => Validation.success(sym)
      }
      mapN(symVal, argVal, tpeVal) {
        case (sym, arg, tpe) =>
          val symUse = Ast.AssocTypeSymUse(sym, ident.loc)
          ResolvedAst.Declaration.AssocTypeDef(doc, mod, symUse, arg, tpe, loc)
      }
  }

  /**
    * Checks that the signature spec is legal.
    *
    * A signature spec is legal if it contains the trait's type variable in its formal parameters or return type.
    */
  private def checkSigSpec(sym: Symbol.SigSym, spec0: ResolvedAst.Spec, tvar: Symbol.UnkindedTypeVarSym): Validation[Unit, ResolutionError] = spec0 match {
    case ResolvedAst.Spec(_, _, _, _, fparams, tpe, _, _, _, _) =>
      val tpes = tpe :: fparams.flatMap(_.tpe)
      val tvars = tpes.flatMap(_.definiteTypeVars).to(SortedSet)
      if (tvars.contains(tvar)) {
        Validation.success(())
      } else {
        Validation.toSoftFailure((), ResolutionError.IllegalSignature(sym, sym.loc))
      }
  }

  private def resolveKind(kind0: NamedAst.Kind, env: ListMap[String, Resolution], ns0: Name.NName, root: NamedAst.Root): Validation[Kind, ResolutionError] = kind0 match {
    case NamedAst.Kind.Ambiguous(qname, loc) =>
      if (qname.isUnqualified) {
        val name = qname.ident.name
        Kinds.get(name) match {
          case None =>
            lookupRestrictableEnum(qname, env, ns0, root).toHardResult match {
              case Result.Ok(enum) =>
                Validation.success(Kind.CaseSet(enum.sym))
              case Result.Err(_) =>
                // We don't know the kind, but we can find the best match.
                val closestMatch = Similarity.closestMatch(name, Kinds)
                Validation.toSoftFailure(closestMatch, ResolutionError.UndefinedKind(qname, ns0, loc))
            }
          case Some(kind) => Validation.success(kind)
        }
      } else {
        lookupRestrictableEnum(qname, env, ns0, root).toHardResult match {
          case Result.Ok(enum) => Validation.success(Kind.CaseSet(enum.sym))
          case Result.Err(_) =>
            // We don't know the kind, so default to Star.
            Validation.toSoftFailure(Kind.Star, ResolutionError.UndefinedKind(qname, ns0, loc))
        }
      }
    case NamedAst.Kind.Arrow(k10, k20, loc) =>
      val k1Val = resolveKind(k10, env, ns0, root)
      val k2Val = resolveKind(k20, env, ns0, root)

      mapN(k1Val, k2Val) {
        case (k1, k2) => Kind.Arrow(k1, k2)
      }
  }

  object Expressions {

    /**
      * Performs name resolution on the given expression `exp0` in the namespace `ns0`.
      */
    def resolve(exp0: NamedAst.Expr, env00: ListMap[String, Resolution], taenv: Map[Symbol.TypeAliasSym, ResolvedAst.Declaration.TypeAlias], ns0: Name.NName, root: NamedAst.Root)(implicit flix: Flix): Validation[ResolvedAst.Expr, ResolutionError] = {

      /**
        * Creates `arity` fresh fparams for use in a curried def or sig application.
        */
      def mkFreshFparams(arity: Int, loc: SourceLocation): List[ResolvedAst.FormalParam] = {
        // Introduce a fresh variable symbol for each argument of the function definition.
        val varSyms = (0 until arity).map(i => Symbol.freshVarSym(Flix.Delimiter + i, BoundBy.FormalParam, loc)).toList

        // Introduce a formal parameter for each variable symbol.
        varSyms.map(sym => ResolvedAst.FormalParam(sym, Ast.Modifiers.Empty, None, loc))
      }

      /**
        * Creates a lambda for use in a curried dif or sig application.
        */
      def mkCurriedLambda(fparams: List[ResolvedAst.FormalParam], baseExp: ResolvedAst.Expr, loc: SourceLocation): ResolvedAst.Expr = {
        val l = loc.asSynthetic

        // The arguments passed to the definition (i.e. the fresh variable symbols).
        val argExps = fparams.map(fparam => ResolvedAst.Expr.Var(fparam.sym, l))

        // The apply expression inside the lambda.
        val applyExp = ResolvedAst.Expr.Apply(baseExp, argExps, l)

        // The curried lambda expressions.
        fparams.foldRight(applyExp: ResolvedAst.Expr) {
          case (fparam, acc) => ResolvedAst.Expr.Lambda(fparam, acc, l)
        }
      }

      /**
        * Curry the def, wrapping it in lambda expressions.
        */
      def visitDef(defn: NamedAst.Declaration.Def, loc: SourceLocation): ResolvedAst.Expr = {
        // Find the arity of the function definition.
        val arity = defn.spec.fparams.length

        // Create the fresh fparams
        val fparams = mkFreshFparams(arity, loc.asSynthetic)

        // The definition expression.
        val defExp = ResolvedAst.Expr.Def(defn.sym, loc)

        // Create and apply the lambda expressions
        mkCurriedLambda(fparams, defExp, loc.asSynthetic)
      }

      /**
        * Curry the sig, wrapping it in lambda expressions.
        */
      def visitSig(sig: NamedAst.Declaration.Sig, loc: SourceLocation): ResolvedAst.Expr = {
        // Find the arity of the function definition.
        val arity = sig.spec.fparams.length

        // Create the fresh fparams
        val fparams = mkFreshFparams(arity, loc.asSynthetic)

        // The signature expression.
        val sigExp = ResolvedAst.Expr.Sig(sig.sym, loc)

        // Create and apply the lambda expressions
        mkCurriedLambda(fparams, sigExp, loc.asSynthetic)
      }

      /**
        * Curry the tag, wrapping it in a lambda expression if it is not nullary.
        */
      def visitTag(caze: NamedAst.Declaration.Case, loc: SourceLocation): ResolvedAst.Expr = {
        // Check if the tag value has Unit type.
        if (isUnitType(caze.tpe)) {
          // Case 1: The tag value has Unit type. Construct the Unit expression.
          val e = ResolvedAst.Expr.Cst(Ast.Constant.Unit, loc)
          ResolvedAst.Expr.Tag(Ast.CaseSymUse(caze.sym, loc), e, loc)
        } else {
          // Case 2: The tag has a non-Unit type. Hence the tag is used as a function.
          // If the tag is `Some` we construct the lambda: x -> Some(x).

          // Construct a fresh symbol for the formal parameter.
          val freshVar = Symbol.freshVarSym("x" + Flix.Delimiter, BoundBy.FormalParam, loc)

          // Construct the formal parameter for the fresh symbol.
          val freshParam = ResolvedAst.FormalParam(freshVar, Ast.Modifiers.Empty, None, loc)

          // Construct a variable expression for the fresh symbol.
          val varExp = ResolvedAst.Expr.Var(freshVar, loc)

          // Construct the tag expression on the fresh symbol expression.
          val tagExp = ResolvedAst.Expr.Tag(Ast.CaseSymUse(caze.sym, loc), varExp, loc)

          // Assemble the lambda expressions.
          ResolvedAst.Expr.Lambda(freshParam, tagExp, loc)
        }
      }

      /**
        * Curry the tag, wrapping it in a lambda expression if it is not nullary.
        */
      def visitRestrictableTag(caze: NamedAst.Declaration.RestrictableCase, isOpen: Boolean, loc: SourceLocation): ResolvedAst.Expr = {
        // Check if the tag value has Unit type.
        if (isUnitType(caze.tpe)) {
          // Case 1: The tag value has Unit type. Construct the Unit expression.
          val e = ResolvedAst.Expr.Cst(Ast.Constant.Unit, loc)
          ResolvedAst.Expr.RestrictableTag(Ast.RestrictableCaseSymUse(caze.sym, loc), e, isOpen, loc)
        } else {
          // Case 2: The tag has a non-Unit type. Hence the tag is used as a function.
          // If the tag is `Some` we construct the lambda: x -> Some(x).

          // Construct a fresh symbol for the formal parameter.
          val freshVar = Symbol.freshVarSym("x" + Flix.Delimiter, BoundBy.FormalParam, loc)

          // Construct the formal parameter for the fresh symbol.
          val freshParam = ResolvedAst.FormalParam(freshVar, Ast.Modifiers.Empty, None, loc)

          // Construct a variable expression for the fresh symbol.
          val varExp = ResolvedAst.Expr.Var(freshVar, loc)

          // Construct the tag expression on the fresh symbol expression.
          val tagExp = ResolvedAst.Expr.RestrictableTag(Ast.RestrictableCaseSymUse(caze.sym, loc), varExp, isOpen, loc)

          // Assemble the lambda expressions.
          ResolvedAst.Expr.Lambda(freshParam, tagExp, loc)
        }
      }

      /**
        * Resolve the application expression, performing currying over the subexpressions.
        */
      def visitApply(exp: NamedAst.Expr.Apply, env0: ListMap[String, Resolution]): Validation[ResolvedAst.Expr, ResolutionError] = exp match {
        case NamedAst.Expr.Apply(exp0, exps0, loc) =>
          val expVal = visitExp(exp0, env0)
          val expsVal = traverse(exps0)(visitExp(_, env0))
          mapN(expVal, expsVal) {
            case (e, es) =>
              es.foldLeft(e) {
                case (acc, a) => ResolvedAst.Expr.Apply(acc, List(a), loc.asSynthetic)
              }
          }
      }

      /**
        * Resolve the application expression, applying `defn` to `exps`.
        */
      def visitApplyDef(app: NamedAst.Expr.Apply, defn: NamedAst.Declaration.Def, exps: List[NamedAst.Expr], env0: ListMap[String, Resolution], innerLoc: SourceLocation, outerLoc: SourceLocation): Validation[ResolvedAst.Expr, ResolutionError] = {
        if (defn.spec.fparams.length == exps.length) {
          // Case 1: Hooray! We can call the function directly.
          val esVal = traverse(exps)(visitExp(_, env0))
          mapN(esVal) {
            es =>
              val base = ResolvedAst.Expr.Def(defn.sym, innerLoc)
              ResolvedAst.Expr.Apply(base, es, outerLoc)
          }
        } else {
          // Case 2: We have to curry. (See below).
          visitApply(app, env0)
        }
      }

      /**
        * Resolve the application expression, applying `sig` to `exps`.
        */
      def visitApplySig(app: NamedAst.Expr.Apply, sig: NamedAst.Declaration.Sig, exps: List[NamedAst.Expr], env0: ListMap[String, Resolution], innerLoc: SourceLocation, outerLoc: SourceLocation): Validation[ResolvedAst.Expr, ResolutionError] = {
        if (sig.spec.fparams.length == exps.length) {
          // Case 1: Hooray! We can call the function directly.
          val esVal = traverse(exps)(visitExp(_, env0))
          mapN(esVal) {
            case es =>
              val base = ResolvedAst.Expr.Sig(sig.sym, innerLoc)
              ResolvedAst.Expr.Apply(base, es, outerLoc)
          }
        } else {
          // Case 2: We have to curry. (See below).
          visitApply(app, env0)
        }
      }

      /**
        * Resolves the tag application.
        */
      def visitApplyTag(caze: NamedAst.Declaration.Case, exps: List[NamedAst.Expr], env0: ListMap[String, Resolution], innerLoc: SourceLocation, outerLoc: SourceLocation): Validation[ResolvedAst.Expr, ResolutionError] = {
        val esVal = traverse(exps)(visitExp(_, env0))
        mapN(esVal) {
          // Case 1: one expression. No tuple.
          case e :: Nil =>
            ResolvedAst.Expr.Tag(Ast.CaseSymUse(caze.sym, innerLoc), e, outerLoc)
          // Case 2: multiple expressions. Make them a tuple
          case es =>
            val exp = ResolvedAst.Expr.Tuple(es, outerLoc)
            ResolvedAst.Expr.Tag(Ast.CaseSymUse(caze.sym, innerLoc), exp, outerLoc)
        }
      }

      /**
        * Resolves the tag application.
        */
      def visitApplyRestrictableTag(caze: NamedAst.Declaration.RestrictableCase, exps: List[NamedAst.Expr], isOpen: Boolean, env0: ListMap[String, Resolution], innerLoc: SourceLocation, outerLoc: SourceLocation): Validation[ResolvedAst.Expr, ResolutionError] = {
        val esVal = traverse(exps)(visitExp(_, env0))
        mapN(esVal) {
          // Case 1: one expression. No tuple.
          case e :: Nil =>
            ResolvedAst.Expr.RestrictableTag(Ast.RestrictableCaseSymUse(caze.sym, innerLoc), e, isOpen, outerLoc)
          // Case 2: multiple expressions. Make them a tuple
          case es =>
            val exp = ResolvedAst.Expr.Tuple(es, outerLoc)
            ResolvedAst.Expr.RestrictableTag(Ast.RestrictableCaseSymUse(caze.sym, innerLoc), exp, isOpen, outerLoc)
        }
      }


      /**
        * Local visitor.
        */
      def visitExp(e0: NamedAst.Expr, env0: ListMap[String, Resolution]): Validation[ResolvedAst.Expr, ResolutionError] = e0 match {

        case NamedAst.Expr.Ambiguous(qname, loc) =>
          // Special Case: We must check if we have a static field access, e.g. Math.PI
          if (qname.namespace.idents.length == 1) {
            // We may have an imported class name.
            val className = qname.namespace.idents.head
            env0.get(className.name) match {
              case Some(List(Resolution.JavaClass(clazz))) =>
                // We have a static field access.
                val fieldName = qname.ident
                try {
                  val field = clazz.getField(fieldName.name)
                  // Returns out of visitExp
                  return Validation.success(ResolvedAst.Expr.GetStaticField(field, loc))
                } catch {
                  case _: NoSuchFieldException =>
                    val m = ResolutionError.UndefinedJvmStaticField(clazz, fieldName, loc)
                    // Returns out of visitExp
                    return Validation.toSoftFailure(ResolvedAst.Expr.Error(m), m)
                }
              case _ =>
              // Fallthrough to below.
            }
          }

          mapN(lookupQName(qname, env0, ns0, root)) {
            case ResolvedQName.Def(defn) => visitDef(defn, loc)
            case ResolvedQName.Sig(sig) => visitSig(sig, loc)
            case ResolvedQName.Var(sym) => ResolvedAst.Expr.Var(sym, loc)
            case ResolvedQName.Tag(caze) => visitTag(caze, loc)
            case ResolvedQName.RestrictableTag(caze) => visitRestrictableTag(caze, isOpen = false, loc)
            case ResolvedQName.Error(e) => ResolvedAst.Expr.Error(e)
          }

        case NamedAst.Expr.Open(name, loc) =>
          mapN(lookupQName(name, env0, ns0, root)) {
            case ResolvedQName.Def(defn) => visitDef(defn, loc)
            case ResolvedQName.Sig(sig) => visitSig(sig, loc)
            case ResolvedQName.Var(sym) => ResolvedAst.Expr.Var(sym, loc)
            case ResolvedQName.Tag(caze) => visitTag(caze, loc)
            case ResolvedQName.RestrictableTag(caze) => visitRestrictableTag(caze, isOpen = true, loc)
            case ResolvedQName.Error(e) => ResolvedAst.Expr.Error(e)
          }

        case NamedAst.Expr.OpenAs(name, exp, loc) =>
          val enumVal = lookupRestrictableEnum(name, env0, ns0, root)
          val eVal = visitExp(exp, env0)
          mapN(enumVal, eVal) {
            case (enum, e) => ResolvedAst.Expr.OpenAs(Ast.RestrictableEnumSymUse(enum.sym, name.loc), e, loc)
          }

        case NamedAst.Expr.Hole(nameOpt, loc) =>
          val sym = nameOpt match {
            case None => Symbol.freshHoleSym(loc)
            case Some(name) => Symbol.mkHoleSym(ns0, name)
          }
          Validation.success(ResolvedAst.Expr.Hole(sym, loc))

        case NamedAst.Expr.HoleWithExp(exp, loc) =>
          val eVal = visitExp(exp, env0)
          mapN(eVal) {
            case e => ResolvedAst.Expr.HoleWithExp(e, loc)
          }

        case NamedAst.Expr.Use(use, exp, loc) =>
          // Lookup the used name and add it to the env
          use match {
            case NamedAst.UseOrImport.Use(qname, alias, _) =>
              // TODO NS-REFACTOR allowing relative uses here...
              flatMapN(lookupQualifiedName(qname, env0, ns0, root)) {
                case decls =>
                  val env = decls.foldLeft(env0) {
                    case (acc, decl) => acc + (alias.name -> Resolution.Declaration(decl))
                  }
                  mapN(visitExp(exp, env)) {
                    // TODO NS-REFACTOR: multiple uses here
                    case e => ResolvedAst.Expr.Use(getSym(decls.head), alias, e, loc)
                  }
              }

            case NamedAst.UseOrImport.Import(_, _, loc) => throw InternalCompilerException("unexpected import", loc)
          }

        case NamedAst.Expr.Cst(cst, loc) =>
          Validation.success(ResolvedAst.Expr.Cst(cst, loc))

        case app@NamedAst.Expr.Apply(NamedAst.Expr.Ambiguous(qname, innerLoc), exps, outerLoc) =>
          // Special Case: We must check if we have a static method call, i.e. Math.abs(123)
          if (qname.namespace.idents.length == 1) {
            // We may have an imported class name.
            val className = qname.namespace.idents.head
            env0.get(className.name) match {
              case Some(List(Resolution.JavaClass(clazz))) =>
                // We have a static method call.
                val methodName = qname.ident
                val expsVal = traverse(exps)(visitExp(_, env0))
                // Check for a single Unit argument
                mapN(expsVal) {
                  case ResolvedAst.Expr.Cst(Ast.Constant.Unit, _) :: Nil =>
                    // Returns out of visitExp
                    return Validation.success(ResolvedAst.Expr.InvokeStaticMethod2(clazz, methodName, Nil, outerLoc))
                  case es =>
                    // Returns out of visitExp
                    return Validation.success(ResolvedAst.Expr.InvokeStaticMethod2(clazz, methodName, es, outerLoc))
                }
              case _ =>
                // Fallthrough to below.
            }
          }

          flatMapN(lookupQName(qname, env0, ns0, root)) {
            case ResolvedQName.Def(defn) => visitApplyDef(app, defn, exps, env0, innerLoc, outerLoc)
            case ResolvedQName.Sig(sig) => visitApplySig(app, sig, exps, env0, innerLoc, outerLoc)
            case ResolvedQName.Var(_) => visitApply(app, env0)
            case ResolvedQName.Tag(caze) => visitApplyTag(caze, exps, env0, innerLoc, outerLoc)
            case ResolvedQName.RestrictableTag(caze) => visitApplyRestrictableTag(caze, exps, isOpen = false, env0, innerLoc, outerLoc)
            case ResolvedQName.Error(e) => Validation.toSoftFailure(ResolvedAst.Expr.Error(e), e)

          }

        case app@NamedAst.Expr.Apply(NamedAst.Expr.Open(qname, innerLoc), exps, outerLoc) =>
          flatMapN(lookupQName(qname, env0, ns0, root)) {
            case ResolvedQName.Def(defn) => visitApplyDef(app, defn, exps, env0, innerLoc, outerLoc)
            case ResolvedQName.Sig(sig) => visitApplySig(app, sig, exps, env0, innerLoc, outerLoc)
            case ResolvedQName.Var(_) => visitApply(app, env0)
            case ResolvedQName.Tag(caze) => visitApplyTag(caze, exps, env0, innerLoc, outerLoc)
            case ResolvedQName.RestrictableTag(caze) => visitApplyRestrictableTag(caze, exps, isOpen = true, env0, innerLoc, outerLoc)
            case ResolvedQName.Error(e) => Validation.toSoftFailure(ResolvedAst.Expr.Error(e), e)
          }

        case app@NamedAst.Expr.Apply(_, _, _) =>
          visitApply(app, env0)

        case NamedAst.Expr.Lambda(fparam, exp, loc) =>
          val pVal = Params.resolve(fparam, env0, taenv, ns0, root)
          flatMapN(pVal) {
            case p =>
              val env = env0 ++ mkFormalParamEnv(List(p))
              val eVal = visitExp(exp, env)
              mapN(eVal) {
                case e => ResolvedAst.Expr.Lambda(p, e, loc)
              }
          }

        case NamedAst.Expr.Unary(sop, exp, loc) =>
          val eVal = visitExp(exp, env0)
          mapN(eVal) {
            e => ResolvedAst.Expr.Unary(sop, e, loc)
          }

        case NamedAst.Expr.Binary(sop, exp1, exp2, loc) =>
          val e1Val = visitExp(exp1, env0)
          val e2Val = visitExp(exp2, env0)
          mapN(e1Val, e2Val) {
            case (e1, e2) => ResolvedAst.Expr.Binary(sop, e1, e2, loc)
          }

        case NamedAst.Expr.IfThenElse(exp1, exp2, exp3, loc) =>
          val e1Val = visitExp(exp1, env0)
          val e2Val = visitExp(exp2, env0)
          val e3Val = visitExp(exp3, env0)
          mapN(e1Val, e2Val, e3Val) {
            case (e1, e2, e3) => ResolvedAst.Expr.IfThenElse(e1, e2, e3, loc)
          }

        case NamedAst.Expr.Stm(exp1, exp2, loc) =>
          val e1Val = visitExp(exp1, env0)
          val e2Val = visitExp(exp2, env0)
          mapN(e1Val, e2Val) {
            case (e1, e2) => ResolvedAst.Expr.Stm(e1, e2, loc)
          }

        case NamedAst.Expr.Discard(exp, loc) =>
          mapN(visitExp(exp, env0)) {
            case e => ResolvedAst.Expr.Discard(e, loc)
          }

        case NamedAst.Expr.Let(sym, mod, exp1, exp2, loc) =>
          val e1Val = visitExp(exp1, env0)
          val env = env0 ++ mkVarEnv(sym)
          val e2Val = visitExp(exp2, env)
          mapN(e1Val, e2Val) {
            case (e1, e2) => ResolvedAst.Expr.Let(sym, mod, e1, e2, loc)
          }

        case NamedAst.Expr.LetRec(sym, ann, mod, exp1, exp2, loc) =>
          val env = env0 ++ mkVarEnv(sym)
          val e1Val = visitExp(exp1, env)
          val e2Val = visitExp(exp2, env)
          mapN(e1Val, e2Val) {
            case (e1, e2) => ResolvedAst.Expr.LetRec(sym, ann, mod, e1, e2, loc)
          }

        case NamedAst.Expr.Region(tpe, loc) =>
          Validation.success(ResolvedAst.Expr.Region(tpe, loc))

        case NamedAst.Expr.Scope(sym, regionVar, exp, loc) =>
          val env = env0 ++ mkVarEnv(sym) ++ mkTypeVarEnv(regionVar)
          val eVal = visitExp(exp, env)
          mapN(eVal) {
            e => ResolvedAst.Expr.Scope(sym, regionVar, e, loc)
          }

        case NamedAst.Expr.Match(exp, rules, loc) =>
          val rulesVal = traverse(rules) {
            case NamedAst.MatchRule(pat, guard, body) =>
              val pVal = Patterns.resolve(pat, env0, ns0, root)
              flatMapN(pVal) {
                case p =>
                  val env = env0 ++ mkPatternEnv(p)
                  val gVal = traverseOpt(guard)(visitExp(_, env))
                  val bVal = visitExp(body, env)
                  mapN(gVal, bVal) {
                    case (g, b) => ResolvedAst.MatchRule(p, g, b)
                  }
              }
          }

          val eVal = visitExp(exp, env0)
          val rsVal = rulesVal
          mapN(eVal, rsVal) {
            case (e, rs) => ResolvedAst.Expr.Match(e, rs, loc)
          }

        case NamedAst.Expr.TypeMatch(exp, rules, loc) =>
          val rulesVal = traverse(rules) {
            case NamedAst.TypeMatchRule(sym, tpe, body) =>
              val tVal = resolveType(tpe, Wildness.AllowWild, env0, taenv, ns0, root)
              val env = env0 ++ mkVarEnv(sym)
              val bVal = visitExp(body, env)
              mapN(tVal, bVal) {
                case (t, b) => ResolvedAst.TypeMatchRule(sym, t, b)
              }
          }

          val eVal = visitExp(exp, env0)
          mapN(eVal, rulesVal) {
            case (e, rs) => ResolvedAst.Expr.TypeMatch(e, rs, loc)
          }

        case NamedAst.Expr.RestrictableChoose(star, exp, rules, loc) =>
          val expVal = visitExp(exp, env0)
          val rulesVal = traverse(rules) {
            case NamedAst.RestrictableChooseRule(pat0, exp0) =>
              val pVal = pat0 match {
                case NamedAst.RestrictableChoosePattern.Tag(qname, pat, loc) =>
                  val tagVal = lookupRestrictableTag(qname, env0, ns0, root)
                  val pats = pat.map {
                    case NamedAst.RestrictableChoosePattern.Wild(loc) => ResolvedAst.RestrictableChoosePattern.Wild(loc)
                    case NamedAst.RestrictableChoosePattern.Var(sym, loc) => ResolvedAst.RestrictableChoosePattern.Var(sym, loc)
                  }
                  mapN(tagVal) {
                    case tag => ResolvedAst.RestrictableChoosePattern.Tag(Ast.RestrictableCaseSymUse(tag.sym, qname.loc), pats, loc)
                  }
              }
              val env = pat0 match {
                case RestrictableChoosePattern.Tag(qname, pat, loc) =>
                  pat.foldLeft(env0) {
                    case (acc, NamedAst.RestrictableChoosePattern.Var(sym, loc)) => acc + (sym.text -> Resolution.Var(sym))
                    case (acc, NamedAst.RestrictableChoosePattern.Wild(loc)) => acc
                  }
              }

              val eVal = visitExp(exp0, env)
              flatMapN(pVal, eVal) {
                case (p, e) =>
                  Validation.success(ResolvedAst.RestrictableChooseRule(p, e))
              }
          }
          mapN(expVal, rulesVal) {
            case (e, rs) => ResolvedAst.Expr.RestrictableChoose(star, e, rs, loc)
          }

        case NamedAst.Expr.Tuple(elms, loc) =>
          val esVal = traverse(elms)(e => visitExp(e, env0))
          mapN(esVal) {
            es => ResolvedAst.Expr.Tuple(es, loc)
          }

        case NamedAst.Expr.RecordEmpty(loc) =>
          Validation.success(ResolvedAst.Expr.RecordEmpty(loc))

        case NamedAst.Expr.RecordSelect(base, label, loc) =>
          val bVal = visitExp(base, env0)
          mapN(bVal) {
            b => ResolvedAst.Expr.RecordSelect(b, label, loc)
          }

        case NamedAst.Expr.RecordExtend(label, value, rest, loc) =>
          val vVal = visitExp(value, env0)
          val rVal = visitExp(rest, env0)
          mapN(vVal, rVal) {
            case (v, r) => ResolvedAst.Expr.RecordExtend(label, v, r, loc)
          }

        case NamedAst.Expr.RecordRestrict(label, rest, loc) =>
          val rVal = visitExp(rest, env0)
          mapN(rVal) {
            r => ResolvedAst.Expr.RecordRestrict(label, r, loc)
          }

        case NamedAst.Expr.ArrayLit(exps, exp, loc) =>
          val expsVal = traverse(exps)(visitExp(_, env0))
          val expVal = visitExp(exp, env0)
          mapN(expsVal, expVal) {
            case (es, e) =>
              ResolvedAst.Expr.ArrayLit(es, e, loc)
          }

        case NamedAst.Expr.ArrayNew(exp1, exp2, exp3, loc) =>
          val e1Val = visitExp(exp1, env0)
          val e2Val = visitExp(exp2, env0)
          val e3Val = visitExp(exp3, env0)
          mapN(e1Val, e2Val, e3Val) {
            case (e1, e2, e3) =>
              ResolvedAst.Expr.ArrayNew(e1, e2, e3, loc)
          }

        case NamedAst.Expr.ArrayLoad(base, index, loc) =>
          val bVal = visitExp(base, env0)
          val iVal = visitExp(index, env0)
          mapN(bVal, iVal) {
            case (b, i) => ResolvedAst.Expr.ArrayLoad(b, i, loc)
          }

        case NamedAst.Expr.ArrayStore(base, index, elm, loc) =>
          val bVal = visitExp(base, env0)
          val iVal = visitExp(index, env0)
          val eVal = visitExp(elm, env0)
          mapN(bVal, iVal, eVal) {
            case (b, i, e) => ResolvedAst.Expr.ArrayStore(b, i, e, loc)
          }

        case NamedAst.Expr.ArrayLength(base, loc) =>
          val bVal = visitExp(base, env0)
          mapN(bVal) {
            b => ResolvedAst.Expr.ArrayLength(b, loc)
          }

        case NamedAst.Expr.StructNew(sym, fields, region, loc) =>
          lookupStruct(sym, env0, ns0, root) match {
            case Result.Ok(st0) =>
              flatMapN(getStructIfAccessible(st0, ns0, loc)) {
                case st =>
                  val providedFieldNames = fields.map {case (k, _) => k}.toSet
                  val expectedFieldNames = st.fields.map(_.sym).toSet
                  val extraFields = providedFieldNames.diff(expectedFieldNames).map(_.name)
                  val unprovidedFields = expectedFieldNames.diff(providedFieldNames).map(_.name)
                  val errors = extraFields.map(ResolutionError.ExtraStructField(_, loc)) ++ unprovidedFields.map(ResolutionError.UnprovidedStructField(_, loc))
                  val fieldsVal = traverse(fields) {
                    case (f, e) =>
                      val eVal = visitExp(e, env0)
                      mapN(eVal) {
                        case e => (f, e)
                      }
                  }
                  val regionVal = visitExp(region, env0)
                  val structNew = mapN(fieldsVal, regionVal) {
                    case (fields, region) =>
                      ResolvedAst.Expr.StructNew(sym, fields, region, loc)
                  }
                  structNew.withSoftFailures(errors)
              }
<<<<<<< HEAD
            case Result.Err(e) =>
              Validation.toSoftFailure(ResolvedAst.Expr.Error(e), e)
          }

        case NamedAst.Expr.StructGet(sym, e, field, loc) =>
          lookupStruct(sym, env0, ns0, root) match {
            case Result.Ok(st) =>
              if(!st.fields.map(_.sym.name).contains(field.name)) {
                val e = ResolutionError.NonExistentStructField(sym.name, field.name, loc)
                Validation.toSoftFailure(ResolvedAst.Expr.Error(e), e)
              }
              else {
                val eVal = visitExp(e, env0)
                mapN(eVal) {
                  case e => ResolvedAst.Expr.StructGet(sym, e, field, loc)
                }
              }
            case Result.Err(e) =>
              Validation.toSoftFailure(ResolvedAst.Expr.Error(e), e)
          }

        case NamedAst.Expr.StructPut(sym, e1, field, e2, loc) =>
          lookupStruct(sym, env0, ns0, root) match {
            case Result.Ok(st) =>
              if(!st.fields.map(_.sym.name).contains(field.name)) {
                val e = ResolutionError.NonExistentStructField(sym.name, field.name, loc)
                Validation.toSoftFailure(ResolvedAst.Expr.Error(e), e)
              }
              else {
                val e1Val = visitExp (e1, env0)
                val e2Val = visitExp (e2, env0)
                mapN (e1Val, e2Val) {
                  case (e1, e2) => ResolvedAst.Expr.StructPut (sym, e1, field, e2, loc)
                }
              }
            case Result.Err(e) =>
              Validation.toSoftFailure(ResolvedAst.Expr.Error(e), e)
=======
          }
          val regionVal = visitExp(region, env0)
          mapN(fieldsVal, regionVal) {
            case (fields, region) =>
              throw new RuntimeException("Joe TBD")
          }

        case NamedAst.Expr.StructGet(sym, e, field, loc) =>
          val eVal = visitExp(e, env0)
          mapN(eVal) {
            throw new RuntimeException("Joe TBD")
          }

        case NamedAst.Expr.StructPut(sym, e1, name, e2, loc) =>
          val e1Val = visitExp(e1, env0)
          val e2Val = visitExp(e2, env0)
          mapN(e1Val, e2Val) {
            throw new RuntimeException("Joe TBD")
>>>>>>> 818fd0e2
          }

        case NamedAst.Expr.VectorLit(exps, loc) =>
          val expsVal = traverse(exps)(visitExp(_, env0))
          mapN(expsVal) {
            case es => ResolvedAst.Expr.VectorLit(es, loc)
          }

        case NamedAst.Expr.VectorLoad(exp1, exp2, loc) =>
          val e1Val = visitExp(exp1, env0)
          val e2Val = visitExp(exp2, env0)
          mapN(e1Val, e2Val) {
            case (e1, e2) => ResolvedAst.Expr.VectorLoad(e1, e2, loc)
          }

        case NamedAst.Expr.VectorLength(exp, loc) =>
          val eVal = visitExp(exp, env0)
          mapN(eVal) {
            case e => ResolvedAst.Expr.VectorLength(e, loc)
          }

        case NamedAst.Expr.Ref(exp1, exp2, loc) =>
          val e1Val = visitExp(exp1, env0)
          val e2Val = visitExp(exp2, env0)
          mapN(e1Val, e2Val) {
            case (e1, e2) =>
              ResolvedAst.Expr.Ref(e1, e2, loc)
          }

        case NamedAst.Expr.Deref(exp, loc) =>
          val eVal = visitExp(exp, env0)
          mapN(eVal) {
            e => ResolvedAst.Expr.Deref(e, loc)
          }

        case NamedAst.Expr.Assign(exp1, exp2, loc) =>
          val e1Val = visitExp(exp1, env0)
          val e2Val = visitExp(exp2, env0)
          mapN(e1Val, e2Val) {
            case (e1, e2) => ResolvedAst.Expr.Assign(e1, e2, loc)
          }

        case NamedAst.Expr.Ascribe(exp, expectedType, expectedEff, loc) =>
          val expectedTypVal = traverseOpt(expectedType)(resolveType(_, Wildness.AllowWild, env0, taenv, ns0, root))
          val expectedEffVal = traverseOpt(expectedEff)(resolveType(_, Wildness.AllowWild, env0, taenv, ns0, root))

          val eVal = visitExp(exp, env0)
          mapN(eVal, expectedTypVal, expectedEffVal) {
            case (e, t, f) => ResolvedAst.Expr.Ascribe(e, t, f, loc)
          }

        case NamedAst.Expr.InstanceOf(exp, className, loc) =>
          flatMapN(visitExp(exp, env0)) {
            case e => env0.get(className.name) match {
              case Some(List(Resolution.JavaClass(clazz))) =>
                Validation.success(ResolvedAst.Expr.InstanceOf(e, clazz, loc))
              case _ =>
                val m = ResolutionError.UndefinedJvmClass(className.name, "", loc)
                Validation.toSoftFailure(ResolvedAst.Expr.Error(m), m)
            }
          }

        case NamedAst.Expr.CheckedCast(c, exp, loc) =>
          mapN(visitExp(exp, env0)) {
            case e => ResolvedAst.Expr.CheckedCast(c, e, loc)
          }

        case NamedAst.Expr.UncheckedCast(exp, declaredType, declaredEff, loc) =>
          val declaredTypVal = traverseOpt(declaredType)(resolveType(_, Wildness.ForbidWild, env0, taenv, ns0, root))
          val declaredEffVal = traverseOpt(declaredEff)(resolveType(_, Wildness.ForbidWild, env0, taenv, ns0, root))

          val eVal = visitExp(exp, env0)
          mapN(eVal, declaredTypVal, declaredEffVal) {
            case (e, t, f) => ResolvedAst.Expr.UncheckedCast(e, t, f, loc)
          }

        case NamedAst.Expr.UncheckedMaskingCast(exp, loc) =>
          val eVal = visitExp(exp, env0)
          mapN(eVal) {
            case e => ResolvedAst.Expr.UncheckedMaskingCast(e, loc)
          }

        case NamedAst.Expr.TryCatch(exp, rules, loc) =>
          val rulesVal = traverse(rules) {
            case NamedAst.CatchRule(sym, className, body) =>
              val env = env0 ++ mkVarEnv(sym)
              val clazzVal = lookupJvmClass2(className, env0, sym.loc).toValidation
              val bVal = visitExp(body, env)
              mapN(clazzVal, bVal) {
                case (clazz, b) => ResolvedAst.CatchRule(sym, clazz, b)
              }
          }

          val eVal = visitExp(exp, env0)
          mapN(eVal, rulesVal) {
            case (e, rs) => ResolvedAst.Expr.TryCatch(e, rs, loc)
          }

        case NamedAst.Expr.Throw(exp, loc) =>
          val eVal = visitExp(exp, env0)
          mapN(eVal) {
            case e => ResolvedAst.Expr.Throw(e, loc)
          }

        case NamedAst.Expr.Without(exp, eff, loc) =>
          lookupEffect(eff, env0, ns0, root) match {
            case Result.Ok(decl) =>
              flatMapN(visitExp(exp, env0)) {
                case e => mapN(getEffectIfAccessible(decl, ns0, eff.loc)) {
                  case decl =>
                    val effUse = Ast.EffectSymUse(decl.sym, eff.loc)
                    ResolvedAst.Expr.Without(e, effUse, loc)
                }
              }
            case Result.Err(e) => Validation.toSoftFailure(ResolvedAst.Expr.Error(e), e)
          }

        case NamedAst.Expr.TryWith(exp, eff, rules, loc) =>
          lookupEffect(eff, env0, ns0, root) match {
            case Result.Ok(decl) =>
              flatMapN(getEffectIfAccessible(decl, ns0, eff.loc), visitExp(exp, env0)) {
                case (f, e) =>
                  val effUse = Ast.EffectSymUse(f.sym, eff.loc)
                  val rulesVal = traverse(rules) {
                    case NamedAst.HandlerRule(ident, fparams, body) =>
                      val opVal = findOpInEffect(ident, f)
                      val fparamsVal = resolveFormalParams(fparams, env0, taenv, ns0, root)
                      flatMapN(opVal, fparamsVal) {
                        case (o, fp) =>
                          val env = env0 ++ mkFormalParamEnv(fp)
                          // ignore the continuation for checking arity
                          val arityVal = checkOpArity(o, fp.length - 1, ident.loc)
                          val bodyVal = visitExp(body, env)
                          mapN(arityVal, bodyVal) {
                            case (_, b) =>
                              val opUse = Ast.OpSymUse(o.sym, ident.loc)
                              ResolvedAst.HandlerRule(opUse, fp, b)
                          }
                      }
                  }
                  mapN(rulesVal) {
                    rs => ResolvedAst.Expr.TryWith(e, effUse, rs, loc)
                  }
              }
            case Result.Err(e) => Validation.toSoftFailure(ResolvedAst.Expr.Error(e), e)
          }

        case NamedAst.Expr.Do(op, exps, loc) =>
          val opVal = lookupOp(op, env0, ns0, root)
          val expsVal = traverse(exps)(visitExp(_, env0))
          flatMapN(opVal, expsVal) {
            case (o, es) =>
              mapN(checkOpArity(o, exps.length, loc)) {
                case _ =>
                  val opUse = Ast.OpSymUse(o.sym, op.loc)
                  ResolvedAst.Expr.Do(opUse, es, loc)
              }
          }

        case NamedAst.Expr.InvokeConstructor2(className, exps, loc) =>
          val esVal = traverse(exps)(visitExp(_, env0))
          flatMapN(esVal) {
            es => env0.get(className.name) match {
              case Some(List(Resolution.JavaClass(clazz))) =>
                Validation.success(ResolvedAst.Expr.InvokeConstructor2(clazz, es, loc))
              case _ =>
                val m = ResolutionError.UndefinedJvmClass(className.name, "", loc)
                Validation.toSoftFailure(ResolvedAst.Expr.Error(m), m)
            }
          }

        case NamedAst.Expr.InvokeMethod2(exp, name, exps, loc) =>
          val eVal = visitExp(exp, env0)
          val esVal = traverse(exps)(visitExp(_, env0))
          mapN(eVal, esVal) {
            case (e, es) =>
              ResolvedAst.Expr.InvokeMethod2(e, name, es, loc)
          }

        case NamedAst.Expr.InvokeConstructorOld(className, args, sig, loc) =>
          lookupJvmClass(className, loc) match {
            case Result.Ok(clazz) =>
              val argsVal = traverse(args)(visitExp(_, env0))
              val sigVal = traverse(sig)(resolveType(_, Wildness.ForbidWild, env0, taenv, ns0, root))
              flatMapN(sigVal, argsVal) {
                case (sig, as) =>
                  flatMapN(lookupSignature(sig, loc)) {
                    case ts => lookupJvmConstructor(clazz, ts, loc) match {
                      case Result.Ok(constructor) =>
                        Validation.success(ResolvedAst.Expr.InvokeConstructorOld(constructor, as, loc))
                      case Result.Err(e) => Validation.toSoftFailure(ResolvedAst.Expr.Error(e), e)
                    }
                  }
              }
            case Result.Err(e) => Validation.toSoftFailure(ResolvedAst.Expr.Error(e), e)
          }

        case NamedAst.Expr.InvokeMethodOld(className, methodName, exp, args, sig, retTpe, loc) =>
          val expVal = visitExp(exp, env0)
          val argsVal = traverse(args)(visitExp(_, env0))
          val sigVal = traverse(sig)(resolveType(_, Wildness.ForbidWild, env0, taenv, ns0, root))
          val retVal = resolveType(retTpe, Wildness.ForbidWild, env0, taenv, ns0, root)
          val clazzVal = lookupJvmClass(className, loc).toValidation
          flatMapN(sigVal, expVal, argsVal, retVal, clazzVal) {
            case (signature, e, as, ret, clazz) =>
              flatMapN(lookupSignature(signature, loc)) {
                case sig => lookupJvmMethod(clazz, methodName, sig, ret, static = false, loc) match {
                  case Result.Ok(method) =>
                    Validation.success(ResolvedAst.Expr.InvokeMethodOld(method, clazz, e, as, loc))
                  case Result.Err(e) => Validation.toSoftFailure(ResolvedAst.Expr.Error(e), e)
                }
              }
          }

        case NamedAst.Expr.InvokeStaticMethodOld(className, methodName, args, sig, retTpe, loc) =>
          val argsVal = traverse(args)(visitExp(_, env0))
          val sigVal = traverse(sig)(resolveType(_, Wildness.ForbidWild, env0, taenv, ns0, root))
          val retVal = resolveType(retTpe, Wildness.ForbidWild, env0, taenv, ns0, root)
          val clazzVal = lookupJvmClass(className, loc).toValidation
          flatMapN(sigVal, argsVal, retVal, clazzVal) {
            case (signature, as, ret, clazz) =>
              flatMapN(lookupSignature(signature, loc)) {
                case sig => lookupJvmMethod(clazz, methodName, sig, ret, static = true, loc) match {
                  case Result.Ok(method) =>
                    Validation.success(ResolvedAst.Expr.InvokeStaticMethodOld(method, as, loc))
                  case Result.Err(e) => Validation.toSoftFailure(ResolvedAst.Expr.Error(e), e)
                }
              }
          }

        case NamedAst.Expr.GetField(className, fieldName, exp, loc) =>
          lookupJvmField(className, fieldName, static = false, loc) match {
            case Result.Ok((clazz, field)) =>
              mapN(visitExp(exp, env0)) {
                case e => ResolvedAst.Expr.GetField(field, clazz, e, loc)
              }
            case Result.Err(e) => Validation.toSoftFailure(ResolvedAst.Expr.Error(e), e)
          }

        case NamedAst.Expr.PutField(className, fieldName, exp1, exp2, loc) =>
          lookupJvmField(className, fieldName, static = false, loc) match {
            case Result.Ok((clazz, field)) =>
              mapN(visitExp(exp1, env0), visitExp(exp2, env0)) {
                case (e1, e2) => ResolvedAst.Expr.PutField(field, clazz, e1, e2, loc)
              }
            case Result.Err(e) => Validation.toSoftFailure(ResolvedAst.Expr.Error(e), e)
          }

        case NamedAst.Expr.GetStaticField(className, fieldName, loc) =>
          lookupJvmField(className, fieldName, static = true, loc) match {
            case Result.Ok((_, field)) =>
              Validation.success(ResolvedAst.Expr.GetStaticField(field, loc))
            case Result.Err(e) => Validation.toSoftFailure(ResolvedAst.Expr.Error(e), e)
          }

        case NamedAst.Expr.PutStaticField(className, fieldName, exp, loc) =>
          lookupJvmField(className, fieldName, static = true, loc) match {
            case Result.Ok((_, field)) =>
              mapN(visitExp(exp, env0)) {
                case e => ResolvedAst.Expr.PutStaticField(field, e, loc)
              }
            case Result.Err(e) => Validation.toSoftFailure(ResolvedAst.Expr.Error(e), e)
          }

        case NamedAst.Expr.NewObject(name, tpe, methods, loc) =>
          flatMapN(resolveType(tpe, Wildness.ForbidWild, env0, taenv, ns0, root), traverse(methods)(visitJvmMethod(_, env0, taenv, ns0, root))) {
            case (t, ms) =>
              //
              // Check that the type is a JVM type (after type alias erasure).
              //
              UnkindedType.eraseAliases(t) match {
                case UnkindedType.Cst(TypeConstructor.Native(clazz), _) =>
                  Validation.success(ResolvedAst.Expr.NewObject(name, clazz, ms, loc))
                case _ =>
                  val err = ResolutionError.IllegalNonJavaType(t, t.loc)
                  Validation.toSoftFailure(ResolvedAst.Expr.Error(err), err)
              }
          }

        case NamedAst.Expr.NewChannel(exp1, exp2, loc) =>
          val e1Val = visitExp(exp1, env0)
          val e2Val = visitExp(exp2, env0)
          mapN(e1Val, e2Val) {
            case (e1, e2) => ResolvedAst.Expr.NewChannel(e1, e2, loc)
          }

        case NamedAst.Expr.GetChannel(exp, loc) =>
          val eVal = visitExp(exp, env0)
          mapN(eVal) {
            e => ResolvedAst.Expr.GetChannel(e, loc)
          }

        case NamedAst.Expr.PutChannel(exp1, exp2, loc) =>
          val e1Val = visitExp(exp1, env0)
          val e2Val = visitExp(exp2, env0)
          mapN(e1Val, e2Val) {
            case (e1, e2) => ResolvedAst.Expr.PutChannel(e1, e2, loc)
          }

        case NamedAst.Expr.SelectChannel(rules, default, loc) =>
          val rulesVal = traverse(rules) {
            case NamedAst.SelectChannelRule(sym, chan, body) =>
              val cVal = visitExp(chan, env0)
              val env = env0 ++ mkVarEnv(sym)
              val bVal = visitExp(body, env)
              mapN(cVal, bVal) {
                case (c, b) => ResolvedAst.SelectChannelRule(sym, c, b)
              }
          }

          val defaultVal = default match {
            case Some(exp) =>
              val eVal = visitExp(exp, env0)
              mapN(eVal) {
                e => Some(e)
              }
            case None =>
              Validation.success(None)
          }

          mapN(rulesVal, defaultVal) {
            case (rs, d) => ResolvedAst.Expr.SelectChannel(rs, d, loc)
          }

        case NamedAst.Expr.Spawn(exp1, exp2, loc) =>
          val e1Val = visitExp(exp1, env0)
          val e2Val = visitExp(exp2, env0)
          mapN(e1Val, e2Val) {
            case (e1, e2) =>
              ResolvedAst.Expr.Spawn(e1, e2, loc)
          }

        case NamedAst.Expr.ParYield(frags, exp, loc) =>
          // mutable env to be updated during traversal
          var finalUenv = env0

          val fragsVal = traverse(frags) {
            case NamedAst.ParYieldFragment(pat, e0, l0) =>
              val pVal = Patterns.resolve(pat, env0, ns0, root)
              flatMapN(pVal) {
                case p =>
                  val patEnv = mkPatternEnv(p)
                  val env = env0 ++ patEnv
                  finalUenv = finalUenv ++ patEnv
                  val e0Val = visitExp(e0, env)
                  mapN(e0Val) {
                    case e1 => ResolvedAst.ParYieldFragment(p, e1, l0)
                  }
              }
          }

          mapN(fragsVal, visitExp(exp, finalUenv)) {
            case (fs, e) => ResolvedAst.Expr.ParYield(fs, e, loc)
          }

        case NamedAst.Expr.Lazy(exp, loc) =>
          val eVal = visitExp(exp, env0)
          mapN(eVal) {
            e => ResolvedAst.Expr.Lazy(e, loc)
          }

        case NamedAst.Expr.Force(exp, loc) =>
          val eVal = visitExp(exp, env0)
          mapN(eVal) {
            e => ResolvedAst.Expr.Force(e, loc)
          }

        case NamedAst.Expr.FixpointConstraintSet(cs0, loc) =>
          val csVal = traverse(cs0)(Constraints.resolve(_, env0, taenv, ns0, root))
          mapN(csVal) {
            cs => ResolvedAst.Expr.FixpointConstraintSet(cs, loc)
          }

        case NamedAst.Expr.FixpointLambda(pparams, exp, loc) =>
          val psVal = traverse(pparams)(Params.resolve(_, env0, taenv, ns0, root))
          val eVal = visitExp(exp, env0)
          mapN(psVal, eVal) {
            case (ps, e) => ResolvedAst.Expr.FixpointLambda(ps, e, loc)
          }

        case NamedAst.Expr.FixpointMerge(exp1, exp2, loc) =>
          val e1Val = visitExp(exp1, env0)
          val e2Val = visitExp(exp2, env0)
          mapN(e1Val, e2Val) {
            case (e1, e2) => ResolvedAst.Expr.FixpointMerge(e1, e2, loc)
          }

        case NamedAst.Expr.FixpointSolve(exp, loc) =>
          val eVal = visitExp(exp, env0)
          mapN(eVal) {
            e => ResolvedAst.Expr.FixpointSolve(e, loc)
          }

        case NamedAst.Expr.FixpointFilter(pred, exp, loc) =>
          val eVal = visitExp(exp, env0)
          mapN(eVal) {
            e => ResolvedAst.Expr.FixpointFilter(pred, e, loc)
          }

        case NamedAst.Expr.FixpointInject(exp, pred, loc) =>
          val eVal = visitExp(exp, env0)
          mapN(eVal) {
            e => ResolvedAst.Expr.FixpointInject(e, pred, loc)
          }

        case NamedAst.Expr.FixpointProject(pred, exp1, exp2, loc) =>
          val e1Val = visitExp(exp1, env0)
          val e2Val = visitExp(exp2, env0)
          mapN(e1Val, e2Val) {
            case (e1, e2) => ResolvedAst.Expr.FixpointProject(pred, e1, e2, loc)
          }

        case NamedAst.Expr.Error(m) =>
          // Note: We must NOT use [[Validation.toSoftFailure]] because
          // that would duplicate the error inside the Validation.
          Validation.success(ResolvedAst.Expr.Error(m))
      }

      /**
        * Performs name resolution on the given JvmMethod `method` in the namespace `ns0`.
        */
      def visitJvmMethod(method: NamedAst.JvmMethod, env0: ListMap[String, Resolution], taenv: Map[Symbol.TypeAliasSym, ResolvedAst.Declaration.TypeAlias], ns0: Name.NName, root: NamedAst.Root)(implicit flix: Flix): Validation[ResolvedAst.JvmMethod, ResolutionError] = method match {
        case NamedAst.JvmMethod(ident, fparams, exp, tpe, eff, loc) =>
          val fparamsVal = resolveFormalParams(fparams, env0, taenv, ns0, root)
          flatMapN(fparamsVal) {
            case fparams =>
              val env = env0 ++ mkFormalParamEnv(fparams)
              val expVal = visitExp(exp, env)
              val tpeVal = resolveType(tpe, Wildness.ForbidWild, env, taenv, ns0, root)
              val effVal = traverseOpt(eff)(resolveType(_, Wildness.ForbidWild, env, taenv, ns0, root))
              mapN(expVal, tpeVal, effVal) {
                case (e, t, p) => ResolvedAst.JvmMethod(ident, fparams, e, t, p, loc)
              }
          }
      }

      visitExp(exp0, env00)
    }

  }

  object Patterns {

    /**
      * Performs name resolution on the given constraint pattern `pat0` in the namespace `ns0`.
      * Constraint patterns do not introduce new variables.
      */
    def resolveInConstraint(pat0: NamedAst.Pattern, env: ListMap[String, Resolution], ns0: Name.NName, root: NamedAst.Root): Validation[ResolvedAst.Pattern, ResolutionError] = {

      def visit(p0: NamedAst.Pattern): Validation[ResolvedAst.Pattern, ResolutionError] = p0 match {
        case NamedAst.Pattern.Wild(loc) =>
          Validation.success(ResolvedAst.Pattern.Wild(loc))

        case NamedAst.Pattern.Var(sym0, loc) =>
          // TODO NS-REFACTOR wild patterns should not be counted as vars
          // if the sym is wild then just call the pattern wild
          if (sym0.isWild) {
            Validation.success(ResolvedAst.Pattern.Wild(loc))
          } else {
            env(sym0.text).collectFirst {
              case Resolution.Var(sym) => sym
            } match {
              case Some(sym) =>
                Validation.success(ResolvedAst.Pattern.Var(sym, loc))
              case None => throw InternalCompilerException("unexpected unrecognized sym in constraint pattern", loc)
            }
          }

        case NamedAst.Pattern.Cst(cst, loc) =>
          Validation.success(ResolvedAst.Pattern.Cst(cst, loc))

        case NamedAst.Pattern.Tag(qname, pat, loc) =>
          lookupTag(qname, env, ns0, root) match {
            case Result.Ok(c) => mapN(visit(pat)) {
              case p => ResolvedAst.Pattern.Tag(Ast.CaseSymUse(c.sym, qname.loc), p, loc)
            }
            case Result.Err(e) => Validation.toSoftFailure(ResolvedAst.Pattern.Error(loc), e)
          }

        case NamedAst.Pattern.Tuple(elms, loc) =>
          val esVal = traverse(elms)(visit)
          mapN(esVal) {
            es => ResolvedAst.Pattern.Tuple(es, loc)
          }

        case NamedAst.Pattern.Record(pats, pat, loc) =>
          val psVal = traverse(pats) {
            case NamedAst.Pattern.Record.RecordLabelPattern(label, pat1, loc1) =>
              mapN(visit(pat1)) {
                case p => ResolvedAst.Pattern.Record.RecordLabelPattern(label, p, loc1)
              }
          }
          val pVal = visit(pat)
          mapN(psVal, pVal) {
            case (ps, p) => ResolvedAst.Pattern.Record(ps, p, loc)
          }

        case NamedAst.Pattern.RecordEmpty(loc) =>
          Validation.success(ResolvedAst.Pattern.RecordEmpty(loc))

        case NamedAst.Pattern.Error(loc) =>
          Validation.success(ResolvedAst.Pattern.Error(loc))
      }

      visit(pat0)
    }

    /**
      * Performs name resolution on the given pattern `pat0` in the namespace `ns0`.
      */
    def resolve(pat0: NamedAst.Pattern, env: ListMap[String, Resolution], ns0: Name.NName, root: NamedAst.Root): Validation[ResolvedAst.Pattern, ResolutionError] = {

      def visit(p0: NamedAst.Pattern): Validation[ResolvedAst.Pattern, ResolutionError] = p0 match {
        case NamedAst.Pattern.Wild(loc) =>
          Validation.success(ResolvedAst.Pattern.Wild(loc))

        case NamedAst.Pattern.Var(sym, loc) =>
          Validation.success(ResolvedAst.Pattern.Var(sym, loc))

        case NamedAst.Pattern.Cst(cst, loc) =>
          Validation.success(ResolvedAst.Pattern.Cst(cst, loc))

        case NamedAst.Pattern.Tag(qname, pat, loc) =>
          lookupTag(qname, env, ns0, root) match {
            case Result.Ok(c) => mapN(visit(pat)) {
              case p => ResolvedAst.Pattern.Tag(Ast.CaseSymUse(c.sym, qname.loc), p, loc)
            }
            case Result.Err(e) => Validation.toSoftFailure(ResolvedAst.Pattern.Error(loc), e)
          }

        case NamedAst.Pattern.Tuple(elms, loc) =>
          val esVal = traverse(elms)(visit)
          mapN(esVal) {
            es => ResolvedAst.Pattern.Tuple(es, loc)
          }

        case NamedAst.Pattern.Record(pats, pat, loc) =>
          val psVal = traverse(pats) {
            case NamedAst.Pattern.Record.RecordLabelPattern(label, pat1, loc1) =>
              mapN(visit(pat1)) {
                case p => ResolvedAst.Pattern.Record.RecordLabelPattern(label, p, loc1)
              }
          }
          val pVal = visit(pat)
          mapN(psVal, pVal) {
            case (ps, p) => ResolvedAst.Pattern.Record(ps, p, loc)
          }

        case NamedAst.Pattern.RecordEmpty(loc) =>
          Validation.success(ResolvedAst.Pattern.RecordEmpty(loc))

        case NamedAst.Pattern.Error(loc) =>
          Validation.success(ResolvedAst.Pattern.Error(loc))
      }

      visit(pat0)
    }

  }

  object Predicates {

    object Head {
      /**
        * Performs name resolution on the given head predicate `h0` in the given namespace `ns0`.
        */
      def resolve(h0: NamedAst.Predicate.Head, env: ListMap[String, Resolution], taenv: Map[Symbol.TypeAliasSym, ResolvedAst.Declaration.TypeAlias], ns0: Name.NName, root: NamedAst.Root)(implicit flix: Flix): Validation[ResolvedAst.Predicate.Head, ResolutionError] = h0 match {
        case NamedAst.Predicate.Head.Atom(pred, den, terms, loc) =>
          val tsVal = traverse(terms)(t => Expressions.resolve(t, env, taenv, ns0, root))
          mapN(tsVal) {
            ts => ResolvedAst.Predicate.Head.Atom(pred, den, ts, loc)
          }
      }
    }

    object Body {
      /**
        * Performs name resolution on the given body predicate `b0` in the given namespace `ns0`.
        */
      def resolve(b0: NamedAst.Predicate.Body, env: ListMap[String, Resolution], taenv: Map[Symbol.TypeAliasSym, ResolvedAst.Declaration.TypeAlias], ns0: Name.NName, root: NamedAst.Root)(implicit flix: Flix): Validation[ResolvedAst.Predicate.Body, ResolutionError] = b0 match {
        case NamedAst.Predicate.Body.Atom(pred, den, polarity, fixity, terms, loc) =>
          val tsVal = traverse(terms)(Patterns.resolveInConstraint(_, env, ns0, root))
          mapN(tsVal) {
            ts => ResolvedAst.Predicate.Body.Atom(pred, den, polarity, fixity, ts, loc)
          }

        case NamedAst.Predicate.Body.Functional(idents, exp, loc) =>
          val outVars = idents.map {
            case ident => env(ident.name).collectFirst {
              case Resolution.Var(sym) => sym
            }.getOrElse(throw InternalCompilerException(s"Unbound variable in functional predicate: '$ident'.", ident.loc))
          }
          val eVal = Expressions.resolve(exp, env, taenv, ns0, root)
          mapN(eVal) {
            case e => ResolvedAst.Predicate.Body.Functional(outVars, e, loc)
          }

        case NamedAst.Predicate.Body.Guard(exp, loc) =>
          val eVal = Expressions.resolve(exp, env, taenv, ns0, root)
          mapN(eVal) {
            e => ResolvedAst.Predicate.Body.Guard(e, loc)
          }
      }
    }

  }

  object Params {

    /**
      * Performs name resolution on the given formal parameter `fparam0` in the given namespace `ns0`.
      */
    def resolve(fparam0: NamedAst.FormalParam, env: ListMap[String, Resolution], taenv: Map[Symbol.TypeAliasSym, ResolvedAst.Declaration.TypeAlias], ns0: Name.NName, root: NamedAst.Root)(implicit flix: Flix): Validation[ResolvedAst.FormalParam, ResolutionError] = {
      val tVal = traverseOpt(fparam0.tpe)(resolveType(_, Wildness.AllowWild, env, taenv, ns0, root))
      mapN(tVal) {
        t => ResolvedAst.FormalParam(fparam0.sym, fparam0.mod, t, fparam0.loc)
      }
    }

    /**
      * Performs name resolution on the given predicate parameter `pparam0` in the given namespace `ns0`.
      */
    def resolve(pparam0: NamedAst.PredicateParam, env: ListMap[String, Resolution], taenv: Map[Symbol.TypeAliasSym, ResolvedAst.Declaration.TypeAlias], ns0: Name.NName, root: NamedAst.Root)(implicit flix: Flix): Validation[ResolvedAst.PredicateParam, ResolutionError] = pparam0 match {
      case NamedAst.PredicateParam.PredicateParamUntyped(pred, loc) =>
        Validation.success(ResolvedAst.PredicateParam.PredicateParamUntyped(pred, loc))

      case NamedAst.PredicateParam.PredicateParamWithType(pred, den, tpes, loc) =>
        mapN(traverse(tpes)(resolveType(_, Wildness.ForbidWild, env, taenv, ns0, root))) {
          case ts => ResolvedAst.PredicateParam.PredicateParamWithType(pred, den, ts, loc)
        }

    }

    /**
      * Performs name resolution on the given type parameter `tparam0` in the given namespace `ns0`.
      */
    def resolveTparam(tparam0: NamedAst.TypeParam, env: ListMap[String, Resolution], ns0: Name.NName, root: NamedAst.Root): Validation[ResolvedAst.TypeParam, ResolutionError] = tparam0 match {
      case tparam: NamedAst.TypeParam.Kinded => resolveKindedTparam(tparam, env, ns0, root)
      case tparam: NamedAst.TypeParam.Unkinded => Validation.success(resolveUnkindedTparam(tparam))
      case tparam: NamedAst.TypeParam.Implicit => throw InternalCompilerException("unexpected implicit tparam", tparam.loc)
    }

    /**
      * Performs name resolution on the given kinded type parameter `tparam0` in the given namespace `ns0`.
      */
    def resolveKindedTparam(tparam0: NamedAst.TypeParam.Kinded, env: ListMap[String, Resolution], ns0: Name.NName, root: NamedAst.Root): Validation[ResolvedAst.TypeParam.Kinded, ResolutionError] = tparam0 match {
      case NamedAst.TypeParam.Kinded(name, tpe, kind0, loc) =>
        val kindVal = resolveKind(kind0, env, ns0, root)
        mapN(kindVal) {
          case kind => ResolvedAst.TypeParam.Kinded(name, tpe, kind, loc)
        }
    }

    /**
      * Performs name resolution on the given unkinded type parameter `tparam0` in the given namespace `ns0`.
      */
    def resolveUnkindedTparam(tparam0: NamedAst.TypeParam.Unkinded): ResolvedAst.TypeParam.Unkinded = tparam0 match {
      case NamedAst.TypeParam.Unkinded(name, tpe, loc) => ResolvedAst.TypeParam.Unkinded(name, tpe, loc)
    }

    /**
      * Performs name resolution on the given implicit type parameter `tparam0` in the given namespace `ns0`.
      */
    def resolveImplicitTparam(tparam0: NamedAst.TypeParam, env0: ListMap[String, Resolution]): Option[ResolvedAst.TypeParam] = tparam0 match {
      case NamedAst.TypeParam.Implicit(name, tpe, loc) =>
        // Check if the tparam is in the environment
        env0(name.name) collectFirst {
          case Resolution.TypeVar(sym) => sym
        } match {
          // Case 1: Already in the environment, this is not a type parameter.
          case Some(_) => None
          // Case 2: Not in the environment. This is a real type parameter.
          case None => Some(ResolvedAst.TypeParam.Implicit(name, tpe, loc))
        }
      case NamedAst.TypeParam.Kinded(_, _, _, loc) => throw InternalCompilerException("unexpected explicit type parameter", loc)
      case NamedAst.TypeParam.Unkinded(_, _, loc) => throw InternalCompilerException("unexpected explicit type parameter", loc)
    }

    /**
      * Performs name resolution on the given constraint parameter.
      */
    def resolveConstraintParam(cparam0: NamedAst.ConstraintParam, env0: ListMap[String, Resolution]): Option[ResolvedAst.ConstraintParam] = cparam0 match {
      case NamedAst.ConstraintParam(sym, loc) =>
        // Check if the cparam is in the environment
        env0(sym.text) collectFirst {
          case Resolution.Var(sym) => sym
        } match {
          // Case 1: Already in the environment, this is not a constraint parameter.
          case Some(_) => None
          // Case 2: Not in the environment. This is a real constraint parameter.
          case None => Some(ResolvedAst.ConstraintParam(sym, loc))
        }
    }
  }

  /**
    * Performs name resolution on the given formal parameters `fparams0`.
    */
  def resolveFormalParams(fparams0: List[NamedAst.FormalParam], env: ListMap[String, Resolution], taenv: Map[Symbol.TypeAliasSym, ResolvedAst.Declaration.TypeAlias], ns0: Name.NName, root: NamedAst.Root)(implicit flix: Flix): Validation[List[ResolvedAst.FormalParam], ResolutionError] = {
    traverse(fparams0)(fparam => Params.resolve(fparam, env, taenv, ns0, root))
  }

  /**
    * Performs name resolution on the given type parameters `tparams0`.
    */
  def resolveTypeParams(tparams0: List[NamedAst.TypeParam], env0: ListMap[String, Resolution], ns0: Name.NName, root: NamedAst.Root): Validation[List[ResolvedAst.TypeParam], ResolutionError] = {
    // Isolate the implicit type params: these are allowed to have redundancies.
    val (impTparams0, expTparams0) = tparams0.partition {
      case _: NamedAst.TypeParam.Implicit => true
      case _: NamedAst.TypeParam.Kinded => false
      case _: NamedAst.TypeParam.Unkinded => false
    }

    val impTparams = impTparams0.flatMap(Params.resolveImplicitTparam(_, env0))
    val expTparamsVal = traverse(expTparams0)(Params.resolveTparam(_, env0, ns0, root))

    mapN(expTparamsVal) {
      case expTparams =>
        impTparams ++ expTparams
    }
  }

  /**
    * Performs name resolution on the given constraint parameters `cparams0`.
    */
  def resolveConstraintParams(cparams0: List[NamedAst.ConstraintParam], env0: ListMap[String, Resolution]): List[ResolvedAst.ConstraintParam] = {
    cparams0.flatMap(Params.resolveConstraintParam(_, env0))
  }

  /**
    * Performs name resolution on the given type constraint `tconstr0`.
    */
  def resolveTypeConstraint(tconstr0: NamedAst.TypeConstraint, env: ListMap[String, Resolution], taenv: Map[Symbol.TypeAliasSym, ResolvedAst.Declaration.TypeAlias], ns0: Name.NName, root: NamedAst.Root)(implicit flix: Flix): Validation[ResolvedAst.TypeConstraint, ResolutionError] = tconstr0 match {
    case NamedAst.TypeConstraint(trt0, tpe0, loc) =>
      val traitVal = lookupTrait(trt0, env, ns0, root)
      val tpeVal = resolveType(tpe0, Wildness.ForbidWild, env, taenv, ns0, root)

      mapN(traitVal, tpeVal) {
        case (trt, tpe) =>
          val head = Ast.TypeConstraint.Head(trt.sym, trt0.loc)
          ResolvedAst.TypeConstraint(head, tpe, loc)
      }
  }

  /**
    * Performs name resolution on the given equality constraint `econstr0`.
    */
  def resolveEqualityConstraint(tconstr0: NamedAst.EqualityConstraint, env: ListMap[String, Resolution], taenv: Map[Symbol.TypeAliasSym, ResolvedAst.Declaration.TypeAlias], ns0: Name.NName, root: NamedAst.Root)(implicit flix: Flix): Validation[ResolvedAst.EqualityConstraint, ResolutionError] = tconstr0 match {
    case NamedAst.EqualityConstraint(qname, tpe1, tpe2, loc) =>
      val assocVal = lookupAssocType(qname, env, ns0, root)

      val t1Val = resolveType(tpe1, Wildness.ForbidWild, env, taenv, ns0, root)
      val t2Val = resolveType(tpe2, Wildness.ForbidWild, env, taenv, ns0, root)

      mapN(assocVal, t1Val, t2Val) {
        case (assoc, t1, t2) =>
          val head = Ast.AssocTypeConstructor(assoc.sym, qname.loc)
          ResolvedAst.EqualityConstraint(head, t1, t2, loc)
      }
  }

  /**
    * Performs name resolution on the given supertrait constraint `tconstr0`.
    */
  def resolveSuperTrait(tconstr0: NamedAst.TypeConstraint, env: ListMap[String, Resolution], taenv: Map[Symbol.TypeAliasSym, ResolvedAst.Declaration.TypeAlias], ns0: Name.NName, root: NamedAst.Root)(implicit flix: Flix): Validation[ResolvedAst.TypeConstraint, ResolutionError] = tconstr0 match {
    case NamedAst.TypeConstraint(trt0, tpe0, loc) =>
      val traitVal = lookupTraitForImplementation(trt0, env, ns0, root)
      val tpeVal = resolveType(tpe0, Wildness.ForbidWild, env, taenv, ns0, root)

      mapN(traitVal, tpeVal) {
        case (trt, tpe) =>
          val head = Ast.TypeConstraint.Head(trt.sym, trt0.loc)
          ResolvedAst.TypeConstraint(head, tpe, loc)
      }
  }

  /**
    * Performs name resolution on the given derivations `derives0`.
    */
  private def resolveDerivations(derives0: NamedAst.Derivations, env: ListMap[String, Resolution], ns0: Name.NName, root: NamedAst.Root): Validation[Ast.Derivations, ResolutionError] = {
    val qnames = derives0.traits
    val derivesVal = Validation.traverse(qnames)(resolveDerivation(_, env, ns0, root))
    flatMapN(derivesVal) {
      derives =>
        // Check for [[DuplicateDerivation]].
        val seen = mutable.Map.empty[Symbol.TraitSym, SourceLocation]
        val errors = mutable.ArrayBuffer.empty[DuplicateDerivation]
        for (Ast.Derivation(traitSym, loc1) <- derives) {
          seen.get(traitSym) match {
            case None =>
              seen.put(traitSym, loc1)
            case Some(loc2) =>
              errors += DuplicateDerivation(traitSym, loc1, loc2)
              errors += DuplicateDerivation(traitSym, loc2, loc1)
          }
        }

        Validation.toSuccessOrSoftFailure(Ast.Derivations(derives, derives0.loc), errors)
    }
  }

  /**
    * Performs name resolution on the given of derivation `derive0`.
    */
  def resolveDerivation(derive0: Name.QName, env: ListMap[String, Resolution], ns0: Name.NName, root: NamedAst.Root): Validation[Ast.Derivation, ResolutionError] = {
    val trtVal = lookupTrait(derive0, env, ns0, root)
    mapN(trtVal) {
      trt => Ast.Derivation(trt.sym, derive0.loc)
    }
  }

  /**
    * Finds the trait with the qualified name `qname` in the namespace `ns0`, for the purposes of implementation.
    */
  private def lookupTraitForImplementation(qname: Name.QName, env: ListMap[String, Resolution], ns0: Name.NName, root: NamedAst.Root): Validation[NamedAst.Declaration.Trait, ResolutionError] = {
    val traitOpt = tryLookupName(qname, env, ns0, root)
    traitOpt.collectFirst {
      case Resolution.Declaration(trt: NamedAst.Declaration.Trait) => trt
    } match {
      case Some(trt) =>
        getTraitAccessibility(trt, ns0) match {
          case TraitAccessibility.Accessible => Validation.success(trt)
          case TraitAccessibility.Sealed => Validation.toSoftFailure(trt, ResolutionError.SealedTrait(trt.sym, ns0, qname.loc))
          case TraitAccessibility.Inaccessible => Validation.toSoftFailure(trt, ResolutionError.InaccessibleTrait(trt.sym, ns0, qname.loc))
        }
      case None => Validation.toHardFailure(ResolutionError.UndefinedTrait(qname, ns0, qname.loc))
    }
  }

  /**
    * Finds the trait with the qualified name `qname` in the namespace `ns0`.
    */
  def lookupTrait(qname: Name.QName, env: ListMap[String, Resolution], ns0: Name.NName, root: NamedAst.Root): Validation[NamedAst.Declaration.Trait, ResolutionError] = {
    val traitOpt = tryLookupName(qname, env, ns0, root)
    traitOpt.collectFirst {
      case Resolution.Declaration(trt: NamedAst.Declaration.Trait) => trt
    } match {
      case Some(trt) =>
        getTraitAccessibility(trt, ns0) match {
          case TraitAccessibility.Accessible | TraitAccessibility.Sealed => Validation.success(trt)
          case TraitAccessibility.Inaccessible => Validation.toSoftFailure(trt, ResolutionError.InaccessibleTrait(trt.sym, ns0, qname.loc))
        }
      case None => Validation.toHardFailure(ResolutionError.UndefinedTrait(qname, ns0, qname.loc))
    }
  }

  /**
    * Looks up the definition or signature with qualified name `qname` in the namespace `ns0`.
    */
  private def lookupQName(qname: Name.QName, env: ListMap[String, Resolution], ns0: Name.NName, root: NamedAst.Root): Validation[ResolvedQName, ResolutionError] = {
    // first look in the local env
    val resolutions = tryLookupName(qname, env, ns0, root)

    resolutions.collect {
      case decl@Resolution.Declaration(_: NamedAst.Declaration.Def) => decl
      case decl@Resolution.Declaration(_: NamedAst.Declaration.Sig) => decl
      case decl@Resolution.Declaration(_: NamedAst.Declaration.Case) => decl
      case decl@Resolution.Declaration(_: NamedAst.Declaration.RestrictableCase) => decl
      case decl@Resolution.Var(_) => decl
    } match {
      case Resolution.Declaration(defn: NamedAst.Declaration.Def) :: _ =>
        if (isDefAccessible(defn, ns0)) {
          Validation.success(ResolvedQName.Def(defn))
        } else {
          Validation.toSoftFailure(ResolvedQName.Def(defn), ResolutionError.InaccessibleDef(defn.sym, ns0, qname.loc))
        }
      case Resolution.Declaration(sig: NamedAst.Declaration.Sig) :: _ =>
        if (isSigAccessible(sig, ns0)) {
          Validation.success(ResolvedQName.Sig(sig))
        } else {
          Validation.toSoftFailure(ResolvedQName.Sig(sig), ResolutionError.InaccessibleSig(sig.sym, ns0, qname.loc))
        }
      //      case Resolution.Declaration(caze1: NamedAst.Declaration.Case) :: Resolution.Declaration(caze2: NamedAst.Declaration.Case) :: _ =>
      //        // Multiple case matches. Error.
      //        ResolutionError.AmbiguousTag(qname.ident.name, ns0, List(caze1.sym.loc, caze2.sym.loc), qname.ident.loc).toFailure
      // TODO NS-REFACTOR overlapping tag check disabled. Revisit?
      case Resolution.Declaration(caze: NamedAst.Declaration.Case) :: _ =>
        Validation.success(ResolvedQName.Tag(caze))
      // TODO NS-REFACTOR check accessibility
      case Resolution.Declaration(caze: NamedAst.Declaration.RestrictableCase) :: Nil =>
        Validation.success(ResolvedQName.RestrictableTag(caze))
      // TODO NS-REFACTOR check accessibility
      case Resolution.Var(sym) :: _ => Validation.success(ResolvedQName.Var(sym))
      case _ =>
        val e = ResolutionError.UndefinedName(qname, ns0, filterToVarEnv(env), isUse = false, qname.loc)
        Validation.toSoftFailure(ResolvedQName.Error(e), e)
    }
  }

  /**
    * Looks up the effect operation with qualified name `qname` in the namespace `ns0`.
    */
  private def lookupOp(qname: Name.QName, env: ListMap[String, Resolution], ns0: Name.NName, root: NamedAst.Root): Validation[NamedAst.Declaration.Op, ResolutionError] = {
    val opOpt = tryLookupName(qname, env, ns0, root)

    opOpt match {
      case Resolution.Declaration(op: NamedAst.Declaration.Op) :: Nil =>
        if (isOpAccessible(op, ns0)) {
          Validation.success(op)
        } else {
          Validation.toSoftFailure(op, ResolutionError.InaccessibleOp(op.sym, ns0, qname.loc))
        }
      case _ => Validation.toHardFailure(ResolutionError.UndefinedOp(qname, qname.loc))
    }
  }

  /**
    * Looks up the effect operation as a member of the given effect.
    */
  private def findOpInEffect(ident: Name.Ident, eff: NamedAst.Declaration.Effect): Validation[NamedAst.Declaration.Op, ResolutionError] = {
    val opOpt = eff.ops.find(o => o.sym.name == ident.name)
    opOpt match {
      case None =>
        val nname = eff.sym.namespace :+ eff.sym.name
        val qname = Name.mkQName(nname, ident.name, SourceLocation.Unknown)
        Validation.toHardFailure(ResolutionError.UndefinedOp(qname, ident.loc))
      case Some(op) =>
        Validation.success(op)
    }
  }

  /**
    * Finds the enum case that matches the given qualified name `qname` and `tag` in the namespace `ns0`.
    */
  private def lookupTag(qname: Name.QName, env: ListMap[String, Resolution], ns0: Name.NName, root: NamedAst.Root): Result[NamedAst.Declaration.Case, ResolutionError.UndefinedTag] = {
    // look up the name
    val matches = tryLookupName(qname, env, ns0, root) collect {
      case Resolution.Declaration(c: NamedAst.Declaration.Case) => c
    }

    matches match {
      // Case 0: No matches. Error.
      case Nil => Result.Err(ResolutionError.UndefinedTag(qname.ident.name, ns0, qname.loc))
      // Case 1: Exactly one match. Success.
      case caze :: _ => Result.Ok(caze)
      // Case 2: Multiple matches. Error
      case cazes => throw InternalCompilerException(s"unexpected duplicate tag: '$qname'.", qname.loc)
    }
    // TODO NS-REFACTOR check accessibility
  }

 /**
   * Finds the struct that matches the given symbol `sym` and `tag` in the namespace `ns0`.
   */
  private def lookupStruct(sym: Symbol.StructSym, env: ListMap[String, Resolution], ns0: Name.NName, root: NamedAst.Root): Result[NamedAst.Declaration.Struct, ResolutionError.NonExistentStruct] = {
    // look up the name
    val qname = Name.mkQName(sym.namespace, sym.name, sym.loc)
    val matches = tryLookupName(qname, env, ns0, root) collect {
      case Resolution.Declaration(s: NamedAst.Declaration.Struct) => s
    }
    matches match {
      // Case 0: No matches. Error.
      case Nil => Result.Err(ResolutionError.NonExistentStruct(sym.name, sym.loc))
      // Case 1: Exactly one match. Success.
      case st :: _ => Result.Ok(st)
      // Case 2: Multiple matches. Error
      case sts => throw InternalCompilerException(s"unexpected duplicate struct: '$qname'.", qname.loc)
    }
    // TODO NS-REFACTOR check accessibility
  }

  /**
    * Finds the restrictable enum case that matches the given qualified name `qname` and `tag` in the namespace `ns0`.
    */
  private def lookupRestrictableTag(qname: Name.QName, env: ListMap[String, Resolution], ns0: Name.NName, root: NamedAst.Root): Validation[NamedAst.Declaration.RestrictableCase, ResolutionError] = {
    // look up the name
    val matches = tryLookupName(qname, env, ns0, root) collect {
      case Resolution.Declaration(c: NamedAst.Declaration.RestrictableCase) => c
    }

    matches match {
      // Case 0: No matches. Error.
      case Nil => Validation.toHardFailure(ResolutionError.UndefinedRestrictableTag(qname.ident.name, ns0, qname.loc))
      // Case 1: Exactly one match. Success.
      case caze :: Nil =>
        Validation.success(caze)
      // Case 2: Multiple matches. Error
      case cazes => throw InternalCompilerException(s"unexpected duplicate tag: ${qname}", qname.loc)
    }
    // TODO NS-REFACTOR check accessibility
  }

  /**
    * Looks up the restrictable enum name.
    */
  private def lookupRestrictableEnum(qname: Name.QName, env: ListMap[String, Resolution], ns0: Name.NName, root: NamedAst.Root): Validation[NamedAst.Declaration.RestrictableEnum, ResolutionError] = {
    val matches = tryLookupName(qname, env, ns0, root) collect {
      case Resolution.Declaration(c: NamedAst.Declaration.RestrictableEnum) => c
    }

    matches match {
      case Nil => Validation.toHardFailure(ResolutionError.UndefinedRestrictableType(qname, ns0, qname.loc))
      case enum :: _ => Validation.success(enum)
    }
  }

  /**
    * Returns `true` iff the given type `tpe0` is the Unit type.
    */
  def isUnitType(tpe: NamedAst.Type): Boolean = tpe match {
    case NamedAst.Type.Unit(loc) => true
    case _ => false
  }

  /**
    * Partially resolves the given type `tpe0` in the given namespace `ns0`.
    *
    * Type aliases are given temporary placeholders.
    */
  private def semiResolveType(tpe0: NamedAst.Type, wildness: Wildness, env: ListMap[String, Resolution], ns0: Name.NName, root: NamedAst.Root)(implicit flix: Flix): Validation[UnkindedType, ResolutionError] = {
    def visit(tpe0: NamedAst.Type): Validation[UnkindedType, ResolutionError] = tpe0 match {
      case NamedAst.Type.Var(ident, loc) =>
        lookupTypeVar(ident, wildness, env) match {
          case Result.Ok(sym) => Validation.success(UnkindedType.Var(sym, loc))
          case Result.Err(e) =>
            // Note: We assume the default type variable has kind Star.
            Validation.toSoftFailure(UnkindedType.Error(loc), e)
        }

      case NamedAst.Type.Unit(loc) => Validation.success(UnkindedType.Cst(TypeConstructor.Unit, loc))

      case NamedAst.Type.Ambiguous(qname, loc) if qname.isUnqualified => qname.ident.name match {
        // Basic Types
        case "Void" => Validation.success(UnkindedType.Cst(TypeConstructor.Void, loc))
        case "Unit" => Validation.success(UnkindedType.Cst(TypeConstructor.Unit, loc))
        case "Null" => Validation.success(UnkindedType.Cst(TypeConstructor.Null, loc))
        case "Bool" => Validation.success(UnkindedType.Cst(TypeConstructor.Bool, loc))
        case "Char" => Validation.success(UnkindedType.Cst(TypeConstructor.Char, loc))
        case "Float32" => Validation.success(UnkindedType.Cst(TypeConstructor.Float32, loc))
        case "Float64" => Validation.success(UnkindedType.Cst(TypeConstructor.Float64, loc))
        case "BigDecimal" => Validation.success(UnkindedType.Cst(TypeConstructor.BigDecimal, loc))
        case "Int8" => Validation.success(UnkindedType.Cst(TypeConstructor.Int8, loc))
        case "Int16" => Validation.success(UnkindedType.Cst(TypeConstructor.Int16, loc))
        case "Int32" => Validation.success(UnkindedType.Cst(TypeConstructor.Int32, loc))
        case "Int64" => Validation.success(UnkindedType.Cst(TypeConstructor.Int64, loc))
        case "BigInt" => Validation.success(UnkindedType.Cst(TypeConstructor.BigInt, loc))
        case "String" => Validation.success(UnkindedType.Cst(TypeConstructor.Str, loc))
        case "Regex" => Validation.success(UnkindedType.Cst(TypeConstructor.Regex, loc))
        case "Sender" => Validation.success(UnkindedType.Cst(TypeConstructor.Sender, loc))
        case "Receiver" => Validation.success(UnkindedType.Cst(TypeConstructor.Receiver, loc))
        case "Lazy" => Validation.success(UnkindedType.Cst(TypeConstructor.Lazy, loc))
        case "Array" => Validation.success(UnkindedType.Cst(TypeConstructor.Array, loc))
        case "Vector" => Validation.success(UnkindedType.Cst(TypeConstructor.Vector, loc))
        case "Ref" => Validation.success(UnkindedType.Cst(TypeConstructor.Ref, loc))
        case "Region" => Validation.success(UnkindedType.Cst(TypeConstructor.RegionToStar, loc))

        // Disambiguate type.
        case typeName =>
          lookupType(qname, env, ns0, root) match {
            case TypeLookupResult.Enum(enum) => getEnumTypeIfAccessible(enum, ns0, loc)
            case TypeLookupResult.Struct(struct) => getStructTypeIfAccessible(struct, ns0, loc)
            case TypeLookupResult.RestrictableEnum(enum) => getRestrictableEnumTypeIfAccessible(enum, ns0, loc)
            case TypeLookupResult.TypeAlias(typeAlias) => getTypeAliasTypeIfAccessible(typeAlias, ns0, root, loc)
            case TypeLookupResult.Effect(eff) => getEffectTypeIfAccessible(eff, ns0, root, loc)
            case TypeLookupResult.JavaClass(clazz) => Validation.success(flixifyType(clazz, loc))
            case TypeLookupResult.AssocType(assoc) => getAssocTypeTypeIfAccessible(assoc, ns0, root, loc)
            case TypeLookupResult.NotFound =>
              Validation.toSoftFailure(UnkindedType.Error(loc), ResolutionError.UndefinedType(qname, ns0, loc))
          }
      }

      case NamedAst.Type.Ambiguous(qname, loc) =>
        // Disambiguate type.
        lookupType(qname, env, ns0, root) match {
          case TypeLookupResult.Enum(enum) => getEnumTypeIfAccessible(enum, ns0, loc)
          case TypeLookupResult.Struct(struct) => getStructTypeIfAccessible(struct, ns0, loc)
          case TypeLookupResult.RestrictableEnum(enum) => getRestrictableEnumTypeIfAccessible(enum, ns0, loc)
          case TypeLookupResult.TypeAlias(typeAlias) => getTypeAliasTypeIfAccessible(typeAlias, ns0, root, loc)
          case TypeLookupResult.Effect(eff) => getEffectTypeIfAccessible(eff, ns0, root, loc)
          case TypeLookupResult.JavaClass(clazz) => Validation.success(flixifyType(clazz, loc))
          case TypeLookupResult.AssocType(assoc) => getAssocTypeTypeIfAccessible(assoc, ns0, root, loc)
          case TypeLookupResult.NotFound =>
            Validation.toSoftFailure(UnkindedType.Error(loc), ResolutionError.UndefinedType(qname, ns0, loc))
        }

      case NamedAst.Type.Tuple(elms0, loc) =>
        val elmsVal = traverse(elms0)(tpe => visit(tpe))
        mapN(elmsVal) {
          elms => UnkindedType.mkTuple(elms, loc)
        }

      case NamedAst.Type.RecordRowEmpty(loc) =>
        Validation.success(UnkindedType.Cst(TypeConstructor.RecordRowEmpty, loc))

      case NamedAst.Type.RecordRowExtend(label, value, rest, loc) =>
        val vVal = visit(value)
        val rVal = visit(rest)
        mapN(vVal, rVal) {
          case (v, r) => UnkindedType.mkRecordRowExtend(label, v, r, loc)
        }

      case NamedAst.Type.Record(row, loc) =>
        val rVal = visit(row)
        mapN(rVal) {
          r => UnkindedType.mkRecord(r, loc)
        }

      case NamedAst.Type.SchemaRowEmpty(loc) =>
        Validation.success(UnkindedType.Cst(TypeConstructor.SchemaRowEmpty, loc))

      case NamedAst.Type.SchemaRowExtendWithAlias(qname, targs, rest, loc) =>
        // Lookup the type alias.
        flatMapN(lookupTypeAlias(qname, env, ns0, root)) {
          typeAlias =>
            val tVal = getTypeAliasTypeIfAccessible(typeAlias, ns0, root, loc)
            val tsVal = traverse(targs)(visit)
            val rVal = visit(rest)
            mapN(tVal, tsVal, rVal) {
              case (t, ts, r) =>
                val app = UnkindedType.mkApply(t, ts, loc)
                UnkindedType.mkSchemaRowExtend(Name.mkPred(qname.ident), app, r, loc)
            }
        }

      case NamedAst.Type.SchemaRowExtendWithTypes(ident, den, tpes, rest, loc) =>
        val tsVal = traverse(tpes)(visit)
        val rVal = visit(rest)
        mapN(tsVal, rVal) {
          case (ts, r) =>
            val pred = mkPredicate(den, ts, loc)
            UnkindedType.mkSchemaRowExtend(Name.mkPred(ident), pred, r, loc)
        }

      case NamedAst.Type.Schema(row, loc) =>
        val rVal = visit(row)
        mapN(rVal) {
          r => UnkindedType.mkSchema(r, loc)
        }

      case NamedAst.Type.Native(fqn, loc) =>
        mapN(lookupJvmClass(fqn, loc).toValidation) {
          case clazz => flixifyType(clazz, loc)
        }

      case NamedAst.Type.Arrow(tparams0, eff0, tresult0, loc) =>
        val tparamsVal = traverse(tparams0)(visit)
        val tresultVal = visit(tresult0)
        val effVal = traverseOpt(eff0)(visit)
        mapN(tparamsVal, tresultVal, effVal) {
          case (tparams, tresult, eff) => mkUncurriedArrowWithEffect(tparams, eff, tresult, loc)
        }

      case NamedAst.Type.Apply(base0, targ0, loc) =>
        val tpe1Val = visit(base0)
        val tpe2Val = visit(targ0)
        mapN(tpe1Val, tpe2Val) {
          case (tpe1, tpe2) => UnkindedType.Apply(tpe1, tpe2, loc)
        }

      case NamedAst.Type.True(loc) =>
        Validation.success(UnkindedType.Cst(TypeConstructor.True, loc))

      case NamedAst.Type.False(loc) =>
        Validation.success(UnkindedType.Cst(TypeConstructor.False, loc))

      case NamedAst.Type.Not(tpe, loc) =>
        mapN(visit(tpe)) {
          case t => mkNot(t, loc)
        }

      case NamedAst.Type.And(tpe1, tpe2, loc) =>
        mapN(visit(tpe1), visit(tpe2)) {
          case (t1, t2) => mkAnd(t1, t2, loc)
        }

      case NamedAst.Type.Or(tpe1, tpe2, loc) =>
        mapN(visit(tpe1), visit(tpe2)) {
          case (t1, t2) => mkOr(t1, t2, loc)
        }

      case NamedAst.Type.Complement(tpe, loc) =>
        mapN(visit(tpe)) {
          t => mkComplement(t, loc)
        }

      case NamedAst.Type.Union(tpe1, tpe2, loc) =>
        mapN(visit(tpe1), visit(tpe2)) {
          case (t1, t2) => mkUnion(t1, t2, loc)
        }

      case NamedAst.Type.Intersection(tpe1, tpe2, loc) =>
        mapN(visit(tpe1), visit(tpe2)) {
          case (t1, t2) => mkIntersection(t1, t2, loc)
        }

      case NamedAst.Type.Pure(loc) =>
        Validation.success(UnkindedType.Cst(TypeConstructor.Pure, loc))

      case NamedAst.Type.CaseSet(cases0, loc) =>
        val casesVal = traverse(cases0)(lookupRestrictableTag(_, env, ns0, root))
        mapN(casesVal) {
          case cases => UnkindedType.CaseSet(cases.map(_.sym), loc)
        }

      case NamedAst.Type.CaseComplement(tpe, loc) =>
        mapN(visit(tpe)) {
          t => UnkindedType.CaseComplement(t, loc)
        }

      case NamedAst.Type.CaseUnion(tpe1, tpe2, loc) =>
        mapN(visit(tpe1), visit(tpe2)) {
          case (t1, t2) => UnkindedType.CaseUnion(t1, t2, loc)
        }

      case NamedAst.Type.CaseIntersection(tpe1, tpe2, loc) =>
        mapN(visit(tpe1), visit(tpe2)) {
          case (t1, t2) => UnkindedType.CaseIntersection(t1, t2, loc)
        }

      case NamedAst.Type.Ascribe(t0, kind0, loc) =>
        val tVal = visit(t0)
        val kindVal = resolveKind(kind0, env, ns0, root)
        mapN(tVal, kindVal) {
          (t, kind) => UnkindedType.Ascribe(t, kind, loc)
        }

      case NamedAst.Type.Error(loc) =>
        Validation.success(UnkindedType.Error(loc))

    }

    visit(tpe0)
  }

  /**
    * Finishes resolving the partially resolved type `tpe0`.
    *
    * Replaces type alias placeholders with the real type aliases.
    */
  private def finishResolveType(tpe0: UnkindedType, taenv: Map[Symbol.TypeAliasSym, ResolvedAst.Declaration.TypeAlias]): Validation[UnkindedType, ResolutionError] = {

    /**
      * Performs beta-reduction on the given type alias.
      * The list of arguments must be the same length as the alias's parameters.
      */
    def applyAlias(alias: ResolvedAst.Declaration.TypeAlias, args: List[UnkindedType], cstLoc: SourceLocation): UnkindedType = {
      val map = alias.tparams.map(_.sym).zip(args).toMap[Symbol.UnkindedTypeVarSym, UnkindedType]
      val tpe = alias.tpe.map(map)
      val cst = Ast.AliasConstructor(alias.sym, cstLoc)
      UnkindedType.Alias(cst, args, tpe, tpe0.loc)
    }

    val baseType = tpe0.baseType
    val targs = tpe0.typeArguments

    baseType match {
      case UnkindedType.UnappliedAlias(sym, loc) =>
        val alias = taenv(sym)
        val tparams = alias.tparams
        val numParams = tparams.length
        if (targs.length < numParams) {
          // Case 1: The type alias is under-applied.
          Validation.toSoftFailure(UnkindedType.Error(loc), ResolutionError.UnderAppliedTypeAlias(sym, loc))
        } else {
          // Case 2: The type alias is fully applied.
          // Apply the types within the alias, then apply any leftover types.
          mapN(traverse(targs)(finishResolveType(_, taenv))) {
            resolvedArgs =>
              val (usedArgs, extraArgs) = resolvedArgs.splitAt(numParams)
              UnkindedType.mkApply(applyAlias(alias, usedArgs, loc), extraArgs, tpe0.loc)
          }
        }

      case UnkindedType.UnappliedAssocType(sym, loc) =>
        targs match {
          // Case 1: The associated type is under-applied.
          case Nil => Validation.toSoftFailure(UnkindedType.Error(loc), ResolutionError.UnderAppliedAssocType(sym, loc))

          // Case 2: The associated type is fully applied.
          // Apply the types first type inside the assoc type, then apply any leftover types.
          case targHead :: targTail =>
            val targHeadVal = finishResolveType(targHead, taenv)
            val targTailVal = traverse(targTail)(finishResolveType(_, taenv))
            flatMapN(targHeadVal, targTailVal) {
              case (targHd: UnkindedType.Var, targTl) =>
                val cst = Ast.AssocTypeConstructor(sym, loc)
                val assoc = UnkindedType.AssocType(cst, targHd, tpe0.loc)
                Validation.success(UnkindedType.mkApply(assoc, targTl, tpe0.loc))
              case _ =>
                Validation.toSoftFailure(UnkindedType.Error(loc), ResolutionError.IllegalAssocTypeApplication(tpe0.loc))
            }
        }

      case _: UnkindedType.Var =>
        mapN(traverse(targs)(finishResolveType(_, taenv))) {
          resolvedArgs => UnkindedType.mkApply(baseType, resolvedArgs, tpe0.loc)
        }

      case _: UnkindedType.Cst =>
        mapN(traverse(targs)(finishResolveType(_, taenv))) {
          resolvedArgs => UnkindedType.mkApply(baseType, resolvedArgs, tpe0.loc)
        }

      case _: UnkindedType.Enum =>
        mapN(traverse(targs)(finishResolveType(_, taenv))) {
          resolvedArgs => UnkindedType.mkApply(baseType, resolvedArgs, tpe0.loc)
        }

      case _: UnkindedType.Struct =>
        mapN(traverse(targs)(finishResolveType(_, taenv))) {
          resolvedArgs => UnkindedType.mkApply(baseType, resolvedArgs, tpe0.loc)
        }

      case _: UnkindedType.RestrictableEnum =>
        mapN(traverse(targs)(finishResolveType(_, taenv))) {
          resolvedArgs => UnkindedType.mkApply(baseType, resolvedArgs, tpe0.loc)
        }

      case _: UnkindedType.CaseSet =>
        mapN(traverse(targs)(finishResolveType(_, taenv))) {
          resolvedArgs => UnkindedType.mkApply(baseType, resolvedArgs, tpe0.loc)
        }

      case UnkindedType.Arrow(eff, arity, loc) =>
        val effVal = traverseOpt(eff)(finishResolveType(_, taenv))
        val targsVal = traverse(targs)(finishResolveType(_, taenv))
        mapN(effVal, targsVal) {
          case (p, ts) => UnkindedType.mkApply(UnkindedType.Arrow(p, arity, loc), ts, tpe0.loc)
        }

      case UnkindedType.CaseComplement(tpe, loc) =>
        val tpeVal = finishResolveType(tpe, taenv)
        val targsVal = traverse(targs)(finishResolveType(_, taenv))
        mapN(tpeVal, targsVal) {
          case (t, ts) => UnkindedType.mkApply(UnkindedType.CaseComplement(t, loc), ts, tpe0.loc)
        }

      case UnkindedType.CaseUnion(tpe1, tpe2, loc) =>
        val tpe1Val = finishResolveType(tpe1, taenv)
        val tpe2Val = finishResolveType(tpe2, taenv)
        val targsVal = traverse(targs)(finishResolveType(_, taenv))
        mapN(tpe1Val, tpe2Val, targsVal) {
          case (t1, t2, ts) => UnkindedType.mkApply(UnkindedType.CaseUnion(t1, t2, loc), ts, tpe0.loc)
        }

      case UnkindedType.CaseIntersection(tpe1, tpe2, loc) =>
        val tpe1Val = finishResolveType(tpe1, taenv)
        val tpe2Val = finishResolveType(tpe2, taenv)
        val targsVal = traverse(targs)(finishResolveType(_, taenv))
        mapN(tpe1Val, tpe2Val, targsVal) {
          case (t1, t2, ts) => UnkindedType.mkApply(UnkindedType.CaseIntersection(t1, t2, loc), ts, tpe0.loc)
        }

      case UnkindedType.Ascribe(tpe, kind, loc) =>
        val tpeVal = finishResolveType(tpe, taenv)
        val targsVal = traverse(targs)(finishResolveType(_, taenv))
        mapN(tpeVal, targsVal) {
          case (t, ts) => UnkindedType.mkApply(UnkindedType.Ascribe(t, kind, loc), ts, tpe0.loc)
        }

      case _: UnkindedType.Error =>
        mapN(traverse(targs)(finishResolveType(_, taenv))) {
          resolvedArgs => UnkindedType.mkApply(baseType, resolvedArgs, tpe0.loc)
        }

      case _: UnkindedType.Apply => throw InternalCompilerException("unexpected type application", baseType.loc)
      case _: UnkindedType.Alias => throw InternalCompilerException("unexpected resolved alias", baseType.loc)
      case _: UnkindedType.AssocType => throw InternalCompilerException("unexpected resolved associated type", baseType.loc)
    }
  }

  /**
    * Performs name resolution on the given type `tpe0` in the given namespace `ns0`.
    */
  def resolveType(tpe0: NamedAst.Type, wildness: Wildness, env: ListMap[String, Resolution], taenv: Map[Symbol.TypeAliasSym, ResolvedAst.Declaration.TypeAlias], ns0: Name.NName, root: NamedAst.Root)(implicit flix: Flix): Validation[UnkindedType, ResolutionError] = {
    val tVal = semiResolveType(tpe0, wildness, env, ns0, root)
    flatMapN(tVal) {
      t => finishResolveType(t, taenv)
    }
  }

  /**
    * The result of looking up an ambiguous type.
    */
  private sealed trait TypeLookupResult {
    /**
      * Returns `other` if this result is [[TypeLookupResult.NotFound]].
      *
      * Otherwise, returns this result.
      */
    def orElse(other: => TypeLookupResult): TypeLookupResult = this match {
      case res: TypeLookupResult.Enum => res
      case res: TypeLookupResult.Struct => res
      case res: TypeLookupResult.RestrictableEnum => res
      case res: TypeLookupResult.TypeAlias => res
      case res: TypeLookupResult.Effect => res
      case res: TypeLookupResult.JavaClass => res
      case res: TypeLookupResult.AssocType => res
      case TypeLookupResult.NotFound => other
    }
  }

  private object TypeLookupResult {
    /**
      * The result is an enum.
      */
    case class Enum(enum0: NamedAst.Declaration.Enum) extends TypeLookupResult

    /**
      * The result is an struct.
      */
    case class Struct(struct0: NamedAst.Declaration.Struct) extends TypeLookupResult

    /**
      * The result is a restrictable enum.
      */
    case class RestrictableEnum(enum0: NamedAst.Declaration.RestrictableEnum) extends TypeLookupResult

    /**
      * The result is a type alias.
      */
    case class TypeAlias(typeAlias: NamedAst.Declaration.TypeAlias) extends TypeLookupResult

    /**
      * The result is an effect.
      */
    case class Effect(eff: NamedAst.Declaration.Effect) extends TypeLookupResult

    /**
      * The result is a Java class.
      */
    case class JavaClass(clazz: Class[_]) extends TypeLookupResult

    /**
      * The result is an associated type constructor.
      */
    case class AssocType(assoc: NamedAst.Declaration.AssocTypeSig) extends TypeLookupResult

    /**
      * The type cannot be found.
      */
    case object NotFound extends TypeLookupResult
  }


  /**
    * Looks up the ambiguous type.
    */
  private def lookupType(qname: Name.QName, env: ListMap[String, Resolution], ns0: Name.NName, root: NamedAst.Root): TypeLookupResult = {
    tryLookupName(qname, env, ns0, root).collectFirst {
      case Resolution.Declaration(alias: NamedAst.Declaration.TypeAlias) =>
        // Case 1: found a type alias
        TypeLookupResult.TypeAlias(alias)
      case Resolution.Declaration(enum: NamedAst.Declaration.Enum) =>
        // Case 2: found an enum
        TypeLookupResult.Enum(enum)
      case Resolution.Declaration(struct: NamedAst.Declaration.Struct) =>
        // Case 3: found a struct
        TypeLookupResult.Struct(struct)
      case Resolution.Declaration(enum: NamedAst.Declaration.RestrictableEnum) =>
        // Case 4: found a restrictable enum
        TypeLookupResult.RestrictableEnum(enum)
      case Resolution.Declaration(effect: NamedAst.Declaration.Effect) =>
        // Case 5: found an effect
        TypeLookupResult.Effect(effect)
      case Resolution.Declaration(assoc: NamedAst.Declaration.AssocTypeSig) =>
        // Case 6: found an associated type
        TypeLookupResult.AssocType(assoc)
      case Resolution.JavaClass(clazz) =>
        // Case 7: found a Java class
        TypeLookupResult.JavaClass(clazz)
    }.getOrElse(TypeLookupResult.NotFound)
  }

  /**
    * Optionally returns the type alias with the given `name` in the given namespace `ns0`.
    */
  private def lookupTypeAlias(qname: Name.QName, env: ListMap[String, Resolution], ns0: Name.NName, root: NamedAst.Root): Validation[NamedAst.Declaration.TypeAlias, ResolutionError] = {
    val symOpt = tryLookupName(qname, env, ns0, root)

    symOpt.collectFirst {
      case Resolution.Declaration(alias: NamedAst.Declaration.TypeAlias) => getTypeAliasIfAccessible(alias, ns0, qname.loc)
    }.getOrElse(Validation.toHardFailure(ResolutionError.UndefinedNameUnrecoverable(qname, ns0, Map.empty, isUse = false, qname.loc)))
  }

  /**
    * Optionally returns the associated type signature with the given `name` in the given namespace `ns0`.
    */
  private def lookupAssocType(qname: Name.QName, env: ListMap[String, Resolution], ns0: Name.NName, root: NamedAst.Root): Validation[NamedAst.Declaration.AssocTypeSig, ResolutionError] = {
    val symOpt = tryLookupName(qname, env, ns0, root)

    symOpt.collectFirst {
      case Resolution.Declaration(assoc: NamedAst.Declaration.AssocTypeSig) => getAssocTypeIfAccessible(assoc, ns0, qname.loc)
    }.getOrElse(Validation.toHardFailure(ResolutionError.UndefinedNameUnrecoverable(qname, ns0, Map.empty, isUse = false, qname.loc)))
  }

  /**
    * Looks up the definition or signature with qualified name `qname` in the namespace `ns0`.
    */
  private def lookupEffect(qname: Name.QName, env: ListMap[String, Resolution], ns0: Name.NName, root: NamedAst.Root): Result[NamedAst.Declaration.Effect, UndefinedEffect] = {
    val effOpt = tryLookupName(qname, env, ns0, root).collectFirst {
      case Resolution.Declaration(eff: NamedAst.Declaration.Effect) => eff
    }

    effOpt match {
      case None => Result.Err(ResolutionError.UndefinedEffect(qname, ns0, qname.loc))
      case Some(decl) => Result.Ok(decl)
    }
  }

  /**
    * Looks up the type variable with the given name.
    */
  private def lookupTypeVar(ident: Name.Ident, wildness: Wildness, env: ListMap[String, Resolution])(implicit flix: Flix): Result[Symbol.UnkindedTypeVarSym, ResolutionError with Recoverable] = {
    if (ident.isWild) {
      wildness match {
        case Wildness.AllowWild =>
          Result.Ok(Symbol.freshUnkindedTypeVarSym(VarText.SourceText(ident.name), isRegion = false, ident.loc))
        case Wildness.ForbidWild =>
          Result.Err(ResolutionError.IllegalWildType(ident, ident.loc))
      }
    } else {
      val typeVarOpt = env(ident.name).collectFirst {
        case Resolution.TypeVar(sym) => sym
      }
      typeVarOpt match {
        case Some(sym) => Result.Ok(sym)
        case None => Result.Err(ResolutionError.UndefinedTypeVar(ident.name, ident.loc))
      }
    }
  }

  /**
    * Returns the list of symbols this name points to, ordered from most closely declared to furthest.
    */
  private def tryLookupName(qname: Name.QName, env: ListMap[String, Resolution], ns0: Name.NName, root: NamedAst.Root): List[Resolution] = {
    if (qname.isUnqualified) {
      // Case 1: Unqualified name.

      // Gather names according to priority:
      // 1st priority: imported names
      val envNames = env(qname.ident.name)

      // 2nd priority: names in the current namespace
      val localNames = root.symbols.getOrElse(ns0, Map.empty).getOrElse(qname.ident.name, Nil).map(Resolution.Declaration)

      // 3rd priority: the name of the current namespace
      val currentNamespace = {
        if (ns0.idents.lastOption.contains(qname.ident)) {
          // Case 1.1.1.1: We are referring to the current namespace. Use that.
          root.symbols.getOrElse(Name.mkUnlocatedNName(ns0.parts.init), Map.empty).getOrElse(ns0.parts.last, Nil).map(Resolution.Declaration)
        } else {
          Nil
        }
      }

      // 4th priority: names in the root namespace
      val rootNames = root.symbols.getOrElse(Name.RootNS, Map.empty).getOrElse(qname.ident.name, Nil).map(Resolution.Declaration)

      envNames ::: localNames ::: currentNamespace ::: rootNames

    } else {
      // Case 2. Qualified name. Look it up directly.
      tryLookupQualifiedName(qname, env, ns0, root).getOrElse(Nil).map(Resolution.Declaration)
    }
  }

  /**
    * Looks up the qualified name in the given root.
    */
  private def tryLookupQualifiedName(qname0: Name.QName, env: ListMap[String, Resolution], ns0: Name.NName, root: NamedAst.Root): Option[List[NamedAst.Declaration]] = {
    // First resolve the root of the qualified name
    val head = qname0.namespace.parts.head
    tryLookupModule(head, env, ns0, root) match {
      case None => None
      case Some(prefix) =>
        val ns = prefix ::: qname0.namespace.parts.tail
        val qname = Name.mkQName(ns, qname0.ident.name, SourceLocation.Unknown)
        root.symbols.getOrElse(qname.namespace, Map.empty).get(qname.ident.name)
    }
  }

  /**
    * Looks up the given module in the root.
    */
  private def tryLookupModule(name: String, env: ListMap[String, Resolution], ns0: Name.NName, root: NamedAst.Root): Option[List[String]] = {
    // First see if there's a module with this name imported into our environment
    env(name).collectFirst {
      case Resolution.Declaration(ns: NamedAst.Declaration.Namespace) => ns.sym.ns
      case Resolution.Declaration(trt: NamedAst.Declaration.Trait) => trt.sym.namespace :+ trt.sym.name
      case Resolution.Declaration(enum: NamedAst.Declaration.Enum) => enum.sym.namespace :+ enum.sym.name
      case Resolution.Declaration(struct: NamedAst.Declaration.Struct) => struct.sym.namespace :+ struct.sym.name
      case Resolution.Declaration(enum: NamedAst.Declaration.RestrictableEnum) => enum.sym.namespace :+ enum.sym.name
      case Resolution.Declaration(eff: NamedAst.Declaration.Effect) => eff.sym.namespace :+ eff.sym.name
    }.orElse {
      // Then see if there's a module with this name declared in our namespace
      root.symbols.getOrElse(ns0, Map.empty).getOrElse(name, Nil).collectFirst {
        case Declaration.Namespace(sym, usesAndImports, decls, loc) => sym.ns
        case Declaration.Trait(doc, ann, mod, sym, tparam, superClasses, _, sigs, laws, loc) => sym.namespace :+ sym.name
        case Declaration.Enum(doc, ann, mod, sym, tparams, derives, cases, loc) => sym.namespace :+ sym.name
        case Declaration.Struct(doc, ann, mod, sym, tparams, fields, loc) => sym.namespace :+ sym.name
        case Declaration.RestrictableEnum(doc, ann, mod, sym, ident, tparams, derives, cases, loc) => sym.namespace :+ sym.name
        case Declaration.Effect(doc, ann, mod, sym, ops, loc) => sym.namespace :+ sym.name
      }
    }.orElse {
      // Then see if there's a module with this name declared in the root namespace
      root.symbols.getOrElse(Name.RootNS, Map.empty).getOrElse(name, Nil).collectFirst {
        case Declaration.Namespace(sym, usesAndImports, decls, loc) => sym.ns
        case Declaration.Trait(doc, ann, mod, sym, tparam, superTraits, _, sigs, laws, loc) => sym.namespace :+ sym.name
        case Declaration.Enum(doc, ann, mod, sym, tparams, derives, cases, loc) => sym.namespace :+ sym.name
        case Declaration.Struct(doc, ann, mod, sym, tparams, fields, loc) => sym.namespace :+ sym.name
        case Declaration.RestrictableEnum(doc, ann, mod, sym, ident, tparams, derives, cases, loc) => sym.namespace :+ sym.name
        case Declaration.Effect(doc, ann, mod, sym, ops, loc) => sym.namespace :+ sym.name
      }
    }
  }

  /**
    * Looks up the qualified name in the given root.
    */
  private def lookupQualifiedName(qname: Name.QName, env: ListMap[String, Resolution], ns0: Name.NName, root: NamedAst.Root): Validation[List[NamedAst.Declaration], ResolutionError] = {
    tryLookupQualifiedName(qname, env, ns0, root) match {
      case None => Validation.toHardFailure(ResolutionError.UndefinedNameUnrecoverable(qname, ns0, Map.empty, isUse = false, qname.loc))
      case Some(decl) => Validation.success(decl)
    }
  }

  /**
    * Determines if the trait is accessible from the namespace.
    *
    * Accessibility depends on the modifiers on the trait
    * and the accessing namespace's relation to the trait namespace:
    *
    * |            | same | child | other |
    * |------------|------|-------|-------|
    * | (none)     | A    | A     | I     |
    * | sealed     | A    | S     | I     |
    * | pub        | A    | A     | A     |
    * | pub sealed | A    | S     | S     |
    *
    * (A: Accessible, S: Sealed, I: Inaccessible)
    */
  private def getTraitAccessibility(trait0: NamedAst.Declaration.Trait, ns0: Name.NName): TraitAccessibility = {

    val traitNs = trait0.sym.namespace
    val accessingNs = ns0.idents.map(_.name)

    if (traitNs == accessingNs) {
      // Case 1: We're in the same namespace: Accessible
      TraitAccessibility.Accessible
    } else if (!trait0.mod.isPublic && !accessingNs.startsWith(traitNs)) {
      // Case 2: The trait is private and we're in unrelated namespaces: Inaccessible
      TraitAccessibility.Inaccessible
    } else if (trait0.mod.isSealed) {
      // Case 3: The trait is accessible but sealed
      TraitAccessibility.Sealed
    } else {
      // Case 4: The trait is otherwise accessible
      TraitAccessibility.Accessible
    }
  }

  /**
    * Determines if the definition is accessible from the namespace.
    *
    * A definition `defn0` is accessible from a namespace `ns0` if:
    *
    * (a) the definition is marked public, or
    * (b) the definition is defined in the namespace `ns0` itself or in a parent of `ns0`.
    */
  private def isDefAccessible(defn0: NamedAst.Declaration.Def, ns0: Name.NName): Boolean = {
    //
    // Check if the definition is marked public.
    //
    if (defn0.spec.mod.isPublic)
      return true

    //
    // Check if the definition is defined in `ns0` or in a parent of `ns0`.
    //
    val prefixNs = defn0.sym.namespace
    val targetNs = ns0.idents.map(_.name)
    if (targetNs.startsWith(prefixNs))
      return true

    //
    // The definition is not accessible.
    //
    false
  }

  /**
    * Determines if the signature is accessible from the namespace.
    *
    * A signature `sig0` is accessible from a namespace `ns0` if:
    *
    * (a) the signature is marked public, or
    * (b) the signature is defined in the namespace `ns0` itself or in a parent of `ns0`.
    */
  private def isSigAccessible(sig0: NamedAst.Declaration.Sig, ns0: Name.NName): Boolean = {
    //
    // Check if the definition is marked public.
    //
    if (sig0.spec.mod.isPublic)
      return true

    //
    // Check if the definition is defined in `ns0` or in a parent of `ns0`.
    //
    val prefixNs = sig0.sym.trt.namespace :+ sig0.sym.trt.name
    val targetNs = ns0.idents.map(_.name)
    if (targetNs.startsWith(prefixNs))
      return true

    //
    // The definition is not accessible.
    //
    false
  }


  /**
    * Determines if the operation is accessible from the namespace.
    *
    * An operation `op0` is accessible from a namespace `ns0` if:
    *
    * (a) the operation is marked public, or
    * (b) the operation is defined in the namespace `ns0` itself or in a parent of `ns0`.
    */
  def isOpAccessible(op0: NamedAst.Declaration.Op, ns0: Name.NName): Boolean = {
    //
    // Check if the definition is marked public.
    //
    if (op0.spec.mod.isPublic)
      return true

    //
    // Check if the definition is defined in `ns0` or in a parent of `ns0`.
    //
    val prefixNs = op0.sym.eff.namespace :+ op0.sym.eff.name
    val targetNs = ns0.idents.map(_.name)
    if (targetNs.startsWith(prefixNs))
      return true

    //
    // The definition is not accessible.
    //
    false
  }

  /**
    * Successfully returns the given `enum0` if it is accessible from the given namespace `ns0`.
    *
    * Otherwise fails with a resolution error.
    *
    * An enum is accessible from a namespace `ns0` if:
    *
    * (a) the definition is marked public, or
    * (b) the definition is defined in the namespace `ns0` itself or in a parent of `ns0`.
    */
  private def getEnumIfAccessible(enum0: NamedAst.Declaration.Enum, ns0: Name.NName, loc: SourceLocation): Validation[NamedAst.Declaration.Enum, ResolutionError] = {
    //
    // Check if the definition is marked public.
    //
    if (enum0.mod.isPublic)
      return Validation.success(enum0)

    //
    // Check if the enum is defined in `ns0` or in a parent of `ns0`.
    //
    val prefixNs = enum0.sym.namespace
    val targetNs = ns0.idents.map(_.name)
    if (targetNs.startsWith(prefixNs))
      return Validation.success(enum0)

    //
    // The enum is not accessible.
    //
    Validation.toSoftFailure(enum0, ResolutionError.InaccessibleEnum(enum0.sym, ns0, loc))
  }

  /**
    * Successfully returns the given `struct0` if it is accessible from the given namespace `ns0`.
    *
    * Otherwise fails with a resolution error.
    *
    * A struct is accessible from a namespace `ns0` if:
    *
    * (a) the definition is marked public, or
    * (b) the definition is defined in the namespace `ns0` itself or in a parent of `ns0`.
    */
  private def getStructIfAccessible(struct0: NamedAst.Declaration.Struct, ns0: Name.NName, loc: SourceLocation): Validation[NamedAst.Declaration.Struct, ResolutionError] = {
    //
    // Check if the definition is marked public.
    //
    if (struct0.mod.isPublic)
      return Validation.success(struct0)

    //
    // Check if the struct is defined in `ns0` or in a parent of `ns0`.
    //
    val prefixNs = struct0.sym.namespace
    val targetNs = ns0.idents.map(_.name)
    if (targetNs.startsWith(prefixNs))
      return Validation.success(struct0)

    //
    // The struct is not accessible.
    //
    Validation.toSoftFailure(struct0, ResolutionError.InaccessibleStruct(struct0.sym, ns0, loc))
  }


  /**
    * Successfully returns the given `enum0` if it is accessible from the given namespace `ns0`.
    *
    * Otherwise fails with a resolution error.
    *
    * An enum is accessible from a namespace `ns0` if:
    *
    * (a) the definition is marked public, or
    * (b) the definition is defined in the namespace `ns0` itself or in a parent of `ns0`.
    */
  def getRestrictableEnumIfAccessible(enum0: NamedAst.Declaration.RestrictableEnum, ns0: Name.NName, loc: SourceLocation): Validation[NamedAst.Declaration.RestrictableEnum, ResolutionError] = {
    //
    // Check if the definition is marked public.
    //
    if (enum0.mod.isPublic)
      return Validation.success(enum0)


    //
    // Check if the enum is defined in `ns0` or in a parent of `ns0`.
    //
    val prefixNs = enum0.sym.namespace
    val targetNs = ns0.idents.map(_.name)
    if (targetNs.startsWith(prefixNs))
      return Validation.success(enum0)

    //
    // The enum is not accessible.
    //
    Validation.toHardFailure(ResolutionError.InaccessibleRestrictableEnum(enum0.sym, ns0, loc))
  }


  /**
    * Successfully returns the type of the given `enum0` if it is accessible from the given namespace `ns0`.
    *
    * Otherwise fails with a resolution error.
    */
  private def getEnumTypeIfAccessible(enum0: NamedAst.Declaration.Enum, ns0: Name.NName, loc: SourceLocation): Validation[UnkindedType, ResolutionError] =
    mapN(getEnumIfAccessible(enum0, ns0, loc)) {
      case enum => mkEnum(enum.sym, loc)
    }

  /**
    * Successfully returns the type of the given `struct0` if it is accessible from the given namespace `ns0`.
    *
    * Otherwise fails with a resolution error.
    */
  private def getStructTypeIfAccessible(struct0: NamedAst.Declaration.Struct, ns0: Name.NName, loc: SourceLocation): Validation[UnkindedType, ResolutionError] =
    mapN(getStructIfAccessible(struct0, ns0, loc)) {
      case struct => mkStruct(struct.sym, loc)
    }

  /**
    * Successfully returns the type of the given `enum0` if it is accessible from the given namespace `ns0`.
    *
    * Otherwise fails with a resolution error.
    */
  private def getRestrictableEnumTypeIfAccessible(enum0: NamedAst.Declaration.RestrictableEnum, ns0: Name.NName, loc: SourceLocation): Validation[UnkindedType, ResolutionError] =
    mapN(getRestrictableEnumIfAccessible(enum0, ns0, loc)) {
      case enum => mkRestrictableEnum(enum.sym, loc)
    }

  /**
    * Successfully returns the given type alias `alia0` if it is accessible from the given namespace `ns0`.
    *
    * Otherwise fails with a resolution error.
    *
    * An enum is accessible from a namespace `ns0` if:
    *
    * (a) the definition is marked public, or
    * (b) the definition is defined in the namespace `ns0` itself or in a parent of `ns0`.
    */
  private def getTypeAliasIfAccessible(alia0: NamedAst.Declaration.TypeAlias, ns0: Name.NName, loc: SourceLocation): Validation[NamedAst.Declaration.TypeAlias, ResolutionError] = {
    //
    // Check if the definition is marked public.
    //
    if (alia0.mod.isPublic)
      return Validation.success(alia0)

    //
    // Check if the type alias is defined in `ns0` or in a parent of `ns0`.
    //
    val prefixNs = alia0.sym.namespace
    val targetNs = ns0.idents.map(_.name)
    if (targetNs.startsWith(prefixNs))
      return Validation.success(alia0)

    //
    // The type alias is not accessible.
    //
    Validation.toSoftFailure(alia0, ResolutionError.InaccessibleTypeAlias(alia0.sym, ns0, loc))
  }

  /**
    * Successfully returns the type of the given type alias `alia0` if it is accessible from the given namespace `ns0`.
    *
    * Otherwise fails with a resolution error.
    */
  private def getTypeAliasTypeIfAccessible(alia0: NamedAst.Declaration.TypeAlias, ns0: Name.NName, root: NamedAst.Root, loc: SourceLocation): Validation[UnkindedType, ResolutionError] = {
    mapN(getTypeAliasIfAccessible(alia0, ns0, loc)) {
      alias => mkUnappliedTypeAlias(alias.sym, loc)
    }
  }

  /**
    * Successfully returns the given associated type `assoc0` if it is accessible from the given namespace `ns0`.
    *
    * Otherwise fails with a resolution error.
    *
    * An associated type is accessible from a namespace `ns0` if:
    *
    * (a) its trait is marked public, or
    * (b) the trait is defined in the namespace `ns0` itself or in a parent of `ns0`.
    */
  private def getAssocTypeIfAccessible(assoc0: NamedAst.Declaration.AssocTypeSig, ns0: Name.NName, loc: SourceLocation): Validation[NamedAst.Declaration.AssocTypeSig, ResolutionError] = {
    Validation.success(assoc0) // TODO ASSOC-TYPES check class accessibility
  }

  /**
    * Successfully returns the type of the given associated type `assoc0` if it is accessible from the given namespace `ns0`.
    *
    * Otherwise fails with a resolution error.
    */
  private def getAssocTypeTypeIfAccessible(assoc0: NamedAst.Declaration.AssocTypeSig, ns0: Name.NName, root: NamedAst.Root, loc: SourceLocation): Validation[UnkindedType, ResolutionError] = {
    mapN(getAssocTypeIfAccessible(assoc0, ns0, loc)) {
      assoc => mkUnappliedAssocType(assoc0.sym, loc)
    }
  }

  /**
    * Successfully returns the given `eff0` if it is accessible from the given namespace `ns0`.
    *
    * Otherwise fails with a resolution error.
    *
    * An effect is accessible from a namespace `ns0` if:
    *
    * (a) the definition is marked public, or
    * (b) the definition is defined in the namespace `ns0` itself or in a parent of `ns0`.
    */
  private def getEffectIfAccessible(eff0: NamedAst.Declaration.Effect, ns0: Name.NName, loc: SourceLocation): Validation[NamedAst.Declaration.Effect, ResolutionError] = {
    //
    // Check if the effect is marked public.
    //
    if (eff0.mod.isPublic)
      return Validation.success(eff0)

    //
    // Check if the effect is defined in `ns0` or in a parent of `ns0`.
    //
    val prefixNs = eff0.sym.namespace
    val targetNs = ns0.idents.map(_.name)
    if (targetNs.startsWith(prefixNs))
      return Validation.success(eff0)

    //
    // The effect is not accessible.
    //
    Validation.toSoftFailure(eff0, ResolutionError.InaccessibleEffect(eff0.sym, ns0, loc))
  }

  /**
    * Successfully returns the type of the given effect `eff0` if it is accessible from the given namespace `ns0`.
    *
    * Otherwise fails with a resolution error.
    */
  private def getEffectTypeIfAccessible(eff0: NamedAst.Declaration.Effect, ns0: Name.NName, root: NamedAst.Root, loc: SourceLocation): Validation[UnkindedType, ResolutionError] = {
    mapN(getEffectIfAccessible(eff0, ns0, loc)) {
      alias => mkEffect(alias.sym, loc)
    }
  }

  /**
    * Returns the class reflection object for the given `className`.
    */
  private def lookupJvmClass(className: String, loc: SourceLocation)(implicit flix: Flix): Result[Class[_], ResolutionError with Recoverable] = try {
    // Don't initialize the class; we don't want to execute static initializers.
    val initialize = false
    Result.Ok(Class.forName(className, initialize, flix.jarLoader))
  } catch {
    case ex: ClassNotFoundException => Result.Err(ResolutionError.UndefinedJvmClass(className, ex.getMessage, loc))
    case ex: NoClassDefFoundError => Result.Err(ResolutionError.UndefinedJvmClass(className, ex.getMessage, loc))
  }

  /**
    * Returns the class reflection object for the given `className`.
    */
  private def lookupJvmClass2(className: String, env0: ListMap[String, Resolution], loc: SourceLocation)(implicit flix: Flix): Result[Class[_], ResolutionError with Recoverable] = {
    lookupJvmClass(className, loc) match {
      case Result.Ok(clazz) => Result.Ok(clazz)
      case Result.Err(e) => env0.get(className) match {
        case Some(List(Resolution.JavaClass(clazz))) => Result.Ok(clazz)
        case _ => Result.Err(e)
      }
    }
  }

  /**
    * Returns the constructor reflection object for the given `clazz` and `signature`.
    */
  private def lookupJvmConstructor(clazz: Class[_], signature: List[Class[_]], loc: SourceLocation)(implicit flix: Flix): Result[Constructor[_], ResolutionError with Recoverable] = {
    try {
      // Lookup the constructor with the appropriate signature.
      Result.Ok(clazz.getConstructor(signature: _*))
    } catch {
      case ex: NoSuchMethodException => Result.Err(ResolutionError.UndefinedJvmConstructor(clazz, signature, clazz.getConstructors.toList, loc))
      // ClassNotFoundException:  Cannot happen because we already have the `Class` object.
      // NoClassDefFoundError:    Cannot happen because we already have the `Class` object.
    }
  }

  /**
    * Returns the method reflection object for the given `clazz`, `methodName`, and `signature`.
    */
  private def lookupJvmMethod(clazz: Class[_], methodName: String, signature: List[Class[_]], retTpe: UnkindedType, static: Boolean, loc: SourceLocation)(implicit flix: Flix): Result[Method, ResolutionError with Recoverable] = {
    try {
      // Lookup the method with the appropriate signature.
      val method = clazz.getMethod(methodName, signature: _*)

      // Check if the method should be and is static.
      if (static != Modifier.isStatic(method.getModifiers)) {
        throw new NoSuchMethodException()
      } else {
        // Check that the return type of the method matches the declared type.
        // We currently don't know how to handle all possible return types,
        // so only check the straightforward cases for now and succeed all others.
        // TODO move to typer
        val erasedRetTpe = UnkindedType.eraseAliases(retTpe)
        erasedRetTpe.baseType match {
          case UnkindedType.Cst(TypeConstructor.Unit, _) | UnkindedType.Cst(TypeConstructor.Bool, _) |
               UnkindedType.Cst(TypeConstructor.Char, _) | UnkindedType.Cst(TypeConstructor.Float32, _) |
               UnkindedType.Cst(TypeConstructor.Float64, _) | UnkindedType.Cst(TypeConstructor.BigDecimal, _) |
               UnkindedType.Cst(TypeConstructor.Int8, _) | UnkindedType.Cst(TypeConstructor.Int16, _) |
               UnkindedType.Cst(TypeConstructor.Int32, _) | UnkindedType.Cst(TypeConstructor.Int64, _) |
               UnkindedType.Cst(TypeConstructor.BigInt, _) | UnkindedType.Cst(TypeConstructor.Str, _) |
               UnkindedType.Cst(TypeConstructor.Regex, _) | UnkindedType.Cst(TypeConstructor.Native(_), _) =>

            val expectedTpe = UnkindedType.getFlixType(method.getReturnType)
            if (expectedTpe == erasedRetTpe)
              Result.Ok(method)
            else
              Result.Err(ResolutionError.MismatchedReturnType(clazz.getName, methodName, retTpe, expectedTpe, loc))

          case _ => Result.Ok(method)
        }
      }
    } catch {
      case ex: NoSuchMethodException =>
        val candidateMethods = clazz.getMethods.filter(m => m.getName == methodName).toList
        Result.Err(ResolutionError.UndefinedJvmMethod(clazz.getName, methodName, static, signature, candidateMethods, loc))
      // ClassNotFoundException:  Cannot happen because we already have the `Class` object.
      // NoClassDefFoundError:    Cannot happen because we already have the `Class` object.
    }
  }

  /**
    * Returns the class and field reflection objects for the given `className` and `fieldName`.
    */
  private def lookupJvmField(className: String, fieldName: String, static: Boolean, loc: SourceLocation)(implicit flix: Flix): Result[(Class[_], Field), ResolutionError with Recoverable] = {
    lookupJvmClass(className, loc).flatMap {
      case clazz =>
        try {
          // Lookup the field.
          val field = clazz.getField(fieldName)

          // Check if the field should be and is static.
          if (static == Modifier.isStatic(field.getModifiers))
            Result.Ok((clazz, field))
          else
            throw new NoSuchFieldException()
        } catch {
          case ex: NoSuchFieldException =>
            val candidateFields = clazz.getFields.toList
            Result.Err(ResolutionError.UndefinedJvmField(clazz.getName, fieldName, static, candidateFields, loc))
          // ClassNotFoundException:  Cannot happen because we already have the `Class` object.
          // NoClassDefFoundError:    Cannot happen because we already have the `Class` object.
        }
    }
  }

  /**
    * Performs name resolution on the given `signature`.
    */
  private def lookupSignature(signature: List[UnkindedType], loc: SourceLocation)(implicit flix: Flix): Validation[List[Class[_]], ResolutionError] = {
    Result.traverse(signature)(getJVMType(_, loc)).toValidation
  }

  /**
    * Returns the JVM type corresponding to the given Flix type `tpe`.
    *
    * A non-primitive Flix type is mapped to java.lang.Object.
    *
    * An array type is mapped to the corresponding array type.
    */
  private def getJVMType(tpe: UnkindedType, loc: SourceLocation)(implicit flix: Flix): Result[Class[_], ResolutionError] = {
    val erased = UnkindedType.eraseAliases(tpe)
    val baseType = erased.baseType
    baseType match {
      // Case 1: Constant: Match on the type.
      case UnkindedType.Cst(tc, _) => tc match {
        case TypeConstructor.Void =>
          // Flix `Void` is _not_ Java's `void`.
          Result.Err(ResolutionError.IllegalType(tpe, loc))

        case TypeConstructor.Unit => Result.Ok(Class.forName("java.lang.Object"))

        case TypeConstructor.Bool => Result.Ok(classOf[Boolean])

        case TypeConstructor.Char => Result.Ok(classOf[Char])

        case TypeConstructor.Float32 => Result.Ok(classOf[Float])

        case TypeConstructor.Float64 => Result.Ok(classOf[Double])

        case TypeConstructor.BigDecimal => Result.Ok(Class.forName("java.math.BigDecimal"))

        case TypeConstructor.Int8 => Result.Ok(classOf[Byte])

        case TypeConstructor.Int16 => Result.Ok(classOf[Short])

        case TypeConstructor.Int32 => Result.Ok(classOf[Int])

        case TypeConstructor.Int64 => Result.Ok(classOf[Long])

        case TypeConstructor.BigInt => Result.Ok(Class.forName("java.math.BigInteger"))

        case TypeConstructor.Str => Result.Ok(Class.forName("java.lang.String"))

        case TypeConstructor.Regex => Result.Ok(Class.forName("java.util.regex.Pattern"))

        case TypeConstructor.Sender => Result.Ok(Class.forName("java.lang.Object"))

        case TypeConstructor.Receiver => Result.Ok(Class.forName("java.lang.Object"))

        case TypeConstructor.Ref => Result.Ok(Class.forName("java.lang.Object"))

        case TypeConstructor.Tuple(_) => Result.Ok(Class.forName("java.lang.Object"))

        case TypeConstructor.Array =>
          erased.typeArguments match {
            case elmTyp :: region :: Nil =>
              getJVMType(elmTyp, loc) map {
                case elmClass => getJVMArrayType(elmClass)
              }
            case _ => Result.Err(ResolutionError.IllegalType(tpe, loc))
          }

        case TypeConstructor.Vector =>
          erased.typeArguments match {
            case elmTyp :: region :: Nil =>
              getJVMType(elmTyp, loc) map {
                case elmClass => getJVMArrayType(elmClass)
              }
            case _ => Result.Err(ResolutionError.IllegalType(tpe, loc))
          }

        case TypeConstructor.Native(clazz) => Result.Ok(clazz)

        case TypeConstructor.Record => Result.Ok(Class.forName("java.lang.Object"))

        case TypeConstructor.Schema => Result.Ok(Class.forName("java.lang.Object"))


        case TypeConstructor.True => Result.Err(ResolutionError.IllegalType(tpe, loc))
        case TypeConstructor.False => Result.Err(ResolutionError.IllegalType(tpe, loc))
        case TypeConstructor.Not => Result.Err(ResolutionError.IllegalType(tpe, loc))
        case TypeConstructor.And => Result.Err(ResolutionError.IllegalType(tpe, loc))
        case TypeConstructor.Or => Result.Err(ResolutionError.IllegalType(tpe, loc))

        case TypeConstructor.Union => Result.Err(ResolutionError.IllegalType(tpe, loc))
        case TypeConstructor.Effect(_) => Result.Err(ResolutionError.IllegalType(tpe, loc))
        case TypeConstructor.Univ => Result.Err(ResolutionError.IllegalType(tpe, loc))
        case TypeConstructor.Lattice => Result.Err(ResolutionError.IllegalType(tpe, loc))
        case TypeConstructor.Lazy => Result.Err(ResolutionError.IllegalType(tpe, loc))
        case TypeConstructor.Complement => Result.Err(ResolutionError.IllegalType(tpe, loc))
        case TypeConstructor.Null => Result.Err(ResolutionError.IllegalType(tpe, loc))
        case TypeConstructor.Intersection => Result.Err(ResolutionError.IllegalType(tpe, loc))
        case TypeConstructor.RecordRowEmpty => Result.Err(ResolutionError.IllegalType(tpe, loc))
        case TypeConstructor.RecordRowExtend(_) => Result.Err(ResolutionError.IllegalType(tpe, loc))
        case TypeConstructor.RegionToStar => Result.Err(ResolutionError.IllegalType(tpe, loc))
        case TypeConstructor.Relation => Result.Err(ResolutionError.IllegalType(tpe, loc))
        case TypeConstructor.SchemaRowEmpty => Result.Err(ResolutionError.IllegalType(tpe, loc))
        case TypeConstructor.SchemaRowExtend(_) => Result.Err(ResolutionError.IllegalType(tpe, loc))
        case TypeConstructor.Pure => Result.Err(ResolutionError.IllegalType(tpe, loc))
        case TypeConstructor.CaseComplement(_) => Result.Err(ResolutionError.IllegalType(tpe, loc))
        case TypeConstructor.CaseSet(_, _) => Result.Err(ResolutionError.IllegalType(tpe, loc))
        case TypeConstructor.CaseIntersection(_) => Result.Err(ResolutionError.IllegalType(tpe, loc))
        case TypeConstructor.CaseUnion(_) => Result.Err(ResolutionError.IllegalType(tpe, loc))
        case TypeConstructor.Error(_, _) => Result.Err(ResolutionError.IllegalType(tpe, loc))
        case TypeConstructor.MethodReturnType => Result.Err(ResolutionError.IllegalType(tpe, loc))

        case TypeConstructor.AnyType => throw InternalCompilerException(s"unexpected type: $tc", tpe.loc)
        case t: TypeConstructor.Arrow => throw InternalCompilerException(s"unexpected type: $t", tpe.loc)
        case t: TypeConstructor.Enum => throw InternalCompilerException(s"unexpected type: $t", tpe.loc)
        case t: TypeConstructor.Struct => throw InternalCompilerException(s"unexpected type: $t", tpe.loc)
        case t: TypeConstructor.RestrictableEnum => throw InternalCompilerException(s"unexpected type: $t", tpe.loc)
        case TypeConstructor.JvmConstructor(_) => throw InternalCompilerException(s"unexpected type: $tc", tpe.loc)
        case TypeConstructor.JvmMethod(_) => throw InternalCompilerException(s"unexpected type: $tc", tpe.loc)

      }

      // Case 2: Arrow. Convert to Java function interface
      case UnkindedType.Arrow(_, _, _) =>
        val targsVal = Result.traverse(erased.typeArguments)(targ => getJVMType(targ, targ.loc))
        val returnsUnit = erased.typeArguments.lastOption match {
          case Some(ty) => isBaseTypeUnit(ty)
          case None => false
        }
        targsVal flatMap {
          case Object :: Object :: Nil =>
            if (returnsUnit)
              Result.Ok(Class.forName("java.util.function.Consumer"))
            else
              Result.Ok(Class.forName("java.util.function.Function"))
          case Object :: Boolean :: Nil => Result.Ok(Class.forName("java.util.function.Predicate"))
          case Int :: Object :: Nil =>
            if (returnsUnit)
              Result.Ok(Class.forName("java.util.function.IntConsumer"))
            else
              Result.Ok(Class.forName("java.util.function.IntFunction"))
          case Int :: Boolean :: Nil => Result.Ok(Class.forName("java.util.function.IntPredicate"))
          case Int :: Int :: Nil => Result.Ok(Class.forName("java.util.function.IntUnaryOperator"))
          case Long :: Object :: Nil =>
            if (returnsUnit)
              Result.Ok(Class.forName("java.util.function.LongConsumer"))
            else
              Result.Ok(Class.forName("java.util.function.LongFunction"))
          case Long :: Boolean :: Nil => Result.Ok(Class.forName("java.util.function.LongPredicate"))
          case Long :: Long :: Nil => Result.Ok(Class.forName("java.util.function.LongUnaryOperator"))
          case Double :: Object :: Nil =>
            if (returnsUnit)
              Result.Ok(Class.forName("java.util.function.DoubleConsumer"))
            else
              Result.Ok(Class.forName("java.util.function.DoubleFunction"))
          case Double :: Boolean :: Nil => Result.Ok(Class.forName("java.util.function.DoublePredicate"))
          case Double :: Double :: Nil => Result.Ok(Class.forName("java.util.function.DoubleUnaryOperator"))
          case _ => Result.Err(ResolutionError.IllegalType(tpe, loc))
        }

      // Case 3: Enum / Struct. Return an object type.
      case _: UnkindedType.Enum => Result.Ok(Class.forName("java.lang.Object"))
      // TODO STRUCTS Should this be a specific class instead?
      case _: UnkindedType.Struct => Result.Ok(Class.forName("java.lang.Object"))
      case _: UnkindedType.RestrictableEnum => Result.Ok(Class.forName("java.lang.Object"))

      // Case 4: Ascription. Ignore it and recurse.
      case UnkindedType.Ascribe(t, _, _) => getJVMType(UnkindedType.mkApply(t, erased.typeArguments, loc), loc)

      // Case 5: It's a broken type. Lets hope it is an object.
      case UnkindedType.Error(_) => Result.Ok(Class.forName("java.lang.Object"))

      // Case 5: Illegal type. Error.
      case _: UnkindedType.Var => Result.Err(ResolutionError.IllegalType(tpe, loc))
      case _: UnkindedType.CaseSet => Result.Err(ResolutionError.IllegalType(tpe, loc))
      case _: UnkindedType.CaseComplement => Result.Err(ResolutionError.IllegalType(tpe, loc))
      case _: UnkindedType.CaseUnion => Result.Err(ResolutionError.IllegalType(tpe, loc))
      case _: UnkindedType.CaseIntersection => Result.Err(ResolutionError.IllegalType(tpe, loc))
      case _: UnkindedType.AssocType => Result.Err(ResolutionError.IllegalType(tpe, loc))

      // Case 6: Unexpected type. Crash.
      case t: UnkindedType.Apply => throw InternalCompilerException(s"unexpected type: $t", loc)
      case t: UnkindedType.UnappliedAlias => throw InternalCompilerException(s"unexpected type: $t", loc)
      case t: UnkindedType.UnappliedAssocType => throw InternalCompilerException(s"unexpected type: $t", loc)
      case t: UnkindedType.Alias => throw InternalCompilerException(s"unexpected type: $t", loc)
    }
  }

  /**
    * Returns the class object for an array with elements of the given `elmClass` type.
    */
  private def getJVMArrayType(elmClass: Class[_]): Class[_] = {
    // See: https://stackoverflow.com/questions/1679421/how-to-get-the-array-class-for-a-given-class-in-java
    java.lang.reflect.Array.newInstance(elmClass, 0).getClass
  }

  private def isBaseTypeUnit(tpe: UnkindedType): Boolean = {
    val erased = UnkindedType.eraseAliases(tpe)
    val baseType = erased.baseType
    baseType match {
      // Case 1: Constant: Match on the type.
      case UnkindedType.Cst(tc, _) => tc match {
        case TypeConstructor.Unit => true
        case _ => false
      }
      case _ => false
    }
  }

  /**
    * Construct the type alias type constructor for the given symbol `sym` with the given kind `k`.
    */
  def mkUnappliedTypeAlias(sym: Symbol.TypeAliasSym, loc: SourceLocation): UnkindedType = UnkindedType.UnappliedAlias(sym, loc)

  /**
    * Construct the associated type constructor for the given symbol `sym` with the given kind `k`.
    */
  def mkUnappliedAssocType(sym: Symbol.AssocTypeSym, loc: SourceLocation): UnkindedType = UnkindedType.UnappliedAssocType(sym, loc)

  /**
    * Gets the proper symbol from the given named symbol.
    */
  private def getSym(symbol: NamedAst.Declaration): Symbol = symbol match {
    case NamedAst.Declaration.Namespace(sym, usesAndImports, decls, loc) => sym
    case NamedAst.Declaration.Trait(doc, ann, mod, sym, tparam, superClasses, _, sigs, laws, loc) => sym
    case NamedAst.Declaration.Sig(sym, spec, exp) => sym
    case NamedAst.Declaration.Def(sym, spec, exp) => sym
    case NamedAst.Declaration.Enum(doc, ann, mod, sym, tparams, derives, cases, loc) => sym
    case NamedAst.Declaration.Struct(doc, ann, mod, sym, tparams, fields, loc) => sym
    case NamedAst.Declaration.RestrictableEnum(doc, ann, mod, sym, ident, tparams, derives, cases, loc) => sym
    case NamedAst.Declaration.TypeAlias(doc, ann, mod, sym, tparams, tpe, loc) => sym
    case NamedAst.Declaration.AssocTypeSig(doc, mod, sym, tparams, kind, tpe, loc) => sym
    case NamedAst.Declaration.Effect(doc, ann, mod, sym, ops, loc) => sym
    case NamedAst.Declaration.Op(sym, spec) => sym
    case NamedAst.Declaration.Case(sym, tpe, _) => sym
    case NamedAst.Declaration.RestrictableCase(sym, tpe, _) => sym
    case NamedAst.Declaration.AssocTypeDef(doc, mod, ident, args, tpe, loc) => throw InternalCompilerException("unexpected associated type definition", loc)
    case NamedAst.Declaration.Instance(doc, ann, mod, clazz, tparams, tpe, tconstrs, _, defs, ns, loc) => throw InternalCompilerException("unexpected instance", loc)
  }

  /**
    * Resolves the symbol where the symbol is known to point to a valid declaration.
    */
  private def infallableLookupSym(sym: Symbol, root: NamedAst.Root)(implicit flix: Flix): List[NamedAst.Declaration] = sym match {
    case sym: Symbol.DefnSym => root.symbols(Name.mkUnlocatedNName(sym.namespace))(sym.name)
    case sym: Symbol.EnumSym => root.symbols(Name.mkUnlocatedNName(sym.namespace))(sym.name)
    case sym: Symbol.StructSym => root.symbols(Name.mkUnlocatedNName(sym.namespace))(sym.name)
    case sym: Symbol.RestrictableEnumSym => root.symbols(Name.mkUnlocatedNName(sym.namespace))(sym.name)
    case sym: Symbol.CaseSym => root.symbols(Name.mkUnlocatedNName(sym.namespace))(sym.name)
    case sym: Symbol.StructFieldSym => root.symbols(Name.mkUnlocatedNName(sym.namespace))(sym.name)
    case sym: Symbol.RestrictableCaseSym => root.symbols(Name.mkUnlocatedNName(sym.namespace))(sym.name)
    case sym: Symbol.TraitSym => root.symbols(Name.mkUnlocatedNName(sym.namespace))(sym.name)
    case sym: Symbol.SigSym => root.symbols(Name.mkUnlocatedNName(sym.namespace))(sym.name)
    case sym: Symbol.TypeAliasSym => root.symbols(Name.mkUnlocatedNName(sym.namespace))(sym.name)
    case sym: Symbol.AssocTypeSym => root.symbols(Name.mkUnlocatedNName(sym.namespace))(sym.name)
    case sym: Symbol.EffectSym => root.symbols(Name.mkUnlocatedNName(sym.namespace))(sym.name)
    case sym: Symbol.OpSym => root.symbols(Name.mkUnlocatedNName(sym.namespace))(sym.name)
    case sym: Symbol.ModuleSym => root.symbols(Name.mkUnlocatedNName(sym.ns.init))(sym.ns.last)
    case sym: Symbol.VarSym => throw InternalCompilerException(s"unexpected symbol $sym", sym.loc)
    case sym: Symbol.KindedTypeVarSym => throw InternalCompilerException(s"unexpected symbol $sym", sym.loc)
    case sym: Symbol.UnkindedTypeVarSym => throw InternalCompilerException(s"unexpected symbol $sym", sym.loc)
    case sym: Symbol.LabelSym => throw InternalCompilerException(s"unexpected symbol $sym", SourceLocation.Unknown)
    case sym: Symbol.HoleSym => throw InternalCompilerException(s"unexpected symbol $sym", sym.loc)
  }

  /**
    * Resolves the given Use.
    */
  private def visitUseOrImport(useOrImport: NamedAst.UseOrImport, ns: Name.NName, root: NamedAst.Root)(implicit flix: Flix): Validation[Ast.UseOrImport, ResolutionError] = useOrImport match {
    case NamedAst.UseOrImport.Use(qname, alias, loc) => tryLookupName(qname, ListMap.empty, ns, root) match {
      // Case 1: No matches. Error.
      case Nil => Validation.toHardFailure(ResolutionError.UndefinedNameUnrecoverable(qname, ns, Map.empty, isUse = true, loc))
      // Case 2: A match. Map it to a use.
      // TODO NS-REFACTOR: should map to multiple uses or ignore namespaces or something
      case Resolution.Declaration(d) :: _ =>
        Validation.success(Ast.UseOrImport.Use(getSym(d), alias, loc))
      // Case 3: Impossible. Hard error.
      case _ => throw InternalCompilerException("unexpected conflicted imports", loc)
    }

    case NamedAst.UseOrImport.Import(name, alias, loc) =>
      val clazzVal = lookupJvmClass(name.toString, loc).toValidation
      mapN(clazzVal) {
        case clazz => Ast.UseOrImport.Import(clazz, alias, loc)
      }
  }

  /**
    * Adds the given use or import to the use environment.
    */
  private def appendUseEnv(env: ListMap[String, Resolution], useOrImport: Ast.UseOrImport, root: NamedAst.Root)(implicit flix: Flix): ListMap[String, Resolution] = useOrImport match {
    case Ast.UseOrImport.Use(sym, alias, loc) =>
      val decls = infallableLookupSym(sym, root)
      decls.foldLeft(env) {
        case (acc, decl) => acc + (alias.name -> Resolution.Declaration(decl))
      }
    case Ast.UseOrImport.Import(clazz, alias, loc) => env + (alias.name -> Resolution.JavaClass(clazz))
  }

  /**
    * Adds the given uses and imports to the use environment.
    */
  private def appendAllUseEnv(env: ListMap[String, Resolution], usesAndImports: List[Ast.UseOrImport], root: NamedAst.Root)(implicit flix: Flix): ListMap[String, Resolution] = {
    usesAndImports.foldLeft(env)(appendUseEnv(_, _, root))
  }

  /**
    * Creates a use environment from the given type parameters.
    */
  private def mkTypeParamEnv(tparams: List[ResolvedAst.TypeParam]): ListMap[String, Resolution] = {
    tparams.foldLeft(ListMap.empty[String, Resolution]) {
      case (acc, tparam) => acc + (tparam.name.name -> Resolution.TypeVar(tparam.sym))
    }
  }

  /**
    * Creates a use environment from the given formal parameters.
    */
  private def mkFormalParamEnv(fparams: List[ResolvedAst.FormalParam]): ListMap[String, Resolution] = {
    fparams.foldLeft(ListMap.empty[String, Resolution]) {
      case (acc, fparam) => acc + (fparam.sym.text -> Resolution.Var(fparam.sym))
    }
  }

  /**
    * Creates an environment from the given constraint parameters.
    */
  private def mkConstraintParamEnv(cparams: List[ResolvedAst.ConstraintParam]): ListMap[String, Resolution] = {
    cparams.foldLeft(ListMap.empty[String, Resolution]) {
      case (acc, cparam) => acc + (cparam.sym.text -> Resolution.Var(cparam.sym))
    }
  }

  /**
    * Creates an environment from the given spec.
    */
  private def mkSpecEnv(spec: ResolvedAst.Spec): ListMap[String, Resolution] = spec match {
    case ResolvedAst.Spec(doc, ann, mod, tparams, fparams, tpe, eff, tconstrs, econstrs, loc) =>
      mkTypeParamEnv(tparams) ++ mkFormalParamEnv(fparams)
  }

  /**
    * Creates an environment from the given pattern.
    */
  @tailrec
  private def mkPatternEnv(pat0: ResolvedAst.Pattern): ListMap[String, Resolution] = pat0 match {
    case ResolvedAst.Pattern.Wild(loc) => ListMap.empty
    case ResolvedAst.Pattern.Var(sym, loc) => mkVarEnv(sym)
    case ResolvedAst.Pattern.Cst(cst, loc) => ListMap.empty
    case ResolvedAst.Pattern.Tag(sym, pat, loc) => mkPatternEnv(pat)
    case ResolvedAst.Pattern.Tuple(elms, loc) => mkPatternsEnv(elms)
    case ResolvedAst.Pattern.Record(pats, pat, _) => mkRecordPatternEnv(pats, pat)
    case ResolvedAst.Pattern.RecordEmpty(_) => ListMap.empty
    case ResolvedAst.Pattern.Error(_) => ListMap.empty
  }

  /**
    * Creates an environment from the given record pattern.
    */
  private def mkRecordPatternEnv(pats: List[Record.RecordLabelPattern], pat: ResolvedAst.Pattern): ListMap[String, Resolution] = {
    mkPatternsEnv(pats.map(_.pat)) ++ mkPatternEnv(pat)
  }

  /**
    * Creates an environment from the given patterns.
    */
  private def mkPatternsEnv(pats: List[ResolvedAst.Pattern]): ListMap[String, Resolution] = {
    pats.foldLeft(ListMap.empty[String, Resolution]) {
      case (acc, pat) => acc ++ mkPatternEnv(pat)
    }
  }

  /**
    * Creates an environment from the given variable symbol.
    */
  private def mkVarEnv(sym: Symbol.VarSym): ListMap[String, Resolution] = ListMap.singleton(sym.text, Resolution.Var(sym))

  /**
    * Creates an environment from the given type variable symbol.
    */
  private def mkTypeVarEnv(sym: Symbol.UnkindedTypeVarSym): ListMap[String, Resolution] = {
    sym.text match {
      case VarText.Absent => throw InternalCompilerException("unexpected unnamed type var sym", sym.loc)
      case VarText.SourceText(s) => ListMap.singleton(s, Resolution.TypeVar(sym))
    }
  }

  /**
    * Builds a variable environment from the given resolution environment.
    */
  private def filterToVarEnv(env: ListMap[String, Resolution]): Map[String, Symbol.VarSym] = {
    env.m.flatMap {
      case (name, res) => res.collectFirst {
        case Resolution.Var(sym) => (name, sym)
      }
    }
  }

  /**
    * Converts the class into a Flix type.
    */
  private def flixifyType(clazz: Class[_], loc: SourceLocation): UnkindedType = clazz.getName match {
    case "java.math.BigDecimal" => UnkindedType.Cst(TypeConstructor.BigDecimal, loc)
    case "java.math.BigInteger" => UnkindedType.Cst(TypeConstructor.BigInt, loc)
    case "java.lang.String" => UnkindedType.Cst(TypeConstructor.Str, loc)
    case "java.util.regex.Pattern" => UnkindedType.Cst(TypeConstructor.Regex, loc)
    case "java.util.function.Function" => UnkindedType.mkIoArrow(UnkindedType.mkObject(loc), UnkindedType.mkObject(loc), loc)
    case "java.util.function.Consumer" => UnkindedType.mkIoArrow(UnkindedType.mkObject(loc), UnkindedType.mkUnit(loc), loc)
    case "java.util.function.Predicate" => UnkindedType.mkIoArrow(UnkindedType.mkObject(loc), UnkindedType.mkBool(loc), loc)
    case "java.util.function.IntFunction" => UnkindedType.mkIoArrow(UnkindedType.mkInt32(loc), UnkindedType.mkObject(loc), loc)
    case "java.util.function.IntConsumer" => UnkindedType.mkIoArrow(UnkindedType.mkInt32(loc), UnkindedType.mkUnit(loc), loc)
    case "java.util.function.IntPredicate" => UnkindedType.mkIoArrow(UnkindedType.mkInt32(loc), UnkindedType.mkBool(loc), loc)
    case "java.util.function.IntUnaryOperator" => UnkindedType.mkIoArrow(UnkindedType.mkInt32(loc), UnkindedType.mkInt32(loc), loc)
    case "java.util.function.LongFunction" => UnkindedType.mkIoArrow(UnkindedType.mkInt64(loc), UnkindedType.mkObject(loc), loc)
    case "java.util.function.LongConsumer" => UnkindedType.mkIoArrow(UnkindedType.mkInt64(loc), UnkindedType.mkUnit(loc), loc)
    case "java.util.function.LongPredicate" => UnkindedType.mkIoArrow(UnkindedType.mkInt64(loc), UnkindedType.mkBool(loc), loc)
    case "java.util.function.LongUnaryOperator" => UnkindedType.mkIoArrow(UnkindedType.mkInt64(loc), UnkindedType.mkInt64(loc), loc)
    case "java.util.function.DoubleFunction" => UnkindedType.mkIoArrow(UnkindedType.mkFloat64(loc), UnkindedType.mkObject(loc), loc)
    case "java.util.function.DoubleConsumer" => UnkindedType.mkIoArrow(UnkindedType.mkFloat64(loc), UnkindedType.mkUnit(loc), loc)
    case "java.util.function.DoublePredicate" => UnkindedType.mkIoArrow(UnkindedType.mkFloat64(loc), UnkindedType.mkBool(loc), loc)
    case "java.util.function.DoubleUnaryOperator" => UnkindedType.mkIoArrow(UnkindedType.mkFloat64(loc), UnkindedType.mkFloat64(loc), loc)
    case _ => UnkindedType.Cst(TypeConstructor.Native(clazz), loc)
  }

  /**
    * Checks that the operator's arity matches the number of arguments given.
    */
  private def checkOpArity(op: Declaration.Op, numArgs: Int, loc: SourceLocation): Validation[Unit, ResolutionError] = {
    if (op.spec.fparams.length == numArgs) {
      Validation.success(())
    } else {
      Validation.toSoftFailure((), ResolutionError.MismatchedOpArity(op.sym, op.spec.fparams.length, numArgs, loc))
    }
  }

  /**
    * Enum describing the extent to which a class is accessible.
    */
  private sealed trait TraitAccessibility

  private object TraitAccessibility {
    case object Accessible extends TraitAccessibility

    case object Sealed extends TraitAccessibility

    case object Inaccessible extends TraitAccessibility
  }

  /**
    * Union of variables, definitions, and signatures.
    */
  private sealed trait ResolvedQName

  private object ResolvedQName {
    case class Var(sym: Symbol.VarSym) extends ResolvedQName

    case class Def(defn: NamedAst.Declaration.Def) extends ResolvedQName

    case class Sig(sig: NamedAst.Declaration.Sig) extends ResolvedQName

    case class Tag(caze: NamedAst.Declaration.Case) extends ResolvedQName

    case class RestrictableTag(caze: NamedAst.Declaration.RestrictableCase) extends ResolvedQName

    case class Error(e: ResolutionError.UndefinedName) extends ResolvedQName
  }

  /**
    * Result of a name resolution.
    */
  private sealed trait Resolution

  private object Resolution {
    case class Declaration(decl: NamedAst.Declaration) extends Resolution

    case class JavaClass(clazz: Class[_]) extends Resolution

    case class Var(sym: Symbol.VarSym) extends Resolution

    case class TypeVar(sym: Symbol.UnkindedTypeVarSym) extends Resolution
  }

  /**
    * Enum indicating whether a variable may be a wildcard.
    */
  private sealed trait Wildness

  private object Wildness {
    case object AllowWild extends Wildness

    case object ForbidWild extends Wildness
  }

  /**
    * A table of all the symbols in the program.
    */
  private case class SymbolTable(traits: Map[Symbol.TraitSym, ResolvedAst.Declaration.Trait],
                                 instances: ListMap[Symbol.TraitSym, ResolvedAst.Declaration.Instance],
                                 defs: Map[Symbol.DefnSym, ResolvedAst.Declaration.Def],
                                 enums: Map[Symbol.EnumSym, ResolvedAst.Declaration.Enum],
                                 structs: Map[Symbol.StructSym, ResolvedAst.Declaration.Struct],
                                 restrictableEnums: Map[Symbol.RestrictableEnumSym, ResolvedAst.Declaration.RestrictableEnum],
                                 effects: Map[Symbol.EffectSym, ResolvedAst.Declaration.Effect],
                                 typeAliases: Map[Symbol.TypeAliasSym, ResolvedAst.Declaration.TypeAlias]) {
    def addTrait(trt: ResolvedAst.Declaration.Trait): SymbolTable = copy(traits = traits + (trt.sym -> trt))

    def addDef(defn: ResolvedAst.Declaration.Def): SymbolTable = copy(defs = defs + (defn.sym -> defn))

    def addEnum(`enum`: ResolvedAst.Declaration.Enum): SymbolTable = copy(enums = enums + (`enum`.sym -> `enum`))

    def addStruct(struct: ResolvedAst.Declaration.Struct): SymbolTable = copy(structs = structs + (struct.sym -> struct))

    def addRestrictableEnum(`enum`: ResolvedAst.Declaration.RestrictableEnum): SymbolTable = copy(restrictableEnums = restrictableEnums + (`enum`.sym -> `enum`))

    def addEffect(effect: ResolvedAst.Declaration.Effect): SymbolTable = copy(effects = effects + (effect.sym -> effect))

    def addTypeAlias(alias: ResolvedAst.Declaration.TypeAlias): SymbolTable = copy(typeAliases = typeAliases + (alias.sym -> alias))

    def addInstance(inst: ResolvedAst.Declaration.Instance): SymbolTable = copy(instances = instances + (inst.trt.sym -> inst))

    def ++(that: SymbolTable): SymbolTable = {
      SymbolTable(
        traits = this.traits ++ that.traits,
        instances = this.instances ++ that.instances,
        defs = this.defs ++ that.defs,
        enums = this.enums ++ that.enums,
        structs = this.structs ++ that.structs,
        restrictableEnums = this.restrictableEnums ++ that.restrictableEnums,
        effects = this.effects ++ that.effects,
        typeAliases = this.typeAliases ++ that.typeAliases
      )
    }
  }

  private object SymbolTable {
    val empty: SymbolTable = SymbolTable(Map.empty, ListMap.empty, Map.empty, Map.empty, Map.empty, Map.empty, Map.empty, Map.empty)

    /**
      * Traverses `xs`, gathering the symbols from each element by applying the function `f`.
      */
    def traverse[T](xs: Iterable[T])(f: T => SymbolTable): SymbolTable = {
      xs.foldLeft(SymbolTable.empty) {
        case (acc, x) => acc ++ f(x)
      }
    }
  }
}<|MERGE_RESOLUTION|>--- conflicted
+++ resolved
@@ -614,11 +614,11 @@
   /**
     * Performs name resolution on the given struct field `field0` in the given namespace `ns0`.
     */
-  private def resolveStructField(field0: NamedAst.StructField, env: ListMap[String, Resolution], taenv: Map[Symbol.TypeAliasSym, ResolvedAst.Declaration.TypeAlias], ns0: Name.NName, root: NamedAst.Root)(implicit flix: Flix): Validation[ResolvedAst.Declaration.StructField, ResolutionError] = field0 match {
-    case NamedAst.StructField(name, tpe0, loc) =>
+  private def resolveStructField(field0: NamedAst.StructField, env: ListMap[String, Resolution], taenv: Map[Symbol.TypeAliasSym, ResolvedAst.Declaration.TypeAlias], ns0: Name.NName, root: NamedAst.Root)(implicit flix: Flix): Validation[ResolvedAst.StructField, ResolutionError] = field0 match {
+    case NamedAst.StructField(fieldName, tpe0, loc) =>
       val tpeVal = resolveType(tpe0, Wildness.ForbidWild, env, taenv, ns0, root)
       mapN(tpeVal) {
-        tpe => throw new RuntimeException("JOE TBD")
+        tpe => ResolvedAst.StructField(fieldName, tpe, loc)
       }
   }
 
@@ -1350,15 +1350,17 @@
             b => ResolvedAst.Expr.ArrayLength(b, loc)
           }
 
-        case NamedAst.Expr.StructNew(sym, fields, region, loc) =>
-          lookupStruct(sym, env0, ns0, root) match {
+        case NamedAst.Expr.StructNew(name, fields, region, loc) =>
+          lookupStruct(name, env0, ns0, root) match {
+
             case Result.Ok(st0) =>
               flatMapN(getStructIfAccessible(st0, ns0, loc)) {
                 case st =>
-                  val providedFieldNames = fields.map {case (k, _) => k}.toSet
-                  val expectedFieldNames = st.fields.map(_.sym).toSet
-                  val extraFields = providedFieldNames.diff(expectedFieldNames).map(_.name)
-                  val unprovidedFields = expectedFieldNames.diff(providedFieldNames).map(_.name)
+                  val providedFieldNames = fields.map {case (k, _) => k.name}.toSet
+                  val expectedFieldNames = st.fields.map(_.name.name).toSet
+                  val extraFields = providedFieldNames.diff(expectedFieldNames)
+                  val unprovidedFields = expectedFieldNames.diff(providedFieldNames)
+
                   val errors = extraFields.map(ResolutionError.ExtraStructField(_, loc)) ++ unprovidedFields.map(ResolutionError.UnprovidedStructField(_, loc))
                   val fieldsVal = traverse(fields) {
                     case (f, e) =>
@@ -1370,68 +1372,47 @@
                   val regionVal = visitExp(region, env0)
                   val structNew = mapN(fieldsVal, regionVal) {
                     case (fields, region) =>
-                      ResolvedAst.Expr.StructNew(sym, fields, region, loc)
+                      ResolvedAst.Expr.StructNew(st.sym, fields, region, loc)
                   }
                   structNew.withSoftFailures(errors)
               }
-<<<<<<< HEAD
             case Result.Err(e) =>
               Validation.toSoftFailure(ResolvedAst.Expr.Error(e), e)
           }
 
-        case NamedAst.Expr.StructGet(sym, e, field, loc) =>
-          lookupStruct(sym, env0, ns0, root) match {
+        case NamedAst.Expr.StructGet(name, e, field, loc) =>
+          lookupStruct(name, env0, ns0, root) match {
             case Result.Ok(st) =>
-              if(!st.fields.map(_.sym.name).contains(field.name)) {
-                val e = ResolutionError.NonExistentStructField(sym.name, field.name, loc)
+              if(!st.fields.map(_.name.name).contains(field.name)) {
+                val e = ResolutionError.NonExistentStructField(st.sym.toString, field.name, loc)
                 Validation.toSoftFailure(ResolvedAst.Expr.Error(e), e)
               }
               else {
                 val eVal = visitExp(e, env0)
                 mapN(eVal) {
-                  case e => ResolvedAst.Expr.StructGet(sym, e, field, loc)
+                  case e => ResolvedAst.Expr.StructGet(st.sym, e, field, loc)
                 }
               }
             case Result.Err(e) =>
               Validation.toSoftFailure(ResolvedAst.Expr.Error(e), e)
           }
 
-        case NamedAst.Expr.StructPut(sym, e1, field, e2, loc) =>
-          lookupStruct(sym, env0, ns0, root) match {
+        case NamedAst.Expr.StructPut(name, e1, field, e2, loc) =>
+          lookupStruct(name, env0, ns0, root) match {
             case Result.Ok(st) =>
-              if(!st.fields.map(_.sym.name).contains(field.name)) {
-                val e = ResolutionError.NonExistentStructField(sym.name, field.name, loc)
+              if(!st.fields.map(_.name.name).contains(field.name)) {
+                val e = ResolutionError.NonExistentStructField(st.sym.toString, field.name, loc)
                 Validation.toSoftFailure(ResolvedAst.Expr.Error(e), e)
               }
               else {
-                val e1Val = visitExp (e1, env0)
-                val e2Val = visitExp (e2, env0)
+                val e1Val = visitExp(e1, env0)
+                val e2Val = visitExp(e2, env0)
                 mapN (e1Val, e2Val) {
-                  case (e1, e2) => ResolvedAst.Expr.StructPut (sym, e1, field, e2, loc)
+                  case (e1, e2) => ResolvedAst.Expr.StructPut(st.sym, e1, field, e2, loc)
                 }
               }
             case Result.Err(e) =>
               Validation.toSoftFailure(ResolvedAst.Expr.Error(e), e)
-=======
-          }
-          val regionVal = visitExp(region, env0)
-          mapN(fieldsVal, regionVal) {
-            case (fields, region) =>
-              throw new RuntimeException("Joe TBD")
-          }
-
-        case NamedAst.Expr.StructGet(sym, e, field, loc) =>
-          val eVal = visitExp(e, env0)
-          mapN(eVal) {
-            throw new RuntimeException("Joe TBD")
-          }
-
-        case NamedAst.Expr.StructPut(sym, e1, name, e2, loc) =>
-          val e1Val = visitExp(e1, env0)
-          val e2Val = visitExp(e2, env0)
-          mapN(e1Val, e2Val) {
-            throw new RuntimeException("Joe TBD")
->>>>>>> 818fd0e2
           }
 
         case NamedAst.Expr.VectorLit(exps, loc) =>
@@ -2376,21 +2357,28 @@
  /**
    * Finds the struct that matches the given symbol `sym` and `tag` in the namespace `ns0`.
    */
-  private def lookupStruct(sym: Symbol.StructSym, env: ListMap[String, Resolution], ns0: Name.NName, root: NamedAst.Root): Result[NamedAst.Declaration.Struct, ResolutionError.NonExistentStruct] = {
-    // look up the name
-    val qname = Name.mkQName(sym.namespace, sym.name, sym.loc)
+  private def lookupStruct(qname: Name.QName, env: ListMap[String, Resolution], ns0: Name.NName, root: NamedAst.Root): Result[NamedAst.Declaration.Struct, ResolutionError.NonExistentStruct] = {
     val matches = tryLookupName(qname, env, ns0, root) collect {
       case Resolution.Declaration(s: NamedAst.Declaration.Struct) => s
     }
     matches match {
       // Case 0: No matches. Error.
-      case Nil => Result.Err(ResolutionError.NonExistentStruct(sym.name, sym.loc))
+      case Nil => Result.Err(ResolutionError.NonExistentStruct(qname.toString, qname.loc))
       // Case 1: Exactly one match. Success.
       case st :: _ => Result.Ok(st)
       // Case 2: Multiple matches. Error
       case sts => throw InternalCompilerException(s"unexpected duplicate struct: '$qname'.", qname.loc)
     }
     // TODO NS-REFACTOR check accessibility
+  }
+
+  /**
+   * Finds the struct that matches the given symbol `sym` and `tag` in the namespace `ns0`.
+   */
+  private def lookupStruct(sym: Symbol.StructSym, env: ListMap[String, Resolution], ns0: Name.NName, root: NamedAst.Root): Result[NamedAst.Declaration.Struct, ResolutionError.NonExistentStruct] = {
+    // look up the name
+    val qname = Name.mkQName(sym.namespace, sym.name, sym.loc)
+    lookupStruct(qname, env, ns0, root)
   }
 
   /**
