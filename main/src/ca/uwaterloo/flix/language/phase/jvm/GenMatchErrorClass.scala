--- conflicted
+++ resolved
@@ -62,13 +62,8 @@
       ALOAD(1) ~
       INVOKEVIRTUAL(BackendObjType.JavaObject.ToStringMethod) ~
       INVOKEVIRTUAL(JvmName.StringBuilder, "append", stringBuilderDescriptor) ~
-<<<<<<< HEAD
       INVOKEVIRTUAL(BackendObjType.JavaObject.ToStringMethod) ~
-      invokeConstructor(JvmName.FlixError, mkDescriptor(BackendObjType.String.toTpe)(VoidableType.Void)) ~
-=======
-      INVOKEVIRTUAL(JvmName.StringBuilder, "toString", mkDescriptor()(BackendObjType.String.toTpe)) ~
       INVOKESPECIAL(BackendObjType.FlixError.Constructor) ~
->>>>>>> 5d696772
       thisLoad() ~
       ALOAD(1) ~
       PUTFIELD(locationField) ~
