/*
 * Copyright 2015-2016 Ming-Ho Yee
 *
 * Licensed under the Apache License, Version 2.0 (the "License");
 * you may not use this file except in compliance with the License.
 * You may obtain a copy of the License at
 *
 *   http://www.apache.org/licenses/LICENSE-2.0
 *
 * Unless required by applicable law or agreed to in writing, software
 * distributed under the License is distributed on an "AS IS" BASIS,
 * WITHOUT WARRANTIES OR CONDITIONS OF ANY KIND, either express or implied.
 * See the License for the specific language governing permissions and
 * limitations under the License.
 */

package ca.uwaterloo.flix.language.phase

import ca.uwaterloo.flix.api.Flix
import ca.uwaterloo.flix.language.ast.SimplifiedAst._
import ca.uwaterloo.flix.language.ast.{Ast, SimplifiedAst, Symbol}
import ca.uwaterloo.flix.language.{CompilationError, GenSym}
import ca.uwaterloo.flix.util.Validation._
import ca.uwaterloo.flix.util.{InternalCompilerException, Validation}

import scala.collection.mutable

object LambdaLift extends Phase[SimplifiedAst.Root, SimplifiedAst.Root] {

  /**
    * Mutable map of top level definitions.
    */
  private type TopLevel = mutable.Map[Symbol.DefnSym, SimplifiedAst.Def]

  /**
    * Performs lambda lifting on the given AST `root`.
    */
  def run(root: SimplifiedAst.Root)(implicit flix: Flix): Validation[SimplifiedAst.Root, CompilationError] = flix.phase("LambdaLift") {
    // A mutable map to hold lambdas that are lifted to the top level.
    val m: TopLevel = mutable.Map.empty

    // Definitions.
    val definitions = root.defs.map {
      case (sym, decl) => sym -> liftDef(decl, m)
    }

    // Handlers.
    val handlers = root.handlers.map {
      case (sym, handler) => sym -> liftHandler(handler, m)
    }

    // Properties.
    val properties = root.properties.map {
      property => liftProperty(property, m)
    }

    // Return the updated AST root.
    root.copy(defs = definitions ++ m, handlers = handlers, properties = properties).toSuccess
  }

  /**
    * Performs lambda lifting on the given definition `def0`.
    */
  private def liftDef(def0: SimplifiedAst.Def, m: TopLevel)(implicit flix: Flix): SimplifiedAst.Def = {
    // Lift the closure converted expression.
    val liftedExp = liftExp(def0.exp, def0.sym.name, m)

    // Reassemble the definition.
    def0.copy(exp = liftedExp)
  }

  /**
    * Performs lambda lifting on the given handler `handler0`.
    */
  private def liftHandler(handler0: SimplifiedAst.Handler, m: TopLevel)(implicit flix: Flix): SimplifiedAst.Handler = {
    // Lift the closure converted expression.
    val liftedExp = liftExp(handler0.exp, "handler", m)

    // Reassemble the handler.
    handler0.copy(exp = liftedExp)
  }

  /**
    * Performs lambda lifting on the given property `property0`.
    */
  private def liftProperty(property0: SimplifiedAst.Property, m: TopLevel)(implicit flix: Flix): SimplifiedAst.Property = {
    // Lift the closure converted expression.
    val liftedExp = liftExp(property0.exp, "property", m)

    // Reassemble the property.
    property0.copy(exp = liftedExp)
  }

  /**
    * Performs lambda lifting on the given expression `exp0` using the given `name` as part of the lifted name.
    */
  private def liftExp(exp0: Expression, name: String, m: TopLevel)(implicit flix: Flix): Expression = {
    /**
      * Performs closure conversion and lambda lifting on the given expression `exp0`.
      */
    def visitExp(e: Expression): Expression = e match {
      case Expression.Unit => e
      case Expression.True => e
      case Expression.False => e
      case Expression.Char(lit) => e
      case Expression.Float32(lit) => e
      case Expression.Float64(lit) => e
      case Expression.Int8(lit) => e
      case Expression.Int16(lit) => e
      case Expression.Int32(lit) => e
      case Expression.Int64(lit) => e
      case Expression.BigInt(lit) => e
      case Expression.Str(lit) => e
      case Expression.Var(sym, tpe, loc) => e
      case Expression.Def(sym, tpe, loc) => e
      case Expression.Eff(sym, tpe, loc) => e

      case Expression.LambdaClosure(fparams, freeVars, exp, tpe, loc) =>
        // Recursively lift the inner expression.
        val liftedExp = visitExp(exp)

        // Generate a fresh symbol for the new lifted definition.
        val freshSymbol = Symbol.freshDefnSym(name)(flix.genSym)

        // Construct annotations and modifiers for the fresh definition.
        val ann = Ast.Annotations.Empty
        val mod = Ast.Modifiers(Ast.Modifier.Synthetic :: Nil)

        // Construct a new definition.
        val defn = SimplifiedAst.Def(ann, mod, freshSymbol, fparams, liftedExp, tpe, loc)

        // Add the new definition to the map of lifted definitions.
        m += (freshSymbol -> defn)

        // Construct the closure expression.
        SimplifiedAst.Expression.Closure(freshSymbol, freeVars, tpe, loc)

      case Expression.Closure(sym, freeVars, tpe, loc) => e

      case Expression.Apply(exp, args, tpe, loc) =>
        val e = visitExp(exp)
        val as = args map visitExp
        Expression.Apply(e, as, tpe, loc)

      case Expression.ApplyClo(exp, args, tpe, loc) =>
        val e = visitExp(exp)
        val as = args map visitExp
        Expression.ApplyClo(e, as, tpe, loc)

      case Expression.ApplyDef(sym, args, tpe, loc) =>
        val as = args map visitExp
        Expression.ApplyDef(sym, as, tpe, loc)

      case Expression.ApplyEff(sym, args, tpe, loc) =>
        val as = args map visitExp
        Expression.ApplyEff(sym, as, tpe, loc)

      case Expression.Unary(sop, op, exp, tpe, loc) =>
        val e = visitExp(exp)
        Expression.Unary(sop, op, e, tpe, loc)

      case Expression.Binary(sop, op, exp1, exp2, tpe, loc) =>
        val e1 = visitExp(exp1)
        val e2 = visitExp(exp2)
        Expression.Binary(sop, op, e1, e2, tpe, loc)

      case Expression.IfThenElse(exp1, exp2, exp3, tpe, loc) =>
        val e1 = visitExp(exp1)
        val e2 = visitExp(exp2)
        val e3 = visitExp(exp3)
        Expression.IfThenElse(e1, e2, e3, tpe, loc)

      case Expression.Branch(exp, branches, tpe, loc) =>
        val e = visitExp(exp)
        val bs = branches map {
          case (sym, br) => sym -> visitExp(br)
        }
        Expression.Branch(e, bs, tpe, loc)

      case Expression.JumpTo(sym, tpe, loc) =>
        Expression.JumpTo(sym, tpe, loc)

      case Expression.Let(sym, exp1, exp2, tpe, loc) =>
        val e1 = visitExp(exp1)
        val e2 = visitExp(exp2)
        Expression.Let(sym, e1, e2, tpe, loc)

      case Expression.LetRec(sym, exp1, exp2, tpe, loc) =>
        val e1 = visitExp(exp1)
        val e2 = visitExp(exp2)
        Expression.LetRec(sym, e1, e2, tpe, loc)

      case Expression.Is(sym, tag, exp, loc) =>
        val e = visitExp(exp)
        Expression.Is(sym, tag, e, loc)

      case Expression.Tag(enum, tag, exp, tpe, loc) =>
        val e = visitExp(exp)
        Expression.Tag(enum, tag, e, tpe, loc)

      case Expression.Untag(sym, tag, exp, tpe, loc) =>
        val e = visitExp(exp)
        Expression.Untag(sym, tag, e, tpe, loc)

      case Expression.Index(exp, offset, tpe, loc) =>
        val e = visitExp(exp)
        Expression.Index(e, offset, tpe, loc)

      case Expression.Tuple(elms, tpe, loc) =>
        val es = elms map visitExp
        Expression.Tuple(es, tpe, loc)

      case Expression.RecordEmpty(tpe, loc) =>
        Expression.RecordEmpty(tpe, loc)

      case Expression.RecordSelect(exp, label, tpe, loc) =>
        val e = visitExp(exp)
        Expression.RecordSelect(e, label, tpe, loc)

      case Expression.RecordExtend(label, value, rest, tpe, loc) =>
        val v = visitExp(value)
        val r = visitExp(rest)
        Expression.RecordExtend(label, v, r, tpe, loc)

      case Expression.RecordRestrict(label, rest, tpe, loc) =>
        val r = visitExp(rest)
        Expression.RecordRestrict(label, r, tpe, loc)

      case Expression.ArrayLit(elms, tpe, loc) =>
        val es = elms map visitExp
        Expression.ArrayLit(es, tpe, loc)

      case Expression.ArrayNew(elm, len, tpe, loc) =>
        val e = visitExp(elm)
        val l = visitExp(len)
        Expression.ArrayNew(e, l, tpe, loc)

      case Expression.ArrayLoad(base, index, tpe, loc) =>
        val b = visitExp(base)
        val i = visitExp(index)
        Expression.ArrayLoad(b, i, tpe, loc)

      case Expression.ArrayStore(base, index, elm, tpe, loc) =>
        val b = visitExp(base)
        val i = visitExp(index)
        val e = visitExp(elm)
        Expression.ArrayStore(b, i, e, tpe, loc)

      case Expression.ArrayLength(base, tpe, loc) =>
        val b = visitExp(base)
        Expression.ArrayLength(b, tpe, loc)

      case Expression.ArraySlice(base, startIndex, endIndex, tpe, loc) =>
        val b = visitExp(base)
        val i1 = visitExp(startIndex)
        val i2 = visitExp(endIndex)
        Expression.ArraySlice(b, i1, i2, tpe, loc)

      case Expression.Ref(exp, tpe, loc) =>
        val e = visitExp(exp)
        Expression.Ref(e, tpe, loc)

      case Expression.Deref(exp, tpe, loc) =>
        val e = visitExp(exp)
        Expression.Deref(e, tpe, loc)

      case Expression.Assign(exp1, exp2, tpe, loc) =>
        val e1 = visitExp(exp1)
        val e2 = visitExp(exp2)
        Expression.Assign(e1, e2, tpe, loc)

      case Expression.HandleWith(exp, bindings, tpe, loc) =>
        val e = visitExp(exp)
        val bs = bindings map {
          case HandlerBinding(sym, handler) => HandlerBinding(sym, visitExp(handler))
        }
        Expression.HandleWith(e, bs, tpe, loc)

      case Expression.Existential(params, exp, loc) =>
        Expression.Existential(params, visitExp(exp), loc)

      case Expression.Universal(params, exp, loc) =>
        Expression.Universal(params, visitExp(exp), loc)

      case Expression.TryCatch(exp, rules, tpe, eff, loc) =>
        val e = visitExp(exp)
        val rs = rules map {
          case CatchRule(sym, clazz, body) =>
            val b = visitExp(body)
            CatchRule(sym, clazz, b)
        }
        Expression.TryCatch(e, rs, tpe, eff, loc)

      case Expression.NativeConstructor(constructor, args, tpe, loc) =>
        val es = args map visitExp
        Expression.NativeConstructor(constructor, es, tpe, loc)

      case Expression.NativeField(field, tpe, loc) => e

      case Expression.NativeMethod(method, args, tpe, loc) =>
        val es = args map visitExp
        Expression.NativeMethod(method, es, tpe, loc)

      case Expression.NewChannel(tpe, loc) => e

      case Expression.GetChannel(exp, tpe, loc) =>
        val e = visitExp(exp)
        Expression.GetChannel(e, tpe, loc)

      case Expression.PutChannel(exp1, exp2, tpe, loc) =>
        val e1 = visitExp(exp1)
        val e2 = visitExp(exp2)
        Expression.PutChannel(e1, e2, tpe, loc)

      case Expression.SelectChannel(rules, tpe, loc) =>
        val rs = rules map {
          case SelectChannelRule(sym, chan, exp) =>
            val c = visitExp(chan)
            val e = visitExp(exp)
            SelectChannelRule(sym, c, e)
        }
        Expression.SelectChannel(rs, tpe, loc)

      case Expression.CloseChannel(exp, tpe, loc) =>
        val e = visitExp(exp)
        Expression.CloseChannel(e, tpe, loc)

      case Expression.Spawn(exp, tpe, loc) =>
        val e = visitExp(exp)
        Expression.Spawn(e, tpe, loc)

<<<<<<< HEAD
      case Expression.FixpointConstraint(c0, tpe, loc) =>
        val c = visitConstraint(c0)
        Expression.FixpointConstraint(c, tpe, loc)
=======
      case Expression.Sleep(exp, tpe, loc) =>
        val e = visitExp(exp)
        Expression.Sleep(e, tpe, loc)

      case Expression.NewRelation(sym, tpe, loc) =>
        Expression.NewRelation(sym, tpe, loc)
>>>>>>> 08ac22ee

      case Expression.FixpointCompose(exp1, exp2, tpe, loc) =>
        val e1 = visitExp(exp1)
        val e2 = visitExp(exp2)
        Expression.FixpointCompose(e1, e2, tpe, loc)

      case Expression.FixpointSolve(exp, tpe, loc) =>
        val e = visitExp(exp)
        Expression.FixpointSolve(e, tpe, loc)

      case Expression.FixpointCheck(exp, tpe, loc) =>
        val e = visitExp(exp)
        Expression.FixpointCheck(e, tpe, loc)

      case Expression.FixpointDelta(exp, tpe, loc) =>
        val e = visitExp(exp)
        Expression.FixpointDelta(e, tpe, loc)

      case Expression.FixpointProject(sym, exp1, exp2, tpe, loc) =>
        val e1 = visitExp(exp1)
        val e2 = visitExp(exp2)
        Expression.FixpointProject(sym, e1, e2, tpe, loc)

      case Expression.FixpointEntails(exp1, exp2, tpe, loc) =>
        val e1 = visitExp(exp1)
        val e2 = visitExp(exp2)
        Expression.FixpointEntails(e1, e2, tpe, loc)

      case Expression.UserError(tpe, loc) => e

      case Expression.HoleError(sym, tpe, eff, loc) => e

      case Expression.MatchError(tpe, loc) => e

      case Expression.SwitchError(tpe, loc) => e

      case Expression.Lambda(exp, args, tpe, loc) => throw InternalCompilerException(s"Unexpected lambda expression. Every lambda expression should have been converted to a LambdaClosure.")
      case Expression.ApplyCloTail(exp, args, tpe, loc) => throw InternalCompilerException(s"Unexpected expression: '${exp0.getClass}'.")
      case Expression.ApplyDefTail(sym, args, tpe, loc) => throw InternalCompilerException(s"Unexpected expression: '${exp0.getClass}'.")
      case Expression.ApplyEffTail(sym, args, tpe, loc) => throw InternalCompilerException(s"Unexpected expression: '${exp0.getClass}'.")
      case Expression.ApplySelfTail(sym, formals, actuals, tpe, loc) => throw InternalCompilerException(s"Unexpected expression: '${exp0.getClass}'.")
    }

    /**
      * Performs lambda lifting on the given head predicate `head0`.
      */
    def visitConstraint(c0: SimplifiedAst.Constraint): SimplifiedAst.Constraint = c0 match {
      case SimplifiedAst.Constraint(cparams, head0, body0) =>
        val head = visitHeadPredicate(head0)
        val body = body0.map(visitBodyPredicate)
        SimplifiedAst.Constraint(cparams, head, body)
    }

    /**
      * Performs lambda lifting on the given head predicate `head0`.
      */
    def visitHeadPredicate(head0: Predicate.Head): Predicate.Head = head0 match {
      case Predicate.Head.True(loc) => Predicate.Head.True(loc)
      case Predicate.Head.False(loc) => Predicate.Head.False(loc)
      case Predicate.Head.Atom(base, sym, terms, tpe, loc) =>
        val ts = terms map visitHeadTerm
        Predicate.Head.Atom(base, sym, terms, tpe, loc)
    }

    /**
      * Performs lambda lifting on the given body predicate `body0`.
      */
    def visitBodyPredicate(body0: Predicate.Body): Predicate.Body = body0 match {
      case Predicate.Body.Atom(sym, exp, polarity, terms, tpe, loc) =>
        val e = visitExp(exp)
        val ts = terms.map(visitBodyTerm)
        Predicate.Body.Atom(sym, e, polarity, ts, tpe, loc)

      case Predicate.Body.Filter(sym, terms, loc) =>
        val ts = terms.map(visitBodyTerm)
        Predicate.Body.Filter(sym, ts, loc)

      case Predicate.Body.Functional(sym, term, loc) =>
        val t = visitHeadTerm(term)
        Predicate.Body.Functional(sym, t, loc)
    }

    /**
      * Performs lambda lifting on the given head term `term0`.
      */
    def visitHeadTerm(term0: Term.Head): Term.Head = term0 match {
      case Term.Head.QuantVar(sym, tpe, loc) => term0

      case Term.Head.CapturedVar(sym, tpe, loc) => term0

      case Term.Head.Lit(exp, tpe, loc) =>
        val e = visitExp(exp)
        Term.Head.Lit(e, tpe, loc)

      case Term.Head.App(sym, args, tpe, loc) => term0
    }

    /**
      * Performs lambda lifting on the given body term `term0`.
      */
    def visitBodyTerm(term0: Term.Body): Term.Body = term0 match {
      case Term.Body.Wild(tpe, loc) => term0

      case Term.Body.QuantVar(sym, tpe, loc) => term0

      case Term.Body.CapturedVar(sym, tpe, loc) => term0

      case Term.Body.Lit(exp, tpe, loc) =>
        val e = visitExp(exp)
        Term.Body.Lit(e, tpe, loc)
    }

    visitExp(exp0)
  }

}<|MERGE_RESOLUTION|>--- conflicted
+++ resolved
@@ -329,18 +329,13 @@
         val e = visitExp(exp)
         Expression.Spawn(e, tpe, loc)
 
-<<<<<<< HEAD
+      case Expression.Sleep(exp, tpe, loc) =>
+        val e = visitExp(exp)
+        Expression.Sleep(e, tpe, loc)
+
       case Expression.FixpointConstraint(c0, tpe, loc) =>
         val c = visitConstraint(c0)
         Expression.FixpointConstraint(c, tpe, loc)
-=======
-      case Expression.Sleep(exp, tpe, loc) =>
-        val e = visitExp(exp)
-        Expression.Sleep(e, tpe, loc)
-
-      case Expression.NewRelation(sym, tpe, loc) =>
-        Expression.NewRelation(sym, tpe, loc)
->>>>>>> 08ac22ee
 
       case Expression.FixpointCompose(exp1, exp2, tpe, loc) =>
         val e1 = visitExp(exp1)
