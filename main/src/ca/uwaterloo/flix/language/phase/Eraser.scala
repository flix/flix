package ca.uwaterloo.flix.language.phase

import ca.uwaterloo.flix.api.Flix
import ca.uwaterloo.flix.language.ast.SimpleType.erase
import ca.uwaterloo.flix.language.ast.{AtomicOp, Purity, ReducedAst, SimpleType, SourceLocation, Symbol, Type, TypeConstructor}
import ca.uwaterloo.flix.language.dbg.AstPrinter.DebugReducedAst
import ca.uwaterloo.flix.util.collection.MapOps
import ca.uwaterloo.flix.util.{InternalCompilerException, ParOps}

import scala.annotation.unused

/**
  * Erase types and introduce corresponding casting
  *
  * Protocol is that casting should happen as soon as possible, not lazily.
  * This means that expressions should cast their output but assume correct
  * input types.
  *
  *   - Ref
  *     - component type erasure
  *   - Tuple
  *     - component type erasure
  *     - index casting
  *   - Record
  *     - component type erasure
  *     - select casting
  *   - Lazy
  *     - component type erasure
  *     - force casting
  *   - Function
  *     - result type boxing, this includes return types of defs and their applications
  *     - function call return value casting
  *   - Enums and Structs
  *     - type arguments are erased
  *     - polymorphic term types in the declaration are polymorphically erased (see [[polymorphicErasure]])
  */
object Eraser {

  def run(root: ReducedAst.Root)(implicit flix: Flix): ReducedAst.Root = flix.phase("Eraser") {
    val newDefs = ParOps.parMapValues(root.defs)(visitDef)
    val newEnums = ParOps.parMapValues(root.enums)(visitEnum)
    val newStructs = ParOps.parMapValues(root.structs)(visitStruct)
    val newEffects = ParOps.parMapValues(root.effects)(visitEffect)
    root.copy(defs = newDefs, enums = newEnums, structs = newStructs, effects = newEffects)
  }

  private def visitDef(defn: ReducedAst.Def): ReducedAst.Def = defn match {
    case ReducedAst.Def(ann, mod, sym, cparams, fparams, exp, tpe, originalTpe, loc) =>
      val eNew = visitExp(exp)
      val e = ReducedAst.Expr.ApplyAtomic(AtomicOp.Box, List(eNew), box(tpe), exp.purity, loc)
      ReducedAst.Def(ann, mod, sym, cparams.map(visitParam), fparams.map(visitParam), e, box(tpe), ReducedAst.UnboxedType(erase(originalTpe.tpe)), loc)
  }

  private def visitParam(fp: ReducedAst.FormalParam): ReducedAst.FormalParam = fp match {
    case ReducedAst.FormalParam(sym, tpe) =>
      ReducedAst.FormalParam(sym, visitType(tpe))
  }

  private def visitEnum(enm: ReducedAst.Enum): ReducedAst.Enum = enm match {
    case ReducedAst.Enum(ann, mod, sym, tparams, cases0, loc) =>
      val cases = MapOps.mapValues(cases0)(visitEnumTag)
      ReducedAst.Enum(ann, mod, sym, tparams, cases, loc)
  }

  private def visitEnumTag(caze: ReducedAst.Case): ReducedAst.Case = caze match {
    case ReducedAst.Case(sym, tpes, loc) =>
      ReducedAst.Case(sym, tpes.map(polymorphicErasure), loc)
  }

  private def visitStruct(struct: ReducedAst.Struct): ReducedAst.Struct = struct match {
    case ReducedAst.Struct(ann, mod, sym, tparams, fields0, loc) =>
      val fields = fields0.map(visitStructField)
      ReducedAst.Struct(ann, mod, sym, tparams, fields, loc)
  }

  private def visitStructField(field: ReducedAst.StructField): ReducedAst.StructField = field match {
    case ReducedAst.StructField(sym, tpe, loc) =>
      ReducedAst.StructField(sym, polymorphicErasure(tpe), loc)
  }

  private def visitBranch(branch: (Symbol.LabelSym, ReducedAst.Expr)): (Symbol.LabelSym, ReducedAst.Expr) = branch match {
    case (sym, exp) =>
      (sym, visitExp(exp))
  }

  private def visitCatchRule(rule: ReducedAst.CatchRule): ReducedAst.CatchRule = rule match {
    case ReducedAst.CatchRule(sym, clazz, exp) =>
      ReducedAst.CatchRule(sym, clazz, visitExp(exp))
  }

  private def visitHandlerRule(rule: ReducedAst.HandlerRule): ReducedAst.HandlerRule = rule match {
    case ReducedAst.HandlerRule(op, fparams, exp) =>
      ReducedAst.HandlerRule(op, fparams.map(visitParam), visitExp(exp))
  }

  private def visitJvmMethod(method: ReducedAst.JvmMethod): ReducedAst.JvmMethod = method match {
    case ReducedAst.JvmMethod(ident, fparams, clo, retTpe, purity, loc) =>
      // return type is not erased to maintain class signatures
      ReducedAst.JvmMethod(ident, fparams.map(visitParam), visitExp(clo), visitType(retTpe), purity, loc)
  }

  private def visitExp(exp0: ReducedAst.Expr): ReducedAst.Expr = exp0 match {
    case ReducedAst.Expr.Cst(cst, loc) =>
      ReducedAst.Expr.Cst(cst, loc)
    case ReducedAst.Expr.Var(sym, tpe, loc) =>
      ReducedAst.Expr.Var(sym, visitType(tpe), loc)
    case ReducedAst.Expr.ApplyAtomic(op, exps, tpe, purity, loc) =>
      val es = exps.map(visitExp)
      val t = visitType(tpe)
      op match {
<<<<<<< HEAD
        case AtomicOp.Closure(_) => ApplyAtomic(op, es, t, purity, loc)
        case AtomicOp.Unary(_) => ApplyAtomic(op, es, t, purity, loc)
        case AtomicOp.Binary(_) => ApplyAtomic(op, es, t, purity, loc)
        case AtomicOp.Is(_) => ApplyAtomic(op, es, t, purity, loc)
        case AtomicOp.Tag(_) => ApplyAtomic(op, es, t, purity, loc)
        case AtomicOp.Untag(_, _) =>
          castExp(ApplyAtomic(op, es, erase(tpe), purity, loc), t, purity, loc)
=======
        case AtomicOp.Closure(_) => ReducedAst.Expr.ApplyAtomic(op, es, t, purity, loc)
        case AtomicOp.Unary(_) => ReducedAst.Expr.ApplyAtomic(op, es, t, purity, loc)
        case AtomicOp.Binary(_) => ReducedAst.Expr.ApplyAtomic(op, es, t, purity, loc)
        case AtomicOp.Is(_) => ReducedAst.Expr.ApplyAtomic(op, es, t, purity, loc)
        case AtomicOp.Tag(_) => ReducedAst.Expr.ApplyAtomic(op, es, t, purity, loc)
        case AtomicOp.Untag(_, _) => ReducedAst.Expr.ApplyAtomic(op, es, t, purity, loc)
>>>>>>> ad03a9ae
        case AtomicOp.Index(_) =>
          castExp(ReducedAst.Expr.ApplyAtomic(op, es, erase(tpe), purity, loc), t, purity, loc)
        case AtomicOp.Tuple => ReducedAst.Expr.ApplyAtomic(op, es, t, purity, loc)
        case AtomicOp.RecordSelect(_) =>
          castExp(ReducedAst.Expr.ApplyAtomic(op, es, erase(tpe), purity, loc), t, purity, loc)
        case AtomicOp.RecordExtend(_) => ReducedAst.Expr.ApplyAtomic(op, es, t, purity, loc)
        case AtomicOp.RecordRestrict(_) => ReducedAst.Expr.ApplyAtomic(op, es, t, purity, loc)
        case AtomicOp.ExtIs(_) => ReducedAst.Expr.ApplyAtomic(op, es, t, purity, loc)
        case AtomicOp.ExtTag(_) => ReducedAst.Expr.ApplyAtomic(op, es, t, purity, loc)
        case AtomicOp.ExtUntag(_, _) => ReducedAst.Expr.ApplyAtomic(op, es, t, purity, loc)
        case AtomicOp.ArrayLit => ReducedAst.Expr.ApplyAtomic(op, es, t, purity, loc)
        case AtomicOp.ArrayNew => ReducedAst.Expr.ApplyAtomic(op, es, t, purity, loc)
        case AtomicOp.ArrayLoad => ReducedAst.Expr.ApplyAtomic(op, es, t, purity, loc)
        case AtomicOp.ArrayStore => ReducedAst.Expr.ApplyAtomic(op, es, t, purity, loc)
        case AtomicOp.ArrayLength => ReducedAst.Expr.ApplyAtomic(op, es, t, purity, loc)
        case AtomicOp.StructNew(_, _) => ReducedAst.Expr.ApplyAtomic(op, es, t, purity, loc)
        case AtomicOp.StructGet(_) => castExp(ReducedAst.Expr.ApplyAtomic(op, es, erase(tpe), purity, loc), t, purity, loc)
        case AtomicOp.StructPut(_) => ReducedAst.Expr.ApplyAtomic(op, es, t, purity, loc)
        case AtomicOp.InstanceOf(_) => ReducedAst.Expr.ApplyAtomic(op, es, t, purity, loc)
        case AtomicOp.Cast => ReducedAst.Expr.ApplyAtomic(op, es, t, purity, loc)
        case AtomicOp.Unbox => ReducedAst.Expr.ApplyAtomic(op, es, t, purity, loc)
        case AtomicOp.Box => ReducedAst.Expr.ApplyAtomic(op, es, t, purity, loc)
        case AtomicOp.InvokeConstructor(_) => ReducedAst.Expr.ApplyAtomic(op, es, t, purity, loc)
        case AtomicOp.InvokeMethod(_) => ReducedAst.Expr.ApplyAtomic(op, es, t, purity, loc)
        case AtomicOp.InvokeStaticMethod(_) => ReducedAst.Expr.ApplyAtomic(op, es, t, purity, loc)
        case AtomicOp.GetField(_) => ReducedAst.Expr.ApplyAtomic(op, es, t, purity, loc)
        case AtomicOp.PutField(_) => ReducedAst.Expr.ApplyAtomic(op, es, t, purity, loc)
        case AtomicOp.GetStaticField(_) => ReducedAst.Expr.ApplyAtomic(op, es, t, purity, loc)
        case AtomicOp.PutStaticField(_) => ReducedAst.Expr.ApplyAtomic(op, es, t, purity, loc)
        case AtomicOp.Throw => ReducedAst.Expr.ApplyAtomic(op, es, t, purity, loc)
        case AtomicOp.Spawn => ReducedAst.Expr.ApplyAtomic(op, es, t, purity, loc)
        case AtomicOp.Lazy => ReducedAst.Expr.ApplyAtomic(op, es, t, purity, loc)
        case AtomicOp.Force =>
          castExp(ReducedAst.Expr.ApplyAtomic(op, es, erase(tpe), purity, loc), t, purity, loc)
        case AtomicOp.HoleError(_) => ReducedAst.Expr.ApplyAtomic(op, es, t, purity, loc)
        case AtomicOp.MatchError => ReducedAst.Expr.ApplyAtomic(op, es, t, purity, loc)
        case AtomicOp.CastError(_, _) => ReducedAst.Expr.ApplyAtomic(op, es, t, purity, loc)
      }

    case ReducedAst.Expr.ApplyClo(exp1, exp2, ct, tpe, purity, loc) =>
      val ac = ReducedAst.Expr.ApplyClo(visitExp(exp1), visitExp(exp2), ct, box(tpe), purity, loc)
      castExp(unboxExp(ac, erase(tpe), purity, loc), visitType(tpe), purity, loc)
    case ReducedAst.Expr.ApplyDef(sym, exps, ct, tpe, purity, loc) =>
      val ad = ReducedAst.Expr.ApplyDef(sym, exps.map(visitExp), ct, box(tpe), purity, loc)
      castExp(unboxExp(ad, erase(tpe), purity, loc), visitType(tpe), purity, loc)
    case ReducedAst.Expr.ApplyOp(sym, exps, tpe, purity, loc) =>
      ReducedAst.Expr.ApplyOp(sym, exps.map(visitExp), visitType(tpe), purity, loc)
    case ReducedAst.Expr.ApplySelfTail(sym, actuals, tpe, purity, loc) =>
      ReducedAst.Expr.ApplySelfTail(sym, actuals.map(visitExp), visitType(tpe), purity, loc)
    case ReducedAst.Expr.IfThenElse(exp1, exp2, exp3, tpe, purity, loc) =>
      ReducedAst.Expr.IfThenElse(visitExp(exp1), visitExp(exp2), visitExp(exp3), visitType(tpe), purity, loc)
    case ReducedAst.Expr.Branch(exp, branches, tpe, purity, loc) =>
      ReducedAst.Expr.Branch(visitExp(exp), branches.map(visitBranch), visitType(tpe), purity, loc)
    case ReducedAst.Expr.JumpTo(sym, tpe, purity, loc) =>
      ReducedAst.Expr.JumpTo(sym, visitType(tpe), purity, loc)
    case ReducedAst.Expr.Let(sym, exp1, exp2, loc) =>
      ReducedAst.Expr.Let(sym, visitExp(exp1), visitExp(exp2), loc)
    case ReducedAst.Expr.Stmt(exp1, exp2, loc) =>
      ReducedAst.Expr.Stmt(visitExp(exp1), visitExp(exp2), loc)
    case ReducedAst.Expr.Region(sym, exp, tpe, purity, loc) =>
      ReducedAst.Expr.Region(sym, visitExp(exp), visitType(tpe), purity, loc)
    case ReducedAst.Expr.TryCatch(exp, rules, tpe, purity, loc) =>
      ReducedAst.Expr.TryCatch(visitExp(exp), rules.map(visitCatchRule), visitType(tpe), purity, loc)
    case ReducedAst.Expr.RunWith(exp, effUse, rules, ct, tpe, purity, loc) =>
      val tw = ReducedAst.Expr.RunWith(visitExp(exp), effUse, rules.map(visitHandlerRule), ct, box(tpe), purity, loc)
      castExp(unboxExp(tw, erase(tpe), purity, loc), visitType(tpe), purity, loc)
    case ReducedAst.Expr.NewObject(name, clazz, tpe, purity, methods, loc) =>
      ReducedAst.Expr.NewObject(name, clazz, visitType(tpe), purity, methods.map(visitJvmMethod), loc)
  }

  private def castExp(exp: ReducedAst.Expr, t: SimpleType, purity: Purity, loc: SourceLocation): ReducedAst.Expr = {
    ReducedAst.Expr.ApplyAtomic(AtomicOp.Cast, List(exp), t, purity, loc.asSynthetic)
  }

  private def unboxExp(exp: ReducedAst.Expr, t: SimpleType, purity: Purity, loc: SourceLocation): ReducedAst.Expr = {
    ReducedAst.Expr.ApplyAtomic(AtomicOp.Unbox, List(exp), t, purity, loc.asSynthetic)
  }

  private def visitEffect(eff: ReducedAst.Effect): ReducedAst.Effect = eff match {
    case ReducedAst.Effect(ann, mod, sym, ops, loc) =>
      ReducedAst.Effect(ann, mod, sym, ops.map(visitOp), loc)
  }

  private def visitOp(op: ReducedAst.Op): ReducedAst.Op = op match {
    case ReducedAst.Op(sym, ann, mod, fparams, tpe, purity, loc) =>
      ReducedAst.Op(sym, ann, mod, fparams.map(visitParam), erase(tpe), purity, loc)
  }

  private def visitType(tpe0: SimpleType): SimpleType = {
    import SimpleType.*
    tpe0 match {
      case Void => Void
      case AnyType => AnyType
      case Unit => Unit
      case Bool => Bool
      case Char => Char
      case Float32 => Float32
      case Float64 => Float64
      case BigDecimal => BigDecimal
      case Int8 => Int8
      case Int16 => Int16
      case Int32 => Int32
      case Int64 => Int64
      case BigInt => BigInt
      case String => String
      case Regex => Regex
      case Region => Region
      case Null => Null
      case Array(tpe) => SimpleType.mkArray(visitType(tpe))
      case Lazy(tpe) => Lazy(erase(tpe))
      case Tuple(elms) => SimpleType.mkTuple(elms.map(erase))
      case SimpleType.Enum(sym, targs) => SimpleType.mkEnum(sym, targs.map(erase))
      case SimpleType.Struct(sym, tparams) => SimpleType.Struct(sym, tparams.map(erase))
      case Arrow(args, result) => SimpleType.mkArrow(args.map(visitType), box(result))
      case RecordEmpty => RecordEmpty
      case RecordExtend(label, value, rest) => RecordExtend(label, erase(value), visitType(rest))
      case ExtensibleExtend(cons, tpes, rest) => ExtensibleExtend(cons, tpes.map(erase), visitType(rest))
      case ExtensibleEmpty => ExtensibleEmpty
      case Native(clazz) => Native(clazz)
    }
  }

  /**
    * Erases the polymorphic `tpe`. The returned type is either [[Type.Var]], [[Type.Cst]] of a
    * primitive type, or [[Type.Cst]] of `java.lang.Object`.
    *
    *   - `polymorphicErasure(a) = a`
    *   - `polymorphicErasure(Int32) = Int32`
    *   - `polymorphicErasure(String) = Object`
    *   - `polymorphicErasure(Option[a]) = Object`
    *   - `polymorphicErasure(a[Int32]) = Object`
    *
    * We do not have aliases, associated types, and the like, so any [[Type.Apply]] will be
    * *building* a larger type, and can therefore not be a primitive type.
    */
  private def polymorphicErasure(tpe: Type): Type = tpe match {
    case v@Type.Var(_, _) => v
    case c@Type.Cst(tc, loc) => tc match {
      case TypeConstructor.Bool => c
      case TypeConstructor.Char => c
      case TypeConstructor.Float32 => c
      case TypeConstructor.Float64 => c
      case TypeConstructor.Int8 => c
      case TypeConstructor.Int16 => c
      case TypeConstructor.Int32 => c
      case TypeConstructor.Int64 => c
      // All primitive types are covered, so the rest can only be erased to Object.
      case _ => Type.Cst(TypeConstructor.Native(classOf[Object]), loc)
    }
    case Type.Apply(_, _, loc) => Type.Cst(TypeConstructor.Native(classOf[Object]), loc)

    case Type.Alias(_, _, _, _) => throw InternalCompilerException(s"Unexpected type $tpe", tpe.loc)
    case Type.AssocType(_, _, _, _) => throw InternalCompilerException(s"Unexpected type $tpe", tpe.loc)
    case Type.JvmToType(_, _) => throw InternalCompilerException(s"Unexpected type $tpe", tpe.loc)
    case Type.JvmToEff(_, _) => throw InternalCompilerException(s"Unexpected type $tpe", tpe.loc)
    case Type.UnresolvedJvmType(_, _) => throw InternalCompilerException(s"Unexpected type $tpe", tpe.loc)
  }

  private def box(@unused tpe: SimpleType): SimpleType = SimpleType.Object

}<|MERGE_RESOLUTION|>--- conflicted
+++ resolved
@@ -108,22 +108,13 @@
       val es = exps.map(visitExp)
       val t = visitType(tpe)
       op match {
-<<<<<<< HEAD
-        case AtomicOp.Closure(_) => ApplyAtomic(op, es, t, purity, loc)
-        case AtomicOp.Unary(_) => ApplyAtomic(op, es, t, purity, loc)
-        case AtomicOp.Binary(_) => ApplyAtomic(op, es, t, purity, loc)
-        case AtomicOp.Is(_) => ApplyAtomic(op, es, t, purity, loc)
-        case AtomicOp.Tag(_) => ApplyAtomic(op, es, t, purity, loc)
-        case AtomicOp.Untag(_, _) =>
-          castExp(ApplyAtomic(op, es, erase(tpe), purity, loc), t, purity, loc)
-=======
         case AtomicOp.Closure(_) => ReducedAst.Expr.ApplyAtomic(op, es, t, purity, loc)
         case AtomicOp.Unary(_) => ReducedAst.Expr.ApplyAtomic(op, es, t, purity, loc)
         case AtomicOp.Binary(_) => ReducedAst.Expr.ApplyAtomic(op, es, t, purity, loc)
         case AtomicOp.Is(_) => ReducedAst.Expr.ApplyAtomic(op, es, t, purity, loc)
         case AtomicOp.Tag(_) => ReducedAst.Expr.ApplyAtomic(op, es, t, purity, loc)
-        case AtomicOp.Untag(_, _) => ReducedAst.Expr.ApplyAtomic(op, es, t, purity, loc)
->>>>>>> ad03a9ae
+        case AtomicOp.Untag(_, _) =>
+          castExp(ReducedAst.Expr.ApplyAtomic(op, es, erase(tpe), purity, loc), t, purity, loc)
         case AtomicOp.Index(_) =>
           castExp(ReducedAst.Expr.ApplyAtomic(op, es, erase(tpe), purity, loc), t, purity, loc)
         case AtomicOp.Tuple => ReducedAst.Expr.ApplyAtomic(op, es, t, purity, loc)
