--- conflicted
+++ resolved
@@ -523,13 +523,9 @@
       (afterEntryPoint, entryPointErrors) = EntryPoint.run(afterTyper)
       (_, instanceErrors) = Instances.run(afterEntryPoint, cachedTyperAst, changeSet)
       afterPredDeps = PredDeps.run(afterEntryPoint)
-<<<<<<< HEAD
-      afterStratifier <- Stratifier.run(afterPredDeps).withSoftFailures(regionErrors).withSoftFailures(entryPointErrors).withSoftFailures(instanceErrors)
-=======
       (afterStratifier, stratificationErrors) = Stratifier.run(afterPredDeps)
->>>>>>> cc4e0951
       (_, patMatchErrors) = PatMatch.run(afterStratifier)
-      afterRedundancy <- Redundancy.run(afterStratifier).withSoftFailures(instanceErrors).withSoftFailures(stratificationErrors).withSoftFailures(patMatchErrors)
+      afterRedundancy <- Redundancy.run(afterStratifier).withSoftFailures(regionErrors).withSoftFailures(entryPointErrors).withSoftFailures(instanceErrors).withSoftFailures(stratificationErrors).withSoftFailures(patMatchErrors)
       (_, safetyErrors) = Safety.run(afterRedundancy)
       output <- Validation.toSuccessOrSoftFailure(afterRedundancy, safetyErrors) // Minimal change for things to still work. Will be removed once Validation is removed.
     } yield {
