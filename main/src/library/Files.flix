--- conflicted
+++ resolved
@@ -610,12 +610,6 @@
     ///
     pub def append(f: String, data: t): Result[IOError, Bool] \ IO with ToString[t] =
         try {
-<<<<<<< HEAD
-            import java_new java.io.File(String): File \ IO as newFile;
-            import java_new java.io.FileWriter(File, Bool): FileWriter \ IO as newFileWriter;
-            import java_new java.io.PrintWriter(Writer): PrintWriter \ IO as newPrintWriter;
-=======
->>>>>>> c6eb0021
             import java.io.PrintWriter.println(String): Unit \ IO;
             import java.io.PrintWriter.close(): Unit \ IO;
             import java.io.PrintWriter.checkError(): Bool \ IO;
@@ -649,12 +643,6 @@
     ///
     pub def appendLines(f: String, data: m[String]): Result[IOError, Bool] \ (IO + Foldable.Aef[m]) with Foldable[m] =
         try {
-<<<<<<< HEAD
-            import java_new java.io.File(String): File \ IO as newFile;
-            import java_new java.io.FileWriter(File, Bool): FileWriter \ IO as newFileWriter;
-            import java_new java.io.PrintWriter(Writer): PrintWriter \ IO as newPrintWriter;
-=======
->>>>>>> c6eb0021
             import java.io.PrintWriter.println(String): Unit \ IO;
             import java.io.PrintWriter.close(): Unit \ IO;
             import java.io.PrintWriter.checkError(): Bool \ IO;
@@ -690,12 +678,6 @@
     ///
     pub def writeBytes(f: String, data: m[Int8]): Result[IOError, Bool] \ (IO + Foldable.Aef[m]) with Foldable[m] = region rc {
         try {
-<<<<<<< HEAD
-            import java_new java.io.File(String): File \ IO as newFile;
-            import java_new java.io.FileOutputStream(File): FileOutputStream \ IO as newFileStream;
-            import java_new java.io.PrintWriter(OutputStream): PrintWriter \ IO as newPrintWriter;
-=======
->>>>>>> c6eb0021
             import java.io.FileOutputStream.write(Array[Int8, rc]): Unit \ IO;
             import java.io.PrintWriter.close(): Unit \ IO;
             import java.io.PrintWriter.checkError(): Bool \ IO;
@@ -730,12 +712,6 @@
     ///
     pub def appendBytes(f: String, data: m[Int8]): Result[IOError, Bool] \ (IO + Foldable.Aef[m]) with Foldable[m] = region rc {
         try {
-<<<<<<< HEAD
-            import java_new java.io.File(String): File \ IO as newFile;
-            import java_new java.io.FileOutputStream(File, Bool): FileOutputStream \ IO as newFileStream;
-            import java_new java.io.PrintWriter(OutputStream): PrintWriter \ IO as newPrintWriter;
-=======
->>>>>>> c6eb0021
             import java.io.FileOutputStream.write(Array[Int8, rc]): Unit \ IO;
             import java.io.PrintWriter.close(): Unit \ IO;
             import java.io.PrintWriter.checkError(): Bool \ IO;
