--- conflicted
+++ resolved
@@ -155,16 +155,9 @@
   /**
     * Returns the [[DocAst.Expr]] representation of `pat`.
     */
-<<<<<<< HEAD
-  private def printExtPattern(pattern: ResolvedAst.ExtPattern): DocAst.Expr = pattern match {
-    case ExtPattern.Wild(_) => DocAst.Expr.Wild
-    case ExtPattern.Unit(_) => DocAst.Expr.Unit
-    case ExtPattern.Var(sym, _) => printVarSym(sym)
-=======
   private def printExtPattern(pat: ResolvedAst.ExtPattern): DocAst.Expr = pat match {
     case ExtPattern.Default(_) => DocAst.Expr.Wild
     case ExtPattern.Tag(label, pats, _) => DocAst.Pattern.ExtTag(label, pats.map(printExtTagPattern))
->>>>>>> 438df701
     case ExtPattern.Error(_) => DocAst.Expr.Error
   }
 
@@ -173,6 +166,7 @@
     */
   private def printExtTagPattern(pat: ResolvedAst.ExtTagPattern): DocAst.Expr = pat match {
     case ExtTagPattern.Wild(_) => DocAst.Expr.Wild
+    case ExtTagPattern.Unit(_) => DocAst.Expr.Unit
     case ExtTagPattern.Var(sym, _) => DocAst.Expr.Var(sym)
     case ExtTagPattern.Error(_) => DocAst.Expr.Error
   }
