--- conflicted
+++ resolved
@@ -241,12 +241,9 @@
 
     case class ReifyEff(ident: Name.Ident, exp1: WeededAst.Expression, exp2: WeededAst.Expression, exp3: WeededAst.Expression, loc: SourceLocation) extends WeededAst.Expression
 
-<<<<<<< HEAD
     case class ParYield(exp: Expression, loc: SourceLocation) extends WeededAst.Expression
-=======
     case class Debug(exp1: WeededAst.Expression, exp2: WeededAst.Expression, loc: SourceLocation) extends WeededAst.Expression
 
->>>>>>> 077974bf
   }
 
   sealed trait Pattern {
