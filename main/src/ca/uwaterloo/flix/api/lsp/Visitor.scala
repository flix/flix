--- conflicted
+++ resolved
@@ -856,33 +856,18 @@
     c.consumePattern(pat)
 
     pat match {
-<<<<<<< HEAD
       case Wild(_, _) => ()
-      case Var(varSym, _, _) => visitBinder(varSym)
+      case Var(bnd, _, _) => visitBinder(bnd)
       case Cst(_, _, _) => ()
       case Tag(sym, pats, _, _) =>
         visitCaseSymUse(sym)
         pats.foreach(visitPattern)
       case Tuple(pats, _, _) =>
         pats.foreach(visitPattern)
-      case Record(pats, pat, _, _) =>
+      case Record(pats, pat1, _, _) =>
         pats.foreach(visitRecordLabelPattern)
-        visitPattern(pat)
+        visitPattern(pat1)
       case Pattern.Error(_, _) =>
-=======
-    	case Wild(_, _) => ()
-      case Var(bnd, _, _) => visitBinder(bnd)
-    	case Cst(_, _, _) => ()
-    	case Tag(sym, pats, _, _) =>
-    	  visitCaseSymUse(sym)
-        pats.foreach(visitPattern)
-    	case Tuple(pats, _, _) =>
-    	  pats.foreach(visitPattern)
-      case Record(pats, pat1, _, _) =>
-    	  pats.foreach(visitRecordLabelPattern)
-        visitPattern(pat1)
-    	case Pattern.Error(_, _) =>
->>>>>>> 67077f8b
     }
   }
 
