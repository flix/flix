/*
 * Copyright 2017 Magnus Madsen
 *
 * Licensed under the Apache License, Version 2.0 (the "License");
 * you may not use this file except in compliance with the License.
 * You may obtain a copy of the License at
 *
 *   http://www.apache.org/licenses/LICENSE-2.0
 *
 * Unless required by applicable law or agreed to in writing, software
 * distributed under the License is distributed on an "AS IS" BASIS,
 * WITHOUT WARRANTIES OR CONDITIONS OF ANY KIND, either express or implied.
 * See the License for the specific language governing permissions and
 * limitations under the License.
 */

package ca.uwaterloo.flix.runtime.shell

import org.jline.terminal.Terminal

/**
  * A common super-type for commands.
  */
sealed trait Command

object Command {

  /**
    * Does literally nothing.
    */
  case object Nop extends Command

  /**
    * Reloads all source paths.
    */
  case object Reload extends Command

  /**
    * Displays documentation about the fqn s
    */
  case class Info(s: String) extends Command

  /**
    * Creates a new project in the current directory
    */
  case object Init extends Command

  /**
    * Builds the current project.
    */
  case object Build extends Command

  /**
    * Builds a jar file from the current project.
    */
  case object BuildJar extends Command

  /**
    * Builds a fatjar file from the current project.
    * Status: working on.
    */
  case object BuildFatJar extends Command

  /**
    * Builds an fpkg file from the current project.
    */
  case object BuildPkg extends Command

  /**
    * Publishes a release of the current project to GitHub.
    */
  case object Release extends Command

  /**
    * Checks the current project for errors.
    */
  case object Check extends Command

  /**
    * Generates API document for the current project.
    */
  case object Doc extends Command

  /**
    * Runs the tests for the current project.
    */
  case object Test extends Command

  /**
<<<<<<< HEAD
    * Runs the mutation tests given a tester and testee.
    */
=======
    * Show dependencies which have newer versions available.
    */
  case object Outdated extends Command
>>>>>>> f9db49d5

  /**
    * Terminates the shell.
    */
  case object Quit extends Command

  /**
    * Prints helpful information about the available commands.
    */
  case object Help extends Command

  /**
    * Praise Le Toucan.
    */
  case object Praise extends Command

  /**
    * Eval source code.
    */
  case class Eval(s: String) extends Command

  /**
    * Reload and eval source code.
    */
  case class ReloadAndEval(s: String) extends Command

  /**
    * Unknown command.
    */
  case class Unknown(s: String) extends Command


  case class Mtest(tester: String, testee: String) extends Command
  /**
    * Parses the given `input` into a command.
    */
  def parse(input: String)(implicit terminal: Terminal): Command = {
    //
    // Eof
    //
    if (input == null)
      return Command.Quit

    if (input.trim == "")
      return Command.Nop

    if (input == ":r" || input == ":reload")
      return Command.Reload

    val infoPattern = raw":i(nfo)?\s+(\S+)\s*".r
    input match {
      case infoPattern(_, s) => return Command.Info(s)
      case _ => // no-op
    }

    if (input == ":init")
      return Command.Init

    if (input == ":build" || input == ":b")
      return Command.Build

    if (input == ":check" || input == ":c")
      return Command.Check

    if (input == ":doc" || input == ":d")
      return Command.Doc

    if (input == ":build-jar" || input == ":jar")
      return Command.BuildJar

    if (input == ":build-fatjar" || input == ":fatjar")
      return Command.BuildFatJar

    if (input == ":build-pkg" || input == ":pkg")
      return Command.BuildPkg

    if (input == ":release")
      return Command.Release

    if (input.startsWith(":eval"))
      return Command.ReloadAndEval(input.drop(":eval".length + 1))

    if (input == ":test" || input == ":t")
      return Command.Test

<<<<<<< HEAD
=======
    if (input == ":outdated")
      return Command.Outdated
>>>>>>> f9db49d5

    if (input == ":quit" || input == ":q")
      return Command.Quit

    if (input == ":help" || input == ":h" || input == ":?")
      return Command.Help

    if (input == ":praise")
      return Command.Praise

    if (input.startsWith(":mtest") || input.startsWith(":mt")) {
      val args = input.split(" ")
      return Command.Mtest(args(1), args(2))
    }

      //
    // Eval or Unknown?
    //
    if (input.startsWith(":"))
      Command.Unknown(input)
    else
      Command.Eval(input)
  }

}<|MERGE_RESOLUTION|>--- conflicted
+++ resolved
@@ -86,48 +86,46 @@
     */
   case object Test extends Command
 
-  /**
-<<<<<<< HEAD
+   /**
+    * Show dependencies which have newer versions available.
+    */
+  case object Outdated extends Command
+
+  /**
+    * Terminates the shell.
+    */
+  case object Quit extends Command
+
+  /**
+    * Prints helpful information about the available commands.
+    */
+  case object Help extends Command
+
+  /**
+    * Praise Le Toucan.
+    */
+  case object Praise extends Command
+
+  /**
+    * Eval source code.
+    */
+  case class Eval(s: String) extends Command
+
+  /**
+    * Reload and eval source code.
+    */
+  case class ReloadAndEval(s: String) extends Command
+
+  /**
+    * Unknown command.
+    */
+  case class Unknown(s: String) extends Command
+  
+  /**
     * Runs the mutation tests given a tester and testee.
     */
-=======
-    * Show dependencies which have newer versions available.
-    */
-  case object Outdated extends Command
->>>>>>> f9db49d5
-
-  /**
-    * Terminates the shell.
-    */
-  case object Quit extends Command
-
-  /**
-    * Prints helpful information about the available commands.
-    */
-  case object Help extends Command
-
-  /**
-    * Praise Le Toucan.
-    */
-  case object Praise extends Command
-
-  /**
-    * Eval source code.
-    */
-  case class Eval(s: String) extends Command
-
-  /**
-    * Reload and eval source code.
-    */
-  case class ReloadAndEval(s: String) extends Command
-
-  /**
-    * Unknown command.
-    */
-  case class Unknown(s: String) extends Command
-
-
   case class Mtest(tester: String, testee: String) extends Command
+  
   /**
     * Parses the given `input` into a command.
     */
@@ -180,11 +178,8 @@
     if (input == ":test" || input == ":t")
       return Command.Test
 
-<<<<<<< HEAD
-=======
     if (input == ":outdated")
       return Command.Outdated
->>>>>>> f9db49d5
 
     if (input == ":quit" || input == ":q")
       return Command.Quit
