/*
 * Copyright 2021 Benjamin Dahse
 *
 * Licensed under the Apache License, Version 2.0 (the "License");
 * you may not use this file except in compliance with the License.
 * You may obtain a copy of the License at
 *
 *   http://www.apache.org/licenses/LICENSE-2.0
 *
 * Unless required by applicable law or agreed to in writing, software
 * distributed under the License is distributed on an "AS IS" BASIS,
 * WITHOUT WARRANTIES OR CONDITIONS OF ANY KIND, either express or implied.
 * See the License for the specific language governing permissions and
 * limitations under the License.
 */

use Fixpoint/Ram.{RamStmt, RelOp, RamSym, RamTerm, BoolExp, RowVar};
use Fixpoint/Ast.{Datalog, Constraint, BodyPredicate, BodyTerm, HeadTerm, Denotation, Polarity, PredSym, VarSym};
use Fixpoint/Ast.Datalog.Datalog;
use Fixpoint/Ast.Constraint.Constraint;
use Fixpoint/Ast.HeadPredicate.HeadAtom;
use Fixpoint/Ast.BodyPredicate.{BodyAtom, Guard0, Guard1, Guard2, Guard3, Guard4, Guard5};
use Fixpoint/Ast.PredSym.PredSym;

namespace Fixpoint {
    ///
    /// Compile the given Datalog program `cs` to RAM.
    /// First compile all facts in `cs` to project-statements.
    /// For example, the fact `Path(1, 2).` becomes `project (1, 2) into Path`.
    /// Second compile all rules in `cs` according to the given stratification `strat`.
    /// This means to compile all rules in stratum 0, then stratum 1 and so on.
    /// A rule belongs to the same stratum as its head predicate.
    ///
    def compile(cs: Datalog[v], strat: Map[PredSym, Int32]): RamStmt[v] with ToString[v] =
        let doIt = match Datalog(facts, rules) -> {
            let stmts = MutList.new();
            Array.foreach(compileRule(stmts), facts);
            Map.invert(strat) |>
            Map.foreach(_ -> restrict(rules) >> compileStratum(stmts));
            RamStmt.Seq(MutList.toArray(stmts))
        };
        doIt(cs) as & Pure

    ///
    /// Compile all rules to be evaluated in `stratum` to RAM
    /// by using semi-naive evaluation as a code generator.
    /// The steps are:
    ///     1. For each rule Ri in `stratum` with head Pi:
    ///     Pi = Pi ∪ Eval-Rule(Ri);
    ///     merge Pi into ΔPi;
    ///     2. Generate fixpoint loop:
    ///     until(⋃Pi == ∅) do
    ///     2.1. For each rule Ri with Pi in its head:
    ///         purge ΔPi';
    ///         ΔPi' = ΔPi' ∪ Eval-Rule-Incr(Ri);
    ///         merge ΔPi' into Pi;
    ///         ΔPi = ΔPi';
    ///     end
    /// Note that Eval-Rule is the code emitted by `compileRule`
    /// and Eval-Rule-Incr is the code emitted by `compileRuleIncr`.
    ///
<<<<<<< HEAD
    def compileStratum(stmts: MutList[RamStmt[v]], stratum: Array[Constraint[v]]): Unit & Impure with ToString[v] =
        let idb = Array.foldRight(match Constraint(HeadAtom(pred, den, _, _), _, _) -> {
            Map.insert(pred, den)
        }, Map#{}, stratum);
        let loopBody = MutList.new();
        Array.foreach(compileRule(stmts), stratum);
        Map.foreach(match PredSym(relName, _) -> den -> {
            let mergeDelta = RamStmt.Merge(RamSym.Full(relName, den), RamSym.Delta(relName, den));
            MutList.push!(mergeDelta, stmts)
        }, idb);
        Map.foreach(match PredSym(relName, _) -> den -> {
            let purge = RamStmt.Purge(RamSym.New(relName, den));
            MutList.push!(purge, loopBody)
        }, idb);
        Array.foreach(compileRuleIncr(loopBody), stratum);
        Map.foreach(match PredSym(relName, _) -> den -> {
            let mergeNew = RamStmt.Merge(RamSym.New(relName, den), RamSym.Full(relName, den));
            MutList.push!(mergeNew, loopBody)
        }, idb);
        Map.foreach(match PredSym(relName, _) -> den -> {
            let assign = RamStmt.Assign(RamSym.Delta(relName, den), RamSym.New(relName, den));
            MutList.push!(assign, loopBody)
        }, idb);
=======
    def compileStratum(stratum: Array[Constraint[v]]): RamStmt[v] with ToString[v] =
        let idb = Array.foldRight(match Constraint(HeadAtom(pred, den, _), _) -> {
            Map.insert(pred, den)
        }, Map#{}, stratum) as & Pure;
        let eval = Array.fold(Array.map(compileRule, stratum)) as & Pure;
        let mergeDelta =
            Map.mapWithKey(match PredSym(relName) -> den -> {
                RamStmt.Merge(RamSym.Full(relName, den), RamSym.Delta(relName, den))
            }, idb) |>
            Map.valuesOf |>
            List.fold;
        let purge =
            Map.mapWithKey(match PredSym(relName) -> den -> {
                RamStmt.Purge(RamSym.New(relName, den))
            }, idb) |>
            Map.valuesOf |>
            List.fold;
        let evalIncr = Array.fold(Array.map(compileRuleIncr, stratum)) as & Pure;
        let mergeNew =
            Map.mapWithKey(match PredSym(relName) -> den -> {
                RamStmt.Merge(RamSym.New(relName, den), RamSym.Full(relName, den))
            }, idb) |>
            Map.valuesOf |>
            List.fold;
        let assign =
            Map.mapWithKey(match PredSym(relName) -> den -> {
                RamStmt.Assign(RamSym.Delta(relName, den), RamSym.New(relName, den))
            }, idb) |>
            Map.valuesOf |>
            List.fold;
>>>>>>> 3b9c6fee
        let loopTest =
            Map.mapWithKey(match PredSym(relName) -> den -> {
                BoolExp.Empty(RamSym.Delta(relName, den))
            }, idb) |>
            Map.valuesOf;
        let untilBody = RamStmt.Seq(MutList.toArray(loopBody));
        let fixpoint = RamStmt.Until(loopTest, untilBody);
        MutList.push!(fixpoint, stmts)

    ///
    /// Compile `rule` into a join loop. A join loop is a nested loop.
    /// Each positive body atom in `rule` becomes part of the nested loop.
    /// The head atom in `rule` is compiled to an insertion into the corresponding relation.
    /// Negative atoms are compiled into if-statements.
    /// The rule `R(x) :- not A(x), B(x),  C(x).` compiles to:
    ///     search B$1 ∈ B do
    ///         search C$2 C do
    ///             if (B$1[0] == C$2[0] ∧ (B$1[0]) ∉ A) then
    ///                 project (B$1[0]) into R
    ///             end
    ///         end
    ///     end
    ///
<<<<<<< HEAD
    def compileRule(stmts: MutList[RamStmt[v]], rule: Constraint[v]): Unit & Impure with ToString[v] = match rule {
        case Constraint(HeadAtom(PredSym(headPred, _), headDen, headTerms, _), body, _) =>
=======
    def compileRule(rule: Constraint[v]): RamStmt[v] with ToString[v] = match rule {
        case Constraint(HeadAtom(PredSym(headPred), headDen, headTerms), body) =>
>>>>>>> 3b9c6fee
            let augBody = augmentBody(body);
            let env = unifyVars(augBody);
            let ramTerms = Array.map(compileHeadTerm(env), headTerms);
            let projection = RelOp.Project(ramTerms, RamSym.Full(headPred, headDen));
            let join = compileBody(env, augBody);
            let loopBody = RelOp.If(join, projection);
            let insert =
                Array.foldRight(match (atom, rowVar) -> acc -> match atom {
                    case BodyAtom(PredSym(pred), den, Polarity.Positive, _) =>
                        RelOp.Search(rowVar, RamSym.Full(pred, den), acc)
                    case _ => acc
                }, loopBody, augBody) |>
                RamStmt.Insert;
            if (enableDebugging()) {
                let comment = RamStmt.Comment(ToString.toString(rule));
                MutList.push!(comment, stmts);
                MutList.push!(insert, stmts)
            } else {
                MutList.push!(insert, stmts)
            }
    }

    ///
    /// Compile `rule` into an incremental join loop. A join loop is a nested loop.
    /// Each positive body atom in `rule` becomes part of the nested loop.
    /// The head atom in `rule` is compiled to an insertion into the corresponding relation.
    /// Incremental means there is a join loop for every positive atom.
    /// Each join loop "focuses" on a particular atom.
    /// Negative atoms are compiled into if-statements.
    /// The rule `R(x) :- not A(x), B(x),  C(x).` compiles to:
    ///     search B$1 ∈ ΔB do
    ///         search C$2 C do
    ///             if (B$1[0] == C$2[0] ∧ (B$1[0]) ∉ A ∧ (B$1[0]) ∉ R) then
    ///                 project (B$1[0]) into ΔR'
    ///             end
    ///         end
    ///     end
    ///     search B$1 ∈ B do
    ///         search C$2 ΔC do
    ///             if (B$1[0] == C$2[0] ∧ (B$1[0]) ∉ A ∧ (B$1[0]) ∉ R) then
    ///                 project (B$1[0]) into ΔR'
    ///             end
    ///         end
    ///     end
    ///
    /// Note that there are two join loops, because there are two positive atoms.
    /// Also note how in the first loop, `B` is the focused atom and `C` is focused in the second loop.
    ///
<<<<<<< HEAD
    def compileRuleIncr(stmts: MutList[RamStmt[v]], rule: Constraint[v]): Unit & Impure with ToString[v] = match rule {
        case Constraint(HeadAtom(PredSym(headPred, _), headDen, headTerms, _), body, _) =>
=======
    def compileRuleIncr(rule: Constraint[v]): RamStmt[v] with ToString[v] = match rule {
        case Constraint(HeadAtom(PredSym(headPred), headDen, headTerms), body) =>
>>>>>>> 3b9c6fee
            let augBody = augmentBody(body);
            let env = unifyVars(augBody);
            let ramTerms = Array.map(compileHeadTerm(env), headTerms);
            let projection = RelOp.Project(ramTerms, RamSym.New(headPred, headDen));
            let join = compileBody(env, augBody);
            // TODO: make sure membership tests are checked last.
            let loopBody = RelOp.If(BoolExp.NotMemberOf(ramTerms, RamSym.Full(headPred, headDen)) :: join, projection);
<<<<<<< HEAD
            let compile = delta -> { // `delta` designates the focused atom.
                let insert =
                    Array.foldRight(match (atom, rowVar) -> acc -> match atom {
                        case BodyAtom(PredSym(pred, _), den, Polarity.Positive, _, _) =>
                            let ramSym = if (rowVar == delta) {
                                RamSym.Delta(pred, den)
                            } else {
                                RamSym.Full(pred, den)
                            };
                            RelOp.Search(rowVar, ramSym, acc)
                        case _ => acc
                    }, loopBody, augBody) |>
                    RamStmt.Insert;
                MutList.push!(insert, stmts)
            };

=======
            let compile = delta -> // `delta` designates the focused atom.
                Array.foldRight(match (atom, rowVar) -> acc -> match atom {
                    case BodyAtom(PredSym(pred), den, Polarity.Positive, _) =>
                        let ramSym = if (rowVar == delta) {
                            RamSym.Delta(pred, den)
                        } else {
                            RamSym.Full(pred, den)
                        };
                        RelOp.Search(rowVar, ramSym, acc)
                    case _ => acc
                }, loopBody, augBody) as & Pure |>
                RamStmt.Insert;
>>>>>>> 3b9c6fee
            let positiveAtoms = Array.filter(match (atom, _) -> match atom {
                case BodyAtom(_, _, Polarity.Positive, _) => true
                case _ => false
            }, augBody);
            if (enableDebugging()) {
                let comment = RamStmt.Comment(ToString.toString(rule));
                MutList.push!(comment, stmts);
                Array.foreach(match (_, rowVar) -> compile(rowVar), positiveAtoms)
            } else {
                Array.foreach(match (_, rowVar) -> compile(rowVar), positiveAtoms)
            }
    }

    ///
    /// Substitute Datalog head term `term` for a RAM term according to the given substitution `env`.
    ///
    def compileHeadTerm(env: Map[VarSym, RamTerm[v]], term: HeadTerm[v]): RamTerm[v] = match term {
        case HeadTerm.Var(var) => unwrap(Map.get(var, env))
        case HeadTerm.Lit(v) => RamTerm.Lit(v)
        case HeadTerm.App0(f) => RamTerm.App0(f)
        case HeadTerm.App1(f, v) =>
            let t = unwrap(Map.get(v, env));
            RamTerm.App1(f, t)
        case HeadTerm.App2(f, v1, v2) =>
            let t1 = unwrap(Map.get(v1, env));
            let t2 = unwrap(Map.get(v2, env));
            RamTerm.App2(f, t1, t2)
        case HeadTerm.App3(f, v1, v2, v3) =>
            let t1 = unwrap(Map.get(v1, env));
            let t2 = unwrap(Map.get(v2, env));
            let t3 = unwrap(Map.get(v3, env));
            RamTerm.App3(f, t1, t2, t3)
        case HeadTerm.App4(f, v1, v2, v3, v4) =>
            let t1 = unwrap(Map.get(v1, env));
            let t2 = unwrap(Map.get(v2, env));
            let t3 = unwrap(Map.get(v3, env));
            let t4 = unwrap(Map.get(v4, env));
            RamTerm.App4(f, t1, t2, t3, t4)
        case HeadTerm.App5(f, v1, v2, v3, v4, v5) =>
            let t1 = unwrap(Map.get(v1, env));
            let t2 = unwrap(Map.get(v2, env));
            let t3 = unwrap(Map.get(v3, env));
            let t4 = unwrap(Map.get(v4, env));
            let t5 = unwrap(Map.get(v5, env));
            RamTerm.App5(f, t1, t2, t3, t4, t5)
    }

    ///
    /// Augment body atoms with row variables.
    /// Every atom is thus identified by a unique row variable, regardless of its position in the body.
    ///
    /// Note that row variables not unique across rules.
    ///
    def augmentBody(body: Array[BodyPredicate[v]]): Array[(BodyPredicate[v], RowVar)] =
        Array.mapWithIndex(atom -> i -> match atom {
            case BodyAtom(predSym, _, Polarity.Positive, _) => (atom, RowVar.Named("${predSym}$${i}"))
            case _ => (atom, RowVar.Named("IfYouSeeThisYouFoundABug"))
        }, body) as & Pure

    ///
    /// Unifies each relational variable that occurs in a rule body with an attribute
    /// corresponding to a positive atom where the variable is a term.
    /// Latticenal variables are unified with a "meet" term.
    /// For example, a body like `not A(x), B(x; s),  C(x; s).` returns the substitution:
    ///     `Map#{x -> B$1[0], s -> B$1[1] ⊓ C$2[1]}`
    /// `x` is mapped to B$1[0] because `x` occurs positively in the second atom.
    /// `s` is mapped to the glb of all its positive occurences because it is latticenal.
    ///
    def unifyVars(body: Array[(BodyPredicate[v], RowVar)]): Map[VarSym, RamTerm[v]] =
        Array.foldLeft(acc -> match (atom, rowVar) -> match atom {
            case BodyAtom(_, denotation, Polarity.Positive, terms) =>
                Array.mapWithIndex(term -> i -> (term, i), terms) |>
                Array.foldRight(match (term, i) -> match term {
                    case BodyTerm.Var(var) => match denotation {
                        case Denotation.Relational => Map.insert(var, RamTerm.RowLoad(rowVar, i))
                        case Denotation.Latticenal(_, _, _, glb) =>
                            if (i < Array.length(terms) - 1)
                                Map.insert(var, RamTerm.RowLoad(rowVar, i))
                            else
                                Map.insertWith(t1 -> t2 -> RamTerm.Meet(glb, t1, t2), var, RamTerm.LoadLatVar(rowVar))
                    }
                    case _ => x -> x
                }, acc)
            case _ => acc
        }, Map#{}, body) as & Pure

    ///
    /// Equates every term in a positive body atom with a RAM term corresponding to an attribute
    /// and declares that terms in negative body atoms are not in the corresponding relations.
    /// Latticenal terms are handled slightly differently: they are compared with the partial
    /// order on the lattice instead of with equality.
    /// Guard atoms are compiled to function calls.
    /// For example, a body like `not A(x), B(x), if x > 0.` is compiled to the following expressions:
    /// 1.    B$1[0] = B$1[0]
    /// 2.    (B$1[0]) ∉ A
    /// 3.    <clo>(x)
    /// Intuitively, the variable `x` has been unified with the term B$1[0]
    /// because `x` occurs positively in the second atom.
    /// All positive occurences of `x` is therefore equated with B$1[0], generating (1).
    /// (2) comes from the negative atom `not A(x)`.
    /// (3) is a function call that computes the expression `x > 0`.
    ///
    def compileBody(env: Map[VarSym, RamTerm[v]], body: Array[(BodyPredicate[v], RowVar)]): List[BoolExp[v]] =
        Array.foldRight(match (atom, rowVar) -> acc ->
            let compileBodyTerm = term -> j -> match term {
                case BodyTerm.Wild      => RamTerm.RowLoad(rowVar, j)
                case BodyTerm.Var(var)  => unwrap(Map.get(var, env))
                case BodyTerm.Lit(v)    => RamTerm.Lit(v)
            };
            match atom {
                case BodyAtom(_, denotation, Polarity.Positive, terms) =>
                    Array.mapWithIndex(compileBodyTerm, terms) |>
                    Array.mapWithIndex(t -> i -> match denotation {
                        case Denotation.Relational => BoolExp.Eq(RamTerm.RowLoad(rowVar, i), t)
                        case Denotation.Latticenal(_, leq, _, _) =>
                            if (i < Array.length(terms) - 1)
                                BoolExp.Eq(RamTerm.RowLoad(rowVar, i), t)
                            else
                                BoolExp.Leq(leq, t, RamTerm.LoadLatVar(rowVar))
                    }) |>
                    Array.foldRight(x -> xs -> x :: xs, acc)
                case BodyAtom(PredSym(pred), denotation, Polarity.Negative, terms) =>
                    let ramTerms = Array.mapWithIndex(compileBodyTerm, terms);
                    BoolExp.NotMemberOf(ramTerms, RamSym.Full(pred, denotation)) :: acc
                case Guard0(f) =>
                    BoolExp.Guard0(f) :: acc
                case Guard1(f, v) =>
                    let t = unwrap(Map.get(v, env));
                    BoolExp.Guard1(f, t) :: acc
                case Guard2(f, v1, v2) =>
                    let t1 = unwrap(Map.get(v1, env));
                    let t2 = unwrap(Map.get(v2, env));
                    BoolExp.Guard2(f, t1, t2) :: acc
                case Guard3(f, v1, v2, v3) =>
                    let t1 = unwrap(Map.get(v1, env));
                    let t2 = unwrap(Map.get(v2, env));
                    let t3 = unwrap(Map.get(v3, env));
                    BoolExp.Guard3(f, t1, t2, t3) :: acc
                case Guard4(f, v1, v2, v3, v4) =>
                    let t1 = unwrap(Map.get(v1, env));
                    let t2 = unwrap(Map.get(v2, env));
                    let t3 = unwrap(Map.get(v3, env));
                    let t4 = unwrap(Map.get(v4, env));
                    BoolExp.Guard4(f, t1, t2, t3, t4) :: acc
                case Guard5(f, v1, v2, v3, v4, v5) =>
                    let t1 = unwrap(Map.get(v1, env));
                    let t2 = unwrap(Map.get(v2, env));
                    let t3 = unwrap(Map.get(v3, env));
                    let t4 = unwrap(Map.get(v4, env));
                    let t5 = unwrap(Map.get(v5, env));
                    BoolExp.Guard5(f, t1, t2, t3, t4, t5) :: acc
            }, Nil, body) as & Pure

    ///
    /// Restrict a constraint system to those constraints whose head predicate belongs to the given domain.
    ///
    def restrict(cs: Array[Constraint[v]], domain: Set[PredSym]): Array[Constraint[v]] =
        let headPred = match Constraint(HeadAtom(headSym, _, _), _) -> headSym;
        let memberOf = xs -> x -> Set.memberOf(x, xs);
        Array.filter(headPred >> memberOf(domain), cs) as & Pure

    ///
    /// Return the set of predicates of the given constraint system.
    ///
    def predicatesOf(cs: Array[Constraint[v]]): Set[PredSym] =
        Array.foldRight(match Constraint(HeadAtom(headPred, _, _), _) -> Set.insert(headPred), Set#{}, cs) as & Pure

    def unwrap(o: Option[a]): a = match o {
        case Some(a) => a
        case None => bug!("Unexpected None")
    }
}<|MERGE_RESOLUTION|>--- conflicted
+++ resolved
@@ -59,62 +59,29 @@
     /// Note that Eval-Rule is the code emitted by `compileRule`
     /// and Eval-Rule-Incr is the code emitted by `compileRuleIncr`.
     ///
-<<<<<<< HEAD
     def compileStratum(stmts: MutList[RamStmt[v]], stratum: Array[Constraint[v]]): Unit & Impure with ToString[v] =
-        let idb = Array.foldRight(match Constraint(HeadAtom(pred, den, _, _), _, _) -> {
+        let idb = Array.foldRight(match Constraint(HeadAtom(pred, den, _), _) -> {
             Map.insert(pred, den)
         }, Map#{}, stratum);
         let loopBody = MutList.new();
         Array.foreach(compileRule(stmts), stratum);
-        Map.foreach(match PredSym(relName, _) -> den -> {
+        Map.foreach(match PredSym(relName) -> den -> {
             let mergeDelta = RamStmt.Merge(RamSym.Full(relName, den), RamSym.Delta(relName, den));
             MutList.push!(mergeDelta, stmts)
         }, idb);
-        Map.foreach(match PredSym(relName, _) -> den -> {
+        Map.foreach(match PredSym(relName) -> den -> {
             let purge = RamStmt.Purge(RamSym.New(relName, den));
             MutList.push!(purge, loopBody)
         }, idb);
         Array.foreach(compileRuleIncr(loopBody), stratum);
-        Map.foreach(match PredSym(relName, _) -> den -> {
+        Map.foreach(match PredSym(relName) -> den -> {
             let mergeNew = RamStmt.Merge(RamSym.New(relName, den), RamSym.Full(relName, den));
             MutList.push!(mergeNew, loopBody)
         }, idb);
-        Map.foreach(match PredSym(relName, _) -> den -> {
+        Map.foreach(match PredSym(relName) -> den -> {
             let assign = RamStmt.Assign(RamSym.Delta(relName, den), RamSym.New(relName, den));
             MutList.push!(assign, loopBody)
         }, idb);
-=======
-    def compileStratum(stratum: Array[Constraint[v]]): RamStmt[v] with ToString[v] =
-        let idb = Array.foldRight(match Constraint(HeadAtom(pred, den, _), _) -> {
-            Map.insert(pred, den)
-        }, Map#{}, stratum) as & Pure;
-        let eval = Array.fold(Array.map(compileRule, stratum)) as & Pure;
-        let mergeDelta =
-            Map.mapWithKey(match PredSym(relName) -> den -> {
-                RamStmt.Merge(RamSym.Full(relName, den), RamSym.Delta(relName, den))
-            }, idb) |>
-            Map.valuesOf |>
-            List.fold;
-        let purge =
-            Map.mapWithKey(match PredSym(relName) -> den -> {
-                RamStmt.Purge(RamSym.New(relName, den))
-            }, idb) |>
-            Map.valuesOf |>
-            List.fold;
-        let evalIncr = Array.fold(Array.map(compileRuleIncr, stratum)) as & Pure;
-        let mergeNew =
-            Map.mapWithKey(match PredSym(relName) -> den -> {
-                RamStmt.Merge(RamSym.New(relName, den), RamSym.Full(relName, den))
-            }, idb) |>
-            Map.valuesOf |>
-            List.fold;
-        let assign =
-            Map.mapWithKey(match PredSym(relName) -> den -> {
-                RamStmt.Assign(RamSym.Delta(relName, den), RamSym.New(relName, den))
-            }, idb) |>
-            Map.valuesOf |>
-            List.fold;
->>>>>>> 3b9c6fee
         let loopTest =
             Map.mapWithKey(match PredSym(relName) -> den -> {
                 BoolExp.Empty(RamSym.Delta(relName, den))
@@ -138,13 +105,8 @@
     ///         end
     ///     end
     ///
-<<<<<<< HEAD
     def compileRule(stmts: MutList[RamStmt[v]], rule: Constraint[v]): Unit & Impure with ToString[v] = match rule {
-        case Constraint(HeadAtom(PredSym(headPred, _), headDen, headTerms, _), body, _) =>
-=======
-    def compileRule(rule: Constraint[v]): RamStmt[v] with ToString[v] = match rule {
         case Constraint(HeadAtom(PredSym(headPred), headDen, headTerms), body) =>
->>>>>>> 3b9c6fee
             let augBody = augmentBody(body);
             let env = unifyVars(augBody);
             let ramTerms = Array.map(compileHeadTerm(env), headTerms);
@@ -193,13 +155,8 @@
     /// Note that there are two join loops, because there are two positive atoms.
     /// Also note how in the first loop, `B` is the focused atom and `C` is focused in the second loop.
     ///
-<<<<<<< HEAD
     def compileRuleIncr(stmts: MutList[RamStmt[v]], rule: Constraint[v]): Unit & Impure with ToString[v] = match rule {
-        case Constraint(HeadAtom(PredSym(headPred, _), headDen, headTerms, _), body, _) =>
-=======
-    def compileRuleIncr(rule: Constraint[v]): RamStmt[v] with ToString[v] = match rule {
         case Constraint(HeadAtom(PredSym(headPred), headDen, headTerms), body) =>
->>>>>>> 3b9c6fee
             let augBody = augmentBody(body);
             let env = unifyVars(augBody);
             let ramTerms = Array.map(compileHeadTerm(env), headTerms);
@@ -207,11 +164,10 @@
             let join = compileBody(env, augBody);
             // TODO: make sure membership tests are checked last.
             let loopBody = RelOp.If(BoolExp.NotMemberOf(ramTerms, RamSym.Full(headPred, headDen)) :: join, projection);
-<<<<<<< HEAD
             let compile = delta -> { // `delta` designates the focused atom.
                 let insert =
                     Array.foldRight(match (atom, rowVar) -> acc -> match atom {
-                        case BodyAtom(PredSym(pred, _), den, Polarity.Positive, _, _) =>
+                        case BodyAtom(PredSym(pred), den, Polarity.Positive, _) =>
                             let ramSym = if (rowVar == delta) {
                                 RamSym.Delta(pred, den)
                             } else {
@@ -224,20 +180,6 @@
                 MutList.push!(insert, stmts)
             };
 
-=======
-            let compile = delta -> // `delta` designates the focused atom.
-                Array.foldRight(match (atom, rowVar) -> acc -> match atom {
-                    case BodyAtom(PredSym(pred), den, Polarity.Positive, _) =>
-                        let ramSym = if (rowVar == delta) {
-                            RamSym.Delta(pred, den)
-                        } else {
-                            RamSym.Full(pred, den)
-                        };
-                        RelOp.Search(rowVar, ramSym, acc)
-                    case _ => acc
-                }, loopBody, augBody) as & Pure |>
-                RamStmt.Insert;
->>>>>>> 3b9c6fee
             let positiveAtoms = Array.filter(match (atom, _) -> match atom {
                 case BodyAtom(_, _, Polarity.Positive, _) => true
                 case _ => false
