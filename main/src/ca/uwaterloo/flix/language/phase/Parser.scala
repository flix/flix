--- conflicted
+++ resolved
@@ -737,17 +737,10 @@
     }
 
     def Primary: Rule1[ParsedAst.Expression] = rule {
-<<<<<<< HEAD
-      Static | Scope | LetMatch | LetMatchStar | LetRecDef | LetUse | LetImport | IfThenElse | Reify | ReifyBool |
-        ReifyType | ReifyPurity | Choose | TypeMatch | Match | LambdaMatch | Try | Lambda | Tuple |
-        RecordOperation | RecordLiteral | Block | RecordSelectLambda | SelectChannel | Spawn |
-        ParYield | Par | Lazy | Force | Upcast | Supercast | Mask | Intrinsic | New | ArrayLit | ArrayNew |
-=======
       Static | Scope | LetMatch | LetMatchStar | LetRecDef | LetUse | LetImport | IfThenElse |
         Choose | TypeMatch | Match | LambdaMatch | Try | Lambda | Tuple |
         RecordOperation | RecordLiteral | Block | RecordSelectLambda |
-        SelectChannel | Spawn | ParYield | Par | Lazy | Force | Upcast | Mask | Intrinsic | New | ArrayLit | ArrayNew |
->>>>>>> c52fa440
+        SelectChannel | Spawn | ParYield | Par | Lazy | Force | Upcast | Supercast | Mask | Intrinsic | New | ArrayLit | ArrayNew |
         FNil | FSet | FMap | ConstraintSet | FixpointLambda | FixpointProject | FixpointSolveWithProject |
         FixpointQueryWithSelect | ConstraintSingleton | Interpolation | Literal | Resume | Do |
         Discard | Debug | ForYield | ForEach | NewObject | UnaryLambda | FName | Tag | Hole
