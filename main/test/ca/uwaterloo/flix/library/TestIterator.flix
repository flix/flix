--- conflicted
+++ resolved
@@ -776,7 +776,53 @@
 
 
     /////////////////////////////////////////////////////////////////////////////
-<<<<<<< HEAD
+    // flatMap                                                                 //
+    /////////////////////////////////////////////////////////////////////////////
+
+    @test
+    def flatMap01(): Bool & Impure =
+        List.toIterator(Nil) |>
+            Iterator.flatMap(i -> Iterator.repeat(i, i)) |>
+            Iterator.toList == Nil
+
+    @test
+    def flatMap02(): Bool & Impure =
+        List.toIterator(0 :: Nil) |>
+            Iterator.flatMap(i -> Iterator.repeat(i, i)) |>
+            Iterator.toList == Nil
+
+    @test
+    def flatMap03(): Bool & Impure =
+        List.toIterator(1 :: Nil) |>
+            Iterator.flatMap(i -> Iterator.repeat(i, i)) |>
+            Iterator.toList == 1 :: Nil
+
+    @test
+    def flatMap04(): Bool & Impure =
+        List.toIterator(2 :: Nil) |>
+            Iterator.flatMap(i -> Iterator.repeat(i, i)) |>
+            Iterator.toList == 2 :: 2 :: Nil
+
+    @test
+    def flatMap05(): Bool & Impure =
+        List.toIterator(1 :: 2 :: Nil) |>
+            Iterator.flatMap(i -> Iterator.repeat(i, i)) |>
+            Iterator.toList == 1 :: 2 :: 2 :: Nil
+
+    @test
+    def flatMap06(): Bool & Impure =
+        List.toIterator(2 :: 3 :: Nil) |>
+            Iterator.flatMap(i -> Iterator.repeat(i, i)) |>
+            Iterator.toList == 2 :: 2 :: 3 :: 3 :: 3 :: Nil
+
+    @test
+    def flatMap07(): Bool & Impure =
+        List.toIterator(1 :: 2 :: 3 :: 4 :: Nil) |>
+            Iterator.flatMap(i -> if (i mod 2 == 0) Iterator.repeat(i, i) else Iterator.empty()) |>
+            Iterator.toList == 2 :: 2 :: 4 :: 4 :: 4 :: 4 :: Nil
+
+
+    /////////////////////////////////////////////////////////////////////////////
     // intersperse                                                             //
     /////////////////////////////////////////////////////////////////////////////
 
@@ -809,51 +855,5 @@
         List.toIterator(1 :: 2 :: 3 :: 4 :: Nil) |>
             Iterator.intersperse(11) |>
             Iterator.toList == 1 :: 11 :: 2 :: 11 :: 3 :: 11 :: 4 :: Nil
-=======
-    // flatMap                                                                 //
-    /////////////////////////////////////////////////////////////////////////////
-
-    @test
-    def flatMap01(): Bool & Impure =
-        List.toIterator(Nil) |>
-            Iterator.flatMap(i -> Iterator.repeat(i, i)) |>
-            Iterator.toList == Nil
-
-    @test
-    def flatMap02(): Bool & Impure =
-        List.toIterator(0 :: Nil) |>
-            Iterator.flatMap(i -> Iterator.repeat(i, i)) |>
-            Iterator.toList == Nil
-
-    @test
-    def flatMap03(): Bool & Impure =
-        List.toIterator(1 :: Nil) |>
-            Iterator.flatMap(i -> Iterator.repeat(i, i)) |>
-            Iterator.toList == 1 :: Nil
-
-    @test
-    def flatMap04(): Bool & Impure =
-        List.toIterator(2 :: Nil) |>
-            Iterator.flatMap(i -> Iterator.repeat(i, i)) |>
-            Iterator.toList == 2 :: 2 :: Nil
-
-    @test
-    def flatMap05(): Bool & Impure =
-        List.toIterator(1 :: 2 :: Nil) |>
-            Iterator.flatMap(i -> Iterator.repeat(i, i)) |>
-            Iterator.toList == 1 :: 2 :: 2 :: Nil
-
-    @test
-    def flatMap06(): Bool & Impure =
-        List.toIterator(2 :: 3 :: Nil) |>
-            Iterator.flatMap(i -> Iterator.repeat(i, i)) |>
-            Iterator.toList == 2 :: 2 :: 3 :: 3 :: 3 :: Nil
-
-    @test
-    def flatMap07(): Bool & Impure =
-        List.toIterator(1 :: 2 :: 3 :: 4 :: Nil) |>
-            Iterator.flatMap(i -> if (i mod 2 == 0) Iterator.repeat(i, i) else Iterator.empty()) |>
-            Iterator.toList == 2 :: 2 :: 4 :: 4 :: 4 :: 4 :: Nil
->>>>>>> ff323bc8
 
 }