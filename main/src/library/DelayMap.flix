/*
 * Copyright 2021 Jakob Schneider Villumsen
 *
 * Licensed under the Apache License, Version 2.0 (the "License");
 * you may not use this file except in compliance with the License.
 * You may obtain a copy of the License at
 *
 *   http://www.apache.org/licenses/LICENSE-2.0
 *
 * Unless required by applicable law or agreed to in writing, software
 * distributed under the License is distributed on an "AS IS" BASIS,
 * WITHOUT WARRANTIES OR CONDITIONS OF ANY KIND, either express or implied.
 * See the License for the specific language governing permissions and
 * limitations under the License.
 */

use RedBlackTree.RedBlackTree;

pub enum DelayMap[k, v] {
    case DMap(RedBlackTree[k, Lazy[v]])
}

namespace DelayMap {

    ///
    /// Returns the number of threads to use for parallel evaluation.
    ///
    def threads(): Int32 =
        // Note: We use a multiple of the number of physical cores for better performance.
        let multiplier = 4;
        multiplier * Environment.getVirtualProcessors()

    ///
    /// Determines whether to use parallel evaluation.
    ///
    /// By default we only enable parallel evaluation if the map has a certain size.
    ///
    def useParallelEvaluation(m: DelayMap[k, v]): Bool =
        let DMap(t) = m;
        let minSize = 2 ** RedBlackTree.blackHeight(t);
        minSize >= 1024

    ///
    /// Returns the empty map.
    ///
    @Experimental
    pub def empty(): DelayMap[k, v] =
        DMap(RedBlackTree.empty())

    ///
    /// Returns the singleton map where key `k` is mapped to value `v`.
    ///
    @Experimental
    pub def singleton(k: k, v: v): DelayMap[k, v] with Order[k] =
        insert(k, v, empty())

    ///
    /// Returns the size of `m`.
    ///
    @Experimental
    pub def size(m: DelayMap[k, v]): Int32 =
        let DMap(t) = m;
        RedBlackTree.size(t)

    ///
    /// Returns `true` if and only if `m` is the empty map, i.e. `Map(Nil)`.
    ///
    @Experimental
    pub def isEmpty(m: DelayMap[k, v]): Bool =
        let DMap(t) = m;
        RedBlackTree.isEmpty(t)

    ///
    /// Returns an updated map with `k => v`.
    ///
    @Experimental
    pub def insert(k: k, v: v, m: DelayMap[k, v]): DelayMap[k, v] with Order[k] =
        let DMap(t) = m;
        DMap(RedBlackTree.insert(k, lazy v, t))

    ///
    /// Returns `Some(v)` if `k => v` is in `m`.
    ///
    /// Otherwise returns `None`.
    ///
    @Experimental
    pub def get(k: k, m: DelayMap[k, v]): Option[v] with Order[k] =
        let DMap(t) = m;
        match RedBlackTree.get(k, t) {
            case None    => None
            case Some(x) => Some(force x)
        }

    ///
    /// Returns `v` if `k => v` is in `m`.
    ///
    /// Otherwise, returns `d`.
    ///
    @Experimental
    pub def getWithDefault(k: k, d: v, m: DelayMap[k, v]): v with Order[k] =
        Option.getWithDefault(d, get(k, m))

    ///
    /// Returns `true` if and only if `m` contains the key `k`.
    ///
    @Experimental
    pub def memberOf(k: k, m: DelayMap[k, v]): Bool with Order[k] =
        let DMap(t) = m;
        RedBlackTree.memberOf(k, t)

    ///
    /// Optionally finds `k => v` where `k` is the smallest key according to the `Order` instance of `k`.
    ///
    /// Returns `None` if `m` is empty.
    ///
    @Experimental
    pub def minimumKey(m: DelayMap[k, v]): Option[(k, v)] =
        let DMap(t) = m;
        match RedBlackTree.minimumKey(t) {
            case None       => None
            case Some(k, v) => Some(k, force v)
        }

    ///
    /// Optionally finds `k => v` where `k` is the smallest key according to the given comparator `cmp`.
    ///
    /// Returns `None` if `m` is empty.
    ///
    /// Purity polymorphic: Runs in parallel when given a pure function `cmp`.
    ///
    @ParallelWhenPure @Experimental
    pub def minimumKeyBy(cmp: (k, k) -> Comparison & ef, m: DelayMap[k, v]): Option[(k, v)] & ef =
        def min() = reduceLeftWithKey((kl, vl, kr, vr) -> if (cmp(kl, kr) == LessThan) (kl, vl) else (kr, vr), m);
        let f = r -> cmp(r.kl, r.kr);
        reifyEff(f) {
            case Pure(g) =>
                if (useParallelEvaluation(m))
                    let h = (kl, _, kr, _) -> g({kl = kl, kr = kr});
                    let DMap(t) = m;
                    let res = RedBlackTree.parMinimumBy(threads() - 1, h, t) as & Pure;
                    match res {
                        case None       => None
                        case Some(k, v) => Some(k, force v)
                    }
                else
                    min()
            case _ => min()
        }
    ///
    /// Optionally finds `k => v` where `v` is the smallest value.
    ///
    /// Returns `None` if `m` is empty.
    ///
    @Parallel @Experimental
    pub def minimumValue(m: DelayMap[k, v]): Option[(k, v)] with Order[v] =
        minimumValueBy((x, y) -> x <=> y, m)

    ///
    /// Optionally finds `k => v` where `k` is the smallest value according to the given comparator `cmp`.
    ///
    /// Returns `None` if `m` is empty.
    ///
    /// Purity polymorphic: Runs in parallel when given a pure function `cmp`.
    ///
    @ParallelWhenPure @Experimental
    pub def minimumValueBy(cmp: (v, v) -> Comparison & ef, m: DelayMap[k, v]): Option[(k, v)] & ef =
        def min() = reduceLeftWithKey((kl, vl, kr, vr) -> if (cmp(vl, vr) == LessThan) (kl, vl) else (kr, vr), m);
        let f = r -> cmp(r.vl, r.vr);
        reifyEff(f) {
            case Pure(g) =>
                if (useParallelEvaluation(m))
                    let h = (_, vl, _, vr) -> g({vl = force vl, vr = force vr});
                    let DMap(t) = m;
                    let res = RedBlackTree.parMinimumBy(threads() - 1, h, t) as & Pure;
                    match res {
                        case None       => None
                        case Some(k, v) => Some(k, force v)
                    }
                else
                    min()
            case _ => min()
        }

    ///
    /// Optionally finds `k => v` where `k` is the largest key according to the `Order` instance of `k`.
    ///
    /// Returns `None` if `m` is empty.
    ///
    @Experimental
    pub def maximumKey(m: DelayMap[k, v]): Option[(k, v)] =
        let DMap(t) = m;
        match RedBlackTree.maximumKey(t) {
            case None       => None
            case Some(k, v) => Some(k, force v)
        }

    ///
    /// Optionally finds `k => v` where `k` is the largest key according to the given comparator `cmp`.
    ///
    /// Returns `None` if `m` is empty.
    ///
    /// Purity polymorphic: Runs in parallel when given a pure function `cmp`.
    ///
    @ParallelWhenPure @Experimental
    pub def maximumKeyBy(cmp: (k, k) -> Comparison & ef, m: DelayMap[k, v]): Option[(k, v)] & ef =
        def max() = reduceLeftWithKey((kl, vl, kr, vr) -> if (cmp(kl, kr) == GreaterThan) (kl, vl) else (kr, vr), m);
        let f = r -> cmp(r.kl, r.kr);
        reifyEff(f) {
            case Pure(g) =>
                if (useParallelEvaluation(m))
                    let h = (kl, _, kr, _) -> g({kl = kl, kr = kr});
                    let DMap(t) = m;
                    let res = RedBlackTree.parMaximumBy(threads() - 1, h, t) as & Pure;
                    match res {
                        case None       => None
                        case Some(k, v) => Some(k, force v)
                    }
                else
                    max()
            case _ => max()
        }

    ///
<<<<<<< HEAD
    /// Optionally finds `k => v` where `k` is the largest key according to the given comparator `cmp`.
=======
    /// Optionally finds `k => v` where `v` is the largest value.
>>>>>>> cc4efb89
    ///
    /// Returns `None` if `m` is empty.
    ///
    @Parallel @Experimental
    pub def maximumValue(m: DelayMap[k, v]): Option[(k, v)] with Order[v] =
        maximumValueBy((x, y) -> x <=> y, m)

    ///
    /// Optionally finds `k => v` where `k` is the largest value according to the given comparator `cmp`.
    ///
    /// Returns `None` if `m` is empty.
    ///
    /// Purity polymorphic: Runs in parallel when given a pure function `cmp`.
    ///
    @ParallelWhenPure @Experimental
    pub def maximumValueBy(cmp: (v, v) -> Comparison & ef, m: DelayMap[k, v]): Option[(k, v)] & ef =
        def max() = reduceLeftWithKey((kl, vl, kr, vr) -> if (cmp(vl, vr) == GreaterThan) (kl, vl) else (kr, vr), m);
        let f = r -> cmp(r.vl, r.vr);
        reifyEff(f) {
            case Pure(g) =>
                if (useParallelEvaluation(m))
                    let h = (_, vl, _, vr) -> g({vl = force vl, vr = force vr});
                    let DMap(t) = m;
                    let res = RedBlackTree.parMaximumBy(threads() - 1, h, t) as & Pure;
                    match res {
                        case None       => None
                        case Some(k, v) => Some(k, force v)
                    }
                else
                    max()
            case _ => max()
        }

    ///
    /// Returns the keys of `m`.
    ///
    @Experimental
    pub def keysOf(m: DelayMap[k, v]): Set[k] with Order[k] =
        foldLeftWithKey((acc, k, _) -> Set.insert(k, acc), Set.empty(), m)

    ///
    /// Returns the values of `m`.
    ///
    @Experimental
    pub def valuesOf(m: DelayMap[k, v]): List[v] =
        foldRight((v, acc) -> v :: acc, Nil, m)

    ///
    /// Removes the mapping `k` from the map `m`.
    ///
    @Experimental
    pub def remove(k: k, m: DelayMap[k, v]): DelayMap[k, v] with Order[k] =
        let DMap(t) = m;
        DMap(RedBlackTree.remove(k, t))

    ///
    /// Updates `m` with `k => f(v, v1)` if `k => v1` is in `m`.
    ///
    /// Otherwise, updates `m` with `k => v`.
    ///
    @Experimental @LazyWhenPure
    pub def insertWith(f: (v, v) -> v & ef, k: k, v: v, m: DelayMap[k, v]): DelayMap[k, v] & ef with Order[k] =
        insertWithKey((_, v1, v2) -> f(v1, v2), k, v, m)

    ///
    /// Updates `m` with `k => f(k, v, v1)` if `k => v1` is in `m`.
    ///
    /// Otherwise, updates `m` with `k => v`.
    ///
    @Experimental @LazyWhenPure
    pub def insertWithKey(f: (k, v, v) -> v & ef, k: k, v: v, m: DelayMap[k, v]): DelayMap[k, v] & ef with Order[k] =
        let f1 = (args) -> f(args.k, args.v1, args.v2);
        reifyEff(f1) {
            case Pure(g) => insertWithKeyL((k1, v1, v2) -> g({k = k1, v1 = v1, v2 = v2}), k, v, m)
            case _       => insertWithKeyE(f, k, v, m)
        }

    ///
    /// Helper function for `insertWithKey`. Applies `f` lazily.
    ///
    @Lazy
    def insertWithKeyL(f: (k, v, v) -> v, k: k, v: v, m: DelayMap[k, v]): DelayMap[k, v] with Order[k] =
        let DMap(t) = m;
        let f1 = (k1, v1, v2) -> lazy f(k1, force v1, force v2);
        DMap(RedBlackTree.insertWith(f1, k, lazy v, t))

    ///
    /// Helper function for `insertWithKey`. Applies `f` eagerly.
    ///
    def insertWithKeyE(f: (k, v, v) -> v & ef, k: k, v: v, m: DelayMap[k, v]): DelayMap[k, v] & ef with Order[k] =
        let DMap(t) = m;
        let f1 = (k1, v1, v2) -> {
                let x = f(k1, force v1, force v2);
                lazy x
            };
        DMap(RedBlackTree.insertWith(f1, k, lazy v, t))

    ///
    /// Returns a map with mappings `k => f(v)` for every `k => v` in `m`.
    ///
    @Experimental @LazyWhenPure
    pub def map(f: v1 -> v2 & ef, m: DelayMap[k, v1]): DelayMap[k, v2] & ef with Order[k] =
        mapWithKey((_, v) -> f(v), m)

    ///
    /// Returns a map with mappings `k => f(k, v)` for every `k => v` in `m`.
    ///
    @Experimental @LazyWhenPure @ParallelWhenPure
    pub def mapWithKey(f: (k, v1) -> v2 & ef, m: DelayMap[k, v1]): DelayMap[k, v2] & ef =
        let f1 = (args) -> f(fst(args), snd(args));
        reifyEff(f1) {
            case Pure(g) => mapWithKeyL((k, v) -> g((k, v)), m)
            case _       => mapWithKeyE(f, m)
        }

    ///
    /// Helper function for `mapWithKey`. Applies `f` lazily.
    ///
    @Lazy @ParallelWhenPure
    def mapWithKeyL(f: (k, v1) -> v2, m: DelayMap[k, v1]): DelayMap[k, v2] =
        let DMap(t) = m;
        let g = (k, v) -> lazy f(k, force v);
        DMap(RedBlackTree.mapWithKey(g, t))

    ///
    /// Helper function for `mapWithKey`. Applies `f` eagerly.
    ///
    def mapWithKeyE(f: (k, v1) -> v2 & ef, m: DelayMap[k, v1]): DelayMap[k, v2] & ef =
        let DMap(t) = m;
        let g = (k, v) -> {
                let x1 = f(k, force v);
                lazy x1
            };
        DMap(RedBlackTree.mapWithKey(g, t))

    ///
    /// Returns a map of all mappings `k => v` in `m` where `v` satisfies the predicate `f`.
    ///
    @Experimental
    pub def filter(f: v -> Bool & ef, m: DelayMap[k, v]): DelayMap[k, v] & ef with Order[k] =
        filterWithKey((_, v) -> f(v), m)

    ///
    /// Returns a map of all mappings `k => v` in `m` where `(k, v)` satisfies the predicate `f`.
    ///
    @Experimental
    pub def filterWithKey(f: (k, v) -> Bool & ef, m: DelayMap[k, v]): DelayMap[k, v] & ef with Order[k] =
        foldLeftWithKey((acc, k, v) -> if (f(k, v)) insert(k, v, acc) else acc, empty(), m)

    ///
    /// Returns the left-biased union of `m1` and `m2`.
    ///
    /// That is, key collisions are resolved by taking the mapping from `m1`.
    ///
    @Experimental @LazyWhenPure
    pub def union(m1: DelayMap[k, v], m2: DelayMap[k, v]): DelayMap[k, v] with Order[k] =
        unionWithKey((_, v1, _) -> v1, m1, m2)

    ///
    /// Returns the union of `m1` and `m2` where key collisions are resolved with the merge function `f`.
    ///
    @Experimental @LazyWhenPure
    pub def unionWith(f: (v, v) -> v & ef, m1: DelayMap[k, v], m2: DelayMap[k, v]): DelayMap[k, v] & ef with Order[k] =
        unionWithKey((_, v1, v2) -> f(v1, v2), m1, m2)

    ///
    /// Returns the union of `m1` and `m2` where key collisions are resolved with the merge function `f`, taking both the key and values.
    ///
    @Experimental
    pub def unionWithKey(f: (k, v, v) -> v & ef, m1: DelayMap[k, v], m2: DelayMap[k, v]): DelayMap[k, v] & ef with Order[k] =
        let f1 = (args) -> f(args.k, args.v1, args.v2);
        reifyEff(f1) {
            case Pure(g) => unionWithKeyL((k, v1, v2) -> g({k = k, v1 = v1, v2 = v2}), m1, m2)
            case _       => unionWithKeyE(f, m1, m2)
        }

    ///
    /// Helper function for `unionWithKey`. Applies `f` lazily.
    ///
    @Lazy
    def unionWithKeyL(f: (k, v, v) -> v, m1: DelayMap[k, v], m2: DelayMap[k, v]): DelayMap[k, v] with Order[k] =
        use RedBlackTree.{blackHeight, foldRight, insertWith};
        let DMap(xs) = m1;
        let DMap(ys) = m2;
        let f1 = (k, v1, v2) -> lazy (f(k, force v1, force v2));
        if (blackHeight(xs) < blackHeight(ys))
            DMap(foldRight((k, v) -> insertWith(f1, k, v), ys, xs))
        else
            DMap(foldRight((k, v) -> insertWith((_, v1, v2) -> f1(k, v2, v1), k, v), xs, ys))

    ///
    /// Helper function for `unionWithKey`. Applies `f` eagerly.
    ///
    def unionWithKeyE(f: (k, v, v) -> v & ef, m1: DelayMap[k, v], m2: DelayMap[k, v]): DelayMap[k, v] & ef with Order[k] =
        use RedBlackTree.{blackHeight, foldRight, insertWith};
        let DMap(xs) = m1;
        let DMap(ys) = m2;
        let f1 = (k, v1, v2) -> {
                let x = f(k, force v1, force v2);
                lazy x
            };
        if (blackHeight(xs) < blackHeight(ys))
            DMap(foldRight((k, v) -> insertWith(f1, k, v), ys, xs))
        else
            DMap(foldRight((k, v) -> insertWith((_, v1, v2) -> f1(k, v2, v1), k, v), xs, ys))

    ///
    /// Returns the map `m` as a list of key-value pairs.
    ///
    pub def toList(m: DelayMap[k, v]): List[(k, v)] =
        foldRightWithKey((k, v, acc) -> (k, v) :: acc, Nil, m)

    ///
    /// Applies `f` to a start value `s` and all values in `m` going from left to right.
    ///
    /// That is, the result is of the form: `f(...f(f(s, v1), v2)..., vn)`.
    ///
    @Experimental
    pub def foldLeft(f: (b, v) -> b & ef, s: b, m: DelayMap[k, v]): b & ef =
        foldLeftWithKey((acc, _, v) -> f(acc, v), s, m)

    ///
    /// Applies `f` to a start value `s` and all key-value pairs in `m` going from left to right.
    ///
    /// That is, the result is of the form: `f(...f(f(s, k1, v1), k2, v2)..., vn)`.
    ///
    @Experimental
    pub def foldLeftWithKey(f: (b, k, v) -> b & ef, s: b, m: DelayMap[k, v]): b & ef =
        let DMap(t) = m;
        let f1 = (b, k, v) -> f(b, k, force v);
        RedBlackTree.foldLeft(f1, s, t)

    ///
    /// Applies `f` to a start value `s` and all values in `m` going from right to left.
    ///
    /// That is, the result is of the form: `f(v1, ...f(vn-1, f(vn, s)))`.
    ///
    @Experimental
    pub def foldRight(f: (v, b) -> b & ef, s: b, m: DelayMap[k, v]): b & ef =
        foldRightWithKey((_, v, acc) -> f(v, acc), s, m)

    ///
    /// Applies `f` to a start value `s` and all key-value pairs in `m` going from right to left.
    ///
    /// That is, the result is of the form: `f(k1, v1, ...f(kn-1, vn-1, f(kn, vn, s)))`.
    ///
    @Experimental
    pub def foldRightWithKey(f: (k, v, b) -> b & ef, s: b, m: DelayMap[k, v]): b & ef =
        let DMap(t) = m;
        let f1 = (k1, v1, b1) -> f(k1, force v1, b1);
        RedBlackTree.foldRight(f1, s, t)

    ///
    /// Applies `f` to all values in `m` going from left to right until a single value `v` is obtained.  Returns `Some(v)`.
    ///
    /// That is, the result is of the form: `Some(f(...f(f(v1, v2), v3)..., vn))`
    ///
    /// Returns `None` if `m` is the empty map.
    ///
    @Experimental
    pub def reduceLeft(f: (v, v) -> v & ef, m: DelayMap[k, v]): Option[v] & ef =
        reduceLeftWithKey((k, v1, _, v2) -> (k, f(v1, v2)), m) |> Option.map(snd)

    ///
    /// Applies `f` to all mappings in `m` going from left to right until a single mapping `(k, v)` is obtained.  Returns `Some((k, v))`.
    ///
    /// That is, the result is of the form: `Some(f(...f(f(k1, v1, k2, v2), k3, v3)..., kn, vn))`
    ///
    /// Returns `None` if `m` is the empty map.
    ///
    @Experimental
    pub def reduceLeftWithKey(f: (k, v, k, v) -> (k, v) & ef, m: DelayMap[k, v]): Option[(k, v)] & ef =
        let DMap(t) = m;
        let f1 = (k1, v1, k2, v2) -> {
            let (k, v) = f(k1, force v1, k2, force v2);
            (k, lazy v)
        };
        match RedBlackTree.reduceLeft(f1, t) {
            case Some((k, v)) => Some((k, force v))
            case None         => None
        }

    ///
    /// Applies `f` to all values in `m` going from right to left until a single value `v` is obtained.  Returns `Some(v)`.
    ///
    /// That is, the result is of the form: `Some(f(v1, ...f(vn-2, f(vn-1, vn))...))`
    ///
    /// Returns `None` if `m` is the empty DelayMap.
    ///
    @Experimental
    pub def reduceRight(f: (v, v) -> v & ef, m: DelayMap[k, v]): Option[v] & ef =
        reduceRightWithKey((k, v1, _, v2) -> (k, f(v1, v2)), m) |> Option.map(snd)

    ///
    /// Applies `f` to all mappings in `m` going from right to left until a single mapping `(k, v)` is obtained.  Returns `Some((k, v))`.
    ///
    /// That is, the result is of the form: `Some(f(k1, v1, ...f(kn-2, vn-2, f(kn-1, vn-1, kn, vn))...))`
    ///
    /// Returns `None` if `m` is the empty DelayMap.
    ///
    @Experimental
    pub def reduceRightWithKey(f: (k, v, k, v) -> (k, v) & ef, m: DelayMap[k, v]): Option[(k, v)] & ef =
        let DMap(t) = m;
        let f1 = (k1, v1, k2, v2) -> {
            let (k, v) = f(k1, force v1, k2, force v2);
            (k, lazy v)
        };
        match RedBlackTree.reduceRight(f1, t) {
            case Some((k, v)) => Some((k, force v))
            case None         => None
        }

    ///
    /// Returns `m` as a Map, i.e. every value is forced.
    ///
    @Experimental @Parallel
    pub def toMap(m: DelayMap[k, v]): Map[k, v] =
        let DMap(t) = m;
        Map(RedBlackTree.mapWithKey((_, v) -> force v, t))

    ///
    /// Updates `m` with `k => f(v)` if `k => v` is in `m`.
    ///
    /// Otherwise, returns `m`.
    ///
    @Experimental @LazyWhenPure
    pub def adjust(f: v -> v & ef, k: k, m: DelayMap[k, v]): DelayMap[k, v] & ef with Order[k] =
        adjustWithKey((_, v1) -> f(v1), k, m)

    ///
    /// Updates `m` with `k => f(k, v)` if `k => v` is in `m`. Otherwise, returns `m`.
    ///
    @Experimental @LazyWhenPure
    pub def adjustWithKey(f: (k, v) -> v & ef, k: k, m: DelayMap[k, v]): DelayMap[k, v] & ef with Order[k] =
        updateWithKey((k1, v) -> Some(f(k1, v)), k, m)

    ///
    /// Updates `m` with `k => v1` if `k => v` is in `m` and `f(v) = Some(v1)`. Otherwise, returns `m`.
    ///
    @Experimental @LazyWhenPure
    pub def update(f: v -> Option[v] & ef, k: k, m: DelayMap[k, v]): DelayMap[k, v] & ef with Order[k] =
        updateWithKey((_, v1) -> f(v1), k, m)

    ///
    /// Updates `m` with `k => v1` if `k => v` is in `m` and `f(k, v) = Some(v1)`. Otherwise, returns `m`.
    ///
    @Experimental @LazyWhenPure
    pub def updateWithKey(f: (k, v) -> Option[v] & ef, k: k, m: DelayMap[k, v]): DelayMap[k, v] & ef with Order[k] =
        let f1 = (t) -> f(fst(t), snd(t));
        reifyEff(f1) {
            case Pure(g) => updateWithKeyL((k1, v) -> g((k1, v)), k, m)
            case _       => updateWithKeyE(f, k, m)
        }

    ///
    /// Helper function for `updateWithKey`. Does not force the `v`.
    ///
    @Lazy
    def updateWithKeyL(f: (k, v) -> Option[v], k: k, m: DelayMap[k, v]): DelayMap[k, v] with Order[k] =
        let DMap(t) = m;
        let f1 = (k, v) -> {
            let res = lazy match f(k, force v) {
                case Some(v1) => v1
                case None     => force v
            };
            Some(res)
        };
        DMap(RedBlackTree.updateWith(f1, k, t))

    ///
    /// Helper function for `updateWithKey`. Forces `v`.
    ///
    def updateWithKeyE(f: (k, v) -> Option[v] & ef, k: k, m: DelayMap[k, v]): DelayMap[k, v] & ef with Order[k] =
        let DMap(t) = m;
        let f1 = (k, v) -> {
            let res = f(k, force v);
            match res {
                case Some(v1) => Some(lazy v1)
                case None     => None
            }
        };
        DMap(RedBlackTree.updateWith(f1, k, t))

    ///
    /// Returns `m` as a mutable set.
    ///
    @Experimental
    pub def toMutMap(m: DelayMap[k, v]): MutMap[k, v] & Impure =
        MutMap(ref toMap(m))

    ///
    /// Returns the map `m` as a set of key-value pairs.
    ///
    @Experimental
    pub def toSet(m: DelayMap[k, v]): Set[(k, v)] with Order[k], Order[v] =
        foldLeftWithKey((acc, k, v) -> Set.insert((k, v), acc), Set.empty(), m)

    ///
    /// Returns the map `m` as a `LazyList` of key-value pairs.
    ///
    @Experimental
    pub def toLazyList(m: DelayMap[k, v]): LazyList[(k, v)] =
        foldRightWithKey((k, v, acc) -> ECons((k, v), acc), ENil, m)

    ///
    /// Returns an iterator over all key-value pairs in `m`.
    ///
    @Experimental
    pub def toIterator(m: DelayMap[a, b]): Iterator[(a, b)] & Impure with Order[a] =
        let keys = keysOf(m) |> Set.toList;
        let cursor = ref keys;
        let done = () -> match deref cursor {
            case Nil => true
            case _   => false
        };
        let next = () -> match deref cursor {
            case Nil     => bug!("Empty Iterator!")
            case x :: xs =>
                cursor := xs;
                match DelayMap.get(x, m) {
                    case None    => bug!("Empty Iterator!")
                    case Some(v) => (x, v)
                }
        };
        Iterator(done, next)

    ///
    /// Applies `f` to every element of `xs`.
    ///
    @Experimental
    pub def foreach(f: (k, v) -> Unit & ef, m: DelayMap[k, v]): Unit & ef =
        let DMap(t) = m;
        let f1 = (k, v) -> f(k, force v);
        RedBlackTree.foreach(f1 as & Impure, t) as & ef

    ///
    /// Returns the sum of all values in `m`.
    ///
    @Experimental
    pub def sum(m: DelayMap[k, Int32]): Int32 =
        let DMap(t) = m;
        RedBlackTree.foldLeft((acc, _, v) -> acc + force v, 0, t)

}<|MERGE_RESOLUTION|>--- conflicted
+++ resolved
@@ -221,11 +221,7 @@
         }
 
     ///
-<<<<<<< HEAD
-    /// Optionally finds `k => v` where `k` is the largest key according to the given comparator `cmp`.
-=======
     /// Optionally finds `k => v` where `v` is the largest value.
->>>>>>> cc4efb89
     ///
     /// Returns `None` if `m` is empty.
     ///
