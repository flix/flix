/*
 * Copyright 2017 Magnus Madsen
 *
 * Licensed under the Apache License, Version 2.0 (the "License");
 * you may not use this file except in compliance with the License.
 * You may obtain a copy of the License at
 *
 *   http://www.apache.org/licenses/LICENSE-2.0
 *
 * Unless required by applicable law or agreed to in writing, software
 * distributed under the License is distributed on an "AS IS" BASIS,
 * WITHOUT WARRANTIES OR CONDITIONS OF ANY KIND, either express or implied.
 * See the License for the specific language governing permissions and
 * limitations under the License.
 */

package ca.uwaterloo.flix.language.phase

import ca.uwaterloo.flix.api.Flix
import ca.uwaterloo.flix.language.CompilationError
import ca.uwaterloo.flix.language.ast.TypedAst._
import ca.uwaterloo.flix.language.ast.{BinaryOperator, Symbol, Type, TypedAst, UnaryOperator}
import ca.uwaterloo.flix.util.{InternalCompilerException, Validation}
import ca.uwaterloo.flix.util.Validation._

import scala.collection.mutable

/**
  * Monomorphization is a whole-program compilation strategy that replaces every reference to a parametric function with
  * a reference to a non-parametric version (of that function) specialized to the concrete types of the reference.
  *
  * For example, the polymorphic program:
  *
  * -   def fst[a, b](p: (a, b)): a = let (x, y) = p ; x
  * -   def f: Bool = fst((true, 'a'))
  * -   def g: Int32 = fst((42, "foo"))
  *
  * is, roughly speaking, translated to:
  *
  * -   def fst$1(p: (Bool, Char)): Bool = let (x, y) = p ; x
  * -   def fst$2(p: (Int32, Str)): Int32 = let (x, y) = p ; x
  * -   def f: Bool = fst$1((true, 'a'))
  * -   def g: Bool = fst$2((42, "foo"))
  *
  * At a high-level, monomorphization works as follows:
  *
  * 1. We maintain a queue of functions and the concrete types they must be specialized to.
  * 2. We populate the queue by specialization of non-parametric function definitions and other top-level expressions.
  * 3. We iteratively extract a function from the queue and specialize it:
  *    a. We replace every type variable appearing anywhere in the definition by its concrete type.
  *    b. We create new fresh local variable symbols (since the function is effectively being copied).
  *    c. We enqueue (or re-used) other functions referenced by the current function which require specialization.
  * 4. We reconstruct the AST from the specialized functions and remove all parametric functions.
  */
object Monomorph extends Phase[TypedAst.Root, TypedAst.Root] {

  /**
    * A strict substitution is similar to a regular substitution except that free type variables are replaced by the
    * Unit type. In other words, when performing a type substitution if there is no requirement on a polymorphic type
    * we assume it to be Unit. This is safe since otherwise the type would not be polymorphic after type-inference.
    */
  case class StrictSubstitution(s: Unification.Substitution) {
    /**
      * Returns `true` if this substitution is empty.
      */
    def isEmpty: Boolean = s.isEmpty

    /**
      * Applies `this` substitution to the given type `tpe`.
      *
      * NB: Applies the substitution first, then replaces every type variable with the unit type.
      */
    def apply(tpe: Type): Type = {
      /**
        * Recursively replaces every type variable with the unit type.
        */
      def visit(t: Type): Type = t match {
        case Type.Var(_, _) => Type.Unit
        case Type.Unit => Type.Unit
        case Type.Bool => Type.Bool
        case Type.Char => Type.Char
        case Type.Float32 => Type.Float32
        case Type.Float64 => Type.Float64
        case Type.Int8 => Type.Int8
        case Type.Int16 => Type.Int16
        case Type.Int32 => Type.Int32
        case Type.Int64 => Type.Int64
        case Type.BigInt => Type.BigInt
        case Type.Str => Type.Str
        case Type.Channel => Type.Channel
        case Type.Array => Type.Array
        case Type.Vector => Type.Vector
        case Type.Native(clazz) => Type.Native(clazz)
        case Type.Ref => Type.Ref
        case Type.Arrow(l) => Type.Arrow(l)
        case Type.Tuple(l) => Type.Tuple(l)
        case Type.RecordEmpty => Type.RecordEmpty
        case Type.RecordExtend(label, value, rest) => Type.RecordExtend(label, apply(value), apply(rest))
        case Type.Zero => Type.Zero
        case Type.Succ(n, i) => Type.Succ(n, i)
        case Type.Enum(sym, kind) => Type.Enum(sym, kind)
        case Type.Relation(sym, attr, kind) => Type.Relation(sym, attr map visit, kind)
        case Type.Lattice(sym, attr, kind) => Type.Lattice(sym, attr map visit, kind)
        case Type.Schema(m) =>
          val m2 = m.foldLeft(Map.empty[Symbol.PredSym, Type]) {
            case (macc, (predSym, predType)) => macc + (predSym -> visit(predType))
          }
          Type.Schema(m2)
        case Type.Apply(tpe1, tpe2) => Type.Apply(apply(tpe1), apply(tpe2))
      }

      visit(s(tpe))
    }
  }

  /**
    * Performs monomorphization of the given AST `root`.
    */
  def run(root: Root)(implicit flix: Flix): Validation[Root, CompilationError] = flix.phase("Monomorph") {
    implicit val _ = flix.genSym

    /**
      * A function-local queue of pending (fresh symbol, function definition, and substitution)-triples.
      *
      * For example, if the queue contains the entry:
      *
      * -   (f$1, f, [a -> Int])
      *
      * it means that the function definition f should be specialized w.r.t. the map [a -> Int] under the fresh name f$1.
      */
    val defQueue: mutable.Queue[(Symbol.DefnSym, Def, StrictSubstitution)] = mutable.Queue.empty
    val effQueue: mutable.Queue[(Symbol.EffSym, Handler, StrictSubstitution)] = mutable.Queue.empty

    /**
      * A function-local map from a symbol and a concrete type to the fresh symbol for the specialized version of that function.
      *
      * For example, if the function:
      *
      * -   def fst[a, b](x: a, y: b): a = ...
      *
      * has been specialized w.r.t. to `Int` and `Str` then this map will contain an entry:
      *
      * -   (fst, (Int, Str) -> Int) -> fst$1
      */
    val def2def: mutable.Map[(Symbol.DefnSym, Type), Symbol.DefnSym] = mutable.Map.empty
    val eff2eff: mutable.Map[(Symbol.EffSym, Type), Symbol.EffSym] = mutable.Map.empty

    /**
      * Performs specialization of the given expression `exp0` under the environment `env0` w.r.t. the given substitution `subst0`.
      *
      * Replaces every reference to a parametric function with a reference to its specialized version.
      *
      * Replaces every local variable symbol with a fresh local variable symbol.
      *
      * If a specialized version of a function does not yet exists, a fresh symbol is created for it, and the
      * definition and substitution is enqueued.
      */
    def specialize(exp0: Expression, env0: Map[Symbol.VarSym, Symbol.VarSym], subst0: StrictSubstitution): Expression = {

      /**
        * Specializes the given expression `e0` under the environment `env0`. w.r.t. the current substitution.
        */
      def visitExp(e0: Expression, env0: Map[Symbol.VarSym, Symbol.VarSym]): Expression = e0 match {
        case Expression.Wild(tpe, eff, loc) => Expression.Wild(subst0(tpe), eff, loc)
        case Expression.Var(sym, tpe, eff, loc) => Expression.Var(env0(sym), subst0(tpe), eff, loc)

        case Expression.Def(sym, tpe, eff, loc) =>
          /*
           * !! This is where all the magic happens !!
           */
          val newSym = specializeDefSym(sym, subst0(tpe))
          Expression.Def(newSym, subst0(tpe), eff, loc)

        case Expression.Eff(sym, tpe, eff, loc) =>
          /*
           * !! This is where all the magic happens !!
           */
          val newSym = specializeEffSym(sym, subst0(tpe))
          Expression.Eff(newSym, subst0(tpe), eff, loc)

        case Expression.Hole(sym, tpe, eff, loc) => Expression.Hole(sym, tpe, eff, loc)

        case Expression.Unit(loc) => Expression.Unit(loc)
        case Expression.True(loc) => Expression.True(loc)
        case Expression.False(loc) => Expression.False(loc)
        case Expression.Char(lit, loc) => Expression.Char(lit, loc)
        case Expression.Float32(lit, loc) => Expression.Float32(lit, loc)
        case Expression.Float64(lit, loc) => Expression.Float64(lit, loc)
        case Expression.Int8(lit, loc) => Expression.Int8(lit, loc)
        case Expression.Int16(lit, loc) => Expression.Int16(lit, loc)
        case Expression.Int32(lit, loc) => Expression.Int32(lit, loc)
        case Expression.Int64(lit, loc) => Expression.Int64(lit, loc)
        case Expression.BigInt(lit, loc) => Expression.BigInt(lit, loc)
        case Expression.Str(lit, loc) => Expression.Str(lit, loc)

        case Expression.Lambda(fparam, exp, tpe, eff, loc) =>
          val (p, env1) = specializeFormalParam(fparam, subst0)
          val e = visitExp(exp, env0 ++ env1)
          Expression.Lambda(p, e, subst0(tpe), eff, loc)

        case Expression.Apply(exp1, exp2, tpe, eff, loc) =>
          val e1 = visitExp(exp1, env0)
          val e2 = visitExp(exp2, env0)
          Expression.Apply(e1, e2, subst0(tpe), eff, loc)

        case Expression.Unary(op, exp, tpe, eff, loc) =>
          val e1 = visitExp(exp, env0)
          Expression.Unary(op, e1, subst0(tpe), eff, loc)

        /*
         * Equality / Inequality Check.
         */
        case Expression.Binary(op@(BinaryOperator.Equal | BinaryOperator.NotEqual), exp1, exp2, tpe, eff, loc) =>
          // Perform specialization on the left and right sub-expressions.
          val e1 = visitExp(exp1, env0)
          val e2 = visitExp(exp2, env0)

          // The type of the values of exp1 and exp2. NB: The typer guarantees that exp1 and exp2 have the same type.
          val valueType = subst0(exp1.tpe)

          // The expected type of an equality function: a -> a -> bool.
          val eqType = Type.mkArrow(List(valueType, valueType), Type.Bool)

          // Look for any function named `eq` with the expected type.
          // Returns `Some(sym)` if there is exactly one such function.
          lookup("eq", eqType) match {
            case None =>
              // No equality function found. Use a regular equality / inequality expression.
              if (op == BinaryOperator.Equal) {
                Expression.Binary(BinaryOperator.Equal, e1, e2, Type.Bool, eff, loc)
              } else {
                Expression.Binary(BinaryOperator.NotEqual, e1, e2, Type.Bool, eff, loc)
              }
            case Some(eqSym) =>
              // Equality function found. Specialize and generate a call to it.
              val newSym = specializeDefSym(eqSym, eqType)
              val base = Expression.Def(newSym, eqType, eff, loc)

              // Call the equality function.
              val inner = Expression.Apply(base, e1, Type.mkArrow(valueType, Type.Bool), eff, loc)
              val outer = Expression.Apply(inner, e2, Type.Bool, eff, loc)

              // Check whether the whether the operator is equality or inequality.
              if (op == BinaryOperator.Equal) {
                outer
              } else {
                Expression.Unary(UnaryOperator.LogicalNot, outer, Type.Bool, eff, loc)
              }
          }

        /*
         * Other Binary Expression.
         */
        case Expression.Binary(op, exp1, exp2, tpe, eff, loc) =>
          val e1 = visitExp(exp1, env0)
          val e2 = visitExp(exp2, env0)
          Expression.Binary(op, e1, e2, subst0(tpe), eff, loc)

        case Expression.Let(sym, exp1, exp2, tpe, eff, loc) =>
          // Generate a fresh symbol for the let-bound variable.
          val freshSym = Symbol.freshVarSym(sym)
          val env1 = env0 + (sym -> freshSym)
          Expression.Let(freshSym, visitExp(exp1, env1), visitExp(exp2, env1), subst0(tpe), eff, loc)

        case Expression.LetRec(sym, exp1, exp2, tpe, eff, loc) =>
          // Generate a fresh symbol for the letrec-bound variable.
          val freshSym = Symbol.freshVarSym(sym)
          val env1 = env0 + (sym -> freshSym)
          Expression.LetRec(freshSym, visitExp(exp1, env1), visitExp(exp2, env1), subst0(tpe), eff, loc)

        case Expression.IfThenElse(exp1, exp2, exp3, tpe, eff, loc) =>
          val e1 = visitExp(exp1, env0)
          val e2 = visitExp(exp2, env0)
          val e3 = visitExp(exp3, env0)
          Expression.IfThenElse(e1, e2, e3, subst0(tpe), eff, loc)

        case Expression.Match(exp, rules, tpe, eff, loc) =>
          val rs = rules map {
            case MatchRule(pat, guard, body) =>
              val (p, env1) = visitPat(pat)
              val extendedEnv = env0 ++ env1
              val g = visitExp(guard, extendedEnv)
              val b = visitExp(body, extendedEnv)
              MatchRule(p, g, b)
          }
          Expression.Match(visitExp(exp, env0), rs, subst0(tpe), eff, loc)

        case Expression.Switch(rules, tpe, eff, loc) =>
          val rs = rules map {
            case (e1, e2) => (visitExp(e1, env0), visitExp(e2, env0))
          }
          Expression.Switch(rs, subst0(tpe), eff, loc)

        case Expression.Tag(sym, tag, exp, tpe, eff, loc) =>
          val e = visitExp(exp, env0)
          Expression.Tag(sym, tag, e, subst0(tpe), eff, loc)

        case Expression.Tuple(elms, tpe, eff, loc) =>
          val es = elms.map(e => visitExp(e, env0))
          Expression.Tuple(es, subst0(tpe), eff, loc)

        case Expression.RecordEmpty(tpe, eff, loc) =>
          Expression.RecordEmpty(tpe, eff, loc)

        case Expression.RecordSelect(base, label, tpe, eff, loc) =>
          val b = visitExp(base, env0)
          Expression.RecordSelect(b, label, tpe, eff, loc)

        case Expression.RecordExtend(label, value, rest, tpe, eff, loc) =>
          val v = visitExp(value, env0)
          val r = visitExp(rest, env0)
          Expression.RecordExtend(label, v, r, tpe, eff, loc)

        case Expression.RecordRestrict(label, rest, tpe, eff, loc) =>
          val r = visitExp(rest, env0)
          Expression.RecordRestrict(label, r, tpe, eff, loc)

        case Expression.ArrayLit(elms, tpe, eff, loc) =>
          val es = elms.map(e => visitExp(e, env0))
          Expression.ArrayLit(es, subst0(tpe), eff, loc)

        case Expression.ArrayNew(elm, len, tpe, eff, loc) =>
          val e = visitExp(elm, env0)
          val ln = visitExp(len, env0)
          Expression.ArrayNew(e, ln, tpe, eff, loc)

        case Expression.ArrayLoad(base, index, tpe, eff, loc) =>
          val b = visitExp(base, env0)
          val i = visitExp(index, env0)
          Expression.ArrayLoad(b, i, tpe, eff, loc)

        case Expression.ArrayStore(base, index, elm, tpe, eff, loc) =>
          val b = visitExp(base, env0)
          val i = visitExp(index, env0)
          val e = visitExp(elm, env0)
          Expression.ArrayStore(b, i, e, tpe, eff, loc)

        case Expression.ArrayLength(base, tpe, eff, loc) =>
          val b = visitExp(base, env0)
          Expression.ArrayLength(b, tpe, eff, loc)

        case Expression.ArraySlice(base, startIndex, endIndex, tpe, eff, loc) =>
          val b = visitExp(base, env0)
          val i1 = visitExp(startIndex, env0)
          val i2 = visitExp(endIndex, env0)
          Expression.ArraySlice(b, i1, i2, tpe, eff, loc)

        case Expression.VectorLit(elms, tpe, eff, loc) =>
          val es = elms.map(e => visitExp(e, env0))
          Expression.VectorLit(es, subst0(tpe), eff, loc)

        case Expression.VectorNew(elm, len, tpe, eff, loc) =>
          val e = visitExp(elm, env0)
          Expression.VectorNew(e, len, tpe, eff, loc)

        case Expression.VectorLoad(base, index, tpe, eff, loc) =>
          val b = visitExp(base, env0)
          Expression.VectorLoad(b, index, tpe, eff, loc)

        case Expression.VectorStore(base, index, elm, tpe, eff, loc) =>
          val b = visitExp(base, env0)
          val e = visitExp(elm, env0)
          Expression.VectorStore(b, index, e, tpe, eff, loc)

        case Expression.VectorLength(base, tpe, eff, loc) =>
          val b = visitExp(base, env0)
          Expression.VectorLength(b, tpe, eff, loc)

        case Expression.VectorSlice(base, startIndex, endIndex, tpe, eff, loc) =>
          val b = visitExp(base, env0)
          val i2 = visitExp(endIndex, env0)
          Expression.VectorSlice(b, startIndex, i2, tpe, eff, loc)

        case Expression.Ref(exp, tpe, eff, loc) =>
          val e = visitExp(exp, env0)
          Expression.Ref(e, tpe, eff, loc)

        case Expression.Deref(exp, tpe, eff, loc) =>
          val e = visitExp(exp, env0)
          Expression.Deref(e, tpe, eff, loc)

        case Expression.Assign(exp1, exp2, tpe, eff, loc) =>
          val e1 = visitExp(exp1, env0)
          val e2 = visitExp(exp2, env0)
          Expression.Assign(e1, e2, tpe, eff, loc)

        case Expression.HandleWith(exp, bindings, tpe, eff, loc) =>
          val e = visitExp(exp, env0)
          val bs = bindings map {
            case HandlerBinding(sym, handler) =>
              val specializedSym = specializeEffSym(sym, handler.tpe)
              val e = visitExp(handler, env0)
              HandlerBinding(specializedSym, e)
          }
          Expression.HandleWith(e, bs, tpe, eff, loc)

        case Expression.Existential(fparam, exp, eff, loc) =>
          val (param, env1) = specializeFormalParam(fparam, subst0)
          Expression.Existential(param, visitExp(exp, env0 ++ env1), eff, loc)

        case Expression.Universal(fparam, exp, eff, loc) =>
          val (param, env1) = specializeFormalParam(fparam, subst0)
          Expression.Universal(param, visitExp(exp, env0 ++ env1), eff, loc)

        case Expression.Ascribe(exp, tpe, eff, loc) =>
          val e = visitExp(exp, env0)
          Expression.Ascribe(e, subst0(tpe), eff, loc)

        case Expression.Cast(exp, tpe, eff, loc) =>
          val e = visitExp(exp, env0)
          Expression.Cast(e, subst0(tpe), eff, loc)

        case Expression.TryCatch(exp, rules, tpe, eff, loc) =>
          val e = visitExp(exp, env0)
          val rs = rules map {
            case CatchRule(sym, clazz, body) =>
              // Generate a fresh symbol.
              val freshSym = Symbol.freshVarSym(sym)
              val env1 = env0 + (sym -> freshSym)
              val b = visitExp(body, env1)
              CatchRule(freshSym, clazz, b)
          }
          Expression.TryCatch(e, rs, tpe, eff, loc)

        case Expression.NativeConstructor(constructor, args, tpe, eff, loc) =>
          val es = args.map(e => visitExp(e, env0))
          Expression.NativeConstructor(constructor, es, subst0(tpe), eff, loc)

        case Expression.NativeField(field, tpe, eff, loc) =>
          Expression.NativeField(field, subst0(tpe), eff, loc)

        case Expression.NativeMethod(method, args, tpe, eff, loc) =>
          val es = args.map(e => visitExp(e, env0))
          Expression.NativeMethod(method, es, subst0(tpe), eff, loc)

        case Expression.NewChannel(tpe, eff, loc) =>
          Expression.NewChannel(subst0(tpe), eff, loc)

        case Expression.GetChannel(exp, tpe, eff, loc) =>
          val e = visitExp(exp, env0)
          Expression.GetChannel(e, subst0(tpe), eff, loc)

        case Expression.PutChannel(exp1, exp2, tpe, eff, loc) =>
          val e1 = visitExp(exp1, env0)
          val e2 = visitExp(exp2, env0)
          Expression.PutChannel(e1, e2, subst0(tpe), eff, loc)

        case Expression.SelectChannel(rules, tpe, eff, loc) =>
          val rs = rules map {
            case SelectChannelRule(sym, chan, exp) =>
              val freshSym = Symbol.freshVarSym(sym)
              val env1 = env0 + (sym -> freshSym)
              val c = visitExp(chan, env1)
              val e = visitExp(exp, env1)
              SelectChannelRule(freshSym, c, e)
          }
          Expression.SelectChannel(rs, subst0(tpe), eff, loc)

        case Expression.CloseChannel(exp, tpe, eff, loc) =>
          val e = visitExp(exp, env0)
          Expression.CloseChannel(e, subst0(tpe), eff, loc)

        case Expression.Spawn(exp, tpe, eff, loc) =>
          val e = visitExp(exp, env0)
          Expression.Spawn(e, subst0(tpe), eff, loc)

<<<<<<< HEAD
        case Expression.FixpointConstraint(c0, tpe, eff, loc) =>
=======
        case Expression.Sleep(exp, tpe, eff, loc) =>
          val e = visitExp(exp, env0)
          Expression.Sleep(e, subst0(tpe), eff, loc)

        case Expression.NewRelation(sym, tpe, eff, loc) =>
          Expression.NewRelation(sym, subst0(tpe), eff, loc)

        case Expression.NewLattice(sym, tpe, eff, loc) =>
          Expression.NewLattice(sym, subst0(tpe), eff, loc)

        case Expression.Constraint(c0, tpe, eff, loc) =>
>>>>>>> 08ac22ee
          val Constraint(cparams0, head0, body0, loc) = c0
          val (cparams, env1) = specializeConstraintParams(cparams0, subst0)
          val head = visitHeadPredicate(head0, env0 ++ env1)
          val body = body0.map(b => visitBodyPredicate(b, env0 ++ env1))
          val c = Constraint(cparams, head, body, loc)
          Expression.FixpointConstraint(c, subst0(tpe), eff, loc)

        case Expression.FixpointCompose(exp1, exp2, tpe, eff, loc) =>
          val e1 = visitExp(exp1, env0)
          val e2 = visitExp(exp2, env0)
          Expression.FixpointCompose(e1, e2, tpe, eff, loc)

        case Expression.FixpointSolve(exp, tpe, eff, loc) =>
          val e = visitExp(exp, env0)
          Expression.FixpointSolve(e, tpe, eff, loc)

        case Expression.FixpointCheck(exp, tpe, eff, loc) =>
          val e = visitExp(exp, env0)
          Expression.FixpointCheck(e, tpe, eff, loc)

        case Expression.FixpointDelta(exp, tpe, eff, loc) =>
          val e = visitExp(exp, env0)
          Expression.FixpointDelta(e, tpe, eff, loc)

        case Expression.FixpointProject(sym, exp1, exp2, tpe, eff, loc) =>
          val e1 = visitExp(exp1, env0)
          val e2 = visitExp(exp2, env0)
          Expression.FixpointProject(sym, e1, e2, tpe, eff, loc)

        case Expression.FixpointEntails(exp1, exp2, tpe, eff, loc) =>
          val e1 = visitExp(exp1, env0)
          val e2 = visitExp(exp2, env0)
          Expression.FixpointEntails(e1, e2, tpe, eff, loc)

        case Expression.UserError(tpe, eff, loc) => Expression.UserError(subst0(tpe), eff, loc)
      }

      /**
        * Specializes the given pattern `p0` w.r.t. the current substitution.
        *
        * Returns the new pattern and a mapping from variable symbols to fresh variable symbols.
        */
      def visitPat(p0: Pattern): (Pattern, Map[Symbol.VarSym, Symbol.VarSym]) = p0 match {
        case Pattern.Wild(tpe, loc) => (Pattern.Wild(subst0(tpe), loc), Map.empty)
        case Pattern.Var(sym, tpe, loc) =>
          // Generate a fresh variable symbol for the pattern-bound variable.
          val freshSym = Symbol.freshVarSym(sym)
          (Pattern.Var(freshSym, subst0(tpe), loc), Map(sym -> freshSym))
        case Pattern.Unit(loc) => (Pattern.Unit(loc), Map.empty)
        case Pattern.True(loc) => (Pattern.True(loc), Map.empty)
        case Pattern.False(loc) => (Pattern.False(loc), Map.empty)
        case Pattern.Char(lit, loc) => (Pattern.Char(lit, loc), Map.empty)
        case Pattern.Float32(lit, loc) => (Pattern.Float32(lit, loc), Map.empty)
        case Pattern.Float64(lit, loc) => (Pattern.Float64(lit, loc), Map.empty)
        case Pattern.Int8(lit, loc) => (Pattern.Int8(lit, loc), Map.empty)
        case Pattern.Int16(lit, loc) => (Pattern.Int16(lit, loc), Map.empty)
        case Pattern.Int32(lit, loc) => (Pattern.Int32(lit, loc), Map.empty)
        case Pattern.Int64(lit, loc) => (Pattern.Int64(lit, loc), Map.empty)
        case Pattern.BigInt(lit, loc) => (Pattern.BigInt(lit, loc), Map.empty)
        case Pattern.Str(lit, loc) => (Pattern.Str(lit, loc), Map.empty)
        case Pattern.Tag(sym, tag, pat, tpe, loc) =>
          val (p, env1) = visitPat(pat)
          (Pattern.Tag(sym, tag, p, subst0(tpe), loc), env1)
        case Pattern.Tuple(elms, tpe, loc) =>
          val (ps, envs) = elms.map(p => visitPat(p)).unzip
          (Pattern.Tuple(ps, subst0(tpe), loc), envs.reduce(_ ++ _))
      }

      /**
        * Specializes the given head predicate `h0` w.r.t. the given environment and current substitution.
        */
      def visitHeadPredicate(h0: Predicate.Head, env0: Map[Symbol.VarSym, Symbol.VarSym]): Predicate.Head = h0 match {
        case Predicate.Head.True(loc) => Predicate.Head.True(loc)

        case Predicate.Head.False(loc) => Predicate.Head.False(loc)

        case Predicate.Head.Atom(sym, exp, terms, tpe, loc) =>
          val e = visitExp(exp, env0)
          val ts = terms.map(t => visitExp(t, env0))
          Predicate.Head.Atom(sym, e, ts, tpe, loc)
      }

      /**
        * Specializes the given body predicate `b0` w.r.t. the given environment and current substitution.
        */
      def visitBodyPredicate(b0: Predicate.Body, env0: Map[Symbol.VarSym, Symbol.VarSym]): Predicate.Body = {
        // TODO: We should change what is allowed here. Probably only variables and constants should be allowed?
        def visitPatTemporaryToBeRemoved(pat: Pattern): Pattern = pat match {
          case Pattern.Wild(tpe, loc) => Pattern.Wild(subst0(tpe), loc)
          case Pattern.Var(sym, tpe, loc) => Pattern.Var(env0(sym), subst0(tpe), loc)
          case Pattern.Unit(loc) => Pattern.Unit(loc)
          case Pattern.True(loc) => Pattern.True(loc)
          case Pattern.False(loc) => Pattern.False(loc)
          case Pattern.Char(lit, loc) => Pattern.Char(lit, loc)
          case Pattern.Float32(lit, loc) => Pattern.Float32(lit, loc)
          case Pattern.Float64(lit, loc) => Pattern.Float64(lit, loc)
          case Pattern.Int8(lit, loc) => Pattern.Int8(lit, loc)
          case Pattern.Int16(lit, loc) => Pattern.Int16(lit, loc)
          case Pattern.Int32(lit, loc) => Pattern.Int32(lit, loc)
          case Pattern.Int64(lit, loc) => Pattern.Int64(lit, loc)
          case Pattern.BigInt(lit, loc) => Pattern.BigInt(lit, loc)
          case Pattern.Str(lit, loc) => Pattern.Str(lit, loc)
          case _ => throw InternalCompilerException(s"Pattern not allowed here $pat.")
        }

        b0 match {
          case Predicate.Body.Atom(sym, exp, polarity, terms, tpe, loc) =>
            val e = visitExp(exp, env0)
            val ts = terms map visitPatTemporaryToBeRemoved
            Predicate.Body.Atom(sym, e, polarity, ts, tpe, loc)

          case Predicate.Body.Filter(sym, terms, loc) =>
            val ts = terms.map(t => visitExp(t, env0))
            Predicate.Body.Filter(sym, ts, loc)

          case Predicate.Body.Functional(sym, term, loc) =>
            val s = env0(sym)
            val t = visitExp(term, env0)
            Predicate.Body.Functional(s, t, loc)
        }
      }

      visitExp(exp0, env0)
    }

    /**
      * Returns the def symbol corresponding to the specialized symbol `sym` w.r.t. to the type `tpe`.
      */
    def specializeDefSym(sym: Symbol.DefnSym, tpe: Type): Symbol.DefnSym = {
      // Lookup the definition and its declared type.
      val defn = root.defs(sym)
      val declaredType = defn.tpe

      // Unify the declared and actual type to obtain the substitution map.
      val subst = StrictSubstitution(Unification.unify(declaredType, tpe).get)

      // Check if the substitution is empty, if so there is no need for specialization.
      if (subst.isEmpty) {
        return sym
      }

      // Check whether the function definition has already been specialized.
      def2def.get((sym, tpe)) match {
        case None =>
          // Case 1: The function has not been specialized.
          // Generate a fresh specialized definition symbol.
          val freshSym = Symbol.freshDefnSym(sym)

          // Register the fresh symbol (and actual type) in the symbol2symbol map.
          def2def.put((sym, tpe), freshSym)

          // Enqueue the fresh symbol with the definition and substitution.
          defQueue.enqueue((freshSym, defn, subst))

          // Now simply refer to the freshly generated symbol.
          freshSym
        case Some(specializedSym) =>
          // Case 2: The function has already been specialized.
          // Simply refer to the already existing specialized symbol.
          specializedSym
      }
    }

    /**
      * Returns the eff symbol corresponding to the specialized symbol `sym` w.r.t. to the type `tpe`.
      */
    def specializeEffSym(sym: Symbol.EffSym, tpe: Type): Symbol.EffSym = {
      // Lookup the eff and its declared type.
      val eff = root.handlers(sym)
      val declaredType = eff.tpe

      // Unify the declared and actual type to obtain the substitution map.
      val subst = StrictSubstitution(Unification.unify(declaredType, tpe).get)

      // Check if the substitution is empty, if so there is no need for specialization.
      if (subst.isEmpty) {
        return sym
      }

      // Check whether the effect handler has already been specialized.
      eff2eff.get((sym, tpe)) match {
        case None =>
          // Case 1: The handler has not been specialized.
          // Generate a fresh specialized symbol.
          val freshSym = Symbol.freshEffSym(sym)

          // Register the fresh symbol (and actual type) in the symbol2symbol map.
          eff2eff.put((sym, tpe), freshSym)

          // Enqueue the fresh symbol with the definition and substitution.
          effQueue.enqueue((freshSym, eff, subst))

          // Now simply refer to the freshly generated symbol.
          freshSym
        case Some(specializedSym) =>
          // Case 2: The handler has already been specialized.
          // Simply refer to the already existing specialized symbol.
          specializedSym
      }
    }

    /**
      * Specializes the given formal parameters `fparams0` w.r.t. the given substitution `subst0`.
      *
      * Returns the new formal parameters and an environment mapping the variable symbol for each parameter to a fresh symbol.
      */
    def specializeFormalParams(fparams0: List[FormalParam], subst0: StrictSubstitution): (List[FormalParam], Map[Symbol.VarSym, Symbol.VarSym]) = {
      // Return early if there are no formal parameters.
      if (fparams0.isEmpty)
        return (Nil, Map.empty)

      // Specialize each formal parameter and recombine the results.
      val (params, envs) = fparams0.map(p => specializeFormalParam(p, subst0)).unzip
      (params, envs.reduce(_ ++ _))
    }

    /**
      * Specializes the given formal parameter `fparam0` w.r.t. the given substitution `subst0`.
      *
      * Returns the new formal parameter and an environment mapping the variable symbol to a fresh variable symbol.
      */
    def specializeFormalParam(fparam0: FormalParam, subst0: StrictSubstitution): (FormalParam, Map[Symbol.VarSym, Symbol.VarSym]) = {
      val FormalParam(sym, mod, tpe, loc) = fparam0
      val freshSym = Symbol.freshVarSym(sym)
      (FormalParam(freshSym, mod, subst0(tpe), loc), Map(sym -> freshSym))
    }

    /**
      * Specializes the given constraint parameters `cparams0` w.r.t. the given substitution `subst0`.
      *
      * Returns the new formal parameters and an environment mapping the variable symbol for each parameter to a fresh symbol.
      */
    def specializeConstraintParams(cparams0: List[ConstraintParam], subst0: StrictSubstitution): (List[ConstraintParam], Map[Symbol.VarSym, Symbol.VarSym]) = {
      // Return early if there are no formal parameters.
      if (cparams0.isEmpty)
        return (Nil, Map.empty)

      // Specialize each constraint parameter and recombine the results.
      val (params, envs) = cparams0.map(p => specializeConstraintParam(p, subst0)).unzip
      (params, envs.reduce(_ ++ _))
    }

    /**
      * Specializes the given constraint parameter `fparam0` w.r.t. the given substitution `subst0`.
      *
      * Returns the new constraint parameter and an environment mapping the variable symbol to a fresh variable symbol.
      */
    def specializeConstraintParam(cparam0: ConstraintParam, subst0: StrictSubstitution): (ConstraintParam, Map[Symbol.VarSym, Symbol.VarSym]) = cparam0 match {
      case ConstraintParam.HeadParam(sym, tpe, loc) =>
        val freshSym = Symbol.freshVarSym(sym)
        (ConstraintParam.HeadParam(freshSym, subst0(tpe), loc), Map(sym -> freshSym))
      case ConstraintParam.RuleParam(sym, tpe, loc) =>
        val freshSym = Symbol.freshVarSym(sym)
        (ConstraintParam.RuleParam(freshSym, subst0(tpe), loc), Map(sym -> freshSym))
    }

    /**
      * Optionally returns the symbol of a function with the given `name` whose declared types unifies with the given type `tpe`.
      *
      * Returns `None` if no such function exists or more than one such function exist.
      */
    def lookup(name: String, tpe: Type): Option[Symbol.DefnSym] = {
      // A set of matching symbols.
      val matches = mutable.Set.empty[Symbol.DefnSym]

      // Iterate through each definition and collect the matching symbols.
      for ((sym, defn) <- root.defs) {
        // Check the function name.
        if (name == sym.name) {
          // Check whether the type unifies.
          if (Unification.unify(defn.tpe, tpe).isOk) {
            // Match found!
            matches += sym
          }
        }
      }

      // Returns the result if there is exactly one match.
      if (matches.size == 1) {
        return Some(matches.head)
      }
      // Otherwise return None.
      return None
    }

    /*
     * We can now use these helper functions to perform specialization of the whole program.
     */

    /*
     * A map used to collect specialized definitions, etc.
     */
    val specializedDefns: mutable.Map[Symbol.DefnSym, TypedAst.Def] = mutable.Map.empty
    val specializedHandlers: mutable.Map[Symbol.EffSym, TypedAst.Handler] = mutable.Map.empty
    val specializedProperties: mutable.ListBuffer[TypedAst.Property] = mutable.ListBuffer.empty
    // TODO: Specialize expressions occurring in other places, e.g facts/rules/properties.

    /*
     * Collect all non-parametric function definitions.
     */
    val nonParametricDefns = root.defs.filter {
      case (_, defn) => defn.tparams.isEmpty
    }

    /*
     * Perform specialization of all non-parametric function definitions.
     */
    for ((sym, defn) <- nonParametricDefns) {
      // Specialize the function definition under the empty substitution (it has no type parameters).
      val subst0 = StrictSubstitution(Unification.Substitution.empty)

      // Specialize the formal parameters to obtain fresh local variable symbols for them.
      val (fparams, env0) = specializeFormalParams(defn.fparams, subst0)

      // Specialize the body expression.
      val body = specialize(defn.exp, env0, subst0)

      // Reassemble the definition.
      specializedDefns.put(sym, defn.copy(fparams = fparams, exp = body))
    }

    /*
     * Perform specialization of all properties.
     */
    for (TypedAst.Property(law, defn, exp0, loc) <- root.properties) {
      // Specialize the property under the empty substitution.
      val subst0 = StrictSubstitution(Unification.Substitution.empty)

      // A property has no formal parameters and hence the initial environment is empty.
      val env0 = Map.empty[Symbol.VarSym, Symbol.VarSym]

      // Specialize the expression.
      val exp = specialize(exp0, env0, subst0)

      // Reassemble the property.
      specializedProperties += TypedAst.Property(law, defn, exp, loc)
    }

    /*
     * Performs function specialization until both queues are empty.
     */
    while (defQueue.nonEmpty || effQueue.nonEmpty) {

      /*
       * Performs function specialization until the queue is empty.
       */
      while (defQueue.nonEmpty) {
        // Extract a function from the queue and specializes it w.r.t. its substitution.
        val (freshSym, defn, subst) = defQueue.dequeue()

        // Specialize the formal parameters and introduce fresh local variable symbols.
        val (fparams, env0) = specializeFormalParams(defn.fparams, subst)

        // Specialize the body expression.
        val specializedExp = specialize(defn.exp, env0, subst)

        // Reassemble the definition.
        // NB: Removes the type parameters as the function is now monomorphic.
        val specializedDefn = defn.copy(sym = freshSym, fparams = fparams, exp = specializedExp, tpe = subst(defn.tpe), tparams = Nil)

        // Save the specialized function.
        specializedDefns.put(freshSym, specializedDefn)
      }

      /*
       * Performs effect handler specialization until the queue is empty.
       */
      while (effQueue.nonEmpty) {
        // Extract an effect from the queue and specializes it w.r.t. its substitution.
        val (freshSym, handler, subst) = effQueue.dequeue()

        // Specialize the formal parameters and introduce fresh local variable symbols.
        val (fparams, env0) = specializeFormalParams(handler.fparams, subst)

        // Specialize the body expression.
        val specializedExp = specialize(handler.exp, env0, subst)

        // Reassemble the definition.
        // NB: Removes the type parameters as the function is now monomorphic.
        val specializedHandler = handler.copy(sym = freshSym, fparams = fparams, exp = specializedExp, tpe = subst(handler.tpe), tparams = Nil)

        // Save the specialized handler.
        specializedHandlers.put(freshSym, specializedHandler)
      }

    }

    // Reassemble the AST.
    root.copy(
      defs = specializedDefns.toMap,
      handlers = specializedHandlers.toMap,
      properties = specializedProperties.toList
    ).toSuccess
  }

}<|MERGE_RESOLUTION|>--- conflicted
+++ resolved
@@ -464,21 +464,11 @@
           val e = visitExp(exp, env0)
           Expression.Spawn(e, subst0(tpe), eff, loc)
 
-<<<<<<< HEAD
+        case Expression.Sleep(exp, tpe, eff, loc) =>
+          val e = visitExp(exp, env0)
+          Expression.Sleep(e, subst0(tpe), eff, loc)
+
         case Expression.FixpointConstraint(c0, tpe, eff, loc) =>
-=======
-        case Expression.Sleep(exp, tpe, eff, loc) =>
-          val e = visitExp(exp, env0)
-          Expression.Sleep(e, subst0(tpe), eff, loc)
-
-        case Expression.NewRelation(sym, tpe, eff, loc) =>
-          Expression.NewRelation(sym, subst0(tpe), eff, loc)
-
-        case Expression.NewLattice(sym, tpe, eff, loc) =>
-          Expression.NewLattice(sym, subst0(tpe), eff, loc)
-
-        case Expression.Constraint(c0, tpe, eff, loc) =>
->>>>>>> 08ac22ee
           val Constraint(cparams0, head0, body0, loc) = c0
           val (cparams, env1) = specializeConstraintParams(cparams0, subst0)
           val head = visitHeadPredicate(head0, env0 ++ env1)
