/*
 * Copyright 2015-2016 Magnus Madsen
 *
 * Licensed under the Apache License, Version 2.0 (the "License");
 * you may not use this file except in compliance with the License.
 * You may obtain a copy of the License at
 *
 *   http://www.apache.org/licenses/LICENSE-2.0
 *
 * Unless required by applicable law or agreed to in writing, software
 * distributed under the License is distributed on an "AS IS" BASIS,
 * WITHOUT WARRANTIES OR CONDITIONS OF ANY KIND, either express or implied.
 * See the License for the specific language governing permissions and
 * limitations under the License.
 */

package ca.uwaterloo.flix.language.phase

import java.lang.reflect.Field

import ca.uwaterloo.flix.api.Flix
import ca.uwaterloo.flix.language.ast.EffectSet.Bot
import ca.uwaterloo.flix.language.ast._
import ca.uwaterloo.flix.language.errors.TypeError
import ca.uwaterloo.flix.language.phase.Unification._
import ca.uwaterloo.flix.language.{CompilationError, GenSym}
import ca.uwaterloo.flix.util.Result.{Err, Ok}
import ca.uwaterloo.flix.util.Validation.{ToFailure, ToSuccess}
import ca.uwaterloo.flix.util.{InternalCompilerException, ParOps, Result, Validation}

object Typer extends Phase[ResolvedAst.Program, TypedAst.Root] {

  /**
    * Type checks the given program.
    */
  def run(program: ResolvedAst.Program)(implicit flix: Flix): Validation[TypedAst.Root, CompilationError] = {
    implicit val _ = flix.genSym

    val startTime = System.nanoTime()

    val result = for {
      defs <- Declarations.Definitions.typecheck(program)
      effs <- Declarations.typecheckEffects(program)
      handlers <- Declarations.typecheckHandlers(program)
      enums <- Declarations.Enums.typecheck(program)
      lattices <- Declarations.Lattices.typecheck(program)
      tables <- Declarations.Tables.typecheck(program)
      indexes <- Declarations.Indexes.typecheck(program)
      constraints <- Constraints.typecheck(program)
      properties <- Declarations.Properties.typecheck(program)
    } yield {
      val strata = List(TypedAst.Stratum(constraints))
      val specialOps = Map.empty[SpecialOperator, Map[Type, Symbol.DefnSym]]
      val currentTime = System.nanoTime()
      val time = program.time.copy(typer = currentTime - startTime)
      TypedAst.Root(defs, effs, handlers, enums, lattices, tables, indexes, strata, properties, specialOps, program.reachable, time)
    }

    result match {
      case Ok(p) => p.toSuccess
      case Err(e) => e.toFailure
    }
  }

  object Constraints {

    /**
      * Performs type inference and reassembly on all constraints in the given program.
      *
      * Returns [[Err]] if a constraint fails to type check.
      */
    def typecheck(program: ResolvedAst.Program)(implicit genSym: GenSym): Result[List[TypedAst.Constraint], TypeError] = {

      /**
        * Performs type inference on the given constraint `c`.
        */
      def visitConstraint(c: ResolvedAst.Constraint): Result[TypedAst.Constraint, TypeError] = c match {
        case ResolvedAst.Constraint(cparams0, head0, body0, loc) =>

          // Infer the types of head and body predicates.
          val result = for {
            headType <- Predicates.infer(head0, program)
            bodyTypes <- seqM(body0.map(b => Predicates.infer(b, program)))
          } yield ()

          // Evaluate the monad under the empty substitution.
          result.run(Substitution.empty) map {
            case (subst, _) =>
              // Unification was successful. Reassemble the head and body predicates.
              val head = Predicates.reassemble(head0, program, subst)
              val body = body0.map(b => Predicates.reassemble(b, program, subst))

              // Reassemble the constraint parameters.
              val cparams = cparams0.map {
                case ResolvedAst.ConstraintParam.HeadParam(sym, tpe, l) =>
                  TypedAst.ConstraintParam.HeadParam(sym, subst(tpe), l)
                case ResolvedAst.ConstraintParam.RuleParam(sym, tpe, l) =>
                  TypedAst.ConstraintParam.RuleParam(sym, subst(tpe), l)
              }

              // Reassemble the constraint.
              TypedAst.Constraint(cparams, head, body, loc)
          }
      }

      // Perform type inference on every constraint in the program.
      val result = program.constraints.map {
        case constraint => visitConstraint(constraint)
      }

      // Sequence the results.
      Result.seqM(result)
    }

  }

  object Declarations {

    object Definitions {

      /**
        * Performs type inference and reassembly on all definitions in the given program.
        *
        * Returns [[Err]] if a definition fails to type check.
        */
      def typecheck(program: ResolvedAst.Program)(implicit flix: Flix): Result[Map[Symbol.DefnSym, TypedAst.Def], TypeError] = {
        // Put genSym into implicit scope.
        implicit val genSym = flix.genSym

        /**
          * Performs type inference and reassembly on the given definition `defn`.
          */
        def visitDefn(defn: ResolvedAst.Def): Result[(Symbol.DefnSym, TypedAst.Def), TypeError] = defn match {
          case ResolvedAst.Def(doc, ann, mod, sym, tparams, params, exp, tpe, eff, loc) =>
            infer(defn, program) map {
              case d => sym -> d
            }
        }

        // Every definition in the program.
        val defs = program.defs.values.toList

        // Visit every definition in parallel.
        val results = ParOps.parMap(visitDefn, defs)

        // Sequence the results and convert them back to a map.
        Result.seqM(results).map(_.toMap)
      }

      /**
        * Infers the type of the given definition `defn0`.
        */
      // TODO: Cleanup
      def infer(defn0: ResolvedAst.Def, program: ResolvedAst.Program)(implicit genSym: GenSym): Result[TypedAst.Def, TypeError] = {
        // Resolve the declared scheme.
        val declaredScheme = defn0.sc

        // TODO: Some duplication
        val argumentTypes = defn0.fparams.map(_.tpe)

        val result = for (
          resultType <- Expressions.infer(defn0.exp, program);
          unifiedType <- unifyM(Scheme.instantiate(declaredScheme), Type.mkArrow(argumentTypes, resultType), defn0.loc)
        ) yield unifiedType

        // TODO: See if this can be rewritten nicer
        result match {
          case InferMonad(run) =>
            val subst0 = getSubstFromParams(defn0.fparams)
            run(subst0) match {
              case Ok((subst, resultType)) =>
                val exp = Expressions.reassemble(defn0.exp, program, subst)
                val tparams = getTypeParams(defn0.tparams)
                val fparams = getFormalParams(defn0.fparams, subst)
                Ok(TypedAst.Def(defn0.doc, defn0.ann, defn0.mod, defn0.sym, tparams, fparams, exp, resultType, defn0.eff, defn0.loc))

              case Err(e) => Err(e)
            }
        }
      }

    }

    object Enums {
      /**
        * Performs type inference and reassembly on all enums in the given program.
        */
      def typecheck(program: ResolvedAst.Program)(implicit genSym: GenSym): Result[Map[Symbol.EnumSym, TypedAst.Enum], TypeError] = {
        /**
          * Performs type resolution on the given enum and its cases.
          */
        def visitEnum(enum: ResolvedAst.Enum): Result[(Symbol.EnumSym, TypedAst.Enum), TypeError] = enum match {
          case ResolvedAst.Enum(doc, mod, enumSym, tparams, cases0, tpe, loc) =>
            val cases = cases0 map {
              case (name, ResolvedAst.Case(_, tagName, tagType)) =>
                name -> TypedAst.Case(enumSym, tagName, tagType, tagName.loc)
            }

            Ok(enumSym -> TypedAst.Enum(doc, mod, enumSym, cases, enum.tpe, loc))
        }

        // Visit every enum in the program.
        val result = program.enums.toList.map {
          case (_, enum) => visitEnum(enum)
        }

        // Sequence the results and convert them back to a map.
        Result.seqM(result).map(_.toMap)
      }
    }

    object Indexes {

      /**
        * Performs type inference and reassembly on all indexes in the given program.
        *
        * Returns [[Err]] if an index refers to a non-existent table or a non-existent attribute in a table.
        */
      def typecheck(program: ResolvedAst.Program): Result[Map[Symbol.TableSym, TypedAst.Index], TypeError] = {

        /**
          * Checks that the referenced table exists and that every attribute used by the index exists.
          */
        def visitIndex(index: ResolvedAst.Index): Result[(Symbol.TableSym, TypedAst.Index), TypeError] = index match {
          case ResolvedAst.Index(sym, indexes, loc) =>
            // Lookup the table using the table symbol.
            val table = program.tables(index.sym)

            val declaredAttributes = table.attr.map(_.ident.name)
            // Iterate through every index in the declaration.
            for (index <- indexes) {
              // Iterate through every attribute name in the current index.
              for (referencedAttribute <- index) {
                if (!(declaredAttributes contains referencedAttribute.name)) {
                  return Err(TypeError.UndefinedAttribute(table.sym.name, referencedAttribute.name, referencedAttribute.loc))
                }
              }
            }
            Ok(table.sym -> TypedAst.Index(table.sym, indexes, loc))
        }

        // Visit every index in the program.
        val result = program.indexes.toList.map {
          case (_, index) => visitIndex(index)
        }

        // Sequence the results and convert them back to a map.
        Result.seqM(result).map(_.toMap)
      }

    }

    object Lattices {

      /**
        * Performs type inference and reassembly on all lattices in the given program.
        *
        * Returns [[Err]] if a type error occurs.
        */
      def typecheck(program: ResolvedAst.Program)(implicit genSym: GenSym): Result[Map[Type, TypedAst.Lattice], TypeError] = {

        /**
          * Performs type inference and reassembly on the given `lattice`.
          */
        def visitLattice(lattice: ResolvedAst.Lattice): Result[(Type, TypedAst.Lattice), TypeError] = lattice match {
          case ResolvedAst.Lattice(tpe, e1, e2, e3, e4, e5, e6, ns, loc) =>
            // Perform type resolution on the declared type.
            val declaredType = lattice.tpe

            // Perform type inference on each of the lattice components.
            val m = for {
              botType <- Expressions.infer(e1, program)
              topType <- Expressions.infer(e2, program)
              equType <- Expressions.infer(e3, program)
              leqType <- Expressions.infer(e4, program)
              lubType <- Expressions.infer(e5, program)
              glbType <- Expressions.infer(e6, program)
              _______ <- unifyM(botType, declaredType, loc)
              _______ <- unifyM(topType, declaredType, loc)
              _______ <- unifyM(equType, Type.mkArrow(List(declaredType, declaredType), Type.Bool), loc)
              _______ <- unifyM(leqType, Type.mkArrow(List(declaredType, declaredType), Type.Bool), loc)
              _______ <- unifyM(lubType, Type.mkArrow(List(declaredType, declaredType), declaredType), loc)
              _______ <- unifyM(glbType, Type.mkArrow(List(declaredType, declaredType), declaredType), loc)
            } yield declaredType

            // Evaluate the type inference monad with the empty substitution
            m.run(Substitution.empty) map {
              case (subst, _) =>
                // Reassemble the lattice components.
                val bot = Expressions.reassemble(e1, program, subst)
                val top = Expressions.reassemble(e2, program, subst)
                val equ = Expressions.reassemble(e3, program, subst)
                val leq = Expressions.reassemble(e4, program, subst)
                val lub = Expressions.reassemble(e5, program, subst)
                val glb = Expressions.reassemble(e6, program, subst)

                declaredType -> TypedAst.Lattice(declaredType, bot, top, equ, leq, lub, glb, loc)
            }

        }


        // Visit every lattice in the program.
        val result = program.lattices.toList.map {
          case (_, lattice) => visitLattice(lattice)
        }

        // Sequence the results and convert them back to a map.
        Result.seqM(result).map(_.toMap)
      }

    }

    object Tables {

      /**
        * Performs type inference and reassembly on all tables in the given program.
        *
        * Returns [[Err]] if type resolution fails.
        */
      def typecheck(program: ResolvedAst.Program): Result[Map[Symbol.TableSym, TypedAst.Table], TypeError] = {

        /**
          * Performs type resolution on the given `table`.
          *
          * Returns [[Err]] if a type is unresolved.
          */
        def visitTable(table: ResolvedAst.Table): Result[(Symbol.TableSym, TypedAst.Table), TypeError] = table match {
          case ResolvedAst.Table.Relation(doc, sym, attr, loc) =>
            for (typedAttributes <- Result.seqM(attr.map(a => visitAttribute(a))))
              yield sym -> TypedAst.Table.Relation(doc, sym, typedAttributes, loc)
          case ResolvedAst.Table.Lattice(doc, sym, keys, value, loc) =>
            for {
              typedKeys <- Result.seqM(keys.map(a => visitAttribute(a)))
              typedVal <- visitAttribute(value)
            } yield sym -> TypedAst.Table.Lattice(doc, sym, typedKeys, typedVal, loc)
        }

        /**
          * Performs type resolution on the given attribute `attr`.
          */
        def visitAttribute(attr: ResolvedAst.Attribute): Result[TypedAst.Attribute, TypeError] = attr match {
          case ResolvedAst.Attribute(ident, tpe, loc) => Ok(TypedAst.Attribute(ident.name, tpe, loc))
        }

        // Visit every table in the program.
        val result = program.tables.toList.map {
          case (_, table) => visitTable(table)
        }

        // Sequence the results and convert them back to a map.
        Result.seqM(result).map(_.toMap)
      }

    }

    object Properties {

      /**
        * Infers the types of all the properties in the given program `prog0`.
        */
      def typecheck(prog0: ResolvedAst.Program)(implicit genSym: GenSym): Result[List[TypedAst.Property], TypeError] = {

        /**
          * Infers the type of the given property `p0`.
          */
        def visitProperty(p0: ResolvedAst.Property): Result[TypedAst.Property, TypeError] = p0 match {
          case ResolvedAst.Property(law, defn, exp0, loc) =>
            val result = Expressions.infer(exp0, prog0)
            result.run(Substitution.empty) map {
              case (subst, tpe) =>
                val exp = Expressions.reassemble(exp0, prog0, subst)
                TypedAst.Property(law, defn, exp, loc)
            }
        }

        // Visit every property in the program.
        val results = prog0.properties.map {
          case property => visitProperty(property)
        }

        // Sequence the results and sort the properties by their source location.
        Result.seqM(results).map(_.sortBy(_.loc))
      }

    }

    /**
      * Infers the types of the effects in the given program.
      */
    def typecheckEffects(program0: ResolvedAst.Program)(implicit flix: Flix): Result[Map[Symbol.EffSym, TypedAst.Eff], TypeError] = {
      // Typecheck every effect in the program.
      val effs = program0.effs.toList.map {
        case (sym, eff0) => typecheckEff(eff0) map (e => sym -> e)
      }

      // Sequence the results and convert them back to a map.
      Result.seqM(effs).map(_.toMap)
    }

    /**
      * Infers the the type of the given effect `eff0`.
      */
    def typecheckEff(eff0: ResolvedAst.Eff)(implicit flix: Flix): Result[TypedAst.Eff, TypeError] = eff0 match {
      case ResolvedAst.Eff(doc, ann, mod, sym, tparams0, fparams0, sc, eff, loc) =>
        val argumentTypes = fparams0.map(_.tpe)
        val tpe = Scheme.instantiate(sc)(flix.genSym)

        val subst = getSubstFromParams(fparams0)
        val tparams = getTypeParams(tparams0)
        val fparams = getFormalParams(fparams0, subst)

        Ok(TypedAst.Eff(doc, ann, mod, sym, tparams, fparams, tpe, eff, loc))
    }

    /**
      * Infers the types of the handlers in the given program.
      */
    def typecheckHandlers(program0: ResolvedAst.Program)(implicit flix: Flix): Result[Map[Symbol.EffSym, TypedAst.Handler], TypeError] = {
      // Typecheck every handler in the program.
      val effs = program0.handlers.toList.map {
        case (sym, handler0) => typecheckHandler(handler0, program0) map (e => sym -> e)
      }

      // Sequence the results and convert them back to a map.
      Result.seqM(effs).map(_.toMap)
    }

    /**
      * Infers the the type of the given handler `handler0`.
      */
    def typecheckHandler(handler0: ResolvedAst.Handler, program0: ResolvedAst.Program)(implicit flix: Flix): Result[TypedAst.Handler, TypeError] = handler0 match {
      case ResolvedAst.Handler(doc, ann, mod, sym, tparams0, fparams0, exp0, sc, eff0, loc) =>

        val eff = program0.effs(sym)
        val effectType = Scheme.instantiate(eff.sc)(flix.genSym)

        val declaredType = Scheme.instantiate(sc)(flix.genSym)

        val subst0 = getSubstFromParams(fparams0)
        val tparams = getTypeParams(tparams0)
        val fparams = getFormalParams(fparams0, subst0)

        val result = for {
          actualType <- Expressions.infer(exp0, program0)(flix.genSym)
          unifiedType <- unifyM(declaredType, effectType, actualType, loc)
        } yield unifiedType

        result.run(Substitution.empty) map {
          case (subst, unifiedType) =>
            val exp = Expressions.reassemble(exp0, program0, subst)
            TypedAst.Handler(doc, ann, mod, sym, tparams, fparams, exp, subst(unifiedType), eff0, loc)
        }
    }


  }

  object Expressions {

    /**
      * Infers the type of the given expression `exp0`.
      */
    def infer(exp0: ResolvedAst.Expression, program: ResolvedAst.Program)(implicit genSym: GenSym): InferMonad[Type] = {

      /**
        * Infers the type of the given expression `exp0` inside the inference monad.
        */
      def visitExp(e0: ResolvedAst.Expression): InferMonad[Type] = e0 match {

        /*
         * Wildcard expression.
         */
        case ResolvedAst.Expression.Wild(tpe, loc) => liftM(tpe)

        /*
         * Variable expression.
         */
        case ResolvedAst.Expression.Var(sym, loc) => liftM(sym.tvar)

        /*
         * Def expression.
         */
        case ResolvedAst.Expression.Def(sym, tvar, loc) =>
          val defn = program.defs(sym)
          unifyM(tvar, Scheme.instantiate(defn.sc), loc)

        /*
         * Eff expression.
         */
        case ResolvedAst.Expression.Eff(sym, tvar, loc) =>
          val eff = program.effs(sym)
          unifyM(tvar, Scheme.instantiate(eff.sc), loc)

        /*
         * Hole expression.
         */
        case ResolvedAst.Expression.Hole(sym, tpe, loc) =>
          liftM(tpe)

        /*
         * Literal expression.
         */
        case ResolvedAst.Expression.Unit(loc) => liftM(Type.Unit)
        case ResolvedAst.Expression.True(loc) => liftM(Type.Bool)
        case ResolvedAst.Expression.False(loc) => liftM(Type.Bool)
        case ResolvedAst.Expression.Char(lit, loc) => liftM(Type.Char)
        case ResolvedAst.Expression.Float32(lit, loc) => liftM(Type.Float32)
        case ResolvedAst.Expression.Float64(lit, loc) => liftM(Type.Float64)
        case ResolvedAst.Expression.Int8(lit, loc) => liftM(Type.Int8)
        case ResolvedAst.Expression.Int16(lit, loc) => liftM(Type.Int16)
        case ResolvedAst.Expression.Int32(lit, loc) => liftM(Type.Int32)
        case ResolvedAst.Expression.Int64(lit, loc) => liftM(Type.Int64)
        case ResolvedAst.Expression.BigInt(lit, loc) => liftM(Type.BigInt)
        case ResolvedAst.Expression.Str(lit, loc) => liftM(Type.Str)

        /*
         * Lambda expression.
         */
        case ResolvedAst.Expression.Lambda(fparams, body, tvar, loc) =>
          val argumentTypes = fparams.map(_.tpe)
          for (
            inferredBodyType <- visitExp(body);
            resultType <- unifyM(tvar, Type.mkArrow(argumentTypes, inferredBodyType), loc)
          ) yield resultType

        /*
         * Apply expression.
         */
        case ResolvedAst.Expression.Apply(lambda, actuals, tvar, loc) =>
          val freshResultType = Type.freshTypeVar()
          for (
            inferredLambdaType <- visitExp(lambda);
            inferredArgumentTypes <- seqM(actuals.map(visitExp));
            expectedLambdaType <- unifyM(inferredLambdaType, Type.mkArrow(inferredArgumentTypes, freshResultType), loc);
            resultType <- unifyM(freshResultType, tvar, loc)
          ) yield resultType

        /*
         * Unary expression.
         */
        case ResolvedAst.Expression.Unary(op, exp1, tvar, loc) => op match {
          case UnaryOperator.LogicalNot =>
            for (
              tpe <- visitExp(exp1);
              res <- unifyM(tvar, tpe, Type.Bool, loc)
            ) yield res

          case UnaryOperator.Plus =>
            for (
              tpe <- visitExp(exp1);
              res <- unifyM(tvar, tpe, loc)
            ) yield res

          case UnaryOperator.Minus =>
            for (
              tpe <- visitExp(exp1);
              res <- unifyM(tvar, tpe, loc)
            ) yield res

          case UnaryOperator.BitwiseNegate =>
            for (
              tpe <- visitExp(exp1);
              res <- unifyM(tvar, tpe, loc)
            ) yield res
        }

        /*
         * Binary expression.
         */
        case ResolvedAst.Expression.Binary(op, exp1, exp2, tvar, loc) => op match {
          case BinaryOperator.Plus =>
            for (
              tpe1 <- visitExp(exp1);
              tpe2 <- visitExp(exp2);
              resultType <- unifyM(tvar, tpe1, tpe2, loc)
            ) yield resultType

          case BinaryOperator.Minus =>
            for (
              tpe1 <- visitExp(exp1);
              tpe2 <- visitExp(exp2);
              resultType <- unifyM(tvar, tpe1, tpe2, loc)
            ) yield resultType

          case BinaryOperator.Times =>
            for (
              tpe1 <- visitExp(exp1);
              tpe2 <- visitExp(exp2);
              resultType <- unifyM(tvar, tpe1, tpe2, loc)
            ) yield resultType

          case BinaryOperator.Divide =>
            for (
              tpe1 <- visitExp(exp1);
              tpe2 <- visitExp(exp2);
              resultType <- unifyM(tvar, tpe1, tpe2, loc)
            ) yield resultType

          case BinaryOperator.Modulo =>
            for (
              tpe1 <- visitExp(exp1);
              tpe2 <- visitExp(exp2);
              resultType <- unifyM(tvar, tpe1, tpe2, loc)
            ) yield resultType

          case BinaryOperator.Exponentiate =>
            for (
              tpe1 <- visitExp(exp1);
              tpe2 <- visitExp(exp2);
              resultType <- unifyM(tvar, tpe1, tpe2, loc)
            ) yield resultType

          case BinaryOperator.Equal | BinaryOperator.NotEqual =>
            for (
              tpe1 <- visitExp(exp1);
              tpe2 <- visitExp(exp2);
              ____ <- unifyM(tpe1, tpe2, loc);
              resultType <- unifyM(tvar, Type.Bool, loc)
            ) yield resultType

          case BinaryOperator.Less | BinaryOperator.LessEqual | BinaryOperator.Greater | BinaryOperator.GreaterEqual =>
            for (
              tpe1 <- visitExp(exp1);
              tpe2 <- visitExp(exp2);
              ____ <- unifyM(tpe1, tpe2, loc);
              resultType <- unifyM(tvar, Type.Bool, loc)
            ) yield resultType

          case BinaryOperator.LogicalAnd | BinaryOperator.LogicalOr =>
            for (
              tpe1 <- visitExp(exp1);
              tpe2 <- visitExp(exp2);
              resultType <- unifyM(tvar, tpe1, tpe2, Type.Bool, loc)
            ) yield resultType

          case BinaryOperator.BitwiseAnd | BinaryOperator.BitwiseOr | BinaryOperator.BitwiseXor =>
            for (
              tpe1 <- visitExp(exp1);
              tpe2 <- visitExp(exp2);
              resultType <- unifyM(tvar, tpe1, tpe2, loc)
            ) yield resultType

          case BinaryOperator.BitwiseLeftShift | BinaryOperator.BitwiseRightShift =>
            for (
              tpe1 <- visitExp(exp1);
              tpe2 <- visitExp(exp2);
              lhsType <- unifyM(tvar, tpe1, loc);
              rhsType <- unifyM(tpe2, Type.Int32, loc)
            ) yield lhsType
        }

        /*
         * Let expression.
         */
        case ResolvedAst.Expression.Let(sym, exp1, exp2, tvar, loc) =>
          for (
            tpe1 <- visitExp(exp1);
            tpe2 <- visitExp(exp2);
            boundVar <- unifyM(sym.tvar, tpe1, loc);
            resultVar <- unifyM(tvar, tpe2, loc)
          ) yield resultVar

        /*
         * LetRec expression.
         */
        case ResolvedAst.Expression.LetRec(sym, exp1, exp2, tvar, loc) =>
          // TODO: Require boundVar to be a function?
          for (
            tpe1 <- visitExp(exp1);
            tpe2 <- visitExp(exp2);
            boundVar <- unifyM(sym.tvar, tpe1, loc);
            resultVar <- unifyM(tvar, tpe2, loc)
          ) yield resultVar

        /*
         * If-then-else expression.
         */
        case ResolvedAst.Expression.IfThenElse(exp1, exp2, exp3, tvar, loc) =>
          for (
            tpe1 <- visitExp(exp1);
            tpe2 <- visitExp(exp2);
            tpe3 <- visitExp(exp3);
            ____ <- unifyM(Type.Bool, tpe1, loc);
            rtpe <- unifyM(tvar, tpe2, tpe3, loc)
          ) yield rtpe

        /*
         * Match expression.
         */
        case ResolvedAst.Expression.Match(exp1, rules, tvar, loc) =>
          assert(rules.nonEmpty)
          // Extract the patterns, guards, and body expressions of each rule.
          val patterns = rules.map(_.pat)
          val guards = rules.map(_.guard)
          val bodies = rules.map(_.exp)

          for {
            matchType <- visitExp(exp1)
            patternTypes <- Patterns.inferAll(patterns, program)
            patternType <- unifyM(patternTypes, loc)
            ___________ <- unifyM(matchType, patternType, loc)
            guardTypes <- seqM(guards map visitExp)
            guardType <- unifyM(Type.Bool :: guardTypes, loc)
            actualBodyTypes <- seqM(bodies map visitExp)
            resultType <- unifyM(tvar :: actualBodyTypes, loc)
          } yield resultType

        /*
           * Switch expression.
           */
        case ResolvedAst.Expression.Switch(rules, tvar, loc) =>
          assert(rules.nonEmpty)
          val condExps = rules.map(_._1)
          val bodyExps = rules.map(_._2)
          for (
            actualCondTypes <- seqM(condExps map visitExp);
            actualBodyTypes <- seqM(bodyExps map visitExp);
            unifiedCondTypes <- unifyM(Type.Bool :: actualCondTypes, loc);
            unifiedBodyType <- unifyM(actualBodyTypes, loc);
            resultType <- unifyM(tvar, unifiedBodyType, loc)
          ) yield resultType

        /*
         * Tag expression.
         */
        case ResolvedAst.Expression.Tag(sym, tag, exp, tvar, loc) =>
          // Lookup the enum declaration.
          val decl = program.enums(sym)

          // Generate a fresh type variable for each type parameters.
          val subst = Substitution(decl.tparams.map {
            case param => param.tpe -> Type.freshTypeVar()
          }.toMap)

          // Retrieve the enum type.
          val enumType = decl.tpe

          // Substitute the fresh type variables into the enum type.
          val freshEnumType = subst(enumType)

          // Retrieve the case type.
          val caseType = decl.cases(tag).tpe

          // Substitute the fresh type variables into the case type.
          val freshCaseType = subst(caseType)
          for (
            innerType <- visitExp(exp);
            _________ <- unifyM(innerType, freshCaseType, loc);
            resultType <- unifyM(tvar, freshEnumType, loc)
          ) yield resultType

        /*
         * Tuple expression.
         */
        case ResolvedAst.Expression.Tuple(elms, tvar, loc) =>
          for (
            elementTypes <- seqM(elms.map(visitExp));
            resultType <- unifyM(tvar, Type.mkTuple(elementTypes), loc)
          ) yield resultType

        /*
         * ArrayLit expression.
         */
        case ResolvedAst.Expression.ArrayLit(elms, tvar, loc) =>
          for (
            elementsTypes <- seqM(elms.map(visitExp));
            elementType <- unifyM(elementsTypes, loc);
            resultType <- unifyM(tvar, Type.mkArray(elementType), loc)
          ) yield resultType

          /*
           * ArrayNew expression.
           */
        case ResolvedAst.Expression.ArrayNew(elm, len, tvar, loc) =>
          for (
            recievedElementType <- visitExp(elm);
            recievedLenghtType <- visitExp(len);
            lenghtType <- unifyM(recievedLenghtType, Type.Int32, loc);
            resultType <- unifyM(tvar, Type.mkArray(recievedElementType), loc)
          ) yield resultType

        /*
         * ArrayLoad expression.
         */
        case ResolvedAst.Expression.ArrayLoad(exp1, exp2, tvar, loc) =>
          for (
            recievedBaseType <- visitExp(exp1);
            recievedIndexType <- visitExp(exp2);
            arrayType <- unifyM(recievedBaseType, Type.mkArray(tvar), loc);
            indexType <- unifyM(recievedIndexType, Type.Int32, loc)
          ) yield tvar

        /*
         * ArrayLength expression.
         */
        case ResolvedAst.Expression.ArrayLength(exp, tvar, loc) =>
          for (
            tpe <- visitExp(exp);
            arrayType <- unifyM(tpe, Type.mkArray(tvar), loc);
            resultType <- unifyM(tvar, Type.Int32, loc)
          ) yield resultType

        /*
         * ArrayStore expression.
         */
        case ResolvedAst.Expression.ArrayStore(exp1, exp2, exp3, tvar, loc) =>
          val elementType = Type.freshTypeVar();
          for (
            recievedBaseType <- visitExp(exp1);
            recievedIndexType <- visitExp(exp2);
            recievedObjectType <- visitExp(exp3);
            arrayType <- unifyM(recievedBaseType, Type.mkArray(elementType), loc);
            objectType <- unifyM(recievedObjectType, elementType, loc);
            indexType <- unifyM(recievedIndexType, Type.Int32, loc);
            resultType <- unifyM(tvar, Type.Unit, loc)
          ) yield resultType

        /*
         * ArraySlice expression.
         */
        case ResolvedAst.Expression.ArraySlice(exp1, exp2, exp3, tvar, loc) =>
          for (
            recievedBaseType <- visitExp(exp1);
            recievedStartIndexType <- visitExp(exp2);
            recievedEndIndexType <- visitExp(exp3);
            startIndexType <- unifyM(recievedStartIndexType, Type.Int32, loc);
            endIndexType <- unifyM(recievedEndIndexType, Type.Int32, loc);
            resultType <- unifyM(tvar, recievedBaseType, loc)
          ) yield resultType

        case ResolvedAst.Expression.VectorLit(elms, tvar, loc) =>
          //
          // e1: t  en: t  n: Nat
          // ---------------------------
          // [|e1,...,en|] : Vector[t, n]
          //
          for (
            tpe <- visitExp(elms.head);
            resultType <- unifyM(tvar, Type.mkVector(tpe, elms.length), loc)
          ) yield resultType

        case ResolvedAst.Expression.VectorNew(elm, len, tvar, loc) =>
          for (
            tpe <- visitExp(elm);
            resultType <- unifyM(tvar, Type.mkVector(tpe, len), loc)
          ) yield resultType

        /*case ResolvedAst.Expression.VectorLoad(exp1, exp2, tvar, loc) =>
          for (
            tpe <- visitExp(exp1);

            //resultType <- unifyM(Type.Apply(tpe, tvar), Type.Apply(Type.Vector, tvar), loc)
            //resultType <- Type.Apply(tpe, tvar) // unifyM(tpe, Type.Vector, loc)
          ) yield tvar
*/
        case ResolvedAst.Expression.VectorLength(exp, tvar, loc) =>
          for(
            resultType <- unifyM(tvar, Type.Int32, loc)
          ) yield resultType

        /*
         * Reference expression.
         */
        case ResolvedAst.Expression.Ref(exp, tvar, loc) =>
          //
          //  exp : t
          //  ----------------
          //  ref exp : Ref[t]
          //
          for {
            tpe <- visitExp(exp)
            resultType <- unifyM(tvar, Type.Apply(Type.Ref, tpe), loc)
          } yield resultType

        /*
         * Dereference expression.
         */
        case ResolvedAst.Expression.Deref(exp, tvar, loc) =>
          //
          //  exp : Ref[t]
          //  -------------
          //  deref exp : t
          //
          for {
            tpe <- visitExp(exp)
            _ <- unifyM(tpe, Type.Apply(Type.Ref, tvar), loc)
          } yield tvar

        /*
         * Assignment expression.
         */
        case ResolvedAst.Expression.Assign(exp1, exp2, tvar, loc) =>
          //
          //  exp1 : Ref[t]    exp2: t
          //  ------------------------
          //  exp1 := exp2 : Unit
          //
          for {
            tpe1 <- visitExp(exp1)
            tpe2 <- visitExp(exp2)
            _ <- unifyM(tpe1, Type.Apply(Type.Ref, tpe2), loc)
            resultType <- unifyM(tvar, Type.Unit, loc)
          } yield resultType

        /*
         * HandleWith expression.
         */
        case ResolvedAst.Expression.HandleWith(exp, bindings, tvar, loc) =>
          // TODO: Need to check that the return types are consistent.

          // Typecheck each handler binding.
          val bs = bindings map {
            case ResolvedAst.HandlerBinding(sym, handler) =>
              val eff = program.effs(sym)
              val declaredType = Scheme.instantiate(eff.sc)
              for {
                actualType <- visitExp(handler)
              } yield unifyM(declaredType, actualType, loc)
          }

          // Typecheck the expression.
          for {
            tpe <- visitExp(exp)
            handlers <- seqM(bs)
            resultType <- unifyM(tvar, tpe, loc)
          } yield resultType

        /*
         * Existential expression.
         */
        case ResolvedAst.Expression.Existential(fparam, exp, loc) =>
          // NB: An existential behaves very much like a lambda.
          // TODO: Must check the type of the param.
          for {
            bodyType <- visitExp(exp)
            resultType <- unifyM(bodyType, Type.Bool, loc)
          } yield resultType

        /*
         * Universal expression.
         */
        case ResolvedAst.Expression.Universal(fparam, exp, loc) =>
          // NB: An existential behaves very much like a lambda.
          // TODO: Must check the type of the param.
          for {
            bodyType <- visitExp(exp)
            resultType <- unifyM(bodyType, Type.Bool, loc)
          } yield resultType

        /*
         * Ascribe expression.
         */
        case ResolvedAst.Expression.Ascribe(exp, expectedType, eff, loc) =>
          // An ascribe expression is sound; the type system checks that the declared type matches the inferred type.
          for {
            actualType <- visitExp(exp)
            resultType <- unifyM(actualType, expectedType, loc)
          } yield resultType

        /*
         * Cast expression.
         */
        case ResolvedAst.Expression.Cast(exp, declaredType, eff, loc) =>
          // An cast expression is unsound; the type system assumes the declared type is correct.
          for {
            actualType <- visitExp(exp)
          } yield declaredType

        /*
         * Native Constructor expression.
         */
        case ResolvedAst.Expression.NativeConstructor(constructor, actuals, tvar, loc) =>
          // TODO: Check types.
          for {
            inferredArgumentTypes <- seqM(actuals.map(visitExp))
            resultType <- unifyM(tvar, Type.Native, loc)
          } yield resultType

        /*
         * Native Field expression.
         */
        case ResolvedAst.Expression.NativeField(field, tvar, loc) =>
          // TODO: Check types.
          liftM(tvar)

        /*
         * Native Method expression.
         */
        case ResolvedAst.Expression.NativeMethod(method, actuals, tvar, loc) =>
          // TODO: Check types.
          for (
            inferredArgumentTypes <- seqM(actuals.map(visitExp))
          ) yield tvar

        /*
         * User Error expression.
         */
        case ResolvedAst.Expression.UserError(tvar, loc) => liftM(tvar)

      }

      visitExp(exp0)
    }

    /**
      * Applies the given substitution `subst0` to the given expression `exp0`.
      */
    def reassemble(exp0: ResolvedAst.Expression, program: ResolvedAst.Program, subst0: Substitution): TypedAst.Expression = {
      /**
        * Applies the given substitution `subst0` to the given expression `exp0`.
        */
      def visitExp(exp0: ResolvedAst.Expression, subst0: Substitution): TypedAst.Expression = exp0 match {
        /*
         * Wildcard expression.
         */
        case ResolvedAst.Expression.Wild(tvar, loc) => TypedAst.Expression.Wild(subst0(tvar), Eff.Bot, loc)

        /*
         * Variable expression.
         */
        case ResolvedAst.Expression.Var(sym, loc) => TypedAst.Expression.Var(sym, subst0(sym.tvar), Eff.Bot, loc)

        /*
         * Def expression.
         */
        case ResolvedAst.Expression.Def(sym, tvar, loc) =>
          TypedAst.Expression.Def(sym, subst0(tvar), Eff.Bot, loc)

        /*
         * Eff expression.
         */
        case ResolvedAst.Expression.Eff(sym, tvar, loc) =>
          TypedAst.Expression.Eff(sym, subst0(tvar), Eff.Bot, loc)

        /*
         * Hole expression.
         */
        case ResolvedAst.Expression.Hole(sym, tpe, loc) =>
          TypedAst.Expression.Hole(sym, subst0(tpe), Eff.Bot, loc)

        /*
         * Literal expression.
         */
        case ResolvedAst.Expression.Unit(loc) => TypedAst.Expression.Unit(loc)
        case ResolvedAst.Expression.True(loc) => TypedAst.Expression.True(loc)
        case ResolvedAst.Expression.False(loc) => TypedAst.Expression.False(loc)
        case ResolvedAst.Expression.Char(lit, loc) => TypedAst.Expression.Char(lit, loc)
        case ResolvedAst.Expression.Float32(lit, loc) => TypedAst.Expression.Float32(lit, loc)
        case ResolvedAst.Expression.Float64(lit, loc) => TypedAst.Expression.Float64(lit, loc)
        case ResolvedAst.Expression.Int8(lit, loc) => TypedAst.Expression.Int8(lit, loc)
        case ResolvedAst.Expression.Int16(lit, loc) => TypedAst.Expression.Int16(lit, loc)
        case ResolvedAst.Expression.Int32(lit, loc) => TypedAst.Expression.Int32(lit, loc)
        case ResolvedAst.Expression.Int64(lit, loc) => TypedAst.Expression.Int64(lit, loc)
        case ResolvedAst.Expression.BigInt(lit, loc) => TypedAst.Expression.BigInt(lit, loc)
        case ResolvedAst.Expression.Str(lit, loc) => TypedAst.Expression.Str(lit, loc)

        /*
         * Apply expression.
         */
        case ResolvedAst.Expression.Apply(lambda, actuals, tvar, loc) =>
          val l = visitExp(lambda, subst0)
          val as = actuals.map(e => visitExp(e, subst0))
          TypedAst.Expression.Apply(l, as, subst0(tvar), Eff.Bot, loc)

        /*
         * Lambda expression.
         */
        case ResolvedAst.Expression.Lambda(fparams, exp, tvar, loc) =>
          val lambdaParams = fparams map {
            case ResolvedAst.FormalParam(sym, mod, tpe, loc2) => TypedAst.FormalParam(sym, mod, subst0(tpe), loc2)
          }
          val lambdaBody = visitExp(exp, subst0)
          val lambdaType = subst0(tvar)
          TypedAst.Expression.Lambda(lambdaParams, lambdaBody, lambdaType, Eff.Bot, loc)

        /*
         * Unary expression.
         */
        case ResolvedAst.Expression.Unary(op, exp, tvar, loc) =>
          val e = visitExp(exp, subst0)
          TypedAst.Expression.Unary(op, e, subst0(tvar), Eff.Bot, loc)

        /*
         * Binary expression.
         */
        case ResolvedAst.Expression.Binary(op, exp1, exp2, tvar, loc) =>
          val e1 = visitExp(exp1, subst0)
          val e2 = visitExp(exp2, subst0)
          TypedAst.Expression.Binary(op, e1, e2, subst0(tvar), Eff.Bot, loc)

        /*
         * If-then-else expression.
         */
        case ResolvedAst.Expression.IfThenElse(exp1, exp2, exp3, tvar, loc) =>
          val e1 = visitExp(exp1, subst0)
          val e2 = visitExp(exp2, subst0)
          val e3 = visitExp(exp3, subst0)
          TypedAst.Expression.IfThenElse(e1, e2, e3, subst0(tvar), Eff.Bot, loc)

        /*
         * Let expression.
         */
        case ResolvedAst.Expression.Let(sym, exp1, exp2, tvar, loc) =>
          val e1 = visitExp(exp1, subst0)
          val e2 = visitExp(exp2, subst0)
          TypedAst.Expression.Let(sym, e1, e2, subst0(tvar), Eff.Bot, loc)

        /*
         * LetRec expression.
         */
        case ResolvedAst.Expression.LetRec(sym, exp1, exp2, tvar, loc) =>
          val e1 = visitExp(exp1, subst0)
          val e2 = visitExp(exp2, subst0)
          TypedAst.Expression.LetRec(sym, e1, e2, subst0(tvar), Eff.Bot, loc)

        /*
         * Match expression.
         */
        case ResolvedAst.Expression.Match(exp1, rules, tvar, loc) =>
          val e1 = visitExp(exp1, subst0)
          val rs = rules map {
            case ResolvedAst.MatchRule(pat, guard, exp) =>
              val p = Patterns.reassemble(pat, program, subst0)
              val g = visitExp(guard, subst0)
              val b = visitExp(exp, subst0)
              TypedAst.MatchRule(p, g, b)
          }
          TypedAst.Expression.Match(e1, rs, subst0(tvar), Eff.Bot, loc)

        /*
         * Switch expression.
         */
        case ResolvedAst.Expression.Switch(rules, tvar, loc) =>
          val rs = rules.map {
            case (cond, body) => (visitExp(cond, subst0), visitExp(body, subst0))
          }
          TypedAst.Expression.Switch(rs, subst0(tvar), Eff.Bot, loc)

        /*
         * Tag expression.
         */
        case ResolvedAst.Expression.Tag(sym, tag, exp, tvar, loc) =>
          val e = visitExp(exp, subst0)
          TypedAst.Expression.Tag(sym, tag, e, subst0(tvar), Eff.Bot, loc)

        /*
         * Tuple expression.
         */
        case ResolvedAst.Expression.Tuple(elms, tvar, loc) =>
          val es = elms.map(e => visitExp(e, subst0))
          TypedAst.Expression.Tuple(es, subst0(tvar), Eff.Bot, loc)

        /*
         * ArrayLit expression.
         */
        case ResolvedAst.Expression.ArrayLit(elms, tvar, loc) =>
          val es = elms.map(e => visitExp(e, subst0))
          TypedAst.Expression.ArrayLit(es, subst0(tvar), Eff.Bot, loc)

        /*
         * ArrayNew expression.
         */
        case ResolvedAst.Expression.ArrayNew(elm, len, tvar, loc) =>
          val e = visitExp(elm, subst0)
          val ln = visitExp(len, subst0)
          TypedAst.Expression.ArrayNew(e, ln, subst0(tvar), Eff.Bot, loc)

<<<<<<< HEAD
        case ResolvedAst.Expression.VectorLit(elms, tvar, loc) =>
          val es = elms.map(e => visitExp(e, subst0))
          TypedAst.Expression.VectorLit(es, tvar, Eff.Bot, loc)

=======
          // Todo: Arrayload should just return the type of the array
>>>>>>> 70eaa507
        /*
         * ArrayLoad expression.
         */
        case ResolvedAst.Expression.ArrayLoad(exp1, exp2, tvar, loc) =>
          val e1 = visitExp(exp1, subst0)
          val e2 = visitExp(exp2, subst0)
          TypedAst.Expression.ArrayLoad(e1, e2, subst0(tvar), Eff.Bot, loc)

        /*
         * ArrayStore expression.
         */
        case ResolvedAst.Expression.ArrayStore(exp1, exp2, exp3, tvar, loc) =>
          val e1 = visitExp(exp1, subst0)
          val e2 = visitExp(exp2, subst0)
          val e3 = visitExp(exp3, subst0)
          TypedAst.Expression.ArrayStore(e1, e2, e3, subst0(tvar), Eff.Bot, loc)

        /*
         * ArrayLength expression.
         */
        case ResolvedAst.Expression.ArrayLength(exp, tvar, loc) =>
          val e = visitExp(exp, subst0)
          TypedAst.Expression.ArrayLength(e, subst0(tvar), Eff.Bot, loc)

        /*
         * ArraySlice expression.
         */
        case ResolvedAst.Expression.ArraySlice(exp1, exp2, exp3, tvar, loc) =>
          val e1 = visitExp(exp1, subst0)
          val e2 = visitExp(exp2, subst0)
          val e3 = visitExp(exp3, subst0)
          TypedAst.Expression.ArraySlice(e1, e2, e3, subst0(tvar), Eff.Bot, loc)

        case ResolvedAst.Expression.VectorLit(elms, tvar, loc) =>
          val es = elms.map(e => visitExp(e, subst0))
          TypedAst.Expression.VectorLit(es, tvar, Eff.Bot, loc)

        case ResolvedAst.Expression.VectorNew(elm, len, tvar, loc) =>
          val e = visitExp(elm, subst0)
          TypedAst.Expression.VectorNew(e, len, subst0(tvar), Eff.Bot, loc)


         case ResolvedAst.Expression.VectorLoad(exp1, exp2, tvar, loc) =>
          val e = visitExp(exp1, subst0)
          TypedAst.Expression.VectorLoad(e, exp2, tvar, Eff.Bot, loc)


        case ResolvedAst.Expression.VectorLength(elm, tvar, loc) =>
          var e = visitExp(elm, subst0)
          TypedAst.Expression.VectorLength(e, tvar, Eff.Bot, loc)

        /*
         * Reference expression.
         */
        case ResolvedAst.Expression.Ref(exp, tvar, loc) =>
          // TODO: Check if tvar is unbound.
          if (!(subst0.m contains tvar))
            throw InternalCompilerException("Unbound tvar in ref.")

          val e = visitExp(exp, subst0)
          TypedAst.Expression.Ref(e, subst0(tvar), Eff.Top, loc)

        /*
         * Dereference expression.
         */
        case ResolvedAst.Expression.Deref(exp, tvar, loc) =>
          val e = visitExp(exp, subst0)
          TypedAst.Expression.Deref(e, subst0(tvar), Eff.Top, loc)

        /*
         * Assignment expression.
         */
        case ResolvedAst.Expression.Assign(exp1, exp2, tvar, loc) =>
          val e1 = visitExp(exp1, subst0)
          val e2 = visitExp(exp2, subst0)
          TypedAst.Expression.Assign(e1, e2, subst0(tvar), Eff.Top, loc)

        /*
         * HandleWith expression.
         */
        case ResolvedAst.Expression.HandleWith(exp, bindings, tvar, loc) =>
          val e = visitExp(exp, subst0)
          val bs = bindings map {
            case ResolvedAst.HandlerBinding(sym, handler) => TypedAst.HandlerBinding(sym, visitExp(handler, subst0))
          }
          TypedAst.Expression.HandleWith(e, bs, subst0(tvar), Eff.Top, loc)

        /*
         * Existential expression.
         */
        case ResolvedAst.Expression.Existential(fparam, exp, loc) =>
          val e = visitExp(exp, subst0)
          TypedAst.Expression.Existential(visitParam(fparam), e, Eff.Bot, loc)

        /*
         * Universal expression.
         */
        case ResolvedAst.Expression.Universal(fparam, exp, loc) =>
          val e = visitExp(exp, subst0)
          TypedAst.Expression.Universal(visitParam(fparam), e, Eff.Bot, loc)

        /*
         * Ascribe expression.
         */
        case ResolvedAst.Expression.Ascribe(exp, tpe, eff, loc) =>
          val e = visitExp(exp, subst0)
          TypedAst.Expression.Ascribe(e, tpe, eff, loc)

        /*
         * Cast expression.
         */
        case ResolvedAst.Expression.Cast(exp, tpe, eff, loc) =>
          val e = visitExp(exp, subst0)
          TypedAst.Expression.Cast(e, tpe, eff, loc)


        /*
         * Native Constructor expression.
         */
        case ResolvedAst.Expression.NativeConstructor(constructor, actuals, tpe, loc) =>
          val es = actuals.map(e => reassemble(e, program, subst0))
          TypedAst.Expression.NativeConstructor(constructor, es, subst0(tpe), Eff.Bot, loc)

        /*
         * Native Field expression.
         */
        case ResolvedAst.Expression.NativeField(field, tpe, loc) =>
          TypedAst.Expression.NativeField(field, subst0(tpe), Eff.Bot, loc)

        /*
         * Native Method expression.
         */
        case ResolvedAst.Expression.NativeMethod(method, actuals, tpe, loc) =>
          val es = actuals.map(e => reassemble(e, program, subst0))
          TypedAst.Expression.NativeMethod(method, es, subst0(tpe), Eff.Bot, loc)

        /*
         * User Error expression.
         */
        case ResolvedAst.Expression.UserError(tvar, loc) =>
          TypedAst.Expression.UserError(subst0(tvar), Eff.Bot, loc)
      }

      /**
        * Applies the substitution to the given list of formal parameters.
        */
      def visitParam(param: ResolvedAst.FormalParam): TypedAst.FormalParam =
        TypedAst.FormalParam(param.sym, param.mod, subst0(param.tpe), param.loc)

      visitExp(exp0, subst0)
    }
  }

  object Patterns {

    /**
      * Infers the type of the given pattern `pat0`.
      */
    def infer(pat0: ResolvedAst.Pattern, program: ResolvedAst.Program)(implicit genSym: GenSym): InferMonad[Type] = {
      /**
        * Local pattern visitor.
        */
      def visit(p: ResolvedAst.Pattern): InferMonad[Type] = p match {
        case ResolvedAst.Pattern.Wild(tvar, loc) => liftM(tvar)
        case ResolvedAst.Pattern.Var(sym, tvar, loc) => unifyM(sym.tvar, tvar, loc)
        case ResolvedAst.Pattern.Unit(loc) => liftM(Type.Unit)
        case ResolvedAst.Pattern.True(loc) => liftM(Type.Bool)
        case ResolvedAst.Pattern.False(loc) => liftM(Type.Bool)
        case ResolvedAst.Pattern.Char(c, loc) => liftM(Type.Char)
        case ResolvedAst.Pattern.Float32(i, loc) => liftM(Type.Float32)
        case ResolvedAst.Pattern.Float64(i, loc) => liftM(Type.Float64)
        case ResolvedAst.Pattern.Int8(i, loc) => liftM(Type.Int8)
        case ResolvedAst.Pattern.Int16(i, loc) => liftM(Type.Int16)
        case ResolvedAst.Pattern.Int32(i, loc) => liftM(Type.Int32)
        case ResolvedAst.Pattern.Int64(i, loc) => liftM(Type.Int64)
        case ResolvedAst.Pattern.BigInt(i, loc) => liftM(Type.BigInt)
        case ResolvedAst.Pattern.Str(s, loc) => liftM(Type.Str)
        case ResolvedAst.Pattern.Tag(sym, tag, pat, tvar, loc) =>
          // Lookup the enum declaration.
          val decl = program.enums(sym)

          // Generate a fresh type variable for each type parameters.
          val subst = Substitution(decl.tparams.map {
            case param => param.tpe -> Type.freshTypeVar()
          }.toMap)

          // Retrieve the enum type.
          val enumType = decl.tpe

          // Substitute the fresh type variables into the enum type.
          val freshEnumType = subst(enumType)

          // Retrieve the case type.
          val caseType = decl.cases(tag).tpe

          // Substitute the fresh type variables into the case type.
          val freshCaseType = subst(caseType)
          for (
            innerType <- visit(pat);
            _________ <- unifyM(innerType, freshCaseType, loc);
            resultType <- unifyM(tvar, freshEnumType, loc)
          ) yield resultType

        case ResolvedAst.Pattern.Tuple(elms, tvar, loc) =>
          for (
            elementTypes <- seqM(elms map visit);
            resultType <- unifyM(tvar, Type.mkTuple(elementTypes), loc)
          ) yield resultType
      }

      visit(pat0)
    }

    /**
      * Infers the type of the given patterns `pats0`.
      */
    def inferAll(pats0: List[ResolvedAst.Pattern], program: ResolvedAst.Program)(implicit genSym: GenSym): InferMonad[List[Type]] = {
      seqM(pats0.map(p => infer(p, program)))
    }

    /**
      * Applies the substitution `subst0` to the given pattern `pat0`.
      */
    def reassemble(pat0: ResolvedAst.Pattern, program: ResolvedAst.Program, subst0: Substitution): TypedAst.Pattern = {
      /**
        * Local pattern visitor.
        */
      def visit(p: ResolvedAst.Pattern): TypedAst.Pattern = p match {
        case ResolvedAst.Pattern.Wild(tvar, loc) => TypedAst.Pattern.Wild(subst0(tvar), loc)
        case ResolvedAst.Pattern.Var(sym, tvar, loc) => TypedAst.Pattern.Var(sym, subst0(tvar), loc)
        case ResolvedAst.Pattern.Unit(loc) => TypedAst.Pattern.Unit(loc)
        case ResolvedAst.Pattern.True(loc) => TypedAst.Pattern.True(loc)
        case ResolvedAst.Pattern.False(loc) => TypedAst.Pattern.False(loc)
        case ResolvedAst.Pattern.Char(lit, loc) => TypedAst.Pattern.Char(lit, loc)
        case ResolvedAst.Pattern.Float32(lit, loc) => TypedAst.Pattern.Float32(lit, loc)
        case ResolvedAst.Pattern.Float64(lit, loc) => TypedAst.Pattern.Float64(lit, loc)
        case ResolvedAst.Pattern.Int8(lit, loc) => TypedAst.Pattern.Int8(lit, loc)
        case ResolvedAst.Pattern.Int16(lit, loc) => TypedAst.Pattern.Int16(lit, loc)
        case ResolvedAst.Pattern.Int32(lit, loc) => TypedAst.Pattern.Int32(lit, loc)
        case ResolvedAst.Pattern.Int64(lit, loc) => TypedAst.Pattern.Int64(lit, loc)
        case ResolvedAst.Pattern.BigInt(lit, loc) => TypedAst.Pattern.BigInt(lit, loc)
        case ResolvedAst.Pattern.Str(lit, loc) => TypedAst.Pattern.Str(lit, loc)
        case ResolvedAst.Pattern.Tag(sym, tag, pat, tvar, loc) => TypedAst.Pattern.Tag(sym, tag, visit(pat), subst0(tvar), loc)
        case ResolvedAst.Pattern.Tuple(elms, tvar, loc) => TypedAst.Pattern.Tuple(elms map visit, subst0(tvar), loc)
      }

      visit(pat0)
    }

  }

  object Predicates {

    /**
      * Infers the type of the given head predicate.
      */
    def infer(head: ResolvedAst.Predicate.Head, program: ResolvedAst.Program)(implicit genSym: GenSym): InferMonad[List[Type]] = head match {
      case ResolvedAst.Predicate.Head.True(loc) => Unification.liftM(Nil)
      case ResolvedAst.Predicate.Head.False(loc) => Unification.liftM(Nil)
      case ResolvedAst.Predicate.Head.Atom(sym, terms, loc) =>
        getTableSignature(sym, program) match {
          case Ok(declaredTypes) => Terms.Head.typecheck(terms, declaredTypes, loc, program)
          case Err(e) => failM(e)
        }
    }

    /**
      * Infers the type of the given body predicate.
      */
    def infer(body0: ResolvedAst.Predicate.Body, program: ResolvedAst.Program)(implicit genSym: GenSym): InferMonad[List[Type]] = body0 match {
      case ResolvedAst.Predicate.Body.Atom(sym, polarity, terms, loc) =>
        getTableSignature(sym, program) match {
          case Ok(declaredTypes) => Terms.Body.typecheck(terms, declaredTypes, loc, program)
          case Err(e) => failM(e)
        }
      case ResolvedAst.Predicate.Body.Filter(sym, terms, loc) =>
        val defn = program.defs(sym)
        val expectedTypes = defn.fparams.map(_.tpe)
        for (
          actualTypes <- seqM(terms.map(t => Expressions.infer(t, program)));
          unifiedTypes <- Unification.unifyM(expectedTypes, actualTypes, loc)
        ) yield unifiedTypes

      case ResolvedAst.Predicate.Body.Loop(pat, term, loc) =>
        // TODO: Assumes that pat is a variable symbol.
        val sym = pat.asInstanceOf[ResolvedAst.Pattern.Var].sym
        for {
          tpe <- Expressions.infer(term, program)
          ___ <- unifyM(Type.mkFSet(sym.tvar), tpe, loc)
        } yield List(tpe)
    }

    /**
      * Applies the given substitution `subst0` to the given head predicate `head0`.
      */
    def reassemble(head0: ResolvedAst.Predicate.Head, program: ResolvedAst.Program, subst0: Substitution): TypedAst.Predicate.Head = head0 match {
      case ResolvedAst.Predicate.Head.True(loc) => TypedAst.Predicate.Head.True(loc)
      case ResolvedAst.Predicate.Head.False(loc) => TypedAst.Predicate.Head.False(loc)
      case ResolvedAst.Predicate.Head.Atom(sym, terms, loc) =>
        val ts = terms.map(t => Expressions.reassemble(t, program, subst0))
        TypedAst.Predicate.Head.Atom(sym, ts, loc)
    }

    /**
      * Applies the given substitution `subst0` to the given body predicate `body0`.
      */
    def reassemble(body0: ResolvedAst.Predicate.Body, program: ResolvedAst.Program, subst0: Substitution): TypedAst.Predicate.Body = body0 match {
      case ResolvedAst.Predicate.Body.Atom(sym, polarity, terms, loc) =>
        val ts = terms.map(t => Patterns.reassemble(t, program, subst0))
        TypedAst.Predicate.Body.Atom(sym, polarity, ts, loc)
      case ResolvedAst.Predicate.Body.Filter(sym, terms, loc) =>
        val defn = program.defs(sym)
        val ts = terms.map(t => Expressions.reassemble(t, program, subst0))
        TypedAst.Predicate.Body.Filter(defn.sym, ts, loc)
      case ResolvedAst.Predicate.Body.Loop(pat, term, loc) =>
        // TODO: Assumes that the pattern is a single variable.
        val p = pat.asInstanceOf[ResolvedAst.Pattern.Var]
        val t = Expressions.reassemble(term, program, subst0)
        TypedAst.Predicate.Body.Loop(p.sym, t, loc)
    }

  }

  object Terms {

    object Head {
      /**
        * Infers the type of the given `terms` and checks them against the types `ts`.
        */
      def typecheck(terms: List[ResolvedAst.Expression], ts: List[Type], loc: SourceLocation, program: ResolvedAst.Program)(implicit genSym: GenSym): InferMonad[List[Type]] = {
        for (
          actualTypes <- seqM(terms.map(t => Expressions.infer(t, program)));
          unifiedTypes <- Unification.unifyM(ts, actualTypes, loc)
        ) yield unifiedTypes
      }
    }

    object Body {
      /**
        * Infers the type of the given `terms` and checks them against the types `ts`.
        */
      def typecheck(terms: List[ResolvedAst.Pattern], ts: List[Type], loc: SourceLocation, program: ResolvedAst.Program)(implicit genSym: GenSym): InferMonad[List[Type]] = {
        for (
          actualTypes <- seqM(terms.map(t => Patterns.infer(t, program)));
          unifiedTypes <- Unification.unifyM(ts, actualTypes, loc)
        ) yield unifiedTypes
      }
    }

  }

  /**
    * Returns the declared types of the terms of the given fully-qualified table name `qname`.
    */
  def getTableSignature(sym: Symbol.TableSym, program: ResolvedAst.Program): Result[List[Type], TypeError] = {
    program.tables(sym) match {
      case ResolvedAst.Table.Relation(_, _, attr, _) => Ok(attr.map(_.tpe))
      case ResolvedAst.Table.Lattice(_, _, keys, value, _) => Ok(keys.map(_.tpe) ::: value.tpe :: Nil)
    }
  }

  /**
    * Returns a substitution from formal parameters to their declared types.
    *
    * Performs type resolution of the declared type of each formal parameters.
    */
  def getSubstFromParams(params: List[ResolvedAst.FormalParam]): Unification.Substitution = {
    // Compute the substitution by mapping the symbol of each parameter to its declared type.
    val declaredTypes = params.map(_.tpe)
    (params zip declaredTypes).foldLeft(Substitution.empty) {
      case (macc, (ResolvedAst.FormalParam(sym, _, _, _), declaredType)) =>
        macc ++ Substitution.singleton(sym.tvar, declaredType)
    }
  }

  /**
    * Returns the typed version of the given type parameters `tparams0`.
    */
  def getTypeParams(tparams0: List[ResolvedAst.TypeParam]): List[TypedAst.TypeParam] = tparams0.map {
    case ResolvedAst.TypeParam(name, tpe, loc) => TypedAst.TypeParam(name, tpe, loc)
  }

  /**
    * Returns the typed version of the given formal parameters `fparams0`.
    */
  def getFormalParams(fparams0: List[ResolvedAst.FormalParam], subst0: Unification.Substitution) = fparams0.map {
    case ResolvedAst.FormalParam(sym, mod, tpe, loc) => TypedAst.FormalParam(sym, mod, subst0(sym.tvar), sym.loc)
  }

  def getTypeFromField(field: Field): Type = ??? // TODO

}<|MERGE_RESOLUTION|>--- conflicted
+++ resolved
@@ -1166,14 +1166,6 @@
           val ln = visitExp(len, subst0)
           TypedAst.Expression.ArrayNew(e, ln, subst0(tvar), Eff.Bot, loc)
 
-<<<<<<< HEAD
-        case ResolvedAst.Expression.VectorLit(elms, tvar, loc) =>
-          val es = elms.map(e => visitExp(e, subst0))
-          TypedAst.Expression.VectorLit(es, tvar, Eff.Bot, loc)
-
-=======
-          // Todo: Arrayload should just return the type of the array
->>>>>>> 70eaa507
         /*
          * ArrayLoad expression.
          */
