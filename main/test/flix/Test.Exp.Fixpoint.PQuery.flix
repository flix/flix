mod Test.Exp.Fixpoint.PQuery {

    ///////////////////////////////////////////////////////////////////////////
    // Provenance at depth 1
    ///////////////////////////////////////////////////////////////////////////

    @Test
    def testPQueryUnit(): Bool =
        let pr = #{
            A(()).
        };
        let pp = pquery pr select A(()) with {A};
        Vector.map(v -> ematch v { case A(x) => x }, pp) `Assert.eq` Vector#{()}

    @Test
    def testPQueryBool(): Bool =
        let pr = #{
            A(true).
        };
        let pp = pquery pr select A(true) with {A};
        Vector.map(v -> ematch v { case A(x) => x }, pp) `Assert.eq` Vector#{true}

    @Test
    def testPQueryInt8(): Bool =
        let pr = #{
            A(42i8).
        };
        let pp = pquery pr select A(42i8) with {A};
        Vector.map(v -> ematch v { case A(x) => x }, pp) `Assert.eq` Vector#{42i8}

    @Test
    def testPQueryInt16(): Bool =
        let pr = #{
            A(1000i16).
        };
        let pp = pquery pr select A(1000i16) with {A};
        Vector.map(v -> ematch v { case A(x) => x }, pp) `Assert.eq` Vector#{1000i16}

    @Test
    def testPQueryInt32(): Bool =
        let pr = #{
            A(1).
        };
        let pp = pquery pr select A(1) with {A};
        Vector.map(v -> ematch v { case A(x) => x }, pp) `Assert.eq` Vector#{1}

    @Test
    def testPQueryInt64(): Bool =
        let pr = #{
            A(1000000000i64).
        };
        let pp = pquery pr select A(1000000000i64) with {A};
        Vector.map(v -> ematch v { case A(x) => x }, pp) `Assert.eq` Vector#{1000000000i64}

    @Test
    def testPQueryFloat32(): Bool =
        let pr = #{
            A(3.14f32).
        };
        let pp = pquery pr select A(3.14f32) with {A};
        Vector.map(v -> ematch v { case A(x) => x }, pp) `Assert.eq` Vector#{3.14f32}

    @Test
    def testPQueryFloat64(): Bool =
        let pr = #{
            A(3.141592653589793f64).
        };
        let pp = pquery pr select A(3.141592653589793f64) with {A};
        Vector.map(v -> ematch v { case A(x) => x }, pp) `Assert.eq` Vector#{3.141592653589793f64}

    @Test
    def testPQueryString(): Bool =
        let pr = #{
            A("hello").
        };
        let pp = pquery pr select A("hello") with {A};
        Vector.map(v -> ematch v { case A(x) => x }, pp) `Assert.eq` Vector#{"hello"}

    @Test
    def testPQueryInt32Pair(): Bool =
        let pr = #{
            A((1, 2)).
        };
        let pp = pquery pr select A((1, 2)) with {A};
        Vector.map(v -> ematch v { case A(x) => x }, pp) `Assert.eq` Vector#{(1, 2)}

    ///////////////////////////////////////////////////////////////////////////
    // Provenance at depth 2
    ///////////////////////////////////////////////////////////////////////////

    @Test
    def testPQueryDepth2Unit(): Bool =
        let pr = #{
            A(()).
            B(x) :- A(x).
            R(x) :- B(x), B(x).
        };
        let pp = pquery pr select R(()) with {A};
        Vector.map(v -> ematch v { case A(x) => x }, pp) `Assert.eq` Vector#{(), ()}

    @Test
    def testPQueryDepth2Bool(): Bool =
        let pr = #{
            A(true).
            B(x) :- A(x).
            R(x) :- B(x), B(x).
        };
        let pp = pquery pr select R(true) with {A};
        Vector.map(v -> ematch v { case A(x) => x }, pp) `Assert.eq` Vector#{true, true}

    @Test
    def testPQueryDepth2Int8(): Bool =
        let pr = #{
            A(42i8).
            B(x) :- A(x).
            R(x) :- B(x), B(x).
        };
        let pp = pquery pr select R(42i8) with {A};
        Vector.map(v -> ematch v { case A(x) => x }, pp) `Assert.eq` Vector#{42i8, 42i8}

    @Test
    def testPQueryDepth2Int16(): Bool =
        let pr = #{
            A(1000i16).
            B(x) :- A(x).
            R(x) :- B(x), B(x).
        };
        let pp = pquery pr select R(1000i16) with {A};
        Vector.map(v -> ematch v { case A(x) => x }, pp) `Assert.eq` Vector#{1000i16, 1000i16}

    @Test
    def testPQueryDepth2Int32(): Bool =
        let pr = #{
            A(1).
            B(x) :- A(x).
            R(x) :- B(x), B(x).
        };
        let pp = pquery pr select R(1) with {A};
        Vector.map(v -> ematch v { case A(x) => x }, pp) `Assert.eq` Vector#{1, 1}

    @Test
    def testPQueryDepth2Int64(): Bool =
        let pr = #{
            A(1000000000i64).
            B(x) :- A(x).
            R(x) :- B(x), B(x).
        };
        let pp = pquery pr select R(1000000000i64) with {A};
        Vector.map(v -> ematch v { case A(x) => x }, pp) `Assert.eq` Vector#{1000000000i64, 1000000000i64}

    @Test
    def testPQueryDepth2Float32(): Bool =
        let pr = #{
            A(3.14f32).
            B(x) :- A(x).
            R(x) :- B(x), B(x).
        };
        let pp = pquery pr select R(3.14f32) with {A};
        Vector.map(v -> ematch v { case A(x) => x }, pp) `Assert.eq` Vector#{3.14f32, 3.14f32}

    @Test
    def testPQueryDepth2Float64(): Bool =
        let pr = #{
            A(3.141592653589793f64).
            B(x) :- A(x).
            R(x) :- B(x), B(x).
        };
        let pp = pquery pr select R(3.141592653589793f64) with {A};
        Vector.map(v -> ematch v { case A(x) => x }, pp) `Assert.eq` Vector#{3.141592653589793f64, 3.141592653589793f64}

    @Test
    def testPQueryDepth2String(): Bool =
        let pr = #{
            A("hello").
            B(x) :- A(x).
            R(x) :- B(x), B(x).
        };
        let pp = pquery pr select R("hello") with {A};
        Vector.map(v -> ematch v { case A(x) => x }, pp) `Assert.eq` Vector#{"hello", "hello"}

    @Test
    def testPQueryDepth2Int32Pair(): Bool =
        let pr = #{
            A((1, 2)).
            B(x) :- A(x).
            R(x) :- B(x), B(x).
        };
        let pp = pquery pr select R((1, 2)) with {A};
        Vector.map(v -> ematch v { case A(x) => x }, pp) `Assert.eq` Vector#{(1, 2), (1, 2)}

    ///////////////////////////////////////////////////////////////////////////
    // Provenance for cycles
    ///////////////////////////////////////////////////////////////////////////

    @Test
    def testPQueryWithCycle01(): Bool =
        let db = #{
            Edge(1, 2). Edge(2, 1).
        };
        let pr = #{
            Path(x, y) :- Edge(x, y).
            Path(x, z) :- Path(x, y), Edge(y, z).
            Cycle(x)   :- Path(x, x).
        };
        let pp = pquery db, pr select Cycle(1) with {Edge};
        Vector.map(v -> ematch v { case Edge(x, y) => (x, y) }, pp) `Assert.eq` Vector#{(1, 2), (2, 1)}

    @Test
    def testPQueryWithCycle02(): Bool =
        let db = #{
            Edge(1, 2). Edge(2, 3). Edge(3, 1). Edge(1, 4).
        };
        let pr = #{
            Path(x, y) :- Edge(x, y).
            Path(x, z) :- Path(x, y), Edge(y, z).
            Cycle(x)   :- Path(x, x).
        };
        let pp = pquery db, pr select Cycle(2) with {Edge};
        Vector.map(v -> ematch v { case Edge(x, y) => (x, y) }, pp) `Assert.eq` Vector#{(2, 3), (3, 1), (1, 2)}

    @Test
    def testPQueryWithCycle03(): Bool =
        let db = #{
            Edge(1, 2). Edge(2, 3). Edge(3, 4). Edge(4, 5). Edge(5, 2). Edge(1, 6).
        };
        let pr = #{
            Path(x, y) :- Edge(x, y).
            Path(x, z) :- Path(x, y), Edge(y, z).
            Cycle(x)   :- Path(x, x).
        };
        let pp = pquery db, pr select Cycle(3) with {Edge};
        Vector.map(v -> ematch v { case Edge(x, y) => (x, y) }, pp) `Assert.eq` Vector#{(3, 4), (4, 5), (5, 2), (2, 3)}

    @Test
    def testPQueryWithCycle04(): Bool =
        let db = #{
            Edge(1, 2). Edge(2, 3). Edge(3, 1). Edge(3, 4). Edge(4, 5). Edge(5, 3).
        };
        let pr = #{
            Path(x, y) :- Edge(x, y).
            Path(x, z) :- Path(x, y), Edge(y, z).
            Cycle(x)   :- Path(x, x).
        };
        let pp = pquery db, pr select Cycle(1) with {Edge};
        Vector.map(v -> ematch v { case Edge(x, y) => (x, y) }, pp) `Assert.eq` Vector#{(1, 2), (2, 3), (3, 1)}

    @Test
    def testPQueryWithCycle05(): Bool =
        let db = #{
            Edge(1, 2). Edge(2, 3). Edge(3, 4). Edge(4, 1). Edge(2, 5). Edge(5, 6). Edge(6, 7). Edge(7, 5).
        };
        let pr = #{
            Path(x, y) :- Edge(x, y).
            Path(x, z) :- Path(x, y), Edge(y, z).
            Cycle(x)   :- Path(x, x).
        };
        let pp = pquery db, pr select Cycle(2) with {Edge};
        Vector.map(v -> ematch v { case Edge(x, y) => (x, y) }, pp) `Assert.eq` Vector#{(2, 3), (3, 4), (4, 1), (1, 2)}

    ///////////////////////////////////////////////////////////////////////////
    // Provenance for alternating paths
    ///////////////////////////////////////////////////////////////////////////

    @Test
    def testPQueryWithAlternatingPath01(): Bool =
        let db = #{
            A(1).
            B(1).
        };
        let pr = #{
            R(x) :- A(x), B(x).
        };
        let pp = pquery db, pr select R(1) with {A, B};
        Vector.map(v -> ematch v {
            case A(x) => "A(${x})"
            case B(x) => "B(${x})"
        }, pp) `Assert.eq` Vector#{"A(1)", "B(1)"}

    @Test
    def testPQueryWithAlternatingPath02(): Bool =
        let db = #{
            A(1).
            B(1).
        };
        let pr = #{
            R(x) :- A(x), B(x), A(x), B(x).
        };
        let pp = pquery db, pr select R(1) with {A, B};
        Vector.map(v -> ematch v {
            case A(x) => "A(${x})"
            case B(x) => "B(${x})"
        }, pp) `Assert.eq` Vector#{"A(1)", "B(1)", "A(1)", "B(1)"}

    @Test
    def testPQueryWithAlternatingPath03(): Bool =
        let db = #{
            A(1).
            B(1).
        };
        let pr = #{
            R(x) :- A(x), B(x), A(x), B(x), A(x), B(x).
        };
        let pp = pquery db, pr select R(1) with {A, B};
        Vector.map(v -> ematch v {
            case A(x) => "A(${x})"
            case B(x) => "B(${x})"
        }, pp) `Assert.eq` Vector#{"A(1)", "B(1)", "A(1)", "B(1)", "A(1)", "B(1)"}

    @Test
    def testPQueryWithAlternatingPath04(): Bool =
        let db = #{
            A(1).
            B(1).
        };
        let pr = #{
            R(x) :- A(x), B(x), A(x), B(x), A(x), B(x), A(x), B(x).
        };
        let pp = pquery db, pr select R(1) with {A, B};
        Vector.map(v -> ematch v {
            case A(x) => "A(${x})"
            case B(x) => "B(${x})"
        }, pp) `Assert.eq` Vector#{"A(1)", "B(1)", "A(1)", "B(1)", "A(1)", "B(1)", "A(1)", "B(1)"}

    @Test
    def testPQueryWithAlternatingPath05(): Bool =
        let db = #{
            A(1).
            B(1).
        };
        let pr = #{
            R(x) :- A(x), B(x), A(x), B(x), A(x), B(x), A(x), B(x), A(x), B(x).
        };
        let pp = pquery db, pr select R(1) with {A, B};
        Vector.map(v -> ematch v {
            case A(x) => "A(${x})"
            case B(x) => "B(${x})"
        }, pp) `Assert.eq` Vector#{"A(1)", "B(1)", "A(1)", "B(1)", "A(1)", "B(1)", "A(1)", "B(1)", "A(1)", "B(1)"}

    ///////////////////////////////////////////////////////////////////////////
    // Provenance for a subset of a path
    ///////////////////////////////////////////////////////////////////////////

    @Test
    def testPQueryWithSequence01(): Bool =
        let db = #{
            A(1). A(2). A(3).
            B(1). B(2). B(3).
            C(1). C(2). C(3).
            D(1). D(2). D(3).
        };
        let pr = #{
            R(x) :- A(x), C(x), B(x), D(x), A(x), B(x), C(x), D(x), B(x).
        };
        let pp = pquery db, pr select R(2) with {A, C};
        Vector.map(v -> ematch v {
            case A(x) => "A(${x})"
            case C(x) => "C(${x})"
        }, pp) `Assert.eq` Vector#{"A(2)", "C(2)", "A(2)", "C(2)"}

    @Test
    def testPQueryWithSequence02(): Bool =
        let db = #{
            A(1). A(2). A(3).
            B(1). B(2). B(3).
            C(1). C(2). C(3).
            D(1). D(2). D(3).
        };
        let pr = #{
            R(x) :- D(x), B(x), A(x), C(x), D(x), C(x), A(x).
        };
        let pp = pquery db, pr select R(1) with {B, D};
        Vector.map(v -> ematch v {
            case B(x) => "B(${x})"
            case D(x) => "D(${x})"
        }, pp) `Assert.eq` Vector#{"D(1)", "B(1)", "D(1)"}

    @Test
    def testPQueryWithSequence03(): Bool =
        let db = #{
            A(1). A(2). A(3).
            B(1). B(2). B(3).
            C(1). C(2). C(3).
            D(1). D(2). D(3).
        };
        let pr = #{
            R(x) :- C(x), A(x), D(x), B(x), B(x), C(x), D(x), A(x), C(x), B(x).
        };
        let pp = pquery db, pr select R(3) with {C, D};
        Vector.map(v -> ematch v {
            case C(x) => "C(${x})"
            case D(x) => "D(${x})"
        }, pp) `Assert.eq` Vector#{"C(3)", "D(3)", "C(3)", "D(3)", "C(3)"}

    @Test
    def testPQueryWithSequence04(): Bool =
        let db = #{
            A(1). A(2). A(3).
            B(1). B(2). B(3).
            C(1). C(2). C(3).
            D(1). D(2). D(3).
        };
        let pr = #{
            R(x) :- B(x), D(x), A(x), C(x), B(x), A(x).
        };
        let pp = pquery db, pr select R(1) with {A};
        Vector.map(v -> ematch v {
            case A(x) => "A(${x})"
        }, pp) `Assert.eq` Vector#{"A(1)", "A(1)"}

    @Test
    def testPQueryWithSequence05(): Bool =
        let db = #{
            A(1). A(2). A(3).
            B(1). B(2). B(3).
            C(1). C(2). C(3).
            D(1). D(2). D(3).
        };
        let pr = #{
            R(x) :- A(x), A(x), B(x), D(x), C(x), D(x), C(x), B(x), A(x), D(x), B(x), C(x).
        };
        let pp = pquery db, pr select R(2) with {B, C, D};
        Vector.map(v -> ematch v {
            case B(x) => "B(${x})"
            case C(x) => "C(${x})"
            case D(x) => "D(${x})"
        }, pp) `Assert.eq` Vector#{"B(2)", "D(2)", "C(2)", "D(2)", "C(2)", "B(2)", "D(2)", "B(2)", "C(2)"}

    ///////////////////////////////////////////////////////////////////////////
    // Provenance for a subset of a tree
    ///////////////////////////////////////////////////////////////////////////

    @Test
    def testPQueryWithTree01(): Bool =
        let db = #{
            A(1). A(2). A(3).
            B(1). B(2). B(3).
            C(1). C(2). C(3).
        };
        let pr = #{
            Q(x) :- A(x), B(x), C(x).
            R(0) :- Q(1), Q(2), Q(3).
        };
        let pp = pquery db, pr select R(0) with {A, B, C};
        Vector.map(v -> ematch v {
            case A(x) => "A(${x})"
            case B(x) => "B(${x})"
            case C(x) => "C(${x})"
        }, pp) `Assert.eq` Vector#{"A(1)", "B(1)", "C(1)", "A(2)", "B(2)", "C(2)", "A(3)", "B(3)", "C(3)"}

    @Test
    def testPQueryWithRandomTree02(): Bool =
        let db = #{
            A(1). A(2). A(3).
            B(1). B(2). B(3).
            C(1). C(2). C(3).
        };
        let pr = #{
            Q(x) :- A(x), B(x), C(x).
            R(0) :- Q(1), Q(2), Q(3).
        };
        let pp = pquery db, pr select R(0) with {A, B};
        Vector.map(v -> ematch v {
            case A(x) => "A(${x})"
            case B(x) => "B(${x})"
        }, pp) `Assert.eq` Vector#{"A(1)", "B(1)", "A(2)", "B(2)", "A(3)", "B(3)"}

    @Test
    def testPQueryWithRandomTree03(): Bool =
        let db = #{
            A(1). A(2). A(3).
            B(1). B(2). B(3).
            C(1). C(2). C(3).
        };
        let pr = #{
            Q(x) :- A(x), B(x), C(x).
            R(0) :- Q(1), Q(2), Q(3).
        };
        let pp = pquery db, pr select R(0) with {A, C};
        Vector.map(v -> ematch v {
            case A(x) => "A(${x})"
            case C(x) => "C(${x})"
        }, pp) `Assert.eq` Vector#{"A(1)", "C(1)", "A(2)", "C(2)", "A(3)", "C(3)"}

    @Test
    def testPQueryWithRandomTree04(): Bool =
        let db = #{
            A(1). A(2). A(3).
            B(1). B(2). B(3).
            C(1). C(2). C(3).
        };
        let pr = #{
            Q(x) :- A(x), B(x), C(x).
            R(0) :- Q(1), Q(2), Q(3).
        };
        let pp = pquery db, pr select R(0) with {B, C};
        Vector.map(v -> ematch v {
            case B(x) => "B(${x})"
            case C(x) => "C(${x})"
        }, pp) `Assert.eq` Vector#{"B(1)", "C(1)", "B(2)", "C(2)", "B(3)", "C(3)"}

    @Test
    def testPQueryWithRandomTree05(): Bool =
        let db = #{
            A(1). A(2). A(3).
            B(1). B(2). B(3).
            C(1). C(2). C(3).
        };
        let pr = #{
            Q(x) :- A(x), B(x), C(x).
            R(0) :- Q(1), Q(2), Q(3).
        };
        let pp = pquery db, pr select R(0) with {A};
        Vector.map(v -> ematch v {
            case A(x) => "A(${x})"
        }, pp) `Assert.eq` Vector#{"A(1)", "A(2)", "A(3)"}

    @Test
    def testPQueryWithRandomTree06(): Bool =
        let db = #{
            A(1). A(2). A(3).
            B(1). B(2). B(3).
            C(1). C(2). C(3).
        };
        let pr = #{
            Q(x) :- A(x), B(x), C(x).
            R(0) :- Q(1), Q(2), Q(3).
        };
        let pp = pquery db, pr select R(0) with {B};
        Vector.map(v -> ematch v {
            case B(x) => "B(${x})"
        }, pp) `Assert.eq` Vector#{"B(1)", "B(2)", "B(3)"}

    @Test
    def testPQueryWithRandomTree07(): Bool =
        let db = #{
            A(1). A(2). A(3).
            B(1). B(2). B(3).
            C(1). C(2). C(3).
        };
        let pr = #{
            Q(x) :- A(x), B(x), C(x).
            R(0) :- Q(1), Q(2), Q(3).
        };
        let pp = pquery db, pr select R(0) with {C};
        Vector.map(v -> ematch v {
            case C(x) => "C(${x})"
        }, pp) `Assert.eq` Vector#{"C(1)", "C(2)", "C(3)"}

    ///////////////////////////////////////////////////////////////////////////
    // Provenance computation on a path
    ///////////////////////////////////////////////////////////////////////////

    @Test
    def testPQueryWithPathCost01(): Bool =
        let db = #{
            Edge("a", "b", 3).
            Edge("b", "c", 1).
            Edge("c", "d", 2).
        };
        let pr = #{
            Path(x, y) :- Edge(x, y, _).
            Path(x, z) :- Path(x, y), Edge(y, z, _).
        };
        let pp = pquery db, pr select Path("a", "d") with {Edge};
        Vector.sumWith(v -> ematch v {
            case Edge(_, _, c) => c
        }, pp) `Assert.eq` 6

    @Test
    def testPQueryWithPathCost02(): Bool =
        let db = #{
            Edge("a", "b", 2).
            Edge("b", "c", 4).
            Edge("c", "d", 3).
            Edge("d", "e", 1).
            Edge("a", "x", 5).
            Edge("b", "y", 6).
            Edge("c", "z", 2).
            Edge("e", "w", 7).
        };
        let pr = #{
            Path(x, y) :- Edge(x, y, _).
            Path(x, z) :- Path(x, y), Edge(y, z, _).
        };
        let pp = pquery db, pr select Path("a", "e") with {Edge};
        Vector.sumWith(v -> ematch v {
            case Edge(_, _, c) => c
        }, pp) `Assert.eq` 10

    @Test
    def testPQueryWithPathCost03(): Bool =
        let db = #{
            Edge("a", "b", 3).
            Edge("b", "c", 2).
            Edge("c", "d", 4).
            Edge("d", "f", 1).
            Edge("f", "g", 2).
            Edge("g", "e", 3).
            Edge("a", "x", 5).
            Edge("x", "y", 2).
            Edge("y", "x", 1).
            Edge("b", "z", 6).
            Edge("z", "w", 3).
            Edge("w", "z", 2).
            Edge("c", "p", 4).
            Edge("p", "q", 1).
            Edge("q", "r", 2).
            Edge("r", "p", 3).
            Edge("d", "m", 2).
            Edge("f", "n", 7).
            Edge("g", "s", 1).
            Edge("e", "t", 4).
        };
        let pr = #{
            Path(x, y) :- Edge(x, y, _).
            Path(x, z) :- Path(x, y), Edge(y, z, _).
        };
        let pp = pquery db, pr select Path("a", "e") with {Edge};
        Vector.sumWith(v -> ematch v {
            case Edge(_, _, c) => c
        }, pp) `Assert.eq` 15

    ///////////////////////////////////////////////////////////////////////////
    // Provenance with functions and filters.
    ///////////////////////////////////////////////////////////////////////////

    @Test
    def testPQueryWithAppAndFilter01(): Bool =
        let db = #{
            A(1). A(3). A(5).
            B(2). B(7). B(11).
        };
        let pr = #{
            R(x * y) :- A(x), B(y), if (x <= y).
        };
        let pp = pquery db, pr select R(21) with {A, B};
        Vector.map(v -> ematch v {
            case A(x) => "A(${x})"
            case B(x) => "B(${x})"
        }, pp) `Assert.eq` Vector#{"A(3)", "B(7)"}

    @Test
    def testPQueryWithAppAndFilter02(): Bool =
        let db = #{
            A(2). A(4). A(6).
            B(3). B(8). B(12).
        };
        let pr = #{
            R(x * y) :- A(x), B(y), if (x <= y).
        };
        let pp = pquery db, pr select R(32) with {A, B};
        Vector.map(v -> ematch v {
            case A(x) => "A(${x})"
            case B(x) => "B(${x})"
        }, pp) `Assert.eq` Vector#{"A(4)", "B(8)"}

    @Test
    def testPQueryWithAppAndFilter03(): Bool =
        let db = #{
            A(2). A(4). A(6).
            B(3). B(7). B(12).
            C(5). C(8). C(15).
        };
        let pr = #{
            R(x + y + z) :- A(x), B(y), C(z), if (x <= y), if (y <= z).
        };
        let pp = pquery db, pr select R(19) with {A, B, C};
        Vector.map(v -> ematch v {
            case A(x) => "A(${x})"
            case B(x) => "B(${x})"
            case C(x) => "C(${x})"
        }, pp) `Assert.eq` Vector#{"A(4)", "B(7)", "C(8)"}

    @Test
    def testPQueryWithAppAndFilter04(): Bool =
        let db = #{
            A(1). A(3). A(8).
            B(4). B(9). B(14).
            C(6). C(10). C(18).
        };
        let pr = #{
            R(x * y - z) :- A(x), B(y), C(z), if (x < y), if (z > x).
        };
        let pp = pquery db, pr select R(21) with {A, B, C};
        Vector.map(v -> ematch v {
            case A(x) => "A(${x})"
            case B(x) => "B(${x})"
            case C(x) => "C(${x})"
        }, pp) `Assert.eq` Vector#{"A(3)", "B(9)", "C(6)"}

    @Test
    def testPQueryWithAppAndFilter05(): Bool =
        let db = #{
            A(2). A(5). A(9).
            B(3). B(8). B(13).
            C(4). C(11). C(20).
        };
        let pr = #{
            R(x * y + z) :- A(x), B(y), C(z), if (x <= y), if (z >= y), if (x + z > 10).
        };
        let pp = pquery db, pr select R(51) with {A, B, C};
        Vector.map(v -> ematch v {
            case A(x) => "A(${x})"
            case B(x) => "B(${x})"
            case C(x) => "C(${x})"
        }, pp) `Assert.eq` Vector#{"A(5)", "B(8)", "C(11)"}

    /////////////////////////////////////////////////////////////////////////////
    /// Pquery should have an open row.
    /////////////////////////////////////////////////////////////////////////////

    @Test
    def testPQueryOpenRow01(): Bool =
        let pr = #{
            A(1, 2).
        };
        let pp = pquery pr select A(1, 2) with {A};
        Vector#{3} `Assert.eq` Vector.map(v -> ematch v {
            case A(x, y) => x + y
            case B(x)    => x
        }, pp)

    @Test
    def testPQueryOpenRow02(): Bool =
        let pr = #{
            A(1, 2).
            B(4).
        };
        let pp = pquery pr select B(4) with {B};
        Vector#{4} `Assert.eq` Vector.map(v -> ematch v {
            case A(x, y) => x + y
            case B(x)    => x
        }, pp)

    @Test
    def testPQueryOpenRow03(): Bool =
        let pr = #{
            A(1, 2).
            B(4).
        };
        let pp = pquery pr select A(1, 2) with {A};
        Vector#{3} `Assert.eq` Vector.map(v -> ematch v {
            case A(x, y)    => x + y
            case B(x)       => x
            case C(x, y, z) => x + y + z
        }, pp)

    /////////////////////////////////////////////////////////////////////////////
    /// Term types are ordered correctly.
    /////////////////////////////////////////////////////////////////////////////

    @Test
    def testPQueryTermTypes01(): Bool =
        let pr = #{
            A(1i32, 'c').
            B('c').
            R(x, y) :- A(x, y), B(y).
        };
        let pp = pquery pr select R(1i32, 'c') with {A};
        let res = Vector.map(v -> ematch v {
            case A(x, y) => (x, y)
        }, pp);
        Vector#{(1i32, 'c')} `Assert.eq` res

    @Test
    def testPQueryTermTypes02(): Bool =
        let pr = #{
            A(1i32, 'c', 2.4f64).
            B('c').
            R(x, y) :- A(x, y, z), B(y).
        };
        let pp = pquery pr select R(1i32, 'c') with {A};
        let res = Vector.map(v -> ematch v {
            case A(x, y, z) => (x, y, z)
        }, pp);
        Vector#{(1i32, 'c', 2.4f64)} `Assert.eq` res

    @Test
    def testPQueryTermTypes03(): Bool =
        let pr = #{
            A(1i32, 2i64, 3.4f32, 5.6f64, 6i8, 7i16, "Hello", 'c', true).
        };
        let pp = pquery pr select A(1i32, 2i64, 3.4f32, 5.6f64, 6i8, 7i16, "Hello", 'c', true) with {A};
        let res = Vector.map(v -> ematch v {
            case A(x, y, z, w, u, t, s, r, q) => (x, y, z, w, u, t, s, r, q)
        }, pp);
        Vector#{(1i32, 2i64, 3.4f32, 5.6f64, 6i8, 7i16, "Hello", 'c', true)} `Assert.eq` res

    /////////////////////////////////////////////////////////////////////////////
<<<<<<< HEAD
    /// `pquery` should track provenance through rho abstraction.
    /////////////////////////////////////////////////////////////////////////////

    @Test
    def testPQueryWithRhoAbstraction01(): Bool =
        let db = #{
            A(1). A(2). A(3).
        };
        let pr = #(A, R) -> #{
            Tmp(x) :- A(x).
            R(x) :- Tmp(x).
        };
        let pp = pquery db, pr select R(2) with { A };
        let result = Vector.map(v -> ematch v { case A(x) => "A(${x})" }, pp);
        Assert.eq(Vector#{"A(2)"}, result)

    @Test
    def testPQueryWithRhoAbstraction02(): Bool =
=======
    /// `pquery` should support functional predicates.
    /////////////////////////////////////////////////////////////////////////////

    @Test
    def testPQueryWithFunctionalPredicate01(): Bool =
        def f(n) = Vector.range(n, 2 * n);
        let db = #{
            A(1). A(2). A(3).
        };
        let pr = #{
            R(y) :- A(x), let y = f(x).
        };
        let pp = pquery db, pr select R(4) with {A};
        Vector.map(v -> ematch v {
            case A(x) => "A(${x})"
        }, pp) `Assert.eq` Vector#{"A(3)"}

    @Test
    def testPQueryWithFunctionalPredicate02(): Bool =
        def f(n) = Vector.range(n, 2 * n);
        let db = #{
            A(1). A(2). A(3).
            B(1). B(2). B(3).
        };
        let pr = #{
            R(y) :- A(x), B(x), let y = f(x).
        };
        let pp = pquery db, pr select R(4) with {A, B};
        Vector.map(v -> ematch v {
            case A(x) => "A(${x})"
            case B(x) => "B(${x})"
        }, pp) `Assert.eq` Vector#{"A(3)", "B(3)"}

    @Test
    def testPQueryWithFunctionalPredicate03(): Bool =
        def f(n) = Vector.range(n, 2 * n);
>>>>>>> 53267645
        let db = #{
            A(1). A(2). A(3).
            B(1). B(2). B(3).
        };
<<<<<<< HEAD
        let pr = #(A, B, R) -> #{
            Tmp(x) :- A(x), B(x).
            R(x) :- Tmp(x).
        };
        let pp = pquery db, pr select R(2) with { A, B };
        let result = Vector.map(v -> ematch v {
            case A(x) => "A(${x})"
            case B(x) => "B(${x})"
        }, pp);
        Assert.eq(Vector#{"A(2)", "B(2)"}, result)
=======
        let pr = #{
            R(z1, z2) :- A(x), B(y), let z1 = f(x), let z2 = f(y).
        };
        let pp = pquery db, pr select R(4, 4) with {A, B};
        Vector.map(v -> ematch v {
            case A(x) => "A(${x})"
            case B(x) => "B(${x})"
        }, pp) `Assert.eq` Vector#{"A(3)", "B(3)"}


    @Test
    def testPQueryWithFunctionalPredicate04(): Bool = {
        let db = #{
            A(1). A(3). A(5).
        };
        let pr = #{
            R(x * y) :- A(x), let y = Vector#{2, 7, 11}, if (x <= y).
        };
        let pp = pquery db, pr select R(21) with {A};
        Vector.map(v -> ematch v {
            case A(x) => "A(${x})"
        }, pp) `Assert.eq` Vector#{"A(3)"}
    }

    @Test
    def testPQueryWithFunctionalPredicate05(): Bool = {
        let db = #{
            A(1). A(3). A(5).
        };
        let pr = #{
            R(x + y) :- A(x), let y = Vector#{x}.
        };
        let pp = pquery db, pr select R(2) with {A};
        Vector.map(v -> ematch v {
            case A(x) => "A(${x})"
        }, pp) `Assert.eq` Vector#{"A(1)"}
    }

    @Test
    def testPQueryWithFunctionalPredicate06(): Bool = {
        let db = #{
            A(1). A(3). A(5).
        };
        let pr = #{
            R(x + y) :- A(x), let y = Vector#{x}.
        };
        let pp = pquery db, pr select R(6) with {A};
        Vector.map(v -> ematch v {
            case A(x) => "A(${x})"
        }, pp) `Assert.eq` Vector#{"A(3)"}
    }

    @Test
    def testPQueryWithFunctionalPredicate07(): Bool = {
        let db = #{
            A(1). A(3). A(5).
        };
        let pr = #{
            R(x + y) :- A(x), let y = Vector#{x}.
        };
        let pp = pquery db, pr select R(10) with {A};
        Vector.map(v -> ematch v {
            case A(x) => "A(${x})"
        }, pp) `Assert.eq` Vector#{"A(5)"}
    }

    @Test
    def testPQueryWithFunctionalPredicate08(): Bool = {
        let db = #{
            A(1). A(3). A(5).
        };
        let pr = #{
            R(10) :- A(x), let y = Vector#{3}, if (y + x > 7).
        };
        let pp = pquery db, pr select R(10) with {A};
        Vector.map(v -> ematch v {
            case A(x) => "A(${x})"
        }, pp) `Assert.eq` Vector#{"A(5)"}
    }

    @Test
    def testPQueryWithFunctionalPredicate09(): Bool = {
        let db = #{
            A(1). A(3). A(5).
        };
        let pr = #{
            R(10) :- A(x), let y = Vector#{3}, if (y + x < 5).
        };
        let pp = pquery db, pr select R(10) with {A};
        Vector.map(v -> ematch v {
            case A(x) => "A(${x})"
        }, pp) `Assert.eq` Vector#{"A(1)"}
    }

    @Test
    def testPQueryWithFunctionalPredicate10(): Bool = {
        let db = #{
            A(1). A(3). A(5).
        };
        let pr = #{
            R(10) :- A(x), let y = Vector#{3}, if (y + x > 5 and x + y < 7).
        };
        let pp = pquery db, pr select R(10) with {A};
        Vector.map(v -> ematch v {
            case A(x) => "A(${x})"
        }, pp) `Assert.eq` Vector#{"A(3)"}
    }
>>>>>>> 53267645

}<|MERGE_RESOLUTION|>--- conflicted
+++ resolved
@@ -787,7 +787,6 @@
         Vector#{(1i32, 2i64, 3.4f32, 5.6f64, 6i8, 7i16, "Hello", 'c', true)} `Assert.eq` res
 
     /////////////////////////////////////////////////////////////////////////////
-<<<<<<< HEAD
     /// `pquery` should track provenance through rho abstraction.
     /////////////////////////////////////////////////////////////////////////////
 
@@ -806,7 +805,18 @@
 
     @Test
     def testPQueryWithRhoAbstraction02(): Bool =
-=======
+            let pr = #(A, B, R) -> #{
+            Tmp(x) :- A(x), B(x).
+            R(x) :- Tmp(x).
+        };
+        let pp = pquery db, pr select R(2) with { A, B };
+        let result = Vector.map(v -> ematch v {
+            case A(x) => "A(${x})"
+            case B(x) => "B(${x})"
+        }, pp);
+        Assert.eq(Vector#{"A(2)", "B(2)"}, result)
+
+    /////////////////////////////////////////////////////////////////////////////
     /// `pquery` should support functional predicates.
     /////////////////////////////////////////////////////////////////////////////
 
@@ -843,23 +853,10 @@
     @Test
     def testPQueryWithFunctionalPredicate03(): Bool =
         def f(n) = Vector.range(n, 2 * n);
->>>>>>> 53267645
-        let db = #{
-            A(1). A(2). A(3).
-            B(1). B(2). B(3).
-        };
-<<<<<<< HEAD
-        let pr = #(A, B, R) -> #{
-            Tmp(x) :- A(x), B(x).
-            R(x) :- Tmp(x).
-        };
-        let pp = pquery db, pr select R(2) with { A, B };
-        let result = Vector.map(v -> ematch v {
-            case A(x) => "A(${x})"
-            case B(x) => "B(${x})"
-        }, pp);
-        Assert.eq(Vector#{"A(2)", "B(2)"}, result)
-=======
+        let db = #{
+            A(1). A(2). A(3).
+            B(1). B(2). B(3).
+        };
         let pr = #{
             R(z1, z2) :- A(x), B(y), let z1 = f(x), let z2 = f(y).
         };
@@ -967,6 +964,5 @@
             case A(x) => "A(${x})"
         }, pp) `Assert.eq` Vector#{"A(3)"}
     }
->>>>>>> 53267645
 
 }