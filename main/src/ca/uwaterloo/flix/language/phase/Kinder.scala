--- conflicted
+++ resolved
@@ -225,11 +225,11 @@
     * Performs kinding on the given struct field under the given kind environment.
     */
   private def visitStructField(field0: ResolvedAst.Declaration.StructField, tparams: List[KindedAst.TypeParam], kenv: KindEnv, taenv: Map[Symbol.TypeAliasSym, KindedAst.TypeAlias], root: ResolvedAst.Root)(implicit sctx: SharedContext, flix: Flix): Validation[KindedAst.StructField, KindError] = field0 match {
-    case ResolvedAst.Declaration.StructField(sym, tpe0, loc) =>
+    case ResolvedAst.Declaration.StructField(mod, sym, tpe0, loc) =>
       val tpeVal = visitType(tpe0, Kind.Star, kenv, taenv, root)
       mapN(tpeVal) {
         case tpe =>
-          KindedAst.StructField(sym, tpe, loc)
+          KindedAst.StructField(mod, sym, tpe, loc)
       }
   }
 
@@ -1958,7 +1958,25 @@
   }
 
   /**
-<<<<<<< HEAD
+    * Companion object for [[SharedContext]]
+    */
+  private object SharedContext {
+
+    /**
+      * Returns a fresh shared context.
+      */
+    def mk(): SharedContext = new SharedContext(new ConcurrentLinkedQueue())
+  }
+
+  /**
+    * A global shared context. Must be thread-safe.
+    *
+    * @param errors the [[KindError]]s in the AST, if any.
+    */
+  private case class SharedContext(errors: ConcurrentLinkedQueue[KindError])
+
+
+  /**
     * Instantiates the scheme of the struct in corresponding to `sym` in `structs`
     * Returns a map from field name to its instantiated type, the type of the instantiated struct, and the instantiated struct's region variable
     *
@@ -1969,33 +1987,13 @@
     */
   def instantiateStruct(sym: Symbol.StructSym, structs: Map[Symbol.StructSym, KindedAst.Struct])(implicit scope: Scope, flix: Flix) : (Map[Symbol.StructFieldSym, Type], Type, Type.Var) = {
     val struct = structs(sym)
-    assert(struct.tparams.last.sym.kind == Kind.Eff)
     val fields = struct.fields
     val (_, _, tpe, substMap) = Scheme.instantiate(struct.sc, struct.loc)
     val subst = Substitution(substMap)
     val instantiatedFields = fields.map(f => f match {
-      case KindedAst.StructField(fieldSym, tpe, _) =>
+      case KindedAst.StructField(_, fieldSym, tpe, _) =>
         fieldSym -> subst(tpe)
     })
     (instantiatedFields.toMap, tpe, substMap(struct.tparams.last.sym))
   }
-=======
-    * Companion object for [[SharedContext]]
-    */
-  private object SharedContext {
-
-    /**
-      * Returns a fresh shared context.
-      */
-    def mk(): SharedContext = new SharedContext(new ConcurrentLinkedQueue())
-  }
-
-  /**
-    * A global shared context. Must be thread-safe.
-    *
-    * @param errors the [[KindError]]s in the AST, if any.
-    */
-  private case class SharedContext(errors: ConcurrentLinkedQueue[KindError])
-
->>>>>>> b04003f4
 }