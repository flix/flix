--- conflicted
+++ resolved
@@ -20,13 +20,9 @@
 /// This implies substituting named references to row variables with indices
 /// in where clauses, range queries and project operations.
 namespace Fixpoint {
-<<<<<<< HEAD
-    pub def lowerStmt(stmt: RamStmt[v]): RamStmt[v] & Impure = match stmt {
-=======
 
     @Internal
-    pub def lowerStmt(stmt: RamStmt[v]): RamStmt[v] = match stmt {
->>>>>>> daff8f3e
+    pub def lowerStmt(stmt: RamStmt[v]): RamStmt[v] & Impure = match stmt {
         case RamStmt.Insert(op) => RamStmt.Insert(lowerOp(op, Map#{}, 0))
         case RamStmt.Merge(_, _) => stmt
         case RamStmt.Assign(_, _) => stmt
