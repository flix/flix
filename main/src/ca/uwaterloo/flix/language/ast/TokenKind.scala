--- conflicted
+++ resolved
@@ -327,11 +327,7 @@
 
   /** A special token emitted instead of halting the lexer when an error is encountered.
    *
-<<<<<<< HEAD
-   * @param kind the kind of error found.
-=======
    * @param error the actual error related to this token
->>>>>>> fcad1e1e
    */
   case class Err(error: LexerError) extends TokenKind
 
