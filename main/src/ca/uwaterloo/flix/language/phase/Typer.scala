--- conflicted
+++ resolved
@@ -760,7 +760,6 @@
           ) yield resultType
 
           /*
-<<<<<<< HEAD
            * ArrayLit expression
            */
         /*case ResolvedAst.Expression.ArrayLit(elms, tvar, loc) =>
@@ -780,10 +779,7 @@
 
 
           /*
-           * VecLit expression.
-=======
            * VectorLit expression.
->>>>>>> f7a5ed44
            */
         /*case ResolvedAst.Expression.VectorLit(elms, tvar, loc) =>
           /*
@@ -791,7 +787,7 @@
            * --------------------------
            * V[exp_1...exp_n] : Vec[t]
            */
-          for(
+         /* for(
              elementTypes <- seqM(elms.map(visitExp));
              resultType <- unifyM(tvar, Type.mkVec(elementTypes), loc)
           ) yield resultType
