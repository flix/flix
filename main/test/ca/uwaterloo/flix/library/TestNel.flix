mod TestNel {

    use Hash.hash
    use Nel.Nel

    /////////////////////////////////////////////////////////////////////////////
    // toString                                                                //
    /////////////////////////////////////////////////////////////////////////////

    @test
    def toString01(): Bool = Nel.toString(Nel(1, Nil)) == "Nel(1, Nil)"

    @test
    def toString02(): Bool = Nel.toString(Nel(1, 2 :: 3 :: 4 :: Nil)) == "Nel(1, 2 :: 3 :: 4 :: Nil)"

    @test
    def toString03(): Bool = Nel.toString(Nel('a', 'b' :: Nil)) == "Nel(a, b :: Nil)"

    /////////////////////////////////////////////////////////////////////////////
    // singleton                                                               //
    /////////////////////////////////////////////////////////////////////////////

    @test
    def singleton01(): Bool = Nel.singleton(1) == Nel(1, Nil)

    @test
    def singleton02(): Bool = Nel.singleton(2) == Nel(2, Nil)

    @test
    def singleton03(): Bool = Nel.singleton('a') == Nel('a', Nil)

    /////////////////////////////////////////////////////////////////////////////
    // cons                                                                    //
    /////////////////////////////////////////////////////////////////////////////

    @test
    def cons01(): Bool = Nel.cons(1, Nel.singleton(2)) == Nel(1, 2 :: Nil)

    @test
    def cons02(): Bool = Nel.cons(1, Nel.cons(2, Nel.singleton(3))) == Nel(1, 2 :: 3 :: Nil)

    @test
    def cons03(): Bool = Nel.cons(1, Nel.cons(2, Nel.cons(3, Nel.singleton(4)))) == Nel(1, 2 :: 3 :: 4 :: Nil)


    /////////////////////////////////////////////////////////////////////////////
    // head                                                                    //
    /////////////////////////////////////////////////////////////////////////////

    @test
    def head01(): Bool = Nel.head(Nel(123, Nil)) == 123

    @test
    def head02(): Bool = Nel.head(Nel(123, 1 :: Nil)) == 123

    @test
    def head03(): Bool = Nel.head(Nel(123, 1 :: 2 :: Nil)) == 123

    /////////////////////////////////////////////////////////////////////////////
    // last                                                                    //
    /////////////////////////////////////////////////////////////////////////////

    @test
    def last01(): Bool = Nel.last(Nel(123, Nil)) == 123

    @test
    def last02(): Bool = Nel.last(Nel(123, 1 :: Nil)) == 1

    @test
    def last03(): Bool = Nel.last(Nel(123, 1 :: 2 :: Nil)) == 2

    /////////////////////////////////////////////////////////////////////////////
    // init                                                                    //
    /////////////////////////////////////////////////////////////////////////////

    @test
    def init01(): Bool = Nel.init(Nel(1, Nil)) == Nil

    @test
    def init02(): Bool = Nel.init(Nel(1, 2 :: Nil)) == 1 :: Nil

    @test
    def init03(): Bool = Nel.init(Nel(1, 2 :: 3 :: Nil)) == 1 :: 2 :: Nil

    /////////////////////////////////////////////////////////////////////////////
    // tail                                                                    //
    /////////////////////////////////////////////////////////////////////////////

    @test
    def tail01(): Bool = Nel.tail(Nel(1, Nil)) == Nil

    @test
    def tail02(): Bool = Nel.tail(Nel(1, 2 :: Nil)) == 2 :: Nil

    @test
    def tail03(): Bool = Nel.tail(Nel(1, 2 :: 3 :: Nil)) == 2 :: 3 :: Nil

    /////////////////////////////////////////////////////////////////////////////
    // length                                                                  //
    /////////////////////////////////////////////////////////////////////////////

    @test
    def length01(): Bool = Nel.length(Nel(1, Nil)) == 1

    @test
    def length02(): Bool = Nel.length(Nel(1, 2 :: Nil)) == 2

    @test
    def length03(): Bool = Nel.length(Nel(1, 2 :: 3 :: Nil)) == 3

    /////////////////////////////////////////////////////////////////////////////
    // append                                                                  //
    /////////////////////////////////////////////////////////////////////////////

    @test
    def append01(): Bool = Nel(1, Nil) `Nel.append` Nel(2, Nil) == Nel(1, 2 :: Nil)

    @test
    def append02(): Bool = Nel(1, 2 :: Nil) `Nel.append` Nel(3, Nil) == Nel(1, 2 :: 3 :: Nil)

    @test
    def append03(): Bool = Nel(1, Nil) `Nel.append` Nel(2, 3 :: Nil) == Nel(1, 2 :: 3 :: Nil)

    @test
    def append04(): Bool = Nel(1, 2 :: Nil) `Nel.append` Nel(3, 4 :: Nil) == Nel(1, 2 :: 3 :: 4 :: Nil)

    @test
    def append05(): Bool = Nel(1, 2 :: 3 :: Nil) `Nel.append` Nel(4, 5 :: 6 :: Nil) == Nel(1, 2 :: 3 :: 4 :: 5 :: 6 :: Nil)

    /////////////////////////////////////////////////////////////////////////////
    // memberOf                                                                //
    /////////////////////////////////////////////////////////////////////////////

    @test
    def memberOf01(): Bool = Nel.memberOf(0, Nel(1, Nil)) == false

    @test
    def memberOf02(): Bool = Nel.memberOf(0, Nel(1, 2 :: Nil)) == false

    @test
    def memberOf03(): Bool = Nel.memberOf(0, Nel(1, 2 :: 3 :: Nil)) == false

    @test
    def memberOf04(): Bool = Nel.memberOf(1, Nel(1, 2 :: 3 :: Nil))

    @test
    def memberOf05(): Bool = Nel.memberOf(2, Nel(1, 2 :: 3 :: Nil))

    @test
    def memberOf06(): Bool = Nel.memberOf(3, Nel(1, 2 :: 3 :: Nil))

    /////////////////////////////////////////////////////////////////////////////
    // findLeft                                                                //
    /////////////////////////////////////////////////////////////////////////////

    @test
    def findLeft01(): Bool = Nel.findLeft(x -> x == 0, Nel(1, Nil)) == None

    @test
    def findLeft02(): Bool = Nel.findLeft(x -> x == 0, Nel(1, 2 :: Nil)) == None

    @test
    def findLeft03(): Bool = Nel.findLeft(x -> x == 0, Nel(1, 2 :: 3 :: Nil)) == None

    @test
    def findLeft04(): Bool = Nel.findLeft(x -> x == 1, Nel(1, 2 :: 3 :: Nil)) == Some(1)

    @test
    def findLeft05(): Bool = Nel.findLeft(x -> x == 2, Nel(1, 2 :: 3 :: Nil)) == Some(2)

    @test
    def findLeft06(): Bool = Nel.findLeft(x -> x == 3, Nel(1, 2 :: 3 :: Nil)) == Some(3)

    /////////////////////////////////////////////////////////////////////////////
    // findRight                                                               //
    /////////////////////////////////////////////////////////////////////////////

    @test
    def findRight01(): Bool = Nel.findRight(x -> x == 0, Nel(1, Nil)) == None

    @test
    def findRight02(): Bool = Nel.findRight(x -> x == 0, Nel(1, 2 :: Nil)) == None

    @test
    def findRight03(): Bool = Nel.findRight(x -> x == 0, Nel(1, 2 :: 3 :: Nil)) == None

    @test
    def findRight04(): Bool = Nel.findRight(x -> x == 1, Nel(1, 2 :: 3 :: Nil)) == Some(1)

    @test
    def findRight05(): Bool = Nel.findRight(x -> x == 2, Nel(1, 2 :: 3 :: Nil)) == Some(2)

    @test
    def findRight06(): Bool = Nel.findRight(x -> x == 3, Nel(1, 2 :: 3 :: Nil)) == Some(3)

    /////////////////////////////////////////////////////////////////////////////
    // map                                                                     //
    /////////////////////////////////////////////////////////////////////////////

    @test
    def map01(): Bool = Nel.map(x -> x + 1, Nel(1, Nil)) == Nel(2, Nil)

    @test
    def map02(): Bool = Nel.map(x -> x + 1, Nel(1, 2 :: Nil)) == Nel(2, 3 :: Nil)

    @test
    def map03(): Bool = Nel.map(x -> x + 1, Nel(1, 2 :: 3 :: Nil)) == Nel(2, 3 :: 4 :: Nil)

    /////////////////////////////////////////////////////////////////////////////
    // mapWithIndex                                                            //
    /////////////////////////////////////////////////////////////////////////////

    @test
    def mapWithIndex01(): Bool = Nel.mapWithIndex((i, _) -> i, Nel(21, Nil)) == Nel(0, Nil)

    @test
    def mapWithIndex02(): Bool = Nel.mapWithIndex((i, _) -> i, Nel(21, 42 :: Nil)) == Nel(0, 1 :: Nil)

    @test
    def mapWithIndex03(): Bool = Nel.mapWithIndex((i, _) -> i, Nel(21, 42 :: 84 :: Nil)) == Nel(0, 1 :: 2 :: Nil)

    /////////////////////////////////////////////////////////////////////////////
    // ap                                                                      //
    /////////////////////////////////////////////////////////////////////////////

    @test
    def ap01(): Bool = Nel.ap(Nel((x -> x+1), Nil), Nel(5, Nil)) == Nel(6, Nil)

    @test
    def ap02(): Bool = Nel.ap(Nel((x -> x+1), Nil), Nel(0, 5 :: Nil)) == Nel(1, 6 :: Nil)

    @test
    def ap03(): Bool = Nel.ap(Nel((x -> x+1), (x -> x*2) :: Nil), Nel(0, 4 :: Nil)) == Nel(1, 5 :: 0 :: 8 :: Nil)

    @test
    def ap04(): Bool = Nel.ap(Nel((x -> x+1), (x -> x*2) :: Nil), Nel(0, 4 :: 8 :: Nil)) == Nel(1, 5 :: 9 :: 0 :: 8 :: 16 :: Nil)

    @test
    def ap05(): Bool = Nel.ap(Nel((x -> x+1), (x -> x*2) :: Nil), Nel(0, 4 :: 8 :: 16 :: Nil)) == Nel(1, 5 :: 9 :: 17 :: 0 :: 8 :: 16 :: 32 :: Nil)

    /////////////////////////////////////////////////////////////////////////////
    // flatMap                                                                 //
    /////////////////////////////////////////////////////////////////////////////

    @test
    def flatMap01(): Bool = Nel.flatMap(x -> Nel(x + 1, Nil), Nel(1, Nil)) == Nel(2, Nil)

    @test
    def flatMap02(): Bool = Nel.flatMap(x -> Nel(x + 1, Nil), Nel(1, 2 :: Nil)) == Nel(2, 3 :: Nil)

    @test
    def flatMap03(): Bool = Nel.flatMap(x -> Nel(x + 1, Nil), Nel(1, 2 :: 3 :: Nil)) == Nel(2, 3 :: 4 :: Nil)

    @test
    def flatMap04(): Bool = Nel.flatMap(x -> Nel(x, (x + 1) :: Nil), Nel(1, Nil)) == Nel(1, 2 :: Nil)

    @test
    def flatMap05(): Bool = Nel.flatMap(x -> Nel(x, (x + 1) :: Nil), Nel(1, 4 :: Nil)) == Nel(1, 2 :: 4 :: 5 :: Nil)

    @test
    def flatMap06(): Bool = Nel.flatMap(x -> Nel(x, (x + 1) :: Nil), Nel(1, 3 :: 5 :: Nil)) == Nel(1, 2 :: 3 :: 4 :: 5 :: 6 :: Nil)

    /////////////////////////////////////////////////////////////////////////////
    // reverse                                                                 //
    /////////////////////////////////////////////////////////////////////////////

    @test
    def reverse01(): Bool = Nel.reverse(Nel(1, Nil)) == Nel(1, Nil)

    @test
    def reverse02(): Bool = Nel.reverse(Nel(1, 2 :: Nil)) == Nel(2, 1 :: Nil)

    @test
    def reverse03(): Bool = Nel.reverse(Nel(1, 2 :: 3 :: Nil)) == Nel(3, 2 :: 1 :: Nil)

    /////////////////////////////////////////////////////////////////////////////
    // replace                                                                 //
    /////////////////////////////////////////////////////////////////////////////

    @test
<<<<<<< HEAD
    def replace01(): Bool = Nel.replace(from_ = 1, to = 42, Nel(1, Nil)) == Nel(42, Nil)

    @test
    def replace02(): Bool = Nel.replace(from_ = 7, to = 42, Nel(1, Nil)) == Nel(1, Nil)

    @test
    def replace03(): Bool = Nel.replace(from_ = 2, to = 42, Nel(1, 2 :: Nil)) == Nel(1, 42 :: Nil)

    @test
    def replace04(): Bool = Nel.replace(from_ = 7, to = 42, Nel(1, 2 :: Nil)) == Nel(1, 2 :: Nil)
=======
    def replace01(): Bool = Nel.replace(src = 1, dst = 42, Nel(1, Nil)) == Nel(42, Nil)

    @test
    def replace02(): Bool = Nel.replace(src = 7, dst = 42, Nel(1, Nil)) == Nel(1, Nil)

    @test
    def replace03(): Bool = Nel.replace(src = 2, dst = 42, Nel(1, 2 :: Nil)) == Nel(1, 42 :: Nil)

    @test
    def replace04(): Bool = Nel.replace(src = 7, dst = 42, Nel(1, 2 :: Nil)) == Nel(1, 2 :: Nil)
>>>>>>> 7582cddf

    /////////////////////////////////////////////////////////////////////////////
    // permutations                                                            //
    /////////////////////////////////////////////////////////////////////////////

    @test
    def permutations01(): Bool = Nel.permutations(Nel(1, Nil)) == Nel(1 :: Nil, Nil)

    @test
    def permutations02(): Bool = Nel.permutations(Nel(1, 2 :: Nil)) == Nel(1 :: 2 :: Nil, (2 :: 1 :: Nil) :: Nil)

    @test
    def permutations03(): Bool = Nel.permutations(Nel(1, 2 :: 3 :: Nil)) == Nel(1 :: 2 :: 3 :: Nil,
                                                                           (1 :: 3 :: 2 :: Nil) ::
                                                                           (2 :: 1 :: 3 :: Nil) ::
                                                                           (2 :: 3 :: 1 :: Nil) ::
                                                                           (3 :: 1 :: 2 :: Nil) ::
                                                                           (3 :: 2 :: 1 :: Nil) :: Nil)

    /////////////////////////////////////////////////////////////////////////////
    // subsequences                                                            //
    /////////////////////////////////////////////////////////////////////////////

    @test
    def subsequences01(): Bool = Nel.subsequences(Nel(1, Nil)) == Nel(1 :: Nil, (Nil) :: Nil)

    @test
    def subsequences02(): Bool = Nel.subsequences(Nel(1, 2 :: Nil)) == Nel(1 :: 2 :: Nil, (1 :: Nil) :: (2 :: Nil) :: (Nil) :: Nil)

    @test
    def subsequences03(): Bool = Nel.subsequences(Nel(1, 2 :: 3 :: Nil)) == Nel(1 :: 2 :: 3 :: Nil,
                                                                           (1 :: 2 :: Nil) ::
                                                                           (1 :: 3 :: Nil) ::
                                                                           (1 :: Nil) ::
                                                                           (2 :: 3 :: Nil) ::
                                                                           (2 :: Nil) ::
                                                                           (3 :: Nil) ::
                                                                           (Nil) :: Nil)

    /////////////////////////////////////////////////////////////////////////////
    // intersperse                                                             //
    /////////////////////////////////////////////////////////////////////////////

    @test
    def intersperse01(): Bool = Nel.intersperse(7, Nel(1, Nil)) == Nel(1, Nil)

    @test
    def intersperse02(): Bool = Nel.intersperse(7, Nel(1, 2 :: Nil)) == Nel(1, 7 :: 2 :: Nil)

    @test
    def intersperse03(): Bool = Nel.intersperse(7, Nel(1, 2 :: 3 :: Nil)) == Nel(1, 7 :: 2 :: 7 :: 3 :: Nil)

    /////////////////////////////////////////////////////////////////////////////
    // fold                                                                    //
    /////////////////////////////////////////////////////////////////////////////

    @test
    def fold01(): Bool = Nel.fold(Nel("a", Nil)) == "a"

    @test
    def fold02(): Bool = Nel.fold(Nel((), Nil)) == ()

    @test
    def fold03(): Bool = Nel.fold(Nel("a", "b" :: "c" :: Nil)) == "abc"

    @test
    def fold04(): Bool = Nel.fold(Nel(("a", ()), ("b", ()) :: ("c", ()) :: Nil)) == ("abc", ())

    /////////////////////////////////////////////////////////////////////////////
    // foldLeft                                                                //
    /////////////////////////////////////////////////////////////////////////////

    @test
    def foldLeft01(): Bool = Nel.foldLeft((acc, x) -> acc - x, 0, Nel(1, Nil)) == -1

    @test
    def foldLeft02(): Bool = Nel.foldLeft((acc, x) -> acc - x, 0, Nel(1, 2 :: Nil)) == -3

    @test
    def foldLeft03(): Bool = Nel.foldLeft((acc, x) -> acc - x, 0, Nel(1, 2 :: 3 :: Nil)) == -6

    /////////////////////////////////////////////////////////////////////////////
    // foldRight                                                               //
    /////////////////////////////////////////////////////////////////////////////

    @test
    def foldRight01(): Bool = Nel.foldRight((x, acc) -> acc - x, 0, Nel(1, Nil)) == -1

    @test
    def foldRight02(): Bool = Nel.foldRight((x, acc) -> acc - x, 0, Nel(1, 2 :: Nil)) == -3

    @test
    def foldRight03(): Bool = Nel.foldRight((x, acc) -> acc - x, 0, Nel(1, 2 :: 3 :: Nil)) == -6

    /////////////////////////////////////////////////////////////////////////////
    // foldRightWithCont                                                       //
    /////////////////////////////////////////////////////////////////////////////

    @test
    def foldRightWithCont01(): Bool = Nel.foldRightWithCont((x, k) -> k() - x, 0, Nel(1, Nil)) == -1

    @test
    def foldRightWithCont02(): Bool = Nel.foldRightWithCont((x, k) -> k() - x, 0, Nel(1, 2 :: Nil)) == -3

    @test
    def foldRightWithCont03(): Bool = Nel.foldRightWithCont((x, k) -> k() - x, 0, Nel(1, 2 :: 3 :: Nil)) == -6

    /////////////////////////////////////////////////////////////////////////////
    // foldMap                                                                 //
    /////////////////////////////////////////////////////////////////////////////

    @test
    def foldMap01(): Bool =
        Nel.foldMap(x -> 2 * x, Nel(1, 2 :: Nil)) == 6

    @test
    def foldMap02(): Bool =
        Nel.foldMap(x -> if (x == "a") "b" else x, Nel("a", Nil)) == "b"

    @test
    def foldMap03(): Bool =
        Nel.foldMap(x -> if (x == "c") "b" else x, Nel("a", "b" :: "c" :: Nil)) == "abb"

    @test
    def foldMap04(): Bool =
        Nel.foldMap(Int32.toString, Nel(1, 2 :: 3 :: Nil)) == "123"

    /////////////////////////////////////////////////////////////////////////////
    // reduce                                                                  //
    /////////////////////////////////////////////////////////////////////////////

    @test
    def reduce01(): Bool = Nel.reduce(Nel("a", Nil)) == "a"

    @test
    def reduce02(): Bool = Nel.reduce(Nel((), Nil)) == ()

    @test
    def reduce03(): Bool = Nel.reduce(Nel("a", "b" :: "c" :: Nil)) == "abc"

    /////////////////////////////////////////////////////////////////////////////
    // reduceLeft                                                              //
    /////////////////////////////////////////////////////////////////////////////

    @test
    def reduceLeft01(): Bool = Nel.reduceLeft((acc, x) -> acc - x, Nel(1, Nil)) == 1

    @test
    def reduceLeft02(): Bool = Nel.reduceLeft((acc, x) -> acc - x, Nel(1, 2 :: Nil)) == -1

    @test
    def reduceLeft03(): Bool = Nel.reduceLeft((acc, x) -> acc - x, Nel(1, 2 :: 3 :: Nil)) == -4

    /////////////////////////////////////////////////////////////////////////////
    // reduceRight                                                             //
    /////////////////////////////////////////////////////////////////////////////

    @test
    def reduceRight01(): Bool = Nel.reduceRight((x, acc) -> acc - x, Nel(1, Nil)) == 1

    @test
    def reduceRight02(): Bool = Nel.reduceRight((x, acc) -> acc - x, Nel(1, 2 :: Nil)) == 1

    @test
    def reduceRight03(): Bool = Nel.reduceRight((x, acc) -> acc - x, Nel(1, 2 :: 3 :: Nil)) == 0

    /////////////////////////////////////////////////////////////////////////////
    // count                                                                   //
    /////////////////////////////////////////////////////////////////////////////

    @test
    def count01(): Bool = Nel.count(x -> x == 1, Nel(1, Nil)) == 1

    @test
    def count02(): Bool = Nel.count(x -> x == 2, Nel(1, Nil)) == 0

    @test
    def count03(): Bool = Nel.count(x -> x == 2, Nel(1, 2 :: 1 :: 2 :: Nil)) == 2

    @test
    def count04(): Bool = Nel.count(x -> x == 2, Nel(2, 2 :: 1 :: 2 :: Nil)) == 3


    /////////////////////////////////////////////////////////////////////////////
    // sum                                                                     //
    /////////////////////////////////////////////////////////////////////////////

    @test
    def sum01(): Bool =
        Nel.sum(Nel(1, Nil)) == 1

    @test
    def sum02(): Bool =
        Nel.sum(Nel(1, 2 :: 3 :: Nil)) == 6

    @test
    def sum03(): Bool =
        Nel.sum(Nel(1, 2 :: 3 :: -3 :: Nil)) == 3

    @test
    def sum04(): Bool =
        Nel.sum(Nel(-1, -2 :: -3 :: -4 :: Nil)) == -10

    @test
    def sum05(): Bool =
        Nel.sum(Nel(10, -10 :: Nil)) == 0

    @test
    def sum06(): Bool = match List.range(1, 101) {
        case x :: xs => Nel.sum(Nel(x, xs)) == 5050
        case _       => unreachable!()
    }


    /////////////////////////////////////////////////////////////////////////////
    // sumWith                                                                 //
    /////////////////////////////////////////////////////////////////////////////

    @test
    def sumWith01(): Bool =
        Nel.sumWith(x -> x + 1, Nel(1, Nil)) == 2

    @test
    def sumWith02(): Bool =
        Nel.sumWith(x -> x + 1, Nel(1, 2 :: 3 :: Nil)) == 9

    @test
    def sumWith03(): Bool =
        Nel.sumWith(x -> x + 1, Nel(1, 2 :: 3 :: -3 :: Nil)) == 7

    @test
    def sumWith04(): Bool =
        Nel.sumWith(x -> x + 1, Nel(-1, -2 :: -3 :: -4 :: Nil)) == -6

    @test
    def sumWith05(): Bool =
        Nel.sumWith(x -> x + 1, Nel(10, -10 :: Nil)) == 2


    /////////////////////////////////////////////////////////////////////////////
    // flatten                                                                 //
    /////////////////////////////////////////////////////////////////////////////

    @test
    def flatten01(): Bool = Nel.flatten(Nel(Nel(1, Nil), Nil)) == Nel(1, Nil)

    @test
    def flatten02(): Bool = Nel.flatten(Nel(Nel(1, Nil), Nel(2, Nil) :: Nil)) == Nel(1, 2 :: Nil)

    @test
    def flatten03(): Bool = Nel.flatten(Nel(Nel(1, Nil), Nel(2, Nil) :: Nel(3, Nil) :: Nil)) == Nel(1, 2 :: 3 :: Nil)

    @test
    def flatten04(): Bool = Nel.flatten(Nel(Nel(1, Nil), Nel(2, 3 :: Nil) :: Nel(4, 5 :: Nil) :: Nil)) == Nel(1, 2 :: 3 :: 4 :: 5 :: Nil)

    @test
    def flatten05(): Bool = Nel.flatten(Nel(Nel(1, 2 :: 3 :: Nil), Nel(4, 5 :: Nil) :: Nel(6, 7 :: Nil) :: Nil)) == Nel(1, 2 :: 3 :: 4 :: 5 :: 6 :: 7 :: Nil)

    /////////////////////////////////////////////////////////////////////////////
    // exists                                                                  //
    /////////////////////////////////////////////////////////////////////////////

    @test
    def exists01(): Bool = Nel.exists(x -> x == 1, Nel(1, Nil)) == true

    @test
    def exists02(): Bool = Nel.exists(x -> x == 2, Nel(1, Nil)) == false

    @test
    def exists03(): Bool = Nel.exists(x -> x == 1, Nel(1, 2 :: Nil)) == true

    @test
    def exists04(): Bool = Nel.exists(x -> x == 2, Nel(1, 2 :: Nil)) == true

    /////////////////////////////////////////////////////////////////////////////
    // forAll                                                                  //
    /////////////////////////////////////////////////////////////////////////////

    @test
    def forAll01(): Bool = Nel.forAll(x -> x == 1, Nel(1, Nil)) == true

    @test
    def forAll02(): Bool = Nel.forAll(x -> x == 2, Nel(1, Nil)) == false

    @test
    def forAll03(): Bool = Nel.forAll(x -> x == 1, Nel(1, 1 :: Nil)) == true

    @test
    def forAll04(): Bool = Nel.forAll(x -> x == 1, Nel(1, 2 :: Nil)) == false

    @test
    def forAll05(): Bool = Nel.forAll(x -> x == 1, Nel(2, 1 :: Nil)) == false

    /////////////////////////////////////////////////////////////////////////////
    // filter                                                                  //
    /////////////////////////////////////////////////////////////////////////////

    @test
    def filter01(): Bool = Nel.filter(x -> x > 0, Nel(1, Nil)) == 1 :: Nil

    @test
    def filter02(): Bool = Nel.filter(x -> x > 1, Nel(1, Nil)) == Nil

    @test
    def filter03(): Bool = Nel.filter(x -> x > 0, Nel(1, 2 :: Nil)) == 1 :: 2 :: Nil

    @test
    def filter04(): Bool = Nel.filter(x -> x > 1, Nel(1, 2 :: Nil)) == 2 :: Nil

    /////////////////////////////////////////////////////////////////////////////
    // zip                                                                     //
    /////////////////////////////////////////////////////////////////////////////

    @test
    def zip01(): Bool = Nel.zip(Nel(1, Nil), Nel(1, Nil)) == Nel((1, 1), Nil)

    @test
    def zip02(): Bool = Nel.zip(Nel(1, 2 :: Nil), Nel(1, Nil)) == Nel((1, 1), Nil)

    @test
    def zip03(): Bool = Nel.zip(Nel(1, Nil), Nel(1, 2 :: Nil)) == Nel((1, 1), Nil)

    @test
    def zip04(): Bool = Nel.zip(Nel(1, 2 :: Nil), Nel(1, 2 :: Nil)) == Nel((1, 1), (2, 2) :: Nil)

    /////////////////////////////////////////////////////////////////////////////
    // zipWith                                                                 //
    /////////////////////////////////////////////////////////////////////////////

    @test
    def zipWith01(): Bool = Nel.zipWith((x, y) -> x + y, Nel(1, Nil), Nel(1, Nil)) == Nel(2, Nil)

    @test
    def zipWith02(): Bool = Nel.zipWith((x, y) -> x + y, Nel(1, 2 :: Nil), Nel(1, Nil)) == Nel(2, Nil)

    @test
    def zipWith03(): Bool = Nel.zipWith((x, y) -> x + y, Nel(1, Nil), Nel(1, 2 :: Nil)) == Nel(2, Nil)

    @test
    def zipWith04(): Bool = Nel.zipWith((x, y) -> x + y, Nel(1, 2 :: Nil), Nel(1, 2 :: Nil)) == Nel(2, 4 :: Nil)

    /////////////////////////////////////////////////////////////////////////////
    // unzip                                                                   //
    /////////////////////////////////////////////////////////////////////////////

    @test
    def unzip01(): Bool = Nel.unzip(Nel((1, 1), Nil)) == (Nel(1, Nil), Nel(1, Nil))

    @test
    def unzip02(): Bool = Nel.unzip(Nel((1, 1), (2, 2) :: Nil)) == (Nel(1, 2 :: Nil), Nel(1, 2 :: Nil))

    @test
    def unzip03(): Bool = Nel.unzip(Nel((1, 1), (2, 2) :: (3, 3) :: Nil)) == (Nel(1, 2 :: 3 :: Nil), Nel(1, 2 :: 3 :: Nil))

    /////////////////////////////////////////////////////////////////////////////
    // zipWithIndex                                                            //
    /////////////////////////////////////////////////////////////////////////////

    @test
    def zipWithIndex01(): Bool = Nel.zipWithIndex(Nel(1, Nil)) == Nel((0, 1), Nil)

    @test
    def zipWithIndex02(): Bool = Nel.zipWithIndex(Nel(1, 2 :: Nil)) == Nel((0, 1), (1, 2) :: Nil)

    @test
    def zipWithIndex03(): Bool = Nel.zipWithIndex(Nel(2, 1 :: Nil)) == Nel((0, 2), (1, 1) :: Nil)

    @test
    def zipWithIndex04(): Bool = Nel.zipWithIndex(Nel(1, 2 :: 3 :: Nil)) == Nel((0, 1), (1, 2) :: (2, 3) :: Nil)

    @test
    def zipWithIndex05(): Bool =
        Nel.zipWithIndex(Nel(1, 2 :: 3 :: 4 :: 5 :: Nil)) == Nel((0, 1), (1, 2) :: (2, 3) :: (3, 4) :: (4, 5) :: Nil)

    /////////////////////////////////////////////////////////////////////////////
    // zipWithA                                                                //
    /////////////////////////////////////////////////////////////////////////////

    @test
    def zipWithA01(): Bool = Nel.zipWithA((x, y) -> Identity.Identity(x + y), Nel(1, Nil), Nel(1, Nil)) == Identity.Identity(Nel(2, Nil))

    @test
    def zipWithA02(): Bool = Nel.zipWithA((x, y) -> Identity.Identity(x + y), Nel(1, 2 :: Nil), Nel(1, Nil)) == Identity.Identity(Nel(2, Nil))

    @test
    def zipWithA03(): Bool = Nel.zipWithA((x, y) -> Identity.Identity(x + y), Nel(1, Nil), Nel(1, 2 :: Nil)) == Identity.Identity(Nel(2, Nil))

    @test
    def zipWithA04(): Bool = Nel.zipWithA((x, y) -> Identity.Identity(x + y), Nel(1, 2 :: Nil), Nel(1, 2 :: Nil)) == Identity.Identity(Nel(2, 4 :: Nil))

    /////////////////////////////////////////////////////////////////////////////
    // toList                                                                  //
    /////////////////////////////////////////////////////////////////////////////

    @test
    def toList01(): Bool = Nel.toList(Nel(1, Nil)) == 1 :: Nil

    @test
    def toList02(): Bool = Nel.toList(Nel(1, 2 :: Nil)) == 1 :: 2 :: Nil

    @test
    def toList03(): Bool = Nel.toList(Nel(1, 2 :: 3 :: Nil)) == 1 :: 2 :: 3 :: Nil


    /////////////////////////////////////////////////////////////////////////////
    // toArray                                                                 //
    /////////////////////////////////////////////////////////////////////////////

    @test
    def toArray01(): Bool = region rc {
        let a = Nel.toArray(rc, Nel.singleton(1));
        Array.sameElements(a, Array#{1} @ rc)
    }

    @test
    def toArray02(): Bool = region rc {
        let a = Nel.toArray(rc, Nel(1, List#{2}));
        Array.sameElements(a, Array#{1, 2} @ rc)
    }

    @test
    def toArray03(): Bool = region rc {
        let a = Nel.toArray(rc, Nel(1, List#{2, 3}));
        Array.sameElements(a, Array#{1, 2, 3} @ rc)
    }

    @test
    def toArray04(): Bool = region rc {
        let a = Nel.toArray(rc, Nel(3, List#{2, 3}));
        Array.sameElements(a, Array#{3, 2, 3} @ rc)
    }

    /////////////////////////////////////////////////////////////////////////////
    // toVector                                                                //
    /////////////////////////////////////////////////////////////////////////////

    @test
    def toVector01(): Bool =
        let l = Nel(1, List#{});
        Nel.toVector(l) == Vector#{1}

    @test
    def toVector02(): Bool =
        let l = Nel(1, List#{2});
        Nel.toVector(l) == Vector#{1, 2}

    @test
    def toVector03(): Bool =
        let l = Nel(1, List#{2, 3});
        Nel.toVector(l) == Vector#{1, 2, 3}

    @test
    def toVector04(): Bool =
        let l = Nel(3, List#{2, 3});
        Nel.toVector(l) == Vector#{3, 2, 3}

    /////////////////////////////////////////////////////////////////////////////
    // toMutDeque                                                              //
    /////////////////////////////////////////////////////////////////////////////

    @test
    def toMutDeque01(): Bool = region rc {
        let l = Nel(1, 2 :: Nil);
        let d1 = Nel.toMutDeque(rc, l);

        let d2 = MutDeque.new_(rc);
        MutDeque.pushBack(1, d2);
        MutDeque.pushBack(2, d2);

        d1 `MutDeque.sameElements` d2
    }

    @test
    def toMutDeque02(): Bool = region rc {
        let l = Nel(3, 1 :: 2 :: Nil);
        let d1 = Nel.toMutDeque(rc, l);

        let d2 = MutDeque.new_(rc);
        MutDeque.pushBack(1, d2);
        MutDeque.pushBack(2, d2);
        MutDeque.pushFront(3, d2);

        d1 `MutDeque.sameElements` d2
    }

    @test
    def toMutDeque03(): Bool = region rc {
        let l = Nel('a', 'b' :: 'c' :: Nil);
        let d1 = Nel.toMutDeque(rc, l);

        let d2 = MutDeque.new_(rc);
        MutDeque.pushFront('c', d2);
        MutDeque.pushFront('b', d2);
        MutDeque.pushFront('a', d2);

        d1 `MutDeque.sameElements` d2
    }

    /////////////////////////////////////////////////////////////////////////////
    // forEach                                                                 //
    /////////////////////////////////////////////////////////////////////////////

    @test
    def forEach01(): Bool = region rc {
        let ri = ref 21 @ rc;
        Nel.forEach(x -> ri := x, Nel.singleton(1));
        1 == deref ri
    }

    @test
    def forEach02(): Bool = region rc {
        let ri = ref 21 @ rc;
        Nel.forEach(x -> ri := x, Nel(1, 2 :: 3 :: Nil));
        3 == deref ri
    }

    /////////////////////////////////////////////////////////////////////////////
    // forEachWithIndex                                                        //
    /////////////////////////////////////////////////////////////////////////////

    @test
    def forEachWithIndex01(): Bool = region rc {
        let ri = ref 21 @ rc;
        Nel.forEachWithIndex((i, _) -> ri := i, Nel.singleton(1));
        0 == deref ri
    }

    @test
    def forEachWithIndex02(): Bool = region rc {
        let ri = ref 21 @ rc;
        Nel.forEachWithIndex((i, _) -> ri := i, Nel(1, List#{2, 3}));
        2 == deref ri
    }

    /////////////////////////////////////////////////////////////////////////////
    // hash                                                                    //
    /////////////////////////////////////////////////////////////////////////////

    @test
    def hash01(): Bool = hash(Nel(1, Nil)) == hash(Nel(1, Nil))

    @test
    def hash02(): Bool = hash(Nel(1, 2 :: 3 :: Nil)) == hash(Nel(1, 2 :: 3 :: Nil))

    @test
    def hash03(): Bool = hash(Nel(1, 3 :: 2 :: Nil)) != hash(Nel(1, 2 :: 3 :: Nil))

    @test
    def hash04(): Bool = hash(Nel(1, Nil)) != hash(Nel(2, Nil))

    @test
    def hash05(): Bool = hash(Nel("c", "b" :: "a" :: Nil)) != hash(Nel("c", "a" :: "b" :: Nil))

    /////////////////////////////////////////////////////////////////////////////
    // minimumBy                                                               //
    /////////////////////////////////////////////////////////////////////////////

    @test
    def minimumBy01(): Bool = Nel.minimumBy((x, y) -> x <=> y, Nel(1, Nil)) == 1

    @test
    def minimumBy02(): Bool = Nel.minimumBy((x, y) -> x <=> y, Nel(1, 2 :: 3 :: Nil)) == 1

    @test
    def minimumBy03(): Bool = Nel.minimumBy((x, y) -> x <=> y, Nel(1, 2 :: 0 :: 3 :: Nil)) == 0

    @test
    def minimumBy04(): Bool = Nel.minimumBy((x, y) -> x <=> y, Nel(9, 5 :: 4 :: 6 :: 7 :: 3 :: Nil)) == 3

    @test
    def minimumBy05(): Bool = Nel.minimumBy((x, y) -> x <=> y, Nel(9, 5 :: 4 :: 2 :: 7 :: 10 :: Nil)) == 2

    /////////////////////////////////////////////////////////////////////////////
    // maximumBy                                                               //
    /////////////////////////////////////////////////////////////////////////////

    @test
    def maximumBy01(): Bool = Nel.maximumBy((x, y) -> x <=> y, Nel(1, Nil)) == 1

    @test
    def maximumBy02(): Bool = Nel.maximumBy((x, y) -> x <=> y, Nel(1, 2 :: 3 :: Nil)) == 3

    @test
    def maximumBy03(): Bool = Nel.maximumBy((x, y) -> x <=> y, Nel(1, 2 :: 0 :: 3 :: Nil)) == 3

    @test
    def maximumBy04(): Bool = Nel.maximumBy((x, y) -> x <=> y, Nel(9, 5 :: 4 :: 6 :: 7 :: 3 :: Nil)) == 9

    @test
    def maximumBy05(): Bool = Nel.maximumBy((x, y) -> x <=> y, Nel(3, 5 :: 4 :: 9 :: 7 :: 10 :: Nil)) == 10

    /////////////////////////////////////////////////////////////////////////////
    // The following tests for sort functions correspond to those in TestList  //
    /////////////////////////////////////////////////////////////////////////////
    // sortWith                                                                //
    /////////////////////////////////////////////////////////////////////////////

    def cmp(x: Int32, y: Int32): Comparison =
        if (x < y) Comparison.LessThan
        else if (x == y) Comparison.EqualTo
        else Comparison.GreaterThan

    @test
    def sortWith02(): Bool =
        Nel.sortWith(cmp, Nel(0, Nil)) == Nel(0, Nil)

    @test
    def sortWith03(): Bool =
        Nel.sortWith(cmp, Nel(0, 1 :: Nil)) == Nel(0, 1 :: Nil)

    @test
    def sortWith04(): Bool =
        Nel.sortWith(cmp, Nel(1, 0 :: Nil)) == Nel(0, 1 :: Nil)

    @test
    def sortWith05(): Bool =
        Nel.sortWith(cmp, Nel(1, 1 :: Nil)) == Nel(1, 1 :: Nil)

    @test
    def sortWith06(): Bool =
        Nel.sortWith(cmp, Nel(0, 1 :: 2 :: 3 :: 4 :: 5 :: Nil)) == Nel(0, 1 :: 2 :: 3 :: 4 :: 5 :: Nil)

    @test
    def sortWith07(): Bool =
        Nel.sortWith(cmp, Nel(5, 4 :: 3 :: 2 :: 1 :: 0 :: Nil)) == Nel(0, 1 :: 2 :: 3 :: 4 :: 5 :: Nil)

    @test
    def sortWith08(): Bool =
        Nel.sortWith(cmp, Nel(5, 3 :: 0 :: 4 :: 1 :: 2 :: Nil)) == Nel(0, 1 :: 2 :: 3 :: 4 :: 5 :: Nil)

    @test
    def sortWith09(): Bool =
        Nel.sortWith(cmp, Nel(2, 3 :: 0 :: 4 :: 1 :: 2 :: Nil)) == Nel(0, 1 :: 2 :: 2 :: 3 :: 4 :: Nil)

    @test
    def sortWith10(): Bool =
        Nel.sortWith(flip(cmp), Nel(0, 1 :: 2 :: 3 :: 4 :: 5 :: Nil)) == Nel(5, 4 :: 3 :: 2 :: 1 :: 0 :: Nil)

    @test
    def sortWith11(): Bool =
        Nel.sortWith(flip(cmp), Nel(5, 4 :: 3 :: 2 :: 1 :: 0 :: Nil)) == Nel(5, 4 :: 3 :: 2 :: 1 :: 0 :: Nil)

    @test
    def sortWith12(): Bool =
        Nel.sortWith(flip(cmp), Nel(5, 3 :: 0 :: 4 :: 1 :: 2 :: Nil)) == Nel(5, 4 :: 3 :: 2 :: 1 :: 0 :: Nil)

    @test
    def sortWith13(): Bool =
        Nel.sortWith(flip(cmp), Nel(2, 3 :: 0 :: 4 :: 1 :: 2 :: Nil)) == Nel(4, 3 :: 2 :: 2 :: 1 :: 0 :: Nil)

    /////////////////////////////////////////////////////////////////////////////
    // sort                                                                    //
    /////////////////////////////////////////////////////////////////////////////

    def testSortVsSortWith(xs: Nel[Int32]) : Bool =
        Nel.sort(xs) == Nel.sortWith(cmp, xs)

    @test
    def sort02(): Bool = testSortVsSortWith(Nel(0, Nil))

    @test
    def sort03(): Bool = testSortVsSortWith(Nel(0, 1 :: Nil))

    @test
    def sort04(): Bool = testSortVsSortWith(Nel(1, 0 :: Nil))

    @test
    def sort05(): Bool = testSortVsSortWith(Nel(1, 1 :: Nil))

    @test
    def sort06(): Bool = testSortVsSortWith(Nel(0, 1 :: 2 :: 3 :: 4 :: 5 :: Nil))

    @test
    def sort07(): Bool = testSortVsSortWith(Nel(5, 4 :: 3 :: 2 :: 1 :: 0 :: Nil))

    @test
    def sort08(): Bool = testSortVsSortWith(Nel(5, 3 :: 0 :: 4 :: 1 :: 2 :: Nil))

    @test
    def sort09(): Bool = testSortVsSortWith(Nel(2, 3 :: 0 :: 4 :: 1 :: 2 :: Nil))

    /////////////////////////////////////////////////////////////////////////////
    // sortBy                                                                  //
    /////////////////////////////////////////////////////////////////////////////

    def testSortByVsSort(a: Nel[Int32]) : Bool =
        (Nel.sortBy(identity, a) == Nel.sort(a)) and
        (Nel.sortBy(x -> 4 * x + 7, a) == Nel.sort(a)) and
        (Nel.sortBy(x -> -x, a) == Nel.sortWith(flip(cmp),a))

    @test
    def sortBy02(): Bool = testSortByVsSort(Nel(0, Nil))

    @test
    def sortBy03(): Bool = testSortByVsSort(Nel(0, 1 :: Nil))

    @test
    def sortBy04(): Bool = testSortByVsSort(Nel(1, 0 :: Nil))

    @test
    def sortBy05(): Bool = testSortByVsSort(Nel(1, 1 :: Nil))

    @test
    def sortBy06(): Bool = testSortByVsSort(Nel(0, 1 :: 2 :: 3 :: 4 :: 5 :: Nil))

    @test
    def sortBy07(): Bool = testSortByVsSort(Nel(5, 4 :: 3 :: 2 :: 1 :: 0 :: Nil))

    @test
    def sortBy08(): Bool = testSortByVsSort(Nel(5, 3 :: 0 :: 4 :: 1 :: 2 :: Nil))

    @test
    def sortBy09(): Bool = testSortByVsSort(Nel(2, 3 :: 0 :: 4 :: 1 :: 2 :: Nil))


    /////////////////////////////////////////////////////////////////////////////
    // iterator                                                              //
    /////////////////////////////////////////////////////////////////////////////

    @test
    def iterator01(): Bool = region rc {
        Nel(1, 2 :: 3 :: Nil) |> Nel.iterator(rc) |> Iterator.toNel == Some(Nel(1, 2 :: 3 :: Nil))
    }

    @test
    def iterator02(): Bool = region rc {
        Nel(-100, List.range(-99, 100)) |> Nel.iterator(rc) |> Iterator.toList == List.range(-100, 100)
    }

    /////////////////////////////////////////////////////////////////////////////
    // enumerator                                                              //
    /////////////////////////////////////////////////////////////////////////////

    @test
    def enumerator01(): Bool = region rc {
        Nel(1, 2 :: 3 :: Nil) |> Nel.enumerator(rc) |> Iterator.toList == (0, 1) :: (1, 2) :: (2, 3) :: Nil
    }

    @test
    def enumerator02(): Bool = region rc {
        Nel(-100, List.range(-99, 100)) |> Nel.enumerator(rc) |> Iterator.toList == List.mapWithIndex((ix, i) -> (ix, i), (List.range(-100, 100)))
    }

    /////////////////////////////////////////////////////////////////////////////
    // sequence                                                                //
    /////////////////////////////////////////////////////////////////////////////

    @test
    def sequence01(): Bool =
        let l = Nel.singleton(Identity.Identity(1));
        Nel.sequence(l) == Identity.Identity(Nel.singleton(1))

    @test
    def sequence02(): Bool =
        let l = Nel.cons(Identity.Identity(1), Nel.singleton(Identity.Identity(2)));
        Nel.sequence(l) == Identity.Identity(Nel.cons(1, Nel.singleton(2)))

    @test
    def sequence03(): Bool =
        let l = Nel.cons(Identity.Identity(1), Nel.cons(Identity.Identity(2), Nel.singleton(Identity.Identity(3))));
        Nel.sequence(l) == Identity.Identity(Nel.cons(1, Nel.cons(2, Nel.singleton(3))))

    /////////////////////////////////////////////////////////////////////////////
    // traverse                                                                //
    /////////////////////////////////////////////////////////////////////////////

    @test
    def traverse01(): Bool = region rc {
        let st = ref 0 @ rc;
        let l = Nel.singleton(1);
        let ans = Nel.traverse(x -> {st := x; Identity.Identity(x)}, l);
        ans == Identity.Identity(Nel.singleton(1)) and deref st == 1
    }

    @test
    def traverse02(): Bool = region rc {
        let st = ref 0 @ rc;
        let l = Nel.cons(1, Nel.singleton(2));
        let ans = Nel.traverse(x -> {st := x; Identity.Identity(x)}, l);
        ans == Identity.Identity(Nel.cons(1, Nel.singleton(2))) and deref st == 2
    }

    @test
    def traverse03(): Bool = region rc {
        let st = ref 0 @ rc;
        let l = Nel.cons(1, Nel.cons(2, Nel.singleton(3)));
        let ans = Nel.traverse(x -> {st := x; Identity.Identity(x)}, l);
        ans == Identity.Identity(Nel.cons(1, Nel.cons(2, Nel.singleton(3)))) and deref st == 3
    }

    /////////////////////////////////////////////////////////////////////////////
    // toMapWith                                                               //
    /////////////////////////////////////////////////////////////////////////////

    @test
    def toMapWith01(): Bool =
        Nel.toMapWith(x -> 0 * x, Nel(7, 1 :: 3 :: 6 :: Nil)) == Map#{1 => 0, 3 => 0, 6 => 0, 7 => 0}

    @test
    def toMapWith02(): Bool =
        Nel.toMapWith(x -> 2 * x, Nel(7, 1 :: 3 :: 6 :: Nil)) == Map#{1 => 2, 3 => 6, 6 => 12, 7 => 14}

    @test
    def toMapWith03(): Bool =
        Nel.toMapWith(x -> x + 10, Nel(7, 1 :: 3 :: 6 :: Nil)) == Map#{1 => 11, 3 => 13, 6 => 16, 7 => 17}

    @test
    def toMapWith04(): Bool =
        Nel.toMapWith(x -> x + 10, Nel(7, 3 :: 6 :: 1 :: Nil)) == Map#{1 => 11, 3 => 13, 6 => 16, 7 => 17}


    /////////////////////////////////////////////////////////////////////////////
    // join                                                                    //
    /////////////////////////////////////////////////////////////////////////////

    @test
    def join01(): Bool =
        Nel.join(",", Nel(1, Nil)) == "1"

    @test
    def join02(): Bool =
        Nel.join(",", Nel(1, 2 :: 3 :: Nil)) == "1,2,3"

    @test
    def join03(): Bool =
        Nel.join(",", Nel("1", "2" :: "3" :: Nil)) == "1,2,3"


    /////////////////////////////////////////////////////////////////////////////
    // joinWith                                                                //
    /////////////////////////////////////////////////////////////////////////////

    @test
    def joinWith01(): Bool =
        Nel.joinWith(x -> "${x + 1}", ",", Nel(1, Nil)) == "2"

    @test
    def joinWith02(): Bool =
        Nel.joinWith(x -> "${x + 1}", ",", Nel(1, 2 :: 3 :: Nil)) == "2,3,4"

    @test
    def joinWith03(): Bool =
        Nel.joinWith(x -> x + x, ",", Nel("1", "2" :: "3" :: Nil)) == "11,22,33"

    /////////////////////////////////////////////////////////////////////////////
    // shuffle                                                                 //
    /////////////////////////////////////////////////////////////////////////////

    @test
    def shuffle01(): Bool \ IO =
        let l = Nel.singleton(1);
        match Nel.shuffle(Random.new_(), l) {
            case Some(ll) => Nel.length(ll) == 1 and (ll |> Nel.toList |> List.toSet) == Set#{1}
            case _        => false
        }

    @test
    def shuffle02(): Bool \ IO =
        let l = Nel.cons(1, Nel.cons(2, Nel.singleton(3)));
        match Nel.shuffle(Random.new_(), l) {
            case Some(ll) => Nel.length(ll) == 3 and (ll |> Nel.toList |> List.toSet) == Set#{1, 2, 3}
            case _        => false
        }

    @test
    def shuffle03(): Bool \ IO =
        let l = Nel.cons(1, Nel.cons(2, Nel.cons(3, Nel.cons(4, Nel.cons(5, Nel.cons(6, Nel.cons(7, Nel.singleton(8))))))));
        match Nel.shuffle(Random.new_(), l) {
            case Some(ll) => Nel.length(ll) == 8 and
                                (ll |> Nel.toList |> List.toSet) == Set#{1, 2, 3, 4, 5, 6, 7, 8}
            case _        => false
        }

}<|MERGE_RESOLUTION|>--- conflicted
+++ resolved
@@ -278,18 +278,6 @@
     /////////////////////////////////////////////////////////////////////////////
 
     @test
-<<<<<<< HEAD
-    def replace01(): Bool = Nel.replace(from_ = 1, to = 42, Nel(1, Nil)) == Nel(42, Nil)
-
-    @test
-    def replace02(): Bool = Nel.replace(from_ = 7, to = 42, Nel(1, Nil)) == Nel(1, Nil)
-
-    @test
-    def replace03(): Bool = Nel.replace(from_ = 2, to = 42, Nel(1, 2 :: Nil)) == Nel(1, 42 :: Nil)
-
-    @test
-    def replace04(): Bool = Nel.replace(from_ = 7, to = 42, Nel(1, 2 :: Nil)) == Nel(1, 2 :: Nil)
-=======
     def replace01(): Bool = Nel.replace(src = 1, dst = 42, Nel(1, Nil)) == Nel(42, Nil)
 
     @test
@@ -300,7 +288,6 @@
 
     @test
     def replace04(): Bool = Nel.replace(src = 7, dst = 42, Nel(1, 2 :: Nil)) == Nel(1, 2 :: Nil)
->>>>>>> 7582cddf
 
     /////////////////////////////////////////////////////////////////////////////
     // permutations                                                            //
