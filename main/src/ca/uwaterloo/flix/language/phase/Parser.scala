--- conflicted
+++ resolved
@@ -601,11 +601,7 @@
 
     def Primary: Rule1[ParsedAst.Expression] = rule {
       LetRec | LetMatch | IfThenElse | Match | LambdaMatch | Switch | Unsafe | Native | Lambda | Tuple | ArrayLit |
-<<<<<<< HEAD
-        ArrayNew | ArrayLength | VecLit | VecNew | VecLength | FNil | FSet | FMap | Literal |
-=======
         ArrayNew | ArrayLength | VectorLit | VectorNew | VectorLength | FNil | FSet | FMap | Literal |
->>>>>>> f7a5ed44
         HandleWith | Existential | Universal | UnaryLambda | QName | Wild | Tag | SName | Hole | UserError
     }
 
