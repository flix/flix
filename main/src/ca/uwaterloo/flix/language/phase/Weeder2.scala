--- conflicted
+++ resolved
@@ -1572,18 +1572,13 @@
           // Parser has reported an error here so do not add to sctx.
           Validation.Failure(error)
 
-<<<<<<< HEAD
-        case (expr, rules) =>
+        case (expr@Expr.ExtTag(_, _, _), rules) =>
           Validation.Success(Expr.ExtMatch(expr, rules.flatten, tree.loc))
-=======
-        case (expr@Expr.ExtTag(_, _, _), rules) =>
-          Validation.Success(Expr.ExtMatch(expr, rules, tree.loc))
 
         case (expr, _) =>
           val error = Malformed(NamedTokenSet.ExtMatchRule, SyntacticContext.Expr.OtherExpr, hint = Some("expected xvar expression."), loc = expr.loc)
           sctx.errors.add(error)
           Validation.Failure(error)
->>>>>>> 46b2e564
       }
     }
 
@@ -1591,23 +1586,13 @@
       expect(tree, TreeKind.Expr.ExtMatchRuleFragment)
       val exprs = pickAll(TreeKind.Expr.Expr, tree)
       flatMapN(Patterns.pickExtPattern(tree), traverse(exprs)(visitExpr)) {
-<<<<<<< HEAD
         case ((label, pats), expr :: Nil) =>
+        // case Tag(exp1, exp2, ..., expn)
           Validation.Success(Some(ExtMatchRule(label, pats, expr, tree.loc)))
 
         case (_, _) =>
           // Fall back on None. Parser has reported an error here.
           Validation.Success(None)
-=======
-        case ((label, exps), expr :: Nil) =>
-          // case Tag(exp1, exp2, ..., expn) => expr
-          Validation.Success(ExtMatchRule(label, exps, expr, tree.loc))
-
-        case ((_, _), _) =>
-          val error = Malformed(NamedTokenSet.ExtMatchRule, SyntacticContext.Expr.OtherExpr, loc = tree.loc)
-          sctx.errors.add(error)
-          Validation.Failure(error) // Hard failure to prevent crash when desugaring in Kinder
->>>>>>> 46b2e564
       }
     }
 
