package ca.uwaterloo.flix.language.phase

import ca.uwaterloo.flix.TestUtils
import ca.uwaterloo.flix.language.errors.{LexerError, ParseError, WeederError}
import ca.uwaterloo.flix.util.Options
import org.scalatest.funsuite.AnyFunSuite

/**
 * Note that CompilerSuite and LibrarySuite covers the positive testing of the parser well.
 * We would like more negative tests in here though.
 */
class TestParser extends AnyFunSuite with TestUtils {
  test("ParseError.Interpolation.01") {
    val input = s"""pub def foo(): String = "$${""""
    val result = compile(input, Options.TestWithLibNix)
    expectError[ParseError](result)
  }

  test("ParseError.Interpolation.02") {
    val input = s"""pub def foo(): String = "$${1 + }""""
    val result = compile(input, Options.TestWithLibNix)
    expectError[ParseError](result)
  }

  test("ParseError.Interpolation.03") {
    val input = s"""pub def foo(): String = "$${1 {}""""
    val result = compile(input, Options.TestWithLibNix)
    expectError[LexerError](result)
  }

  test("ParseError.EnumCase.01") {
    val input =
      """
        |enum E {
        |    case C()
        |}
        |""".stripMargin
    val result = compile(input, Options.TestWithLibNix)
    expectError[ParseError](result)
  }

  test("ParseError.ParYield.01") {
    val input =
      """
        |def f(): Int32 = par () yield 1
        |""".stripMargin
    val result = compile(input, Options.TestWithLibNix)
    expectError[ParseError](result)
  }

  test("ParseError.ParYield.02") {
    val input =
      """
        |def f(): Int32 = par a <- 1 yield a
        |""".stripMargin
    val result = compile(input, Options.TestWithLibNix)
    expectError[ParseError](result)
  }

  test("ParseError.ParYield.03") {
    val input =
      """
        |def f(): (Int32, Int32) = par (a <- let b = 1; b; c <- 2) yield (a, c)
        |""".stripMargin
    val result = compile(input, Options.TestWithLibNix)
    expectError[ParseError](result)
  }

  test("ParseError.InstanceOf.01") {
    val input =
      """
        |def foo(): Bool =
        |    1000ii instanceof java.math.BigInteger
        |""".stripMargin
    val result = compile(input, Options.TestWithLibNix)
    expectError[ParseError](result)
  }

  test("ParseError.InstanceOf.02") {
    val input =
      """
        |def foo(): Bool =
        |    1000ii instanceof BigInt
        |""".stripMargin
    val result = compile(input, Options.TestWithLibNix)
    expectError[ParseError](result)
  }

  test("IllegalEffectTypeParams.01") {
    val input =
      """
        |eff MyEffect[a]
        |""".stripMargin
    val result = compile(input, Options.TestWithLibNix)
    expectError[WeederError.IllegalEffectTypeParams](result)
  }

  test("IllegalEffectTypeParams.02") {
    val input =
      """
        |eff MyEffect {
        |    def op[a](x: a): Unit
        |}
        |""".stripMargin
    val result = compile(input, Options.TestWithLibNix)
    expectError[WeederError.IllegalEffectTypeParams](result)
  }

  test("IllegalEffectTypeParams.03") {
    val input =
      """
        |eff MyEffect[a] {
        |    def op[b](x: a, y: b): Unit
        |}
        |""".stripMargin
    val result = compile(input, Options.TestWithLibNix)
    expectError[WeederError.IllegalEffectTypeParams](result)
  }

  test("IllegalEffectfulOperation.01") {
    val input =
      """
        |eff E {
        |    def op(): Unit \ IO
        |}
        |""".stripMargin
    val result = compile(input, Options.TestWithLibMin)
    expectError[WeederError.IllegalEffectfulOperation](result)
  }

  test("IllegalEffectfulOperation.02") {
    val input =
      """
        |eff E {
        |    def op(): Unit \ E
        |}
        |""".stripMargin
    val result = compile(input, Options.TestWithLibNix)
    expectError[WeederError.IllegalEffectfulOperation](result)
  }

  test("IllegalEffectfulOperation.03") {
    val input =
      """
        |eff E {
        |    def op(): Unit \ ef
        |}
        |""".stripMargin
    val result = compile(input, Options.TestWithLibNix)
    expectError[WeederError.IllegalEffectfulOperation](result)
  }

  test("IllegalEffectfulOperation.04") {
    val input =
      """
        |eff A {
        |    pub def op(): Unit
        |}
        |eff E {
        |    def op(): Unit \ A
        |}
        |""".stripMargin
    val result = compile(input, Options.TestWithLibNix)
    expectError[WeederError.IllegalEffectfulOperation](result)
  }

  test("IllegalEnum.01") {
    val input =
      """
        |enum E(Int32) { }
        |""".stripMargin
    val result = compile(input, Options.TestWithLibNix)
    expectError[WeederError.IllegalEnum](result)
  }

  test("IllegalEnum.02") {
    val input =
      """
        |enum E(a) { }
        |""".stripMargin
    val result = compile(input, Options.TestWithLibNix)
    expectError[WeederError.IllegalEnum](result)
  }

<<<<<<< HEAD
  test("IllegalModuleName.01") {
=======
  // TODO: unignore with Parser2
  ignore("IllegalModuleName.01") {
>>>>>>> e5b92d92
    val input =
      """
        |mod mymod {
        |}
        |""".stripMargin
    val result = compile(input, Options.TestWithLibNix)
    expectError[ParseError](result)
  }

<<<<<<< HEAD
  test("IllegalModuleName.02") {
=======
  // TODO: unignore with Parser2
  ignore("IllegalModuleName.02") {
>>>>>>> e5b92d92
    val input =
      """
        |mod Mymod.othermod {
        |}
        |""".stripMargin
    val result = compile(input, Options.TestWithLibNix)
    expectError[ParseError](result)
  }

<<<<<<< HEAD
  test("IllegalModuleName.03") {
=======
  // TODO: unignore with Parser2
  ignore("IllegalModuleName.03") {
>>>>>>> e5b92d92
    val input =
      """
        |mod Mymod {
        |    mod othermod {
        |    }
        |}
        |""".stripMargin
    val result = compile(input, Options.TestWithLibNix)
    expectError[ParseError](result)
  }
}<|MERGE_RESOLUTION|>--- conflicted
+++ resolved
@@ -182,12 +182,8 @@
     expectError[WeederError.IllegalEnum](result)
   }
 
-<<<<<<< HEAD
-  test("IllegalModuleName.01") {
-=======
   // TODO: unignore with Parser2
   ignore("IllegalModuleName.01") {
->>>>>>> e5b92d92
     val input =
       """
         |mod mymod {
@@ -197,12 +193,8 @@
     expectError[ParseError](result)
   }
 
-<<<<<<< HEAD
-  test("IllegalModuleName.02") {
-=======
   // TODO: unignore with Parser2
   ignore("IllegalModuleName.02") {
->>>>>>> e5b92d92
     val input =
       """
         |mod Mymod.othermod {
@@ -212,12 +204,8 @@
     expectError[ParseError](result)
   }
 
-<<<<<<< HEAD
-  test("IllegalModuleName.03") {
-=======
   // TODO: unignore with Parser2
   ignore("IllegalModuleName.03") {
->>>>>>> e5b92d92
     val input =
       """
         |mod Mymod {
