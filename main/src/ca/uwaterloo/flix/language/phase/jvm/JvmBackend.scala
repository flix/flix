/*
 * Copyright 2017 Magnus Madsen
 * Copyright 2021 Jonathan Lindegaard Starup
 *
 * Licensed under the Apache License, Version 2.0 (the "License");
 * you may not use this file except in compliance with the License.
 * You may obtain a copy of the License at
 *
 *   http://www.apache.org/licenses/LICENSE-2.0
 *
 * Unless required by applicable law or agreed to in writing, software
 * distributed under the License is distributed on an "AS IS" BASIS,
 * WITHOUT WARRANTIES OR CONDITIONS OF ANY KIND, either express or implied.
 * See the License for the specific language governing permissions and
 * limitations under the License.
 */

package ca.uwaterloo.flix.language.phase.jvm

import ca.uwaterloo.flix.api.Flix
import ca.uwaterloo.flix.language.ast.ReducedAst.*
import ca.uwaterloo.flix.language.ast.{MonoType, SourceLocation, Symbol}
import ca.uwaterloo.flix.language.dbg.AstPrinter.DebugNoOp
import ca.uwaterloo.flix.runtime.CompilationResult
import ca.uwaterloo.flix.util.InternalCompilerException

import java.lang.reflect.InvocationTargetException

object JvmBackend {

  /** Emits JVM bytecode for `root`. */
  def run(root: Root)(implicit flix: Flix): CompilationResult = flix.phase("JvmBackend") {
    implicit val r: Root = root

<<<<<<< HEAD
    // Types/classes required for Flix runtime.
    val requiredTypes = Set(
      MonoType.Arrow(List(MonoType.Bool), MonoType.Object), // by resumptionWrappers
      MonoType.Arrow(List(MonoType.Char), MonoType.Object), // by resumptionWrappers
      MonoType.Arrow(List(MonoType.Int8), MonoType.Object), // by resumptionWrappers
      MonoType.Arrow(List(MonoType.Int16), MonoType.Object), // by resumptionWrappers
      MonoType.Arrow(List(MonoType.Int32), MonoType.Object), // by resumptionWrappers
      MonoType.Arrow(List(MonoType.Int64), MonoType.Object), // by resumptionWrappers
      MonoType.Arrow(List(MonoType.Float32), MonoType.Object), // by resumptionWrappers
      MonoType.Arrow(List(MonoType.Float64), MonoType.Object), // by resumptionWrappers
      MonoType.Arrow(List(MonoType.Object), MonoType.Object), // by resumptionWrappers
    )
    val allTypes = root.types ++ requiredTypes

    val mainClass = root.getMain.map(
      main => Map(genClass(BackendObjType.Main(main.sym)))
    ).getOrElse(Map.empty)

    val namespaceClasses = GenNamespaceClasses.gen(JvmOps.namespacesOf(root))

    val functionInterfaces = JvmOps.getErasedArrowsOf(allTypes).map(genClass).toMap
    val functionAndClosureClasses = GenFunAndClosureClasses.gen(root.defs)
    val closureAbstractClasses = GenClosureAbstractClasses.gen(allTypes)

    val taggedAbstractClass = Map(genClass(BackendObjType.Tagged))
    val tagClasses = JvmOps.getErasedTagTypesOf(root, allTypes).map(genClass).toMap

    val tupleClasses = JvmOps.getErasedTupleTypesOf(allTypes).map(genClass).toMap
    val structClasses = JvmOps.getErasedStructTypesOf(root, allTypes).map(genClass).toMap

    val recordInterfaces = Map(genClass(BackendObjType.Record))
    val recordEmptyClasses = Map(genClass(BackendObjType.RecordEmpty))
    val recordExtendClasses = JvmOps.getErasedRecordExtendsOf(allTypes).map(genClass).toMap

    val lazyClasses = JvmOps.getErasedLazyTypesOf(allTypes).map(genClass).toMap

    val anonClasses = GenAnonymousClasses.gen(root.anonClasses)

    val unitClass = Map(genClass(BackendObjType.Unit))

    val flixErrorClass = Map(genClass(BackendObjType.FlixError))
    val rslClass = Map(genClass(BackendObjType.ReifiedSourceLocation))
    val holeErrorClass = Map(genClass(BackendObjType.HoleError))
    val matchErrorClass = Map(genClass(BackendObjType.MatchError))
    val unhandledEffectErrorClass = Map(genClass(BackendObjType.UnhandledEffectError))

    val globalClass = Map(genClass(BackendObjType.Global))

    val regionClass = Map(genClass(BackendObjType.Region))

    val uncaughtExceptionHandlerClass = Map(genClass(BackendObjType.UncaughtExceptionHandler))

    // Effect runtime classes.
    val resultInterface = Map(genClass(BackendObjType.Result))
    val valueClass = Map(genClass(BackendObjType.Value))
    val frameInterface = Map(genClass(BackendObjType.Frame))
    val thunkAbstractClass = Map(genClass(BackendObjType.Thunk))
    val suspensionClass = Map(genClass(BackendObjType.Suspension))
    val framesInterface = Map(genClass(BackendObjType.Frames))
    val framesConsClass = Map(genClass(BackendObjType.FramesCons))
    val framesNilClass = Map(genClass(BackendObjType.FramesNil))
    val resumptionInterface = Map(genClass(BackendObjType.Resumption))
    val resumptionConsClass = Map(genClass(BackendObjType.ResumptionCons))
    val resumptionNilClass = Map(genClass(BackendObjType.ResumptionNil))
    val handlerInterface = Map(genClass(BackendObjType.Handler))
    val effectCallClass = Map(genClass(BackendObjType.EffectCall))
    val effectClasses = GenEffectClasses.gen(root.effects.values)
    val resumptionWrappers = BackendType.erasedTypes.map(BackendObjType.ResumptionWrapper.apply).map(genClass).toMap

    val allClasses = List(
      mainClass,
      namespaceClasses,
      functionInterfaces,
      functionAndClosureClasses,
      closureAbstractClasses,
      taggedAbstractClass,
      tagClasses,
      tupleClasses,
      structClasses,
      recordInterfaces,
      recordEmptyClasses,
      recordExtendClasses,
      lazyClasses,
      anonClasses,
      unitClass,
      flixErrorClass,
      rslClass,
      holeErrorClass,
      matchErrorClass,
      unhandledEffectErrorClass,
      globalClass,
      regionClass,
      uncaughtExceptionHandlerClass,
      resultInterface,
      valueClass,
      frameInterface,
      thunkAbstractClass,
      suspensionClass,
      framesInterface,
      framesConsClass,
      framesNilClass,
      resumptionInterface,
      resumptionConsClass,
      resumptionNilClass,
      handlerInterface,
      effectCallClass,
      effectClasses,
      resumptionWrappers
    ).reduce(_ ++ _)

    // Write each class (and interface) to disk if enabled.
=======
    // Generate all classes.
    val allClasses = {

      //
      // First, collect information and types needed to generate classes.
      //

      // Compute the set of namespaces in the program.
      val namespaces = JvmOps.namespacesOf(root)

      // Required generated types need to be present deeply (if you add `List[List[Int32]]` also add `List[Int32]`)
      val requiredTypes = Set(
        MonoType.Arrow(List(MonoType.Bool), MonoType.Object), // by resumptionWrappers
        MonoType.Arrow(List(MonoType.Char), MonoType.Object), // by resumptionWrappers
        MonoType.Arrow(List(MonoType.Int8), MonoType.Object), // by resumptionWrappers
        MonoType.Arrow(List(MonoType.Int16), MonoType.Object), // by resumptionWrappers
        MonoType.Arrow(List(MonoType.Int32), MonoType.Object), // by resumptionWrappers
        MonoType.Arrow(List(MonoType.Int64), MonoType.Object), // by resumptionWrappers
        MonoType.Arrow(List(MonoType.Float32), MonoType.Object), // by resumptionWrappers
        MonoType.Arrow(List(MonoType.Float64), MonoType.Object), // by resumptionWrappers
        MonoType.Arrow(List(MonoType.Object), MonoType.Object), // by resumptionWrappers
      )
      // Retrieve all the types in the program.
      val types = root.types ++ requiredTypes

      // Filter the program types into different sets
      val erasedLazyTypes = JvmOps.getErasedLazyTypesOf(types)
      val erasedExtendTypes = JvmOps.getErasedRecordExtendsOf(types)
      val erasedFunctionTypes = JvmOps.getErasedArrowsOf(types)
      val erasedTuplesTypes = JvmOps.getErasedTupleTypesOf(types)
      val erasedTagTypes = JvmOps.getErasedTagTypesOf(root, types)
      val erasedStructTypes = JvmOps.getErasedStructTypesOf(root, types)

      //
      // Second, generate classes.
      //

      def genMain(defn: Def): (JvmName, JvmClass) = genClass(BackendObjType.Main(defn.sym))
      val mainClass = root.getMain.map(main => Map(genMain(main))).getOrElse(Map.empty)

      val namespaceClasses = GenNamespaceClasses.gen(namespaces)

      // Generate function classes.
      val functionInterfaces = erasedFunctionTypes.map(genClass).toMap
      val functionAndClosureClasses = GenFunAndClosureClasses.gen(root.defs)
      val closureAbstractClasses = erasedFunctionTypes.map{
        case BackendObjType.Arrow(args, result) => BackendObjType.AbstractArrow(args, result)
      }.map(genClass).toMap

      val taggedAbstractClass = Map(genClass(BackendObjType.Tagged))
      val tagClasses = erasedTagTypes.map(genClass).toMap

      val tupleClasses = erasedTuplesTypes.map(genClass).toMap
      val structClasses = erasedStructTypes.map(genClass).toMap

      // Generate record classes.
      val recordInterfaces = Map(genClass(BackendObjType.Record))
      val recordEmptyClasses = Map(genClass(BackendObjType.RecordEmpty))
      val recordExtendClasses = erasedExtendTypes.map(genClass).toMap

      val lazyClasses = erasedLazyTypes.map(genClass).toMap

      val anonClasses = GenAnonymousClasses.gen(root.anonClasses)

      val unitClass = Map(genClass(BackendObjType.Unit))

      // Generate error classes.
      val flixErrorClass = Map(genClass(BackendObjType.FlixError))
      val rslClass = Map(genClass(BackendObjType.ReifiedSourceLocation))
      val holeErrorClass = Map(genClass(BackendObjType.HoleError))
      val matchErrorClass = Map(genClass(BackendObjType.MatchError))
      val unhandledEffectErrorClass = Map(genClass(BackendObjType.UnhandledEffectError))

      val globalClass = Map(genClass(BackendObjType.Global))

      val regionClass = Map(genClass(BackendObjType.Region))

      val uncaughtExceptionHandlerClass = Map(genClass(BackendObjType.UncaughtExceptionHandler))

      // Generate effect runtime classes.
      val resultInterface = Map(genClass(BackendObjType.Result))
      val valueClass = Map(genClass(BackendObjType.Value))
      val frameInterface = Map(genClass(BackendObjType.Frame))
      val thunkAbstractClass = Map(genClass(BackendObjType.Thunk))
      val suspensionClass = Map(genClass(BackendObjType.Suspension))
      val framesInterface = Map(genClass(BackendObjType.Frames))
      val framesConsClass = Map(genClass(BackendObjType.FramesCons))
      val framesNilClass = Map(genClass(BackendObjType.FramesNil))
      val resumptionInterface = Map(genClass(BackendObjType.Resumption))
      val resumptionConsClass = Map(genClass(BackendObjType.ResumptionCons))
      val resumptionNilClass = Map(genClass(BackendObjType.ResumptionNil))
      val handlerInterface = Map(genClass(BackendObjType.Handler))
      val effectCallClass = Map(genClass(BackendObjType.EffectCall))
      val effectClasses = GenEffectClasses.gen(root.effects.values)
      val resumptionWrappers = BackendType.erasedTypes.map(BackendObjType.ResumptionWrapper.apply).map(genClass).toMap

      // Collect all the classes and interfaces together.
      List(
        mainClass,
        namespaceClasses,
        functionInterfaces,
        functionAndClosureClasses,
        closureAbstractClasses,
        taggedAbstractClass,
        tagClasses,
        tupleClasses,
        structClasses,
        recordInterfaces,
        recordEmptyClasses,
        recordExtendClasses,
        lazyClasses,
        anonClasses,
        unitClass,
        flixErrorClass,
        rslClass,
        holeErrorClass,
        matchErrorClass,
        unhandledEffectErrorClass,
        globalClass,
        regionClass,
        uncaughtExceptionHandlerClass,
        resultInterface,
        valueClass,
        frameInterface,
        thunkAbstractClass,
        suspensionClass,
        framesInterface,
        framesConsClass,
        framesNilClass,
        resumptionInterface,
        resumptionConsClass,
        resumptionNilClass,
        handlerInterface,
        effectCallClass,
        effectClasses,
        resumptionWrappers
      ).reduce(_ ++ _)
    }

    // Write each class (and interface) to disk.
    // NB: In interactive and test mode we skip writing the files to disk.
>>>>>>> 78e2ff3c
    if (flix.options.output.nonEmpty) {
      for ((_, jvmClass) <- allClasses) {
        flix.subtask(jvmClass.name.toBinaryName, sample = true)
        JvmOps.writeClass(flix.options.output.get.resolve("class/"), jvmClass)
      }
    }

    // Collect code size for performance tracking.
    val outputBytes = allClasses.map(_._2.bytecode.length).sum

    if (flix.options.loadClassFiles) {
      val main = Loader.load(allClasses)
      new CompilationResult(root, main, getCompiledDefs(root), flix.getTotalTime, outputBytes)
    } else {
      new CompilationResult(root, None, Map.empty, flix.getTotalTime, outputBytes)
    }

  }(DebugNoOp())

  /** Unpacks `g` into a name and a class. */
  private def genClass(g: Generatable)(implicit flix: Flix): (JvmName, JvmClass) =
    (g.jvmName, JvmClass(g.jvmName, g.genByteCode()))

  /** Returns the non-closure, executable jvm functions of `root`. */
  private def getCompiledDefs(root: Root): Map[Symbol.DefnSym, () => AnyRef] = {
    root.defs.filter(_._2.cparams.isEmpty).map {
      case (sym, _) =>
        val args: Array[AnyRef] = Array(null)
        (sym, () => link(sym, root)(args))
    }
  }

  /** Returns a function object for `sym`. */
  private def link(sym: Symbol.DefnSym, root: Root): java.util.function.Function[Array[AnyRef], AnyRef] = {
    val defn = root.defs(sym)
    // Check that the method has been initialized.
    if (defn.method == null) throw InternalCompilerException(s"Linking error: '$sym' has an uninitialized method.", SourceLocation.Unknown)

    (args: Array[AnyRef]) => {
      // Convert and verify `args`.
      val argsArray = if (args.isEmpty) Array(null: AnyRef) else args
      val parameterCount = defn.method.getParameterCount
      val argumentCount = argsArray.length
      if (argumentCount != parameterCount) {
        throw new RuntimeException(s"Expected $parameterCount arguments, but got: $argumentCount for method ${defn.method.getName}.")
      }

      // Perform the method call using reflection.
      try {
        val result = defn.method.invoke(null, argsArray *)
        result
      } catch {
        case e: InvocationTargetException =>
          // Rethrow the underlying exception.
          throw e.getTargetException
      }
    }
  }

}<|MERGE_RESOLUTION|>--- conflicted
+++ resolved
@@ -32,7 +32,6 @@
   def run(root: Root)(implicit flix: Flix): CompilationResult = flix.phase("JvmBackend") {
     implicit val r: Root = root
 
-<<<<<<< HEAD
     // Types/classes required for Flix runtime.
     val requiredTypes = Set(
       MonoType.Arrow(List(MonoType.Bool), MonoType.Object), // by resumptionWrappers
@@ -53,9 +52,13 @@
 
     val namespaceClasses = GenNamespaceClasses.gen(JvmOps.namespacesOf(root))
 
-    val functionInterfaces = JvmOps.getErasedArrowsOf(allTypes).map(genClass).toMap
+    // Generate function classes.
     val functionAndClosureClasses = GenFunAndClosureClasses.gen(root.defs)
-    val closureAbstractClasses = GenClosureAbstractClasses.gen(allTypes)
+    val erasedFunctionTypes = JvmOps.getErasedArrowsOf(allTypes)
+    val functionInterfaces = erasedFunctionTypes.map(genClass).toMap
+    val closureAbstractClasses = erasedFunctionTypes.map {
+      case BackendObjType.Arrow(args, result) => BackendObjType.AbstractArrow(args, result)
+    }.map(genClass).toMap
 
     val taggedAbstractClass = Map(genClass(BackendObjType.Tagged))
     val tagClasses = JvmOps.getErasedTagTypesOf(root, allTypes).map(genClass).toMap
@@ -144,149 +147,6 @@
     ).reduce(_ ++ _)
 
     // Write each class (and interface) to disk if enabled.
-=======
-    // Generate all classes.
-    val allClasses = {
-
-      //
-      // First, collect information and types needed to generate classes.
-      //
-
-      // Compute the set of namespaces in the program.
-      val namespaces = JvmOps.namespacesOf(root)
-
-      // Required generated types need to be present deeply (if you add `List[List[Int32]]` also add `List[Int32]`)
-      val requiredTypes = Set(
-        MonoType.Arrow(List(MonoType.Bool), MonoType.Object), // by resumptionWrappers
-        MonoType.Arrow(List(MonoType.Char), MonoType.Object), // by resumptionWrappers
-        MonoType.Arrow(List(MonoType.Int8), MonoType.Object), // by resumptionWrappers
-        MonoType.Arrow(List(MonoType.Int16), MonoType.Object), // by resumptionWrappers
-        MonoType.Arrow(List(MonoType.Int32), MonoType.Object), // by resumptionWrappers
-        MonoType.Arrow(List(MonoType.Int64), MonoType.Object), // by resumptionWrappers
-        MonoType.Arrow(List(MonoType.Float32), MonoType.Object), // by resumptionWrappers
-        MonoType.Arrow(List(MonoType.Float64), MonoType.Object), // by resumptionWrappers
-        MonoType.Arrow(List(MonoType.Object), MonoType.Object), // by resumptionWrappers
-      )
-      // Retrieve all the types in the program.
-      val types = root.types ++ requiredTypes
-
-      // Filter the program types into different sets
-      val erasedLazyTypes = JvmOps.getErasedLazyTypesOf(types)
-      val erasedExtendTypes = JvmOps.getErasedRecordExtendsOf(types)
-      val erasedFunctionTypes = JvmOps.getErasedArrowsOf(types)
-      val erasedTuplesTypes = JvmOps.getErasedTupleTypesOf(types)
-      val erasedTagTypes = JvmOps.getErasedTagTypesOf(root, types)
-      val erasedStructTypes = JvmOps.getErasedStructTypesOf(root, types)
-
-      //
-      // Second, generate classes.
-      //
-
-      def genMain(defn: Def): (JvmName, JvmClass) = genClass(BackendObjType.Main(defn.sym))
-      val mainClass = root.getMain.map(main => Map(genMain(main))).getOrElse(Map.empty)
-
-      val namespaceClasses = GenNamespaceClasses.gen(namespaces)
-
-      // Generate function classes.
-      val functionInterfaces = erasedFunctionTypes.map(genClass).toMap
-      val functionAndClosureClasses = GenFunAndClosureClasses.gen(root.defs)
-      val closureAbstractClasses = erasedFunctionTypes.map{
-        case BackendObjType.Arrow(args, result) => BackendObjType.AbstractArrow(args, result)
-      }.map(genClass).toMap
-
-      val taggedAbstractClass = Map(genClass(BackendObjType.Tagged))
-      val tagClasses = erasedTagTypes.map(genClass).toMap
-
-      val tupleClasses = erasedTuplesTypes.map(genClass).toMap
-      val structClasses = erasedStructTypes.map(genClass).toMap
-
-      // Generate record classes.
-      val recordInterfaces = Map(genClass(BackendObjType.Record))
-      val recordEmptyClasses = Map(genClass(BackendObjType.RecordEmpty))
-      val recordExtendClasses = erasedExtendTypes.map(genClass).toMap
-
-      val lazyClasses = erasedLazyTypes.map(genClass).toMap
-
-      val anonClasses = GenAnonymousClasses.gen(root.anonClasses)
-
-      val unitClass = Map(genClass(BackendObjType.Unit))
-
-      // Generate error classes.
-      val flixErrorClass = Map(genClass(BackendObjType.FlixError))
-      val rslClass = Map(genClass(BackendObjType.ReifiedSourceLocation))
-      val holeErrorClass = Map(genClass(BackendObjType.HoleError))
-      val matchErrorClass = Map(genClass(BackendObjType.MatchError))
-      val unhandledEffectErrorClass = Map(genClass(BackendObjType.UnhandledEffectError))
-
-      val globalClass = Map(genClass(BackendObjType.Global))
-
-      val regionClass = Map(genClass(BackendObjType.Region))
-
-      val uncaughtExceptionHandlerClass = Map(genClass(BackendObjType.UncaughtExceptionHandler))
-
-      // Generate effect runtime classes.
-      val resultInterface = Map(genClass(BackendObjType.Result))
-      val valueClass = Map(genClass(BackendObjType.Value))
-      val frameInterface = Map(genClass(BackendObjType.Frame))
-      val thunkAbstractClass = Map(genClass(BackendObjType.Thunk))
-      val suspensionClass = Map(genClass(BackendObjType.Suspension))
-      val framesInterface = Map(genClass(BackendObjType.Frames))
-      val framesConsClass = Map(genClass(BackendObjType.FramesCons))
-      val framesNilClass = Map(genClass(BackendObjType.FramesNil))
-      val resumptionInterface = Map(genClass(BackendObjType.Resumption))
-      val resumptionConsClass = Map(genClass(BackendObjType.ResumptionCons))
-      val resumptionNilClass = Map(genClass(BackendObjType.ResumptionNil))
-      val handlerInterface = Map(genClass(BackendObjType.Handler))
-      val effectCallClass = Map(genClass(BackendObjType.EffectCall))
-      val effectClasses = GenEffectClasses.gen(root.effects.values)
-      val resumptionWrappers = BackendType.erasedTypes.map(BackendObjType.ResumptionWrapper.apply).map(genClass).toMap
-
-      // Collect all the classes and interfaces together.
-      List(
-        mainClass,
-        namespaceClasses,
-        functionInterfaces,
-        functionAndClosureClasses,
-        closureAbstractClasses,
-        taggedAbstractClass,
-        tagClasses,
-        tupleClasses,
-        structClasses,
-        recordInterfaces,
-        recordEmptyClasses,
-        recordExtendClasses,
-        lazyClasses,
-        anonClasses,
-        unitClass,
-        flixErrorClass,
-        rslClass,
-        holeErrorClass,
-        matchErrorClass,
-        unhandledEffectErrorClass,
-        globalClass,
-        regionClass,
-        uncaughtExceptionHandlerClass,
-        resultInterface,
-        valueClass,
-        frameInterface,
-        thunkAbstractClass,
-        suspensionClass,
-        framesInterface,
-        framesConsClass,
-        framesNilClass,
-        resumptionInterface,
-        resumptionConsClass,
-        resumptionNilClass,
-        handlerInterface,
-        effectCallClass,
-        effectClasses,
-        resumptionWrappers
-      ).reduce(_ ++ _)
-    }
-
-    // Write each class (and interface) to disk.
-    // NB: In interactive and test mode we skip writing the files to disk.
->>>>>>> 78e2ff3c
     if (flix.options.output.nonEmpty) {
       for ((_, jvmClass) <- allClasses) {
         flix.subtask(jvmClass.name.toBinaryName, sample = true)
