--- conflicted
+++ resolved
@@ -221,13 +221,8 @@
       case Some((tpe, taskList)) =>
         val taskList1 = tpe match {
           case Void | AnyType | Unit | Bool | Char | Float32 | Float64 | BigDecimal | Int8 | Int16 |
-<<<<<<< HEAD
-               Int32 | Int64 | BigInt | String | Regex | Region | Enum(_) | RecordEmpty |
-               Native(_) => taskList
-=======
-               Int32 | Int64 | BigInt | String | Regex | Region | Enum(_) | Struct(_) | RecordEmpty |
+               Int32 | Int64 | BigInt | String | Regex | Region | Enum(_) | Struct(_, _, _) | RecordEmpty |
                Native(_) | Null => taskList
->>>>>>> 1d95c460
           case Array(elm) => taskList.enqueue(elm)
           case Lazy(elm) => taskList.enqueue(elm)
           case Ref(elm) => taskList.enqueue(elm)
