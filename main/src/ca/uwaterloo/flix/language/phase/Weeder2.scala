/*
 * Copyright 2024 Herluf Baggesen
 *
 * Licensed under the Apache License, Version 2.0 (the "License");
 * you may not use this file except in compliance with the License.
 * You may obtain a copy of the License at
 *
 *   http://www.apache.org/licenses/LICENSE-2.0
 *
 * Unless required by applicable law or agreed to in writing, software
 * distributed under the License is distributed on an "AS IS" BASIS,
 * WITHOUT WARRANTIES OR CONDITIONS OF ANY KIND, either express or implied.
 * See the License for the specific language governing permissions and
 * limitations under the License.
 */
package ca.uwaterloo.flix.language.phase

import ca.uwaterloo.flix.api.Flix
import ca.uwaterloo.flix.language.CompilationMessage
import ca.uwaterloo.flix.language.ast.Ast.*
import ca.uwaterloo.flix.language.ast.SyntaxTree.{Tree, TreeKind}
import ca.uwaterloo.flix.language.ast.shared.{Annotation, Annotations, CheckedCastType, Constant, Denotation, Doc, Fixity, Modifier, Modifiers, Polarity}
import ca.uwaterloo.flix.language.ast.{Ast, ChangeSet, Name, ReadAst, SemanticOp, SourceLocation, Symbol, SyntaxTree, Token, TokenKind, WeededAst}
import ca.uwaterloo.flix.language.dbg.AstPrinter.*
import ca.uwaterloo.flix.language.errors.ParseError.*
import ca.uwaterloo.flix.language.errors.{Recoverable, WeederError}
import ca.uwaterloo.flix.language.errors.WeederError.*
import ca.uwaterloo.flix.util.Validation.*
import ca.uwaterloo.flix.util.collection.Chain
import ca.uwaterloo.flix.util.{InternalCompilerException, ParOps, Result, Validation}

import java.lang.{Byte as JByte, Integer as JInt, Long as JLong, Short as JShort}
import java.util.concurrent.ConcurrentLinkedQueue
import java.util.regex.{PatternSyntaxException, Pattern as JPattern}
import scala.annotation.tailrec
import scala.collection.immutable.{::, List, Nil}
import scala.collection.mutable.ArrayBuffer
import scala.jdk.CollectionConverters.*

/**
  * Weeder2 walks a [[Tree]], validates it and thereby transforms it into a [[WeededAst]].
  *
  * Function names in Weeder2 follow this pattern:
  *   1. visit* : Visits a Tree of a known kind. These functions assert that the kind is indeed known.
  *   1. pick* : Picks first sub-Tree of a kind and visits it.
  *   1. tryPick* : Works like pick* but only runs the visitor if the child of kind is found. Returns an option containing the result.
  *   1. pickAll* : These will pick all subtrees of a specified kind and run a visitor on it.
  */
object Weeder2 {

  import WeededAst.*

  def run(readRoot: ReadAst.Root, entryPoint: Option[Symbol.DefnSym], root: SyntaxTree.Root, oldRoot: WeededAst.Root, changeSet: ChangeSet)(implicit flix: Flix): Validation[WeededAst.Root, CompilationMessage] = {
    flix.phase("Weeder2") {
      implicit val sctx: SharedContext = SharedContext.mk()
      val (stale, fresh) = changeSet.partition(root.units, oldRoot.units)
      // Parse each source file in parallel and join them into a WeededAst.Root
      val refreshed = ParOps.parMap(stale) {
        case (src, tree) => mapN(weed(tree))(tree => src -> tree)
      }

      val compilationUnits = mapN(sequence(refreshed))(_.toMap ++ fresh)
      mapN(compilationUnits)(WeededAst.Root(_, entryPoint, readRoot.names)).withSoftFailures(sctx.errors.asScala)
    }(DebugValidation())
  }

  private def weed(tree: Tree)(implicit sctx: SharedContext, flix: Flix): Validation[CompilationUnit, CompilationMessage] = {
    mapN(pickAllUsesAndImports(tree), Decls.pickAllDeclarations(tree)) {
      (usesAndImports, declarations) => CompilationUnit(usesAndImports, declarations, tree.loc)
    }
  }

  private def pickAllUsesAndImports(tree: Tree)(implicit sctx: SharedContext): Validation[List[UseOrImport], CompilationMessage] = {
    expectAny(tree, List(TreeKind.Root, TreeKind.Decl.Module))
    val maybeTree = tryPick(TreeKind.UsesOrImports.UseOrImportList, tree)
    maybeTree
      .map(tree => {
        val uses = pickAll(TreeKind.UsesOrImports.Use, tree)
        val imports = pickAll(TreeKind.UsesOrImports.Import, tree)
        mapN(traverse(uses)(visitUse), traverse(imports)(visitImport)) {
          (uses, imports) => uses.flatten ++ imports.flatten
        }
      })
      .getOrElse(Validation.success(List.empty))
  }

  private def visitUse(tree: Tree)(implicit sctx: SharedContext): Validation[List[UseOrImport], CompilationMessage] = {
    expect(tree, TreeKind.UsesOrImports.Use)
    val maybeUseMany = tryPick(TreeKind.UsesOrImports.UseMany, tree)
    flatMapN(pickQName(tree))(qname => {
      if (qname.namespace.idents.isEmpty && maybeUseMany.isEmpty) {
        val error = UnqualifiedUse(qname.loc)
        sctx.errors.add(error)
        return Validation.success(Nil)
      }
      val nname = Name.NName(qname.namespace.idents :+ qname.ident, qname.loc)
      mapN(traverseOpt(maybeUseMany)(tree => visitUseMany(tree, nname))) {
        // case: empty use many. Fallback on empty list. Parser has reported an error here.
        case Some(Nil) => List.empty
        // case: use one, use the qname
        case None => List(UseOrImport.Use(qname, qname.ident, qname.loc))
        // case: use many
        case Some(uses) => uses
      }
    })
  }

  private def visitUseMany(tree: Tree, namespace: Name.NName)(implicit sctx: SharedContext): Validation[List[UseOrImport], CompilationMessage] = {
    expect(tree, TreeKind.UsesOrImports.UseMany)
    val identUses = traverse(pickAll(TreeKind.Ident, tree))(visitUseIdent(_, namespace))
    val aliasedUses = traverse(pickAll(TreeKind.UsesOrImports.Alias, tree))(tree => visitUseAlias(tree, namespace))
    mapN(identUses, aliasedUses) {
      (identUses, aliasedUses) => (identUses ++ aliasedUses).sortBy(_.loc)
    }
  }

  private def visitUseIdent(tree: Tree, namespace: Name.NName): Validation[UseOrImport.Use, CompilationMessage] = {
    mapN(tokenToIdent(tree)) {
      ident => UseOrImport.Use(Name.QName(namespace, ident, tree.loc), ident, ident.loc)
    }
  }

  private def visitUseAlias(tree: Tree, namespace: Name.NName)(implicit sctx: SharedContext): Validation[UseOrImport.Use, CompilationMessage] = {
    val idents = traverse(pickAll(TreeKind.Ident, tree))(tokenToIdent)
    flatMapN(idents) {
      case ident :: alias :: _ =>
        // Check for illegal alias
        val isIllegalAlias = (ident.name.nonEmpty && alias.name.nonEmpty) && ident.name.charAt(0).isUpper != alias.name.charAt(0).isUpper
        if (isIllegalAlias) {
          val error = IllegalUse(ident.name, alias.name, tree.loc)
          sctx.errors.add(error)
        }
        val qname = Name.QName(namespace, ident, tree.loc)
        Validation.success(UseOrImport.Use(qname, alias, tree.loc))

      // recover from missing alias by using ident
      case ident :: _ =>
        val error = Malformed(NamedTokenSet.Alias, SyntacticContext.Use, hint = Some(s"Give an alias after ${TokenKind.ArrowThickR.display}."), loc = tree.loc)
        sctx.errors.add(error)
        val qname = Name.QName(namespace, ident, tree.loc)
        Validation.success(UseOrImport.Use(qname, ident, ident.loc))
      case _ => throw InternalCompilerException("Parser passed malformed use with alias", tree.loc)
    }
  }

  private def visitImport(tree: Tree)(implicit sctx: SharedContext): Validation[List[UseOrImport], CompilationMessage] = {
    expect(tree, TreeKind.UsesOrImports.Import)
    val maybeImportMany = tryPick(TreeKind.UsesOrImports.ImportMany, tree)
    flatMapN(JvmOp.pickJavaName(tree))(jname => {
      mapN(traverseOpt(maybeImportMany)(tree => visitImportMany(tree, jname.fqn))) {
        // case: empty import many. Fallback on empty list. Parser has reported an error here.
        case Some(Nil) => List.empty
        // case: import one, use the java name
        case None =>
          val ident = Name.Ident(jname.fqn.lastOption.getOrElse(""), jname.loc)
          List(UseOrImport.Import(jname, ident, tree.loc))
        // case: import many
        case Some(imports) => imports
      }
    })
  }

  private def visitImportMany(tree: Tree, namespace: Seq[String])(implicit sctx: SharedContext): Validation[List[UseOrImport.Import], CompilationMessage] = {
    expect(tree, TreeKind.UsesOrImports.ImportMany)
    val identImports = traverse(pickAll(TreeKind.Ident, tree))(visitImportIdent(_, namespace))
    val aliasedImports = traverse(pickAll(TreeKind.UsesOrImports.Alias, tree))(tree => visitImportAlias(tree, namespace))
    mapN(identImports, aliasedImports) {
      (identImports, aliasedImports) => (identImports ++ aliasedImports).sortBy(_.loc)
    }
  }

  private def visitImportIdent(tree: Tree, namespace: Seq[String]): Validation[UseOrImport.Import, CompilationMessage] = {
    mapN(tokenToIdent(tree)) {
      ident => UseOrImport.Import(Name.JavaName(namespace ++ Seq(ident.name), tree.loc), ident, ident.loc)
    }
  }

  private def visitImportAlias(tree: Tree, namespace: Seq[String])(implicit sctx: SharedContext): Validation[UseOrImport.Import, CompilationMessage] = {
    val idents = traverse(pickAll(TreeKind.Ident, tree))(tokenToIdent)
    flatMapN(idents) {
      case ident :: alias :: _ =>
        val jname = Name.JavaName(namespace :+ ident.name, tree.loc)
        Validation.success(UseOrImport.Import(jname, alias, tree.loc))
      // recover from missing alias by using ident
      case ident :: _ =>
        val error = Malformed(NamedTokenSet.Alias, SyntacticContext.Import, hint = Some(s"Give an alias after ${TokenKind.ArrowThickR.display}."), loc = tree.loc)
        sctx.errors.add(error)
        Validation.success(UseOrImport.Import(Name.JavaName(Seq(ident.name), tree.loc), ident, ident.loc))
      case _ => throw InternalCompilerException("Parser passed malformed use with alias", tree.loc)
    }
  }

  private object Decls {
    def pickAllDeclarations(tree: Tree)(implicit sctx: SharedContext, flix: Flix): Validation[List[Declaration], CompilationMessage] = {
      expectAny(tree, List(TreeKind.Root, TreeKind.Decl.Module))
      val modules = pickAll(TreeKind.Decl.Module, tree)
      val traits = pickAll(TreeKind.Decl.Trait, tree)
      val instances = pickAll(TreeKind.Decl.Instance, tree)
      val definitions = pickAll(TreeKind.Decl.Def, tree)
      val enums = pickAll(TreeKind.Decl.Enum, tree)
      val restrictableEnums = pickAll(TreeKind.Decl.RestrictableEnum, tree)
      val structs = pickAll(TreeKind.Decl.Struct, tree)
      val typeAliases = pickAll(TreeKind.Decl.TypeAlias, tree)
      val effects = pickAll(TreeKind.Decl.Effect, tree)
      mapN(
        traverse(modules)(visitModuleDecl),
        traverse(traits)(visitTraitDecl),
        traverse(instances)(visitInstanceDecl),
        traverse(definitions)(visitDefinitionDecl(_)),
        traverse(enums)(visitEnumDecl),
        traverse(structs)(visitStructDecl),
        traverse(restrictableEnums)(visitRestrictableEnumDecl),
        traverse(typeAliases)(visitTypeAliasDecl),
        traverse(effects)(visitEffectDecl)
      ) {
        case (modules, traits, instances, definitions, enums, rEnums, structs, typeAliases, effects) =>
          (modules ++ traits ++ instances ++ definitions ++ enums ++ rEnums ++ structs ++ typeAliases ++ effects).sortBy(_.loc)
      }
    }

    private def visitModuleDecl(tree: Tree)(implicit sctx: SharedContext, flix: Flix): Validation[Declaration.Namespace, CompilationMessage] = {
      expect(tree, TreeKind.Decl.Module)
      mapN(
        pickQName(tree),
        pickAllUsesAndImports(tree),
        pickAllDeclarations(tree)
      ) {
        (qname, usesAndImports, declarations) =>
          val base = Declaration.Namespace(qname.ident, usesAndImports, declarations, tree.loc)
          qname.namespace.idents.foldRight(base: Declaration.Namespace) {
            case (ident, acc) => Declaration.Namespace(ident, Nil, List(acc), tree.loc)
          }
      }
    }

    private def visitTraitDecl(tree: Tree)(implicit sctx: SharedContext): Validation[Declaration.Trait, CompilationMessage] = {
      expect(tree, TreeKind.Decl.Trait)
      val sigs = pickAll(TreeKind.Decl.Signature, tree)
      val laws = pickAll(TreeKind.Decl.Law, tree)
      flatMapN(
        pickDocumentation(tree),
        pickAnnotations(tree),
        pickModifiers(tree, allowed = Set(TokenKind.KeywordLawful, TokenKind.KeywordPub, TokenKind.KeywordSealed)),
        pickNameIdent(tree),
        Types.pickSingleParameter(tree),
        Types.pickConstraints(tree),
        traverse(sigs)(visitSignatureDecl),
        traverse(laws)(visitLawDecl)
      ) {
        (doc, annotations, modifiers, ident, tparam, tconstr, sigs, laws) =>
          val assocs = pickAll(TreeKind.Decl.AssociatedTypeSig, tree)
          mapN(traverse(assocs)(visitAssociatedTypeSigDecl(_, tparam))) {
            assocs => Declaration.Trait(doc, annotations, modifiers, ident, tparam, tconstr, assocs, sigs, laws, tree.loc)
          }
      }
    }

    private def visitInstanceDecl(tree: Tree)(implicit sctx: SharedContext, flix: Flix): Validation[Declaration.Instance, CompilationMessage] = {
      expect(tree, TreeKind.Decl.Instance)
      val allowedDefModifiers: Set[TokenKind] = if (flix.options.xnodeprecated) Set(TokenKind.KeywordPub) else Set(TokenKind.KeywordPub, TokenKind.KeywordOverride)
      flatMapN(
        pickDocumentation(tree),
        pickAnnotations(tree),
        pickModifiers(tree, allowed = Set.empty),
        pickQName(tree),
        Types.pickType(tree),
        Types.pickConstraints(tree),
        traverse(pickAll(TreeKind.Decl.Def, tree))(visitDefinitionDecl(_, allowedModifiers = allowedDefModifiers, mustBePublic = true)),
        traverse(pickAll(TreeKind.Decl.Redef, tree))(visitRedefinitionDecl),
      ) {
        (doc, annotations, modifiers, clazz, tpe, tconstrs, defs, redefs) =>
          val assocs = pickAll(TreeKind.Decl.AssociatedTypeDef, tree)
          mapN(traverse(assocs)(visitAssociatedTypeDefDecl(_, tpe))) {
            assocs => Declaration.Instance(doc, annotations, modifiers, clazz, tpe, tconstrs, assocs, defs, redefs, tree.loc)
          }
      }
    }

    private def visitSignatureDecl(tree: Tree)(implicit sctx: SharedContext): Validation[Declaration.Sig, CompilationMessage] = {
      expect(tree, TreeKind.Decl.Signature)
      val maybeExpression = tryPick(TreeKind.Expr.Expr, tree)
      mapN(
        pickDocumentation(tree),
        pickAnnotations(tree),
        pickModifiers(tree, allowed = Set(TokenKind.KeywordPub), mustBePublic = true),
        pickNameIdent(tree),
        Types.pickKindedParameters(tree),
        pickFormalParameters(tree),
        Types.pickType(tree),
        Types.tryPickEffect(tree),
        Types.pickConstraints(tree),
        pickEqualityConstraints(tree),
        traverseOpt(maybeExpression)(Exprs.visitExpr)
      ) {
        (doc, annotations, modifiers, ident, tparams, fparams, tpe, eff, tconstrs, econstrs, expr) =>
          Declaration.Sig(doc, annotations, modifiers, ident, tparams, fparams, expr, tpe, eff, tconstrs, econstrs, tree.loc)
      }
    }

    private def visitDefinitionDecl(tree: Tree, allowedModifiers: Set[TokenKind] = Set(TokenKind.KeywordPub), mustBePublic: Boolean = false)(implicit sctx: SharedContext): Validation[Declaration.Def, CompilationMessage] = {
      expect(tree, TreeKind.Decl.Def)
      mapN(
        pickDocumentation(tree),
        pickAnnotations(tree),
        pickModifiers(tree, allowed = allowedModifiers, mustBePublic),
        pickNameIdent(tree),
        Types.pickKindedParameters(tree),
        pickFormalParameters(tree),
        Exprs.pickExpr(tree),
        Types.pickType(tree),
        Types.pickConstraints(tree),
        pickEqualityConstraints(tree),
        Types.tryPickEffect(tree)
      ) {
        (doc, annotations, modifiers, ident, tparams, fparams, exp, ttype, tconstrs, constrs, eff) =>
          Declaration.Def(doc, annotations, modifiers, ident, tparams, fparams, exp, ttype, eff, tconstrs, constrs, tree.loc)
      }
    }

    private def visitRedefinitionDecl(tree: Tree)(implicit sctx: SharedContext, flix: Flix): Validation[Declaration.Redef, CompilationMessage] = {
      expect(tree, TreeKind.Decl.Redef)
      val allowedModifiers: Set[TokenKind] = if (flix.options.xnodeprecated) Set.empty else Set(TokenKind.KeywordPub)
      mapN(
        pickDocumentation(tree),
        pickAnnotations(tree),
        pickModifiers(tree, allowed = allowedModifiers),
        pickNameIdent(tree),
        Types.pickKindedParameters(tree),
        pickFormalParameters(tree),
        Exprs.pickExpr(tree),
        Types.pickType(tree),
        Types.pickConstraints(tree),
        pickEqualityConstraints(tree),
        Types.tryPickEffect(tree)
      ) {
        (doc, annotations, modifiers, ident, tparams, fparams, exp, ttype, tconstrs, constrs, eff) =>
          Declaration.Redef(doc, annotations, modifiers, ident, tparams, fparams, exp, ttype, eff, tconstrs, constrs, tree.loc)
      }
    }

    private def visitLawDecl(tree: Tree)(implicit sctx: SharedContext): Validation[Declaration.Def, CompilationMessage] = {
      mapN(
        pickDocumentation(tree),
        pickAnnotations(tree),
        pickModifiers(tree, allowed = Set.empty),
        pickNameIdent(tree),
        Types.pickConstraints(tree),
        pickEqualityConstraints(tree),
        Types.pickKindedParameters(tree),
        pickFormalParameters(tree),
        Exprs.pickExpr(tree)
      ) {
        (doc, ann, mods, ident, tconstrs, econstrs, tparams, fparams, expr) =>
          val eff = None
          val tpe = WeededAst.Type.Ambiguous(Name.mkQName("Bool"), ident.loc)
          // TODO: There is a `Declaration.Law` but old Weeder produces a Def
          Declaration.Def(doc, ann, mods, ident, tparams, fparams, expr, tpe, eff, tconstrs, econstrs, tree.loc)
      }
    }

    private def visitEnumDecl(tree: Tree)(implicit sctx: SharedContext): Validation[Declaration.Enum, CompilationMessage] = {
      expect(tree, TreeKind.Decl.Enum)
      val shorthandTuple = tryPick(TreeKind.Type.Type, tree)
      val cases = pickAll(TreeKind.Case, tree)
      flatMapN(
        pickDocumentation(tree),
        pickAnnotations(tree),
        pickModifiers(tree, allowed = Set(TokenKind.KeywordPub)),
        pickNameIdent(tree),
        Types.pickDerivations(tree),
        Types.pickParameters(tree),
        traverseOpt(shorthandTuple)(Types.visitType),
        traverse(cases)(visitEnumCase)
      ) {
        (doc, ann, mods, ident, derivations, tparams, tpe, cases) =>
          val casesVal = (tpe, cases) match {
            // Empty singleton enum
            case (Some(Type.Error(_)), Nil) =>
              // Fall back on no cases, parser has already reported an error
              Validation.success(List.empty)
            // Singleton enum
            case (Some(t), cs) =>
              // Error if both singleton shorthand and cases provided
              // Treat this as an implicit case with the type t, e.g.,
              // enum Foo(Int32) { case Bar, case Baz }
              // ===>
              // enum Foo { case Foo(Int32), case Bar, case Baz }
              val syntheticCase = WeededAst.Case(ident, flattenEnumCaseType(t), ident.loc)
              val allCases = syntheticCase :: cs
              val errors = getDuplicates(allCases, (c: Case) => c.ident.name).map {
                case (left, right) => DuplicateTag(ident.name, left.ident, left.loc, right.loc)
              }
              errors.foreach(sctx.errors.add)
              Validation.success(allCases)
            // Empty or Multiton enum
            case (None, cs) =>
              val errors = getDuplicates(cs, (c: Case) => c.ident.name).map {
                case (left, right) => DuplicateTag(ident.name, left.ident, left.loc, right.loc)
              }
              errors.foreach(sctx.errors.add)
              Validation.success(cases)
          }
          mapN(casesVal) {
            cases => Declaration.Enum(doc, ann, mods, ident, tparams, derivations, cases.sortBy(_.loc), tree.loc)
          }
      }
    }

    private def visitEnumCase(tree: Tree): Validation[Case, CompilationMessage] = {
      expect(tree, TreeKind.Case)
      val maybeType = tryPick(TreeKind.Type.Type, tree)
      mapN(
        pickNameIdent(tree),
        traverseOpt(maybeType)(Types.visitType),
        // TODO: Doc comments on enum cases. It is not available on [[Case]] yet.
      ) {
        (ident, maybeType) =>
          val tpe = maybeType
            .map(flattenEnumCaseType)
            .getOrElse(Type.Unit(ident.loc))
          // Make a source location that spans the name and type, excluding 'case'.
          val loc = SourceLocation(isReal = true, ident.loc.sp1, tree.loc.sp2)
          Case(ident, tpe, loc)
      }
    }

    private def flattenEnumCaseType(tpe: Type): Type = {
      tpe match {
        // Single type in case -> flatten to ambiguous.
        case Type.Tuple(t :: Nil, _) => t
        // Multiple types in case -> do nothing
        case tpe => tpe
      }
    }

    private def visitRestrictableEnumDecl(tree: Tree)(implicit sctx: SharedContext): Validation[Declaration.RestrictableEnum, CompilationMessage] = {
      expect(tree, TreeKind.Decl.RestrictableEnum)
      val shorthandTuple = tryPick(TreeKind.Type.Type, tree)
      val restrictionParam = flatMapN(pick(TreeKind.Parameter, tree))(Types.visitParameter)
      val cases = pickAll(TreeKind.Case, tree)
      flatMapN(
        pickDocumentation(tree),
        pickAnnotations(tree),
        pickModifiers(tree, allowed = Set(TokenKind.KeywordPub)),
        pickNameIdent(tree),
        restrictionParam,
        Types.pickDerivations(tree),
        Types.pickParameters(tree),
        traverseOpt(shorthandTuple)(Types.visitType),
        traverse(cases)(visitRestrictableEnumCase)
      ) {
        (doc, ann, mods, ident, rParam, derivations, tparams, tpe, cases) =>
          val casesVal = (tpe, cases) match {
            // Empty singleton enum
            case (Some(Type.Error(_)), Nil) =>
              // Fall back on no cases, parser has already reported an error
              Validation.success(List.empty)
            // Singleton enum
            case (Some(t), cs) =>
              // Error if both singleton shorthand and cases provided
              // Treat this as an implicit case with the type t, e.g.,
              // enum Foo(Int32) { case Bar, case Baz }
              // ===>
              // enum Foo { case Foo(Int32), case Bar, case Baz }
              val syntheticCase = WeededAst.RestrictableCase(ident, flattenEnumCaseType(t), ident.loc)
              val allCases = syntheticCase :: cs
              val errors = getDuplicates(allCases, (c: RestrictableCase) => c.ident.name).map {
                case (left, right) => DuplicateTag(ident.name, left.ident, left.loc, right.loc)
              }
              errors.foreach(sctx.errors.add)
              Validation.success(allCases)
            // Empty or Multiton enum
            case (None, cs) =>
              val errors = getDuplicates(cs, (c: RestrictableCase) => c.ident.name).map {
                case (left, right) => DuplicateTag(ident.name, left.ident, left.loc, right.loc)
              }
              errors.foreach(sctx.errors.add)
              Validation.success(cases)
          }
          mapN(casesVal) {
            cases => Declaration.RestrictableEnum(doc, ann, mods, ident, rParam, tparams, derivations, cases.sortBy(_.loc), tree.loc)
          }
      }
    }

    private def visitRestrictableEnumCase(tree: Tree): Validation[RestrictableCase, CompilationMessage] = {
      expect(tree, TreeKind.Case)
      val maybeType = tryPick(TreeKind.Type.Type, tree)
      mapN(
        pickNameIdent(tree),
        traverseOpt(maybeType)(Types.visitType),
        // TODO: Doc comments on enum cases. It is not available on [[Case]] yet.
      ) {
        (ident, maybeType) =>
          val tpe = maybeType
            .map(flattenEnumCaseType)
            .getOrElse(Type.Unit(ident.loc))
          RestrictableCase(ident, tpe, tree.loc)
      }
    }

    private def visitStructDecl(tree: Tree)(implicit sctx: SharedContext): Validation[Declaration.Struct, CompilationMessage] = {
      expect(tree, TreeKind.Decl.Struct)
      val fields = pickAll(TreeKind.StructField, tree)
      flatMapN(
        pickDocumentation(tree),
        pickAnnotations(tree),
        pickModifiers(tree, allowed = Set(TokenKind.KeywordPub)),
        pickNameIdent(tree),
        Types.pickParameters(tree),
        traverse(fields)(visitStructField)
      ) {
        (doc, ann, mods, ident, tparams, fields) =>
          // Ensure that each name is unique
          val errors = getDuplicates(fields, (f: StructField) => f.name.name).map {
            case (field1, field2) => DuplicateStructField(ident.name, field1.name.name, field1.name.loc, field2.name.loc, ident.loc)
          }
          errors.foreach(sctx.errors.add)
          // For each field, only keep the first occurrence of the name
          val groupedByName = fields.groupBy(_.name.name)
          val filteredFields = groupedByName.values.map(_.head).toList
          Validation.success(Declaration.Struct(doc, ann, mods, ident, tparams, filteredFields.sortBy(_.loc), tree.loc))
      }
    }

    private def visitStructField(tree: Tree): Validation[StructField, CompilationMessage] = {
      expect(tree, TreeKind.StructField)
      mapN(
        pickModifiers(tree, allowed = Set(TokenKind.KeywordPub, TokenKind.KeywordMut)),
        pickNameIdent(tree),
        Types.pickType(tree)
      ) {
        (mod, ident, ttype) =>
          // Make a source location that spans the name and type
          val loc = SourceLocation(isReal = true, ident.loc.sp1, tree.loc.sp2)
          StructField(mod, Name.mkLabel(ident), ttype, loc)
      }
    }

    private def visitTypeAliasDecl(tree: Tree)(implicit sctx: SharedContext): Validation[Declaration.TypeAlias, CompilationMessage] = {
      expect(tree, TreeKind.Decl.TypeAlias)
      mapN(
        pickDocumentation(tree),
        pickModifiers(tree, Set(TokenKind.KeywordPub)),
        pickAnnotations(tree),
        pickNameIdent(tree),
        Types.pickParameters(tree),
        Types.pickType(tree)
      ) {
        (doc, mods, ann, ident, tparams, tpe) => Declaration.TypeAlias(doc, ann, mods, ident, tparams, tpe, tree.loc)
      }
    }

    private def visitAssociatedTypeSigDecl(tree: Tree, classTypeParam: TypeParam)(implicit sctx: SharedContext): Validation[Declaration.AssocTypeSig, CompilationMessage] = {
      expect(tree, TreeKind.Decl.AssociatedTypeSig)
      flatMapN(
        pickDocumentation(tree),
        pickModifiers(tree, allowed = Set(TokenKind.KeywordPub)),
        pickNameIdent(tree),
        Types.pickParameters(tree),
      ) {
        (doc, mods, ident, tparams) =>
          val kind = Types.tryPickKind(tree).getOrElse(defaultKind(ident))
          val tpe = Types.tryPickTypeNoWild(tree)
          val tparam = tparams match {
            // Elided: Use class type parameter
            case Nil => Validation.success(classTypeParam)
            // Single type parameter
            case head :: Nil => Validation.success(head)
            // Multiple type parameters. Soft fail by picking the first parameter
            case ts@(head :: _ :: _) =>
              val error = NonUnaryAssocType(ts.length, ident.loc)
              sctx.errors.add(error)
              Validation.success(head)
          }
          mapN(tparam, tpe) {
            (tparam, tpe) => Declaration.AssocTypeSig(doc, mods, ident, tparam, kind, tpe, tree.loc)
          }
      }
    }

    private def visitAssociatedTypeDefDecl(tree: Tree, instType: Type)(implicit sctx: SharedContext): Validation[Declaration.AssocTypeDef, CompilationMessage] = {
      expect(tree, TreeKind.Decl.AssociatedTypeDef)
      flatMapN(
        pickDocumentation(tree),
        pickModifiers(tree, Set(TokenKind.KeywordPub)),
        pickNameIdent(tree),
        Types.pickArguments(tree),
        Types.pickType(tree)
      ) {
        (doc, mods, ident, typeArgs, tpe) =>
          val typeArg = typeArgs match {
            // Use instance type if type arguments were elided
            case Nil => Validation.success(instType)
            // Single argument: use that
            case head :: Nil => Validation.success(head)
            // Multiple type arguments: recover by arbitrarily picking the first one
            case types =>
              val error = NonUnaryAssocType(types.length, ident.loc)
              sctx.errors.add(error)
              Validation.success(types.head)
          }
          mapN(typeArg) {
            typeArg => Declaration.AssocTypeDef(doc, mods, ident, typeArg, tpe, tree.loc)
          }
      }
    }

    private def visitEffectDecl(tree: Tree)(implicit sctx: SharedContext): Validation[Declaration.Effect, CompilationMessage] = {
      expect(tree, TreeKind.Decl.Effect)
      val ops = pickAll(TreeKind.Decl.Op, tree)
      mapN(
        pickDocumentation(tree),
        pickAnnotations(tree),
        pickModifiers(tree, allowed = Set(TokenKind.KeywordPub)),
        pickNameIdent(tree),
        traverse(ops)(visitOperationDecl)
      ) {
        (doc, ann, mods, ident, ops) => Declaration.Effect(doc, ann, mods, ident, ops, tree.loc)
      }
    }

    private def visitOperationDecl(tree: Tree)(implicit sctx: SharedContext): Validation[Declaration.Op, CompilationMessage] = {
      expect(tree, TreeKind.Decl.Op)
      mapN(
        pickDocumentation(tree),
        pickAnnotations(tree),
        pickModifiers(tree, allowed = Set(TokenKind.KeywordPub)),
        pickNameIdent(tree),
        pickFormalParameters(tree),
        Types.pickType(tree),
        Types.pickConstraints(tree),
      ) {
        (doc, ann, mods, ident, fparams, tpe, tconstrs) => Declaration.Op(doc, ann, mods, ident, fparams, tpe, tconstrs, tree.loc)
      }
    }

    private def pickDocumentation(tree: Tree): Validation[Doc, CompilationMessage] = {
      val docTree: Option[Tree] = tryPick(TreeKind.Doc, tree).flatMap(tryPick(TreeKind.CommentList, _))
      docTree match {
        case None => Validation.success(Doc(List.empty, tree.loc))
        case Some(tree) =>
          // strip prefixing `///` and trim
          var lines = text(tree).map(_.stripPrefix("///").trim)
          // Drop first/last line if it is empty
          if (lines.headOption.exists(_.isEmpty)) {
            lines = lines.tail
          }
          if (lines.lastOption.exists(_.isEmpty)) {
            lines = lines.dropRight(1)
          }
          Validation.success(Doc(lines, tree.loc))
      }
    }

    def pickAnnotations(tree: Tree)(implicit sctx: SharedContext): Validation[Annotations, CompilationMessage] = {
      val maybeAnnotations = tryPick(TreeKind.AnnotationList, tree)
      val annotations = maybeAnnotations.map(
          tree => {
            val tokens = pickAllTokens(tree)
            // Check for duplicate annotations
            val errors = getDuplicates(tokens.toSeq, (t: Token) => t.text).map(pair => {
              val name = pair._1.text
              val loc1 = pair._1.mkSourceLocation()
              val loc2 = pair._2.mkSourceLocation()
              DuplicateAnnotation(name.stripPrefix("@"), loc1, loc2)
            })
            errors.foreach(sctx.errors.add)
            traverse(tokens)(visitAnnotation)
          })
        .getOrElse(Validation.success(List.empty))

      mapN(annotations)(Annotations(_))
    }

    private def visitAnnotation(token: Token)(implicit sctx: SharedContext): Validation[Annotation, CompilationMessage] = {
      val loc = token.mkSourceLocation()
      import Annotation.*
      token.text match {
        case "@Deprecated" => Validation.success(Deprecated(loc))
        case "@Experimental" => Validation.success(Experimental(loc))
        case "@Export" => Validation.success(Export(loc))
        case "@Internal" => Validation.success(Internal(loc))
        case "@Parallel" => Validation.success(Parallel(loc))
        case "@ParallelWhenPure" => Validation.success(ParallelWhenPure(loc))
        case "@Lazy" => Validation.success(Lazy(loc))
        case "@LazyWhenPure" => Validation.success(LazyWhenPure(loc))
        case "@MustUse" => Validation.success(MustUse(loc))
        case "@Skip" => Validation.success(Skip(loc))
        case "@Test" | "@test" => Validation.success(Test(loc))
        case "@TailRec" => Validation.success(TailRecursive(loc))
        case other =>
          val error = UndefinedAnnotation(other, loc)
          sctx.errors.add(error)
          Validation.success(Annotation.Error(other.stripPrefix("@"), loc))
      }
    }

    private def pickEqualityConstraints(tree: Tree)(implicit sctx: SharedContext): Validation[List[EqualityConstraint], CompilationMessage] = {
      val maybeConstraintList = tryPick(TreeKind.Decl.EqualityConstraintList, tree)
      val constraints = traverseOpt(maybeConstraintList)(t => {
        val constraintTrees = pickAll(TreeKind.Decl.EqualityConstraintFragment, t)
        traverse(constraintTrees)(visitEqualityConstraint)
      })

      mapN(constraints) {
        case maybeConstrs => maybeConstrs.getOrElse(List.empty).collect {
          case Some(constr) => constr
        }
      }
    }

    private def visitEqualityConstraint(tree: Tree)(implicit sctx: SharedContext): Validation[Option[EqualityConstraint], CompilationMessage] = {
      mapN(traverse(pickAll(TreeKind.Type.Type, tree))(Types.visitType)) {
        case Type.Apply(Type.Ambiguous(qname, _), t1, _) :: t2 :: Nil =>
          Some(EqualityConstraint(qname, t1, t2, tree.loc))

        case _ =>
          val error = IllegalEqualityConstraint(tree.loc)
          sctx.errors.add(error)
          None
      }
    }

    private val ALL_MODIFIERS: Set[TokenKind] = Set(
      TokenKind.KeywordSealed,
      TokenKind.KeywordLawful,
      TokenKind.KeywordPub,
      TokenKind.KeywordOverride,
      TokenKind.KeywordMut,
      TokenKind.KeywordInline)

    private def pickModifiers(tree: Tree, allowed: Set[TokenKind] = ALL_MODIFIERS, mustBePublic: Boolean = false): Validation[Modifiers, CompilationMessage] = {
      tryPick(TreeKind.ModifierList, tree) match {
        case None => Validation.success(Modifiers(List.empty))
        case Some(modTree) =>
          var errors: List[CompilationMessage] = List.empty
          val tokens = pickAllTokens(modTree)
          // Check if pub is missing
          if (mustBePublic && !tokens.exists(_.kind == TokenKind.KeywordPub)) {
            mapN(pickNameIdent(tree)) {
              ident => errors :+= IllegalPrivateDeclaration(ident, ident.loc)
            }
          }
          // Check for duplicate modifiers
          errors = errors ++ getDuplicates(tokens.toSeq, (t: Token) => t.kind).map(pair => {
            val name = pair._1.text
            val loc1 = pair._1.mkSourceLocation()
            val loc2 = pair._2.mkSourceLocation()
            DuplicateModifier(name, loc2, loc1)
          })

          val mods = traverse(tokens)(visitModifier(_, allowed))
            .withSoftFailures(errors)
          mapN(mods)(Modifiers(_))
      }
    }

    private def visitModifier(token: Token, allowed: Set[TokenKind]): Validation[Modifier, CompilationMessage] = {
      val mod = token.kind match {
        // TODO: there is no Modifier for 'inline'
        case TokenKind.KeywordSealed => Validation.success(Modifier.Sealed)
        case TokenKind.KeywordLawful => Validation.success(Modifier.Lawful)
        case TokenKind.KeywordPub => Validation.success(Modifier.Public)
        case TokenKind.KeywordMut => Validation.success(Modifier.Mutable)
        case TokenKind.KeywordOverride => Validation.success(Modifier.Override)
        case kind => throw InternalCompilerException(s"Parser passed unknown modifier '$kind'", token.mkSourceLocation())
      }
      if (!allowed.contains(token.kind)) {
        mod.withSoftFailure(IllegalModifier(token.mkSourceLocation()))
      } else {
        mod
      }
    }

    def unitFormalParameter(loc: SourceLocation): FormalParam = FormalParam(
      Name.Ident("_unit", SourceLocation.Unknown),
      Modifiers(List.empty),
      Some(Type.Unit(loc)),
      loc
    )

    def pickFormalParameters(tree: Tree, presence: Presence = Presence.Required): Validation[List[FormalParam], CompilationMessage] = {
      val paramTree = tryPick(TreeKind.ParameterList, tree)
      paramTree.map(
        t => {
          val params = pickAll(TreeKind.Parameter, t)
          if (params.isEmpty) {
            Validation.success(List(unitFormalParameter(t.loc)))
          } else {
            flatMapN(traverse(params)(visitParameter(_, presence))) {
              params =>
                // Check for duplicates
                val paramsWithoutWildcards = params.filter(!_.ident.isWild)
                val errors = getDuplicates(paramsWithoutWildcards, (p: FormalParam) => p.ident.name)
                  .map(pair => DuplicateFormalParam(pair._1.ident.name, pair._1.loc, pair._2.loc))

                // Check missing or illegal type ascription
                Validation.success(params).withSoftFailures(errors)
            }
          }
        }
      ).getOrElse(Validation.toSoftFailure(
        List(unitFormalParameter(tree.loc)),
        UnexpectedToken(NamedTokenSet.FromKinds(Set(TokenKind.ParenL)), actual = None, SyntacticContext.Decl.Module, loc = tree.loc))
      )
    }

    private def visitParameter(tree: Tree, presence: Presence): Validation[FormalParam, CompilationMessage] = {
      expect(tree, TreeKind.Parameter)
      flatMapN(
        pickNameIdent(tree),
        pickModifiers(tree)
      ) {
        case (ident, mods) =>
          val maybeType = tryPick(TreeKind.Type.Type, tree)
          // Check for missing or illegal type ascription
          (maybeType, presence) match {
            case (None, Presence.Required) =>
              val e = MissingFormalParamAscription(ident.name, tree.loc)
              Validation.toSoftFailure(FormalParam(ident, mods, Some(Type.Error(tree.loc.asSynthetic)), tree.loc), e)
            case (Some(_), Presence.Forbidden) =>
              val e = IllegalFormalParamAscription(tree.loc)
              Validation.toSoftFailure(FormalParam(ident, mods, None, tree.loc), e)
            case (Some(typeTree), _) => mapN(Types.visitType(typeTree)) { tpe => FormalParam(ident, mods, Some(tpe), tree.loc) }
            case (None, _) => Validation.success(FormalParam(ident, mods, None, tree.loc))
          }
      }
    }
  }

  private object Exprs {
    def pickExpr(tree: Tree)(implicit sctx: SharedContext): Validation[Expr, CompilationMessage] = {
      val maybeExpression = tryPick(TreeKind.Expr.Expr, tree)
      flatMapN(
        traverseOpt(maybeExpression)(visitExpr)
      ) {
        case Some(expr) => Validation.success(expr)
        case None =>
          // Fall back on Expr.Error. Parser has reported an error here.
          val err = UnexpectedToken(expected = NamedTokenSet.Expression, actual = None, SyntacticContext.Expr.OtherExpr, loc = tree.loc)
          Validation.success(Expr.Error(err))
      }
    }

    def visitExpr(exprTree: Tree)(implicit sctx: SharedContext): Validation[Expr, CompilationMessage] = {
      assert(exprTree.kind == TreeKind.Expr.Expr)
      val tree = unfold(exprTree)
      tree.kind match {
        case TreeKind.Ident => mapN(tokenToIdent(tree)) { ident => Expr.Ambiguous(Name.QName(Name.RootNS, ident, ident.loc), tree.loc) }
        case TreeKind.QName => visitQnameExpr(tree)
        case TreeKind.Expr.Paren => visitParenExpr(tree)
        case TreeKind.Expr.Block => visitBlockExpr(tree)
        case TreeKind.Expr.StringInterpolation => visitStringInterpolationExpr(tree)
        case TreeKind.Expr.OpenVariant => visitOpenVariantExpr(tree)
        case TreeKind.Expr.OpenVariantAs => visitOpenVariantAsExpr(tree)
        case TreeKind.Expr.Hole => visitHoleExpr(tree)
        case TreeKind.Expr.HoleVariable => visitHoleWithExpExpr(tree)
        case TreeKind.Expr.Use => visitExprUseExpr(tree)
        case TreeKind.Expr.Literal => visitLiteralExpr(tree)
        case TreeKind.Expr.Apply => visitApplyExpr(tree)
        case TreeKind.Expr.Lambda => visitLambdaExpr(tree)
        case TreeKind.Expr.LambdaMatch => visitLambdaMatchExpr(tree)
        case TreeKind.Expr.Unary => visitUnaryExpr(tree)
        case TreeKind.Expr.Binary => visitBinaryExpr(tree)
        case TreeKind.Expr.IfThenElse => visitIfThenElseExpr(tree)
        case TreeKind.Expr.Statement => visitStatementExpr(tree)
        case TreeKind.Expr.LocalDef => visitLocalDefExpr(tree)
        case TreeKind.Expr.LetImport => visitLetImportExpr(tree)
        case TreeKind.Expr.Scope => visitScopeExpr(tree)
        case TreeKind.Expr.Match => visitMatchExpr(tree)
        case TreeKind.Expr.TypeMatch => visitTypeMatchExpr(tree)
        case TreeKind.Expr.RestrictableChoose
             | TreeKind.Expr.RestrictableChooseStar => visitRestrictableChooseExpr(tree)
        case TreeKind.Expr.ForApplicative => visitForApplicativeExpr(tree)
        case TreeKind.Expr.Foreach => visitForeachExpr(tree)
        case TreeKind.Expr.ForMonadic => visitForMonadicExpr(tree)
        case TreeKind.Expr.GetField2 => visitGetField2Expr(tree)
        case TreeKind.Expr.ForeachYield => visitForeachYieldExpr(tree)
        case TreeKind.Expr.LetMatch => visitLetMatchExpr(tree)
        case TreeKind.Expr.Tuple => visitTupleExpr(tree)
        case TreeKind.Expr.LiteralRecord => visitLiteralRecordExpr(tree)
        case TreeKind.Expr.RecordSelect => visitRecordSelectExpr(tree)
        case TreeKind.Expr.RecordOperation => visitRecordOperationExpr(tree)
        case TreeKind.Expr.LiteralArray => visitLiteralArrayExpr(tree)
        case TreeKind.Expr.LiteralVector => visitLiteralVectorExpr(tree)
        case TreeKind.Expr.LiteralList => visitLiteralListExpr(tree)
        case TreeKind.Expr.LiteralMap => visitLiteralMapExpr(tree)
        case TreeKind.Expr.LiteralSet => visitLiteralSetExpr(tree)
        case TreeKind.Expr.Ascribe => visitAscribeExpr(tree)
        case TreeKind.Expr.CheckedTypeCast => visitCheckedTypeCastExpr(tree)
        case TreeKind.Expr.CheckedEffectCast => visitCheckedEffectCastExpr(tree)
        case TreeKind.Expr.UncheckedCast => visitUncheckedCastExpr(tree)
        case TreeKind.Expr.UncheckedMaskingCast => visitUncheckedMaskingCastExpr(tree)
        case TreeKind.Expr.Unsafe => visitUnsafeExpr(tree)
        case TreeKind.Expr.Without => visitWithoutExpr(tree)
        case TreeKind.Expr.Try => visitTryExpr(tree)
        case TreeKind.Expr.Throw => visitThrow(tree)
        case TreeKind.Expr.Index => visitIndexExpr(tree)
        case TreeKind.Expr.IndexMut => visitIndexMutExpr(tree)
        case TreeKind.Expr.InvokeConstructor2 => visitInvokeConstructor2Expr(tree)
        case TreeKind.Expr.InvokeMethod2 => visitInvokeMethod2Expr(tree)
        case TreeKind.Expr.NewObject => visitNewObjectExpr(tree)
        case TreeKind.Expr.NewStruct => visitNewStructExpr(tree)
        case TreeKind.Expr.StructGet => visitStructGetExpr(tree)
        case TreeKind.Expr.StructPut => visitStructPutExpr(tree)
        case TreeKind.Expr.Static => visitStaticExpr(tree)
        case TreeKind.Expr.Select => visitSelectExpr(tree)
        case TreeKind.Expr.Spawn => visitSpawnExpr(tree)
        case TreeKind.Expr.ParYield => visitParYieldExpr(tree)
        case TreeKind.Expr.FixpointConstraintSet => visitFixpointConstraintSetExpr(tree)
        case TreeKind.Expr.FixpointLambda => visitFixpointLambdaExpr(tree)
        case TreeKind.Expr.FixpointInject => visitFixpointInjectExpr(tree)
        case TreeKind.Expr.FixpointSolveWithProject => visitFixpointSolveExpr(tree)
        case TreeKind.Expr.FixpointQuery => visitFixpointQueryExpr(tree)
        case TreeKind.Expr.Debug => visitDebugExpr(tree)
        case TreeKind.Expr.Intrinsic =>
          // Intrinsics must be applied to check that they have the right amount of arguments.
          // This means that intrinsics are not "first-class" like other functions.
          // Something like "let assign = $VECTOR_ASSIGN$" hits this case.
          val error = UnappliedIntrinsic(text(tree).mkString(""), tree.loc)
          Validation.toSoftFailure(Expr.Error(error), error)
        case TreeKind.ErrorTree(err) => Validation.success(Expr.Error(err))
        case k =>
          throw InternalCompilerException(s"Expected expression, got '$k'.", tree.loc)
      }
    }

    private def visitQnameExpr(tree: Tree): Validation[Expr, CompilationMessage] = {
      expect(tree, TreeKind.QName)
      val idents = pickAll(TreeKind.Ident, tree)
      flatMapN(traverse(idents)(tokenToIdent)) {
        idents =>
          assert(idents.nonEmpty) // Require at least one ident
          val first = idents.head
          val ident = idents.last
          val nnameIdents = idents.dropRight(1)
          val loc = SourceLocation(isReal = true, first.loc.sp1, ident.loc.sp2)
          val nname = Name.NName(nnameIdents, loc)
          val qname = Name.QName(nname, ident, loc)
          Validation.success(Expr.Ambiguous(qname, qname.loc))
      }
    }

    private def visitParenExpr(tree: Tree)(implicit sctx: SharedContext): Validation[Expr, CompilationMessage] = {
      expect(tree, TreeKind.Expr.Paren)
      mapN(pickExpr(tree)) {
        expr => Expr.Tuple(List(expr), tree.loc)
      }
    }

    private def visitBlockExpr(tree: Tree)(implicit sctx: SharedContext): Validation[Expr, CompilationMessage] = {
      expect(tree, TreeKind.Expr.Block)
      pickExpr(tree)
    }

    private def visitStringInterpolationExpr(tree: Tree)(implicit sctx: SharedContext): Validation[Expr, CompilationMessage] = {
      expect(tree, TreeKind.Expr.StringInterpolation)
      val init = WeededAst.Expr.Cst(Constant.Str(""), tree.loc)
      var isDebug = false
      // Check for empty interpolation
      if (tryPick(TreeKind.Expr.Expr, tree).isEmpty) {
        val error = EmptyInterpolatedExpression(tree.loc)
        return Validation.toSoftFailure(Expr.Error(error), error)
      }

      Validation.fold(tree.children, init: WeededAst.Expr) {
        // A string part: Concat it onto the result
        case (acc, token@Token(_, _, _, _, _, _)) =>
          isDebug = token.kind == TokenKind.LiteralDebugStringL
          val loc = token.mkSourceLocation()
          val lit0 = token.text.stripPrefix("\"").stripSuffix("\"").stripPrefix("}")
          val lit = if (isDebug) lit0.stripSuffix("%{") else lit0.stripSuffix("${")
          if (lit == "") {
            Validation.success(acc)
          } else {
            val (processed, errors) = Constants.visitChars(lit, loc)
            val cst = Validation.success(Expr.Cst(Constant.Str(processed), loc)).withSoftFailures(errors)
            mapN(cst) {
              cst => Expr.Binary(SemanticOp.StringOp.Concat, acc, cst, tree.loc.asSynthetic)
            }
          }
        // An expression part: Apply 'toString' to it and concat the result
        case (acc, tree: Tree) if tree.kind == TreeKind.Expr.Expr =>
          mapN(visitExpr(tree))(expr => {
            val loc = tree.loc.asSynthetic
            val funcName = if (isDebug) {
              isDebug = false
              "Debug.stringify"
            } else "ToString.toString"
            val str = Expr.Apply(Expr.Ambiguous(Name.mkQName(funcName), loc), List(expr), loc)
            Expr.Binary(SemanticOp.StringOp.Concat, acc, str, loc)
          })
        // Skip anything else (Parser will have produced an error.)
        case (acc, _) => Validation.success(acc)
      }
    }

    private def visitOpenVariantExpr(tree: Tree): Validation[Expr, CompilationMessage] = {
      expect(tree, TreeKind.Expr.OpenVariant)
      mapN(pickQName(tree))(Expr.Open(_, tree.loc))
    }

    private def visitOpenVariantAsExpr(tree: Tree)(implicit sctx: SharedContext): Validation[Expr, CompilationMessage] = {
      expect(tree, TreeKind.Expr.OpenVariantAs)
      mapN(pickQName(tree), pickExpr(tree))((name, expr) => Expr.OpenAs(name, expr, tree.loc))
    }

    private def visitHoleExpr(tree: Tree): Validation[Expr, CompilationMessage] = {
      expect(tree, TreeKind.Expr.Hole)
      mapN(tryPickNameIdent(tree)) {
        ident =>
          val strippedIdent = ident.map(id => Name.Ident(id.name.stripPrefix("?"), id.loc))
          Expr.Hole(strippedIdent, tree.loc)
      }
    }

    private def visitHoleWithExpExpr(tree: Tree): Validation[Expr, CompilationMessage] = {
      expect(tree, TreeKind.Expr.HoleVariable)
      mapN(pickNameIdent(tree)) {
        ident =>
          // Strip '?' suffix and update source location
          val sp1 = ident.loc.sp1
          val sp2 = ident.loc.sp2.copy(col = (ident.loc.sp2.col - 1).toShort)
          val id = Name.Ident(ident.name.stripSuffix("?"), SourceLocation(isReal = true, sp1, sp2))
          val expr = Expr.Ambiguous(Name.QName(Name.RootNS, id, id.loc), id.loc)
          Expr.HoleWithExp(expr, tree.loc)
      }
    }

    private def visitExprUseExpr(tree: Tree)(implicit sctx: SharedContext): Validation[Expr, CompilationMessage] = {
      expect(tree, TreeKind.Expr.Use)
      mapN(flatMapN(pick(TreeKind.UsesOrImports.Use, tree))(visitUse), pickExpr(tree)) {
        (use, expr) => Expr.Use(use, expr, tree.loc)
      }
    }

    def visitLiteralExpr(tree: Tree): Validation[Expr, CompilationMessage] = {
      // Note: This visitor is used by both expression literals and pattern literals.
      expectAny(tree, List(TreeKind.Expr.Literal, TreeKind.Pattern.Literal))
      tree.children(0) match {
        case token@Token(_, _, _, _, _, _) => token.kind match {
          case TokenKind.KeywordNull => Validation.success(Expr.Cst(Constant.Null, token.mkSourceLocation()))
          case TokenKind.KeywordTrue => Validation.success(Expr.Cst(Constant.Bool(true), token.mkSourceLocation()))
          case TokenKind.KeywordFalse => Validation.success(Expr.Cst(Constant.Bool(false), token.mkSourceLocation()))
          case TokenKind.LiteralString => Constants.toStringCst(token)
          case TokenKind.LiteralChar => Constants.toChar(token)
          case TokenKind.LiteralInt8 => Constants.toInt8(token)
          case TokenKind.LiteralInt16 => Constants.toInt16(token)
          case TokenKind.LiteralInt32 => Constants.toInt32(token)
          case TokenKind.LiteralInt64 => Constants.toInt64(token)
          case TokenKind.LiteralBigInt => Constants.toBigInt(token)
          case TokenKind.LiteralFloat32 => Constants.toFloat32(token)
          case TokenKind.LiteralFloat64 => Constants.toFloat64(token)
          case TokenKind.LiteralBigDecimal => Constants.toBigDecimal(token)
          case TokenKind.LiteralRegex => Constants.toRegex(token)
          case TokenKind.NameLowerCase
               | TokenKind.NameUpperCase
               | TokenKind.NameMath
               | TokenKind.NameGreek => mapN(pickNameIdent(tree))(ident => Expr.Ambiguous(Name.QName(Name.RootNS, ident, ident.loc), tree.loc))
          case _ =>
            val err = UnexpectedToken(expected = NamedTokenSet.Literal, actual = None, SyntacticContext.Expr.OtherExpr, loc = tree.loc)
            Validation.toSoftFailure(Expr.Error(err), err)
        }
        case _ => throw InternalCompilerException(s"Literal had tree child", tree.loc)
      }
    }

    private def visitApplyExpr(tree: Tree)(implicit sctx: SharedContext): Validation[Expr, CompilationMessage] = {
      expect(tree, TreeKind.Expr.Apply)
      flatMapN(pick(TreeKind.Expr.Expr, tree), pickArguments(tree, synctx = SyntacticContext.Expr.OtherExpr)) {
        case (expr, args) =>
          val maybeIntrinsic = tryPick(TreeKind.Expr.Intrinsic, expr)
          maybeIntrinsic match {
            case Some(intrinsic) => visitIntrinsic(intrinsic, args)
            case None => mapN(visitExpr(expr))(Expr.Apply(_, args, tree.loc))
          }
      }
    }

    private def pickArguments(tree: Tree, synctx: SyntacticContext)(implicit sctx: SharedContext): Validation[List[Expr], CompilationMessage] = {
      flatMapN(pick(TreeKind.ArgumentList, tree, synctx = synctx))(visitArguments)
    }

    /**
      * This method is the same as pickArguments but considers Unit as no-argument. It calls visitMethodArguments instead.
      */
    private def pickRawArguments(tree: Tree, synctx: SyntacticContext)(implicit sctx: SharedContext): Validation[List[Expr], CompilationMessage] = {
      flatMapN(pick(TreeKind.ArgumentList, tree, synctx = synctx))(visitMethodArguments)
    }

    private def visitArguments(tree: Tree)(implicit sctx: SharedContext): Validation[List[Expr], CompilationMessage] = {
      mapN(
        traverse(pickAll(TreeKind.Argument, tree))(pickExpr),
        traverse(pickAll(TreeKind.ArgumentNamed, tree))(visitArgumentNamed)
      ) {
        (unnamed, named) =>
          unnamed ++ named match {
            // Add synthetic unit arguments if there are none
            case Nil => List(Expr.Cst(Constant.Unit, tree.loc))
            case args => args.sortBy(_.loc)
          }
      }
    }

    /**
      * This method is the same as visitArguments but for invokeMethod2. It does not consider named arguments
      * as they are not allowed and it doesn't add unit arguments for empty arguments.
      */
    private def visitMethodArguments(tree: Tree)(implicit sctx: SharedContext): Validation[List[Expr], CompilationMessage] = {
      traverse(pickAll(TreeKind.Argument, tree))(pickExpr)
    }

    private def visitArgumentNamed(tree: Tree)(implicit sctx: SharedContext): Validation[Expr, CompilationMessage] = {
      expect(tree, TreeKind.ArgumentNamed)
      flatMapN(traverse(pickAll(TreeKind.Expr.Expr, tree))(visitExpr)) {
        case e1 :: e2 :: Nil =>
          // First expression must be a name
          e1 match {
            case Expr.Ambiguous(qname, _) =>
              Validation.success(Expr.RecordExtend(Name.mkLabel(qname.ident), e2, Expr.RecordEmpty(tree.loc), tree.loc))
            case _ =>
              val error = Malformed(NamedTokenSet.Name, SyntacticContext.Expr.OtherExpr, loc = tree.loc)
              Validation.toSoftFailure(Expr.Error(error), error)
          }
        case _ =>
          val error = Malformed(NamedTokenSet.Name, SyntacticContext.Expr.OtherExpr, loc = tree.loc)
          Validation.toSoftFailure(Expr.Error(error), error)
      }
    }

    private def visitIndexExpr(tree: Tree)(implicit sctx: SharedContext): Validation[Expr, CompilationMessage] = {
      expect(tree, TreeKind.Expr.Index)
      pickAll(TreeKind.Expr.Expr, tree) match {
        case e1 :: e2 :: Nil => mapN(visitExpr(e1), visitExpr(e2)) {
          case (exp1, exp2) =>
            Expr.Apply(Expr.Ambiguous(Name.mkQName("Indexable.get", exp1.loc), exp1.loc), List(exp1, exp2), tree.loc)
        }
        case other => throw InternalCompilerException(s"Expr.Index tree with ${other.length} operands", tree.loc)
      }
    }

    private def visitIndexMutExpr(tree: Tree)(implicit sctx: SharedContext): Validation[Expr, CompilationMessage] = {
      expect(tree, TreeKind.Expr.IndexMut)
      pickAll(TreeKind.Expr.Expr, tree) match {
        case e1 :: e2 :: e3 :: Nil => mapN(visitExpr(e1), visitExpr(e2), visitExpr(e3)) {
          case (exp1, exp2, exp3) =>
            Expr.Apply(Expr.Ambiguous(Name.mkQName("IndexableMut.put", exp1.loc), exp1.loc), List(exp1, exp2, exp3), tree.loc)
        }
        case other => throw InternalCompilerException(s"Expr.IndexMut tree with ${other.length} operands", tree.loc)
      }
    }

    private def visitLambdaExpr(tree: Tree)(implicit sctx: SharedContext): Validation[Expr, CompilationMessage] = {
      expect(tree, TreeKind.Expr.Lambda)
      mapN(pickExpr(tree), Decls.pickFormalParameters(tree, presence = Presence.Optional)) {
        (expr, fparams) => {
          val l = tree.loc.asSynthetic
          fparams.foldRight(expr) {
            case (fparam, acc) => WeededAst.Expr.Lambda(fparam, acc, l)
          }
        }
      }
    }

    private def visitLambdaMatchExpr(tree: Tree)(implicit sctx: SharedContext): Validation[Expr, CompilationMessage] = {
      expect(tree, TreeKind.Expr.LambdaMatch)
      mapN(Patterns.pickPattern(tree), pickExpr(tree)) {
        (pat, expr) => Expr.LambdaMatch(pat, expr, tree.loc)
      }
    }

    private def visitUnaryExpr(tree: Tree)(implicit sctx: SharedContext): Validation[Expr, CompilationMessage] = {
      expect(tree, TreeKind.Expr.Unary)
      flatMapN(pick(TreeKind.Operator, tree), pick(TreeKind.Expr.Expr, tree))(
        (opTree, exprTree) => {
          opTree.children.headOption match {
            case Some(opToken@Token(_, _, _, _, _, _)) =>
              val literalToken = tryPickNumberLiteralToken(exprTree)
              literalToken match {
                // fold unary minus into a constant
                case Some(lit) if opToken.text == "-" =>
                  // Construct a synthetic literal tree with the unary minus and visit that like any other literal expression
                  val syntheticToken = Token(lit.kind, lit.src, opToken.start, lit.end, lit.sp1, lit.sp2)
                  val syntheticLiteral = Tree(TreeKind.Expr.Literal, Array(syntheticToken), exprTree.loc.asSynthetic)
                  visitLiteralExpr(syntheticLiteral)
                case _ => mapN(visitExpr(exprTree))(expr => {
                  opToken.text match {
                    case "discard" => Expr.Discard(expr, tree.loc)
                    case "force" => Expr.Force(expr, tree.loc)
                    case "lazy" => Expr.Lazy(expr, tree.loc)
                    case "not" => Expr.Unary(SemanticOp.BoolOp.Not, expr, tree.loc)
                    case "-" => Expr.Apply(Expr.Ambiguous(Name.mkQName("Neg.neg", tree.loc), opTree.loc), List(expr), tree.loc)
                    case "+" => expr
                    case op => Expr.Apply(Expr.Ambiguous(Name.mkQName(op, tree.loc), opTree.loc), List(expr), tree.loc)
                  }
                })
              }
            case Some(_) => throw InternalCompilerException(s"Expected unary operator but found tree", tree.loc)
            case None => throw InternalCompilerException(s"Parser produced tree of kind 'Op' without child", tree.loc)
          }
        }
      )
    }

    private def tryPickNumberLiteralToken(tree: Tree): Option[Token] = {
      val NumberLiteralKinds = List(TokenKind.LiteralInt8, TokenKind.LiteralInt16, TokenKind.LiteralInt32, TokenKind.LiteralInt64, TokenKind.LiteralBigInt, TokenKind.LiteralFloat32, TokenKind.LiteralFloat64, TokenKind.LiteralBigDecimal)
      val maybeTree = tryPick(TreeKind.Expr.Literal, tree)
      maybeTree.flatMap(_.children(0) match {
        case t@Token(_, _, _, _, _, _) if NumberLiteralKinds.contains(t.kind) => Some(t)
        case _ => None
      })
    }

    private def visitBinaryExpr(tree: Tree)(implicit sctx: SharedContext): Validation[Expr, CompilationMessage] = {
      expect(tree, TreeKind.Expr.Binary)
      val exprs = pickAll(TreeKind.Expr.Expr, tree)
      val op = pick(TreeKind.Operator, tree)
      flatMapN(op, traverse(exprs)(visitExpr)) {
        case (op, e1 :: e2 :: Nil) =>
          val isInfix = op.children.head match {
            case Token(kind, _, _, _, _, _) => kind == TokenKind.InfixFunction
            case _ => false
          }

          if (isInfix) {
            val infixName = text(op).head.stripPrefix("`").stripSuffix("`")
            val infixNameParts = infixName.split('.').toList
            val lastName = infixNameParts.lastOption.getOrElse("")
            val qname = Name.mkQName(infixNameParts.init, lastName, op.loc)
            val opExpr = Expr.Ambiguous(qname, op.loc)
            return Validation.success(Expr.Infix(e1, opExpr, e2, tree.loc))
          }

          def mkApply(name: String): Expr.Apply = Expr.Apply(
            Expr.Ambiguous(Name.mkQName(name, op.loc), op.loc), List(e1, e2),
            tree.loc
          )

          text(op).head match {
            // BUILTINS
            case "+" => Validation.success(mkApply("Add.add"))
            case "-" => Validation.success(mkApply("Sub.sub"))
            case "*" => Validation.success(mkApply("Mul.mul"))
            case "/" => Validation.success(mkApply("Div.div"))
            case "<" => Validation.success(mkApply("Order.less"))
            case "<=" => Validation.success(mkApply("Order.lessEqual"))
            case ">" => Validation.success(mkApply("Order.greater"))
            case ">=" => Validation.success(mkApply("Order.greaterEqual"))
            case "==" => Validation.success(mkApply("Eq.eq"))
            case "!=" => Validation.success(mkApply("Eq.neq"))
            case "<=>" => Validation.success(mkApply("Order.compare"))
            // SEMANTIC OPS
            case "and" => Validation.success(Expr.Binary(SemanticOp.BoolOp.And, e1, e2, tree.loc))
            case "or" => Validation.success(Expr.Binary(SemanticOp.BoolOp.Or, e1, e2, tree.loc))
            // SPECIAL
            case "::" => Validation.success(Expr.FCons(e1, e2, tree.loc))
            case ":::" => Validation.success(Expr.FAppend(e1, e2, tree.loc))
            case "<+>" => Validation.success(Expr.FixpointMerge(e1, e2, tree.loc))
            case "instanceof" =>
              flatMapN(pickQName(exprs(1))) {
                case qname if qname.isUnqualified => Validation.success(Expr.InstanceOf(e1, qname.ident, tree.loc))
                case _ =>
                  val m = IllegalQualifiedName(exprs(1).loc)
                  Validation.toSoftFailure(Expr.Error(m), m)
              }
            // UNRECOGNIZED
            case id =>
              val ident = Name.Ident(id, op.loc)
              Validation.success(Expr.Apply(Expr.Ambiguous(Name.QName(Name.RootNS, ident, ident.loc), op.loc), List(e1, e2), tree.loc))
          }
        case (_, operands) => throw InternalCompilerException(s"Expr.Binary tree with ${operands.length} operands", tree.loc)
      }
    }

    private def visitIfThenElseExpr(tree: Tree)(implicit sctx: SharedContext): Validation[Expr, CompilationMessage] = {
      expect(tree, TreeKind.Expr.IfThenElse)
      pickAll(TreeKind.Expr.Expr, tree) match {
        case exprCondition :: exprThen :: exprElse :: Nil =>
          mapN(visitExpr(exprCondition), visitExpr(exprThen), visitExpr(exprElse)) {
            (condition, tthen, eelse) => Expr.IfThenElse(condition, tthen, eelse, tree.loc)
          }
        case _ =>
          val error = UnexpectedToken(NamedTokenSet.FromKinds(Set(TokenKind.KeywordElse)), actual = None, SyntacticContext.Expr.OtherExpr, hint = Some("the else-branch is required in Flix."), tree.loc)
          Validation.toSoftFailure(Expr.Error(error), error)
      }
    }

    private def visitStatementExpr(tree: Tree)(implicit sctx: SharedContext): Validation[Expr, CompilationMessage] = {
      expect(tree, TreeKind.Expr.Statement)
      mapN(traverse(pickAll(TreeKind.Expr.Expr, tree))(visitExpr)) {
        case ex1 :: ex2 :: Nil => Expr.Stm(ex1, ex2, tree.loc)
        case exprs => throw InternalCompilerException(s"Parser error. Expected 2 expressions in statement but found '${exprs.length}'.", tree.loc)
      }
    }

    private def visitLocalDefExpr(tree: Tree)(implicit sctx: SharedContext): Validation[Expr, CompilationMessage] = {
      expect(tree, TreeKind.Expr.LocalDef)
      val annVal = flatMapN(Decls.pickAnnotations(tree)) {
        case Annotations(as) =>
          // Check for annotations
          val errors = ArrayBuffer.empty[IllegalAnnotation]
          for (a <- as) {
            errors += IllegalAnnotation(a.loc)
          }
          Validation.toSuccessOrSoftFailure(Annotations(as), errors)
      }

      val exprs = flatMapN(pickExpr(tree)) {
        case Expr.Stm(exp1, exp2, _) => Validation.success((exp1, exp2))
        case e =>
          // Fall back on Expr.Error. Parser has reported an error here.
          val error = Malformed(NamedTokenSet.FromKinds(Set(TokenKind.KeywordDef)), SyntacticContext.Expr.OtherExpr, hint = Some("Internal definitions must be followed by an expression"), loc = e.loc)
          Validation.success((e, Expr.Error(error)))
      }

      mapN(
        annVal, // Even though the annotation is unused, we still need to collect possible errors.
        exprs,
        Decls.pickFormalParameters(tree, Presence.Optional),
        pickNameIdent(tree),
        Types.tryPickType(tree),
        Types.tryPickEffect(tree),
      ) {
        case (_, (exp1, exp2), fparams, ident, declaredTpe, declaredEff) =>
          Expr.LocalDef(ident, fparams, declaredTpe, declaredEff, exp1, exp2, tree.loc)
      }
    }

    private def visitLetImportExpr(tree: Tree)(implicit sctx: SharedContext): Validation[Expr, CompilationMessage] = {
      expect(tree, TreeKind.Expr.LetImport)
      val jvmOp = flatMapN(pick(TreeKind.JvmOp.JvmOp, tree))(JvmOp.visitJvmOp)
      val expr = pickExpr(tree)
      mapN(jvmOp, expr) {
        (jvmOp, expr) => Expr.LetImport(jvmOp, expr, tree.loc)
      }
    }

    private def visitScopeExpr(tree: Tree)(implicit sctx: SharedContext): Validation[Expr, CompilationMessage] = {
      expect(tree, TreeKind.Expr.Scope)
      val block = flatMapN(pick(TreeKind.Expr.Block, tree))(visitBlockExpr)
      mapN(pickNameIdent(tree), block) {
        (ident, block) => Expr.Scope(ident, block, tree.loc)
      }
    }

    private def visitMatchExpr(tree: Tree)(implicit sctx: SharedContext): Validation[Expr, CompilationMessage] = {
      expect(tree, TreeKind.Expr.Match)
      val rules = pickAll(TreeKind.Expr.MatchRuleFragment, tree)
      flatMapN(pickExpr(tree), traverse(rules)(visitMatchRule)) {
        // Case: no valid match rule found in match expr
        case (expr, Nil) =>
          val error = NeedAtleastOne(NamedTokenSet.MatchRule, SyntacticContext.Expr.OtherExpr, loc = expr.loc)
          // Fall back on Expr.Error. Parser has reported an error here.
          Validation.success(Expr.Error(error))
        case (expr, rules) => Validation.success(Expr.Match(expr, rules, tree.loc))
      }
    }

    private def visitMatchRule(tree: Tree)(implicit sctx: SharedContext): Validation[MatchRule, CompilationMessage] = {
      expect(tree, TreeKind.Expr.MatchRuleFragment)
      val exprs = pickAll(TreeKind.Expr.Expr, tree)
      flatMapN(Patterns.pickPattern(tree), traverse(exprs)(visitExpr)) {
        // case pattern => expr
        case (pat, expr :: Nil) => Validation.success(MatchRule(pat, None, expr))
        // case pattern if expr => expr
        case (pat, expr1 :: expr2 :: Nil) => Validation.success(MatchRule(pat, Some(expr1), expr2))
        // Fall back on Expr.Error. Parser has reported an error here.
        case (_, _) =>
          val error = Malformed(NamedTokenSet.MatchRule, SyntacticContext.Expr.OtherExpr, loc = tree.loc)
          Validation.success(MatchRule(Pattern.Error(tree.loc), None, Expr.Error(error)))
      }
    }

    private def visitTypeMatchExpr(tree: Tree)(implicit sctx: SharedContext): Validation[Expr, CompilationMessage] = {
      expect(tree, TreeKind.Expr.TypeMatch)
      val rules = pickAll(TreeKind.Expr.TypeMatchRuleFragment, tree)
      mapN(pickExpr(tree), traverse(rules)(visitTypeMatchRule)) {
        (expr, rules) => Expr.TypeMatch(expr, rules, tree.loc)
      }
    }

    private def visitTypeMatchRule(tree: Tree)(implicit sctx: SharedContext): Validation[TypeMatchRule, CompilationMessage] = {
      expect(tree, TreeKind.Expr.TypeMatchRuleFragment)
      mapN(pickNameIdent(tree), pickExpr(tree), Types.pickType(tree)) {
        (ident, expr, ttype) => TypeMatchRule(ident, ttype, expr)
      }
    }

    private def visitRestrictableChooseExpr(tree: Tree)(implicit sctx: SharedContext): Validation[Expr, CompilationMessage] = {
      expectAny(tree, List(TreeKind.Expr.RestrictableChoose, TreeKind.Expr.RestrictableChooseStar))
      val isStar = tree.kind == TreeKind.Expr.RestrictableChooseStar
      val rules = pickAll(TreeKind.Expr.MatchRuleFragment, tree)
      mapN(pickExpr(tree), traverse(rules)(t => visitRestrictableChooseRule(isStar, t))) {
        (expr, rules) => Expr.RestrictableChoose(isStar, expr, rules, tree.loc)
      }
    }

    private def visitRestrictableChooseRule(isStar: Boolean, tree: Tree)(implicit sctx: SharedContext): Validation[RestrictableChooseRule, CompilationMessage] = {
      expect(tree, TreeKind.Expr.MatchRuleFragment)
      flatMapN(pickRestrictableChoosePattern(isStar, tree), pickExpr(tree)) {
        (pat, expr) => Validation.success(RestrictableChooseRule(pat, expr))
      }
    }

    private def pickRestrictableChoosePattern(isStar: Boolean, tree: Tree)(implicit sctx: SharedContext): Validation[RestrictableChoosePattern, CompilationMessage] = {
      expect(tree, TreeKind.Expr.MatchRuleFragment)
      flatMapN(Patterns.pickPattern(tree)) {
        case Pattern.Tag(qname, pat, loc) =>
          val inner = pat match {
            case Pattern.Wild(loc) => Validation.success(List(WeededAst.RestrictableChoosePattern.Wild(loc)))
            case Pattern.Var(ident, loc) => Validation.success(List(WeededAst.RestrictableChoosePattern.Var(ident, loc)))
            case Pattern.Cst(Constant.Unit, loc) => Validation.success(List(WeededAst.RestrictableChoosePattern.Wild(loc)))
            case Pattern.Tuple(elms, _) =>
              traverse(elms) {
                case Pattern.Wild(loc) => Validation.success(WeededAst.RestrictableChoosePattern.Wild(loc))
                case Pattern.Var(ident, loc) => Validation.success(WeededAst.RestrictableChoosePattern.Var(ident, loc))
                case Pattern.Cst(Constant.Unit, loc) => Validation.success(WeededAst.RestrictableChoosePattern.Wild(loc))
                case other =>
                  val e = UnsupportedRestrictedChoicePattern(isStar, other.loc)
                  Validation.toSoftFailure(WeededAst.RestrictableChoosePattern.Error(other.loc.asSynthetic), e)
              }
            case other =>
              val e = UnsupportedRestrictedChoicePattern(isStar, other.loc)
              Validation.toSoftFailure(List(WeededAst.RestrictableChoosePattern.Error(other.loc.asSynthetic)), e)
          }
          mapN(inner)(RestrictableChoosePattern.Tag(qname, _, loc))
        case other =>
          val e = UnsupportedRestrictedChoicePattern(isStar, other.loc)
          Validation.toSoftFailure(RestrictableChoosePattern.Error(other.loc), e)
      }
    }

    private def visitForApplicativeExpr(tree: Tree)(implicit sctx: SharedContext): Validation[Expr, CompilationMessage] = {
      expect(tree, TreeKind.Expr.ForApplicative)
      flatMapN(pickForFragments(tree), pickExpr(tree)) {
        case (Nil, _) =>
          val err = EmptyForFragment(tree.loc)
          Validation.toSoftFailure(Expr.Error(err), err)
        case (fragments, expr) =>
          // Check that there are only generators
          val (generators, nonGeneratorFragments) = fragments.partition {
            case _: ForFragment.Generator => true
            case _ => false
          }
          if (nonGeneratorFragments.nonEmpty) {
            val err = IllegalForAFragment(nonGeneratorFragments.head.loc)
            Validation.success(Expr.Error(err)).withSoftFailures(nonGeneratorFragments.map(f => IllegalForAFragment(f.loc)))
          } else {
            Validation.success(Expr.ApplicativeFor(generators.asInstanceOf[List[ForFragment.Generator]], expr, tree.loc))
          }
      }
    }

    private def visitForeachExpr(tree: Tree)(implicit sctx: SharedContext): Validation[Expr, CompilationMessage] = {
      expect(tree, TreeKind.Expr.Foreach)
      flatMapN(pickForFragments(tree), pickExpr(tree)) {
        case (Nil, _) =>
          val err = EmptyForFragment(tree.loc)
          Validation.toSoftFailure(Expr.Error(err), err)
        case (fragments, expr) =>
          // It's okay to do head rather than headOption here because we check for Nil above.
          fragments.head match {
            // Check that fragments start with a generator.
            case _: ForFragment.Generator => Validation.success(Expr.ForEach(fragments, expr, tree.loc))
            case f =>
              val error = IllegalForFragment(f.loc)
              Validation.toSoftFailure(Expr.Error(error), error)
          }
      }
    }

    private def visitForMonadicExpr(tree: Tree)(implicit sctx: SharedContext): Validation[Expr, CompilationMessage] = {
      expect(tree, TreeKind.Expr.ForMonadic)
      flatMapN(pickForFragments(tree), pickExpr(tree)) {
        case (Nil, _) =>
          val err = EmptyForFragment(tree.loc)
          Validation.toSoftFailure(Expr.Error(err), err)
        case (fragments, expr) =>
          // It's okay to do head rather than headOption here because we check for Nil above.
          fragments.head match {
            // Check that fragments start with a generator.
            case _: ForFragment.Generator => Validation.success(Expr.MonadicFor(fragments, expr, tree.loc))
            case f =>
              val error = IllegalForFragment(f.loc)
              Validation.toSoftFailure(Expr.Error(error), error)
          }
      }
    }

    private def visitForeachYieldExpr(tree: Tree)(implicit sctx: SharedContext): Validation[Expr, CompilationMessage] = {
      expect(tree, TreeKind.Expr.ForeachYield)
      flatMapN(pickForFragments(tree), pickExpr(tree)) {
        case (Nil, _) =>
          val err = EmptyForFragment(tree.loc)
          Validation.toSoftFailure(Expr.Error(err), err)
        case (fragments, expr) =>
          // It's okay to do head rather than headOption here because we check for Nil above.
          fragments.head match {
            // Check that fragments start with a generator.
            case _: ForFragment.Generator => Validation.success(Expr.ForEachYield(fragments, expr, tree.loc))
            case f =>
              val error = IllegalForFragment(f.loc)
              Validation.toSoftFailure(Expr.Error(error), error)
          }
      }
    }

    private def pickForFragments(tree: Tree)(implicit sctx: SharedContext): Validation[List[ForFragment], CompilationMessage] = {
      val guards = pickAll(TreeKind.Expr.ForFragmentGuard, tree)
      val generators = pickAll(TreeKind.Expr.ForFragmentGenerator, tree)
      val lets = pickAll(TreeKind.Expr.ForFragmentLet, tree)
      mapN(
        traverse(guards)(visitForFragmentGuard),
        traverse(generators)(visitForFragmentGenerator),
        traverse(lets)(visitForFragmentLet),
      ) {
        (guards, generators, lets) => (generators ++ guards ++ lets).sortBy(_.loc)
      }
    }

    private def visitForFragmentGuard(tree: Tree)(implicit sctx: SharedContext): Validation[ForFragment.Guard, CompilationMessage] = {
      expect(tree, TreeKind.Expr.ForFragmentGuard)
      mapN(pickExpr(tree))(ForFragment.Guard(_, tree.loc))
    }

    private def visitForFragmentGenerator(tree: Tree)(implicit sctx: SharedContext): Validation[ForFragment.Generator, CompilationMessage] = {
      expect(tree, TreeKind.Expr.ForFragmentGenerator)
      mapN(Patterns.pickPattern(tree), pickExpr(tree)) {
        (pat, expr) => ForFragment.Generator(pat, expr, tree.loc)
      }
    }

    private def visitForFragmentLet(tree: Tree)(implicit sctx: SharedContext): Validation[ForFragment.Let, CompilationMessage] = {
      expect(tree, TreeKind.Expr.ForFragmentLet)
      mapN(Patterns.pickPattern(tree), pickExpr(tree)) {
        (pat, expr) => ForFragment.Let(pat, expr, tree.loc)
      }
    }

    private def visitLetMatchExpr(tree: Tree)(implicit sctx: SharedContext): Validation[Expr, CompilationMessage] = {
      expect(tree, TreeKind.Expr.LetMatch)
      flatMapN(Patterns.pickPattern(tree), Types.tryPickType(tree), pickExpr(tree)) {
        (pattern, tpe, expr) =>
          // get expr1 and expr2 from the nested statement within expr.
          val exprs = expr match {
            case Expr.Stm(exp1, exp2, _) => Validation.success((exp1, exp2))
            // Fall back on Expr.Error. Parser has reported an error here.
            case e =>
              val error = Malformed(NamedTokenSet.FromKinds(Set(TokenKind.KeywordLet)), SyntacticContext.Expr.OtherExpr, hint = Some("let-bindings must be followed by an expression"), e.loc)
              Validation.success((e, Expr.Error(error)))
          }
          mapN(exprs)(exprs => Expr.LetMatch(pattern, tpe, exprs._1, exprs._2, tree.loc))
      }
    }

    private def visitTupleExpr(tree: Tree)(implicit sctx: SharedContext): Validation[Expr, CompilationMessage] = {
      expect(tree, TreeKind.Expr.Tuple)
      mapN(traverse(pickAll(TreeKind.Argument, tree))(pickExpr), traverse(pickAll(TreeKind.ArgumentNamed, tree))(visitArgumentNamed)) {
        (unnamed, named) => Expr.Tuple((unnamed ++ named).sortBy(_.loc), tree.loc)
      }
    }

    private def visitLiteralRecordExpr(tree: Tree)(implicit sctx: SharedContext): Validation[Expr, CompilationMessage] = {
      expect(tree, TreeKind.Expr.LiteralRecord)
      val fields = pickAll(TreeKind.Expr.LiteralRecordFieldFragment, tree)
      mapN(traverse(fields)(visitLiteralRecordField)) {
        fields =>
          fields.foldRight(Expr.RecordEmpty(tree.loc.asSynthetic): Expr) {
            case ((label, expr, loc), acc) => Expr.RecordExtend(label, expr, acc, loc)
          }
      }
    }

    private def visitLiteralRecordField(tree: Tree)(implicit sctx: SharedContext): Validation[(Name.Label, Expr, SourceLocation), CompilationMessage] = {
      mapN(pickNameIdent(tree), pickExpr(tree)) {
        (ident, expr) => (Name.mkLabel(ident), expr, tree.loc)
      }
    }

    private def visitRecordSelectExpr(tree: Tree)(implicit sctx: SharedContext): Validation[Expr, CompilationMessage] = {
      expect(tree, TreeKind.Expr.RecordSelect)
      val idents = pickAll(TreeKind.Ident, tree)
      mapN(pickExpr(tree), traverse(idents)(tokenToIdent)) {
        (expr, idents) =>
          idents.foldLeft(expr) {
            case (acc, ident) => Expr.RecordSelect(acc, Name.mkLabel(ident), ident.loc)
          }
      }
    }

    private def visitRecordOperationExpr(tree: Tree)(implicit sctx: SharedContext): Validation[Expr, CompilationMessage] = {
      expect(tree, TreeKind.Expr.RecordOperation)
      val updates = pickAll(TreeKind.Expr.RecordOpUpdate, tree)
      val eextends = pickAll(TreeKind.Expr.RecordOpExtend, tree)
      val restricts = pickAll(TreeKind.Expr.RecordOpRestrict, tree)
      val ops = (updates ++ eextends ++ restricts).sortBy(_.loc)
      Validation.foldRight(ops)(pickExpr(tree))((op, acc) =>
        op.kind match {
          case TreeKind.Expr.RecordOpExtend => mapN(pickExpr(op), pickNameIdent(op))(
            (expr, id) => Expr.RecordExtend(Name.mkLabel(id), expr, acc, op.loc)
          )
          case TreeKind.Expr.RecordOpRestrict => mapN(pickNameIdent(op))(
            id => Expr.RecordRestrict(Name.mkLabel(id), acc, op.loc)
          )
          case TreeKind.Expr.RecordOpUpdate => mapN(pickExpr(op), pickNameIdent(op))(
            (expr, id) => {
              // An update is a restrict followed by an extension
              val restricted = Expr.RecordRestrict(Name.mkLabel(id), acc, op.loc)
              Expr.RecordExtend(Name.mkLabel(id), expr, restricted, op.loc)
            })
          case k => throw InternalCompilerException(s"'$k' is not a record operation", op.loc)
        }
      )
    }

    private def visitLiteralArrayExpr(tree: Tree)(implicit sctx: SharedContext): Validation[Expr, CompilationMessage] = {
      expect(tree, TreeKind.Expr.LiteralArray)
      val exprs = pickAll(TreeKind.Expr.Expr, tree)
      val scopeName = tryPick(TreeKind.Expr.ScopeName, tree)
      flatMapN(traverse(exprs)(visitExpr), traverseOpt(scopeName)(visitScopeName)) {
        case (exprs, Some(scope)) => Validation.success(Expr.ArrayLit(exprs, scope, tree.loc))
        case (exprs, None) =>
          val err = MissingScope(TokenKind.ArrayHash, SyntacticContext.Expr.OtherExpr, tree.loc)
          Validation.toSoftFailure(Expr.ArrayLit(exprs, Expr.Error(err), tree.loc), err)
      }
    }

    private def visitScopeName(tree: Tree)(implicit sctx: SharedContext): Validation[Expr, CompilationMessage] = {
      expect(tree, TreeKind.Expr.ScopeName)
      pickExpr(tree)
    }

    private def visitLiteralVectorExpr(tree: Tree)(implicit sctx: SharedContext): Validation[Expr, CompilationMessage] = {
      expect(tree, TreeKind.Expr.LiteralVector)
      val exprs = pickAll(TreeKind.Expr.Expr, tree)
      mapN(traverse(exprs)(visitExpr))(Expr.VectorLit(_, tree.loc))
    }

    private def visitLiteralListExpr(tree: Tree)(implicit sctx: SharedContext): Validation[Expr, CompilationMessage] = {
      expect(tree, TreeKind.Expr.LiteralList)
      val exprs = pickAll(TreeKind.Expr.Expr, tree)
      mapN(traverse(exprs)(visitExpr))(Expr.ListLit(_, tree.loc))
    }

    private def visitLiteralMapExpr(tree: Tree)(implicit sctx: SharedContext): Validation[Expr, CompilationMessage] = {
      expect(tree, TreeKind.Expr.LiteralMap)
      val pairs = pickAll(TreeKind.Expr.LiteralMapKeyValueFragment, tree)
      mapN(traverse(pairs)(visitKeyValuePair))(Expr.MapLit(_, tree.loc))
    }

    private def visitKeyValuePair(tree: Tree)(implicit sctx: SharedContext): Validation[(Expr, Expr), CompilationMessage] = {
      expect(tree, TreeKind.Expr.LiteralMapKeyValueFragment)
      val exprs = pickAll(TreeKind.Expr.Expr, tree)
      flatMapN(traverse(exprs)(visitExpr)) {
        // case: k => v
        case k :: v :: Nil => Validation.success((k, v))
        // case: k =>
        case k :: Nil =>
          val err = Malformed(NamedTokenSet.KeyValuePair, SyntacticContext.Expr.OtherExpr, loc = tree.loc)
          Validation.toSoftFailure((k, Expr.Error(err)), err)
        case xs => throw InternalCompilerException(s"Malformed KeyValue pair, found ${xs.length} expressions", tree.loc)
      }
    }

    private def visitLiteralSetExpr(tree: Tree)(implicit sctx: SharedContext): Validation[Expr, CompilationMessage] = {
      expect(tree, TreeKind.Expr.LiteralSet)
      val exprs = pickAll(TreeKind.Expr.Expr, tree)
      mapN(traverse(exprs)(visitExpr))(Expr.SetLit(_, tree.loc))
    }

    private def visitAscribeExpr(tree: Tree)(implicit sctx: SharedContext): Validation[Expr, CompilationMessage] = {
      expect(tree, TreeKind.Expr.Ascribe)
      mapN(pickExpr(tree), Types.tryPickTypeNoWild(tree), Types.tryPickEffect(tree)) {
        (expr, tpe, eff) => Expr.Ascribe(expr, tpe, eff, tree.loc)
      }
    }

    private def visitCheckedTypeCastExpr(tree: Tree)(implicit sctx: SharedContext): Validation[Expr, CompilationMessage] = {
      expect(tree, TreeKind.Expr.CheckedTypeCast)
      mapN(pickExpr(tree)) {
        expr => Expr.CheckedCast(CheckedCastType.TypeCast, expr, tree.loc)
      }
    }

    private def visitCheckedEffectCastExpr(tree: Tree)(implicit sctx: SharedContext): Validation[Expr, CompilationMessage] = {
      expect(tree, TreeKind.Expr.CheckedEffectCast)
      mapN(pickExpr(tree)) {
        expr => Expr.CheckedCast(CheckedCastType.EffectCast, expr, tree.loc)
      }
    }

    private def visitUncheckedCastExpr(tree: Tree)(implicit sctx: SharedContext): Validation[Expr, CompilationMessage] = {
      expect(tree, TreeKind.Expr.UncheckedCast)
      mapN(pickExpr(tree), Types.tryPickTypeNoWild(tree), Types.tryPickEffect(tree)) {
        (expr, tpe, eff) => Expr.UncheckedCast(expr, tpe, eff, tree.loc)
      }
    }

    private def visitUncheckedMaskingCastExpr(tree: Tree)(implicit sctx: SharedContext): Validation[Expr, CompilationMessage] = {
      expect(tree, TreeKind.Expr.UncheckedMaskingCast)
      mapN(pickExpr(tree)) {
        expr => Expr.UncheckedMaskingCast(expr, tree.loc)
      }
    }

    private def visitUnsafeExpr(tree: Tree)(implicit sctx: SharedContext): Validation[Expr, CompilationMessage] = {
      expect(tree, TreeKind.Expr.Unsafe)
      mapN(pickExpr(tree)) {
        expr => Expr.Unsafe(expr, tree.loc)
      }
    }

    private def visitWithoutExpr(tree: Tree)(implicit sctx: SharedContext): Validation[Expr, CompilationMessage] = {
      expect(tree, TreeKind.Expr.Without)
      val effectSet = pick(TreeKind.Type.EffectSet, tree)
      val effects = flatMapN(effectSet)(effectSetTree => traverse(pickAll(TreeKind.QName, effectSetTree))(visitQName))
      mapN(pickExpr(tree), effects) {
        case (expr, effect :: effects) =>
          val base = Expr.Without(expr, effect, tree.loc)
          effects.foldLeft(base) {
            case (acc, eff) => Expr.Without(acc, eff, tree.loc.asSynthetic)
          }
        case (_, Nil) =>
          // Fall back on Expr.Error, Parser has already reported this
          Expr.Error(Malformed(NamedTokenSet.Effect, SyntacticContext.Expr.OtherExpr, None, tree.loc))
      }
    }

    private def visitTryExpr(tree: Tree)(implicit sctx: SharedContext): Validation[Expr, CompilationMessage] = {
      expect(tree, TreeKind.Expr.Try)
      val maybeCatch = pickAll(TreeKind.Expr.TryCatchBodyFragment, tree)
      val maybeWith = pickAll(TreeKind.Expr.TryWithBodyFragment, tree)
      flatMapN(
        pickExpr(tree),
        traverse(maybeCatch)(visitTryCatchBody),
        traverse(maybeWith)(visitTryWithBody),
      ) {
        // Bad case: try expr
        case (_, Nil, Nil) =>
          // Fall back on Expr.Error, Parser has already reported an error.
          val error = UnexpectedToken(
            expected = NamedTokenSet.FromKinds(Set(TokenKind.KeywordCatch, TokenKind.KeywordWith)),
            actual = None,
            SyntacticContext.Expr.OtherExpr,
            loc = tree.loc)
          Validation.success(Expr.Error(error))
        // Bad case: try expr catch { rules... } with eff { handlers... }
        case (_, _ :: _, _ :: _) =>
          val error = Malformed(NamedTokenSet.FromKinds(Set(TokenKind.KeywordTry)), SyntacticContext.Expr.OtherExpr, hint = Some(s"Use either ${TokenKind.KeywordWith.display} or ${TokenKind.KeywordCatch.display} on ${TokenKind.KeywordTry.display}."), tree.loc)
          // Fall back on Expr.Error, Parser has already reported an error.
          Validation.success(Expr.Error(error))
        // Case: try expr catch { rules... }
        case (expr, catches, Nil) => Validation.success(Expr.TryCatch(expr, catches.flatten, tree.loc))
        // Case: try expr with eff { handlers... }
        case (expr, Nil, withs) => Validation.success(Expr.TryWith(expr, withs, tree.loc))
      }
    }

    private def visitTryCatchBody(tree: Tree)(implicit sctx: SharedContext): Validation[List[CatchRule], CompilationMessage] = {
      expect(tree, TreeKind.Expr.TryCatchBodyFragment)
      val rules = pickAll(TreeKind.Expr.TryCatchRuleFragment, tree)
      traverse(rules)(visitTryCatchRule)
    }

    private def visitTryCatchRule(tree: Tree)(implicit sctx: SharedContext): Validation[CatchRule, CompilationMessage] = {
      expect(tree, TreeKind.Expr.TryCatchRuleFragment)
      mapN(pickNameIdent(tree), pickQName(tree), pickExpr(tree)) {
        (ident, qname, expr) => CatchRule(ident, javaQnameToFqn(qname), expr)
      }
    }

    private def visitTryWithBody(tree: Tree)(implicit sctx: SharedContext): Validation[WithHandler, CompilationMessage] = {
      expect(tree, TreeKind.Expr.TryWithBodyFragment)
      val rules = pickAll(TreeKind.Expr.TryWithRuleFragment, tree)
      mapN(pickQName(tree), /* This qname is an effect */ traverse(rules)(visitTryWithRule)) {
        (eff, handlers) => WithHandler(eff, handlers)
      }
    }

    private def visitTryWithRule(tree: Tree)(implicit sctx: SharedContext): Validation[HandlerRule, CompilationMessage] = {
      expect(tree, TreeKind.Expr.TryWithRuleFragment)
      mapN(
        pickNameIdent(tree),
        Decls.pickFormalParameters(tree, Presence.Forbidden),
        pickExpr(tree)
      )((ident, fparams, expr) => {
        // Add extra resumption argument as a synthetic unit parameter when there is exactly one parameter.
        val hasSingleNonUnitParam = fparams.sizeIs == 1 && fparams.exists(_.ident.name != "_unit")
        val syntheticUnitParam = if (hasSingleNonUnitParam) List(Decls.unitFormalParameter(tree.loc.asSynthetic)) else List.empty
        HandlerRule(ident, (syntheticUnitParam ++ fparams).sortBy(_.loc), expr)
      })
    }

    private def visitThrow(tree: Tree)(implicit sctx: SharedContext): Validation[Expr, CompilationMessage] = {
      expect(tree, TreeKind.Expr.Throw)
      mapN(pickExpr(tree))(e => Expr.Throw(e, tree.loc))
    }

<<<<<<< HEAD
    private def visitInvokeConstructor2Expr(tree: Tree): Validation[Expr, CompilationMessage] = {
=======
    private def visitDoExpr(tree: Tree)(implicit sctx: SharedContext): Validation[Expr, CompilationMessage] = {
      expect(tree, TreeKind.Expr.Do)
      mapN(pickQName(tree), pickArguments(tree, synctx = SyntacticContext.Expr.OtherExpr)) {
        (op, args) => Expr.Do(op, args, tree.loc)
      }
    }

    private def visitInvokeConstructor2Expr(tree: Tree)(implicit sctx: SharedContext): Validation[Expr, CompilationMessage] = {
>>>>>>> 4618b07a
      expect(tree, TreeKind.Expr.InvokeConstructor2)
      flatMapN(Types.pickType(tree), pickRawArguments(tree, synctx = SyntacticContext.Expr.New)) {
        (tpe, exps) =>
          tpe match {
            case WeededAst.Type.Ambiguous(qname, _) if qname.isUnqualified =>
              Validation.success(Expr.InvokeConstructor2(qname.ident, exps, tree.loc))
            case _ =>
              val m = IllegalQualifiedName(tree.loc)
              Validation.toSoftFailure(Expr.Error(m), m)
          }
      }
    }

    private def visitInvokeMethod2Expr(tree: Tree)(implicit sctx: SharedContext): Validation[Expr, CompilationMessage] = {
      expect(tree, TreeKind.Expr.InvokeMethod2)
      val baseExp = pickExpr(tree)
      val method = pickNameIdent(tree)
      val argsExps = pickRawArguments(tree, synctx = SyntacticContext.Expr.OtherExpr)
      mapN(baseExp, method, argsExps) {
        case (b, m, as) =>
          val result = Expr.InvokeMethod2(b, m, as, tree.loc)
          result
      }
    }

    private def visitGetField2Expr(tree: Tree)(implicit sctx: SharedContext): Validation[Expr, CompilationMessage] = {
      expect(tree, TreeKind.Expr.GetField2)
      val baseExp = pickExpr(tree)
      val method = pickNameIdent(tree)
      mapN(baseExp, method) {
        case (b, m) => Expr.GetField2(b, m, tree.loc)
      }
    }

    private def visitNewObjectExpr(tree: Tree)(implicit sctx: SharedContext): Validation[Expr, CompilationMessage] = {
      expect(tree, TreeKind.Expr.NewObject)
      val methods = pickAll(TreeKind.Expr.JvmMethod, tree)
      mapN(Types.pickType(tree), traverse(methods)(visitJvmMethod)) {
        (tpe, methods) => Expr.NewObject(tpe, methods, tree.loc)
      }
    }

    private def visitStructGetExpr(tree: Tree)(implicit sctx: SharedContext): Validation[Expr, CompilationMessage] = {
      expect(tree, TreeKind.Expr.StructGet)
      mapN(pickExpr(tree), pickNameIdent(tree)) {
        (expr, ident) => Expr.StructGet(expr, Name.mkLabel(ident), tree.loc)
      }
    }

    private def visitStructPutExpr(tree: Tree)(implicit sctx: SharedContext): Validation[Expr, CompilationMessage] = {
      expect(tree, TreeKind.Expr.StructPut)
      val struct = pickExpr(tree)
      val ident = pickNameIdent(tree)
      val rhs = flatMapN(pick(TreeKind.Expr.StructPutRHS, tree)) {
        tree => pickExpr(tree)
      }

      mapN(struct, ident, rhs) {
        (struct, ident, rhs) => Expr.StructPut(struct, Name.mkLabel(ident), rhs, tree.loc)
      }
    }

    private def visitJvmMethod(tree: Tree)(implicit sctx: SharedContext): Validation[JvmMethod, CompilationMessage] = {
      expect(tree, TreeKind.Expr.JvmMethod)
      mapN(
        pickNameIdent(tree),
        pickExpr(tree),
        Decls.pickFormalParameters(tree),
        Types.pickType(tree),
        Types.tryPickEffect(tree),
      ) {
        (ident, expr, fparams, tpe, eff) => JvmMethod(ident, fparams, expr, tpe, eff, tree.loc)
      }
    }

    private def visitNewStructExpr(tree: Tree)(implicit sctx: SharedContext): Validation[Expr, CompilationMessage] = {
      expect(tree, TreeKind.Expr.NewStruct)
      val fields = pickAll(TreeKind.Expr.LiteralStructFieldFragment, tree)
      flatMapN(Types.pickType(tree), traverse(fields)(visitNewStructField), pickExpr(tree)) {
        (tpe, fields, region) =>
          tpe match {
            case WeededAst.Type.Ambiguous(qname, _) =>
              Validation.success(Expr.StructNew(qname, fields, region, tree.loc))
            case _ =>
              val error = IllegalQualifiedName(tree.loc)
              sctx.errors.add(error)
              Validation.success(Expr.Error(error))
          }
      }
    }

    private def visitNewStructField(tree: Tree)(implicit sctx: SharedContext): Validation[(Name.Label, Expr), CompilationMessage] = {
      expect(tree, TreeKind.Expr.LiteralStructFieldFragment)
      mapN(pickNameIdent(tree), pickExpr(tree)) {
        (ident, expr) => (Name.mkLabel(ident), expr)
      }
    }

    private def visitStaticExpr(tree: Tree): Validation[Expr, CompilationMessage] = {
      expect(tree, TreeKind.Expr.Static)
      Validation.success(Expr.Static(tree.loc))
    }

    private def visitSelectExpr(tree: Tree)(implicit sctx: SharedContext): Validation[Expr, CompilationMessage] = {
      expect(tree, TreeKind.Expr.Select)
      val rules = traverse(pickAll(TreeKind.Expr.SelectRuleFragment, tree))(visitSelectRule)
      val maybeDefault = traverseOpt(tryPick(TreeKind.Expr.SelectRuleDefaultFragment, tree))(pickExpr)
      mapN(rules, maybeDefault) {
        (rules, maybeDefault) => Expr.SelectChannel(rules, maybeDefault, tree.loc)
      }
    }

    private def visitSelectRule(tree: Tree)(implicit sctx: SharedContext): Validation[SelectChannelRule, CompilationMessage] = {
      expect(tree, TreeKind.Expr.SelectRuleFragment)
      val exprs = traverse(pickAll(TreeKind.Expr.Expr, tree))(visitExpr)
      flatMapN(pickNameIdent(tree), exprs) {
        case (ident, channel :: body :: Nil) =>
          Validation.success(SelectChannelRule(ident, channel, body))
        case _ =>
          val err = Malformed(NamedTokenSet.MatchRule, SyntacticContext.Expr.OtherExpr, loc = tree.loc)
          Validation.HardFailure(Chain(err))
      }
    }

    private def visitSpawnExpr(tree: Tree)(implicit sctx: SharedContext): Validation[Expr, CompilationMessage] = {
      expect(tree, TreeKind.Expr.Spawn)
      val scopeName = tryPick(TreeKind.Expr.ScopeName, tree)
      flatMapN(pickExpr(tree), traverseOpt(scopeName)(visitScopeName)) {
        case (expr1, Some(expr2)) => Validation.success(Expr.Spawn(expr1, expr2, tree.loc))
        case (expr1, None) =>
          val error = MissingScope(TokenKind.KeywordSpawn, SyntacticContext.Expr.OtherExpr, loc = tree.loc)
          sctx.errors.add(error)
          Validation.success(Expr.Spawn(expr1, Expr.Error(error), tree.loc))
      }
    }

    private def visitParYieldExpr(tree: Tree)(implicit sctx: SharedContext): Validation[Expr, CompilationMessage] = {
      expect(tree, TreeKind.Expr.ParYield)
      val fragments = pickAll(TreeKind.Expr.ParYieldFragment, tree)
      mapN(traverse(fragments)(visitParYieldFragment), pickExpr(tree)) {
        (fragments, expr) => Expr.ParYield(fragments, expr, tree.loc)
      }
    }

    private def visitParYieldFragment(tree: Tree)(implicit sctx: SharedContext): Validation[ParYieldFragment, CompilationMessage] = {
      expect(tree, TreeKind.Expr.ParYieldFragment)
      mapN(Patterns.pickPattern(tree), pickExpr(tree)) {
        (pat, expr) => ParYieldFragment(pat, expr, tree.loc)
      }
    }

    private def visitFixpointConstraintSetExpr(tree: Tree)(implicit sctx: SharedContext): Validation[Expr, CompilationMessage] = {
      expect(tree, TreeKind.Expr.FixpointConstraintSet)
      val constraints = pickAll(TreeKind.Expr.FixpointConstraint, tree)
      mapN(traverse(constraints)(visitFixpointConstraint)) {
        constraints => Expr.FixpointConstraintSet(constraints, tree.loc)
      }
    }

    private def visitFixpointConstraint(tree: Tree)(implicit sctx: SharedContext): Validation[Constraint, CompilationMessage] = {
      expect(tree, TreeKind.Expr.FixpointConstraint)
      val bodyItems = pickAll(TreeKind.Predicate.Body, tree)
      mapN(Predicates.pickHead(tree), traverse(bodyItems)(Predicates.visitBody)) {
        (head, body) => Constraint(head, body, tree.loc)
      }
    }

    private def visitFixpointLambdaExpr(tree: Tree)(implicit sctx: SharedContext): Validation[Expr, CompilationMessage] = {
      expect(tree, TreeKind.Expr.FixpointLambda)
      val params = mapN(pick(TreeKind.Predicate.ParamList, tree))(t =>
        (pickAll(TreeKind.Predicate.ParamUntyped, t) ++ pickAll(TreeKind.Predicate.Param, t)).sortBy(_.loc)
      )
      mapN(flatMapN(params)(ps => traverse(ps)(Predicates.visitParam)), pickExpr(tree)) {
        (params, expr) => Expr.FixpointLambda(params, expr, tree.loc)
      }
    }

    private def visitFixpointInjectExpr(tree: Tree)(implicit sctx: SharedContext): Validation[Expr, CompilationMessage] = {
      expect(tree, TreeKind.Expr.FixpointInject)
      val expressions = pickAll(TreeKind.Expr.Expr, tree)
      val idents = pickAll(TreeKind.Ident, tree)
      flatMapN(traverse(expressions)(visitExpr), traverse(idents)(tokenToIdent)) {
        case (exprs, idents) if exprs.length != idents.length =>
          // Check for mismatched arity
          val error = MismatchedArity(exprs.length, idents.length, tree.loc)
          sctx.errors.add(error)
          Validation.success(WeededAst.Expr.Error(error))

        case (exprs, idents) => Validation.success(Expr.FixpointInjectInto(exprs, idents, tree.loc))
      }
    }

    private def visitFixpointSolveExpr(tree: Tree)(implicit sctx: SharedContext): Validation[Expr, CompilationMessage] = {
      expect(tree, TreeKind.Expr.FixpointSolveWithProject)
      val expressions = pickAll(TreeKind.Expr.Expr, tree)
      val idents = pickAll(TreeKind.Ident, tree)
      mapN(traverse(expressions)(visitExpr), traverse(idents)(tokenToIdent)) {
        (exprs, idents) =>
          val optIdents = if (idents.isEmpty) None else Some(idents)
          Expr.FixpointSolveWithProject(exprs, optIdents, tree.loc)
      }
    }

    private def visitFixpointQueryExpr(tree: Tree)(implicit sctx: SharedContext): Validation[Expr, CompilationMessage] = {
      expect(tree, TreeKind.Expr.FixpointQuery)
      val expressions = traverse(pickAll(TreeKind.Expr.Expr, tree))(visitExpr)
      val selects = flatMapN(pick(TreeKind.Expr.FixpointSelect, tree))(
        selectTree => traverse(pickAll(TreeKind.Expr.Expr, selectTree))(visitExpr)
      )
      val froms = flatMapN(pick(TreeKind.Expr.FixpointFromFragment, tree))(
        fromTree => traverse(pickAll(TreeKind.Predicate.Atom, fromTree))(Predicates.visitAtom)
      )
      val where = traverseOpt(tryPick(TreeKind.Expr.FixpointWhere, tree))(pickExpr)
      mapN(expressions, selects, froms, where) {
        (expressions, selects, froms, where) =>
          val whereList = where.map(w => List(w)).getOrElse(List.empty)
          Expr.FixpointQueryWithSelect(expressions, selects, froms, whereList, tree.loc)
      }
    }

    private def visitDebugExpr(tree: Tree)(implicit sctx: SharedContext): Validation[Expr, CompilationMessage] = {
      expect(tree, TreeKind.Expr.Debug)
      mapN(pickDebugKind(tree), pickExpr(tree)) {
        (kind, expr) => Expr.Debug(expr, kind, tree.loc)
      }
    }

    private def pickDebugKind(tree: Tree): Validation[DebugKind, CompilationMessage] = {
      tree.children.headOption match {
        case Some(Token(kind, _, _, _, _, _)) if kind == TokenKind.KeywordDebug => Validation.success(DebugKind.Debug)
        case Some(Token(kind, _, _, _, _, _)) if kind == TokenKind.KeywordDebugBang => Validation.success(DebugKind.DebugWithLoc)
        case Some(Token(kind, _, _, _, _, _)) if kind == TokenKind.KeywordDebugBangBang => Validation.success(DebugKind.DebugWithLocAndSrc)
        case _ => throw InternalCompilerException(s"Malformed debug expression, could not find debug kind", tree.loc)
      }
    }

    private def visitIntrinsic(tree: Tree, args: List[Expr])(implicit sctx: SharedContext): Validation[Expr, CompilationMessage] = {
      expect(tree, TreeKind.Expr.Intrinsic)
      val intrinsic = text(tree).head.stripPrefix("$").stripSuffix("$")
      val loc = tree.loc
      (intrinsic, args) match {
        case ("BOOL_NOT", e1 :: Nil) => Validation.success(Expr.Unary(SemanticOp.BoolOp.Not, e1, loc))
        case ("BOOL_AND", e1 :: e2 :: Nil) => Validation.success(Expr.Binary(SemanticOp.BoolOp.And, e1, e2, loc))
        case ("BOOL_OR", e1 :: e2 :: Nil) => Validation.success(Expr.Binary(SemanticOp.BoolOp.Or, e1, e2, loc))
        case ("BOOL_EQ", e1 :: e2 :: Nil) => Validation.success(Expr.Binary(SemanticOp.BoolOp.Eq, e1, e2, loc))
        case ("BOOL_NEQ", e1 :: e2 :: Nil) => Validation.success(Expr.Binary(SemanticOp.BoolOp.Neq, e1, e2, loc))
        case ("CHAR_EQ", e1 :: e2 :: Nil) => Validation.success(Expr.Binary(SemanticOp.CharOp.Eq, e1, e2, loc))
        case ("CHAR_NEQ", e1 :: e2 :: Nil) => Validation.success(Expr.Binary(SemanticOp.CharOp.Neq, e1, e2, loc))
        case ("CHAR_LT", e1 :: e2 :: Nil) => Validation.success(Expr.Binary(SemanticOp.CharOp.Lt, e1, e2, loc))
        case ("CHAR_LE", e1 :: e2 :: Nil) => Validation.success(Expr.Binary(SemanticOp.CharOp.Le, e1, e2, loc))
        case ("CHAR_GT", e1 :: e2 :: Nil) => Validation.success(Expr.Binary(SemanticOp.CharOp.Gt, e1, e2, loc))
        case ("CHAR_GE", e1 :: e2 :: Nil) => Validation.success(Expr.Binary(SemanticOp.CharOp.Ge, e1, e2, loc))
        case ("FLOAT32_NEG", e1 :: Nil) => Validation.success(Expr.Unary(SemanticOp.Float32Op.Neg, e1, loc))
        case ("FLOAT32_ADD", e1 :: e2 :: Nil) => Validation.success(Expr.Binary(SemanticOp.Float32Op.Add, e1, e2, loc))
        case ("FLOAT32_SUB", e1 :: e2 :: Nil) => Validation.success(Expr.Binary(SemanticOp.Float32Op.Sub, e1, e2, loc))
        case ("FLOAT32_MUL", e1 :: e2 :: Nil) => Validation.success(Expr.Binary(SemanticOp.Float32Op.Mul, e1, e2, loc))
        case ("FLOAT32_DIV", e1 :: e2 :: Nil) => Validation.success(Expr.Binary(SemanticOp.Float32Op.Div, e1, e2, loc))
        case ("FLOAT32_EXP", e1 :: e2 :: Nil) => Validation.success(Expr.Binary(SemanticOp.Float32Op.Exp, e1, e2, loc))
        case ("FLOAT32_EQ", e1 :: e2 :: Nil) => Validation.success(Expr.Binary(SemanticOp.Float32Op.Eq, e1, e2, loc))
        case ("FLOAT32_NEQ", e1 :: e2 :: Nil) => Validation.success(Expr.Binary(SemanticOp.Float32Op.Neq, e1, e2, loc))
        case ("FLOAT32_LT", e1 :: e2 :: Nil) => Validation.success(Expr.Binary(SemanticOp.Float32Op.Lt, e1, e2, loc))
        case ("FLOAT32_LE", e1 :: e2 :: Nil) => Validation.success(Expr.Binary(SemanticOp.Float32Op.Le, e1, e2, loc))
        case ("FLOAT32_GT", e1 :: e2 :: Nil) => Validation.success(Expr.Binary(SemanticOp.Float32Op.Gt, e1, e2, loc))
        case ("FLOAT32_GE", e1 :: e2 :: Nil) => Validation.success(Expr.Binary(SemanticOp.Float32Op.Ge, e1, e2, loc))
        case ("FLOAT64_NEG", e1 :: Nil) => Validation.success(Expr.Unary(SemanticOp.Float64Op.Neg, e1, loc))
        case ("FLOAT64_ADD", e1 :: e2 :: Nil) => Validation.success(Expr.Binary(SemanticOp.Float64Op.Add, e1, e2, loc))
        case ("FLOAT64_SUB", e1 :: e2 :: Nil) => Validation.success(Expr.Binary(SemanticOp.Float64Op.Sub, e1, e2, loc))
        case ("FLOAT64_MUL", e1 :: e2 :: Nil) => Validation.success(Expr.Binary(SemanticOp.Float64Op.Mul, e1, e2, loc))
        case ("FLOAT64_DIV", e1 :: e2 :: Nil) => Validation.success(Expr.Binary(SemanticOp.Float64Op.Div, e1, e2, loc))
        case ("FLOAT64_EXP", e1 :: e2 :: Nil) => Validation.success(Expr.Binary(SemanticOp.Float64Op.Exp, e1, e2, loc))
        case ("FLOAT64_EQ", e1 :: e2 :: Nil) => Validation.success(Expr.Binary(SemanticOp.Float64Op.Eq, e1, e2, loc))
        case ("FLOAT64_NEQ", e1 :: e2 :: Nil) => Validation.success(Expr.Binary(SemanticOp.Float64Op.Neq, e1, e2, loc))
        case ("FLOAT64_LT", e1 :: e2 :: Nil) => Validation.success(Expr.Binary(SemanticOp.Float64Op.Lt, e1, e2, loc))
        case ("FLOAT64_LE", e1 :: e2 :: Nil) => Validation.success(Expr.Binary(SemanticOp.Float64Op.Le, e1, e2, loc))
        case ("FLOAT64_GT", e1 :: e2 :: Nil) => Validation.success(Expr.Binary(SemanticOp.Float64Op.Gt, e1, e2, loc))
        case ("FLOAT64_GE", e1 :: e2 :: Nil) => Validation.success(Expr.Binary(SemanticOp.Float64Op.Ge, e1, e2, loc))
        case ("INT8_NEG", e1 :: Nil) => Validation.success(Expr.Unary(SemanticOp.Int8Op.Neg, e1, loc))
        case ("INT8_NOT", e1 :: Nil) => Validation.success(Expr.Unary(SemanticOp.Int8Op.Not, e1, loc))
        case ("INT8_ADD", e1 :: e2 :: Nil) => Validation.success(Expr.Binary(SemanticOp.Int8Op.Add, e1, e2, loc))
        case ("INT8_SUB", e1 :: e2 :: Nil) => Validation.success(Expr.Binary(SemanticOp.Int8Op.Sub, e1, e2, loc))
        case ("INT8_MUL", e1 :: e2 :: Nil) => Validation.success(Expr.Binary(SemanticOp.Int8Op.Mul, e1, e2, loc))
        case ("INT8_DIV", e1 :: e2 :: Nil) => Validation.success(Expr.Binary(SemanticOp.Int8Op.Div, e1, e2, loc))
        case ("INT8_REM", e1 :: e2 :: Nil) => Validation.success(Expr.Binary(SemanticOp.Int8Op.Rem, e1, e2, loc))
        case ("INT8_EXP", e1 :: e2 :: Nil) => Validation.success(Expr.Binary(SemanticOp.Int8Op.Exp, e1, e2, loc))
        case ("INT8_AND", e1 :: e2 :: Nil) => Validation.success(Expr.Binary(SemanticOp.Int8Op.And, e1, e2, loc))
        case ("INT8_OR", e1 :: e2 :: Nil) => Validation.success(Expr.Binary(SemanticOp.Int8Op.Or, e1, e2, loc))
        case ("INT8_XOR", e1 :: e2 :: Nil) => Validation.success(Expr.Binary(SemanticOp.Int8Op.Xor, e1, e2, loc))
        case ("INT8_SHL", e1 :: e2 :: Nil) => Validation.success(Expr.Binary(SemanticOp.Int8Op.Shl, e1, e2, loc))
        case ("INT8_SHR", e1 :: e2 :: Nil) => Validation.success(Expr.Binary(SemanticOp.Int8Op.Shr, e1, e2, loc))
        case ("INT8_EQ", e1 :: e2 :: Nil) => Validation.success(Expr.Binary(SemanticOp.Int8Op.Eq, e1, e2, loc))
        case ("INT8_NEQ", e1 :: e2 :: Nil) => Validation.success(Expr.Binary(SemanticOp.Int8Op.Neq, e1, e2, loc))
        case ("INT8_LT", e1 :: e2 :: Nil) => Validation.success(Expr.Binary(SemanticOp.Int8Op.Lt, e1, e2, loc))
        case ("INT8_LE", e1 :: e2 :: Nil) => Validation.success(Expr.Binary(SemanticOp.Int8Op.Le, e1, e2, loc))
        case ("INT8_GT", e1 :: e2 :: Nil) => Validation.success(Expr.Binary(SemanticOp.Int8Op.Gt, e1, e2, loc))
        case ("INT8_GE", e1 :: e2 :: Nil) => Validation.success(Expr.Binary(SemanticOp.Int8Op.Ge, e1, e2, loc))
        case ("INT16_NEG", e1 :: Nil) => Validation.success(Expr.Unary(SemanticOp.Int16Op.Neg, e1, loc))
        case ("INT16_NOT", e1 :: Nil) => Validation.success(Expr.Unary(SemanticOp.Int16Op.Not, e1, loc))
        case ("INT16_ADD", e1 :: e2 :: Nil) => Validation.success(Expr.Binary(SemanticOp.Int16Op.Add, e1, e2, loc))
        case ("INT16_SUB", e1 :: e2 :: Nil) => Validation.success(Expr.Binary(SemanticOp.Int16Op.Sub, e1, e2, loc))
        case ("INT16_MUL", e1 :: e2 :: Nil) => Validation.success(Expr.Binary(SemanticOp.Int16Op.Mul, e1, e2, loc))
        case ("INT16_DIV", e1 :: e2 :: Nil) => Validation.success(Expr.Binary(SemanticOp.Int16Op.Div, e1, e2, loc))
        case ("INT16_REM", e1 :: e2 :: Nil) => Validation.success(Expr.Binary(SemanticOp.Int16Op.Rem, e1, e2, loc))
        case ("INT16_EXP", e1 :: e2 :: Nil) => Validation.success(Expr.Binary(SemanticOp.Int16Op.Exp, e1, e2, loc))
        case ("INT16_AND", e1 :: e2 :: Nil) => Validation.success(Expr.Binary(SemanticOp.Int16Op.And, e1, e2, loc))
        case ("INT16_OR", e1 :: e2 :: Nil) => Validation.success(Expr.Binary(SemanticOp.Int16Op.Or, e1, e2, loc))
        case ("INT16_XOR", e1 :: e2 :: Nil) => Validation.success(Expr.Binary(SemanticOp.Int16Op.Xor, e1, e2, loc))
        case ("INT16_SHL", e1 :: e2 :: Nil) => Validation.success(Expr.Binary(SemanticOp.Int16Op.Shl, e1, e2, loc))
        case ("INT16_SHR", e1 :: e2 :: Nil) => Validation.success(Expr.Binary(SemanticOp.Int16Op.Shr, e1, e2, loc))
        case ("INT16_EQ", e1 :: e2 :: Nil) => Validation.success(Expr.Binary(SemanticOp.Int16Op.Eq, e1, e2, loc))
        case ("INT16_NEQ", e1 :: e2 :: Nil) => Validation.success(Expr.Binary(SemanticOp.Int16Op.Neq, e1, e2, loc))
        case ("INT16_LT", e1 :: e2 :: Nil) => Validation.success(Expr.Binary(SemanticOp.Int16Op.Lt, e1, e2, loc))
        case ("INT16_LE", e1 :: e2 :: Nil) => Validation.success(Expr.Binary(SemanticOp.Int16Op.Le, e1, e2, loc))
        case ("INT16_GT", e1 :: e2 :: Nil) => Validation.success(Expr.Binary(SemanticOp.Int16Op.Gt, e1, e2, loc))
        case ("INT16_GE", e1 :: e2 :: Nil) => Validation.success(Expr.Binary(SemanticOp.Int16Op.Ge, e1, e2, loc))
        case ("INT32_NEG", e1 :: Nil) => Validation.success(Expr.Unary(SemanticOp.Int32Op.Neg, e1, loc))
        case ("INT32_NOT", e1 :: Nil) => Validation.success(Expr.Unary(SemanticOp.Int32Op.Not, e1, loc))
        case ("INT32_ADD", e1 :: e2 :: Nil) => Validation.success(Expr.Binary(SemanticOp.Int32Op.Add, e1, e2, loc))
        case ("INT32_SUB", e1 :: e2 :: Nil) => Validation.success(Expr.Binary(SemanticOp.Int32Op.Sub, e1, e2, loc))
        case ("INT32_MUL", e1 :: e2 :: Nil) => Validation.success(Expr.Binary(SemanticOp.Int32Op.Mul, e1, e2, loc))
        case ("INT32_DIV", e1 :: e2 :: Nil) => Validation.success(Expr.Binary(SemanticOp.Int32Op.Div, e1, e2, loc))
        case ("INT32_REM", e1 :: e2 :: Nil) => Validation.success(Expr.Binary(SemanticOp.Int32Op.Rem, e1, e2, loc))
        case ("INT32_EXP", e1 :: e2 :: Nil) => Validation.success(Expr.Binary(SemanticOp.Int32Op.Exp, e1, e2, loc))
        case ("INT32_AND", e1 :: e2 :: Nil) => Validation.success(Expr.Binary(SemanticOp.Int32Op.And, e1, e2, loc))
        case ("INT32_OR", e1 :: e2 :: Nil) => Validation.success(Expr.Binary(SemanticOp.Int32Op.Or, e1, e2, loc))
        case ("INT32_XOR", e1 :: e2 :: Nil) => Validation.success(Expr.Binary(SemanticOp.Int32Op.Xor, e1, e2, loc))
        case ("INT32_SHL", e1 :: e2 :: Nil) => Validation.success(Expr.Binary(SemanticOp.Int32Op.Shl, e1, e2, loc))
        case ("INT32_SHR", e1 :: e2 :: Nil) => Validation.success(Expr.Binary(SemanticOp.Int32Op.Shr, e1, e2, loc))
        case ("INT32_EQ", e1 :: e2 :: Nil) => Validation.success(Expr.Binary(SemanticOp.Int32Op.Eq, e1, e2, loc))
        case ("INT32_NEQ", e1 :: e2 :: Nil) => Validation.success(Expr.Binary(SemanticOp.Int32Op.Neq, e1, e2, loc))
        case ("INT32_LT", e1 :: e2 :: Nil) => Validation.success(Expr.Binary(SemanticOp.Int32Op.Lt, e1, e2, loc))
        case ("INT32_LE", e1 :: e2 :: Nil) => Validation.success(Expr.Binary(SemanticOp.Int32Op.Le, e1, e2, loc))
        case ("INT32_GT", e1 :: e2 :: Nil) => Validation.success(Expr.Binary(SemanticOp.Int32Op.Gt, e1, e2, loc))
        case ("INT32_GE", e1 :: e2 :: Nil) => Validation.success(Expr.Binary(SemanticOp.Int32Op.Ge, e1, e2, loc))
        case ("INT64_NEG", e1 :: Nil) => Validation.success(Expr.Unary(SemanticOp.Int64Op.Neg, e1, loc))
        case ("INT64_NOT", e1 :: Nil) => Validation.success(Expr.Unary(SemanticOp.Int64Op.Not, e1, loc))
        case ("INT64_ADD", e1 :: e2 :: Nil) => Validation.success(Expr.Binary(SemanticOp.Int64Op.Add, e1, e2, loc))
        case ("INT64_SUB", e1 :: e2 :: Nil) => Validation.success(Expr.Binary(SemanticOp.Int64Op.Sub, e1, e2, loc))
        case ("INT64_MUL", e1 :: e2 :: Nil) => Validation.success(Expr.Binary(SemanticOp.Int64Op.Mul, e1, e2, loc))
        case ("INT64_DIV", e1 :: e2 :: Nil) => Validation.success(Expr.Binary(SemanticOp.Int64Op.Div, e1, e2, loc))
        case ("INT64_REM", e1 :: e2 :: Nil) => Validation.success(Expr.Binary(SemanticOp.Int64Op.Rem, e1, e2, loc))
        case ("INT64_EXP", e1 :: e2 :: Nil) => Validation.success(Expr.Binary(SemanticOp.Int64Op.Exp, e1, e2, loc))
        case ("INT64_AND", e1 :: e2 :: Nil) => Validation.success(Expr.Binary(SemanticOp.Int64Op.And, e1, e2, loc))
        case ("INT64_OR", e1 :: e2 :: Nil) => Validation.success(Expr.Binary(SemanticOp.Int64Op.Or, e1, e2, loc))
        case ("INT64_XOR", e1 :: e2 :: Nil) => Validation.success(Expr.Binary(SemanticOp.Int64Op.Xor, e1, e2, loc))
        case ("INT64_SHL", e1 :: e2 :: Nil) => Validation.success(Expr.Binary(SemanticOp.Int64Op.Shl, e1, e2, loc))
        case ("INT64_SHR", e1 :: e2 :: Nil) => Validation.success(Expr.Binary(SemanticOp.Int64Op.Shr, e1, e2, loc))
        case ("INT64_EQ", e1 :: e2 :: Nil) => Validation.success(Expr.Binary(SemanticOp.Int64Op.Eq, e1, e2, loc))
        case ("INT64_NEQ", e1 :: e2 :: Nil) => Validation.success(Expr.Binary(SemanticOp.Int64Op.Neq, e1, e2, loc))
        case ("INT64_LT", e1 :: e2 :: Nil) => Validation.success(Expr.Binary(SemanticOp.Int64Op.Lt, e1, e2, loc))
        case ("INT64_LE", e1 :: e2 :: Nil) => Validation.success(Expr.Binary(SemanticOp.Int64Op.Le, e1, e2, loc))
        case ("INT64_GT", e1 :: e2 :: Nil) => Validation.success(Expr.Binary(SemanticOp.Int64Op.Gt, e1, e2, loc))
        case ("INT64_GE", e1 :: e2 :: Nil) => Validation.success(Expr.Binary(SemanticOp.Int64Op.Ge, e1, e2, loc))
        case ("CHANNEL_GET", e1 :: Nil) => Validation.success(Expr.GetChannel(e1, loc))
        case ("CHANNEL_PUT", e1 :: e2 :: Nil) => Validation.success(Expr.PutChannel(e1, e2, loc))
        case ("CHANNEL_NEW", e1 :: e2 :: Nil) => Validation.success(Expr.NewChannel(e1, e2, loc))
        case ("ARRAY_NEW", e1 :: e2 :: e3 :: Nil) => Validation.success(Expr.ArrayNew(e1, e2, e3, loc))
        case ("ARRAY_LENGTH", e1 :: Nil) => Validation.success(Expr.ArrayLength(e1, loc))
        case ("ARRAY_LOAD", e1 :: e2 :: Nil) => Validation.success(Expr.ArrayLoad(e1, e2, loc))
        case ("ARRAY_STORE", e1 :: e2 :: e3 :: Nil) => Validation.success(Expr.ArrayStore(e1, e2, e3, loc))
        case ("VECTOR_GET", e1 :: e2 :: Nil) => Validation.success(Expr.VectorLoad(e1, e2, loc))
        case ("VECTOR_LENGTH", e1 :: Nil) => Validation.success(Expr.VectorLength(e1, loc))
        case _ =>
          val error = UndefinedIntrinsic(loc)
          sctx.errors.add(error)
          Validation.success(Expr.Error(error))
      }
    }
  }

  private object Patterns {
    def pickPattern(tree: Tree)(implicit sctx: SharedContext): Validation[Pattern, CompilationMessage] = {
      flatMapN(pick(TreeKind.Pattern.Pattern, tree))(visitPattern(_))
    }

    def visitPattern(tree: Tree, seen: collection.mutable.Map[String, Name.Ident] = collection.mutable.Map.empty)(implicit sctx: SharedContext): Validation[Pattern, CompilationMessage] = {
      expect(tree, TreeKind.Pattern.Pattern)
      tree.children.headOption match {
        case Some(tree: Tree) => tree.kind match {
          case TreeKind.Pattern.Variable => visitVariablePat(tree, seen)
          case TreeKind.Pattern.Literal => visitLiteralPat(tree)
          case TreeKind.Pattern.Tag => visitTagPat(tree, seen)
          case TreeKind.Pattern.Tuple => visitTuplePat(tree, seen)
          case TreeKind.Pattern.Record => visitRecordPat(tree, seen)
          case TreeKind.Pattern.Unary => visitUnaryPat(tree)
          case TreeKind.Pattern.FCons => visitFConsPat(tree, seen)
          // Avoid double reporting errors by returning a success here
          case TreeKind.ErrorTree(_) => Validation.success(Pattern.Error(tree.loc))
          case _ =>
            val error = UnexpectedToken(NamedTokenSet.Pattern, actual = None, SyntacticContext.Pat.OtherPat, loc = tree.loc)
            sctx.errors.add(error)
            Validation.success(Pattern.Error(tree.loc))
        }
        case _ => throw InternalCompilerException(s"Expected Pattern.Pattern to have tree child", tree.loc)
      }
    }

    private def visitVariablePat(tree: Tree, seen: collection.mutable.Map[String, Name.Ident]): Validation[Pattern, CompilationMessage] = {
      expect(tree, TreeKind.Pattern.Variable)
      flatMapN(pickNameIdent(tree))(
        ident => {
          if (ident.name == "_")
            Validation.success(Pattern.Wild(tree.loc))
          else {
            seen.get(ident.name) match {
              case Some(other) => Validation.toSoftFailure(
                Pattern.Var(ident, tree.loc),
                NonLinearPattern(ident.name, other.loc, tree.loc)
              )
              case None =>
                seen += (ident.name -> ident)
                Validation.success(Pattern.Var(ident, tree.loc))
            }
          }
        }
      )
    }

    private def visitLiteralPat(tree: Tree): Validation[Pattern, CompilationMessage] = {
      expect(tree, TreeKind.Pattern.Literal)
      flatMapN(Exprs.visitLiteralExpr(tree)) {
        case Expr.Cst(cst, _) => cst match {
          case Constant.Null =>
            Validation.toSoftFailure(WeededAst.Pattern.Error(tree.loc), IllegalNullPattern(tree.loc))
          case Constant.Regex(_) =>
            Validation.toSoftFailure(WeededAst.Pattern.Error(tree.loc), IllegalRegexPattern(tree.loc))
          case c => Validation.success(Pattern.Cst(c, tree.loc))
        }
        // Avoid double reporting errors
        case Expr.Error(_) => Validation.success(Pattern.Error(tree.loc))
        case e => throw InternalCompilerException(s"Malformed Pattern.Literal. Expected literal but found $e", e.loc)
      }
    }

    private def visitTagPat(tree: Tree, seen: collection.mutable.Map[String, Name.Ident])(implicit sctx: SharedContext): Validation[Pattern, CompilationMessage] = {
      expect(tree, TreeKind.Pattern.Tag)
      val maybePat = tryPick(TreeKind.Pattern.Tuple, tree)
      mapN(pickQName(tree), traverseOpt(maybePat)(visitTuplePat(_, seen))) {
        (qname, maybePat) =>
          maybePat match {
            case None =>
              // Synthetically add unit pattern to tag
              val lit = Pattern.Cst(Constant.Unit, tree.loc.asSynthetic)
              Pattern.Tag(qname, lit, tree.loc)
            case Some(pat) => Pattern.Tag(qname, pat, tree.loc)
          }
      }
    }

    private def visitTuplePat(tree: Tree, seen: collection.mutable.Map[String, Name.Ident])(implicit sctx: SharedContext): Validation[Pattern, CompilationMessage] = {
      expect(tree, TreeKind.Pattern.Tuple)
      val patterns = pickAll(TreeKind.Pattern.Pattern, tree)
      mapN(traverse(patterns)(visitPattern(_, seen))) {
        case Nil => Pattern.Cst(Constant.Unit, tree.loc)
        case x :: Nil => x
        case xs => Pattern.Tuple(xs, tree.loc)
      }
    }

    private def visitRecordPat(tree: Tree, seen: collection.mutable.Map[String, Name.Ident])(implicit sctx: SharedContext): Validation[Pattern, CompilationMessage] = {
      expect(tree, TreeKind.Pattern.Record)
      val fields = pickAll(TreeKind.Pattern.RecordFieldFragment, tree)
      val maybePattern = tryPick(TreeKind.Pattern.Pattern, tree)
      flatMapN(traverse(fields)(visitRecordField(_, seen)), traverseOpt(maybePattern)(visitPattern(_, seen))) {
        // Pattern { ... }
        case (fs, None) => Validation.success(Pattern.Record(fs, Pattern.RecordEmpty(tree.loc.asSynthetic), tree.loc))
        // Pattern { x, ... | r }
        case (x :: xs, Some(Pattern.Var(v, l))) => Validation.success(Pattern.Record(x :: xs, Pattern.Var(v, l), tree.loc))
        // Pattern { x, ... | _ }
        case (x :: xs, Some(Pattern.Wild(l))) => Validation.success(Pattern.Record(x :: xs, Pattern.Wild(l), tree.loc))
        // Illegal pattern: { | r}
        case (Nil, Some(r)) => Validation.toSoftFailure(r, EmptyRecordExtensionPattern(r.loc))
        // Illegal pattern: { x, ... | (1, 2, 3) }
        case (_, Some(r)) => Validation.toSoftFailure(Pattern.Error(r.loc), IllegalRecordExtensionPattern(r.loc))
      }
    }

    private def visitRecordField(tree: Tree, seen: collection.mutable.Map[String, Name.Ident])(implicit sctx: SharedContext): Validation[Pattern.Record.RecordLabelPattern, CompilationMessage] = {
      expect(tree, TreeKind.Pattern.RecordFieldFragment)
      val maybePattern = tryPick(TreeKind.Pattern.Pattern, tree)
      flatMapN(pickNameIdent(tree), traverseOpt(maybePattern)(visitPattern(_, seen))) {
        case (ident, None) =>
          seen.get(ident.name) match {
            case None =>
              seen += (ident.name -> ident)
              Validation.success(Pattern.Record.RecordLabelPattern(Name.mkLabel(ident), None, tree.loc))
            case Some(other) =>
              val pat = Pattern.Record.RecordLabelPattern(Name.mkLabel(ident), None, tree.loc)
              Validation.toSoftFailure(pat, NonLinearPattern(ident.name, other.loc, ident.loc))
          }
        case (ident, pat) => Validation.success(Pattern.Record.RecordLabelPattern(Name.mkLabel(ident), pat, tree.loc))
      }
    }

    private def visitUnaryPat(tree: Tree): Validation[Pattern, CompilationMessage] = {
      expect(tree, TreeKind.Pattern.Unary)
      val NumberLiteralKinds = List(TokenKind.LiteralInt8, TokenKind.LiteralInt16, TokenKind.LiteralInt32, TokenKind.LiteralInt64, TokenKind.LiteralBigInt, TokenKind.LiteralFloat32, TokenKind.LiteralFloat64, TokenKind.LiteralBigDecimal)
      val literalToken = tree.children(1) match {
        case t@Token(_, _, _, _, _, _) if NumberLiteralKinds.contains(t.kind) => Some(t)
        case _ => None
      }
      flatMapN(pick(TreeKind.Operator, tree))(_.children(0) match {
        case opToken@Token(_, _, _, _, _, _) =>
          literalToken match {
            // fold unary minus into a constant, and visit it like any other constant
            case Some(lit) if opToken.text == "-" =>
              // Construct a synthetic literal tree with the unary minus and visit that like any other literal expression
              val syntheticToken = Token(lit.kind, lit.src, opToken.start, lit.end, lit.sp1, lit.sp2)
              val syntheticLiteral = Tree(TreeKind.Pattern.Literal, Array(syntheticToken), tree.loc.asSynthetic)
              visitLiteralPat(syntheticLiteral)
            case _ => throw InternalCompilerException(s"No number literal found for unary '-'", tree.loc)
          }
        case _ => throw InternalCompilerException(s"Expected unary operator but found tree", tree.loc)
      })
    }

    private def visitFConsPat(tree: Tree, seen: collection.mutable.Map[String, Name.Ident])(implicit sctx: SharedContext): Validation[Pattern, CompilationMessage] = {
      expect(tree, TreeKind.Pattern.FCons)
      // FCons are rewritten into tag patterns
      val patterns = pickAll(TreeKind.Pattern.Pattern, tree)
      mapN(traverse(patterns)(visitPattern(_, seen))) {
        case pat1 :: pat2 :: Nil =>
          val qname = Name.mkQName("List.Cons", tree.loc)
          val pat = Pattern.Tuple(List(pat1, pat2), tree.loc)
          Pattern.Tag(qname, pat, tree.loc)
        case pats => throw InternalCompilerException(s"Pattern.FCons expected 2 but found '${pats.length}' sub-patterns", tree.loc)
      }
    }
  }

  private object Constants {
    private def tryParseFloat(token: Token, after: (String, SourceLocation) => Validation[Expr, CompilationMessage]): Validation[Expr, CompilationMessage] = {
      val loc = token.mkSourceLocation()
      try {
        after(token.text.filterNot(_ == '_'), loc)
      } catch {
        case _: NumberFormatException =>
          val err = MalformedFloat(loc)
          Validation.toSoftFailure(WeededAst.Expr.Error(err), err)
      }
    }

    private def tryParseInt(token: Token, suffix: String, after: (Int, String, SourceLocation) => Expr): Validation[Expr, CompilationMessage] = {
      val loc = token.mkSourceLocation()
      try {
        val radix = if (token.text.contains("0x")) 16 else 10
        val digits = token.text.replaceFirst("0x", "").stripSuffix(suffix).filterNot(_ == '_')
        Validation.success(after(radix, digits, loc))
      } catch {
        case _: NumberFormatException =>
          val err = MalformedInt(loc)
          Validation.toSoftFailure(WeededAst.Expr.Error(err), err)
      }
    }

    /**
      * Attempts to parse the given tree to a float32.
      */
    def toFloat32(token: Token): Validation[Expr, CompilationMessage] =
      tryParseFloat(token,
        (text, loc) => Validation.success(Expr.Cst(Constant.Float32(text.stripSuffix("f32").toFloat), loc))
      )

    /**
      * Attempts to parse the given tree to a float32.
      */
    def toFloat64(token: Token): Validation[Expr, CompilationMessage] =
      tryParseFloat(token,
        (text, loc) => Validation.success(Expr.Cst(Constant.Float64(text.stripSuffix("f64").toDouble), loc))
      )

    /**
      * Attempts to parse the given tree to a big decimal.
      */
    def toBigDecimal(token: Token): Validation[Expr, CompilationMessage] =
      tryParseFloat(token, (text, loc) => {
        val bigDecimal = new java.math.BigDecimal(text.stripSuffix("ff"))
        Validation.success(Expr.Cst(Constant.BigDecimal(bigDecimal), loc))
      })

    /**
      * Attempts to parse the given tree to a int8.
      */
    def toInt8(token: Token): Validation[Expr, CompilationMessage] =
      tryParseInt(token, "i8", (radix, digits, loc) =>
        Expr.Cst(Constant.Int8(JByte.parseByte(digits, radix)), loc)
      )

    /**
      * Attempts to parse the given tree to a int16.
      */
    def toInt16(token: Token): Validation[Expr, CompilationMessage] = {
      tryParseInt(token, "i16", (radix, digits, loc) =>
        Expr.Cst(Constant.Int16(JShort.parseShort(digits, radix)), loc)
      )
    }

    /**
      * Attempts to parse the given tree to a int32.
      */
    def toInt32(token: Token): Validation[Expr, CompilationMessage] =
      tryParseInt(token, "i32", (radix, digits, loc) =>
        Expr.Cst(Constant.Int32(JInt.parseInt(digits, radix)), loc)
      )

    /**
      * Attempts to parse the given tree to a int64.
      */
    def toInt64(token: Token): Validation[Expr, CompilationMessage] = {
      tryParseInt(token, "i64", (radix, digits, loc) =>
        Expr.Cst(Constant.Int64(JLong.parseLong(digits, radix)), loc)
      )
    }

    /**
      * Attempts to parse the given tree to a int64.
      */
    def toBigInt(token: Token): Validation[Expr, CompilationMessage] =
      tryParseInt(token, "ii", (radix, digits, loc) =>
        Expr.Cst(Constant.BigInt(new java.math.BigInteger(digits, radix)), loc)
      )

    /**
      * Attempts to compile the given regular expression into a Pattern.
      */
    def toRegex(token: Token): Validation[Expr, CompilationMessage] = {
      val loc = token.mkSourceLocation()
      val text = token.text.stripPrefix("regex\"").stripSuffix("\"")
      val (processed, errors) = visitChars(text, loc)
      try {
        val pattern = JPattern.compile(processed)
        Validation.success(Expr.Cst(Constant.Regex(pattern), loc)).withSoftFailures(errors)
      } catch {
        case ex: PatternSyntaxException =>
          val err = MalformedRegex(token.text, ex.getMessage, loc)
          Validation.toSoftFailure(WeededAst.Expr.Error(err), err)
      }
    }

    def visitChars(str: String, loc: SourceLocation): (String, List[CompilationMessage]) = {
      @tailrec
      def visit(chars: List[Char], acc: List[Char], accErr: List[CompilationMessage]): (String, List[CompilationMessage]) = {
        chars match {
          // Case 1: End of the sequence
          case Nil => (acc.reverse.mkString, accErr)
          // Case 2: Escaped character literal
          case esc :: c :: rest if esc == '\\' =>
            c match {
              case 'n' => visit(rest, '\n' :: acc, accErr)
              case 'r' => visit(rest, '\r' :: acc, accErr)
              case '\\' => visit(rest, '\\' :: acc, accErr)
              case '\"' => visit(rest, '\"' :: acc, accErr)
              case '\'' => visit(rest, '\'' :: acc, accErr)
              case 't' => visit(rest, '\t' :: acc, accErr)
              // Special flix escapes for string interpolations
              case '$' => visit(rest, '$' :: acc, accErr)
              case '%' => visit(rest, '%' :: acc, accErr)
              // Case unicode escape "\u1234".
              case 'u' => rest match {
                case d1 :: d2 :: d3 :: d4 :: rest2 =>
                  // Doing manual flatMap here to keep recursive call in tail-position
                  visitHex(d1, d2, d3, d4) match {
                    case Result.Ok(c) => visit(rest2, c :: acc, accErr)
                    case Result.Err(error) => visit(rest2, d1 :: d2 :: d3 :: d4 :: acc, error :: accErr)
                  }
                // less than 4 chars were left in the string
                case rest2 =>
                  val malformedCode = rest2.takeWhile(_ != '\\').mkString("")
                  val err = MalformedUnicodeEscapeSequence(malformedCode, loc)
                  visit(rest2, malformedCode.toList ++ acc, err :: accErr)
              }
              case c => visit(rest, c :: acc, IllegalEscapeSequence(c, loc) :: accErr)
            }
          // Case 2: Simple character literal
          case c :: rest => visit(rest, c :: acc, accErr)
        }
      }

      def visitHex(d1: Char, d2: Char, d3: Char, d4: Char): Result[Char, CompilationMessage] = {
        try {
          Result.Ok(Integer.parseInt(s"$d1$d2$d3$d4", 16).toChar)
        } catch {
          // Case: the four characters following "\u" does not make up a number
          case _: NumberFormatException => Result.Err(MalformedUnicodeEscapeSequence(s"$d1$d2$d3$d4", loc))
        }
      }

      visit(str.toList, Nil, Nil)
    }

    def toChar(token: Token): Validation[Expr, CompilationMessage] = {
      val loc = token.mkSourceLocation()
      val text = token.text.stripPrefix("\'").stripSuffix("\'")
      val (processed, errors) = visitChars(text, loc)
      if (processed.length != 1) {
        val error = MalformedChar(processed, loc)
        Validation.toSoftFailure(Expr.Error(error), error).withSoftFailures(errors)
      } else {
        Validation.success(Expr.Cst(Constant.Char(processed.head), loc)).withSoftFailures(errors)
      }
    }

    def toStringCst(token: Token): Validation[Expr, CompilationMessage] = {
      val loc = token.mkSourceLocation()
      val text = token.text.stripPrefix("\"").stripSuffix("\"")
      val (processed, errors) = visitChars(text, loc)
      Validation.success(Expr.Cst(Constant.Str(processed), loc)).withSoftFailures(errors)
    }
  }

  private object Predicates {
    def pickHead(tree: Tree)(implicit sctx: SharedContext): Validation[Predicate.Head.Atom, CompilationMessage] = {
      flatMapN(pick(TreeKind.Predicate.Head, tree))(tree => {
        flatMapN(pickNameIdent(tree), pick(TreeKind.Predicate.TermList, tree)) {
          (ident, tree) => {
            val exprs = traverse(pickAll(TreeKind.Expr.Expr, tree))(Exprs.visitExpr)
            val maybeLatTerm = tryPickLatticeTermExpr(tree)
            mapN(exprs, maybeLatTerm) {
              case (exprs, None) => Predicate.Head.Atom(Name.mkPred(ident), Denotation.Relational, exprs, tree.loc)
              case (exprs, Some(term)) => Predicate.Head.Atom(Name.mkPred(ident), Denotation.Latticenal, exprs ::: term :: Nil, tree.loc)
            }
          }
        }
      })
    }

    def visitBody(parentTree: Tree)(implicit sctx: SharedContext): Validation[Predicate.Body, CompilationMessage] = {
      assert(parentTree.kind == TreeKind.Predicate.Body)
      val tree = unfold(parentTree)
      tree.kind match {
        case TreeKind.Predicate.Atom => visitAtom(tree)
        case TreeKind.Predicate.Guard => visitGuard(tree)
        case TreeKind.Predicate.Functional => visitFunctional(tree)
        case kind => throw InternalCompilerException(s"expected predicate body but found '$kind'", tree.loc)
      }
    }

    def visitAtom(tree: Tree)(implicit sctx: SharedContext): Validation[Predicate.Body.Atom, CompilationMessage] = {
      expect(tree, TreeKind.Predicate.Atom)
      val fixity = if (hasToken(TokenKind.KeywordFix, tree)) Fixity.Fixed else Fixity.Loose
      val polarity = if (hasToken(TokenKind.KeywordNot, tree)) Polarity.Negative else Polarity.Positive

      flatMapN(pickNameIdent(tree), pick(TreeKind.Predicate.PatternList, tree))(
        (ident, tree) => {
          val exprs = traverse(pickAll(TreeKind.Pattern.Pattern, tree))(tree => Patterns.visitPattern(tree))
          val maybeLatTerm = tryPickLatticeTermPattern(tree)
          flatMapN(exprs, maybeLatTerm) {
            case (pats, None) =>
              // Check for `[[IllegalFixedAtom]]`.
              val errors = (polarity, fixity) match {
                case (Polarity.Negative, Fixity.Fixed) => Some(IllegalFixedAtom(tree.loc))
                case _ => None
              }
              Validation.success(Predicate.Body.Atom(Name.mkPred(ident), Denotation.Relational, polarity, fixity, pats, tree.loc)
                )
                .withSoftFailures(errors)
            case (pats, Some(term)) => Validation.success(Predicate.Body.Atom(Name.mkPred(ident), Denotation.Latticenal, polarity, fixity, pats ::: term :: Nil, tree.loc))
          }
        })
    }

    private def visitGuard(tree: Tree)(implicit sctx: SharedContext): Validation[Predicate.Body.Guard, CompilationMessage] = {
      expect(tree, TreeKind.Predicate.Guard)
      mapN(Exprs.pickExpr(tree))(Predicate.Body.Guard(_, tree.loc))
    }

    private def visitFunctional(tree: Tree)(implicit sctx: SharedContext): Validation[Predicate.Body.Functional, CompilationMessage] = {
      expect(tree, TreeKind.Predicate.Functional)
      val idents = pickAll(TreeKind.Ident, tree)
      mapN(traverse(idents)(tokenToIdent), Exprs.pickExpr(tree)) {
        (idents, expr) => Predicate.Body.Functional(idents, expr, tree.loc)
      }
    }

    def visitParam(tree: Tree): Validation[PredicateParam, CompilationMessage] = {
      expectAny(tree, List(TreeKind.Predicate.Param, TreeKind.Predicate.ParamUntyped))
      val types = pickAll(TreeKind.Type.Type, tree)
      val maybeLatTerm = tryPickLatticeTermType(tree)
      mapN(pickNameIdent(tree), traverse(types)(Types.visitType), maybeLatTerm) {
        case (ident, Nil, _) => PredicateParam.PredicateParamUntyped(Name.mkPred(ident), tree.loc)
        case (ident, types, None) => PredicateParam.PredicateParamWithType(Name.mkPred(ident), Denotation.Relational, types, tree.loc)
        case (ident, types, Some(latTerm)) => PredicateParam.PredicateParamWithType(Name.mkPred(ident), Denotation.Latticenal, types :+ latTerm, tree.loc)
      }
    }

    private def tryPickLatticeTermExpr(tree: Tree)(implicit sctx: SharedContext): Validation[Option[Expr], CompilationMessage] = {
      traverseOpt(tryPick(TreeKind.Predicate.LatticeTerm, tree))(Exprs.pickExpr)
    }

    private def tryPickLatticeTermType(tree: Tree): Validation[Option[Type], CompilationMessage] = {
      traverseOpt(tryPick(TreeKind.Predicate.LatticeTerm, tree))(Types.pickType)
    }

    private def tryPickLatticeTermPattern(tree: Tree)(implicit sctx: SharedContext): Validation[Option[Pattern], CompilationMessage] = {
      traverseOpt(tryPick(TreeKind.Predicate.LatticeTerm, tree))(Patterns.pickPattern)
    }

  }

  private object Types {
    def pickType(tree: Tree): Validation[Type, CompilationMessage] = {
      val maybeExpression = tryPick(TreeKind.Type.Type, tree)
      flatMapN(
        traverseOpt(maybeExpression)(visitType)
      ) {
        case Some(tpe) => Validation.success(tpe)
        // Fall back on Expr.Error. Parser has reported an error here.
        case None => Validation.success(Type.Error(tree.loc))
      }
    }

    def tryPickTypeNoWild(tree: Tree): Validation[Option[Type], CompilationMessage] = {
      mapN(tryPickType(tree)) {
        case Some(Type.Var(ident, _)) if ident.isWild => None
        case t => t
      }
    }

    def tryPickType(tree: Tree): Validation[Option[Type], CompilationMessage] = {
      val maybeType = tryPick(TreeKind.Type.Type, tree)
      traverseOpt(maybeType)(visitType)
    }

    def tryPickEffect(tree: Tree): Validation[Option[Type], CompilationMessage] = {
      val maybeEffect = tryPick(TreeKind.Type.Effect, tree)
      traverseOpt(maybeEffect)(pickType)
    }

    def visitType(tree: Tree): Validation[WeededAst.Type, CompilationMessage] = {
      expectAny(tree, List(TreeKind.Type.Type, TreeKind.Type.Effect))
      // Visit first child and match its kind to know what to to
      val inner = unfold(tree)
      inner.kind match {
        case TreeKind.QName => visitNameType(inner)
        case TreeKind.Ident => visitIdentType(inner)
        case TreeKind.Type.Tuple => visitTupleType(inner)
        case TreeKind.Type.Record => visitRecordType(inner)
        case TreeKind.Type.RecordRow => visitRecordRowType(inner)
        case TreeKind.Type.Schema => visitSchemaType(inner)
        case TreeKind.Type.SchemaRow => visitSchemaRowType(inner)
        case TreeKind.Type.Native => visitNativeType(inner)
        case TreeKind.Type.Apply => visitApplyType(inner)
        case TreeKind.Type.Constant => visitConstantType(inner)
        case TreeKind.Type.Unary => visitUnaryType(inner)
        case TreeKind.Type.Binary => visitBinaryType(inner)
        case TreeKind.Type.CaseSet => visitCaseSetType(inner)
        case TreeKind.Type.EffectSet => visitEffectType(inner)
        case TreeKind.Type.Ascribe => visitAscribeType(inner)
        case TreeKind.Type.Variable => visitVariableType(inner)
        case TreeKind.ErrorTree(_) => Validation.success(Type.Error(tree.loc))
        case kind => throw InternalCompilerException(s"Parser passed unknown type '$kind'", tree.loc)
      }
    }

    private def visitNameType(tree: Tree): Validation[Type, CompilationMessage] = {
      mapN(visitQName(tree))(Type.Ambiguous(_, tree.loc))
    }

    private def visitIdentType(tree: Tree): Validation[Type, CompilationMessage] = {
      mapN(tokenToIdent(tree)) {
        case ident if ident.isWild => Type.Var(ident, tree.loc)
        case ident => Type.Ambiguous(Name.QName(Name.RootNS, ident, ident.loc), tree.loc)
      }
    }

    private def visitTupleType(tree: Tree): Validation[Type, CompilationMessage] = {
      expect(tree, TreeKind.Type.Tuple)
      mapN(traverse(pickAll(TreeKind.Type.Type, tree))(visitType)) {
        case tpe :: Nil => tpe // flatten singleton tuple types
        case types => Type.Tuple(types, tree.loc)
      }
    }

    private def visitRecordType(tree: Tree): Validation[Type, CompilationMessage] = {
      expect(tree, TreeKind.Type.Record)
      mapN(visitRecordRowType(tree))(Type.Record(_, tree.loc))
    }

    private def visitRecordRowType(tree: Tree): Validation[Type, CompilationMessage] = {
      expectAny(tree, List(TreeKind.Type.Record, TreeKind.Type.RecordRow))
      val maybeVar = tryPick(TreeKind.Type.Variable, tree)
      val fields = pickAll(TreeKind.Type.RecordFieldFragment, tree)
      mapN(traverseOpt(maybeVar)(visitVariableType), traverse(fields)(visitRecordField)) {
        (maybeVar, fields) =>
          val variable = maybeVar.getOrElse(Type.RecordRowEmpty(tree.loc))
          fields.foldRight(variable) { case ((label, tpe), acc) => Type.RecordRowExtend(label, tpe, acc, tree.loc) }
      }
    }

    private def visitRecordField(tree: Tree): Validation[(Name.Label, Type), CompilationMessage] = {
      expect(tree, TreeKind.Type.RecordFieldFragment)
      mapN(pickNameIdent(tree), pickType(tree))((ident, tpe) => (Name.mkLabel(ident), tpe))
    }

    private def visitSchemaType(tree: Tree): Validation[Type, CompilationMessage] = {
      expect(tree, TreeKind.Type.Schema)
      val row = visitSchemaRowType(tree)
      mapN(row)(Type.Schema(_, tree.loc))
    }

    private def visitSchemaRowType(parentTree: Tree): Validation[Type, CompilationMessage] = {
      val maybeRest = tryPick(TreeKind.Ident, parentTree)
      flatMapN(traverseOpt(maybeRest)(tokenToIdent)) {
        maybeRest =>
          val rest = maybeRest match {
            case None => WeededAst.Type.SchemaRowEmpty(parentTree.loc)
            case Some(name) => WeededAst.Type.Var(name, name.loc)
          }

          Validation.foldRight(pickAllTrees(parentTree))(Validation.success(rest)) {
            case (tree, acc) if tree.kind == TreeKind.Type.PredicateWithAlias =>
              mapN(pickQName(parentTree), Types.pickArguments(tree)) {
                (qname, targs) => Type.SchemaRowExtendByAlias(qname, targs, acc, tree.loc)
              }

            case (tree, acc) if tree.kind == TreeKind.Type.PredicateWithTypes =>
              val types = pickAll(TreeKind.Type.Type, tree)
              val maybeLatTerm = tryPick(TreeKind.Predicate.LatticeTerm, tree)
              mapN(pickQName(tree), traverse(types)(Types.visitType), traverseOpt(maybeLatTerm)(Types.pickType)) {
                case (qname, tps, None) => Type.SchemaRowExtendByTypes(qname.ident, Denotation.Relational, tps, acc, tree.loc)
                case (qname, tps, Some(t)) => Type.SchemaRowExtendByTypes(qname.ident, Denotation.Latticenal, tps :+ t, acc, tree.loc)
              }

            case (_, acc) => Validation.success(acc)
          }
      }
    }

    private def visitNativeType(tree: Tree): Validation[Type.Native, CompilationMessage] = {
      expect(tree, TreeKind.Type.Native)
      text(tree) match {
        case head :: rest =>
          val fqn = (List(head.stripPrefix("##")) ++ rest).mkString("")
          Validation.success(Type.Native(fqn, tree.loc))
        case Nil => throw InternalCompilerException("Parser passed empty Type.Native", tree.loc)
      }
    }

    private def visitApplyType(tree: Tree): Validation[Type, CompilationMessage] = {
      expect(tree, TreeKind.Type.Apply)
      flatMapN(pickType(tree), pick(TreeKind.Type.ArgumentList, tree)) {
        (tpe, argsTree) =>
          // Curry type arguments
          val arguments = pickAll(TreeKind.Type.Argument, argsTree)
          mapN(traverse(arguments)(pickType)) {
            args => args.foldLeft(tpe) { case (acc, t2) => Type.Apply(acc, t2, tree.loc) }
          }
      }
    }

    private def visitConstantType(tree: Tree): Validation[Type, CompilationMessage] = {
      expect(tree, TreeKind.Type.Constant)
      text(tree).head match {
        case "false" => Validation.success(Type.False(tree.loc))
        case "true" => Validation.success(Type.True(tree.loc))
        // TODO EFF-MIGRATION create dedicated Impure type
        case "Univ" => Validation.success(Type.Complement(Type.Pure(tree.loc), tree.loc))
        case other => throw InternalCompilerException(s"'$other' used as Type.Constant ${tree.loc}", tree.loc)
      }
    }

    private def visitUnaryType(tree: Tree): Validation[Type, CompilationMessage] = {
      expect(tree, TreeKind.Type.Unary)
      val types = traverse(pickAll(TreeKind.Type.Type, tree))(visitType)
      val op = pick(TreeKind.Operator, tree)
      flatMapN(op, types) {
        case (op, t :: Nil) =>
          text(op).head match {
            case "~" => Validation.success(Type.Complement(t, tree.loc))
            case "rvnot" => Validation.success(Type.CaseComplement(t, tree.loc))
            case "not" => Validation.success(Type.Not(t, tree.loc))
            // UNRECOGNIZED
            case kind => throw InternalCompilerException(s"Parser passed unknown type operator '$kind'", tree.loc)
          }
        case (_, operands) => throw InternalCompilerException(s"Type.Unary tree with ${operands.length} operands", tree.loc)
      }
    }

    private def visitBinaryType(tree: Tree): Validation[Type, CompilationMessage] = {
      expect(tree, TreeKind.Type.Binary)
      val types = traverse(pickAll(TreeKind.Type.Type, tree))(visitType)
      val op = pick(TreeKind.Operator, tree)
      flatMapN(op, types) {
        case (op, t1 :: t2 :: Nil) =>
          text(op).head match {
            // ARROW FUNCTIONS
            case "->" => flatMapN(tryPickEffect(tree))(eff => {
              val l = tree.loc.asSynthetic
              val t1Revisitied = t1 match {
                // Normally singleton tuples `((a, b))` are treated as `(a, b)`. That's fine unless we are doing an arrow type!
                // In this case we need t1 "unflattened" so we redo the visit.
                case Type.Tuple(_, _) =>
                  val t1Tree = flatMapN(pick(TreeKind.Type.Type, tree))(t => pick(TreeKind.Type.Tuple, t))
                  val params = flatMapN(t1Tree)(t => traverse(pickAll(TreeKind.Type.Type, t))(visitType))
                  mapN(params)(params => (params.last, params.init))
                case t => Validation.success((t, List.empty))
              }
              mapN(t1Revisitied) {
                case (lastParam, initParams) =>
                  val base = Type.Arrow(List(lastParam), eff, t2, l)
                  initParams.foldRight(base)((acc, tpe) => Type.Arrow(List(acc), None, tpe, l))
              }
            })
            // REGULAR TYPE OPERATORS
            case "+" => Validation.success(Type.Union(t1, t2, tree.loc))
            case "-" => Validation.success(Type.Intersection(t1, Type.Complement(t2, tree.loc.asSynthetic), tree.loc))
            case "&" => Validation.success(Type.Intersection(t1, t2, tree.loc))
            case "and" => Validation.success(Type.And(t1, t2, tree.loc))
            case "or" => Validation.success(Type.Or(t1, t2, tree.loc))
            case "rvadd" => Validation.success(Type.CaseUnion(t1, t2, tree.loc))
            case "rvand" => Validation.success(Type.CaseIntersection(t1, t2, tree.loc))
            case "rvsub" => Validation.success(Type.CaseIntersection(t1, Type.CaseComplement(t2, tree.loc.asSynthetic), tree.loc))
            case "xor" => Validation.success(Type.Or(
              Type.And(t1, Type.Not(t2, tree.loc), tree.loc),
              Type.And(Type.Not(t1, tree.loc), t2, tree.loc),
              tree.loc
            ))
            // UNRECOGNIZED
            case kind => throw InternalCompilerException(s"Parser passed unknown type operator '$kind'", tree.loc)
          }

        case (_, operands) => throw InternalCompilerException(s"Type.Binary tree with ${operands.length} operands", tree.loc)
      }
    }

    private def visitCaseSetType(tree: Tree): Validation[Type, CompilationMessage] = {
      expect(tree, TreeKind.Type.CaseSet)
      val cases = traverse(pickAll(TreeKind.QName, tree))(visitQName)
      mapN(cases)(Type.CaseSet(_, tree.loc))
    }

    private def visitEffectType(tree: Tree): Validation[Type, CompilationMessage] = {
      expect(tree, TreeKind.Type.EffectSet)
      val effects = traverse(pickAll(TreeKind.Type.Type, tree))(visitType)
      mapN(effects) {
        // Default to Pure
        case Nil => Type.Pure(tree.loc)
        // Otherwise reduce effects into a union type
        case effects => effects.reduceLeft({
          case (acc, tpe) => Type.Union(acc, tpe, tree.loc)
        }: (Type, Type) => Type)
      }
    }

    private def visitAscribeType(tree: Tree): Validation[Type, CompilationMessage] = {
      expect(tree, TreeKind.Type.Ascribe)
      mapN(pickType(tree), pickKind(tree)) {
        (tpe, kind) => Type.Ascribe(tpe, kind, tree.loc)
      }
    }

    private def visitVariableType(tree: Tree): Validation[Type.Var, CompilationMessage] = {
      expect(tree, TreeKind.Type.Variable)
      mapN(tokenToIdent(tree)) {
        ident => Type.Var(ident, tree.loc)
      }
    }

    def pickArguments(tree: Tree): Validation[List[Type], CompilationMessage] = {
      tryPick(TreeKind.Type.ArgumentList, tree)
        .map(argTree => traverse(pickAll(TreeKind.Type.Argument, argTree))(pickType))
        .getOrElse(Validation.success(List.empty))
    }

    def pickDerivations(tree: Tree): Validation[Derivations, CompilationMessage] = {
      val maybeDerivations = tryPick(TreeKind.DerivationList, tree)
      val loc = maybeDerivations.map(_.loc).getOrElse(SourceLocation.Unknown)
      val derivations = maybeDerivations
        .map(tree => traverse(pickAll(TreeKind.QName, tree))(visitQName))
        .getOrElse(Validation.success(List.empty))

      mapN(derivations)(Derivations(_, loc))
    }

    def pickParameters(tree: Tree): Validation[List[TypeParam], CompilationMessage] = {
      tryPick(TreeKind.TypeParameterList, tree) match {
        case None => Validation.success(Nil)
        case Some(tparamsTree) =>
          val parameters = pickAll(TreeKind.Parameter, tparamsTree)
          flatMapN(traverse(parameters)(visitParameter)) {
            tparams =>
              val kinded = tparams.collect { case t: TypeParam.Kinded => t }
              val unkinded = tparams.collect { case t: TypeParam.Unkinded => t }
              (kinded, unkinded) match {
                // Only unkinded type parameters
                case (Nil, _ :: _) => Validation.success(tparams)
                // Only kinded type parameters
                case (_ :: _, Nil) => Validation.success(tparams)
                // Some kinded and some unkinded type parameters. Give an error and keep going.
                case (_ :: _, _ :: _) =>
                  toSoftFailure(tparams, MismatchedTypeParameters(tparamsTree.loc))
                case (Nil, Nil) =>
                  throw InternalCompilerException("Parser produced empty type parameter tree", tparamsTree.loc)
              }
          }
      }
    }

    def pickKindedParameters(tree: Tree): Validation[List[TypeParam], CompilationMessage] = {
      tryPick(TreeKind.TypeParameterList, tree) match {
        case None => Validation.success(Nil)
        case Some(tparamsTree) =>
          val parameters = pickAll(TreeKind.Parameter, tparamsTree)
          flatMapN(traverse(parameters)(visitParameter)) {
            tparams =>
              val kinded = tparams.collect { case t: TypeParam.Kinded => t }
              val unkinded = tparams.collect { case t: TypeParam.Unkinded => t }
              (kinded, unkinded) match {
                // Only kinded type parameters
                case (_ :: _, Nil) => Validation.success(tparams)
                // Some kinded and some unkinded type parameters. We recover by kinding the unkinded ones as Ambiguous.
                case (_, _ :: _) =>
                  val errors = unkinded.map {
                    case TypeParam.Unkinded(ident) => MissingTypeParamKind(ident.loc)
                  }
                  toSuccessOrSoftFailure(tparams, errors)
                case (Nil, Nil) =>
                  throw InternalCompilerException("Parser produced empty type parameter tree", tparamsTree.loc)
              }
          }
      }
    }

    def pickSingleParameter(tree: Tree): Validation[TypeParam, CompilationMessage] = {
      val tparams = pick(TreeKind.TypeParameterList, tree)
      flatMapN(tparams) {
        tparams => flatMapN(pick(TreeKind.Parameter, tparams))(visitParameter)
      }
    }

    def visitParameter(tree: Tree): Validation[TypeParam, CompilationMessage] = {
      expect(tree, TreeKind.Parameter)
      mapN(pickNameIdent(tree)) {
        ident =>
          tryPickKind(tree)
            .map(kind => TypeParam.Kinded(ident, kind))
            .getOrElse(TypeParam.Unkinded(ident))
      }
    }

    def pickConstraints(tree: Tree): Validation[List[TraitConstraint], CompilationMessage] = {
      val maybeWithClause = tryPick(TreeKind.Type.ConstraintList, tree)
      maybeWithClause.map(
        withClauseTree => traverse(pickAll(TreeKind.Type.Constraint, withClauseTree))(visitConstraint)
      ).getOrElse(Validation.success(List.empty))
    }

    private def visitConstraint(tree: Tree): Validation[TraitConstraint, CompilationMessage] = {
      expect(tree, TreeKind.Type.Constraint)
      flatMapN(pickQName(tree), Types.pickType(tree)) {
        (qname, tpe) =>
          // Check for illegal type constraint parameter
          if (!isAllVariables(tpe)) {
            Validation.toHardFailure(IllegalTraitConstraintParameter(tree.loc))
          } else {
            Validation.success(TraitConstraint(qname, tpe, tree.loc))
          }
      }
    }

    private def isAllVariables(tpe: Type): Boolean = tpe match {
      case _: Type.Var => true
      case Type.Apply(t1, ts, _) => isAllVariables(t1) && isAllVariables(ts)
      case _ => false
    }

    private def visitKind(tree: Tree): Validation[Kind, CompilationMessage] = {
      expect(tree, TreeKind.Kind)
      mapN(pickNameIdent(tree)) {
        ident => {
          val kind = Kind.Ambiguous(Name.QName(Name.RootNS, ident, ident.loc), ident.loc)
          tryPick(TreeKind.Kind, tree)
          tryPickKind(tree)
            .map(Kind.Arrow(kind, _, tree.loc))
            .getOrElse(kind)
        }
      }
    }

    private def pickKind(tree: Tree): Validation[Kind, CompilationMessage] = {
      flatMapN(pick(TreeKind.Kind, tree))(visitKind)
    }

    def tryPickKind(tree: Tree): Option[Kind] = {
      // Cast a missing kind to None because 'tryPick' means that it's okay not to find a kind here.
      tryPick(TreeKind.Kind, tree).flatMap(visitKind(_).toHardResult.toOption)
    }
  }

  private object JvmOp {
    def visitJvmOp(tree: Tree): Validation[JvmOp, CompilationMessage] = {
      expect(tree, TreeKind.JvmOp.JvmOp)
      val inner = unfold(tree)
      inner.kind match {
        case TreeKind.JvmOp.Constructor => visitConstructor(inner)
        case TreeKind.JvmOp.Method => visitMethod(inner)
        case TreeKind.JvmOp.StaticMethod => visitMethod(inner, isStatic = true)
        case TreeKind.JvmOp.GetField => visitField(inner, WeededAst.JvmOp.GetField.apply)
        case TreeKind.JvmOp.PutField => visitField(inner, WeededAst.JvmOp.PutField.apply)
        case TreeKind.JvmOp.StaticGetField => visitField(inner, WeededAst.JvmOp.GetStaticField.apply)
        case TreeKind.JvmOp.StaticPutField => visitField(inner, WeededAst.JvmOp.PutStaticField.apply)
        case kind => throw InternalCompilerException(s"child of kind '$kind' under JvmOp.JvmOp", tree.loc)
      }
    }

    private def visitConstructor(tree: Tree): Validation[JvmOp, CompilationMessage] = {
      val fqn = pickJavaName(tree)
      val signature = pickSignature(tree)
      val ascription = pickAscription(tree)
      val ident = pickNameIdent(tree)
      mapN(fqn, signature, ascription, ident) {
        case (fqn, signature, (tpe, eff), ident) => WeededAst.JvmOp.Constructor(fqn, signature, tpe, eff, ident)
      }
    }

    private def visitMethod(tree: Tree, isStatic: Boolean = false): Validation[JvmOp, CompilationMessage] = {
      val fqn = pickJavaClassMember(tree)
      val signature = pickSignature(tree)
      val ascription = pickAscription(tree)
      val ident = tryPickNameIdent(tree)
      mapN(fqn, signature, ascription, ident) {
        case (fqn, signature, (tpe, eff), ident) => if (isStatic)
          WeededAst.JvmOp.StaticMethod(fqn, signature, tpe, eff, ident)
        else
          WeededAst.JvmOp.Method(fqn, signature, tpe, eff, ident)
      }
    }

    private type AstField = (WeededAst.JavaClassMember, Type, Option[WeededAst.Type], Name.Ident) => JvmOp

    private def visitField(tree: Tree, astKind: AstField): Validation[JvmOp, CompilationMessage] = {
      val fqn = pickJavaClassMember(tree)
      val ascription = pickAscription(tree)
      val ident = pickNameIdent(tree)
      mapN(fqn, ascription, ident) {
        case (fqn, (tpe, eff), ident) => astKind(fqn, tpe, eff, ident)
      }
    }

    private def pickSignature(tree: Tree): Validation[List[Type], CompilationMessage] = {
      flatMapN(pick(TreeKind.JvmOp.Sig, tree)) {
        sig => traverse(pickAll(TreeKind.Type.Type, sig))(Types.visitType)
      }
    }

    private def pickAscription(tree: Tree): Validation[(Type, Option[Type]), CompilationMessage] = {
      val ascription = pick(TreeKind.JvmOp.Ascription, tree)
      flatMapN(ascription)(
        ascTree => mapN(Types.pickType(ascTree), Types.tryPickEffect(ascTree))((tpe, eff) => (tpe, eff))
      )
    }

    private def pickQNameIdents(tree: Tree): Validation[List[String], CompilationMessage] = {
      flatMapN(pick(TreeKind.QName, tree)) {
        qname => mapN(traverse(pickAll(TreeKind.Ident, qname))(t => Validation.success(text(t))))(_.flatten)
      }
    }

    private def pickJavaClassMember(tree: Tree): Validation[JavaClassMember, CompilationMessage] = {
      val idents = pickQNameIdents(tree)
      flatMapN(idents) {
        case _ :: Nil => throw InternalCompilerException("JvmOp incomplete name", tree.loc)
        case prefix :: suffix => Validation.success(JavaClassMember(prefix, suffix, tree.loc))
        case Nil => throw InternalCompilerException("JvmOp empty name", tree.loc)
      }
    }

    def pickJavaName(tree: Tree): Validation[Name.JavaName, CompilationMessage] = {
      val idents = pickQNameIdents(tree)
      mapN(idents) {
        idents => Name.JavaName(idents, tree.loc)
      }
    }
  }

  private def pickQName(tree: Tree): Validation[Name.QName, CompilationMessage] = {
    flatMapN(pick(TreeKind.QName, tree))(visitQName)
  }

  private def visitQName(tree: Tree): Validation[Name.QName, CompilationMessage] = {
    expect(tree, TreeKind.QName)
    val idents = pickAll(TreeKind.Ident, tree)
    mapN(traverse(idents)(tokenToIdent)) {
      idents =>
        assert(idents.nonEmpty) // We require atleast one element to construct a qname
        val first = idents.head
        val ident = idents.last
        val nnameIdents = idents.dropRight(1)
        val loc = SourceLocation(isReal = true, first.loc.sp1, ident.loc.sp2)
        val nname = Name.NName(nnameIdents, loc)
        Name.QName(nname, ident, loc)
    }
  }

  private def pickNameIdent(tree: Tree): Validation[Name.Ident, CompilationMessage] = {
    flatMapN(pick(TreeKind.Ident, tree))(tokenToIdent)
  }

  private def tryPickNameIdent(tree: Tree): Validation[Option[Name.Ident], CompilationMessage] = {
    traverseOpt(tryPick(TreeKind.Ident, tree))(tokenToIdent)
  }

  ////////////////////////////////////////////////////////////////////////////////
  /// HELPERS ////////////////////////////////////////////////////////////////////
  ////////////////////////////////////////////////////////////////////////////////

  /**
    * Checks that tree has expected kind by wrapping assert.
    * This provides an isolated spot for deciding what to do with unexpected kinds.
    */
  private def expect(tree: Tree, kind: TreeKind): Unit = assert(tree.kind == kind)


  /**
    * Checks that tree has one of expected kinds by wrapping assert.
    * This provides an isolated spot for deciding what to do with unexpected kinds.
    */
  private def expectAny(tree: Tree, kinds: List[TreeKind]): Unit = assert(kinds.contains(tree.kind))

  /**
    * Picks first child from a tree and if it is a [[Token]] turns it into a Name.Ident.
    * Only use this if the structure of tree is well-known.
    * IE. Calling on a tree of kind [[TreeKind.Ident]] is fine, but if the kind is not known avoid using [[tokenToIdent]].
    */
  private def tokenToIdent(tree: Tree): Validation[Name.Ident, CompilationMessage] = {
    tree.children.headOption match {
      case Some(token@Token(_, _, _, _, sp1, sp2)) =>
        Validation.success(Name.Ident(token.text, SourceLocation(isReal = true, sp1, sp2)))
      // If child is an ErrorTree, that means the parse already reported and error.
      // We can avoid double reporting by returning a success here.
      // Doing it this way is most resilient, but phases down the line might have trouble with this sort of thing.
      case Some(t: Tree) if t.kind.isInstanceOf[TreeKind.ErrorTree] =>
        val name = text(tree).mkString("")
        Validation.success(Name.Ident(name, tree.loc))
      case Some(t: Tree) if t.kind == TreeKind.CommentList =>
        // We hit a misplaced comment.
        val name = text(tree).mkString("")
        val error = MisplacedComments(SyntacticContext.Unknown, t.loc)
        Validation.toSoftFailure(Name.Ident(name, tree.loc), error)
      case _ => throw InternalCompilerException(s"Parse failure: expected first child of '${tree.kind}' to be Child.Token", tree.loc)
    }
  }

  /**
    * Turns a Name.QName into a string by removing prefix "##" and joining with ".".
    */
  private def javaQnameToFqn(qname: Name.QName): String = {
    (qname.namespace.idents.map(_.name.stripPrefix("##")) :+ qname.ident.name).mkString(".")
  }

  /**
    * When kinds are elided they default to the kind `Type`.
    */
  private def defaultKind(ident: Name.Ident): Kind = Kind.Ambiguous(Name.mkQName("Type"), ident.loc.asSynthetic)

  /**
    * Plucks the first inner tree in children.
    * This is intended to be used to unfold the inner tree on special marker [[TreeKind]]s,
    * such as [[TreeKind.Type.Type]] or [[TreeKind.Expr.Expr]].
    * The parser guarantees that these tree kinds have at least a single child.
    */
  private def unfold(tree: Tree): Tree = {
    assert(tree.kind match {
      case TreeKind.Type.Type | TreeKind.Type.Effect | TreeKind.Expr.Expr | TreeKind.JvmOp.JvmOp | TreeKind.Predicate.Body => true
      case _ => false
    })

    // Find the first sub-tree that isn't a comment
    tree.children.find {
      case tree: Tree if tree.kind != TreeKind.CommentList => true
      case _ => false
    }.map {
      case tree: Tree => tree
      case _ => throw InternalCompilerException(s"expected '${tree.kind}' to have a tree child that is not a comment", tree.loc)
    }.getOrElse(
      throw InternalCompilerException(s"expected '${tree.kind}' to have a tree child that is not a comment", tree.loc)
    )
  }

  /**
    * Tries to find a token child of a specific [[TokenKind]].
    */
  private def hasToken(kind: TokenKind, tree: Tree): Boolean = {
    tree.children.exists {
      case Token(k, _, _, _, _, _) => k == kind
      case _ => false
    }
  }

  /**
    * Collects all immediate child trees from a tree.
    */
  private def pickAllTrees(tree: Tree): List[Tree] = {
    tree.children.collect {
      case t: Tree => t
    }.toList
  }

  /**
    * Collects all immediate child tokens from a tree.
    */
  private def pickAllTokens(tree: Tree): Array[Token] = {
    tree.children.collect { case token@Token(_, _, _, _, _, _) => token }
  }

  /**
    * Collects the text in immediate token children
    */
  private def text(tree: Tree): List[String] = {
    tree.children.foldLeft[List[String]](List.empty)((acc, c) => c match {
      case token@Token(_, _, _, _, _, _) => acc :+ token.text
      case _ => acc
    })
  }

  /**
    * Picks out the first sub-tree of a specific [[TreeKind]].
    */
  private def pick(kind: TreeKind, tree: Tree, synctx: SyntacticContext = SyntacticContext.Unknown): Validation[Tree, CompilationMessage] = {
    tryPick(kind, tree) match {
      case Some(t) => Validation.success(t)
      case None =>
        val error = NeedAtleastOne(NamedTokenSet.FromTreeKinds(Set(kind)), synctx, loc = tree.loc)
        Validation.HardFailure(Chain(error))
    }
  }

  /**
    * Tries to pick out the first sub-tree of a specific [[TreeKind]].
    */
  private def tryPick(kind: TreeKind, tree: Tree): Option[Tree] = {
    tree.children.find {
      case tree: Tree if tree.kind == kind => true
      case _ => false
    } match {
      case Some(tree: Tree) => Some(tree)
      case _ => None
    }
  }

  /**
    * Picks out all the sub-trees of a specific [[TreeKind]].
    */
  private def pickAll(kind: TreeKind, tree: Tree): List[Tree] = {
    tree.children.foldLeft[List[Tree]](List.empty)((acc, child) => child match {
      case tree: Tree if tree.kind == kind => acc.appended(tree)
      case _ => acc
    })
  }

  /**
    * Gets duplicate pairs from a list of items.
    * This is used to generate a list of pairs that can be mapped into Duplicate* errors.
    * What constitutes a "duplicate" is abstracted into the groupBy argument.
    * For instance, in the case of annotations, if the [[TokenKind]] of two annotations are equal then they form a duplicate pair.
    * But for enum variants, two variants are duplicates if they share names.
    */
  private def getDuplicates[A, K](items: Seq[A], groupBy: A => K): List[(A, A)] = {
    val duplicates = items.groupBy(groupBy).collect { case (_, is) if is.length > 1 => is }
    val pairs = duplicates.map(dups => {
      for {
        (x, idxX) <- dups.zipWithIndex
        (y, idxY) <- dups.zipWithIndex
        if (idxX + 1) == idxY
      } yield (x, y)
    })
    List.from(pairs.flatten)
  }

  /**
    * Ternary enumeration of constraints on the presence of something.
    */
  private sealed trait Presence

  private object Presence {
    /**
      * Indicates that the thing is required.
      */
    case object Required extends Presence

    /**
      * Indicates that the thing is optional.
      */
    case object Optional extends Presence

    /**
      * Indicates that the thing is forbidden.
      */
    case object Forbidden extends Presence
  }

  /**
    * Companion object for [[SharedContext]]
    */
  private object SharedContext {
    /**
      * Returns a fresh shared context.
      */
    def mk(): SharedContext = new SharedContext(new ConcurrentLinkedQueue())
  }

  /**
    * A global shared context. Must be thread-safe.
    *
    * @param errors the [[WeederError]]s or [[ParserError]]s in the AST, if any.
    */
  private case class SharedContext(errors: ConcurrentLinkedQueue[CompilationMessage & Recoverable])

}<|MERGE_RESOLUTION|>--- conflicted
+++ resolved
@@ -1797,18 +1797,7 @@
       mapN(pickExpr(tree))(e => Expr.Throw(e, tree.loc))
     }
 
-<<<<<<< HEAD
-    private def visitInvokeConstructor2Expr(tree: Tree): Validation[Expr, CompilationMessage] = {
-=======
-    private def visitDoExpr(tree: Tree)(implicit sctx: SharedContext): Validation[Expr, CompilationMessage] = {
-      expect(tree, TreeKind.Expr.Do)
-      mapN(pickQName(tree), pickArguments(tree, synctx = SyntacticContext.Expr.OtherExpr)) {
-        (op, args) => Expr.Do(op, args, tree.loc)
-      }
-    }
-
     private def visitInvokeConstructor2Expr(tree: Tree)(implicit sctx: SharedContext): Validation[Expr, CompilationMessage] = {
->>>>>>> 4618b07a
       expect(tree, TreeKind.Expr.InvokeConstructor2)
       flatMapN(Types.pickType(tree), pickRawArguments(tree, synctx = SyntacticContext.Expr.New)) {
         (tpe, exps) =>
