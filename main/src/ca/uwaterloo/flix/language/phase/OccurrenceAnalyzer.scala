/*
 * Copyright 2022 Anna Krogh, Patrick Lundvig, Christian Bonde
 *
 * Licensed under the Apache License, Version 2.0 (the "License");
 * you may not use this file except in compliance with the License.
 * You may obtain a copy of the License at
 *
 *   http://www.apache.org/licenses/LICENSE-2.0
 *
 * Unless required by applicable law or agreed to in writing, software
 * distributed under the License is distributed on an "AS IS" BASIS,
 * WITHOUT WARRANTIES OR CONDITIONS OF ANY KIND, either express or implied.
 * See the License for the specific language governing permissions and
 * limitations under the License.
 */

package ca.uwaterloo.flix.language.phase

import ca.uwaterloo.flix.api.Flix
import ca.uwaterloo.flix.language.CompilationMessage
import ca.uwaterloo.flix.language.ast.LiftedAst.Expression
import ca.uwaterloo.flix.language.ast.OccurrenceAst.Occur._
import ca.uwaterloo.flix.language.ast.OccurrenceAst.{DefContext, Occur}
import ca.uwaterloo.flix.language.ast.Symbol.{DefnSym, LabelSym, VarSym}
import ca.uwaterloo.flix.language.ast.{Ast, AtomicOp, LiftedAst, OccurrenceAst, Symbol, Type}
import ca.uwaterloo.flix.util.Validation.ToSuccess
import ca.uwaterloo.flix.util.{ParOps, Validation}

/**
  * The occurrence analyzer collects information on variable and function usage and calculates the weight of the expressions
  * Marks a variable or function as Dead if it is not used, Once if it is used exactly once and Many otherwise
  */
object OccurrenceAnalyzer {

  object OccurInfo {

    /**
      * Occurrence information for an empty sequence of expressions
      */
    val Empty: OccurInfo = OccurInfo(Map.empty, Map.empty, 0)

    /**
      * The initial occurrence information for an expression of size 1, i.e. an expression without subexpressions.
      */
    val One: OccurInfo = OccurInfo(Map.empty, Map.empty, 1)
  }

  /**
    * The occurrence of `defs` and `vars` inside the body of a `def`
    * `size` represents the number of expressions in the body of a `def`
    */
  case class OccurInfo(defs: Map[DefnSym, Occur], vars: Map[VarSym, Occur], size: Int) {
    /**
      * Increments number of expressions by one
      */
    def increaseSizeByOne(): OccurInfo = this.copy(size = this.size + 1)
  }


  /**
    * Performs occurrence analysis on the given AST `root`.
    */
  def run(root: LiftedAst.Root)(implicit flix: Flix): Validation[OccurrenceAst.Root, CompilationMessage] = flix.subphase("OccurrenceAnalyzer") {

    // Visit every definition in the program in parallel and transform to type 'OccurrenceAst.Def'
    val defs = visitDefs(root.defs)

    // Visit every enum in the program and transform to type 'OccurrenceAst.Enum'
    val enums = root.enums.map { case (k, v) => k -> visitEnum(v) }

    // Reassemble the ast root.
    val result = OccurrenceAst.Root(defs, enums, root.entryPoint, root.sources)

    result.toSuccess
  }

  /**
    * Translates the given enum `enum0` to the OccurrenceAst.
    */
  private def visitEnum(enum0: LiftedAst.Enum): OccurrenceAst.Enum = {
    val cases = enum0.cases.map {
      case (k, v) =>
        k -> visitCase(v)
    }
    OccurrenceAst.Enum(enum0.ann, enum0.mod, enum0.sym, cases, enum0.tpe, enum0.loc)
  }

  /**
    * Translates the given case `case0` to the OccurrenceAst.
    */
  private def visitCase(case0: LiftedAst.Case): OccurrenceAst.Case = {
    OccurrenceAst.Case(case0.sym, case0.tpe, case0.loc)
  }

  /**
    * Visits every definition in the program in parallel and perform occurrence analysis.
    * Set the occurrence of each `def` based on the occurrence found in `defOccur`
    */
  private def visitDefs(defs0: Map[DefnSym, LiftedAst.Def])(implicit flix: Flix): Map[DefnSym, OccurrenceAst.Def] = {
    val (ds, os) = ParOps.parMap(defs0.values)((d: LiftedAst.Def) => visitDef(d)).unzip

    // Combine all `defOccurrences` into 1 map.
    val defOccur = os.foldLeft(Map.empty[DefnSym, Occur])((acc, o) => combineMaps(acc, o.defs, combineSeq))

    // Updates the occurrence of every `def` in `ds` based on the occurrence found in `defOccur`.
    ds.foldLeft(Map.empty[DefnSym, OccurrenceAst.Def]) {
      case (macc, defn) => macc + (defn.sym -> defn.copy(context = defn.context.copy(occur = defOccur.getOrElse(defn.sym, Dead))))
    }
  }

  /**
    * Visits a definition in the program and performs occurrence analysis
    */
  private def visitDef(defn: LiftedAst.Def): (OccurrenceAst.Def, OccurInfo) = {
    val cparams = defn.cparams.map(visitFormalParam)
    val fparams = defn.fparams.map(visitFormalParam)
    val (e, oi) = visitExp(defn.sym, defn.exp)
    /// Def consists of a single direct call to a def
    val isDirectCall = e match {
      case OccurrenceAst.Expression.ApplyDefTail(_, _, _, _, _) => true
      case OccurrenceAst.Expression.ApplyCloTail(clo, _, _, _, _) =>
        clo match {
          case OccurrenceAst.Expression.ApplyAtomic(AtomicOp.Closure(_), _, _, _, _) => true
          case _ => false
        }
      case _ => false

    }
    val isSelfRecursive = oi.defs.get(defn.sym) match {
      case None => false
      case Some(o) => o match {
        case Occur.Dead => false
        case Occur.Once => true
        case Occur.Many => true
        case Occur.ManyBranch => true
        case Occur.DontInline => false
      }
    }
    val defContext = DefContext(isDirectCall, oi.defs.getOrElse(defn.sym, Dead), oi.size, isSelfRecursive)
    (OccurrenceAst.Def(defn.ann, defn.mod, defn.sym, cparams, fparams, e, defContext, defn.tpe, defn.purity, defn.loc), oi)
  }

  /**
    * Translates the given formal param `p` to the OccurrenceAst.
    */
  private def visitFormalParam(p: LiftedAst.FormalParam): OccurrenceAst.FormalParam =
    OccurrenceAst.FormalParam(p.sym, p.mod, p.tpe, p.loc)

  /**
    * Performs occurrence analysis on the given expression `exp0`
    */
  private def visitExp(sym0: Symbol.DefnSym, exp0: LiftedAst.Expression): (OccurrenceAst.Expression, OccurInfo) = exp0 match {
    case Expression.Cst(cst, tpe, loc) => (OccurrenceAst.Expression.Constant(cst, tpe, loc), OccurInfo.One)

    case Expression.Var(sym, tpe, loc) => (OccurrenceAst.Expression.Var(sym, tpe, loc), OccurInfo(Map.empty, Map(sym -> Once), 1))

    case Expression.ApplyAtomic(op, exps, tpe, purity, loc) =>
      val (es, o) = visitExps(sym0, exps)
<<<<<<< HEAD
      val o1 = op match {
        case AtomicOp.Is(sym) if sym.name == "Choice" => o.copy(defs = o.defs + (sym0 -> DontInline)).increaseSizeByOne()
        case _ => o.increaseSizeByOne()
=======

      op match { // Will be removed later
        case AtomicOp.Closure(sym) => (OccurrenceAst.Expression.Closure(sym, es, tpe, loc), o)

        case AtomicOp.Unary(sop) => (OccurrenceAst.Expression.Unary(sop, es.head, tpe, purity, loc), o.increaseSizeByOne())

        case AtomicOp.Binary(sop) =>
          val List(e1, e2) = es
          (OccurrenceAst.Expression.Binary(sop, e1, e2, tpe, purity, loc), o.increaseSizeByOne())

        case AtomicOp.Region => (OccurrenceAst.Expression.Region(tpe, loc), OccurInfo.One)

        case AtomicOp.ScopeExit =>
          val List(e1, e2) = es
          (OccurrenceAst.Expression.ScopeExit(e1, e2, tpe, purity, loc), o.increaseSizeByOne())

        case AtomicOp.Is(sym) if sym.name == "Choice" =>
          val List(e) = es
          (OccurrenceAst.Expression.Is(sym, e, purity, loc), o.copy(defs = o.defs + (sym0 -> DontInline)).increaseSizeByOne())

        case AtomicOp.Is(sym) =>
          val List(e) = es
          (OccurrenceAst.Expression.Is(sym, e, purity, loc), o.increaseSizeByOne())

        case AtomicOp.Tag(sym) =>
          val List(e) = es
          (OccurrenceAst.Expression.Tag(sym, e, tpe, purity, loc), o.increaseSizeByOne())

        case AtomicOp.Untag(sym) =>
          val List(e) = es
          (OccurrenceAst.Expression.Untag(sym, e, tpe, purity, loc), o.increaseSizeByOne())

        case AtomicOp.Index(idx) =>
          val List(e) = es
          (OccurrenceAst.Expression.Index(e, idx, tpe, purity, loc), o.increaseSizeByOne())

        case AtomicOp.Tuple => (OccurrenceAst.Expression.Tuple(es, tpe, purity, loc), o.increaseSizeByOne())

        case AtomicOp.RecordEmpty => (OccurrenceAst.Expression.RecordEmpty(tpe, loc), OccurInfo.One)

        case AtomicOp.RecordSelect(field) =>
          val List(e) = es
          (OccurrenceAst.Expression.RecordSelect(e, field, tpe, purity, loc), o.increaseSizeByOne())

        case AtomicOp.RecordExtend(field) =>
          val List(e1, e2) = es
          (OccurrenceAst.Expression.RecordExtend(field, e1, e2, tpe, purity, loc), o.increaseSizeByOne())

        case AtomicOp.RecordRestrict(field) =>
          val List(e) = es
          (OccurrenceAst.Expression.RecordRestrict(field, e, tpe, purity, loc), o.increaseSizeByOne())

        case AtomicOp.ArrayLit => (OccurrenceAst.Expression.ArrayLit(es, tpe, loc), o.increaseSizeByOne())

        case AtomicOp.ArrayNew =>
          val List(e1, e2) = es
          (OccurrenceAst.Expression.ArrayNew(e1, e2, tpe, loc), o.increaseSizeByOne())

        case AtomicOp.ArrayLoad =>
          val List(e1, e2) = es
          (OccurrenceAst.Expression.ArrayLoad(e1, e2, tpe, loc), o.increaseSizeByOne())

        case AtomicOp.ArrayStore =>
          val List(e1, e2, e3) = es
          (OccurrenceAst.Expression.ArrayStore(e1, e2, e3, tpe, loc), o.increaseSizeByOne())

        case AtomicOp.ArrayLength =>
          val List(e) = es
          (OccurrenceAst.Expression.ArrayLength(e, tpe, purity, loc), o.increaseSizeByOne())

        case AtomicOp.Ref =>
          val List(e) = es
          (OccurrenceAst.Expression.Ref(e, tpe, loc), o.increaseSizeByOne())

        case AtomicOp.Deref =>
          val List(e) = es
          (OccurrenceAst.Expression.Deref(e, tpe, loc), o.increaseSizeByOne())

        case AtomicOp.Assign =>
          val List(e1, e2) = es
          (OccurrenceAst.Expression.Assign(e1, e2, tpe, loc), o.increaseSizeByOne())

        case AtomicOp.InstanceOf(clazz) =>
          val List(e) = es
          (OccurrenceAst.Expression.InstanceOf(e, clazz, loc), o.increaseSizeByOne())

        case AtomicOp.Cast =>
          val List(e) = es
          (OccurrenceAst.Expression.Cast(e, tpe, purity, loc), o.increaseSizeByOne())

        case AtomicOp.InvokeConstructor(constructor) => (OccurrenceAst.Expression.InvokeConstructor(constructor, es, tpe, purity, loc), o.increaseSizeByOne())

        case AtomicOp.InvokeMethod(method) => (OccurrenceAst.Expression.InvokeMethod(method, es.head, es.tail, tpe, purity, loc), o.increaseSizeByOne())

        case AtomicOp.InvokeStaticMethod(method) => (OccurrenceAst.Expression.InvokeStaticMethod(method, es, tpe, purity, loc), o.increaseSizeByOne())

        case AtomicOp.GetField(field) => (OccurrenceAst.Expression.GetField(field, es.head, tpe, purity, loc), o.increaseSizeByOne())

        case AtomicOp.PutField(field) =>
          val List(e1, e2) = es
          (OccurrenceAst.Expression.PutField(field, e1, e2, tpe, purity, loc), o.increaseSizeByOne())

        case AtomicOp.GetStaticField(field) => (OccurrenceAst.Expression.GetStaticField(field, tpe, purity, loc), OccurInfo.One)

        case AtomicOp.PutStaticField(field) => (OccurrenceAst.Expression.PutStaticField(field, es.head, tpe, purity, loc), o.increaseSizeByOne())

        case AtomicOp.Spawn =>
          val List(e1, e2) = es
          (OccurrenceAst.Expression.Spawn(e1, e2, tpe, loc), o.increaseSizeByOne())

        case AtomicOp.Lazy => (OccurrenceAst.Expression.Lazy(es.head, tpe, loc), o.increaseSizeByOne())

        case AtomicOp.Force => (OccurrenceAst.Expression.Force(es.head, tpe, loc), o.increaseSizeByOne())

        case _ => throw InternalCompilerException("Unexpected AtomicOp", loc)
>>>>>>> 64d29935
      }
      (OccurrenceAst.Expression.ApplyAtomic(op, es, tpe, purity, loc), o1)

    case Expression.ApplyClo(exp, args, tpe, purity, loc) =>
      val (e, o1) = visitExp(sym0, exp)
      val (as, o2) = visitExps(sym0, args)
      val o3 = combineAllSeq(o1, o2)
      exp match {
        case Expression.ApplyAtomic(AtomicOp.Closure(sym), _, _, _, _) =>
          val o4 = OccurInfo(Map(sym -> Once), Map.empty, 0)
          val o5 = combineAllSeq(o3, o4)
          (OccurrenceAst.Expression.ApplyClo(e, as, tpe, purity, loc), o5.increaseSizeByOne())
        case _ => (OccurrenceAst.Expression.ApplyClo(e, as, tpe, purity, loc), o3.increaseSizeByOne())
      }

    case Expression.ApplyDef(sym, args, tpe, purity, loc) =>
      val (as, o1) = visitExps(sym0, args)
      val o2 = OccurInfo(Map(sym -> Once), Map.empty, 0)
      val o3 = combineAllSeq(o1, o2)
      (OccurrenceAst.Expression.ApplyDef(sym, as, tpe, purity, loc), o3.increaseSizeByOne())

    case Expression.ApplyCloTail(exp, args, tpe, purity, loc) =>
      val (e, o1) = visitExp(sym0, exp)
      val (as, o2) = visitExps(sym0, args)
      val o3 = combineAllSeq(o1, o2)
      exp match {
        case Expression.ApplyAtomic(AtomicOp.Closure(sym), _, _, _, _) =>
          val o4 = OccurInfo(Map(sym -> Once), Map.empty, 0)
          val o5 = combineAllSeq(o3, o4)
          (OccurrenceAst.Expression.ApplyCloTail(e, as, tpe, purity, loc), o5.increaseSizeByOne())
        case _ => (OccurrenceAst.Expression.ApplyCloTail(e, as, tpe, purity, loc), o3.increaseSizeByOne())
      }

    case Expression.ApplyDefTail(sym, args, tpe, purity, loc) =>
      val (as, o1) = visitExps(sym0, args)
      val o2 = OccurInfo(Map(sym -> Once), Map.empty, 0)
      val o3 = combineAllSeq(o1, o2)
      (OccurrenceAst.Expression.ApplyDefTail(sym, as, tpe, purity, loc), o3.increaseSizeByOne())

    case Expression.ApplySelfTail(sym, formals, actuals, tpe, purity, loc) =>
      val (as, o1) = visitExps(sym0, actuals)
      val f = formals.map {
        case LiftedAst.FormalParam(sym, mod, tpe, loc) => OccurrenceAst.FormalParam(sym, mod, tpe, loc)
      }
      val o2 = OccurInfo(Map(sym -> Once), Map.empty, 0)
      val o3 = combineAllSeq(o1, o2)
      (OccurrenceAst.Expression.ApplySelfTail(sym, f, as, tpe, purity, loc), o3.increaseSizeByOne())

    case Expression.IfThenElse(exp1, exp2, exp3, tpe, purity, loc) =>
      val (e1, o1) = visitExp(sym0, exp1)
      val (e2, o2) = visitExp(sym0, exp2)
      val (e3, o3) = visitExp(sym0, exp3)
      val o4 = combineAllSeq(o1, combineAllBranch(o2, o3))
      (OccurrenceAst.Expression.IfThenElse(e1, e2, e3, tpe, purity, loc), o4.increaseSizeByOne())

    case Expression.Branch(exp, branches, tpe, purity, loc) =>
      val (e1, o1) = visitExp(sym0, exp)
      val (o2, bs) = branches.foldLeft(OccurInfo.Empty, Map[LabelSym, OccurrenceAst.Expression]())((acc, b) => {
        val (oacc, bsacc) = acc
        b match {
          case (sym, exp1) =>
            val (e2, o3) = visitExp(sym0, exp1)
            val o4 = combineAllBranch(oacc, o3)
            val bs = bsacc + (sym -> e2)
            (o4, bs)
        }
      })
      val o5 = combineAllSeq(o1, o2)
      (OccurrenceAst.Expression.Branch(e1, bs, tpe, purity, loc), o5.increaseSizeByOne())

    case Expression.JumpTo(sym, tpe, purity, loc) => (OccurrenceAst.Expression.JumpTo(sym, tpe, purity, loc), OccurInfo.One)

    case Expression.Let(sym, exp1, exp2, tpe, purity, loc) =>
      val (e1, o1) = visitExp(sym0, exp1)
      val (e2, o2) = visitExp(sym0, exp2)
      val o3 = combineAllSeq(o1, o2)
      val occur = o3.vars.getOrElse(sym, Dead)
      val o4 = o3.copy(vars = o3.vars - sym)
      (OccurrenceAst.Expression.Let(sym, e1, e2, occur, tpe, purity, loc), o4.increaseSizeByOne())

    case Expression.LetRec(varSym, index, defSym, exp1, exp2, tpe, purity, loc) =>
      val (e1, o1) = visitExp(sym0, exp1)
      val (e2, o2) = visitExp(sym0, exp2)
      val o3 = combineAllSeq(o1, o2)
      (OccurrenceAst.Expression.LetRec(varSym, index, defSym, e1, e2, tpe, purity, loc), o3.increaseSizeByOne())

    case Expression.Scope(sym, exp, tpe, purity, loc) =>
      val (e, o) = visitExp(sym0, exp)
      (OccurrenceAst.Expression.Scope(sym, e, tpe, purity, loc), o.copy(defs = o.defs + (sym0 -> DontInline)).increaseSizeByOne())

    case Expression.TryCatch(exp, rules, tpe, purity, loc) =>
      val (e, o1) = visitExp(sym0, exp)
      val (rs, o2) = rules.map {
        case LiftedAst.CatchRule(sym, clazz, exp) =>
          val (e, o3) = visitExp(sym0, exp)
          (OccurrenceAst.CatchRule(sym, clazz, e), o3)
      }.unzip
      val o4 = o2.foldLeft(o1)((acc, o5) => combineAllSeq(acc, o5))
      (OccurrenceAst.Expression.TryCatch(e, rs, tpe, purity, loc), o4.copy(defs = o4.defs + (sym0 -> DontInline)).increaseSizeByOne())

    case Expression.TryWith(exp, effUse, rules, tpe, purity, loc) =>
      // TODO AE erasing to unit for now
      (OccurrenceAst.Expression.Constant(Ast.Constant.Unit, Type.Unit, loc), OccurInfo.Empty)

    case Expression.Do(op, exps, tpe, purity, loc) =>
      // TODO AE erasing to unit for now
      (OccurrenceAst.Expression.Constant(Ast.Constant.Unit, Type.Unit, loc), OccurInfo.Empty)

    case Expression.Resume(exp, tpe, loc) =>
      // TODO AE erasing to unit for now
      (OccurrenceAst.Expression.Constant(Ast.Constant.Unit, Type.Unit, loc), OccurInfo.Empty)

    case Expression.NewObject(name, clazz, tpe, purity, methods, loc) =>
      val (ms, o1) = methods.map {
        case LiftedAst.JvmMethod(ident, fparams, clo, retTpe, purity, loc) => {
          val f = fparams.map {
            case LiftedAst.FormalParam(sym, mod, tpe, loc) => OccurrenceAst.FormalParam(sym, mod, tpe, loc)
          }
          val (c, o) = visitExp(sym0, clo)
          (OccurrenceAst.JvmMethod(ident, f, c, retTpe, purity, loc), o.increaseSizeByOne())
        }
      }.unzip
      val o2 = o1.foldLeft(OccurInfo.Empty)((acc, o3) => combineAllSeq(acc, o3))
      (OccurrenceAst.Expression.NewObject(name, clazz, tpe, purity, ms, loc), o2.increaseSizeByOne())

    case Expression.HoleError(sym, tpe, loc) =>
      (OccurrenceAst.Expression.HoleError(sym, tpe, loc), OccurInfo.One)

    case Expression.MatchError(tpe, loc) =>
      (OccurrenceAst.Expression.MatchError(tpe, loc), OccurInfo.One)
  }

  /**
    * Performs occurrence analysis on a list of expressions 'exps' and merges occurrences
    */
  private def visitExps(sym0: Symbol.DefnSym, exps: List[LiftedAst.Expression]): (List[OccurrenceAst.Expression], OccurInfo) = {
    val (es, o1) = exps.map(visitExp(sym0, _)).unzip
    val o2 = o1.foldLeft(OccurInfo.Empty)((acc, o3) => combineAllSeq(acc, o3))
    (es, o2)
  }

  /**
    * Combines the 2 objects `o1` and `o2` of the type OccurInfo into a single OccurInfo object using the function `combineBranch`.
    */
  private def combineAllBranch(o1: OccurInfo, o2: OccurInfo): OccurInfo = {
    combineAll(o1, o2, combineBranch)
  }

  /**
    * Combines the 2 objects `o1` and `o2` of the type OccurInfo into a single OccurInfo object using the function `combineSeq`.
    */
  private def combineAllSeq(o1: OccurInfo, o2: OccurInfo): OccurInfo = {
    combineAll(o1, o2, combineSeq)
  }

  /**
    * Combines the 2 objects `o1` and `o2` of the type OccurInfo into a single OccurInfo object using the argument `combine`.
    */
  private def combineAll(o1: OccurInfo, o2: OccurInfo, combine: (Occur, Occur) => Occur): OccurInfo = {
    val varMap = combineMaps(o1.vars, o2.vars, combine)
    val defMap = combineMaps(o1.defs, o2.defs, combine)
    val size = o1.size + o2.size
    OccurInfo(defMap, varMap, size)
  }

  /**
    * Combines the 2 maps `m1` and `m2` of the type (A -> Occur) into a single map of the same type using the argument `combine`.
    */
  private def combineMaps[A](m1: Map[A, Occur], m2: Map[A, Occur], combine: (Occur, Occur) => Occur): Map[A, Occur] = {
    val (smallest, largest) = if (m1.size < m2.size) (m1, m2) else (m2, m1)
    smallest.foldLeft[Map[A, Occur]](largest) {
      case (acc, (k, v)) =>
        val occur = combine(v, acc.getOrElse(k, Dead))
        acc + (k -> occur)
    }
  }

  /**
    * Combines two occurrences `o1` and `o2` of type Occur into a single occurrence.
    */
  private def combineSeq(o1: Occur, o2: Occur): Occur = (o1, o2) match {
    case (DontInline, _) => DontInline
    case (_, DontInline) => DontInline
    case (Dead, _) => o2
    case (_, Dead) => o1
    case _ => Many
  }

  /**
    * Combines two occurrences `o1` and `o2` of type Occur into a single occurrence based on ManyBranches logic.
    * ManyBranches can be IfThenElse, Branches, and SelectChannel
    */
  private def combineBranch(o1: Occur, o2: Occur): Occur = (o1, o2) match {
    case (DontInline, _) => DontInline
    case (_, DontInline) => DontInline
    case (Dead, _) => o2
    case (_, Dead) => o1
    case (Once, Once) => ManyBranch
    case (Once, ManyBranch) => ManyBranch
    case (ManyBranch, Once) => ManyBranch
    case (ManyBranch, ManyBranch) => ManyBranch
    case _ => Many
  }
}

<|MERGE_RESOLUTION|>--- conflicted
+++ resolved
@@ -156,127 +156,9 @@
 
     case Expression.ApplyAtomic(op, exps, tpe, purity, loc) =>
       val (es, o) = visitExps(sym0, exps)
-<<<<<<< HEAD
       val o1 = op match {
         case AtomicOp.Is(sym) if sym.name == "Choice" => o.copy(defs = o.defs + (sym0 -> DontInline)).increaseSizeByOne()
         case _ => o.increaseSizeByOne()
-=======
-
-      op match { // Will be removed later
-        case AtomicOp.Closure(sym) => (OccurrenceAst.Expression.Closure(sym, es, tpe, loc), o)
-
-        case AtomicOp.Unary(sop) => (OccurrenceAst.Expression.Unary(sop, es.head, tpe, purity, loc), o.increaseSizeByOne())
-
-        case AtomicOp.Binary(sop) =>
-          val List(e1, e2) = es
-          (OccurrenceAst.Expression.Binary(sop, e1, e2, tpe, purity, loc), o.increaseSizeByOne())
-
-        case AtomicOp.Region => (OccurrenceAst.Expression.Region(tpe, loc), OccurInfo.One)
-
-        case AtomicOp.ScopeExit =>
-          val List(e1, e2) = es
-          (OccurrenceAst.Expression.ScopeExit(e1, e2, tpe, purity, loc), o.increaseSizeByOne())
-
-        case AtomicOp.Is(sym) if sym.name == "Choice" =>
-          val List(e) = es
-          (OccurrenceAst.Expression.Is(sym, e, purity, loc), o.copy(defs = o.defs + (sym0 -> DontInline)).increaseSizeByOne())
-
-        case AtomicOp.Is(sym) =>
-          val List(e) = es
-          (OccurrenceAst.Expression.Is(sym, e, purity, loc), o.increaseSizeByOne())
-
-        case AtomicOp.Tag(sym) =>
-          val List(e) = es
-          (OccurrenceAst.Expression.Tag(sym, e, tpe, purity, loc), o.increaseSizeByOne())
-
-        case AtomicOp.Untag(sym) =>
-          val List(e) = es
-          (OccurrenceAst.Expression.Untag(sym, e, tpe, purity, loc), o.increaseSizeByOne())
-
-        case AtomicOp.Index(idx) =>
-          val List(e) = es
-          (OccurrenceAst.Expression.Index(e, idx, tpe, purity, loc), o.increaseSizeByOne())
-
-        case AtomicOp.Tuple => (OccurrenceAst.Expression.Tuple(es, tpe, purity, loc), o.increaseSizeByOne())
-
-        case AtomicOp.RecordEmpty => (OccurrenceAst.Expression.RecordEmpty(tpe, loc), OccurInfo.One)
-
-        case AtomicOp.RecordSelect(field) =>
-          val List(e) = es
-          (OccurrenceAst.Expression.RecordSelect(e, field, tpe, purity, loc), o.increaseSizeByOne())
-
-        case AtomicOp.RecordExtend(field) =>
-          val List(e1, e2) = es
-          (OccurrenceAst.Expression.RecordExtend(field, e1, e2, tpe, purity, loc), o.increaseSizeByOne())
-
-        case AtomicOp.RecordRestrict(field) =>
-          val List(e) = es
-          (OccurrenceAst.Expression.RecordRestrict(field, e, tpe, purity, loc), o.increaseSizeByOne())
-
-        case AtomicOp.ArrayLit => (OccurrenceAst.Expression.ArrayLit(es, tpe, loc), o.increaseSizeByOne())
-
-        case AtomicOp.ArrayNew =>
-          val List(e1, e2) = es
-          (OccurrenceAst.Expression.ArrayNew(e1, e2, tpe, loc), o.increaseSizeByOne())
-
-        case AtomicOp.ArrayLoad =>
-          val List(e1, e2) = es
-          (OccurrenceAst.Expression.ArrayLoad(e1, e2, tpe, loc), o.increaseSizeByOne())
-
-        case AtomicOp.ArrayStore =>
-          val List(e1, e2, e3) = es
-          (OccurrenceAst.Expression.ArrayStore(e1, e2, e3, tpe, loc), o.increaseSizeByOne())
-
-        case AtomicOp.ArrayLength =>
-          val List(e) = es
-          (OccurrenceAst.Expression.ArrayLength(e, tpe, purity, loc), o.increaseSizeByOne())
-
-        case AtomicOp.Ref =>
-          val List(e) = es
-          (OccurrenceAst.Expression.Ref(e, tpe, loc), o.increaseSizeByOne())
-
-        case AtomicOp.Deref =>
-          val List(e) = es
-          (OccurrenceAst.Expression.Deref(e, tpe, loc), o.increaseSizeByOne())
-
-        case AtomicOp.Assign =>
-          val List(e1, e2) = es
-          (OccurrenceAst.Expression.Assign(e1, e2, tpe, loc), o.increaseSizeByOne())
-
-        case AtomicOp.InstanceOf(clazz) =>
-          val List(e) = es
-          (OccurrenceAst.Expression.InstanceOf(e, clazz, loc), o.increaseSizeByOne())
-
-        case AtomicOp.Cast =>
-          val List(e) = es
-          (OccurrenceAst.Expression.Cast(e, tpe, purity, loc), o.increaseSizeByOne())
-
-        case AtomicOp.InvokeConstructor(constructor) => (OccurrenceAst.Expression.InvokeConstructor(constructor, es, tpe, purity, loc), o.increaseSizeByOne())
-
-        case AtomicOp.InvokeMethod(method) => (OccurrenceAst.Expression.InvokeMethod(method, es.head, es.tail, tpe, purity, loc), o.increaseSizeByOne())
-
-        case AtomicOp.InvokeStaticMethod(method) => (OccurrenceAst.Expression.InvokeStaticMethod(method, es, tpe, purity, loc), o.increaseSizeByOne())
-
-        case AtomicOp.GetField(field) => (OccurrenceAst.Expression.GetField(field, es.head, tpe, purity, loc), o.increaseSizeByOne())
-
-        case AtomicOp.PutField(field) =>
-          val List(e1, e2) = es
-          (OccurrenceAst.Expression.PutField(field, e1, e2, tpe, purity, loc), o.increaseSizeByOne())
-
-        case AtomicOp.GetStaticField(field) => (OccurrenceAst.Expression.GetStaticField(field, tpe, purity, loc), OccurInfo.One)
-
-        case AtomicOp.PutStaticField(field) => (OccurrenceAst.Expression.PutStaticField(field, es.head, tpe, purity, loc), o.increaseSizeByOne())
-
-        case AtomicOp.Spawn =>
-          val List(e1, e2) = es
-          (OccurrenceAst.Expression.Spawn(e1, e2, tpe, loc), o.increaseSizeByOne())
-
-        case AtomicOp.Lazy => (OccurrenceAst.Expression.Lazy(es.head, tpe, loc), o.increaseSizeByOne())
-
-        case AtomicOp.Force => (OccurrenceAst.Expression.Force(es.head, tpe, loc), o.increaseSizeByOne())
-
-        case _ => throw InternalCompilerException("Unexpected AtomicOp", loc)
->>>>>>> 64d29935
       }
       (OccurrenceAst.Expression.ApplyAtomic(op, es, tpe, purity, loc), o1)
 
