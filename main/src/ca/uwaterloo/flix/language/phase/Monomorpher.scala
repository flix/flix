/*
 * Copyright 2017 Magnus Madsen
 *
 * Licensed under the Apache License, Version 2.0 (the "License");
 * you may not use this file except in compliance with the License.
 * You may obtain a copy of the License at
 *
 *   http://www.apache.org/licenses/LICENSE-2.0
 *
 * Unless required by applicable law or agreed to in writing, software
 * distributed under the License is distributed on an "AS IS" BASIS,
 * WITHOUT WARRANTIES OR CONDITIONS OF ANY KIND, either express or implied.
 * See the License for the specific language governing permissions and
 * limitations under the License.
 */

package ca.uwaterloo.flix.language.phase

import ca.uwaterloo.flix.api.Flix
import ca.uwaterloo.flix.language.ast.LoweredAst.Instance
import ca.uwaterloo.flix.language.ast.shared.Scope
import ca.uwaterloo.flix.language.ast.{Kind, LoweredAst, MonoAst, Name, RigidityEnv, SourceLocation, Symbol, Type, TypeConstructor}
import ca.uwaterloo.flix.language.dbg.AstPrinter.*
import ca.uwaterloo.flix.language.phase.typer.{ConstraintSolver2, Progress, TypeReduction2}
import ca.uwaterloo.flix.language.phase.unification.{EqualityEnv, Substitution}
import ca.uwaterloo.flix.util.collection.{CofiniteSet, ListMap, ListOps, MapOps}
import ca.uwaterloo.flix.util.{InternalCompilerException, ParOps}

import java.util.concurrent.ConcurrentLinkedQueue
import scala.collection.immutable.SortedSet
import scala.collection.mutable

/**
  * Monomorphization is a whole-program compilation strategy that replaces every reference to a
  * parametric function with a reference to a non-parametric version (of that function) specialized
  * to the concrete types of the reference.
  *
  * Additionally it eliminates all type variables and normalizes types. This means that types have
  * unique representations, without aliases and associated types.
  *
  * Additionally it resolves type class methods into actual function calls.
  *
  * For example, the polymorphic program:
  *
  *   - `def fst[a, b](p: (a, b)): a = let (x, y) = p ; x`
  *   - `def f: Bool = fst((true, 'a'))`
  *   - `def g: Int32 = fst((42, "foo"))`
  *
  * is, roughly speaking, translated to:
  *
  *   - `def fst$1(p: (Bool, Char)): Bool = let (x, y) = p ; x`
  *   - `def fst$2(p: (Int32, String)): Int32 = let (x, y) = p ; x`
  *   - `def f: Bool = fst$1((true, 'a'))`
  *   - `def g: Bool = fst$2((42, "foo"))`
  *
  * Additionally for things like record types and effect formulas, equivalent types are flattened
  * and ordered. This means that `{b = String, a = String}` becomes `{a = String, b = String}` and
  * that `Print + (Crash + Print)` becomes `Crash + Print`.
  *
  * Enums and structs can both express type-recursion which cannot be resolved without erasure. This
  * means that those definitions are left polymorphic, but the types are still resolved of
  * associated types fx.
  *
  * At a high-level, monomorphization works as follows:
  *
  *   1. We maintain a queue of functions and the concrete, normalized types they must be
  *      specialized to.
  *   1. We populate the queue by specialization of non-parametric function definitions.
  *   1. We iteratively extract a function from the queue and specialize it:
  *      a. We replace every type variable appearing anywhere in the definition by its concrete
  *         type.
  *      a. We create new fresh local variable symbols (since the function is effectively being
  *         copied).
  *      a. We enqueue (or re-use) other functions referenced by the current function which require
  *         specialization.
  *   1. We reconstruct the AST from the specialized functions and remove all parametric functions.
  *
  * Type normalization details:
  *
  *   - Record fields are in alphabetical order
  *   - Schema fields are in alphabetical order
  *   - Effect formulas are flat unions of effects in alphabetical order.
  *   - Case set formulas are a single CaseSet literal.
  *
  */
object Monomorpher {

  /** Companion object for [[StrictSubstitution]]. */
  private object StrictSubstitution {

    /**
      * A smart constructor for [[StrictSubstitution]].
      *
      * The smart constructor ensures that all types in the substitution are grounded.
      */
    def mk(s: Substitution, eqEnv: EqualityEnv)(implicit flix: Flix): StrictSubstitution = {
      val m = s.m.map {
        case (sym, tpe) => sym -> simplify(tpe.map(default), eqEnv, isGround = true)
      }
      StrictSubstitution(Substitution(m), eqEnv)
    }
  }

  /**
    * A strict substitution is similar to a regular substitution except that free type variables are
    * replaced by an appropriate default type. In other words, when performing a type substitution,
    * if there is no requirement on a polymorphic type, we assume it to be the default type of its
    * kind. This is safe since otherwise the type would not be polymorphic after type-inference.
    *
    * Properties of normalized types (which is returned by apply):
    *   - No type variables
    *   - No associated types
    *   - No type aliases
    *   - Equivalent types are uniquely represented (e.g. fields in records types are alphabetized)
    */
  private case class StrictSubstitution(s: Substitution, eqEnv: EqualityEnv)(implicit flix: Flix) {

    /**
      * Applies `this` substitution to the given type `tpe`, returning a normalized type.
      *
      * Performance Note: We are on a hot path. We take extra care to avoid redundant type objects.
      */
    def apply(tpe0: Type): Type = tpe0 match {
      case v@Type.Var(sym, _) => s.m.get(sym) match {
        case None =>
          // Variable unbound. Use the default type.
          default(v)
        case Some(t) =>
          // Variable in subst. Note: All types in the *StrictSubstitution* are already normalized.
          t
      }

      // We map regions to IO.
      case Type.Cst(TypeConstructor.Region(_), _) =>
        Type.IO

      case cst@Type.Cst(_, _) =>
        // Maintain and exploit reference equality for performance.
        cst

      case app@Type.Apply(_, _, _) =>
        normalizeApply(apply, app, isGround = true)

      case Type.Alias(_, _, t, _) =>
        // Remove the Alias and continue.
        apply(t)

      case Type.AssocType(symUse, arg0, kind, loc) =>
        val arg = apply(arg0)
        val assoc = Type.AssocType(symUse, arg, kind, loc)
        val reducedType = TypeReduction2.reduce(assoc, Scope.Top, RigidityEnv.empty)(Progress(), eqEnv, flix)
        // `reducedType` is ground, but might need normalization.
        simplify(reducedType, eqEnv, isGround = true)

      case Type.JvmToType(_, loc) => throw InternalCompilerException("unexpected JVM type", loc)
      case Type.JvmToEff(_, loc) => throw InternalCompilerException("unexpected JVM eff", loc)
      case Type.UnresolvedJvmType(_, loc) => throw InternalCompilerException("unexpected JVM type", loc)
    }

    /**
      * Returns the non-strict version of this substitution.
      *
      * Mapping added must not contain type aliases or associated types. Variables in the image of
      * the substitution are considered unconstrained.
      */
    def nonStrict: Substitution = s
  }

  /**
    * The mutable data used throughout monomorphization.
    *
    * This class is thread-safe.
    */
  private class Context {

    /**
      * A queue of pending (fresh symbol, function definition, and substitution)-triples.
      *
      * If the queue contains the entry:
      *
      *   - `(f$1, f, [a -> Int32])`
      *
      * it means that the function definition `f` should be specialized w.r.t. the map
      * `[a -> Int32]` under the fresh name `f$1`.
      *
      * Note: [[ConcurrentLinkedQueue]] is non-blocking so threads can enqueue items without
      * contention.
      */
    private val defQueue: ConcurrentLinkedQueue[(Symbol.DefnSym, LoweredAst.Def, StrictSubstitution)] =
      new ConcurrentLinkedQueue

    /** Returns `true` if the queue is non-empty. */
    def nonEmptySpecializationQueue: Boolean =
      synchronized {
        !defQueue.isEmpty
      }

    /**
      * Enqueues `defn` to be specialized according to `subst` with the new name `sym`.
      *
      * This should be used in combination with [[getSpecializedName]] and [[addSpecializedName]] to
      * avoid enqueuing duplicate specializations.
      */
    def enqueueSpecialization(sym: Symbol.DefnSym, defn: LoweredAst.Def, subst: StrictSubstitution): Unit =
      synchronized {
        defQueue.add((sym, defn, subst))
      }

    /** Dequeues all elements from the queue and clears it. */
    def dequeueAllSpecializations: Array[(Symbol.DefnSym, LoweredAst.Def, StrictSubstitution)] =
      synchronized {
        val r = defQueue.toArray(Array.empty[(Symbol.DefnSym, LoweredAst.Def, StrictSubstitution)])
        defQueue.clear()
        r
      }

    /**
      * A map from a symbol and a normalized type to the fresh symbol for the specialized version
      * of that function.
      *
      * For example, if the function:
      *
      *   - `def fst[a, b](x: a, y: b): a = ...`
      *
      * has been specialized w.r.t. to `Int32` and `String` then this map will contain an entry:
      *
      *   - `(fst, (Int32, String) -> Int32) -> fst$1`
      */
    private val specializedNames: mutable.Map[(Symbol.DefnSym, Type), Symbol.DefnSym] =
        mutable.Map.empty

    /** Returns the specialized def symbol for `sym` w.r.t. `tpe` if it exists. */
    def getSpecializedName(sym: Symbol.DefnSym, tpe: Type): Option[Symbol.DefnSym] =
      synchronized {
        specializedNames.get((sym, tpe))
      }

    /** Adds a specialized name, `specializedSym`, for `sym` w.r.t `tpe`. */
    def addSpecializedName(sym1: Symbol.DefnSym, tpe: Type, sym2: Symbol.DefnSym): Unit =
      synchronized {
        specializedNames.put((sym1, tpe), sym2)
      }

    /** A map of specialized definitions. */
    private val specializedDefns: mutable.Map[Symbol.DefnSym, MonoAst.Def] =
        mutable.Map.empty

    /** Add a new specialized definition. */
    def addSpecializedDef(sym: Symbol.DefnSym, defn: MonoAst.Def): Unit =
      synchronized {
        specializedDefns.put(sym, defn)
      }

    /** Returns the specialized definitions as an immutable map. */
    def getSpecializedDefs: Map[Symbol.DefnSym, MonoAst.Def] =
      synchronized {
        specializedDefns.toMap
      }
  }

  /**
    * Returns a sorted record, assuming that `rest` is sorted.
    *
    * Sorting is stable on duplicate fields.
    *
    * Assumes that rest does not contain [[Type.AssocType]] or [[Type.Alias]].
    */
  private def mkRecordExtendSorted(label: Name.Label, tpe: Type, rest: Type, loc: SourceLocation): Type = rest match {
    case Type.Apply(Type.Apply(Type.Cst(TypeConstructor.RecordRowExtend(l), loc1), t, loc2), r, loc3) if l.name < label.name =>
      // Push extend further.
      val newRest = mkRecordExtendSorted(label, tpe, r, loc)
      Type.Apply(Type.Apply(Type.Cst(TypeConstructor.RecordRowExtend(l), loc1), t, loc2), newRest, loc3)
    case Type.Cst(_, _) | Type.Apply(_, _, _) | Type.Var(_, _) =>
      // Non-record related types or a record in correct order.
      Type.mkRecordRowExtend(label, tpe, rest, loc)
    case Type.Alias(_, _, _, _) => throw InternalCompilerException(s"Unexpected alias '$rest'", rest.loc)
    case Type.AssocType(_, _, _, _) => throw InternalCompilerException(s"Unexpected associated type '$rest'", rest.loc)
    case Type.JvmToType(_, _) => throw InternalCompilerException(s"Unexpected JVM type '$rest'", rest.loc)
    case Type.JvmToEff(_, _) => throw InternalCompilerException(s"Unexpected JVM eff '$rest'", rest.loc)
    case Type.UnresolvedJvmType(_, _) => throw InternalCompilerException(s"Unexpected JVM type '$rest'", rest.loc)
  }

  /**
    * Returns a sorted schema, assuming that `rest` is sorted.
    *
    * Sorting is stable on duplicate predicates.
    *
    * Assumes that rest does not contain variables, aliases, or associated types.
    */
  private def mkSchemaExtendSorted(label: Name.Pred, tpe: Type, rest: Type, loc: SourceLocation): Type = rest match {
    case Type.Apply(Type.Apply(Type.Cst(TypeConstructor.SchemaRowExtend(l), loc1), t, loc2), r, loc3) if l.name < label.name =>
      // Push extend further.
      val newRest = mkSchemaExtendSorted(label, tpe, r, loc)
      Type.Apply(Type.Apply(Type.Cst(TypeConstructor.SchemaRowExtend(l), loc1), t, loc2), newRest, loc3)
    case Type.Cst(_, _) | Type.Apply(_, _, _) | Type.Var(_, _) =>
      // Non-record related types or a record in correct order.
      Type.mkSchemaRowExtend(label, tpe, rest, loc)
    case Type.Alias(_, _, _, _) => throw InternalCompilerException(s"Unexpected alias '$rest'", rest.loc)
    case Type.AssocType(_, _, _, _) => throw InternalCompilerException(s"Unexpected associated type '$rest'", rest.loc)
    case Type.JvmToType(_, _) => throw InternalCompilerException(s"Unexpected JVM type '$rest'", rest.loc)
    case Type.JvmToEff(_, _) => throw InternalCompilerException(s"Unexpected JVM eff '$rest'", rest.loc)
    case Type.UnresolvedJvmType(_, _) => throw InternalCompilerException(s"Unexpected JVM type '$rest'", rest.loc)
  }

  /** Performs monomorphization of the given AST `root`. */
  def run(root: LoweredAst.Root)(implicit flix: Flix): MonoAst.Root = flix.phase("Monomorpher") {

    implicit val r: LoweredAst.Root = root
    implicit val is: Map[(Symbol.TraitSym, TypeConstructor), Instance] = mkFastInstanceLookup(root.instances)
    implicit val ctx: Context = new Context()
    val empty = StrictSubstitution.mk(Substitution.empty, root.eqEnv)

    // Collect all non-parametric function definitions.
    val nonParametricDefns = root.defs.filter {
      case (_, defn) => defn.spec.tparams.isEmpty
    }

    // Perform specialization of all non-parametric function definitions.
    // We perform specialization in parallel.
    // This will enqueue additional functions for specialization.
    ParOps.parMap(nonParametricDefns) {
      case (sym, defn) =>
        // We use an empty substitution because the defs are non-parametric.
        // It's important that non-parametric functions keep their symbol to not
        // invalidate the set of entryPoints functions.
        mkFreshDefn(sym, defn, empty)
    }

<<<<<<< HEAD
    /*
     * Perform function specialization until the queue is empty.
     *
     * We perform specialization in parallel along the frontier, i.e. each frontier is done in parallel.
     */
    while (ctx.nonEmptySpecializationQueue) {
=======
    // Perform function specialization until the queue is empty.
    // Perform specialization in parallel along the frontier, i.e. each frontier is done in parallel.
    while (ctx.nonEmpty) {
>>>>>>> 39620997
      // Extract a function from the queue and specializes it w.r.t. its substitution.
      val queue = ctx.dequeueAllSpecializations
      ParOps.parMap(queue) {
        case (freshSym, defn, subst) => mkFreshDefn(freshSym, defn, subst)
      }
    }

    val effects = ParOps.parMapValues(root.effects) {
      case LoweredAst.Effect(doc, ann, mod, sym, ops0, loc) =>
        val ops = ops0.map {
          case LoweredAst.Op(opSym, spec, opLoc) =>
            MonoAst.Op(opSym, visitEffectOpSpec(spec, empty), opLoc)
        }
        MonoAst.Effect(doc, ann, mod, sym, ops, loc)
    }

    val enums = ParOps.parMapValues(root.enums) {
      case LoweredAst.Enum(doc, ann, mod, sym, tparams0, _, cases, loc) =>
        val newCases = MapOps.mapValues(cases)(visitEnumCase)
        val tparams = tparams0.map(visitTypeParam)
        MonoAst.Enum(doc, ann, mod, sym, tparams, newCases, loc)
    }

    val structs = ParOps.parMapValues(root.structs) {
      case LoweredAst.Struct(doc, ann, mod, sym, tparams0, fields, loc) =>
        val newFields = fields.map(visitStructField)
        val tparams = tparams0.map(visitTypeParam)
        MonoAst.Struct(doc, ann, mod, sym, tparams, newFields, loc)
    }

    // Reassemble the AST.
    MonoAst.Root(
      ctx.getSpecializedDefs,
      enums,
      structs,
      effects,
      root.mainEntryPoint,
      root.entryPoints,
      root.sources
    )
  }

  /** Creates a table for fast lookup of instances. */
  private def mkFastInstanceLookup(instances: ListMap[Symbol.TraitSym, Instance]): Map[(Symbol.TraitSym, TypeConstructor), Instance] = {
    instances.map {
      case (sym, inst) => ((sym, inst.tpe.typeConstructor.get), inst)
    }.toMap
  }

  /** Visit a struct field, simplifying its polymorphic type. */
  def visitStructField(field: LoweredAst.StructField)(implicit root: LoweredAst.Root, flix: Flix): MonoAst.StructField = {
    field match {
      case LoweredAst.StructField(fieldSym, tpe, loc) =>
        MonoAst.StructField(fieldSym, simplify(tpe, root.eqEnv, isGround = false), loc)
    }
  }

  /** Visit an enum case, simplifying its polymorphic type. */
  def visitEnumCase(caze: LoweredAst.Case)(implicit root: LoweredAst.Root, flix: Flix): MonoAst.Case = {
    caze match {
      case LoweredAst.Case(sym, tpes, _, loc) =>
        MonoAst.Case(sym, tpes.map(simplify(_, root.eqEnv, isGround = false)), loc)
    }
  }

  /** Convert the type param directly. */
  private def visitTypeParam(tp: LoweredAst.TypeParam): MonoAst.TypeParam = tp match {
    case LoweredAst.TypeParam(name, sym, loc) => MonoAst.TypeParam(name, sym, loc)
  }

  /**
    * Converts the given effect op spec. Effect operations are monomorphic -
    * they have no variables - so the substitution can be empty.
    */
  private def visitEffectOpSpec(spec: LoweredAst.Spec, subst: StrictSubstitution): MonoAst.Spec = spec match {
    case LoweredAst.Spec(doc, ann, mod, _, fparams0, declaredScheme, retTpe, eff, _) =>
      val fparams = fparams0.map {
        case LoweredAst.FormalParam(sym, fparamMod, tpe, src, loc) =>
          MonoAst.FormalParam(sym, fparamMod, subst(tpe), src, loc)
      }
      MonoAst.Spec(doc, ann, mod, fparams, declaredScheme.base, subst(retTpe), subst(eff))
  }

  /**
    * Adds a specialized def for the given symbol `freshSym` and def `defn` with the given
    * substitution `subst`.
    */
  private def mkFreshDefn(freshSym: Symbol.DefnSym, defn: LoweredAst.Def, subst: StrictSubstitution)(implicit ctx: Context, instances: Map[(Symbol.TraitSym, TypeConstructor), Instance], root: LoweredAst.Root, flix: Flix): Unit = {
    // Specialize the formal parameters and introduce fresh local variable symbols.
    val (fparams, env0) = specializeFormalParams(defn.spec.fparams, subst)

    // Specialize the body expression.
    val specializedExp = visitExp(defn.exp, env0, subst)

    // Reassemble the definition.
    // NB: Removes the type parameters as the function is now monomorphic.
    val spec0 = defn.spec
    val spec = MonoAst.Spec(
      spec0.doc,
      spec0.ann,
      spec0.mod,
      fparams,
      subst(defn.spec.declaredScheme.base),
      subst(spec0.retTpe),
      subst(spec0.eff)
    )
    val specializedDefn = MonoAst.Def(freshSym, spec, specializedExp, defn.loc)

    // Save the specialized function.
    ctx.addSpecializedDef(freshSym, specializedDefn)
  }

  /**
    * Performs specialization of the given expression `exp0` under the environment `env0` w.r.t. the
    * given substitution `subst`.
    *
    * Replaces every reference to a parametric function with a reference to its specialized version.
    *
    * Replaces every local variable symbol with a fresh local variable symbol.
    *
    * If a specialized version of a function does not yet exist, a fresh symbol is created for it,
    * and the definition and substitution is enqueued.
    */
  private def visitExp(exp0: LoweredAst.Expr, env0: Map[Symbol.VarSym, Symbol.VarSym], subst: StrictSubstitution)(implicit ctx: Context, instances: Map[(Symbol.TraitSym, TypeConstructor), Instance], root: LoweredAst.Root, flix: Flix): MonoAst.Expr = exp0 match {
    case LoweredAst.Expr.Var(sym, tpe, loc) =>
      MonoAst.Expr.Var(env0(sym), subst(tpe), loc)

    case LoweredAst.Expr.Cst(cst, tpe, loc) =>
      MonoAst.Expr.Cst(cst, subst(tpe), loc)

    case LoweredAst.Expr.Lambda(fparam, exp, tpe, loc) =>
      val (p, env1) = specializeFormalParam(fparam, subst)
      val e = visitExp(exp, env0 ++ env1, subst)
      MonoAst.Expr.Lambda(p, e, subst(tpe), loc)

    case LoweredAst.Expr.ApplyAtomic(op, exps, tpe, eff, loc) =>
      val es = exps.map(visitExp(_, env0, subst))
      MonoAst.Expr.ApplyAtomic(op, es, subst(tpe), subst(eff), loc)

    case LoweredAst.Expr.ApplyClo(exp1, exp2, tpe, eff, loc) =>
      val e1 = visitExp(exp1, env0, subst)
      val e2 = visitExp(exp2, env0, subst)
      MonoAst.Expr.ApplyClo(e1, e2, subst(tpe), subst(eff), loc)

    case LoweredAst.Expr.ApplyDef(sym, exps, itpe, tpe, eff, loc) =>
      val it = subst(itpe)
      val newSym = specializeDefSym(sym, it)
      val es = exps.map(visitExp(_, env0, subst))
      MonoAst.Expr.ApplyDef(newSym, es, it, subst(tpe), subst(eff), loc)

    case LoweredAst.Expr.ApplySig(sym, exps, itpe, tpe, eff, loc) =>
      val it = subst(itpe)
      val newSym = specializeSigSym(sym, it)
      val es = exps.map(visitExp(_, env0, subst))
      MonoAst.Expr.ApplyDef(newSym, es, it, subst(tpe), subst(eff), loc)

    case LoweredAst.Expr.ApplyLocalDef(sym, exps, tpe, eff, loc) =>
      val newSym = env0(sym)
      val es = exps.map(visitExp(_, env0, subst))
      val t = subst(tpe)
      val ef = subst(eff)
      MonoAst.Expr.ApplyLocalDef(newSym, es, t, ef, loc)

    case LoweredAst.Expr.Let(sym, exp1, exp2, tpe, eff, loc) =>
      // Generate a fresh symbol for the let-bound variable.
      val freshSym = Symbol.freshVarSym(sym)
      val env1 = env0 + (sym -> freshSym)
      val e1 = visitExp(exp1, env0, subst)
      val e2 = visitExp(exp2, env1, subst)
      MonoAst.Expr.Let(freshSym, e1, e2, subst(tpe), subst(eff), loc)

    case LoweredAst.Expr.LocalDef(sym, fparams, exp1, exp2, tpe, eff, loc) =>
      // Generate a fresh symbol for the let-bound variable.
      val freshSym = Symbol.freshVarSym(sym)
      val env1 = env0 + (sym -> freshSym)
      val (fps, env2) = specializeFormalParams(fparams, subst)
      val e1 = visitExp(exp1, env1 ++ env2, subst)
      val e2 = visitExp(exp2, env1, subst)
      val t = subst(tpe)
      val ef = subst(eff)
      MonoAst.Expr.LocalDef(freshSym, fps, e1, e2, t, ef, loc)

    case LoweredAst.Expr.Scope(sym, regionVar, exp, tpe, eff, loc) =>
      val freshSym = Symbol.freshVarSym(sym)
      val env1 = env0 + (sym -> freshSym)
      MonoAst.Expr.Scope(freshSym, regionVar, visitExp(exp, env1, subst), subst(tpe), subst(eff), loc)

    case LoweredAst.Expr.IfThenElse(exp1, exp2, exp3, tpe, eff, loc) =>
      val e1 = visitExp(exp1, env0, subst)
      val e2 = visitExp(exp2, env0, subst)
      val e3 = visitExp(exp3, env0, subst)
      MonoAst.Expr.IfThenElse(e1, e2, e3, subst(tpe), subst(eff), loc)

    case LoweredAst.Expr.Stm(exp1, exp2, tpe, eff, loc) =>
      val e1 = visitExp(exp1, env0, subst)
      val e2 = visitExp(exp2, env0, subst)
      MonoAst.Expr.Stm(e1, e2, subst(tpe), subst(eff), loc)

    case LoweredAst.Expr.Discard(exp, eff, loc) =>
      val e = visitExp(exp, env0, subst)
      MonoAst.Expr.Discard(e, subst(eff), loc)

    case LoweredAst.Expr.Match(exp, rules, tpe, eff, loc) =>
      val rs = rules map {
        case LoweredAst.MatchRule(pat, guard, body) =>
          val (p, env1) = visitPat(pat, subst)
          val extendedEnv = env0 ++ env1
          val g = guard.map(visitExp(_, extendedEnv, subst))
          val b = visitExp(body, extendedEnv, subst)
          MonoAst.MatchRule(p, g, b)
      }
      MonoAst.Expr.Match(visitExp(exp, env0, subst), rs, subst(tpe), subst(eff), loc)

    case LoweredAst.Expr.TypeMatch(exp, rules, tpe, _, loc) =>
      // Use the non-strict substitution to allow free type variables to match with anything.
      val expTpe = subst.nonStrict(exp.tpe)
      // Make the tvars in `exp`'s type rigid so that `Nil: List[x%123]` can only match `List[_]`
      val renv = expTpe.typeVars.foldLeft(RigidityEnv.empty) {
        case (acc, Type.Var(sym, _)) => acc.markRigid(sym)
      }
      ListOps.findMap(rules) {
        case LoweredAst.TypeMatchRule(sym, t, body0) =>
          // Try to unify.
          ConstraintSolver2.fullyUnify(expTpe, subst.nonStrict(t), Scope.Top, renv)(root.eqEnv, flix) match {
            // Types don't unify; just continue.
            case None => None
            // Types unify; use the substitution in the body.
            case Some(caseSubst) =>
              // Visit the base expression under the initial environment.
              val e = visitExp(exp, env0, subst)
              // Generate a fresh symbol for the let-bound variable.
              val freshSym = Symbol.freshVarSym(sym)
              val env1 = env0 + (sym -> freshSym)
              val subst1 = caseSubst @@ subst.nonStrict
              // Visit the body under the extended environment.
              val body = visitExp(body0, env1, StrictSubstitution.mk(subst1, root.eqEnv))
              val eff = Type.mkUnion(e.eff, body.eff, loc.asSynthetic)
              Some(MonoAst.Expr.Let(freshSym, e, body, StrictSubstitution.mk(subst1, root.eqEnv).apply(tpe), subst1(eff), loc))
          }
      }.get // We are safe to call get because the last case will always match.

    case LoweredAst.Expr.VectorLit(exps, tpe, eff, loc) =>
      val es = exps.map(visitExp(_, env0, subst))
      MonoAst.Expr.VectorLit(es, subst(tpe), subst(eff), loc)

    case LoweredAst.Expr.VectorLoad(exp1, exp2, tpe, eff, loc) =>
      val e1 = visitExp(exp1, env0, subst)
      val e2 = visitExp(exp2, env0, subst)
      MonoAst.Expr.VectorLoad(e1, e2, subst(tpe), subst(eff), loc)

    case LoweredAst.Expr.VectorLength(exp, loc) =>
      val e = visitExp(exp, env0, subst)
      MonoAst.Expr.VectorLength(e, loc)

    case LoweredAst.Expr.Ascribe(exp, tpe, eff, loc) =>
      val e = visitExp(exp, env0, subst)
      MonoAst.Expr.Ascribe(e, subst(tpe), subst(eff), loc)

    case LoweredAst.Expr.Cast(exp, _, _, tpe, eff, loc) =>
      // We drop the declaredType and declaredEff here.
      val e = visitExp(exp, env0, subst)
      MonoAst.Expr.Cast(e, None, None, subst(tpe), subst(eff), loc)

    case LoweredAst.Expr.TryCatch(exp, rules, tpe, eff, loc) =>
      val e = visitExp(exp, env0, subst)
      val rs = rules map {
        case LoweredAst.CatchRule(sym, clazz, body) =>
          // Generate a fresh symbol.
          val freshSym = Symbol.freshVarSym(sym)
          val env1 = env0 + (sym -> freshSym)
          val b = visitExp(body, env1, subst)
          MonoAst.CatchRule(freshSym, clazz, b)
      }
      MonoAst.Expr.TryCatch(e, rs, subst(tpe), subst(eff), loc)

    case LoweredAst.Expr.RunWith(exp, effect, rules, tpe, eff, loc) =>
      val e = visitExp(exp, env0, subst)
      val rs = rules map {
        case LoweredAst.HandlerRule(op, fparams0, body0) =>
          val (fparams, fparamEnv) = specializeFormalParams(fparams0, subst)
          val env1 = env0 ++ fparamEnv
          val body = visitExp(body0, env1, subst)
          MonoAst.HandlerRule(op, fparams, body)
      }
      MonoAst.Expr.RunWith(e, effect, rs, subst(tpe), subst(eff), loc)

    case LoweredAst.Expr.Do(op, exps, tpe, eff, loc) =>
      val es = exps.map(visitExp(_, env0, subst))
      MonoAst.Expr.Do(op, es, subst(tpe), subst(eff), loc)

    case LoweredAst.Expr.NewObject(name, clazz, tpe, eff, methods0, loc) =>
      val methods = methods0.map(visitJvmMethod(_, env0, subst))
      MonoAst.Expr.NewObject(name, clazz, subst(tpe), subst(eff), methods, loc)

  }

  /**
    * Specializes the given pattern `p0` w.r.t. the current substitution.
    *
    * Returns the new pattern and a mapping from variable symbols to fresh variable symbols.
    */
  private def visitPat(p0: LoweredAst.Pattern, subst: StrictSubstitution)(implicit flix: Flix): (MonoAst.Pattern, Map[Symbol.VarSym, Symbol.VarSym]) = p0 match {
    case LoweredAst.Pattern.Wild(tpe, loc) => (MonoAst.Pattern.Wild(subst(tpe), loc), Map.empty)
    case LoweredAst.Pattern.Var(sym, tpe, loc) =>
      // Generate a fresh variable symbol for the pattern-bound variable.
      val freshSym = Symbol.freshVarSym(sym)
      (MonoAst.Pattern.Var(freshSym, subst(tpe), loc), Map(sym -> freshSym))
    case LoweredAst.Pattern.Cst(cst, tpe, loc) => (MonoAst.Pattern.Cst(cst, subst(tpe), loc), Map.empty)
    case LoweredAst.Pattern.Tag(sym, pats, tpe, loc) =>
      val (ps, envs) = pats.map(visitPat(_, subst)).unzip
      (MonoAst.Pattern.Tag(sym, ps, subst(tpe), loc), combineEnvs(envs))
    case LoweredAst.Pattern.Tuple(elms, tpe, loc) =>
      val (ps, envs) = elms.map(visitPat(_, subst)).unzip
      (MonoAst.Pattern.Tuple(ps, subst(tpe), loc), combineEnvs(envs))
    case LoweredAst.Pattern.Record(pats, pat, tpe, loc) =>
      val (ps, envs) = pats.map {
        case LoweredAst.Pattern.Record.RecordLabelPattern(label, pat1, tpe1, loc1) =>
          val (p1, env1) = visitPat(pat1, subst)
          (MonoAst.Pattern.Record.RecordLabelPattern(label, p1, subst(tpe1), loc1), env1)
      }.unzip
      val (p, env1) = visitPat(pat, subst)
      val finalEnv = env1 :: envs
      (MonoAst.Pattern.Record(ps, p, subst(tpe), loc), combineEnvs(finalEnv))
  }

  /**
    * Specializes the given method `method` w.r.t. the current substitution.
    *
    * Returns the new method.
    */
  private def visitJvmMethod(method: LoweredAst.JvmMethod, env0: Map[Symbol.VarSym, Symbol.VarSym], subst: StrictSubstitution)(implicit ctx: Context, instances: Map[(Symbol.TraitSym, TypeConstructor), Instance], root: LoweredAst.Root, flix: Flix): MonoAst.JvmMethod = method match {
    case LoweredAst.JvmMethod(ident, fparams0, exp0, tpe, eff, loc) =>
      val (fparams, env1) = specializeFormalParams(fparams0, subst)
      val exp = visitExp(exp0, env0 ++ env1, subst)
      MonoAst.JvmMethod(ident, fparams, exp, subst(tpe), subst(eff), loc)
  }

  /**
    * Returns the def symbol corresponding to the specialized symbol `sym` w.r.t. to the type `tpe`.
    *
    * The given type must be a normalized type.
    */
  private def specializeDefSym(sym: Symbol.DefnSym, tpe: Type)(implicit ctx: Context, root: LoweredAst.Root, flix: Flix): Symbol.DefnSym = {
    // Lookup the definition and its declared type.
    val defn = root.defs(sym)

    // Check if the function is non-polymorphic.
    if (defn.spec.tparams.isEmpty) {
      defn.sym
    } else {
      specializeDef(defn, tpe)
    }
  }

  /**
    * Returns the def symbol corresponding to the specialized symbol `sym` w.r.t. to the type `tpe`.
    *
    * The given type must be a normalized type.
    */
  private def specializeSigSym(sym: Symbol.SigSym, tpe: Type)(implicit ctx: Context, instances: Map[(Symbol.TraitSym, TypeConstructor), Instance], root: LoweredAst.Root, flix: Flix): Symbol.DefnSym = {
    val sig = root.sigs(sym)
    val trt = root.traits(sym.trt)

    // Find out what we're specializing the sig to by unifying with the type.
    val subst = ConstraintSolver2.fullyUnify(sig.spec.declaredScheme.base, tpe, Scope.Top, RigidityEnv.empty)(root.eqEnv, flix).get
    val specialization = subst.m(trt.tparam.sym)
    val tycon = specialization.typeConstructor.get

    // Lookup the instance corresponding to this type.
    val instance = instances((sym.trt, tycon))

    val defns = instance.defs.filter {
      d => d.sym.text == sig.sym.name
    }

    (sig.exp, defns) match {
      // An instance implementation exists. Use it.
      case (_, defn :: Nil) => specializeDef(defn, tpe)
      // No instance implementation, but a default implementation exists. Use it.
      case (Some(impl), Nil) => specializeDef(sigToDef(sig.sym, sig.spec, impl, sig.loc), tpe)
      // Multiple matching defs. Should have been caught previously.
      case (_, _ :: _ :: _) => throw InternalCompilerException(s"Expected at most one matching definition for '$sym', but found ${defns.size} signatures.", sym.loc)
      // No matching defs and no default. Should have been caught previously.
      case (None, Nil) => throw InternalCompilerException(s"No default or matching definition found for '$sym'.", sym.loc)
    }
  }

  /** Converts a signature with an implementation into the equivalent definition. */
  private def sigToDef(sigSym: Symbol.SigSym, spec: LoweredAst.Spec, exp: LoweredAst.Expr, loc: SourceLocation): LoweredAst.Def = {
    LoweredAst.Def(sigSymToDefnSym(sigSym), spec, exp, loc)
  }

  /** Converts a SigSym into the equivalent DefnSym. */
  private def sigSymToDefnSym(sigSym: Symbol.SigSym): Symbol.DefnSym = {
    val ns = sigSym.trt.namespace :+ sigSym.trt.name
    new Symbol.DefnSym(None, ns, sigSym.name, sigSym.loc)
  }

  /**
    * Returns the def symbol corresponding to the specialized def `defn` w.r.t. to the type `tpe`.
    *
    * The given type must be a normalized type.
    */
  private def specializeDef(defn: LoweredAst.Def, tpe: Type)(implicit ctx: Context, root: LoweredAst.Root, flix: Flix): Symbol.DefnSym = {
    // Unify the declared and actual type to obtain the substitution map.
    val subst = infallibleUnify(defn.spec.declaredScheme.base, tpe, defn.sym)

    // Check whether the function definition has already been specialized.
    ctx synchronized {
      ctx.getSpecializedName(defn.sym, tpe) match {
        case None =>
          // The function has not been specialized.
          // Generate a fresh specialized definition symbol.
          val freshSym = Symbol.freshDefnSym(defn.sym)

<<<<<<< HEAD
          // Register the fresh symbol (and actual type) in the symbol2symbol map.
          ctx.addSpecializedName(defn.sym, tpe, freshSym)
=======
          // Register the fresh symbol (and actual type).
          ctx.putDef2Def(defn.sym, tpe, freshSym)
>>>>>>> 39620997

          // Enqueue the fresh symbol with the definition and substitution.
          ctx.enqueueSpecialization(freshSym, defn, subst)

          // Now simply refer to the freshly generated symbol.
          freshSym
        case Some(specializedSym) =>
          // The function has already been specialized.
          // Simply refer to the already existing specialized symbol.
          specializedSym
      }
    }

  }

  /**
    * Returns the combined map of `envs`.
    *
    * This is equivalent to `envs.reduce(_ ++ _)` without crashing on empty lists.
    */
  private def combineEnvs(envs: Iterable[Map[Symbol.VarSym, Symbol.VarSym]]): Map[Symbol.VarSym, Symbol.VarSym] =
    envs.foldLeft(Map.empty[Symbol.VarSym, Symbol.VarSym])(_ ++ _)

  /**
    * Specializes the given formal parameters `fparams0` w.r.t. the given substitution `subst0`.
    *
    * Returns the new formal parameters and an environment mapping the variable symbol for each parameter to a fresh symbol.
    */
  private def specializeFormalParams(fparams0: List[LoweredAst.FormalParam], subst0: StrictSubstitution)(implicit flix: Flix): (List[MonoAst.FormalParam], Map[Symbol.VarSym, Symbol.VarSym]) = {
    // Return early if there are no formal parameters.
    if (fparams0.isEmpty)
      return (Nil, Map.empty)

    // Specialize each formal parameter and recombine the results.
    val (params, envs) = fparams0.map(p => specializeFormalParam(p, subst0)).unzip
    (params, combineEnvs(envs))
  }

  /**
    * Specializes the given formal parameter `fparam0` w.r.t. the given substitution `subst0`.
    *
    * Returns the new formal parameter and an environment mapping the variable symbol to a fresh
    * variable symbol.
    */
  private def specializeFormalParam(fparam0: LoweredAst.FormalParam, subst0: StrictSubstitution)(implicit flix: Flix): (MonoAst.FormalParam, Map[Symbol.VarSym, Symbol.VarSym]) = {
    val LoweredAst.FormalParam(sym, mod, tpe, src, loc) = fparam0
    val freshSym = Symbol.freshVarSym(sym)
    (MonoAst.FormalParam(freshSym, mod, subst0(tpe), src, loc), Map(sym -> freshSym))
  }

  /** Unifies `tpe1` and `tpe2` which must be unifiable. */
  private def infallibleUnify(tpe1: Type, tpe2: Type, sym: Symbol.DefnSym)(implicit root: LoweredAst.Root, flix: Flix): StrictSubstitution = {
    ConstraintSolver2.fullyUnify(tpe1, tpe2, Scope.Top, RigidityEnv.empty)(root.eqEnv, flix) match {
      case Some(subst) =>
        StrictSubstitution.mk(subst, root.eqEnv)
      case None =>
        throw InternalCompilerException(s"Unable to unify: '$tpe1' and '$tpe2'.\nIn '$sym'", tpe1.loc)
    }
  }

  /**
    * Removes [[Type.Alias]] and [[Type.AssocType]], or crashes if some [[Type.AssocType]] is not
    * reducible.
    */
  private def simplify(tpe: Type, eqEnv: EqualityEnv, isGround: Boolean)(implicit flix: Flix): Type = tpe match {
    case v@Type.Var(_, _) => v
    case c@Type.Cst(_, _) => c
    case app@Type.Apply(_, _, _) => normalizeApply(simplify(_, eqEnv, isGround), app, isGround)
    case Type.Alias(_, _, t, _) => simplify(t, eqEnv, isGround)
    case Type.AssocType(symUse, arg0, kind, loc) =>
      val arg = simplify(arg0, eqEnv, isGround)
      val t = TypeReduction2.reduce(Type.AssocType(symUse, arg, kind, loc), Scope.Top, RigidityEnv.empty)(Progress(), eqEnv, flix)
      simplify(t, eqEnv, isGround)
    case Type.JvmToType(_, loc) => throw InternalCompilerException("unexpected JVM type", loc)
    case Type.JvmToEff(_, loc) => throw InternalCompilerException("unexpected JVM eff", loc)
    case Type.UnresolvedJvmType(_, loc) => throw InternalCompilerException("unexpected JVM type", loc)
  }

  /**
    * Applies `normalize` on both sides of the application, then normalizing the remaining type.
    *
    * OBS: `normalize` must not output [[Type.AssocType]] or [[Type.Alias]].
    */
  @inline
  private def normalizeApply(normalize: Type => Type, app: Type.Apply, isGround: Boolean): Type = {
    val Type.Apply(tpe1, tpe2, loc) = app
    (normalize(tpe1), normalize(tpe2)) match {
      // Simplify effect equations.
      case (x, y) if isGround && app.kind == Kind.Eff => canonicalEffect(Type.Apply(x, y, loc))
      case (Type.Cst(TypeConstructor.Complement, _), y) => Type.mkComplement(y, loc)
      case (Type.Apply(Type.Cst(TypeConstructor.Union, _), x, _), y) => Type.mkUnion(x, y, loc)
      case (Type.Apply(Type.Cst(TypeConstructor.Intersection, _), x, _), y) => Type.mkIntersection(x, y, loc)
      case (Type.Apply(Type.Cst(TypeConstructor.Difference, _), x, _), y) => Type.mkDifference(x, y, loc)
      case (Type.Apply(Type.Cst(TypeConstructor.SymmetricDiff, _), x, _), y) => Type.mkSymmetricDiff(x, y, loc)

      // Simplify case equations.
      case (Type.Cst(TypeConstructor.CaseComplement(sym), _), y) => Type.mkCaseComplement(y, sym, loc)
      case (Type.Apply(Type.Cst(TypeConstructor.CaseIntersection(sym), _), x, _), y) => Type.mkCaseIntersection(x, y, sym, loc)
      case (Type.Apply(Type.Cst(TypeConstructor.CaseUnion(sym), _), x, _), y) => Type.mkCaseUnion(x, y, sym, loc)

      // Put records in alphabetical order.
      case (Type.Apply(Type.Cst(TypeConstructor.RecordRowExtend(label), _), tpe, _), rest) =>
        mkRecordExtendSorted(label, tpe, rest, loc)

      // Put schemas in alphabetical order.
      case (Type.Apply(Type.Cst(TypeConstructor.SchemaRowExtend(label), _), tpe, _), rest) =>
        mkSchemaExtendSorted(label, tpe, rest, loc)

      case (x, y) =>
        // Maintain and exploit reference equality for performance.
        app.renew(x, y, loc)
    }
  }

  /** Returns a canonical effect type equivalent to `eff`. */
  private def canonicalEffect(eff: Type): Type =
    evalToType(eval(eff), eff.loc)

  /** Evaluates a ground, simplified effect type. */
  private def eval(eff: Type): CofiniteSet[Symbol.EffectSym] = eff match {
    case Type.Univ => CofiniteSet.universe
    case Type.Pure => CofiniteSet.empty
    case Type.Cst(TypeConstructor.Effect(sym), _) =>
      CofiniteSet.mkSet(sym)
    case Type.Cst(TypeConstructor.Region(_), _) =>
      // We map regions to IO.
      CofiniteSet.mkSet(Symbol.IO)
    case Type.Apply(Type.Cst(TypeConstructor.Complement, _), y, _) =>
      CofiniteSet.complement(eval(y))
    case Type.Apply(Type.Apply(Type.Cst(TypeConstructor.Union, _), x, _), y, _) =>
      CofiniteSet.union(eval(x), eval(y))
    case Type.Apply(Type.Apply(Type.Cst(TypeConstructor.Intersection, _), x, _), y, _) =>
      CofiniteSet.intersection(eval(x), eval(y))
    case Type.Apply(Type.Apply(Type.Cst(TypeConstructor.Difference, _), x, _), y, _) =>
      CofiniteSet.difference(eval(x), eval(y))
    case Type.Apply(Type.Apply(Type.Cst(TypeConstructor.SymmetricDiff, _), x, _), y, _) =>
      CofiniteSet.xor(eval(x), eval(y))
    case other => throw InternalCompilerException(s"Unexpected effect $other", other.loc)
  }

  /** Returns the [[Type]] representation of `set` with `loc`. */
  private def evalToType(set: CofiniteSet[Symbol.EffectSym], loc: SourceLocation): Type = set match {
    case CofiniteSet.Set(s) => Type.mkUnion(s.toList.map(sym => Type.Cst(TypeConstructor.Effect(sym), loc)), loc)
    case CofiniteSet.Compl(s) => Type.mkComplement(Type.mkUnion(s.toList.map(sym => Type.Cst(TypeConstructor.Effect(sym), loc)), loc), loc)
  }

  /** Returns the normalized default type for the kind of `tpe0`. */
  private def default(tpe0: Type): Type = tpe0.kind match {
    case Kind.Wild => Type.mkAnyType(tpe0.loc)
    case Kind.WildCaseSet => Type.mkAnyType(tpe0.loc)
    case Kind.Star => Type.mkAnyType(tpe0.loc)
    case Kind.Eff =>
      // If an effect variable is free, we may assume its Pure due to the substitution lemma.
      Type.Pure
    case Kind.Bool => Type.mkAnyType(tpe0.loc)
    case Kind.RecordRow => Type.RecordRowEmpty
    case Kind.SchemaRow => Type.SchemaRowEmpty
    case Kind.Predicate => Type.mkAnyType(tpe0.loc)
    case Kind.CaseSet(sym) => Type.Cst(TypeConstructor.CaseSet(SortedSet.empty, sym), tpe0.loc)
    case Kind.Arrow(_, _) => Type.mkAnyType(tpe0.loc)
    case Kind.Jvm => throw InternalCompilerException(s"Unexpected type: '$tpe0'.", tpe0.loc)
    case Kind.Error => throw InternalCompilerException(s"Unexpected type '$tpe0'.", tpe0.loc)
  }

}<|MERGE_RESOLUTION|>--- conflicted
+++ resolved
@@ -326,18 +326,9 @@
         mkFreshDefn(sym, defn, empty)
     }
 
-<<<<<<< HEAD
-    /*
-     * Perform function specialization until the queue is empty.
-     *
-     * We perform specialization in parallel along the frontier, i.e. each frontier is done in parallel.
-     */
-    while (ctx.nonEmptySpecializationQueue) {
-=======
     // Perform function specialization until the queue is empty.
     // Perform specialization in parallel along the frontier, i.e. each frontier is done in parallel.
-    while (ctx.nonEmpty) {
->>>>>>> 39620997
+    while (ctx.nonEmptySpecializationQueue) {
       // Extract a function from the queue and specializes it w.r.t. its substitution.
       val queue = ctx.dequeueAllSpecializations
       ParOps.parMap(queue) {
@@ -753,13 +744,8 @@
           // Generate a fresh specialized definition symbol.
           val freshSym = Symbol.freshDefnSym(defn.sym)
 
-<<<<<<< HEAD
-          // Register the fresh symbol (and actual type) in the symbol2symbol map.
+          // Register the fresh symbol (and actual type).
           ctx.addSpecializedName(defn.sym, tpe, freshSym)
-=======
-          // Register the fresh symbol (and actual type).
-          ctx.putDef2Def(defn.sym, tpe, freshSym)
->>>>>>> 39620997
 
           // Enqueue the fresh symbol with the definition and substitution.
           ctx.enqueueSpecialization(freshSym, defn, subst)
