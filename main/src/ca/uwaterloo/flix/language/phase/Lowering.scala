/*
 * Copyright 2021 Magnus Madsen
 *
 * Licensed under the Apache License, Version 2.0 (the "License");
 * you may not use this file except in compliance with the License.
 * You may obtain a copy of the License at
 *
 *   http://www.apache.org/licenses/LICENSE-2.0
 *
 * Unless required by applicable law or agreed to in writing, software
 * distributed under the License is distributed on an "AS IS" BASIS,
 * WITHOUT WARRANTIES OR CONDITIONS OF ANY KIND, either express or implied.
 * See the License for the specific language governing permissions and
 * limitations under the License.
 */
package ca.uwaterloo.flix.language.phase

import ca.uwaterloo.flix.api.Flix
import ca.uwaterloo.flix.language.CompilationMessage
import ca.uwaterloo.flix.language.ast.Ast.Denotation.{Latticenal, Relational}
import ca.uwaterloo.flix.language.ast.Ast.{BoundBy, Denotation, Fixity, Modifiers, Polarity}
import ca.uwaterloo.flix.language.ast.ops.TypedAstOps
import ca.uwaterloo.flix.language.ast.{Ast, Kind, LoweredAst, Name, Scheme, SourceLocation, SourcePosition, Symbol, Type, TypeConstructor, TypedAst}
import ca.uwaterloo.flix.util.Validation.ToSuccess
import ca.uwaterloo.flix.util.{InternalCompilerException, ParOps, Validation}

/**
  * This phase translates AST expressions related to the Datalog subset of the
  * language into `Fixpoint/Ast` values (which are ordinary Flix values).
  * This allows the Datalog engine to be implemented as an ordinary Flix program.
  *
  * In addition to translating expressions, types must also be translated from
  * Schema types to enum types.
  *
  * Finally, values must be boxed using the Boxable.
  */

// TODO: Long-term improvements:
// - Return a [[Validation]] from visitExp etc.
// - Decide which expressions to allow as head and body terms.

object Lowering {

  private object Defs {
    lazy val Solve: Symbol.DefnSym = Symbol.mkDefnSym("Fixpoint.solve")
    lazy val Merge: Symbol.DefnSym = Symbol.mkDefnSym("Fixpoint.union")
    lazy val Filter: Symbol.DefnSym = Symbol.mkDefnSym("Fixpoint.project")
    lazy val Rename: Symbol.DefnSym = Symbol.mkDefnSym("Fixpoint.rename")

    def ProjectInto(arity: Int): Symbol.DefnSym = Symbol.mkDefnSym(s"Fixpoint.injectInto$arity")

    def Facts(arity: Int): Symbol.DefnSym = Symbol.mkDefnSym(s"Fixpoint.facts$arity")

    lazy val DebugWithPrefix: Symbol.DefnSym = Symbol.mkDefnSym("Debug.debugWithPrefix")

    lazy val ChannelNew: Symbol.DefnSym = Symbol.mkDefnSym("Concurrent/Channel.newChannel")
    lazy val ChannelPut: Symbol.DefnSym = Symbol.mkDefnSym("Concurrent/Channel.put")
    lazy val ChannelGet: Symbol.DefnSym = Symbol.mkDefnSym("Concurrent/Channel.get")
    lazy val ChannelMpmcAdmin: Symbol.DefnSym = Symbol.mkDefnSym("Concurrent/Channel.mpmcAdmin")
    lazy val ChannelSelectFrom: Symbol.DefnSym = Symbol.mkDefnSym("Concurrent/Channel.selectFrom")
    lazy val ChannelUnsafeGetAndUnlock: Symbol.DefnSym = Symbol.mkDefnSym("Concurrent/Channel.unsafeGetAndUnlock")

    /**
      * Returns the definition associated with the given symbol `sym`.
      */
    def lookup(sym: Symbol.DefnSym)(implicit root: TypedAst.Root, flix: Flix): TypedAst.Def = root.defs.get(sym) match {
      case None => throw InternalCompilerException(s"Symbol '$sym' not found. Missing library?")
      case Some(d) => d
    }
  }

  private object Enums {
    lazy val Datalog: Symbol.EnumSym = Symbol.mkEnumSym("Fixpoint/Ast.Datalog")
    lazy val Constraint: Symbol.EnumSym = Symbol.mkEnumSym("Fixpoint/Ast.Constraint")

    lazy val HeadPredicate: Symbol.EnumSym = Symbol.mkEnumSym("Fixpoint/Ast.HeadPredicate")
    lazy val BodyPredicate: Symbol.EnumSym = Symbol.mkEnumSym("Fixpoint/Ast.BodyPredicate")

    lazy val HeadTerm: Symbol.EnumSym = Symbol.mkEnumSym("Fixpoint/Ast.HeadTerm")
    lazy val BodyTerm: Symbol.EnumSym = Symbol.mkEnumSym("Fixpoint/Ast.BodyTerm")

    lazy val PredSym: Symbol.EnumSym = Symbol.mkEnumSym("Fixpoint/Shared.PredSym")
    lazy val VarSym: Symbol.EnumSym = Symbol.mkEnumSym("Fixpoint/Ast.VarSym")

    lazy val Denotation: Symbol.EnumSym = Symbol.mkEnumSym("Fixpoint/Ast.Denotation")
    lazy val Polarity: Symbol.EnumSym = Symbol.mkEnumSym("Fixpoint/Ast.Polarity")
    lazy val Fixity: Symbol.EnumSym = Symbol.mkEnumSym("Fixpoint/Ast.Fixity")
    lazy val SourceLocation: Symbol.EnumSym = Symbol.mkEnumSym("Fixpoint/Ast.SourceLocation")

    lazy val Comparison: Symbol.EnumSym = Symbol.mkEnumSym("Comparison")
    lazy val Boxed: Symbol.EnumSym = Symbol.mkEnumSym("Boxed")

    lazy val FList: Symbol.EnumSym = Symbol.mkEnumSym("List")

    lazy val ChannelMpmc: Symbol.EnumSym = Symbol.mkEnumSym("Concurrent/Channel.Mpmc")
    lazy val ChannelMpmcAdmin: Symbol.EnumSym = Symbol.mkEnumSym("Concurrent/Channel.MpmcAdmin")

    lazy val ConcurrentReentrantLock: Symbol.EnumSym = Symbol.mkEnumSym("Concurrent/ReentrantLock.ReentrantLock")
  }

  private object Sigs {
    private val SL: SourcePosition = SourcePosition.Unknown
    private val RootNS: Name.NName = Name.NName(SL, Nil, SL)

    private def mkIdent(s: String): Name.Ident = Name.Ident(SL, s, SL)

    lazy val Box: Symbol.SigSym = Symbol.mkSigSym(Symbol.mkClassSym(RootNS, mkIdent("Boxable")), mkIdent("box"))
  }

  private object Types {
    //
    // Data Types
    //
    lazy val Datalog: Type = Type.mkEnum(Enums.Datalog, Boxed :: Nil, SourceLocation.Unknown)
    lazy val Constraint: Type = Type.mkEnum(Enums.Constraint, Boxed :: Nil, SourceLocation.Unknown)

    lazy val HeadPredicate: Type = Type.mkEnum(Enums.HeadPredicate, Boxed :: Nil, SourceLocation.Unknown)
    lazy val BodyPredicate: Type = Type.mkEnum(Enums.BodyPredicate, Boxed :: Nil, SourceLocation.Unknown)

    lazy val HeadTerm: Type = Type.mkEnum(Enums.HeadTerm, Boxed :: Nil, SourceLocation.Unknown)
    lazy val BodyTerm: Type = Type.mkEnum(Enums.BodyTerm, Boxed :: Nil, SourceLocation.Unknown)

    lazy val PredSym: Type = Type.mkEnum(Enums.PredSym, Nil, SourceLocation.Unknown)
    lazy val VarSym: Type = Type.mkEnum(Enums.VarSym, Nil, SourceLocation.Unknown)

    lazy val Denotation: Type = Type.mkEnum(Enums.Denotation, Boxed :: Nil, SourceLocation.Unknown)
    lazy val Polarity: Type = Type.mkEnum(Enums.Polarity, Nil, SourceLocation.Unknown)
    lazy val Fixity: Type = Type.mkEnum(Enums.Fixity, Nil, SourceLocation.Unknown)
    lazy val SL: Type = Type.mkEnum(Enums.SourceLocation, Nil, SourceLocation.Unknown)

    lazy val Comparison: Type = Type.mkEnum(Enums.Comparison, Nil, SourceLocation.Unknown)
    lazy val Boxed: Type = Type.mkEnum(Enums.Boxed, Nil, SourceLocation.Unknown)

    lazy val ChannelMpmcAdmin: Type = Type.mkEnum(Enums.ChannelMpmcAdmin, Nil, SourceLocation.Unknown)

    lazy val ConcurrentReentrantLock: Type = Type.mkEnum(Enums.ConcurrentReentrantLock, Nil, SourceLocation.Unknown)

    def mkList(t: Type, loc: SourceLocation): Type = Type.mkEnum(Enums.FList, List(t), loc)

    //
    // Function Types.
    //
    lazy val SolveType: Type = Type.mkPureArrow(Datalog, Datalog, SourceLocation.Unknown)
    lazy val MergeType: Type = Type.mkPureUncurriedArrow(List(Datalog, Datalog), Datalog, SourceLocation.Unknown)
    lazy val FilterType: Type = Type.mkPureUncurriedArrow(List(PredSym, Datalog), Datalog, SourceLocation.Unknown)
    lazy val RenameType: Type = Type.mkPureUncurriedArrow(List(mkList(PredSym, SourceLocation.Unknown), Datalog), Datalog, SourceLocation.Unknown)
  }

  /**
    * Translates internal Datalog constraints into Flix Datalog constraints.
    */
  def run(root: TypedAst.Root)(implicit flix: Flix): Validation[LoweredAst.Root, CompilationMessage] = flix.phase("Lowering") {
    val defs = ParOps.parMap(root.defs.values)((d: TypedAst.Def) => visitDef(d)(root, flix))
    val sigs = ParOps.parMap(root.sigs.values)((s: TypedAst.Sig) => visitSig(s)(root, flix))
    val instances = ParOps.parMap(root.instances.values)((insts: List[TypedAst.Instance]) => insts.map(i => visitInstance(i)(root, flix)))
    val enums = ParOps.parMap(root.enums.values)((e: TypedAst.Enum) => visitEnum(e)(root, flix))
    val effects = ParOps.parMap(root.effects.values)((e: TypedAst.Effect) => visitEffect(e)(root, flix))
    val aliases = ParOps.parMap(root.typeAliases.values)((a: TypedAst.TypeAlias) => visitTypeAlias(a)(root, flix))

    val newDefs = defs.map(kv => kv.sym -> kv).toMap
    val newSigs = sigs.map(kv => kv.sym -> kv).toMap
    val newInstances = instances.map(kv => kv.head.sym.clazz -> kv).toMap
    val newEnums = enums.map(kv => kv.sym -> kv).toMap
    val newEffects = effects.map(kv => kv.sym -> kv).toMap
    val newAliases = aliases.map(kv => kv.sym -> kv).toMap

    // TypedAst.Sigs are shared between the `sigs` field and the `classes` field.
    // Instead of visiting twice, we visit the `sigs` field and then look up the results when visiting classes.
    val classes = ParOps.parMap(root.classes.values)((c: TypedAst.Class) => visitClass(c, newSigs)(root, flix))
    val newClasses = classes.map(kv => kv.sym -> kv).toMap
    LoweredAst.Root(newClasses, newInstances, newSigs, newDefs, newEnums, newEffects, newAliases, root.entryPoint, root.sources, root.classEnv).toSuccess
  }

  /**
    * Lowers the given definition `defn0`.
    */
  private def visitDef(defn0: TypedAst.Def)(implicit root: TypedAst.Root, flix: Flix): LoweredAst.Def = defn0 match {
    case TypedAst.Def(sym, spec0, impl0) =>
      val spec = visitSpec(spec0)
      val impl = visitImpl(impl0)
      LoweredAst.Def(sym, spec, impl)
  }

  /**
    * Lowers the given signature `sig0`.
    */
  private def visitSig(sig0: TypedAst.Sig)(implicit root: TypedAst.Root, flix: Flix): LoweredAst.Sig = sig0 match {
    case TypedAst.Sig(sym, spec0, impl0) =>
      val spec = visitSpec(spec0)
      val impl = impl0.map(visitImpl)
      LoweredAst.Sig(sym, spec, impl)
  }

  /**
    * Lowers the given instance `inst0`.
    */
  private def visitInstance(inst0: TypedAst.Instance)(implicit root: TypedAst.Root, flix: Flix): LoweredAst.Instance = inst0 match {
    case TypedAst.Instance(doc, ann0, mod, sym, tpe0, tconstrs0, defs0, ns, loc) =>
      val tpe = visitType(tpe0)
      val tconstrs = tconstrs0.map(visitTypeConstraint)
      val defs = defs0.map(visitDef)
      val ann = ann0.map(visitAnnotation)
      LoweredAst.Instance(doc, ann, mod, sym, tpe, tconstrs, defs, ns, loc)
  }

  /**
    * Lowers the given enum `enum0`.
    */
  private def visitEnum(enum0: TypedAst.Enum)(implicit root: TypedAst.Root, flix: Flix): LoweredAst.Enum = enum0 match {
    case TypedAst.Enum(doc, ann0, mod, sym, tparams0, derives, cases0, tpe0, loc) =>
      val ann = ann0.map(visitAnnotation)
      val tparams = tparams0.map(visitTypeParam)
      val tpe = visitType(tpe0)
      val cases = cases0.map {
        case (_, TypedAst.Case(caseSym, caseTpeDeprecated0, caseSc0, loc)) =>
          val caseTpeDeprecated = visitType(caseTpeDeprecated0)
          val caseSc = visitScheme(caseSc0)
          (caseSym, LoweredAst.Case(caseSym, caseTpeDeprecated, caseSc, loc))
      }
      LoweredAst.Enum(doc, ann, mod, sym, tparams, derives, cases, tpe, loc)
  }

  /**
    * Lowers the given `effect`.
    */
  private def visitEffect(effect: TypedAst.Effect)(implicit root: TypedAst.Root, flix: Flix): LoweredAst.Effect = effect match {
    case TypedAst.Effect(doc, ann0, mod, sym, ops0, loc) =>
      val ann = ann0.map(visitAnnotation)
      val ops = ops0.map(visitOp)
      LoweredAst.Effect(doc, ann, mod, sym, ops, loc)
  }

  /**
    * Lowers the given `op`.
    */
  private def visitOp(op: TypedAst.Op)(implicit root: TypedAst.Root, flix: Flix): LoweredAst.Op = op match {
    case TypedAst.Op(sym, spec0) =>
      val spec = visitSpec(spec0)
      LoweredAst.Op(sym, spec)
  }

  /**
    * Lowers the given type `alias`.
    */
  private def visitTypeAlias(alias: TypedAst.TypeAlias)(implicit root: TypedAst.Root, flix: Flix): LoweredAst.TypeAlias = alias match {
    case TypedAst.TypeAlias(doc, mod, sym, tparams0, tpe0, loc) =>
      val tparams = tparams0.map(visitTypeParam)
      val tpe = visitType(tpe0)
      LoweredAst.TypeAlias(doc, mod, sym, tparams, tpe, loc)
  }

  /**
    * Lowers the given type constraint `tconstr0`.
    */
  private def visitTypeConstraint(tconstr0: Ast.TypeConstraint)(implicit root: TypedAst.Root, flix: Flix): Ast.TypeConstraint = tconstr0 match {
    case Ast.TypeConstraint(head, tpe0, loc) =>
      val tpe = visitType(tpe0)
      Ast.TypeConstraint(head, tpe, loc)
  }

  /**
    * Lowers the given class `clazz0`, with the given lowered sigs `sigs`.
    */
  private def visitClass(clazz0: TypedAst.Class, sigs: Map[Symbol.SigSym, LoweredAst.Sig])(implicit root: TypedAst.Root, flix: Flix): LoweredAst.Class = clazz0 match {
    case TypedAst.Class(doc, ann0, mod, sym, tparam0, superClasses0, signatures0, laws0, loc) =>
      val ann = ann0.map(visitAnnotation)
      val tparam = visitTypeParam(tparam0)
      val superClasses = superClasses0.map(visitTypeConstraint)
      val signatures = signatures0.map(sig => sigs(sig.sym))
      val laws = laws0.map(visitDef)
      LoweredAst.Class(doc, ann, mod, sym, tparam, superClasses, signatures, laws, loc)
  }

  /**
    * Lowers the given `spec0`.
    */
  private def visitSpec(spec0: TypedAst.Spec)(implicit root: TypedAst.Root, flix: Flix): LoweredAst.Spec = spec0 match {
    case TypedAst.Spec(doc, ann0, mod, tparams0, fparams, declaredScheme, retTpe, pur, eff, tconstrs, loc) =>
      val ann = ann0.map(visitAnnotation)
      val tparam = tparams0.map(visitTypeParam)
      val fs = fparams.map(visitFormalParam)
      val ds = visitScheme(declaredScheme)
      LoweredAst.Spec(doc, ann, mod, tparam, fs, ds, retTpe, pur, eff, tconstrs, loc)
  }

  /**
    * Lowers the given `impl0`.
    */
  private def visitImpl(impl0: TypedAst.Impl)(implicit root: TypedAst.Root, flix: Flix): LoweredAst.Impl = impl0 match {
    case TypedAst.Impl(exp, inferredScheme) =>
      val e = visitExp(exp)
      val s = visitScheme(inferredScheme)
      LoweredAst.Impl(e, s)
  }

  /**
    * Lowers the given `ann0`.
    */
  private def visitAnnotation(ann: TypedAst.Annotation)(implicit root: TypedAst.Root, flix: Flix): LoweredAst.Annotation = ann match {
    case TypedAst.Annotation(name, args0, loc) =>
      val args = args0.map(visitExp)
      LoweredAst.Annotation(name, args, loc)
  }

  /**
    * Lowers the given `tparam`.
    */
  private def visitTypeParam(tparam: TypedAst.TypeParam)(implicit root: TypedAst.Root, flix: Flix): LoweredAst.TypeParam = tparam match {
    case TypedAst.TypeParam(name, sym, loc) => LoweredAst.TypeParam(name, sym, loc)
  }

  /**
    * Lowers the given expression `exp0`.
    */
  private def visitExp(exp0: TypedAst.Expression)(implicit root: TypedAst.Root, flix: Flix): LoweredAst.Expression = exp0 match {
    case TypedAst.Expression.Cst(cst, tpe, loc) =>
      val t = visitType(tpe)
      LoweredAst.Expression.Cst(cst, t, loc)

    case TypedAst.Expression.Wild(tpe, loc) =>
      val t = visitType(tpe)
      LoweredAst.Expression.Wild(t, loc)

    case TypedAst.Expression.Var(sym, tpe, loc) =>
      val t = visitType(tpe)
      LoweredAst.Expression.Var(sym, t, loc)

    case TypedAst.Expression.Def(sym, tpe, loc) =>
      val t = visitType(tpe)
      LoweredAst.Expression.Def(sym, t, loc)

    case TypedAst.Expression.Sig(sym, tpe, loc) =>
      val t = visitType(tpe)
      LoweredAst.Expression.Sig(sym, t, loc)

    case TypedAst.Expression.Hole(sym, tpe, loc) =>
      val t = visitType(tpe)
      LoweredAst.Expression.Hole(sym, t, loc)

    case TypedAst.Expression.Lambda(fparam, exp, tpe, loc) =>
      val p = visitFormalParam(fparam)
      val e = visitExp(exp)
      val t = visitType(tpe)
      LoweredAst.Expression.Lambda(p, e, t, loc)

    case TypedAst.Expression.Apply(exp, exps, tpe, pur, eff, loc) =>
      val e = visitExp(exp)
      val es = visitExps(exps)
      val t = visitType(tpe)
      LoweredAst.Expression.Apply(e, es, t, pur, eff, loc)

    case TypedAst.Expression.Unary(sop, exp, tpe, pur, eff, loc) =>
      val e = visitExp(exp)
      val t = visitType(tpe)
      LoweredAst.Expression.Unary(sop, e, t, pur, eff, loc)

    case TypedAst.Expression.Binary(sop, exp1, exp2, tpe, pur, eff, loc) =>
      val e1 = visitExp(exp1)
      val e2 = visitExp(exp2)
      val t = visitType(tpe)
      LoweredAst.Expression.Binary(sop, e1, e2, t, pur, eff, loc)

    case TypedAst.Expression.Let(sym, mod, exp1, exp2, tpe, pur, eff, loc) =>
      val e1 = visitExp(exp1)
      val e2 = visitExp(exp2)
      val t = visitType(tpe)
      LoweredAst.Expression.Let(sym, mod, e1, e2, t, pur, eff, loc)

    case TypedAst.Expression.LetRec(sym, mod, exp1, exp2, tpe, pur, eff, loc) =>
      val e1 = visitExp(exp1)
      val e2 = visitExp(exp2)
      val t = visitType(tpe)
      LoweredAst.Expression.LetRec(sym, mod, e1, e2, t, pur, eff, loc)

    case TypedAst.Expression.Region(_, loc) =>
      // Introduce a Unit value to represent the Region value.
      LoweredAst.Expression.Cst(Ast.Constant.Unit, Type.Unit, loc)

    case TypedAst.Expression.Scope(sym, regionVar, exp, tpe, pur, eff, loc) =>
      // Introduce a Unit value to represent the Region value.
      val mod = Ast.Modifiers.Empty
      val e1 = LoweredAst.Expression.Cst(Ast.Constant.Unit, Type.Unit, loc)
      val e2 = visitExp(exp)
      LoweredAst.Expression.Let(sym, mod, e1, e2, tpe, pur, eff, loc)

    case TypedAst.Expression.IfThenElse(exp1, exp2, exp3, tpe, pur, eff, loc) =>
      val e1 = visitExp(exp1)
      val e2 = visitExp(exp2)
      val e3 = visitExp(exp3)
      val t = visitType(tpe)
      LoweredAst.Expression.IfThenElse(e1, e2, e3, t, pur, eff, loc)

    case TypedAst.Expression.Stm(exp1, exp2, tpe, pur, eff, loc) =>
      val e1 = visitExp(exp1)
      val e2 = visitExp(exp2)
      val t = visitType(tpe)
      LoweredAst.Expression.Stm(e1, e2, t, pur, eff, loc)

    case TypedAst.Expression.Discard(exp, pur, eff, loc) =>
      val e = visitExp(exp)
      LoweredAst.Expression.Discard(e, pur, eff, loc)

    case TypedAst.Expression.Match(exp, rules, tpe, pur, eff, loc) =>
      val e = visitExp(exp)
      val rs = rules.map(visitMatchRule)
      val t = visitType(tpe)
      LoweredAst.Expression.Match(e, rs, t, pur, eff, loc)

    case TypedAst.Expression.TypeMatch(exp, rules, tpe, pur, eff, loc) =>
      val e = visitExp(exp)
      val rs = rules.map(visitMatchTypeRule)
      val t = visitType(tpe)
      LoweredAst.Expression.TypeMatch(e, rs, t, pur, eff, loc)

    case TypedAst.Expression.Choose(exps, rules, tpe, pur, eff, loc) =>
      val es = visitExps(exps)
      val rs = rules.map(visitChoiceRule)
      val t = visitType(tpe)
      LoweredAst.Expression.Choose(es, rs, t, pur, eff, loc)

    case TypedAst.Expression.Tag(sym, exp, tpe, pur, eff, loc) =>
      val e = visitExp(exp)
      val t = visitType(tpe)
      LoweredAst.Expression.Tag(sym, e, t, pur, eff, loc)

    case TypedAst.Expression.Tuple(elms, tpe, pur, eff, loc) =>
      val es = visitExps(elms)
      val t = visitType(tpe)
      LoweredAst.Expression.Tuple(es, t, pur, eff, loc)

    case TypedAst.Expression.RecordEmpty(tpe, loc) =>
      val t = visitType(tpe)
      LoweredAst.Expression.RecordEmpty(t, loc)

    case TypedAst.Expression.RecordSelect(exp, field, tpe, pur, eff, loc) =>
      val e = visitExp(exp)
      val t = visitType(tpe)
      LoweredAst.Expression.RecordSelect(e, field, t, pur, eff, loc)

    case TypedAst.Expression.RecordExtend(field, value, rest, tpe, pur, eff, loc) =>
      val v = visitExp(value)
      val r = visitExp(rest)
      val t = visitType(tpe)
      LoweredAst.Expression.RecordExtend(field, v, r, t, pur, eff, loc)

    case TypedAst.Expression.RecordRestrict(field, rest, tpe, pur, eff, loc) =>
      val r = visitExp(rest)
      val t = visitType(tpe)
      LoweredAst.Expression.RecordRestrict(field, r, t, pur, eff, loc)

    case TypedAst.Expression.ArrayLit(exps, exp, tpe, pur, eff, loc) =>
      val es = visitExps(exps)
      val e = visitExp(exp)
      val t = visitType(tpe)
      LoweredAst.Expression.ArrayLit(es, e, t, pur, eff, loc)

    case TypedAst.Expression.ArrayNew(exp1, exp2, exp3, tpe, pur, eff, loc) =>
      val e1 = visitExp(exp1)
      val e2 = visitExp(exp2)
      val e3 = visitExp(exp3)
      val t = visitType(tpe)
      LoweredAst.Expression.ArrayNew(e1, e2, e3, t, pur, eff, loc)

    case TypedAst.Expression.ArrayLoad(base, index, tpe, pur, eff, loc) =>
      val b = visitExp(base)
      val i = visitExp(index)
      val t = visitType(tpe)
      LoweredAst.Expression.ArrayLoad(b, i, t, pur, eff, loc)

    case TypedAst.Expression.ArrayLength(base, pur, eff, loc) =>
      val b = visitExp(base)
      LoweredAst.Expression.ArrayLength(b, pur, eff, loc)

    case TypedAst.Expression.ArrayStore(base, index, elm, pur, eff, loc) =>
      val b = visitExp(base)
      val i = visitExp(index)
      val e = visitExp(elm)
      LoweredAst.Expression.ArrayStore(b, i, e, pur, eff, loc)

    case TypedAst.Expression.ArraySlice(base, beginIndex, endIndex, tpe, pur, eff, loc) =>
      val b = visitExp(base)
      val bi = visitExp(beginIndex)
      val ei = visitExp(endIndex)
      val t = visitType(tpe)
      LoweredAst.Expression.ArraySlice(b, bi, ei, t, pur, eff, loc)

    case TypedAst.Expression.Ref(exp1, exp2, tpe, pur, eff, loc) =>
      val e1 = visitExp(exp1)
      val e2 = visitExp(exp2)
      val t = visitType(tpe)
      LoweredAst.Expression.Ref(e1, e2, t, pur, eff, loc)

    case TypedAst.Expression.Deref(exp, tpe, pur, eff, loc) =>
      val e = visitExp(exp)
      val t = visitType(tpe)
      LoweredAst.Expression.Deref(e, t, pur, eff, loc)

    case TypedAst.Expression.Assign(exp1, exp2, tpe, pur, eff, loc) =>
      val e1 = visitExp(exp1)
      val e2 = visitExp(exp2)
      val t = visitType(tpe)
      LoweredAst.Expression.Assign(e1, e2, t, pur, eff, loc)

    case TypedAst.Expression.Ascribe(exp, tpe, pur, eff, loc) =>
      val e = visitExp(exp)
      val t = visitType(tpe)
      LoweredAst.Expression.Ascribe(e, t, pur, eff, loc)

    case TypedAst.Expression.Cast(exp, declaredType, declaredPur, declaredEff, tpe, pur, eff, loc) =>
      val e = visitExp(exp)
      val dt = declaredType.map(visitType)
      val t = visitType(tpe)
      LoweredAst.Expression.Cast(e, dt, declaredPur, declaredEff, t, pur, eff, loc)

    case TypedAst.Expression.Mask(exp, _, _, _, _) =>
      visitExp(exp)

<<<<<<< HEAD
    case Expression.Upcast(exp, tpe, loc) =>
      val e = visitExp(exp)
      val t = visitType(tpe)
      Expression.Upcast(e, t, loc)

    case Expression.Supercast(exp, tpe, loc) =>
      val e = visitExp(exp)
      val t = visitType(tpe)
      Expression.Supercast(e, t, loc)
=======
    case TypedAst.Expression.Upcast(exp, tpe, loc) =>
      LoweredAst.Expression.Upcast(visitExp(exp), visitType(tpe), loc)
>>>>>>> c52fa440

    case TypedAst.Expression.Without(exp, sym, tpe, pur, eff, loc) =>
      val e = visitExp(exp)
      val t = visitType(tpe)
      LoweredAst.Expression.Without(e, sym, t, pur, eff, loc)

    case TypedAst.Expression.TryCatch(exp, rules, tpe, pur, eff, loc) =>
      val e = visitExp(exp)
      val rs = rules.map(visitCatchRule)
      val t = visitType(tpe)
      LoweredAst.Expression.TryCatch(e, rs, t, pur, eff, loc)

    case TypedAst.Expression.TryWith(exp, sym, rules, tpe, pur, eff, loc) =>
      val e = visitExp(exp)
      val rs = rules.map(visitHandlerRule)
      val t = visitType(tpe)
      LoweredAst.Expression.TryWith(e, sym, rs, t, pur, eff, loc)

    case TypedAst.Expression.Do(sym, exps, pur, eff, loc) =>
      val es = visitExps(exps)
      LoweredAst.Expression.Do(sym, es, pur, eff, loc)

    case TypedAst.Expression.Resume(exp, tpe, loc) =>
      val e = visitExp(exp)
      val t = visitType(tpe)
      LoweredAst.Expression.Resume(e, t, loc)

    case TypedAst.Expression.InvokeConstructor(constructor, args, tpe, pur, eff, loc) =>
      val as = visitExps(args)
      val t = visitType(tpe)
      LoweredAst.Expression.InvokeConstructor(constructor, as, t, pur, eff, loc)

    case TypedAst.Expression.InvokeMethod(method, exp, args, tpe, pur, eff, loc) =>
      val e = visitExp(exp)
      val as = visitExps(args)
      val t = visitType(tpe)
      LoweredAst.Expression.InvokeMethod(method, e, as, t, pur, eff, loc)

    case TypedAst.Expression.InvokeStaticMethod(method, args, tpe, pur, eff, loc) =>
      val as = visitExps(args)
      val t = visitType(tpe)
      LoweredAst.Expression.InvokeStaticMethod(method, as, t, pur, eff, loc)

    case TypedAst.Expression.GetField(field, exp, tpe, pur, eff, loc) =>
      val e = visitExp(exp)
      val t = visitType(tpe)
      LoweredAst.Expression.GetField(field, e, t, pur, eff, loc)

    case TypedAst.Expression.PutField(field, exp1, exp2, tpe, pur, eff, loc) =>
      val e1 = visitExp(exp1)
      val e2 = visitExp(exp2)
      val t = visitType(tpe)
      LoweredAst.Expression.PutField(field, e1, e2, t, pur, eff, loc)

    case TypedAst.Expression.GetStaticField(field, tpe, pur, eff, loc) =>
      val t = visitType(tpe)
      LoweredAst.Expression.GetStaticField(field, t, pur, eff, loc)

    case TypedAst.Expression.PutStaticField(field, exp, tpe, pur, eff, loc) =>
      val e = visitExp(exp)
      val t = visitType(tpe)
      LoweredAst.Expression.PutStaticField(field, e, t, pur, eff, loc)

    case TypedAst.Expression.NewObject(name, clazz, tpe, pur, eff, methods, loc) =>
      val t = visitType(tpe)
      val ms = methods.map(visitJvmMethod)
      LoweredAst.Expression.NewObject(name, clazz, t, pur, eff, ms, loc)

    // New channel expressions are rewritten as follows:
    //     chan Int32 10
    // becomes a call to the standard library function:
    //     Concurrent/Channel.newChannel(10)
    //
    case TypedAst.Expression.NewChannel(exp, tpe, elmTpe, pur, eff, loc) =>
      val e = visitExp(exp)
      val t = visitType(tpe)
      val chTpe = mkChannelTpe(elmTpe, loc)
      val ch = mkNewChannel(e, chTpe, pur, eff, loc)
      val sym = mkLetSym("ch", loc)
      val tuple = LoweredAst.Expression.Tuple(List(LoweredAst.Expression.Var(sym, chTpe, loc), LoweredAst.Expression.Var(sym, chTpe, loc)), t, pur, eff, loc)
      LoweredAst.Expression.Let(sym, Modifiers(List(Ast.Modifier.Synthetic)), ch, tuple, chTpe, pur, eff, loc)

    // Channel get expressions are rewritten as follows:
    //     <- c
    // becomes a call to the standard library function:
    //     Concurrent/Channel.get(c)
    //
    case TypedAst.Expression.GetChannel(exp, tpe, pur, eff, loc) =>
      val e = visitExp(exp)
      val t = visitType(tpe)
      mkGetChannel(e, t, pur, eff, loc)

    // Channel put expressions are rewritten as follows:
    //     c <- 42
    // becomes a call to the standard library function:
    //     Concurrent/Channel.put(42, c)
    //
    case TypedAst.Expression.PutChannel(exp1, exp2, _, pur, eff, loc) =>
      val e1 = visitExp(exp1)
      val e2 = visitExp(exp2)
      mkPutChannel(e1, e2, pur, eff, loc)

    // Channel select expressions are rewritten as follows:
    //     select {
    //         case x <- ?ch1 => ?handlech1
    //         case y <- ?ch2 => ?handlech2
    //         case _ => ?default
    //     }
    // becomes:
    //     let ch1 = ?ch1;
    //     let ch2 = ?ch2;
    //     match selectFrom([mpmcAdmin(ch1), mpmcAdmin(ch2)]) @ Static, false) {  // true if no default
    //         case (0, locks) =>
    //             let x = unsafeGetAndUnlock(ch1, locks);
    //             ?handlech1
    //         case (1, locks) =>
    //             let y = unsafeGetAndUnlock(ch2, locks);
    //             ?handlech2
    //         case (-1, _) =>                                                  // Omitted if no default
    //             ?default                                                     // Unlock is handled by selectFrom
    //     }
    // Note: match is not exhaustive: we're relying on the simplifier to handle this for us
    //
    case TypedAst.Expression.SelectChannel(rules, default, tpe, pur, eff, loc) =>
      val rs = rules.map(visitSelectChannelRule)
      val d = default.map(visitExp)
      val t = visitType(tpe)

      val channels = rs map { case LoweredAst.SelectChannelRule(_, c, _) => (mkLetSym("chan", loc), c) }
      val adminArray = mkChannelAdminArray(rs, channels, loc)
      val selectExp = mkChannelSelect(adminArray, d, loc)
      val cases = mkChannelCases(rs, channels, pur, eff, loc)
      val defaultCase = mkSelectDefaultCase(d, t, loc)
      val matchExp = LoweredAst.Expression.Match(selectExp, cases ++ defaultCase, t, pur, eff, loc)

      channels.foldRight[LoweredAst.Expression](matchExp) {
        case ((sym, c), e) => LoweredAst.Expression.Let(sym, Modifiers.Empty, c, e, t, pur, eff, loc)
      }

    case TypedAst.Expression.Spawn(exp, tpe, pur, eff, loc) =>
      val e = visitExp(exp)
      val t = visitType(tpe)
      LoweredAst.Expression.Spawn(e, t, pur, eff, loc)

    case TypedAst.Expression.Par(exp, loc0) => exp match {
      case TypedAst.Expression.Tuple(elms, tpe, pur, eff, loc1) =>
        val es = visitExps(elms)
        val t = visitType(tpe)
        val e = mkParTuple(LoweredAst.Expression.Tuple(es, t, pur, eff, loc1))
        LoweredAst.Expression.Cast(e, None, Some(Type.Pure), Some(Type.Empty), t, pur, eff, loc0)

      case _ =>
        throw InternalCompilerException(s"Unexpected par expression near ${exp.loc.format}: $exp")
    }

    case TypedAst.Expression.ParYield(frags, exp, tpe, pur, eff, loc) =>
      val fs = frags.map {
        case TypedAst.ParYieldFragment(pat, e, loc) => LoweredAst.ParYieldFragment(visitPat(pat), visitExp(e), loc)
      }
      val e = visitExp(exp)
      val t = visitType(tpe)
      mkParYield(fs, e, t, pur, eff, loc)

    case TypedAst.Expression.Lazy(exp, tpe, loc) =>
      val e = visitExp(exp)
      val t = visitType(tpe)
      LoweredAst.Expression.Lazy(e, t, loc)

    case TypedAst.Expression.Force(exp, tpe, pur, eff, loc) =>
      val e = visitExp(exp)
      val t = visitType(tpe)
      LoweredAst.Expression.Force(e, t, pur, eff, loc)

    case TypedAst.Expression.FixpointConstraintSet(cs, _, _, loc) =>
      mkDatalog(cs, loc)

    case TypedAst.Expression.FixpointLambda(pparams, exp, _, _, pur, eff, loc) =>
      val defn = Defs.lookup(Defs.Rename)
      val defExp = LoweredAst.Expression.Def(defn.sym, Types.RenameType, loc)
      val predExps = mkList(pparams.map(pparam => mkPredSym(pparam.pred)), Types.mkList(Types.PredSym, loc), loc)
      val argExps = predExps :: visitExp(exp) :: Nil
      val resultType = Types.Datalog
      LoweredAst.Expression.Apply(defExp, argExps, resultType, pur, eff, loc)

    case TypedAst.Expression.FixpointMerge(exp1, exp2, _, _, pur, eff, loc) =>
      val defn = Defs.lookup(Defs.Merge)
      val defExp = LoweredAst.Expression.Def(defn.sym, Types.MergeType, loc)
      val argExps = visitExp(exp1) :: visitExp(exp2) :: Nil
      val resultType = Types.Datalog
      LoweredAst.Expression.Apply(defExp, argExps, resultType, pur, eff, loc)

    case TypedAst.Expression.FixpointSolve(exp, _, _, pur, eff, loc) =>
      val defn = Defs.lookup(Defs.Solve)
      val defExp = LoweredAst.Expression.Def(defn.sym, Types.SolveType, loc)
      val argExps = visitExp(exp) :: Nil
      val resultType = Types.Datalog
      LoweredAst.Expression.Apply(defExp, argExps, resultType, pur, eff, loc)

    case TypedAst.Expression.FixpointFilter(pred, exp, _, pur, eff, loc) =>
      val defn = Defs.lookup(Defs.Filter)
      val defExp = LoweredAst.Expression.Def(defn.sym, Types.FilterType, loc)
      val argExps = mkPredSym(pred) :: visitExp(exp) :: Nil
      val resultType = Types.Datalog
      LoweredAst.Expression.Apply(defExp, argExps, resultType, pur, eff, loc)

    case TypedAst.Expression.FixpointInject(exp, pred, _, pur, eff, loc) =>
      // Compute the arity of the functor F[(a, b, c)] or F[a].
      val arity = Type.eraseAliases(exp.tpe) match {
        case Type.Apply(_, innerType, _) => innerType.typeConstructor match {
          case Some(TypeConstructor.Tuple(l)) => l
          case Some(TypeConstructor.Unit) => 0
          case _ => 1
        }
        case _ => throw InternalCompilerException(s"Unexpected non-foldable type: '${exp.tpe}'.")
      }

      // Compute the symbol of the function.
      val sym = Defs.ProjectInto(arity)

      // The type of the function.
      val defTpe = Type.mkPureUncurriedArrow(List(Types.PredSym, exp.tpe), Types.Datalog, loc)

      // Put everything together.
      val defExp = LoweredAst.Expression.Def(sym, defTpe, loc)
      val argExps = mkPredSym(pred) :: visitExp(exp) :: Nil
      LoweredAst.Expression.Apply(defExp, argExps, Types.Datalog, pur, eff, loc)

    case TypedAst.Expression.FixpointProject(pred, exp, tpe, pur, eff, loc) =>
      // Compute the arity of the predicate symbol.
      // The type is either of the form `Array[(a, b, c)]` or `Array[a]`.
      val arity = Type.eraseAliases(tpe) match {
        case Type.Apply(Type.Cst(_, _), innerType, _) => innerType.typeConstructor match {
          case Some(TypeConstructor.Tuple(_)) => innerType.typeArguments.length
          case Some(TypeConstructor.Unit) => 0
          case _ => 1
        }
        case _ => throw InternalCompilerException(s"Unexpected non-list type: '$tpe'.")
      }

      // Compute the symbol of the function.
      val sym = Defs.Facts(arity)

      // The type of the function.
      val defTpe = Type.mkPureUncurriedArrow(List(Types.PredSym, Types.Datalog), tpe, loc)

      // Put everything together.
      val defExp = LoweredAst.Expression.Def(sym, defTpe, loc)
      val argExps = mkPredSym(pred) :: visitExp(exp) :: Nil
      LoweredAst.Expression.Apply(defExp, argExps, tpe, pur, eff, loc)
  }

  /**
    * Lowers the given list of expressions `exps0`.
    */
  private def visitExps(exps0: List[TypedAst.Expression])(implicit root: TypedAst.Root, flix: Flix): List[LoweredAst.Expression] = exps0.map(visitExp)

  /**
    * Lowers the given pattern `pat0`.
    */
  private def visitPat(pat0: TypedAst.Pattern)(implicit root: TypedAst.Root, flix: Flix): LoweredAst.Pattern = pat0 match {
    case TypedAst.Pattern.Wild(tpe, loc) =>
      val t = visitType(tpe)
      LoweredAst.Pattern.Wild(t, loc)

    case TypedAst.Pattern.Var(sym, tpe, loc) =>
      val t = visitType(tpe)
      LoweredAst.Pattern.Var(sym, t, loc)

    case TypedAst.Pattern.Cst(cst, tpe, loc) =>
      LoweredAst.Pattern.Cst(cst, tpe, loc)

    case TypedAst.Pattern.Tag(sym, pat, tpe, loc) =>
      val p = visitPat(pat)
      val t = visitType(tpe)
      LoweredAst.Pattern.Tag(sym, p, t, loc)

    case TypedAst.Pattern.Tuple(elms, tpe, loc) =>
      val es = elms.map(visitPat)
      val t = visitType(tpe)
      LoweredAst.Pattern.Tuple(es, t, loc)

    case TypedAst.Pattern.Array(elms, tpe, loc) =>
      val es = elms.map(visitPat)
      val t = visitType(tpe)
      LoweredAst.Pattern.Array(es, t, loc)

    case TypedAst.Pattern.ArrayTailSpread(elms, sym, tpe, loc) =>
      val es = elms.map(visitPat)
      val t = visitType(tpe)
      LoweredAst.Pattern.ArrayTailSpread(es, sym, t, loc)

    case TypedAst.Pattern.ArrayHeadSpread(sym, elms, tpe, loc) =>
      val es = elms.map(visitPat)
      val t = visitType(tpe)
      LoweredAst.Pattern.ArrayHeadSpread(sym, es, t, loc)
  }

  /**
    * Lowers the given scheme `sc0`.
    */
  private def visitScheme(sc0: Scheme)(implicit root: TypedAst.Root, flix: Flix): Scheme = sc0 match {
    case Scheme(quantifiers, constraints, base) =>
      // TODO: What about constraints?
      val b = visitType(base)
      Scheme(quantifiers, constraints, b)
  }

  /**
    * Lowers the given type `tpe0`.
    */
  private def visitType(tpe0: Type)(implicit root: TypedAst.Root, flix: Flix): Type = {
    def visit(tpe: Type): Type = tpe match {
      case Type.Var(sym, loc) => sym.kind match {
        case Kind.SchemaRow => Type.Var(sym.withKind(Kind.Star), loc)
        case _ => tpe0
      }

      // Special case for Sender[_] and Receiver[_], both of which are rewritten to Concurrent/Channel.Mpmc
      case Type.Cst(TypeConstructor.Sender, loc) =>
        Type.Cst(TypeConstructor.Enum(Enums.ChannelMpmc, Kind.Star ->: Kind.Star), loc)

      case Type.Cst(TypeConstructor.Receiver, loc) =>
        Type.Cst(TypeConstructor.Enum(Enums.ChannelMpmc, Kind.Star ->: Kind.Star), loc)

      case Type.Cst(_, _) => tpe0

      case Type.Apply(tpe1, tpe2, loc) =>
        val t1 = visitType(tpe1)
        val t2 = visitType(tpe2)
        Type.Apply(t1, t2, loc)

      case Type.Alias(sym, args, t, loc) => Type.Alias(sym, args.map(visit), visit(t), loc)

    }

    if (tpe0.typeConstructor.contains(TypeConstructor.Schema))
      Types.Datalog
    else
      visit(tpe0)
  }

  /**
    * Lowers the given formal parameter `fparam0`.
    */
  private def visitFormalParam(fparam0: TypedAst.FormalParam)(implicit root: TypedAst.Root, flix: Flix): LoweredAst.FormalParam = fparam0 match {
    case TypedAst.FormalParam(sym, mod, tpe, src, loc) =>
      val t = visitType(tpe)
      LoweredAst.FormalParam(sym, mod, t, src, loc)
  }

  /**
    * Lowers the given choice rule `rule0`.
    */
  private def visitChoiceRule(rule0: TypedAst.ChoiceRule)(implicit root: TypedAst.Root, flix: Flix): LoweredAst.ChoiceRule = rule0 match {
    case TypedAst.ChoiceRule(pat, exp) =>
      val p = pat.map {
        case TypedAst.ChoicePattern.Wild(loc) => LoweredAst.ChoicePattern.Wild(loc)
        case TypedAst.ChoicePattern.Absent(loc) => LoweredAst.ChoicePattern.Absent(loc)
        case TypedAst.ChoicePattern.Present(sym, tpe, loc) =>
          val t = visitType(tpe)
          LoweredAst.ChoicePattern.Present(sym, t, loc)
      }
      val e = visitExp(exp)
      LoweredAst.ChoiceRule(p, e)
  }

  /**
    * Lowers the given catch rule `rule0`.
    */
  private def visitCatchRule(rule0: TypedAst.CatchRule)(implicit root: TypedAst.Root, flix: Flix): LoweredAst.CatchRule = rule0 match {
    case TypedAst.CatchRule(sym, clazz, exp) =>
      val e = visitExp(exp)
      LoweredAst.CatchRule(sym, clazz, e)
  }

  /**
    * Lowers the given handler rule `rule0`.
    */
  private def visitHandlerRule(rule0: TypedAst.HandlerRule)(implicit root: TypedAst.Root, flix: Flix): LoweredAst.HandlerRule = rule0 match {
    case TypedAst.HandlerRule(sym, fparams0, exp) =>
      val fparams = fparams0.map(visitFormalParam)
      val e = visitExp(exp)
      LoweredAst.HandlerRule(sym, fparams, e)
  }

  /**
    * Lowers the given match rule `rule0`.
    */
  private def visitMatchRule(rule0: TypedAst.MatchRule)(implicit root: TypedAst.Root, flix: Flix): LoweredAst.MatchRule = rule0 match {
    case TypedAst.MatchRule(pat, guard, exp) =>
      val p = visitPat(pat)
      val g = guard.map(visitExp)
      val e = visitExp(exp)
      LoweredAst.MatchRule(p, g, e)
  }

  /**
    * Lowers the given match rule `rule0`.
    */
  private def visitMatchTypeRule(rule0: TypedAst.MatchTypeRule)(implicit root: TypedAst.Root, flix: Flix): LoweredAst.MatchTypeRule = rule0 match {
    case TypedAst.MatchTypeRule(sym, tpe, exp) =>
      val e = visitExp(exp)
      LoweredAst.MatchTypeRule(sym, tpe, e)
  }

  /**
    * Lowers the given select channel rule `rule0`.
    */
  private def visitSelectChannelRule(rule0: TypedAst.SelectChannelRule)(implicit root: TypedAst.Root, flix: Flix): LoweredAst.SelectChannelRule = rule0 match {
    case TypedAst.SelectChannelRule(sym, chan, exp) =>
      val c = visitExp(chan)
      val e = visitExp(exp)
      LoweredAst.SelectChannelRule(sym, c, e)
  }

  /**
    * Constructs a `Fixpoint/Ast.Datalog` value from the given list of Datalog constraints `cs`.
    */
  private def mkDatalog(cs: List[TypedAst.Constraint], loc: SourceLocation)(implicit root: TypedAst.Root, flix: Flix): LoweredAst.Expression = {
    val factExps = cs.filter(c => c.body.isEmpty).map(visitConstraint)
    val ruleExps = cs.filter(c => c.body.nonEmpty).map(visitConstraint)

    val factListExp = mkList(factExps, Types.Constraint, loc)
    val ruleListExp = mkList(ruleExps, Types.Constraint, loc)

    val innerExp = mkTuple(List(factListExp, ruleListExp), loc)
    mkTag(Enums.Datalog, "Datalog", innerExp, Types.Datalog, loc)
  }

  /**
    * Lowers the given constraint `c0`.
    */
  private def visitConstraint(c0: TypedAst.Constraint)(implicit root: TypedAst.Root, flix: Flix): LoweredAst.Expression = c0 match {
    case TypedAst.Constraint(cparams, head, body, loc) =>
      val headExp = visitHeadPred(cparams, head)
      val bodyExp = mkList(body.map(visitBodyPred(cparams, _)), Types.BodyPredicate, loc)
      val innerExp = mkTuple(headExp :: bodyExp :: Nil, loc)
      mkTag(Enums.Constraint, "Constraint", innerExp, Types.Constraint, loc)
  }

  /**
    * Lowers the given head predicate `p0`.
    */
  private def visitHeadPred(cparams0: List[TypedAst.ConstraintParam], p0: TypedAst.Predicate.Head)(implicit root: TypedAst.Root, flix: Flix): LoweredAst.Expression = p0 match {
    case TypedAst.Predicate.Head.Atom(pred, den, terms, _, loc) =>
      val predSymExp = mkPredSym(pred)
      val denotationExp = mkDenotation(den, terms.lastOption.map(_.tpe), loc)
      val termsExp = mkList(terms.map(visitHeadTerm(cparams0, _)), Types.HeadTerm, loc)
      val innerExp = mkTuple(predSymExp :: denotationExp :: termsExp :: Nil, loc)
      mkTag(Enums.HeadPredicate, "HeadAtom", innerExp, Types.HeadPredicate, loc)
  }

  /**
    * Lowers the given body predicate `p0`.
    */
  private def visitBodyPred(cparams0: List[TypedAst.ConstraintParam], p0: TypedAst.Predicate.Body)(implicit root: TypedAst.Root, flix: Flix): LoweredAst.Expression = p0 match {
    case TypedAst.Predicate.Body.Atom(pred, den, polarity, fixity, terms, _, loc) =>
      val predSymExp = mkPredSym(pred)
      val denotationExp = mkDenotation(den, terms.lastOption.map(_.tpe), loc)
      val polarityExp = mkPolarity(polarity, loc)
      val fixityExp = mkFixity(fixity, loc)
      val termsExp = mkList(terms.map(visitBodyTerm(cparams0, _)), Types.BodyTerm, loc)
      val innerExp = mkTuple(predSymExp :: denotationExp :: polarityExp :: fixityExp :: termsExp :: Nil, loc)
      mkTag(Enums.BodyPredicate, "BodyAtom", innerExp, Types.BodyPredicate, loc)

    case TypedAst.Predicate.Body.Guard(exp0, loc) =>
      // Compute the universally quantified variables (i.e. the variables not bound by the local scope).
      val quantifiedFreeVars = quantifiedVars(cparams0, exp0)
      val exp = visitExp(exp0)
      mkGuard(quantifiedFreeVars, exp, loc)

    case TypedAst.Predicate.Body.Loop(varSyms, exp, loc) =>
      ??? // TODO
  }

  /**
    * Lowers the given head term `exp0`.
    */
  private def visitHeadTerm(cparams0: List[TypedAst.ConstraintParam], exp0: TypedAst.Expression)(implicit root: TypedAst.Root, flix: Flix): LoweredAst.Expression = {
    //
    // We need to consider four cases:
    //
    // Case 1.1: The expression is quantified variable. We translate it to a Var.
    // Case 1.2: The expression is a lexically bound variable. We translate it to a Lit that captures its value.
    // Case 2: The expression does not contain a quantified variable. We evaluate it to a (boxed) value.
    // Case 3: The expression contains quantified variables. We translate it to an application term.
    //
    exp0 match {
      case TypedAst.Expression.Var(sym, _, _) =>
        // Case 1: Variable term.
        if (isQuantifiedVar(sym, cparams0)) {
          // Case 1.1: Quantified variable.
          mkHeadTermVar(sym)
        } else {
          // Case 1.2: Lexically bound variable.
          mkHeadTermLit(box(visitExp(exp0)))
        }

      case _ =>
        // Compute the universally quantified variables (i.e. the variables not bound by the local scope).
        val quantifiedFreeVars = quantifiedVars(cparams0, exp0)

        if (quantifiedFreeVars.isEmpty) {
          // Case 2: No quantified variables. The expression can be reduced to a value.
          mkHeadTermLit(box(visitExp(exp0)))
        } else {
          // Case 3: Quantified variables. The expression is translated to an application term.
          mkAppTerm(quantifiedFreeVars, visitExp(exp0), exp0.loc)
        }
    }
  }

  /**
    * Lowers the given body term `pat0`.
    */
  private def visitBodyTerm(cparams0: List[TypedAst.ConstraintParam], pat0: TypedAst.Pattern)(implicit root: TypedAst.Root, flix: Flix): LoweredAst.Expression = pat0 match {
    case TypedAst.Pattern.Wild(_, loc) =>
      mkBodyTermWild(loc)

    case TypedAst.Pattern.Var(sym, tpe, loc) =>
      if (isQuantifiedVar(sym, cparams0)) {
        // Case 1: Quantified variable.
        mkBodyTermVar(sym)
      } else {
        // Case 2: Lexically bound variable *expression*.
        mkBodyTermLit(box(LoweredAst.Expression.Var(sym, tpe, loc)))
      }

    case TypedAst.Pattern.Cst(cst, tpe, loc) =>
      mkBodyTermLit(box(LoweredAst.Expression.Cst(cst, tpe, loc)))

    case TypedAst.Pattern.Tag(_, _, _, _) => throw InternalCompilerException(s"Unexpected pattern: '$pat0'.")

    case TypedAst.Pattern.Tuple(_, _, _) => throw InternalCompilerException(s"Unexpected pattern: '$pat0'.")

    case TypedAst.Pattern.Array(_, _, _) => throw InternalCompilerException(s"Unexpected pattern: '$pat0'.")

    case TypedAst.Pattern.ArrayTailSpread(_, _, _, _) => throw InternalCompilerException(s"Unexpected pattern: '$pat0'.")

    case TypedAst.Pattern.ArrayHeadSpread(_, _, _, _) => throw InternalCompilerException(s"Unexpected pattern: '$pat0'.")
  }

  /**
    * Lowers the given JvmMethod `method`.
    */
  private def visitJvmMethod(method: TypedAst.JvmMethod)(implicit root: TypedAst.Root, flix: Flix): LoweredAst.JvmMethod = method match {
    case TypedAst.JvmMethod(ident, fparams, exp, retTyp, pur, eff, loc) =>
      val fs = fparams.map(visitFormalParam)
      val e = visitExp(exp)
      val t = visitType(retTyp)
      LoweredAst.JvmMethod(ident, fs, e, t, pur, eff, loc)
  }

  /**
    * Constructs a `Fixpoint/Ast.HeadTerm.Var` from the given variable symbol `sym`.
    */
  private def mkHeadTermVar(sym: Symbol.VarSym)(implicit root: TypedAst.Root, flix: Flix): LoweredAst.Expression = {
    val innerExp = mkVarSym(sym)
    mkTag(Enums.HeadTerm, "Var", innerExp, Types.HeadTerm, sym.loc)
  }

  /**
    * Constructs a `Fixpoint/Ast.HeadTerm.Lit` value which wraps the given expression `exp`.
    */
  private def mkHeadTermLit(exp: LoweredAst.Expression)(implicit root: TypedAst.Root, flix: Flix): LoweredAst.Expression = {
    mkTag(Enums.HeadTerm, "Lit", exp, Types.HeadTerm, exp.loc)
  }

  /**
    * Constructs a `Fixpoint/Ast.BodyTerm.Wild` from the given source location `loc`.
    */
  private def mkBodyTermWild(loc: SourceLocation): LoweredAst.Expression = {
    val innerExp = LoweredAst.Expression.Cst(Ast.Constant.Unit, Type.Unit, loc)
    mkTag(Enums.BodyTerm, "Wild", innerExp, Types.BodyTerm, loc)
  }

  /**
    * Constructs a `Fixpoint/Ast.BodyTerm.Var` from the given variable symbol `sym`.
    */
  private def mkBodyTermVar(sym: Symbol.VarSym): LoweredAst.Expression = {
    val innerExp = mkVarSym(sym)
    mkTag(Enums.BodyTerm, "Var", innerExp, Types.BodyTerm, sym.loc)
  }

  /**
    * Constructs a `Fixpoint/Ast.BodyTerm.Lit` from the given expression `exp0`.
    */
  private def mkBodyTermLit(exp: LoweredAst.Expression)(implicit root: TypedAst.Root, flix: Flix): LoweredAst.Expression = {
    mkTag(Enums.BodyTerm, "Lit", exp, Types.BodyTerm, exp.loc)
  }

  /**
    * Constructs a `Fixpoint/Ast.Denotation` from the given denotation `d` and type `tpeOpt`
    * (which must be the optional type of the last term).
    */
  private def mkDenotation(d: Denotation, tpeOpt: Option[Type], loc: SourceLocation)(implicit root: TypedAst.Root, flix: Flix): LoweredAst.Expression = d match {
    case Relational =>
      val innerExp = LoweredAst.Expression.Cst(Ast.Constant.Unit, Type.Unit, loc)
      mkTag(Enums.Denotation, "Relational", innerExp, Types.Denotation, loc)

    case Latticenal =>
      tpeOpt match {
        case None => throw InternalCompilerException("Unexpected nullary lattice predicate.")
        case Some(tpe) =>
          // The type `Denotation[tpe]`.
          val unboxedDenotationType = Type.mkEnum(Enums.Denotation, tpe :: Nil, loc)

          // The type `Denotation[Boxed]`.
          val boxedDenotationType = Types.Denotation

          val Lattice: Symbol.DefnSym = Symbol.mkDefnSym("Fixpoint/Ast.lattice")
          val LatticeType: Type = Type.mkPureArrow(Type.Unit, unboxedDenotationType, loc)

          val Box: Symbol.DefnSym = Symbol.mkDefnSym("Fixpoint/Ast.box")
          val BoxType: Type = Type.mkPureArrow(unboxedDenotationType, boxedDenotationType, loc)

          val innerApply = LoweredAst.Expression.Apply(LoweredAst.Expression.Def(Lattice, LatticeType, loc), List(LoweredAst.Expression.Cst(Ast.Constant.Unit, Type.Unit, loc)), unboxedDenotationType, Type.Pure, Type.Empty, loc)
          LoweredAst.Expression.Apply(LoweredAst.Expression.Def(Box, BoxType, loc), List(innerApply), boxedDenotationType, Type.Pure, Type.Empty, loc)
      }
  }

  /**
    * Constructs a `Fixpoint/Ast.Polarity` from the given polarity `p`.
    */
  private def mkPolarity(p: Polarity, loc: SourceLocation): LoweredAst.Expression = p match {
    case Polarity.Positive =>
      val innerExp = LoweredAst.Expression.Cst(Ast.Constant.Unit, Type.Unit, loc)
      mkTag(Enums.Polarity, "Positive", innerExp, Types.Polarity, loc)

    case Polarity.Negative =>
      val innerExp = LoweredAst.Expression.Cst(Ast.Constant.Unit, Type.Unit, loc)
      mkTag(Enums.Polarity, "Negative", innerExp, Types.Polarity, loc)
  }

  /**
    * Constructs a `Fixpoint/Ast.Fixity` from the given fixity `f`.
    */
  private def mkFixity(f: Ast.Fixity, loc: SourceLocation): LoweredAst.Expression = f match {
    case Fixity.Loose =>
      val innerExp = LoweredAst.Expression.Cst(Ast.Constant.Unit, Type.Unit, loc)
      mkTag(Enums.Fixity, "Loose", innerExp, Types.Fixity, loc)

    case Fixity.Fixed =>
      val innerExp = LoweredAst.Expression.Cst(Ast.Constant.Unit, Type.Unit, loc)
      mkTag(Enums.Fixity, "Fixed", innerExp, Types.Fixity, loc)
  }

  /**
    * Constructs a `Fixpoint/Ast.PredSym` from the given predicate `pred`.
    */
  private def mkPredSym(pred: Name.Pred): LoweredAst.Expression = pred match {
    case Name.Pred(sym, loc) =>
      val nameExp = LoweredAst.Expression.Cst(Ast.Constant.Str(sym), Type.Str, loc)
      val idExp = LoweredAst.Expression.Cst(Ast.Constant.Int64(0), Type.Int64, loc)
      val inner = mkTuple(List(nameExp, idExp), loc)
      mkTag(Enums.PredSym, "PredSym", inner, Types.PredSym, loc)
  }

  /**
    * Constructs a `Fixpoint/Ast.VarSym` from the given variable symbol `sym`.
    */
  private def mkVarSym(sym: Symbol.VarSym): LoweredAst.Expression = {
    val nameExp = LoweredAst.Expression.Cst(Ast.Constant.Str(sym.text), Type.Str, sym.loc)
    mkTag(Enums.VarSym, "VarSym", nameExp, Types.VarSym, sym.loc)
  }

  /**
    * Returns the given expression `exp` in a box.
    */
  private def box(exp: LoweredAst.Expression)(implicit root: TypedAst.Root, flix: Flix): LoweredAst.Expression = {
    val loc = exp.loc
    val tpe = Type.mkPureArrow(exp.tpe, Types.Boxed, loc)
    val innerExp = LoweredAst.Expression.Sig(Sigs.Box, tpe, loc)
    LoweredAst.Expression.Apply(innerExp, List(exp), Types.Boxed, Type.Pure, Type.Empty, loc)
  }

  /**
    * Returns a `Fixpoint/Ast.BodyPredicate.GuardX`.
    *
    * mkGuard and mkAppTerm are similar and should probably be maintained together.
    */
  private def mkGuard(fvs: List[(Symbol.VarSym, Type)], exp: LoweredAst.Expression, loc: SourceLocation)(implicit root: TypedAst.Root, flix: Flix): LoweredAst.Expression = {
    // Compute the number of free variables.
    val arity = fvs.length

    // Check that we have <= 5 free variables.
    if (arity > 5) {
      throw InternalCompilerException("Cannot lift functions with more than 5 free variables.")
    }

    // Special case: No free variables.
    if (fvs.isEmpty) {
      val sym = Symbol.freshVarSym("_unit", BoundBy.FormalParam, loc)
      // Construct a lambda that takes the unit argument.
      val fparam = LoweredAst.FormalParam(sym, Ast.Modifiers.Empty, Type.Unit, Ast.TypeSource.Ascribed, loc)
      val tpe = Type.mkPureArrow(Type.Unit, exp.tpe, loc)
      val lambdaExp = LoweredAst.Expression.Lambda(fparam, exp, tpe, loc)
      return mkTag(Enums.BodyPredicate, s"Guard0", lambdaExp, Types.BodyPredicate, loc)
    }

    // Introduce a fresh variable for each free variable.
    val freshVars = fvs.foldLeft(Map.empty[Symbol.VarSym, Symbol.VarSym]) {
      case (acc, (oldSym, _)) => acc + (oldSym -> Symbol.freshVarSym(oldSym))
    }

    // Substitute every symbol in `exp` for its fresh equivalent.
    val freshExp = substExp(exp, freshVars)

    // Curry `freshExp` in a lambda expression for each free variable.
    val lambdaExp = fvs.foldRight(freshExp) {
      case ((oldSym, tpe), acc) =>
        val freshSym = freshVars(oldSym)
        val fparam = LoweredAst.FormalParam(freshSym, Ast.Modifiers.Empty, tpe, Ast.TypeSource.Ascribed, loc)
        val lambdaType = Type.mkPureArrow(tpe, acc.tpe, loc)
        LoweredAst.Expression.Lambda(fparam, acc, lambdaType, loc)
    }

    // Lift the lambda expression to operate on boxed values.
    val liftedExp = liftXb(lambdaExp, fvs.map(_._2))

    // Construct the `Fixpoint.Ast/BodyPredicate` value.
    val varExps = fvs.map(kv => mkVarSym(kv._1))
    val innerExp = mkTuple(liftedExp :: varExps, loc)
    mkTag(Enums.BodyPredicate, s"Guard$arity", innerExp, Types.BodyPredicate, loc)
  }

  /**
    * Returns a `Fixpoint/Ast.Term.AppX`.
    *
    * Note: mkGuard and mkAppTerm are similar and should probably be maintained together.
    */
  private def mkAppTerm(fvs: List[(Symbol.VarSym, Type)], exp: LoweredAst.Expression, loc: SourceLocation)(implicit root: TypedAst.Root, flix: Flix): LoweredAst.Expression = {
    // Compute the number of free variables.
    val arity = fvs.length

    // Check that we have <= 5 free variables.
    if (arity > 5) {
      throw InternalCompilerException("Cannot lift functions with more than 5 free variables.")
    }

    // Special case: No free variables.
    if (fvs.isEmpty) {
      val sym = Symbol.freshVarSym("_unit", BoundBy.FormalParam, loc)
      // Construct a lambda that takes the unit argument.
      val fparam = LoweredAst.FormalParam(sym, Ast.Modifiers.Empty, Type.Unit, Ast.TypeSource.Ascribed, loc)
      val tpe = Type.mkPureArrow(Type.Unit, exp.tpe, loc)
      val lambdaExp = LoweredAst.Expression.Lambda(fparam, exp, tpe, loc)
      return mkTag(Enums.HeadTerm, s"App0", lambdaExp, Types.HeadTerm, loc)
    }

    // Introduce a fresh variable for each free variable.
    val freshVars = fvs.foldLeft(Map.empty[Symbol.VarSym, Symbol.VarSym]) {
      case (acc, (oldSym, _)) => acc + (oldSym -> Symbol.freshVarSym(oldSym))
    }

    // Substitute every symbol in `exp` for its fresh equivalent.
    val freshExp = substExp(exp, freshVars)

    // Curry `freshExp` in a lambda expression for each free variable.
    val lambdaExp = fvs.foldRight(freshExp) {
      case ((oldSym, tpe), acc) =>
        val freshSym = freshVars(oldSym)
        val fparam = LoweredAst.FormalParam(freshSym, Ast.Modifiers.Empty, tpe, Ast.TypeSource.Ascribed, loc)
        val lambdaType = Type.mkPureArrow(tpe, acc.tpe, loc)
        LoweredAst.Expression.Lambda(fparam, acc, lambdaType, loc)
    }

    // Lift the lambda expression to operate on boxed values.
    val liftedExp = liftX(lambdaExp, fvs.map(_._2), exp.tpe)

    // Construct the `Fixpoint.Ast/BodyPredicate` value.
    val varExps = fvs.map(kv => mkVarSym(kv._1))
    val innerExp = mkTuple(liftedExp :: varExps, loc)
    mkTag(Enums.HeadTerm, s"App$arity", innerExp, Types.HeadTerm, loc)
  }

  /**
    * Make a new channel expression
    */
  private def mkNewChannel(exp: LoweredAst.Expression, tpe: Type, pur: Type, eff: Type, loc: SourceLocation): LoweredAst.Expression = {
    val newChannel = LoweredAst.Expression.Def(Defs.ChannelNew, Type.mkImpureArrow(exp.tpe, tpe, loc), loc)
    LoweredAst.Expression.Apply(newChannel, exp :: Nil, tpe, pur, eff, loc)
  }

  /**
    * Make a channel get expression
    */
  private def mkGetChannel(exp: LoweredAst.Expression, tpe: Type, pur: Type, eff: Type, loc: SourceLocation): LoweredAst.Expression = {
    val getChannel = LoweredAst.Expression.Def(Defs.ChannelGet, Type.mkImpureArrow(exp.tpe, tpe, loc), loc)
    LoweredAst.Expression.Apply(getChannel, exp :: Nil, tpe, pur, eff, loc)
  }

  /**
    * Make a channel put expression
    */
  private def mkPutChannel(exp1: LoweredAst.Expression, exp2: LoweredAst.Expression, pur: Type, eff: Type, loc: SourceLocation): LoweredAst.Expression = {
    val putChannel = LoweredAst.Expression.Def(Defs.ChannelPut, Type.mkImpureUncurriedArrow(List(exp2.tpe, exp1.tpe), Type.Unit, loc), loc)
    LoweredAst.Expression.Apply(putChannel, List(exp2, exp1), Type.Unit, pur, eff, loc)
  }

  /**
    * Make the array of MpmcAdmin objects which will be passed to `selectFrom`
    */
  private def mkChannelAdminArray(rs: List[LoweredAst.SelectChannelRule], channels: List[(Symbol.VarSym, LoweredAst.Expression)], loc: SourceLocation): LoweredAst.Expression = {
    val admins = rs.zip(channels) map {
      case (LoweredAst.SelectChannelRule(_, c, _), (chanSym, _)) =>
        val admin = LoweredAst.Expression.Def(Defs.ChannelMpmcAdmin, Type.mkPureArrow(c.tpe, Types.ChannelMpmcAdmin, loc), loc)
        LoweredAst.Expression.Apply(admin, List(LoweredAst.Expression.Var(chanSym, c.tpe, loc)), Types.ChannelMpmcAdmin, Type.Pure, Type.Empty, loc)
    }
    mkArray(admins, Types.ChannelMpmcAdmin, loc)
  }

  /**
    * Construct a call to `selectFrom` given an array of MpmcAdmin objects and optional default
    */
  private def mkChannelSelect(adminArray: LoweredAst.Expression, default: Option[LoweredAst.Expression], loc: SourceLocation): LoweredAst.Expression = {
    val locksType = Types.mkList(Types.ConcurrentReentrantLock, loc)

    val selectRetTpe = Type.mkTuple(List(Type.Int32, locksType), loc)
    val selectTpe = Type.mkImpureUncurriedArrow(List(adminArray.tpe, Type.Bool), selectRetTpe, loc)
    val select = LoweredAst.Expression.Def(Defs.ChannelSelectFrom, selectTpe, loc)
    val blocking = default match {
      case Some(_) => LoweredAst.Expression.Cst(Ast.Constant.Bool(false), Type.Bool, loc)
      case None => LoweredAst.Expression.Cst(Ast.Constant.Bool(true), Type.Bool, loc)
    }
    LoweredAst.Expression.Apply(select, List(adminArray, blocking), selectRetTpe, Type.Impure, Type.Empty, loc)
  }

  /**
    * Construct a sequence of MatchRules corresponding to the given SelectChannelRules
    */
  private def mkChannelCases(rs: List[LoweredAst.SelectChannelRule], channels: List[(Symbol.VarSym, LoweredAst.Expression)], pur: Type, eff: Type, loc: SourceLocation)(implicit flix: Flix): List[LoweredAst.MatchRule] = {
    val locksType = Types.mkList(Types.ConcurrentReentrantLock, loc)

    rs.zip(channels).zipWithIndex map {
      case ((LoweredAst.SelectChannelRule(sym, chan, exp), (chSym, _)), i) =>
        val locksSym = mkLetSym("locks", loc)
        val pat = mkTuplePattern(List(LoweredAst.Pattern.Cst(Ast.Constant.Int32(i), Type.Int32, loc), LoweredAst.Pattern.Var(locksSym, locksType, loc)), loc)
        val getTpe = Type.eraseTopAliases(chan.tpe) match {
          case Type.Apply(_, t, _) => t
          case _ => throw InternalCompilerException("Unexpected channel type found.")
        }
        val get = LoweredAst.Expression.Def(Defs.ChannelUnsafeGetAndUnlock, Type.mkImpureUncurriedArrow(List(chan.tpe, locksType), getTpe, loc), loc)
        val getExp = LoweredAst.Expression.Apply(get, List(LoweredAst.Expression.Var(chSym, chan.tpe, loc), LoweredAst.Expression.Var(locksSym, locksType, loc)), getTpe, pur, eff, loc)
        val e = LoweredAst.Expression.Let(sym, Ast.Modifiers.Empty, getExp, exp, exp.tpe, pur, eff, loc)
        LoweredAst.MatchRule(pat, None, e)
    }
  }

  /**
    * Construct additional MatchRule to handle the (optional) default case
    * NB: Does not need to unlock because that is handled inside Concurrent/Channel.selectFrom.
    */
  private def mkSelectDefaultCase(default: Option[LoweredAst.Expression], t: Type, loc: SourceLocation)(implicit flix: Flix): List[LoweredAst.MatchRule] = {
    default match {
      case Some(defaultExp) =>
        val pat = mkTuplePattern(List(LoweredAst.Pattern.Cst(Ast.Constant.Int32(-1), Type.Int32, loc), mkWildPattern(loc)), loc)
        val defaultMatch = LoweredAst.MatchRule(pat, None, defaultExp)
        List(defaultMatch)
      case _ =>
        List()
    }
  }

  /**
    * Lifts the given lambda expression `exp0` with the given argument types `argTypes`.
    *
    * Note: liftX and liftXb are similar and should probably be maintained together.
    */
  private def liftX(exp0: LoweredAst.Expression, argTypes: List[Type], resultType: Type): LoweredAst.Expression = {
    // Compute the liftXb symbol.
    val sym = Symbol.mkDefnSym(s"Boxable.lift${argTypes.length}")

    //
    // The liftX family of functions are of the form: a -> b -> c -> `resultType` and
    // returns a function of the form Boxed -> Boxed -> Boxed -> Boxed -> Boxed`.
    // That is, the function accepts a *curried* function and returns a *curried* function.
    //

    // The type of the function argument, i.e. a -> b -> c -> `resultType`.
    val argType = Type.mkPureCurriedArrow(argTypes, resultType, exp0.loc)

    // The type of the returned function, i.e. Boxed -> Boxed -> Boxed -> Boxed.
    val returnType = Type.mkPureCurriedArrow(argTypes.map(_ => Types.Boxed), Types.Boxed, exp0.loc)

    // The type of the overall liftX function, i.e. (a -> b -> c -> `resultType`) -> (Boxed -> Boxed -> Boxed -> Boxed).
    val liftType = Type.mkPureArrow(argType, returnType, exp0.loc)

    // Construct a call to the liftX function.
    val defn = LoweredAst.Expression.Def(sym, liftType, exp0.loc)
    LoweredAst.Expression.Apply(defn, List(exp0), returnType, Type.Pure, Type.Empty, exp0.loc)
  }

  /**
    * Lifts the given Boolean-valued lambda expression `exp0` with the given argument types `argTypes`.
    *
    * Note: liftX and liftXb are similar and should probably be maintained together.
    */
  private def liftXb(exp0: LoweredAst.Expression, argTypes: List[Type]): LoweredAst.Expression = {
    // Compute the liftXb symbol.
    val sym = Symbol.mkDefnSym(s"Boxable.lift${argTypes.length}b")

    //
    // The liftX family of functions are of the form: a -> b -> c -> Bool and
    // returns a function of the form Boxed -> Boxed -> Boxed -> Boxed -> Bool.
    // That is, the function accepts a *curried* function and returns a *curried* function.
    //

    // The type of the function argument, i.e. a -> b -> c -> Bool.
    val argType = Type.mkPureCurriedArrow(argTypes, Type.Bool, exp0.loc)

    // The type of the returned function, i.e. Boxed -> Boxed -> Boxed -> Bool.
    val returnType = Type.mkPureCurriedArrow(argTypes.map(_ => Types.Boxed), Type.Bool, exp0.loc)

    // The type of the overall liftXb function, i.e. (a -> b -> c -> Bool) -> (Boxed -> Boxed -> Boxed -> Bool).
    val liftType = Type.mkPureArrow(argType, returnType, exp0.loc)

    // Construct a call to the liftXb function.
    val defn = LoweredAst.Expression.Def(sym, liftType, exp0.loc)
    LoweredAst.Expression.Apply(defn, List(exp0), returnType, Type.Pure, Type.Empty, exp0.loc)
  }

  /**
    * Returns a pure array expression constructed from the given list of expressions `exps`.
    */
  private def mkArray(exps: List[LoweredAst.Expression], elmType: Type, loc: SourceLocation): LoweredAst.Expression = {
    val tpe = Type.mkArray(elmType, Type.Pure, loc)
    val pur = Type.Pure
    val eff = Type.Empty
    val reg = LoweredAst.Expression.Cst(Ast.Constant.Unit, Type.Unit, loc)
    LoweredAst.Expression.ArrayLit(exps, reg, tpe, pur, eff, loc)
  }

  /**
    * Returns a list expression constructed from the given `exps` with type list of `elmType`.
    */
  private def mkList(exps: List[LoweredAst.Expression], elmType: Type, loc: SourceLocation): LoweredAst.Expression = {
    val nil = mkNil(elmType, loc)
    exps.foldRight(nil) {
      case (e, acc) => mkCons(e, acc, loc)
    }
  }

  /**
    * Returns a `Nil` expression with type list of `elmType`.
    */
  private def mkNil(elmType: Type, loc: SourceLocation): LoweredAst.Expression = {
    mkTag(Enums.FList, "Nil", LoweredAst.Expression.Cst(Ast.Constant.Unit, Type.Unit, loc), Types.mkList(elmType, loc), loc)
  }

  /**
    * returns a `Cons(hd, tail)` expression with type `tail.tpe`.
    */
  private def mkCons(hd: LoweredAst.Expression, tail: LoweredAst.Expression, loc: SourceLocation): LoweredAst.Expression = {
    val tuple = mkTuple(hd :: tail :: Nil, loc)
    mkTag(Enums.FList, "Cons", tuple, tail.tpe, loc)
  }

  /**
    * Returns a pure tag expression for the given `sym` and given `tag` with the given inner expression `exp`.
    */
  private def mkTag(sym: Symbol.EnumSym, tag: String, exp: LoweredAst.Expression, tpe: Type, loc: SourceLocation): LoweredAst.Expression = {
    val caseSym = new Symbol.CaseSym(sym, tag, SourceLocation.Unknown)
    LoweredAst.Expression.Tag(Ast.CaseSymUse(caseSym, loc), exp, tpe, Type.Pure, Type.Empty, loc)
  }

  /**
    * Returns a pure tuple expression constructed from the given list of expressions `exps`.
    */
  private def mkTuple(exps: List[LoweredAst.Expression], loc: SourceLocation): LoweredAst.Expression = {
    val tpe = Type.mkTuple(exps.map(_.tpe), loc)
    val pur = Type.Pure
    val eff = Type.Empty
    LoweredAst.Expression.Tuple(exps, tpe, pur, eff, loc)
  }

  /**
    * Returns a new `VarSym` for use in a let-binding.
    *
    * This function is called `mkLetSym` to avoid confusion with [[mkVarSym]].
    */
  private def mkLetSym(prefix: String, loc: SourceLocation)(implicit flix: Flix): Symbol.VarSym = {
    val name = prefix + Flix.Delimiter + flix.genSym.freshId()
    Symbol.freshVarSym(name, BoundBy.Let, loc)
  }

  /**
    * The type of a channel which can transmit variables of type `tpe`
    */
  private def mkChannelTpe(tpe: Type, loc: SourceLocation): Type = {
    Type.Apply(Type.Cst(TypeConstructor.Enum(Enums.ChannelMpmc, Kind.Star ->: Kind.Star), loc), tpe, loc)
  }

  /**
    * An expression for a channel variable called `sym`
    */
  private def mkChannelExp(sym: Symbol.VarSym, tpe: Type, loc: SourceLocation): LoweredAst.Expression = {
    LoweredAst.Expression.Var(sym, mkChannelTpe(tpe, loc), loc)
  }

  /**
    * Returns a list of `GetChannel` expressions based on `symExps`.
    */
  private def mkParWaits(symExps: List[(Symbol.VarSym, LoweredAst.Expression)]): List[LoweredAst.Expression] = {
    // Make wait expressions `<- ch, ..., <- chn`.
    symExps.map {
      case (sym, e) =>
        val loc = e.loc.asSynthetic
        val chExp = mkChannelExp(sym, e.tpe, loc)
        mkGetChannel(chExp, e.tpe, Type.Impure, e.eff, loc)
    }
  }

  /**
    * Returns a full `par exp` expression.
    */
  private def mkParChannels(exp: LoweredAst.Expression, chanSymsWithExps: List[(Symbol.VarSym, LoweredAst.Expression)]): LoweredAst.Expression = {
    // Make spawn expressions `spawn ch <- exp`.
    val spawns = chanSymsWithExps.foldRight(exp: LoweredAst.Expression) {
      case ((sym, e), acc) =>
        val loc = e.loc.asSynthetic
        val e1 = mkChannelExp(sym, e.tpe, loc) // The channel `ch`
        val e2 = mkPutChannel(e1, e, Type.Impure, Type.mkUnion(e.eff, e1.eff, loc), loc) // The put exp: `ch <- exp0`.
        val e3 = LoweredAst.Expression.Spawn(e2, Type.Unit, Type.Impure, e2.eff, loc) // Spawn the put expression from above i.e. `spawn ch <- exp0`.
        LoweredAst.Expression.Stm(e3, acc, e1.tpe, Type.mkAnd(e3.pur, acc.pur, loc), Type.mkUnion(e3.eff, acc.eff, loc), loc) // Return a statement expression containing the other spawn expressions along with this one.
    }

    // Make let bindings `let ch = chan 1;`.
    chanSymsWithExps.foldRight(spawns: LoweredAst.Expression) {
      case ((sym, e), acc) =>
        val loc = e.loc.asSynthetic
        val chan = mkNewChannel(LoweredAst.Expression.Cst(Ast.Constant.Int32(1), Type.Int32, loc), mkChannelTpe(e.tpe, loc), Type.Impure, Type.Empty, loc) // The channel exp `chan 1`
        LoweredAst.Expression.Let(sym, Modifiers(List(Ast.Modifier.Synthetic)), chan, acc, acc.tpe, Type.mkAnd(e.pur, acc.pur, loc), Type.mkUnion(e.eff, acc.eff, loc), loc) // The let-binding `let ch = chan 1`
    }
  }

  /**
    * Returns a desugared let-match expression, i.e.
    * {{{
    *   let pattern = exp;
    *   body
    * }}}
    * is desugared to
    * {{{
    *   match exp {
    *     case pattern => body
    *   }
    * }}}
    */
  def mkLetMatch(exp: LoweredAst.Expression, pat: LoweredAst.Pattern, body: LoweredAst.Expression): LoweredAst.Expression = {
    val expLoc = exp.loc.asSynthetic
    val rule = List(LoweredAst.MatchRule(pat, None, body))
    val pur = Type.mkAnd(exp.pur, body.pur, expLoc)
    val eff = Type.mkUnion(exp.eff, body.eff, expLoc)
    LoweredAst.Expression.Match(exp, rule, body.tpe, pur, eff, expLoc)
  }

  /**
    * Returns an expression where the pattern variables used in `exp` are
    * bound to [[TypedAst.Expression.GetChannel]] expressions,
    * i.e.
    * {{{
    *   let pat1 = <- ch1;
    *   let pat2 = <- ch2;
    *   let pat3 = <- ch3;
    *   ...
    *   let patn = <- chn;
    *   exp
    * }}}
    */
  def mkBoundParWaits(patSymExps: List[(LoweredAst.Pattern, Symbol.VarSym, LoweredAst.Expression)], exp: LoweredAst.Expression): LoweredAst.Expression =
    patSymExps.map {
      case (p, sym, e) =>
        val loc = e.loc.asSynthetic
        val chExp = mkChannelExp(sym, e.tpe, loc)
        (p, mkGetChannel(chExp, e.tpe, Type.Impure, e.eff, loc))
    }.foldRight(exp) {
      case ((pat, chan), e) => mkLetMatch(chan, pat, e)
    }

  /**
    * Returns a desugared [[TypedAst.Expression.ParYield]] expression.
    */
  def mkParYield(frags: List[LoweredAst.ParYieldFragment], exp: LoweredAst.Expression, tpe: Type, pur: Type, eff: Type, loc: SourceLocation)(implicit flix: Flix): LoweredAst.Expression = {
    // Generate symbols for each channel.
    val chanSymsWithPatAndExp = frags.map { case LoweredAst.ParYieldFragment(p, e, l) => (p, mkLetSym("channel", l.asSynthetic), e) }
    val desugaredYieldExp = mkBoundParWaits(chanSymsWithPatAndExp, exp)
    val chanSymsWithExp = chanSymsWithPatAndExp.map { case (_, s, e) => (s, e) }
    val blockExp = mkParChannels(desugaredYieldExp, chanSymsWithExp)
    LoweredAst.Expression.Cast(blockExp, None, Some(Type.Pure), Some(Type.Empty), tpe, pur, eff, loc.asSynthetic)
  }

  /**
    * Returns a tuple expression that is evaluated in parallel.
    *
    * {{{
    *   par (exp0, exp1, exp2)
    * }}}
    *
    * is translated to
    *
    * {{{
    *   let ch0 = chan 1;
    *   let ch1 = chan 1;
    *   let ch2 = chan 1;
    *   spawn ch0 <- exp0;
    *   spawn ch1 <- exp1;
    *   spawn ch2 <- exp2;
    *   (<- ch0, <- ch1, <- ch2)
    * }}}
    */
  private def mkParTuple(exp: LoweredAst.Expression.Tuple)(implicit flix: Flix): LoweredAst.Expression = {
    val LoweredAst.Expression.Tuple(elms, tpe, pur, eff, loc) = exp

    // Generate symbols for each channel.
    val chanSymsWithExps = elms.map(e => (mkLetSym("channel", e.loc.asSynthetic), e))

    val waitExps = mkParWaits(chanSymsWithExps)
    val tuple = LoweredAst.Expression.Tuple(waitExps, tpe, pur, eff, loc.asSynthetic)
    mkParChannels(tuple, chanSymsWithExps)
  }

  /**
    * Applies the given expression `exp` to the `debug` function.
    */
  private def mkApplyDebug(exp1: TypedAst.Expression, exp2: TypedAst.Expression, loc: SourceLocation)(implicit root: TypedAst.Root, flix: Flix): TypedAst.Expression = {
    //
    // Note that we mark the call as impure (even though it may have been typed as pure!)
    //
    val tpe = Type.mkImpureUncurriedArrow(exp1.tpe :: exp2.tpe :: Nil, exp2.tpe, loc)
    val innerExp = TypedAst.Expression.Def(Defs.DebugWithPrefix, tpe, loc)
    TypedAst.Expression.Apply(innerExp, exp1 :: exp2 :: Nil, exp2.tpe, Type.Impure, Type.Empty, loc)
  }

  /**
    * Returns a TypedAst.Pattern representing a tuple of patterns.
    */
  def mkTuplePattern(patterns: List[LoweredAst.Pattern], loc: SourceLocation): LoweredAst.Pattern = {
    LoweredAst.Pattern.Tuple(patterns, Type.mkTuple(patterns.map(_.tpe), loc), loc)
  }

  /**
    * Returns a wildcard (match anything) pattern.
    */
  def mkWildPattern(loc: SourceLocation)(implicit flix: Flix): LoweredAst.Pattern = {
    LoweredAst.Pattern.Wild(Type.freshVar(Kind.Star, loc, text = Ast.VarText.FallbackText("wild")), loc)
  }

  /**
    * Return a list of quantified variables in the given expression `exp0`.
    *
    * A variable is quantified (i.e. *NOT* lexically bound) if it occurs in the expression `exp0`
    * but not in the constraint params `cparams0` of the constraint.
    */
  private def quantifiedVars(cparams0: List[TypedAst.ConstraintParam], exp0: TypedAst.Expression): List[(Symbol.VarSym, Type)] = {
    TypedAstOps.freeVars(exp0).toList.filter {
      case (sym, _) => isQuantifiedVar(sym, cparams0)
    }
  }

  /**
    * Returns `true` if the given variable symbol `sym` is a quantified variable according to the given constraint params `cparams0`.
    *
    * That is, the variable symbol is *NOT* lexically bound.
    */
  private def isQuantifiedVar(sym: Symbol.VarSym, cparams0: List[TypedAst.ConstraintParam]): Boolean =
    cparams0.exists(p => p.sym == sym)


  // TODO: Move into TypedAstOps

  /**
    * Applies the given substitution `subst` to the given expression `exp0`.
    */
  private def substExp(exp0: LoweredAst.Expression, subst: Map[Symbol.VarSym, Symbol.VarSym]): LoweredAst.Expression = exp0 match {
    case LoweredAst.Expression.Cst(_, _, _) => exp0

    case LoweredAst.Expression.Wild(_, _) => exp0

    case LoweredAst.Expression.Var(sym, tpe, loc) =>
      val s = subst.getOrElse(sym, sym)
      LoweredAst.Expression.Var(s, tpe, loc)

    case LoweredAst.Expression.Def(_, _, _) => exp0

    case LoweredAst.Expression.Sig(_, _, _) => exp0

    case LoweredAst.Expression.Hole(_, _, _) => exp0

    case LoweredAst.Expression.Lambda(fparam, exp, tpe, loc) =>
      val p = substFormalParam(fparam, subst)
      val e = substExp(exp, subst)
      LoweredAst.Expression.Lambda(p, e, tpe, loc)

    case LoweredAst.Expression.Apply(exp, exps, tpe, pur, eff, loc) =>
      val e = substExp(exp, subst)
      val es = exps.map(substExp(_, subst))
      LoweredAst.Expression.Apply(e, es, tpe, pur, eff, loc)

    case LoweredAst.Expression.Unary(sop, exp, tpe, pur, eff, loc) =>
      val e = substExp(exp, subst)
      LoweredAst.Expression.Unary(sop, e, tpe, pur, eff, loc)

    case LoweredAst.Expression.Binary(sop, exp1, exp2, tpe, pur, eff, loc) =>
      val e1 = substExp(exp1, subst)
      val e2 = substExp(exp2, subst)
      LoweredAst.Expression.Binary(sop, e1, e2, tpe, pur, eff, loc)

    case LoweredAst.Expression.Let(sym, mod, exp1, exp2, tpe, pur, eff, loc) =>
      val s = subst.getOrElse(sym, sym)
      val e1 = substExp(exp1, subst)
      val e2 = substExp(exp2, subst)
      LoweredAst.Expression.Let(s, mod, e1, e2, tpe, pur, eff, loc)

    case LoweredAst.Expression.LetRec(sym, mod, exp1, exp2, tpe, pur, eff, loc) =>
      val s = subst.getOrElse(sym, sym)
      val e1 = substExp(exp1, subst)
      val e2 = substExp(exp2, subst)
      LoweredAst.Expression.LetRec(s, mod, e1, e2, tpe, pur, eff, loc)

    case LoweredAst.Expression.IfThenElse(exp1, exp2, exp3, tpe, pur, eff, loc) =>
      val e1 = substExp(exp1, subst)
      val e2 = substExp(exp2, subst)
      val e3 = substExp(exp3, subst)
      LoweredAst.Expression.IfThenElse(e1, e2, e3, tpe, pur, eff, loc)

    case LoweredAst.Expression.Stm(exp1, exp2, tpe, pur, eff, loc) =>
      val e1 = substExp(exp1, subst)
      val e2 = substExp(exp2, subst)
      LoweredAst.Expression.Stm(e1, e2, tpe, pur, eff, loc)

    case LoweredAst.Expression.Discard(exp, pur, eff, loc) =>
      val e = substExp(exp, subst)
      LoweredAst.Expression.Discard(e, pur, eff, loc)

    case LoweredAst.Expression.Match(_, _, _, _, _, _) => ??? // TODO

    case LoweredAst.Expression.TypeMatch(_, _, _, _, _, _) => ??? // TODO

    case LoweredAst.Expression.Choose(exps, rules, tpe, pur, eff, loc) =>
      val es = exps.map(substExp(_, subst))
      val rs = rules map {
        case LoweredAst.ChoiceRule(pat, exp) =>
          // TODO: Substitute in patterns?
          LoweredAst.ChoiceRule(pat, substExp(exp, subst))
      }
      LoweredAst.Expression.Choose(es, rs, tpe, pur, eff, loc)

    case LoweredAst.Expression.Tag(sym, exp, tpe, pur, eff, loc) =>
      val e = substExp(exp, subst)
      LoweredAst.Expression.Tag(sym, e, tpe, pur, eff, loc)

    case LoweredAst.Expression.Tuple(elms, tpe, pur, eff, loc) =>
      val es = elms.map(substExp(_, subst))
      LoweredAst.Expression.Tuple(es, tpe, pur, eff, loc)

    case LoweredAst.Expression.RecordEmpty(_, _) => exp0

    case LoweredAst.Expression.RecordSelect(exp, field, tpe, pur, eff, loc) =>
      val e = substExp(exp, subst)
      LoweredAst.Expression.RecordSelect(e, field, tpe, pur, eff, loc)

    case LoweredAst.Expression.RecordExtend(field, value, rest, tpe, pur, eff, loc) =>
      val v = substExp(value, subst)
      val r = substExp(rest, subst)
      LoweredAst.Expression.RecordExtend(field, v, r, tpe, pur, eff, loc)

    case LoweredAst.Expression.RecordRestrict(field, rest, tpe, pur, eff, loc) =>
      val r = substExp(rest, subst)
      LoweredAst.Expression.RecordRestrict(field, r, tpe, pur, eff, loc)

    case LoweredAst.Expression.ArrayLit(exps, exp, tpe, pur, eff, loc) =>
      val es = exps.map(substExp(_, subst))
      val e = substExp(exp, subst)
      LoweredAst.Expression.ArrayLit(es, e, tpe, pur, eff, loc)

    case LoweredAst.Expression.ArrayNew(exp1, exp2, exp3, tpe, pur, eff, loc) =>
      val e1 = substExp(exp1, subst)
      val e2 = substExp(exp2, subst)
      val e3 = substExp(exp3, subst)
      LoweredAst.Expression.ArrayNew(e1, e2, e3, tpe, pur, eff, loc)

    case LoweredAst.Expression.ArrayLoad(base, index, tpe, pur, eff, loc) =>
      val b = substExp(base, subst)
      val i = substExp(index, subst)
      LoweredAst.Expression.ArrayLoad(b, i, tpe, pur, eff, loc)

    case LoweredAst.Expression.ArrayLength(base, pur, eff, loc) =>
      val b = substExp(base, subst)
      LoweredAst.Expression.ArrayLength(b, pur, eff, loc)

    case LoweredAst.Expression.ArrayStore(base, index, elm, pur, eff, loc) =>
      val b = substExp(base, subst)
      val i = substExp(index, subst)
      LoweredAst.Expression.ArrayStore(b, i, elm, pur, eff, loc)

    case LoweredAst.Expression.ArraySlice(base, beginIndex, endIndex, tpe, pur, eff, loc) =>
      val b = substExp(base, subst)
      val bi = substExp(beginIndex, subst)
      val ei = substExp(endIndex, subst)
      LoweredAst.Expression.ArraySlice(b, bi, ei, tpe, pur, eff, loc)

    case LoweredAst.Expression.Ref(exp1, exp2, tpe, pur, eff, loc) =>
      val e1 = substExp(exp1, subst)
      val e2 = substExp(exp2, subst)
      LoweredAst.Expression.Ref(e1, e2, tpe, pur, eff, loc)

    case LoweredAst.Expression.Deref(exp, tpe, pur, eff, loc) =>
      val e = substExp(exp, subst)
      LoweredAst.Expression.Deref(e, tpe, pur, eff, loc)

    case LoweredAst.Expression.Assign(exp1, exp2, tpe, pur, eff, loc) =>
      val e1 = substExp(exp1, subst)
      val e2 = substExp(exp2, subst)
      LoweredAst.Expression.Assign(e1, e2, tpe, pur, eff, loc)

    case LoweredAst.Expression.Ascribe(exp, tpe, pur, eff, loc) =>
      val e = substExp(exp, subst)
      LoweredAst.Expression.Ascribe(e, tpe, pur, eff, loc)

    case LoweredAst.Expression.Cast(exp, declaredType, declaredPur, declaredEff, tpe, pur, eff, loc) =>
      val e = substExp(exp, subst)
      LoweredAst.Expression.Cast(e, declaredType, declaredPur, declaredEff, tpe, pur, eff, loc)

<<<<<<< HEAD
    case Expression.Upcast(exp, tpe, loc) =>
      val e = substExp(exp, subst)
      Expression.Upcast(e, tpe, loc)

    case Expression.Supercast(exp, tpe, loc) =>
      val e = substExp(exp, subst)
      Expression.Supercast(e, tpe, loc)
=======
    case LoweredAst.Expression.Upcast(exp, tpe, loc) =>
      LoweredAst.Expression.Upcast(substExp(exp, subst), tpe, loc)
>>>>>>> c52fa440

    case LoweredAst.Expression.Without(exp, sym, tpe, pur, eff, loc) =>
      val e = substExp(exp, subst)
      LoweredAst.Expression.Without(e, sym, tpe, pur, eff, loc)

    case LoweredAst.Expression.TryCatch(_, _, _, _, _, _) => ??? // TODO

    case LoweredAst.Expression.TryWith(exp, sym, rules, tpe, pur, eff, loc) =>
      val e = substExp(exp, subst)
      val rs = rules.map {
        case LoweredAst.HandlerRule(op, fparams, hexp) =>
          val fps = fparams.map(substFormalParam(_, subst))
          val he = substExp(hexp, subst)
          LoweredAst.HandlerRule(op, fps, he)
      }
      LoweredAst.Expression.TryWith(e, sym, rs, tpe, pur, eff, loc)

    case LoweredAst.Expression.Do(sym, exps, pur, eff, loc) =>
      val es = exps.map(substExp(_, subst))
      LoweredAst.Expression.Do(sym, es, pur, eff, loc)

    case LoweredAst.Expression.Resume(exp, tpe, loc) =>
      val e = substExp(exp, subst)
      LoweredAst.Expression.Resume(e, tpe, loc)

    case LoweredAst.Expression.InvokeConstructor(constructor, args, tpe, pur, eff, loc) =>
      val as = args.map(substExp(_, subst))
      LoweredAst.Expression.InvokeConstructor(constructor, as, tpe, pur, eff, loc)

    case LoweredAst.Expression.InvokeMethod(method, exp, args, tpe, pur, eff, loc) =>
      val e = substExp(exp, subst)
      val as = args.map(substExp(_, subst))
      LoweredAst.Expression.InvokeMethod(method, e, as, tpe, pur, eff, loc)

    case LoweredAst.Expression.InvokeStaticMethod(method, args, tpe, pur, eff, loc) =>
      val as = args.map(substExp(_, subst))
      LoweredAst.Expression.InvokeStaticMethod(method, as, tpe, pur, eff, loc)

    case LoweredAst.Expression.GetField(field, exp, tpe, pur, eff, loc) =>
      val e = substExp(exp, subst)
      LoweredAst.Expression.GetField(field, e, tpe, pur, eff, loc)

    case LoweredAst.Expression.PutField(field, exp1, exp2, tpe, pur, eff, loc) =>
      val e1 = substExp(exp1, subst)
      val e2 = substExp(exp2, subst)
      LoweredAst.Expression.PutField(field, e1, e2, tpe, pur, eff, loc)

    case LoweredAst.Expression.GetStaticField(_, _, _, _, _) => exp0

    case LoweredAst.Expression.PutStaticField(field, exp, tpe, pur, eff, loc) =>
      val e = substExp(exp, subst)
      LoweredAst.Expression.PutStaticField(field, e, tpe, pur, eff, loc)

    case LoweredAst.Expression.NewObject(_, _, _, _, _, _, _) => exp0

    case LoweredAst.Expression.Spawn(exp, tpe, pur, eff, loc) =>
      val e = substExp(exp, subst)
      LoweredAst.Expression.Spawn(e, tpe, pur, eff, loc)

    case LoweredAst.Expression.Lazy(exp, tpe, loc) =>
      val e = substExp(exp, subst)
      LoweredAst.Expression.Lazy(e, tpe, loc)

    case LoweredAst.Expression.Force(exp, tpe, pur, eff, loc) =>
      val e = substExp(exp, subst)
      LoweredAst.Expression.Force(e, tpe, pur, eff, loc)
  }

  /**
    * Applies the given substitution `subst` to the given formal param `fparam0`.
    */
  private def substFormalParam(fparam0: LoweredAst.FormalParam, subst: Map[Symbol.VarSym, Symbol.VarSym]): LoweredAst.FormalParam = fparam0 match {
    case LoweredAst.FormalParam(sym, mod, tpe, src, loc) =>
      val s = subst.getOrElse(sym, sym)
      LoweredAst.FormalParam(s, mod, tpe, src, loc)
  }

}<|MERGE_RESOLUTION|>--- conflicted
+++ resolved
@@ -512,23 +512,18 @@
       val t = visitType(tpe)
       LoweredAst.Expression.Cast(e, dt, declaredPur, declaredEff, t, pur, eff, loc)
 
+    case TypedAst.Expression.Upcast(exp, tpe, loc) =>
+      val e = visitExp(exp)
+      val t = visitType(tpe)
+      LoweredAst.Expression.Upcast(e, t, loc)
+
+    case TypedAst.Expression.Supercast(exp, tpe, loc) =>
+      val e = visitExp(exp)
+      val t = visitType(tpe)
+      LoweredAst.Expression.Supercast(e, t, loc)
+
     case TypedAst.Expression.Mask(exp, _, _, _, _) =>
       visitExp(exp)
-
-<<<<<<< HEAD
-    case Expression.Upcast(exp, tpe, loc) =>
-      val e = visitExp(exp)
-      val t = visitType(tpe)
-      Expression.Upcast(e, t, loc)
-
-    case Expression.Supercast(exp, tpe, loc) =>
-      val e = visitExp(exp)
-      val t = visitType(tpe)
-      Expression.Supercast(e, t, loc)
-=======
-    case TypedAst.Expression.Upcast(exp, tpe, loc) =>
-      LoweredAst.Expression.Upcast(visitExp(exp), visitType(tpe), loc)
->>>>>>> c52fa440
 
     case TypedAst.Expression.Without(exp, sym, tpe, pur, eff, loc) =>
       val e = visitExp(exp)
@@ -1853,18 +1848,13 @@
       val e = substExp(exp, subst)
       LoweredAst.Expression.Cast(e, declaredType, declaredPur, declaredEff, tpe, pur, eff, loc)
 
-<<<<<<< HEAD
-    case Expression.Upcast(exp, tpe, loc) =>
-      val e = substExp(exp, subst)
-      Expression.Upcast(e, tpe, loc)
-
-    case Expression.Supercast(exp, tpe, loc) =>
-      val e = substExp(exp, subst)
-      Expression.Supercast(e, tpe, loc)
-=======
     case LoweredAst.Expression.Upcast(exp, tpe, loc) =>
-      LoweredAst.Expression.Upcast(substExp(exp, subst), tpe, loc)
->>>>>>> c52fa440
+      val e = substExp(exp, subst)
+      LoweredAst.Expression.Upcast(e, tpe, loc)
+
+    case LoweredAst.Expression.Supercast(exp, tpe, loc) =>
+      val e = substExp(exp, subst)
+      LoweredAst.Expression.Supercast(e, tpe, loc)
 
     case LoweredAst.Expression.Without(exp, sym, tpe, pur, eff, loc) =>
       val e = substExp(exp, subst)
