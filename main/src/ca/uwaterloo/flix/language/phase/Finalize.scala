--- conflicted
+++ resolved
@@ -344,7 +344,6 @@
         val es = args map visit
         FinalAst.Expression.NativeMethod(method, es, tpe, loc)
 
-<<<<<<< HEAD
       case SimplifiedAst.Expression.NewChannel(tpe, loc) =>
         FinalAst.Expression.NewChannel(tpe, loc)
 
@@ -378,16 +377,7 @@
         val e = visit(exp)
         FinalAst.Expression.Sleep(e, tpe, loc)
 
-      case SimplifiedAst.Expression.NewRelation(sym, tpe, loc) =>
-        FinalAst.Expression.NewRelation(sym, tpe, loc)
-
-      case SimplifiedAst.Expression.NewLattice(sym, tpe, loc) =>
-        FinalAst.Expression.NewLattice(sym, tpe, loc)
-
-      case SimplifiedAst.Expression.Constraint(c0, tpe, loc) =>
-=======
       case SimplifiedAst.Expression.FixpointConstraint(c0, tpe, loc) =>
->>>>>>> e17c3271
         val c = visitConstraint(c0, m)
         FinalAst.Expression.FixpointConstraint(c, tpe, loc)
 
