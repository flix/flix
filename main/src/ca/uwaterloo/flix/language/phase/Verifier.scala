--- conflicted
+++ resolved
@@ -211,12 +211,6 @@
 
         case AtomicOp.Is(sym) =>
           val List(t1) = ts
-<<<<<<< HEAD
-          check(expected = MonoType.Bool)(actual = tpe, loc)
-
-        case AtomicOp.Tag(sym) =>
-          val List(t1) = ts
-=======
           t1 match {
             case MonoType.Enum(enumSym, _) if enumSym == sym.enumSym => ()
             case _ => failMismatchedShape(t1, sym.enumSym.toString, loc)
@@ -231,20 +225,16 @@
             case MonoType.Enum(enumSym, _) if enumSym == sym.enumSym => ()
             case _ => failMismatchedShape(tpe, sym.enumSym.toString, loc)
           }
->>>>>>> ebda33d8
           tpe
 
         case AtomicOp.Untag(sym) =>
           val List(t1) = ts
-<<<<<<< HEAD
-=======
           // Untag(Nil): Unit
           // Checking this requires instantiating the enum case
           t1 match {
             case MonoType.Enum(enumSym, _) if enumSym == sym.enumSym => ()
             case _ => failMismatchedShape(t1, sym.enumSym.toString, loc)
           }
->>>>>>> ebda33d8
           tpe
 
         case AtomicOp.ArrayLength =>
