--- conflicted
+++ resolved
@@ -386,11 +386,7 @@
     /// Returns an infinite sequence of integers starting from and including `n`.
     ///
     @Experimental @Lazy
-<<<<<<< HEAD
-    pub def from_(n: Int32): DelayList[Int32] =
-=======
     pub def startFrom(n: Int32): DelayList[Int32] =
->>>>>>> 7582cddf
         def loop(i) = LCons(i, lazy loop(i + 1));
         LList(lazy loop(n))
 
@@ -580,13 +576,8 @@
     /// Does not force the tail of `l`.
     ///
     @Experimental @Lazy
-<<<<<<< HEAD
-    pub def replace(from_: {from_ = a}, to: {to = a}, l: DelayList[a]): DelayList[a] with Eq[a] =
-        map(e -> if (from_.from_ == e) to.to else e, l)
-=======
     pub def replace(src: {src = a}, dst: {dst = a}, l: DelayList[a]): DelayList[a] with Eq[a] =
         map(e -> if (src.src == e) dst.dst else e, l)
->>>>>>> 7582cddf
 
     ///
     /// Applies `f` to a start value `s` and all elements in `l` going from left to right.
