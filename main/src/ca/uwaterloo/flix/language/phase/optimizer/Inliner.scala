--- conflicted
+++ resolved
@@ -171,15 +171,10 @@
       Expr.ApplyAtomic(op, es, tpe, eff, loc)
 
     case Expr.ApplyClo(exp1, exp2, tpe, eff, loc) =>
-<<<<<<< HEAD
       val appCtx = ExprContext.AppCtx(exp2, ctx0.subst, ctx0.exprCtx)
       val ctx1 = ctx0.addExprCtx(appCtx)
       visitExp(exp1, ctx1) match {
-        case e1@Expr.Lambda(_, _, _, _) =>
-=======
-      visitExp(exp1, ctx0) match {
         case Expr.Lambda(fparam, e1, _, _) =>
->>>>>>> 02e4b47a
           sctx.changed.putIfAbsent(sym0, ())
           val e2 = visitExp(exp2, ctx0)
           bindArgs(e1, List(fparam), List(e2), loc, ctx0)
