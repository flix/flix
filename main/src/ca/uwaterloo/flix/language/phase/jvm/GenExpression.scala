--- conflicted
+++ resolved
@@ -1267,13 +1267,8 @@
       // Create an instance of Region
       mv.visitTypeInsn(NEW, BackendObjType.Region.jvmName.toInternalName)
       mv.visitInsn(DUP)
-<<<<<<< HEAD
-      mv.visitMethodInsn(INVOKESPECIAL, BackendObjType.Region.jvmName.toInternalName, "<init>",
+      mv.visitMethodInsn(INVOKESPECIAL, BackendObjType.Region.jvmName.toInternalName, JvmName.ConstructorMethod,
         MethodDescriptor.NothingToVoid.toDescriptor, false)
-=======
-      mv.visitMethodInsn(INVOKESPECIAL, BackendObjType.Region.jvmName.toInternalName, JvmName.ConstructorMethod,
-        AsmOps.getMethodDescriptor(List(), JvmType.Void), false)
->>>>>>> fe58e759
 
       BytecodeInstructions.xStore(BackendObjType.Region.toTpe, sym.getStackOffset(ctx.localOffset))
 
@@ -1466,11 +1461,7 @@
       val className = JvmName(ca.uwaterloo.flix.language.phase.jvm.JvmName.RootPackage, name).toInternalName
       mv.visitTypeInsn(NEW, className)
       mv.visitInsn(DUP)
-<<<<<<< HEAD
-      mv.visitMethodInsn(INVOKESPECIAL, className, "<init>", MethodDescriptor.NothingToVoid.toDescriptor, false)
-=======
-      mv.visitMethodInsn(INVOKESPECIAL, className, JvmName.ConstructorMethod, AsmOps.getMethodDescriptor(Nil, JvmType.Void), false)
->>>>>>> fe58e759
+      mv.visitMethodInsn(INVOKESPECIAL, className, JvmName.ConstructorMethod, MethodDescriptor.NothingToVoid.toDescriptor, false)
 
       // For each method, compile the closure which implements the body of that method and store it in a field
       exps.zipWithIndex.foreach { case (e, i) =>
