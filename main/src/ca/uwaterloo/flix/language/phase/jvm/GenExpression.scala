--- conflicted
+++ resolved
@@ -1124,14 +1124,10 @@
 
       // Start constructing the tuple
       // Extract the type of elements that are in the tuple
-<<<<<<< HEAD
-      val tupleElmsTypes = root.relations(pred.sym.asInstanceOf[Symbol.RelSym] /* TODO: not clean */).attr.map(_.tpe)
-=======
       val tupleElmsTypes = f.tpe match {
         case MonoType.Arrow(List(MonoType.Tuple(ts)), _) => ts
         case _ => ??? // should not happen because f has been type-checked
       }
->>>>>>> e2cb7b46
       // Create a new tuple object
       val tupleType = JvmOps.getTupleClassType(MonoType.Tuple(tupleElmsTypes))
       visitor.visitTypeInsn(NEW, tupleType.name.toInternalName)
@@ -1206,34 +1202,6 @@
       // Now we have the tuple on the top of the stack
       // stack: [index, acc, tuple]
 
-<<<<<<< HEAD
-      // Getting the folded function
-      readVar(f.sym, f.tpe, visitor)
-      // stack: [index, acc, tuple, f]
-
-      // Attempt 1: call f(tuple, acc) directly
-      /*
-      visitor.visitInsn(DUP_X2); visitor.visitInsn(POP); visitor.visitInsn(SWAP) // stack: [index, f, tuple, acc]
-      AsmOps.compileClosureApplication(visitor, f.tpe, List(MonoType.Tuple(tupleElmsTypes), init.tpe), init.tpe)
-      */
-
-      // Attempt 2: call f(tuple)(acc) through two calls
-      /*
-      visitor.visitInsn(SWAP)
-      // stack: [index, acc, f, tuple]
-      AsmOps.compileClosureApplication(visitor, f.tpe, List(MonoType.Tuple(tupleElmsTypes)), MonoType.Arrow(List(init.tpe), init.tpe))
-      // stack: [index, acc, f(tuple)]
-      visitor.visitInsn(SWAP)
-      // stack: [index, f(tuple), acc]
-      AsmOps.compileClosureApplication(visitor, MonoType.Arrow(List(init.tpe), init.tpe), List(init.tpe), init.tpe)
-      // stack: [index, f(tuple, acc)]
-      */
-
-      // Attempt 0: Dummy call
-      visitor.visitInsn(POP)
-      visitor.visitInsn(POP)
-
-=======
       // Get the context
       visitor.visitVarInsn(ALOAD, 1)
       // stack: [index, acc, tuple, Context]
@@ -1266,7 +1234,6 @@
       visitor.visitInsn(SWAP)
       // stack: [index, Context, f(tuple), f(tuple), acc]
       AsmOps.compileClosureApplication(visitor, MonoType.Arrow(List(init.tpe), init.tpe), List(init.tpe), init.tpe)
->>>>>>> e2cb7b46
       // stack: [index, acc']
 
       // Increase the index
