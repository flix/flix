--- conflicted
+++ resolved
@@ -905,13 +905,8 @@
         match headArrays(arrs) {
             case None => [] @ r
             case Some(x) => {
-<<<<<<< HEAD
-                let out = new(x, len, Static);
+                let out = new(x, len, r);
                 discard foldLeft((pos, a) -> arrayWrites(pos, a, out), 0, arrs);
-=======
-                let out = new(x, len, r);
-                foldLeft((pos, a) -> arrayWrites(pos, a, out), 0, arrs);
->>>>>>> e47a21f2
                 out
             }
         }
