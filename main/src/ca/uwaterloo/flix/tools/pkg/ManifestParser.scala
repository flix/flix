/*
 * Copyright 2023 Magnus Madsen
 *
 * Licensed under the Apache License, Version 2.0 (the "License");
 * you may not use this file except in compliance with the License.
 * You may obtain a copy of the License at
 *
 *   http://www.apache.org/licenses/LICENSE-2.0
 *
 * Unless required by applicable law or agreed to in writing, software
 * distributed under the License is distributed on an "AS IS" BASIS,
 * WITHOUT WARRANTIES OR CONDITIONS OF ANY KIND, either express or implied.
 * See the License for the specific language governing permissions and
 * limitations under the License.
 */
package ca.uwaterloo.flix.tools.pkg

import ca.uwaterloo.flix.tools.pkg.Dependency.{FlixDependency, JarDependency, MavenDependency}
import ca.uwaterloo.flix.util.Result
import ca.uwaterloo.flix.util.Result.{Err, Ok, ToOk, traverse}
import org.tomlj.{Toml, TomlArray, TomlInvalidTypeException, TomlParseResult, TomlTable}

import java.io.{IOException, StringReader}
<<<<<<< HEAD
import java.net.{MalformedURLException, URL}
=======
import java.net.{MalformedURLException, URI, URL}
>>>>>>> fbd018af
import java.nio.file.Path
import scala.collection.mutable
import scala.jdk.CollectionConverters.SetHasAsScala

object ManifestParser {

  /**
    * Creates a Manifest from the .toml file
    * at path `p` and returns an error if
    * there are parsing errors
    */
  def parse(p: Path): Result[Manifest, ManifestError] = {
    val parser = try {
      Toml.parse(p)
    } catch {
      case e: IOException => return Err(ManifestError.IOError(p, e.getMessage))
    }
    createManifest(parser, p)
  }

  /**
    * Creates a Manifest from the String `s`
    * which should have the .toml format and
    * returns an error if there are parsing
    * errors. The path `p` should be where `s`
    * comes from.
    */
  def parse(s: String, p: Path): Result[Manifest, ManifestError] = {
    val stringReader = new StringReader(s)
    val parser = try {
      Toml.parse(stringReader)
    } catch {
      case e: IOException => return Err(ManifestError.IOError(p, e.getMessage))
    }
    createManifest(parser, p)
  }

  /**
    * Creates a Manifest from the TomlParseResult
    * which should be at path `p` and returns an
    * error if there are parsing errors.
    */
  private def createManifest(parser: TomlParseResult, p: Path): Result[Manifest, ManifestError] = {
    val errors = parser.errors
    if (errors.size() > 0) {
      var errorString = ""
      errors.forEach(error => errorString = errorString + error.toString + ", ")
      return Err(ManifestError.ManifestParseError(p, errorString))
    }

    for (
      _ <- checkKeys(parser, p);

      name <- getRequiredStringProperty("package.name", parser, p);

      description <- getRequiredStringProperty("package.description", parser, p);

      version <- getRequiredStringProperty("package.version", parser, p);
      versionSemVer <- toFlixVer(version, p);

      flix <- getRequiredStringProperty("package.flix", parser, p);
      flixSemVer <- toFlixVer(flix, p);

      license <- getOptionalStringProperty("package.license", parser, p);

      authors <- getRequiredArrayProperty("package.authors", parser, p);
      authorsList <- convertTomlArrayToStringList(authors, p);

      deps <- getOptionalTableProperty("dependencies", parser, p);
      depsList <- collectDependencies(deps, flixDep = true, prodDep = true, jarDep = false, p);

      devDeps <- getOptionalTableProperty("dev-dependencies", parser, p);
      devDepsList <- collectDependencies(devDeps, flixDep = true, prodDep = false, jarDep = false, p);

      mvnDeps <- getOptionalTableProperty("mvn-dependencies", parser, p);
      mvnDepsList <- collectDependencies(mvnDeps, flixDep = false, prodDep = true, jarDep = false, p);

      devMvnDeps <- getOptionalTableProperty("dev-mvn-dependencies", parser, p);
      devMvnDepsList <- collectDependencies(devMvnDeps, flixDep = false, prodDep = false, jarDep = false, p);

      jarDeps <- getOptionalTableProperty("jar-dependencies", parser, p);
      jarDepsList <- collectDependencies(jarDeps, flixDep = false, prodDep = false, jarDep = true, p)

    ) yield Manifest(name, description, versionSemVer, flixSemVer, license, authorsList, depsList ++ devDepsList ++ mvnDepsList ++ devMvnDepsList ++ jarDepsList)
  }

  private def checkKeys(parser: TomlParseResult, p: Path): Result[Unit, ManifestError] = {
    val keySet: Set[String] = parser.keySet().asScala.toSet
    val allowedKeys = Set("package", "dependencies", "dev-dependencies", "mvn-dependencies", "dev-mvn-dependencies", "jar-dependencies")
    val illegalKeys = keySet.diff(allowedKeys)

    if(illegalKeys.nonEmpty) {
      return Err(ManifestError.IllegalTableFound(p, illegalKeys.head))
    }

    val dottedKeys = parser.dottedKeySet().asScala.toSet
    val packageKeys = dottedKeys.filter(s => s.startsWith("package."))
    val allowedPackageKeys = Set("package.name", "package.description", "package.version", "package.flix", "package.authors", "package.license")
    val illegalPackageKeys = packageKeys.diff(allowedPackageKeys)
    if (illegalPackageKeys.nonEmpty) {
      return Err(ManifestError.IllegalPackageKeyFound(p, illegalPackageKeys.head))
    }

    ().toOk
  }

  /**
    * Parses a String which should be at `propString`
    * and returns the String or an error if the result
    * cannot be found.
    */
  private def getRequiredStringProperty(propString: String, parser: TomlParseResult, p: Path): Result[String, ManifestError] = {
    try {
      val prop = parser.getString(propString)
      if (prop == null) {
        return Err(ManifestError.MissingRequiredProperty(p, propString, None))
      }
      Ok(prop)
    } catch {
      case e: IllegalArgumentException => Err(ManifestError.MissingRequiredProperty(p, propString, Some(e.getMessage)))
      case e: TomlInvalidTypeException => Err(ManifestError.RequiredPropertyHasWrongType(p, propString, "String", e.getMessage))
    }
  }

  /**
    * Parses a String which might be at `propString`
    * and returns the String as an Option.
    */
  private def getOptionalStringProperty(propString: String, parser: TomlParseResult, p: Path): Result[Option[String], ManifestError] = {
    try {
      val prop = parser.getString(propString)
      Ok(Option(prop))
    } catch {
      case _: IllegalArgumentException => Ok(None)
      case e: TomlInvalidTypeException => Err(ManifestError.RequiredPropertyHasWrongType(p, propString, "String", e.getMessage))
    }
  }

  /**
    * Parses an Array which should be at `propString`
    * and returns the Array or an error if the result
    * cannot be found.
    */
  private def getRequiredArrayProperty(propString: String, parser: TomlParseResult, p: Path): Result[TomlArray, ManifestError] = {
    try {
      val array = parser.getArray(propString)
      if (array == null) {
        return Err(ManifestError.MissingRequiredProperty(p, propString, None))
      }
      Ok(array)
    } catch {
      case e: IllegalArgumentException => Err(ManifestError.MissingRequiredProperty(p, propString, Some(e.getMessage)))
      case e: TomlInvalidTypeException => Err(ManifestError.RequiredPropertyHasWrongType(p, propString, "Array", e.getMessage))
    }
  }

  /**
    * Parses a Table which should be at `propString`
    * and returns the Table or an error if the result
    * cannot be found.
    */
  private def getOptionalTableProperty(propString: String, parser: TomlParseResult, p: Path): Result[Option[TomlTable], ManifestError] = {
    try {
      val table = parser.getTable(propString)
      Ok(Option(table))
    } catch {
      case _: IllegalArgumentException => Ok(None)
      case e: TomlInvalidTypeException => Err(ManifestError.RequiredPropertyHasWrongType(p, propString, "Table", e.getMessage))
    }
  }

  /**
    * Converts a String `s` to a semantic version and returns
    * an error if the String is not of the correct format.
    * The only allowed format is "x.x.x"
    */
  private def toFlixVer(s: String, p: Path): Result[SemVer, ManifestError] = {
    try {
      s.split('.') match {
        case Array(major, minor, patch) =>
          Ok(SemVer(major.toInt, minor.toInt, Some(patch.toInt), None, None))
        case _ => Err(ManifestError.FlixVersionHasWrongLength(p, s))
      }
    } catch {
      case e: NumberFormatException => Err(ManifestError.VersionNumberWrong(p, s, e.getMessage))
    }
  }

  /**
    * Converts a TomlTable to a list of Dependencies. This requires
    * the value of each entry is a String which can be converted to a
    * semantic version. `flixDep` decides whether the Dependency is a Flix
    * or MavenDependency and `prodDep` decides whether it is for production
    * or development. `jarDep` decides whether it is an external jar. This
    * overrides `flixDep` and `prodDep`.
    * Returns an error if anything is not as expected.
    */
  private def collectDependencies(deps: Option[TomlTable], flixDep: Boolean, prodDep: Boolean, jarDep: Boolean, p: Path): Result[List[Dependency], ManifestError] = {
    deps match {
      case None => Ok(List.empty)
      case Some(deps) =>
        val depsEntries = deps.entrySet().asScala
        traverse(depsEntries)(entry => {
          val depKey = entry.getKey
          val depValue = entry.getValue
          if (jarDep) {
            createJarDep(depKey, depValue, p)
          } else if (flixDep) {
            createFlixDep(depKey, depValue, prodDep, p)
          } else {
            createMavenDep(depKey, depValue, prodDep, p)
          }
        })
    }
  }

  /**
    * Retrieves the repository for a Flix dependency
    * and returns an error if it is not formatted correctly
    * or has characters that are not allowed.
    */
  private def getRepository(depName: String, p: Path): Result[Repository, ManifestError] = {
    depName.split(':') match {
      case Array(repo, _) =>
        if (repo == "github") Ok(Repository.GitHub)
        else Err(ManifestError.UnsupportedRepository(p, repo))
      case _ => Err(ManifestError.FlixDependencyFormatError(p, depName))
    }
  }

  /**
    * Retrieves the username for a Flix dependency
    * and returns an error if it is not formatted correctly
    * or has characters that are not allowed.
    */
  private def getUsername(depName: String, p: Path): Result[String, ManifestError] = {
    depName.split(':') match {
      case Array(_, rest) => rest.split('/') match {
        case Array(username, _) => checkNameCharacters(username, p)
        case _ => Err(ManifestError.FlixDependencyFormatError(p, depName))
      }
      case _ => Err(ManifestError.FlixDependencyFormatError(p, depName))
    }
  }

  /**
    * Retrieves the project name for a Flix dependency
    * and returns an error if it is not formatted correctly
    * or has characters that are not allowed.
    */
  private def getProjectName(depName: String, p: Path): Result[String, ManifestError] = {
    depName.split('/') match {
      case Array(_, projectName) => checkNameCharacters(projectName, p)
      case _ => Err(ManifestError.FlixDependencyFormatError(p, depName))
    }
  }

  /**
    * Retrieves the group id for a Maven dependency
    * and returns an error if it is not formatted correctly
    * or has characters that are not allowed.
    */
  private def getGroupId(depName: String, p: Path): Result[String, ManifestError] = {
    depName.split(':') match {
      case Array(groupId, _) => checkNameCharacters(groupId, p)
      case _ => Err(ManifestError.MavenDependencyFormatError(p, depName))
    }
  }

  /**
    * Retrieves the artifact id for a Maven dependency
    * and returns an error if it is not formatted correctly
    * or has characters that are not allowed.
    */
  private def getArtifactId(depName: String, p: Path): Result[String, ManifestError] = {
    depName.split(':') match {
      case Array(_, artifactId) => checkNameCharacters(artifactId, p)
      case _ => Err(ManifestError.MavenDependencyFormatError(p, depName))
    }
  }

  /**
    * Converts `depUrl` to a String and retrieves the URL for a jar dependency.
    * Returns an error if it is not formatted correctly.
    */
  private def getUrl(depUrl: AnyRef, p: Path): Result[URL, ManifestError] = {
    try {
      val url = depUrl.asInstanceOf[String]
      try {
        if (url.startsWith("url:")) {
          val removeTag = url.substring(4)
<<<<<<< HEAD
          Ok(new URL(removeTag))
=======
          Ok(new URI(removeTag).toURL)
>>>>>>> fbd018af
        } else {
          Err(ManifestError.JarUrlFormatError(p, url))
        }
      } catch {
        case e: MalformedURLException =>
          Err(ManifestError.MalformedJarUrl(p, url, e.getMessage))
      }
    } catch {
      case e: ClassCastException =>
        Err(ManifestError.JarUrlTypeError(p, e.getMessage))

    }
  }

  /**
    * Retrieves the file name for a jar dependency
    * and returns an error if it is not formatted correctly
    * or has characters that are not allowed.
    */
  private def getFileName(depName: String, p: Path): Result[String, ManifestError] = {
    val split = depName.split('.')
    if(split.length >= 2) {
      val extension = split.apply(split.length-1)
      if (extension == "jar") {
          checkNameCharacters(depName, p)
        } else {
          Err(ManifestError.JarUrlExtensionError(p, depName, extension))
        }
    } else {
      Err(ManifestError.JarUrlFileNameError(p, depName))
    }

  }

  /**
    * Converts `depVer` to a String and then to a semantic version
    * and returns an error if `depVer` is not of the correct format.
    */
  def getFlixVersion(depVer: AnyRef, p: Path): Result[SemVer, ManifestError] = {
    try {
      toFlixVer(depVer.asInstanceOf[String], p)
    } catch {
      case e: ClassCastException =>
        Err(ManifestError.DependencyFormatError(p, e.getMessage))
    }
  }

  /**
    * Converts `depVer` to a String and then to a semantic version
    * and returns an error if `depVer` is not of the correct format.
    * Allowed formats are "x.x", "x.x.x", "x.x.x.x" and "x.x.x-x"
    */
  def getMavenVersion(depVer: AnyRef, p: Path): Result[SemVer, ManifestError] = {
    try {
      val version = depVer.asInstanceOf[String]
      version.split('.') match {
        case Array(major, minor) => Ok(SemVer(major.toInt, minor.toInt, None, None, None))
        case Array(major, minor, patch) =>
          patch.split('-') match {
            case Array(patch) => Ok(SemVer(major.toInt, minor.toInt, Some(patch.toInt), None, None))
            case Array(patch, build) => Ok(SemVer(major.toInt, minor.toInt, Some(patch.toInt), None, Some(build)))
          }
        case Array(major, minor, patch, build) => Ok(SemVer(major.toInt, minor.toInt, Some(patch.toInt), Some(build.toInt), None))
        case _ => Err(ManifestError.MavenVersionHasWrongLength(p, version))
      }
    } catch {
      case e: ClassCastException =>
        Err(ManifestError.DependencyFormatError(p, e.getMessage))
      case e: NumberFormatException =>
        Err(ManifestError.VersionNumberWrong(p, depVer.asInstanceOf[String], e.getMessage))
    }
  }

  /**
    * Creates a MavenDependency.
    * Group id and artifact id are given by `depName`.
    * The version is given by `depVer`.
    * `prodDep` decides whether it is a production or development dependency.
    * `p` is for reporting errors.
    */
  private def createMavenDep(depName: String, depVer: AnyRef, prodDep: Boolean, p: Path): Result[MavenDependency, ManifestError] = {
    for(
      groupId <- getGroupId(depName, p);
      artifactId <- getArtifactId(depName, p);
      version <- getMavenVersion(depVer, p)
    ) yield {
      if(prodDep) {
        Dependency.MavenDependency(groupId, artifactId, version, DependencyKind.Production)
      } else {
        Dependency.MavenDependency(groupId, artifactId, version, DependencyKind.Development)
      }
    }
  }

  /**
    * Creates a FlixDependency.
    * Repository, username and project name are given by `depName`.
    * The version is given by `depVer`.
    * `prodDep` decides whether it is a production or development dependency.
    * `p` is for reporting errors.
    */
  private def createFlixDep(depName: String, depVer: AnyRef, prodDep: Boolean, p: Path): Result[FlixDependency, ManifestError] = {
    for (
      repository <- getRepository(depName, p);
      username <- getUsername(depName, p);
      projectName <- getProjectName(depName, p);
      version <- getFlixVersion(depVer, p)
    ) yield {
      if (prodDep) {
        Dependency.FlixDependency(repository, username, projectName, version, DependencyKind.Production)
      } else {
        Dependency.FlixDependency(repository, username, projectName, version, DependencyKind.Development)
      }
    }
  }

  /**
    * Creates a JarDependency.
    * URL and website is given by `depUrl`.
    * The file name is given by `depName`.
    * `p` is for reporting errors.
    */
  private def createJarDep(depName: String, depUrl: AnyRef, p: Path): Result[JarDependency, ManifestError] = {
    for (
      url <- getUrl(depUrl, p);
      fileName <- getFileName(depName, p)
    ) yield {
      Dependency.JarDependency(url, fileName)
    }
  }

  /**
    * Converts a TomlArray to a list of Strings. Returns
    * an error if anything in the array is not a String.
    */
  private def convertTomlArrayToStringList(array: TomlArray, p: Path): Result[List[String], ManifestError] = {
    val stringSet = mutable.Set.empty[String]
    for (i <- 0 until array.size()) {
      try {
        val s = array.getString(i)
        stringSet.add(s)
      } catch {
        case e: TomlInvalidTypeException =>
          return Err(ManifestError.AuthorNameError(p, e.getMessage))
      }
    }
    Ok(stringSet.toList)
  }

  /**
    * Checks that a package name does not include any illegal characters.
    */
  private def checkNameCharacters(name: String, p: Path): Result[String, ManifestError] = {
    if(name.matches("^[a-zA-Z0-9.:/_-]+$"))
      Ok(name)
    else
      Err(ManifestError.IllegalName(p, name))
  }

}<|MERGE_RESOLUTION|>--- conflicted
+++ resolved
@@ -21,11 +21,7 @@
 import org.tomlj.{Toml, TomlArray, TomlInvalidTypeException, TomlParseResult, TomlTable}
 
 import java.io.{IOException, StringReader}
-<<<<<<< HEAD
-import java.net.{MalformedURLException, URL}
-=======
 import java.net.{MalformedURLException, URI, URL}
->>>>>>> fbd018af
 import java.nio.file.Path
 import scala.collection.mutable
 import scala.jdk.CollectionConverters.SetHasAsScala
@@ -317,11 +313,7 @@
       try {
         if (url.startsWith("url:")) {
           val removeTag = url.substring(4)
-<<<<<<< HEAD
-          Ok(new URL(removeTag))
-=======
           Ok(new URI(removeTag).toURL)
->>>>>>> fbd018af
         } else {
           Err(ManifestError.JarUrlFormatError(p, url))
         }
