/*
 * Copyright 2015-2016 Magnus Madsen
 *
 * Licensed under the Apache License, Version 2.0 (the "License");
 * you may not use this file except in compliance with the License.
 * You may obtain a copy of the License at
 *
 *   http://www.apache.org/licenses/LICENSE-2.0
 *
 * Unless required by applicable law or agreed to in writing, software
 * distributed under the License is distributed on an "AS IS" BASIS,
 * WITHOUT WARRANTIES OR CONDITIONS OF ANY KIND, either express or implied.
 * See the License for the specific language governing permissions and
 * limitations under the License.
 */

package ca.uwaterloo.flix.language.ast

import java.lang.reflect.{Constructor, Field, Method}

import ca.uwaterloo.flix.language.ast

import scala.collection.immutable.List

object NamedAst {

  case class Root(defs: Map[Name.NName, Map[String, NamedAst.Def]],
                  effs: Map[Name.NName, Map[String, NamedAst.Eff]],
                  handlers: Map[Name.NName, Map[String, NamedAst.Handler]],
                  enums: Map[Name.NName, Map[String, NamedAst.Enum]],
                  classes: Map[Name.NName, Map[String, NamedAst.Class]],
                  impls: Map[Name.NName, List[NamedAst.Impl]],
                  relations: Map[Name.NName, Map[String, NamedAst.Relation]],
                  lattices: Map[Name.NName, Map[String, NamedAst.Lattice]],
                  latticeComponents: Map[NamedAst.Type, NamedAst.LatticeComponents],
                  named: Map[Symbol.DefnSym, NamedAst.Expression],
                  properties: Map[Name.NName, List[NamedAst.Property]],
                  reachable: Set[Symbol.DefnSym])

  case class Def(doc: Ast.Doc, ann: Ast.Annotations, mod: Ast.Modifiers, sym: Symbol.DefnSym, tparams: List[NamedAst.TypeParam], fparams: List[NamedAst.FormalParam], exp: NamedAst.Expression, sc: NamedAst.Scheme, eff: ast.Eff, loc: SourceLocation)

  case class Eff(doc: Ast.Doc, ann: Ast.Annotations, mod: Ast.Modifiers, sym: Symbol.EffSym, tparams: List[NamedAst.TypeParam], fparams: List[NamedAst.FormalParam], sc: NamedAst.Scheme, eff: ast.Eff, loc: SourceLocation)

  case class Handler(doc: Ast.Doc, ann: Ast.Annotations, mod: Ast.Modifiers, ident: Name.Ident, tparams: List[NamedAst.TypeParam], fparams: List[NamedAst.FormalParam], exp: NamedAst.Expression, sc: NamedAst.Scheme, eff: ast.Eff, loc: SourceLocation)

  // TODO
  case class Law()

  case class Sig(doc: Ast.Doc, ann: Ast.Annotations, mod: Ast.Modifiers, sym: Symbol.SigSym, tparams: List[NamedAst.TypeParam], fparams: List[NamedAst.FormalParam], sc: NamedAst.Scheme, eff: ast.Eff, loc: SourceLocation)

  case class Enum(doc: Ast.Doc, mod: Ast.Modifiers, sym: Symbol.EnumSym, tparams: List[NamedAst.TypeParam], cases: Map[String, NamedAst.Case], tpe: NamedAst.Type, loc: SourceLocation)

  case class Property(law: Symbol.DefnSym, defn: Symbol.DefnSym, exp: NamedAst.Expression, loc: SourceLocation) extends Ast.Annotation

  case class Class(doc: Ast.Doc, mod: Ast.Modifiers, sym: Symbol.ClassSym, quantifiers: List[ast.Type.Var], head: NamedAst.SimpleClass, body: List[NamedAst.SimpleClass], sigs: Map[String, NamedAst.Sig], laws: List[NamedAst.Law], loc: SourceLocation)

  case class Impl(doc: Ast.Doc, mod: Ast.Modifiers, head: NamedAst.ComplexClass, body: List[NamedAst.ComplexClass], defs: Map[String, NamedAst.Def], loc: SourceLocation)

  case class Disallow(doc: Ast.Doc, body: List[NamedAst.ComplexClass], loc: SourceLocation)

  case class Relation(doc: Ast.Doc, mod: Ast.Modifiers, sym: Symbol.RelSym, tparams: List[NamedAst.TypeParam], attr: List[NamedAst.Attribute], loc: SourceLocation)

  case class Lattice(doc: Ast.Doc, mod: Ast.Modifiers, sym: Symbol.LatSym, tparams: List[NamedAst.TypeParam], attr: List[NamedAst.Attribute], loc: SourceLocation)

  case class LatticeComponents(tpe: NamedAst.Type, bot: NamedAst.Expression, top: NamedAst.Expression, equ: NamedAst.Expression, leq: NamedAst.Expression, lub: NamedAst.Expression, glb: NamedAst.Expression, ns: Name.NName, loc: SourceLocation)

  sealed trait Expression {
    def loc: SourceLocation
  }

  object Expression {

    case class Wild(tpe: ast.Type.Var, loc: SourceLocation) extends NamedAst.Expression

    case class Var(sym: Symbol.VarSym, loc: SourceLocation) extends NamedAst.Expression

    case class Def(name: Name.QName, tvar: ast.Type.Var, loc: SourceLocation) extends NamedAst.Expression

    case class Hole(name: Name.Ident, tvar: ast.Type.Var, loc: SourceLocation) extends NamedAst.Expression

    case class Unit(loc: SourceLocation) extends NamedAst.Expression

    case class True(loc: SourceLocation) extends NamedAst.Expression

    case class False(loc: SourceLocation) extends NamedAst.Expression

    case class Char(lit: scala.Char, loc: SourceLocation) extends NamedAst.Expression

    case class Float32(lit: scala.Float, loc: SourceLocation) extends NamedAst.Expression

    case class Float64(lit: scala.Double, loc: SourceLocation) extends NamedAst.Expression

    case class Int8(lit: scala.Byte, loc: SourceLocation) extends NamedAst.Expression

    case class Int16(lit: scala.Short, loc: SourceLocation) extends NamedAst.Expression

    case class Int32(lit: scala.Int, loc: SourceLocation) extends NamedAst.Expression

    case class Int64(lit: scala.Long, loc: SourceLocation) extends NamedAst.Expression

    case class BigInt(lit: java.math.BigInteger, loc: SourceLocation) extends NamedAst.Expression

    case class Str(lit: java.lang.String, loc: SourceLocation) extends NamedAst.Expression

    case class Apply(exp1: NamedAst.Expression, exp2: NamedAst.Expression, tvar: ast.Type.Var, loc: SourceLocation) extends NamedAst.Expression

    case class Lambda(fparam: NamedAst.FormalParam, exp: NamedAst.Expression, tvar: ast.Type.Var, loc: SourceLocation) extends NamedAst.Expression

    case class Unary(op: UnaryOperator, exp: NamedAst.Expression, tvar: ast.Type.Var, loc: SourceLocation) extends NamedAst.Expression

    case class Binary(op: BinaryOperator, exp1: NamedAst.Expression, exp2: NamedAst.Expression, tvar: ast.Type.Var, loc: SourceLocation) extends NamedAst.Expression

    case class IfThenElse(exp1: NamedAst.Expression, exp2: NamedAst.Expression, exp3: NamedAst.Expression, tvar: ast.Type.Var, loc: SourceLocation) extends NamedAst.Expression

    case class Let(sym: Symbol.VarSym, exp1: NamedAst.Expression, exp2: NamedAst.Expression, tvar: ast.Type.Var, loc: SourceLocation) extends NamedAst.Expression

    case class LetRec(sym: Symbol.VarSym, exp1: NamedAst.Expression, exp2: NamedAst.Expression, tvar: ast.Type.Var, loc: SourceLocation) extends NamedAst.Expression

    case class Match(exp: NamedAst.Expression, rules: List[NamedAst.MatchRule], tvar: ast.Type.Var, loc: SourceLocation) extends NamedAst.Expression

    case class Switch(rules: List[(NamedAst.Expression, NamedAst.Expression)], tvar: ast.Type.Var, loc: SourceLocation) extends NamedAst.Expression

    case class Tag(enum: Option[Name.QName], tag: Name.Ident, expOpt: Option[NamedAst.Expression], tvar: ast.Type.Var, loc: SourceLocation) extends NamedAst.Expression

    case class Tuple(elms: List[NamedAst.Expression], tvar: ast.Type.Var, loc: SourceLocation) extends NamedAst.Expression

    case class RecordEmpty(tvar: ast.Type.Var, loc: SourceLocation) extends NamedAst.Expression

    case class RecordSelect(exp: NamedAst.Expression, label: Name.Ident, tvar: ast.Type.Var, loc: SourceLocation) extends NamedAst.Expression

    case class RecordExtend(label: Name.Ident, value: NamedAst.Expression, rest: NamedAst.Expression, tvar: ast.Type.Var, loc: SourceLocation) extends NamedAst.Expression

    case class RecordRestrict(label: Name.Ident, rest: NamedAst.Expression, tvar: ast.Type.Var, loc: SourceLocation) extends NamedAst.Expression

    case class ArrayLit(elms: List[NamedAst.Expression], tvar: ast.Type.Var, loc: SourceLocation) extends NamedAst.Expression

    case class ArrayNew(elm: NamedAst.Expression, len: NamedAst.Expression, tvar: ast.Type.Var, loc: SourceLocation) extends NamedAst.Expression

    case class ArrayLoad(base: NamedAst.Expression, index: NamedAst.Expression, tvar: ast.Type.Var, loc: SourceLocation) extends NamedAst.Expression

    case class ArrayStore(base: NamedAst.Expression, index: NamedAst.Expression, elm: NamedAst.Expression, tvar: ast.Type.Var, loc: SourceLocation) extends NamedAst.Expression

    case class ArrayLength(base: NamedAst.Expression, tvar: ast.Type.Var, loc: SourceLocation) extends NamedAst.Expression

    case class ArraySlice(base: NamedAst.Expression, beginIndex: NamedAst.Expression, endIndex: NamedAst.Expression, tvar: ast.Type.Var, loc: SourceLocation) extends NamedAst.Expression

    case class VectorLit(elms: List[NamedAst.Expression], tvar: ast.Type.Var, loc: SourceLocation) extends NamedAst.Expression

    case class VectorNew(elm: NamedAst.Expression, len: Int, tvar: ast.Type.Var, loc: SourceLocation) extends NamedAst.Expression

    case class VectorLoad(base: NamedAst.Expression, index: Int, tvar: ast.Type.Var, loc: SourceLocation) extends NamedAst.Expression

    case class VectorStore(base: NamedAst.Expression, index: Int, elm: NamedAst.Expression, tvar: ast.Type.Var, loc: SourceLocation) extends NamedAst.Expression

    case class VectorLength(base: NamedAst.Expression, tvar: ast.Type.Var, loc: SourceLocation) extends NamedAst.Expression

    case class VectorSlice(base: NamedAst.Expression, startIndex: Int, optEndIndex: Option[Int], tvar: ast.Type.Var, loc: SourceLocation) extends NamedAst.Expression

    case class Ref(exp: NamedAst.Expression, tvar: ast.Type.Var, loc: SourceLocation) extends NamedAst.Expression

    case class Deref(exp: NamedAst.Expression, tvar: ast.Type.Var, loc: SourceLocation) extends NamedAst.Expression

    case class Assign(exp1: NamedAst.Expression, exp2: NamedAst.Expression, tvar: ast.Type.Var, loc: SourceLocation) extends NamedAst.Expression

    case class HandleWith(exp: NamedAst.Expression, bindings: List[NamedAst.HandlerBinding], tvar: ast.Type.Var, loc: SourceLocation) extends NamedAst.Expression

    case class Existential(fparam: NamedAst.FormalParam, exp: NamedAst.Expression, loc: SourceLocation) extends NamedAst.Expression

    case class Universal(fparam: NamedAst.FormalParam, exp: NamedAst.Expression, loc: SourceLocation) extends NamedAst.Expression

    case class Ascribe(exp: NamedAst.Expression, tpe: NamedAst.Type, eff: ast.Eff, loc: SourceLocation) extends NamedAst.Expression

    case class Cast(exp: NamedAst.Expression, tpe: NamedAst.Type, eff: ast.Eff, loc: SourceLocation) extends NamedAst.Expression

    case class TryCatch(exp: NamedAst.Expression, rules: List[NamedAst.CatchRule], tvar: ast.Type.Var, loc: SourceLocation) extends NamedAst.Expression

    case class NativeConstructor(constructor: Constructor[_], args: List[NamedAst.Expression], tpe: ast.Type.Var, loc: SourceLocation) extends NamedAst.Expression

    case class NativeField(field: Field, tpe: ast.Type.Var, loc: SourceLocation) extends NamedAst.Expression

    case class NativeMethod(method: Method, args: List[NamedAst.Expression], tpe: ast.Type.Var, loc: SourceLocation) extends NamedAst.Expression

    case class NewChannel(tpe: NamedAst.Type, loc: SourceLocation) extends NamedAst.Expression

    case class GetChannel(exp: NamedAst.Expression, tvar: ast.Type.Var, loc: SourceLocation) extends NamedAst.Expression

    case class PutChannel(exp1: NamedAst.Expression, exp2: NamedAst.Expression, tvar: ast.Type.Var, loc: SourceLocation) extends NamedAst.Expression

    case class SelectChannel(rules: List[NamedAst.SelectChannelRule],tvar: ast.Type.Var, loc: SourceLocation) extends NamedAst.Expression

    case class CloseChannel(exp: NamedAst.Expression, tvar: ast.Type.Var, loc: SourceLocation) extends NamedAst.Expression

    case class Spawn(exp: NamedAst.Expression, tvar: ast.Type.Var, loc: SourceLocation) extends NamedAst.Expression

<<<<<<< HEAD
    case class FixpointConstraint(c: NamedAst.Constraint, tvar: ast.Type.Var, loc: SourceLocation) extends NamedAst.Expression
=======
    case class Sleep(exp: NamedAst.Expression, tvar: ast.Type.Var, loc: SourceLocation) extends NamedAst.Expression

    case class NewRelationOrLattice(name: Name.QName, tvar: ast.Type.Var, loc: SourceLocation) extends NamedAst.Expression
>>>>>>> 08ac22ee

    case class FixpointCompose(exp1: NamedAst.Expression, exp2: NamedAst.Expression, tvar: ast.Type.Var, loc: SourceLocation) extends NamedAst.Expression

    case class FixpointSolve(exp: NamedAst.Expression, tvar: ast.Type.Var, loc: SourceLocation) extends NamedAst.Expression

    case class FixpointCheck(exp: NamedAst.Expression, tvar: ast.Type.Var, loc: SourceLocation) extends NamedAst.Expression

    case class FixpointDelta(exp: NamedAst.Expression, tvar: ast.Type.Var, loc: SourceLocation) extends NamedAst.Expression

    case class FixpointProject(name: Name.QName, exp1: NamedAst.Expression, exp2: NamedAst.Expression, tvar: ast.Type.Var, loc: SourceLocation) extends NamedAst.Expression

    case class FixpointEntails(exp1: NamedAst.Expression, exp2: NamedAst.Expression, tvar: ast.Type.Var, loc: SourceLocation) extends NamedAst.Expression

    case class UserError(tvar: ast.Type.Var, loc: SourceLocation) extends NamedAst.Expression

  }

  sealed trait Pattern {
    def loc: SourceLocation
  }

  object Pattern {

    case class Wild(tvar: ast.Type.Var, loc: SourceLocation) extends NamedAst.Pattern

    case class Var(sym: Symbol.VarSym, tvar: ast.Type.Var, loc: SourceLocation) extends NamedAst.Pattern

    case class Unit(loc: SourceLocation) extends NamedAst.Pattern

    case class True(loc: SourceLocation) extends NamedAst.Pattern

    case class False(loc: SourceLocation) extends NamedAst.Pattern

    case class Char(lit: scala.Char, loc: SourceLocation) extends NamedAst.Pattern

    case class Float32(lit: scala.Float, loc: SourceLocation) extends NamedAst.Pattern

    case class Float64(lit: scala.Double, loc: SourceLocation) extends NamedAst.Pattern

    case class Int8(lit: scala.Byte, loc: SourceLocation) extends NamedAst.Pattern

    case class Int16(lit: scala.Short, loc: SourceLocation) extends NamedAst.Pattern

    case class Int32(lit: scala.Int, loc: SourceLocation) extends NamedAst.Pattern

    case class Int64(lit: scala.Long, loc: SourceLocation) extends NamedAst.Pattern

    case class BigInt(lit: java.math.BigInteger, loc: SourceLocation) extends NamedAst.Pattern

    case class Str(lit: java.lang.String, loc: SourceLocation) extends NamedAst.Pattern

    case class Tag(enum: Option[Name.QName], tag: Name.Ident, pat: NamedAst.Pattern, tvar: ast.Type.Var, loc: SourceLocation) extends NamedAst.Pattern

    case class Tuple(elms: scala.List[NamedAst.Pattern], tvar: ast.Type.Var, loc: SourceLocation) extends NamedAst.Pattern

  }

  sealed trait Predicate

  object Predicate {

    sealed trait Head extends NamedAst.Predicate

    object Head {

      case class True(loc: SourceLocation) extends NamedAst.Predicate.Head

      case class False(loc: SourceLocation) extends NamedAst.Predicate.Head

      case class Atom(name: Name.QName, exp: NamedAst.Expression, terms: List[NamedAst.Expression], tvar: ast.Type.Var, loc: SourceLocation) extends NamedAst.Predicate.Head

    }

    sealed trait Body extends NamedAst.Predicate

    object Body {

      case class Atom(name: Name.QName, exp: NamedAst.Expression, polarity: Ast.Polarity, terms: List[NamedAst.Pattern], tvar: ast.Type.Var, loc: SourceLocation) extends NamedAst.Predicate.Body

      case class Filter(name: Name.QName, terms: List[NamedAst.Expression], loc: SourceLocation) extends NamedAst.Predicate.Body

      case class Functional(sym: Symbol.VarSym, term: NamedAst.Expression, loc: SourceLocation) extends NamedAst.Predicate.Body

    }

  }

  sealed trait Type

  object Type {

    case class Var(tpe: ast.Type.Var, loc: SourceLocation) extends NamedAst.Type

    case class Ambiguous(name: Name.QName, loc: SourceLocation) extends NamedAst.Type

    case class Unit(loc: SourceLocation) extends NamedAst.Type

    case class Enum(name: Symbol.EnumSym) extends NamedAst.Type

    case class Tuple(elms: List[NamedAst.Type], loc: SourceLocation) extends NamedAst.Type

    case class RecordEmpty(loc: SourceLocation) extends NamedAst.Type

    case class RecordExtend(label: Name.Ident, field: NamedAst.Type, rest: NamedAst.Type, loc: SourceLocation) extends NamedAst.Type

    case class Schema(predicates: List[(Name.QName, List[NamedAst.Type])], loc: SourceLocation) extends NamedAst.Type

    case class Nat(len: Int, loc: SourceLocation) extends NamedAst.Type

    case class Native(fqn: List[String], loc: SourceLocation) extends NamedAst.Type

    case class Relation(sym: Symbol.RelSym, loc: SourceLocation) extends NamedAst.Type

    case class Lattice(sym: Symbol.LatSym, loc: SourceLocation) extends NamedAst.Type

    case class Arrow(params: List[NamedAst.Type], ret: NamedAst.Type, loc: SourceLocation) extends NamedAst.Type

    case class Apply(tpe1: NamedAst.Type, tpe2: NamedAst.Type, loc: SourceLocation) extends NamedAst.Type

  }

  case class Scheme(quantifiers: List[ast.Type.Var], base: NamedAst.Type)

  case class Attribute(ident: Name.Ident, tpe: NamedAst.Type, loc: SourceLocation)

  case class Case(enum: Name.Ident, tag: Name.Ident, tpe: NamedAst.Type)

  case class Constraint(cparams: List[NamedAst.ConstraintParam], head: NamedAst.Predicate.Head, body: List[NamedAst.Predicate.Body], loc: SourceLocation)

  sealed trait ConstraintParam

  object ConstraintParam {

    case class HeadParam(sym: Symbol.VarSym, tpe: ast.Type.Var, loc: SourceLocation) extends NamedAst.ConstraintParam

    case class RuleParam(sym: Symbol.VarSym, tpe: ast.Type.Var, loc: SourceLocation) extends NamedAst.ConstraintParam

  }

  case class SimpleClass(qname: Name.QName, args: List[ast.Type.Var], loc: SourceLocation)

  case class ComplexClass(qname: Name.QName, polarity: Ast.Polarity, args: List[NamedAst.Type], loc: SourceLocation)

  case class FormalParam(sym: Symbol.VarSym, mod: Ast.Modifiers, tpe: NamedAst.Type, loc: SourceLocation)

  case class HandlerBinding(qname: Name.QName, exp: NamedAst.Expression)

  case class CatchRule(sym: Symbol.VarSym, clazz: java.lang.Class[_], exp: NamedAst.Expression)

  case class MatchRule(pat: NamedAst.Pattern, guard: NamedAst.Expression, exp: NamedAst.Expression)

  case class SelectChannelRule(sym: Symbol.VarSym, chan: NamedAst.Expression, exp: NamedAst.Expression)

  case class TypeParam(name: Name.Ident, tpe: ast.Type.Var, loc: SourceLocation)

}<|MERGE_RESOLUTION|>--- conflicted
+++ resolved
@@ -192,13 +192,9 @@
 
     case class Spawn(exp: NamedAst.Expression, tvar: ast.Type.Var, loc: SourceLocation) extends NamedAst.Expression
 
-<<<<<<< HEAD
+    case class Sleep(exp: NamedAst.Expression, tvar: ast.Type.Var, loc: SourceLocation) extends NamedAst.Expression
+
     case class FixpointConstraint(c: NamedAst.Constraint, tvar: ast.Type.Var, loc: SourceLocation) extends NamedAst.Expression
-=======
-    case class Sleep(exp: NamedAst.Expression, tvar: ast.Type.Var, loc: SourceLocation) extends NamedAst.Expression
-
-    case class NewRelationOrLattice(name: Name.QName, tvar: ast.Type.Var, loc: SourceLocation) extends NamedAst.Expression
->>>>>>> 08ac22ee
 
     case class FixpointCompose(exp1: NamedAst.Expression, exp2: NamedAst.Expression, tvar: ast.Type.Var, loc: SourceLocation) extends NamedAst.Expression
 
