/*
 * Copyright 2015-2016 Ming-Ho Yee
 *
 * Licensed under the Apache License, Version 2.0 (the "License");
 * you may not use this file except in compliance with the License.
 * You may obtain a copy of the License at
 *
 *   http://www.apache.org/licenses/LICENSE-2.0
 *
 * Unless required by applicable law or agreed to in writing, software
 * distributed under the License is distributed on an "AS IS" BASIS,
 * WITHOUT WARRANTIES OR CONDITIONS OF ANY KIND, either express or implied.
 * See the License for the specific language governing permissions and
 * limitations under the License.
 */

package ca.uwaterloo.flix.language.phase

import ca.uwaterloo.flix.api.Flix
import ca.uwaterloo.flix.language.ast.ReducedAst.Stmt
import ca.uwaterloo.flix.language.ast._
import ca.uwaterloo.flix.util.InternalCompilerException

object MonoTyper {

  def run(root: ReducedAst.Root)(implicit flix: Flix): MonoTypedAst.Root = flix.phase("Finalize") {
    val defs = root.defs.map {
      case (k, v) => k -> visitDef(v)
    }

    val enums = root.enums.map {
      case (sym, enum) => sym -> visitEnum(enum)
    }

    MonoTypedAst.Root(defs, enums, root.entryPoint, root.sources)
  }

  private def visitDef(def0: ReducedAst.Def)(implicit flix: Flix): MonoTypedAst.Def = {
    val cs = def0.cparams.map(visitFormalParam)
    val fs = def0.fparams.map(visitFormalParam)
    val s = visitStmt(def0.stmt)
    val tpe = visitType(def0.tpe)
    MonoTypedAst.Def(def0.ann, def0.mod, def0.sym, cs, fs, s, tpe, def0.loc)
  }

  private def visitEnum(enum0: ReducedAst.Enum)(implicit flix: Flix): MonoTypedAst.Enum = enum0 match {
    case ReducedAst.Enum(ann, mod, sym, cases0, tpe0, loc) =>
      val cases = cases0.map {
        case (tag, ReducedAst.Case(enumSym, tagType, tagLoc)) =>
          val tpe = visitType(tagType)
          tag -> MonoTypedAst.Case(enumSym, tpe, tagLoc)
      }
      val tpe = visitType(tpe0)
      MonoTypedAst.Enum(ann, mod, sym, cases, tpe, loc)
  }

  private def visitExpr(exp0: ReducedAst.Expr)(implicit flix: Flix): MonoTypedAst.Expr = exp0 match {
    case ReducedAst.Expr.Cst(cst, tpe, loc) =>
      val t = visitType(tpe)
      MonoTypedAst.Expr.Cst(cst, t, loc)

    case ReducedAst.Expr.Var(sym, tpe, loc) =>
      val t = visitType(tpe)
      MonoTypedAst.Expr.Var(sym, t, loc)

    case ReducedAst.Expr.Closure(sym, exps, tpe, loc) =>
      val op = AtomicOp.Closure(sym)
      val es = exps.map(visitExpr)
      val t = visitType(tpe)
      MonoTypedAst.Expr.ApplyAtomic(op, es, t, loc)

    case ReducedAst.Expr.ApplyAtomic(op, exps, tpe, _, loc) =>
      val es = exps.map(visitExpr)
      val t = visitType(tpe)
      MonoTypedAst.Expr.ApplyAtomic(op, es, t, loc)

    case ReducedAst.Expr.ApplyClo(exp, exps, ct, tpe, _, loc) =>
      val es = exps map visitExpr
      val t = visitType(tpe)
      MonoTypedAst.Expr.ApplyClo(visitExpr(exp), es, ct, t, loc)

    case ReducedAst.Expr.ApplyDef(sym, exps, ct, tpe, _, loc) =>
      val es = exps map visitExpr
      val t = visitType(tpe)
      MonoTypedAst.Expr.ApplyDef(sym, es, ct, t, loc)

    case ReducedAst.Expr.ApplySelfTail(name, formals, actuals, tpe, _, loc) =>
      val fs = formals.map(visitFormalParam)
      val as = actuals.map(visitExpr)
      val t = visitType(tpe)
      MonoTypedAst.Expr.ApplySelfTail(name, fs, as, t, loc)

    case ReducedAst.Expr.IfThenElse(exp1, exp2, exp3, tpe, _, loc) =>
      val e1 = visitExpr(exp1)
      val e2 = visitExpr(exp2)
      val v3 = visitExpr(exp3)
      val t = visitType(tpe)
      MonoTypedAst.Expr.IfThenElse(e1, e2, v3, t, loc)

    case ReducedAst.Expr.Branch(exp, branches, tpe, _, loc) =>
      val e = visitExpr(exp)
      val bs = branches map {
        case (sym, br) => sym -> visitExpr(br)
      }
      val t = visitType(tpe)
      MonoTypedAst.Expr.Branch(e, bs, t, loc)

    case ReducedAst.Expr.JumpTo(sym, tpe, _, loc) =>
      val t = visitType(tpe)
      MonoTypedAst.Expr.JumpTo(sym, t, loc)

    case ReducedAst.Expr.Let(sym, exp1, exp2, tpe, _, loc) =>
      val e1 = visitExpr(exp1)
      val e2 = visitExpr(exp2)
      val t = visitType(tpe)
      MonoTypedAst.Expr.Let(sym, e1, e2, t, loc)

    case ReducedAst.Expr.LetRec(varSym, index, defSym, exp1, exp2, tpe, _, loc) =>
      val e1 = visitExpr(exp1)
      val e2 = visitExpr(exp2)
      val t = visitType(tpe)
      MonoTypedAst.Expr.LetRec(varSym, index, defSym, e1, e2, t, loc)

    case ReducedAst.Expr.Scope(sym, exp, tpe, _, loc) =>
      val e = visitExpr(exp)
      val t = visitType(tpe)
      MonoTypedAst.Expr.Scope(sym, e, t, loc)

    case ReducedAst.Expr.TryCatch(exp, rules, tpe, _, loc) =>
      val e = visitExpr(exp)
      val rs = rules map {
        case ReducedAst.CatchRule(sym, clazz, body) =>
          val b = visitExpr(body)
          MonoTypedAst.CatchRule(sym, clazz, b)
      }
      val t = visitType(tpe)
      MonoTypedAst.Expr.TryCatch(e, rs, t, loc)

    case ReducedAst.Expr.NewObject(name, clazz, tpe, _, methods, loc) =>
      val t = visitType(tpe)
      val ms = methods.map(visitJvmMethod(_))
      MonoTypedAst.Expr.NewObject(name, clazz, t, ms, loc)

  }

  private def visitStmt(stmt0: ReducedAst.Stmt)(implicit flix: Flix): MonoTypedAst.Stmt = stmt0 match {
    case Stmt.Ret(exp, tpe, loc) =>
      val e = visitExpr(exp)
      val t = visitType(tpe)
      MonoTypedAst.Stmt.Ret(e, t, loc)
  }

  private def visitType(tpe: Type): MonoType = {
    val base = tpe.typeConstructor
    val args = tpe.typeArguments.map(visitType)

<<<<<<< HEAD
    base match {
      case None => tpe match {
        case Type.Var(sym, _) => MonoType.Var(sym.id)
        case _ => throw InternalCompilerException(s"Unexpected type: $tpe", tpe.loc)
      }
=======
    def visit(t0: Type): MonoType = {

      val base = t0.typeConstructor
      val args = t0.typeArguments.map(visit)

      base match {
        case None => t0 match {
          case _ => throw InternalCompilerException(s"Unexpected type: $t0", t0.loc)
        }
>>>>>>> c5d97184

      case Some(tc) =>
        tc match {
          case TypeConstructor.Unit => MonoType.Unit

          case TypeConstructor.Null => MonoType.Unit

          case TypeConstructor.Bool => MonoType.Bool

          case TypeConstructor.Char => MonoType.Char

          case TypeConstructor.Float32 => MonoType.Float32

          case TypeConstructor.Float64 => MonoType.Float64

          case TypeConstructor.BigDecimal => MonoType.BigDecimal

          case TypeConstructor.Int8 => MonoType.Int8

          case TypeConstructor.Int16 => MonoType.Int16

          case TypeConstructor.Int32 => MonoType.Int32

          case TypeConstructor.Int64 => MonoType.Int64

          case TypeConstructor.BigInt => MonoType.BigInt

          case TypeConstructor.Str => MonoType.Str

          case TypeConstructor.Regex => MonoType.Regex

          case TypeConstructor.RecordRowEmpty => MonoType.RecordEmpty()

          case TypeConstructor.Sender => throw InternalCompilerException("Unexpected Sender", tpe.loc)

          case TypeConstructor.Receiver => throw InternalCompilerException("Unexpected Receiver", tpe.loc)

          case TypeConstructor.Lazy => MonoType.Lazy(args.head)

          case TypeConstructor.Enum(sym, _) => MonoType.Enum(sym)

          case TypeConstructor.RestrictableEnum(sym, _) =>
            val enumSym = new Symbol.EnumSym(None, sym.namespace, sym.name, sym.loc)
            MonoType.Enum(enumSym)

          case TypeConstructor.Native(clazz) => MonoType.Native(clazz)

          case TypeConstructor.Array => MonoType.Array(args.head)

          case TypeConstructor.Vector => MonoType.Array(args.head)

          case TypeConstructor.Ref => MonoType.Ref(args.head)

          case TypeConstructor.RegionToStar => MonoType.Region

          case TypeConstructor.Tuple(_) => MonoType.Tuple(args)

          case TypeConstructor.Arrow(_) => MonoType.Arrow(args.drop(1).init, args.last) // Erase the purity

          case TypeConstructor.RecordRowExtend(field) => MonoType.RecordExtend(field.name, args.head, args(1))

          case TypeConstructor.Record => args.head

          case TypeConstructor.True => MonoType.Unit
          case TypeConstructor.False => MonoType.Unit
          case TypeConstructor.Not => MonoType.Unit
          case TypeConstructor.And => MonoType.Unit
          case TypeConstructor.Or => MonoType.Unit

          case TypeConstructor.Pure => MonoType.Unit
          case TypeConstructor.EffUniv => MonoType.Unit
          case TypeConstructor.Complement => MonoType.Unit
          case TypeConstructor.Union => MonoType.Unit
          case TypeConstructor.Intersection => MonoType.Unit
          case TypeConstructor.Effect(_) => MonoType.Unit
          case TypeConstructor.CaseSet(_, _) => MonoType.Unit
          case TypeConstructor.CaseComplement(_) => MonoType.Unit
          case TypeConstructor.CaseIntersection(_) => MonoType.Unit
          case TypeConstructor.CaseUnion(_) => MonoType.Unit

          case TypeConstructor.Relation =>
            throw InternalCompilerException(s"Unexpected type: '$tpe'.", tpe.loc)

          case TypeConstructor.Lattice =>
            throw InternalCompilerException(s"Unexpected type: '$tpe'.", tpe.loc)

          case TypeConstructor.SchemaRowEmpty =>
            throw InternalCompilerException(s"Unexpected type: '$tpe'.", tpe.loc)

          case TypeConstructor.SchemaRowExtend(_) =>
            throw InternalCompilerException(s"Unexpected type: '$tpe'.", tpe.loc)

          case TypeConstructor.Schema =>
            throw InternalCompilerException(s"Unexpected type: '$tpe'.", tpe.loc)
        }
    }
  }

  private def visitFormalParam(p0: ReducedAst.FormalParam): MonoTypedAst.FormalParam = {
    val tpe = visitType(p0.tpe)
    MonoTypedAst.FormalParam(p0.sym, tpe)
  }

  private def visitJvmMethod(method: ReducedAst.JvmMethod)(implicit flix: Flix): MonoTypedAst.JvmMethod = method match {
    case ReducedAst.JvmMethod(ident, fparams, clo, retTpe, _, loc) =>
      val f = fparams.map(visitFormalParam)
      val c = visitExpr(clo)
      val t = visitType(retTpe)
      MonoTypedAst.JvmMethod(ident, f, c, t, loc)
  }
}<|MERGE_RESOLUTION|>--- conflicted
+++ resolved
@@ -154,23 +154,10 @@
     val base = tpe.typeConstructor
     val args = tpe.typeArguments.map(visitType)
 
-<<<<<<< HEAD
     base match {
       case None => tpe match {
-        case Type.Var(sym, _) => MonoType.Var(sym.id)
         case _ => throw InternalCompilerException(s"Unexpected type: $tpe", tpe.loc)
       }
-=======
-    def visit(t0: Type): MonoType = {
-
-      val base = t0.typeConstructor
-      val args = t0.typeArguments.map(visit)
-
-      base match {
-        case None => t0 match {
-          case _ => throw InternalCompilerException(s"Unexpected type: $t0", t0.loc)
-        }
->>>>>>> c5d97184
 
       case Some(tc) =>
         tc match {
