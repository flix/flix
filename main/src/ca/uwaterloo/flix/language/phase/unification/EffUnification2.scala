/*
 *  Copyright 2024 Magnus Madsen
 *
 *  Licensed under the Apache License, Version 2.0 (the "License");
 *  you may not use this file except in compliance with the License.
 *  You may obtain a copy of the License at
 *
 *  http://www.apache.org/licenses/LICENSE-2.0
 *
 *  Unless required by applicable law or agreed to in writing, software
 *  distributed under the License is distributed on an "AS IS" BASIS,
 *  WITHOUT WARRANTIES OR CONDITIONS OF ANY KIND, either express or implied.
 *  See the License for the specific language governing permissions and
 *  limitations under the License.
 */
package ca.uwaterloo.flix.language.phase.unification

import ca.uwaterloo.flix.api.Flix
<<<<<<< HEAD
import ca.uwaterloo.flix.language.ast.Ast.AssocTypeConstructor
import ca.uwaterloo.flix.language.ast.{Ast, Kind, Rigidity, RigidityEnv, SourceLocation, Symbol, Type, TypeConstructor}
import ca.uwaterloo.flix.language.phase.unification.FastSetUnification.Solver.RunOptions
import ca.uwaterloo.flix.language.phase.unification.FastSetUnification.Term.mkCompl
import ca.uwaterloo.flix.language.phase.unification.FastSetUnification.{ConflictException, Equation, Term, TooComplexException}
=======
import ca.uwaterloo.flix.language.ast.shared.Scope
import ca.uwaterloo.flix.language.ast.{Rigidity, RigidityEnv, SourceLocation, Symbol, Type, TypeConstructor}
import ca.uwaterloo.flix.language.phase.unification.FastBoolUnification.{ConflictException, Equation, Term, TooComplexException}
import ca.uwaterloo.flix.language.phase.unification.UnificationError.TooComplex
import ca.uwaterloo.flix.util.{InternalCompilerException, Result}
>>>>>>> 56ee519b
import ca.uwaterloo.flix.util.collection.Bimap
import ca.uwaterloo.flix.util.{InternalCompilerException, Result}
import java.util.concurrent.ConcurrentHashMap

import scala.io.AnsiColor

object EffUnification2 {

  /**
    * Returns the most general unifier of the pairwise unification equations in `l`.
    *
    * @param l    the list of unification equations.
    * @param renv the rigidity environment.
    * @param loc  the source location of the entire equation system, e.g. the entire function body.
    */
<<<<<<< HEAD
  def unifyAll(l: List[(Type, Type, SourceLocation)], renv: RigidityEnv, loc: SourceLocation, opts: RunOptions = RunOptions.default): Result[Substitution, UnificationError] = {
=======
  def unifyAll(l: List[(Type, Type, SourceLocation)], scope: Scope, renv: RigidityEnv, loc: SourceLocation)(implicit flix: Flix): Result[Substitution, UnificationError] = {
>>>>>>> 56ee519b
    // Compute a bi-directional map from type variables to ints.
    implicit val bimap: Bimap[Atom, Int] = mkBidirectionalVarMap(l)

    // Translate all unification problems from equations on types to equations on terms.
    val equations = l.map {
      case (tpe1, tpe2, loc) => toEquation(tpe1, tpe2, loc)(scope, renv, bimap)
    }

    // Compute the most-general unifier of all the equations.
    FastSetUnification.Solver.solve(equations, opts) match {
      case Result.Ok(subst) => Result.Ok(fromSetSubst(subst))

      case Result.Err((ex: ConflictException, _, _)) =>
        val tpe1 = fromTerm(ex.x, ex.loc)
        val tpe2 = fromTerm(ex.y, ex.loc)
        Result.Err(UnificationError.MismatchedEffects(tpe1, tpe2))

      case Result.Err((ex: TooComplexException, _, _)) =>
        Result.Err(UnificationError.TooComplex(ex.msg, loc))
    }
  }

  def unifyHelper(tpe1: Type, tpe2: Type, renv: RigidityEnv)(implicit flix: Flix): Result[(Substitution, List[Ast.BroadEqualityConstraint]), UnificationError] = {
    val neww = unify(tpe1, tpe2, tpe1.loc, renv).map {
      case None => (Substitution.empty, List(Ast.BroadEqualityConstraint(tpe1, tpe2)))
      case Some(subst) => (subst, Nil)
    }
    // `old` is by-name, so don't let-bind it.
    Checking.compare(checkThings = false, crash = true, wait = false, tpe1, tpe2, old = EffUnification.unify(tpe1, tpe2, renv), neww = neww, renv)
    neww
  }

  def unify(tpe1: Type, tpe2: Type, loc: SourceLocation, renv: RigidityEnv): Result[Option[Substitution], UnificationError] = {
    //    (tpe1, tpe2) match {
    //      case (t1@Type.Var(x, _), t2) if renv.isFlexible(x) && !t2.typeVars.contains(t1) =>
    //        return Result.Ok(Some(Substitution.singleton(x, t2)))
    //
    //      case (t1, t2@Type.Var(x, _)) if renv.isFlexible(x) && !t1.typeVars.contains(t2) =>
    //        return Result.Ok(Some(Substitution.singleton(x, t1)))
    //
    //      case _ => ()
    //    }

    implicit val bimap: Bimap[Atom, Int] = try {
      mkBidirectionalVarMap(tpe1, tpe2)
    } catch {
      case InternalCompilerException(_, _) => return Result.Ok(None)
    }

    val equation = try {
      toEquation(tpe1, tpe2, loc)(renv, bimap)
    } catch {
      case InternalCompilerException(_, _) => return Result.Ok(None)
    }

    FastSetUnification.Solver.solve(List(equation)) match {
      case Result.Ok(subst) => Result.Ok(Some(fromSetSubst(subst)))

      case Result.Err((ex: ConflictException, _, _)) =>
        val tpe1 = fromTerm(ex.x, ex.loc)
        val tpe2 = fromTerm(ex.y, ex.loc)
        Result.Err(UnificationError.MismatchedEffects(tpe1, tpe2))

      case Result.Err((ex: TooComplexException, _, _)) =>
        Result.Err(UnificationError.TooComplex(ex.msg, loc))
    }
  }

  /**
    * Returns a bi-directional map from type variables to ints computed from the given list of unification equations `l`.
    */
  private def mkBidirectionalVarMap(l: List[(Type, Type, SourceLocation)]): Bimap[Atom, Int] = {
    // Find all atoms that occur in anywhere in `l`.
    val atoms = l.foldLeft(Set.empty[Atom]) {
      case (acc, (t1, t2, _)) => acc ++ getAtoms(t1) ++ getAtoms(t2)
    }

    // Construct the map from atoms to ints.
    mkBidirectionalVarMap(atoms)
  }

  private def mkBidirectionalVarMap(tpe1: Type, tpe2: Type): Bimap[Atom, Int] = {
    mkBidirectionalVarMap(getAtoms(tpe1) ++ getAtoms(tpe2))
  }


  private def mkBidirectionalVarMap(atoms: Set[Atom]): Bimap[Atom, Int] = {
    Bimap.from(atoms.toList.zipWithIndex)
  }

  /**
    * Returns the set of atoms that occur in the given type.
    */
  private def getAtoms(t: Type): Set[Atom] = t match {
    case Type.Var(sym, _) => Set(Atom.Var(sym))
    case Type.Cst(TypeConstructor.Effect(sym), _) => Set(Atom.Eff(sym))
    case Type.Cst(TypeConstructor.Error(id, kind), _) => Set(Atom.Error(id, kind))
    case Type.Cst(_, _) => Set.empty
    case Type.Apply(tpe1, tpe2, _) => getAtoms(tpe1) ++ getAtoms(tpe2)
    case Type.Alias(_, _, tpe, _) => getAtoms(tpe)
    case Type.AssocType(AssocTypeConstructor(sym, _), arg, kind, _) => Set(Atom.Assoc(sym, getAssocArg(arg), kind))
  }

  /**
    * Returns a atom corresponding to the type t.
    *
    * Fails if t is not a valid argument to a simplified associated typed.
    */
  private def getAssocArg(t: Type): Atom = t match {
    case Type.Var(sym, _) => Atom.Var(sym)
    case Type.AssocType(AssocTypeConstructor(sym, _), arg, kind, _) => Atom.Assoc(sym, getAssocArg(arg), kind)
    case Type.Alias(_, _, tpe, _) => getAssocArg(tpe)
    case tpe => throw InternalCompilerException(s"unexpected associate type argument: $tpe", tpe.loc)
  }

  /**
    * Translates the given unification equation on types `p` into a unification equation on terms.
    */
<<<<<<< HEAD
  private def toEquation(p: (Type, Type, SourceLocation))(implicit renv: RigidityEnv, m: Bimap[Atom, Int]): Equation = {
=======
  private def toEquation(p: (Type, Type, SourceLocation))(implicit scope: Scope, renv: RigidityEnv, m: Bimap[Type.Var, Int]): Equation = {
>>>>>>> 56ee519b
    val (tpe1, tpe2, loc) = p
    Equation.mk(toTerm(tpe1), toTerm(tpe2), loc)
  }

  /**
    * Returns the given type `t` as term.
    *
    * Uses the given bimap `m` to map type variables to term variables.
    *
    * The rigidity environment `renv` is used to map rigid type variables to constants and flexible type variables to term variables.
    */
<<<<<<< HEAD
  private def toTerm(t: Type)(implicit renv: RigidityEnv, m: Bimap[Atom, Int]): Term = Type.eraseTopAliases(t) match {
    case Type.Univ => Term.Univ
    case Type.Pure => Term.Empty
=======
  private def toTerm(t: Type)(implicit scope: Scope, renv: RigidityEnv, m: Bimap[Type.Var, Int]): Term = Type.eraseTopAliases(t) match {
    case Type.Pure => Term.True
    case Type.Univ => Term.False
>>>>>>> 56ee519b

    case tpe@Type.Var(sym, _) => m.getForward(toAtom(tpe)) match {
      case None => throw InternalCompilerException(s"Unexpected unbound type variable: '$t'.", t.loc)
      case Some(x) => renv.get(sym) match {
        case Rigidity.Flexible => Term.Var(x) // A flexible variable is a real variable.
        case Rigidity.Rigid => Term.Cst(x) // A rigid variable is a constant.
      }
    }

    case tpe@Type.Cst(TypeConstructor.Effect(_), _) => m.getForward(toAtom(tpe)) match {
      case None => throw InternalCompilerException(s"Unexpected unbound effect: '$t'.", t.loc)
      case Some(x) => Term.mkElemSet(x)
    }

    case tpe: Type.AssocType => m.getForward(toAtom(tpe)) match {
      case None => throw InternalCompilerException(s"Unexpected unbound associated type: '$t'.", t.loc)
      case Some(x) => Term.Cst(x)
    }

    case tpe@Type.Cst(TypeConstructor.Error(_, _), _) => m.getForward(toAtom(tpe)) match {
      case None => throw InternalCompilerException(s"Unexpected unbound error type: '$t'.", t.loc)
      case Some(x) => Term.Var(x)
    }

    case Type.Apply(Type.Cst(TypeConstructor.Complement, _), tpe1, _) => Term.mkCompl(toTerm(tpe1))
    case Type.Apply(Type.Apply(Type.Cst(TypeConstructor.Union, _), tpe1, _), tpe2, _) => Term.mkUnion(toTerm(tpe1), toTerm(tpe2))
    case Type.Apply(Type.Apply(Type.Cst(TypeConstructor.Intersection, _), tpe1, _), tpe2, _) => Term.mkInter(toTerm(tpe1), toTerm(tpe2))

    case _ => throw InternalCompilerException(s"Unexpected type: '$t'.", t.loc)
  }

  /**
    * Returns the Atom representation of the given Type.
    */
  private def toAtom(t: Type)(implicit renv: RigidityEnv): Atom = Type.eraseTopAliases(t) match {
    case Type.Var(sym, _) => Atom.Var(sym)
    case Type.Cst(TypeConstructor.Effect(sym), _) => Atom.Eff(sym)
    case Type.AssocType(AssocTypeConstructor(sym, _), arg0, kind, _) =>
      val arg = rigidToAtom(arg0)
      Atom.Assoc(sym, arg, kind)
    case Type.Cst(TypeConstructor.Error(id, kind), _) => Atom.Error(id, kind)
    case tpe => throw InternalCompilerException(s"Unexpected non-atom type: $tpe", tpe.loc)
  }

  /**
    * Returns the Atom representation of the given Type.
    */
  private def rigidToAtom(t: Type)(implicit renv: RigidityEnv): Atom = Type.eraseTopAliases(t) match {
    case tpe@Type.Var(sym, _) =>
      if (renv.isRigid(sym)) Atom.Var(sym)
      else throw InternalCompilerException(s"Unexpected non-atom type: $tpe", tpe.loc)
    // This is omitted to align with the "wrong" behaviour of the existing solver
    //
    //    case Type.Cst(TypeConstructor.Effect(sym), _) => Atom.Eff(sym)
    //    case Type.AssocType(AssocTypeConstructor(sym, _), arg0, kind, _) =>
    //      val arg = rigidToAtom(arg0)
    //      Atom.Assoc(sym, arg, kind)
    //    case Type.Cst(TypeConstructor.Error(id, kind), _) => Atom.Error(id, kind)
    case tpe => throw InternalCompilerException(s"Unexpected non-atom type: $tpe", tpe.loc)
  }

  /**
    * Returns a regular type substitution obtained from the given Boolean substitution `s`.
    */
  private def fromSetSubst(s: FastSetUnification.SetSubstitution)(implicit m: Bimap[Atom, Int]): Substitution = {
    Substitution(s.m.foldLeft(Map.empty[Symbol.KindedTypeVarSym, Type]) {
      case (macc, (k, Term.Var(x))) if k == x => macc
      case (macc, (k, v)) =>
        m.getBackward(k).get match {
          // Case 1: A proper var. Add it to the substitution.
          case Atom.Var(sym) =>
            macc + (sym -> fromTerm(v, sym.loc))
          // Case 2: An error type. Don't add it to the substitution.
          case Atom.Error(_, _) =>
            macc
          // Case 3: An invalid atom. Crash.
          case other => throw InternalCompilerException(s"unexpected non-variable mapped to variable: $other", SourceLocation.Unknown)
        }
    })
  }

  /**
    * Returns the given term `t` as a type.
    *
    * Uses the given bimap `m` to map term variables to type variables.
    * Uses the given source location `loc` as the source location for all sub-terms.
    *
    * Both constants and variables are mapped back to type variables. The rigidity environment, in the type world,
    * distinguishes their rigidity or flexibility.
    */
  private def fromTerm(t: Term, loc: SourceLocation)(implicit m: Bimap[Atom, Int]): Type = t match {
    case Term.Univ => Type.Univ
    case Term.Empty => Type.Pure
    case Term.Cst(c) => fromAtom(m.getBackward(c).get, loc) // Safe: We never introduce new variables.
    case Term.Var(x) => fromAtom(m.getBackward(x).get, loc) // Safe: We never introduce new variables.
    case Term.ElemSet(x) => Type.mkUnion(x.toList.map(m.getBackward(_).get).map(fromAtom(_, loc)), loc)
    case Term.Compl(t) => Type.mkComplement(fromTerm(t, loc), loc)
    case Term.Inter(posElem, posCsts, posVars, negElem, negCsts, negVars, rest) =>
      val ts = posElem.iterator.map(fromTerm(_, loc)) ++
        posCsts.iterator.map(fromTerm(_, loc)) ++
        posVars.iterator.map(fromTerm(_, loc)) ++
        negElem.iterator.map(mkCompl(_)).map(fromTerm(_, loc)) ++
        negCsts.iterator.map(mkCompl(_)).map(fromTerm(_, loc)) ++
        negVars.iterator.map(mkCompl(_)).map(fromTerm(_, loc)) ++
        rest.iterator.map(fromTerm(_, loc))
      Type.mkIntersection(ts.toList, loc)
    case Term.Union(posElem, posCsts, posVars, negElem, negCsts, negVars, rest) =>
      val ts = posElem.iterator.map(fromTerm(_, loc)) ++
        posCsts.iterator.map(fromTerm(_, loc)) ++
        posVars.iterator.map(fromTerm(_, loc)) ++
        negElem.iterator.map(mkCompl(_)).map(fromTerm(_, loc)) ++
        negCsts.iterator.map(mkCompl(_)).map(fromTerm(_, loc)) ++
        negVars.iterator.map(mkCompl(_)).map(fromTerm(_, loc)) ++
        rest.iterator.map(fromTerm(_, loc))
      Type.mkUnion(ts.toList, loc)
  }

  /**
    * Returns the Type represented by the given Atom.
    */
  private def fromAtom(s: Atom, loc: SourceLocation)(implicit m: Bimap[Atom, Int]): Type = s match {
    case Atom.Eff(sym) => Type.Cst(TypeConstructor.Effect(sym), loc)
    case Atom.Var(sym) => Type.Var(sym, loc)
    case Atom.Assoc(sym, arg0, kind) =>
      val arg = fromAtom(arg0, loc)
      Type.AssocType(AssocTypeConstructor(sym, loc), arg, kind, loc)
    case Atom.Error(id, kind) => Type.Cst(TypeConstructor.Error(id, kind), loc)
  }

  /**
    * Atomic terms that may appear in the algebra of effects when associated types are fully reduced.
    */
  private sealed trait Atom

  private object Atom {
    /**
      * An atom representing a variable.
      */
    case class Var(sym: Symbol.KindedTypeVarSym) extends Atom

    /**
      * An atom representing an effect constant.
      */
    case class Eff(sym: Symbol.EffectSym) extends Atom

    /**
      * An atom representing an associated effect.
      *
      * The argument must either be a variable or another valid associated effect.
      */
    case class Assoc(sym: Symbol.AssocTypeSym, arg: Atom, kind: Kind) extends Atom

    /**
      * An atom representing an invalid type.
      */
    case class Error(id: Int, kind: Kind) extends Atom
  }

  object Checking {

    // OBS use --threads 1
    var newTotal: Int = 0
    var oldTotal: Int = 0
    var largestDiffToNewAbs: Int = -1
    var largestDiffToNewRat: Double = -1.0
    var checking: Boolean = false

    type UnifiedI = (Substitution, List[Ast.BroadEqualityConstraint])
    type Unified = Result[UnifiedI, UnificationError]

    def compare(checkThings: Boolean, crash: Boolean, wait: Boolean, tpe1: Type, tpe2: Type, old: => Unified, neww: Unified, renv: RigidityEnv)(implicit flix: Flix): Unit = {
      if (!checkThings) () else {
        checking = true
        handleResults(old, neww, crash, wait, tpe1, tpe2, renv)
      }
    }

    private def checkUnifiedI(old: UnifiedI, neww: UnifiedI, crash: Boolean, wait: Boolean, tpe1: Type, tpe2: Type, renv: RigidityEnv)(implicit flix: Flix): Unit = {
      val oldSize = old._1.m.toList.map(_._2.size).sum
      oldTotal += oldSize
      val newSize = neww._1.m.toList.map(_._2.size).sum
      newTotal += newSize
      val diff = newSize - oldSize
      if (diff > largestDiffToNewAbs) {
        largestDiffToNewAbs = diff
        largestDiffToNewRat = 100.0 * diff / oldSize
      }
      (old, neww) match {
        case ((subst1, Nil), (subst2, Nil)) =>
          checkSubst(subst1, subst2, crash, wait, tpe1, tpe2, renv)
        case ((subst1, rest1), (subst2, rest2)) if rest1 != rest2 =>
          println()
          println(s"-- Rest Disagree! -- ${tpe1.loc}")
          printEq(tpe1, tpe2, renv)
          println(s"old rest:")
          printConstraints(rest1)
          println(s"new rest:")
          printConstraints(rest2)
          halt(crash, wait)
          assert(subst1.isEmpty, subst1)
          assert(subst2.isEmpty, subst2)
        case _ => ()
      }
    }

    private def checkSubst(old: Substitution, neww: Substitution, crash: Boolean, wait: Boolean, tpe1: Type, tpe2: Type, renv: RigidityEnv)(implicit flix: Flix): Unit = {
      checkGeneralSubst(msg = "old does not generalize new!", genLabel = "old", general = old, specLabel = "new", specific = neww, crash, wait, tpe1, tpe2, renv)
      checkGeneralSubst(msg = "new does not generalize old!", genLabel = "new", general = neww, specLabel = "old", specific = old, crash, wait, tpe1, tpe2, renv)
    }

    /**
      * Checks that `general` is a more general substitution than `specific` by checking that, for
      * all variables(*1), there exists a new substitution(*2) `fix`, where
      * `fix(general(x)) = specific(x)`.
      *
      *   - (*1): all variables are limited to variables that appear in either substitution on either
      *     side. The variables not included in this will always have the solution that `fix` uses
      *     the identity mapping.
      *   - (*2): How do we find this substitution? we have to ask the old or the new solver which
      *     gives different correctness implications - trying both is best.
      */
    private def checkGeneralSubst(msg: String, genLabel: String, general: Substitution, specLabel: String, specific: Substitution, crash: Boolean, wait: Boolean, tpe1: Type, tpe2: Type, renv: RigidityEnv)(implicit flix: Flix): Unit = {
      // the set of relevant variables to the two substitutions
      val vars = freeVars(general) ++ freeVars(specific)

      // for each variable `x`, create an equation `general(x) ~ specific(x)`
      // these equations allow us to find `fix`. `fix` should map __into__ `specific(x)`
      // so variables in `specific(x)` should be converted into a fresh set of rigid variables
      //
      // we use the new solver to find `fix`.
      val generated: Array[Map[Type.Var, Type.Var]] = Array(Map.empty) // Pretend Ref[List[Type.Var]]
      val eqs = vars.toList.map(v => {
        val genInst = general.apply(Type.Var(v, SourceLocation.Unknown))
        val specInst0 = specific.apply(Type.Var(v, SourceLocation.Unknown))
        val specInst = newVars(specInst0, renv, generated)
        (genInst, specInst, SourceLocation.Unknown)
      })
      // mark the left side rigid
      val renv1 = generated(0).foldLeft(renv) { case (acc, (_, v)) => acc.markRigid(v.sym) }
      unifyAll(eqs, renv1, SourceLocation.Unknown, RunOptions.default.copy(verifySize = false)) match {
        case Result.Ok(_) =>
          // everything is good!
          ()
        case Result.Err(err) =>
          println()
          println(s"-- $msg -- ${tpe1.loc}")
          printEq(tpe1, tpe2, renv)
          println("err:")
          println(err)
          println(s"$genLabel subst")
          println(general.m)
          println(s"$specLabel subst")
          println(specific.m)
          println("vars:")
          println(vars)
          println("equations:")
          eqs.foreach { case (t1, t2, _) => printEq(t1, t2, renv1) }
          halt(crash, wait)
      }
    }

    private def newVars(tpe: Type, renv: RigidityEnv, generated: Array[Map[Type.Var, Type.Var]])(implicit flix: Flix): Type = tpe match {
      case Type.Var(sym, _) if renv.isRigid(sym) => tpe // rigid, nothing
      case v@Type.Var(_, _) =>
        getOrSomething(v, generated)
      case Type.Cst(_, _) => tpe
      case Type.Apply(tpe1, tpe2, loc) => Type.Apply(newVars(tpe1, renv, generated), newVars(tpe2, renv, generated), loc)
      case Type.Alias(cst, args, tpe, loc) => Type.Alias(cst, args.map(newVars(_, renv, generated)), newVars(tpe, renv, generated), loc)
      case Type.AssocType(cst, arg, kind, loc) => Type.AssocType(cst, newVars(arg, renv, generated), kind, loc)
    }

    private def getOrSomething(v: Type.Var, generated: Array[Map[Type.Var, Type.Var]])(implicit flix: Flix): Type.Var = {
      if (generated(0).contains(v)) generated(0)(v)
      else {
        val v1 = Type.freshVar(v.sym.kind, v.loc, v.sym.isRegion, v.sym.text)(null, flix)
        generated(0) = generated(0) + (v -> v1)
        v1
      }
    }

    private def freeVars(s: Substitution): Set[Symbol.KindedTypeVarSym] = {
      s.m.foldLeft(Set.empty[Symbol.KindedTypeVarSym]) {
        case (acc, (sym, tpe)) => acc + sym ++ tpe.typeVars.map(_.sym)
      }
    }

    private def handleResults(old: Unified, neww: Unified, crash: Boolean, wait: Boolean, tpe1: Type, tpe2: Type, renv: RigidityEnv)(implicit flix: Flix): Unit = {
      (old, neww) match {
        case (Result.Ok(v1), Result.Ok(v2)) =>
          checkUnifiedI(v1, v2, crash, wait, tpe1, tpe2, renv)
        case (Result.Err(_), Result.Err(_)) =>
          // we don't assert anything about simultaneous errors - it's ok
          ()
        case (Result.Ok(v), Result.Err(err)) =>
          println()
          println(s"-- Results Disagree! -- ${tpe1.loc}")
          printEq(tpe1, tpe2, renv)
          println(s"old Ok:")
          printUnifiedI(v)
          println(s"new Err:")
          println(err)
          halt(crash, wait)
        case (Result.Err(err), Result.Ok(v)) =>
          println()
          println(s"-- Results Disagree! -- ${tpe1.loc}")
          printEq(tpe1, tpe2, renv)
          println(s"old Err:")
          println(err)
          println(s"new Ok:")
          printUnifiedI(v)
          halt(crash, wait)
      }
    }

    private def halt(crash: Boolean, wait: Boolean): Unit = {
      println()
      print(s"${AnsiColor.GREEN}<press enter to continue ..>${AnsiColor.RESET}")
      if (crash) throw InternalCompilerException("", SourceLocation.Unknown)
      if (wait) scala.io.StdIn.readLine()
    }

    private def printEq(tpe1: Type, tpe2: Type, renv: RigidityEnv): Unit = {
      println(s"$tpe1 ~ $tpe2")
      println(s"\t(${renv.s.mkString(",")})")
    }

    private def printConstraints(eqs: List[Ast.BroadEqualityConstraint]): Unit = {
      println(eqs.mkString("{", ",", "}"))
    }

    private def printUnifiedI(u: UnifiedI): Unit = {
      val (subst, eqs) = u
      if (eqs.isEmpty) println(subst.m)
      else if (subst.isEmpty) printConstraints(eqs)
      else {
        println(subst.m)
        print("and ")
        printConstraints(eqs)
      }
    }

  }

}<|MERGE_RESOLUTION|>--- conflicted
+++ resolved
@@ -16,19 +16,12 @@
 package ca.uwaterloo.flix.language.phase.unification
 
 import ca.uwaterloo.flix.api.Flix
-<<<<<<< HEAD
+import ca.uwaterloo.flix.language.ast.shared.Scope
 import ca.uwaterloo.flix.language.ast.Ast.AssocTypeConstructor
 import ca.uwaterloo.flix.language.ast.{Ast, Kind, Rigidity, RigidityEnv, SourceLocation, Symbol, Type, TypeConstructor}
 import ca.uwaterloo.flix.language.phase.unification.FastSetUnification.Solver.RunOptions
 import ca.uwaterloo.flix.language.phase.unification.FastSetUnification.Term.mkCompl
 import ca.uwaterloo.flix.language.phase.unification.FastSetUnification.{ConflictException, Equation, Term, TooComplexException}
-=======
-import ca.uwaterloo.flix.language.ast.shared.Scope
-import ca.uwaterloo.flix.language.ast.{Rigidity, RigidityEnv, SourceLocation, Symbol, Type, TypeConstructor}
-import ca.uwaterloo.flix.language.phase.unification.FastBoolUnification.{ConflictException, Equation, Term, TooComplexException}
-import ca.uwaterloo.flix.language.phase.unification.UnificationError.TooComplex
-import ca.uwaterloo.flix.util.{InternalCompilerException, Result}
->>>>>>> 56ee519b
 import ca.uwaterloo.flix.util.collection.Bimap
 import ca.uwaterloo.flix.util.{InternalCompilerException, Result}
 import java.util.concurrent.ConcurrentHashMap
@@ -44,11 +37,7 @@
     * @param renv the rigidity environment.
     * @param loc  the source location of the entire equation system, e.g. the entire function body.
     */
-<<<<<<< HEAD
-  def unifyAll(l: List[(Type, Type, SourceLocation)], renv: RigidityEnv, loc: SourceLocation, opts: RunOptions = RunOptions.default): Result[Substitution, UnificationError] = {
-=======
-  def unifyAll(l: List[(Type, Type, SourceLocation)], scope: Scope, renv: RigidityEnv, loc: SourceLocation)(implicit flix: Flix): Result[Substitution, UnificationError] = {
->>>>>>> 56ee519b
+  def unifyAll(l: List[(Type, Type, SourceLocation)], scope: Scope, renv: RigidityEnv, loc: SourceLocation, opts: RunOptions = RunOptions.default): Result[Substitution, UnificationError] = {
     // Compute a bi-directional map from type variables to ints.
     implicit val bimap: Bimap[Atom, Int] = mkBidirectionalVarMap(l)
 
@@ -71,17 +60,17 @@
     }
   }
 
-  def unifyHelper(tpe1: Type, tpe2: Type, renv: RigidityEnv)(implicit flix: Flix): Result[(Substitution, List[Ast.BroadEqualityConstraint]), UnificationError] = {
-    val neww = unify(tpe1, tpe2, tpe1.loc, renv).map {
+  def unifyHelper(tpe1: Type, tpe2: Type, scope: Scope, renv: RigidityEnv)(implicit flix: Flix): Result[(Substitution, List[Ast.BroadEqualityConstraint]), UnificationError] = {
+    val neww = unify(tpe1, tpe2, tpe1.loc, scope, renv).map {
       case None => (Substitution.empty, List(Ast.BroadEqualityConstraint(tpe1, tpe2)))
       case Some(subst) => (subst, Nil)
     }
     // `old` is by-name, so don't let-bind it.
-    Checking.compare(checkThings = false, crash = true, wait = false, tpe1, tpe2, old = EffUnification.unify(tpe1, tpe2, renv), neww = neww, renv)
+    Checking.compare(checkThings = false, crash = true, wait = false, tpe1, tpe2, old = EffUnification.unify(tpe1, tpe2, renv)(scope, flix), neww = neww, scope, renv)
     neww
   }
 
-  def unify(tpe1: Type, tpe2: Type, loc: SourceLocation, renv: RigidityEnv): Result[Option[Substitution], UnificationError] = {
+  def unify(tpe1: Type, tpe2: Type, loc: SourceLocation, scope: Scope, renv: RigidityEnv): Result[Option[Substitution], UnificationError] = {
     //    (tpe1, tpe2) match {
     //      case (t1@Type.Var(x, _), t2) if renv.isFlexible(x) && !t2.typeVars.contains(t1) =>
     //        return Result.Ok(Some(Substitution.singleton(x, t2)))
@@ -99,7 +88,7 @@
     }
 
     val equation = try {
-      toEquation(tpe1, tpe2, loc)(renv, bimap)
+      toEquation(tpe1, tpe2, loc)(scope, renv, bimap)
     } catch {
       case InternalCompilerException(_, _) => return Result.Ok(None)
     }
@@ -167,11 +156,7 @@
   /**
     * Translates the given unification equation on types `p` into a unification equation on terms.
     */
-<<<<<<< HEAD
-  private def toEquation(p: (Type, Type, SourceLocation))(implicit renv: RigidityEnv, m: Bimap[Atom, Int]): Equation = {
-=======
-  private def toEquation(p: (Type, Type, SourceLocation))(implicit scope: Scope, renv: RigidityEnv, m: Bimap[Type.Var, Int]): Equation = {
->>>>>>> 56ee519b
+  private def toEquation(p: (Type, Type, SourceLocation))(implicit scope: Scope, renv: RigidityEnv, m: Bimap[Atom, Int]): Equation = {
     val (tpe1, tpe2, loc) = p
     Equation.mk(toTerm(tpe1), toTerm(tpe2), loc)
   }
@@ -183,15 +168,9 @@
     *
     * The rigidity environment `renv` is used to map rigid type variables to constants and flexible type variables to term variables.
     */
-<<<<<<< HEAD
-  private def toTerm(t: Type)(implicit renv: RigidityEnv, m: Bimap[Atom, Int]): Term = Type.eraseTopAliases(t) match {
+  private def toTerm(t: Type)(implicit scope: Scope, renv: RigidityEnv, m: Bimap[Atom, Int]): Term = Type.eraseTopAliases(t) match {
     case Type.Univ => Term.Univ
     case Type.Pure => Term.Empty
-=======
-  private def toTerm(t: Type)(implicit scope: Scope, renv: RigidityEnv, m: Bimap[Type.Var, Int]): Term = Type.eraseTopAliases(t) match {
-    case Type.Pure => Term.True
-    case Type.Univ => Term.False
->>>>>>> 56ee519b
 
     case tpe@Type.Var(sym, _) => m.getForward(toAtom(tpe)) match {
       case None => throw InternalCompilerException(s"Unexpected unbound type variable: '$t'.", t.loc)
@@ -226,7 +205,7 @@
   /**
     * Returns the Atom representation of the given Type.
     */
-  private def toAtom(t: Type)(implicit renv: RigidityEnv): Atom = Type.eraseTopAliases(t) match {
+  private def toAtom(t: Type)(implicit scope: Scope, renv: RigidityEnv): Atom = Type.eraseTopAliases(t) match {
     case Type.Var(sym, _) => Atom.Var(sym)
     case Type.Cst(TypeConstructor.Effect(sym), _) => Atom.Eff(sym)
     case Type.AssocType(AssocTypeConstructor(sym, _), arg0, kind, _) =>
@@ -239,7 +218,7 @@
   /**
     * Returns the Atom representation of the given Type.
     */
-  private def rigidToAtom(t: Type)(implicit renv: RigidityEnv): Atom = Type.eraseTopAliases(t) match {
+  private def rigidToAtom(t: Type)(implicit scope: Scope, renv: RigidityEnv): Atom = Type.eraseTopAliases(t) match {
     case tpe@Type.Var(sym, _) =>
       if (renv.isRigid(sym)) Atom.Var(sym)
       else throw InternalCompilerException(s"Unexpected non-atom type: $tpe", tpe.loc)
@@ -362,14 +341,14 @@
     type UnifiedI = (Substitution, List[Ast.BroadEqualityConstraint])
     type Unified = Result[UnifiedI, UnificationError]
 
-    def compare(checkThings: Boolean, crash: Boolean, wait: Boolean, tpe1: Type, tpe2: Type, old: => Unified, neww: Unified, renv: RigidityEnv)(implicit flix: Flix): Unit = {
+    def compare(checkThings: Boolean, crash: Boolean, wait: Boolean, tpe1: Type, tpe2: Type, old: => Unified, neww: Unified, scope: Scope, renv: RigidityEnv)(implicit flix: Flix): Unit = {
       if (!checkThings) () else {
         checking = true
-        handleResults(old, neww, crash, wait, tpe1, tpe2, renv)
-      }
-    }
-
-    private def checkUnifiedI(old: UnifiedI, neww: UnifiedI, crash: Boolean, wait: Boolean, tpe1: Type, tpe2: Type, renv: RigidityEnv)(implicit flix: Flix): Unit = {
+        handleResults(old, neww, crash, wait, tpe1, tpe2, scope, renv)
+      }
+    }
+
+    private def checkUnifiedI(old: UnifiedI, neww: UnifiedI, crash: Boolean, wait: Boolean, tpe1: Type, tpe2: Type, scope: Scope, renv: RigidityEnv)(implicit flix: Flix): Unit = {
       val oldSize = old._1.m.toList.map(_._2.size).sum
       oldTotal += oldSize
       val newSize = neww._1.m.toList.map(_._2.size).sum
@@ -381,7 +360,7 @@
       }
       (old, neww) match {
         case ((subst1, Nil), (subst2, Nil)) =>
-          checkSubst(subst1, subst2, crash, wait, tpe1, tpe2, renv)
+          checkSubst(subst1, subst2, crash, wait, tpe1, tpe2, scope, renv)
         case ((subst1, rest1), (subst2, rest2)) if rest1 != rest2 =>
           println()
           println(s"-- Rest Disagree! -- ${tpe1.loc}")
@@ -397,9 +376,9 @@
       }
     }
 
-    private def checkSubst(old: Substitution, neww: Substitution, crash: Boolean, wait: Boolean, tpe1: Type, tpe2: Type, renv: RigidityEnv)(implicit flix: Flix): Unit = {
-      checkGeneralSubst(msg = "old does not generalize new!", genLabel = "old", general = old, specLabel = "new", specific = neww, crash, wait, tpe1, tpe2, renv)
-      checkGeneralSubst(msg = "new does not generalize old!", genLabel = "new", general = neww, specLabel = "old", specific = old, crash, wait, tpe1, tpe2, renv)
+    private def checkSubst(old: Substitution, neww: Substitution, crash: Boolean, wait: Boolean, tpe1: Type, tpe2: Type, scope: Scope, renv: RigidityEnv)(implicit flix: Flix): Unit = {
+      checkGeneralSubst(msg = "old does not generalize new!", genLabel = "old", general = old, specLabel = "new", specific = neww, crash, wait, tpe1, tpe2, scope, renv)
+      checkGeneralSubst(msg = "new does not generalize old!", genLabel = "new", general = neww, specLabel = "old", specific = old, crash, wait, tpe1, tpe2, scope, renv)
     }
 
     /**
@@ -413,7 +392,7 @@
       *   - (*2): How do we find this substitution? we have to ask the old or the new solver which
       *     gives different correctness implications - trying both is best.
       */
-    private def checkGeneralSubst(msg: String, genLabel: String, general: Substitution, specLabel: String, specific: Substitution, crash: Boolean, wait: Boolean, tpe1: Type, tpe2: Type, renv: RigidityEnv)(implicit flix: Flix): Unit = {
+    private def checkGeneralSubst(msg: String, genLabel: String, general: Substitution, specLabel: String, specific: Substitution, crash: Boolean, wait: Boolean, tpe1: Type, tpe2: Type, scope: Scope, renv: RigidityEnv)(implicit flix: Flix): Unit = {
       // the set of relevant variables to the two substitutions
       val vars = freeVars(general) ++ freeVars(specific)
 
@@ -426,12 +405,12 @@
       val eqs = vars.toList.map(v => {
         val genInst = general.apply(Type.Var(v, SourceLocation.Unknown))
         val specInst0 = specific.apply(Type.Var(v, SourceLocation.Unknown))
-        val specInst = newVars(specInst0, renv, generated)
+        val specInst = newVars(specInst0, scope, renv, generated)
         (genInst, specInst, SourceLocation.Unknown)
       })
       // mark the left side rigid
       val renv1 = generated(0).foldLeft(renv) { case (acc, (_, v)) => acc.markRigid(v.sym) }
-      unifyAll(eqs, renv1, SourceLocation.Unknown, RunOptions.default.copy(verifySize = false)) match {
+      unifyAll(eqs, scope, renv1, SourceLocation.Unknown, RunOptions.default.copy(verifySize = false)) match {
         case Result.Ok(_) =>
           // everything is good!
           ()
@@ -453,14 +432,14 @@
       }
     }
 
-    private def newVars(tpe: Type, renv: RigidityEnv, generated: Array[Map[Type.Var, Type.Var]])(implicit flix: Flix): Type = tpe match {
-      case Type.Var(sym, _) if renv.isRigid(sym) => tpe // rigid, nothing
+    private def newVars(tpe: Type, scope: Scope, renv: RigidityEnv, generated: Array[Map[Type.Var, Type.Var]])(implicit flix: Flix): Type = tpe match {
+      case Type.Var(sym, _) if renv.isRigid(sym)(scope) => tpe // rigid, nothing
       case v@Type.Var(_, _) =>
         getOrSomething(v, generated)
       case Type.Cst(_, _) => tpe
-      case Type.Apply(tpe1, tpe2, loc) => Type.Apply(newVars(tpe1, renv, generated), newVars(tpe2, renv, generated), loc)
-      case Type.Alias(cst, args, tpe, loc) => Type.Alias(cst, args.map(newVars(_, renv, generated)), newVars(tpe, renv, generated), loc)
-      case Type.AssocType(cst, arg, kind, loc) => Type.AssocType(cst, newVars(arg, renv, generated), kind, loc)
+      case Type.Apply(tpe1, tpe2, loc) => Type.Apply(newVars(tpe1, scope, renv, generated), newVars(tpe2, scope, renv, generated), loc)
+      case Type.Alias(cst, args, tpe, loc) => Type.Alias(cst, args.map(newVars(_, scope, renv, generated)), newVars(tpe, scope, renv, generated), loc)
+      case Type.AssocType(cst, arg, kind, loc) => Type.AssocType(cst, newVars(arg, scope, renv, generated), kind, loc)
     }
 
     private def getOrSomething(v: Type.Var, generated: Array[Map[Type.Var, Type.Var]])(implicit flix: Flix): Type.Var = {
@@ -478,10 +457,10 @@
       }
     }
 
-    private def handleResults(old: Unified, neww: Unified, crash: Boolean, wait: Boolean, tpe1: Type, tpe2: Type, renv: RigidityEnv)(implicit flix: Flix): Unit = {
+    private def handleResults(old: Unified, neww: Unified, crash: Boolean, wait: Boolean, tpe1: Type, tpe2: Type, scope: Scope, renv: RigidityEnv)(implicit flix: Flix): Unit = {
       (old, neww) match {
         case (Result.Ok(v1), Result.Ok(v2)) =>
-          checkUnifiedI(v1, v2, crash, wait, tpe1, tpe2, renv)
+          checkUnifiedI(v1, v2, crash, wait, tpe1, tpe2, scope, renv)
         case (Result.Err(_), Result.Err(_)) =>
           // we don't assert anything about simultaneous errors - it's ok
           ()
