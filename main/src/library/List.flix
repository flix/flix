/*
 * Copyright 2019 Liam Palmer, Magnus Madsen
 *
 * Licensed under the Apache License, Version 2.0 (the "License");
 * you may not use this file except in compliance with the License.
 * You may obtain a copy of the License at
 *
 *   http://www.apache.org/licenses/LICENSE-2.0
 *
 * Unless required by applicable law or agreed to in writing, software
 * distributed under the License is distributed on an "AS IS" BASIS,
 * WITHOUT WARRANTIES OR CONDITIONS OF ANY KIND, either express or implied.
 * See the License for the specific language governing permissions and
 * limitations under the License.
 */

///
/// The List type.
///
/// A list is either the empty list represented by `Nil`, or
/// an element `v` followed by a list `vs` represented by `v :: vs`.
///
pub enum List[t] {
    case Nil,
    case Cons(t, List[t])
}

instance Boxable[List[t]] with Boxable[t]

instance ToString[List[a]] with ToString[a] {
    pub def toString(l: List[a]): String = List.toString(l)
}

instance Hash[List[a]] with Hash[a] {
    pub def hash(l: List[a]): Int32 =
        List.foldLeft((acc, x) -> acc * 31 + Hash.hash(x), 37199, l)
}

instance Eq[List[a]] with Eq[a] {
    pub def eq(l1: List[a], l2: List[a]): Bool = match (l1, l2) {
        case (Nil, Nil) => true
        case (x :: rs, y :: qs) => if (x != y) false else rs == qs
        case _ => false
    }
}

instance Order[List[a]] with Order[a] {

    ///
    /// Compares `l1` and `l2` lexicographically.
    ///
    pub def compare(l1: List[a], l2: List[a]): Comparison = match (l1, l2) {
        case (_ :: _, Nil) => GreaterThan
        case (Nil, Nil) => EqualTo
        case (Nil, _ :: _) => LessThan
        case (z :: zs, w :: ws) =>
            let cmp = z <=> w;
            if (cmp == EqualTo) zs <=> ws else cmp
    }

}

instance Functor[List] {
    pub def map(f: a -> b & ef, l: List[a]): List[b] & ef = List.map(f, l)
}

instance Applicative[List] {
    pub def point(a: a) : List[a] = List.point(a)
    pub def ap(f: List[a -> b & e], x: List[a]) : List[b] & e = List.ap(f, x)
}

instance Monad[List] {
    pub def flatMap(f: a -> List[b] & ef, x : List[a]) : List[b] & ef = List.flatMap(f, x)
}

instance Foldable[List] {
    pub def foldLeft(f: (b, a) -> b & ef, s: b, l: List[a]): b & ef = List.foldLeft(f, s, l)
    pub def foldRight(f: (a, b) -> b & ef, s: b, l: List[a]): b & ef = List.foldRight(f, s, l)
    pub def foldRightWithCont(f: (a, Unit -> b & ef) -> b & ef, s: b, l: List[a]): b & ef = List.foldRightWithCont(f, s, l)
}

instance Traversable[List] {
    pub def traverse(f: a -> m[b] & ef, t: List[a]): m[List[b]] & ef with Applicative[m] = List.traverse(f, t)
    pub override def sequence(t: List[m[a]]): m[List[a]] with Applicative[m] = List.sequence(t)
}

instance SemiGroup[List[a]] {
    pub def combine(x: List[a], y: List[a]): List[a] = x ::: y
}

instance Monoid[List[a]] {
    pub def empty(): List[a] = Nil
}

instance Iterable[List] {
    pub def iterator(t: List[a]): Iterator[a] & Impure =
        List.toIterator(t)
}

namespace List {

    ///
    /// Renders the list `l` to a String.
    ///
    pub def toString(l: List[a]): String with ToString[a] = region r {
        let sb = new StringBuilder(r);
        List.foreach(x -> StringBuilder.appendString!("${x} :: ", sb), l);
        StringBuilder.appendString!("Nil", sb);
        StringBuilder.toString(sb)
    }

    ///
    /// Returns true if and only if `l` is the empty list, i.e. `Nil`.
    ///
    @Time(1) @Space(1)
    pub def isEmpty(l: List[a]): Bool = match l {
        case Nil => true
        case _   => false
    }

    ///
    /// Returns `Some(x)` if `x` is the first element of `l`.
    ///
    /// Returns `None` if `l` is empty.
    ///
    @Time(1) @Space(1)
    pub def head(l: List[a]): Option[a] = match l {
        case Nil    => None
        case x :: _ => Some(x)
    }

    ///
    /// Returns `Some(x)` if `x` is the last element of `l`.
    ///
    /// Returns `None` if `l` is empty.
    ///
    @Time(length(l)) @Space(1)
    pub def last(l: List[a]): Option[a] = match l {
        case Nil      => None
        case x :: Nil => Some(x)
        case _ :: rs  => last(rs)
    }

    ///
    /// Returns the length of `l`.
    ///
    @Time(length(l)) @Space(1)
    pub def length(l: List[a]): Int32 =
        def loop(ll, acc) = match ll {
            case Nil     => acc
            case _ :: xs => loop(xs, acc + 1)
        };
        loop(l, 0)

    ///
    /// Returns `l2` appended to `l1`.
    ///
    /// The infix operator `:::` is an alias for `append` (`l1 ::: l2 = append(l1, l2)`).
    ///
    @Time(length(l1)) @Space(length(l1))
    pub def append(l1: List[a], l2: List[a]): List[a] =
        foldRight((x, acc) -> x :: acc, l2, l1)

    ///
    /// Returns `true` if and only if `l` contains the element `x`.
    ///
    @Time(length(l)) @Space(1)
    pub def memberOf(a: a, l: List[a]): Bool with Eq[a] =
        def loop(ll) = match ll {
            case Nil     => false
            case x :: xs => if (a == x) true else loop(xs)
        };
        loop(l)

    ///
    /// Optionally finds the smallest element of `l` according to the `Order` on `a`.
    ///
    /// Returns `None` if `l` is empty.
    ///
    pub def minimum(l: List[a]): Option[a] with Order[a] =
        reduceLeft(Order.min, l)

    ///
    /// Optionally finds the smallest element of `l` according to the given comparator `cmp`.
    ///
    /// Returns `None` if `l` is empty.
    ///
    pub def minimumBy(cmp: (a, a) -> Comparison, l: List[a]): Option[a] =
        reduceLeft(Order.minBy(cmp), l)

    ///
    /// Optionally finds the largest element of `l` according to the `Order` on `a`.
    ///
    /// Returns `None` if `l` is empty.
    ///
    pub def maximum(l: List[a]): Option[a] with Order[a] =
        reduceLeft(Order.max, l)

    ///
    /// Optionally finds the largest element of `l` according to the given comparator `cmp`.
    ///
    /// Returns `None` if `l` is empty.
    ///
    pub def maximumBy(cmp: (a, a) -> Comparison, l: List[a]): Option[a] =
        reduceLeft(Order.maxBy(cmp), l)

    ///
    /// Returns the position of `x` in `l`.
    ///
    /// Returns `-1` if `a` does not exist in `l`.
    ///
    pub def indexOf(a: a, l: List[a]): Int32 with Eq[a] =
        def loop(ll, acc) = match ll {
            case Nil     => -1
            case x :: xs => if (a == x) acc else loop(xs, acc + 1)
        };
        loop(l, 0)

    ///
    /// Alias for `findLeft`.
    ///
    @Time(time(f) * length(l)) @Space(space(f))
    pub def find(f: a -> Bool & ef, l: List[a]): Option[a] & ef = findLeft(f, l)

    ///
    /// Optionally returns the first element of `l` that satisfies the predicate `f` when searching from left to right.
    ///
    @Time(time(f) * length(l)) @Space(space(f))
    pub def findLeft(f: a -> Bool & ef, l: List[a]): Option[a] & ef =
        def loop(ll) = match ll {
            case Nil     => None
            case x :: xs => if (f(x)) Some(x) else loop(xs)
        };
        loop(l)

    ///
    /// Optionally returns the first element of `l` that satisfies the predicate `f` when searching from right to left.
    ///
    @Time(time(f) * length(l)) @Space(space(f))
    pub def findRight(f: a -> Bool & ef, l: List[a]): Option[a] & ef =
        def loop(ll, k) = match ll {
            case Nil     => k()
            case x :: xs => loop(xs, () -> if (f(x)) Some(x) else k())
        };
        loop(l, () -> None as & ef)

    ///
    /// Returns a list of all integers between `b` (inclusive) and `e` (exclusive).
    ///
    /// Returns `Nil` if `b >= e`.
    ///
    @Time(e - b) @Space(e - b)
    pub def range(b: Int32, e: Int32): List[Int32] =
        def loop(i, acc) =
            if (i < b)
                acc
            else
                loop(i - 1, i :: acc);
        loop(e - 1, Nil)

    ///
    /// Returns a list with the element `x` repeated `n` times.
    ///
    /// Returns `Nil` if `n < 0`.
    ///
    @Time(n) @Space(n)
    pub def repeat(n: Int32, a: a): List[a] =
        def loop(i, acc) =
            if (i >= n)
                acc
            else
                loop(i + 1, a :: acc);
        loop(0, Nil)

    ///
    /// Alias for `scanLeft`.
    ///
    pub def scan(f: (b, a) -> b & ef, s: b, l: List[a]): List[b] & ef = scanLeft(f, s, l)

    ///
    /// Accumulates the result of applying `f` to `l` going left to right.
    ///
    /// That is, the result is of the form: `s :: f(s, x1) :: f(f(s, x1), x2)  ...`.
    ///
    pub def scanLeft(f: (b, a) -> b & ef, s: b, l: List[a]): List[b] & ef =
        def loop(ll, k, acc) = match ll {
            case Nil     => k(Nil)
            case x :: xs =>
                let y = f(acc, x);
                loop(xs, ks -> k(y :: ks), y)
        };
        loop(l, ks -> s :: ks, s)

    ///
    /// Accumulates the result of applying `f` to `l` going right to left.
    ///
    /// That is, the result is of the form: `... f(xn-1, f(xn, s)) :: f(xn, s) :: s`.
    ///
    pub def scanRight(f: (a, b) -> b & ef, s: b, l: List[a]): List[b] & ef =
        def loop(ll, k) = match ll {
            case Nil     => k(s :: Nil)
            case x :: xs => loop(xs, ks -> match ks {
                case ss :: _ => k(f(x, ss) :: ks)
                case _       => unreachable!()})
        };
        loop(l, ks -> ks as & ef)

    ///
    /// Returns the result of applying `f` to every element in `l`.
    ///
    /// That is, the result is of the form: `f(x1) :: f(x2) :: ...`.
    ///
    pub def map(f: a -> b & ef, l: List[a]): List[b] & ef =
        def loop(ll, k) = match ll {
            case Nil     => k(Nil)
            case x :: xs => {
                let y = f(x);
                loop(xs, ys -> k(y :: ys))
            }
        };
        loop(l, identity)

    ///
    /// Return the singleton list with element `x`.
    ///
    pub def point(a: a) : List[a] = a :: Nil

    ///
    /// Apply every function from `f` to every argument from `x` and return a list with all results.
    /// For `f = f1, f2, ...` and `x = x1, x2, ...` the results appear in the order
    /// `f1(x1), f1(x2), ..., f2(x1), f2(x2), ...`.
    ///
    pub def ap(f: List[a -> b & e], x: List[a]) : List[b] & e =
        map(g -> map(g, x), f) |> flatten

    // TODO: Efficient implementations of lift2,...,lift5, redirect liftA2,...,liftA5 to those.
    ///
    /// Lift a binary function to work on lists of its original arguments, returning a list
    /// of applying all combinations of arguments.
    /// For argument lists `l1 = x1, x2, ...` and `l2 = y1, y2, ...` the results appear in the order
    /// `f(x1,y1), f(x1,y2), ..., f(x2,y1), f(x2,y2), ...`.
    ///
    pub def lift2(f: t1 -> t2 -> r & e, l1: List[t1], l2: List[t2]): List[r] & e = Applicative.liftA2(f, l1, l2)

    ///
    /// Lift a ternary function to work on lists of its original arguments, returning a list
    /// of applying all combinations of arguments.
    /// For argument lists `l1 = x1, x2, ...`, `l2 = y1, y2, ...` and `l3 = z1, z2, ...` the results appear
    /// in the following order:
    ///
    /// ```
    /// f(x1,y1,z1), f(x1,y1,z2), ..., f(x1,y2,z1), f(x1,y2,z2), ...,
    /// f(x2,y1,z1), f(x2,y1,z2), ..., f(x2,y2,z1), f(x2,y2,z2), ...`
    /// ...
    /// ```
    ///
    pub def lift3(f: t1 -> t2 -> t3 -> r & e, l1: List[t1], l2: List[t2], l3: List[t3]): List[r] & e = Applicative.liftA3(f, l1, l2, l3)

    /// Lift a 4-ary function to work on lists of its original arguments, returning a list
    /// of applying all combinations of arguments. The results appear in the order extending the pattern from `lift3`.
    pub def lift4(f: t1 -> t2 -> t3 -> t4 -> r & e, l1: List[t1], l2: List[t2], l3: List[t3], l4: List[t4]): List[r] & e = Applicative.liftA4(f, l1, l2, l3, l4)

    /// Lift a 5-ary function to work on lists of its original arguments, returning a list
    /// of applying all combinations of arguments. The results appear in the order extending the pattern from `lift3`.
    pub def lift5(f: t1 -> t2 -> t3 -> t4 -> t5 -> r & e, l1: List[t1], l2: List[t2], l3: List[t3], l4: List[t4], l5: List[t5]): List[r] & e = Applicative.liftA5(f, l1, l2, l3, l4, l5)

    ///
    /// Returns the result of applying `f` to every element in `l` along with that element's index.
    ///
    /// That is, the result is of the form: `f(x1, 0) :: f(x2, 1) :: ...`.
    ///
    @Time(time(f) * length(l)) @Space(space(f) * length(l))
    pub def mapWithIndex(f: (a, Int32) -> b & ef, l: List[a]): List[b] & ef =
        def loop(ll, i, k) = match ll {
            case Nil     => k(Nil)
            case x :: xs =>
                let y = f(x, i);
                loop(xs, i + 1, ys -> k(y :: ys))
        };
        loop(l, 0, identity)

    ///
    /// Returns the result of applying `f` to every element in `l` and concatenating the results.
    ///
    @Time(time(f) * length(l)) @Space(time(f) * length(l))
    pub def flatMap(f: a -> List[b] & ef, l: List[a]): List[b] & ef =
        def loop(ll, acc) = match ll {
            case Nil     => acc
            case x :: xs => loop(xs, acc ::: f(x))
        };
        loop(l, Nil)

    ///
    /// Returns the reverse of `l`.
    ///
    @Time(length(l)) @Space(length(l))
    pub def reverse(l: List[a]): List[a] =
        def loop(ll, acc) = match ll {
            case Nil     => acc
            case x :: xs => loop(xs, x :: acc)
        };
        loop(l, Nil)

    ///
    /// Returns `l` with its elements rotated `n` positions to the left.
    ///
    /// That is, returns a new list where the first `n mod length(l)` elements in `l`
    /// are the last `n mod length(l)` elements of the new list.
    ///
    @Time(length(l)) @Space(length(l))
    pub def rotateLeft(n: Int32, l: List[a]): List[a] =
        let len = length(l);
        if (len == 0)
            l
        else {
            let rem = n rem len;
            let rotate = if (rem < 0) rem + len else rem;
            drop(rotate, l) ::: take(rotate, l)
        }

    ///
    /// Returns `l` with its elements rotated `n` positions to the right.
    ///
    /// That is, returns a new list where the last `n mod length(l)` elements in `l`
    /// are the first `n mod length(l)` elements of the new list.
    ///
    @Time(length(l)) @Space(length(l))
    pub def rotateRight(n: Int32, l: List[a]): List[a] = rotateLeft(-n, l)

    ///
    /// Returns `l` with the element at index `i` replaced by `x`.
    ///
    /// Returns `l` if `i < 0` or `i > length(l)-1`.
    ///
    @Time(i) @Space(i)
    pub def update(i: Int32, a: a, l: List[a]): List[a] =
        def loop(ll, j, k) = match (j, ll) {
            case (_, Nil)     => k(Nil)
            case (0, _ :: xs) => k(a :: xs)
            case (_, x :: xs) => loop(xs, j - 1, ks -> k(x :: ks))
        };
        loop(l, i, identity)

    ///
    /// Returns `l` with every occurrence of `from` replaced by `to`.
    ///
    @Time(length(l)) @Space(length(l))
    pub def replace(from: {from :: a}, to: {to :: a}, l: List[a]): List[a] with Eq[a] = map(e -> if (e == from.from) to.to else e, l)

    ///
    /// Returns `l2` with the `n` elements starting at index `i` replaced with the elements of `l1`.
    ///
    /// If any of the indices `i, i+1, i+2, ... , i+n-1` are out of range in `l2` then no patching is done at these indices.
    /// If `l1` becomes depleted then no further patching is done.
    /// If patching occurs at index `i+j` in `l2`, then the element at index `j` in `l1` is used.
    ///
    @Time(n) @Space(length(l2))
    pub def patch(i: Int32, n: Int32, l1: List[a], l2: List[a]): List[a] =
        def loop(ll1, ll2, c, k) = match (ll1, ll2) {
            case (x :: xs, y :: ys) => {
                if (c >= i and c < i + n)
                    loop(xs, ys, c + 1, ks -> k(x :: ks))
                else
                    loop(l1, ys, c + 1, ks -> k(y :: ks))
            }
            case _ => k(ll2)
        };
        loop(drop(-i, l1), l2, 0, identity)

    ///
    /// Returns all permutations of `l` in lexicographical order by element indices in `l`.
    ///
    /// That is, `l` is the first permutation and `reverse(l)` is the last permutation.
    ///
    @Time(Int32.factorial(length(l))) @Space(Int32.factorial(length(l)))
    pub def permutations(l: List[a]): List[List[a]] = match l {
        case Nil => Nil :: Nil
        case _   => permutationHelper(0, l)
    }

    ///
    /// Helper function for `permutations`.
    /// Returns all permutations of `l` starting with an element at or after index `i`.
    ///
    def permutationHelper(i: Int32, l: List[a]): List[List[a]] =
        if (i == length(l))
            Nil
        else
            applyHelper(at(i, l), permutations(removeIndex(i, l))) ::: permutationHelper(i + 1, l)

    ///
    /// Helper function for `permutations`.
    ///
    def at(i: Int32, l: List[a]): a = match (i, l) {
        case (0, x :: _)  => x
        case (p, _ :: xs) => at(p - 1, xs)
        case _ => unreachable!()
    }

    ///
    /// Helper function for `permutations`.
    ///
    def removeIndex(i: Int32, l: List[a]): List[a] = match (i, l) {
        case (_, Nil) => l
        case (0, _ :: xs) => xs
        case (p, x :: xs) => x :: removeIndex(p - 1, xs)
    }

    ///
    /// Returns all subsequences of `l` in lexicographical order by element indices in `l`.
    ///
    /// That is, `l` is the first subsequence and `Nil` is the last subsequence.
    ///
    @Time(length(l) * length(l)) @Space(length(l) * length(l))
    pub def subsequences(l: List[a]): List[List[a]] = match l {
        case Nil     => Nil :: Nil
        case x :: xs =>
            let r = subsequences(xs);
            applyHelper(x, r) ::: r
    }

    ///
    /// Helper function for `permutations` and `subsequences`.
    /// Returns `l` with `x` added to the beginning of each element in `l`.
    ///
    def applyHelper(a: a, l: List[List[a]]): List[List[a]] =
        def loop(ll, k) = match ll {
            case Nil     => k(Nil)
            case x :: xs => loop(xs, ks -> k((a :: x) :: ks))
        };
        loop(l, identity)

    ///
    /// Returns `l` with `x` inserted between every two adjacent elements.
    ///
    @Time(length(l)) @Space(length(l))
    pub def intersperse(a: a, l: List[a]): List[a] =
        def loop(ll, k) = match ll {
            case x1 :: x2 :: xs => loop(x2 :: xs, ks -> k(x1 :: a :: ks))
            case _              => k(ll)
        };
        loop(l, identity)

    ///
    /// Returns the concatenation of the elements in `l2` with the elements of `l1` inserted between every two adjacent elements.
    ///
    /// That is, returns `y1 :: x1 ... xn :: y2 :: ... yn-1 :: x1 :: ... :: xn :: yn :: Nil`.
    ///
    @Time(length(l2) * length(l1)) @Space(length(l2) * length(l1))
    pub def intercalate(l1: List[a], l2: List[List[a]]): List[a] =
        def loop(ll, k) = match ll {
            case Nil            => k(Nil)
            case y :: Nil       => k(y)
            case y1 :: y2 :: ys => loop(y2 :: ys, ks -> k(y1 ::: l1 ::: ks))
        };
        loop(l2, identity)

    ///
    /// Returns the transpose of `l`.
    ///
    /// Returns `l` if the dimensions of the elements of `l` are mismatched.
    ///
    @Time(length(l) * length(l)) @Space(length(l) * length(l))
    pub def transpose(l: List[List[a]]): List[List[a]] = match l {
        case Nil    => Nil
        case x :: _ =>
            let len = length(x);
            if (not uniformHelper(l, len) or len == 0) l else transposeHelper(l, len)
    }

    ///
    /// Helper function for `transpose`.
    ///
    def uniformHelper(l: List[List[a]], len: Int32): Bool = match l {
        case Nil     => true
        case x :: xs => if (length(x) == len) uniformHelper(xs, len) else false
    }

    ///
    /// Helper function for `transpose`.
    ///
    def transposeHelper(l: List[List[a]], len: Int32): List[List[a]] = match l {
        case Nil     => repeat(len, Nil)
        case x :: xs => applyListHelper(x, transposeHelper(xs, len))
    }

    ///
    /// Helper function for `transpose`.
    ///
    def applyListHelper(l1: List[a], l2: List[List[a]]): List[List[a]] = match (l1, l2) {
        case (Nil, Nil)         => Nil
        case (x :: xs, y :: ys) => (x :: y) :: applyListHelper(xs, ys)
        case _                  => unreachable!()
    }

    ///
    /// Returns `true` if and only if `l1` is a prefix of `l2`.
    ///
    @Time(length(l1)) @Space(1)
    pub def isPrefixOf(l1: List[a], l2: List[a]): Bool with Eq[a] =
        def loop(ll1, ll2) = match (ll1, ll2) {
            case (Nil, _)           => true
            case (_, Nil)           => false
            case (x :: xs, y :: ys) => if (x == y) loop(xs, ys) else false
        };
        loop(l1, l2)

    ///
    /// Returns `true` if and only if `l1` is an infix of `l2`.
    ///
    @Time(length(l1)) @Space(1)
    pub def isInfixOf(l1: List[a], l2: List[a]): Bool with Eq[a] = match (l1, l2) {
        case (Nil, _)     => true
        case (_, Nil)     => false
        case (_, _ :: ys) => if (isPrefixOf(l1, l2)) true else isInfixOf(l1, ys)
    }

    ///
    /// Returns `true` if and only if `l1` is a suffix of `l2`.
    ///
    @Time(length(l1)) @Space(Int32.max(length(l1), length(l2)))
    pub def isSuffixOf(l1: List[a], l2: List[a]): Bool with Eq[a] = isPrefixOf(reverse(l1), reverse(l2))

    ///
    /// Returns the result of applying `combine` to all the elements in `l`, using `empty` as the initial value.
    ///
    pub def fold(l: List[a]): a with Monoid[a] = Foldable.fold(l)

    ///
    /// Applies `f` to a start value `s` and all elements in `l` going from left to right.
    ///
    /// That is, the result is of the form: `f(...f(f(s, x1), x2)..., xn)`.
    ///
    pub def foldLeft(f: (b, a) -> b & ef, s: b, l: List[a]): b & ef =
         def loop(ll, acc) = match ll {
            case Nil     => acc
            case x :: xs => loop(xs, f(acc, x))
         };
         loop(l, s)

    ///
    /// Applies `f` to a start value `s` and all elements in `l` going from right to left.
    ///
    /// That is, the result is of the form: `f(x1, ...f(xn-1, f(xn, s))...)`.
    ///
    pub def foldRight(f: (a, b) -> b & ef, s: b, l: List[a]): b & ef =
        def loop(ll, k) = match ll {
            case Nil     => k(s)
            case x :: xs => loop(xs, ks -> k(f(x, ks)))
        };
        loop(l, ks -> ks as & ef) // NB: Cast required because the identity continuation is pure,
                                  // but the intermediate continuations are effect polymorphic

    ///
    /// Applies `f` to a start value `z` and all elements in `l` going from right to left.
    ///
    /// That is, the result is of the form: `f(x1, ...f(xn-1, f(xn, z))...)`.
    /// A `foldRightWithCont` allows early termination by not calling the continuation.
    ///
    pub def foldRightWithCont(f: (a, Unit -> b & ef) -> b & ef, z: b, l: List[a]): b & ef =
        def loop(ll) = match ll {
            case Nil        => z
            case x :: xs    => f(x, _ -> loop(xs))
        };
        loop(l)

    ///
    /// Applies `f` to all elements in `l` going from left to right until a single value `v` is obtained.  Returns `Some(v)`.
    ///
    /// That is, the result is of the form: `Some(f(...f(f(x1, x2), x3)..., xn))`
    ///
    /// Returns `None` if `l` is empty.
    ///
    pub def reduceLeft(f: (a, a) -> a & ef, l: List[a]): Option[a] & ef = match l {
        case Nil     => None
        case x :: xs => Some(foldLeft(f, x, xs))
    }

    ///
    /// Applies `f` to all elements in `l` going from right to left until a single value `v` is obtained.  Returns `Some(v)`.
    ///
    /// That is, the result is of the form: `Some(f(x1, ...f(xn-2, f(xn-1, xn))...))`
    ///
    /// Returns `None` if `l` is empty.
    ///
    pub def reduceRight(f: (a, a) -> a & ef, l: List[a]): Option[a] & ef =
        def loop(ll, k) = match ll {
            case Nil     => k(None)
            case x :: xs => loop(xs, ks -> k(match ks {
                case None    => Some(x)
                case Some(v) => Some(f(x, v))
            }))
        };
        loop(l, ks -> ks as & ef)

    ///
    /// Returns the number of elements in `l` that satisfy the predicate `f`.
    ///
    /// The function `f` must be pure.
    ///
    @Time(time(f) * length(l)) @Space(space(f) * length(l))
    pub def count(f: a -> Bool, l: List[a]): Int32 =
        foldLeft((acc, x) -> if (f(x)) acc + 1 else acc, 0, l)

    ///
    /// Returns the product of all elements in the list `l`.
    ///
    pub def product(l: List[Int32]): Int32 =
        Foldable.product(l)

    ///
    /// Returns the product of all elements in the list `l` according to the function `f`.
    ///
    pub def productWith(f: a -> Int32 & ef, l: List[a]): Int32 & ef =
        Foldable.productWith(f, l)

    ///
    /// Returns the concatenation of the elements in `l`.
    ///
    @Time(length(l)) @Space(length(l))
    pub def flatten(l: List[List[a]]): List[a] =
        def loop(ll, k) = match ll {
            case Nil => k(Nil)
            case x :: xs => loop(xs, ks -> k(x ::: ks))
        };
        loop(l, identity)

    ///
    /// Returns `true` if and only if at least one element in `l` satisfies the predicate `f`.
    ///
    /// Returns `false` if `l` is empty.
    ///
    @Time(time(f) * length(l)) @Space(space(f))
    pub def exists(f: a -> Bool & ef, l: List[a]): Bool & ef =
        def loop(ll) = match ll {
            case Nil     => false
            case x :: xs => if (f(x)) true else loop(xs)
        };
        loop(l)

    ///
    /// Returns `true` if and only if all elements in `l` satisfy the predicate `f`.
    ///
    /// Returns `true` if `l` is empty.
    ///
    @Time(time(f) * length(l)) @Space(space(f))
    pub def forall(f: a -> Bool & ef, l: List[a]): Bool & ef =
        def loop(ll) = match ll {
            case Nil     => true
            case x :: xs => if (f(x)) loop(xs) else false
        };
        loop(l)

    ///
    /// Returns a list of every element in `l` that satisfies the predicate `f`.
    ///
    @Time(time(f) * length(l)) @Space(space(f) * length(l))
    pub def filter(f: a -> Bool & ef, l: List[a]): List[a] & ef =
        def loop(ll, k) = match ll {
            case Nil     => k(Nil)
            case x :: xs => if (f(x)) loop(xs, ks -> k(x :: ks)) else loop(xs, k)
        };
        loop(l, ks -> ks as & ef) // NB: Cast required because the identity continuation is pure,
                                  // but the intermediate continuations are effect polymorphic
    ///
    /// Returns the sublist of `l` without the last element.
    /// Returns `None` if the list `l` is `Nil`.
    ///
    @Time(length(l)) @Space(length(l))
    pub def init(l: List[a]): Option[List[a]] =
        def loop(ll, k) = match ll {
            case Nil      => None
            case _ :: Nil => Some(k(Nil))
            case x :: xs  => loop(xs, ks -> k(x :: ks))
        };
        loop(l, identity)

    ///
    /// Returns the sublist of `l` from index `b` (inclusive) to index `e` (exclusive).
    ///
    /// That is, an element at index `i` in `l` is part of the returned sublist if and only if `i >= b` and `i < e`.
    /// Note: Indices that are out of bounds in `l` are not considered (i.e. slice(b, e, l) = slice(max(0,b), min(length(l),e), l)).
    ///
    @Time(e - b) @Space(e - b)
    pub def slice(b: Int32, e: Int32, l: List[a]): List[a] =
        def loop(ll, i, k) = match ll {
            case Nil     => k(Nil)
            case x :: xs =>
                if (i < b)
                    loop(xs, i + 1, k)
                else if (i >= e)
                    k(Nil)
                else
                    loop(xs, i + 1, ks -> k(x :: ks))
        };
        if (b < e) loop(l, 0, identity) else Nil

    ///
    /// Returns a pair of lists `(l1, l2)`.
    ///
    /// `l1` contains all elements of `l` that satisfy the predicate `f`.
    /// `l2` contains all elements of `l` that do not satisfy the predicate `f`.
    ///
    @Time(time(f) * length(l)) @Space(space(f) * length(l))
    pub def partition(f: a -> Bool & ef, l: List[a]): (List[a], List[a]) & ef =
        def loop(ll, k) = match ll {
            case Nil     => k((Nil, Nil))
            case x :: xs =>
                if (f(x))
                    loop(xs, match (ks, ls) -> k((x :: ks, ls)))
                else
                    loop(xs, match (ks, ls) -> k((ks, x :: ls)))
        };
        loop(l, identity)

    ///
    /// Returns a pair of lists `(l1, l2)`.
    ///
    /// `l1` is the longest prefix of `l` that satisfies the predicate `f`.
    /// `l2` is the remainder of `l`.
    ///
    /// The function `f` must be pure.
    ///
    @Time(time(f) * length(l)) @Space(space(f) * length(l))
    pub def span(f: a -> Bool, l: List[a]): (List[a], List[a]) =
        def loop(ll, k) = match ll {
            case Nil     => k((Nil, Nil))
            case x :: xs =>
                if (f(x))
                    loop(xs, match (ks, ls) -> k((x :: ks, ls)))
                else
                    k((Nil, ll))
        };
        loop(l, identity)

    ///
    /// Returns `l` without the first `n` elements.
    ///
    /// Returns `Nil` if `n > length(l)`.
    /// Returns `l` if `n < 0`.
    ///
    @Time(n) @Space(length(l) - n)
    pub def drop(n: Int32, l: List[a]): List[a] =
        def loop(ll, i) =
            if (i <= 0)
                ll
            else
                match ll {
                    case Nil     => Nil
                    case _ :: xs => loop(xs, i - 1)
                };
        loop(l, n)

    ///
    /// Returns `l` without the longest prefix that satisfies the predicate `f`.
    ///
    @Time(time(f) * length(l)) @Space(space(f))
    pub def dropWhile(f: a -> Bool & ef, l: List[a]): List[a] & ef =
        def loop(ll) = match ll{
            case Nil     => Nil
            case x :: xs => if (f(x)) loop(xs) else ll
        };
        loop(l)

    ///
    /// Returns the first `n` elements of `l`.
    ///
    /// Returns `l` if `n > length(l)`.
    /// Returns `Nil` if `n < 0`.
    ///
    @Time(n) @Space(n)
    pub def take(n: Int32, l: List[a]): List[a] =
        def loop(ll, i, k) =
            if (i <= 0)
                k(Nil)
            else
                match ll {
                    case Nil     => k(Nil)
                    case x :: xs => loop(xs, i - 1, ks -> k(x :: ks))
                };
        loop(l, n, identity)

    ///
    /// Returns the longest prefix of `l` that satisfies the predicate `f`.
    ///
    @Time(time(f) * length(l)) @Space(space(f) * length(l))
    pub def takeWhile(f: a -> Bool & ef, l: List[a]): List[a] & ef =
        def loop(ll, k) = match ll {
            case Nil     => k(Nil)
            case x :: xs => if (f(x)) loop(xs, ks -> k(x :: ks)) else k(Nil)
        };
        loop(l, identity)

    ///
    /// Split the list `xs` at the position `n` returning the left and right parts.
    ///
    /// Returns `(xs, Nil)` if `n > length(xs)`.
    /// Returns `(Nil, xs)` if `n < 0`.
    ///
    pub def splitAt(n: Int32, xs: List[a]): (List[a], List[a]) =
        (List.take(n, xs), List.drop(n, xs))

    ///
    /// Partitions `l` into sublists such that for any two elements `x` and `y` in a sublist, `f(x, y)` is true.
    ///
    /// A sublist is created by iterating through the remaining elements of `l` from left to right and adding an
    /// element to the sublist if and only if doing so creates no conflicts with the elements already in the sublist.
    ///
    /// The function `f` must be pure.
    ///
    @Time(time(f) * length(l)) @Space(space(f) * length(l))
    pub def groupBy(f: (a, a) -> Bool, l: List[a]): List[List[a]] =
        def loop(ll, k) = match ll {
            case Nil     => k(Nil)
            case x :: xs =>
                let (r1, r2) = extractHelper(f, xs, x :: Nil);
                loop(r2, ks -> k(r1 :: ks))
        };
        loop(l, identity)

    ///
    /// Helper function for `groupBy`.
    ///
    /// The list `l2` is needed by `agreeHelper` so it must be materialized (rather than a continuation).
    /// We have no choice but to reverse it.
    ///
    def extractHelper(f: (a, a) -> Bool, l1: List[a], l2: List[a]): (List[a], List[a]) =
        def loop(ll, ll2, k) = match ll {
            case Nil     => (reverse(ll2), k(Nil))
            case x :: xs => if (agreeHelper(f, x, ll2)) loop(xs, x :: ll2, k) else loop(xs, ll2, ks -> k(x :: ks))
        };
        loop(l1, l2, identity)

    ///
    /// Helper function for `groupBy`.
    ///
    def agreeHelper(f: (a, a) -> Bool, a: a, l: List[a]): Bool =
        def loop(ll) = match ll {
            case Nil     => true
            case x :: xs => if (f(x, a) and f(a, x)) loop(xs) else false
        };
        loop(l)

    ///
    /// Returns a list where the element at index `i` is `(a, b)` where
    /// `a` is the element at index `i` in `l1` and `b` is the element at index `i` in `l2`.
    ///
    /// If either `l1` or `l2` becomes depleted, then no further elements are added to the resulting list.
    ///
    @Time(Int32.min(length(l1), length(l2))) @Space(Int32.min(length(l1), length(l2)))
    pub def zip(l1: List[a], l2: List[b]): List[(a, b)] =
        def loop(ll1, ll2, k) = match (ll1, ll2) {
            case (x :: xs, y :: ys) => loop(xs, ys, ks -> k((x, y) :: ks))
            case _                  => k(Nil)
        };
        loop(l1, l2, identity)

    ///
    /// Returns a list where the element at index `i` is `f(a, b)` where
    /// `a` is the element at index `i` in `l1` and `b` is the element at index `i` in `l2`.
    ///
    /// If either `l1` or `l2` becomes depleted, then no further elements are added to the resulting list.
    ///
    @Time(time(f) * Int32.min(length(l1), length(l2))) @Space(space(f) * Int32.min(length(l1), length(l2)))
    pub def zipWith(f: (a, b) -> c & ef, l1: List[a], l2: List[b]): List[c] & ef =
        def loop(ll1, ll2, k) = match (ll1, ll2) {
            case (x :: xs, y :: ys) =>
                let z = f(x, y);
                loop(xs, ys, ks -> k(z :: ks))
            case _ => k(Nil)
        };
        loop(l1, l2, identity)

    ///
    /// Returns a list where each element `e` is mapped to `(e, i)` where `i`
    /// is the index of `e`.
    ///
    @Time(length(l)) @Space(length(l))
    pub def zipWithIndex(l: List[a]): List[(a, Int32)] =
        def loop(ll, i, acc) = match ll {
            case (x :: xs) => loop(xs, i+1, (x, i) :: acc)
            case Nil       => acc
        };
        reverse(loop(l, 0, Nil))

    ///
    /// Returns a pair of lists, the first containing all first components in `l`
    /// and the second containing all second components in `l`.
    ///
    @Time(length(l)) @Space(length(l))
    pub def unzip(l: List[(a, b)]): (List[a], List[b]) =
        def loop(ll, k) = match ll {
            case Nil            => k((Nil, Nil))
            case (x1, x2) :: xs => loop(xs, match (ks, ls) -> k((x1 :: ks, x2 :: ls)))
        };
        loop(l, identity)

    ///
    /// Returns a list where the element at index `i` is `(a, b, c)` where
    /// `a` is the element at index `i` in `l1`, `b` is the element at index `i` in `l2`
    /// and `c` is the element at index `i` in `l3`.
    ///
    /// If any one of `l1`, `l2` or `l3` become depleted, then no further elements are added to the resulting list.
    ///
    pub def zip3(l1: List[a], l2: List[b], l3: List[c]): List[(a, b, c)] =
        zipWith3((x, y, z) -> (x, y, z), l1, l2, l3)

    ///
    /// Returns a list where the element at index `i` is `f(a, b, c)` where
    /// `a` is the element at index `i` in `l1`, `b` is the element at index `i` in `l2`
    /// and `c` is the element at index `i` in `l3`.
    ///
    /// If any one of `l1`, `l2` or `l3` become depleted, then no further elements are added to the resulting list.
    ///
    pub def zipWith3(f: (a, b, c) -> d & ef, l1: List[a], l2: List[b], l3: List[c]): List[d] & ef =
        def loop(ll1, ll2, ll3, k) = match (ll1, ll2, ll3) {
            case (x :: xs, y :: ys, z :: zs) =>
                let r = f(x, y, z);
                loop(xs, ys, zs, ks -> k(r :: ks))
            case _ => k(Nil)
        };
        loop(l1, l2, l3, identity) as & ef // TODO: Why this cast?

    ///
    /// Returns a triple of lists, the first containing all first components in `l`
    /// the second containing all second components in `l` and the third containing all
    /// third components in `l`.
    ///
    pub def unzip3(l: List[(a, b, c)]): (List[a], List[b], List[c]) =
        def loop(ll, k) = match ll {
            case Nil             => k((Nil, Nil, Nil))
            case (x, y, z) :: xs => loop(xs, match (ks, ls, ms) -> k((x :: ks, y :: ls, z :: ms)))
        };
        loop(l, identity)

    ///
    /// Alias for `foldLeft2`.
    ///
    @Time(time(f) * Int32.min(length(l1), length(l2))) @Space(space(f) * Int32.min(length(l1), length(l2)))
    pub def fold2(f: (c, a, b) -> c & ef, c: c, l1: List[a], l2: List[b]): c & ef = foldLeft2(f, c, l1, l2)

    ///
    /// Accumulates the result of applying `f` pairwise to the elements of `l1` and `l2`
    /// starting with the initial value `c` and going from left to right.
    ///
    @Time(time(f) * Int32.min(length(l1), length(l2))) @Space(space(f) * Int32.min(length(l1), length(l2)))
    pub def foldLeft2(f: (c, a, b) -> c & ef, c: c, l1: List[a], l2: List[b]): c & ef =
        def loop(ll1, ll2, cc) = match (ll1, ll2) {
            case (x :: xs, y :: ys) => loop(xs, ys, f(cc, x, y))
            case _                  => cc
        };
        loop(l1, l2, c)

    ///
    /// Accumulates the result of applying `f` pairwise to the elements of `l1` and `l2`
    /// starting with the initial value `c` and going from right to left.
    ///
    @Time(time(f) * Int32.min(length(l1), length(l2))) @Space(space(f) * Int32.min(length(l1), length(l2)))
    pub def foldRight2(f: (a, b, c) -> c & ef, c: c, l1: List[a], l2: List[b]): c & ef =
        def loop(ll1, ll2, k) = match (ll1, ll2) {
            case (x :: xs, y :: ys) => loop(xs, ys, ks -> k(f(x, y, ks)))
            case _                  => k(c)
        };
        let len1 = length(l1);
        let len2 = length(l2);
        loop(drop(len1 - len2, l1), drop(len2 - len1, l2), ks -> ks as & ef)

    ///
    /// Collects the results of applying the partial function `f` to every element in `l`.
    ///
    @Time(time(f) * length(l)) @Space(space(f) * length(l))
    pub def filterMap(f: a -> Option[b] & ef, l: List[a]): List[b] & ef =
        def loop(ll, k) = match ll {
            case Nil     => k(Nil)
            case x :: xs => match f(x) {
                case None    => loop(xs, k)
                case Some(v) => loop(xs, ks -> k(v :: ks))
            }
        };
        loop(l, identity)

    ///
    /// Returns the first non-None result of applying the partial function `f` to each element of `l`.
    ///
    /// Returns `None` if every element of `l` is `None`.
    ///
    @Time(time(f) * length(l)) @Space(space(f))
    pub def findMap(f: a -> Option[b] & ef, l: List[a]): Option[b] & ef =
        def loop(ll) = match ll {
            case Nil     => None
            case x :: xs => match f(x) {
                case None    => loop(xs)
                case Some(v) => Some(v)
            }
        };
        loop(l)

    ///
<<<<<<< HEAD
    /// Render the list `l` as a String. Elements are rendered with the
    /// function `f` and separated with the string `sep`.
    ///
    @Time(time(f) * length(l)) @Space(space(f) * length(l))
    pub def formatWith(f: a -> String, sep: String, l: List[a]): String = region r {
        let sb = new StringBuilder(r);
        match l {
            case Nil     => ()
            case x :: xs => {
                StringBuilder.appendString!(f(x), sb);
                foreach(x1 -> {StringBuilder.appendString!(sep, sb); StringBuilder.appendString!(f(x1), sb)}, xs)
            }
        };
        StringBuilder.toString(sb)
    }

    ///
=======
>>>>>>> c259c2b7
    /// Returns the concatenation of the string representation
    /// of each element in `l` with `sep` inserted between each element.
    ///
    pub def join(sep: String, l: List[a]): String with ToString[a] =
        Foldable.join(sep, l)

    ///
    /// Returns the concatenation of the string representation
    /// of each element in `l` according to `f` with `sep` inserted between each element.
    ///
    pub def joinWith(f: a -> String & ef, sep: String, l: List[a]): String & ef =
        Foldable.joinWith(f, sep, l)

    ///
    /// Returns the elements of `l` as a `DelayList`.
    ///
    pub def toDelayList(l: List[a]): DelayList[a] = match l {
        case Nil     => ENil
        case x :: xs => LCons(x, lazy toDelayList(xs))
    }

    ///
    /// Returns the list `l` as a chain.
    ///
    pub def toChain(l: List[a]): Chain[a] =
        List.foldLeft(Chain.snoc, Chain.empty(), l)

    ///
    /// Returns `l` as a mutable list.
    ///
    pub def toMutList(l: List[a]): MutList[a, Impure] & Impure =
        let v = new MutList(static);
        foreach(x -> MutList.push!(x, v), l);
        v

    ///
    /// Returns the list `l` as a set.
    ///
    @Time(length(l)) @Space(length(l))
    pub def toSet(l: List[a]): Set[a] with Order[a] = foldRight((x, acc) -> Set.insert(x, acc), Set.empty(), l)

    ///
    /// Returns the association list `l` as a map.
    ///
    /// If `l` contains multiple mappings with the same key, `toMap` does not
    /// make any guarantees about which mapping will be in the resulting map.
    ///
    @Time(length(l)) @Space(length(l))
    pub def toMap(l: List[(a, b)]): Map[a, b] with Order[a] = foldRight((x, acc) -> Map.insert(fst(x), snd(x), acc), Map.empty(), l)

    ///
    /// Returns a map with elements of `s` as keys and `f` applied as values.
    ///
    /// If `s` contains multiple mappings with the same key, `toMapWith` does not
    /// make any guarantees about which mapping will be in the resulting map.
    ///
    pub def toMapWith(f: a -> b, l: List[a]): Map[a, b] with Order[a] =
            List.foldRight((x, acc) -> Map.insert(x, f(x), acc), Map.empty(), l)

    ///
    /// Applies `f` to every element of `l`.
    ///
    @Time(time(f)) @Space(space(f))
    pub def foreach(f: a -> Unit & ef, l: List[a]): Unit & ef =
        def loop(ll) = match ll {
            case Nil     => ()
            case x :: xs => f(x); loop(xs)
        };
        loop(l)

    ///
    /// Returns the list `l` as an array.
    ///
    @Time(length(l)) @Space(length(l))
    pub def toArray(l: List[a], r: Region[r]): ScopedArray[a, r] \ Write(r) = match head(l) {
        case None    => [] @ r
        case Some(x) =>
            let a = [x; length(l)] @ r;
            let f = (i, b) -> { a[i] = b; i + 1 };
            foldLeft(f, 0, l);
            a
        }

    ///
    /// Returns the list `l` as `Option[Nel[a]]`.
    ///
    /// If `l` is empty return `None`, otherwise return the Nel wrapped in `Some`.
    ///
    pub def toNel(l: List[a]): Option[Nel[a]] = match l {
        case Nil     => None
        case x :: xs => Some(Nel(x, xs))
    }

    ///
    /// Returns the list `l` as `Option[Nec[a]]`.
    ///
    /// If `l` is empty return `None`, otherwise return the Nec wrapped in `Some`.
    ///
    pub def toNec(l: List[a]): Option[Nec[a]] = match l {
        case Nil     => None
        case x :: xs => Some(foldLeft(Nec.snoc, Nec.singleton(x), xs))
    }

    ///
    /// Sort list `l` so that elements are ordered from low to high according to their `Order` instance.
    ///
    /// The sort is not stable, i.e., equal elements may appear in a different order than in the input `l`.
    ///
    /// The sort implementation is a Quicksort.
    ///
    pub def sort(l: List[a]): List[a] with Order[a] = region r {
        toArray(l, r) |> Array.sort |> Array.toList
    }

    /// Sort list `l` so that elements are ordered from low to high according to the `Order` instance
    /// for the values obtained by applying `f` to each element.
    ///
    /// The sort is not stable, i.e., equal elements may appear in a different order than in the input `l`.
    ///
    /// The sort implementation is a Quicksort.
    ///
    pub def sortBy(f: a -> b, l: List[a]): List[a] with Order[b] = region r {
        toArray(l, r) |> Array.sortBy(f) |> Array.toList
    }

    ///
    /// Sort list `l` so that elements are ordered from low to high according to the comparison function `cmp`.
    ///
    /// The sort is not stable, i.e., equal elements may appear in a different order than in the input `l`.
    ///
    /// The sort implementation is a Quicksort.
    ///
    pub def sortWith(cmp: (a,a) -> Comparison, l: List[a]): List[a] = region r {
        toArray(l, r) |> Array.sortWith(cmp) |> Array.toList
    }

    ///
    /// Build a list by applying `f` to the seed value `st`.
    ///
    /// `f` should return `Some(a,st1)` to signal a new list element `a` and a new seed value `st1`.
    ///
    /// `f` should return `None` to signal the end of building the list.
    ///
    pub def unfold(f: s -> Option[(a, s)] & ef, st: s): List[a] & ef =
        def loop(sst, k) = match f(sst) {
            case None         => k(Nil)
            case Some(a, st1) => loop(st1, ks -> k(a :: ks))
        };
        loop(st, identity)

    ///
    /// Build a list by applying the function `next` to `()`. `next` is expected to encapsulate
    /// a stateful resource such as a file handle that can be iterated.
    ///
    /// `next` should return `Some(a)` to signal a new list element `a`.
    ///
    /// `next` should return `None` to signal the end of building the list.
    ///
    pub def unfoldWithIter(next: Unit -> Option[a] & ef): List[a] & ef =
        def loop(k) = match next() {
            case None    => k(Nil)
            case Some(x) => loop(ks -> k(x :: ks))
        };
        loop(identity)

    ///
    /// Build a list by applying the function `next` to `()`. `next` is expected to encapsulate
    /// a stateful resource such as a file handle that can be iterated.
    ///
    /// `next` should return `Ok(Some(a)` to signal a new list element `Ok(a)`.
    ///
    /// `next` should return `Ok(None)` to signal the end of building the list.
    ///
    /// `next` should return `Err(e)` to signal that an error occurred. The function returns `Err(e)`.
    ///
    pub def unfoldWithOkIter(next: Unit -> Result[Option[a], e] & ef): Result[List[a], e] & ef =
        def loop(k) = match next() {
            case Ok(None)    => k(Ok(Nil))
            case Err(e)      => k(Err(e))
            case Ok(Some(x)) => loop(Result.flatMap(ks -> k(Ok(x :: ks))))
        };
        loop(identity)

    ///
    /// Returns the list `l` with duplicates removed. The first occurence of
    /// an element is kept and except for the removal of subsequent duplicates
    /// the order of `l` is preserved.
    ///
    /// `distinct` uses the Flix's builtin equality test. Use `distinctWith` if you
    /// need a custom equality test.
    ///
    pub def distinct(l: List[a]): List[a] with Eq[a] =
        def loop(ll1, ll2, k) = match ll1 {
            case Nil     => k(Nil)
            case x :: xs =>
                if (memberOf(x, ll2))
                    loop(xs, ll2, k)
                else
                    loop(xs, x :: ll2, ks -> k(x :: ks))
        };
        loop(l, Nil, identity)

    ///
    /// Returns the list `l` with duplicates removed using the supplied function
    /// `f` for comparison. The first occurrence of an element is kept and except
    /// for the removal of subsequent duplicates the order of `l` is preserved.
    ///
    pub def distinctWith(f: (a, a) -> Bool, l: List[a]): List[a] =
        def loop(ll1, ll2, k) = match ll1 {
            case Nil     => k(Nil)
            case x :: xs =>
                if (memberOfWith(f, x, ll2))
                    loop(xs, ll2, k)
                else
                    loop(xs, x :: ll2, ks -> k(x :: ks))
        };
        loop(l, Nil, identity)

    ///
    /// Helper function for `distinctWith`.
    ///
    /// This is a generalization of `memberOf` that uses the function `f` for comparison.
    ///
    def memberOfWith(f: (a, a) -> Bool, a: a, l: List[a]): Bool =
        def loop(ll) = match ll {
            case Nil     => false
            case x :: xs => if (f(a, x)) true else loop(xs)
        };
        loop(l)

    ///
    /// Returns the sum of all elements in the list `l`.
    ///
    pub def sum(l: List[Int32]): Int32 =
        Foldable.sum(l)

    ///
    /// Returns the sum of all elements in the list `l` according to the function `f`.
    ///
    pub def sumWith(f: a -> Int32 & ef, l: List[a]): Int32 & ef =
        Foldable.sumWith(f, l)

    ///
    /// Returns an iterator over `l`.
    ///
    pub def toIterator(l: List[a]): Iterator[a] & Impure =
        let cursor = ref l;
        let done = () -> match (deref cursor) {
            case Nil => true
            case _   => false
        };
        let next = () -> match (deref cursor) {
            case Nil     => bug!("Empty Iterator!")
            case x :: xs => {
                cursor := xs;
                x
            }
        };
        Iterator(done, next)

    ///
    /// Returns the association list `l` as a `DelayMap`.
    ///
    /// If `l` contains multiple mappings with the same key, `toDelayMap` does not
    /// make any guarantees about which mapping will be in the resulting map.
    ///
    pub def toDelayMap(l: List[(a, b)]): DelayMap[a, b] with Order[a] =
        List.foldRight((x, acc) -> DelayMap.insert(fst(x), snd(x), acc), DelayMap.empty(), l)

    ///
    /// Helper function for `traverse` and `sequence`.
    ///
    /// Builds an "applicative list" from a head of one applicative action and an
    /// applicative list of the tail.
    ///
    def consA(mx: f[a], ml: f[List[a]]): f[List[a]] with Applicative[f] =
        (((x, xs) -> x :: xs) `Functor.map` mx) `Applicative.ap` ml

    ///
    /// Returns the result of running all the actions in the list `l`.
    ///
    pub def sequence(l: List[m[a]]): m[List[a]] with Applicative[m] =
        def loop(ll, k) = match ll {
            case Nil      => k(Applicative.point(Nil))
            case mx :: rs => loop(rs, ks -> k(consA(mx, ks)))
        };
        loop(l, identity)

    ///
    /// Returns the result of applying the applicative mapping function `f` to all the elements of the
    /// list `l`.
    ///
    pub def traverse(f: a -> m[b] & ef, l: List[a]): m[List[b]] & ef with Applicative[m] =
        def loop(ll, k) = match ll {
            case Nil     => k(Applicative.point(Nil))
            case x :: xs => loop(xs, ks -> k(consA(f(x), ks)))
        };
        loop(l, ks -> ks as & ef)

    ///
    /// Merges the two lists `l1` and `l2`. Assuming they are both sorted.
    /// If two elements compare `EqualTo`, then the element of `l1` is first in the result.
    ///
    pub def merge(l1: List[a], l2: List[a]): List[a] with Order[a] =
        def loop(acc1, acc2, k) = match (acc1, acc2) {
            case (x :: xs, y :: ys) => {
                let cmp = x <=> y;
                if (cmp == LessThan or cmp == EqualTo) loop(xs, acc2, ks -> k(x :: ks))
                else                                   loop(acc1, ys, ks -> k(y :: ks))
            }
            case (Nil    , y :: ys) => k(y :: ys)
            case (x :: xs, Nil    ) => k(x :: xs)
            case (Nil    , Nil    ) => k(Nil)
        };
        loop(l1, l2, identity)

}<|MERGE_RESOLUTION|>--- conflicted
+++ resolved
@@ -1096,26 +1096,6 @@
         loop(l)
 
     ///
-<<<<<<< HEAD
-    /// Render the list `l` as a String. Elements are rendered with the
-    /// function `f` and separated with the string `sep`.
-    ///
-    @Time(time(f) * length(l)) @Space(space(f) * length(l))
-    pub def formatWith(f: a -> String, sep: String, l: List[a]): String = region r {
-        let sb = new StringBuilder(r);
-        match l {
-            case Nil     => ()
-            case x :: xs => {
-                StringBuilder.appendString!(f(x), sb);
-                foreach(x1 -> {StringBuilder.appendString!(sep, sb); StringBuilder.appendString!(f(x1), sb)}, xs)
-            }
-        };
-        StringBuilder.toString(sb)
-    }
-
-    ///
-=======
->>>>>>> c259c2b7
     /// Returns the concatenation of the string representation
     /// of each element in `l` with `sep` inserted between each element.
     ///
