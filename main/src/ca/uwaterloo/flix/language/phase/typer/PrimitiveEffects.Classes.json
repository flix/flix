--- conflicted
+++ resolved
@@ -6,11 +6,8 @@
     "java.lang.Character$Subset": "",
     "java.lang.Double": "",
     "java.lang.Float": "",
-<<<<<<< HEAD
+    "java.lang.Integer": "",
     "java.lang.Long": "",
-=======
-    "java.lang.Integer": "",
->>>>>>> eefca636
     "java.lang.Short": "",
 
     "java.lang.Process": "Exec, IO",
