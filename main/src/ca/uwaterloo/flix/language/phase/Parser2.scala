--- conflicted
+++ resolved
@@ -17,15 +17,9 @@
 
 import ca.uwaterloo.flix.api.Flix
 import ca.uwaterloo.flix.language.CompilationMessage
-<<<<<<< HEAD
-import ca.uwaterloo.flix.language.ast.SyntaxTree.{Child, Tree, TreeKind}
-import ca.uwaterloo.flix.language.ast.{Ast, ChangeSet, ParsedAst, ReadAst, SourceKind, SourceLocation, SourcePosition, Symbol, Token, TokenKind, WeededAst}
-import ca.uwaterloo.flix.language.errors.Parse2Error
-=======
 import ca.uwaterloo.flix.language.ast.SyntaxTree.{TreeKind}
 import ca.uwaterloo.flix.language.ast.{Ast, SyntaxTree, SourceLocation, Token}
 import ca.uwaterloo.flix.language.errors.Parser2Error
->>>>>>> 24fa684a
 import ca.uwaterloo.flix.util.Validation._
 import ca.uwaterloo.flix.util.collection.Chain
 import ca.uwaterloo.flix.util.{InternalCompilerException, LibLevel, ParOps, Validation}
@@ -41,7 +35,6 @@
  */
 object Parser2 {
 
-<<<<<<< HEAD
   private sealed trait Event
 
   private object Event {
@@ -85,9 +78,6 @@
       return Validation.HardFailure(Chain.empty)
     }
 
-=======
-  def run(root: Map[Ast.Source, Array[Token]])(implicit flix: Flix): Validation[Map[Ast.Source, SyntaxTree.Tree], CompilationMessage] =
->>>>>>> 24fa684a
     flix.phase("Parser2") {
       // The file that is the current focus of development
       val DEBUG_FOCUS = flix.options.lib match {
@@ -1369,7 +1359,6 @@
       close(mark, kind)
     }
 
-<<<<<<< HEAD
     private def forA()(implicit s: State): Mark.Closed = {
       assert(at(TokenKind.KeywordForA))
       val mark = open()
@@ -2757,12 +2746,7 @@
           .map { case (subObj, paramName) => formatWeededAst(subObj, depth + 1, matchingWithOldParser, Some(paramName)) }.mkString("")
       case _ => acc
     }
-=======
-  private def parse(ts: Array[Token]): Validation[SyntaxTree.Tree, CompilationMessage] = {
-    // TODO: PARSER2
-    Validation.success(SyntaxTree.Tree(TreeKind.Root, Array.empty, SourceLocation.Unknown))
-  }
-
+  }
 
   /**
    * Utility function that computes a textual representation of a [[SyntaxTree.Tree]].
@@ -2775,6 +2759,4 @@
         case SyntaxTree.Child.TreeChild(tree) => s"\n${"  " * nesting}${syntaxTreeToDebugString(tree, nesting + 1)}"
       }.mkString("")
     }"
->>>>>>> 24fa684a
-  }
 }