/*
 * Copyright 2023 Magnus Madsen
 *
 * Licensed under the Apache License, Version 2.0 (the "License");
 * you may not use this file except in compliance with the License.
 * You may obtain a copy of the License at
 *
 *   http://www.apache.org/licenses/LICENSE-2.0
 *
 * Unless required by applicable law or agreed to in writing, software
 * distributed under the License is distributed on an "AS IS" BASIS,
 * WITHOUT WARRANTIES OR CONDITIONS OF ANY KIND, either express or implied.
 * See the License for the specific language governing permissions and
 * limitations under the License.
 */
package ca.uwaterloo.flix.tools.pkg

import ca.uwaterloo.flix.api.Bootstrap
import ca.uwaterloo.flix.tools.pkg.Dependency.FlixDependency
import ca.uwaterloo.flix.tools.pkg.github.GitHub
import ca.uwaterloo.flix.util.Result.{Err, Ok, ToOk, flatTraverse, traverse}
import ca.uwaterloo.flix.util.Result

import java.io.{IOException, PrintStream}
import java.nio.file.{Files, Path, StandardCopyOption}
import scala.util.Using

object FlixPackageManager {

  /**
    * Finds all the transitive dependencies for `manifest` and
    * returns their manifests. The toml files for the manifests
    * will be put at `path`/lib.
    */
  def findTransitiveDependencies(manifest: Manifest, path: Path)(implicit out: PrintStream): Result[List[Manifest], PackageError] = {
    out.println("Resolving Flix dependencies...")

    findTransitiveDependenciesRec(manifest, path, List(manifest))
  }

  /**
    * Installs all the Flix dependencies for a list of Manifests at the /lib folder
    * of `path` and returns a list of paths to all the dependencies.
    */
  def installAll(manifests: List[Manifest], path: Path)(implicit out: PrintStream): Result[List[Path], PackageError] = {
    out.println("Downloading Flix dependencies...")

    val allFlixDeps: List[FlixDependency] = manifests.foldLeft(List.empty[FlixDependency])((l, m) => l ++ findFlixDependencies(m))

    val flixPaths = allFlixDeps.map(dep => {
      val depName: String = s"${dep.username}/${dep.projectName}"
      install(depName, dep.version, "fpkg", path) match {
        case Ok(p) => p
        case Err(e) => out.println(s"ERROR: Installation of `$depName' failed."); return Err(e)
      }
    })

    Ok(flixPaths)
  }

  /**
    * Installs a flix package from the Github `project`.
    *
    * `project` must be of the form `<owner>/<repo>`
    *
    * The package is installed at `lib/<owner>/<repo>`
    *
    * There should be only one file with the given extension.
    *
    * Returns the path to the downloaded file.
    */
  private def install(project: String, version: SemVer, extension: String, p: Path)(implicit out: PrintStream): Result[Path, PackageError] = {
    GitHub.parseProject(project).flatMap {
      proj =>
<<<<<<< HEAD
        val lib = Bootstrap.getLibraryDirectory(p)
        val name = s"${proj.repo}-$version.$extension"
        val path = lib.resolve(proj.owner).resolve(proj.repo).resolve(version.toString).resolve(name)

        if(Files.exists(path)) {
          out.println(s"  Cached `${proj.owner}/${proj.repo}.$extension` (v$version).")
          Ok(List(path))
        } else {
          GitHub.getSpecificRelease(proj, version).flatMap {
            release =>
              val assets = release.assets.filter(_.name.endsWith(s".$extension"))
              val assetFolder = createAssetFolderPath(proj, release, lib)

              // create the asset directory if it doesn't exist
              Files.createDirectories(assetFolder)

              // download each asset to the folder
              for (asset <- assets) {
                val path = assetFolder.resolve(name)
                out.print(s"  Downloading `${proj.owner}/${proj.repo}.$extension` (v$version)... ")
                out.flush()
                try {
                  Using(GitHub.downloadAsset(asset)) {
                    stream => Files.copy(stream, path, StandardCopyOption.REPLACE_EXISTING)
                  }
                } catch {
                  case _: IOException => return Err(PackageError.DownloadError(asset))
                }
                out.println(s"OK.")
              }
              assets.map(_ => assetFolder.resolve(name)).toOk
          }
=======
        GitHub.getSpecificRelease(proj, version).flatMap {
          release =>
            val assets = release.assets.filter(_.name.endsWith(s".$extension"))
            if(assets.isEmpty) {
              return Err(PackageError.NoSuchFile(project, extension))
            }
            if(assets.length != 1) {
              return Err(PackageError.TooManyFiles(project, extension))
            }
            val lib = Bootstrap.getLibraryDirectory(p)
            val assetFolder = createAssetFolderPath(proj, release, lib)

            // create the asset directory if it doesn't exist
            Files.createDirectories(assetFolder)

            // download each asset to the folder
            val asset = assets.head
            val assetName = asset.name
            val assetPath = assetFolder.resolve(assetName)
            val newDownload = !Files.exists(assetPath)
            if (newDownload) {
              out.print(s"  Downloading `$project/$assetName' (v$version)... ")
              out.flush()
              try {
                Using(GitHub.downloadAsset(asset)) {
                  stream => Files.copy(stream, assetPath, StandardCopyOption.REPLACE_EXISTING)
                }
              } catch {
                case _: IOException => return Err(PackageError.DownloadError(asset))
              }
              out.println(s"OK.")
            } else {
              out.println(s"  Cached `$project/$assetName' (v$version).")
            }

            Ok(assetPath)
>>>>>>> b883b377
        }
    }
  }

  /**
    * Recursively finds all transitive dependencies of `manifest`.
    * Downloads any missing toml files for found dependencies and
    * parses them to manifests. Returns the list of manifests.
    * `res` is the list of Manifests found so far to avoid duplicates.
    */
  private def findTransitiveDependenciesRec(manifest: Manifest, path: Path, res: List[Manifest])(implicit out: PrintStream): Result[List[Manifest], PackageError] = {
    //find Flix dependencies of the current manifest
    val flixDeps = findFlixDependencies(manifest)

    for (
      //download toml files
      tomlPaths <- traverse(flixDeps)(dep => {
        val depName = s"${dep.username}/${dep.projectName}"
        install(depName, dep.version, "toml", path)
      });

      //parse the manifests
      transManifests <- traverse(tomlPaths)(p => parseManifest(p))

    ) yield {
      //remove duplicates
      val newManifests = transManifests.filter(m => !res.contains(m))
      var newRes = res ++ newManifests

      //do recursive calls for all dependencies
      for (m <- newManifests) {
        findTransitiveDependenciesRec(m, path, newRes) match {
          case Ok(t) => newRes = newRes ++ t.filter(a => !newRes.contains(a))
          case Err(e) => return Err(e)
        }
      }
      newRes
    }
  }

  /**
    * Parses the toml file at `path` into a Manifest,
    * and converts any error to a PackageError.
    */
  private def parseManifest(path: Path): Result[Manifest, PackageError] = {
    ManifestParser.parse(path) match {
      case Ok(t) => Ok(t)
      case Err(e) => Err(PackageError.ManifestParseError(e))
    }
  }

  /**
    * Creates a path from the `lib` folder to where assets should be stored.
    * The path will look like this: `lib`/owner/repo/vX.X.X.
    */
  private def createAssetFolderPath(proj: GitHub.Project, release: GitHub.Release, lib: Path): Path = {
    lib.resolve(proj.owner).resolve(proj.repo).resolve(release.version.toString)
  }

  /**
    * Finds the Flix dependencies in a Manifest.
    */
  private def findFlixDependencies(manifest: Manifest): List[FlixDependency] = {
    manifest.dependencies.collect { case dep: FlixDependency => dep }
  }

}<|MERGE_RESOLUTION|>--- conflicted
+++ resolved
@@ -70,80 +70,42 @@
     * Returns the path to the downloaded file.
     */
   private def install(project: String, version: SemVer, extension: String, p: Path)(implicit out: PrintStream): Result[Path, PackageError] = {
-    GitHub.parseProject(project).flatMap {
-      proj =>
-<<<<<<< HEAD
-        val lib = Bootstrap.getLibraryDirectory(p)
-        val name = s"${proj.repo}-$version.$extension"
-        val path = lib.resolve(proj.owner).resolve(proj.repo).resolve(version.toString).resolve(name)
+    GitHub.parseProject(project).flatMap { proj =>
+      val lib = Bootstrap.getLibraryDirectory(p)
+      val assetName = s"${proj.repo}-$version.$extension"
+      val path = lib.resolve(proj.owner).resolve(proj.repo).resolve(version.toString).resolve(assetName)
+      if (Files.exists(path)) {
+        out.println(s"  Cached `${proj.owner}/${proj.repo}.$extension` (v$version).")
+        Ok(path)
+      } else {
+        GitHub.getSpecificRelease(proj, version).flatMap { release =>
+          val assets = release.assets.filter(_.name.endsWith(s".$extension"))
+          if (assets.isEmpty) {
+            return Err(PackageError.NoSuchFile(project, extension))
+          }
+          if (assets.length != 1) {
+            return Err(PackageError.TooManyFiles(project, extension))
+          }
+          val lib = Bootstrap.getLibraryDirectory(p)
+          val assetFolder = createAssetFolderPath(proj, release, lib)
 
-        if(Files.exists(path)) {
-          out.println(s"  Cached `${proj.owner}/${proj.repo}.$extension` (v$version).")
-          Ok(List(path))
-        } else {
-          GitHub.getSpecificRelease(proj, version).flatMap {
-            release =>
-              val assets = release.assets.filter(_.name.endsWith(s".$extension"))
-              val assetFolder = createAssetFolderPath(proj, release, lib)
+          // download asset to the folder
+          val asset = assets.head
+          val assetPath = assetFolder.resolve(assetName)
+          out.print(s"  Downloading `${proj.owner}/${proj.repo}.$extension` (v$version)... ")
+          out.flush()
+          try {
+            Using(GitHub.downloadAsset(asset)) {
+              stream => Files.copy(stream, assetPath, StandardCopyOption.REPLACE_EXISTING)
+            }
+          } catch {
+            case _: IOException => return Err(PackageError.DownloadError(asset))
+          }
+          out.println(s"OK.")
 
-              // create the asset directory if it doesn't exist
-              Files.createDirectories(assetFolder)
-
-              // download each asset to the folder
-              for (asset <- assets) {
-                val path = assetFolder.resolve(name)
-                out.print(s"  Downloading `${proj.owner}/${proj.repo}.$extension` (v$version)... ")
-                out.flush()
-                try {
-                  Using(GitHub.downloadAsset(asset)) {
-                    stream => Files.copy(stream, path, StandardCopyOption.REPLACE_EXISTING)
-                  }
-                } catch {
-                  case _: IOException => return Err(PackageError.DownloadError(asset))
-                }
-                out.println(s"OK.")
-              }
-              assets.map(_ => assetFolder.resolve(name)).toOk
-          }
-=======
-        GitHub.getSpecificRelease(proj, version).flatMap {
-          release =>
-            val assets = release.assets.filter(_.name.endsWith(s".$extension"))
-            if(assets.isEmpty) {
-              return Err(PackageError.NoSuchFile(project, extension))
-            }
-            if(assets.length != 1) {
-              return Err(PackageError.TooManyFiles(project, extension))
-            }
-            val lib = Bootstrap.getLibraryDirectory(p)
-            val assetFolder = createAssetFolderPath(proj, release, lib)
-
-            // create the asset directory if it doesn't exist
-            Files.createDirectories(assetFolder)
-
-            // download each asset to the folder
-            val asset = assets.head
-            val assetName = asset.name
-            val assetPath = assetFolder.resolve(assetName)
-            val newDownload = !Files.exists(assetPath)
-            if (newDownload) {
-              out.print(s"  Downloading `$project/$assetName' (v$version)... ")
-              out.flush()
-              try {
-                Using(GitHub.downloadAsset(asset)) {
-                  stream => Files.copy(stream, assetPath, StandardCopyOption.REPLACE_EXISTING)
-                }
-              } catch {
-                case _: IOException => return Err(PackageError.DownloadError(asset))
-              }
-              out.println(s"OK.")
-            } else {
-              out.println(s"  Cached `$project/$assetName' (v$version).")
-            }
-
-            Ok(assetPath)
->>>>>>> b883b377
+          Ok(assetPath)
         }
+      }
     }
   }
 
