--- conflicted
+++ resolved
@@ -82,12 +82,7 @@
     // construct flix options.
     var options = Options(
       lib = cmdOpts.xlib,
-<<<<<<< HEAD
       build = Options.Default.build,
-      checkTrust = false,
-=======
-      build = Build.Development,
->>>>>>> 6dddb56d
       entryPoint = entryPoint,
       explain = cmdOpts.explain,
       githubToken = githubToken,
