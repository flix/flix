/*
 * Copyright 2024 Herluf Baggesen
 *
 * Licensed under the Apache License, Version 2.0 (the "License");
 * you may not use this file except in compliance with the License.
 * You may obtain a copy of the License at
 *
 *   http://www.apache.org/licenses/LICENSE-2.0
 *
 * Unless required by applicable law or agreed to in writing, software
 * distributed under the License is distributed on an "AS IS" BASIS,
 * WITHOUT WARRANTIES OR CONDITIONS OF ANY KIND, either express or implied.
 * See the License for the specific language governing permissions and
 * limitations under the License.
 */
package ca.uwaterloo.flix.language.phase

import ca.uwaterloo.flix.api.Flix
import ca.uwaterloo.flix.language.CompilationMessage
import ca.uwaterloo.flix.language.ast.Ast.SyntacticContext
import ca.uwaterloo.flix.language.ast.SyntaxTree.TreeKind
import ca.uwaterloo.flix.language.ast._
import ca.uwaterloo.flix.language.ast.shared.Source
import ca.uwaterloo.flix.language.dbg.AstPrinter._
import ca.uwaterloo.flix.language.errors.{ParseError, WeederError}
import ca.uwaterloo.flix.language.errors.ParseError._
import ca.uwaterloo.flix.util.Validation._
import ca.uwaterloo.flix.util.{InternalCompilerException, ParOps, Validation}

import scala.annotation.tailrec
import scala.collection.mutable.ArrayBuffer

/**
  * A resilient LL parser.
  * Parses a stream of tokens into a [[SyntaxTree.Tree]].
  * This parser works in two steps:
  *
  * 1. First the list of tokens is traversed while emitting Open, Advance and Close events.
  * Conceptually this is exactly the same as inserting parenthesis in a stream of tokens, only here each parenthesis is annotated with a kind.
  * For instance:
  * {{{def main(): Int32 = 123}}}
  * Becomes:
  * {{{(Def 'def' (Name 'main' ) '(' ')' ':' (Type 'Int32' ) '=' (Literal '123' ) )}}}
  *
  * 2. The flat list of events is automatically turned into a SyntaxTree.Tree.
  *
  * This parser is adopted from 'Resilient LL Parsing Tutorial' by Alex Kladov who works on rust-analyzer.
  * The tutorial is also a great resource for understanding this parser (and a great read to boot!)
  * [[https://matklad.github.io/2023/05/21/resilient-ll-parsing-tutorial.html]]
  */
object Parser2 {

  private sealed trait Event

  /**
    * An event emitted by the parser while traversing a list of [[Token]]s
    */
  private object Event {
    /**
      * Opens a grouping of tokens with the [[TreeKind]] kind.
      */
    case class Open(kind: TreeKind) extends Event

    /**
      * Closed the most recently opened group.
      */
    case object Close extends Event

    /**
      * Advances one token adding it to the currently open group.
      */
    case object Advance extends Event
  }

  private class State(val tokens: Array[Token], val src: Source) {
    /**
      * The current token being considered by the parser.
      */
    var position: Int = 0
    /**
      * The parser avoids endless loops via a fuel abstraction.
      * When a look-up is made with [[nth]] one unit of fuel is lost.
      * If fuel reaches zero by this, that is a compiler error, since the parser is stuck.
      * Whenever progress is made with [[advance]] fuel is reset to its original amount.
      */
    var fuel: Int = 256
    /**
      * The Parsing events emitted during parsing.
      * Note that this is a flat collection that later gets turned into a [[SyntaxTree.Tree]] by [[buildTree()]].
      */
    val events: ArrayBuffer[Event] = ArrayBuffer.empty
    /**
      * Errors reside both within the produced `Tree` but are also kept here.
      * This is done to avoid crawling the tree for errors.
      * Note that there is data-duplication, but not in the happy case.
      * An alternative could be to collect errors as part of [[buildTree]] and return them in a list there.
      */
    val errors: ArrayBuffer[CompilationMessage] = ArrayBuffer.empty
  }

  private sealed trait Mark

  /**
    * Marks point to positions in a list of tokens where an Open or Close event resides.
    * This is useful because it lets the parser open a group, without knowing exactly what [[TreeKind]] the group should have.
    * For instance we need to look past doc-comments, annotations and modifiers to see what kind of declaration we a dealing with (def, enum, trait...).
    * The convention used throughout is to open a group with kind [[TreeKind.ErrorTree]] and then later close it with the correct kind.
    * This happens via the [[open]] and [[close]] functions.
    *
    * Conversely we sometimes need to open a group before the currently open one.
    * The best example is binary expressions. In '1 + 2' we first see '1' and open a group for a Literal.
    * Then we see '+' which means we want to open a Expr.Binary group that also includes the '1'.
    * This is done with [[openBefore]] which takes a [[Mark.Closed]] and inserts an Open event before it.
    * Whenever possible grammar rules return a [[Mark.Closed]] so another rule may wrap it.
    */
  private object Mark {
    case class Opened(index: Int) extends Mark

    case class Closed(index: Int) extends Mark
  }

  def run(tokens: Map[Source, Array[Token]], oldRoot: SyntaxTree.Root, changeSet: ChangeSet)(implicit flix: Flix): Validation[SyntaxTree.Root, CompilationMessage] = {
    flix.phase("Parser2") {
      // Compute the stale and fresh sources.
      val (stale, fresh) = changeSet.partition(tokens, oldRoot.units)

      // Sort the stale inputs by size to increase throughput (i.e. to start work early on the biggest tasks).
      val staleByDecreasingSize = stale.toList.sortBy(p => -p._2.length)

      // Parse each stale source in parallel and join them into a WeededAst.Root
      val refreshed = ParOps.parMap(staleByDecreasingSize) {
        case (src, tokens) => mapN(parse(src, tokens))(trees => src -> trees)
      }

      // Join refreshed syntax trees with the already fresh ones.
      mapN(sequence(refreshed)) {
        refreshed => SyntaxTree.Root(refreshed.toMap ++ fresh)
      }
    }(DebugValidation())
  }

  private def parse(src: Source, tokens: Array[Token]): Validation[SyntaxTree.Tree, CompilationMessage] = {
    implicit val s: State = new State(tokens, src)
    // Call the top-most grammar rule to gather all events into state.
    root()
    // Build the syntax tree using events in state.
    val tree = buildTree()
    // Return with errors as soft failures to run subsequent phases for more validations.
    Validation.success(tree).withSoftFailures(s.errors)
  }

  private def buildTree()(implicit s: State): SyntaxTree.Tree = {
    val tokens = s.tokens.iterator.buffered
    // We are using lists as stacks here (Scala does have a 'Stack', but it is backed by an ArrayDeque).
    // Lists are fastest here though since they have constant time prepend (+:) and tail implementations.
    // We use prepend on Event.Open and stack.tail on Event.Close.
    var stack: List[SyntaxTree.Tree] = List.empty
    var locationStack: List[Token] = List.empty

    // Pop the last event, which must be a Close,
    // to ensure that the stack is not empty when handling event below.
    val lastEvent = s.events.last
    s.events.dropRightInPlace(1)
    assert(lastEvent match {
      case Event.Close => true
      case _ => false
    })

    // Make a synthetic token to begin with, to make the SourceLocations generated below be correct.
    val b = SourcePosition(s.src, 0, 0)
    val e = SourcePosition(s.src, 0, 0)
    var lastAdvance = Token(TokenKind.Eof, s.src, 0, 0, b, e)
    for (event <- s.events) {
      event match {
        case Event.Open(kind) =>
          locationStack = tokens.head +: locationStack
          stack = SyntaxTree.Tree(kind, Array.empty, SourceLocation.Unknown) +: stack

        case Event.Close =>
          val child = stack.head
          val openToken = locationStack.head
          stack.head.loc = if (stack.head.children.length == 0)
            // If the subtree has no children, give it a zero length position just after the last token
            SourceLocation(
              isReal = true,
              lastAdvance.sp2,
              lastAdvance.sp2
            )
          else
            // Otherwise the source location can span from the first to the last token in the sub tree
            SourceLocation(
              isReal = true,
              openToken.sp1,
              lastAdvance.sp2
            )
          locationStack = locationStack.tail
          stack = stack.tail
          stack.head.children = stack.head.children :+ child

        case Event.Advance =>
          val token = tokens.next()
          lastAdvance = token
          stack.head.children = stack.head.children :+ token
      }
    }

    // Set source location of the root
    val openToken = locationStack.last
    stack.last.loc = SourceLocation(
      isReal = true,
      openToken.sp1,
      tokens.head.sp2
    )

    // The stack should now contain a single Source tree,
    // and there should only be an <eof> token left.
    assert(stack.length == 1)
    assert(tokens.next().kind == TokenKind.Eof)
    stack.head
  }

  /**
    * Get first non-comment previous position of the parser as a [[SourceLocation]].
    * TODO: It might make sense to seek the first non-comment position here.
    */
  private def previousSourceLocation()(implicit s: State): SourceLocation = {
    val token = s.tokens((s.position - 1).max(0))
    SourceLocation(isReal = true, token.sp1, token.sp2)
  }

  /**
    * Get current position of the parser as a [[SourceLocation]]
    */
  private def currentSourceLocation()(implicit s: State): SourceLocation = {
    val token = s.tokens(s.position)
    SourceLocation(isReal = true, token.sp1, token.sp2)
  }

  /**
    * Opens a group with kind [[TreeKind.UnclosedMark]].
    * Each call to [[open]] must have a pairing call to [[close]]. This is asserted in [[buildTree]].
    * [[open]] consumes comments into the opened group.
    */
  private def open(consumeDocComments: Boolean = true)(implicit s: State): Mark.Opened = {
    val mark = Mark.Opened(s.events.length)
    s.events.append(Event.Open(TreeKind.UnclosedMark))
    // Consume any comments just before opening a new mark
    comments(consumeDocComments = consumeDocComments)
    mark
  }

  /**
    * Closes a group and marks it with `kind`.
    * [[close]] consumes comments into the group before closing.
    */
  private def close(mark: Mark.Opened, kind: TreeKind)(implicit s: State): Mark.Closed = {
    s.events(mark.index) = Event.Open(kind)
    // Consume any comments just before closing a mark
    comments()
    s.events.append(Event.Close)
    Mark.Closed(mark.index)
  }

  /**
    * Opens a group before another one.
    * This is useful when we want to wrap one or more groups in a parent group.
    * For instance:
    * (Literal '1') '+' (Literal '2')
    * Into:
    * (Expr.Binary (Literal '1') '+' (Literal '2'))
    */
  private def openBefore(before: Mark.Closed)(implicit s: State): Mark.Opened = {
    val mark = Mark.Opened(before.index)
    s.events.insert(before.index, Event.Open(TreeKind.UnclosedMark))
    mark
  }

  /**
    * Advances the parser one token. [[advance]] refuels the parser.
    */
  private def advance()(implicit s: State): Unit = {
    if (eof()) {
      return
    }
    s.fuel = 256
    s.events.append(Event.Advance)
    s.position += 1
  }

  private def closeWithError(mark: Mark.Opened, error: CompilationMessage, token: Option[TokenKind] = None)(implicit s: State): Mark.Closed = {
    token.getOrElse(nth(0)) match {
      // Avoid double reporting lexer errors.
      case TokenKind.Err(_) =>
      case _ => s.errors.append(error)
    }
    close(mark, TreeKind.ErrorTree(error))
  }

  /**
    * Wrap the next token in an error.
    */
  private def advanceWithError(error: CompilationMessage, mark: Option[Mark.Opened] = None)(implicit s: State): Mark.Closed = {
    val m = mark.getOrElse(open())
    nth(0) match {
      // Avoid double reporting lexer errors.
      case TokenKind.Err(_) =>
      case _ => s.errors.append(error)
    }
    advance()
    close(m, TreeKind.ErrorTree(error))
  }

  /**
    * Check if the parser is at the end-of-file.
    */
  private def eof()(implicit s: State): Boolean = {
    s.position == s.tokens.length - 1
  }

  /**
    * Look-ahead `lookahead` tokens.
    * Consumes one fuel and throws [[InternalCompilerException]] if the parser is out of fuel.
    * Does not consume fuel if parser has hit end-of-file.
    * This lets the parser return what ever errors were produced from a deep call-stack without running out of fuel.
    */
  private def nth(lookahead: Int)(implicit s: State): TokenKind = {
    if (s.fuel == 0) {
      throw InternalCompilerException(s"[${currentSourceLocation()}] Parser is stuck", currentSourceLocation())
    }

    if (s.position + lookahead >= s.tokens.length - 1) {
      TokenKind.Eof
    } else {
      s.fuel -= 1
      s.tokens(s.position + lookahead).kind
    }
  }

  /**
    * Checks if the parser is at a token of a specific `kind`.
    */
  private def at(kind: TokenKind)(implicit s: State): Boolean = {
    nth(0) == kind
  }

  /**
    * Checks if the parser is at a token of kind in `kinds`.
    */
  private def atAny(kinds: Set[TokenKind])(implicit s: State): Boolean = {
    kinds.contains(nth(0))
  }

  /**
    * Checks if the parser is at a token of kind in `kinds` and returns the
    * found token if possible.
    */
  private def atAnyOpt(kinds: Set[TokenKind])(implicit s: State): Option[TokenKind] = {
    val token = nth(0)
    Some(token).filter(kinds.contains)
  }

  /**
    * Checks if the parser is at a token of a specific `kind` and advances past it if it is.
    */
  private def eat(kind: TokenKind)(implicit s: State): Boolean = {
    if (at(kind)) {
      advance()
      true
    } else {
      false
    }
  }

  /**
    * Checks if the parser is at a token of kind in `kinds` and advances past it if it is.
    */
  private def eatAny(kinds: Set[TokenKind])(implicit s: State): Boolean = {
    if (atAny(kinds)) {
      advance()
      true
    } else {
      false
    }
  }

  /**
    * Checks if the parser is at a token of kind in `kinds` and advances past
    * it if it is. Returns the found token if one was found
    */
  private def eatAnyOpt(kinds: Set[TokenKind])(implicit s: State): Option[TokenKind] = {
    atAnyOpt(kinds) match {
      case some@Some(_) =>
        advance()
        some
      case None =>
        None
    }
  }

  /**
    * Advance past current token if it is of kind `kind`. Otherwise wrap it in an error.
    * Something to note about [[expect]] is that it does __not__ consume any comments.
    * That means that consecutive calls to expect work in an atomic manner.
    * expect(TokenKind.KeywordIf)
    * expect(TokenKind.ParenL)
    * Means "if (" with no comment in-between "if" and "(".
    */
  private def expect(kind: TokenKind, context: SyntacticContext, hint: Option[String] = None)(implicit s: State): Unit = {
    if (eat(kind)) {
      return
    }

    val mark = open()
    val error = nth(0) match {
      case TokenKind.CommentLine => MisplacedComments(context, currentSourceLocation())
      case TokenKind.CommentBlock => MisplacedComments(context, currentSourceLocation())
      case TokenKind.CommentDoc => MisplacedDocComments(context, currentSourceLocation())
      case at => UnexpectedToken(expected = NamedTokenSet.FromKinds(Set(kind)), actual = Some(at), context, hint = hint, loc = currentSourceLocation())
    }
    closeWithError(mark, error)
  }

  /**
    * Advance past current token if it is of kind in `kinds`. Otherwise wrap it in an error.
    */
  private def expectAny(kinds: Set[TokenKind], context: SyntacticContext, hint: Option[String] = None)(implicit s: State): Unit = {
    if (eatAny(kinds)) {
      return
    }
    val mark = open()
    val error = nth(0) match {
      case TokenKind.CommentLine => MisplacedComments(context, currentSourceLocation())
      case TokenKind.CommentBlock => MisplacedComments(context, currentSourceLocation())
      case TokenKind.CommentDoc => MisplacedDocComments(context, currentSourceLocation())
      case at => UnexpectedToken(expected = NamedTokenSet.FromKinds(kinds), actual = Some(at), context, hint = hint, loc = currentSourceLocation())
    }
    closeWithError(mark, error)
  }

  /**
    * Advance past current token if it is of kind in `kinds`. Otherwise wrap it in an error.
    * Returns the found token if applicable.
    */
  private def expectAnyOpt(kinds: Set[TokenKind], context: SyntacticContext, hint: Option[String] = None)(implicit s: State): Option[TokenKind] = {
    eatAnyOpt(kinds) match {
      case some@Some(_) => return some
      case None => ()
    }
    val mark = open()
    val error = nth(0) match {
      case TokenKind.CommentLine => MisplacedComments(context, currentSourceLocation())
      case TokenKind.CommentBlock => MisplacedComments(context, currentSourceLocation())
      case TokenKind.CommentDoc => MisplacedDocComments(context, currentSourceLocation())
      case at => UnexpectedToken(expected = NamedTokenSet.FromKinds(kinds), actual = Some(at), context, hint = hint, loc = currentSourceLocation())
    }
    closeWithError(mark, error)
    None
  }

  /**
    * Checks if a token of kind `needle` can be found before any token of a kind in `before`.
    * This is useful for detecting which grammar rule to use, when language constructs share a prefix.
    * For instance, when sitting on a '{' it's not clear if a block or a record is to come.
    * But if we can find a '|' before either '{' or '}' we know it is a record.
    */
  private def findBefore(needle: TokenKind, before: Array[TokenKind])(implicit s: State): Boolean = {
    var lookahead = 1
    while (!eof()) {
      nth(lookahead) match {
        case t if t == needle => return true
        case t if before.contains(t) => return false
        case TokenKind.Eof => return false
        case _ => lookahead += 1
      }
    }
    false
  }

  /**
    * Enumeration of possible separation modes between a list of items.
    */
  sealed trait Separation

  private object Separation {
    /**
      * Separator is required and will spawn an error if missing.
      *
      * @param separator     TokenKind to be used as separator.
      * @param allowTrailing Whether to allow a trailing separator token.
      */
    case class Required(separator: TokenKind, allowTrailing: Boolean = false) extends Separation

    /**
      * Separator is optional and will *not* spawn an error if missing.
      *
      * @param separator     TokenKind to be used as separator.
      * @param allowTrailing Whether to allow a trailing separator token.
      */
    case class Optional(separator: TokenKind, allowTrailing: Boolean = false) extends Separation

    /**
      * Separator is disallowed.
      */
    case object None extends Separation
  }

  /**
    * A helper function for parsing a number of items surrounded by delimiters and separated by some token.
    * Examples of language features that use [[zeroOrMore]]:
    * Tuples "(1, 2, 3)".
    * Records "{ -y, +z = 3 | r }" <- Note the '| r' part. That can be handled by `optionallyWith`
    * ParFieldFragments "par (x <- e1; y <- e2; z <- e3) yield ...".
    * and many many more...
    *
    * @param namedTokenSet  The named token set to be used in an error message. ie. "Expected $namedTokenSet before xyz".
    * @param getItem        Function for parsing a single item.
    * @param checkForItem   Function used to check if the next token indicates an item. getItem is only called when this returns true.
    * @param breakWhen      Function for deciding if an unexpected token is in the recover set of the current context. If it is then parsing of items stops.
    * @param separation     Separation mode. Either required, optional or none.
    * @param delimiterL     The left delimiter.
    * @param delimiterR     The right delimiter.
    * @param optionallyWith Used to parse a single rule before delimiterR but after all items if a specific token is found.
    *                       For instance in a record operation "{ +x, -y, z = 3 | w }" we can parse the "| w" part with
    *                       optionallyWith = Some((TokenKind.Bar, () => expression()))
    * @return The number of items successfully parsed.
    */
  private def zeroOrMore(
                          namedTokenSet: NamedTokenSet,
                          getItem: () => Mark.Closed,
                          checkForItem: TokenKind => Boolean,
                          breakWhen: TokenKind => Boolean,
                          context: SyntacticContext,
                          separation: Separation = Separation.Required(TokenKind.Comma),
                          delimiterL: TokenKind = TokenKind.ParenL,
                          delimiterR: TokenKind = TokenKind.ParenR,
                          optionallyWith: Option[(TokenKind, () => Unit)] = None
                        )(implicit s: State): Int = {
    def atEnd(): Boolean = at(delimiterR) || optionallyWith.exists { case (indicator, _) => at(indicator) }

    if (!at(delimiterL)) {
      return 0
    }
    expect(delimiterL, context)
    var continue = true
    var numItems = 0
    while (continue && !atEnd() && !eof()) {
      comments()
      val kind = nth(0)
      if (checkForItem(kind)) {
        getItem()
        numItems += 1
        if (!atEnd()) {
          // Check for separator if needed.
          separation match {
            case Separation.Required(separator, _) => expect(separator, context)
            case Separation.Optional(separator, _) => eat(separator)
            case Separation.None =>
          }
          // Check for trailing separator if needed.
          if (atEnd()) {
            separation match {
              case Separation.Required(separator, false) => closeWithError(open(), TrailingSeparator(separator, context, previousSourceLocation()))
              case Separation.Optional(separator, false) => closeWithError(open(), TrailingSeparator(separator, context, previousSourceLocation()))
              case _ =>
            }
          }
        }
      } else {
        // We are not at an item (checkForItem returned false).
        // Break out of the loop if we hit one of the tokens in the recover set.
        if (breakWhen(kind)) {
          continue = false
        } else {
          // Otherwise eat one token and continue parsing next item.
          val error = UnexpectedToken(expected = namedTokenSet, actual = Some(nth(0)), context, loc = currentSourceLocation())
          advanceWithError(error)
        }
      }
      // Consume any comments trailing an item.
      // This is needed because the comment might be just before delimiterR obscuring the atEnd check.
      comments()
    }
    optionallyWith match {
      case Some((indicator, rule)) => if (eat(indicator)) {
        rule()
      }
      case None =>
    }
    expect(delimiterR, context)
    numItems
  }

  /**
    * A helper function for parsing one ore more items surrounded by delimiters and separated by some token.
    * Works by forwarding parameters to [[zeroOrMore]] and then checking that there was at least one item parsed.
    * Otherwise an error is produced.
    * See [[zeroOrMore]] for documentation of parameters.
    *
    * @return An optional parse error. If one or more item is found, None is returned.
    */
  private def oneOrMore(
                         namedTokenSet: NamedTokenSet,
                         getItem: () => Mark.Closed,
                         checkForItem: TokenKind => Boolean,
                         breakWhen: TokenKind => Boolean,
                         context: SyntacticContext,
                         separation: Separation = Separation.Required(TokenKind.Comma),
                         delimiterL: TokenKind = TokenKind.ParenL,
                         delimiterR: TokenKind = TokenKind.ParenR,
                         optionallyWith: Option[(TokenKind, () => Unit)] = None
                       )(implicit s: State): Option[ParseError] = {
    val locBefore = currentSourceLocation()
    val itemCount = zeroOrMore(namedTokenSet, getItem, checkForItem, breakWhen, context, separation, delimiterL, delimiterR, optionallyWith)
    val locAfter = previousSourceLocation()
    if (itemCount < 1) {
      val loc = SourceLocation(isReal = true, locBefore.sp1, locAfter.sp1)
      Some(NeedAtleastOne(namedTokenSet, context, loc = loc))
    } else {
      None
    }
  }

  /**
    * Groups of [[TokenKind]]s that make of the different kinds of names in Flix.
    * So for instance NAME_PARAMETER is all the kinds of tokens that may occur as a parameter identifier.
    * Use these together with the [[name]] helper function.
    */
  private val NAME_DEFINITION: Set[TokenKind] = Set(TokenKind.NameLowerCase, TokenKind.NameUpperCase, TokenKind.NameMath, TokenKind.NameGreek, TokenKind.UserDefinedOperator)
  private val NAME_PARAMETER: Set[TokenKind] = Set(TokenKind.NameLowerCase, TokenKind.NameMath, TokenKind.NameGreek, TokenKind.Underscore)
  private val NAME_VARIABLE: Set[TokenKind] = Set(TokenKind.NameLowerCase, TokenKind.NameMath, TokenKind.NameGreek, TokenKind.Underscore)
  private val NAME_JAVA: Set[TokenKind] = Set(TokenKind.NameJava, TokenKind.NameLowerCase, TokenKind.NameUpperCase)
  private val NAME_QNAME: Set[TokenKind] = Set(TokenKind.NameLowerCase, TokenKind.NameUpperCase)
  private val NAME_USE: Set[TokenKind] = Set(TokenKind.NameLowerCase, TokenKind.NameUpperCase, TokenKind.NameMath, TokenKind.NameGreek, TokenKind.UserDefinedOperator)
  private val NAME_FIELD: Set[TokenKind] = Set(TokenKind.NameLowerCase)
  // TODO: Static is used as a type in Prelude.flix. Static is also an expression.
  // TODO: refactor When Static is used as a region "@ Static" to "@ static" since lowercase is already a keyword.
  private val NAME_TYPE: Set[TokenKind] = Set(TokenKind.NameUpperCase, TokenKind.KeywordStaticUppercase)
  private val NAME_KIND: Set[TokenKind] = Set(TokenKind.NameUpperCase)
  private val NAME_EFFECT: Set[TokenKind] = Set(TokenKind.NameUpperCase)
  private val NAME_MODULE: Set[TokenKind] = Set(TokenKind.NameUpperCase)
  private val NAME_TAG: Set[TokenKind] = Set(TokenKind.NameUpperCase)
  private val NAME_PREDICATE: Set[TokenKind] = Set(TokenKind.NameUpperCase)

  /**
    * Consumes a token if kind is in `kinds`.
    * If `allowQualified` is passed also consume subsequent dot-separated tokens with kind in `kinds`.
    * If the found kind is in the tail set, then no further dot separated tokens will be consume
    */
  private def name(kinds: Set[TokenKind], tail: Set[TokenKind] = Set(TokenKind.NameLowerCase), allowQualified: Boolean = false, context: SyntacticContext)(implicit s: State): Mark.Closed = {
    val mark = open(consumeDocComments = false)

    // Check if we are at a keyword and emit nice error if so.
    val current = nth(0)
    if (current.isKeyword) {
      // If the keyword is leads a declaration it's best to leave it be.
      if (!current.isFirstDecl) {
        advance()
      }
      return closeWithError(mark, UnexpectedToken(
        NamedTokenSet.FromKinds(kinds),
        actual = Some(current),
        sctx = context,
        hint = Some(s"${current.display} is a keyword."),
        loc = previousSourceLocation()
      ))
    }

    val foundToken = expectAnyOpt(kinds, context)
    val first = close(mark, TreeKind.Ident)
    if (!allowQualified) {
      return first
    }

    var isTail: Boolean = foundToken.exists(tail.contains)
    var continue = true
    while (continue && !isTail && !eof()) {
      nth(0) match {
        case TokenKind.Dot =>
          if (!kinds.contains(nth(1))) {
            // Trailing dot, stop parsing the qualified name.
            val error = UnexpectedToken(
              expected = NamedTokenSet.FromKinds(kinds),
              actual = Some(TokenKind.Dot),
              sctx = context,
              hint = None,
              loc = currentSourceLocation()
            )
            advanceWithError(error)
            continue = false
          } else {
            advance() // Eat the dot
            val mark = open()
            val found = expectAnyOpt(kinds, context)
            found.foreach(t => isTail = tail.contains(t))
            close(mark, TreeKind.Ident)
          }
        case TokenKind.DotWhiteSpace if kinds.contains(nth(1)) =>
          // Nice error for:
          // SomeName.
          //    myFunc()
          val markErr = open()
          advance() // Eat the dot
          val error = UnexpectedToken(
            expected = NamedTokenSet.FromKinds(Set(TokenKind.Dot)),
            actual = None,
            sctx = context,
            hint = Some("Remove whitespace after '.'"),
            loc = previousSourceLocation()
          )
          closeWithError(markErr, error)
          // Now continue parsing qualified name.
          val mark = open()
          expectAny(kinds, context)
          close(mark, TreeKind.Ident)
        case _ => continue = false
      }
    }

    close(openBefore(first), TreeKind.QName)
  }

  /**
    * Consumes subsequent comments.
    * In cases where doc-comments cannot occur (above expressions for instance), we would like to treat them as regular comments.
    * This is achieved by passing `canStartOnDoc = true`.
    */
  private def comments(consumeDocComments: Boolean = false)(implicit s: State): Unit = {
    // Note: This function does not use nth on purpose, to avoid consuming fuel.
    // both open and close use comments, and so comments is called so ofter
    // that nth would needlessly consume all the parsers fuel.
    def atComment(): Boolean = {
      val current = if (s.position >= s.tokens.length - 1) {
        TokenKind.Eof
      } else {
        s.tokens(s.position).kind
      }
      if (consumeDocComments) current.isComment else current.isCommentNonDoc
    }

    if (atComment()) {
      val mark = Mark.Opened(s.events.length)
      s.events.append(Event.Open(TreeKind.UnclosedMark))
      // Note: This loop will also consume doc-comments that are preceded or surrounded by either line or block comments.
      while (atComment() && !eof()) {
        advance()
      }
      // Check for a trailing doc-comment that is not followed by a declaration.
      val isDanglingDoc = consumeDocComments && nth(-1) == TokenKind.CommentDoc && !nth(0).isDocumentable
      if (isDanglingDoc) {
        val errMark = open()
        closeWithError(errMark, MisplacedDocComments(SyntacticContext.Decl.OtherDecl, previousSourceLocation()))
      }
      close(mark, TreeKind.CommentList)
    }
  }

  //////////////////////////////////////////////////////////////////////////////////////////
  /// GRAMMAR                                                                             //
  //////////////////////////////////////////////////////////////////////////////////////////
  private def root()(implicit s: State): Unit = {
    val mark = open(consumeDocComments = false)
    usesOrImports()
    while (!eof()) {
      Decl.declaration()
    }
    close(mark, TreeKind.Root)
  }

  private def usesOrImports()(implicit s: State): Mark.Closed = {
    val mark = open(consumeDocComments = false)
    var continue = true
    while (continue && !eof()) {
      nth(0) match {
        case TokenKind.KeywordUse =>
          use()
          eat(TokenKind.Semi)
        case TokenKind.KeywordImport =>
          iimport()
          eat(TokenKind.Semi)
        case _ => continue = false
      }
    }
    close(mark, TreeKind.UsesOrImports.UseOrImportList)
  }

  private def use()(implicit s: State): Mark.Closed = {
    assert(at(TokenKind.KeywordUse))
    val mark = open()
    expect(TokenKind.KeywordUse, SyntacticContext.Use)
    name(NAME_USE, allowQualified = true, context = SyntacticContext.Use)
    // handle use many case
    if (at(TokenKind.DotCurlyL)) {
      val mark = open()
      oneOrMore(
        namedTokenSet = NamedTokenSet.Name,
        getItem = () => aliasedName(NAME_USE, tail = Set(TokenKind.NameLowerCase), SyntacticContext.Use),
        checkForItem = NAME_USE.contains,
        breakWhen = _.isRecoverUseOrImport,
        delimiterL = TokenKind.DotCurlyL,
        delimiterR = TokenKind.CurlyR,
        context = SyntacticContext.Use
      ) match {
        case Some(err) => closeWithError(open(), err)
        case None =>
      }
      close(mark, TreeKind.UsesOrImports.UseMany)
    }
    close(mark, TreeKind.UsesOrImports.Use)
  }

  private def iimport()(implicit s: State): Mark.Closed = {
    assert(at(TokenKind.KeywordImport))
    val mark = open()
    expect(TokenKind.KeywordImport, SyntacticContext.Import)
    name(NAME_JAVA, tail = Set(), allowQualified = true, context = SyntacticContext.Import)
    // handle import many case
    if (at(TokenKind.DotCurlyL)) {
      val mark = open()
      oneOrMore(
        namedTokenSet = NamedTokenSet.Name,
        getItem = () => aliasedName(NAME_JAVA, tail = Set(), SyntacticContext.Import),
        checkForItem = NAME_JAVA.contains,
        breakWhen = _.isRecoverUseOrImport,
        delimiterL = TokenKind.DotCurlyL,
        delimiterR = TokenKind.CurlyR,
        context = SyntacticContext.Import
      ) match {
        case Some(err) => closeWithError(open(), err)
        case None =>
      }
      close(mark, TreeKind.UsesOrImports.ImportMany)
    }
    close(mark, TreeKind.UsesOrImports.Import)
  }

  private def aliasedName(names: Set[TokenKind], tail: Set[TokenKind], context: SyntacticContext)(implicit s: State): Mark.Closed = {
    var lhs = name(names, tail, context = context)
    if (eat(TokenKind.ArrowThickR)) {
      name(names, tail, context = context)
      lhs = close(openBefore(lhs), TreeKind.UsesOrImports.Alias)
    }
    lhs
  }

  private object Decl {
    def declaration(nestingLevel: Int = 0)(implicit s: State): Mark.Closed = {
      val mark = open(consumeDocComments = false)
      docComment()
      // Handle modules
      if (at(TokenKind.KeywordMod)) {
        return moduleDecl(mark, nestingLevel)
      }
      // Handle declarations
      annotations()
      modifiers()
      // If a new declaration is added to this, make sure to add it to FIRST_DECL too.
      nth(0) match {
        case TokenKind.KeywordTrait => traitDecl(mark)
        case TokenKind.KeywordInstance => instanceDecl(mark)
        case TokenKind.KeywordDef => definitionDecl(mark)
        case TokenKind.KeywordEnum | TokenKind.KeywordRestrictable => enumerationDecl(mark)
        case TokenKind.KeywordStruct => structDecl(mark)
        case TokenKind.KeywordType => typeAliasDecl(mark)
        case TokenKind.KeywordEff => effectDecl(mark)
        case TokenKind.Eof => close(mark, TreeKind.CommentList) // Last tokens in the file were comments.
        case at =>
          val loc = currentSourceLocation()
          val error = UnexpectedToken(expected = NamedTokenSet.Declaration, actual = Some(at), SyntacticContext.Decl.OtherDecl, loc = loc)
          if (nestingLevel == 0) {
            // If we are at top-level (nestingLevel == 0) skip ahead until we hit another declaration.
            // If we are in a module (nestingLevel > 0) we let the module rule handle recovery.
            while (!nth(0).isRecoverDecl && !eof()) {
              advance()
            }
          }
          closeWithError(mark, error, Some(at))
      }
    }

    private def moduleDecl(mark: Mark.Opened, nestingLevel: Int = 0)(implicit s: State): Mark.Closed = {
      assert(at(TokenKind.KeywordMod))
      expect(TokenKind.KeywordMod, SyntacticContext.Decl.OtherDecl)
      name(NAME_MODULE, allowQualified = true, context = SyntacticContext.Decl.OtherDecl)
      expect(TokenKind.CurlyL, SyntacticContext.Decl.OtherDecl)
      usesOrImports()
      var continue = true
      while (continue && !eof()) {
        nth(0) match {
          case t if t.isFirstDecl => declaration(nestingLevel + 1)
          case TokenKind.CurlyR => continue = false
          case at =>
            val markErr = open()
            val loc = currentSourceLocation()
            val error = UnexpectedToken(expected = NamedTokenSet.Declaration, actual = Some(at), SyntacticContext.Decl.OtherDecl, loc = loc)
            // Skip ahead until we find another declaration or a '}' signifying the end of the module.
            while (!nth(0).isRecoverMod && !eof()) {
              advance()
            }
            closeWithError(markErr, error)
        }
      }
      expect(TokenKind.CurlyR, SyntacticContext.Decl.OtherDecl)
      close(mark, TreeKind.Decl.Module)
    }

    private def traitDecl(mark: Mark.Opened)(implicit s: State): Mark.Closed = {
      assert(at(TokenKind.KeywordTrait))
      expect(TokenKind.KeywordTrait, SyntacticContext.Decl.Trait)
      name(NAME_DEFINITION, context = SyntacticContext.Decl.Trait)
      Type.parameters()
      if (at(TokenKind.KeywordWith)) {
        Type.constraints()
      }
      if (at(TokenKind.CurlyL)) {
        expect(TokenKind.CurlyL, SyntacticContext.Decl.Trait)
        var continue = true
        while (continue && !eof()) {
          val docMark = docComment()
          annotations()
          modifiers()
          nth(0) match {
            case TokenKind.CurlyR => continue = false
            case TokenKind.KeywordLaw => lawDecl(openBefore(docMark))
            case TokenKind.KeywordDef => signatureDecl(openBefore(docMark))
            case TokenKind.KeywordType => associatedTypeSigDecl(openBefore(docMark))
            case at =>
              val errMark = open()
              val loc = currentSourceLocation()
              // Skip ahead until we hit another declaration or any CurlyR.
              while (!nth(0).isFirstTrait && !eat(TokenKind.CurlyR) && !eof()) {
                advance()
              }
              val error = UnexpectedToken(expected = NamedTokenSet.FromKinds(Set(TokenKind.KeywordType, TokenKind.KeywordDef, TokenKind.KeywordLaw)), actual = Some(at), SyntacticContext.Decl.Trait, loc = loc)
              closeWithError(errMark, error, Some(at))
          }
        }
        expect(TokenKind.CurlyR, SyntacticContext.Decl.Trait)
      }
      close(mark, TreeKind.Decl.Trait)
    }

    private def instanceDecl(mark: Mark.Opened)(implicit s: State): Mark.Closed = {
      assert(at(TokenKind.KeywordInstance))
      expect(TokenKind.KeywordInstance, SyntacticContext.Decl.Instance)
      name(NAME_DEFINITION, allowQualified = true, context = SyntacticContext.Decl.Instance)
      if (!eat(TokenKind.BracketL)) {
        // Produce an error for missing type parameter.
        expect(TokenKind.BracketL, SyntacticContext.Decl.Instance, hint = Some("Instances must have a type parameter."))
      } else {
        Type.ttype()
        expect(TokenKind.BracketR, SyntacticContext.Decl.Instance)
      }
      if (at(TokenKind.KeywordWith)) {
        Type.constraints()
      }
      if (at(TokenKind.CurlyL)) {
        expect(TokenKind.CurlyL, SyntacticContext.Decl.Instance)
        var continue = true
        while (continue && !eof()) {
          val docMark = docComment()
          annotations()
          modifiers()
          nth(0) match {
            case TokenKind.CurlyR => continue = false
            case TokenKind.KeywordDef => definitionDecl(openBefore(docMark))
            case TokenKind.KeywordRedef => definitionDecl(openBefore(docMark), declKind = TokenKind.KeywordRedef)
            case TokenKind.KeywordType => associatedTypeDefDecl(openBefore(docMark))
            case at =>
              val errMark = open()
              val loc = currentSourceLocation()
              // Skip ahead until we hit another declaration or any CurlyR.
              while (!nth(0).isFirstInstance && !eat(TokenKind.CurlyR) && !eof()) {
                advance()
              }
              val error = UnexpectedToken(expected = NamedTokenSet.FromKinds(Set(TokenKind.KeywordType, TokenKind.KeywordDef)), actual = Some(at), SyntacticContext.Decl.Instance, loc = loc)
              closeWithError(errMark, error, Some(at))
          }
        }
        expect(TokenKind.CurlyR, SyntacticContext.Decl.Instance)
      }
      close(mark, TreeKind.Decl.Instance)
    }

    private def signatureDecl(mark: Mark.Opened)(implicit s: State): Mark.Closed = {
      assert(at(TokenKind.KeywordDef))
      expect(TokenKind.KeywordDef, SyntacticContext.Decl.OtherDecl)
      name(NAME_DEFINITION, context = SyntacticContext.Decl.OtherDecl)
      if (at(TokenKind.BracketL)) {
        Type.parameters()
      }
      parameters(SyntacticContext.Decl.OtherDecl)
      expect(TokenKind.Colon, SyntacticContext.Decl.OtherDecl)
      Type.typeAndEffect()

      if (at(TokenKind.KeywordWith)) {
        Type.constraints()
      }
      if (at(TokenKind.KeywordWhere)) {
        equalityConstraints()
      }
      if (eat(TokenKind.Equal)) {
        Expr.statement()
      }
      close(mark, TreeKind.Decl.Signature)
    }

    private def definitionDecl(mark: Mark.Opened, declKind: TokenKind = TokenKind.KeywordDef)(implicit s: State): Mark.Closed = {
      assert(at(declKind))
      expect(declKind, SyntacticContext.Decl.OtherDecl)
      name(NAME_DEFINITION, context = SyntacticContext.Decl.OtherDecl)
      if (at(TokenKind.BracketL)) {
        Type.parameters()
      }
      parameters(SyntacticContext.Decl.OtherDecl)
      expect(TokenKind.Colon, SyntacticContext.Decl.OtherDecl)
      Type.typeAndEffect()
      if (at(TokenKind.KeywordWith)) {
        Type.constraints()
      }
      if (at(TokenKind.KeywordWhere)) {
        equalityConstraints()
      }

      // We want to only parse an expression if we see an equal sign to avoid consuming following definitions as LetRecDefs.
      // Here is an example. We want to avoid consuming 'main' as a nested function, even though 'def' signifies an Expr.LetRecDef:
      // def f(): Unit // <- no equal sign
      // def main(): Unit = ()
      if (eat(TokenKind.Equal)) {
        Expr.statement()
      } else {
        expect(TokenKind.Equal, SyntacticContext.Decl.OtherDecl) // Produce an error for missing '='
      }

      val treeKind = if (declKind == TokenKind.KeywordRedef) TreeKind.Decl.Redef else TreeKind.Decl.Def
      close(mark, treeKind)
    }

    private def lawDecl(mark: Mark.Opened)(implicit s: State): Mark.Closed = {
      assert(at(TokenKind.KeywordLaw))
      expect(TokenKind.KeywordLaw, SyntacticContext.Decl.OtherDecl)
      name(NAME_DEFINITION, context = SyntacticContext.Decl.OtherDecl)
      expect(TokenKind.Colon, SyntacticContext.Decl.OtherDecl)
      expect(TokenKind.KeywordForall, SyntacticContext.Decl.OtherDecl)
      if (at(TokenKind.BracketL)) {
        Type.parameters()
      }
      if (at(TokenKind.ParenL)) {
        parameters(SyntacticContext.Decl.OtherDecl)
      }
      if (at(TokenKind.KeywordWith)) {
        Type.constraints()
      }
      if (at(TokenKind.KeywordWhere)) {
        equalityConstraints()
      }
      Expr.expression()
      close(mark, TreeKind.Decl.Law)
    }

    private def enumerationDecl(mark: Mark.Opened)(implicit s: State): Mark.Closed = {
      assert(atAny(Set(TokenKind.KeywordRestrictable, TokenKind.KeywordEnum)))
      val isRestrictable = eat(TokenKind.KeywordRestrictable)
      expect(TokenKind.KeywordEnum, SyntacticContext.Decl.Enum)
      val nameLoc = currentSourceLocation()
      name(NAME_TYPE, context = SyntacticContext.Decl.Enum)
      if (isRestrictable) {
        expect(TokenKind.BracketL, SyntacticContext.Decl.Enum)
        val markParam = open()
        name(NAME_VARIABLE, context = SyntacticContext.Decl.Enum)
        close(markParam, TreeKind.Parameter)
        expect(TokenKind.BracketR, SyntacticContext.Decl.Enum)
      }
      if (at(TokenKind.BracketL)) {
        Type.parameters()
      }
      // Singleton short-hand
      val isShorthand = at(TokenKind.ParenL)
      if (isShorthand) {
        val markType = open()
        val mark = open()
        oneOrMore(
          namedTokenSet = NamedTokenSet.Type,
          getItem = () => Type.ttype(),
          checkForItem = _.isFirstType,
          breakWhen = _.isRecoverType,
          context = SyntacticContext.Type.OtherType
        ) match {
          case Some(error) => closeWithError(mark, error)
          case None => close(mark, TreeKind.Type.Tuple)
        }
        close(markType, TreeKind.Type.Type)
      }
      // derivations
      if (at(TokenKind.KeywordWith)) {
        Type.derivations()
      }

      // Check for illegal enum using both shorthand and body
      if (isShorthand && eat(TokenKind.CurlyL)) {
        val mark = open()
        enumCases()
        expect(TokenKind.CurlyR, SyntacticContext.Decl.Enum)
        closeWithError(mark, WeederError.IllegalEnum(nameLoc))
      }

      // enum body
      if (eat(TokenKind.CurlyL)) {
        enumCases()
        expect(TokenKind.CurlyR, SyntacticContext.Decl.Enum)
      }
      close(mark, if (isRestrictable) TreeKind.Decl.RestrictableEnum else TreeKind.Decl.Enum)
    }

    private def FIRST_ENUM_CASE: Set[TokenKind] = Set(TokenKind.CommentDoc, TokenKind.KeywordCase, TokenKind.Comma)

    private def enumCases()(implicit s: State): Unit = {
      // Clear non-doc comments that appear before any cases.
      comments()
      while (!eof() && atAny(FIRST_ENUM_CASE)) {
        val mark = open(consumeDocComments = false)
        docComment()
        if (!eat(TokenKind.KeywordCase)) {
          expect(TokenKind.Comma, SyntacticContext.Decl.Enum)
          // Handle comma followed by case keyword
          docComment()
          eat(TokenKind.KeywordCase)
        }
        name(NAME_TAG, context = SyntacticContext.Decl.Enum)
        if (at(TokenKind.ParenL)) {
          val mark = open()
          val markTuple = open()
          oneOrMore(
            namedTokenSet = NamedTokenSet.Type,
            getItem = () => Type.ttype(),
            checkForItem = _.isFirstType,
            breakWhen = _.isRecoverDecl,
            context = SyntacticContext.Decl.Enum
          ) match {
            case Some(error) =>
              close(markTuple, TreeKind.Type.Tuple)
              closeWithError(mark, error)
            case None =>
              close(markTuple, TreeKind.Type.Tuple)
              close(mark, TreeKind.Type.Type)
          }
        }
        close(mark, TreeKind.Case)
      }
    }

    private def structDecl(mark: Mark.Opened)(implicit s: State): Mark.Closed = {
      assert(at(TokenKind.KeywordStruct))
      expect(TokenKind.KeywordStruct, SyntacticContext.Decl.Struct)
      val nameLoc = currentSourceLocation()
      name(NAME_TYPE, context = SyntacticContext.Decl.Struct)
      Type.parameters()
      zeroOrMore(
        namedTokenSet = NamedTokenSet.FromKinds(NAME_FIELD),
        getItem = structField,
        checkForItem = NAME_FIELD.contains,
        breakWhen = _.isRecoverExpr,
        delimiterL = TokenKind.CurlyL,
        delimiterR = TokenKind.CurlyR,
        context = SyntacticContext.Decl.Struct
      )
      close(mark, TreeKind.Decl.Struct)
    }

    private def structField()(implicit s: State): Mark.Closed = {
      val mark = open()
      docComment()
      name(NAME_FIELD, context = SyntacticContext.Decl.Struct)
      expect(TokenKind.Colon, SyntacticContext.Decl.Struct)
      Type.ttype()
      close(mark, TreeKind.StructField)
    }

    private def typeAliasDecl(mark: Mark.Opened)(implicit s: State): Mark.Closed = {
      assert(at(TokenKind.KeywordType))
      expect(TokenKind.KeywordType, SyntacticContext.Decl.OtherDecl)
      expect(TokenKind.KeywordAlias, SyntacticContext.Decl.OtherDecl)
      name(NAME_TYPE, context = SyntacticContext.Decl.OtherDecl)
      if (at(TokenKind.BracketL)) {
        Type.parameters()
      }
      if (eat(TokenKind.Equal)) {
        Type.ttype()
      }
      close(mark, TreeKind.Decl.TypeAlias)
    }

    private def associatedTypeSigDecl(mark: Mark.Opened)(implicit s: State): Mark.Closed = {
      assert(at(TokenKind.KeywordType))
      expect(TokenKind.KeywordType, SyntacticContext.Decl.OtherDecl)
      name(NAME_TYPE, context = SyntacticContext.Decl.OtherDecl)
      if (at(TokenKind.BracketL)) {
        Type.parameters()
      }
      if (eat(TokenKind.Colon)) {
        Type.kind()
      }
      if (eat(TokenKind.Equal)) {
        Type.ttype()
      }
      close(mark, TreeKind.Decl.AssociatedTypeSig)
    }

    private def associatedTypeDefDecl(mark: Mark.Opened)(implicit s: State): Mark.Closed = {
      expect(TokenKind.KeywordType, SyntacticContext.Decl.OtherDecl)
      name(NAME_TYPE, context = SyntacticContext.Decl.OtherDecl)
      if (at(TokenKind.BracketL)) {
        Type.arguments()
      }
      if (eat(TokenKind.Equal)) {
        Type.ttype()
      }
      close(mark, TreeKind.Decl.AssociatedTypeDef)
    }

    private def effectDecl(mark: Mark.Opened)(implicit s: State): Mark.Closed = {
      assert(at(TokenKind.KeywordEff))
      expect(TokenKind.KeywordEff, SyntacticContext.Decl.OtherDecl)
      name(NAME_EFFECT, context = SyntacticContext.Decl.OtherDecl)

      // Check for illegal type parameters.
      if (at(TokenKind.BracketL)) {
        val mark = open()
        val loc = currentSourceLocation()
        Type.parameters()
        closeWithError(mark, WeederError.IllegalEffectTypeParams(loc))
      }

      if (eat(TokenKind.CurlyL)) {
        var continue = true
        while (continue && !eof()) {
          val docMark = docComment()
          annotations()
          modifiers()
          nth(0) match {
            case TokenKind.CurlyR => continue = false
            case TokenKind.KeywordDef => operationDecl(openBefore(docMark))
            case at =>
              val errMark = open()
              val loc = currentSourceLocation()
              // Skip ahead until we hit another declaration or any CurlyR.
              while (!nth(0).isFirstDecl && !eat(TokenKind.CurlyR) && !eof()) {
                advance()
              }
              val error = UnexpectedToken(expected = NamedTokenSet.FromKinds(Set(TokenKind.KeywordDef)), actual = Some(at), SyntacticContext.Decl.OtherDecl, loc = loc)
              closeWithError(errMark, error, Some(at))
          }
        }
        expect(TokenKind.CurlyR, SyntacticContext.Decl.OtherDecl)
      }
      close(mark, TreeKind.Decl.Effect)
    }

    private def operationDecl(mark: Mark.Opened)(implicit s: State): Mark.Closed = {
      expect(TokenKind.KeywordDef, SyntacticContext.Decl.OtherDecl)
      name(NAME_DEFINITION, context = SyntacticContext.Decl.OtherDecl)

      // Check for illegal type parameters.
      if (at(TokenKind.BracketL)) {
        val mark = open()
        val loc = currentSourceLocation()
        Type.parameters()
        closeWithError(mark, WeederError.IllegalEffectTypeParams(loc))
      }

      if (at(TokenKind.ParenL)) {
        parameters(SyntacticContext.Decl.OtherDecl)
      }
      if (eat(TokenKind.Colon)) {
        val typeLoc = currentSourceLocation()
        Type.ttype()
        // Check for illegal effect
        if (at(TokenKind.Backslash)) {
          val mark = open()
          eat(TokenKind.Backslash)
          Type.ttype()
          closeWithError(mark, WeederError.IllegalEffectfulOperation(typeLoc))
        }
      }
      if (at(TokenKind.KeywordWith)) {
        Type.constraints()
      }
      close(mark, TreeKind.Decl.Op)
    }

    private def modifiers()(implicit s: State): Mark.Closed = {
      val mark = open()
      while (nth(0).isModifier && !eof()) {
        advance()
      }
      close(mark, TreeKind.ModifierList)
    }

    def annotations()(implicit s: State): Mark.Closed = {
      val mark = open()
      while (at(TokenKind.Annotation) && !eof()) {
        advance()
      }
      close(mark, TreeKind.AnnotationList)
    }

    def docComment()(implicit s: State): Mark.Closed = {
      // Let `open` handle consuming the doc-comments, since it is already capable of doing so.
      val mark = open()
      close(mark, TreeKind.Doc)
    }

    def parameters(context: SyntacticContext)(implicit s: State): Mark.Closed = {
      val mark = open()
      zeroOrMore(
        namedTokenSet = NamedTokenSet.Parameter,
        getItem = () => parameter(context),
        checkForItem = NAME_PARAMETER.contains,
        breakWhen = _.isRecoverParameters,
        context = context
      )
      close(mark, TreeKind.ParameterList)
    }

    private def parameter(context: SyntacticContext)(implicit s: State): Mark.Closed = {
      val mark = open()
      name(NAME_PARAMETER, context = context)
      if (eat(TokenKind.Colon)) {
        Type.ttype()
      }
      close(mark, TreeKind.Parameter)
    }

    private def equalityConstraints()(implicit s: State): Mark.Closed = {
      assert(at(TokenKind.KeywordWhere))
      val mark = open()
      expect(TokenKind.KeywordWhere, SyntacticContext.Decl.OtherDecl)
      var continue = nth(0).isFirstType
      while (continue && !eof()) {
        val markConstraint = open()
        Type.ttype()
        expect(TokenKind.Tilde, SyntacticContext.Decl.OtherDecl)
        Type.ttype()
        continue = eat(TokenKind.Comma)
        close(markConstraint, TreeKind.Decl.EqualityConstraintFragment)
      }
      close(mark, TreeKind.Decl.EqualityConstraintList)
    }
  }

  private object Expr {
    /**
      * Parse a statement, which is an expression optionally followed by a semi-colon and another expression.
      * If mustHaveRhs is true, the right-hand-side expression is not treated as optional
      */
    def statement(rhsIsOptional: Boolean = true)(implicit s: State): Mark.Closed = {
      var lhs = expression()
      if (eat(TokenKind.Semi)) {
        statement()
        lhs = close(openBefore(lhs), TreeKind.Expr.Statement)
        lhs = close(openBefore(lhs), TreeKind.Expr.Expr)
      } else if (!rhsIsOptional) {
        // If no semi is found and it was required, produce an error.
        // TODO: We can add a parse error hint as an argument to statement ala:
        // "Add an expression after the let-binding like so: 'let x = <expr1>; <expr2>'"
        expect(TokenKind.Semi, SyntacticContext.Expr.OtherExpr)
      }
      lhs
    }

    def expression(left: TokenKind = TokenKind.Eof, leftIsUnary: Boolean = false)(implicit s: State): Mark.Closed = {
      var lhs = exprDelimited()
      // Handle chained calls and record lookups
      var continue = true
      while (continue) {
        nth(0) match {
          case TokenKind.ParenL => // function call
            val mark = openBefore(lhs)
            arguments()
            lhs = close(mark, TreeKind.Expr.Apply)
            lhs = close(openBefore(lhs), TreeKind.Expr.Expr)
          case TokenKind.Dot if nth(1) == TokenKind.NameLowerCase => // invoke method
            val mark = openBefore(lhs)
            eat(TokenKind.Dot)
            name(Set(TokenKind.NameLowerCase), context = SyntacticContext.Expr.OtherExpr)
            arguments()
            lhs = close(mark, TreeKind.Expr.InvokeMethod2)
            lhs = close(openBefore(lhs), TreeKind.Expr.Expr)
          case TokenKind.Hash if nth(1) == TokenKind.NameLowerCase => // record lookup
            val mark = openBefore(lhs)
            eat(TokenKind.Hash)
            name(NAME_FIELD, context = SyntacticContext.Expr.OtherExpr)
            lhs = close(mark, TreeKind.Expr.RecordSelect)
            lhs = close(openBefore(lhs), TreeKind.Expr.Expr)
          case TokenKind.StructArrow if nth(1) == TokenKind.NameLowerCase => // struct get / put
            val mark = openBefore(lhs)
            eat(TokenKind.StructArrow)
            name(NAME_FIELD, context = SyntacticContext.Expr.OtherExpr)
            if (at(TokenKind.Equal)) { // struct put
              eat(TokenKind.Equal)
              val mark2 = open()
              expression()
              close(mark2, TreeKind.Expr.StructPutRHS)
              lhs = close(mark, TreeKind.Expr.StructPut)
              lhs = close(openBefore(lhs), TreeKind.Expr.Expr)
            } else { // struct get
              lhs = close(mark, TreeKind.Expr.StructGet)
              lhs = close(openBefore(lhs), TreeKind.Expr.Expr)
            }
          case _ => continue = false
        }
      }
      // Handle binary operators
      continue = true
      while (continue) {
        val right = nth(0)
        if (rightBindsTighter(left, right, leftIsUnary)) {
          val mark = openBefore(lhs)
          val markOp = open()
          advance()
          close(markOp, TreeKind.Operator)
          expression(right)
          lhs = close(mark, TreeKind.Expr.Binary)
          lhs = close(openBefore(lhs), TreeKind.Expr.Expr)
        } else {
          continue = false
        }
      }
      // Handle without expressions
      if (eat(TokenKind.KeywordWithout)) {
        val mark = open()
        if (at(TokenKind.CurlyL)) {
          oneOrMore(
            namedTokenSet = NamedTokenSet.Effect,
            getItem = () => name(NAME_EFFECT, tail = Set(TokenKind.NameLowerCase), allowQualified = true, SyntacticContext.Type.Eff),
            checkForItem = NAME_EFFECT.contains,
            breakWhen = _.isRecoverExpr,
            delimiterL = TokenKind.CurlyL,
            delimiterR = TokenKind.CurlyR,
            context = SyntacticContext.Expr.OtherExpr
          ) match {
            case Some(error) => closeWithError(open(), error)
            case _ =>
          }
        } else if (NAME_EFFECT.contains(nth(0))) {
          name(NAME_EFFECT, allowQualified = true, context = SyntacticContext.Expr.OtherExpr)
        } else {
          closeWithError(open(), UnexpectedToken(
            expected = NamedTokenSet.Effect,
            actual = Some(nth(0)),
            sctx = SyntacticContext.Expr.OtherExpr,
            hint = Some(s"supply at least one effect to ${TokenKind.KeywordWithout.display}."),
            loc = previousSourceLocation()))
        }
        close(mark, TreeKind.Type.EffectSet)
        lhs = close(openBefore(lhs), TreeKind.Expr.Without)
        lhs = close(openBefore(lhs), TreeKind.Expr.Expr)
      }
      lhs
    }

    sealed trait OpKind

    private object OpKind {

      case object Unary extends OpKind

      case object Binary extends OpKind
    }

    /**
      * A precedence table for operators, lower is higher precedence.
      * Note that [[OpKind]] is necessary for the cases where the same token kind can be both unary and binary. IE. Plus or Minus.
      */
    private def PRECEDENCE: List[(OpKind, Array[TokenKind])] = List(
      (OpKind.Binary, Array(TokenKind.ColonEqual, TokenKind.KeywordInstanceOf)), // :=, instanceof
      (OpKind.Binary, Array(TokenKind.KeywordOr)),
      (OpKind.Binary, Array(TokenKind.KeywordAnd)),
      (OpKind.Binary, Array(TokenKind.TripleBar)), // |||
      (OpKind.Binary, Array(TokenKind.TripleCaret)), // ^^^
      (OpKind.Binary, Array(TokenKind.TripleAmpersand)), // &&&
      (OpKind.Binary, Array(TokenKind.EqualEqual, TokenKind.AngledEqual, TokenKind.BangEqual)), // ==, <=>, !=
      (OpKind.Binary, Array(TokenKind.AngleL, TokenKind.AngleR, TokenKind.AngleLEqual, TokenKind.AngleREqual)), // <, >, <=, >=
      (OpKind.Binary, Array(TokenKind.ColonColon, TokenKind.TripleColon)), // ::
      (OpKind.Binary, Array(TokenKind.TripleAngleL, TokenKind.TripleAngleR)), // <<<, >>>
      (OpKind.Binary, Array(TokenKind.Plus, TokenKind.Minus)), // +, -
      (OpKind.Binary, Array(TokenKind.Star, TokenKind.StarStar, TokenKind.Slash)), // *, **, /
      (OpKind.Binary, Array(TokenKind.AngledPlus)), // <+>
      (OpKind.Unary, Array(TokenKind.KeywordDiscard)), // discard
      (OpKind.Binary, Array(TokenKind.InfixFunction)), // `my_function`
      (OpKind.Binary, Array(TokenKind.UserDefinedOperator, TokenKind.NameMath)), // +=+ user defined op like '+=+' or '++'
      (OpKind.Unary, Array(TokenKind.KeywordLazy, TokenKind.KeywordForce)), // lazy, force
      (OpKind.Unary, Array(TokenKind.Plus, TokenKind.Minus, TokenKind.TripleTilde)), // +, -, ~~~
      (OpKind.Unary, Array(TokenKind.KeywordNot))
    )

    // These operators are right associative, meaning for instance that "x :: y :: z" becomes "x :: (y :: z)" rather than "(x :: y) :: z"
    private val rightAssoc: Array[TokenKind] = Array(TokenKind.ColonColon, TokenKind.TripleColon) // FCons, FAppend

    private def rightBindsTighter(left: TokenKind, right: TokenKind, leftIsUnary: Boolean): Boolean = {
      def tightness(kind: TokenKind, opKind: OpKind = OpKind.Binary): Int = {
        PRECEDENCE.indexWhere { case (k, l) => k == opKind && l.contains(kind) }
      }

      val rt = tightness(right)
      if (rt == -1) {
        return false
      }
      val lt = tightness(left, if (leftIsUnary) OpKind.Unary else OpKind.Binary)
      if (lt == -1) {
        assert(left == TokenKind.Eof)
        return true
      }

      if (lt == rt && rightAssoc.contains(left)) true else rt > lt
    }

    private def arguments()(implicit s: State): Unit = {
      if (nth(0) != TokenKind.ParenL) return
      val mark = open()
      zeroOrMore(
        namedTokenSet = NamedTokenSet.Expression,
        getItem = argument,
        // Remove KeywordDef from isFirstExpr for arguments only.
        // This handles the common case of incomplete arguments followed by another declaration gracefully.
        // For instance:
        // def foo(): Int32 = bar(
        // def main(): Unit = ()
        // In this example, if we had KeywordDef, main would be read as a LetRecDef expression!
        checkForItem = kind => kind != TokenKind.KeywordDef && kind.isFirstExpr,
        breakWhen = _.isRecoverExpr,
        context = SyntacticContext.Expr.OtherExpr
      )
      close(mark, TreeKind.ArgumentList)
    }

    private def argument()(implicit s: State): Mark.Closed = {
      val mark = open()
      expression()
      if (eat(TokenKind.Equal)) {
        expression()
        close(mark, TreeKind.ArgumentNamed)
      } else {
        close(mark, TreeKind.Argument)
      }
    }

    private def exprDelimited()(implicit s: State): Mark.Closed = {
      // If a new expression is added here, remember to add it to FIRST_EXPR also.
      val mark = open()
      nth(0) match {
        case TokenKind.KeywordOpenVariant => openVariantExpr()
        case TokenKind.KeywordOpenVariantAs => openVariantAsExpr()
        case TokenKind.HoleNamed
             | TokenKind.HoleAnonymous => holeExpr()
        case TokenKind.HoleVariable => holeVariableExpr()
        case TokenKind.KeywordUse => useExpr()
        case TokenKind.LiteralString
             | TokenKind.LiteralChar
             | TokenKind.LiteralFloat32
             | TokenKind.LiteralFloat64
             | TokenKind.LiteralBigDecimal
             | TokenKind.LiteralInt8
             | TokenKind.LiteralInt16
             | TokenKind.LiteralInt32
             | TokenKind.LiteralInt64
             | TokenKind.LiteralBigInt
             | TokenKind.KeywordTrue
             | TokenKind.KeywordFalse
             | TokenKind.KeywordNull
             | TokenKind.LiteralRegex => literalExpr()
        case TokenKind.ParenL => parenOrTupleOrLambdaExpr()
        case TokenKind.Underscore => if (nth(1) == TokenKind.ArrowThinR) unaryLambdaExpr() else name(NAME_VARIABLE, context = SyntacticContext.Expr.OtherExpr)
<<<<<<< HEAD
        case TokenKind.NameLowerCase if nth(1) == TokenKind.Dot => invokeMethod2Expr()
        case TokenKind.NameLowerCase if nth(1) == TokenKind.ArrowThinR => unaryLambdaExpr()
        case TokenKind.NameLowerCase => name(NAME_FIELD, allowQualified = true, context = SyntacticContext.Expr.OtherExpr)
=======
        case TokenKind.NameLowerCase => if (nth(1) == TokenKind.ArrowThinR) unaryLambdaExpr() else name(NAME_FIELD, allowQualified = true, context = SyntacticContext.Expr.OtherExpr)
>>>>>>> 8eab9060
        case TokenKind.NameUpperCase
             | TokenKind.NameMath
             | TokenKind.NameGreek => if (nth(1) == TokenKind.ArrowThinR) unaryLambdaExpr() else name(NAME_DEFINITION, allowQualified = true, context = SyntacticContext.Expr.OtherExpr)
        case TokenKind.Minus
             | TokenKind.KeywordNot
             | TokenKind.Plus
             | TokenKind.TripleTilde
             | TokenKind.KeywordLazy
             | TokenKind.KeywordForce
             | TokenKind.KeywordDiscard => unaryExpr()
        case TokenKind.KeywordIf => ifThenElseExpr()
        case TokenKind.KeywordLet => letMatchExpr()
        case TokenKind.Annotation | TokenKind.KeywordDef => letRecDefExpr()
        case TokenKind.KeywordImport => letImportExpr()
        case TokenKind.KeywordRegion => scopeExpr()
        case TokenKind.KeywordMatch => matchOrMatchLambdaExpr()
        case TokenKind.KeywordTypeMatch => typematchExpr()
        case TokenKind.KeywordChoose
             | TokenKind.KeywordChooseStar => restrictableChooseExpr()
        case TokenKind.KeywordForA => forApplicativeExpr()
        case TokenKind.KeywordForeach => foreachExpr()
        case TokenKind.KeywordForM => forMonadicExpr()
        case TokenKind.CurlyL => blockOrRecordExpr()
        case TokenKind.ArrayHash => arrayLiteralExpr()
        case TokenKind.VectorHash => vectorLiteralExpr()
        case TokenKind.ListHash => listLiteralExpr()
        case TokenKind.SetHash => setLiteralExpr()
        case TokenKind.MapHash => mapLiteralExpr()
        case TokenKind.KeywordCheckedCast => checkedTypeCastExpr()
        case TokenKind.KeywordCheckedECast => checkedEffectCastExpr()
        case TokenKind.KeywordUncheckedCast => uncheckedCastExpr()
        case TokenKind.KeywordUnsafe => unsafeExpr()
        case TokenKind.KeywordMaskedCast => uncheckedMaskingCastExpr()
        case TokenKind.KeywordTry => tryExpr()
        case TokenKind.KeywordThrow => throwExpr()
        case TokenKind.KeywordDo => doExpr()
        case TokenKind.KeywordNew => ambiguousNewExpr()
        case TokenKind.KeywordStaticUppercase => staticExpr()
        case TokenKind.KeywordSelect => selectExpr()
        case TokenKind.KeywordSpawn => spawnExpr()
        case TokenKind.KeywordPar => parYieldExpr()
        case TokenKind.HashCurlyL => fixpointConstraintSetExpr()
        case TokenKind.HashParenL => fixpointLambdaExpr()
        case TokenKind.KeywordSolve => fixpointSolveExpr()
        case TokenKind.KeywordInject => fixpointInjectExpr()
        case TokenKind.KeywordQuery => fixpointQueryExpr()
        case TokenKind.BuiltIn => intrinsicExpr()
        case TokenKind.LiteralStringInterpolationL
             | TokenKind.LiteralDebugStringL => interpolatedStringExpr()
        case TokenKind.KeywordDebug
             | TokenKind.KeywordDebugBang
             | TokenKind.KeywordDebugBangBang => debugExpr()
        case TokenKind.NameJava => name(NAME_JAVA, tail = Set(), allowQualified = true, SyntacticContext.Expr.OtherExpr)
        case t =>
          val mark = open()
          val error = UnexpectedToken(expected = NamedTokenSet.Expression, actual = Some(t), SyntacticContext.Expr.OtherExpr, loc = currentSourceLocation())
          closeWithError(mark, error)
      }
      close(mark, TreeKind.Expr.Expr)
    }

    private def openVariantExpr()(implicit s: State): Mark.Closed = {
      assert(at(TokenKind.KeywordOpenVariant))
      val mark = open()
      expect(TokenKind.KeywordOpenVariant, SyntacticContext.Expr.OtherExpr)
      name(NAME_QNAME, allowQualified = true, context = SyntacticContext.Expr.OtherExpr)
      close(mark, TreeKind.Expr.OpenVariant)
    }

    private def openVariantAsExpr()(implicit s: State): Mark.Closed = {
      assert(at(TokenKind.KeywordOpenVariantAs))
      val mark = open()
      expect(TokenKind.KeywordOpenVariantAs, SyntacticContext.Expr.OtherExpr)
      name(NAME_QNAME, allowQualified = true, context = SyntacticContext.Expr.OtherExpr)
      expression()
      close(mark, TreeKind.Expr.OpenVariantAs)
    }

    private def holeExpr()(implicit s: State): Mark.Closed = {
      assert(atAny(Set(TokenKind.HoleNamed, TokenKind.HoleAnonymous)))
      val mark = open()
      nth(0) match {
        case TokenKind.HoleAnonymous =>
          advance()
          close(mark, TreeKind.Expr.Hole)
        case TokenKind.HoleNamed =>
          name(Set(TokenKind.HoleNamed), context = SyntacticContext.Expr.OtherExpr)
          close(mark, TreeKind.Expr.Hole)
        case _ => throw InternalCompilerException("Parser assert missed case", currentSourceLocation())
      }
    }

    private def holeVariableExpr()(implicit s: State): Mark.Closed = {
      assert(at(TokenKind.HoleVariable))
      val mark = open()
      name(Set(TokenKind.HoleVariable), context = SyntacticContext.Expr.OtherExpr)
      close(mark, TreeKind.Expr.HoleVariable)
    }

    private def useExpr()(implicit s: State): Mark.Closed = {
      val mark = open()
      use()
      expect(TokenKind.Semi, SyntacticContext.Expr.OtherExpr)
      statement()
      close(mark, TreeKind.Expr.Use)
    }

    private def literalExpr()(implicit s: State): Mark.Closed = {
      val mark = open()
      advance()
      close(mark, TreeKind.Expr.Literal)
    }

    private def parenOrTupleOrLambdaExpr()(implicit s: State): Mark.Closed = {
      assert(at(TokenKind.ParenL))
      (nth(0), nth(1)) match {
        // Detect unit tuple
        case (TokenKind.ParenL, TokenKind.ParenR) =>
          // Detect unit lambda: () -> expr
          if (nth(2) == TokenKind.ArrowThinR) {
            lambda()
          } else {
            val mark = open()
            advance()
            advance()
            close(mark, TreeKind.Expr.Tuple)
          }

        case (TokenKind.ParenL, _) =>
          // Detect lambda function declaration
          val isLambda = {
            var level = 1
            var curlyLevel = 0
            var lookAhead = 0
            val tokensLeft = s.tokens.length - s.position
            while (level > 0 && lookAhead < tokensLeft && !eof()) {
              lookAhead += 1
              nth(lookAhead) match {
                case TokenKind.ParenL => level += 1
                case TokenKind.ParenR => level -= 1
                case TokenKind.CurlyL | TokenKind.HashCurlyL => curlyLevel += 1
                case TokenKind.CurlyR if level == 1 =>
                  if (curlyLevel == 0) {
                    // Hitting '}' on top-level is a clear indicator that something is wrong. Most likely the terminating ')' was forgotten.
                    return advanceWithError(Malformed(NamedTokenSet.Tuple, SyntacticContext.Expr.OtherExpr, loc = currentSourceLocation()))
                  } else {
                    curlyLevel -= 1
                  }
                case TokenKind.Eof => return advanceWithError(Malformed(NamedTokenSet.Tuple, SyntacticContext.Expr.OtherExpr, loc = currentSourceLocation()))
                case _ =>
              }
            }
            nth(lookAhead + 1) == TokenKind.ArrowThinR
          }

          if (isLambda) {
            lambda()
          } else {
            parenOrTupleOrAscribe()
          }

        case (t, _) =>
          val error = UnexpectedToken(expected = NamedTokenSet.FromKinds(Set(TokenKind.ParenL)), actual = Some(t), SyntacticContext.Expr.OtherExpr, loc = currentSourceLocation())
          advanceWithError(error)
      }
    }

    private def lambda()(implicit s: State): Mark.Closed = {
      val mark = open()
      Decl.parameters(SyntacticContext.Expr.OtherExpr)
      expect(TokenKind.ArrowThinR, SyntacticContext.Expr.OtherExpr)
      expression()
      close(mark, TreeKind.Expr.Lambda)
    }

    private def parenOrTupleOrAscribe()(implicit s: State): Mark.Closed = {
      val mark = open()
      expect(TokenKind.ParenL, SyntacticContext.Expr.OtherExpr)
      val markExpr = expression()
      // Distinguish between expression in parenthesis, type ascriptions and tuples
      nth(0) match {
        // Type ascription
        case TokenKind.Colon =>
          expect(TokenKind.Colon, SyntacticContext.Expr.OtherExpr)
          Type.typeAndEffect()
          expect(TokenKind.ParenR, SyntacticContext.Expr.OtherExpr)
          close(mark, TreeKind.Expr.Ascribe)
        // Tuple
        case TokenKind.Equal | TokenKind.Comma =>
          if (eat(TokenKind.Equal)) {
            expression()
            close(openBefore(markExpr), TreeKind.ArgumentNamed)
          } else {
            close(openBefore(markExpr), TreeKind.Argument)
          }
          while (!at(TokenKind.ParenR) && !eof()) {
            eat(TokenKind.Comma)
            argument()
          }
          expect(TokenKind.ParenR, SyntacticContext.Expr.OtherExpr)
          close(mark, TreeKind.Expr.Tuple)
        // Paren
        case _ =>
          expect(TokenKind.ParenR, SyntacticContext.Expr.OtherExpr)
          close(mark, TreeKind.Expr.Paren)
      }
    }

    private def unaryLambdaExpr()(implicit s: State): Mark.Closed = {
      val mark = open()
      val markParams = open()
      val markParam = open()
      name(NAME_PARAMETER, context = SyntacticContext.Expr.OtherExpr)
      close(markParam, TreeKind.Parameter)
      close(markParams, TreeKind.ParameterList)
      expect(TokenKind.ArrowThinR, SyntacticContext.Expr.OtherExpr)
      expression()
      close(mark, TreeKind.Expr.Lambda)
    }

    private val FIRST_EXPR_UNARY: Set[TokenKind] = Set(
      TokenKind.Minus,
      TokenKind.KeywordNot,
      TokenKind.Plus,
      TokenKind.TripleTilde,
      TokenKind.KeywordLazy,
      TokenKind.KeywordForce,
      TokenKind.KeywordDiscard
    )

    private def unaryExpr()(implicit s: State): Mark.Closed = {
      val mark = open()
      val op = nth(0)
      val markOp = open()
      expectAny(FIRST_EXPR_UNARY, context = SyntacticContext.Expr.OtherExpr)
      close(markOp, TreeKind.Operator)
      expression(left = op, leftIsUnary = true)
      close(mark, TreeKind.Expr.Unary)
    }

    private def ifThenElseExpr()(implicit s: State): Mark.Closed = {
      assert(at(TokenKind.KeywordIf))
      val mark = open()
      expect(TokenKind.KeywordIf, SyntacticContext.Expr.OtherExpr)
      expect(TokenKind.ParenL, SyntacticContext.Expr.OtherExpr)
      expression()
      expect(TokenKind.ParenR, SyntacticContext.Expr.OtherExpr)
      expression()
      if (eat(TokenKind.KeywordElse)) {
        // Only call expression, if we found an 'else'. Otherwise when it is missing, defs might get read as let-rec-defs.
        expression()
      }
      close(mark, TreeKind.Expr.IfThenElse)
    }

    private def letMatchExpr()(implicit s: State): Mark.Closed = {
      assert(at(TokenKind.KeywordLet))
      val mark = open()
      expect(TokenKind.KeywordLet, SyntacticContext.Expr.OtherExpr)
      Pattern.pattern()
      if (eat(TokenKind.Colon)) {
        Type.ttype()
      }
      expect(TokenKind.Equal, SyntacticContext.Expr.OtherExpr)
      statement(rhsIsOptional = false)
      close(mark, TreeKind.Expr.LetMatch)
    }

    private def letRecDefExpr()(implicit s: State): Mark.Closed = {
      assert(atAny(Set(TokenKind.Annotation, TokenKind.KeywordDef, TokenKind.CommentDoc)))
      val mark = open(consumeDocComments = false)
      Decl.docComment()
      Decl.annotations()
      expect(TokenKind.KeywordDef, SyntacticContext.Expr.OtherExpr)
      name(NAME_DEFINITION, context = SyntacticContext.Expr.OtherExpr)
      Decl.parameters(SyntacticContext.Expr.OtherExpr)
      if (eat(TokenKind.Colon)) {
        Type.typeAndEffect()
      }
      expect(TokenKind.Equal, SyntacticContext.Expr.OtherExpr)
      statement(rhsIsOptional = false)
      close(mark, TreeKind.Expr.LetRecDef)
    }

    private def letImportExpr()(implicit s: State): Mark.Closed = {
      assert(at(TokenKind.KeywordImport))
      val mark = open()
      expect(TokenKind.KeywordImport, SyntacticContext.Expr.OtherExpr)
      val markJvmOp = open()
      nth(0) match {
        case TokenKind.KeywordJavaNew => JvmOp.constructor()
        case TokenKind.KeywordJavaGetField => JvmOp.getField()
        case TokenKind.KeywordJavaSetField => JvmOp.putField()
        case TokenKind.KeywordStatic => nth(1) match {
          case TokenKind.KeywordJavaGetField => JvmOp.staticGetField()
          case TokenKind.KeywordJavaSetField => JvmOp.staticPutField()
          case TokenKind.NameJava | TokenKind.NameLowerCase | TokenKind.NameUpperCase => JvmOp.staticMethod()
          case t =>
            val error = UnexpectedToken(expected = NamedTokenSet.JavaImport, actual = Some(t), SyntacticContext.Unknown, loc = currentSourceLocation())
            advanceWithError(error)
        }
        case TokenKind.NameJava | TokenKind.NameLowerCase | TokenKind.NameUpperCase => JvmOp.method()
        case t =>
          val error = UnexpectedToken(expected = NamedTokenSet.JavaImport, actual = Some(t), SyntacticContext.Unknown, loc = currentSourceLocation())
          advanceWithError(error)
      }
      close(markJvmOp, TreeKind.JvmOp.JvmOp)
      expect(TokenKind.Semi, SyntacticContext.Expr.OtherExpr)
      statement()
      close(mark, TreeKind.Expr.LetImport)
    }

    private def scopeExpr()(implicit s: State): Mark.Closed = {
      assert(at(TokenKind.KeywordRegion))
      val mark = open()
      expect(TokenKind.KeywordRegion, SyntacticContext.Expr.OtherExpr)
      name(NAME_VARIABLE, context = SyntacticContext.Expr.OtherExpr)
      if (at(TokenKind.CurlyL)) {
        block()
      }
      close(mark, TreeKind.Expr.Scope)
    }

    private def block()(implicit s: State): Mark.Closed = {
      assert(at(TokenKind.CurlyL))
      val mark = open()
      expect(TokenKind.CurlyL, SyntacticContext.Expr.OtherExpr)
      if (eat(TokenKind.CurlyR)) { // Handle empty block
        return close(mark, TreeKind.Expr.LiteralRecord)
      }
      statement()
      expect(TokenKind.CurlyR, SyntacticContext.Expr.OtherExpr)
      close(mark, TreeKind.Expr.Block)
    }

    private val FIRST_EXPR_DEBUG: Set[TokenKind] = Set(
      TokenKind.KeywordDebug,
      TokenKind.KeywordDebugBang,
      TokenKind.KeywordDebugBangBang
    )

    private def debugExpr()(implicit s: State): Mark.Closed = {
      assert(atAny(FIRST_EXPR_DEBUG))
      val mark = open()
      expectAny(FIRST_EXPR_DEBUG, SyntacticContext.Expr.OtherExpr)
      expect(TokenKind.ParenL, SyntacticContext.Expr.OtherExpr)
      expression()
      expect(TokenKind.ParenR, SyntacticContext.Expr.OtherExpr)
      close(mark, TreeKind.Expr.Debug)
    }

    private def matchOrMatchLambdaExpr()(implicit s: State): Mark.Closed = {
      assert(at(TokenKind.KeywordMatch))
      val mark = open()
      expect(TokenKind.KeywordMatch, SyntacticContext.Expr.OtherExpr)
      // Detect match lambda
      val isLambda = {
        var lookAhead = 0
        var isLambda = false
        var continue = true
        // We need to track the parenthesis nesting level to handle match-expressions
        // that include lambdas. IE. "match f(x -> g(x)) { case ... }".
        // In these cases the ArrowThin __does not__ indicate that the expression being parsed is a match lambda.
        var parenNestingLevel = 0
        while (continue && !eof()) {
          nth(lookAhead) match {
            // match expr { case ... }
            case TokenKind.KeywordCase => continue = false
            // match pattern -> expr
            case TokenKind.ArrowThinR if parenNestingLevel == 0 => isLambda = true; continue = false
            case TokenKind.ParenL => parenNestingLevel += 1; lookAhead += 1
            case TokenKind.ParenR => parenNestingLevel -= 1; lookAhead += 1
            case TokenKind.Eof =>
              val error = UnexpectedToken(expected = NamedTokenSet.Expression, actual = None, SyntacticContext.Expr.OtherExpr, loc = currentSourceLocation())
              return closeWithError(mark, error)
            case t if t.isFirstDecl =>
              // Advance past the erroneous region to the next stable token (the start of the declaration)
              for (_ <- 0 until lookAhead) {
                advance()
              }
              val error = UnexpectedToken(expected = NamedTokenSet.Expression, actual = Some(t), SyntacticContext.Expr.OtherExpr, loc = currentSourceLocation())
              return closeWithError(mark, error)
            case _ => lookAhead += 1
          }
        }
        isLambda
      }

      if (isLambda) {
        Pattern.pattern()
        expect(TokenKind.ArrowThinR, SyntacticContext.Expr.OtherExpr)
        expression()
        close(mark, TreeKind.Expr.LambdaMatch)
      } else {
        expression()
        oneOrMore(
          namedTokenSet = NamedTokenSet.MatchRule,
          checkForItem = _ == TokenKind.KeywordCase,
          getItem = matchRule,
          breakWhen = _.isRecoverExpr,
          delimiterL = TokenKind.CurlyL,
          delimiterR = TokenKind.CurlyR,
          separation = Separation.Optional(TokenKind.Comma),
          context = SyntacticContext.Expr.OtherExpr
        )
        close(mark, TreeKind.Expr.Match)
      }
    }

    private def matchRule()(implicit s: State): Mark.Closed = {
      assert(at(TokenKind.KeywordCase))
      val mark = open()
      expect(TokenKind.KeywordCase, SyntacticContext.Expr.OtherExpr)
      Pattern.pattern()
      if (eat(TokenKind.KeywordIf)) {
        expression()
      }
      if (eat(TokenKind.Equal)) {
        val error = UnexpectedToken(
          NamedTokenSet.FromKinds(Set(TokenKind.ArrowThickR)),
          actual = Some(TokenKind.Equal),
          sctx = SyntacticContext.Expr.OtherExpr,
          hint = Some("match cases use '=>' instead of '='."),
          loc = previousSourceLocation())
        closeWithError(open(), error)
      } else {
        expect(TokenKind.ArrowThickR, SyntacticContext.Expr.OtherExpr)
      }
      statement()
      close(mark, TreeKind.Expr.MatchRuleFragment)
    }

    private def typematchExpr()(implicit s: State): Mark.Closed = {
      assert(at(TokenKind.KeywordTypeMatch))
      val mark = open()
      expect(TokenKind.KeywordTypeMatch, SyntacticContext.Expr.OtherExpr)
      expression()
      oneOrMore(
        namedTokenSet = NamedTokenSet.MatchRule,
        checkForItem = _ == TokenKind.KeywordCase,
        getItem = typematchRule,
        breakWhen = _.isRecoverExpr,
        delimiterL = TokenKind.CurlyL,
        delimiterR = TokenKind.CurlyR,
        separation = Separation.Optional(TokenKind.Comma),
        context = SyntacticContext.Expr.OtherExpr
      )
      close(mark, TreeKind.Expr.TypeMatch)
    }

    private def typematchRule()(implicit s: State): Mark.Closed = {
      assert(at(TokenKind.KeywordCase))
      val mark = open()
      expect(TokenKind.KeywordCase, SyntacticContext.Expr.OtherExpr)
      name(NAME_VARIABLE, context = SyntacticContext.Expr.OtherExpr)
      if (eat(TokenKind.Colon)) {
        Type.ttype()
      }
      // TODO: It's common to type '=' instead of '=>' here. Should we make a specific error?
      if (eat(TokenKind.ArrowThickR)) {
        statement()
      }
      close(mark, TreeKind.Expr.TypeMatchRuleFragment)
    }

    private def restrictableChooseExpr()(implicit s: State): Mark.Closed = {
      assert(atAny(Set(TokenKind.KeywordChoose, TokenKind.KeywordChooseStar)))
      val mark = open()
      val isStar = eat(TokenKind.KeywordChooseStar)
      if (!isStar) {
        expect(TokenKind.KeywordChoose, SyntacticContext.Expr.OtherExpr)
      }
      expression()
      oneOrMore(
        namedTokenSet = NamedTokenSet.MatchRule,
        checkForItem = _ == TokenKind.KeywordCase,
        getItem = matchRule,
        breakWhen = _.isRecoverExpr,
        delimiterL = TokenKind.CurlyL,
        delimiterR = TokenKind.CurlyR,
        separation = Separation.Optional(TokenKind.Comma),
        context = SyntacticContext.Expr.OtherExpr
      )
      close(mark, if (isStar) TreeKind.Expr.RestrictableChooseStar else TreeKind.Expr.RestrictableChoose)
    }

    private def forApplicativeExpr()(implicit s: State): Mark.Closed = {
      assert(at(TokenKind.KeywordForA))
      val mark = open()
      expect(TokenKind.KeywordForA, SyntacticContext.Expr.OtherExpr)
      // Note: Only generator patterns are allowed here. Weeder verifies this.
      forFragments()
      expect(TokenKind.KeywordYield, SyntacticContext.Expr.OtherExpr)
      expression()
      close(mark, TreeKind.Expr.ForApplicative)
    }

    private def foreachExpr()(implicit s: State): Mark.Closed = {
      assert(at(TokenKind.KeywordForeach))
      val mark = open()
      var kind: TreeKind = TreeKind.Expr.Foreach
      expect(TokenKind.KeywordForeach, SyntacticContext.Expr.OtherExpr)
      forFragments()
      if (eat(TokenKind.KeywordYield)) {
        kind = TreeKind.Expr.ForeachYield
      }
      expression()
      close(mark, kind)
    }

    private def forMonadicExpr()(implicit s: State): Mark.Closed = {
      assert(at(TokenKind.KeywordForM))
      val mark = open()
      expect(TokenKind.KeywordForM, SyntacticContext.Expr.OtherExpr)
      forFragments()
      expect(TokenKind.KeywordYield, SyntacticContext.Expr.OtherExpr)
      expression()
      close(mark, TreeKind.Expr.ForMonadic)
    }

    private def forFragments()(implicit s: State): Unit = {
      oneOrMore(
        namedTokenSet = NamedTokenSet.ForFragment,
        checkForItem = t => t.isFirstPattern || t == TokenKind.KeywordIf,
        getItem = () =>
          if (at(TokenKind.KeywordIf)) {
            guardFragment()
          } else {
            generatorOrLetFragment()
          },
        breakWhen = t => t == TokenKind.KeywordYield || t.isRecoverExpr,
        separation = Separation.Required(TokenKind.Semi),
        context = SyntacticContext.Expr.OtherExpr
      )
    }

    private def guardFragment()(implicit s: State): Mark.Closed = {
      assert(at(TokenKind.KeywordIf))
      val mark = open()
      expect(TokenKind.KeywordIf, SyntacticContext.Expr.OtherExpr)
      expression()
      close(mark, TreeKind.Expr.ForFragmentGuard)
    }

    private def generatorOrLetFragment()(implicit s: State): Mark.Closed = {
      val mark = open()
      Pattern.pattern()
      val isGenerator = eat(TokenKind.ArrowThinL)
      if (!isGenerator) {
        expect(TokenKind.Equal, SyntacticContext.Expr.OtherExpr)
      }
      expression()
      close(mark, if (isGenerator) {
        TreeKind.Expr.ForFragmentGenerator
      } else {
        TreeKind.Expr.ForFragmentLet
      })
    }

    private def blockOrRecordExpr()(implicit s: State): Mark.Closed = {
      // Determines if a '{' is opening a block, a record literal or a record operation.
      assert(at(TokenKind.CurlyL))

      /**
        * Gets the distance to the first non-comment token after lookahead.
        */
      @tailrec
      def nextNonComment(lookahead: Int): Int = {
        if (s.position + lookahead > s.tokens.length - 1) {
          lookahead
        } else s.tokens(s.position + lookahead).kind match {
          case t if t.isComment => nextNonComment(lookahead + 1)
          case _ => lookahead
        }
      }

      // We can discern between record ops and literals vs. blocks by looking at the next two non-comment tokens.
      val nextTwoNonCommentTokens = {
        val nextIdx = nextNonComment(1)
        val nextNextIdx = nextNonComment(nextIdx + 1)
        (nth(nextIdx), nth(nextNextIdx))
      }
      nextTwoNonCommentTokens match {
        case (TokenKind.CurlyR, _)
             | (TokenKind.NameLowerCase, TokenKind.Equal)
             | (TokenKind.Plus, TokenKind.NameLowerCase)
             | (TokenKind.Minus, TokenKind.NameLowerCase) =>
          // Now check for record operation or record literal,
          // by looking for a '|' before the closing '}'
          val isRecordOp = {
            val tokensLeft = s.tokens.length - s.position
            var lookahead = 1
            var nestingLevel = 0
            var isRecordOp = false
            var continue = true
            while (continue && lookahead < tokensLeft) {
              nth(lookahead) match {
                // Found closing '}' so stop seeking.
                case TokenKind.CurlyR if nestingLevel == 0 => continue = false
                // found '|' before closing '}' -> It is a record operation.
                case TokenKind.Bar if nestingLevel == 0 =>
                  isRecordOp = true
                  continue = false
                case TokenKind.CurlyL | TokenKind.HashCurlyL =>
                  nestingLevel += 1
                  lookahead += 1
                case TokenKind.CurlyR =>
                  nestingLevel -= 1
                  lookahead += 1
                case _ => lookahead += 1
              }
            }
            isRecordOp
          }
          if (isRecordOp) {
            recordOperation()
          } else {
            recordLiteral()
          }
        case _ => block()
      }
    }

    private def recordLiteral()(implicit s: State): Mark.Closed = {
      assert(at(TokenKind.CurlyL))
      val mark = open()
      zeroOrMore(
        namedTokenSet = NamedTokenSet.FromKinds(NAME_FIELD),
        getItem = recordLiteralField,
        checkForItem = NAME_FIELD.contains,
        breakWhen = _.isRecoverExpr,
        delimiterL = TokenKind.CurlyL,
        delimiterR = TokenKind.CurlyR,
        context = SyntacticContext.Expr.OtherExpr
      )
      close(mark, TreeKind.Expr.LiteralRecord)
    }

    private def recordLiteralField()(implicit s: State): Mark.Closed = {
      val mark = open()
      name(NAME_FIELD, context = SyntacticContext.Expr.OtherExpr)
      expect(TokenKind.Equal, SyntacticContext.Expr.OtherExpr)
      expression()
      close(mark, TreeKind.Expr.LiteralRecordFieldFragment)
    }


    private def recordOperation()(implicit s: State): Mark.Closed = {
      assert(at(TokenKind.CurlyL))
      val mark = open()
      oneOrMore(
        namedTokenSet = NamedTokenSet.FromKinds(Set(TokenKind.Plus, TokenKind.Minus, TokenKind.NameLowerCase)),
        getItem = recordOp,
        checkForItem = _.isFirstRecordOp,
        breakWhen = _.isRecoverExpr,
        delimiterL = TokenKind.CurlyL,
        delimiterR = TokenKind.CurlyR,
        optionallyWith = Some((TokenKind.Bar, () => expression())),
        context = SyntacticContext.Expr.OtherExpr
      ) match {
        case Some(error) => closeWithError(mark, error)
        case None => close(mark, TreeKind.Expr.RecordOperation)
      }
    }

    private def recordOp()(implicit s: State): Mark.Closed = {
      val mark = open()
      nth(0) match {
        case TokenKind.Plus =>
          advance()
          name(NAME_FIELD, context = SyntacticContext.Expr.OtherExpr)
          expect(TokenKind.Equal, SyntacticContext.Expr.OtherExpr)
          expression()
          close(mark, TreeKind.Expr.RecordOpExtend)
        case TokenKind.Minus =>
          advance()
          name(NAME_FIELD, context = SyntacticContext.Expr.OtherExpr)
          close(mark, TreeKind.Expr.RecordOpRestrict)
        case TokenKind.NameLowerCase =>
          name(NAME_FIELD, context = SyntacticContext.Expr.OtherExpr)
          expect(TokenKind.Equal, SyntacticContext.Expr.OtherExpr)
          expression()
          close(mark, TreeKind.Expr.RecordOpUpdate)
        case at =>
          val error = UnexpectedToken(expected = NamedTokenSet.FromKinds(Set(TokenKind.Plus, TokenKind.Minus, TokenKind.NameLowerCase)), actual = Some(at), SyntacticContext.Expr.OtherExpr, loc = currentSourceLocation())
          advanceWithError(error, Some(mark))
      }
    }

    private def arrayLiteralExpr()(implicit s: State): Mark.Closed = {
      assert(at(TokenKind.ArrayHash))
      val mark = open()
      expect(TokenKind.ArrayHash, context = SyntacticContext.Expr.OtherExpr)
      zeroOrMore(
        namedTokenSet = NamedTokenSet.Expression,
        getItem = () => expression(),
        checkForItem = _.isFirstExpr,
        breakWhen = _.isRecoverExpr,
        delimiterL = TokenKind.CurlyL,
        delimiterR = TokenKind.CurlyR,
        context = SyntacticContext.Expr.OtherExpr
      )
      scopeName()
      close(mark, TreeKind.Expr.LiteralArray)
    }

    private def scopeName()(implicit s: State): Mark.Closed = {
      val mark = open()
      expect(TokenKind.At, SyntacticContext.Expr.OtherExpr)
      expression()
      close(mark, TreeKind.Expr.ScopeName)
    }

    private def vectorLiteralExpr()(implicit s: State): Mark.Closed = {
      assert(at(TokenKind.VectorHash))
      val mark = open()
      expect(TokenKind.VectorHash, SyntacticContext.Expr.OtherExpr)
      zeroOrMore(
        namedTokenSet = NamedTokenSet.Expression,
        getItem = () => expression(),
        checkForItem = _.isFirstExpr,
        breakWhen = _.isRecoverExpr,
        delimiterL = TokenKind.CurlyL,
        delimiterR = TokenKind.CurlyR,
        context = SyntacticContext.Expr.OtherExpr
      )
      close(mark, TreeKind.Expr.LiteralVector)
    }

    private def listLiteralExpr()(implicit s: State): Mark.Closed = {
      assert(at(TokenKind.ListHash))
      val mark = open()
      expect(TokenKind.ListHash, SyntacticContext.Expr.OtherExpr)
      zeroOrMore(
        namedTokenSet = NamedTokenSet.Expression,
        getItem = () => expression(),
        checkForItem = _.isFirstExpr,
        breakWhen = _.isRecoverExpr,
        delimiterL = TokenKind.CurlyL,
        delimiterR = TokenKind.CurlyR,
        context = SyntacticContext.Expr.OtherExpr
      )
      close(mark, TreeKind.Expr.LiteralList)
    }

    private def setLiteralExpr()(implicit s: State): Mark.Closed = {
      assert(at(TokenKind.SetHash))
      val mark = open()
      expect(TokenKind.SetHash, SyntacticContext.Expr.OtherExpr)
      zeroOrMore(
        namedTokenSet = NamedTokenSet.Expression,
        getItem = () => expression(),
        checkForItem = _.isFirstExpr,
        breakWhen = _.isRecoverExpr,
        delimiterL = TokenKind.CurlyL,
        delimiterR = TokenKind.CurlyR,
        context = SyntacticContext.Expr.OtherExpr
      )
      close(mark, TreeKind.Expr.LiteralSet)
    }

    private def mapLiteralExpr()(implicit s: State): Mark.Closed = {
      assert(at(TokenKind.MapHash))
      val mark = open()
      expect(TokenKind.MapHash, SyntacticContext.Expr.OtherExpr)
      zeroOrMore(
        namedTokenSet = NamedTokenSet.Expression,
        getItem = mapLiteralValue,
        checkForItem = _.isFirstExpr,
        breakWhen = _.isRecoverExpr,
        delimiterL = TokenKind.CurlyL,
        delimiterR = TokenKind.CurlyR,
        context = SyntacticContext.Expr.OtherExpr
      )
      close(mark, TreeKind.Expr.LiteralMap)
    }

    private def mapLiteralValue()(implicit s: State): Mark.Closed = {
      val mark = open()
      expression()
      expect(TokenKind.ArrowThickR, SyntacticContext.Expr.OtherExpr)
      expression()
      close(mark, TreeKind.Expr.LiteralMapKeyValueFragment)
    }

    private def checkedTypeCastExpr()(implicit s: State): Mark.Closed = {
      assert(at(TokenKind.KeywordCheckedCast))
      val mark = open()
      expect(TokenKind.KeywordCheckedCast, SyntacticContext.Expr.OtherExpr)
      if (eat(TokenKind.ParenL)) {
        expression()
        expect(TokenKind.ParenR, SyntacticContext.Expr.OtherExpr)
      }
      close(mark, TreeKind.Expr.CheckedTypeCast)
    }

    private def checkedEffectCastExpr()(implicit s: State): Mark.Closed = {
      assert(at(TokenKind.KeywordCheckedECast))
      val mark = open()
      expect(TokenKind.KeywordCheckedECast, SyntacticContext.Expr.OtherExpr)
      if (eat(TokenKind.ParenL)) {
        expression()
        expect(TokenKind.ParenR, SyntacticContext.Expr.OtherExpr)
      }
      close(mark, TreeKind.Expr.CheckedEffectCast)
    }

    private def uncheckedCastExpr()(implicit s: State): Mark.Closed = {
      assert(at(TokenKind.KeywordUncheckedCast))
      val mark = open()
      expect(TokenKind.KeywordUncheckedCast, SyntacticContext.Expr.OtherExpr)
      if (eat(TokenKind.ParenL)) {
        expression()
        if (eat(TokenKind.KeywordAs)) {
          Type.typeAndEffect()
        }
        expect(TokenKind.ParenR, SyntacticContext.Expr.OtherExpr)
      }
      close(mark, TreeKind.Expr.UncheckedCast)
    }

    private def unsafeExpr()(implicit s: State): Mark.Closed = {
      assert(at(TokenKind.KeywordUnsafe))
      val mark = open()
      expect(TokenKind.KeywordUnsafe, SyntacticContext.Expr.OtherExpr)
      expression()
      close(mark, TreeKind.Expr.Unsafe)
    }

    private def uncheckedMaskingCastExpr()(implicit s: State): Mark.Closed = {
      assert(at(TokenKind.KeywordMaskedCast))
      val mark = open()
      expect(TokenKind.KeywordMaskedCast, SyntacticContext.Expr.OtherExpr)
      if (eat(TokenKind.ParenL)) {
        expression()
        expect(TokenKind.ParenR, SyntacticContext.Expr.OtherExpr)
      }
      close(mark, TreeKind.Expr.UncheckedMaskingCast)
    }

    private def tryExpr()(implicit s: State): Mark.Closed = {
      assert(at(TokenKind.KeywordTry))
      val mark = open()
      expect(TokenKind.KeywordTry, SyntacticContext.Expr.OtherExpr)
      expression()
      if (at(TokenKind.KeywordCatch)) {
        while (at(TokenKind.KeywordCatch)) {
          catchBody()
        }
      } else if (at(TokenKind.KeywordWith)) {
        while (at(TokenKind.KeywordWith)) {
          withBody()
        }
      }

      close(mark, TreeKind.Expr.Try)
    }

    private def catchBody()(implicit s: State): Mark.Closed = {
      assert(at(TokenKind.KeywordCatch))
      val mark = open()
      expect(TokenKind.KeywordCatch, SyntacticContext.Expr.OtherExpr)
      oneOrMore(
        namedTokenSet = NamedTokenSet.CatchRule,
        getItem = catchRule,
        checkForItem = _ == TokenKind.KeywordCase,
        breakWhen = _.isRecoverExpr,
        separation = Separation.Optional(TokenKind.Comma),
        delimiterL = TokenKind.CurlyL,
        delimiterR = TokenKind.CurlyR,
        context = SyntacticContext.Expr.OtherExpr
      ) match {
        case Some(error) => closeWithError(mark, error)
        case None => close(mark, TreeKind.Expr.TryCatchBodyFragment)
      }
    }

    private def catchRule()(implicit s: State): Mark.Closed = {
      val mark = open()
      expect(TokenKind.KeywordCase, SyntacticContext.Expr.OtherExpr)
      name(NAME_VARIABLE, context = SyntacticContext.Expr.OtherExpr)
      expect(TokenKind.Colon, SyntacticContext.Expr.OtherExpr)
      name(NAME_JAVA, tail = Set(), allowQualified = true, context = SyntacticContext.Expr.OtherExpr)
      expect(TokenKind.ArrowThickR, SyntacticContext.Expr.OtherExpr)
      statement()
      close(mark, TreeKind.Expr.TryCatchRuleFragment)
    }

    private def withBody()(implicit s: State): Mark.Closed = {
      assert(at(TokenKind.KeywordWith))
      val mark = open()
      expect(TokenKind.KeywordWith, SyntacticContext.Expr.OtherExpr)
      name(NAME_EFFECT, allowQualified = true, context = SyntacticContext.Expr.OtherExpr)
      oneOrMore(
        namedTokenSet = NamedTokenSet.WithRule,
        getItem = withRule,
        checkForItem = kind => kind == TokenKind.KeywordDef || kind.isComment,
        breakWhen = _.isRecoverExpr,
        separation = Separation.Optional(TokenKind.Comma),
        delimiterL = TokenKind.CurlyL,
        delimiterR = TokenKind.CurlyR,
        context = SyntacticContext.Expr.OtherExpr
      ) match {
        case Some(error) => closeWithError(mark, error)
        case None => close(mark, TreeKind.Expr.TryWithBodyFragment)
      }
    }

    private def withRule()(implicit s: State): Mark.Closed = {
      assert(nth(0).isComment || at(TokenKind.KeywordDef))
      val mark = open()
      expect(TokenKind.KeywordDef, SyntacticContext.Expr.OtherExpr)
      name(Set(TokenKind.NameLowerCase), context = SyntacticContext.Expr.OtherExpr)
      Decl.parameters(SyntacticContext.Expr.OtherExpr)
      expect(TokenKind.Equal, SyntacticContext.Expr.OtherExpr)
      expression()
      close(mark, TreeKind.Expr.TryWithRuleFragment)
    }

    private def throwExpr()(implicit s: State): Mark.Closed = {
      assert(at(TokenKind.KeywordThrow))
      val mark = open()
      expect(TokenKind.KeywordThrow, SyntacticContext.Expr.OtherExpr)
      expression()
      close(mark, TreeKind.Expr.Throw)
    }

    private def doExpr()(implicit s: State): Mark.Closed = {
      assert(at(TokenKind.KeywordDo))
      val mark = open()
      expect(TokenKind.KeywordDo, SyntacticContext.Expr.Do)
      name(NAME_QNAME, allowQualified = true, context = SyntacticContext.Expr.Do)
      arguments()
      close(mark, TreeKind.Expr.Do)
    }

    private def ambiguousNewExpr()(implicit s: State): Mark.Closed = {
      assert(at(TokenKind.KeywordNew))
      val mark = open()
      expect(TokenKind.KeywordNew, SyntacticContext.Expr.OtherExpr)
      Type.ttype()

      // NewStruct, NewObject, or InvokeConstructor?
      if (at(TokenKind.CurlyL) && (nth(1) == TokenKind.NameLowerCase || (nth(1) == TokenKind.CurlyR && nth(2) == TokenKind.At))) {
        // case 2: new Struct {field1 = expr1, field2 = expr2, ...} @ region
        //     or: new Struct {} @ region
        zeroOrMore(
          namedTokenSet = NamedTokenSet.FromKinds(NAME_FIELD),
          checkForItem = NAME_FIELD.contains,
          getItem = structFieldInit,
          breakWhen = _.isRecoverExpr,
          context = SyntacticContext.Expr.OtherExpr,
          separation = Separation.Required(TokenKind.Comma),
          delimiterL = TokenKind.CurlyL,
          delimiterR = TokenKind.CurlyR
        )
        expect(TokenKind.At, SyntacticContext.Expr.OtherExpr)
        expression()
        close(mark, TreeKind.Expr.NewStruct)
      } else if (at(TokenKind.CurlyL)) {
        // Case 1: new Type { ... }
        oneOrMore(
          namedTokenSet = NamedTokenSet.FromKinds(Set(TokenKind.KeywordDef)),
          checkForItem = t => t.isComment || t == TokenKind.KeywordDef,
          getItem = jvmMethod,
          breakWhen = _.isRecoverExpr,
          delimiterL = TokenKind.CurlyL,
          delimiterR = TokenKind.CurlyR,
          separation = Separation.None,
          context = SyntacticContext.Expr.OtherExpr
        )
        close(mark, TreeKind.Expr.NewObject)
      } else {
        // Case 3: new Type(exps...)
        arguments()
        close(mark, TreeKind.Expr.InvokeConstructor2)
      }
    }

    private def structFieldInit()(implicit s: State): Mark.Closed = {
      val mark = open()
      name(NAME_FIELD, context = SyntacticContext.Expr.OtherExpr)
      expect(TokenKind.Equal, SyntacticContext.Expr.OtherExpr)
      expression()
      close(mark, TreeKind.Expr.LiteralStructFieldFragment)
    }

    private def jvmMethod()(implicit s: State): Mark.Closed = {
      assert(at(TokenKind.KeywordDef))
      val mark = open()
      expect(TokenKind.KeywordDef, SyntacticContext.Expr.OtherExpr)
      name(NAME_JAVA, tail = Set(), context = SyntacticContext.Expr.OtherExpr)
      Decl.parameters(SyntacticContext.Expr.OtherExpr)
      expect(TokenKind.Colon, SyntacticContext.Expr.OtherExpr)
      Type.typeAndEffect()
      expect(TokenKind.Equal, SyntacticContext.Expr.OtherExpr)
      Expr.statement()
      close(mark, TreeKind.Expr.JvmMethod)
    }

    private def staticExpr()(implicit s: State): Mark.Closed = {
      assert(at(TokenKind.KeywordStaticUppercase))
      val mark = open()
      expect(TokenKind.KeywordStaticUppercase, SyntacticContext.Expr.OtherExpr)
      close(mark, TreeKind.Expr.Static)
    }

    private def selectExpr()(implicit s: State): Mark.Closed = {
      assert(at(TokenKind.KeywordSelect))
      val mark = open()
      expect(TokenKind.KeywordSelect, SyntacticContext.Expr.OtherExpr)
      expect(TokenKind.CurlyL, SyntacticContext.Expr.OtherExpr)
      comments()
      // Note: We can't use zeroOrMore here because there's special semantics:
      // The wildcard rule (case _ => ...) must be the last one.
      var continue = true
      while (continue && at(TokenKind.KeywordCase) && !eof()) {
        val ruleMark = open()
        expect(TokenKind.KeywordCase, SyntacticContext.Expr.OtherExpr)
        val isDefault = findBefore(TokenKind.ArrowThickR, Array(TokenKind.ArrowThinL))
        if (isDefault) {
          // Only the last rule can be a wildcard rule so stop after this one
          continue = false
          expect(TokenKind.Underscore, SyntacticContext.Expr.OtherExpr)
          expect(TokenKind.ArrowThickR, SyntacticContext.Expr.OtherExpr)
          statement()
          close(ruleMark, TreeKind.Expr.SelectRuleDefaultFragment)
        } else {
          name(NAME_VARIABLE, context = SyntacticContext.Expr.OtherExpr)
          expect(TokenKind.ArrowThinL, SyntacticContext.Expr.OtherExpr)
          // Note that only "Channel.recv" and "recv" are allowed for this name.
          // We don't want to reserve "Channel" and "recv" as keywords,
          // so parsing it as a qname seems fine for now.
          name(NAME_QNAME, allowQualified = true, context = SyntacticContext.Expr.OtherExpr)
          expect(TokenKind.ParenL, SyntacticContext.Expr.OtherExpr)
          expression()
          expect(TokenKind.ParenR, SyntacticContext.Expr.OtherExpr)
          expect(TokenKind.ArrowThickR, SyntacticContext.Expr.OtherExpr)
          statement()
          close(ruleMark, TreeKind.Expr.SelectRuleFragment)
        }
      }
      expect(TokenKind.CurlyR, SyntacticContext.Expr.OtherExpr)

      close(mark, TreeKind.Expr.Select)
    }

    private def spawnExpr()(implicit s: State): Mark.Closed = {
      assert(at(TokenKind.KeywordSpawn))
      val mark = open()
      expect(TokenKind.KeywordSpawn, SyntacticContext.Expr.OtherExpr)
      expression()
      scopeName()
      close(mark, TreeKind.Expr.Spawn)
    }

    private def parYieldExpr()(implicit s: State): Mark.Closed = {
      assert(at(TokenKind.KeywordPar))
      val mark = open()
      expect(TokenKind.KeywordPar, SyntacticContext.Expr.OtherExpr)
      if (at(TokenKind.ParenL)) {
        oneOrMore(
          namedTokenSet = NamedTokenSet.Pattern,
          getItem = parYieldFragment,
          checkForItem = _.isFirstPattern,
          separation = Separation.Required(TokenKind.Semi),
          breakWhen = kind => kind == TokenKind.KeywordYield || kind.isRecoverExpr,
          context = SyntacticContext.Expr.OtherExpr
        ) match {
          case Some(error) => closeWithError(open(), error)
          case None =>
        }
      }
      expect(TokenKind.KeywordYield, SyntacticContext.Expr.OtherExpr)
      expression()
      close(mark, TreeKind.Expr.ParYield)
    }

    private def parYieldFragment()(implicit s: State): Mark.Closed = {
      val mark = open()
      Pattern.pattern()
      expect(TokenKind.ArrowThinL, SyntacticContext.Expr.OtherExpr)
      expression()
      close(mark, TreeKind.Expr.ParYieldFragment)
    }

    private def fixpointConstraintSetExpr()(implicit s: State): Mark.Closed = {
      assert(at(TokenKind.HashCurlyL))
      val mark = open()
      zeroOrMore(
        namedTokenSet = NamedTokenSet.FromKinds(NAME_PREDICATE),
        checkForItem = NAME_PREDICATE.contains,
        getItem = fixpointConstraint,
        context = SyntacticContext.Expr.Constraint,
        delimiterL = TokenKind.HashCurlyL,
        delimiterR = TokenKind.CurlyR,
        separation = Separation.Required(TokenKind.DotWhiteSpace, allowTrailing = true),
        breakWhen = _.isRecoverExpr,
      )
      close(mark, TreeKind.Expr.FixpointConstraintSet)
    }

    private def fixpointConstraint()(implicit s: State): Mark.Closed = {
      val mark = open()
      Predicate.head()
      if (eat(TokenKind.ColonMinus)) {
        Predicate.body()
        while (eat(TokenKind.Comma) && !eof()) {
          Predicate.body()
        }
      }
      close(mark, TreeKind.Expr.FixpointConstraint)
    }

    private def fixpointLambdaExpr()(implicit s: State): Mark.Closed = {
      assert(at(TokenKind.HashParenL))
      val mark = open()
      Predicate.params()
      expect(TokenKind.ArrowThinR, SyntacticContext.Expr.OtherExpr)
      expression()
      close(mark, TreeKind.Expr.FixpointLambda)
    }

    private def fixpointSolveExpr()(implicit s: State): Mark.Closed = {
      assert(at(TokenKind.KeywordSolve))
      val mark = open()
      expect(TokenKind.KeywordSolve, SyntacticContext.Expr.OtherExpr)
      expression()
      while (eat(TokenKind.Comma) && !eof()) {
        expression()
      }

      if (eat(TokenKind.KeywordProject)) {
        name(NAME_PREDICATE, context = SyntacticContext.Expr.OtherExpr)
        while (eat(TokenKind.Comma) && !eof()) {
          name(NAME_PREDICATE, context = SyntacticContext.Expr.OtherExpr)
        }
      }
      close(mark, TreeKind.Expr.FixpointSolveWithProject)
    }

    private def fixpointInjectExpr()(implicit s: State): Mark.Closed = {
      assert(at(TokenKind.KeywordInject))
      val mark = open()
      expect(TokenKind.KeywordInject, SyntacticContext.Expr.OtherExpr)
      expression()
      while (eat(TokenKind.Comma) && !eof()) {
        expression()
      }
      expect(TokenKind.KeywordInto, SyntacticContext.Expr.OtherExpr)
      name(NAME_PREDICATE, context = SyntacticContext.Expr.OtherExpr)
      while (eat(TokenKind.Comma) && !eof()) {
        name(NAME_PREDICATE, context = SyntacticContext.Expr.OtherExpr)
      }
      close(mark, TreeKind.Expr.FixpointInject)
    }

    private def fixpointQueryExpr()(implicit s: State): Mark.Closed = {
      assert(at(TokenKind.KeywordQuery))
      val mark = open()
      expect(TokenKind.KeywordQuery, SyntacticContext.Expr.OtherExpr)
      expression()
      while (eat(TokenKind.Comma) && !eof()) {
        expression()
      }
      if (at(TokenKind.KeywordSelect)) {
        fixpointQuerySelect()
      }
      if (at(TokenKind.KeywordFrom)) {
        fixpointQueryFrom()
      }
      if (at(TokenKind.KeywordWhere)) {
        fixpointQueryWhere()
      }
      close(mark, TreeKind.Expr.FixpointQuery)
    }

    private def fixpointQuerySelect()(implicit s: State): Mark.Closed = {
      assert(at(TokenKind.KeywordSelect))
      val mark = open()
      expect(TokenKind.KeywordSelect, SyntacticContext.Expr.OtherExpr)
      (nth(0), nth(1)) match {
        case (TokenKind.ParenL, TokenKind.ParenR) => expression()
        case (TokenKind.ParenL, _) => zeroOrMore(
          namedTokenSet = NamedTokenSet.Expression,
          getItem = () => expression(),
          checkForItem = _.isFirstExpr,
          breakWhen = _.isRecoverExpr,
          context = SyntacticContext.Expr.OtherExpr
        )
        case _ => expression()
      }
      close(mark, TreeKind.Expr.FixpointSelect)
    }

    private def fixpointQueryFrom()(implicit s: State): Mark.Closed = {
      assert(at(TokenKind.KeywordFrom))
      val mark = open()
      expect(TokenKind.KeywordFrom, SyntacticContext.Expr.OtherExpr)
      Predicate.atom()
      while (eat(TokenKind.Comma) && !eof()) {
        Predicate.atom()
      }
      close(mark, TreeKind.Expr.FixpointFromFragment)
    }

    private def fixpointQueryWhere()(implicit s: State): Mark.Closed = {
      assert(at(TokenKind.KeywordWhere))
      val mark = open()
      expect(TokenKind.KeywordWhere, SyntacticContext.Expr.OtherExpr)
      expression()
      close(mark, TreeKind.Expr.FixpointWhere)
    }

    private def intrinsicExpr()(implicit s: State): Mark.Closed = {
      val mark = open()
      advance()
      close(mark, TreeKind.Expr.Intrinsic)
    }

    private val FIRST_EXPR_INTERPOLATED_STRING: Set[TokenKind] = Set(TokenKind.LiteralStringInterpolationL, TokenKind.LiteralDebugStringL)

    private def interpolatedStringExpr()(implicit s: State): Mark.Closed = {
      assert(atAny(FIRST_EXPR_INTERPOLATED_STRING))
      val mark = open()

      def atTerminator(kind: Option[TokenKind]) = kind match {
        case Some(TokenKind.LiteralStringInterpolationL) => at(TokenKind.LiteralStringInterpolationR)
        case Some(TokenKind.LiteralDebugStringL) => at(TokenKind.LiteralDebugStringR)
        case _ => false
      }

      def getOpener: Option[TokenKind] = nth(0) match {
        case TokenKind.LiteralStringInterpolationL => advance(); Some(TokenKind.LiteralStringInterpolationL)
        case TokenKind.LiteralDebugStringL => advance(); Some(TokenKind.LiteralDebugStringR)
        case _ => None
      }

      var lastOpener = getOpener
      while (lastOpener.isDefined && !eof()) {
        if (atTerminator(lastOpener)) {
          lastOpener = None // Terminate the loop
        } else {
          expression()
          lastOpener = getOpener // Try to get nested interpolation
        }
      }
      expectAny(Set(TokenKind.LiteralStringInterpolationR, TokenKind.LiteralDebugStringR), SyntacticContext.Expr.OtherExpr)
      close(mark, TreeKind.Expr.StringInterpolation)
    }
  }

  private object Pattern {
    def pattern()(implicit s: State): Mark.Closed = {
      // If a new pattern is added here, remember to add it to FIRST_PATTERN too.
      val mark = open()
      var lhs = nth(0) match {
        case TokenKind.NameLowerCase
             | TokenKind.NameGreek
             | TokenKind.NameMath
             | TokenKind.Underscore
             | TokenKind.KeywordQuery => variablePat()
        case TokenKind.LiteralString
             | TokenKind.LiteralChar
             | TokenKind.LiteralFloat32
             | TokenKind.LiteralFloat64
             | TokenKind.LiteralBigDecimal
             | TokenKind.LiteralInt8
             | TokenKind.LiteralInt16
             | TokenKind.LiteralInt32
             | TokenKind.LiteralInt64
             | TokenKind.LiteralBigInt
             | TokenKind.KeywordTrue
             | TokenKind.KeywordFalse
             | TokenKind.LiteralRegex
             | TokenKind.KeywordNull => literalPat()
        case TokenKind.NameUpperCase => tagPat()
        case TokenKind.ParenL => tuplePat()
        case TokenKind.CurlyL => recordPat()
        case TokenKind.Minus => unaryPat()
        case t =>
          val mark = open()
          val error = UnexpectedToken(expected = NamedTokenSet.Pattern, actual = Some(t), SyntacticContext.Pat.OtherPat, loc = currentSourceLocation())
          closeWithError(mark, error)
      }
      // Handle FCons
      if (eat(TokenKind.ColonColon)) {
        lhs = close(openBefore(lhs), TreeKind.Pattern.Pattern)
        pattern()
        close(openBefore(lhs), TreeKind.Pattern.FCons)
      }
      close(mark, TreeKind.Pattern.Pattern)
    }

    private def variablePat()(implicit s: State): Mark.Closed = {
      val mark = open()
      name(NAME_VARIABLE, context = SyntacticContext.Pat.OtherPat)
      close(mark, TreeKind.Pattern.Variable)
    }

    private def literalPat()(implicit s: State): Mark.Closed = {
      val mark = open()
      advance()
      close(mark, TreeKind.Pattern.Literal)
    }

    private def tagPat()(implicit s: State): Mark.Closed = {
      val mark = open()
      name(NAME_TAG, allowQualified = true, context = SyntacticContext.Pat.OtherPat)
      if (at(TokenKind.ParenL)) {
        tuplePat()
      }
      close(mark, TreeKind.Pattern.Tag)
    }

    private def tuplePat()(implicit s: State): Mark.Closed = {
      assert(at(TokenKind.ParenL))
      val mark = open()
      zeroOrMore(
        namedTokenSet = NamedTokenSet.Pattern,
        getItem = pattern,
        checkForItem = _.isFirstPattern,
        breakWhen = _.isRecoverExpr,
        context = SyntacticContext.Pat.OtherPat
      )
      close(mark, TreeKind.Pattern.Tuple)
    }

    private def recordPat()(implicit s: State): Mark.Closed = {
      assert(at(TokenKind.CurlyL))
      val mark = open()
      zeroOrMore(
        namedTokenSet = NamedTokenSet.FromKinds(NAME_FIELD),
        getItem = recordField,
        checkForItem = NAME_FIELD.contains,
        delimiterL = TokenKind.CurlyL,
        delimiterR = TokenKind.CurlyR,
        optionallyWith = Some((TokenKind.Bar, () => pattern())),
        breakWhen = _.isRecoverExpr,
        context = SyntacticContext.Pat.OtherPat
      )
      close(mark, TreeKind.Pattern.Record)
    }

    private def recordField()(implicit s: State): Mark.Closed = {
      val mark = open()
      name(NAME_FIELD, context = SyntacticContext.Pat.OtherPat)
      if (eat(TokenKind.Equal)) {
        pattern()
      }
      close(mark, TreeKind.Pattern.RecordFieldFragment)
    }

    private def unaryPat()(implicit s: State): Mark.Closed = {
      val mark = open()
      val opMark = open()
      advance()
      close(opMark, TreeKind.Operator)
      advance()
      close(mark, TreeKind.Pattern.Unary)
    }
  }

  private object Type {
    def typeAndEffect()(implicit s: State): Mark.Closed = {
      val lhs = ttype()
      if (eat(TokenKind.Backslash)) {
        val mark = open()
        ttype()
        close(mark, TreeKind.Type.Effect)
      } else lhs
    }

    def ttype(left: TokenKind = TokenKind.Eof)(implicit s: State): Mark.Closed = {
      var lhs = if (left == TokenKind.ArrowThinR) typeAndEffect() else typeDelimited()
      // handle Type argument application
      while (at(TokenKind.BracketL)) {
        val mark = openBefore(lhs)
        arguments()
        lhs = close(mark, TreeKind.Type.Apply)
        lhs = close(openBefore(lhs), TreeKind.Type.Type)
      }
      // Handle binary operators
      var continue = true
      while (continue) {
        val right = nth(0)
        if (right == TokenKind.Tilde) {
          // This branch is hit when tilde is used like a binary operator.
          // That only happens in equality constraints, an in that case,
          // we want to let that rule continue instead of producing a binary type expression.
          continue = false
        } else if (rightBindsTighter(left, right)) {
          val mark = openBefore(lhs)
          val markOp = open()
          advance()
          close(markOp, TreeKind.Operator)
          ttype(right)
          lhs = close(mark, TreeKind.Type.Binary)
          lhs = close(openBefore(lhs), TreeKind.Type.Type)
        } else {
          continue = false
        }
      }
      // Handle kind ascriptions
      if (eat(TokenKind.Colon)) {
        Type.kind()
        lhs = close(openBefore(lhs), TreeKind.Type.Ascribe)
        lhs = close(openBefore(lhs), TreeKind.Type.Type)
      }

      lhs
    }

    // A precedence table for type operators, lower is higher precedence
    private def TYPE_OP_PRECEDENCE: List[Array[TokenKind]] = List(
      // BINARY OPS
      Array(TokenKind.ArrowThinR), // ->
      Array(TokenKind.KeywordRvadd, TokenKind.KeywordRvsub), // rvadd, rvsub
      Array(TokenKind.KeywordRvand), // rvand
      Array(TokenKind.Plus, TokenKind.Minus), // +, -
      Array(TokenKind.Ampersand), // &
      Array(TokenKind.KeywordXor), // xor
      Array(TokenKind.KeywordOr), // or
      Array(TokenKind.KeywordAnd), // and
      // UNARY OPS
      Array(TokenKind.KeywordRvnot, TokenKind.Tilde, TokenKind.KeywordNot) // rvnot, ~, not
    )

    private def rightBindsTighter(left: TokenKind, right: TokenKind): Boolean = {
      val rt = TYPE_OP_PRECEDENCE.indexWhere(l => l.contains(right))
      if (rt == -1) {
        return false
      }

      val lt = TYPE_OP_PRECEDENCE.indexWhere(l => l.contains(left))
      if (lt == -1) {
        assert(left == TokenKind.Eof)
        return true
      }
      // This >= rather than > makes it so that operators with equal precedence are left-associative.
      // IE. 't + eff1 + eff2' becomes '(t + eff1) + eff2' rather than 't + (eff1 + eff2)'
      rt >= lt
    }

    def arguments()(implicit s: State): Mark.Closed = {
      val mark = open()
      zeroOrMore(
        namedTokenSet = NamedTokenSet.Type,
        getItem = argument,
        checkForItem = _.isFirstType,
        delimiterL = TokenKind.BracketL,
        delimiterR = TokenKind.BracketR,
        breakWhen = _.isRecoverType,
        context = SyntacticContext.Type.OtherType
      )
      close(mark, TreeKind.Type.ArgumentList)
    }

    private def argument()(implicit s: State): Mark.Closed = {
      val mark = open()
      ttype()
      close(mark, TreeKind.Type.Argument)
    }

    def parameters()(implicit s: State): Mark.Closed = {
      val mark = open()
      oneOrMore(
        namedTokenSet = NamedTokenSet.Parameter,
        getItem = parameter,
        checkForItem = kind => NAME_VARIABLE.contains(kind) || NAME_TYPE.contains(kind),
        delimiterL = TokenKind.BracketL,
        delimiterR = TokenKind.BracketR,
        breakWhen = _.isRecoverType,
        context = SyntacticContext.Type.OtherType
      ) match {
        case Some(error) => closeWithError(mark, error)
        case None => close(mark, TreeKind.TypeParameterList)
      }
    }

    private def parameter()(implicit s: State): Mark.Closed = {
      val mark = open()
      name(NAME_VARIABLE ++ NAME_TYPE, context = SyntacticContext.Type.OtherType)
      if (at(TokenKind.Colon)) {
        expect(TokenKind.Colon, SyntacticContext.Type.OtherType)
        Type.kind()
      }
      close(mark, TreeKind.Parameter)
    }

    def constraints()(implicit s: State): Mark.Closed = {
      assert(at(TokenKind.KeywordWith))
      val mark = open()
      expect(TokenKind.KeywordWith, SyntacticContext.WithClause)
      // Note, Can't use zeroOrMore here since there's are no delimiterR.
      var continue = true
      while (continue && !eof()) {
        if (atAny(NAME_DEFINITION)) {
          constraint()
        } else {
          val error = UnexpectedToken(expected = NamedTokenSet.FromKinds(NAME_DEFINITION), actual = Some(nth(0)), SyntacticContext.WithClause, loc = currentSourceLocation())
          closeWithError(open(), error)
          continue = false
        }
        if (!eat(TokenKind.Comma)) {
          continue = false
        }
      }
      close(mark, TreeKind.Type.ConstraintList)
    }

    private def constraint()(implicit s: State): Mark.Closed = {
      val mark = open()
      name(NAME_DEFINITION, tail = Set(TokenKind.NameLowerCase), allowQualified = true, SyntacticContext.WithClause)
      expect(TokenKind.BracketL, SyntacticContext.WithClause)
      Type.ttype()
      expect(TokenKind.BracketR, SyntacticContext.WithClause)
      close(mark, TreeKind.Type.Constraint)
    }

    def derivations()(implicit s: State): Mark.Closed = {
      assert(at(TokenKind.KeywordWith))
      val mark = open()
      expect(TokenKind.KeywordWith, SyntacticContext.WithClause)
      // Note, Can't use zeroOrMore here since there's are no delimiterR.
      var continue = true
      while (continue && !eof()) {
        if (atAny(NAME_QNAME)) {
          name(NAME_QNAME, allowQualified = true, context = SyntacticContext.WithClause)
        } else {
          val error = UnexpectedToken(expected = NamedTokenSet.FromKinds(NAME_QNAME), actual = Some(nth(0)), SyntacticContext.WithClause, loc = currentSourceLocation())
          closeWithError(open(), error)
          continue = false
        }
        if (!eat(TokenKind.Comma)) {
          continue = false
        }
      }
      close(mark, TreeKind.DerivationList)
    }

    private def typeDelimited()(implicit s: State): Mark.Closed = {
      // If a new type is added here, remember to add it to TYPE_FIRST too.
      val mark = open()
      nth(0) match {
        case TokenKind.NameUpperCase => name(NAME_TYPE, allowQualified = true, context = SyntacticContext.Type.OtherType)
        case TokenKind.NameMath
             | TokenKind.NameGreek
             | TokenKind.Underscore => name(NAME_VARIABLE, context = SyntacticContext.Type.OtherType)
        case TokenKind.NameLowerCase => variableType()
        case TokenKind.KeywordUniv
             | TokenKind.KeywordFalse
             | TokenKind.KeywordTrue => constantType()
        case TokenKind.ParenL => tupleOrRecordRowType()
        case TokenKind.CurlyL => recordOrEffectSetType()
        case TokenKind.HashCurlyL => schemaType()
        case TokenKind.HashParenL => schemaRowType()
        case TokenKind.NameJava => nativeType()
        case TokenKind.AngleL => caseSetType()
        case TokenKind.KeywordNot
             | TokenKind.Tilde
             | TokenKind.KeywordRvnot => unaryType()
        // TODO: Static is used as a type name in Prelude.flix. That requires special handling here.
        // If we remove this rule, remove KeywordStaticUppercase from FIRST_TYPE too.
        case TokenKind.KeywordStaticUppercase => name(Set(TokenKind.KeywordStaticUppercase), context = SyntacticContext.Type.OtherType)
        case t =>
          val mark = open()
          val error = UnexpectedToken(expected = NamedTokenSet.Type, actual = Some(t), SyntacticContext.Type.OtherType, loc = currentSourceLocation())
          closeWithError(mark, error)
      }
      close(mark, TreeKind.Type.Type)
    }

    private val TYPE_VAR: Set[TokenKind] = Set(TokenKind.NameLowerCase, TokenKind.NameGreek, TokenKind.NameMath, TokenKind.Underscore)

    private def variableType()(implicit s: State): Mark.Closed = {
      val mark = open()
      expectAny(TYPE_VAR, SyntacticContext.Type.OtherType)
      close(mark, TreeKind.Type.Variable)
    }

    private val TYPE_CONSTANT: Set[TokenKind] = Set(TokenKind.KeywordUniv, TokenKind.KeywordFalse, TokenKind.KeywordTrue)

    private def constantType()(implicit s: State): Mark.Closed = {
      val mark = open()
      expectAny(TYPE_CONSTANT, SyntacticContext.Type.OtherType)
      close(mark, TreeKind.Type.Constant)
    }

    private def tupleOrRecordRowType()(implicit s: State): Mark.Closed = {
      assert(at(TokenKind.ParenL))
      // Record rows follow the rule '(' (name '=' type)* ('|' name)? )
      // So the prefix is always "( name '='" or "'|'"
      val next = nth(1)
      val nextnext = nth(2)
      val isRecordRow = next == TokenKind.Bar || next == TokenKind.NameLowerCase && nextnext == TokenKind.Equal || next == TokenKind.ParenR
      if (isRecordRow) {
        recordRow()
      } else {
        tuple()
      }
    }

    private def recordRow()(implicit s: State): Mark.Closed = {
      assert(at(TokenKind.ParenL))
      val mark = open()
      zeroOrMore(
        namedTokenSet = NamedTokenSet.FromKinds(NAME_FIELD),
        getItem = recordField,
        checkForItem = NAME_FIELD.contains,
        breakWhen = _.isRecoverType,
        optionallyWith = Some((TokenKind.Bar, variableType)),
        context = SyntacticContext.Type.OtherType
      )
      close(mark, TreeKind.Type.RecordRow)
    }

    def tuple()(implicit s: State): Mark.Closed = {
      assert(at(TokenKind.ParenL))
      val mark = open()
      zeroOrMore(
        namedTokenSet = NamedTokenSet.Type,
        getItem = () => ttype(),
        checkForItem = _.isFirstType,
        breakWhen = _.isRecoverType,
        context = SyntacticContext.Type.OtherType
      )
      close(mark, TreeKind.Type.Tuple)
    }

    private def recordOrEffectSetType()(implicit s: State): Mark.Closed = {
      assert(at(TokenKind.CurlyL))
      val isRecord = (nth(1), nth(2)) match {
        case (TokenKind.CurlyR, _) => false
        case (TokenKind.Bar, _)
             | (_, TokenKind.Bar)
             | (_, TokenKind.Equal) => true
        case _ => false
      }
      if (isRecord) record() else effectSet()
    }

    private def record()(implicit s: State): Mark.Closed = {
      assert(at(TokenKind.CurlyL))
      val mark = open()
      (nth(1), nth(2)) match {
        // Empty record type
        case (TokenKind.Bar, TokenKind.CurlyR) =>
          advance() // consume '{'.
          advance() // consume '|'.
          advance() // consume '}'.
          close(mark, TreeKind.Type.Record)
        case _ =>
          zeroOrMore(
            namedTokenSet = NamedTokenSet.FromKinds(NAME_FIELD),
            getItem = recordField,
            checkForItem = NAME_FIELD.contains,
            breakWhen = _.isRecoverType,
            delimiterL = TokenKind.CurlyL,
            delimiterR = TokenKind.CurlyR,
            optionallyWith = Some((TokenKind.Bar, variableType)),
            context = SyntacticContext.Type.OtherType
          )
          close(mark, TreeKind.Type.Record)
      }
    }

    private def recordField()(implicit s: State): Mark.Closed = {
      val mark = open()
      name(NAME_FIELD, context = SyntacticContext.Type.OtherType)
      expect(TokenKind.Equal, SyntacticContext.Type.OtherType)
      ttype()
      close(mark, TreeKind.Type.RecordFieldFragment)
    }

    private def effectSet()(implicit s: State): Mark.Closed = {
      val mark = open()
      zeroOrMore(
        namedTokenSet = NamedTokenSet.Effect,
        getItem = () => ttype(),
        checkForItem = _.isFirstType,
        breakWhen = _.isRecoverType,
        delimiterL = TokenKind.CurlyL,
        delimiterR = TokenKind.CurlyR,
        context = SyntacticContext.Type.Eff
      )
      close(mark, TreeKind.Type.EffectSet)
    }

    private def schemaType()(implicit s: State): Mark.Closed = {
      assert(at(TokenKind.HashCurlyL))
      val mark = open()
      zeroOrMore(
        namedTokenSet = NamedTokenSet.FromKinds(NAME_PREDICATE),
        getItem = schemaTerm,
        checkForItem = NAME_PREDICATE.contains,
        delimiterL = TokenKind.HashCurlyL,
        delimiterR = TokenKind.CurlyR,
        breakWhen = _.isRecoverType,
        optionallyWith = Some(TokenKind.Bar, () => name(NAME_VARIABLE, context = SyntacticContext.Type.OtherType)),
        context = SyntacticContext.Type.OtherType
      )
      close(mark, TreeKind.Type.Schema)
    }

    private def schemaRowType()(implicit s: State): Mark.Closed = {
      assert(at(TokenKind.HashParenL))
      val mark = open()
      zeroOrMore(
        namedTokenSet = NamedTokenSet.FromKinds(NAME_PREDICATE),
        getItem = schemaTerm,
        checkForItem = NAME_PREDICATE.contains,
        delimiterL = TokenKind.HashParenL,
        breakWhen = _.isRecoverType,
        optionallyWith = Some(TokenKind.Bar, () => name(NAME_VARIABLE, context = SyntacticContext.Type.OtherType)),
        context = SyntacticContext.Type.OtherType
      )
      close(mark, TreeKind.Type.SchemaRow)
    }

    private def schemaTerm()(implicit s: State): Mark.Closed = {
      val mark = open()
      name(NAME_PREDICATE, allowQualified = true, context = SyntacticContext.Type.OtherType)
      if (at(TokenKind.BracketL)) {
        arguments()
        close(mark, TreeKind.Type.PredicateWithAlias)
      } else {
        zeroOrMore(
          namedTokenSet = NamedTokenSet.Type,
          getItem = () => ttype(),
          checkForItem = _.isFirstType,
          breakWhen = _.isRecoverType,
          context = SyntacticContext.Type.OtherType,
          optionallyWith = Some(TokenKind.Semi, () => {
            val mark = open()
            ttype()
            close(mark, TreeKind.Predicate.LatticeTerm)
          })
        )
        close(mark, TreeKind.Type.PredicateWithTypes)
      }
    }

    private def nativeType()(implicit s: State): Mark.Closed = {
      val mark = open()
      var continue = true
      while (continue && !eof()) {
        nth(0) match {
          case TokenKind.NameJava
               | TokenKind.NameUpperCase
               | TokenKind.NameLowerCase
               | TokenKind.Dot
               | TokenKind.Dollar => advance()
          case _ => continue = false
        }
      }
      close(mark, TreeKind.Type.Native)
    }

    private def caseSetType()(implicit s: State): Mark.Closed = {
      assert(at(TokenKind.AngleL))
      val mark = open()
      zeroOrMore(
        namedTokenSet = NamedTokenSet.FromKinds(NAME_DEFINITION),
        getItem = () => name(NAME_DEFINITION, allowQualified = true, context = SyntacticContext.Type.OtherType),
        checkForItem = NAME_DEFINITION.contains,
        breakWhen = _.isRecoverType,
        delimiterL = TokenKind.AngleL,
        delimiterR = TokenKind.AngleR,
        context = SyntacticContext.Type.OtherType
      )
      close(mark, TreeKind.Type.CaseSet)
    }

    private val FIRST_TYPE_UNARY: Set[TokenKind] = Set(TokenKind.Tilde, TokenKind.KeywordNot, TokenKind.KeywordRvnot)

    private def unaryType()(implicit s: State): Mark.Closed = {
      val mark = open()
      val op = nth(0)
      val markOp = open()
      expectAny(FIRST_TYPE_UNARY, SyntacticContext.Type.OtherType)
      close(markOp, TreeKind.Operator)
      ttype(left = op)
      close(mark, TreeKind.Type.Unary)
    }

    def kind()(implicit s: State): Mark.Closed = {
      def kindFragment(): Unit = {
        val inParens = eat(TokenKind.ParenL)
        name(NAME_KIND, context = SyntacticContext.Type.OtherType)
        // Check for arrow kind
        if (eat(TokenKind.ArrowThinR)) {
          kind()
        }
        // consume ')' is necessary
        if (inParens) {
          expect(TokenKind.ParenR, SyntacticContext.Type.OtherType)
        }
      }

      val mark = open()
      kindFragment()
      close(mark, TreeKind.Kind)
    }
  }

  private object Predicate {
    def head()(implicit s: State): Mark.Closed = {
      val mark = open()
      name(NAME_PREDICATE, context = SyntacticContext.Expr.Constraint)
      termList()
      close(mark, TreeKind.Predicate.Head)
    }

    private def termList()(implicit s: State): Mark.Closed = {
      val mark = open()
      // Check for missing term list
      if (!at(TokenKind.ParenL)) {
        closeWithError(open(), UnexpectedToken(
          expected = NamedTokenSet.FromKinds(Set(TokenKind.ParenL)),
          actual = Some(nth(0)),
          sctx = SyntacticContext.Expr.Constraint,
          hint = Some("provide a list of terms."),
          loc = previousSourceLocation())
        )
      }

      zeroOrMore(
        namedTokenSet = NamedTokenSet.Expression,
        getItem = () => Expr.expression(),
        checkForItem = _.isFirstExpr,
        breakWhen = _.isRecoverExpr,
        context = SyntacticContext.Expr.Constraint,
        optionallyWith = Some(TokenKind.Semi, () => {
          val mark = open()
          Expr.expression()
          close(mark, TreeKind.Predicate.LatticeTerm)
        })
      )
      close(mark, TreeKind.Predicate.TermList)
    }

    private def patternList()(implicit s: State): Mark.Closed = {
      val mark = open()
      zeroOrMore(
        namedTokenSet = NamedTokenSet.Pattern,
        getItem = Pattern.pattern,
        checkForItem = _.isFirstPattern,
        breakWhen = _.isRecoverPattern,
        context = SyntacticContext.Expr.Constraint,
        optionallyWith = Some(TokenKind.Semi, () => {
          val mark = open()
          Pattern.pattern()
          close(mark, TreeKind.Predicate.LatticeTerm)
        })
      )
      close(mark, TreeKind.Predicate.PatternList)
    }

    def body()(implicit s: State): Mark.Closed = {
      val mark = open()
      nth(0) match {
        case TokenKind.KeywordIf =>
          guard()
          close(mark, TreeKind.Predicate.Body)
        case TokenKind.KeywordLet =>
          functional()
          close(mark, TreeKind.Predicate.Body)
        case TokenKind.KeywordNot | TokenKind.KeywordFix | TokenKind.NameUpperCase =>
          atom()
          close(mark, TreeKind.Predicate.Body)
        case at =>
          val error = UnexpectedToken(
            expected = NamedTokenSet.FixpointConstraint,
            actual = Some(at),
            SyntacticContext.Expr.Constraint,
            loc = currentSourceLocation()
          )
          closeWithError(mark, error)
      }
    }

    private def guard()(implicit s: State): Mark.Closed = {
      assert(at(TokenKind.KeywordIf))
      val mark = open()
      expect(TokenKind.KeywordIf, SyntacticContext.Expr.Constraint)
      Expr.expression()
      close(mark, TreeKind.Predicate.Guard)
    }

    private def functional()(implicit s: State): Mark.Closed = {
      assert(at(TokenKind.KeywordLet))
      val mark = open()
      expect(TokenKind.KeywordLet, SyntacticContext.Expr.Constraint)
      nth(0) match {
        case TokenKind.ParenL => zeroOrMore(
          namedTokenSet = NamedTokenSet.FromKinds(NAME_VARIABLE),
          getItem = () => name(NAME_VARIABLE, context = SyntacticContext.Expr.OtherExpr),
          checkForItem = NAME_VARIABLE.contains,
          breakWhen = kind => kind == TokenKind.Equal || kind.isFirstExpr,
          context = SyntacticContext.Expr.Constraint
        )
        case TokenKind.NameLowerCase
             | TokenKind.NameMath
             | TokenKind.NameGreek
             | TokenKind.Underscore => name(NAME_VARIABLE, context = SyntacticContext.Expr.Constraint)
        case at =>
          val error = UnexpectedToken(
            expected = NamedTokenSet.FromKinds(Set(TokenKind.ParenL, TokenKind.NameLowerCase, TokenKind.NameMath, TokenKind.NameGreek, TokenKind.Underscore)),
            actual = Some(at),
            SyntacticContext.Expr.Constraint,
            loc = currentSourceLocation()
          )
          advanceWithError(error)
      }
      expect(TokenKind.Equal, SyntacticContext.Expr.Constraint)
      Expr.expression()
      close(mark, TreeKind.Predicate.Functional)
    }

    def atom()(implicit s: State): Mark.Closed = {
      val mark = open()
      eat(TokenKind.KeywordNot)
      eat(TokenKind.KeywordFix)
      name(NAME_PREDICATE, context = SyntacticContext.Expr.Constraint)
      patternList()
      close(mark, TreeKind.Predicate.Atom)
    }

    def params()(implicit s: State): Mark.Closed = {
      val mark = open()
      zeroOrMore(
        namedTokenSet = NamedTokenSet.Parameter,
        getItem = Predicate.param,
        checkForItem = NAME_PREDICATE.contains,
        delimiterL = TokenKind.HashParenL,
        breakWhen = kind => kind == TokenKind.ArrowThinR || kind.isFirstExpr,
        context = SyntacticContext.Expr.Constraint
      )
      close(mark, TreeKind.Predicate.ParamList)
    }

    private def param()(implicit s: State): Mark.Closed = {
      var kind: TreeKind = TreeKind.Predicate.ParamUntyped
      val mark = open()
      name(NAME_PREDICATE, context = SyntacticContext.Expr.Constraint)
      kind = TreeKind.Predicate.Param
      zeroOrMore(
        namedTokenSet = NamedTokenSet.Type,
        getItem = () => Type.ttype(),
        checkForItem = _.isFirstType,
        breakWhen = _.isRecoverType,
        context = SyntacticContext.Expr.Constraint,
        optionallyWith = Some(TokenKind.Semi, () => {
          val mark = open()
          Type.ttype()
          close(mark, TreeKind.Predicate.LatticeTerm)
        })
      )
      close(mark, kind)
    }
  }

  private object JvmOp {
    private def signature()(implicit s: State): Unit = {
      val mark = open()
      zeroOrMore(
        namedTokenSet = NamedTokenSet.Type,
        getItem = () => Type.ttype(),
        checkForItem = _.isFirstType,
        breakWhen = _.isRecoverType,
        context = SyntacticContext.Type.OtherType
      )
      close(mark, TreeKind.JvmOp.Sig)
    }

    private def ascription()(implicit s: State): Mark.Closed = {
      val mark = open()
      expect(TokenKind.Colon, SyntacticContext.Expr.OtherExpr)
      Type.typeAndEffect()
      close(mark, TreeKind.JvmOp.Ascription)
    }

    def constructor()(implicit s: State): Mark.Closed = {
      assert(at(TokenKind.KeywordJavaNew))
      val mark = open()
      expect(TokenKind.KeywordJavaNew, SyntacticContext.Expr.OtherExpr)
      name(NAME_JAVA, tail = Set(), allowQualified = true, context = SyntacticContext.Expr.OtherExpr)
      signature()
      ascription()
      expect(TokenKind.KeywordAs, SyntacticContext.Expr.OtherExpr)
      name(NAME_VARIABLE, context = SyntacticContext.Expr.OtherExpr)
      close(mark, TreeKind.JvmOp.Constructor)
    }

    private def methodBody()(implicit s: State): Unit = {
      name(NAME_JAVA, tail = Set(), allowQualified = true, context = SyntacticContext.Expr.OtherExpr)
      signature()
      ascription()
      if (eat(TokenKind.KeywordAs)) {
        name(NAME_VARIABLE, context = SyntacticContext.Expr.OtherExpr)
      }
    }

    def method()(implicit s: State): Mark.Closed = {
      val mark = open()
      methodBody()
      close(mark, TreeKind.JvmOp.Method)
    }

    def staticMethod()(implicit s: State): Mark.Closed = {
      assert(at(TokenKind.KeywordStatic))
      val mark = open()
      expect(TokenKind.KeywordStatic, SyntacticContext.Expr.OtherExpr)
      methodBody()
      close(mark, TreeKind.JvmOp.StaticMethod)
    }

    private def fieldGetBody()(implicit s: State): Unit = {
      expect(TokenKind.KeywordJavaGetField, SyntacticContext.Expr.OtherExpr)
      name(NAME_JAVA, tail = Set(), allowQualified = true, context = SyntacticContext.Expr.OtherExpr)
      ascription()
      expect(TokenKind.KeywordAs, SyntacticContext.Expr.OtherExpr)
      name(NAME_VARIABLE, context = SyntacticContext.Expr.OtherExpr)
    }

    private def putBody()(implicit s: State): Unit = {
      expect(TokenKind.KeywordJavaSetField, SyntacticContext.Expr.OtherExpr)
      name(NAME_JAVA, tail = Set(), allowQualified = true, context = SyntacticContext.Expr.OtherExpr)
      ascription()
      expect(TokenKind.KeywordAs, SyntacticContext.Expr.OtherExpr)
      name(NAME_VARIABLE, context = SyntacticContext.Expr.OtherExpr)
    }

    def getField()(implicit s: State): Mark.Closed = {
      val mark = open()
      fieldGetBody()
      close(mark, TreeKind.JvmOp.GetField)
    }

    def staticGetField()(implicit s: State): Mark.Closed = {
      assert(at(TokenKind.KeywordStatic))
      val mark = open()
      expect(TokenKind.KeywordStatic, SyntacticContext.Expr.OtherExpr)
      fieldGetBody()
      close(mark, TreeKind.JvmOp.StaticGetField)
    }

    def putField()(implicit s: State): Mark.Closed = {
      val mark = open()
      putBody()
      close(mark, TreeKind.JvmOp.PutField)
    }

    def staticPutField()(implicit s: State): Mark.Closed = {
      assert(at(TokenKind.KeywordStatic))
      val mark = open()
      expect(TokenKind.KeywordStatic, SyntacticContext.Expr.OtherExpr)
      putBody()
      close(mark, TreeKind.JvmOp.StaticPutField)
    }
  }

  /**
    * Utility function that computes a textual representation of a [[SyntaxTree.Tree]].
    * Meant for debugging use.
    */
  private def syntaxTreeToDebugString(tree: SyntaxTree.Tree, nesting: Int = 1): String = {
    s"${tree.kind}${
      tree.children.map {
        case token@Token(_, _, _, _, _, _) => s"\n${"  " * nesting}'${token.text}'"
        case tree@SyntaxTree.Tree(_, _, _) => s"\n${"  " * nesting}${syntaxTreeToDebugString(tree, nesting + 1)}"
      }.mkString("")
    }"
  }
}<|MERGE_RESOLUTION|>--- conflicted
+++ resolved
@@ -1570,13 +1570,8 @@
              | TokenKind.LiteralRegex => literalExpr()
         case TokenKind.ParenL => parenOrTupleOrLambdaExpr()
         case TokenKind.Underscore => if (nth(1) == TokenKind.ArrowThinR) unaryLambdaExpr() else name(NAME_VARIABLE, context = SyntacticContext.Expr.OtherExpr)
-<<<<<<< HEAD
-        case TokenKind.NameLowerCase if nth(1) == TokenKind.Dot => invokeMethod2Expr()
         case TokenKind.NameLowerCase if nth(1) == TokenKind.ArrowThinR => unaryLambdaExpr()
         case TokenKind.NameLowerCase => name(NAME_FIELD, allowQualified = true, context = SyntacticContext.Expr.OtherExpr)
-=======
-        case TokenKind.NameLowerCase => if (nth(1) == TokenKind.ArrowThinR) unaryLambdaExpr() else name(NAME_FIELD, allowQualified = true, context = SyntacticContext.Expr.OtherExpr)
->>>>>>> 8eab9060
         case TokenKind.NameUpperCase
              | TokenKind.NameMath
              | TokenKind.NameGreek => if (nth(1) == TokenKind.ArrowThinR) unaryLambdaExpr() else name(NAME_DEFINITION, allowQualified = true, context = SyntacticContext.Expr.OtherExpr)
