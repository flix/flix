/*
 * Copyright 2022 Stephen Tetley
 *
 * Licensed under the Apache License, Version 2.0 (the "License");
 * you may not use this file except in compliance with the License.
 * You may obtain a copy of the License at
 *
 *   http://www.apache.org/licenses/LICENSE-2.0
 *
 * Unless required by applicable law or agreed to in writing, software
 * distributed under the License is distributed on an "AS IS" BASIS,
 * WITHOUT WARRANTIES OR CONDITIONS OF ANY KIND, either express or implied.
 * See the License for the specific language governing permissions and
 * limitations under the License.
 */


///
/// The MultiMap type.
///
/// A MultiMap is a Map that allows multiple values for a key.
/// Multiple values are stored in a Set so duplicates are not allowed.
///
/// The key and value types must implement the Eq and Order type classes.
///
pub enum MultiMap[k, v] {
    case MultiMap(Map[k, Set[v]])
}


instance Boxable[MultiMap[k, v]] with Boxable[k], Boxable[v]

instance ToString[MultiMap[k, v]] with ToString[k], ToString[v] {
    pub def toString(m: MultiMap[k, v]): String =
        let fn = () -> region r {
            let MultiMap(m1) = m;
            let sb = new StringBuilder(r);
            let first = ref true @ r;
            StringBuilder.appendString!("MultiMap#{", sb);
<<<<<<< HEAD
            discard Map.foldLeftWithKey((acc, k, v) -> {
                if (acc < 1)
=======
            Map.foreach((k, v) -> {
                if (deref first) {
                    first := false;
>>>>>>> 6ad816e6
                    StringBuilder.appendString!("${k} => ${v}", sb)
                } else
                    StringBuilder.appendString!(", ${k} => ${v}", sb)
                }, m1);
            StringBuilder.appendString!("}", sb);
            StringBuilder.toString(sb)
        };
        fn()
}

instance Hash[MultiMap[k, v]] with Hash[k], Hash[v] {
    pub def hash(m: MultiMap[k, v]): Int32 =
        let MultiMap(m1) = m;
        Map.foldLeftWithKey((acc, k, v) -> acc * 17 + Hash.hash(k) + 19 * Hash.hash(v), 7937, m1)
}


instance Eq[MultiMap[k, v]] with Eq[k], Eq[v] {
    pub def eq(m1: MultiMap[k, v], m2: MultiMap[k, v]): Bool =
        MultiMap.toList(m1) == MultiMap.toList(m2)
}

instance Order[MultiMap[k, v]] with Order[k], Order[v] {
    pub def compare(x: MultiMap[k, v], y: MultiMap[k, v]): Comparison =
        MultiMap.toList(x) <=> MultiMap.toList(y)
}

instance Foldable[MultiMap[k]] {
    pub def foldLeft(f: (b, v) -> b & ef, s: b, m: MultiMap[k, v]): b & ef = MultiMap.foldLeft((acc, v) -> f(acc, v), s, m)
    pub def foldRight(f: (v, b) -> b & ef, s: b, m: MultiMap[k, v]): b & ef = MultiMap.foldRight(f, s, m)
    pub def foldRightWithCont(f: (v, Unit -> b & ef) -> b & ef, s: b, m: MultiMap[k, v]): b & ef = MultiMap.foldRightWithCont(f, s, m)
}

instance SemiGroup[MultiMap[k,v]] with Order[k], Order[v] {
    pub def combine(x: MultiMap[k,v], y: MultiMap[k,v]): MultiMap[k,v] = MultiMap.union(x, y)
}

instance CommutativeSemiGroup[MultiMap[k,v]] with Order[k], Order[v]

instance Monoid[MultiMap[k, v]] with Order[k], Order[v] {
    pub def empty(): MultiMap[k, v] = MultiMap.empty()
}

instance CommutativeMonoid[MultiMap[k, v]] with Order[k], Order[v]

namespace MultiMap {

    ///
    /// Returns the empty MultiMap.
    ///
    pub def empty(): MultiMap[k, v] = MultiMap(Map.empty())

    ///
    /// Returns the singleton MultiMap where key `k` is mapped to value `v`.
    ///
    pub def singleton(k: k, v: v): MultiMap[k, v] with Order[k], Order[v] = MultiMap(Map.singleton(k, Set.singleton(v)))

    ///
    /// Returns `true` if and only if `m` is the empty MultiMap.
    ///
    pub def isEmpty(m: MultiMap[k, v]): Bool =
        let MultiMap(m1) = m;
        Map.isEmpty(m1)

    ///
    /// Returns `Some(vs)` if `k => vs` is in `m`.
    ///
    /// Otherwise returns `Nil`.
    ///
    pub def get(k: k, m: MultiMap[k, v]): Set[v] with Order[k] =
        let MultiMap(t) = m;
        Map.get(k, t) |> Option.getWithDefault(Set.empty())

    ///
    /// Returns `true` if and only if `m` contains the key `k`.
    ///
    pub def memberOf(k: k, m: MultiMap[k, v]): Bool with Order[k] =
        let MultiMap(m1) = m;
        Map.memberOf(k, m1)

    ///
    /// Returns the keys of `m`.
    ///
    pub def keysOf(m: MultiMap[k, v]): Set[k] with Order[k] =
        let MultiMap(m1) = m;
        Map.keysOf(m1)

    ///
    /// Returns the values of `m`.
    ///
    /// Answer may contain duplicates where values were ascribed to multiple keys.
    ///
    pub def valuesOf(m: MultiMap[k, v]): List[v] with Order[k] =
        let MultiMap(m1) = m;
        Map.valuesOf(m1) |> List.map(Set.toList) |> List.flatten

    ///
    /// Updates `m` with `k => v`.
    ///
    pub def insert(k: k, v: v, m: MultiMap[k, v]): MultiMap[k, v] with Order[k], Order[v] =
        let MultiMap(m1) = m;
        MultiMap(Map.insertWith((v1, v2) -> Set.union(v1, v2), k, Set.singleton(v), m1))

    ///
    /// Updates `m` with `k => vs`.
    ///
    /// Where `vs` is any foldable container. If `vs` is empty nothing is inserted.
    ///
    pub def insertAll(k: k, vs: t[v], m: MultiMap[k, v]): MultiMap[k, v] with Order[k], Order[v], Foldable[t] =
        match Foldable.toSet(vs) {
            case s1 if Set.isEmpty(s1) => m
            case s1                    => {
                let MultiMap(m1) = m;
                MultiMap(Map.insertWith((v1, v2) -> Set.union(v1, v2), k, s1, m1))
            }
        }

    ///
    /// Updates `m` with `k => map(f, vs)` if `k => vs` is in `m`.
    ///
    /// Otherwise, returns `m`.
    ///
    pub def adjust(f: v -> v & ef, k: k, m: MultiMap[k, v]): MultiMap[k, v] & ef with Order[k], Order[v] =
        adjustWithKey((_, v1) -> f(v1), k, m)

    ///
    /// Updates `m` with `k => map(f(k), vs)` if `k => vs` is in `m`. Otherwise, returns `m`.
    ///
    pub def adjustWithKey(f: (k, v) -> v & ef, k: k, m: MultiMap[k, v]): MultiMap[k, v] & ef with Order[k], Order[v] =
        updateWithKey((k1, v) -> Some(f(k1, v)), k, m)

    ///
    /// Updates `m` with `k => v1` if `k => v` is in `m` and `f(v) = Some(v1)`. Otherwise, returns `m`.
    ///
    pub def update(f: v -> Option[v] & ef, k: k, m: MultiMap[k, v]): MultiMap[k, v] & ef with Order[k], Order[v] =
        updateWithKey((_, v1) -> f(v1), k, m)

    ///
    /// Updates `m` with `k => v1` if `k => v` is in `m` and `f(k, v) = Some(v1)`. Otherwise, returns `m`.
    ///
    pub def updateWithKey(f: (k, v) -> Option[v] & ef, k: k, m: MultiMap[k, v]): MultiMap[k, v] & ef with Order[k], Order[v] =
        let MultiMap(m1) = m;
        let outer = (k1, s) -> if (k1 == k) Set.map(v1 -> Option.getWithDefault(v1, f(k1, v1)), s) else s;
        MultiMap(Map.mapWithKey(outer, m1))

    ///
    /// Removes the mapping `k` from the MultiMap `m`.
    ///
    pub def remove(k: k, m: MultiMap[k, v]): MultiMap[k, v] with Order[k] =
        let MultiMap(m1) = m;
        MultiMap(Map.remove(k, m1))

    ///
    /// Removes the mapping of `(k, v)`  from the MultiMap `m` it it exists.
    ///
    pub def removeWithValue(k: k, v: v, m: MultiMap[k, v]): MultiMap[k, v] with Order[k], Order[v] =
        let MultiMap(m1) = m;
        match Map.get(k, m1) {
            case None                               => m
            case Some(s) if not Set.memberOf(v, s)  => m
            case Some(s) if s == Set#{v}            => remove(k, m)
            case Some(_)                            => MultiMap(Map.adjust(s1 -> Set.remove(v, s1), k, m1))
        }

    ///
    /// Alias for `findLeft`.
    ///
    pub def find(f: (k, v) -> Bool & ef, m: MultiMap[k, v]): Option[(k, v)] & ef = findLeft(f, m)

    ///
    /// Optionally returns the first mapping of `m` that satisfies the predicate `f` when searching from left to right.
    ///
    pub def findLeft(f: (k, v) -> Bool & ef, m: MultiMap[k, v]): Option[(k, v)] & ef =
        let MultiMap(m1) = m;
        let findGroup = (k, s) -> Set.exists(f(k), s);
        let findItem = (k, s) -> Set.findLeft(f(k), s) |> Option.map(v1 -> (k, v1));
        match Map.findLeft(findGroup, m1) {
            case None          => None
            case Some((k, vs)) => findItem(k, vs)
        }

    ///
    /// Optionally returns the first mapping of `m` that satisfies the predicate `f` when searching from right to left.
    ///
    pub def findRight(f: (k, v) -> Bool & ef, m: MultiMap[k, v]): Option[(k, v)] & ef =
        let MultiMap(m1) = m;
        let findGroup = (k, s) -> Set.exists(f(k), s);
        let findItem = (k, s) -> Set.findRight(f(k), s) |> Option.map(v1 -> (k, v1));
        match Map.findRight(findGroup, m1) {
            case None          => None
            case Some((k, vs)) => findItem(k, vs)
        }

    ///
    /// Returns a MultiMap of all mappings `k => v` in `m` where `v` satisfies the predicate `f`.
    ///
    pub def filter(f: v -> Bool & ef, m: MultiMap[k, v]): MultiMap[k, v] & ef with Order[k], Order[v] =
        filterWithKey((_, v) -> f(v), m)

    ///
    /// Returns a MultiMap of all mappings `k => v` in `m` where `(k, v)` satisfies the predicate `f`.
    ///
    pub def filterWithKey(f: (k, v) -> Bool & ef, m: MultiMap[k, v]): MultiMap[k, v] & ef with Order[k], Order[v] =
        foldLeftWithKey((acc, k, v) -> if (f(k, v)) insert(k, v, acc) else acc, empty(), m)

    ///
    /// Returns a MultiMap with mappings `k => f(v)` for every `k => v` in `m`.
    ///
    /// Purity reflective: Runs in parallel when given a pure function `f`.
    ///
    @ParallelWhenPure
    pub def map(f: v1 -> v2 & ef, m: MultiMap[k, v1]): MultiMap[k, v2] & ef with Order[v2] =
        mapWithKey((_, v) -> f(v), m)

    ///
    /// Returns a MultiMap with mappings `k => f(k, v)` for every `k => v` in `m`.
    ///
    /// Purity reflective: Runs in parallel when given a pure function `f`.
    ///
    @ParallelWhenPure
    pub def mapWithKey(f: (k, v1) -> v2 & ef, m: MultiMap[k, v1]): MultiMap[k, v2] & ef with Order[v2] =
        let MultiMap(m1) = m;
        let outer = (k, vs) -> Set.map(f(k), vs);
        MultiMap(Map.mapWithKey(outer, m1))

    ///
    /// Alias for `foldLeftWithKey`.
    ///
    pub def foldWithKey(f: (b, k, v) -> b & ef, s: b, m: MultiMap[k, v]): b & ef = foldLeftWithKey(f, s, m)

    ///
    /// Applies `f` to a start value `s` and all values in `m` going from left to right.
    ///
    /// That is, the result is of the form: `f(...f(f(s, v1), v2)..., vn)`.
    ///
    pub def foldLeft(f: (b, v) -> b & ef, s: b, m: MultiMap[k, v]): b & ef =
        foldLeftWithKey((acc, _, v) -> f(acc, v), s, m)

    ///
    /// Applies `f` to a start value `s` and all key-value pairs in `m` going from left to right.
    ///
    /// That is, the result is of the form: `f(...f(f(s, k1, v1), k2, v2)..., vn)`.
    ///
    pub def foldLeftWithKey(f: (b, k, v) -> b & ef, s: b, m: MultiMap[k, v]): b & ef =
        let MultiMap(m1) = m;
        let outer = (acc, k, vs) -> Set.foldLeft((acc1, v1) -> f(acc1, k, v1), acc, vs);
        Map.foldLeftWithKey(outer, s, m1)

    ///
    /// Applies `f` to a start value `s` and all values in `m` going from right to left.
    ///
    /// That is, the result is of the form: `f(v1, ...f(vn-1, f(vn, s)))`.
    ///
    pub def foldRight(f: (v, b) -> b & ef, s: b, m: MultiMap[k, v]): b & ef =
        foldRightWithKey((_, v, acc) -> f(v, acc), s, m)

    ///
    /// Applies `f` to a start value `s` and all key-value pairs in `m` going from right to left.
    ///
    /// That is, the result is of the form: `f(k1, v1, ...f(kn-1, vn-1, f(kn, vn, s)))`.
    ///
    pub def foldRightWithKey(f: (k, v, b) -> b & ef, s: b, m: MultiMap[k, v]): b & ef =
        let MultiMap(m1) = m;
        let outer = (k, vs, acc) -> Set.foldRight((v1, acc1) -> f(k, v1, acc1), acc, vs);
        Map.foldRightWithKey(outer, s, m1)

    ///
    /// Applies `f` to a start value `z` and all values in `m` going from right to left.
    ///
    /// That is, the result is of the form: `f(v1, ...f(vn-1, f(vn, z)))`.
    /// A `foldRightWithCont` allows early termination by not calling the continuation.
    ///
    pub def foldRightWithCont(f: (v, Unit -> b & ef) -> b & ef, z: b, m: MultiMap[k, v]): b & ef =
        foldRightWithKeyCont((_, v, c) -> f(v, c), z, m)

    ///
    /// Applies `f` to a start value `z` and all key-value pairs in `m` going from right to left.
    ///
    /// That is, the result is of the form: `f(k1, v1, ...f(kn-1, vn-1, f(kn, vn, z)))`.
    /// A `foldRightWithKeyCont` allows early termination by not calling the continuation.
    ///
    pub def foldRightWithKeyCont(f: (k, v, Unit -> b & ef) -> b & ef, z: b, m: MultiMap[k, v]): b & ef =
        let MultiMap(m1) = m;
        Map.foldRightWithKeyCont((k, vs, b1) -> Set.foldRightWithCont((v1, fac) -> f(k, v1, fac), b1(), vs), z, m1)

    ///
    /// Applies `f` to all values in `m` going from left to right until a single value `v` is obtained.  Returns `Some(v)`.
    ///
    /// That is, the result is of the form: `Some(f(...f(f(v1, v2), v3)..., vn))`
    ///
    /// Returns `None` if `m` is the empty MultiMap.
    ///
    pub def reduceLeft(f: (v, v) -> v & ef, m: MultiMap[k, v]): Option[v] & ef =
        reduceLeftWithKey((k, v1, _, v2) -> (k, f(v1, v2)), m) |> Option.map(snd)

    ///
    /// Applies `f` to all mappings in `m` going from left to right until a single mapping `(k, v)` is obtained.  Returns `Some((k, v))`.
    ///
    /// That is, the result is of the form: `Some(f(...f(f(k1, v1, k2, v2), k3, v3)..., kn, vn))`
    ///
    /// Returns `None` if `m` is the empty MultiMap.
    ///
    pub def reduceLeftWithKey(f: (k, v, k, v) -> (k, v) & ef, m: MultiMap[k, v]): Option[(k, v)] & ef =
        let MultiMap(m1) = m;
        let inner = (k, acc, v) -> match acc {
            case None               => Some((k, v))
            case Some((kacc, vacc)) => Some(f(kacc, vacc, k, v))
        };
        let outer = (acc, k, vs) -> Set.foldLeft(inner(k), acc, vs);
        Map.foldLeftWithKey(outer, None, m1)

    ///
    /// Applies `f` to all values in `m` going from right to left until a single value `v` is obtained.  Returns `Some(v)`.
    ///
    /// That is, the result is of the form: `Some(f(v1, ...f(vn-2, f(vn-1, vn))...))`
    ///
    /// Returns `None` if `m` is the empty MultiMap.
    ///
    pub def reduceRight(f: (v, v) -> v & ef, m: MultiMap[k, v]): Option[v] & ef =
        reduceRightWithKey((k, v1, _, v2) -> (k, f(v1, v2)), m) |> Option.map(snd)

    ///
    /// Applies `f` to all mappings in `m` going from right to left until a single mapping `(k, v)` is obtained.  Returns `Some((k, v))`.
    ///
    /// That is, the result is of the form: `Some(f(k1, v1, ...f(kn-2, vn-2, f(kn-1, vn-1, kn, vn))...))`
    ///
    /// Returns `None` if `m` is the empty MultiMap.
    ///
    pub def reduceRightWithKey(f: (k, v, k, v) -> (k, v) & ef, m: MultiMap[k, v]): Option[(k, v)] & ef =
        let MultiMap(m1) = m;
        let inner = (k, v, acc) -> match acc {
            case None               => Some((k, v))
            case Some((kacc, vacc)) => Some(f(k, v, kacc, vacc))
        };
        let outer = (k, vs, acc) -> Set.foldRight(inner(k), acc, vs);
        Map.foldRightWithKey(outer, None, m1)

    ///
    /// Returns the number of mappings `k => v` in `m` that satisfy the predicate `f`.
    ///
    /// Purity reflective: Runs in parallel when given a pure function `f`.
    ///
    @ParallelWhenPure
    pub def count(f: (k, v) -> Bool & ef, m: MultiMap[k, v]): Int32 & ef =
        sumWith((k, v) -> if (f(k,v)) 1 else 0, m)

    ///
    /// Returns the sum of all keys in the MultiMap `m`.
    ///
    pub def sumKeys(m: MultiMap[Int32, v]): Int32 =
        sumWith((k, _) -> k, m)

    ///
    /// Returns the sum of all values in the MultiMap `m`.
    ///
    pub def sumValues(m: MultiMap[k, Int32]): Int32 =
        sumWith((_, v) -> v, m)

    ///
    /// Returns the sum of all key-value pairs `k => v` in the MultiMap `m` according to the function `f`.
    ///
    /// Purity reflective: Runs in parallel when given a pure function `f`.
    ///
    @ParallelWhenPure
    pub def sumWith(f: (k, v) -> Int32 & ef, m: MultiMap[k, v]): Int32 & ef =
        let MultiMap(m1) = m;
        let outer = (k, vs) -> Set.sumWith(v -> f(k, v), vs);
        Map.sumWith(outer, m1)

    ///
    /// Returns the product of all keys in the MultiMap `m`.
    ///
    pub def productKeys(m: MultiMap[Int32, v]): Int32 =
        productWith((k, _) -> k, m)

    ///
    /// Returns the product of all values in the MultiMap `m`.
    ///
    pub def productValues(m: MultiMap[k, Int32]): Int32 =
        productWith((_, v) -> v, m)

    ///
    /// Returns the product of all key-value pairs `k => v` in the MultiMap `m` according to the function `f`.
    ///
    /// Purity reflective: Runs in parallel when given a pure function `f`.
    ///
    @ParallelWhenPure
    pub def productWith(f: (k, v) -> Int32 & ef, m: MultiMap[k, v]): Int32 & ef =
        let MultiMap(m1) = m;
        let outer = (k, vs) -> Set.productWith(v -> f(k, v), vs);
        Map.productWith(outer, m1)

    ///
    /// Returns `true` if and only if at least one mapping in `m` satisfies the predicate `f`.
    ///
    /// Returns `false` if `m` is the empty MultiMap.
    ///
    pub def exists(f: (k, v) -> Bool, m: MultiMap[k, v]): Bool =
        let MultiMap(m1) = m;
        let outer = (k, vs) -> Set.exists(v -> f(k, v), vs);
        Map.exists(outer, m1)

    ///
    /// Returns `true` if and only if all mappings in `m` satisfy the predicate `f`.
    ///
    /// Returns `true` if `m` is the empty MultiMap.
    ///
    pub def forall(f: (k, v) -> Bool, m: MultiMap[k, v]): Bool =
        let MultiMap(m1) = m;
        let outer = (k, vs) -> Set.forall(v -> f(k, v), vs);
        Map.forall(outer, m1)

    ///
    /// Returns the union of `m1` and `m2`.
    ///
    pub def union(m1: MultiMap[k, v], m2: MultiMap[k, v]): MultiMap[k, v] with Order[k], Order[v] =
        let MultiMap(mm1) = m1;
        let MultiMap(mm2) = m2;
        MultiMap(Map.unionWith((s1, s2) -> Set.union(s1, s2), mm1, mm2))

    ///
    /// Returns the intersection of `m1` and `m2`.
    ///
    pub def intersection(m1: MultiMap[k, v], m2: MultiMap[k, v]): MultiMap[k, v] with Order[k], Order[v] =
        let MultiMap(mm1) = m1;
        let MultiMap(mm2) = m2;
        let step = (acc, k, s) -> match Map.get(k, mm2) {
            case None => acc
            case Some(s1) => match Set.intersection(s, s1) {
                case s2 if Set.isEmpty(s2) => acc
                case s2                    => Map.insert(k, s2, acc)
            }
        };
        MultiMap(Map.foldLeftWithKey(step, Map.empty(), mm1))

    ///
    /// Returns the difference of `m1` and `m2` i.e `m1 - m2` (left biased).
    ///
    pub def difference(m1: MultiMap[k, v], m2: MultiMap[k, v]): MultiMap[k, v] with Order[k], Order[v] =
        let MultiMap(mm1) = m1;
        let MultiMap(mm2) = m2;
        MultiMap(Map.differenceWith(setDifference1, mm1, mm2))

    ///
    /// Helper for `difference`.
    ///
    /// Note - returns `None` when the set difference is empty.
    ///
    def setDifference1(s1: Set[v], s2: Set[v]): Option[Set[v]] with Order[v] =
        match Set.difference(s1, s2) {
            case s if Set.isEmpty(s) => None
            case s                   => Some(s)
        }

    ///
    /// Returns the MultiMap `m` as a list of singleton key-value pairs.
    ///
    pub def toList(m: MultiMap[k, v]): List[(k, v)] = toAscList(m)

    ///
    /// Returns the MultiMap `m` as a list of singleton key-value pairs in ascending order.
    ///
    pub def toAscList(m: MultiMap[k, v]): List[(k, v)] =
        foldRightWithKey((k, v, acc) -> (k, v) :: acc, Nil, m)

    ///
    /// Returns the MultiMap `m` as a list of singleton key-value pairs in descending order.
    ///
    pub def toDescList(m: MultiMap[k, v]): List[(k, v)] =
        foldLeftWithKey((acc, k, v) -> (k, v) :: acc, Nil, m)

    ///
    /// Returns the MultiMap `m` as a list of `(key, Set[value])` pairs in ascending order.
    ///
    pub def toAssocList(m: MultiMap[k, v]): List[(k, Set[v])] =
        let MultiMap(m1) = m;
        Map.foldRightWithKey((k, vs, acc) -> (k, vs) :: acc, Nil, m1)

    ///
    /// Returns the MultiMap `m` as a list of singleton key-value pairs in ascending order.
    ///
    pub def toMap(m: MultiMap[k, v]): Map[k, Set[v]] =
        let MultiMap(m1) = m;
        m1

    // No traversable functions due to Order constraint that's outside the `Traversable` class.

    ///
    /// Applies `f` to every `(key, value)` of MultiMap `m`.
    ///
    pub def foreach(f: (k, v) -> Unit & ef, m: MultiMap[k, v]): Unit & ef =
        let MultiMap(m1) = m;
        Map.foreach((k, s) -> Set.foreach(f(k), s), m1)

}<|MERGE_RESOLUTION|>--- conflicted
+++ resolved
@@ -37,14 +37,9 @@
             let sb = new StringBuilder(r);
             let first = ref true @ r;
             StringBuilder.appendString!("MultiMap#{", sb);
-<<<<<<< HEAD
-            discard Map.foldLeftWithKey((acc, k, v) -> {
-                if (acc < 1)
-=======
             Map.foreach((k, v) -> {
                 if (deref first) {
                     first := false;
->>>>>>> 6ad816e6
                     StringBuilder.appendString!("${k} => ${v}", sb)
                 } else
                     StringBuilder.appendString!(", ${k} => ${v}", sb)
