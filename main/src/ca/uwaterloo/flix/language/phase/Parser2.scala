--- conflicted
+++ resolved
@@ -223,9 +223,11 @@
   private def previousSourceLocation()(implicit s: State): SourceLocation = {
     // state is zero-indexed while SourceLocation works as one-indexed.
     val token = s.tokens((s.position - 1).max(0))
-    val line = token.beginLine + 1
-    val column = token.beginCol + 1
-    SourceLocation(Some(s.parserInput), s.src, SourceKind.Real, line, column, line, column + token.text.length)
+    val beginLine =  token.beginLine + 1
+    val beginCol = (token.beginCol + 1).toShort
+    val endLine =  token.endLine + 1
+    val endCol = (token.endCol + 1).toShort
+    SourceLocation(s.parserInput, s.src, isReal =  true, beginLine, beginCol, endLine, endCol)
   }
 
   /**
@@ -234,9 +236,11 @@
   private def currentSourceLocation()(implicit s: State): SourceLocation = {
     // state is zero-indexed while SourceLocation works as one-indexed.
     val token = s.tokens(s.position)
-    val line = token.beginLine + 1
-    val column = token.beginCol + 1
-    SourceLocation(s.parserInput, s.src, isReal = true, line, column.toShort, line, (column + token.text.length).toShort)
+    val beginLine =  token.beginLine + 1
+    val beginCol = (token.beginCol + 1).toShort
+    val endLine =  token.endLine + 1
+    val endCol = (token.endCol + 1).toShort
+    SourceLocation(s.parserInput, s.src, isReal = true, beginLine, beginCol, endLine, endCol)
   }
 
   /**
@@ -464,32 +468,19 @@
                            val optionallyWith: Option[(TokenKind, () => Unit)] = None,
                          ) {
     private def run()(implicit s: State): Int = {
-<<<<<<< HEAD
       def atEnd(): Boolean = at(delimiters._2) || optionallyWith.exists { case (indicator, _) => at(indicator) }
-=======
-      def isAtEnd: Boolean = at(rightDelim) || optionallyWith.exists { case (indicator, _) => at(indicator) }
->>>>>>> 85aa8474
-
       if (!at(delimiters._1)) {
         return 0
       }
       expect(delimiters._1)
       var continue = true
       var numItems = 0
-<<<<<<< HEAD
       while (continue && !atEnd() && !eof()) {
-=======
-      while (continue && !isAtEnd && !eof()) {
->>>>>>> 85aa8474
         comments()
         if (checkForItem()) {
           getItem()
           numItems += 1
-<<<<<<< HEAD
           if (!atEnd()) {
-=======
-          if (!isAtEnd) {
->>>>>>> 85aa8474
             if (optionalSeparator) eat(separator) else expect(separator)
           }
         } else {
@@ -1264,12 +1255,8 @@
       }
     }
 
-<<<<<<< HEAD
-    private def exprDelimited(allowQualified: Boolean = true)(implicit s: State): Mark.Closed = {
+    private def exprDelimited()(implicit s: State): Mark.Closed = {
       // If a new expression is added here, remember to add it to FIRST_EXPR also.
-=======
-    private def exprDelimited()(implicit s: State): Mark.Closed = {
->>>>>>> 85aa8474
       val mark = open()
       nth(0) match {
         case TokenKind.KeywordOpenVariant => openVariantExpr()
