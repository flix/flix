package ca.uwaterloo.flix.language.phase

import ca.uwaterloo.flix.api.Flix
import ca.uwaterloo.flix.language.CompilationError
import ca.uwaterloo.flix.language.ast.Ast.Polarity
import ca.uwaterloo.flix.language.ast.{SourceLocation, Symbol, TypedAst}
import ca.uwaterloo.flix.language.ast.TypedAst._
import ca.uwaterloo.flix.language.ast.ops.TypedAstOps._
import ca.uwaterloo.flix.language.errors.SafetyError
import ca.uwaterloo.flix.util.Validation
import ca.uwaterloo.flix.util.Validation._

/**
  * Performs safety and well-formedness.
  */
object Safety extends Phase[Root, Root] {

  /**
    * Performs safety and well-formedness checks on the given AST `root`.
    */
  def run(root: Root)(implicit flix: Flix): Validation[Root, CompilationError] = flix.phase("Safety") {
    //
    // Collect all errors.
    //
    val errors = root.defs.flatMap {
      case (sym, defn) => visitDef(defn)
    }

    //
    // Check if any errors were detected.
    //
    if (errors.isEmpty)
      root.toSuccess
    else
      Validation.Failure(errors.toStream)
  }

  /**
    * Performs safety and well-formedness checks on the given definition `def0`.
    */
  private def visitDef(def0: TypedAst.Def): List[CompilationError] = visitExp(def0.exp)

  /**
    * Performs safety and well-formedness checks on the given expression `exp0`.
    */
  private def visitExp(exp0: Expression): List[CompilationError] = exp0 match {
    case Expression.Unit(loc) => Nil
    case Expression.True(loc) => Nil
    case Expression.False(loc) => Nil
    case Expression.Char(lit, loc) => Nil
    case Expression.Float32(lit, loc) => Nil
    case Expression.Float64(lit, loc) => Nil
    case Expression.Int8(lit, loc) => Nil
    case Expression.Int16(lit, loc) => Nil
    case Expression.Int32(lit, loc) => Nil
    case Expression.Int64(lit, loc) => Nil
    case Expression.BigInt(lit, loc) => Nil
    case Expression.Str(lit, loc) => Nil

    case Expression.Wild(tpe, eff, loc) => Nil

    case Expression.Var(sym, tpe, eff, loc) => Nil

    case Expression.Def(sym, tpe, eff, loc) => Nil

    case Expression.Eff(sym, tpe, eff, loc) => Nil

    case Expression.Hole(sym, tpe, eff, loc) => Nil

    case Expression.Lambda(fparam, exp, tpe, eff, loc) => visitExp(exp)

    case Expression.Apply(exp1, exp2, tpe, eff, loc) => visitExp(exp1) ::: visitExp(exp2)

    case Expression.Unary(op, exp, tpe, eff, loc) => visitExp(exp)

    case Expression.Binary(op, exp1, exp2, tpe, eff, loc) => visitExp(exp1) ::: visitExp(exp2)

    case Expression.Let(sym, exp1, exp2, tpe, eff, loc) => visitExp(exp1) ::: visitExp(exp2)

    case Expression.LetRec(sym, exp1, exp2, tpe, eff, loc) => visitExp(exp1) ::: visitExp(exp2)

    case Expression.IfThenElse(exp1, exp2, exp3, tpe, eff, loc) => visitExp(exp1) ::: visitExp(exp2) ::: visitExp(exp3)

    case Expression.Match(exp, rules, tpe, eff, loc) =>
      rules.foldLeft(visitExp(exp)) {
        case (acc, MatchRule(p, g, e)) => acc ::: visitExp(g) ::: visitExp(e)
      }

    case Expression.Switch(rules, tpe, eff, loc) =>
      rules.foldLeft(Nil: List[CompilationError]) {
        case (acc, (e1, e2)) => acc ::: visitExp(e1) ::: visitExp(e2)
      }

    case Expression.Tag(sym, tag, exp, tpe, eff, loc) => visitExp(exp)

    case Expression.Tuple(elms, tpe, eff, loc) =>
      elms.foldLeft(Nil: List[CompilationError]) {
        case (acc, e) => acc ::: visitExp(e)
      }

    case Expression.RecordEmpty(tpe, eff, loc) => Nil

    case Expression.RecordSelect(exp, label, tpe, eff, loc) =>
      visitExp(exp)

    case Expression.RecordExtend(label, value, rest, tpe, eff, loc) =>
      visitExp(value) ::: visitExp(rest)

    case Expression.RecordRestrict(label, rest, tpe, eff, loc) =>
      visitExp(rest)

    case Expression.ArrayLit(elms, tpe, eff, loc) =>
      elms.foldLeft(Nil: List[CompilationError]) {
        case (acc, e) => acc ::: visitExp(e)
      }

    case Expression.ArrayNew(elm, len, tpe, eff, loc) => visitExp(elm)

    case Expression.ArrayLoad(base, index, tpe, eff, loc) => visitExp(base) ::: visitExp(index)

    case Expression.ArrayLength(base, tpe, eff, loc) => visitExp(base)

    case Expression.ArrayStore(base, index, elm, tpe, eff, loc) => visitExp(base) ::: visitExp(index) ::: visitExp(elm)

    case Expression.ArraySlice(base, beginIndex, endIndex, tpe, eff, loc) => visitExp(base) ::: visitExp(beginIndex) ::: visitExp(endIndex)

    case Expression.VectorLit(elms, tpe, eff, loc) =>
      elms.foldLeft(Nil: List[CompilationError]) {
        case (acc, e) => acc ::: visitExp(e)
      }

    case Expression.VectorNew(elm, len, tpe, eff, loc) => visitExp(elm)

    case Expression.VectorLoad(base, index, tpe, eff, loc) => visitExp(base)

    case Expression.VectorStore(base, index, elm, tpe, eff, loc) => visitExp(base) ::: visitExp(elm)

    case Expression.VectorLength(base, tpe, eff, loc) => visitExp(base)

    case Expression.VectorSlice(base, startIndex, endIndex, tpe, eff, loc) => visitExp(base)

    case Expression.Ref(exp, tpe, eff, loc) => visitExp(exp)

    case Expression.Deref(exp, tpe, eff, loc) => visitExp(exp)

    case Expression.Assign(exp1, exp2, tpe, eff, loc) => visitExp(exp1) ::: visitExp(exp2)

    case Expression.HandleWith(exp, bindings, tpe, eff, loc) =>
      bindings.foldLeft(visitExp(exp)) {
        case (acc, HandlerBinding(_, e)) => acc ::: visitExp(e)
      }

    case Expression.Existential(fparam, exp, eff, loc) => visitExp(exp)

    case Expression.Universal(fparam, exp, eff, loc) => visitExp(exp)

    case Expression.Ascribe(exp, tpe, eff, loc) => visitExp(exp)

    case Expression.Cast(exp, tpe, eff, loc) => visitExp(exp)

    case Expression.NativeConstructor(constructor, args, tpe, eff, loc) =>
      args.foldLeft(Nil: List[CompilationError]) {
        case (acc, e) => acc ::: visitExp(e)
      }

    case Expression.TryCatch(exp, rules, tpe, eff, loc) =>
      rules.foldLeft(visitExp(exp)) {
        case (acc, CatchRule(_, _, e)) => acc ::: visitExp(e)
      }

    case Expression.NativeField(field, tpe, eff, loc) => Nil

    case Expression.NativeMethod(method, args, tpe, eff, loc) =>
      args.foldLeft(Nil: List[CompilationError]) {
        case (acc, e) => acc ::: visitExp(e)
      }

<<<<<<< HEAD
    case Expression.NewChannel(tpe, eff, loc) => Nil

    case Expression.GetChannel(exp, tpe, eff, loc) => visitExp(exp)

    case Expression.PutChannel(exp1, exp2, tpe, eff, loc) => visitExp(exp1) ::: visitExp(exp2)

    case Expression.SelectChannel(rules, tpe, eff, loc) =>
      rules.foldLeft(Nil: List[CompilationError]) {
        case (acc, SelectChannelRule(sym, chan, exp)) => acc ::: visitExp(chan) ::: visitExp(exp)
      }

    case Expression.CloseChannel(exp, tpe, eff, loc) => visitExp(exp)

    case Expression.Spawn(exp, tpe, eff, loc) => visitExp(exp)

    case Expression.Sleep(exp, tpe, eff, loc) => visitExp(exp)

    case Expression.NewRelation(sym, tpe, eff, loc) => Nil
=======
    case Expression.FixpointConstraint(con, tpe, eff, loc) => checkConstraint(con)
>>>>>>> e17c3271

    case Expression.FixpointCompose(exp1, exp2, tpe, eff, loc) => visitExp(exp1) ::: visitExp(exp2)

    case Expression.FixpointSolve(exp, tpe, eff, loc) => visitExp(exp)

    case Expression.FixpointCheck(exp, tpe, eff, loc) => visitExp(exp)

    case Expression.FixpointDelta(exp, tpe, eff, loc) => visitExp(exp)

    case Expression.FixpointProject(sym, exp1, exp2, tpe, eff, loc) => visitExp(exp1) ::: visitExp(exp2)

    case Expression.FixpointEntails(exp1, exp2, tpe, eff, loc) => visitExp(exp1) ::: visitExp(exp2)

    case Expression.UserError(tpe, eff, loc) => Nil

  }

  /**
    * Performs safety and well-formedness checks on the given constraint `c0`.
    */
  private def checkConstraint(c0: Constraint): List[CompilationError] = {
    //
    // Compute the set of positively defined variable symbols in the constraint.
    //
    val posVars = positivelyDefinedVariables(c0)

    //
    // Compute the quantified variables in the constraint.
    //
    // A lexically bound variable does not appear in this set and is never free.
    //
    val quantVars = c0.cparams.map(_.sym).toSet

    //
    // Check that all negative atoms only use positively defined variable symbols.
    //
    c0.body.flatMap(checkBodyPredicate(_, posVars, quantVars))
  }

  /**
    * Performs safety and well-formedness checks on the given body predicate `p0`
    * with the given positively defined variable symbols `posVars`.
    */
  private def checkBodyPredicate(p0: Predicate.Body, posVars: Set[Symbol.VarSym], quantVars: Set[Symbol.VarSym]): List[CompilationError] = p0 match {
    case Predicate.Body.Atom(sym, exp, polarity, terms, tpe, loc) => checkBodyAtomPredicate(polarity, terms, posVars, quantVars, loc)
    case Predicate.Body.Filter(sym, terms, loc) => Nil
    case Predicate.Body.Functional(sym, term, loc) => Nil
  }

  /**
    * Performs safety and well-formedness checks on an atom with the given polarity, terms, and positive variables.
    */
  private def checkBodyAtomPredicate(polarity: Polarity, terms: List[TypedAst.Pattern], posVars: Set[Symbol.VarSym], quantVars: Set[Symbol.VarSym], loc: SourceLocation): List[CompilationError] = {
    polarity match {
      case Polarity.Positive => Nil
      case Polarity.Negative =>
        // Compute the free variables in the terms which are *not* bound by the lexical scope.
        val freeVars = terms.flatMap(freeVarsOf).toSet intersect quantVars

        // Check if any free variables are not positively bound.
        ((freeVars -- posVars) map {
          case unboundVar => SafetyError.IllegalNonPositivelyBoundVariable(unboundVar, loc)
        }).toList
    }
  }

  /**
    * Returns all the positively defined variable symbols in the given constraint `c0`.
    */
  private def positivelyDefinedVariables(c0: Constraint): Set[Symbol.VarSym] = c0.body.flatMap(positivelyDefinedVariables).toSet

  /**
    * Returns all positively defined variable symbols in the given body predicate `p0`.
    */
  private def positivelyDefinedVariables(p0: Predicate.Body): Set[Symbol.VarSym] = p0 match {
    case Predicate.Body.Atom(sym, exp, polarity, terms, tpe, loc) => polarity match {
      case Polarity.Positive =>
        // Case 1: A positive atom positively defines all its free variables.
        terms.flatMap(freeVarsOf).toSet
      case Polarity.Negative =>
        // Case 2: A negative atom does not positively define any variables.
        Set.empty
    }
    case Predicate.Body.Filter(sym, terms, loc) => Set.empty
    case Predicate.Body.Functional(sym, term, loc) => Set.empty
  }

}<|MERGE_RESOLUTION|>--- conflicted
+++ resolved
@@ -175,7 +175,6 @@
         case (acc, e) => acc ::: visitExp(e)
       }
 
-<<<<<<< HEAD
     case Expression.NewChannel(tpe, eff, loc) => Nil
 
     case Expression.GetChannel(exp, tpe, eff, loc) => visitExp(exp)
@@ -193,10 +192,7 @@
 
     case Expression.Sleep(exp, tpe, eff, loc) => visitExp(exp)
 
-    case Expression.NewRelation(sym, tpe, eff, loc) => Nil
-=======
     case Expression.FixpointConstraint(con, tpe, eff, loc) => checkConstraint(con)
->>>>>>> e17c3271
 
     case Expression.FixpointCompose(exp1, exp2, tpe, eff, loc) => visitExp(exp1) ::: visitExp(exp2)
 
