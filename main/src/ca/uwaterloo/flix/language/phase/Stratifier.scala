--- conflicted
+++ resolved
@@ -562,18 +562,11 @@
         // As well as creating the graph out of the given constraints, we also add a source node which
         // has a directed edge to all nodes
         graph.insert(null, headSym, constraint, 0)
-<<<<<<< HEAD
+
         constraint.body.foldRight(graph)((pred: Predicate.Body, graph: Graph) => pred match {
           case Predicate.Body.Atom(_, predSym, Polarity.Positive, _, _, _) =>
             graph.insert(headSym, predSym, constraint, 0)
 
-=======
-
-        constraint.body.foldRight(graph)((pred: Predicate.Body, graph: Graph) => pred match {
-          case Predicate.Body.Atom(_, predSym, Polarity.Positive, _, _, _) =>
-            graph.insert(headSym, predSym, constraint, 0)
-
->>>>>>> f8857f13
           case Predicate.Body.Atom(_, predSym, Polarity.Negative, _, _, _) =>
             graph.insert(headSym, predSym, constraint, -1)
 
