--- conflicted
+++ resolved
@@ -240,6 +240,327 @@
             compileExpression(exp2, visitor, currentClass, lenv0, entryPoint)
             visitor.visitMethodInsn(INVOKEVIRTUAL, BackendObjType.BigInt.jvmName.toInternalName,
               "shiftRight", AsmOps.getMethodDescriptor(List(JvmOps.getJvmType(exp2.tpe)), JvmType.BigInteger), false)
+
+          case BoolOp.Eq =>
+            compileExpression(exp1, visitor, currentClass, lenv0, entryPoint)
+            compileExpression(exp2, visitor, currentClass, lenv0, entryPoint)
+            val condElse = new Label()
+            val condEnd = new Label()
+            visitor.visitJumpInsn(IF_ICMPNE, condElse)
+            visitor.visitInsn(ICONST_1)
+            visitor.visitJumpInsn(GOTO, condEnd)
+            visitor.visitLabel(condElse)
+            visitor.visitInsn(ICONST_0)
+            visitor.visitLabel(condEnd)
+
+          case BoolOp.Neq =>
+            compileExpression(exp1, visitor, currentClass, lenv0, entryPoint)
+            compileExpression(exp2, visitor, currentClass, lenv0, entryPoint)
+            val condElse = new Label()
+            val condEnd = new Label()
+            visitor.visitJumpInsn(IF_ICMPEQ, condElse)
+            visitor.visitInsn(ICONST_1)
+            visitor.visitJumpInsn(GOTO, condEnd)
+            visitor.visitLabel(condElse)
+            visitor.visitInsn(ICONST_0)
+            visitor.visitLabel(condEnd)
+
+          case CharOp.Lt =>
+            compileExpression(exp1, visitor, currentClass, lenv0, entryPoint)
+            compileExpression(exp2, visitor, currentClass, lenv0, entryPoint)
+            val condElse = new Label()
+            val condEnd = new Label()
+            visitor.visitJumpInsn(IF_ICMPGE, condElse)
+            visitor.visitInsn(ICONST_1)
+            visitor.visitJumpInsn(GOTO, condEnd)
+            visitor.visitLabel(condElse)
+            visitor.visitInsn(ICONST_0)
+            visitor.visitLabel(condEnd)
+
+          case CharOp.Le =>
+            compileExpression(exp1, visitor, currentClass, lenv0, entryPoint)
+            compileExpression(exp2, visitor, currentClass, lenv0, entryPoint)
+            val condElse = new Label()
+            val condEnd = new Label()
+            visitor.visitJumpInsn(IF_ICMPGT, condElse)
+            visitor.visitInsn(ICONST_1)
+            visitor.visitJumpInsn(GOTO, condEnd)
+            visitor.visitLabel(condElse)
+            visitor.visitInsn(ICONST_0)
+            visitor.visitLabel(condEnd)
+
+          case CharOp.Eq =>
+            compileExpression(exp1, visitor, currentClass, lenv0, entryPoint)
+            compileExpression(exp2, visitor, currentClass, lenv0, entryPoint)
+            val condElse = new Label()
+            val condEnd = new Label()
+            visitor.visitJumpInsn(IF_ICMPNE, condElse)
+            visitor.visitInsn(ICONST_1)
+            visitor.visitJumpInsn(GOTO, condEnd)
+            visitor.visitLabel(condElse)
+            visitor.visitInsn(ICONST_0)
+            visitor.visitLabel(condEnd)
+
+          case CharOp.Neq =>
+            compileExpression(exp1, visitor, currentClass, lenv0, entryPoint)
+            compileExpression(exp2, visitor, currentClass, lenv0, entryPoint)
+            val condElse = new Label()
+            val condEnd = new Label()
+            visitor.visitJumpInsn(IF_ICMPEQ, condElse)
+            visitor.visitInsn(ICONST_1)
+            visitor.visitJumpInsn(GOTO, condEnd)
+            visitor.visitLabel(condElse)
+            visitor.visitInsn(ICONST_0)
+            visitor.visitLabel(condEnd)
+
+          case CharOp.Ge =>
+            compileExpression(exp1, visitor, currentClass, lenv0, entryPoint)
+            compileExpression(exp2, visitor, currentClass, lenv0, entryPoint)
+            val condElse = new Label()
+            val condEnd = new Label()
+            visitor.visitJumpInsn(IF_ICMPLT, condElse)
+            visitor.visitInsn(ICONST_1)
+            visitor.visitJumpInsn(GOTO, condEnd)
+            visitor.visitLabel(condElse)
+            visitor.visitInsn(ICONST_0)
+            visitor.visitLabel(condEnd)
+
+          case CharOp.Gt =>
+            compileExpression(exp1, visitor, currentClass, lenv0, entryPoint)
+            compileExpression(exp2, visitor, currentClass, lenv0, entryPoint)
+            val condElse = new Label()
+            val condEnd = new Label()
+            visitor.visitJumpInsn(IF_ICMPLE, condElse)
+            visitor.visitInsn(ICONST_1)
+            visitor.visitJumpInsn(GOTO, condEnd)
+            visitor.visitLabel(condElse)
+            visitor.visitInsn(ICONST_0)
+            visitor.visitLabel(condEnd)
+
+          case Float32Op.Lt =>
+            compileExpression(exp1, visitor, currentClass, lenv0, entryPoint)
+            compileExpression(exp2, visitor, currentClass, lenv0, entryPoint)
+            val condElse = new Label()
+            val condEnd = new Label()
+            visitor.visitInsn(IFGE)
+            visitor.visitJumpInsn(FCMPG, condElse)
+            visitor.visitInsn(ICONST_1)
+            visitor.visitJumpInsn(GOTO, condEnd)
+            visitor.visitLabel(condElse)
+            visitor.visitInsn(ICONST_0)
+            visitor.visitLabel(condEnd)
+
+          case Float32Op.Le =>
+            compileExpression(exp1, visitor, currentClass, lenv0, entryPoint)
+            compileExpression(exp2, visitor, currentClass, lenv0, entryPoint)
+            val condElse = new Label()
+            val condEnd = new Label()
+            visitor.visitInsn(IFGT)
+            visitor.visitJumpInsn(FCMPG, condElse)
+            visitor.visitInsn(ICONST_1)
+            visitor.visitJumpInsn(GOTO, condEnd)
+            visitor.visitLabel(condElse)
+            visitor.visitInsn(ICONST_0)
+            visitor.visitLabel(condEnd)
+
+          case Float32Op.Eq =>
+            compileExpression(exp1, visitor, currentClass, lenv0, entryPoint)
+            compileExpression(exp2, visitor, currentClass, lenv0, entryPoint)
+            val condElse = new Label()
+            val condEnd = new Label()
+            visitor.visitInsn(IFNE)
+            visitor.visitJumpInsn(FCMPG, condElse)
+            visitor.visitInsn(ICONST_1)
+            visitor.visitJumpInsn(GOTO, condEnd)
+            visitor.visitLabel(condElse)
+            visitor.visitInsn(ICONST_0)
+            visitor.visitLabel(condEnd)
+
+          case Float32Op.Neq =>
+            compileExpression(exp1, visitor, currentClass, lenv0, entryPoint)
+            compileExpression(exp2, visitor, currentClass, lenv0, entryPoint)
+            val condElse = new Label()
+            val condEnd = new Label()
+            visitor.visitInsn(IFEQ)
+            visitor.visitJumpInsn(FCMPG, condElse)
+            visitor.visitInsn(ICONST_1)
+            visitor.visitJumpInsn(GOTO, condEnd)
+            visitor.visitLabel(condElse)
+            visitor.visitInsn(ICONST_0)
+            visitor.visitLabel(condEnd)
+
+          case Float32Op.Ge =>
+            compileExpression(exp1, visitor, currentClass, lenv0, entryPoint)
+            compileExpression(exp2, visitor, currentClass, lenv0, entryPoint)
+            val condElse = new Label()
+            val condEnd = new Label()
+            visitor.visitInsn(IFLT)
+            visitor.visitJumpInsn(FCMPL, condElse)
+            visitor.visitInsn(ICONST_1)
+            visitor.visitJumpInsn(GOTO, condEnd)
+            visitor.visitLabel(condElse)
+            visitor.visitInsn(ICONST_0)
+            visitor.visitLabel(condEnd)
+
+          case Float32Op.Gt =>
+            compileExpression(exp1, visitor, currentClass, lenv0, entryPoint)
+            compileExpression(exp2, visitor, currentClass, lenv0, entryPoint)
+            val condElse = new Label()
+            val condEnd = new Label()
+            visitor.visitInsn(IFLE)
+            visitor.visitJumpInsn(FCMPL, condElse)
+            visitor.visitInsn(ICONST_1)
+            visitor.visitJumpInsn(GOTO, condEnd)
+            visitor.visitLabel(condElse)
+            visitor.visitInsn(ICONST_0)
+            visitor.visitLabel(condEnd)
+
+          case Float64Op.Lt => ???
+          case Float64Op.Le => ???
+          case Float64Op.Eq => ???
+          case Float64Op.Neq => ???
+          case Float64Op.Ge => ???
+          case Float64Op.Gt => ???
+
+          case BigDecimalOp.Lt => ???
+          case BigDecimalOp.Le => ???
+          case BigDecimalOp.Eq => ???
+          case BigDecimalOp.Neq => ???
+          case BigDecimalOp.Ge => ???
+          case BigDecimalOp.Gt => ???
+
+          case Int8Op.Lt => ???
+          case Int8Op.Le => ???
+          case Int8Op.Eq => ???
+          case Int8Op.Neq => ???
+          case Int8Op.Ge => ???
+          case Int8Op.Gt => ???
+
+          case Int16Op.Lt => ???
+          case Int16Op.Le => ???
+          case Int16Op.Eq => ???
+          case Int16Op.Neq => ???
+          case Int16Op.Ge => ???
+          case Int16Op.Gt => ???
+
+          case Int32Op.Lt => ???
+          case Int32Op.Le => ???
+          case Int32Op.Eq => ???
+          case Int32Op.Neq => ???
+          case Int32Op.Ge => ???
+          case Int32Op.Gt => ???
+
+          case Int64Op.Lt => ???
+          case Int64Op.Le => ???
+          case Int64Op.Eq => ???
+          case Int64Op.Neq => ???
+          case Int64Op.Ge => ???
+          case Int64Op.Gt => ???
+
+          case BigIntOp.Lt => ???
+          case BigIntOp.Le => ???
+          case BigIntOp.Eq => ???
+          case BigIntOp.Neq => ???
+          case BigIntOp.Ge => ???
+          case BigIntOp.Gt => ???
+
+          case StringOp.Eq => ???
+          case StringOp.Neq => ???
+
+          /*
+
+                  private def semanticOperatorCopmarisonToOpcode(sop: SemanticOperator): Option[(Int, Int)] = sop match {
+                    case BoolOp.Eq => Some(IF_ICMPNE, IFNE)
+                    case BoolOp.Neq => Some(IF_ICMPEQ, IFEQ)
+                    case Float32Op.Eq => Some(FCMPG, IFNE)
+                    case Float32Op.Neq => Some(FCMPG, IFEQ)
+                    case Float32Op.Lt => Some(FCMPG, IFGE)
+                    case Float32Op.Le => Some(FCMPG, IFGT)
+                    case Float32Op.Gt => Some(FCMPL, IFLE)
+                    case Float32Op.Ge => Some(FCMPL, IFLT)
+                    case Float64Op.Eq => Some(DCMPG, IFNE)
+                    case Float64Op.Neq => Some(DCMPG, IFEQ)
+                    case Float64Op.Lt => Some(DCMPG, IFGE)
+                    case Float64Op.Le => Some(DCMPG, IFGT)
+                    case Float64Op.Gt => Some(DCMPL, IFLE)
+                    case Float64Op.Ge => Some(DCMPL, IFLT)
+                    case CharOp.Eq | Int8Op.Eq | Int16Op.Eq | Int32Op.Eq
+                         | BigDecimalOp.Eq | BigIntOp.Eq | StringOp.Eq => Some(IF_ICMPNE, IFNE)
+                    case CharOp.Neq | Int8Op.Neq | Int16Op.Neq | Int32Op.Neq
+                         | BigDecimalOp.Neq | BigIntOp.Neq | StringOp.Neq => Some(IF_ICMPEQ, IFEQ)
+                    case CharOp.Lt | Int8Op.Lt | Int16Op.Lt | Int32Op.Lt
+                         | BigDecimalOp.Lt | BigIntOp.Lt => Some(IF_ICMPGE, IFGE)
+                    case CharOp.Le | Int8Op.Le | Int16Op.Le | Int32Op.Le
+                         | BigDecimalOp.Le | BigIntOp.Le => Some(IF_ICMPGT, IFGT)
+                    case CharOp.Gt | Int8Op.Gt | Int16Op.Gt | Int32Op.Gt
+                         | BigDecimalOp.Gt | BigIntOp.Gt => Some(IF_ICMPLE, IFLE)
+                    case CharOp.Ge | Int8Op.Ge | Int16Op.Ge | Int32Op.Ge
+                         | BigDecimalOp.Ge | BigIntOp.Ge => Some(IF_ICMPLT, IFLT)
+                    case Int64Op.Eq => Some(LCMP, IFNE)
+                    case Int64Op.Neq => Some(LCMP, IFEQ)
+                    case Int64Op.Lt => Some(LCMP, IFGE)
+                    case Int64Op.Le => Some(LCMP, IFGT)
+                    case Int64Op.Gt => Some(LCMP, IFLE)
+                    case Int64Op.Ge => Some(LCMP, IFLT)
+
+                    case _ => None
+                  }
+
+          compileExpression(e1, visitor, currentClassType, jumpLabels, entryPoint)
+          compileExpression(e2, visitor, currentClassType, jumpLabels, entryPoint)
+          val condElse = new Label()
+          val condEnd = new Label()
+          semanticOperatorCopmarisonToOpcode(sop) match {
+            case Some((op, cmp)) => sop match {
+              case StringOp.Eq | StringOp.Neq =>
+                // String can be compared using Object's `equal` method
+                visitor.visitMethodInsn(INVOKEVIRTUAL, BackendObjType.JavaObject.jvmName.toInternalName, "equals",
+                  AsmOps.getMethodDescriptor(List(JvmType.Object), JvmType.PrimBool), false)
+                visitor.visitInsn(ICONST_1)
+                visitor.visitJumpInsn(op, condElse)
+
+              case BoolOp.Eq | BoolOp.Neq =>
+                // Bool can be (value) compared for equality.
+                visitor.visitJumpInsn(op, condElse)
+
+              case Float32Op.Lt | Float32Op.Le | Float32Op.Gt | Float32Op.Ge | Float32Op.Eq | Float32Op.Neq
+                   | Float64Op.Lt | Float64Op.Le | Float64Op.Gt | Float64Op.Ge | Float64Op.Eq | Float64Op.Neq =>
+                visitor.visitInsn(op)
+                visitor.visitJumpInsn(cmp, condElse)
+
+              case BigDecimalOp.Lt | BigDecimalOp.Le | BigDecimalOp.Gt | BigDecimalOp.Ge | BigDecimalOp.Eq | BigDecimalOp.Neq =>
+                visitor.visitMethodInsn(INVOKEVIRTUAL, BackendObjType.BigDecimal.jvmName.toInternalName, "compareTo",
+                  AsmOps.getMethodDescriptor(List(JvmType.BigDecimal), JvmType.PrimInt), false)
+                visitor.visitInsn(ICONST_0)
+                visitor.visitJumpInsn(op, condElse)
+
+              case CharOp.Lt | CharOp.Le | CharOp.Gt | CharOp.Ge | CharOp.Eq | CharOp.Neq
+                   | Int8Op.Lt | Int8Op.Le | Int8Op.Gt | Int8Op.Ge | Int8Op.Eq | Int8Op.Neq
+                   | Int16Op.Lt | Int16Op.Le | Int16Op.Gt | Int16Op.Ge | Int16Op.Eq | Int16Op.Neq
+                   | Int32Op.Lt | Int32Op.Le | Int32Op.Gt | Int32Op.Ge | Int32Op.Eq | Int32Op.Neq => visitor.visitJumpInsn(op, condElse)
+
+              case Int64Op.Lt | Int64Op.Le | Int64Op.Gt | Int64Op.Ge | Int64Op.Eq | Int64Op.Neq =>
+                visitor.visitInsn(LCMP)
+                visitor.visitJumpInsn(cmp, condElse)
+
+              case BigIntOp.Lt | BigIntOp.Le | BigIntOp.Gt | BigIntOp.Ge | BigIntOp.Eq | BigIntOp.Neq =>
+                visitor.visitMethodInsn(INVOKEVIRTUAL, BackendObjType.BigInt.jvmName.toInternalName, "compareTo",
+                  AsmOps.getMethodDescriptor(List(JvmType.BigInteger), JvmType.PrimInt), false)
+                visitor.visitInsn(ICONST_0)
+                visitor.visitJumpInsn(op, condElse)
+
+              case _ => throw InternalCompilerException(s"Unexpected semantic operator: $sop.", e1.loc)
+            }
+            case None => throw InternalCompilerException(s"Unexpected semantic operator: $sop.", e1.loc)
+          }
+          visitor.visitInsn(ICONST_1)
+          visitor.visitJumpInsn(GOTO, condEnd)
+          visitor.visitLabel(condElse)
+          visitor.visitInsn(ICONST_0)
+          visitor.visitLabel(condEnd)
+          }
+
+           */
 
           case _ => compileBinaryExpr(exp1, exp2, currentClass, visitor, lenv0, entryPoint, sop)
         }
@@ -684,334 +1005,8 @@
 
         pushArgs(visitor, exps, signature, currentClass, lenv0, entryPoint)
 
-<<<<<<< HEAD
-          case BoolOp.Eq =>
-            compileExpression(exp1, visitor, currentClass, lenv0, entryPoint)
-            compileExpression(exp2, visitor, currentClass, lenv0, entryPoint)
-            val condElse = new Label()
-            val condEnd = new Label()
-            visitor.visitJumpInsn(IF_ICMPNE, condElse)
-            visitor.visitInsn(ICONST_1)
-            visitor.visitJumpInsn(GOTO, condEnd)
-            visitor.visitLabel(condElse)
-            visitor.visitInsn(ICONST_0)
-            visitor.visitLabel(condEnd)
-
-          case BoolOp.Neq =>
-            compileExpression(exp1, visitor, currentClass, lenv0, entryPoint)
-            compileExpression(exp2, visitor, currentClass, lenv0, entryPoint)
-            val condElse = new Label()
-            val condEnd = new Label()
-            visitor.visitJumpInsn(IF_ICMPEQ, condElse)
-            visitor.visitInsn(ICONST_1)
-            visitor.visitJumpInsn(GOTO, condEnd)
-            visitor.visitLabel(condElse)
-            visitor.visitInsn(ICONST_0)
-            visitor.visitLabel(condEnd)
-
-          case CharOp.Lt =>
-            compileExpression(exp1, visitor, currentClass, lenv0, entryPoint)
-            compileExpression(exp2, visitor, currentClass, lenv0, entryPoint)
-            val condElse = new Label()
-            val condEnd = new Label()
-            visitor.visitJumpInsn(IF_ICMPGE, condElse)
-            visitor.visitInsn(ICONST_1)
-            visitor.visitJumpInsn(GOTO, condEnd)
-            visitor.visitLabel(condElse)
-            visitor.visitInsn(ICONST_0)
-            visitor.visitLabel(condEnd)
-
-          case CharOp.Le =>
-            compileExpression(exp1, visitor, currentClass, lenv0, entryPoint)
-            compileExpression(exp2, visitor, currentClass, lenv0, entryPoint)
-            val condElse = new Label()
-            val condEnd = new Label()
-            visitor.visitJumpInsn(IF_ICMPGT, condElse)
-            visitor.visitInsn(ICONST_1)
-            visitor.visitJumpInsn(GOTO, condEnd)
-            visitor.visitLabel(condElse)
-            visitor.visitInsn(ICONST_0)
-            visitor.visitLabel(condEnd)
-
-          case CharOp.Eq =>
-            compileExpression(exp1, visitor, currentClass, lenv0, entryPoint)
-            compileExpression(exp2, visitor, currentClass, lenv0, entryPoint)
-            val condElse = new Label()
-            val condEnd = new Label()
-            visitor.visitJumpInsn(IF_ICMPNE, condElse)
-            visitor.visitInsn(ICONST_1)
-            visitor.visitJumpInsn(GOTO, condEnd)
-            visitor.visitLabel(condElse)
-            visitor.visitInsn(ICONST_0)
-            visitor.visitLabel(condEnd)
-
-          case CharOp.Neq =>
-            compileExpression(exp1, visitor, currentClass, lenv0, entryPoint)
-            compileExpression(exp2, visitor, currentClass, lenv0, entryPoint)
-            val condElse = new Label()
-            val condEnd = new Label()
-            visitor.visitJumpInsn(IF_ICMPEQ, condElse)
-            visitor.visitInsn(ICONST_1)
-            visitor.visitJumpInsn(GOTO, condEnd)
-            visitor.visitLabel(condElse)
-            visitor.visitInsn(ICONST_0)
-            visitor.visitLabel(condEnd)
-
-          case CharOp.Ge =>
-            compileExpression(exp1, visitor, currentClass, lenv0, entryPoint)
-            compileExpression(exp2, visitor, currentClass, lenv0, entryPoint)
-            val condElse = new Label()
-            val condEnd = new Label()
-            visitor.visitJumpInsn(IF_ICMPLT, condElse)
-            visitor.visitInsn(ICONST_1)
-            visitor.visitJumpInsn(GOTO, condEnd)
-            visitor.visitLabel(condElse)
-            visitor.visitInsn(ICONST_0)
-            visitor.visitLabel(condEnd)
-
-          case CharOp.Gt =>
-            compileExpression(exp1, visitor, currentClass, lenv0, entryPoint)
-            compileExpression(exp2, visitor, currentClass, lenv0, entryPoint)
-            val condElse = new Label()
-            val condEnd = new Label()
-            visitor.visitJumpInsn(IF_ICMPLE, condElse)
-            visitor.visitInsn(ICONST_1)
-            visitor.visitJumpInsn(GOTO, condEnd)
-            visitor.visitLabel(condElse)
-            visitor.visitInsn(ICONST_0)
-            visitor.visitLabel(condEnd)
-
-          case Float32Op.Lt =>
-            compileExpression(exp1, visitor, currentClass, lenv0, entryPoint)
-            compileExpression(exp2, visitor, currentClass, lenv0, entryPoint)
-            val condElse = new Label()
-            val condEnd = new Label()
-            visitor.visitInsn(IFGE)
-            visitor.visitJumpInsn(FCMPG, condElse)
-            visitor.visitInsn(ICONST_1)
-            visitor.visitJumpInsn(GOTO, condEnd)
-            visitor.visitLabel(condElse)
-            visitor.visitInsn(ICONST_0)
-            visitor.visitLabel(condEnd)
-
-          case Float32Op.Le =>
-            compileExpression(exp1, visitor, currentClass, lenv0, entryPoint)
-            compileExpression(exp2, visitor, currentClass, lenv0, entryPoint)
-            val condElse = new Label()
-            val condEnd = new Label()
-            visitor.visitInsn(IFGT)
-            visitor.visitJumpInsn(FCMPG, condElse)
-            visitor.visitInsn(ICONST_1)
-            visitor.visitJumpInsn(GOTO, condEnd)
-            visitor.visitLabel(condElse)
-            visitor.visitInsn(ICONST_0)
-            visitor.visitLabel(condEnd)
-
-          case Float32Op.Eq =>
-            compileExpression(exp1, visitor, currentClass, lenv0, entryPoint)
-            compileExpression(exp2, visitor, currentClass, lenv0, entryPoint)
-            val condElse = new Label()
-            val condEnd = new Label()
-            visitor.visitInsn(IFNE)
-            visitor.visitJumpInsn(FCMPG, condElse)
-            visitor.visitInsn(ICONST_1)
-            visitor.visitJumpInsn(GOTO, condEnd)
-            visitor.visitLabel(condElse)
-            visitor.visitInsn(ICONST_0)
-            visitor.visitLabel(condEnd)
-
-          case Float32Op.Neq =>
-            compileExpression(exp1, visitor, currentClass, lenv0, entryPoint)
-            compileExpression(exp2, visitor, currentClass, lenv0, entryPoint)
-            val condElse = new Label()
-            val condEnd = new Label()
-            visitor.visitInsn(IFEQ)
-            visitor.visitJumpInsn(FCMPG, condElse)
-            visitor.visitInsn(ICONST_1)
-            visitor.visitJumpInsn(GOTO, condEnd)
-            visitor.visitLabel(condElse)
-            visitor.visitInsn(ICONST_0)
-            visitor.visitLabel(condEnd)
-
-          case Float32Op.Ge =>
-            compileExpression(exp1, visitor, currentClass, lenv0, entryPoint)
-            compileExpression(exp2, visitor, currentClass, lenv0, entryPoint)
-            val condElse = new Label()
-            val condEnd = new Label()
-            visitor.visitInsn(IFLT)
-            visitor.visitJumpInsn(FCMPL, condElse)
-            visitor.visitInsn(ICONST_1)
-            visitor.visitJumpInsn(GOTO, condEnd)
-            visitor.visitLabel(condElse)
-            visitor.visitInsn(ICONST_0)
-            visitor.visitLabel(condEnd)
-
-          case Float32Op.Gt =>
-            compileExpression(exp1, visitor, currentClass, lenv0, entryPoint)
-            compileExpression(exp2, visitor, currentClass, lenv0, entryPoint)
-            val condElse = new Label()
-            val condEnd = new Label()
-            visitor.visitInsn(IFLE)
-            visitor.visitJumpInsn(FCMPL, condElse)
-            visitor.visitInsn(ICONST_1)
-            visitor.visitJumpInsn(GOTO, condEnd)
-            visitor.visitLabel(condElse)
-            visitor.visitInsn(ICONST_0)
-            visitor.visitLabel(condEnd)
-
-          case Float64Op.Lt => ???
-          case Float64Op.Le => ???
-          case Float64Op.Eq => ???
-          case Float64Op.Neq => ???
-          case Float64Op.Ge => ???
-          case Float64Op.Gt => ???
-
-          case BigDecimalOp.Lt => ???
-          case BigDecimalOp.Le => ???
-          case BigDecimalOp.Eq => ???
-          case BigDecimalOp.Neq => ???
-          case BigDecimalOp.Ge => ???
-          case BigDecimalOp.Gt => ???
-
-          case Int8Op.Lt => ???
-          case Int8Op.Le => ???
-          case Int8Op.Eq => ???
-          case Int8Op.Neq => ???
-          case Int8Op.Ge => ???
-          case Int8Op.Gt => ???
-
-          case Int16Op.Lt => ???
-          case Int16Op.Le => ???
-          case Int16Op.Eq => ???
-          case Int16Op.Neq => ???
-          case Int16Op.Ge => ???
-          case Int16Op.Gt => ???
-
-          case Int32Op.Lt => ???
-          case Int32Op.Le => ???
-          case Int32Op.Eq => ???
-          case Int32Op.Neq => ???
-          case Int32Op.Ge => ???
-          case Int32Op.Gt => ???
-
-          case Int64Op.Lt => ???
-          case Int64Op.Le => ???
-          case Int64Op.Eq => ???
-          case Int64Op.Neq => ???
-          case Int64Op.Ge => ???
-          case Int64Op.Gt => ???
-
-          case BigIntOp.Lt => ???
-          case BigIntOp.Le => ???
-          case BigIntOp.Eq => ???
-          case BigIntOp.Neq => ???
-          case BigIntOp.Ge => ???
-          case BigIntOp.Gt => ???
-
-          case StringOp.Eq => ???
-          case StringOp.Neq => ???
-
-          /*
-
-                  private def semanticOperatorCopmarisonToOpcode(sop: SemanticOperator): Option[(Int, Int)] = sop match {
-                    case BoolOp.Eq => Some(IF_ICMPNE, IFNE)
-                    case BoolOp.Neq => Some(IF_ICMPEQ, IFEQ)
-                    case Float32Op.Eq => Some(FCMPG, IFNE)
-                    case Float32Op.Neq => Some(FCMPG, IFEQ)
-                    case Float32Op.Lt => Some(FCMPG, IFGE)
-                    case Float32Op.Le => Some(FCMPG, IFGT)
-                    case Float32Op.Gt => Some(FCMPL, IFLE)
-                    case Float32Op.Ge => Some(FCMPL, IFLT)
-                    case Float64Op.Eq => Some(DCMPG, IFNE)
-                    case Float64Op.Neq => Some(DCMPG, IFEQ)
-                    case Float64Op.Lt => Some(DCMPG, IFGE)
-                    case Float64Op.Le => Some(DCMPG, IFGT)
-                    case Float64Op.Gt => Some(DCMPL, IFLE)
-                    case Float64Op.Ge => Some(DCMPL, IFLT)
-                    case CharOp.Eq | Int8Op.Eq | Int16Op.Eq | Int32Op.Eq
-                         | BigDecimalOp.Eq | BigIntOp.Eq | StringOp.Eq => Some(IF_ICMPNE, IFNE)
-                    case CharOp.Neq | Int8Op.Neq | Int16Op.Neq | Int32Op.Neq
-                         | BigDecimalOp.Neq | BigIntOp.Neq | StringOp.Neq => Some(IF_ICMPEQ, IFEQ)
-                    case CharOp.Lt | Int8Op.Lt | Int16Op.Lt | Int32Op.Lt
-                         | BigDecimalOp.Lt | BigIntOp.Lt => Some(IF_ICMPGE, IFGE)
-                    case CharOp.Le | Int8Op.Le | Int16Op.Le | Int32Op.Le
-                         | BigDecimalOp.Le | BigIntOp.Le => Some(IF_ICMPGT, IFGT)
-                    case CharOp.Gt | Int8Op.Gt | Int16Op.Gt | Int32Op.Gt
-                         | BigDecimalOp.Gt | BigIntOp.Gt => Some(IF_ICMPLE, IFLE)
-                    case CharOp.Ge | Int8Op.Ge | Int16Op.Ge | Int32Op.Ge
-                         | BigDecimalOp.Ge | BigIntOp.Ge => Some(IF_ICMPLT, IFLT)
-                    case Int64Op.Eq => Some(LCMP, IFNE)
-                    case Int64Op.Neq => Some(LCMP, IFEQ)
-                    case Int64Op.Lt => Some(LCMP, IFGE)
-                    case Int64Op.Le => Some(LCMP, IFGT)
-                    case Int64Op.Gt => Some(LCMP, IFLE)
-                    case Int64Op.Ge => Some(LCMP, IFLT)
-
-                    case _ => None
-                  }
-
-          compileExpression(e1, visitor, currentClassType, jumpLabels, entryPoint)
-          compileExpression(e2, visitor, currentClassType, jumpLabels, entryPoint)
-          val condElse = new Label()
-          val condEnd = new Label()
-          semanticOperatorCopmarisonToOpcode(sop) match {
-            case Some((op, cmp)) => sop match {
-              case StringOp.Eq | StringOp.Neq =>
-                // String can be compared using Object's `equal` method
-                visitor.visitMethodInsn(INVOKEVIRTUAL, BackendObjType.JavaObject.jvmName.toInternalName, "equals",
-                  AsmOps.getMethodDescriptor(List(JvmType.Object), JvmType.PrimBool), false)
-                visitor.visitInsn(ICONST_1)
-                visitor.visitJumpInsn(op, condElse)
-
-              case BoolOp.Eq | BoolOp.Neq =>
-                // Bool can be (value) compared for equality.
-                visitor.visitJumpInsn(op, condElse)
-
-              case Float32Op.Lt | Float32Op.Le | Float32Op.Gt | Float32Op.Ge | Float32Op.Eq | Float32Op.Neq
-                   | Float64Op.Lt | Float64Op.Le | Float64Op.Gt | Float64Op.Ge | Float64Op.Eq | Float64Op.Neq =>
-                visitor.visitInsn(op)
-                visitor.visitJumpInsn(cmp, condElse)
-
-              case BigDecimalOp.Lt | BigDecimalOp.Le | BigDecimalOp.Gt | BigDecimalOp.Ge | BigDecimalOp.Eq | BigDecimalOp.Neq =>
-                visitor.visitMethodInsn(INVOKEVIRTUAL, BackendObjType.BigDecimal.jvmName.toInternalName, "compareTo",
-                  AsmOps.getMethodDescriptor(List(JvmType.BigDecimal), JvmType.PrimInt), false)
-                visitor.visitInsn(ICONST_0)
-                visitor.visitJumpInsn(op, condElse)
-
-              case CharOp.Lt | CharOp.Le | CharOp.Gt | CharOp.Ge | CharOp.Eq | CharOp.Neq
-                   | Int8Op.Lt | Int8Op.Le | Int8Op.Gt | Int8Op.Ge | Int8Op.Eq | Int8Op.Neq
-                   | Int16Op.Lt | Int16Op.Le | Int16Op.Gt | Int16Op.Ge | Int16Op.Eq | Int16Op.Neq
-                   | Int32Op.Lt | Int32Op.Le | Int32Op.Gt | Int32Op.Ge | Int32Op.Eq | Int32Op.Neq => visitor.visitJumpInsn(op, condElse)
-
-              case Int64Op.Lt | Int64Op.Le | Int64Op.Gt | Int64Op.Ge | Int64Op.Eq | Int64Op.Neq =>
-                visitor.visitInsn(LCMP)
-                visitor.visitJumpInsn(cmp, condElse)
-
-              case BigIntOp.Lt | BigIntOp.Le | BigIntOp.Gt | BigIntOp.Ge | BigIntOp.Eq | BigIntOp.Neq =>
-                visitor.visitMethodInsn(INVOKEVIRTUAL, BackendObjType.BigInt.jvmName.toInternalName, "compareTo",
-                  AsmOps.getMethodDescriptor(List(JvmType.BigInteger), JvmType.PrimInt), false)
-                visitor.visitInsn(ICONST_0)
-                visitor.visitJumpInsn(op, condElse)
-
-              case _ => throw InternalCompilerException(s"Unexpected semantic operator: $sop.", e1.loc)
-            }
-            case None => throw InternalCompilerException(s"Unexpected semantic operator: $sop.", e1.loc)
-          }
-          visitor.visitInsn(ICONST_1)
-          visitor.visitJumpInsn(GOTO, condEnd)
-          visitor.visitLabel(condElse)
-          visitor.visitInsn(ICONST_0)
-          visitor.visitLabel(condEnd)
-        }
-
-           */
-
-          case _ => compileBinaryExpr(exp1, exp2, currentClass, visitor, lenv0, entryPoint, sop)
-        }
-=======
         // Call the constructor
         visitor.visitMethodInsn(INVOKESPECIAL, declaration, "<init>", descriptor, false)
->>>>>>> 6be2d4a6
 
       case AtomicOp.InvokeMethod(method) =>
         val exp :: args = exps
@@ -1857,46 +1852,6 @@
          | Int8Op.Rem | Int16Op.Rem | Int16Op.Rem
          | Int32Op.Rem | Int64Op.Rem
          | BigIntOp.Rem | StringOp.Concat => compileArithmeticExpr(exp1, exp2, currentClass, visitor, lenv0, entryPoint, sop)
-
-<<<<<<< HEAD
-    case Int8Op.And | Int16Op.And | Int32Op.And
-         | Int64Op.And | BigIntOp.And
-         | Int8Op.Or | Int16Op.Or | Int32Op.Or
-         | Int64Op.Or | BigIntOp.Or
-         | Int8Op.Xor | Int16Op.Xor | Int32Op.Xor
-         | Int64Op.Xor | BigIntOp.Xor
-         | Int8Op.Shl | Int16Op.Shl | Int32Op.Shl
-         | Int64Op.Shl | BigIntOp.Shl
-         | Int8Op.Shr | Int16Op.Shr | Int32Op.Shr
-         | Int64Op.Shr | BigIntOp.Shr => compileBitwiseExpr(exp1, exp2, currentClass, visitor, lenv0, entryPoint, sop)
-=======
-    case BoolOp.Eq | CharOp.Eq
-         | Float32Op.Eq | Float64Op.Eq | BigDecimalOp.Eq
-         | Int8Op.Eq | Int16Op.Eq | Int32Op.Eq
-         | Int64Op.Eq | BigIntOp.Eq
-         | StringOp.Eq
-         | BoolOp.Neq | CharOp.Neq
-         | Float32Op.Neq | Float64Op.Neq | BigDecimalOp.Neq
-         | Int8Op.Neq | Int16Op.Neq | Int32Op.Neq
-         | Int64Op.Neq | BigIntOp.Neq
-         | StringOp.Neq
-         | CharOp.Lt | Float32Op.Lt | Float64Op.Lt
-         | BigDecimalOp.Lt
-         | Int8Op.Lt | Int16Op.Lt | Int32Op.Lt
-         | Int64Op.Lt | BigIntOp.Lt
-         | CharOp.Le | Float32Op.Le | Float64Op.Le
-         | BigDecimalOp.Le
-         | Int8Op.Le | Int16Op.Le | Int32Op.Le
-         | Int64Op.Le | BigIntOp.Le
-         | CharOp.Gt | Float32Op.Gt | Float64Op.Gt
-         | BigDecimalOp.Gt
-         | Int8Op.Gt | Int16Op.Gt | Int32Op.Gt
-         | Int64Op.Gt | BigIntOp.Gt
-         | CharOp.Ge | Float32Op.Ge | Float64Op.Ge
-         | BigDecimalOp.Ge
-         | Int8Op.Ge | Int16Op.Ge | Int32Op.Ge
-         | Int64Op.Ge | BigIntOp.Ge => compileComparisonExpr(exp1, exp2, currentClass, visitor, lenv0, entryPoint, sop)
->>>>>>> 6be2d4a6
 
     case _ => throw InternalCompilerException(s"Unexpected semantic operator: $sop.", exp1.loc)
   }
@@ -2017,243 +1972,6 @@
     case _ => None
   }
 
-  /*
-<<<<<<< HEAD
-   * In general we don't do any truncation, because it doesn't matter what the higher-order bits are.
-   *
-   * Example:
-   * Consider the bitwise-and of the following Int8s:
-   *     11110000             00000011
-   *   & 11000000           & 11001111
-   * -------------        -------------
-   *     11000000             00000011
-   * On the JVM, these Int8s (bytes) would be represented as Int32s (ints):
-   *    11111111 11111111 11111111 11110000        00000000 00000000 00000000 00000011
-   *  & 11111111 11111111 11111111 11000000      & 00000000 00000000 00000000 11001111
-   * ---------------------------------------    ---------------------------------------
-   *    11111111 11111111 11111111 11000000        00000000 00000000 00000000 00000011
-   *
-   * As with Unary.Negate, sign extension before or after the operation yields the same result.
-   *
-   *
-   * The exception is with bitwise left shifts. The higher-order bits matter because we might sign extend.
-   *
-   * Example:
-   * Consider the following left shift, where x and y each represent unknown values (0 or 1):
-   *   x000y000 << 4 = y0000000
-   * But because Int8s (bytes) are represented as Int32s (ints), and the x is sign extended, we get:
-   *   xxxxxxxx xxxxxxxx xxxxxxxx x000y000 << 4 = xxxxxxxx xxxxxxxx xxxxx000 y0000000
-   * We truncate and sign extend (I2B), which gives:
-   *   yyyyyyyy yyyyyyyy yyyyyyyy y0000000
-   *
-   * It doesn't matter that we left shifted x, because we (generally) ignore the higher-order bits. However, it *does*
-   * matter that we shifted y into the sign bit of an Int8. If y = 1, then the Int8 (byte) 10000000 has value -128,
-   * which needs to be sign extended to represent that value as an Int32 (int).
-   *
-   * Example:
-   * Consider the following (signed) right shift, where x represents an unknown value (0 or 1):
-   *   x0000000 >> 4 = xxxxx000
-   * These Int8s (bytes) are represented as Int32s (ints), so the x is sign extended:
-   *   xxxxxxxx xxxxxxxx xxxxxxxx x0000000 >> 4 = xxxxxxxx xxxxxxxx xxxxxxxx xxxxx000
-   *
-   * We don't need to truncate, because it is impossible for random data to be in the higher-order bits. Either those
-   * bits are all 0, or they are 1 (because of sign extension).
-   *
-   * Note: the right-hand operand of a shift (i.e. the shift amount) *must* be Int32.
-   */
-  private def compileBitwiseExpr(e1: Expr,
-                                 e2: Expr,
-                                 currentClassType: JvmType.Reference,
-                                 visitor: MethodVisitor,
-                                 jumpLabels: Map[Symbol.LabelSym, Label],
-                                 entryPoint: Label,
-                                 sop: SemanticOperator)(implicit root: Root, flix: Flix): Unit = {
-    compileExpression(e1, visitor, currentClassType, jumpLabels, entryPoint)
-    compileExpression(e2, visitor, currentClassType, jumpLabels, entryPoint)
-    (semanticOperatorBitwiseToOpcode(sop), semanticOperatorBitwiseToMethod(sop)) match {
-      case (Some(op), _) =>
-        sop match {
-          case Int8Op.And | Int8Op.Or | Int8Op.Xor | Int8Op.Shl | Int8Op.Shr =>
-            visitor.visitInsn(op)
-            if (op == ISHL) visitor.visitInsn(I2B)
-          case Int16Op.And | Int16Op.Or | Int16Op.Xor | Int16Op.Shl | Int16Op.Shr =>
-            visitor.visitInsn(op)
-            if (op == ISHL) visitor.visitInsn(I2S)
-          case Int32Op.And | Int32Op.Or | Int32Op.Xor | Int32Op.Shl | Int32Op.Shr
-               | Int64Op.And | Int64Op.Or | Int64Op.Xor | Int64Op.Shl | Int64Op.Shr => visitor.visitInsn(op)
-          case _ => throw InternalCompilerException(s"Unexpected semantic operator: $sop.", e1.loc)
-        }
-      case (_, Some(op)) => sop match {
-        case BigIntOp.And | BigIntOp.Or | BigIntOp.Xor | BigIntOp.Shl | BigIntOp.Shr =>
-          visitor.visitMethodInsn(INVOKEVIRTUAL, BackendObjType.BigInt.jvmName.toInternalName,
-            op, AsmOps.getMethodDescriptor(List(JvmOps.getJvmType(e2.tpe)), JvmType.BigInteger), false)
-        case _ => throw InternalCompilerException(s"Unexpected semantic operator: $sop.", e1.loc)
-      }
-      case _ => throw InternalCompilerException(s"Unexpected semantic operator: $sop.", e1.loc)
-    }
-  }
-
-  private def semanticOperatorBitwiseToOpcode(sop: SemanticOperator): Option[Int] = sop match {
-    case Int8Op.And | Int16Op.And | Int32Op.And => Some(IAND)
-    case Int64Op.And => Some(LAND)
-    case Int8Op.Or | Int16Op.Or | Int32Op.Or => Some(IOR)
-    case Int64Op.Or => Some(LOR)
-    case Int8Op.Xor | Int16Op.Xor | Int32Op.Xor => Some(IXOR)
-    case Int64Op.Xor => Some(LXOR)
-    case Int8Op.Shl | Int16Op.Shl | Int32Op.Shl => Some(ISHL)
-    case Int64Op.Shl => Some(LSHL)
-    case Int8Op.Shr | Int16Op.Shr | Int32Op.Shr => Some(ISHR)
-    case Int64Op.Shr => Some(LSHR)
-    case _ => None
-  }
-
-  private def semanticOperatorBitwiseToMethod(sop: SemanticOperator): Option[String] = sop match {
-    case BigIntOp.And => Some("and")
-    case BigIntOp.Or => Some("or")
-    case BigIntOp.Xor => Some("xor")
-    case BigIntOp.Shl => Some("shiftLeft")
-    case BigIntOp.Shr => Some("shiftRight")
-=======
-     * Ints, Floats, and Chars support all six comparison operations (LE, LT, GE, GT, EQ, NE), but Unit, Bools, Strings,
-     * Enums, Tuples, and Sets only support EQ and NE. Note that the generated code uses the negated condition, i.e.
-     * branch if the (source) condition is false.
-     *
-     * Some reference types (Unit and String) can use reference equality because of interning.
-     *
-     * Int8/16/32 and Char comparisons only need a single instruction (IF_ICMPyy, where yy is one of
-     * {LE, LT, GE, GT, EQ, NE}), which jumps if the yy condition is true, i.e. the (source) condition is false. All other
-     * types do a comparison first (LCMP, {F,D}CMP{G,L}), and then a branch (IFyy).
-     *
-     * Specifically, LCMP can be represented in pseudocode as:
-     *
-     *     if (v1 > v2)        1
-     *     else if (v1 == v2)  0
-     *     else if (v1 < v2)  -1
-     *
-     * Then the result is used in the IFyy comparison to determine which branch to take. So the pair of instructions
-     * for comparing longs (LCMP, IFyy) is similar to the single instruction for comparing ints (IF_ICMPyy).
-     *
-     * Float32/64 is similar, using xCMPz instead of LCMP, where x is one of {F,D} and z is one of {G,L}. z is necessary
-     * to handle the fact that a float can be NaN (which is unordered), and any comparison involving NaN must fail.
-     * xCMPG and xCMPL are the same, except for how they handle NaN. If either operand is NaN, xCMPG will push 1 onto the
-     * stack, while xCMPL will push -1. In pseudocode:
-     *
-     *     if (v1 > v2)        1
-     *     else if (v1 == v2)  0
-     *     else if (v1 < v2)  -1
-     *     else if (v1 is NaN || v2 is NaN)
-     *       if (xCMPG)       1
-     *       else if (xCMPL) -1
-     *
-     * For more information, see the following:
-     * http://docs.oracle.com/javase/specs/jvms/se8/html/jvms-3.html#jvms-3.5
-     * http://docs.oracle.com/javase/specs/jvms/se8/html/jvms-6.html#jvms-6.5.if_icmp_cond
-     * http://docs.oracle.com/javase/specs/jvms/se8/html/jvms-6.html#jvms-6.5.lcmp
-     * http://docs.oracle.com/javase/specs/jvms/se8/html/jvms-6.html#jvms-6.5.fcmp_op
-     * http://docs.oracle.com/javase/specs/jvms/se8/html/jvms-6.html#jvms-6.5.if_cond
-     *
-     * BigInts are compared using the `compareTo` method.
-     * `bigint1 OP bigint2` is compiled as `bigint1.compareTo(bigint2) OP 0`.
-     */
-  private def compileComparisonExpr(e1: Expr,
-                                    e2: Expr,
-                                    currentClassType: JvmType.Reference,
-                                    visitor: MethodVisitor,
-                                    jumpLabels: Map[Symbol.LabelSym, Label],
-                                    entryPoint: Label,
-                                    sop: SemanticOperator)(implicit root: Root, flix: Flix): Unit = {
-    compileExpression(e1, visitor, currentClassType, jumpLabels, entryPoint)
-    compileExpression(e2, visitor, currentClassType, jumpLabels, entryPoint)
-    val condElse = new Label()
-    val condEnd = new Label()
-    semanticOperatorCopmarisonToOpcode(sop) match {
-      case Some((op, cmp)) => sop match {
-        case StringOp.Eq | StringOp.Neq =>
-          // String can be compared using Object's `equal` method
-          visitor.visitMethodInsn(INVOKEVIRTUAL, BackendObjType.JavaObject.jvmName.toInternalName, "equals",
-            AsmOps.getMethodDescriptor(List(JvmType.Object), JvmType.PrimBool), false)
-          visitor.visitInsn(ICONST_1)
-          visitor.visitJumpInsn(op, condElse)
-
-        case BoolOp.Eq | BoolOp.Neq =>
-          // Bool can be (value) compared for equality.
-          visitor.visitJumpInsn(op, condElse)
-
-        case Float32Op.Lt | Float32Op.Le | Float32Op.Gt | Float32Op.Ge | Float32Op.Eq | Float32Op.Neq
-             | Float64Op.Lt | Float64Op.Le | Float64Op.Gt | Float64Op.Ge | Float64Op.Eq | Float64Op.Neq =>
-          visitor.visitInsn(op)
-          visitor.visitJumpInsn(cmp, condElse)
-
-        case BigDecimalOp.Lt | BigDecimalOp.Le | BigDecimalOp.Gt | BigDecimalOp.Ge | BigDecimalOp.Eq | BigDecimalOp.Neq =>
-          visitor.visitMethodInsn(INVOKEVIRTUAL, BackendObjType.BigDecimal.jvmName.toInternalName, "compareTo",
-            AsmOps.getMethodDescriptor(List(JvmType.BigDecimal), JvmType.PrimInt), false)
-          visitor.visitInsn(ICONST_0)
-          visitor.visitJumpInsn(op, condElse)
-
-        case CharOp.Lt | CharOp.Le | CharOp.Gt | CharOp.Ge | CharOp.Eq | CharOp.Neq
-             | Int8Op.Lt | Int8Op.Le | Int8Op.Gt | Int8Op.Ge | Int8Op.Eq | Int8Op.Neq
-             | Int16Op.Lt | Int16Op.Le | Int16Op.Gt | Int16Op.Ge | Int16Op.Eq | Int16Op.Neq
-             | Int32Op.Lt | Int32Op.Le | Int32Op.Gt | Int32Op.Ge | Int32Op.Eq | Int32Op.Neq => visitor.visitJumpInsn(op, condElse)
-
-        case Int64Op.Lt | Int64Op.Le | Int64Op.Gt | Int64Op.Ge | Int64Op.Eq | Int64Op.Neq =>
-          visitor.visitInsn(LCMP)
-          visitor.visitJumpInsn(cmp, condElse)
-
-        case BigIntOp.Lt | BigIntOp.Le | BigIntOp.Gt | BigIntOp.Ge | BigIntOp.Eq | BigIntOp.Neq =>
-          visitor.visitMethodInsn(INVOKEVIRTUAL, BackendObjType.BigInt.jvmName.toInternalName, "compareTo",
-            AsmOps.getMethodDescriptor(List(JvmType.BigInteger), JvmType.PrimInt), false)
-          visitor.visitInsn(ICONST_0)
-          visitor.visitJumpInsn(op, condElse)
-
-        case _ => throw InternalCompilerException(s"Unexpected semantic operator: $sop.", e1.loc)
-      }
-      case None => throw InternalCompilerException(s"Unexpected semantic operator: $sop.", e1.loc)
-    }
-    visitor.visitInsn(ICONST_1)
-    visitor.visitJumpInsn(GOTO, condEnd)
-    visitor.visitLabel(condElse)
-    visitor.visitInsn(ICONST_0)
-    visitor.visitLabel(condEnd)
-  }
-
-  private def semanticOperatorCopmarisonToOpcode(sop: SemanticOperator): Option[(Int, Int)] = sop match {
-    case BoolOp.Eq => Some(IF_ICMPNE, IFNE)
-    case BoolOp.Neq => Some(IF_ICMPEQ, IFEQ)
-    case Float32Op.Eq => Some(FCMPG, IFNE)
-    case Float32Op.Neq => Some(FCMPG, IFEQ)
-    case Float32Op.Lt => Some(FCMPG, IFGE)
-    case Float32Op.Le => Some(FCMPG, IFGT)
-    case Float32Op.Gt => Some(FCMPL, IFLE)
-    case Float32Op.Ge => Some(FCMPL, IFLT)
-    case Float64Op.Eq => Some(DCMPG, IFNE)
-    case Float64Op.Neq => Some(DCMPG, IFEQ)
-    case Float64Op.Lt => Some(DCMPG, IFGE)
-    case Float64Op.Le => Some(DCMPG, IFGT)
-    case Float64Op.Gt => Some(DCMPL, IFLE)
-    case Float64Op.Ge => Some(DCMPL, IFLT)
-    case CharOp.Eq | Int8Op.Eq | Int16Op.Eq | Int32Op.Eq
-         | BigDecimalOp.Eq | BigIntOp.Eq | StringOp.Eq => Some(IF_ICMPNE, IFNE)
-    case CharOp.Neq | Int8Op.Neq | Int16Op.Neq | Int32Op.Neq
-         | BigDecimalOp.Neq | BigIntOp.Neq | StringOp.Neq => Some(IF_ICMPEQ, IFEQ)
-    case CharOp.Lt | Int8Op.Lt | Int16Op.Lt | Int32Op.Lt
-         | BigDecimalOp.Lt | BigIntOp.Lt => Some(IF_ICMPGE, IFGE)
-    case CharOp.Le | Int8Op.Le | Int16Op.Le | Int32Op.Le
-         | BigDecimalOp.Le | BigIntOp.Le => Some(IF_ICMPGT, IFGT)
-    case CharOp.Gt | Int8Op.Gt | Int16Op.Gt | Int32Op.Gt
-         | BigDecimalOp.Gt | BigIntOp.Gt => Some(IF_ICMPLE, IFLE)
-    case CharOp.Ge | Int8Op.Ge | Int16Op.Ge | Int32Op.Ge
-         | BigDecimalOp.Ge | BigIntOp.Ge => Some(IF_ICMPLT, IFLT)
-    case Int64Op.Eq => Some(LCMP, IFNE)
-    case Int64Op.Neq => Some(LCMP, IFEQ)
-    case Int64Op.Lt => Some(LCMP, IFGE)
-    case Int64Op.Le => Some(LCMP, IFGT)
-    case Int64Op.Gt => Some(LCMP, IFLE)
-    case Int64Op.Ge => Some(LCMP, IFLT)
-
->>>>>>> 6be2d4a6
-    case _ => None
-  }
-
   /**
     * Generates code to read the given variable symbol and put it on top of the stack.
     */
