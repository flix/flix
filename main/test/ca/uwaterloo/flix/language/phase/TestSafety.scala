/*
 * Copyright 2018 Magnus Madsen
 *
 * Licensed under the Apache License, Version 2.0 (the "License");
 * you may not use this file except in compliance with the License.
 * You may obtain a copy of the License at
 *
 *   http://www.apache.org/licenses/LICENSE-2.0
 *
 * Unless required by applicable law or agreed to in writing, software
 * distributed under the License is distributed on an "AS IS" BASIS,
 * WITHOUT WARRANTIES OR CONDITIONS OF ANY KIND, either express or implied.
 * See the License for the specific language governing permissions and
 * limitations under the License.
 */

package ca.uwaterloo.flix.language.phase

import ca.uwaterloo.flix.TestUtils
import ca.uwaterloo.flix.language.errors.SafetyError
import ca.uwaterloo.flix.language.errors.SafetyError.{IllegalNegativelyBoundWildVariable, IllegalNegativelyBoundWildcard, IllegalNonPositivelyBoundVariable, IllegalRelationalUseOfLatticeVariable}
import ca.uwaterloo.flix.util.Options
import org.scalatest.FunSuite

class TestSafety extends FunSuite with TestUtils {

  val DefaultOptions: Options = Options.TestWithLibMin

  test("NonPositivelyBoundVariable.01") {
    val input =
      """
        |pub def f(): #{ A(Int32), B(Int32) } = #{
        |    A(x) :- not B(x).
        |}
      """.stripMargin
    val result = compile(input, DefaultOptions)
    expectError[IllegalNonPositivelyBoundVariable](result)
  }

  test("NonPositivelyBoundVariable.02") {
    val input =
      """
        |pub def f(): #{ A(Int32), B(Int32), R(Int32) } = solve #{
        |    R(x) :- not A(x), not B(x).
        |}
    """.stripMargin
    val result = compile(input, DefaultOptions)
    expectError[IllegalNonPositivelyBoundVariable](result)
  }

  test("NonPositivelyBoundVariable.03") {
    val input =
      """
        |pub def f(): #{ A(Int32), B(Int32), R(Int32) } = #{
        |    R(x) :- not A(x), B(12), if x > 5.
        |}
    """.stripMargin
    val result = compile(input, DefaultOptions)
    expectError[IllegalNonPositivelyBoundVariable](result)
  }

  test("NegativelyBoundWildVariable.01") {
    val input =
      """
        |pub def f(): #{ A(Int32), B(Int32), R(Int32) } = #{
        |    R(x) :- A(x), not B(_y).
        |}
      """.stripMargin
    val result = compile(input, DefaultOptions)
    expectError[IllegalNegativelyBoundWildVariable](result)
  }


  test("NegativelyBoundWildVariable.02") {
    val input =
      """
        |pub def f(): #{ A(Int32), B(Int32), R(Int32) } = solve #{
        |    R(1) :- not A(_x), not B(_y).
        |}
      """.stripMargin
    val result = compile(input, DefaultOptions)
    expectError[IllegalNegativelyBoundWildVariable](result)
  }

  test("NegativelyBoundWildVariable.03") {
    val input =
      """
        |pub def f(): #{ A(Int32), B(Int32), R(Int32) } = #{
        |    R(1) :- A(y), not A(_y), not B(y).
        |}
      """.stripMargin
    val result = compile(input, DefaultOptions)
    expectError[IllegalNegativelyBoundWildVariable](result)
  }

  test("NegativelyBoundWildcard.01") {
    val input =
      """
        |pub def f(): #{ A(Int32), B(Int32) } = #{
        |    A(1) :- not B(_).
        |}
      """.stripMargin
    val result = compile(input, DefaultOptions)
    expectError[IllegalNegativelyBoundWildcard](result)
  }

  test("NegativelyBoundWildcard.02") {
    val input =
      """
        |pub def f(): #{ A(Int32), B(Int32) } = solve #{
        |    A(1) :- not B(_), A(_).
        |}
      """.stripMargin
    val result = compile(input, DefaultOptions)
    expectError[IllegalNegativelyBoundWildcard](result)
  }

  test("NegativelyBoundWildcard.03") {
    val input =
      """
        |pub def f(): #{ A(Int32), B(Int32) } = #{
        |    A(1) :- not B(z), A(z), not B(_).
        |}
      """.stripMargin
    val result = compile(input, DefaultOptions)
    expectError[IllegalNegativelyBoundWildcard](result)
  }

  test("UseOfLatticeVariable.01") {
    val input =
      """
        |pub def f(): #{ A(Int32), B(Int32; Int32) } = #{
        |    A(x: Int32) :- B(12; x).
        |}
      """.stripMargin
    val result = compile(input, Options.TestWithLibAll)
    expectError[IllegalRelationalUseOfLatticeVariable](result)
  }

  test("UseOfLatticeVariable.02") {
    val input =
      """
        |pub def f(): #{A(Int32), B(Int32; Int32), C(Int32, Int32) } = #{
        |    A(x) :- B(x; l), C(x, l).
        |}
        |""".stripMargin
    val result = compile(input, Options.TestWithLibAll)
    expectError[IllegalRelationalUseOfLatticeVariable](result)
  }

  test("UseOfLatticeVariable.03") {
    val input =
      """
        |pub def f(): #{A(Int32; Int32), B(Int32; Int32), C(Int32, Int32) } = #{
        |    A(x; l) :- B(x; l), C(x, l).
        |}
        |""".stripMargin
    val result = compile(input, Options.TestWithLibAll)
    expectError[IllegalRelationalUseOfLatticeVariable](result)
  }

  test("UseOfLatticeVariable.04") {
    val input =
      """
        |pub def f(): #{A(Int32, Int32), B(Int32; Int32), C(Int32; Int32) } = #{
        |    A(12, l) :- B(12; l), fix C(12; l).
        |}
        |""".stripMargin
    val result = compile(input, Options.TestWithLibAll)
    expectError[IllegalRelationalUseOfLatticeVariable](result)
  }

  test("UseOfLatticeVariable.05") {
    val input =
      """
        |pub def f(): #{A(Int32), B(Int32, Int32), C(Int32; Int32) } = #{
        |    A(12) :- B(12, l), fix C(12; l).
        |}
        |""".stripMargin
    val result = compile(input, Options.TestWithLibAll)
    expectError[IllegalRelationalUseOfLatticeVariable](result)
  }

  test("TestInvalidThis.01") {
    val input =
      """
        |def f(): ##java.lang.Runnable & Impure =
        |  object ##java.lang.Runnable {
        |    def run(): Unit & Impure = ()
        |  }
      """.stripMargin
    val result = compile(input, Options.TestWithLibNix)
    expectError[SafetyError.MissingThis](result)
  }

  test("TestInvalidThis.02") {
    val input =
      """
        |def f(): ##java.lang.Runnable & Impure =
        |  object ##java.lang.Runnable {
        |    def run(_this: Int32): Unit & Impure = ()
        |  }
      """.stripMargin
    val result = compile(input, Options.TestWithLibNix)
    expectError[SafetyError.IllegalThisType](result)
  }

  test("TestUnimplementedMethod.01") {
    val input =
      """
        |def f(): ##java.lang.Runnable & Impure = object ##java.lang.Runnable {}
      """.stripMargin
    val result = compile(input, Options.TestWithLibNix)
    expectError[SafetyError.UnimplementedMethod](result)
  }

  test("TestExtraMethod.01") {
    val input =
      """
        |def f(): ##java.lang.Runnable & Impure =
        |  object ##java.lang.Runnable {
        |    def run(_this: ##java.lang.Runnable): Unit & Impure = ()
        |    def anExtraMethod(_this: ##java.lang.Runnable): Unit & Impure = ()
        |  }
      """.stripMargin
    val result = compile(input, Options.TestWithLibNix)
    expectError[SafetyError.ExtraMethod](result)
  }

<<<<<<< HEAD
  test("TestUpcast.01") {
    val input =
      """
        |def f(): Unit =
        |    let _ =
        |        if (true)
        |            upcast ()
        |        else
        |            1;
        |    ()
        |""".stripMargin

    val result = compile(input, Options.TestWithLibNix)
    expectError[SafetyError.UnsafeUpcast](result)
  }

  test("TestUpcast.02") {
    val input =
      """
        |def f(): Unit =
        |    let _ =
        |        if (true)
        |            upcast x -> { println(x); x + 1 }
        |        else
        |            x -> x + 1;
        |    ()
        |""".stripMargin

    val result = compile(input, Options.TestWithLibMin)
    expectError[SafetyError.UnsafeUpcast](result)
  }

  test("TestUpcast.03") {
    val input =
      """
        |def f(): Unit & ef =
        |    let f =
        |        if (true)
        |            upcast x -> (x + 1 as & ef)
        |        else
        |            upcast x -> x + 1;
        |    let _ = f(1);
        |    ()
        |""".stripMargin

    val result = compile(input, Options.TestWithLibMin)
    expectError[SafetyError.UnsafeUpcast](result)
  }

  test("TestUpcast.04") {
    val input =
      """
        |def f(): Unit =
        |    let _ =
        |        if (true)
        |            upcast (1, "a")
        |        else
        |            (1, 1);
        |    ()
        |""".stripMargin

    val result = compile(input, Options.TestWithLibMin)
    expectError[SafetyError.UnsafeUpcast](result)
  }

  test("TestUpcast.05") {
    val input =
      """
        |def f(): Unit =
        |    let _ =
        |        if (true)
        |            upcast (1, "a")
        |        else
        |            upcast (1, 1);
        |    ()
        |""".stripMargin

    val result = compile(input, Options.TestWithLibMin)
    expectError[SafetyError.UnsafeUpcast](result)
  }

  test("TestUpcast.06") {
    val input =
      """
        |def f(): Unit & Impure =
        |    import new java.lang.StringBuilder(): ##java.lang.StringBuilder & Impure as newStringBuilder;
        |    import new java.lang.Object(): ##java.lang.Object & Impure as newObject;
        |    let _ =
        |        if (true)
        |            upcast (newObject(), newObject())
        |        else
        |            (newObject(), newStringBuilder());
        |    ()
        |""".stripMargin

    val result = compile(input, Options.TestWithLibMin)
    expectError[SafetyError.UnsafeUpcast](result)
  }


=======
  test("TestNonDefaultConstructor.01") {
    val input =
      """
        |def f(): ##flix.test.TestClassWithNonDefaultConstructor & Impure = 
        |  object ##flix.test.TestClassWithNonDefaultConstructor {
        |  }
      """.stripMargin
    val result = compile(input, Options.TestWithLibNix)
    expectError[SafetyError.NonDefaultConstructor](result)
  }

  test("TestNonPublicInterface.01") {
    val input =
      """
        |def f(): ##flix.test.TestNonPublicInterface & Impure = 
        |  object ##flix.test.TestNonPublicInterface {
        |  }
      """.stripMargin
    val result = compile(input, Options.TestWithLibNix)
    expectError[SafetyError.InaccessibleSuperclass](result)
  }
>>>>>>> b73c74b5
}<|MERGE_RESOLUTION|>--- conflicted
+++ resolved
@@ -227,7 +227,6 @@
     expectError[SafetyError.ExtraMethod](result)
   }
 
-<<<<<<< HEAD
   test("TestUpcast.01") {
     val input =
       """
@@ -327,12 +326,10 @@
     expectError[SafetyError.UnsafeUpcast](result)
   }
 
-
-=======
   test("TestNonDefaultConstructor.01") {
     val input =
       """
-        |def f(): ##flix.test.TestClassWithNonDefaultConstructor & Impure = 
+        |def f(): ##flix.test.TestClassWithNonDefaultConstructor & Impure =
         |  object ##flix.test.TestClassWithNonDefaultConstructor {
         |  }
       """.stripMargin
@@ -343,12 +340,12 @@
   test("TestNonPublicInterface.01") {
     val input =
       """
-        |def f(): ##flix.test.TestNonPublicInterface & Impure = 
+        |def f(): ##flix.test.TestNonPublicInterface & Impure =
         |  object ##flix.test.TestNonPublicInterface {
         |  }
       """.stripMargin
     val result = compile(input, Options.TestWithLibNix)
     expectError[SafetyError.InaccessibleSuperclass](result)
   }
->>>>>>> b73c74b5
+
 }