--- conflicted
+++ resolved
@@ -21,11 +21,7 @@
                     description: String,
                     version: SemVer,
                     repository: Option[GitHub.Project],
-<<<<<<< HEAD
-                    modules: IncludedModules,
-=======
                     modules: PackageModules,
->>>>>>> 40f150b4
                     flix: SemVer,
                     license: Option[String],
                     authors: List[String],
