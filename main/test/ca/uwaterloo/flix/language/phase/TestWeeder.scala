--- conflicted
+++ resolved
@@ -788,15 +788,15 @@
     expectError[WeederError.IllegalTypeConstraintParameter](result)
   }
 
-<<<<<<< HEAD
-  test("MalformedFloat64.01") {
+  // TODO: unignore with Parser2
+  ignore("MalformedFloat64.01") {
     val input = "def f(): Float64 = 1.7976931348623158e+308"
     val result = compile(input, Options.TestWithLibNix)
     expectError[WeederError.MalformedFloat](result)
   }
 
-
-  test("MalformedFloat64.02") {
+  // TODO: unignore with Parser2
+  ignore("MalformedFloat64.02") {
     val input = "def f(): Float64 = -1.7976931348623158e+308"
     val result = compile(input, Options.TestWithLibNix)
     expectError[WeederError.MalformedFloat](result)
@@ -822,42 +822,6 @@
         |""".stripMargin
     val result = compile(input, Options.TestWithLibNix)
     expectError[WeederError.MalformedIdentifier](result)
-=======
-  // TODO: unignore with Parser2
-  ignore("MalformedFloat64.01") {
-    val input = "def f(): Float64 = 1.7976931348623158e+308"
-    val result = compile(input, Options.TestWithLibNix)
-    expectError[WeederError.MalformedFloat](result)
-  }
-
-  // TODO: unignore with Parser2
-  ignore("MalformedFloat64.02") {
-    val input = "def f(): Float64 = -1.7976931348623158e+308"
-    val result = compile(input, Options.TestWithLibNix)
-    expectError[WeederError.MalformedFloat](result)
-  }
-
-  // This is supposed to check that the identifier does not include '$'.
-  // But since a user defined operation like '<$>' is perfectly valid,
-  // checking the identifier becomes tricky,
-  // which is why the next 3 tests are ignored.
-  ignore("MalformedIdentifier.01") {
-    val input =
-      """
-        |import java.util.Locale$Builder
-        |""".stripMargin
-    val result = compile(input, Options.TestWithLibNix)
-    expectError[WeederError.MalformedIdentifier](result)
-  }
-
-  ignore("MalformedIdentifier.02") {
-    val input =
-      """
-        |import java.util.{Locale$Builder}
-        |""".stripMargin
-    val result = compile(input, Options.TestWithLibNix)
-    expectError[WeederError.MalformedIdentifier](result)
->>>>>>> e5b92d92
   }
 
   ignore("MalformedIdentifier.03") {
