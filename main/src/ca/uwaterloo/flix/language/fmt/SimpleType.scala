/*
 * Copyright 2021 Matthew Lutze
 *
 * Licensed under the Apache License, Version 2.0 (the "License");
 * you may not use this file except in compliance with the License.
 * You may obtain a copy of the License at
 *
 *   http://www.apache.org/licenses/LICENSE-2.0
 *
 * Unless required by applicable law or agreed to in writing, software
 * distributed under the License is distributed on an "AS IS" BASIS,
 * WITHOUT WARRANTIES OR CONDITIONS OF ANY KIND, either express or implied.
 * See the License for the specific language governing permissions and
 * limitations under the License.
 */
package ca.uwaterloo.flix.language.fmt

import ca.uwaterloo.flix.language.ast._
import ca.uwaterloo.flix.util.InternalCompilerException

/**
  * A well-kinded type in an easily-printable format.
  */
sealed trait SimpleType

object SimpleType {

  private class OverAppliedType(loc: SourceLocation) extends InternalCompilerException("Unexpected over-applied type.", loc)

  ///////
  // Hole
  ///////

  /**
    * An unfilled parameter in a partially-applied type-level function.
    * For example, `Not` (applied to nothing) is `Not(Hole)`.
    */
  case object Hole extends SimpleType

  /////////////
  // Primitives
  /////////////

  case object Unit extends SimpleType

  case object Null extends SimpleType

  case object Bool extends SimpleType

  case object Char extends SimpleType

  case object Float32 extends SimpleType

  case object Float64 extends SimpleType

  case object BigDecimal extends SimpleType

  case object Int8 extends SimpleType

  case object Int16 extends SimpleType

  case object Int32 extends SimpleType

  case object Int64 extends SimpleType

  case object BigInt extends SimpleType

  case object Str extends SimpleType

  case object Array extends SimpleType

  case object Vector extends SimpleType

  case object Ref extends SimpleType

  case object Sender extends SimpleType

  case object Receiver extends SimpleType

  case object Lazy extends SimpleType

  case object True extends SimpleType

  case object False extends SimpleType

  case object Region extends SimpleType

  case object Empty extends SimpleType

  case object All extends SimpleType

  //////////
  // Records
  //////////

  /**
    * A record constructor. `arg` should be a variable or a Hole.
    */
  case class RecordConstructor(arg: SimpleType) extends SimpleType

  /**
    * An unextended record.
    */
  case class Record(fields: List[RecordFieldType]) extends SimpleType

  /**
    * An extended record. `arg` should be a variable or a Hole.
    */
  case class RecordExtend(fields: List[RecordFieldType], rest: SimpleType) extends SimpleType

  /**
    * An unextended record row.
    */
  case class RecordRow(fields: List[RecordFieldType]) extends SimpleType

  /**
    * An extended record row. `arg` should be a variable or a Hole.
    */
  case class RecordRowExtend(fields: List[RecordFieldType], rest: SimpleType) extends SimpleType

  //////////
  // Schemas
  //////////

  /**
    * A schema constructor. `arg` should be a variable or a Hole.
    */
  case class SchemaConstructor(arg: SimpleType) extends SimpleType

  /**
    * An unextended schema.
    */
  case class Schema(fields: List[PredicateFieldType]) extends SimpleType

  /**
    * An extended schema. `arg` should be a variable or a Hole.
    */
  case class SchemaExtend(fields: List[PredicateFieldType], rest: SimpleType) extends SimpleType

  /**
    * An unextended schema row.
    */
  case class SchemaRow(fields: List[PredicateFieldType]) extends SimpleType

  /**
    * An extended schema row. `arg` should be a variable or a Hole.
    */
  case class SchemaRowExtend(fields: List[PredicateFieldType], rest: SimpleType) extends SimpleType

  ////////////////////
  // Boolean Operators
  ////////////////////

  /**
    * Boolean negation.
    */
  case class Not(tpe: SimpleType) extends SimpleType

  /**
    * A chain of types connected by `and`.
    */
  case class And(tpes: List[SimpleType]) extends SimpleType

  /**
    * A chain of types connected by `or`.
    */
  case class Or(tpes: List[SimpleType]) extends SimpleType

  /**
    * A chain of types connected by `xor`.
    */
  case class Xor(tpes: List[SimpleType]) extends SimpleType

  ////////////////
  // Set Operators
  ////////////////

  /**
    * Set complement.
    */
  case class Complement(tpe: SimpleType) extends SimpleType

  /**
    * A chain of types in a set.
    */
  case class Union(tpes: List[SimpleType]) extends SimpleType

  /**
    * A chain of types connected by `&`.
    */
  case class Plus(tpes: List[SimpleType]) extends SimpleType

  /**
    * A chain of types connected by `&`.
    */
  case class Intersection(tpes: List[SimpleType]) extends SimpleType

  /**
    * A chain of types connected by `Δ`.
    */
  case class SymmetricDifference(tpes: List[SimpleType]) extends SimpleType

  /**
    * Difference of two types.
    */
  case class Difference(tpe1: SimpleType, tpe2: SimpleType) extends SimpleType

  /////////////
  // Predicates
  /////////////

  case object RelationConstructor extends SimpleType

  /**
    * A relation over a list of types.
    */
  case class Relation(tpes: List[SimpleType]) extends SimpleType

  case object LatticeConstructor extends SimpleType

  /**
    * A lattice over a list of types.
    */
  case class Lattice(tpes: List[SimpleType], lat: SimpleType) extends SimpleType

  ////////////
  // Functions
  ////////////

  /**
    * A pure function.
    */
  case class PureArrow(arg: SimpleType, ret: SimpleType) extends SimpleType

  /**
    * A function with a purity.
    */
  case class PolyPurArrow(arg: SimpleType, pur: SimpleType, ret: SimpleType) extends SimpleType

  /**
    * A function with an effect.
    */
  case class PolyEffArrow(arg: SimpleType, eff: SimpleType, ret: SimpleType) extends SimpleType

  /**
    * A function with effect and purity.
    */
  case class PolyPurAndEffArrow(arg: SimpleType, pur: SimpleType, eff: SimpleType, ret: SimpleType) extends SimpleType

  ///////
  // Tags
  ///////

  case class TagConstructor(name: String) extends SimpleType

  case class Tag(name: String, args: List[SimpleType], ret: SimpleType) extends SimpleType

  //////////////////////
  // Miscellaneous Types
  //////////////////////

  /**
    * A simple named type (e.g., enum or type alias).
    */
  case class Name(name: String) extends SimpleType

  /**
    * A type applied to one or more types.
    */
  case class Apply(tpe: SimpleType, tpes: List[SimpleType]) extends SimpleType

  /**
    * A type variable.
    */
  case class Var(id: Int, kind: Kind, isRegion: Boolean, text: Ast.VarText) extends SimpleType

  /**
    * A tuple.
    */
  case class Tuple(fields: List[SimpleType]) extends SimpleType

  /////////
  // Fields
  /////////

  /**
    * A record field name and its type.
    */
  case class RecordFieldType(name: String, tpe: SimpleType)

  /**
    * A common supertype for schema predicates.
    */
  sealed trait PredicateFieldType {
    val name: String
  }

  /**
    * A relation field name and its types.
    */
  case class RelationFieldType(name: String, tpes: List[SimpleType]) extends PredicateFieldType

  /**
    * A lattice field name, its types, and its lattice.
    */
  case class LatticeFieldType(name: String, tpes: List[SimpleType], lat: SimpleType) extends PredicateFieldType

  /**
    * A predicate field type that's not actually a predicate.
    */
  case class NonPredFieldType(name: String, tpe: SimpleType) extends PredicateFieldType

  /**
    * Creates a simple type from the well-kinded type `t`.
    */
  def fromWellKindedType(t0: Type)(implicit fmt: FormatOptions): SimpleType = {

    def visit(t: Type): SimpleType = t.baseType match {
      case Type.Var(sym, _) =>
        mkApply(Var(sym.id, sym.kind, sym.isRegion, sym.text), t.typeArguments.map(visit))
      case Type.Alias(cst, args, _, _) =>
        mkApply(Name(cst.sym.name), (args ++ t.typeArguments).map(visit))
      case Type.Cst(tc, _) => tc match {
        case TypeConstructor.Unit => Unit
        case TypeConstructor.Null => Null
        case TypeConstructor.Bool => Bool
        case TypeConstructor.Char => Char
        case TypeConstructor.Float32 => Float32
        case TypeConstructor.Float64 => Float64
        case TypeConstructor.BigDecimal => BigDecimal
        case TypeConstructor.Int8 => Int8
        case TypeConstructor.Int16 => Int16
        case TypeConstructor.Int32 => Int32
        case TypeConstructor.Int64 => Int64
        case TypeConstructor.BigInt => BigInt
        case TypeConstructor.Str => Str

        case TypeConstructor.Arrow(arity) =>
          val args = t.typeArguments.map(visit)
          args match {
            // Case 1: No args. Fill everything with a hole.
            case Nil =>
              val lastArrow: SimpleType = PolyPurAndEffArrow(Hole, Hole, Hole, Hole)
              // NB: safe to subtract 2 since arity is always at least 2
              List.fill(arity - 2)(Hole).foldRight(lastArrow)(PureArrow)

            // Case 2: Only applied to purity but not effect
            case pur :: Nil =>
              val lastArrow: SimpleType = PolyPurAndEffArrow(Hole, pur, Hole, Hole)
              // NB: safe to subtract 2 since arity is always at least 2
              List.fill(arity - 2)(Hole).foldRight(lastArrow)(PureArrow)

            // Case 3: Pure function.
            case pur :: eff :: tpes if (pur == True || fmt.ignorePur) && (eff == Empty || fmt.ignoreEff) =>
              // NB: safe to reduce because arity is always at least 2
              tpes.padTo(arity, Hole).reduceRight(PureArrow)

            // Case 4: Impure in effect only.
            case pur :: eff :: tpes if pur == True || fmt.ignorePur =>
              // NB: safe to take last 2 because arity is always at least 2
              val allTpes = tpes.padTo(arity, Hole)
              val List(lastArg, ret) = allTpes.takeRight(2)
              val lastArrow: SimpleType = PolyEffArrow(lastArg, eff, ret)
              allTpes.dropRight(2).foldRight(lastArrow)(PureArrow)

            // Case 5: Impure in purity only.
            case pur :: eff :: tpes if eff == Empty || fmt.ignoreEff =>
              // NB: safe to take last 2 because arity is always at least 2
              val allTpes = tpes.padTo(arity, Hole)
              val List(lastArg, ret) = allTpes.takeRight(2)
              val lastArrow: SimpleType = PolyPurArrow(lastArg, pur, ret)
              allTpes.dropRight(2).foldRight(lastArrow)(PureArrow)

            // Case 6: Impure function.
            case pur :: eff :: tpes =>
              // NB: safe to take last 2 because arity is always at least 2
              val allTpes = tpes.padTo(arity, Hole)
              val List(lastArg, ret) = allTpes.takeRight(2)
              val lastArrow: SimpleType = PolyPurAndEffArrow(lastArg, pur, eff, ret)
              allTpes.dropRight(2).foldRight(lastArrow)(PureArrow)
          }

        case TypeConstructor.RecordRowEmpty => RecordRow(Nil)

        case TypeConstructor.RecordRowExtend(field) =>
          val args = t.typeArguments.map(visit)
          args match {
            // Case 1: No args. ( name: ? | ? )
            case Nil => RecordRowExtend(RecordFieldType(field.name, Hole) :: Nil, Hole)
            // Case 2: One arg. ( name: tpe | ? )
            case tpe :: Nil => RecordRowExtend(RecordFieldType(field.name, tpe) :: Nil, Hole)
            // Case 3: Fully applied. Dispatch to proper record handler.
            case _ :: _ :: Nil => fromRecordRow(t)
            // Case 4: Too many args. Error.
            case _ :: _ :: _ :: _ => throw new OverAppliedType(field.loc)
          }

        case TypeConstructor.Record =>
          val args = t.typeArguments.map(visit)
          args match {
            // Case 1: No args. { ? }
            case Nil => RecordConstructor(Hole)
            // Case 2: One row argument. Extract its values.
            case tpe :: Nil => tpe match {
              case RecordRow(fields) => Record(fields)
              case RecordRowExtend(fields, rest) => RecordExtend(fields, rest)
              case nonRecord => RecordConstructor(nonRecord)
            }
            // Case 3: Too many args. Error.
            case _ :: _ :: _ => throw new OverAppliedType(t.loc)
          }

        case TypeConstructor.SchemaRowEmpty => SchemaRow(Nil)

        case TypeConstructor.SchemaRowExtend(pred) =>
          // erase aliases over the Schema/Relation
          val args = mapHead(t.typeArguments, Type.eraseTopAliases).map(visit)
          args match {
            // Case 1: No args. #( Name(?) | ? )
            case Nil => SchemaRowExtend(RelationFieldType(pred.name, Hole :: Nil) :: Nil, Hole)
            // Case 2: One relation arg. #( Name(tpe1, tpe2) | ? )
            case Relation(tpes) :: Nil => SchemaRowExtend(RelationFieldType(pred.name, tpes) :: Nil, Hole)
            // Case 3: One lattice arg. #( Name(tpe1; tpe2) | ? )
            case Lattice(tpes, lat) :: Nil => SchemaRowExtend(LatticeFieldType(pred.name, tpes, lat) :: Nil, Hole)
            // Case 4: Some non-predicate type.
            case _ :: Nil => SchemaRowExtend(NonPredFieldType(pred.name, args.head) :: Nil, Hole)
            // Case 5: Fully applied. Dispatch to proper schema handler.
            case _ :: _ :: Nil => fromSchemaRow(t)
            // Case 6: Too many args. Error.
            case _ :: _ :: _ :: _ => throw new OverAppliedType(pred.loc)
          }

        case TypeConstructor.Schema =>
          val args = t.typeArguments.map(visit)
          args match {
            // Case 1: No args. { ? }
            case Nil => SchemaConstructor(Hole)
            // Case 2: One row argument. Extract its values.
            case tpe :: Nil => tpe match {
              case SchemaRow(fields) => Schema(fields)
              case SchemaRowExtend(fields, rest) => SchemaExtend(fields, rest)
              case nonSchema => SchemaConstructor(nonSchema)
            }
            // Case 3: Too many args. Error.
            case _ :: _ :: _ => throw new OverAppliedType(t.loc)
          }
        case TypeConstructor.Array => mkApply(Array, t.typeArguments.map(visit))
        case TypeConstructor.Vector => mkApply(Vector, t.typeArguments.map(visit))
        case TypeConstructor.Sender => mkApply(Sender, t.typeArguments.map(visit))
        case TypeConstructor.Receiver => mkApply(Receiver, t.typeArguments.map(visit))
        case TypeConstructor.Lazy => mkApply(Lazy, t.typeArguments.map(visit))
        case TypeConstructor.Enum(sym, _) => mkApply(Name(sym.name), t.typeArguments.map(visit))
        case TypeConstructor.RestrictableEnum(sym, _) => mkApply(Name(sym.name), t.typeArguments.map(visit))
        case TypeConstructor.Native(clazz) => Name(clazz.getSimpleName)
        case TypeConstructor.Ref => mkApply(Ref, t.typeArguments.map(visit))
        case TypeConstructor.Tuple(l) =>
          val tpes = t.typeArguments.map(visit).padTo(l, Hole)
          Tuple(tpes)
        case TypeConstructor.Relation =>
          val args = t.typeArguments.map(visit)
          args match {
            case Nil => RelationConstructor
            case tpe :: Nil => Relation(destructTuple(tpe))
            case _ :: _ :: _ => throw new OverAppliedType(t.loc)
          }
        case TypeConstructor.Lattice =>
          val args = t.typeArguments.map(visit)
          args match {
            case Nil => LatticeConstructor
            case tpe :: Nil =>
              val tpesAndLat = destructTuple(tpe)
              // NB: safe to take init/last since every lattice has a lattice field
              // MATT not safe in case of alias!
              val tpes = tpesAndLat.init
              val lat = tpesAndLat.last
              Lattice(tpes, lat)
            case _ :: _ :: _ => throw new OverAppliedType(t.loc)
          }
        case TypeConstructor.True => True
        case TypeConstructor.False => False
        case TypeConstructor.Not =>
          t.typeArguments.map(visit) match {
            case Nil => Not(Hole)
            case arg :: Nil => Not(arg)
            case _ :: _ :: _ => throw new OverAppliedType(t.loc)
          }

        case TypeConstructor.And =>
          // collapse into a chain of ands
          t.typeArguments.map(visit).map(splitAnds) match {
            // Case 1: No args. ? and ?
            case Nil => And(Hole :: Hole :: Nil)
            // Case 2: One arg. Take the left and put a hole at the end: tpe1 and tpe2 and ?
            case args :: Nil => And(args :+ Hole)
            // Case 3: Multiple args. Concatenate them: tpe1 and tpe2 and tpe3 and tpe4
            case args1 :: args2 :: Nil => And(args1 ++ args2)
            // Case 4: Too many args. Error.
            case _ :: _ :: _ :: _ => throw new OverAppliedType(t.loc)
          }

        case TypeConstructor.Or =>
          // collapse into a chain of ors
          t.typeArguments.map(visit).map(splitOrs) match {
            // Case 1: No args. ? or ?
            case Nil => Or(Hole :: Hole :: Nil)
            // Case 2: One arg. Take the left and put a hole at the end: tpe1 or tpe2 or ?
            case args :: Nil => Or(args :+ Hole)
            // Case 3: Multiple args. Concatenate them: tpe1 or tpe2 or tpe3 or tpe4
            case args1 :: args2 :: Nil => Or(args1 ++ args2)
            // Case 4: Too many args. Error.
            case _ :: _ :: _ :: _ => throw new OverAppliedType(t.loc)
          }

        case TypeConstructor.Xor =>
          // collapse into a chain of ors
          t.typeArguments.map(visit).map(splitXors) match {
            // Case 1: No args. ? or ?
            case Nil => Xor(Hole :: Hole :: Nil)
            // Case 2: One arg. Take the left and put a hole at the end: tpe1 or tpe2 or ?
            case args :: Nil => Xor(args :+ Hole)
            // Case 3: Multiple args. Concatenate them: tpe1 or tpe2 or tpe3 or tpe4
            case args1 :: args2 :: Nil => Xor(args1 ++ args2)
            // Case 4: Too many args. Error.
            case _ :: _ :: _ :: _ => throw new OverAppliedType(t.loc)
          }

        case TypeConstructor.Complement =>
          t.typeArguments.map(visit) match {
            case Nil => Complement(Hole)
            case arg :: Nil => Complement(arg)
            case _ :: _ :: _ => throw new OverAppliedType(t.loc)
          }

        case TypeConstructor.Union =>
          // collapse into a chain of unions
          t.typeArguments.map(visit).map(splitUnions) match {
            // Case 1: No args. ? + ?
            case Nil => Union(Hole :: Hole :: Nil)
            // Case 2: One arg. Take the left and put a hole at the end: tpe1 + tpe2 + ?
            case args :: Nil => Union(args :+ Hole)
            // Case 3: Multiple args. Concatenate them: tpe1 + tpe2 + tpe3 + tpe4
            case args1 :: args2 :: Nil => Union(args1 ++ args2)
            // Case 4: Too many args. Error.
            case _ :: _ :: _ :: _ => throw new OverAppliedType(t.loc)
          }

        case TypeConstructor.Intersection =>
          // collapse into a chain of intersections
          t.typeArguments.map(visit).map(splitIntersections) match {
            // Case 1: No args. ? & ?
            case Nil => Intersection(Hole :: Hole :: Nil)
            // Case 2: One arg. Take the left and put a hole at the end: tpe1 & tpe2 & ?
            case args :: Nil => Intersection(args :+ Hole)
            // Case 3: Complement on the right: sugar it into a difference.
            case args :: List(Complement(tpe)) :: Nil => Difference(joinIntersection(args), tpe)
            // Case 4: Complement on the left: sugar it into a difference.
            case List(Complement(tpe)) :: args :: Nil => Difference(joinIntersection(args), tpe)
            // Case 5: Multiple args. Concatenate them: tpe1 & tpe2 & tpe3 & tpe4
            case args1 :: args2 :: Nil => Intersection(args1 ++ args2)
            // Case 6: Too many args. Error.
            case _ :: _ :: _ :: _ => throw new OverAppliedType(t.loc)
          }

<<<<<<< HEAD
        case TypeConstructor.SymmetricDifference =>
          // collapse into a chain of unions
          t.typeArguments.map(visit).map(splitSymmetricDifferences) match {
            // Case 1: No args. ? + ?
            case Nil => SymmetricDifference(Hole :: Hole :: Nil)
            // Case 2: One arg. Take the left and put a hole at the end: tpe1 + tpe2 + ?
            case args :: Nil => SymmetricDifference(args :+ Hole)
            // Case 3: Multiple args. Concatenate them: tpe1 + tpe2 + tpe3 + tpe4
            case args1 :: args2 :: Nil => SymmetricDifference(args1 ++ args2)
            // Case 4: Too many args. Error.
            case _ :: _ :: _ :: _ => throw new OverAppliedType(t.loc)
          }

        case TypeConstructor.CaseConstant(sym) => mkApply(SimpleType.Name(sym.name), t.typeArguments.map(visit))
=======
        case TypeConstructor.CaseSet(syms, _) =>
          val names = syms.toList.map(sym => SimpleType.Name(sym.name))
          val set = SimpleType.Union(names)
          mkApply(set, t.typeArguments.map(visit))

>>>>>>> 9dc72cb4
        case TypeConstructor.CaseComplement(sym) =>
          t.typeArguments.map(visit) match {
            case Nil => Complement(Hole)
            case arg :: Nil => Complement(arg)
            case _ :: _ :: _ => throw new OverAppliedType(t.loc)
          }

        case TypeConstructor.CaseIntersection(sym) =>
          t.typeArguments.map(visit) match {
            case Nil => Intersection(Hole :: Hole :: Nil)
            case arg :: Nil => Intersection(arg :: Hole :: Nil)
            case arg1 :: arg2 :: Nil => Intersection(arg1 :: arg2 :: Nil)
            case _ => throw new OverAppliedType(t.loc)
          }

        case TypeConstructor.CaseUnion(sym) =>
          t.typeArguments.map(visit) match {
            case Nil => Plus(Hole :: Hole :: Nil)
            case arg :: Nil => Plus(arg :: Hole :: Nil)
            case arg1 :: arg2 :: Nil => Plus(arg1 :: arg2 :: Nil)
            case _ => throw new OverAppliedType(t.loc)
          }

<<<<<<< HEAD
        case TypeConstructor.CaseSymmetricDifference(sym) =>
          t.typeArguments.map(visit) match {
            case Nil => SymmetricDifference(Hole :: Hole :: Nil)
            case arg :: Nil => SymmetricDifference(arg :: Hole :: Nil)
            case arg1 :: arg2 :: Nil => SymmetricDifference(arg1 :: arg2 :: Nil)
            case _ => throw new OverAppliedType(t.loc)
          }

        case TypeConstructor.CaseEmpty(sym) => SimpleType.Empty
        case TypeConstructor.CaseAll(sym) => SimpleType.All

=======
>>>>>>> 9dc72cb4
        case TypeConstructor.Effect(sym) => mkApply(SimpleType.Name(sym.name), t.typeArguments.map(visit))
        case TypeConstructor.RegionToStar => mkApply(Region, t.typeArguments.map(visit))
        case TypeConstructor.Empty => SimpleType.Empty
        case TypeConstructor.All => SimpleType.All
      }
    }

    visit(t0)
  }

  /**
    * Builds an Apply type.
    */
  private def mkApply(base: SimpleType, args: List[SimpleType]): SimpleType = args match {
    case Nil => base
    case _ :: _ => Apply(base, args)
  }

  /**
    * Extracts the types from a tuple, treating non-tuples as singletons.
    */
  private def destructTuple(tpe: SimpleType): List[SimpleType] = tpe match {
    case Tuple(fields) => fields
    case Unit => Nil
    case t => t :: Nil
  }

  /**
    * Transforms the given type, assuming it is a record row.
    */
  private def fromRecordRow(row0: Type)(implicit fmt: FormatOptions): SimpleType = {
    def visit(row: Type): SimpleType = row match {
      // Case 1: A fully applied record row.
      case Type.Apply(Type.Apply(Type.Cst(TypeConstructor.RecordRowExtend(name), _), tpe, _), rest, _) =>
        val fieldType = RecordFieldType(name.name, fromWellKindedType(tpe))
        visit(rest) match {
          // Case 1.1: Unextended row. Put the fields together.
          case SimpleType.RecordRow(fields) => SimpleType.RecordRow(fieldType :: fields)
          // Case 1.2: Extended row. Put the fields together.
          case SimpleType.RecordRowExtend(fields, restOfRest) => SimpleType.RecordRowExtend(fieldType :: fields, restOfRest)
          // Case 1.3: Non-row. Put it in the "rest" position.
          case nonRecord => SimpleType.RecordRowExtend(fieldType :: Nil, nonRecord)
        }
      // Case 2: Empty record row.
      case Type.Cst(TypeConstructor.RecordRowEmpty, _) => SimpleType.RecordRow(Nil)
      // Case 3: Non-row.
      case nonRecord => fromWellKindedType(nonRecord)
    }

    // sort the fields after converting
    visit(row0) match {
      case RecordRowExtend(fields, rest) => RecordRowExtend(fields.sortBy(_.name), rest)
      case RecordRow(fields) => RecordRow(fields.sortBy(_.name))
      case nonRecord => nonRecord
    }
  }

  /**
    * Transforms the given type, assuming it is a schema row.
    */
  private def fromSchemaRow(row0: Type)(implicit fmt: FormatOptions): SimpleType = {
    def visit(row: Type): SimpleType = row match {
      // Case 1: A fully applied record row.
      case Type.Apply(Type.Apply(Type.Cst(TypeConstructor.SchemaRowExtend(name), _), tpe, _), rest, _) =>
        // create the right field/type for the field
        val fieldType = fromWellKindedType(Type.eraseTopAliases(tpe)) match {
          case Relation(tpes) => RelationFieldType(name.name, tpes)
          case Lattice(tpes, lat) => LatticeFieldType(name.name, tpes, lat)
          // If it's not a relation or lattice, keep any aliases.
          case _ => NonPredFieldType(name.name, fromWellKindedType(tpe))
        }
        visit(rest) match {
          // Case 1.1: Unextended row. Put the fields together.
          case SimpleType.SchemaRow(fields) => SimpleType.SchemaRow(fieldType :: fields)
          // Case 1.2: Extended row. Put the fields together.
          case SimpleType.SchemaRowExtend(fields, restOfRest) => SimpleType.SchemaRowExtend(fieldType :: fields, restOfRest)
          // Case 1.3: Non-row. Put it in the "rest" position.
          case nonSchema => SimpleType.SchemaRowExtend(fieldType :: Nil, nonSchema)
        }
      // Case 2: Empty record row.
      case Type.Cst(TypeConstructor.SchemaRowEmpty, _) => SimpleType.SchemaRow(Nil)
      // Case 3: Non-row.
      case nonSchema => fromWellKindedType(nonSchema)
    }

    // sort the fields after converting
    visit(row0) match {
      case SchemaRow(fields) => SchemaRow(fields.sortBy(_.name))
      case SchemaRowExtend(fields, rest) => SchemaRowExtend(fields.sortBy(_.name), rest)
      case nonSchema => nonSchema
    }
  }

  /**
    * Splits `t1 and t2` into `t1 :: t2 :: Nil`,
    * and leaves non-and types as singletons.
    */
  private def splitAnds(tpe: SimpleType): List[SimpleType] = tpe match {
    case And(tpes) => tpes
    case t => List(t)
  }

  /**
    * Splits `t1 or t2` into `t1 :: t2 :: Nil`,
    * and leaves non-or types as singletons.
    */
  private def splitOrs(tpe: SimpleType): List[SimpleType] = tpe match {
    case Or(tpes) => tpes
    case t => List(t)
  }

  /**
    * Splits `t1 xor t2` into `t1 :: t2 :: Nil`,
    * and leaves non-or types as singletons.
    */
  private def splitXors(tpe: SimpleType): List[SimpleType] = tpe match {
    case Xor(tpes) => tpes
    case t => List(t)
  }

  /**
    * Splits `t1 + t2` into `t1 :: t2 :: Nil`,
    * and leaves non-union types as singletons.
    */
  private def splitUnions(tpe: SimpleType): List[SimpleType] = tpe match {
    case Union(tpes) => tpes
    case t => List(t)
  }

  /**
    * Splits `t1 & t2` into `t1 :: t2 :: Nil`,
    * and leaves non-intersection types as singletons.
    */
  private def splitIntersections(tpe: SimpleType): List[SimpleType] = tpe match {
    case Intersection(tpes) => tpes
    case t => List(t)
  }

  /**
    * Splits `t1 Δ t2` into `t1 :: t2 :: Nil`,
    * and leaves non-symmetric difference types as singletons.
    */
  private def splitSymmetricDifferences(tpe: SimpleType): List[SimpleType] = tpe match {
    case SymmetricDifference(tpes) => tpes
    case t => List(t)
  }

  /**
    * Joins `t1 :: t2 :: Nil` into `t1 & t2`
    * and leaves singletons as non-intersection types.
    */
  private def joinIntersection(tpes: List[SimpleType]): SimpleType = tpes match {
    case Nil => throw InternalCompilerException("unexpected empty type list", SourceLocation.Unknown)
    case t :: Nil => t
    case ts => Intersection(ts)
  }

  /**
    * Map over the first element in the list, if it exists.
    */
  private def mapHead[A](l: List[A], f: A => A): List[A] = l match {
    case Nil => Nil
    case hd :: tl => f(hd) :: tl
  }
}<|MERGE_RESOLUTION|>--- conflicted
+++ resolved
@@ -561,7 +561,6 @@
             case _ :: _ :: _ :: _ => throw new OverAppliedType(t.loc)
           }
 
-<<<<<<< HEAD
         case TypeConstructor.SymmetricDifference =>
           // collapse into a chain of unions
           t.typeArguments.map(visit).map(splitSymmetricDifferences) match {
@@ -575,14 +574,11 @@
             case _ :: _ :: _ :: _ => throw new OverAppliedType(t.loc)
           }
 
-        case TypeConstructor.CaseConstant(sym) => mkApply(SimpleType.Name(sym.name), t.typeArguments.map(visit))
-=======
         case TypeConstructor.CaseSet(syms, _) =>
           val names = syms.toList.map(sym => SimpleType.Name(sym.name))
           val set = SimpleType.Union(names)
           mkApply(set, t.typeArguments.map(visit))
 
->>>>>>> 9dc72cb4
         case TypeConstructor.CaseComplement(sym) =>
           t.typeArguments.map(visit) match {
             case Nil => Complement(Hole)
@@ -606,7 +602,6 @@
             case _ => throw new OverAppliedType(t.loc)
           }
 
-<<<<<<< HEAD
         case TypeConstructor.CaseSymmetricDifference(sym) =>
           t.typeArguments.map(visit) match {
             case Nil => SymmetricDifference(Hole :: Hole :: Nil)
@@ -615,11 +610,6 @@
             case _ => throw new OverAppliedType(t.loc)
           }
 
-        case TypeConstructor.CaseEmpty(sym) => SimpleType.Empty
-        case TypeConstructor.CaseAll(sym) => SimpleType.All
-
-=======
->>>>>>> 9dc72cb4
         case TypeConstructor.Effect(sym) => mkApply(SimpleType.Name(sym.name), t.typeArguments.map(visit))
         case TypeConstructor.RegionToStar => mkApply(Region, t.typeArguments.map(visit))
         case TypeConstructor.Empty => SimpleType.Empty
