//
// Copyright 2018 Simon Meldahl Schmidt
// Copyright 2018-2021 Jonathan Lindegaard Starup
// Copyright 2021 Justin Fargnoli
//
// Licensed under the Apache License, Version 2.0 (the "License");
// you may not use this file except in compliance with the License.
// You may obtain a copy of the License at
//
//   http://www.apache.org/licenses/LICENSE-2.0
//
// Unless required by applicable law or agreed to in writing, software
// distributed under the License is distributed on an "AS IS" BASIS,
// WITHOUT WARRANTIES OR CONDITIONS OF ANY KIND, either express or implied.
// See the License for the specific language governing permissions and
// limitations under the License.
//

namespace Concurrent/Channel {

    ///
    /// An enum that represents a multiple-producer, multiple-consumer (mpmc)
    /// channel.
    ///
    /// The tuple corresponds to (
    ///   `id` - an unique id used to order the locking of sets of channels.
    ///       This avoids deadlocks.
    ///   `channelLock` - the lock that guards usage of `elementDeque`,
    ///       `waitingGetters` and `waitingPutters`.
    ///   `unBuffered` - If the channel is unbuffered then an insertion must
    ///       wait for a retrieval before continuing. A channel with a buffer
    ///       size of zero means that `unBuffered` is true and `maxQueueSize`
    ///       is one. In every other case `unBuffered` is false and
    ///       `maxQueueSize` corresponds to the buffer size.
    ///   `maxQueueSize` - the maximum number of elements allowed in
    ///       `elementDeque`. This is strictly positive.
    ///   `elementDeque` - a deque of the channel elements but only used as a
    ///       queue.
    ///   `waitingGetters` - a set of conditions that are waiting for an
    ///       element. This set is notified and cleared after each new element.
    ///       An available element is not guaranteed when notified.
    ///   `waitingPutters` - a condition that is waiting for an element.
    ///       The condition is notified after each new element. Available space
    ///       is not guaranteed when notified.
    /// )
    ///
    /// -- Conditions and Signalling --
    /// When a channel needs to notify threads about available space or elements
    /// then every relevant thread is signalled. This means the if multiple
    /// threads are waiting to retrieve an element and an element arrives they
    /// all get woken up and most of them will again wait on a new element.
    ///
    /// -- Difference of `waitingGetters` and `waitingPutters` --
    /// The reason for the difference between `waitingGetters` and
    /// `waitingPutters` is the select expression. A thread can only wait for
    /// one condition which is a problem when a select expression requires
    /// waiting for a set of channels. Therefore the thread makes a condition
    /// that represents the select expression and hands that to every channel
    /// involved. put is not supported in select so a single condition can be
    /// reused for all insertions.
    ///
    /// -- Locks --
    /// Every condition is tied to a lock but a lock can exist on its own. The
    /// channel has a lock that needs to be held to operate on
    /// `elementDeque`, `waitingGetters` and `waitingPutters`. The
    /// `waitingPutters` condition is tied to the channel lock while the
    /// conditions in `waitingPutters` comes from locks created by the get
    /// function or the select function.
    ///
    pub enum Mpmc {
        case Mpmc(
            Int64, // id
            Concurrent/ReentrantLock.ReentrantLock, // channelLock
            Bool, // unBuffered
            Int32, // maxQueueSize
            MutDeque[Boxed, Impure], // elementDeque
            MutList[(Concurrent/ReentrantLock.ReentrantLock, Concurrent/Condition.Condition), Impure], // waitingGetters
            Concurrent/Condition.Condition // waitingPutters
        )
    }

    ///
    /// Equality is based on the channel `id` and is needed for the `Order`
    /// instance.
    ///
    instance Eq[Mpmc] {
        pub def eq(x: Mpmc, y: Mpmc): Bool =
        let Mpmc(a_id, _, _, _, _, _, _) = x;
        let Mpmc(b_id, _, _, _, _, _, _) = y;
        a_id == b_id
    }

    ///
    /// Order is based on the channel `id` and is used by `select` to lock
    /// in a global ordering.
    ///
    instance Order[Mpmc] {
        pub def compare(x: Mpmc, y: Mpmc): Comparison =
        let Mpmc(a_id, _, _, _, _, _, _) = x;
        let Mpmc(b_id, _, _, _, _, _, _) = y;
        a_id <=> b_id
    }

    ///
    /// Creates a new channel. A runtime error occurs if `bufferSize` is
    /// negative. A channel with `bufferSize` zero means that sending and
    /// receiving is syncronized.
    ///
    @Internal
    pub def new(bufferSize: Int32): Mpmc & Impure =
        import static dev.flix.runtime.Global.newId(): Int64 & Impure;
        let _bufferCheck = if (bufferSize < 0) bug!("bufferSize < 0") else ();
        let unBuffered = bufferSize == 0;
        let reentrantLock = Concurrent/ReentrantLock.new(false);
        Mpmc(
            newId(),
            reentrantLock,
            unBuffered,
            if (unBuffered) 1 else bufferSize,
<<<<<<< HEAD
            new MutDeque(static),
            MutList.new(),
=======
            MutDeque.empty(),
            new MutList(static),
>>>>>>> 8d99585e
            Concurrent/ReentrantLock.newCondition(reentrantLock)
        )

    ///
    /// Sends the element `e` on the channel `c`. This is blocking if the
    /// channel is full or unbuffered.
    ///
    /// Implements the expression `c <- e`.
    ///
    @Internal
    pub def put(e: Boxed, c: Mpmc): Mpmc & Impure =
        let Mpmc(_, channelLock, unBuffered, _, elementDeque, _, waitingPutters) = c;
        lock(channelLock);

        // Block until the channel is not full
        awaitAvailableSpace(c);

        // Insert the new element
        MutDeque.pushBack(e, elementDeque);

        // Signal the waiting getters that an element has arrived
        signalGetters(c);

        // If the channel is unbuffered, wait for the element to be handed off
        // before continuing.
        // TODO: Optimization possibility. This await could be faster with a
        //     separate condition such that the hand-off signal does not have
        //     to fight for the channel lock with the threads that actually
        //     want to insert an element (unblocking from await requires that
        //     you re-aquire the lock).
        if (unBuffered) awaitCondition(waitingPutters)
        else ();

        unlock(channelLock);
        c

    ///
    /// Receives an element from the channel `c`. This is blocking if the
    /// channel is empty.
    ///
    /// Implements to the expression `<- c`.
    ///
    @Internal
    pub def get(c: Mpmc): Boxed & Impure =
        let Mpmc(_, channelLock, _, _, _, _, _) = c;
        lock(channelLock);

        // Get the next available element
        let element = getHelper(c);

        unlock(channelLock);
        element

    ///
    /// Returns the first channel that has an element in the array along with
    /// the index of the channel. Returns None if the default case is chosen.
    ///
    @Internal
    pub def select(channels: Array[Mpmc], hasDefault: Bool): Option[(Int32, Boxed)] & Impure =
        // Create a new lock and condition for this select. The condition is
        // potentially put into the waiting getters of the channels if a
        // default isn't defined.
        let selectLock = Concurrent/ReentrantLock.new(false);
        let selectCondition = Concurrent/ReentrantLock.newCondition(selectLock);

        // Sort channels to avoid deadlocks
        let sortedChannels = Array.sort(channels);
        selectHelper(channels, hasDefault, sortedChannels, selectLock, selectCondition)

    ///
    /// Wait for the channel to have available space.
    /// The channel lock is expected to be held.
    ///
    @Internal
    def awaitAvailableSpace(c: Mpmc): Unit & Impure =
        let Mpmc(_, _, _, maxQueueSize, elementDeque, _, waitingPutters) = c;
        if (MutDeque.size(elementDeque) == maxQueueSize) {
            awaitCondition(waitingPutters);
            awaitAvailableSpace(c)
        } else {
            ()
        }

    ///
    /// Recursive helper function for get, it repeatedly attempts to retrieve an
    /// element.
    /// The channel lock is expected to be held.
    ///
    def getHelper(c: Mpmc): Boxed & Impure =
        let Mpmc(_, channelLock, _, _, elementDeque, waitingGetters, _) = c;
        // Try to get the element (which could already be taken by someone
        // else)
        let optionalElement = MutDeque.popFront(elementDeque);
        match optionalElement {
            case None => { // No element was found
                // Create a new lock and condition
                let conditionLock = Concurrent/ReentrantLock.new(false);
                lock(conditionLock);

                let condition = Concurrent/ReentrantLock.newCondition(conditionLock);
                // Add LockConditionPair to the channel
                let pair = (conditionLock, condition);

                // Add LockConditionPair to the channel
                MutList.push!(pair, waitingGetters);

                // Temporarily unlock the channel while waiting. This is
                // necessary as the condition comes from a different lock.
                unlock(channelLock);
                // We still hold the condition lock so there is no race here
                awaitCondition(condition);
                lock(channelLock);

                // Someone signalled that an element was put in the channel but
                // it might not be actually be there when we get to it.
                unlock(conditionLock);

                getHelper(c)
            }

            case Some(e) =>
                // Signal waiting setters that the channel has space
                signalPutters(c);
                e
        }

    ///
    /// Try to retrieve the first element and if the channel is empty, return
    /// `None`.
    ///
    def tryGet(c: Mpmc): Option[Boxed] & Impure =
        let Mpmc(_, channelLock, _, _, elementDeque, _, _) = c;
        // TODO: Optimization possibility. This lock seems redundant since it
        // is already held in selectHelper that calls firstAvailableElement
        // that calls this.
        lock(channelLock);

        // Try to get an element from the channel
        let element = MutDeque.popFront(elementDeque);

        // If there was an element, signal waiting setters
        Option.foreach(_ -> signalPutters(c), element);

        unlock(channelLock);
        element

    ///
    /// Recursive helper function for select, returns the first channel that
    /// has an element in the array along with its index. Returns false if the
    /// default case is chosen (no element was immediately available).
    ///
    def selectHelper(channels: Array[Mpmc], hasDefault: Bool, sortedChannels: Array[Mpmc], selectLock: Concurrent/ReentrantLock.ReentrantLock, selectCondition: Concurrent/Condition.Condition): Option[(Int32, Boxed)] & Impure =
        // bug if the thread is interrupted
        if (threadInterrupted()) bug!("thread interrupted") else

        // Lock all channels in sorted order. This avoids the case
        // where a channel receives an element while the later channels are
        // searched for elements but before we place the condition on the
        // channels.
        lockChannels(sortedChannels);

        // Lock the select lock. Channels cannot signal the select condition
        // while this lock is held.
        lock(selectLock);

        // Find the first channel with an availble element (channels is used
        // here to probe the channels in written order).
        // TODO: Optimization opportunity. The order of searching here could be
        //     randomized to avoid starvation scenarios).
        let selectChoice = firstAvailableElement(0, channels);

        match selectChoice {
            case Some((i, e)) => { // We found an element and can return
                // Unlock all channels in sorted order, so other threads may
                // input elements. The order is not important for correctness.
                unlockChannels(sortedChannels);

                // Unlock the selectLock
                unlock(selectLock);

                Some((i, e))
            }

            case None => { // No channel had an element ready
                if (hasDefault) { // We can return the default case
                    // Unlock all channels in sorted order, so other threads
                    // may input elements. The order is not important for
                    // correctness.
                    unlockChannels(sortedChannels);

                    // Unlock the selectLock
                    unlock(selectLock);

                    None
                } else { // We have to wait for an element
                    // Add our condition to all channels to get notified when a
                    // new element is added.
                    Array.foreach(addGetter(selectLock, selectCondition), channels);

                    // Unlock all channels in sorted order, so other threads
                    // may input elements. The order is not important for
                    // correctness.
                    unlockChannels(sortedChannels);

                    // Wait for an element to be added to any of the channels
                    awaitCondition(selectCondition);

                    // Unlock the selectLock
                    unlock(selectLock);

                    // Try again
                    selectHelper(channels, hasDefault, sortedChannels, selectLock, selectCondition)
                }
            }
        }

    ///
    /// Locks the given channels.
    ///
    def lockChannels(a: Array[Mpmc]): Unit & Impure =
        let lockChannel = match Mpmc(_, channelLock, _, _, _, _, _) -> lock(channelLock);
        Array.foreach(lockChannel, a)

    ///
    /// Unlocks the given channels.
    ///
    def unlockChannels(a: Array[Mpmc]): Unit & Impure =
        let unlockChannel = match Mpmc(_, lock, _, _, _, _, _) -> unlock(lock);
        // TODO: Optimization possibility. Golang unlocks their channels in
        // reverse order.
        // performance.
        Array.foreach(unlockChannel, a)

    ///
    /// Retrieves the element of the first channel in the array that has one,
    /// if such a channel exists. A runtime error ocurrs if i is out of bounds.
    ///
    def firstAvailableElement(i: Int32, channels: Array[Mpmc]): Option[(Int32, Boxed)] & Impure =
        if (i < 0 or i >= Array.length(channels)) {
            // i is out of bounds
            bug!("Implementation error: out of bounds ${i}, length ${Array.length(channels)}")
        } else {
            match tryGet(channels[i]) {
                case None =>
                    // Try the next channel if there is one
                    if (i == Array.length(channels)-1) None
                    else firstAvailableElement(i + 1, channels)
                case Some(element) => {
                    // There is a waiting element in this channel.
                    // Return the element and the index of this channel
                    Some((i, element))
                }
            }
        }

    ///
    /// Add a condition to the list of waiting getters.
    /// The channel lock is expected to be held.
    ///
    def addGetter(l: Concurrent/ReentrantLock.ReentrantLock, cond: Concurrent/Condition.Condition, c: Mpmc): Unit & Impure =
        let pair = (l, cond);
        let Mpmc(_, _, _, _, _, waitingGetters, _) = c;

        // Add the pair to the channel
        MutList.push!(pair, waitingGetters)


    ///
    /// Signals and clears the waiting getters.
    /// The channel lock is expected to be held.
    ///
    def signalGetters(c: Mpmc): Unit & Impure =
        let Mpmc(_, _, _, _, _, waitingGetters, _) = c;

        // Signal waitingGetters that there is an element available
        let signalLockConditionPair = match (conditionLock, condition) -> {
            lock(conditionLock);
            signalCondition(condition);
            unlock(conditionLock)
        };

        MutList.foreach(signalLockConditionPair, waitingGetters);

        // Clear waitingGetters. If a waitingGetter does not receive an
        // element, it will add itself again
        MutList.clear!(waitingGetters)

    ///
    /// Signals and clears the waiting setters.
    /// The channel lock is expected to be held.
    ///
    def signalPutters(c: Mpmc): Unit & Impure =
        let Mpmc(_, _, _, _, _, _, waitingPutters) = c;

        // Signal waiting setters that the channel has space
        signalCondition(waitingPutters)
        // Since there is only one condition there is no cleaning up to do.

    // ----- Helper Methods -----

    ///
    /// Wrapper for `java.lang.Thread:interrupted()`.
    ///
    def threadInterrupted(): Bool & Impure =
        import static java.lang.Thread.interrupted(): Bool & Impure;
        interrupted()

    ///
    /// Wrapper for `Concurrent/Condition.awaitUninterruptibly(c)` that handles `Err` with
    /// `bug!`.
    /// The channel lock is expected to be held.
    ///
    def awaitCondition(c: Concurrent/Condition.Condition): Unit & Impure =
        match Concurrent/Condition.awaitUninterruptibly(c) {
            case Ok(_) => ()
            case Err(_) =>
                // Error: await without holding the corresponding lock
                bug!("Implementation error: lock not held")
        }

    ///
    /// Wrapper for `Concurrent/Condition.signalAll(c)` that handles `Err` with `bug!`.
    /// The condition lock is expected to be held.
    ///
    def signalCondition(c: Concurrent/Condition.Condition): Unit & Impure =
        match Concurrent/Condition.signalAll(c) {
            case Ok(_) => ()
            case Err(_) =>
                // Error: await without holding the corresponding lock
                bug!("Implementation error: lock not held")
        }

    ///
    /// Wrapper for `Concurrent/ReentrantLock.unlock(l)` that handles `Err` with `bug!`.
    /// The lock is expected to be held.
    ///
    def unlock(l: Concurrent/ReentrantLock.ReentrantLock): Unit & Impure =
        match Concurrent/ReentrantLock.unlock(l) {
            case Ok(_) => ()
            case Err(_) =>
                // Error: unlock without holding the lock
                bug!("Implementation error: lock not held")
        }

    ///
    /// Wrapper for `Concurrent/ReentrantLock.lock(l)`.
    ///
    def lock(l: Concurrent/ReentrantLock.ReentrantLock): Unit & Impure =
        Concurrent/ReentrantLock.lock(l)

}<|MERGE_RESOLUTION|>--- conflicted
+++ resolved
@@ -117,13 +117,8 @@
             reentrantLock,
             unBuffered,
             if (unBuffered) 1 else bufferSize,
-<<<<<<< HEAD
             new MutDeque(static),
-            MutList.new(),
-=======
-            MutDeque.empty(),
             new MutList(static),
->>>>>>> 8d99585e
             Concurrent/ReentrantLock.newCondition(reentrantLock)
         )
 
