/*
 * Copyright 2024 Herluf Baggesen
 *
 * Licensed under the Apache License, Version 2.0 (the "License");
 * you may not use this file except in compliance with the License.
 * You may obtain a copy of the License at
 *
 *   http://www.apache.org/licenses/LICENSE-2.0
 *
 * Unless required by applicable law or agreed to in writing, software
 * distributed under the License is distributed on an "AS IS" BASIS,
 * WITHOUT WARRANTIES OR CONDITIONS OF ANY KIND, either express or implied.
 * See the License for the specific language governing permissions and
 * limitations under the License.
 */
package ca.uwaterloo.flix.language.phase

import ca.uwaterloo.flix.api.Flix
import ca.uwaterloo.flix.language.CompilationMessage
import ca.uwaterloo.flix.language.ast.*
import ca.uwaterloo.flix.language.ast.SyntaxTree.TreeKind
import ca.uwaterloo.flix.language.ast.shared.{Source, SyntacticContext}
import ca.uwaterloo.flix.language.dbg.AstPrinter.*
import ca.uwaterloo.flix.language.errors.ParseError.*
import ca.uwaterloo.flix.language.errors.{ParseError, WeederError}
import ca.uwaterloo.flix.util.{InternalCompilerException, ParOps}

import scala.annotation.tailrec
import scala.collection.mutable.ArrayBuffer

/**
  * A resilient LL parser. Parses a stream of tokens into a [[SyntaxTree.Tree]].
  *
  * This parser works in two steps:
  *
  *   1. First the list of tokens is traversed while emitting Open, Advance and Close events.
  *      Conceptually this is exactly the same as inserting parenthesis in a stream of tokens, only
  *      here each parenthesis is annotated with a kind.
  *      For instance:
  * {{{def main(): Int32 = 123}}}
  *      Becomes:
  * {{{(Def 'def' (Name 'main' ) '(' ')' ':' (Type 'Int32' ) '=' (Literal '123' ) )}}}
  *
  * 2. The flat list of events is automatically turned into a SyntaxTree.Tree.
  *
  * This parser is adopted from 'Resilient LL Parsing Tutorial' by Alex Kladov who works on
  * rust-analyzer. The tutorial is also a great resource for understanding this parser (and a great
  * read to boot!) [[https://matklad.github.io/2023/05/21/resilient-ll-parsing-tutorial.html]]
  */
object Parser2 {

  /** An event emitted by the parser while traversing a list of [[Token]]s. */
  private sealed trait Event

  private object Event {
    /** Opens a grouping of tokens with the [[TreeKind]] kind. */
    case class Open(kind: TreeKind) extends Event

    /** Closed the most recently opened group. */
    case object Close extends Event

    /** Advances one token adding it to the currently open group. */
    case object Advance extends Event
  }

  private class State(val tokens: Array[Token], val src: Source) {
    /** The current token being considered by the parser. */
    var position: Int = 0

    /**
      * The parser avoids endless loops via a fuel abstraction. When a look-up is made with [[nth]]
      * one unit of fuel is lost. If fuel reaches zero by this, that is a compiler error, since the
      * parser is stuck. Whenever progress is made with [[advance]] fuel is reset to its original
      * amount.
      */
    var fuel: Int = 256

    /**
      * The Parsing events emitted during parsing. Note that this is a flat collection that later
      * gets turned into a [[SyntaxTree.Tree]] by [[buildTree]].
      */
    val events: ArrayBuffer[Event] = ArrayBuffer.empty

    /**
      * Errors reside both within the produced `Tree` but are also kept here. This is done to avoid
      * crawling the tree for errors. Note that there is data-duplication, but not in the happy
      * case. An alternative could be to collect errors as part of [[buildTree]] and return them in
      * a list there.
      */
    val errors: ArrayBuffer[CompilationMessage] = ArrayBuffer.empty
  }

  /**
    * Marks point to positions in a list of tokens where an Open or Close event resides.
    *
    * This is useful because it lets the parser open a group, without knowing exactly what
    * [[TreeKind]] the group should have. For instance, we need to look past doc-comments,
    * annotations and modifiers to see what kind of declaration we are dealing with (def, enum,
    * trait...). The convention used throughout is to open a group with kind [[TreeKind.ErrorTree]]
    * and then later close it with the correct kind. This happens via the [[open]] and [[close]]
    * functions.
    *
    * Conversely, we sometimes need to open a group before the currently open one. The best example
    * is binary expressions. In '1 + 2' we first see '1' and open a group for a Literal. Then we see
    * '+' which means we want to open a Expr.Binary group that also includes the '1'. This is done
    * with [[openBefore]] which takes a [[Mark.Closed]] and inserts an Open event before it.
    * Whenever possible grammar rules return a [[Mark.Closed]] so another rule may wrap it.
    */
  private sealed trait Mark

  private object Mark {
    case class Opened(index: Int) extends Mark

    case class Closed(index: Int) extends Mark
  }

  def run(tokens0: Map[Source, Array[Token]], oldRoot: SyntaxTree.Root, changeSet: ChangeSet)(implicit flix: Flix): (SyntaxTree.Root, List[CompilationMessage]) = flix.phaseNew("Parser2") {
    // Compute the stale and fresh sources.
    val (stale, fresh) = changeSet.partition(tokens0, oldRoot.units)

    // Sort the stale inputs by size to increase throughput (i.e. to start work early on the biggest tasks).
    val staleByDecreasingSize = stale.toList.sortBy(p => -p._2.length)

    // Parse each stale source in parallel and join them into a WeededAst.Root.
    val (refreshed, errors) = ParOps.parMap(staleByDecreasingSize) {
      case (src, tokens) =>
        val (tree, errors) = parse(src, tokens)
        (src -> tree, errors)
    }.unzip

    // Join refreshed syntax trees with the already fresh ones.
    val result = SyntaxTree.Root(refreshed.toMap ++ fresh, tokens0)
    (result, errors.flatten.toList)
  }

  private def parse(src: Source, tokens: Array[Token]): (SyntaxTree.Tree, List[CompilationMessage]) = {
    implicit val s: State = new State(tokens, src)
    // Call the top-most grammar rule to gather all events into state.
    root()
    // Build the syntax tree using events in state.
    val tree = buildTree()
    // Return with errors as soft failures to run subsequent phases for more validations.
    (tree, s.errors.toList)
  }

  private def buildTree()(implicit s: State): SyntaxTree.Tree = {
    val tokens = s.tokens.iterator.buffered
    // We are using lists as stacks here (Scala does have a 'Stack', but it is backed by an
    // ArrayDeque). Lists are fastest here though since they have constant time prepend (+:) and
    // tail implementations. We use prepend on Event.Open and stack.tail on Event.Close.
    var stack: List[SyntaxTree.Tree] = List.empty
    var locationStack: List[Token] = List.empty

    // Pop the last event, which must be a Close, to ensure that the stack is not empty when
    // handling event below.
    val lastEvent = s.events.last
    s.events.dropRightInPlace(1)
    assert(lastEvent match {
      case Event.Close => true
      case _ => false
    })

    // Make a synthetic token to begin with, to make the SourceLocations generated below be correct.
    val b = SourcePosition.firstPosition(s.src)
    val e = SourcePosition.firstPosition(s.src)
    var lastAdvance = Token(TokenKind.Eof, s.src, 0, 0, b, e)
    for (event <- s.events) {
      event match {
        case Event.Open(kind) =>
          locationStack = tokens.head +: locationStack
          stack = SyntaxTree.Tree(kind, Array.empty, SourceLocation.Unknown) +: stack

        case Event.Close =>
          val child = stack.head
          val openToken = locationStack.head
          stack.head.loc = if (stack.head.children.length == 0)
          // If the subtree has no children, give it a zero length position just after the last
          // token.
            SourceLocation(
              isReal = true,
              lastAdvance.sp2,
              lastAdvance.sp2
            )
          else
          // Otherwise the source location can span from the first to the last token in the sub
          // tree.
            SourceLocation(
              isReal = true,
              openToken.sp1,
              lastAdvance.sp2
            )
          locationStack = locationStack.tail
          stack = stack.tail
          stack.head.children = stack.head.children :+ child

        case Event.Advance =>
          val token = tokens.next()
          lastAdvance = token
          stack.head.children = stack.head.children :+ token
      }
    }

    // Set source location of the root.
    stack.last.loc = SourceLocation(
      isReal = true,
      SourcePosition.firstPosition(s.src),
      tokens.head.sp2
    )

    // The stack should now contain a single Source tree, and there should only be an <eof> token
    // left.
    assert(stack.length == 1)
    assert(tokens.next().kind == TokenKind.Eof)
    stack.head
  }

  /** Get first non-comment previous position of the parser as a [[SourceLocation]]. */
  private def previousSourceLocation()(implicit s: State): SourceLocation = {
    // TODO: It might make sense to seek the first non-comment position.
    val token = s.tokens((s.position - 1).max(0))
    SourceLocation(isReal = true, token.sp1, token.sp2)
  }

  /** Get current position of the parser as a [[SourceLocation]]. */
  private def currentSourceLocation()(implicit s: State): SourceLocation = {
    val token = s.tokens(s.position)
    SourceLocation(isReal = true, token.sp1, token.sp2)
  }

  /**
    * Opens a group with kind [[TreeKind.UnclosedMark]].
    * Each call to [[open]] must have a pairing call to [[close]]. This is asserted in [[buildTree]].
    * [[open]] consumes comments into the opened group.
    */
  private def open(consumeDocComments: Boolean = true)(implicit s: State): Mark.Opened = {
    val mark = Mark.Opened(s.events.length)
    s.events.append(Event.Open(TreeKind.UnclosedMark))
    // Consume any comments just before opening a new mark.
    comments(consumeDocComments = consumeDocComments)
    mark
  }

  /**
    * Closes a group and marks it with `kind`. [[close]] consumes comments into the group before
    * closing.
    */
  private def close(mark: Mark.Opened, kind: TreeKind)(implicit s: State): Mark.Closed = {
    s.events(mark.index) = Event.Open(kind)
    // Consume any comments just before closing a mark.
    comments()
    s.events.append(Event.Close)
    Mark.Closed(mark.index)
  }

  /**
    * Opens a group before another one.
    *
    * This is useful when we want to wrap one or more groups in a parent group.
    *
    * For instance:
    * (Literal '1') '+' (Literal '2')
    *
    * Into:
    * (Expr.Binary (Literal '1') '+' (Literal '2'))
    */
  private def openBefore(before: Mark.Closed)(implicit s: State): Mark.Opened = {
    val mark = Mark.Opened(before.index)
    s.events.insert(before.index, Event.Open(TreeKind.UnclosedMark))
    mark
  }

  /** Advances the parser one token and refuel the parser. */
  private def advance()(implicit s: State): Unit = {
    if (eof()) {
      return
    }
    s.fuel = 256
    s.events.append(Event.Advance)
    s.position += 1
  }

  private def closeWithError(mark: Mark.Opened, error: CompilationMessage, token: Option[TokenKind] = None)(implicit s: State): Mark.Closed = {
    token.getOrElse(nth(0)) match {
      // Avoid double reporting lexer errors.
      case TokenKind.Err(_) =>
      case _ => s.errors.append(error)
    }
    close(mark, TreeKind.ErrorTree(error))
  }

  /** Wrap the next token in an error. */
  private def advanceWithError(error: CompilationMessage, mark: Option[Mark.Opened] = None)(implicit s: State): Mark.Closed = {
    val m = mark.getOrElse(open())
    nth(0) match {
      // Avoid double reporting lexer errors.
      case TokenKind.Err(_) =>
      case _ => s.errors.append(error)
    }
    advance()
    close(m, TreeKind.ErrorTree(error))
  }

  /** Check if the parser is at the end-of-file. */
  private def eof()(implicit s: State): Boolean = {
    s.position == s.tokens.length - 1
  }

  /**
    * Look-ahead `lookahead` tokens.
    *
    * Consume one fuel and throws [[InternalCompilerException]] if the parser is out of fuel but
    * does not consume fuel if parser has hit end-of-file. This lets the parser return whatever
    * errors were produced from a deep call-stack without running out of fuel.
    */
  private def nth(lookahead: Int)(implicit s: State): TokenKind = {
    if (s.fuel == 0) {
      throw InternalCompilerException(s"Parser is stuck", currentSourceLocation())
    }

    if (s.position + lookahead >= s.tokens.length - 1) {
      TokenKind.Eof
    } else {
      s.fuel -= 1
      s.tokens(s.position + lookahead).kind
    }
  }

  /** Checks if the parser is at a token of a specific `kind`. */
  private def at(kind: TokenKind)(implicit s: State): Boolean = {
    nth(0) == kind
  }

  /** Checks if the parser is at a token of kind in `kinds`. */
  private def atAny(kinds: Set[TokenKind])(implicit s: State): Boolean = {
    kinds.contains(nth(0))
  }

  /**
    * Checks if the parser is at a token of kind in `kinds` and returns the found token if possible.
    */
  private def atAnyOpt(kinds: Set[TokenKind])(implicit s: State): Option[TokenKind] = {
    val token = nth(0)
    Some(token).filter(kinds.contains)
  }

  /** Checks if the parser is at a token of a specific `kind` and advances past it if it is. */
  private def eat(kind: TokenKind)(implicit s: State): Boolean = {
    if (at(kind)) {
      advance()
      true
    } else {
      false
    }
  }

  /** Checks if the parser is at a token of kind in `kinds` and advances past it if it is. */
  private def eatAny(kinds: Set[TokenKind])(implicit s: State): Boolean = {
    if (atAny(kinds)) {
      advance()
      true
    } else {
      false
    }
  }

  /**
    * Checks if the parser is at a token of kind in `kinds` and advances past it if it is. Returns
    * the found token if one was found
    */
  private def eatAnyOpt(kinds: Set[TokenKind])(implicit s: State): Option[TokenKind] = {
    atAnyOpt(kinds) match {
      case some@Some(_) =>
        advance()
        some
      case None =>
        None
    }
  }

  /**
    * Advance past current token if it is of kind `kind`. Otherwise wrap it in an error.
    *
    * [[expect]] does not consume comments. That means that consecutive calls to [[expect]] work in
    * an atomic manner.
    *
    * expect(TokenKind.KeywordIf)
    * expect(TokenKind.ParenL)
    *
    * Means "if (" with no comment between "if" and "(".
    */
  private def expect(kind: TokenKind, hint: Option[String] = None)(implicit context: SyntacticContext, s: State): Unit = {
    if (eat(kind)) {
      return
    }

    val mark = open()
    val error = nth(0) match {
      case TokenKind.CommentLine => MisplacedComments(context, currentSourceLocation())
      case TokenKind.CommentBlock => MisplacedComments(context, currentSourceLocation())
      case TokenKind.CommentDoc => MisplacedDocComments(context, currentSourceLocation())
      case at => UnexpectedToken(expected = NamedTokenSet.FromKinds(Set(kind)), actual = Some(at), context, hint = hint, loc = currentSourceLocation())
    }
    closeWithError(mark, error)
  }

  /** Advance past current token if it is of kind in `kinds`. Otherwise wrap it in an error. */
  private def expectAny(kinds: Set[TokenKind], hint: Option[String] = None)(implicit context: SyntacticContext, s: State): Unit = {
    if (eatAny(kinds)) {
      return
    }
    val mark = open()
    val error = nth(0) match {
      case TokenKind.CommentLine => MisplacedComments(context, currentSourceLocation())
      case TokenKind.CommentBlock => MisplacedComments(context, currentSourceLocation())
      case TokenKind.CommentDoc => MisplacedDocComments(context, currentSourceLocation())
      case at => UnexpectedToken(expected = NamedTokenSet.FromKinds(kinds), actual = Some(at), context, hint = hint, loc = currentSourceLocation())
    }
    closeWithError(mark, error)
  }

  /**
    * Advance past current token if it is of kind in `kinds`. Otherwise wrap it in an error.
    * Returns the found token if applicable.
    */
  private def expectAnyOpt(kinds: Set[TokenKind], hint: Option[String] = None)(implicit context: SyntacticContext, s: State): Option[TokenKind] = {
    eatAnyOpt(kinds) match {
      case some@Some(_) => return some
      case None => ()
    }
    val mark = open()
    val error = nth(0) match {
      case TokenKind.CommentLine => MisplacedComments(context, currentSourceLocation())
      case TokenKind.CommentBlock => MisplacedComments(context, currentSourceLocation())
      case TokenKind.CommentDoc => MisplacedDocComments(context, currentSourceLocation())
      case at => UnexpectedToken(expected = NamedTokenSet.FromKinds(kinds), actual = Some(at), context, hint = hint, loc = currentSourceLocation())
    }
    closeWithError(mark, error)
    None
  }

  /**
    * Checks if a token of kind `needle` can be found before any token of a kind in `before`.
    *
    * This is useful for detecting what grammar rule to use, when language constructs share a prefix.
    * For instance, when sitting on a '{' it's not clear if a block or a record is to come.
    * But if we can find a '|' before either '{' or '}' we know it is a record.
    */
  private def findBefore(needle: TokenKind, before: Array[TokenKind])(implicit s: State): Boolean = {
    var lookahead = 1
    while (!eof()) {
      nth(lookahead) match {
        case t if t == needle => return true
        case t if before.contains(t) => return false
        case TokenKind.Eof => return false
        case _ => lookahead += 1
      }
    }
    false
  }

  /** Separation permissions between a list of items. */
  sealed trait Separation

  private object Separation {
    /**
      * Separator is required and will report an error if missing.
      *
      * @param separator     TokenKind to be used as separator.
      * @param allowTrailing Whether to allow a trailing separator token.
      */
    case class Required(separator: TokenKind, allowTrailing: Boolean = false) extends Separation

    /**
      * Separator is optional and will *not* report an error if missing.
      *
      * @param separator     TokenKind to be used as separator.
      * @param allowTrailing Whether to allow a trailing separator token.
      */
    case class Optional(separator: TokenKind, allowTrailing: Boolean = false) extends Separation

    /** Separator is disallowed. */
    case object None extends Separation
  }

  /**
    * Parses a number of items surrounded by delimiters and separated by some token.
    *
    * Examples of language features that use [[zeroOrMore]]:
    *   - Tuples "(1, 2, 3)".
    *   - Records "{ -y, +z = 3 | r }" <- Note the '| r' part. That can be handled by
    *     `optionallyWith`.
    *   - ParFieldFragments "par (x <- e1; y <- e2; z <- e3) yield ...".
    *
    * and many many more...
    *
    * @param namedTokenSet  The named token set to be used in an error message. ie. "Expected
    *                       $namedTokenSet before xyz".
    * @param getItem        Function for parsing a single item.
    * @param checkForItem   Function used to check if the next token indicates an item. getItem is
    *                       only called when this returns true.
    * @param breakWhen      Function for deciding if an unexpected token is in the recover set of
    *                       the current context. If it is then parsing of items stops.
    * @param separation     Separation mode. Either required, optional or none.
    * @param delimiterL     The left delimiter.
    * @param delimiterR     The right delimiter.
    * @param optionallyWith Used to parse a single rule before delimiterR but after all items if a
    *                       specific token is found. For instance in a record operation
    *                       "{ +x, -y, z = 3 | w }" we can parse the "| w" part with
    *                       `optionallyWith = Some((TokenKind.Bar, () => expression()))`
    * @return The number of items successfully parsed.
    */
  private def zeroOrMore(
                          namedTokenSet: NamedTokenSet,
                          getItem: () => Mark.Closed,
                          checkForItem: TokenKind => Boolean,
                          breakWhen: TokenKind => Boolean,
                          separation: Separation = Separation.Required(TokenKind.Comma),
                          delimiterL: TokenKind = TokenKind.ParenL,
                          delimiterR: TokenKind = TokenKind.ParenR,
                          optionallyWith: Option[(TokenKind, () => Unit)] = None
                        )(implicit context: SyntacticContext, s: State): Int = {
    def atEnd(): Boolean = at(delimiterR) || optionallyWith.exists { case (indicator, _) => at(indicator) }

    if (!at(delimiterL)) {
      return 0
    }
    expect(delimiterL)
    var continue = true
    var numItems = 0
    while (continue && !atEnd() && !eof()) {
      comments()
      val kind = nth(0)
      if (checkForItem(kind)) {
        getItem()
        numItems += 1
        if (!atEnd()) {
          // Check for separator if needed.
          separation match {
            case Separation.Required(separator, _) => expect(separator)
            case Separation.Optional(separator, _) => eat(separator)
            case Separation.None =>
          }
          // Check for trailing separator if needed.
          if (atEnd()) {
            separation match {
              case Separation.Required(separator, false) => closeWithError(open(), TrailingSeparator(separator, context, previousSourceLocation()))
              case Separation.Optional(separator, false) => closeWithError(open(), TrailingSeparator(separator, context, previousSourceLocation()))
              case _ =>
            }
          }
        }
      } else {
        // We are not at an item (checkForItem returned false).
        // Break out of the loop if we hit one of the tokens in the recover set.
        if (breakWhen(kind)) {
          continue = false
        } else {
          // Otherwise eat one token and continue parsing next item.
          val error = UnexpectedToken(expected = namedTokenSet, actual = Some(nth(0)), context, loc = currentSourceLocation())
          advanceWithError(error)
        }
      }
      // Consume any comments trailing an item.
      // This is needed because the comment might be just before delimiterR obscuring the atEnd check.
      comments()
    }
    optionallyWith match {
      case Some((indicator, rule)) => if (eat(indicator)) {
        rule()
      }
      case None =>
    }
    expect(delimiterR)
    numItems
  }

  /**
    * Parses one ore more items surrounded by delimiters and separated by some token.
    *
    * Works by forwarding parameters to [[zeroOrMore]] and then checking that there was at least one
    * item parsed. Otherwise an error is produced.
    *
    * See [[zeroOrMore]] for documentation of parameters.
    *
    * @return An optional parse error. If one or more item is found, None is returned.
    */
  private def oneOrMore(
                         namedTokenSet: NamedTokenSet,
                         getItem: () => Mark.Closed,
                         checkForItem: TokenKind => Boolean,
                         breakWhen: TokenKind => Boolean,
                         separation: Separation = Separation.Required(TokenKind.Comma),
                         delimiterL: TokenKind = TokenKind.ParenL,
                         delimiterR: TokenKind = TokenKind.ParenR,
                         optionallyWith: Option[(TokenKind, () => Unit)] = None
                       )(implicit context: SyntacticContext, s: State): Option[ParseError] = {
    val locBefore = currentSourceLocation()
    val itemCount = zeroOrMore(namedTokenSet, getItem, checkForItem, breakWhen, separation, delimiterL, delimiterR, optionallyWith)
    val locAfter = previousSourceLocation()
    if (itemCount < 1) {
      val loc = SourceLocation(isReal = true, locBefore.sp1, locAfter.sp1)
      Some(NeedAtleastOne(namedTokenSet, context, loc = loc))
    } else {
      None
    }
  }

  /**
    * Groups of [[TokenKind]]s that make of the different kinds of names in Flix.
    * So for instance NAME_PARAMETER is all the kinds of tokens that may occur as a parameter identifier.
    *
    * Use these together with [[nameUnqualified]] and [[nameAllowQualified]].
    */
  private val NAME_DEFINITION: Set[TokenKind] = Set(TokenKind.NameLowerCase, TokenKind.NameUpperCase, TokenKind.NameMath, TokenKind.NameGreek, TokenKind.UserDefinedOperator)
  private val NAME_PARAMETER: Set[TokenKind] = Set(TokenKind.NameLowerCase, TokenKind.NameMath, TokenKind.NameGreek, TokenKind.Underscore)
  private val NAME_VARIABLE: Set[TokenKind] = Set(TokenKind.NameLowerCase, TokenKind.NameMath, TokenKind.NameGreek, TokenKind.Underscore)
  private val NAME_JAVA: Set[TokenKind] = Set(TokenKind.NameLowerCase, TokenKind.NameUpperCase)
  private val NAME_QNAME: Set[TokenKind] = Set(TokenKind.NameLowerCase, TokenKind.NameUpperCase)
  private val NAME_USE: Set[TokenKind] = Set(TokenKind.NameLowerCase, TokenKind.NameUpperCase, TokenKind.NameMath, TokenKind.NameGreek, TokenKind.UserDefinedOperator)
  private val NAME_FIELD: Set[TokenKind] = Set(TokenKind.NameLowerCase)
  // TODO: Static is used as a type in Prelude.flix. Static is also an expression.
  //       refactor When Static is used as a region "@ Static" to "@ static" since lowercase is
  //       a keyword.
  private val NAME_TYPE: Set[TokenKind] = Set(TokenKind.NameUpperCase, TokenKind.KeywordStaticUppercase)
  private val NAME_KIND: Set[TokenKind] = Set(TokenKind.NameUpperCase)
  private val NAME_EFFECT: Set[TokenKind] = Set(TokenKind.NameUpperCase)
  private val NAME_MODULE: Set[TokenKind] = Set(TokenKind.NameUpperCase)
  private val NAME_TAG: Set[TokenKind] = Set(TokenKind.NameUpperCase)
  private val NAME_PREDICATE: Set[TokenKind] = Set(TokenKind.NameUpperCase)

  /** Consumes a token if kind is in `kinds` and wraps it in a [[TreeKind.Ident]]. */
  private def nameUnqualified(kinds: Set[TokenKind])(implicit context: SyntacticContext, s: State): Mark.Closed = {
    val mark = open(consumeDocComments = false)

    // Check if we are at a keyword and emit nice error if so.
    val current = nth(0)
    if (current.isKeyword) {
      // If the keyword can start a declaration it's best to leave it be.
      if (!current.isFirstDecl) {
        advance()
      }
      return closeWithError(mark, UnexpectedToken(
        NamedTokenSet.FromKinds(kinds),
        actual = Some(current),
        sctx = context,
        hint = Some(s"${current.display} is a keyword."),
        loc = previousSourceLocation()
      ))
    }

    expectAny(kinds)
    close(mark, TreeKind.Ident)
  }

  /**
    * Consumes a token if kind is in `kinds` and also consume subsequent dot-separated tokens with
    * kind in `kinds`.
    *
    * @param tail If any kind found is in `tail` then no further dot separated tokens will be
    *             consumed.
    */
  private def nameAllowQualified(kinds: Set[TokenKind], tail: Set[TokenKind] = Set(TokenKind.NameLowerCase))(implicit context: SyntacticContext, s: State): Mark.Closed = {
    val mark = open(consumeDocComments = false)

    // Check if we are at a keyword and emit nice error if so.
    val current = nth(0)
    if (current.isKeyword) {
      // If the keyword can start a declaration it's best to leave it be.
      if (!current.isFirstDecl) {
        advance()
      }
      return closeWithError(mark, UnexpectedToken(
        NamedTokenSet.FromKinds(kinds),
        actual = Some(current),
        sctx = context,
        hint = Some(s"${current.display} is a keyword."),
        loc = previousSourceLocation()
      ))
    }

    val foundToken = expectAnyOpt(kinds)
    val first = close(mark, TreeKind.Ident)

    var isTail: Boolean = foundToken.exists(tail.contains)
    var continue = true
    while (continue && !isTail && !eof()) {
      nth(0) match {
        case TokenKind.Dot =>
          if (!kinds.contains(nth(1))) {
            // Trailing dot: stop parsing the qualified name.
            val error = UnexpectedToken(
              expected = NamedTokenSet.FromKinds(kinds),
              actual = None,
              sctx = context,
              hint = Some("expect ident after '.'."),
              loc = currentSourceLocation()
            )
            val mark = open()
            advance()
            close(mark, TreeKind.TrailingDot)
            s.errors.append(error)
            continue = false
          } else {
            advance() // Eat the dot
            val mark = open()
            val found = expectAnyOpt(kinds)
            found.foreach(t => isTail = tail.contains(t))
            close(mark, TreeKind.Ident)
          }
        case TokenKind.DotWhiteSpace =>
          // Trailing dot, stop parsing the qualified name.
          val error = UnexpectedToken(
            expected = NamedTokenSet.FromKinds(kinds),
            actual = None,
            sctx = context,
            hint = Some("expect ident after '.'."),
            loc = currentSourceLocation()
          )
          val mark = open()
          advance()
          close(mark, TreeKind.TrailingDot)
          s.errors.append(error)
          continue = false
        case _ => continue = false
      }
    }

    close(openBefore(first), TreeKind.QName)
  }

  /**
    * Consumes comments.
    *
    * @param consumeDocComments If true, allow doc-comments to be parsed as a regular comment.
    */
  private def comments(consumeDocComments: Boolean = false)(implicit s: State): Unit = {
    implicit val context: SyntacticContext = SyntacticContext.Decl.Module

    // This function does not use nth on purpose, to avoid consuming fuel.
    // Both open and close call this function, so using nth would consume all the parsers fuel on
    // comments.
    def atComment(): Boolean = {
      val current = if (s.position >= s.tokens.length - 1) {
        TokenKind.Eof
      } else {
        s.tokens(s.position).kind
      }
      if (consumeDocComments) current.isComment else current.isCommentNonDoc
    }

    if (atComment()) {
      val mark = Mark.Opened(s.events.length)
      s.events.append(Event.Open(TreeKind.UnclosedMark))
      // This loop will also consume doc-comments that are preceded or surrounded by either line or
      // block comments.
      while (atComment() && !eof()) {
        advance()
      }
      // Check for a trailing doc-comment that is not followed by a declaration.
      val isDanglingDoc = consumeDocComments && nth(-1) == TokenKind.CommentDoc && !nth(0).isDocumentable
      if (isDanglingDoc) {
        val errMark = open()
        closeWithError(errMark, MisplacedDocComments(context, previousSourceLocation()))
      }
      close(mark, TreeKind.CommentList)
    }
  }

  //////////////////////////////////////////////////////////////////////////////////////////////////
  /// GRAMMAR                                                                                     //
  //////////////////////////////////////////////////////////////////////////////////////////////////
  private def root()(implicit s: State): Unit = {
    val mark = open(consumeDocComments = false)
    usesOrImports()
    while (!eof()) {
      Decl.declaration()
    }
    close(mark, TreeKind.Root)
  }

  private def usesOrImports()(implicit s: State): Mark.Closed = {
    val mark = open(consumeDocComments = false)
    var continue = true
    while (continue && !eof()) {
      nth(0) match {
        case TokenKind.KeywordUse =>
          use()
          eat(TokenKind.Semi)
        case TokenKind.KeywordImport =>
          iimport()
          eat(TokenKind.Semi)
        case _ => continue = false
      }
    }
    close(mark, TreeKind.UsesOrImports.UseOrImportList)
  }

  private def use()(implicit s: State): Mark.Closed = {
    implicit val context: SyntacticContext = SyntacticContext.Unknown
    assert(at(TokenKind.KeywordUse))
    val mark = open()
    expect(TokenKind.KeywordUse)
    nameAllowQualified(NAME_USE)
    // Handle use many case.
    if (at(TokenKind.DotCurlyL)) {
      val mark = open()
      oneOrMore(
        namedTokenSet = NamedTokenSet.Name,
        getItem = () => aliasedName(NAME_USE),
        checkForItem = NAME_USE.contains,
        breakWhen = _.isRecoverUseOrImport,
        delimiterL = TokenKind.DotCurlyL,
        delimiterR = TokenKind.CurlyR,
      ) match {
        case Some(err) => closeWithError(open(), err)
        case None =>
      }
      close(mark, TreeKind.UsesOrImports.UseMany)
    }
    close(mark, TreeKind.UsesOrImports.Use)
  }

  private def iimport()(implicit s: State): Mark.Closed = {
    implicit val context: SyntacticContext = SyntacticContext.Unknown
    assert(at(TokenKind.KeywordImport))
    val mark = open()
    expect(TokenKind.KeywordImport)
    nameAllowQualified(NAME_JAVA, tail = Set())
    // Handle import many case.
    if (at(TokenKind.DotCurlyL)) {
      val mark = open()
      oneOrMore(
        namedTokenSet = NamedTokenSet.Name,
        getItem = () => aliasedName(NAME_JAVA),
        checkForItem = NAME_JAVA.contains,
        breakWhen = _.isRecoverUseOrImport,
        delimiterL = TokenKind.DotCurlyL,
        delimiterR = TokenKind.CurlyR,
      ) match {
        case Some(err) => closeWithError(open(), err)
        case None =>
      }
      close(mark, TreeKind.UsesOrImports.ImportMany)
    }
    close(mark, TreeKind.UsesOrImports.Import)
  }

  private def aliasedName(names: Set[TokenKind])(implicit context: SyntacticContext, s: State): Mark.Closed = {
    var lhs = nameUnqualified(names)
    if (eat(TokenKind.ArrowThickR)) {
      nameUnqualified(names)
      lhs = close(openBefore(lhs), TreeKind.UsesOrImports.Alias)
    }
    lhs
  }

  private object Decl {
    def declaration(nestingLevel: Int = 0)(implicit s: State): Mark.Closed = {
      implicit val context: SyntacticContext = SyntacticContext.Decl.Module
      val mark = open(consumeDocComments = false)
      docComment()
      // Handle modules.
      if (at(TokenKind.KeywordMod)) {
        return moduleDecl(mark, nestingLevel)
      }
      // Handle declarations
      annotations()
      modifiers()
      // If a new declaration is added to this then add it to FIRST_DECL too.
      nth(0) match {
        case TokenKind.KeywordTrait => traitDecl(mark)
        case TokenKind.KeywordInstance => instanceDecl(mark)
        case TokenKind.KeywordDef => definitionDecl(mark)
        case TokenKind.KeywordEnum | TokenKind.KeywordRestrictable => enumerationDecl(mark)
        case TokenKind.KeywordStruct => structDecl(mark)
        case TokenKind.KeywordType => typeAliasDecl(mark)
        case TokenKind.KeywordEff => effectDecl(mark)
        case TokenKind.Eof => close(mark, TreeKind.CommentList) // Last tokens in the file were comments.
        case at =>
          val loc = currentSourceLocation()
          val error = UnexpectedToken(expected = NamedTokenSet.Declaration, actual = Some(at), context, loc = loc)
          if (nestingLevel == 0) {
            // If we are at top-level (nestingLevel == 0) skip ahead until we hit another declaration.
            // If we are in a module (nestingLevel > 0) we let the module rule handle recovery.
            while (!nth(0).isRecoverDecl && !eof()) {
              advance()
            }
          }
          closeWithError(mark, error, Some(at))
      }
    }

    private def moduleDecl(mark: Mark.Opened, nestingLevel: Int = 0)(implicit s: State): Mark.Closed = {
      implicit val context: SyntacticContext = SyntacticContext.Decl.Module
      assert(at(TokenKind.KeywordMod))
      expect(TokenKind.KeywordMod)
      nameAllowQualified(NAME_MODULE)
      expect(TokenKind.CurlyL)
      usesOrImports()
      var continue = true
      while (continue && !eof()) {
        nth(0) match {
          case t if t.isFirstDecl => declaration(nestingLevel + 1)
          case TokenKind.CurlyR => continue = false
          case at =>
            val markErr = open()
            val loc = currentSourceLocation()
            val error = UnexpectedToken(expected = NamedTokenSet.Declaration, actual = Some(at), context, loc = loc)
            // Skip ahead until we find another declaration or a '}', signifying the end of the module.
            while (!nth(0).isRecoverMod && !eof()) {
              advance()
            }
            closeWithError(markErr, error)
        }
      }
      expect(TokenKind.CurlyR)
      close(mark, TreeKind.Decl.Module)
    }

    private def traitDecl(mark: Mark.Opened)(implicit s: State): Mark.Closed = {
      implicit val context: SyntacticContext = SyntacticContext.Decl.Trait
      assert(at(TokenKind.KeywordTrait))
      expect(TokenKind.KeywordTrait)
      nameUnqualified(NAME_DEFINITION)
      Type.parameters()
      if (at(TokenKind.KeywordWith)) {
        Type.constraints()
      }
      if (at(TokenKind.CurlyL)) {
        expect(TokenKind.CurlyL)
        var continue = true
        while (continue && !eof()) {
          val docMark = docComment()
          annotations()
          modifiers()
          nth(0) match {
            case TokenKind.CurlyR => continue = false
            case TokenKind.KeywordLaw => lawDecl(openBefore(docMark))
            case TokenKind.KeywordDef => signatureDecl(openBefore(docMark))
            case TokenKind.KeywordType => associatedTypeSigDecl(openBefore(docMark))
            case at =>
              val errMark = open()
              val loc = currentSourceLocation()
              // Skip ahead until we hit another declaration or a CurlyR.
              while (!nth(0).isFirstTrait && !eat(TokenKind.CurlyR) && !eof()) {
                advance()
              }
              val error = UnexpectedToken(expected = NamedTokenSet.FromKinds(Set(TokenKind.KeywordType, TokenKind.KeywordDef, TokenKind.KeywordLaw)), actual = Some(at), context, loc = loc)
              closeWithError(errMark, error, Some(at))
          }
        }
        expect(TokenKind.CurlyR)
      }
      close(mark, TreeKind.Decl.Trait)
    }

    private def instanceDecl(mark: Mark.Opened)(implicit s: State): Mark.Closed = {
      implicit val context: SyntacticContext = SyntacticContext.Decl.Instance
      assert(at(TokenKind.KeywordInstance))
      expect(TokenKind.KeywordInstance)
      nameAllowQualified(NAME_DEFINITION)
      if (!eat(TokenKind.BracketL)) {
        // Produce an error for missing type parameter.
        expect(TokenKind.BracketL, hint = Some("instances must have a type parameter."))
      } else {
        Type.ttype()
        expect(TokenKind.BracketR)
      }
      if (at(TokenKind.KeywordWith)) {
        Type.constraints()
      }
      if (at(TokenKind.CurlyL)) {
        expect(TokenKind.CurlyL)
        var continue = true
        while (continue && !eof()) {
          val docMark = docComment()
          annotations()
          modifiers()
          nth(0) match {
            case TokenKind.CurlyR => continue = false
            case TokenKind.KeywordDef => definitionDecl(openBefore(docMark))
            case TokenKind.KeywordRedef => definitionDecl(openBefore(docMark), declKind = TokenKind.KeywordRedef)
            case TokenKind.KeywordType => associatedTypeDefDecl(openBefore(docMark))
            case at =>
              val errMark = open()
              val loc = currentSourceLocation()
              // Skip ahead until we hit another declaration or a CurlyR.
              while (!nth(0).isFirstInstance && !eat(TokenKind.CurlyR) && !eof()) {
                advance()
              }
              val error = UnexpectedToken(expected = NamedTokenSet.FromKinds(Set(TokenKind.KeywordType, TokenKind.KeywordDef)), actual = Some(at), context, loc = loc)
              closeWithError(errMark, error, Some(at))
          }
        }
        expect(TokenKind.CurlyR)
      }
      close(mark, TreeKind.Decl.Instance)
    }

    private def signatureDecl(mark: Mark.Opened)(implicit s: State): Mark.Closed = {
      implicit val context: SyntacticContext = SyntacticContext.Decl.Module
      assert(at(TokenKind.KeywordDef))
      expect(TokenKind.KeywordDef)
      nameUnqualified(NAME_DEFINITION)
      if (at(TokenKind.BracketL)) {
        Type.parameters()
      }
      parameters()
      expect(TokenKind.Colon)
      Type.typeAndEffect()

      if (at(TokenKind.KeywordWith)) {
        Type.constraints()
      }
      if (at(TokenKind.KeywordWhere)) {
        equalityConstraints()
      }
      if (eat(TokenKind.Equal)) {
        Expr.statement()
      }
      close(mark, TreeKind.Decl.Signature)
    }

    private def definitionDecl(mark: Mark.Opened, declKind: TokenKind = TokenKind.KeywordDef)(implicit s: State): Mark.Closed = {
      implicit val context: SyntacticContext = SyntacticContext.Decl.Module
      assert(at(declKind))
      expect(declKind)
      nameUnqualified(NAME_DEFINITION)
      if (at(TokenKind.BracketL)) {
        Type.parameters()
      }
      parameters()
      expect(TokenKind.Colon)
      Type.typeAndEffect()
      if (at(TokenKind.KeywordWith)) {
        Type.constraints()
      }
      if (at(TokenKind.KeywordWhere)) {
        equalityConstraints()
      }

      // We want to only parse an expression if we see an equal sign to avoid consuming following
      // definitions as LocalDef.
      //
      // In this example we want to avoid consuming 'main' as a nested function, even though 'def'
      // signifies a LocalDef:
      //
      // def f(): Unit // <- no equal sign
      // def main(): Unit = ()
      if (eat(TokenKind.Equal)) {
        Expr.statement()
      } else {
        expect(TokenKind.Equal) // Produce an error for missing '='.
      }

      val treeKind = if (declKind == TokenKind.KeywordRedef) TreeKind.Decl.Redef else TreeKind.Decl.Def
      close(mark, treeKind)
    }

    private def lawDecl(mark: Mark.Opened)(implicit s: State): Mark.Closed = {
      implicit val context: SyntacticContext = SyntacticContext.Decl.Module
      assert(at(TokenKind.KeywordLaw))
      expect(TokenKind.KeywordLaw)
      nameUnqualified(NAME_DEFINITION)
      expect(TokenKind.Colon)
      expect(TokenKind.KeywordForall)
      if (at(TokenKind.BracketL)) {
        Type.parameters()
      }
      if (at(TokenKind.ParenL)) {
        parameters()
      }
      if (at(TokenKind.KeywordWith)) {
        Type.constraints()
      }
      if (at(TokenKind.KeywordWhere)) {
        equalityConstraints()
      }
      Expr.expression()
      close(mark, TreeKind.Decl.Law)
    }

    private def enumerationDecl(mark: Mark.Opened)(implicit s: State): Mark.Closed = {
      implicit val context: SyntacticContext = SyntacticContext.Decl.Enum
      assert(atAny(Set(TokenKind.KeywordRestrictable, TokenKind.KeywordEnum)))
      val isRestrictable = eat(TokenKind.KeywordRestrictable)
      expect(TokenKind.KeywordEnum)
      val nameLoc = currentSourceLocation()
      nameUnqualified(NAME_TYPE)
      if (isRestrictable) {
        expect(TokenKind.BracketL)
        val markParam = open()
        nameUnqualified(NAME_VARIABLE)
        close(markParam, TreeKind.Parameter)
        expect(TokenKind.BracketR)
      }
      if (at(TokenKind.BracketL)) {
        Type.parameters()
      }
      // Singleton short-hand.
      val isShorthand = at(TokenKind.ParenL)
      if (isShorthand) {
        val markType = open()
        val mark = open()
        oneOrMore(
          namedTokenSet = NamedTokenSet.Type,
          getItem = () => Type.ttype(),
          checkForItem = _.isFirstType,
          breakWhen = _.isRecoverType,
        ) match {
          case Some(error) => closeWithError(mark, error)
          case None => close(mark, TreeKind.Type.Tuple)
        }
        close(markType, TreeKind.Type.Type)
      }
      // Derivations.
      if (at(TokenKind.KeywordWith)) {
        Type.derivations()
      }

      // Check for illegal enum using both shorthand and body.
      if (isShorthand && eat(TokenKind.CurlyL)) {
        val mark = open()
        enumCases()
        expect(TokenKind.CurlyR)
        closeWithError(mark, WeederError.IllegalEnum(nameLoc))
      }

      // Enum body.
      if (eat(TokenKind.CurlyL)) {
        enumCases()
        expect(TokenKind.CurlyR)
      }
      close(mark, if (isRestrictable) TreeKind.Decl.RestrictableEnum else TreeKind.Decl.Enum)
    }

    private def FIRST_ENUM_CASE: Set[TokenKind] = Set(TokenKind.CommentDoc, TokenKind.KeywordCase, TokenKind.Comma)

    private def enumCases()(implicit s: State): Unit = {
      implicit val context: SyntacticContext = SyntacticContext.Decl.Enum
      // Clear non-doc comments that appear before any cases.
      comments()
      while (!eof() && atAny(FIRST_ENUM_CASE)) {
        val mark = open(consumeDocComments = false)
        docComment()
        if (!eat(TokenKind.KeywordCase)) {
          expect(TokenKind.Comma)
          // Handle comma followed by case keyword.
          docComment()
          eat(TokenKind.KeywordCase)
        }
        nameUnqualified(NAME_TAG)
        if (at(TokenKind.ParenL)) {
          val mark = open()
          val markTuple = open()
          oneOrMore(
            namedTokenSet = NamedTokenSet.Type,
            getItem = () => Type.ttype(),
            checkForItem = _.isFirstType,
            breakWhen = _.isRecoverDecl
          ) match {
            case Some(error) =>
              close(markTuple, TreeKind.Type.Tuple)
              closeWithError(mark, error)
            case None =>
              close(markTuple, TreeKind.Type.Tuple)
              close(mark, TreeKind.Type.Type)
          }
        }
        close(mark, TreeKind.Case)
      }
    }

    private def structDecl(mark: Mark.Opened)(implicit s: State): Mark.Closed = {
      implicit val context: SyntacticContext = SyntacticContext.Decl.Struct
      assert(at(TokenKind.KeywordStruct))
      expect(TokenKind.KeywordStruct)
      nameUnqualified(NAME_TYPE)
      Type.parameters()
      zeroOrMore(
        namedTokenSet = NamedTokenSet.FromKinds(NAME_FIELD),
        getItem = structField,
        checkForItem = token => NAME_FIELD.contains(token) || token.isModifier,
        breakWhen = _.isRecoverExpr,
        delimiterL = TokenKind.CurlyL,
        delimiterR = TokenKind.CurlyR
      )
      close(mark, TreeKind.Decl.Struct)
    }

    private def structField()(implicit s: State): Mark.Closed = {
      implicit val context: SyntacticContext = SyntacticContext.Decl.Struct
      val mark = open()
      docComment()
      modifiers()
      nameUnqualified(NAME_FIELD)
      expect(TokenKind.Colon)
      Type.ttype()
      close(mark, TreeKind.StructField)
    }

    private def typeAliasDecl(mark: Mark.Opened)(implicit s: State): Mark.Closed = {
      implicit val context: SyntacticContext = SyntacticContext.Decl.Type
      assert(at(TokenKind.KeywordType))
      expect(TokenKind.KeywordType)
      expect(TokenKind.KeywordAlias)
      nameUnqualified(NAME_TYPE)
      if (at(TokenKind.BracketL)) {
        Type.parameters()
      }
      if (eat(TokenKind.Equal)) {
        Type.ttype()
      }
      close(mark, TreeKind.Decl.TypeAlias)
    }

    private def associatedTypeSigDecl(mark: Mark.Opened)(implicit s: State): Mark.Closed = {
      implicit val context: SyntacticContext = SyntacticContext.Decl.Module
      assert(at(TokenKind.KeywordType))
      expect(TokenKind.KeywordType)
      nameUnqualified(NAME_TYPE)
      if (at(TokenKind.BracketL)) {
        Type.parameters()
      }
      if (eat(TokenKind.Colon)) {
        Type.kind()
      }
      if (eat(TokenKind.Equal)) {
        Type.ttype()
      }
      close(mark, TreeKind.Decl.AssociatedTypeSig)
    }

    private def associatedTypeDefDecl(mark: Mark.Opened)(implicit s: State): Mark.Closed = {
      implicit val context: SyntacticContext = SyntacticContext.Decl.Module
      expect(TokenKind.KeywordType)
      nameUnqualified(NAME_TYPE)
      if (at(TokenKind.BracketL)) {
        Type.arguments()
      }
      if (eat(TokenKind.Equal)) {
        Type.ttype()
      }
      close(mark, TreeKind.Decl.AssociatedTypeDef)
    }

    private def effectDecl(mark: Mark.Opened)(implicit s: State): Mark.Closed = {
      implicit val context: SyntacticContext = SyntacticContext.Decl.Effect
      assert(at(TokenKind.KeywordEff))
      expect(TokenKind.KeywordEff)
      nameUnqualified(NAME_EFFECT)

      // Check for illegal type parameters.
      if (at(TokenKind.BracketL)) {
        val mark = open()
        val loc = currentSourceLocation()
        Type.parameters()
        closeWithError(mark, WeederError.IllegalEffectTypeParams(loc))
      }

      if (eat(TokenKind.CurlyL)) {
        var continue = true
        while (continue && !eof()) {
          val docMark = docComment()
          annotations()
          modifiers()
          nth(0) match {
            case TokenKind.CurlyR => continue = false
            case TokenKind.KeywordDef => operationDecl(openBefore(docMark))
            case at =>
              val errMark = open()
              val loc = currentSourceLocation()
              // Skip ahead until we hit another declaration or any CurlyR or EOF.
              while (!nth(0).isFirstEff && !eat(TokenKind.CurlyR) && !eof()) {
                advance()
              }
              val error = UnexpectedToken(expected = NamedTokenSet.FromKinds(Set(TokenKind.KeywordDef)), actual = Some(at), context, loc = loc)
              closeWithError(errMark, error, Some(at))
          }
        }
        expect(TokenKind.CurlyR)
      }
      close(mark, TreeKind.Decl.Effect)
    }

    private def operationDecl(mark: Mark.Opened)(implicit s: State): Mark.Closed = {
      implicit val context: SyntacticContext = SyntacticContext.Decl.Module
      expect(TokenKind.KeywordDef)
      nameUnqualified(NAME_DEFINITION)

      // Check for illegal type parameters.
      if (at(TokenKind.BracketL)) {
        val mark = open()
        val loc = currentSourceLocation()
        Type.parameters()
        closeWithError(mark, WeederError.IllegalEffectTypeParams(loc))
      }

      if (at(TokenKind.ParenL)) {
        parameters()
      }
      expect(TokenKind.Colon)
      val typeLoc = currentSourceLocation()
      Type.ttype()
      // Check for illegal effect.
      if (at(TokenKind.Backslash)) {
        val mark = open()
        eat(TokenKind.Backslash)
        Type.ttype()
        closeWithError(mark, WeederError.IllegalEffectfulOperation(typeLoc))
      }
      if (at(TokenKind.KeywordWith)) {
        Type.constraints()
      }
      close(mark, TreeKind.Decl.Op)
    }

    private def modifiers()(implicit s: State): Mark.Closed = {
      val mark = open()
      while (nth(0).isModifier && !eof()) {
        advance()
      }
      close(mark, TreeKind.ModifierList)
    }

    def annotations()(implicit s: State): Mark.Closed = {
      val mark = open()
      while (at(TokenKind.Annotation) && !eof()) {
        advance()
      }
      close(mark, TreeKind.AnnotationList)
    }

    def docComment()(implicit s: State): Mark.Closed = {
      // `open` consumes doc-comments.
      val mark = open()
      close(mark, TreeKind.Doc)
    }

    def parameters()(implicit context: SyntacticContext, s: State): Mark.Closed = {
      val mark = open()
      zeroOrMore(
        namedTokenSet = NamedTokenSet.Parameter,
        getItem = () => parameter(),
        checkForItem = NAME_PARAMETER.contains,
        breakWhen = _.isRecoverParameters
      )
      close(mark, TreeKind.ParameterList)
    }

    private def parameter()(implicit context: SyntacticContext, s: State): Mark.Closed = {
      val mark = open()
      nameUnqualified(NAME_PARAMETER)
      if (eat(TokenKind.Colon)) {
        Type.ttype()
      }
      close(mark, TreeKind.Parameter)
    }

    private def equalityConstraints()(implicit s: State): Mark.Closed = {
      implicit val context: SyntacticContext = SyntacticContext.Decl.Module
      assert(at(TokenKind.KeywordWhere))
      val mark = open()
      expect(TokenKind.KeywordWhere)
      var continue = nth(0).isFirstType
      while (continue && !eof()) {
        val markConstraint = open()
        Type.ttype()
        expect(TokenKind.Tilde)
        Type.ttype()
        continue = eat(TokenKind.Comma)
        close(markConstraint, TreeKind.Decl.EqualityConstraintFragment)
      }
      close(mark, TreeKind.Decl.EqualityConstraintList)
    }
  }

  private object Expr {

    /**
      * Parse a statement, which is an expression optionally followed by a semi-colon and another
      * expression.
      *
      * @param rhsIsOptional If false, the right-hand-side expression is not treated as optional.
      */
    def statement(rhsIsOptional: Boolean = true)(implicit s: State): Mark.Closed = {
      implicit val context: SyntacticContext = SyntacticContext.Expr.OtherExpr
      var lhs = expression()
      if (eat(TokenKind.Semi)) {
        statement()
        lhs = close(openBefore(lhs), TreeKind.Expr.Statement)
        lhs = close(openBefore(lhs), TreeKind.Expr.Expr)
      } else if (!rhsIsOptional) {
        // If no semi is found and it was required, produce an error.
        // TODO: We could add a parse error hint as an argument to statement like:
        //       "Add an expression after the let-binding like so: 'let x = <expr1>; <expr2>'".
        expect(TokenKind.Semi)
      }
      lhs
    }

    def expression(left: TokenKind = TokenKind.Eof, leftIsUnary: Boolean = false)(implicit s: State): Mark.Closed = {
      implicit val context: SyntacticContext = SyntacticContext.Expr.OtherExpr
      var lhs = exprDelimited()
      // Handle chained calls and record lookups.
      var continue = true
      while (continue) {
        nth(0) match {
          case TokenKind.ParenL => // Function call.
            val mark = openBefore(lhs)
            arguments()
            lhs = close(mark, TreeKind.Expr.Apply)
            lhs = close(openBefore(lhs), TreeKind.Expr.Expr)
          case TokenKind.Dot if nth(1) == TokenKind.NameLowerCase => // Invoke method.
            val mark = openBefore(lhs)
            eat(TokenKind.Dot)
            nameUnqualified(Set(TokenKind.NameLowerCase))
            // `exp.f` is a Java field lookup and `exp.f(..)` is a Java method invocation.
            if (at(TokenKind.ParenL)) {
              arguments()
              lhs = close(mark, TreeKind.Expr.InvokeMethod)
            } else {
              lhs = close(mark, TreeKind.Expr.GetField)
            }
            lhs = close(openBefore(lhs), TreeKind.Expr.Expr)
          case TokenKind.Hash if nth(1) == TokenKind.NameLowerCase => // Record lookup.
            val mark = openBefore(lhs)
            eat(TokenKind.Hash)
            nameUnqualified(NAME_FIELD)
            lhs = close(mark, TreeKind.Expr.RecordSelect)
            lhs = close(openBefore(lhs), TreeKind.Expr.Expr)
          case TokenKind.StructArrow if nth(1) == TokenKind.NameLowerCase => // Struct get or put.
            val mark = openBefore(lhs)
            eat(TokenKind.StructArrow)
            nameUnqualified(NAME_FIELD)
            if (at(TokenKind.Equal)) { // Struct put.
              eat(TokenKind.Equal)
              val mark2 = open()
              expression()
              close(mark2, TreeKind.Expr.StructPutRHS)
              lhs = close(mark, TreeKind.Expr.StructPut)
              lhs = close(openBefore(lhs), TreeKind.Expr.Expr)
            } else { // Struct get.
              lhs = close(mark, TreeKind.Expr.StructGet)
              lhs = close(openBefore(lhs), TreeKind.Expr.Expr)
            }
          case TokenKind.BracketL =>
            val mark = openBefore(lhs)
            eat(TokenKind.BracketL)
            expression()
            expect(TokenKind.BracketR)
            if (at(TokenKind.Equal)) { // Index write.
              eat(TokenKind.Equal)
              expression()
              lhs = close(mark, TreeKind.Expr.IndexMut)
              lhs = close(openBefore(lhs), TreeKind.Expr.Expr)
            } else { // Index read.
              lhs = close(mark, TreeKind.Expr.Index)
              lhs = close(openBefore(lhs), TreeKind.Expr.Expr)
            }
          case _ => continue = false
        }
      }
      // Handle binary operators.
      continue = true
      while (continue) {
        val right = nth(0)
        if (rightBindsTighter(left, right, leftIsUnary)) {
          val mark = openBefore(lhs)
          val markOp = open()
          advance()
          close(markOp, TreeKind.Operator)
          expression(right)
          lhs = close(mark, TreeKind.Expr.Binary)
          lhs = close(openBefore(lhs), TreeKind.Expr.Expr)
        } else {
          // We want to allow an unbounded number of cons `a :: b :: c :: ...`.
          // Hence we special case on whether the left token is ::. If it is,
          // we avoid consuming any fuel.
          // The next nth lookup will always fail, so we add fuel to account for it.
          // The lookup for KeywordWithout will always happen so we add fuel to account for it.
          if (left == TokenKind.ColonColon) s.fuel += 2
          continue = false
        }
      }
      // Handle without expressions.
      if (eat(TokenKind.KeywordWithout)) {
        val mark = open()
        if (at(TokenKind.CurlyL)) {
          oneOrMore(
            namedTokenSet = NamedTokenSet.Effect,
            getItem = () => nameAllowQualified(NAME_EFFECT),
            checkForItem = NAME_EFFECT.contains,
            breakWhen = _.isRecoverExpr,
            delimiterL = TokenKind.CurlyL,
            delimiterR = TokenKind.CurlyR
          ) match {
            case Some(error) => closeWithError(open(), error)
            case _ =>
          }
        } else if (NAME_EFFECT.contains(nth(0))) {
          nameAllowQualified(NAME_EFFECT)
        } else {
          closeWithError(open(), UnexpectedToken(
            expected = NamedTokenSet.Effect,
            actual = Some(nth(0)),
            sctx = context,
            hint = Some(s"supply at least one effect to ${TokenKind.KeywordWithout.display}."),
            loc = previousSourceLocation()))
        }
        close(mark, TreeKind.Type.EffectSet)
        lhs = close(openBefore(lhs), TreeKind.Expr.Without)
        lhs = close(openBefore(lhs), TreeKind.Expr.Expr)
      }
      lhs
    }

    sealed trait OpKind

    private object OpKind {

      case object Unary extends OpKind

      case object Binary extends OpKind
    }

    /**
      * A precedence table for operators, lower is higher precedence.
      *
      * Note that [[OpKind]] is necessary for the cases where the same token kind can be both unary and binary, e.g., Plus or Minus.
      */
    private def PRECEDENCE: List[(OpKind, Array[TokenKind])] = List(
      (OpKind.Binary, Array(TokenKind.ColonEqual, TokenKind.KeywordInstanceOf)),
      (OpKind.Binary, Array(TokenKind.KeywordOr)),
      (OpKind.Binary, Array(TokenKind.KeywordAnd)),
      (OpKind.Binary, Array(TokenKind.TripleBar)),
      (OpKind.Binary, Array(TokenKind.TripleCaret)),
      (OpKind.Binary, Array(TokenKind.TripleAmpersand)),
      (OpKind.Binary, Array(TokenKind.EqualEqual, TokenKind.AngledEqual, TokenKind.BangEqual)),
      (OpKind.Binary, Array(TokenKind.AngleL, TokenKind.AngleR, TokenKind.AngleLEqual, TokenKind.AngleREqual)),
      (OpKind.Binary, Array(TokenKind.ColonColon, TokenKind.TripleColon)),
      (OpKind.Binary, Array(TokenKind.TripleAngleL, TokenKind.TripleAngleR)),
      (OpKind.Binary, Array(TokenKind.Plus, TokenKind.Minus)),
      (OpKind.Binary, Array(TokenKind.Star, TokenKind.StarStar, TokenKind.Slash)),
      (OpKind.Binary, Array(TokenKind.AngledPlus)),
      (OpKind.Unary, Array(TokenKind.KeywordDiscard)),
      (OpKind.Binary, Array(TokenKind.InfixFunction)),
      (OpKind.Binary, Array(TokenKind.UserDefinedOperator, TokenKind.NameMath)),
      (OpKind.Unary, Array(TokenKind.KeywordLazy, TokenKind.KeywordForce)),
      (OpKind.Unary, Array(TokenKind.Plus, TokenKind.Minus, TokenKind.TripleTilde)),
      (OpKind.Unary, Array(TokenKind.KeywordNot))
    )

    // These operators are right associative, e.g. "x :: y :: z" becomes
    // "x :: (y :: z)" rather than "(x :: y) :: z".
    private val rightAssoc: Array[TokenKind] = Array(TokenKind.ColonColon, TokenKind.TripleColon)

    private def rightBindsTighter(left: TokenKind, right: TokenKind, leftIsUnary: Boolean): Boolean = {
      def tightness(kind: TokenKind, opKind: OpKind = OpKind.Binary): Int = {
        PRECEDENCE.indexWhere { case (k, l) => k == opKind && l.contains(kind) }
      }

      val rt = tightness(right)
      if (rt == -1) {
        return false
      }
      val lt = tightness(left, if (leftIsUnary) OpKind.Unary else OpKind.Binary)
      if (lt == -1) {
        assert(left == TokenKind.Eof)
        return true
      }

      if (lt == rt && rightAssoc.contains(left)) true else rt > lt
    }

    private def arguments()(implicit s: State): Unit = {
      implicit val context: SyntacticContext = SyntacticContext.Expr.OtherExpr
      if (nth(0) != TokenKind.ParenL) return
      val mark = open()
      zeroOrMore(
        namedTokenSet = NamedTokenSet.Expression,
        getItem = argument,
        // Remove KeywordDef from isFirstExpr for arguments only.
        // This handles the common case of incomplete arguments followed by another declaration gracefully.
        // For instance:
        // def foo(): Int32 = bar(
        // def main(): Unit = ()
        // In this example, if we had KeywordDef, main would be read as a LocalDef expression!
        checkForItem = kind => kind != TokenKind.KeywordDef && kind.isFirstExpr,
        breakWhen = _.isRecoverExpr
      )
      close(mark, TreeKind.ArgumentList)
    }

    private def argument()(implicit s: State): Mark.Closed = {
      val mark = open()
      expression()
      if (eat(TokenKind.Equal)) {
        expression()
        close(mark, TreeKind.ArgumentNamed)
      } else {
        close(mark, TreeKind.Argument)
      }
    }

    private def exprDelimited()(implicit s: State): Mark.Closed = {
      implicit val context: SyntacticContext = SyntacticContext.Expr.OtherExpr
      // If a new expression is added here then add it to FIRST_EXPR too.
      val mark = open()
      nth(0) match {
        case TokenKind.KeywordOpenVariant => openVariantExpr()
        case TokenKind.KeywordOpenVariantAs => openVariantAsExpr()
        case TokenKind.HoleNamed
             | TokenKind.HoleAnonymous => holeExpr()
        case TokenKind.HoleVariable => holeVariableExpr()
        case TokenKind.KeywordUse => useExpr()
        case TokenKind.LiteralString
             | TokenKind.LiteralChar
             | TokenKind.LiteralFloat32
             | TokenKind.LiteralFloat64
             | TokenKind.LiteralBigDecimal
             | TokenKind.LiteralInt8
             | TokenKind.LiteralInt16
             | TokenKind.LiteralInt32
             | TokenKind.LiteralInt64
             | TokenKind.LiteralBigInt
             | TokenKind.KeywordTrue
             | TokenKind.KeywordFalse
             | TokenKind.KeywordNull
             | TokenKind.LiteralRegex => literalExpr()
        case TokenKind.ParenL => parenOrTupleOrLambdaExpr()
        case TokenKind.Underscore => if (nth(1) == TokenKind.ArrowThinR) unaryLambdaExpr() else nameUnqualified(NAME_VARIABLE)
        case TokenKind.NameLowerCase if nth(1) == TokenKind.ArrowThinR => unaryLambdaExpr()
        case TokenKind.NameLowerCase => nameAllowQualified(NAME_FIELD)
        case TokenKind.NameUpperCase
             | TokenKind.NameMath
             | TokenKind.NameGreek => if (nth(1) == TokenKind.ArrowThinR) unaryLambdaExpr() else nameAllowQualified(NAME_DEFINITION)
        case TokenKind.Minus
             | TokenKind.KeywordNot
             | TokenKind.Plus
             | TokenKind.TripleTilde
             | TokenKind.KeywordLazy
             | TokenKind.KeywordForce
             | TokenKind.KeywordDiscard => unaryExpr()
        case TokenKind.KeywordIf => ifThenElseExpr()
        case TokenKind.KeywordLet => letMatchExpr()
        case TokenKind.Annotation | TokenKind.KeywordDef => localDefExpr()
        case TokenKind.KeywordRegion => scopeExpr()
        case TokenKind.KeywordMatch => matchOrMatchLambdaExpr()
        case TokenKind.KeywordTypeMatch => typematchExpr()
        case TokenKind.KeywordChoose
             | TokenKind.KeywordChooseStar => restrictableChooseExpr()
        case TokenKind.KeywordForA => forApplicativeExpr()
        case TokenKind.KeywordForeach => foreachExpr()
        case TokenKind.KeywordForM => forMonadicExpr()
        case TokenKind.CurlyL => blockOrRecordExpr()
        case TokenKind.ArrayHash => arrayLiteralExpr()
        case TokenKind.VectorHash => vectorLiteralExpr()
        case TokenKind.ListHash => listLiteralExpr()
        case TokenKind.SetHash => setLiteralExpr()
        case TokenKind.MapHash => mapLiteralExpr()
        case TokenKind.DotDotDot => dotdotdotLiteral()
        case TokenKind.KeywordCheckedCast => checkedTypeCastExpr()
        case TokenKind.KeywordCheckedECast => checkedEffectCastExpr()
        case TokenKind.KeywordUncheckedCast => uncheckedCastExpr()
        case TokenKind.KeywordUnsafe => unsafeExpr()
        case TokenKind.KeywordUnsafely => unsafelyRunExpr()
        case TokenKind.KeywordRun => runExpr()
        case TokenKind.KeywordHandler => handlerExpr()
        case TokenKind.KeywordTry => tryExpr()
        case TokenKind.KeywordThrow => throwExpr()
        case TokenKind.KeywordNew => ambiguousNewExpr()
        case TokenKind.KeywordStaticUppercase => staticExpr()
        case TokenKind.KeywordSelect => selectExpr()
        case TokenKind.KeywordSpawn => spawnExpr()
        case TokenKind.KeywordPar => parYieldExpr()
        case TokenKind.HashCurlyL => fixpointConstraintSetExpr()
        case TokenKind.HashParenL => fixpointLambdaExpr()
        case TokenKind.KeywordSolve => fixpointSolveExpr()
        case TokenKind.KeywordInject => fixpointInjectExpr()
        case TokenKind.KeywordQuery => fixpointQueryExpr()
        case TokenKind.BuiltIn => intrinsicExpr()
        case TokenKind.LiteralStringInterpolationL
             | TokenKind.LiteralDebugStringL => interpolatedStringExpr()
        case TokenKind.KeywordDebug
             | TokenKind.KeywordDebugBang
             | TokenKind.KeywordDebugBangBang => debugExpr()
        case TokenKind.KeywordXmatch => extensibleMatchExpr()
        case TokenKind.KeywordXvar => extensibleTagExpr()
        case t =>
          val mark = open()
          val error = UnexpectedToken(expected = NamedTokenSet.Expression, actual = Some(t), context, loc = currentSourceLocation())
          advance()
          closeWithError(mark, error)
      }
      close(mark, TreeKind.Expr.Expr)
    }

    private def openVariantExpr()(implicit s: State): Mark.Closed = {
      implicit val context: SyntacticContext = SyntacticContext.Expr.OtherExpr
      assert(at(TokenKind.KeywordOpenVariant))
      val mark = open()
      expect(TokenKind.KeywordOpenVariant)
      nameAllowQualified(NAME_QNAME)
      close(mark, TreeKind.Expr.OpenVariant)
    }

    private def openVariantAsExpr()(implicit s: State): Mark.Closed = {
      implicit val context: SyntacticContext = SyntacticContext.Expr.OtherExpr
      assert(at(TokenKind.KeywordOpenVariantAs))
      val mark = open()
      expect(TokenKind.KeywordOpenVariantAs)
      nameAllowQualified(NAME_QNAME)
      expression()
      close(mark, TreeKind.Expr.OpenVariantAs)
    }

    private def holeExpr()(implicit s: State): Mark.Closed = {
      implicit val context: SyntacticContext = SyntacticContext.Expr.OtherExpr
      assert(atAny(Set(TokenKind.HoleNamed, TokenKind.HoleAnonymous)))
      val mark = open()
      nth(0) match {
        case TokenKind.HoleAnonymous =>
          advance()
          close(mark, TreeKind.Expr.Hole)
        case TokenKind.HoleNamed =>
          nameUnqualified(Set(TokenKind.HoleNamed))
          close(mark, TreeKind.Expr.Hole)
        case _ => throw InternalCompilerException("Parser assert missed case", currentSourceLocation())
      }
    }

    private def holeVariableExpr()(implicit s: State): Mark.Closed = {
      implicit val context: SyntacticContext = SyntacticContext.Expr.OtherExpr
      assert(at(TokenKind.HoleVariable))
      val mark = open()
      nameUnqualified(Set(TokenKind.HoleVariable))
      close(mark, TreeKind.Expr.HoleVariable)
    }

    private def useExpr()(implicit s: State): Mark.Closed = {
      implicit val context: SyntacticContext = SyntacticContext.Expr.OtherExpr
      val mark = open()
      use()
      expect(TokenKind.Semi)
      statement()
      close(mark, TreeKind.Expr.Use)
    }

    private def literalExpr()(implicit s: State): Mark.Closed = {
      val mark = open()
      advance()
      close(mark, TreeKind.Expr.Literal)
    }

    private def parenOrTupleOrLambdaExpr()(implicit s: State): Mark.Closed = {
      implicit val context: SyntacticContext = SyntacticContext.Expr.OtherExpr
      assert(at(TokenKind.ParenL))
      (nth(0), nth(1)) match {
        // Detect unit tuple.
        case (TokenKind.ParenL, TokenKind.ParenR) =>
          // Detect unit lambda `() -> expr`.
          if (nth(2) == TokenKind.ArrowThinR) {
            lambda()
          } else {
            val mark = open()
            advance()
            advance()
            close(mark, TreeKind.Expr.Tuple)
          }

        case (TokenKind.ParenL, _) =>
          // Detect lambda function declaration.
          val isLambda = {
            var level = 1
            var curlyLevel = 0
            var lookAhead = 0
            val tokensLeft = s.tokens.length - s.position
            while (level > 0 && lookAhead < tokensLeft && !eof()) {
              lookAhead += 1
              nth(lookAhead) match {
                case TokenKind.ParenL => level += 1
                case TokenKind.ParenR => level -= 1
                case TokenKind.CurlyL | TokenKind.HashCurlyL => curlyLevel += 1
                case TokenKind.CurlyR if level == 1 =>
                  if (curlyLevel == 0) {
                    // Hitting '}' on top-level is a clear indicator that something is wrong,
                    // most likely the terminating ')' was forgotten.
                    return advanceWithError(Malformed(NamedTokenSet.Tuple, context, loc = currentSourceLocation()))
                  } else {
                    curlyLevel -= 1
                  }
                case TokenKind.Eof => return advanceWithError(Malformed(NamedTokenSet.Tuple, context, loc = currentSourceLocation()))
                case _ =>
              }
            }
            nth(lookAhead + 1) == TokenKind.ArrowThinR
          }

          if (isLambda) {
            lambda()
          } else {
            parenOrTupleOrAscribe()
          }

        case (t, _) =>
          val error = UnexpectedToken(expected = NamedTokenSet.FromKinds(Set(TokenKind.ParenL)), actual = Some(t), context, loc = currentSourceLocation())
          advanceWithError(error)
      }
    }

    private def lambda()(implicit s: State): Mark.Closed = {
      implicit val context: SyntacticContext = SyntacticContext.Expr.OtherExpr
      val mark = open()
      Decl.parameters()
      expect(TokenKind.ArrowThinR)
      expression()
      close(mark, TreeKind.Expr.Lambda)
    }

    private def parenOrTupleOrAscribe()(implicit s: State): Mark.Closed = {
      implicit val context: SyntacticContext = SyntacticContext.Expr.OtherExpr
      val mark = open()
      expect(TokenKind.ParenL)
      val markExpr = expression()
      // Distinguish between expression in parenthesis, type ascriptions, and tuples.
      nth(0) match {
        // Type ascription.
        case TokenKind.Colon =>
          expect(TokenKind.Colon)
          Type.typeAndEffect()
          expect(TokenKind.ParenR)
          close(mark, TreeKind.Expr.Ascribe)
        // Tuple.
        case TokenKind.Equal | TokenKind.Comma =>
          if (eat(TokenKind.Equal)) {
            expression()
            close(openBefore(markExpr), TreeKind.ArgumentNamed)
          } else {
            close(openBefore(markExpr), TreeKind.Argument)
          }
          while (!at(TokenKind.ParenR) && !eof()) {
            eat(TokenKind.Comma)
            argument()
          }
          expect(TokenKind.ParenR)
          close(mark, TreeKind.Expr.Tuple)
        // Paren.
        case _ =>
          expect(TokenKind.ParenR)
          close(mark, TreeKind.Expr.Paren)
      }
    }

    private def extensibleMatchExpr()(implicit s: State): Mark.Closed = {
      implicit val context: SyntacticContext = SyntacticContext.Expr.OtherExpr
      assert(at(TokenKind.KeywordXmatch))
      val mark = open()
      expect(TokenKind.KeywordXmatch)
      expression()
      expect(TokenKind.KeywordWith)
      nameUnqualified(NAME_TAG)

      expect(TokenKind.CurlyL)
      val case1 = open()
      expect(TokenKind.KeywordCase)
      nameUnqualified(NAME_VARIABLE)
      expect(TokenKind.ArrowThickR)
      expression()
      close(case1, TreeKind.Case)

      val case2 = open()
      expect(TokenKind.KeywordCase)
      nameUnqualified(NAME_VARIABLE)
      expect(TokenKind.ArrowThickR)
      expression()
      close(case2, TreeKind.Case)

      expect(TokenKind.CurlyR)

      close(mark, TreeKind.Expr.ExtensibleMatch)
    }

    private def extensibleTagExpr()(implicit s: State): Mark.Closed = {
      implicit val context: SyntacticContext = SyntacticContext.Expr.OtherExpr
      assert(at(TokenKind.KeywordXvar))
      val mark = open()
      expect(TokenKind.KeywordXvar)
      nameUnqualified(NAME_TAG)
      expect(TokenKind.ParenL)
      // TODO: Ext-Variants: Limited to one expression.
      expression()
      expect(TokenKind.ParenR)
      close(mark, TreeKind.Expr.ExtensibleTag)
    }

    private def unaryLambdaExpr()(implicit s: State): Mark.Closed = {
      implicit val context: SyntacticContext = SyntacticContext.Expr.OtherExpr
      val mark = open()
      val markParams = open()
      val markParam = open()
      nameUnqualified(NAME_PARAMETER)
      close(markParam, TreeKind.Parameter)
      close(markParams, TreeKind.ParameterList)
      expect(TokenKind.ArrowThinR)
      expression()
      close(mark, TreeKind.Expr.Lambda)
    }

    private val FIRST_EXPR_UNARY: Set[TokenKind] = Set(
      TokenKind.Minus,
      TokenKind.KeywordNot,
      TokenKind.Plus,
      TokenKind.TripleTilde,
      TokenKind.KeywordLazy,
      TokenKind.KeywordForce,
      TokenKind.KeywordDiscard
    )

    private def unaryExpr()(implicit s: State): Mark.Closed = {
      implicit val context: SyntacticContext = SyntacticContext.Expr.OtherExpr
      val mark = open()
      val op = nth(0)
      val markOp = open()
      expectAny(FIRST_EXPR_UNARY)
      close(markOp, TreeKind.Operator)
      expression(left = op, leftIsUnary = true)
      close(mark, TreeKind.Expr.Unary)
    }

    private def ifThenElseExpr()(implicit s: State): Mark.Closed = {
      implicit val context: SyntacticContext = SyntacticContext.Expr.OtherExpr
      assert(at(TokenKind.KeywordIf))
      val mark = open()
      expect(TokenKind.KeywordIf)
      expect(TokenKind.ParenL)
      expression()
      expect(TokenKind.ParenR)
      expression()
      if (eat(TokenKind.KeywordElse)) {
        // Only call expression, if we found an 'else'. Otherwise when it is missing, defs might
        // get read as let-rec-defs.
        expression()
      }
      close(mark, TreeKind.Expr.IfThenElse)
    }

    private def letMatchExpr()(implicit s: State): Mark.Closed = {
      implicit val context: SyntacticContext = SyntacticContext.Expr.OtherExpr
      assert(at(TokenKind.KeywordLet))
      val mark = open()
      expect(TokenKind.KeywordLet)
      Pattern.pattern()
      if (eat(TokenKind.Colon)) {
        Type.ttype()
      }
      expect(TokenKind.Equal)
      statement(rhsIsOptional = false)
      close(mark, TreeKind.Expr.LetMatch)
    }

    private def localDefExpr()(implicit s: State): Mark.Closed = {
      implicit val context: SyntacticContext = SyntacticContext.Expr.OtherExpr
      assert(atAny(Set(TokenKind.Annotation, TokenKind.KeywordDef, TokenKind.CommentDoc)))
      val mark = open(consumeDocComments = false)
      Decl.docComment()
      Decl.annotations()
      expect(TokenKind.KeywordDef)
      nameUnqualified(NAME_DEFINITION)
      Decl.parameters()
      if (eat(TokenKind.Colon)) {
        Type.typeAndEffect()
      }
      expect(TokenKind.Equal)
      statement(rhsIsOptional = false)
      close(mark, TreeKind.Expr.LocalDef)
    }

    private def scopeExpr()(implicit s: State): Mark.Closed = {
      implicit val context: SyntacticContext = SyntacticContext.Expr.OtherExpr
      assert(at(TokenKind.KeywordRegion))
      val mark = open()
      expect(TokenKind.KeywordRegion)
      nameUnqualified(NAME_VARIABLE)
      if (at(TokenKind.CurlyL)) {
        block()
      }
      close(mark, TreeKind.Expr.Scope)
    }

    private def block()(implicit s: State): Mark.Closed = {
      implicit val context: SyntacticContext = SyntacticContext.Expr.OtherExpr
      assert(at(TokenKind.CurlyL))
      val mark = open()
      expect(TokenKind.CurlyL)
      if (eat(TokenKind.CurlyR)) { // Handle an empty block.
        return close(mark, TreeKind.Expr.LiteralRecord)
      }
      statement()
      expect(TokenKind.CurlyR)
      close(mark, TreeKind.Expr.Block)
    }

    private val FIRST_EXPR_DEBUG: Set[TokenKind] = Set(
      TokenKind.KeywordDebug,
      TokenKind.KeywordDebugBang,
      TokenKind.KeywordDebugBangBang
    )

    private def debugExpr()(implicit s: State): Mark.Closed = {
      implicit val context: SyntacticContext = SyntacticContext.Expr.OtherExpr
      assert(atAny(FIRST_EXPR_DEBUG))
      val mark = open()
      expectAny(FIRST_EXPR_DEBUG)
      expect(TokenKind.ParenL)
      expression()
      expect(TokenKind.ParenR)
      close(mark, TreeKind.Expr.Debug)
    }

    private def matchOrMatchLambdaExpr()(implicit s: State): Mark.Closed = {
      implicit val context: SyntacticContext = SyntacticContext.Expr.OtherExpr
      assert(at(TokenKind.KeywordMatch))
      val mark = open()
      expect(TokenKind.KeywordMatch)
      // Detect match lambda.
      val isLambda = {
        var lookAhead = 0
        var isLambda = false
        var continue = true
        // We need to track the parenthesis nesting level to handle match-expressions
        // that include lambdas, e.g., `match f(x -> g(x)) { case ... }`.
        // In these cases the ArrowThin __does not__ indicate that the expression being parsed is
        // a match lambda.
        var parenNestingLevel = 0
        while (continue && !eof()) {
          nth(lookAhead) match {
            // match `expr { case ... }`.
            case TokenKind.KeywordCase => continue = false
            // match `pattern -> expr`.
            case TokenKind.ArrowThinR if parenNestingLevel == 0 => isLambda = true; continue = false
            case TokenKind.ParenL => parenNestingLevel += 1; lookAhead += 1
            case TokenKind.ParenR => parenNestingLevel -= 1; lookAhead += 1
            case TokenKind.Eof =>
              val error = UnexpectedToken(expected = NamedTokenSet.Expression, actual = None, context, loc = currentSourceLocation())
              return closeWithError(mark, error)
            case t if t.isFirstDecl =>
              // Advance past the erroneous region to the next stable token
              // (the start of the declaration).
              for (_ <- 0 until lookAhead) {
                advance()
              }
              val error = UnexpectedToken(expected = NamedTokenSet.Expression, actual = Some(t), context, loc = currentSourceLocation())
              return closeWithError(mark, error)
            case _ => lookAhead += 1
          }
        }
        isLambda
      }

      if (isLambda) {
        Pattern.pattern()
        expect(TokenKind.ArrowThinR)
        expression()
        close(mark, TreeKind.Expr.LambdaMatch)
      } else {
        expression()
        oneOrMore(
          namedTokenSet = NamedTokenSet.MatchRule,
          checkForItem = _ == TokenKind.KeywordCase,
          getItem = matchRule,
          breakWhen = _.isRecoverExpr,
          delimiterL = TokenKind.CurlyL,
          delimiterR = TokenKind.CurlyR,
          separation = Separation.Optional(TokenKind.Comma)
        )
        close(mark, TreeKind.Expr.Match)
      }
    }

    private def matchRule()(implicit s: State): Mark.Closed = {
      implicit val context: SyntacticContext = SyntacticContext.Expr.OtherExpr
      assert(at(TokenKind.KeywordCase))
      val mark = open()
      expect(TokenKind.KeywordCase)
      Pattern.pattern()
      if (eat(TokenKind.KeywordIf)) {
        expression()
      }
      if (eat(TokenKind.Equal)) {
        val error = UnexpectedToken(
          NamedTokenSet.FromKinds(Set(TokenKind.ArrowThickR)),
          actual = Some(TokenKind.Equal),
          sctx = context,
          hint = Some("match cases use '=>' instead of '='."),
          loc = previousSourceLocation())
        closeWithError(open(), error)
      } else {
        expect(TokenKind.ArrowThickR)
      }
      statement()
      close(mark, TreeKind.Expr.MatchRuleFragment)
    }

    private def typematchExpr()(implicit s: State): Mark.Closed = {
      implicit val context: SyntacticContext = SyntacticContext.Expr.OtherExpr
      assert(at(TokenKind.KeywordTypeMatch))
      val mark = open()
      expect(TokenKind.KeywordTypeMatch)
      expression()
      oneOrMore(
        namedTokenSet = NamedTokenSet.MatchRule,
        checkForItem = _ == TokenKind.KeywordCase,
        getItem = typematchRule,
        breakWhen = _.isRecoverExpr,
        delimiterL = TokenKind.CurlyL,
        delimiterR = TokenKind.CurlyR,
        separation = Separation.Optional(TokenKind.Comma)
      )
      close(mark, TreeKind.Expr.TypeMatch)
    }

    private def typematchRule()(implicit s: State): Mark.Closed = {
      implicit val context: SyntacticContext = SyntacticContext.Expr.OtherExpr
      assert(at(TokenKind.KeywordCase))
      val mark = open()
      expect(TokenKind.KeywordCase)
      nameUnqualified(NAME_VARIABLE)
      if (eat(TokenKind.Colon)) {
        Type.ttype()
      }
      // TODO: It's common to type '=' instead of '=>' here. Should we make a specific error?
      if (eat(TokenKind.ArrowThickR)) {
        statement()
      }
      close(mark, TreeKind.Expr.TypeMatchRuleFragment)
    }

    private def restrictableChooseExpr()(implicit s: State): Mark.Closed = {
      implicit val context: SyntacticContext = SyntacticContext.Expr.OtherExpr
      assert(atAny(Set(TokenKind.KeywordChoose, TokenKind.KeywordChooseStar)))
      val mark = open()
      val isStar = eat(TokenKind.KeywordChooseStar)
      if (!isStar) {
        expect(TokenKind.KeywordChoose)
      }
      expression()
      oneOrMore(
        namedTokenSet = NamedTokenSet.MatchRule,
        checkForItem = _ == TokenKind.KeywordCase,
        getItem = matchRule,
        breakWhen = _.isRecoverExpr,
        delimiterL = TokenKind.CurlyL,
        delimiterR = TokenKind.CurlyR,
        separation = Separation.Optional(TokenKind.Comma)
      )
      close(mark, if (isStar) TreeKind.Expr.RestrictableChooseStar else TreeKind.Expr.RestrictableChoose)
    }

    private def forApplicativeExpr()(implicit s: State): Mark.Closed = {
      implicit val context: SyntacticContext = SyntacticContext.Expr.OtherExpr
      assert(at(TokenKind.KeywordForA))
      val mark = open()
      expect(TokenKind.KeywordForA)
      // Only generator patterns are allowed here - Weeder must verify this.
      forFragments()
      expect(TokenKind.KeywordYield)
      expression()
      close(mark, TreeKind.Expr.ForApplicative)
    }

    private def foreachExpr()(implicit s: State): Mark.Closed = {
      implicit val context: SyntacticContext = SyntacticContext.Expr.OtherExpr
      assert(at(TokenKind.KeywordForeach))
      val mark = open()
      var kind: TreeKind = TreeKind.Expr.Foreach
      expect(TokenKind.KeywordForeach)
      forFragments()
      if (eat(TokenKind.KeywordYield)) {
        kind = TreeKind.Expr.ForeachYield
      }
      expression()
      close(mark, kind)
    }

    private def forMonadicExpr()(implicit s: State): Mark.Closed = {
      implicit val context: SyntacticContext = SyntacticContext.Expr.OtherExpr
      assert(at(TokenKind.KeywordForM))
      val mark = open()
      expect(TokenKind.KeywordForM)
      forFragments()
      expect(TokenKind.KeywordYield)
      expression()
      close(mark, TreeKind.Expr.ForMonadic)
    }

    private def forFragments()(implicit s: State): Unit = {
      implicit val context: SyntacticContext = SyntacticContext.Expr.OtherExpr
      oneOrMore(
        namedTokenSet = NamedTokenSet.ForFragment,
        checkForItem = t => t.isFirstPattern || t == TokenKind.KeywordIf,
        getItem = () =>
          if (at(TokenKind.KeywordIf)) {
            guardFragment()
          } else {
            generatorOrLetFragment()
          },
        breakWhen = t => t == TokenKind.KeywordYield || t.isRecoverExpr,
        separation = Separation.Required(TokenKind.Semi)
      )
    }

    private def guardFragment()(implicit s: State): Mark.Closed = {
      implicit val context: SyntacticContext = SyntacticContext.Expr.OtherExpr
      assert(at(TokenKind.KeywordIf))
      val mark = open()
      expect(TokenKind.KeywordIf)
      expression()
      close(mark, TreeKind.Expr.ForFragmentGuard)
    }

    private def generatorOrLetFragment()(implicit s: State): Mark.Closed = {
      implicit val context: SyntacticContext = SyntacticContext.Expr.OtherExpr
      val mark = open()
      Pattern.pattern()
      val isGenerator = eat(TokenKind.ArrowThinL)
      if (!isGenerator) {
        expect(TokenKind.Equal)
      }
      expression()
      close(mark, if (isGenerator) {
        TreeKind.Expr.ForFragmentGenerator
      } else {
        TreeKind.Expr.ForFragmentLet
      })
    }

    private def blockOrRecordExpr()(implicit s: State): Mark.Closed = {
      // Determines if a '{' is opening a block, a record literal, or a record operation.
      assert(at(TokenKind.CurlyL))

      /** Returns the distance to the first non-comment token after lookahead. */
      @tailrec
      def nextNonComment(lookahead: Int): Int = {
        if (s.position + lookahead > s.tokens.length - 1) {
          lookahead
        } else s.tokens(s.position + lookahead).kind match {
          case t if t.isComment => nextNonComment(lookahead + 1)
          case _ => lookahead
        }
      }

      // We can discern between record ops and literals vs. blocks by looking at the next two
      // non-comment tokens.
      val nextTwoNonCommentTokens = {
        val nextIdx = nextNonComment(1)
        val nextNextIdx = nextNonComment(nextIdx + 1)
        (nth(nextIdx), nth(nextNextIdx))
      }
      nextTwoNonCommentTokens match {
        case (TokenKind.CurlyR, _)
             | (TokenKind.NameLowerCase, TokenKind.Equal)
             | (TokenKind.Plus, TokenKind.NameLowerCase)
             | (TokenKind.Minus, TokenKind.NameLowerCase) =>
          // Now check for record operation or record literal,
          // by looking for a '|' before the closing '}'.
          val isRecordOp = {
            val tokensLeft = s.tokens.length - s.position
            var lookahead = 1
            var nestingLevel = 0
            var isRecordOp = false
            var continue = true
            while (continue && lookahead < tokensLeft) {
              nth(lookahead) match {
                // Found closing '}' so stop seeking.
                case TokenKind.CurlyR if nestingLevel == 0 => continue = false
                // Found '|' before closing '}' which means that it is a record operation.
                case TokenKind.Bar if nestingLevel == 0 =>
                  isRecordOp = true
                  continue = false
                case TokenKind.CurlyL | TokenKind.HashCurlyL =>
                  nestingLevel += 1
                  lookahead += 1
                case TokenKind.CurlyR =>
                  nestingLevel -= 1
                  lookahead += 1
                case _ => lookahead += 1
              }
            }
            isRecordOp
          }
          if (isRecordOp) {
            recordOperation()
          } else {
            recordLiteral()
          }
        case _ => block()
      }
    }

    private def recordLiteral()(implicit s: State): Mark.Closed = {
      implicit val context: SyntacticContext = SyntacticContext.Expr.OtherExpr
      assert(at(TokenKind.CurlyL))
      val mark = open()
      zeroOrMore(
        namedTokenSet = NamedTokenSet.FromKinds(NAME_FIELD),
        getItem = recordLiteralField,
        checkForItem = NAME_FIELD.contains,
        breakWhen = _.isRecoverExpr,
        delimiterL = TokenKind.CurlyL,
        delimiterR = TokenKind.CurlyR
      )
      close(mark, TreeKind.Expr.LiteralRecord)
    }

    private def recordLiteralField()(implicit s: State): Mark.Closed = {
      implicit val context: SyntacticContext = SyntacticContext.Expr.OtherExpr
      val mark = open()
      nameUnqualified(NAME_FIELD)
      expect(TokenKind.Equal)
      expression()
      close(mark, TreeKind.Expr.LiteralRecordFieldFragment)
    }


    private def recordOperation()(implicit s: State): Mark.Closed = {
      implicit val context: SyntacticContext = SyntacticContext.Expr.OtherExpr
      assert(at(TokenKind.CurlyL))
      val mark = open()
      oneOrMore(
        namedTokenSet = NamedTokenSet.FromKinds(Set(TokenKind.Plus, TokenKind.Minus, TokenKind.NameLowerCase)),
        getItem = recordOp,
        checkForItem = _.isFirstRecordOp,
        breakWhen = _.isRecoverExpr,
        delimiterL = TokenKind.CurlyL,
        delimiterR = TokenKind.CurlyR,
        optionallyWith = Some((TokenKind.Bar, () => expression()))
      ) match {
        case Some(error) => closeWithError(mark, error)
        case None => close(mark, TreeKind.Expr.RecordOperation)
      }
    }

    private def recordOp()(implicit s: State): Mark.Closed = {
      implicit val context: SyntacticContext = SyntacticContext.Expr.OtherExpr
      val mark = open()
      nth(0) match {
        case TokenKind.Plus =>
          advance()
          nameUnqualified(NAME_FIELD)
          expect(TokenKind.Equal)
          expression()
          close(mark, TreeKind.Expr.RecordOpExtend)
        case TokenKind.Minus =>
          advance()
          nameUnqualified(NAME_FIELD)
          close(mark, TreeKind.Expr.RecordOpRestrict)
        case TokenKind.NameLowerCase =>
          nameUnqualified(NAME_FIELD)
          expect(TokenKind.Equal)
          expression()
          close(mark, TreeKind.Expr.RecordOpUpdate)
        case at =>
          val error = UnexpectedToken(expected = NamedTokenSet.FromKinds(Set(TokenKind.Plus, TokenKind.Minus, TokenKind.NameLowerCase)), actual = Some(at), context, loc = currentSourceLocation())
          advanceWithError(error, Some(mark))
      }
    }

    private def arrayLiteralExpr()(implicit s: State): Mark.Closed = {
      implicit val context: SyntacticContext = SyntacticContext.Expr.OtherExpr
      assert(at(TokenKind.ArrayHash))
      val mark = open()
      expect(TokenKind.ArrayHash)
      zeroOrMore(
        namedTokenSet = NamedTokenSet.Expression,
        getItem = () => expression(),
        checkForItem = _.isFirstExpr,
        breakWhen = _.isRecoverExpr,
        delimiterL = TokenKind.CurlyL,
        delimiterR = TokenKind.CurlyR
      )
      scopeName()
      close(mark, TreeKind.Expr.LiteralArray)
    }

    private def scopeName()(implicit s: State): Mark.Closed = {
      implicit val context: SyntacticContext = SyntacticContext.Expr.OtherExpr
      val mark = open()
      expect(TokenKind.At)
      expression()
      close(mark, TreeKind.Expr.ScopeName)
    }

    private def vectorLiteralExpr()(implicit s: State): Mark.Closed = {
      implicit val context: SyntacticContext = SyntacticContext.Expr.OtherExpr
      assert(at(TokenKind.VectorHash))
      val mark = open()
      expect(TokenKind.VectorHash)
      zeroOrMore(
        namedTokenSet = NamedTokenSet.Expression,
        getItem = () => expression(),
        checkForItem = _.isFirstExpr,
        breakWhen = _.isRecoverExpr,
        delimiterL = TokenKind.CurlyL,
        delimiterR = TokenKind.CurlyR
      )
      close(mark, TreeKind.Expr.LiteralVector)
    }

    private def listLiteralExpr()(implicit s: State): Mark.Closed = {
      implicit val context: SyntacticContext = SyntacticContext.Expr.OtherExpr
      assert(at(TokenKind.ListHash))
      val mark = open()
      expect(TokenKind.ListHash)
      zeroOrMore(
        namedTokenSet = NamedTokenSet.Expression,
        getItem = () => expression(),
        checkForItem = _.isFirstExpr,
        breakWhen = _.isRecoverExpr,
        delimiterL = TokenKind.CurlyL,
        delimiterR = TokenKind.CurlyR
      )
      close(mark, TreeKind.Expr.LiteralList)
    }

    private def setLiteralExpr()(implicit s: State): Mark.Closed = {
      implicit val context: SyntacticContext = SyntacticContext.Expr.OtherExpr
      assert(at(TokenKind.SetHash))
      val mark = open()
      expect(TokenKind.SetHash)
      zeroOrMore(
        namedTokenSet = NamedTokenSet.Expression,
        getItem = () => expression(),
        checkForItem = _.isFirstExpr,
        breakWhen = _.isRecoverExpr,
        delimiterL = TokenKind.CurlyL,
        delimiterR = TokenKind.CurlyR
      )
      close(mark, TreeKind.Expr.LiteralSet)
    }

    private def mapLiteralExpr()(implicit s: State): Mark.Closed = {
      implicit val context: SyntacticContext = SyntacticContext.Expr.OtherExpr
      assert(at(TokenKind.MapHash))
      val mark = open()
      expect(TokenKind.MapHash)
      zeroOrMore(
        namedTokenSet = NamedTokenSet.Expression,
        getItem = mapLiteralValue,
        checkForItem = _.isFirstExpr,
        breakWhen = _.isRecoverExpr,
        delimiterL = TokenKind.CurlyL,
        delimiterR = TokenKind.CurlyR
      )
      close(mark, TreeKind.Expr.LiteralMap)
    }

    private def mapLiteralValue()(implicit s: State): Mark.Closed = {
      implicit val context: SyntacticContext = SyntacticContext.Expr.OtherExpr
      val mark = open()
      expression()
      expect(TokenKind.ArrowThickR)
      expression()
      close(mark, TreeKind.Expr.LiteralMapKeyValueFragment)
    }

    private def dotdotdotLiteral()(implicit s: State): Mark.Closed = {
      implicit val context: SyntacticContext = SyntacticContext.Expr.OtherExpr
      assert(at(TokenKind.DotDotDot))
      val mark = open()
      expect(TokenKind.DotDotDot)
      zeroOrMore(
        namedTokenSet = NamedTokenSet.Expression,
        getItem = () => expression(),
        checkForItem = _.isFirstExpr,
        breakWhen = _.isRecoverExpr,
        delimiterL = TokenKind.CurlyL,
        delimiterR = TokenKind.CurlyR
      )
      close(mark, TreeKind.Expr.LiteralVector)
    }

    private def checkedTypeCastExpr()(implicit s: State): Mark.Closed = {
      implicit val context: SyntacticContext = SyntacticContext.Expr.OtherExpr
      assert(at(TokenKind.KeywordCheckedCast))
      val mark = open()
      expect(TokenKind.KeywordCheckedCast)
      if (eat(TokenKind.ParenL)) {
        expression()
        expect(TokenKind.ParenR)
      }
      close(mark, TreeKind.Expr.CheckedTypeCast)
    }

    private def checkedEffectCastExpr()(implicit s: State): Mark.Closed = {
      implicit val context: SyntacticContext = SyntacticContext.Expr.OtherExpr
      assert(at(TokenKind.KeywordCheckedECast))
      val mark = open()
      expect(TokenKind.KeywordCheckedECast)
      if (eat(TokenKind.ParenL)) {
        expression()
        expect(TokenKind.ParenR)
      }
      close(mark, TreeKind.Expr.CheckedEffectCast)
    }

    private def uncheckedCastExpr()(implicit s: State): Mark.Closed = {
      implicit val context: SyntacticContext = SyntacticContext.Expr.OtherExpr
      assert(at(TokenKind.KeywordUncheckedCast))
      val mark = open()
      expect(TokenKind.KeywordUncheckedCast)
      if (eat(TokenKind.ParenL)) {
        expression()
        if (eat(TokenKind.KeywordAs)) {
          Type.typeAndEffect()
        }
        expect(TokenKind.ParenR)
      }
      close(mark, TreeKind.Expr.UncheckedCast)
    }

    private def unsafeExpr()(implicit s: State): Mark.Closed = {
      implicit val context: SyntacticContext = SyntacticContext.Expr.OtherExpr
      assert(at(TokenKind.KeywordUnsafe))
      val mark = open()
      expect(TokenKind.KeywordUnsafe)
      expression()
      close(mark, TreeKind.Expr.UnsafeOld)
    }

    /**
      * `'unsafely' TTYPE 'run' EXPRESSION`
      *
      * produces
      *
      *   - TreeKind.Expr.UnsafelyRun
      *     - TreeKind.Type.Type
      *     - TreeKind.Expr.Expr
      */
    private def unsafelyRunExpr()(implicit s: State): Mark.Closed = {
      implicit val context: SyntacticContext = SyntacticContext.Expr.OtherExpr
      assert(at(TokenKind.KeywordUnsafely))
      val mark = open()
      expect(TokenKind.KeywordUnsafely)
      Type.ttype()
      expect(TokenKind.KeywordRun)
      expression()
      close(mark, TreeKind.Expr.Unsafe)
    }

    /**
      * `'run' EXPRESSION ('with' EXPRESSION)*`
      *
      * produces
      *   - TreeKind.Expr.Run
      *     - TreeKind.Expr.RunWithBodyExpr
      *     - TreeKind.Expr.RunWithBodyExpr
      *     - .. (potentially zero)
      */
    private def runExpr()(implicit s: State): Mark.Closed = {
      implicit val context: SyntacticContext = SyntacticContext.Expr.OtherExpr
      assert(at(TokenKind.KeywordRun))
      val mark = open()
      expect(TokenKind.KeywordRun)
      expression()
      while (at(TokenKind.KeywordWith)) {
        withBody()
      }
      close(mark, TreeKind.Expr.Run)
    }

    private def handlerExpr()(implicit s: State): Mark.Closed = {
      implicit val context: SyntacticContext = SyntacticContext.Expr.OtherExpr
      assert(at(TokenKind.KeywordHandler))
      val mark = open()
      expect(TokenKind.KeywordHandler)
      nameAllowQualified(NAME_EFFECT)
      if (at(TokenKind.CurlyL)) {
        zeroOrMore(
          namedTokenSet = NamedTokenSet.WithRule,
          getItem = withRule,
          checkForItem = kind => kind == TokenKind.KeywordDef || kind.isComment,
          breakWhen = _.isRecoverExpr,
          separation = Separation.Optional(TokenKind.Comma),
          delimiterL = TokenKind.CurlyL,
          delimiterR = TokenKind.CurlyR
        )
      } else {
        s.errors.append(ParseError.UnexpectedToken(expected = NamedTokenSet.FromKinds(Set(TokenKind.CurlyL)), actual = Some(nth(0)), sctx = context, loc = currentSourceLocation()))
      }
      close(mark, TreeKind.Expr.Handler)
    }

    private def tryExpr()(implicit s: State): Mark.Closed = {
      implicit val context: SyntacticContext = SyntacticContext.Expr.OtherExpr
      assert(at(TokenKind.KeywordTry))
      val mark = open()
      expect(TokenKind.KeywordTry)
      expression()
      while (at(TokenKind.KeywordCatch)) {
        catchBody()
      }
      close(mark, TreeKind.Expr.Try)
    }

    private def catchBody()(implicit s: State): Mark.Closed = {
      implicit val context: SyntacticContext = SyntacticContext.Expr.OtherExpr
      assert(at(TokenKind.KeywordCatch))
      val mark = open()
      expect(TokenKind.KeywordCatch)
      oneOrMore(
        namedTokenSet = NamedTokenSet.CatchRule,
        getItem = catchRule,
        checkForItem = _ == TokenKind.KeywordCase,
        breakWhen = _.isRecoverExpr,
        separation = Separation.Optional(TokenKind.Comma),
        delimiterL = TokenKind.CurlyL,
        delimiterR = TokenKind.CurlyR
      ) match {
        case Some(error) => closeWithError(mark, error)
        case None => close(mark, TreeKind.Expr.TryCatchBodyFragment)
      }
    }

    private def catchRule()(implicit s: State): Mark.Closed = {
      implicit val context: SyntacticContext = SyntacticContext.Expr.OtherExpr
      val mark = open()
      expect(TokenKind.KeywordCase)
      nameUnqualified(NAME_VARIABLE)
      expect(TokenKind.Colon)
      nameAllowQualified(NAME_JAVA, tail = Set())
      expect(TokenKind.ArrowThickR)
      statement()
      close(mark, TreeKind.Expr.TryCatchRuleFragment)
    }

    private def withBody()(implicit s: State): Mark.Closed = {
      implicit val context: SyntacticContext = SyntacticContext.Expr.OtherExpr
      assert(at(TokenKind.KeywordWith))
      val mark = open()
      expect(TokenKind.KeywordWith)
      expression()
      close(mark, TreeKind.Expr.RunWithBodyExpr)
    }

    private def withRule()(implicit s: State): Mark.Closed = {
      implicit val context: SyntacticContext = SyntacticContext.Expr.OtherExpr
      assert(nth(0).isComment || at(TokenKind.KeywordDef))
      val mark = open()
      expect(TokenKind.KeywordDef)
      nameUnqualified(Set(TokenKind.NameLowerCase))
      Decl.parameters()
      expect(TokenKind.Equal)
      expression()
      close(mark, TreeKind.Expr.RunWithRuleFragment)
    }

    private def throwExpr()(implicit s: State): Mark.Closed = {
      implicit val context: SyntacticContext = SyntacticContext.Expr.OtherExpr
      assert(at(TokenKind.KeywordThrow))
      val mark = open()
      expect(TokenKind.KeywordThrow)
      expression()
      close(mark, TreeKind.Expr.Throw)
    }

    private def ambiguousNewExpr()(implicit s: State): Mark.Closed = {
      implicit val context: SyntacticContext = SyntacticContext.Expr.OtherExpr
      assert(at(TokenKind.KeywordNew))
      val mark = open()
      expect(TokenKind.KeywordNew)
      Type.ttype()

      // Either NewStruct, NewObject, or InvokeConstructor.
      if (at(TokenKind.At)) {
        // Either `new Struct @ rc {field1 = expr1, field2 = expr2, ...}`
        //     or `new Struct @ rc {}`.
        expect(TokenKind.At)
        expression()
        if (!at(TokenKind.CurlyL)) {
          expect(TokenKind.CurlyL)
        }
        else {
          zeroOrMore(
            namedTokenSet = NamedTokenSet.FromKinds(NAME_FIELD),
            checkForItem = NAME_FIELD.contains,
            getItem = structFieldInit,
            breakWhen = _.isRecoverExpr,
            separation = Separation.Required(TokenKind.Comma),
            delimiterL = TokenKind.CurlyL,
            delimiterR = TokenKind.CurlyR
          )
        }
        close(mark, TreeKind.Expr.NewStruct)
      } else if (at(TokenKind.CurlyL)) {
        // `new Type { ... }`.
        oneOrMore(
          namedTokenSet = NamedTokenSet.FromKinds(Set(TokenKind.KeywordDef)),
          checkForItem = t => t.isComment || t == TokenKind.KeywordDef,
          getItem = jvmMethod,
          breakWhen = _.isRecoverExpr,
          delimiterL = TokenKind.CurlyL,
          delimiterR = TokenKind.CurlyR,
          separation = Separation.None
        )
        close(mark, TreeKind.Expr.NewObject)
      } else {
        // `new Type(exps...)`.
        arguments()
        close(mark, TreeKind.Expr.InvokeConstructor)
      }
    }

    private def structFieldInit()(implicit s: State): Mark.Closed = {
      implicit val context: SyntacticContext = SyntacticContext.Expr.OtherExpr
      val mark = open()
      nameUnqualified(NAME_FIELD)
      expect(TokenKind.Equal)
      expression()
      close(mark, TreeKind.Expr.LiteralStructFieldFragment)
    }

    private def jvmMethod()(implicit s: State): Mark.Closed = {
      implicit val context: SyntacticContext = SyntacticContext.Expr.OtherExpr
      assert(at(TokenKind.KeywordDef))
      val mark = open()
      expect(TokenKind.KeywordDef)
      nameUnqualified(NAME_JAVA)
      Decl.parameters()
      expect(TokenKind.Colon)
      Type.typeAndEffect()
      expect(TokenKind.Equal)
      Expr.statement()
      close(mark, TreeKind.Expr.JvmMethod)
    }

    private def staticExpr()(implicit s: State): Mark.Closed = {
      implicit val context: SyntacticContext = SyntacticContext.Expr.OtherExpr
      assert(at(TokenKind.KeywordStaticUppercase))
      val mark = open()
      expect(TokenKind.KeywordStaticUppercase)
      close(mark, TreeKind.Expr.Static)
    }

    private def selectExpr()(implicit s: State): Mark.Closed = {
      implicit val context: SyntacticContext = SyntacticContext.Expr.OtherExpr
      assert(at(TokenKind.KeywordSelect))
      val mark = open()
      expect(TokenKind.KeywordSelect)
      expect(TokenKind.CurlyL)
      comments()
      // We can't use zeroOrMore here because there's special semantics.
      // The wildcard rule `case _ => ...` must be the last one.
      var continue = true
      while (continue && at(TokenKind.KeywordCase) && !eof()) {
        val ruleMark = open()
        expect(TokenKind.KeywordCase)
        val isDefault = findBefore(TokenKind.ArrowThickR, Array(TokenKind.ArrowThinL))
        if (isDefault) {
          // Only the last rule can be a wildcard rule so stop after this one.
          continue = false
          expect(TokenKind.Underscore)
          expect(TokenKind.ArrowThickR)
          statement()
          close(ruleMark, TreeKind.Expr.SelectRuleDefaultFragment)
        } else {
          nameUnqualified(NAME_VARIABLE)
          expect(TokenKind.ArrowThinL)
          // Note that only "Channel.recv" and "recv" are allowed for this name.
          // We don't want to reserve "Channel" and "recv" as keywords,
          // so parsing it as a qname is fine.
          nameAllowQualified(NAME_QNAME)
          expect(TokenKind.ParenL)
          expression()
          expect(TokenKind.ParenR)
          expect(TokenKind.ArrowThickR)
          statement()
          close(ruleMark, TreeKind.Expr.SelectRuleFragment)
        }
      }
      expect(TokenKind.CurlyR)

      close(mark, TreeKind.Expr.Select)
    }

    private def spawnExpr()(implicit s: State): Mark.Closed = {
      implicit val context: SyntacticContext = SyntacticContext.Expr.OtherExpr
      assert(at(TokenKind.KeywordSpawn))
      val mark = open()
      expect(TokenKind.KeywordSpawn)
      expression()
      scopeName()
      close(mark, TreeKind.Expr.Spawn)
    }

    private def parYieldExpr()(implicit s: State): Mark.Closed = {
      implicit val context: SyntacticContext = SyntacticContext.Expr.OtherExpr
      assert(at(TokenKind.KeywordPar))
      val mark = open()
      expect(TokenKind.KeywordPar)
      if (at(TokenKind.ParenL)) {
        oneOrMore(
          namedTokenSet = NamedTokenSet.Pattern,
          getItem = parYieldFragment,
          checkForItem = _.isFirstPattern,
          separation = Separation.Required(TokenKind.Semi),
          breakWhen = kind => kind == TokenKind.KeywordYield || kind.isRecoverExpr
        ) match {
          case Some(error) => closeWithError(open(), error)
          case None =>
        }
      }
      expect(TokenKind.KeywordYield)
      expression()
      close(mark, TreeKind.Expr.ParYield)
    }

    private def parYieldFragment()(implicit s: State): Mark.Closed = {
      implicit val context: SyntacticContext = SyntacticContext.Expr.OtherExpr
      val mark = open()
      Pattern.pattern()
      expect(TokenKind.ArrowThinL)
      expression()
      close(mark, TreeKind.Expr.ParYieldFragment)
    }

    private def fixpointConstraintSetExpr()(implicit s: State): Mark.Closed = {
      implicit val context: SyntacticContext = SyntacticContext.Expr.OtherExpr
      assert(at(TokenKind.HashCurlyL))
      val mark = open()
      zeroOrMore(
        namedTokenSet = NamedTokenSet.FromKinds(NAME_PREDICATE),
        checkForItem = NAME_PREDICATE.contains,
        getItem = fixpointConstraint,
        delimiterL = TokenKind.HashCurlyL,
        delimiterR = TokenKind.CurlyR,
        separation = Separation.Required(TokenKind.DotWhiteSpace, allowTrailing = true),
        breakWhen = _.isRecoverExpr,
      )
      close(mark, TreeKind.Expr.FixpointConstraintSet)
    }

    private def fixpointConstraint()(implicit s: State): Mark.Closed = {
      val mark = open()
      Predicate.head()
      if (eat(TokenKind.ColonMinus)) {
        Predicate.body()
        while (eat(TokenKind.Comma) && !eof()) {
          Predicate.body()
        }
      }
      close(mark, TreeKind.Expr.FixpointConstraint)
    }

    private def fixpointLambdaExpr()(implicit s: State): Mark.Closed = {
      implicit val context: SyntacticContext = SyntacticContext.Expr.OtherExpr
      assert(at(TokenKind.HashParenL))
      val mark = open()
      Predicate.params()
      expect(TokenKind.ArrowThinR)
      expression()
      close(mark, TreeKind.Expr.FixpointLambda)
    }

    private def fixpointSolveExpr()(implicit s: State): Mark.Closed = {
      implicit val context: SyntacticContext = SyntacticContext.Expr.OtherExpr
      assert(at(TokenKind.KeywordSolve))
      val mark = open()
      expect(TokenKind.KeywordSolve)
      expression()
      while (eat(TokenKind.Comma) && !eof()) {
        expression()
      }

      if (eat(TokenKind.KeywordProject)) {
        nameUnqualified(NAME_PREDICATE)
        while (eat(TokenKind.Comma) && !eof()) {
          nameUnqualified(NAME_PREDICATE)
        }
      }
      close(mark, TreeKind.Expr.FixpointSolveWithProject)
    }

    private def fixpointInjectExpr()(implicit s: State): Mark.Closed = {
      implicit val context: SyntacticContext = SyntacticContext.Expr.OtherExpr
      assert(at(TokenKind.KeywordInject))
      val mark = open()
      expect(TokenKind.KeywordInject)
      expression()
      while (eat(TokenKind.Comma) && !eof()) {
        expression()
      }
      expect(TokenKind.KeywordInto)
      nameUnqualified(NAME_PREDICATE)
      while (eat(TokenKind.Comma) && !eof()) {
        nameUnqualified(NAME_PREDICATE)
      }
      close(mark, TreeKind.Expr.FixpointInject)
    }

    private def fixpointQueryExpr()(implicit s: State): Mark.Closed = {
      implicit val context: SyntacticContext = SyntacticContext.Expr.OtherExpr
      assert(at(TokenKind.KeywordQuery))
      val mark = open()
      expect(TokenKind.KeywordQuery)
      expression()
      while (eat(TokenKind.Comma) && !eof()) {
        expression()
      }
      if (at(TokenKind.KeywordSelect)) {
        fixpointQuerySelect()
      }
      if (at(TokenKind.KeywordFrom)) {
        fixpointQueryFrom()
      }
      if (at(TokenKind.KeywordWhere)) {
        fixpointQueryWhere()
      }
      close(mark, TreeKind.Expr.FixpointQuery)
    }

    private def fixpointQuerySelect()(implicit s: State): Mark.Closed = {
      implicit val context: SyntacticContext = SyntacticContext.Expr.OtherExpr
      assert(at(TokenKind.KeywordSelect))
      val mark = open()
      expect(TokenKind.KeywordSelect)
      (nth(0), nth(1)) match {
        case (TokenKind.ParenL, TokenKind.ParenR) => expression()
        case (TokenKind.ParenL, _) => zeroOrMore(
          namedTokenSet = NamedTokenSet.Expression,
          getItem = () => expression(),
          checkForItem = _.isFirstExpr,
          breakWhen = _.isRecoverExpr
        )
        case _ => expression()
      }
      close(mark, TreeKind.Expr.FixpointSelect)
    }

    private def fixpointQueryFrom()(implicit s: State): Mark.Closed = {
      implicit val context: SyntacticContext = SyntacticContext.Expr.OtherExpr
      assert(at(TokenKind.KeywordFrom))
      val mark = open()
      expect(TokenKind.KeywordFrom)
      Predicate.atom()
      while (eat(TokenKind.Comma) && !eof()) {
        Predicate.atom()
      }
      close(mark, TreeKind.Expr.FixpointFromFragment)
    }

    private def fixpointQueryWhere()(implicit s: State): Mark.Closed = {
      implicit val context: SyntacticContext = SyntacticContext.Expr.OtherExpr
      assert(at(TokenKind.KeywordWhere))
      val mark = open()
      expect(TokenKind.KeywordWhere)
      expression()
      close(mark, TreeKind.Expr.FixpointWhere)
    }

    private def intrinsicExpr()(implicit s: State): Mark.Closed = {
      val mark = open()
      advance()
      close(mark, TreeKind.Expr.Intrinsic)
    }

    private val FIRST_EXPR_INTERPOLATED_STRING: Set[TokenKind] = Set(TokenKind.LiteralStringInterpolationL, TokenKind.LiteralDebugStringL)

    private def interpolatedStringExpr()(implicit s: State): Mark.Closed = {
      implicit val context: SyntacticContext = SyntacticContext.Expr.OtherExpr
      assert(atAny(FIRST_EXPR_INTERPOLATED_STRING))
      val mark = open()

      def atTerminator(kind: Option[TokenKind]) = kind match {
        case Some(TokenKind.LiteralStringInterpolationL) => at(TokenKind.LiteralStringInterpolationR)
        case Some(TokenKind.LiteralDebugStringL) => at(TokenKind.LiteralDebugStringR)
        case _ => false
      }

      def getOpener: Option[TokenKind] = nth(0) match {
        case TokenKind.LiteralStringInterpolationL => advance(); Some(TokenKind.LiteralStringInterpolationL)
        case TokenKind.LiteralDebugStringL => advance(); Some(TokenKind.LiteralDebugStringR)
        case _ => None
      }

      var lastOpener = getOpener
      while (lastOpener.isDefined && !eof()) {
        if (atTerminator(lastOpener)) {
          lastOpener = None // Terminate the loop.
        } else {
          expression()
          lastOpener = getOpener // Try to get nested interpolation.
        }
      }
      expectAny(Set(TokenKind.LiteralStringInterpolationR, TokenKind.LiteralDebugStringR))
      close(mark, TreeKind.Expr.StringInterpolation)
    }
  }

  private object Pattern {
    def pattern()(implicit s: State): Mark.Closed = {
      // If a new pattern is added here then add it to FIRST_PATTERN too.
      val mark = open()
      var lhs = nth(0) match {
        case TokenKind.NameLowerCase
             | TokenKind.NameGreek
             | TokenKind.NameMath
             | TokenKind.Underscore
             | TokenKind.KeywordQuery => variablePat()
        case TokenKind.LiteralString
             | TokenKind.LiteralChar
             | TokenKind.LiteralFloat32
             | TokenKind.LiteralFloat64
             | TokenKind.LiteralBigDecimal
             | TokenKind.LiteralInt8
             | TokenKind.LiteralInt16
             | TokenKind.LiteralInt32
             | TokenKind.LiteralInt64
             | TokenKind.LiteralBigInt
             | TokenKind.KeywordTrue
             | TokenKind.KeywordFalse
             | TokenKind.LiteralRegex
             | TokenKind.KeywordNull => literalPat()
        case TokenKind.NameUpperCase => tagPat()
        case TokenKind.ParenL => tuplePat()
        case TokenKind.CurlyL => recordPat()
        case TokenKind.Minus => unaryPat()
        case t =>
          val mark = open()
          val error = UnexpectedToken(expected = NamedTokenSet.Pattern, actual = Some(t), loc = currentSourceLocation())
          closeWithError(mark, error)
      }
      // Handle FCons.
      if (eat(TokenKind.ColonColon)) {
        lhs = close(openBefore(lhs), TreeKind.Pattern.Pattern)
        pattern()
        close(openBefore(lhs), TreeKind.Pattern.FCons)
      }
      close(mark, TreeKind.Pattern.Pattern)
    }

    private def variablePat()(implicit s: State): Mark.Closed = {
      implicit val context: SyntacticContext = SyntacticContext.Unknown
      val mark = open()
      nameUnqualified(NAME_VARIABLE)
      close(mark, TreeKind.Pattern.Variable)
    }

    private def literalPat()(implicit s: State): Mark.Closed = {
      val mark = open()
      advance()
      close(mark, TreeKind.Pattern.Literal)
    }

    private def tagPat()(implicit s: State): Mark.Closed = {
      implicit val context: SyntacticContext = SyntacticContext.Unknown
      val mark = open()
      nameAllowQualified(NAME_TAG)
      if (at(TokenKind.ParenL)) {
        tuplePat()
      }
      close(mark, TreeKind.Pattern.Tag)
    }

    private def tuplePat()(implicit s: State): Mark.Closed = {
      implicit val context: SyntacticContext = SyntacticContext.Unknown
      assert(at(TokenKind.ParenL))
      val mark = open()
      zeroOrMore(
        namedTokenSet = NamedTokenSet.Pattern,
        getItem = pattern,
        checkForItem = _.isFirstPattern,
        breakWhen = _.isRecoverExpr,
      )
      close(mark, TreeKind.Pattern.Tuple)
    }

    private def recordPat()(implicit s: State): Mark.Closed = {
      implicit val context: SyntacticContext = SyntacticContext.Unknown
      assert(at(TokenKind.CurlyL))
      val mark = open()
      zeroOrMore(
        namedTokenSet = NamedTokenSet.FromKinds(NAME_FIELD),
        getItem = recordField,
        checkForItem = NAME_FIELD.contains,
        delimiterL = TokenKind.CurlyL,
        delimiterR = TokenKind.CurlyR,
        optionallyWith = Some((TokenKind.Bar, () => pattern())),
        breakWhen = _.isRecoverExpr,
      )
      close(mark, TreeKind.Pattern.Record)
    }

    private def recordField()(implicit s: State): Mark.Closed = {
      implicit val context: SyntacticContext = SyntacticContext.Unknown
      val mark = open()
      nameUnqualified(NAME_FIELD)
      if (eat(TokenKind.Equal)) {
        pattern()
      }
      close(mark, TreeKind.Pattern.RecordFieldFragment)
    }

    private def unaryPat()(implicit s: State): Mark.Closed = {
      val mark = open()
      val opMark = open()
      advance()
      close(opMark, TreeKind.Operator)
      advance()
      close(mark, TreeKind.Pattern.Unary)
    }
  }

  private object Type {
    def typeAndEffect()(implicit s: State): Mark.Closed = {
      val lhs = ttype()
      if (eat(TokenKind.Backslash)) {
        val mark = open()
        ttype()
        close(mark, TreeKind.Type.Effect)
      } else lhs
    }

    def ttype(left: TokenKind = TokenKind.Eof)(implicit s: State): Mark.Closed = {
      if (left == TokenKind.ArrowThinR) return typeAndEffect()
      var lhs = typeDelimited()
      // Handle Type argument application.
      while (at(TokenKind.BracketL)) {
        val mark = openBefore(lhs)
        arguments()
        lhs = close(mark, TreeKind.Type.Apply)
        lhs = close(openBefore(lhs), TreeKind.Type.Type)
      }
      // Handle binary operators.
      var continue = true
      while (continue) {
        val right = nth(0)
        if (right == TokenKind.Tilde) {
          // This branch is hit when tilde is used like a binary operator.
          // That only happens in equality constraints, and in that case,
          // we want to let that rule continue instead of producing a binary type expression.
          continue = false
        } else if (rightBindsTighter(left, right)) {
          val mark = openBefore(lhs)
          val markOp = open()
          advance()
          close(markOp, TreeKind.Operator)
          ttype(right)
          lhs = close(mark, TreeKind.Type.Binary)
          lhs = close(openBefore(lhs), TreeKind.Type.Type)
        } else {
          continue = false
        }
      }
      // Handle kind ascriptions.
      if (eat(TokenKind.Colon)) {
        Type.kind()
        lhs = close(openBefore(lhs), TreeKind.Type.Ascribe)
        lhs = close(openBefore(lhs), TreeKind.Type.Type)
      }

      lhs
    }

    /** A precedence table for type operators, lower is higher precedence. */
    private def TYPE_OP_PRECEDENCE: List[Array[TokenKind]] = List(
      // Binary ops.
      Array(TokenKind.ArrowThinR),
      Array(TokenKind.KeywordRvadd, TokenKind.KeywordRvsub),
      Array(TokenKind.KeywordRvand),
      Array(TokenKind.Plus, TokenKind.Minus),
      Array(TokenKind.Ampersand),
      Array(TokenKind.KeywordXor),
      Array(TokenKind.KeywordOr),
      Array(TokenKind.KeywordAnd),
      // Unary ops.
      Array(TokenKind.KeywordRvnot, TokenKind.Tilde, TokenKind.KeywordNot)
    )

    private def rightBindsTighter(left: TokenKind, right: TokenKind): Boolean = {
      val rt = TYPE_OP_PRECEDENCE.indexWhere(l => l.contains(right))
      if (rt == -1) {
        return false
      }

      val lt = TYPE_OP_PRECEDENCE.indexWhere(l => l.contains(left))
      if (lt == -1) {
        assert(left == TokenKind.Eof)
        return true
      }
      // This `>` (instead of `>=`) means that operators with equal precedence are left-associative.
      // E.g. `t + eff1 + eff2` becomes `(t + eff1) + eff2` rather than `t + (eff1 + eff2)`.
      rt > lt
    }

    def arguments()(implicit s: State): Mark.Closed = {
      implicit val context: SyntacticContext = SyntacticContext.Unknown
      val mark = open()
      zeroOrMore(
        namedTokenSet = NamedTokenSet.Type,
        getItem = argument,
        checkForItem = _.isFirstType,
        delimiterL = TokenKind.BracketL,
        delimiterR = TokenKind.BracketR,
        breakWhen = _.isRecoverType,
      )
      close(mark, TreeKind.Type.ArgumentList)
    }

    private def argument()(implicit s: State): Mark.Closed = {
      val mark = open()
      ttype()
      close(mark, TreeKind.Type.Argument)
    }

    def parameters()(implicit s: State): Mark.Closed = {
      implicit val context: SyntacticContext = SyntacticContext.Unknown
      val mark = open()
      oneOrMore(
        namedTokenSet = NamedTokenSet.Parameter,
        getItem = parameter,
        checkForItem = kind => NAME_VARIABLE.contains(kind),
        delimiterL = TokenKind.BracketL,
        delimiterR = TokenKind.BracketR,
        breakWhen = _.isRecoverType,
      ) match {
        case Some(error) => closeWithError(mark, error)
        case None => close(mark, TreeKind.TypeParameterList)
      }
    }

    private def parameter()(implicit s: State): Mark.Closed = {
      implicit val context: SyntacticContext = SyntacticContext.Unknown
      val mark = open()
      nameUnqualified(NAME_VARIABLE)
      if (at(TokenKind.Colon)) {
        expect(TokenKind.Colon)
        Type.kind()
      }
      close(mark, TreeKind.Parameter)
    }

    def constraints()(implicit s: State): Mark.Closed = {
      implicit val context: SyntacticContext = SyntacticContext.Unknown
      assert(at(TokenKind.KeywordWith))
      val mark = open()
      expect(TokenKind.KeywordWith)
      // Can't use zeroOrMore here since there's are no delimiterR.
      var continue = true
      while (continue && !eof()) {
        if (atAny(NAME_DEFINITION)) {
          constraint()
        } else {
          val error = UnexpectedToken(expected = NamedTokenSet.FromKinds(NAME_DEFINITION), actual = Some(nth(0)), loc = currentSourceLocation())
          closeWithError(open(), error)
          continue = false
        }
        if (!eat(TokenKind.Comma)) {
          continue = false
        }
      }
      close(mark, TreeKind.Type.ConstraintList)
    }

    private def constraint()(implicit s: State): Mark.Closed = {
      implicit val context: SyntacticContext = SyntacticContext.Unknown
      val mark = open()
      nameAllowQualified(NAME_DEFINITION)
      expect(TokenKind.BracketL)
      Type.ttype()
      expect(TokenKind.BracketR)
      close(mark, TreeKind.Type.Constraint)
    }

    def derivations()(implicit s: State): Mark.Closed = {
      implicit val context: SyntacticContext = SyntacticContext.Unknown
      assert(at(TokenKind.KeywordWith))
      val mark = open()
      expect(TokenKind.KeywordWith)
      // Can't use zeroOrMore here since there's are no delimiterR.
      var continue = true
      while (continue && !eof()) {
        if (atAny(NAME_QNAME)) {
          nameAllowQualified(NAME_QNAME)
        } else {
          val error = UnexpectedToken(expected = NamedTokenSet.FromKinds(NAME_QNAME), actual = Some(nth(0)), loc = currentSourceLocation())
          closeWithError(open(), error)
          continue = false
        }
        if (!eat(TokenKind.Comma)) {
          continue = false
        }
      }
      close(mark, TreeKind.DerivationList)
    }

    private def typeDelimited()(implicit s: State): Mark.Closed = {
      implicit val context: SyntacticContext = SyntacticContext.Unknown
      // If a new type is added here then add it to TYPE_FIRST too.
      val mark = open()
      nth(0) match {
        case TokenKind.NameUpperCase => nameAllowQualified(NAME_TYPE)
        case TokenKind.NameMath
             | TokenKind.NameGreek
             | TokenKind.Underscore => nameUnqualified(NAME_VARIABLE)
        case TokenKind.NameLowerCase => variableType()
        case TokenKind.KeywordUniv
             | TokenKind.KeywordFalse
             | TokenKind.KeywordTrue => constantType()
        case TokenKind.ParenL => tupleOrRecordRowType()
        case TokenKind.CurlyL => recordOrEffectSetType()
        case TokenKind.HashCurlyL => schemaType()
        case TokenKind.HashParenL => schemaRowType()
        case TokenKind.AngleL => caseSetType()
        case TokenKind.KeywordNot
             | TokenKind.Tilde
             | TokenKind.KeywordRvnot => unaryType()
        // TODO: Static is used as a type name in Prelude.flix. That requires special handling here.
        // If this rule is removed, remove KeywordStaticUppercase from FIRST_TYPE too.
        case TokenKind.KeywordStaticUppercase => nameUnqualified(Set(TokenKind.KeywordStaticUppercase))
        case t =>
          val mark = open()
          val error = UnexpectedToken(expected = NamedTokenSet.Type, actual = Some(t), loc = currentSourceLocation())
          closeWithError(mark, error)
      }
      close(mark, TreeKind.Type.Type)
    }

    private val TYPE_VAR: Set[TokenKind] = Set(TokenKind.NameLowerCase, TokenKind.NameGreek, TokenKind.NameMath, TokenKind.Underscore)

    private def variableType()(implicit s: State): Mark.Closed = {
      implicit val context: SyntacticContext = SyntacticContext.Unknown
      val mark = open()
      expectAny(TYPE_VAR)
      close(mark, TreeKind.Type.Variable)
    }

    private val TYPE_CONSTANT: Set[TokenKind] = Set(TokenKind.KeywordUniv, TokenKind.KeywordFalse, TokenKind.KeywordTrue)

    private def constantType()(implicit s: State): Mark.Closed = {
      implicit val context: SyntacticContext = SyntacticContext.Unknown
      val mark = open()
      expectAny(TYPE_CONSTANT)
      close(mark, TreeKind.Type.Constant)
    }

    private def tupleOrRecordRowType()(implicit s: State): Mark.Closed = {
      assert(at(TokenKind.ParenL))
      // Record rows follow the rule `'(' (name '=' type)* ('|' name)? ')'`.
      // The prefix is always `( name '='" or "'|'`.
      val next = nth(1)
      val nextnext = nth(2)
      val isRecordRow = next == TokenKind.Bar || next == TokenKind.NameLowerCase && nextnext == TokenKind.Equal || next == TokenKind.ParenR
      if (isRecordRow) {
        recordRow()
      } else {
        tuple()
      }
    }

    private def recordRow()(implicit s: State): Mark.Closed = {
      implicit val context: SyntacticContext = SyntacticContext.Unknown
      assert(at(TokenKind.ParenL))
      val mark = open()
      zeroOrMore(
        namedTokenSet = NamedTokenSet.FromKinds(NAME_FIELD),
        getItem = recordField,
        checkForItem = NAME_FIELD.contains,
        breakWhen = _.isRecoverType,
        optionallyWith = Some((TokenKind.Bar, variableType)),
      )
      close(mark, TreeKind.Type.RecordRow)
    }

<<<<<<< HEAD
    def tuple()(implicit s: State): Mark.Closed = {
      implicit val context: SyntacticContext = SyntacticContext.Unknown
=======
    private def tuple()(implicit s: State): Mark.Closed = {
>>>>>>> 52836f82
      assert(at(TokenKind.ParenL))
      val mark = open()
      zeroOrMore(
        namedTokenSet = NamedTokenSet.Type,
        getItem = () => ttype(),
        checkForItem = _.isFirstType,
        breakWhen = _.isRecoverType,
      )
      close(mark, TreeKind.Type.Tuple)
    }

    private def recordOrEffectSetType()(implicit s: State): Mark.Closed = {
      assert(at(TokenKind.CurlyL))
      val isRecord = (nth(1), nth(2)) match {
        case (TokenKind.CurlyR, _) => false
        case (TokenKind.Bar, _)
             | (_, TokenKind.Bar)
             | (_, TokenKind.Equal) => true
        case _ => false
      }
      if (isRecord) record() else effectSet()
    }

    private def record()(implicit s: State): Mark.Closed = {
      implicit val context: SyntacticContext = SyntacticContext.Unknown
      assert(at(TokenKind.CurlyL))
      val mark = open()
      (nth(1), nth(2)) match {
        // Empty record type.
        case (TokenKind.Bar, TokenKind.CurlyR) =>
          advance() // Consume '{'.
          advance() // Consume '|'.
          advance() // Consume '}'.
          close(mark, TreeKind.Type.Record)
        case _ =>
          zeroOrMore(
            namedTokenSet = NamedTokenSet.FromKinds(NAME_FIELD),
            getItem = recordField,
            checkForItem = NAME_FIELD.contains,
            breakWhen = _.isRecoverType,
            delimiterL = TokenKind.CurlyL,
            delimiterR = TokenKind.CurlyR,
            optionallyWith = Some((TokenKind.Bar, variableType)),
          )
          close(mark, TreeKind.Type.Record)
      }
    }

    private def recordField()(implicit s: State): Mark.Closed = {
      implicit val context: SyntacticContext = SyntacticContext.Unknown
      val mark = open()
      nameUnqualified(NAME_FIELD)
      expect(TokenKind.Equal)
      ttype()
      close(mark, TreeKind.Type.RecordFieldFragment)
    }

    private def effectSet()(implicit s: State): Mark.Closed = {
      implicit val context: SyntacticContext = SyntacticContext.Unknown
      val mark = open()
      zeroOrMore(
        namedTokenSet = NamedTokenSet.Effect,
        getItem = () => ttype(),
        checkForItem = _.isFirstType,
        breakWhen = _.isRecoverType,
        delimiterL = TokenKind.CurlyL,
        delimiterR = TokenKind.CurlyR,
      )
      close(mark, TreeKind.Type.EffectSet)
    }

    private def schemaType()(implicit s: State): Mark.Closed = {
      implicit val context: SyntacticContext = SyntacticContext.Unknown
      assert(at(TokenKind.HashCurlyL))
      val mark = open()
      zeroOrMore(
        namedTokenSet = NamedTokenSet.FromKinds(NAME_PREDICATE),
        getItem = schemaTerm,
        checkForItem = NAME_PREDICATE.contains,
        delimiterL = TokenKind.HashCurlyL,
        delimiterR = TokenKind.CurlyR,
        breakWhen = _.isRecoverType,
        optionallyWith = Some((TokenKind.Bar, () => nameUnqualified(NAME_VARIABLE))),
      )
      close(mark, TreeKind.Type.Schema)
    }

    private def schemaRowType()(implicit s: State): Mark.Closed = {
      implicit val context: SyntacticContext = SyntacticContext.Unknown
      assert(at(TokenKind.HashParenL))
      val mark = open()
      zeroOrMore(
        namedTokenSet = NamedTokenSet.FromKinds(NAME_PREDICATE),
        getItem = schemaTerm,
        checkForItem = NAME_PREDICATE.contains,
        delimiterL = TokenKind.HashParenL,
        breakWhen = _.isRecoverType,
        optionallyWith = Some((TokenKind.Bar, () => nameUnqualified(NAME_VARIABLE))),
      )
      close(mark, TreeKind.Type.SchemaRow)
    }

    private def schemaTerm()(implicit s: State): Mark.Closed = {
      implicit val context: SyntacticContext = SyntacticContext.Unknown
      val mark = open()
      nameAllowQualified(NAME_PREDICATE)
      if (at(TokenKind.BracketL)) {
        arguments()
        close(mark, TreeKind.Type.PredicateWithAlias)
      } else {
        zeroOrMore(
          namedTokenSet = NamedTokenSet.Type,
          getItem = () => ttype(),
          checkForItem = _.isFirstType,
          breakWhen = _.isRecoverType,
          optionallyWith = Some((TokenKind.Semi, () => {
            val mark = open()
            ttype()
            close(mark, TreeKind.Predicate.LatticeTerm)
          }))
        )
        close(mark, TreeKind.Type.PredicateWithTypes)
      }
    }

    private def caseSetType()(implicit s: State): Mark.Closed = {
      implicit val context: SyntacticContext = SyntacticContext.Unknown
      assert(at(TokenKind.AngleL))
      val mark = open()
      zeroOrMore(
        namedTokenSet = NamedTokenSet.FromKinds(NAME_DEFINITION),
        getItem = () => nameAllowQualified(NAME_DEFINITION),
        checkForItem = NAME_DEFINITION.contains,
        breakWhen = _.isRecoverType,
        delimiterL = TokenKind.AngleL,
        delimiterR = TokenKind.AngleR,
      )
      close(mark, TreeKind.Type.CaseSet)
    }

    private val FIRST_TYPE_UNARY: Set[TokenKind] = Set(TokenKind.Tilde, TokenKind.KeywordNot, TokenKind.KeywordRvnot)

    private def unaryType()(implicit s: State): Mark.Closed = {
      implicit val context: SyntacticContext = SyntacticContext.Unknown
      val mark = open()
      val op = nth(0)
      val markOp = open()
      expectAny(FIRST_TYPE_UNARY)
      close(markOp, TreeKind.Operator)
      ttype(left = op)
      close(mark, TreeKind.Type.Unary)
    }

    def kind()(implicit s: State): Mark.Closed = {
      implicit val context: SyntacticContext = SyntacticContext.Unknown

      def kindFragment(): Unit = {
        val inParens = eat(TokenKind.ParenL)
        nameUnqualified(NAME_KIND)
        // Check for arrow kind.
        if (eat(TokenKind.ArrowThinR)) {
          kind()
        }
        // Consume ')' if necessary.
        if (inParens) {
          expect(TokenKind.ParenR)
        }
      }

      val mark = open()
      kindFragment()
      close(mark, TreeKind.Kind)
    }
  }

  private object Predicate {
    def head()(implicit s: State): Mark.Closed = {
      implicit val context: SyntacticContext = SyntacticContext.Expr.Constraint
      val mark = open()
      nameUnqualified(NAME_PREDICATE)
      termList()
      close(mark, TreeKind.Predicate.Head)
    }

    private def termList()(implicit s: State): Mark.Closed = {
      implicit val context: SyntacticContext = SyntacticContext.Expr.Constraint
      val mark = open()
      // Check for missing term list.
      if (!at(TokenKind.ParenL)) {
        closeWithError(open(), UnexpectedToken(
          expected = NamedTokenSet.FromKinds(Set(TokenKind.ParenL)),
          actual = Some(nth(0)),
          sctx = context,
          hint = Some("provide a list of terms."),
          loc = previousSourceLocation())
        )
      }

      zeroOrMore(
        namedTokenSet = NamedTokenSet.Expression,
        getItem = () => Expr.expression(),
        checkForItem = _.isFirstExpr,
        breakWhen = _.isRecoverExpr,
        optionallyWith = Some((TokenKind.Semi, () => {
          val mark = open()
          Expr.expression()
          close(mark, TreeKind.Predicate.LatticeTerm)
        }))
      )
      close(mark, TreeKind.Predicate.TermList)
    }

    private def patternList()(implicit s: State): Mark.Closed = {
      implicit val context: SyntacticContext = SyntacticContext.Expr.Constraint
      val mark = open()
      zeroOrMore(
        namedTokenSet = NamedTokenSet.Pattern,
        getItem = Pattern.pattern,
        checkForItem = _.isFirstPattern,
        breakWhen = _.isRecoverPattern,
        optionallyWith = Some((TokenKind.Semi, () => {
          val mark = open()
          Pattern.pattern()
          close(mark, TreeKind.Predicate.LatticeTerm)
        }))
      )
      close(mark, TreeKind.Predicate.PatternList)
    }

    def body()(implicit s: State): Mark.Closed = {
      implicit val context: SyntacticContext = SyntacticContext.Expr.Constraint
      val mark = open()
      nth(0) match {
        case TokenKind.KeywordIf =>
          guard()
          close(mark, TreeKind.Predicate.Body)
        case TokenKind.KeywordLet =>
          functional()
          close(mark, TreeKind.Predicate.Body)
        case TokenKind.KeywordNot | TokenKind.KeywordFix | TokenKind.NameUpperCase =>
          atom()
          close(mark, TreeKind.Predicate.Body)
        case at =>
          val error = UnexpectedToken(
            expected = NamedTokenSet.FixpointConstraint,
            actual = Some(at),
            context,
            loc = currentSourceLocation()
          )
          closeWithError(mark, error)
      }
    }

    private def guard()(implicit s: State): Mark.Closed = {
      implicit val context: SyntacticContext = SyntacticContext.Expr.Constraint
      assert(at(TokenKind.KeywordIf))
      val mark = open()
      expect(TokenKind.KeywordIf)
      expect(TokenKind.ParenL)
      Expr.expression()
      expect(TokenKind.ParenR)
      close(mark, TreeKind.Predicate.Guard)
    }

    private def functional()(implicit s: State): Mark.Closed = {
      implicit val context: SyntacticContext = SyntacticContext.Expr.Constraint
      assert(at(TokenKind.KeywordLet))
      val mark = open()
      expect(TokenKind.KeywordLet)
      nth(0) match {
        case TokenKind.ParenL => zeroOrMore(
          namedTokenSet = NamedTokenSet.FromKinds(NAME_VARIABLE),
          getItem = () => nameUnqualified(NAME_VARIABLE),
          checkForItem = NAME_VARIABLE.contains,
          breakWhen = kind => kind == TokenKind.Equal || kind.isFirstExpr
        )
        case TokenKind.NameLowerCase
             | TokenKind.NameMath
             | TokenKind.NameGreek
             | TokenKind.Underscore => nameUnqualified(NAME_VARIABLE)
        case at =>
          val error = UnexpectedToken(
            expected = NamedTokenSet.FromKinds(Set(TokenKind.ParenL, TokenKind.NameLowerCase, TokenKind.NameMath, TokenKind.NameGreek, TokenKind.Underscore)),
            actual = Some(at),
            context,
            loc = currentSourceLocation()
          )
          advanceWithError(error)
      }
      expect(TokenKind.Equal)
      Expr.expression()
      close(mark, TreeKind.Predicate.Functional)
    }

    def atom()(implicit s: State): Mark.Closed = {
      implicit val context: SyntacticContext = SyntacticContext.Expr.Constraint
      val mark = open()
      eat(TokenKind.KeywordNot)
      eat(TokenKind.KeywordFix)
      nameUnqualified(NAME_PREDICATE)
      patternList()
      close(mark, TreeKind.Predicate.Atom)
    }

    def params()(implicit s: State): Mark.Closed = {
      implicit val context: SyntacticContext = SyntacticContext.Expr.Constraint
      val mark = open()
      zeroOrMore(
        namedTokenSet = NamedTokenSet.Parameter,
        getItem = Predicate.param,
        checkForItem = NAME_PREDICATE.contains,
        delimiterL = TokenKind.HashParenL,
        breakWhen = kind => kind == TokenKind.ArrowThinR || kind.isFirstExpr
      )
      close(mark, TreeKind.Predicate.ParamList)
    }

    private def param()(implicit s: State): Mark.Closed = {
      implicit val context: SyntacticContext = SyntacticContext.Expr.Constraint
      var kind: TreeKind = TreeKind.Predicate.ParamUntyped
      val mark = open()
      nameUnqualified(NAME_PREDICATE)
      kind = TreeKind.Predicate.Param
      zeroOrMore(
        namedTokenSet = NamedTokenSet.Type,
        getItem = () => Type.ttype(),
        checkForItem = _.isFirstType,
        breakWhen = _.isRecoverType,
        optionallyWith = Some((TokenKind.Semi, () => {
          val mark = open()
          Type.ttype()
          close(mark, TreeKind.Predicate.LatticeTerm)
        }))
      )
      close(mark, kind)
    }
  }

  /** Returns a textual representation of a [[SyntaxTree.Tree]] meant for debugging. */
  private def syntaxTreeToDebugString(tree: SyntaxTree.Tree, nesting: Int = 1): String = {
    s"${tree.kind}${
      tree.children.map {
        case token@Token(_, _, _, _, _, _) => s"\n${"  " * nesting}'${token.text}'"
        case tree@SyntaxTree.Tree(_, _, _) => s"\n${"  " * nesting}${syntaxTreeToDebugString(tree, nesting + 1)}"
      }.mkString("")
    }"
  }
}<|MERGE_RESOLUTION|>--- conflicted
+++ resolved
@@ -3372,12 +3372,8 @@
       close(mark, TreeKind.Type.RecordRow)
     }
 
-<<<<<<< HEAD
-    def tuple()(implicit s: State): Mark.Closed = {
+    private def tuple()(implicit s: State): Mark.Closed = {
       implicit val context: SyntacticContext = SyntacticContext.Unknown
-=======
-    private def tuple()(implicit s: State): Mark.Closed = {
->>>>>>> 52836f82
       assert(at(TokenKind.ParenL))
       val mark = open()
       zeroOrMore(
