/*
 * Copyright 2017 Magnus Madsen
 *
 * Licensed under the Apache License, Version 2.0 (the "License");
 * you may not use this file except in compliance with the License.
 * You may obtain a copy of the License at
 *
 *   http://www.apache.org/licenses/LICENSE-2.0
 *
 * Unless required by applicable law or agreed to in writing, software
 * distributed under the License is distributed on an "AS IS" BASIS,
 * WITHOUT WARRANTIES OR CONDITIONS OF ANY KIND, either express or implied.
 * See the License for the specific language governing permissions and
 * limitations under the License.
 */

package ca.uwaterloo.flix.language.phase.jvm

import java.nio.file.{Path, Paths}

import ca.uwaterloo.flix.api.Flix
import ca.uwaterloo.flix.language.CompilationError
import ca.uwaterloo.flix.language.ast.ExecutableAst._
import ca.uwaterloo.flix.language.phase.Phase
import ca.uwaterloo.flix.util.Validation
import ca.uwaterloo.flix.util.Validation._

object JvmBackend extends Phase[Root, Root] {

  /**
    * The directory where to place the generated class files.
    */
  val TargetDirectory: Path = Paths.get("./target/flix/")

  /**
    * Emits JVM bytecode for the given AST `root`.
    */
  def run(root: Root)(implicit flix: Flix): Validation[Root, CompilationError] = {
    return root.toSuccess
    //
    // Put the AST root into implicit scope.
    //
    implicit val _ = root

    //
    // Compute the set of namespaces in the program.
    //
    val namespaces = JvmOps.namespacesOf(root)

    //
    // Compute the set of types in the program.
    //
    val types = JvmOps.typesOf(root)

    //
    // Compute the set of instantiated tags in the program.
    //
    val tags = JvmOps.tagsOf(root)

    //
    // Generate the Context class.
    //
    val contextClass = GenContext.gen(namespaces)

    //
    // Generate the namespace classes.
    //
    val namespaceClasses = GenNamespaces.gen(namespaces)

    //
    // Generate continuation interfaces for each function type in the program.
    //
    val continuationInterfaces = GenContinuationInterfaces.gen(types)

    //
    // Generate function interfaces for each function type in the program.
    //
    val functionInterfaces = GenFunctionInterfaces.gen(types)

    //
    // Generate function classes for each function in the program.
    //
    val functionClasses = GenFunctionClasses.gen(root.defs)

    //
    // Generate enum interfaces for each enum type in the program.
    //
    val enumInterfaces = GenEnumInterfaces.gen(types)

    //
    // Generate tag classes for each enum instantiation in the program.
    //
<<<<<<< HEAD
    val context = GenContext.gen(root.defs)
=======
    val tagClasses = GenTagClasses.gen(tags)
>>>>>>> 56a33ef4

    //
    // Generate tuple interfaces for each tuple type in the program.
    //
<<<<<<< HEAD
    val namespaceClasses = GenNamespaces.gen(root.defs)
=======
    val tupleInterfaces = GenTupleInterfaces.gen(types)
>>>>>>> 56a33ef4

    //
    // Generate tuple classes for each tuple type in the program.
    //
    val tupleClasses = GenTupleClasses.gen()

    //
    // Generate tag-tuple fusion classes for tag-tuple in the program.
    //
    val fusionClasses = GenFusionClasses.gen()

    //
    // Generate the main class.
    //
    val mainClass = GenMain.gen()

    //
    // Collect all the classes and interfaces together.
    //
<<<<<<< HEAD
    val allClasses = namespaceClasses ++ context ++ continuationInterfaces ++ functionInterfaces ++ functionClasses
=======
    // TODO: Re-order
    val allClasses = contextClass ++ namespaceClasses ++ continuationInterfaces ++ functionInterfaces ++
      functionClasses ++ enumInterfaces ++ tupleInterfaces ++ tupleClasses ++ tagClasses ++ mainClass
>>>>>>> 56a33ef4

    //
    // Write each class (and interface) to disk.
    //
    // NB: In test mode we skip writing the files to disk.
    if (!flix.options.test) {
      for ((name, clazz) <- allClasses) {
        JvmOps.writeClass(TargetDirectory, clazz)
      }
    }

    root.toSuccess
  }

}<|MERGE_RESOLUTION|>--- conflicted
+++ resolved
@@ -90,20 +90,12 @@
     //
     // Generate tag classes for each enum instantiation in the program.
     //
-<<<<<<< HEAD
-    val context = GenContext.gen(root.defs)
-=======
     val tagClasses = GenTagClasses.gen(tags)
->>>>>>> 56a33ef4
 
     //
     // Generate tuple interfaces for each tuple type in the program.
     //
-<<<<<<< HEAD
-    val namespaceClasses = GenNamespaces.gen(root.defs)
-=======
     val tupleInterfaces = GenTupleInterfaces.gen(types)
->>>>>>> 56a33ef4
 
     //
     // Generate tuple classes for each tuple type in the program.
@@ -123,13 +115,9 @@
     //
     // Collect all the classes and interfaces together.
     //
-<<<<<<< HEAD
-    val allClasses = namespaceClasses ++ context ++ continuationInterfaces ++ functionInterfaces ++ functionClasses
-=======
     // TODO: Re-order
     val allClasses = contextClass ++ namespaceClasses ++ continuationInterfaces ++ functionInterfaces ++
       functionClasses ++ enumInterfaces ++ tupleInterfaces ++ tupleClasses ++ tagClasses ++ mainClass
->>>>>>> 56a33ef4
 
     //
     // Write each class (and interface) to disk.
