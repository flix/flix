/*
 * Copyright 2022 Anna Krogh, Patrick Lundvig, Christian Bonde
 *
 * Licensed under the Apache License, Version 2.0 (the "License");
 * you may not use this file except in compliance with the License.
 * You may obtain a copy of the License at
 *
 *   http://www.apache.org/licenses/LICENSE-2.0
 *
 * Unless required by applicable law or agreed to in writing, software
 * distributed under the License is distributed on an "AS IS" BASIS,
 * WITHOUT WARRANTIES OR CONDITIONS OF ANY KIND, either express or implied.
 * See the License for the specific language governing permissions and
 * limitations under the License.
 */

package ca.uwaterloo.flix.language.phase

import ca.uwaterloo.flix.api.Flix
import ca.uwaterloo.flix.language.CompilationMessage
import ca.uwaterloo.flix.language.ast.LiftedAst.Expr
import ca.uwaterloo.flix.language.ast.OccurrenceAst.Occur.*
import ca.uwaterloo.flix.language.ast.OccurrenceAst.{DefContext, Occur}
import ca.uwaterloo.flix.language.ast.Symbol.{DefnSym, LabelSym, VarSym}
import ca.uwaterloo.flix.language.ast.{Ast, AtomicOp, LiftedAst, OccurrenceAst, Symbol}
import ca.uwaterloo.flix.util.collection.MapOps
import ca.uwaterloo.flix.util.{InternalCompilerException, ParOps, Validation}

/**
  * The occurrence analyzer collects information on variable and function usage and calculates the weight of the expressions
  * Marks a variable or function as Dead if it is not used, Once if it is used exactly once and Many otherwise
  */
object OccurrenceAnalyzer {

  object OccurInfo {

    /**
      * Occurrence information for an empty sequence of expressions
      */
    val Empty: OccurInfo = OccurInfo(Map.empty, Map.empty, 0)

    /**
      * The initial occurrence information for an expression of size 1, i.e. an expression without subexpressions.
      */
    val One: OccurInfo = OccurInfo(Map.empty, Map.empty, 1)
  }

  /**
    * The occurrence of `defs` and `vars` inside the body of a `def`
    * `size` represents the number of expressions in the body of a `def`
    */
  case class OccurInfo(defs: Map[DefnSym, Occur], vars: Map[VarSym, Occur], size: Int) {
    /**
      * Increments number of expressions by one
      */
    def increaseSizeByOne(): OccurInfo = this.copy(size = this.size + 1)
  }


  /**
    * Performs occurrence analysis on the given AST `root`.
    */
  def run(root: LiftedAst.Root)(implicit flix: Flix): OccurrenceAst.Root = {

    val defs = visitDefs(root.defs)
    val enums = ParOps.parMapValues(root.enums)(visitEnum)
    val structs = ParOps.parMapValues(root.structs)(visitStruct)
    val effects = root.effects.map { case (k, v) => k -> visitEffect(v) }

    OccurrenceAst.Root(defs, enums, structs, effects, root.mainEntryPoint, root.entryPoints, root.sources)
  }

  private def visitEffect(effect: LiftedAst.Effect): OccurrenceAst.Effect = effect match {
    case LiftedAst.Effect(ann, mod, sym, ops0, loc) =>
      val ops = ops0.map(visitEffectOp)
      OccurrenceAst.Effect(ann, mod, sym, ops, loc)
  }

  private def visitEnum(enm: LiftedAst.Enum): OccurrenceAst.Enum = enm match {
    case LiftedAst.Enum(ann, mod, sym, tparams0, cases0, loc) =>
      val tparams = tparams0.map(param => OccurrenceAst.TypeParam(param.name, param.sym, param.loc))
      val cases = MapOps.mapValues(cases0)(visitEnumCase)
      OccurrenceAst.Enum(ann, mod, sym, tparams, cases, loc)
  }

  private def visitEnumCase(caze: LiftedAst.Case): OccurrenceAst.Case = caze match {
    case LiftedAst.Case(sym, tpe, loc) => OccurrenceAst.Case(sym, tpe, loc)
  }

  private def visitStruct(struct: LiftedAst.Struct): OccurrenceAst.Struct = struct match {
    case LiftedAst.Struct(ann, mod, sym, tparams0, fields0, loc) =>
      val tparams = tparams0.map(param => OccurrenceAst.TypeParam(param.name, param.sym, param.loc))
      val fields = fields0.map(visitStructField)
      OccurrenceAst.Struct(ann, mod, sym, tparams, fields, loc)
  }

  private def visitStructField(field: LiftedAst.StructField): OccurrenceAst.StructField = field match {
    case LiftedAst.StructField(sym, tpe, loc) => OccurrenceAst.StructField(sym, tpe, loc)
  }

  private def visitEffectOp(op: LiftedAst.Op): OccurrenceAst.Op = op match {
    case LiftedAst.Op(sym, ann, mod, fparams0, tpe, purity, loc) =>
      val fparams = fparams0.map(visitFormalParam)
      OccurrenceAst.Op(sym, ann, mod, fparams, tpe, purity, loc)
  }

  /**
    * Visits every definition in the program in parallel and perform occurrence analysis.
    * Set the occurrence of each `def` based on the occurrence found in `defOccur`
    */
  private def visitDefs(defs0: Map[DefnSym, LiftedAst.Def])(implicit flix: Flix): Map[DefnSym, OccurrenceAst.Def] = {
    val (ds, os) = ParOps.parMap(defs0.values)((d: LiftedAst.Def) => visitDef(d)).unzip

    // Combine all `defOccurrences` into 1 map.
    val defOccur = os.foldLeft(Map.empty[DefnSym, Occur])((acc, o) => combineMaps(acc, o.defs, combineSeq))

    // Updates the occurrence of every `def` in `ds` based on the occurrence found in `defOccur`.
    ds.foldLeft(Map.empty[DefnSym, OccurrenceAst.Def]) {
      case (macc, defn) => macc + (defn.sym -> defn.copy(context = defn.context.copy(occur = defOccur.getOrElse(defn.sym, Dead))))
    }
  }

  /**
    * Visits a definition in the program and performs occurrence analysis
    */
  private def visitDef(defn: LiftedAst.Def): (OccurrenceAst.Def, OccurInfo) = {
    val (e, oi) = visitExp(defn.sym, defn.exp)
    val cparams = defn.cparams.map(visitFormalParam).map(p => (p, oi.vars.getOrElse(p.sym, Dead)))
    val fparams = defn.fparams.map(visitFormalParam).map(p => (p, oi.vars.getOrElse(p.sym, Dead)))
    /// Def consists of a single direct call to a def
    val isDirectCall = e match {
      case OccurrenceAst.Expr.ApplyDef(_, _, _, _, _) => true
      case OccurrenceAst.Expr.ApplyClo(clo, _, _, _, _) =>
        clo match {
          case OccurrenceAst.Expr.ApplyAtomic(AtomicOp.Closure(_), _, _, _, _) => true
          case _ => false
        }
      case _ => false

    }
    val isSelfRecursive = oi.defs.get(defn.sym) match {
      case None => false
      case Some(o) => o match {
        case Occur.Dead => false
        case Occur.Once => true
        case Occur.Many => true
        case Occur.ManyBranch => true
        case Occur.DontInline => false
      }
    }
    val defContext = DefContext(isDirectCall, oi.defs.getOrElse(defn.sym, Dead), oi.size, isSelfRecursive)
    (OccurrenceAst.Def(defn.ann, defn.mod, defn.sym, cparams, fparams, e, defContext, defn.tpe, defn.loc), oi)
  }

  /**
    * Translates the given formal param `p` to the OccurrenceAst.
    */
  private def visitFormalParam(p: LiftedAst.FormalParam): OccurrenceAst.FormalParam =
    OccurrenceAst.FormalParam(p.sym, p.mod, p.tpe, p.loc)

  /**
    * Performs occurrence analysis on the given expression `exp0`
    */
  private def visitExp(sym0: Symbol.DefnSym, exp0: LiftedAst.Expr): (OccurrenceAst.Expr, OccurInfo) = exp0 match {
    case Expr.Cst(cst, tpe, loc) => (OccurrenceAst.Expr.Cst(cst, tpe, loc), OccurInfo.One)

    case Expr.Var(sym, tpe, loc) => (OccurrenceAst.Expr.Var(sym, tpe, loc), OccurInfo(Map.empty, Map(sym -> Once), 1))

    case Expr.ApplyAtomic(op, exps, tpe, purity, loc) =>
      val (es, o) = visitExps(sym0, exps)
      val o1 = op match {
        case AtomicOp.Is(sym) if sym.name == "Choice" => o.copy(defs = o.defs + (sym0 -> DontInline)).increaseSizeByOne()
        case _ => o.increaseSizeByOne()
      }
      (OccurrenceAst.Expr.ApplyAtomic(op, es, tpe, purity, loc), o1)

    case Expr.ApplyClo(exp1, exp2, tpe, purity, loc) =>
      val (e1, o1) = visitExp(sym0, exp1)
      val (e2, o2) = visitExp(sym0, exp2)
      val o3 = combineAllSeq(o1, o2)
<<<<<<< HEAD
      exp1 match {
        case Expr.ApplyAtomic(AtomicOp.Closure(sym), _, _, _, _) =>
=======
      e match {
        case OccurrenceAst.Expr.ApplyAtomic(AtomicOp.Closure(sym), _, _, _, _) =>
>>>>>>> 0615e8f2
          val o4 = OccurInfo(Map(sym -> Once), Map.empty, 0)
          val o5 = combineAllSeq(o3, o4)
          (OccurrenceAst.Expr.ApplyClo(e1, e2, tpe, purity, loc), o5.increaseSizeByOne())
        case _ => (OccurrenceAst.Expr.ApplyClo(e1, e2, tpe, purity, loc), o3.increaseSizeByOne())
      }

    case Expr.ApplyDef(sym, exps, tpe, purity, loc) =>
      val (es, o1) = visitExps(sym0, exps)
      val o2 = OccurInfo(Map(sym -> Once), Map.empty, 0)
      val o3 = combineAllSeq(o1, o2)
      (OccurrenceAst.Expr.ApplyDef(sym, es, tpe, purity, loc), o3.increaseSizeByOne())

    case Expr.IfThenElse(exp1, exp2, exp3, tpe, purity, loc) =>
      val (e1, o1) = visitExp(sym0, exp1)
      val (e2, o2) = visitExp(sym0, exp2)
      val (e3, o3) = visitExp(sym0, exp3)
      val o4 = combineAllSeq(o1, combineAllBranch(o2, o3))
      (OccurrenceAst.Expr.IfThenElse(e1, e2, e3, tpe, purity, loc), o4.increaseSizeByOne())

    case Expr.Branch(exp, branches, tpe, purity, loc) =>
      val (e1, o1) = visitExp(sym0, exp)
      val (o2, bs) = branches.foldLeft(OccurInfo.Empty, Map[LabelSym, OccurrenceAst.Expr]())((acc, b) => {
        val (oacc, bsacc) = acc
        b match {
          case (sym, exp1) =>
            val (e2, o3) = visitExp(sym0, exp1)
            val o4 = combineAllBranch(oacc, o3)
            val bs = bsacc + (sym -> e2)
            (o4, bs)
        }
      })
      val o5 = combineAllSeq(o1, o2)
      (OccurrenceAst.Expr.Branch(e1, bs, tpe, purity, loc), o5.increaseSizeByOne())

    case Expr.JumpTo(sym, tpe, purity, loc) => (OccurrenceAst.Expr.JumpTo(sym, tpe, purity, loc), OccurInfo.One)

    case Expr.Let(sym, exp1, exp2, tpe, purity, loc) =>
      val (e1, o1) = visitExp(sym0, exp1)
      val (e2, o2) = visitExp(sym0, exp2)
      val o3 = combineAllSeq(o1, o2)
      val occur = o3.vars.getOrElse(sym, Dead)
      val o4 = o3.copy(vars = o3.vars - sym)
      (OccurrenceAst.Expr.Let(sym, e1, e2, occur, tpe, purity, loc), o4.increaseSizeByOne())

    case Expr.Stm(exp1, exp2, tpe, purity, loc) =>
      val (e1, o1) = visitExp(sym0, exp1)
      val (e2, o2) = visitExp(sym0, exp2)
      val o3 = combineAllSeq(o1, o2)
      (OccurrenceAst.Expr.Stmt(e1, e2, tpe, purity, loc), o3.increaseSizeByOne())

    case Expr.Scope(sym, exp, tpe, purity, loc) =>
      val (e, o) = visitExp(sym0, exp)
      (OccurrenceAst.Expr.Scope(sym, e, tpe, purity, loc), o.copy(defs = o.defs + (sym0 -> DontInline)).increaseSizeByOne())

    case Expr.TryCatch(exp, rules, tpe, purity, loc) =>
      val (e, o1) = visitExp(sym0, exp)
      val (rs, o2) = rules.map {
        case LiftedAst.CatchRule(sym, clazz, exp) =>
          val (e, o3) = visitExp(sym0, exp)
          (OccurrenceAst.CatchRule(sym, clazz, e), o3)
      }.unzip
      val o4 = o2.foldLeft(o1)((acc, o5) => combineAllSeq(acc, o5))
      (OccurrenceAst.Expr.TryCatch(e, rs, tpe, purity, loc), o4.copy(defs = o4.defs + (sym0 -> DontInline)).increaseSizeByOne())

    case Expr.TryWith(exp, effUse, rules, tpe, purity, loc) =>
      val (e, o1) = visitExp(sym0, exp)
      val (rs, o2) = rules.map {
        case LiftedAst.HandlerRule(op, fparams, exp) =>
          val (e, o3) = visitExp(sym0, exp)
          val fps = fparams.map(visitFormalParam)
          (OccurrenceAst.HandlerRule(op, fps, e), o3)
      }.unzip
      val o4 = o2.foldLeft(o1)((acc, o5) => combineAllSeq(acc, o5))
      (OccurrenceAst.Expr.TryWith(e, effUse, rs, tpe, purity, loc), o4.copy(defs = o4.defs + (sym0 -> DontInline)).increaseSizeByOne())

    case Expr.Do(op, exps, tpe, purity, loc) =>
      val (es, o1) = visitExps(sym0, exps)
      (OccurrenceAst.Expr.Do(op, es, tpe, purity, loc), o1.increaseSizeByOne())

    case Expr.NewObject(name, clazz, tpe, purity, methods, loc) =>
      val (ms, o1) = methods.map {
        case LiftedAst.JvmMethod(ident, fparams, clo, retTpe, purity, loc) =>
          val f = fparams.map {
            case LiftedAst.FormalParam(sym, mod, tpe, loc) => OccurrenceAst.FormalParam(sym, mod, tpe, loc)
          }
          val (c, o) = visitExp(sym0, clo)
          (OccurrenceAst.JvmMethod(ident, f, c, retTpe, purity, loc), o.increaseSizeByOne())
      }.unzip
      val o2 = o1.foldLeft(OccurInfo.Empty)((acc, o3) => combineAllSeq(acc, o3))
      (OccurrenceAst.Expr.NewObject(name, clazz, tpe, purity, ms, loc), o2.increaseSizeByOne())

  }

  /**
    * Performs occurrence analysis on a list of expressions 'exps' and merges occurrences
    */
  private def visitExps(sym0: Symbol.DefnSym, exps: List[LiftedAst.Expr]): (List[OccurrenceAst.Expr], OccurInfo) = {
    val (es, o1) = exps.map(visitExp(sym0, _)).unzip
    val o2 = o1.foldLeft(OccurInfo.Empty)((acc, o3) => combineAllSeq(acc, o3))
    (es, o2)
  }

  /**
    * Combines the 2 objects `o1` and `o2` of the type OccurInfo into a single OccurInfo object using the function `combineBranch`.
    */
  private def combineAllBranch(o1: OccurInfo, o2: OccurInfo): OccurInfo = {
    combineAll(o1, o2, combineBranch)
  }

  /**
    * Combines the 2 objects `o1` and `o2` of the type OccurInfo into a single OccurInfo object using the function `combineSeq`.
    */
  private def combineAllSeq(o1: OccurInfo, o2: OccurInfo): OccurInfo = {
    combineAll(o1, o2, combineSeq)
  }

  /**
    * Combines the 2 objects `o1` and `o2` of the type OccurInfo into a single OccurInfo object using the argument `combine`.
    */
  private def combineAll(o1: OccurInfo, o2: OccurInfo, combine: (Occur, Occur) => Occur): OccurInfo = {
    val varMap = combineMaps(o1.vars, o2.vars, combine)
    val defMap = combineMaps(o1.defs, o2.defs, combine)
    val size = o1.size + o2.size
    OccurInfo(defMap, varMap, size)
  }

  /**
    * Combines the 2 maps `m1` and `m2` of the type (A -> Occur) into a single map of the same type using the argument `combine`.
    */
  private def combineMaps[A](m1: Map[A, Occur], m2: Map[A, Occur], combine: (Occur, Occur) => Occur): Map[A, Occur] = {
    val (smallest, largest) = if (m1.size < m2.size) (m1, m2) else (m2, m1)
    smallest.foldLeft[Map[A, Occur]](largest) {
      case (acc, (k, v)) =>
        val occur = combine(v, acc.getOrElse(k, Dead))
        acc + (k -> occur)
    }
  }

  /**
    * Combines two occurrences `o1` and `o2` of type Occur into a single occurrence.
    */
  private def combineSeq(o1: Occur, o2: Occur): Occur = (o1, o2) match {
    case (DontInline, _) => DontInline
    case (_, DontInline) => DontInline
    case (Dead, _) => o2
    case (_, Dead) => o1
    case _ => Many
  }

  /**
    * Combines two occurrences `o1` and `o2` of type Occur into a single occurrence based on ManyBranches logic.
    * ManyBranches can be IfThenElse, Branches, and SelectChannel
    */
  private def combineBranch(o1: Occur, o2: Occur): Occur = (o1, o2) match {
    case (DontInline, _) => DontInline
    case (_, DontInline) => DontInline
    case (Dead, _) => o2
    case (_, Dead) => o1
    case (Once, Once) => ManyBranch
    case (Once, ManyBranch) => ManyBranch
    case (ManyBranch, Once) => ManyBranch
    case (ManyBranch, ManyBranch) => ManyBranch
    case _ => Many
  }
}

<|MERGE_RESOLUTION|>--- conflicted
+++ resolved
@@ -178,13 +178,8 @@
       val (e1, o1) = visitExp(sym0, exp1)
       val (e2, o2) = visitExp(sym0, exp2)
       val o3 = combineAllSeq(o1, o2)
-<<<<<<< HEAD
-      exp1 match {
-        case Expr.ApplyAtomic(AtomicOp.Closure(sym), _, _, _, _) =>
-=======
-      e match {
+      e1 match {
         case OccurrenceAst.Expr.ApplyAtomic(AtomicOp.Closure(sym), _, _, _, _) =>
->>>>>>> 0615e8f2
           val o4 = OccurInfo(Map(sym -> Once), Map.empty, 0)
           val o5 = combineAllSeq(o3, o4)
           (OccurrenceAst.Expr.ApplyClo(e1, e2, tpe, purity, loc), o5.increaseSizeByOne())
