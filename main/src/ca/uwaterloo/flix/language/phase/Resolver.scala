--- conflicted
+++ resolved
@@ -702,12 +702,11 @@
             errors += ResolutionError.MissingAssocTypeDef(ascSym.name, loc)
 
             // We recover by introducing a dummy associated type definition.
-            // We assume Kind.Star because we cannot resolve the actually kind here.
             val doc = Ast.Doc(Nil, loc)
             val mod = Ast.Modifiers.Empty
             val use = Ast.AssocTypeSymUse(ascSym, loc)
             val arg = targ
-            val tpe = UnkindedType.Cst(TypeConstructor.Error(Kind.Star), loc)
+            val tpe = UnkindedType.Error(loc)
             val ascDef = ResolvedAst.Declaration.AssocTypeDef(doc, mod, use, arg, tpe, loc)
             m.put(ascSym, ascDef)
           }
@@ -1357,13 +1356,8 @@
             case Result.Ok(st0) =>
               flatMapN(getStructIfAccessible(st0, ns0, loc)) {
                 case st =>
-<<<<<<< HEAD
-                  val providedFieldNames = fields.map {case (k, _) => k}
+                  val providedFieldNames = fields.map { case (k, _) => k }
                   val expectedFieldNames = st.fields.map(_.name)
-=======
-                  val providedFieldNames = fields.map { case (k, _) => k }.toSet
-                  val expectedFieldNames = st.fields.map(_.name).toSet
->>>>>>> 5fa4a697
                   val extraFields = providedFieldNames.diff(expectedFieldNames)
                   val missingFields = expectedFieldNames.diff(providedFieldNames)
                   val errors = if (!extraFields.isEmpty || !missingFields.isEmpty) {
@@ -2439,7 +2433,7 @@
           case Result.Ok(sym) => Validation.success(UnkindedType.Var(sym, loc))
           case Result.Err(e) =>
             // Note: We assume the default type variable has kind Star.
-            Validation.toSoftFailure(UnkindedType.Cst(TypeConstructor.Error(Kind.Star), loc), e)
+            Validation.toSoftFailure(UnkindedType.Error(loc), e)
         }
 
       case NamedAst.Type.Unit(loc) => Validation.success(UnkindedType.Cst(TypeConstructor.Unit, loc))
