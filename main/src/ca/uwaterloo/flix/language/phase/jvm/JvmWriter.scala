/*
 * Copyright 2017 Magnus Madsen
 * Copyright 2021 Jonathan Lindegaard Starup
 *
 * Licensed under the Apache License, Version 2.0 (the "License");
 * you may not use this file except in compliance with the License.
 * You may obtain a copy of the License at
 *
 *   http://www.apache.org/licenses/LICENSE-2.0
 *
 * Unless required by applicable law or agreed to in writing, software
 * distributed under the License is distributed on an "AS IS" BASIS,
 * WITHOUT WARRANTIES OR CONDITIONS OF ANY KIND, either express or implied.
 * See the License for the specific language governing permissions and
 * limitations under the License.
 */

package ca.uwaterloo.flix.language.phase.jvm

import ca.uwaterloo.flix.api.Flix
import ca.uwaterloo.flix.language.ast.SourceLocation
import ca.uwaterloo.flix.language.dbg.AstPrinter
import ca.uwaterloo.flix.util.InternalCompilerException

import java.nio.file.{Files, LinkOption, Path}

object JvmWriter {

  /** Writes `classes` into the `<build>/class/` folder if enabled by [[Flix.options.outputJvm]]. */
  def run(classes: List[JvmClass])(implicit flix: Flix): Unit = {
    // Write each class (and interface) to disk if enabled.
    if (flix.options.outputJvm) {
      for (jvmClass <- classes) {
<<<<<<< HEAD
        flix.subtask(jvmClass.name.toBinaryName, sample = true)
        writeClass(flix.options.outputPath.resolve("class/"), jvmClass)
=======
        writeClass(flix.options.output.get.resolve("class/"), jvmClass)
>>>>>>> 7b961fc7
      }
    }
  }

  /**
    * Writes the given JVM class `clazz` to a sub path under the given `prefixPath`.
    *
    * For example, if the prefix path is `/tmp/` and the class name is Foo.Bar.Baz
    * then the bytecode is written to the path `/tmp/Foo/Bar/Baz.class` provided
    * that this path either does not exist or is already a JVM class file.
    */
  private def writeClass(prefixPath: Path, clazz: JvmClass): Unit = {
    // Compute the absolute path of the class file to write.
    val path = prefixPath.resolve(clazz.name.toPath).toAbsolutePath

    // Create all parent directories (in case they don't exist).
    Files.createDirectories(path.getParent)

    // Check if the file already exists.
    if (Files.exists(path)) {
      // Check that the file is a regular file.
      if (!Files.isRegularFile(path, LinkOption.NOFOLLOW_LINKS)) {
        throw InternalCompilerException(s"Unable to write to non-regular file: '$path'.", SourceLocation.Unknown)
      }

      // Check if the file is writable.
      if (!Files.isWritable(path)) {
        throw InternalCompilerException(s"Unable to write to read-only file: '$path'.", SourceLocation.Unknown)
      }

      // Check that the file is empty or a class file.
      if (!(isEmpty(path) || isClassFile(path))) {
        throw InternalCompilerException(s"Refusing to overwrite non-empty, non-class file: '$path'.", SourceLocation.Unknown)
      }
    }

    // Write the bytecode.
    Files.write(path, clazz.bytecode)
  }

  /** Returns `true` if the given `path` is non-empty (i.e. contains data). */
  private def isEmpty(path: Path): Boolean = Files.size(path) == 0L

  /** Returns `true` if the given `path` exists and is a Java Virtual Machine class file. */
  private def isClassFile(path: Path): Boolean = {
    if (Files.exists(path) && Files.isReadable(path) && Files.isRegularFile(path)) {
      // Read the first four bytes of the file.
      val is = Files.newInputStream(path)
      val b1 = is.read()
      val b2 = is.read()
      val b3 = is.read()
      val b4 = is.read()
      is.close()

      // Check if the four first bytes match CAFE BABE.
      return b1 == 0xCA && b2 == 0xFE && b3 == 0xBA && b4 == 0xBE
    }
    false
  }

}<|MERGE_RESOLUTION|>--- conflicted
+++ resolved
@@ -31,12 +31,7 @@
     // Write each class (and interface) to disk if enabled.
     if (flix.options.outputJvm) {
       for (jvmClass <- classes) {
-<<<<<<< HEAD
-        flix.subtask(jvmClass.name.toBinaryName, sample = true)
         writeClass(flix.options.outputPath.resolve("class/"), jvmClass)
-=======
-        writeClass(flix.options.output.get.resolve("class/"), jvmClass)
->>>>>>> 7b961fc7
       }
     }
   }
