--- conflicted
+++ resolved
@@ -23,43 +23,6 @@
     ///
     /// Boxes the given `x`.
     ///
-<<<<<<< HEAD
-    pub def box(x: a): Boxed with Order[a] = typematch x {
-        case v: Bool    => Boxed.BoxedBool(v)
-        case v: Char    => Boxed.BoxedChar(v)
-        case v: Int8    => Boxed.BoxedInt8(v)
-        case v: Int16   => Boxed.BoxedInt16(v)
-        case v: Int32   => Boxed.BoxedInt32(v)
-        case v: Int64   => Boxed.BoxedInt64(v)
-        case v: Float32 => Boxed.BoxedFloat32(v)
-        case v: Float64 => Boxed.BoxedFloat64(v)
-        case v: Down[Bool]    => Boxed.BoxedBool(coerce(v))
-        case v: Down[Char]    => Boxed.BoxedChar(coerce(v))
-        case v: Down[Int8]    => Boxed.BoxedInt8(coerce(v))
-        case v: Down[Int16]   => Boxed.BoxedInt16(coerce(v))
-        case v: Down[Int32]   => Boxed.BoxedInt32(coerce(v))
-        case v: Down[Int64]   => Boxed.BoxedInt64(coerce(v))
-        case v: Down[Float32] => Boxed.BoxedFloat32(coerce(v))
-        case v: Down[Float64] => Boxed.BoxedFloat64(coerce(v))
-        case _: Down[_] =>
-            let cmp = (o1, o2) -> Order.compare(unchecked_cast(o1 as a), unchecked_cast(o2 as a));
-            Boxed.BoxedObject(unchecked_cast(x as Object), cmp)
-        case v: Identity[Bool]    => Boxed.BoxedBool(coerce(v))
-        case v: Identity[Char]    => Boxed.BoxedChar(coerce(v))
-        case v: Identity[Int8]    => Boxed.BoxedInt8(coerce(v))
-        case v: Identity[Int16]   => Boxed.BoxedInt16(coerce(v))
-        case v: Identity[Int32]   => Boxed.BoxedInt32(coerce(v))
-        case v: Identity[Int64]   => Boxed.BoxedInt64(coerce(v))
-        case v: Identity[Float32] => Boxed.BoxedFloat32(coerce(v))
-        case v: Identity[Float64] => Boxed.BoxedFloat64(coerce(v))
-        case _: Identity[_] =>
-            let cmp = (o1, o2) -> Order.compare(unchecked_cast(o1 as a), unchecked_cast(o2 as a));
-            Boxed.BoxedObject(unchecked_cast(x as Object), cmp)
-        case v: SemiGroup.Any => Boxed.BoxedBool(coerce(v))
-        case v: SemiGroup.All => Boxed.BoxedBool(coerce(v))
-        case v: Time.Duration => Boxed.BoxedInt64(coerce(v))
-        case _: _ =>
-=======
     pub def box(x: a): Boxed with Order[a] = match JvmReflection.reflectValue(x) {
         case JvmValue.JvmChar(c) => Boxed.BoxedChar(c)
         case JvmValue.JvmBool(b) => Boxed.BoxedBool(b)
@@ -70,7 +33,6 @@
         case JvmValue.JvmFloat32(i) => Boxed.BoxedFloat32(i)
         case JvmValue.JvmFloat64(i) => Boxed.BoxedFloat64(i)
         case JvmValue.JvmObject(obj) =>
->>>>>>> 8b8ba0e8
             let cmp = (o1, o2) -> Order.compare(unchecked_cast(o1 as a), unchecked_cast(o2 as a));
             Boxed.BoxedObject(obj, cmp)
     }
@@ -111,95 +73,7 @@
             case Boxed.BoxedFloat64(v)   => unchecked_cast(v as a)
             case _                       => unreachable!()
         }
-<<<<<<< HEAD
-        case _: Proxy[Down[Bool]] => match x {
-            case Boxed.BoxedBool(v)      => unchecked_cast(v as a)
-            case _                       => unreachable!()
-        }
-        case _: Proxy[Down[Char]] => match x {
-            case Boxed.BoxedChar(v)      => unchecked_cast(v as a)
-            case _                       => unreachable!()
-        }
-        case _: Proxy[Down[Int8]] => match x {
-            case Boxed.BoxedInt8(v)      => unchecked_cast(v as a)
-            case _                       => unreachable!()
-        }
-        case _: Proxy[Down[Int16]] => match x {
-            case Boxed.BoxedInt16(v)     => unchecked_cast(v as a)
-            case _                       => unreachable!()
-        }
-        case _: Proxy[Down[Int32]] => match x {
-            case Boxed.BoxedInt32(v)     => unchecked_cast(v as a)
-            case _                       => unreachable!()
-        }
-        case _: Proxy[Down[Int64]] => match x {
-            case Boxed.BoxedInt64(v)     => unchecked_cast(v as a)
-            case _                       => unreachable!()
-        }
-        case _: Proxy[Down[Float32]] => match x {
-            case Boxed.BoxedFloat32(v)   => unchecked_cast(v as a)
-            case _                       => unreachable!()
-        }
-        case _: Proxy[Down[Float64]] => match x {
-            case Boxed.BoxedFloat64(v)   => unchecked_cast(v as a)
-            case _                       => unreachable!()
-        }
-        case _: Proxy[Down[_]] => match x {
-            case Boxed.BoxedObject(v, _) => unchecked_cast(v as a)
-            case _                       => unreachable!()
-        }
-        case _: Proxy[Identity[Bool]] => match x {
-            case Boxed.BoxedBool(v)      => unchecked_cast(v as a)
-            case _                       => unreachable!()
-        }
-        case _: Proxy[Identity[Char]] => match x {
-            case Boxed.BoxedChar(v)      => unchecked_cast(v as a)
-            case _                       => unreachable!()
-        }
-        case _: Proxy[Identity[Int8]] => match x {
-            case Boxed.BoxedInt8(v)      => unchecked_cast(v as a)
-            case _                       => unreachable!()
-        }
-        case _: Proxy[Identity[Int16]] => match x {
-            case Boxed.BoxedInt16(v)     => unchecked_cast(v as a)
-            case _                       => unreachable!()
-        }
-        case _: Proxy[Identity[Int32]] => match x {
-            case Boxed.BoxedInt32(v)     => unchecked_cast(v as a)
-            case _                       => unreachable!()
-        }
-        case _: Proxy[Identity[Int64]] => match x {
-            case Boxed.BoxedInt64(v)     => unchecked_cast(v as a)
-            case _                       => unreachable!()
-        }
-        case _: Proxy[Identity[Float32]] => match x {
-            case Boxed.BoxedFloat32(v)   => unchecked_cast(v as a)
-            case _                       => unreachable!()
-        }
-        case _: Proxy[Identity[Float64]] => match x {
-            case Boxed.BoxedFloat64(v)   => unchecked_cast(v as a)
-            case _                       => unreachable!()
-        }
-        case _: Proxy[Identity[_]] => match x {
-            case Boxed.BoxedObject(v, _) => unchecked_cast(v as a)
-            case _                       => unreachable!()
-        }
-        case _: Proxy[SemiGroup.Any] => match x {
-            case Boxed.BoxedBool(v)      => unchecked_cast(v as a)
-            case _                       => unreachable!()
-        }
-        case _: Proxy[SemiGroup.All] => match x {
-            case Boxed.BoxedBool(v)      => unchecked_cast(v as a)
-            case _                       => unreachable!()
-        }
-        case _: Proxy[Time.Duration] => match x {
-            case Boxed.BoxedInt64(v)     => unchecked_cast(v as a)
-            case _                       => unreachable!()
-        }
-        case _: _ => match x {
-=======
         case JvmType.JvmObject => match x {
->>>>>>> 8b8ba0e8
             case Boxed.BoxedObject(v, _) => unchecked_cast(v as a)
             case _                       => unreachable!()
         }
