:root {
    --light-toggle-icon: "☼";
    --light-bg-color-1: #ffffff;
    --light-bg-color-2: #fcfcfd;
    --light-bg-color-3: #f8f9fa;
    --light-border-color: rgba(0, 0, 0, 0.071);
    --light-heading-color: #212529;
    --light-text-color: #111111;
    --light-faded-text-color: #8a8a8a;
    --light-annotation-color: #b15422;
    --light-keyword-color: #030303;
    --light-name-color: #b12250;
    --light-type-color: #3061c4;
    --light-kind-color: #8a8a8a;
    --light-effect-color: #d4671e;
    --light-doc-code-color: #d63384;
    --light-show-hide-color: #0d6efd;
    --light-show-hide-hover-color: #0a58ca;
    --light-module-color: #a0a5ff;
    --light-classes-color: #fc9d9a;
    --light-enum-color: #c8c8a9;
    --light-eff-color: #ffaefa;
    --light-type-alias-color: #f9cdad;
    --light-def-color: #83af9b;
    --light-shadow-color: rgba(0, 0, 0, 0.05);
    --light-highlight-color: rgba(0, 0, 0, 0.3);

    --dark-toggle-icon: "☾";
    --dark-bg-color-1: #151719;
    --dark-bg-color-2: #101214;
    --dark-bg-color-3: #0e0f11;
    --dark-border-color: rgba(255, 255, 255, 0.15);
    --dark-heading-color: #e6e6e6;
    --dark-text-color: #f7f7f7;
    --dark-faded-text-color: #8a8a8a;
    --dark-annotation-color: #e7a37e;
    --dark-keyword-color: #fcfcfc;
    --dark-name-color: #ff6696;
    --dark-type-color: #6699ff;
    --dark-kind-color: #999999;
    --dark-effect-color: #ff944d;
    --dark-doc-code-color: #ff66b3;
    --dark-show-hide-color: #68a4fd;
    --dark-show-hide-hover-color: #3c86f6;
    --dark-module-color: #a0a5ff;
    --dark-classes-color: #fc9d9a;
    --dark-enum-color: #c8c8a9;
    --dark-eff-color: #ffaefa;
    --dark-type-alias-color: #f9cdad;
    --dark-def-color: #83af9b;
    --dark-shadow-color: rgba(0, 0, 0, 0.5);
    --dark-highlight-color: hsla(50, 0%, 100%, 0.3);

    --toggle-icon: var(--light-toggle-icon);
    --bg-color-1: var(--light-bg-color-1);
    --bg-color-2: var(--light-bg-color-2);
    --bg-color-3: var(--light-bg-color-3);
    --border-color: var(--light-border-color);
    --heading-color: var(--light-heading-color);
    --text-color: var(--light-text-color);
    --faded-text-color: var(--light-faded-text-color);
    --annotation-color: var(--light-annotation-color);
    --keyword-color: var(--light-keyword-color);
    --name-color: var(--light-name-color);
    --type-color: var(--light-type-color);
    --kind-color: var(--light-kind-color);
    --effect-color: var(--light-effect-color);
    --doc-code-color: var(--light-doc-code-color);
    --show-hide-color: var(--light-show-hide-color);
    --show-hide-hover-color: var(--light-show-hide-hover-color);
    --module-color: var(--light-module-color);
    --classes-color: var(--light-classes-color);
    --enum-color: var(--light-enum-color);
    --eff-color: var(--light-eff-color);
    --type-alias-color: var(--light-type-alias-color);
    --def-color: var(--light-def-color);
    --shadow-color: var(--light-shadow-color);
    --highlight-color: var(--light-highlight-color);
    color-scheme: light;
}
@media (prefers-color-scheme: dark) {
    :root {
        --toggle-icon: var(--dark-toggle-icon);
        --bg-color-1: var(--dark-bg-color-1);
        --bg-color-2: var(--dark-bg-color-2);
        --bg-color-3: var(--dark-bg-color-3);
        --border-color: var(--dark-border-color);
        --heading-color: var(--dark-heading-color);
        --text-color: var(--dark-text-color);
        --faded-text-color: var(--dark-faded-text-color);
        --annotation-color: var(--dark-annotation-color);
        --keyword-color: var(--dark-keyword-color);
        --name-color: var(--dark-name-color);
        --type-color: var(--dark-type-color);
        --kind-color: var(--dark-kind-color);
        --effect-color: var(--dark-effect-color);
        --doc-code-color: var(--dark-doc-code-color);
        --show-hide-color: var(--dark-show-hide-color);
        --show-hide-hover-color: var(--dark-show-hide-hover-color);
        --module-color: var(--dark-module-color);
        --classes-color: var(--dark-classes-color);
        --enum-color: var(--dark-enum-color);
        --eff-color: var(--dark-eff-color);
        --type-alias-color: var(--dark-type-alias-color);
        --def-color: var(--dark-def-color);
        --shadow-color: var(--dark-shadow-color);
        --highlight-color: var(--dark-highlight-color);
        color-scheme: dark;
    }
}

body.light {
    --toggle-icon: var(--light-toggle-icon);
    --bg-color-1: var(--light-bg-color-1);
    --bg-color-2: var(--light-bg-color-2);
    --bg-color-3: var(--light-bg-color-3);
    --border-color: var(--light-border-color);
    --heading-color: var(--light-heading-color);
    --text-color: var(--light-text-color);
    --faded-text-color: var(--light-faded-text-color);
    --annotation-color: var(--light-annotation-color);
    --keyword-color: var(--light-keyword-color);
    --name-color: var(--light-name-color);
    --type-color: var(--light-type-color);
    --kind-color: var(--light-kind-color);
    --effect-color: var(--light-effect-color);
    --doc-code-color: var(--light-doc-code-color);
    --show-hide-color: var(--light-show-hide-color);
    --show-hide-hover-color: var(--light-show-hide-hover-color);
    --module-color: var(--light-module-color);
    --classes-color: var(--light-classes-color);
    --enum-color: var(--light-enum-color);
    --eff-color: var(--light-eff-color);
    --type-alias-color: var(--light-type-alias-color);
    --def-color: var(--light-def-color);
    --shadow-color: var(--light-shadow-color);
    --highlight-color: var(--light-highlight-color);
    color-scheme: light;
}
body.dark {
    --toggle-icon: var(--dark-toggle-icon);
    --bg-color-1: var(--dark-bg-color-1);
    --bg-color-2: var(--dark-bg-color-2);
    --bg-color-3: var(--dark-bg-color-3);
    --border-color: var(--dark-border-color);
    --heading-color: var(--dark-heading-color);
    --text-color: var(--dark-text-color);
    --faded-text-color: var(--dark-faded-text-color);
    --annotation-color: var(--dark-annotation-color);
    --keyword-color: var(--dark-keyword-color);
    --name-color: var(--dark-name-color);
    --type-color: var(--dark-type-color);
    --kind-color: var(--dark-kind-color);
    --effect-color: var(--dark-effect-color);
    --doc-code-color: var(--dark-doc-code-color);
    --show-hide-color: var(--dark-show-hide-color);
    --show-hide-hover-color: var(--dark-show-hide-hover-color);
    --module-color: var(--dark-module-color);
    --classes-color: var(--dark-classes-color);
    --enum-color: var(--dark-enum-color);
    --eff-color: var(--dark-eff-color);
    --type-alias-color: var(--dark-type-alias-color);
    --def-color: var(--dark-def-color);
    --shadow-color: var(--dark-shadow-color);
    --highlight-color: var(--dark-highlight-color);
    color-scheme: dark;
}

html, body {
    height: 100vh;
    overflow-y: hidden;
    margin: 0;
    padding: 0;
}

body {
    font-family: 'Noto Sans', sans-serif;

    background-color: var(--bg-color-1);
    color: var(--text-color);

    display: flex;
    background-color: var(--bg-color-2);
}

#theme-toggle {
    display: flex;
    flex-direction: column;
    align-items: end;
    position: absolute;
    top: 0;
    right: 0;
    margin: 1rem 2rem;
    background-color: transparent;
    border: none;
    cursor: pointer;
    color: var(--heading-color);
    background-color: var(--bg-color-2);
    border-radius: 0.5rem;
}
#theme-toggle span {
    display: none;
}
#theme-toggle::before {
    line-height: 1.2;
    width: 2rem;
    font-size: 2rem;
    content: var(--toggle-icon);
}
#theme-toggle:hover {
    color: var(--text-color);
}

#theme-toggle [role="tooltip"] {
    color: var(--faded-text-color);
    background-color: var(--bg-color-2);
    padding: 0.2rem;
    display: none;
}
.no-script #theme-toggle:hover [role="tooltip"] {
    display: block;
}
.no-script #theme-toggle:focus [role="tooltip"] {
    display: block;
}

@media screen and (max-width: 50rem) {
    #theme-toggle {
        margin: 0.4rem;
    }
}

h1, h2 {
    color: var(--heading-color);
    margin-top: 0;
    line-height: 1.2;
}

h1 {
    font-family: Oswald, sans-serif;
    font-size: 4.5rem;
    font-weight: 300;
    margin-bottom: 3rem;
}

h2 {
    font-family: Oswald, sans-serif;
    font-size: 2rem;
    font-weight: 500;
    margin-bottom: 1.5rem;
}

h3 {
    display: inline;
    font-family: 'Inter', sans-serif;
    font-size: 0.9rem;
    font-weight: 200;
    color: var(--heading-color);
}

nav {
    position: relative;
}
@media screen and (max-width: 50rem) {
    nav {
        position: absolute;
        top: 0;
        left: 0;
        height: 100%;
    }
}

nav .back {
    display: block;
    margin-bottom: 1rem;
}
nav .back::before {
    content: "↩ ";
}

nav > div {
    background-color: var(--bg-color-1);
    box-shadow: 0 0 10px 0 var(--shadow-color);
    border-right: 1px solid var(--border-color);
    box-sizing: border-box;
    padding: 0.5rem 1rem;
    height: 100%;
    width: 20rem;
    overflow-y: auto;
}

#menu-toggle {
    display: none;
    appearance: none;
    position: absolute;
    top: 0;
    right: 0;
    margin: 0.4rem;
    width: 2rem;
    height: 2rem;
    font-size: 1.2rem;
    color: var(--faded-text-color);
    align-items: center;
    justify-content: center;
}
#menu-toggle:not(:checked) {
    background-color: var(--bg-color-1);
    border: 1px solid var(--border-color);
    box-shadow: 0 0 10px 0 var(--shadow-color);
    border-radius: 0.3rem;
}
#menu-toggle:not(:checked)::after {
    content: "☰";
}
#menu-toggle:checked::after {
    content: "✕";
}
@media screen and (max-width: 50rem) {
    #menu-toggle {
        display: flex;
    }
    #menu-toggle:not(:checked) {
        transform: translateX(2.8rem);
    }

    #menu-toggle:not(:checked) ~ div {
        display: none;
    }
}

label[for="menu-toggle"] {
    display: none;
}

nav h2 {
    font-weight: 700;
    display: inline-block;
    margin-bottom: 0.5rem;
}

.version {
    color: var(--faded-text-color);
    margin-left: 0.5rem;
    font-size: 0.85rem;
}

nav ul {
    margin-top: 0.2rem;
    padding-left: 0.5rem;
    font-family: 'Inter', sans-serif;
    font-size: 13px;
    list-style: none;
}

nav a {
    color: var(--text-color);
    text-decoration: none;
}
nav a:hover {
    text-decoration: underline;
}

nav li {
    margin-bottom: 0.1rem;
}
nav li::before {
    content: "●";
    margin-right: 0.3rem;
}
nav .Modules li::before {
    color: var(--module-color)
}
nav .Classes li::before {
    color: var(--classes-color)
}
nav .Enums li::before {
    color: var(--enum-color)
}
nav .Effects li::before {
    color: var(--eff-color)
}
nav .Type-Aliases li::before {
    color: var(--type-alias-color)
}
nav .Definitions li::before {
    color: var(--def-color)
}

main {
    padding: 1rem 10%;
    flex: 1;

    overflow-y: auto;
    scroll-behavior: smooth;
}
@media screen and (max-width: 50rem) {
    main {
        padding: 2.5rem 5%;
    }
}

main h2 {
    font-family: Oswald, sans-serif;
}

section {
    --h-padding: 0.75rem;
    margin-left: calc(-1 * var(--h-padding));
    margin-right: calc(-1 * var(--h-padding));

    margin-bottom: 3rem;
}
section > * {
    padding-left: var(--h-padding);
    padding-right: var(--h-padding);
}

.box {
    box-shadow: 0 0 10px 0 var(--shadow-color);
    background-color: var(--bg-color-1);
    border: 1px solid var(--border-color);
    padding-top: 0.5rem;
    padding-bottom: 0.5rem;
    margin-bottom: 0.8rem;
    border-radius: 0.2rem;
    box-sizing: border-box;
    overflow: auto;
}
.box:target {
    box-shadow: 0 0 14px 0 var(--highlight-color);
}
.box code {
    font-size: 0.85rem;
}

<<<<<<< HEAD
.subsection {
    margin-top: 1rem;
    padding-left: 1.5rem;
}
.subsection > summary {
    cursor: pointer;
    list-style: none;
    margin-left: -1.5rem;
}
.subsection > summary::after {
    content: "(show)";
    font-size: 0.875em;
    margin-left: 0.3rem;
    color: var(--show-hide-color);
}
.subsection > summary:hover::after {
    text-decoration: underline;
    color: var(--show-hide-hover-color);
}
.subsection[open] > summary::after {
    content: "(hide)";
}

.subsection > div {
    margin-top: 0.5rem;
}
.subsection > div:not(:last-child) {
    border-bottom: 1px solid var(--border-color);
}

.source {
=======
.actions {
    float: right;
    display: flex;
    gap: 0.2rem;
    color: var(--faded-text-color);
}

.actions > * {
>>>>>>> 9ff12bae
    color: inherit;
    font-family: 'Inter', sans-serif;
    font-size: 0.75rem;
    text-decoration: none;
    background-color: var(--bg-color-3);
    padding: 0.2em 0.65em;
    border-radius: 0.375rem;
    border: 1px solid var(--border-color);
}
<<<<<<< HEAD

.decl {
    display: flex;
    gap: 0.2rem;
}
.decl > code {
    flex: 1;
}
.decl > * {
    height: fit-content;
=======
.actions > *:hover {
    color: var(--text-color);
}

.actions > .copy-link {
    text-decoration: none;
    height: 1rem;
    padding: 0.2em;
}
.actions > .copy-link svg {
    width: 1rem;
    height: 1rem;
}

.copy-link-msg {
    font-size: 0.8rem;
    background-color:var(--shadow-color);
    padding: 0.1rem 0.4rem;
    border-radius: 0.2rem;
    pointer-events: none;

    animation: fade-out 1s ease-in;
}
@keyframes fade-out {
    0% {
        opacity: 1;
        transform: translateY(0);
    }
    50% {
        opacity: 1;
    }
    100% {
        opacity: 0;
        transform: translateY(-20px);
    }
>>>>>>> 9ff12bae
}

.cases {
    margin-left: 1rem;
    margin-top: 0.7rem;
    margin-bottom: 0.7rem;
}
.cases > code {
    display: block;
}
.case-tag {
    font-style: italic;
    margin-right: 0.1em;
}

.doc {
    margin-left: 1rem;
    margin-top: 0.5rem;
    margin-bottom: 0.5rem;

    font-size: 0.8rem;
}
.doc p {
    margin-top: 0;
    margin-bottom: 1rem;
}
.doc p:last-child {
    margin-bottom: 0;
}
.box .doc code {
    color: var(--doc-code-color);
}

code {
    font-family: Fira Code, monospace;
}
code.annotations {
    display: block;
}
code .annotation {
    color: var(--annotation-color);
}
code .keyword {
    color: var(--keyword-color);
}
code .name {
    color: var(--name-color);
}
code .type {
    color: var(--type-color);
}
code .kind {
    color: var(--kind-color);
}
code .effect {
    color: var(--effect-color);
}
code .tpe-constraint {
    text-decoration: underline;
}<|MERGE_RESOLUTION|>--- conflicted
+++ resolved
@@ -433,7 +433,6 @@
     font-size: 0.85rem;
 }
 
-<<<<<<< HEAD
 .subsection {
     margin-top: 1rem;
     padding-left: 1.5rem;
@@ -464,8 +463,17 @@
     border-bottom: 1px solid var(--border-color);
 }
 
-.source {
-=======
+.decl {
+    display: flex;
+    gap: 0.2rem;
+}
+.decl > code {
+    flex: 1;
+}
+.decl > * {
+    height: fit-content;
+}
+
 .actions {
     float: right;
     display: flex;
@@ -474,7 +482,6 @@
 }
 
 .actions > * {
->>>>>>> 9ff12bae
     color: inherit;
     font-family: 'Inter', sans-serif;
     font-size: 0.75rem;
@@ -484,18 +491,6 @@
     border-radius: 0.375rem;
     border: 1px solid var(--border-color);
 }
-<<<<<<< HEAD
-
-.decl {
-    display: flex;
-    gap: 0.2rem;
-}
-.decl > code {
-    flex: 1;
-}
-.decl > * {
-    height: fit-content;
-=======
 .actions > *:hover {
     color: var(--text-color);
 }
@@ -531,7 +526,6 @@
         opacity: 0;
         transform: translateY(-20px);
     }
->>>>>>> 9ff12bae
 }
 
 .cases {
