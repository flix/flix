--- conflicted
+++ resolved
@@ -648,19 +648,12 @@
     case Pattern.Array(elms, _, _) => elms.foldLeft(Set.empty[Symbol.VarSym]) {
       case (acc, pat) => acc ++ freeVars(pat)
     }
-<<<<<<< HEAD
     case Pattern.ArrayTailSpread(elms, _, _, _) => elms.foldLeft(Set.empty[Symbol.VarSym]){
       case (acc,pat) => acc ++ freeVars(pat)
     }
     case Pattern.ArrayHeadSpread(_, elms, _, _) => elms.foldLeft(Set.empty[Symbol.VarSym]){
       case (acc,pat) => acc ++ freeVars(pat)
-=======
-    case Pattern.ArrayTailSpread(elms, _, _, _) => elms.foldLeft(Set.empty[Symbol.VarSym]) {
-      case (acc, pat) => acc ++ freeVars(pat)
-    }
-    case Pattern.ArrayHeadSpread(_, elms, _, _) => elms.foldLeft(Set.empty[Symbol.VarSym]) {
-      case (acc, pat) => acc ++ freeVars(pat)
->>>>>>> 8d678a86
+
     }
     case Pattern.RecordEmpty(tpe, loc) => Set.empty
     case Pattern.RecordExtend(sym, pat, tpe, rest, loc) => freeVars(rest) ++ freeVars(pat)
