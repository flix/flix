--- conflicted
+++ resolved
@@ -54,15 +54,6 @@
     @test
     def testSpawn18(): Unit \ IO = region r { spawn spawn spawn 123 @ r @ r @ r }
 
-<<<<<<< HEAD
-//    @test
-//    def testSpawnAndRegionOf01(): Unit \ IO = region r {
-//        let a = Array#{1, 2, 3} @ r;
-//        spawn () @ Scoped.regionOf(a)
-//    }
-
-=======
->>>>>>> 1f35291e
     @test
     def testExceptionsInChildThread01(): Bool \ IO =
         try {
