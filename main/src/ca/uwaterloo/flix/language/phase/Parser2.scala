--- conflicted
+++ resolved
@@ -119,8 +119,6 @@
     case class Closed(index: Int) extends Mark
   }
 
-<<<<<<< HEAD
-=======
   /**
     * Runs the parser silently, throwing out results and errors. Used for migrating to the new parser, can be deleted afterwards.
     */
@@ -140,7 +138,6 @@
     }
   }
 
->>>>>>> 3b0ef828
   def run(tokens: Map[Ast.Source, Array[Token]], oldRoot: SyntaxTree.Root, changeSet: ChangeSet)(implicit flix: Flix): Validation[SyntaxTree.Root, CompilationMessage] = {
     if (flix.options.xparser) {
       // New lexer and parser disabled. Return immediately.
