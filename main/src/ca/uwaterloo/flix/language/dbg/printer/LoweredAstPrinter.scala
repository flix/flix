/*
 * Copyright 2023 Matthew Lutze
 *
 * Licensed under the Apache License, Version 2.0 (the "License");
 * you may not use this file except in compliance with the License.
 * You may obtain a copy of the License at
 *
 *   http://www.apache.org/licenses/LICENSE-2.0
 *
 * Unless required by applicable law or agreed to in writing, software
 * distributed under the License is distributed on an "AS IS" BASIS,
 * WITHOUT WARRANTIES OR CONDITIONS OF ANY KIND, either express or implied.
 * See the License for the specific language governing permissions and
 * limitations under the License.
 */
package ca.uwaterloo.flix.language.dbg.printer

import ca.uwaterloo.flix.language.ast.{LoweredAst, Symbol}
import ca.uwaterloo.flix.language.ast.LoweredAst.{Expr, ExtPattern, ExtTagPattern, Pattern}
import ca.uwaterloo.flix.language.dbg.DocAst

object LoweredAstPrinter {

  /**
    * Returns the [[DocAst.Program]] representation of `root`.
    */
  def print(root: LoweredAst.Root): DocAst.Program = {
    val enums = root.enums.values.map {
      case LoweredAst.Enum(_, ann, mod, sym, tparams, _, cases0, _) =>
        val cases = cases0.values.map {
          case LoweredAst.Case(caseSym, tpes, _, _) =>
            DocAst.Case(caseSym, tpes.map(TypePrinter.print))
        }.toList
        DocAst.Enum(ann, mod, sym, tparams.map(printTypeParam), cases)
    }.toList
    val defs = root.defs.values.map {
      case LoweredAst.Def(sym, LoweredAst.Spec(_, ann, mod, _, fparams, _, retTpe, eff, _), exp, _) =>
        DocAst.Def(
          ann,
          mod,
          sym,
          fparams.map(printFormalParam),
          TypePrinter.print(retTpe),
          TypePrinter.print(eff),
          print(exp)
        )
    }.toList
    DocAst.Program(enums, defs, Nil)
  }

  /**
    * Returns the [[DocAst.Expr]] representation of `e`.
    */
  def print(e: LoweredAst.Expr): DocAst.Expr = e match {
    case Expr.Cst(cst, _, _) => ConstantPrinter.print(cst)
    case Expr.Var(sym, _, _) => DocAst.Expr.Var(sym)
    case Expr.Lambda(fparam, exp, _, _) => DocAst.Expr.Lambda(List(printFormalParam(fparam)), print(exp))
    case Expr.ApplyClo(exp1, exp2, _, _, _) => DocAst.Expr.ApplyClo(print(exp1), List(print(exp2)))
    case Expr.ApplyDef(sym, exps, _, _, _, _, _) => DocAst.Expr.ApplyDef(sym, exps.map(print))
    case Expr.ApplyLocalDef(sym, exps, _, _, _) => DocAst.Expr.ApplyClo(DocAst.Expr.Var(sym), exps.map(print))
    case Expr.ApplyOp(op, exps, _, _, _) => DocAst.Expr.ApplyOp(op, exps.map(print))
    case Expr.ApplySig(sym, exps, _, _, _, _, _, _) => DocAst.Expr.ApplyClo(DocAst.Expr.Sig(sym), exps.map(print))
    case Expr.ApplyAtomic(op, exps, tpe, eff, _) => OpPrinter.print(op, exps.map(print), TypePrinter.print(tpe), TypePrinter.print(eff))
    case Expr.Let(sym, exp1, exp2, _, _, _) => DocAst.Expr.Let(DocAst.Expr.Var(sym), None, print(exp1), print(exp2))
    case Expr.LocalDef(sym, fparams, exp1, exp2, tpe, eff, _) => DocAst.Expr.LocalDef(DocAst.Expr.Var(sym), fparams.map(printFormalParam), Some(TypePrinter.print(tpe)), Some(TypePrinter.print(eff)), print(exp1), print(exp2))
    case Expr.Scope(sym, _, exp, _, _, _) => DocAst.Expr.Scope(DocAst.Expr.Var(sym), print(exp))
    case Expr.IfThenElse(exp1, exp2, exp3, _, _, _) => DocAst.Expr.IfThenElse(print(exp1), print(exp2), print(exp3))
    case Expr.Stm(exp1, exp2, _, _, _) => DocAst.Expr.Stm(print(exp1), print(exp2))
    case Expr.Discard(exp, _, _) => DocAst.Expr.Discard(print(exp))
    case Expr.Match(exp, rules, _, _, _) =>
      val expD = print(exp)
      val rulesD = rules.map {
        case LoweredAst.MatchRule(pat, guard, body) =>
          val patD = printPattern(pat)
          val guardD = guard.map(print)
          val bodyD = print(body)
          (patD, guardD, bodyD)
      }
      DocAst.Expr.Match(expD, rulesD)
    case Expr.ExtMatch(exp, rules, _, _, _) => DocAst.Expr.ExtMatch(print(exp), rules.map(printExtMatchRule))
    case Expr.TypeMatch(exp, rules, _, _, _) =>
      val expD = print(exp)
      val rulesD = rules.map {
        case LoweredAst.TypeMatchRule(sym, tpe, body) =>
          val patD = DocAst.Expr.Var(sym)
          val tpeD = TypePrinter.print(tpe)
          val bodyD = print(body)
          (patD, tpeD, bodyD)
      }
      DocAst.Expr.TypeMatch(expD, rulesD)
    case Expr.VectorLit(exps, _, _, _) => DocAst.Expr.VectorLit(exps.map(print))
    case Expr.VectorLoad(exp1, exp2, _, _, _) => DocAst.Expr.VectorLoad(print(exp1), print(exp2))
    case Expr.VectorLength(exp, _) => DocAst.Expr.ArrayLength(print(exp))
    case Expr.Ascribe(exp, tpe, _, _) => DocAst.Expr.AscriptionTpe(print(exp), TypePrinter.print(tpe))
    case Expr.Cast(exp, declaredType, _, _, _, _) => declaredType match {
      case None => print(exp) // TODO needs eff
      case Some(t) => DocAst.Expr.Cast(print(exp), TypePrinter.print(t))
    }
    case Expr.TryCatch(exp, rules, _, _, _) =>
      val expD = print(exp)
      val rulesD = rules.map {
        case LoweredAst.CatchRule(sym, clazz, body) => (sym, clazz, print(body))
      }
      DocAst.Expr.TryCatch(expD, rulesD)
    case Expr.RunWith(exp, effSymUse, rules, _, _, _) =>
      val expD = print(exp)
      val effD = effSymUse.sym
      val rulesD = rules.map {
        case LoweredAst.HandlerRule(opSymUse, fparams, body) => (opSymUse.sym, fparams.map(printFormalParam), print(body))
      }
      DocAst.Expr.RunWithHandler(expD, effD, rulesD)
    case Expr.NewObject(name, clazz, tpe, _, methods, _) =>
      val methodsD = methods.map {
        case LoweredAst.JvmMethod(ident, fparams, exp, retTpe, _, _) => DocAst.JvmMethod(ident, fparams.map(printFormalParam), print(exp), TypePrinter.print(retTpe))
      }
      DocAst.Expr.NewObject(name, clazz, TypePrinter.print(tpe), methodsD)
  }

  /**
    * Returns the [[DocAst]] representation of `rule`.
    */
  private def printExtMatchRule(rule: LoweredAst.ExtMatchRule): (DocAst.Expr, DocAst.Expr) = rule match {
    case LoweredAst.ExtMatchRule(pat, exp, _) =>
      (printExtPattern(pat), print(exp))
  }

  /**
    * Converts the given pattern into a [[DocAst.Expr]].
    */
  private def printPattern(pat: LoweredAst.Pattern): DocAst.Expr = pat match {
    case Pattern.Wild(_, _) => DocAst.Expr.Wild
    case Pattern.Var(sym, _, _) => DocAst.Expr.Var(sym)
    case Pattern.Cst(cst, _, _) => DocAst.Expr.Cst(cst)
    case Pattern.Tag(symUse, pats, _, _) => DocAst.Expr.Tag(symUse.sym, pats.map(printPattern))
    case Pattern.Tuple(elms, _, _) => DocAst.Expr.Tuple(elms.map(printPattern).toList)
    case Pattern.Record(pats, rest, _, _) => printRecordPattern(pats, rest)
  }

  /**
    * Converts the record pattern into a [[DocAst.Expr]] by adding a series of [[DocAst.Expr.RecordExtend]] expressions.
    */
  private def printRecordPattern(pats: List[LoweredAst.Pattern.Record.RecordLabelPattern], pat: LoweredAst.Pattern): DocAst.Expr = {
    pats.foldRight(printPattern(pat)) {
      case (LoweredAst.Pattern.Record.RecordLabelPattern(label, p, _, _), acc) =>
        DocAst.Expr.RecordExtend(label, printPattern(p), acc)
    }
  }

  /**
    * Returns the [[DocAst.Expr]] representation of `pattern`.
    */
  private def printExtPattern(pattern: LoweredAst.ExtPattern): DocAst.Expr = pattern match {
<<<<<<< HEAD
    case ExtPattern.Wild(_, _) => DocAst.Expr.Wild
    case ExtPattern.Unit(_, _) => DocAst.Expr.Unit
    case ExtPattern.Var(sym, _, _) => DocAst.Expr.Var(sym)
=======
    case ExtPattern.Tag(label, pats, _, _) => DocAst.Pattern.ExtTag(label, pats.map(printExtTagPattern))
  }

  /**
    * Returns the [[DocAst.Expr]] representation of `pattern`.
    */
  private def printExtTagPattern(pattern: LoweredAst.ExtTagPattern): DocAst.Expr = pattern match {
    case ExtTagPattern.Wild(_, _) => DocAst.Expr.Wild
    case ExtTagPattern.Var(sym, _, _) => DocAst.Expr.Var(sym)
>>>>>>> 438df701
  }

  /**
    * Returns the [[DocAst.Expr.AscriptionTpe]] representation of `fp`.
    */
  private def printFormalParam(fp: LoweredAst.FormalParam): DocAst.Expr.AscriptionTpe = {
    val LoweredAst.FormalParam(sym, _, tpe, _) = fp
    DocAst.Expr.AscriptionTpe(DocAst.Expr.Var(sym), TypePrinter.print(tpe))
  }

  /**
    * Returns the [[DocAst.TypeParam]] representation of `tp`.
    */
  private def printTypeParam(tp: LoweredAst.TypeParam): DocAst.TypeParam = tp match {
    case LoweredAst.TypeParam(_, sym, _) =>
      DocAst.TypeParam(sym)
  }
}<|MERGE_RESOLUTION|>--- conflicted
+++ resolved
@@ -150,11 +150,6 @@
     * Returns the [[DocAst.Expr]] representation of `pattern`.
     */
   private def printExtPattern(pattern: LoweredAst.ExtPattern): DocAst.Expr = pattern match {
-<<<<<<< HEAD
-    case ExtPattern.Wild(_, _) => DocAst.Expr.Wild
-    case ExtPattern.Unit(_, _) => DocAst.Expr.Unit
-    case ExtPattern.Var(sym, _, _) => DocAst.Expr.Var(sym)
-=======
     case ExtPattern.Tag(label, pats, _, _) => DocAst.Pattern.ExtTag(label, pats.map(printExtTagPattern))
   }
 
@@ -163,8 +158,8 @@
     */
   private def printExtTagPattern(pattern: LoweredAst.ExtTagPattern): DocAst.Expr = pattern match {
     case ExtTagPattern.Wild(_, _) => DocAst.Expr.Wild
+    case ExtTagPattern.Unit(_, _) => DocAst.Expr.Unit
     case ExtTagPattern.Var(sym, _, _) => DocAst.Expr.Var(sym)
->>>>>>> 438df701
   }
 
   /**
