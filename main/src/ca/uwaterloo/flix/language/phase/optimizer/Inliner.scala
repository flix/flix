--- conflicted
+++ resolved
@@ -524,15 +524,9 @@
     * Returns `true` if
     *   - the local context shows that we are not currently inlining and
     *   - `defn` does not refer to itself and
-<<<<<<< HEAD
-    *   - is a direct call to another function or
+    *   - it is either a higher-order function with a known lambda as argument or
+    *   - it is a direct call to another function or
     *   - the body is trivial.
-    */
-  private def shouldInlineDef(defn: OccurrenceAst.Def, ctx0: LocalContext): Boolean = {
-    !ctx0.currentlyInlining && !defn.context.isSelfRef && (isDirectCall(defn.exp) || isTrivial(defn.exp))
-=======
-    *   - is either a higher-order function with a known lambda as argument or
-    *   - is a direct call to another function.
     *
     * It is the responsibility of the caller to visit `exps` first.
     *
@@ -542,7 +536,7 @@
     */
   private def shouldInlineDef(defn: OccurrenceAst.Def, exps: List[Expr], ctx0: LocalContext): Boolean = {
     !ctx0.currentlyInlining && !defn.context.isSelfRef &&
-      (isDirectCall(defn.exp) || hasKnownLambda(exps))
+      (isDirectCall(defn.exp) || isTrivial(defn.exp) || hasKnownLambda(exps))
   }
 
   /**
@@ -553,7 +547,6 @@
       case Expr.Lambda(_, _, _, _) => true
       case _ => false
     }
->>>>>>> 03d852cd
   }
 
   /**
