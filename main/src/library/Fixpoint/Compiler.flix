--- conflicted
+++ resolved
@@ -128,13 +128,8 @@
         case Constraint(HeadAtom(headSym, headDen, headTerms), body) =>
             let augBody = augmentBody(body);
             let env = unifyVars(augBody);
-<<<<<<< HEAD
-            let ramTerms = List.toVector(List.map(compileHeadTerm(env), headTerms));
+            let ramTerms = Vector.map(compileHeadTerm(env), headTerms);
             let arity = Vector.length(ramTerms);
-=======
-            let ramTerms = Vector.toList(Vector.map(compileHeadTerm(env), headTerms));
-            let arity = List.length(ramTerms);
->>>>>>> e7cfcdc8
             let projection = RelOp.Project(ramTerms, RamSym.Full(headSym, arity, headDen));
             let join = compileBody(env, augBody);
             let loopBody = RelOp.If(join, projection);
@@ -188,21 +183,11 @@
         case Constraint(HeadAtom(headSym, headDen, headTerms), body) =>
             let augBody = augmentBody(body);
             let env = unifyVars(augBody);
-<<<<<<< HEAD
-            let ramTermsList = List.map(compileHeadTerm(env), headTerms);
-            let ramTerms = List.toVector(ramTermsList);
+            let ramTerms = Vector.map(compileHeadTerm(env), headTerms);
             let arity = Vector.length(ramTerms);
             let projection = RelOp.Project(ramTerms, RamSym.New(headSym, arity, headDen));
             let join = compileBody(env, augBody);
             let loopBody = RelOp.If(Vector.append(Vector#{BoolExp.NotMemberOf(ramTerms, RamSym.Full(headSym, arity, headDen))}, join), projection);
-=======
-            let ramTerms = Vector.map(compileHeadTerm(env), headTerms);
-            let arity = Vector.length(ramTerms);
-            let ramTermsList = Vector.toList(ramTerms);
-            let projection = RelOp.Project(ramTermsList, RamSym.New(headSym, arity, headDen));
-            let join = compileBody(env, augBody);
-            let loopBody = RelOp.If(BoolExp.NotMemberOf(ramTermsList, RamSym.Full(headSym, arity, headDen)) :: join, projection);
->>>>>>> e7cfcdc8
             let compile = delta -> { // `delta` designates the focused atom.
                 let insert =
                     Vector.foldRight(match (atom, rowVar) -> acc -> match atom {
@@ -337,13 +322,8 @@
     /// (2) comes from the negative atom `not A(x)`.
     /// (3) is a function call that computes the expression `x > 0`.
     ///
-<<<<<<< HEAD
-    def compileBody(env: Map[VarSym, RamTerm[v]], body: List[(BodyPredicate[v], RowVar)]): Vector[BoolExp[v]] =
-        List.toVector(List.foldRight(match (atom, rowVar) -> acc ->
-=======
-    def compileBody(env: Map[VarSym, RamTerm[v]], body: Vector[(BodyPredicate[v], RowVar)]): List[BoolExp[v]] =
-        Vector.toList(Vector.flatMap(match (atom, rowVar) ->
->>>>>>> e7cfcdc8
+    def compileBody(env: Map[VarSym, RamTerm[v]], body: Vector[(BodyPredicate[v], RowVar)]): Vector[BoolExp[v]] =
+        Vector.flatMap(match (atom, rowVar) ->
             let compileBodyTerm = j -> term -> match term {
                 case BodyTerm.Wild      => RamTerm.RowLoad(rowVar, j)
                 case BodyTerm.Var(var)  => unwrap(Map.get(var, env))
@@ -361,17 +341,10 @@
                                 BoolExp.Leq(leq, t, RamTerm.LoadLatVar(rowVar))
                     })
                 case BodyAtom(bodySym, denotation, Polarity.Negative, _, terms) =>
-<<<<<<< HEAD
-                    let ramTerms = List.mapWithIndex(compileBodyTerm, terms);
-                    let arity = List.length(ramTerms);
-                    BoolExp.NotMemberOf(List.toVector(ramTerms), RamSym.Full(bodySym, arity, denotation)) :: acc
-                case Functional(_, _, _) => acc
-=======
                     let ramTerms = Vector.mapWithIndex(compileBodyTerm, terms);
                     let arity = Vector.length(ramTerms);
-                    Vector#{BoolExp.NotMemberOf(Vector.toList(ramTerms), RamSym.Full(bodySym, arity, denotation))}
+                    Vector#{BoolExp.NotMemberOf(ramTerms, RamSym.Full(bodySym, arity, denotation))}
                 case Functional(_, _, _) => Vector.empty()
->>>>>>> e7cfcdc8
                 case Guard0(f) =>
                     Vector#{BoolExp.Guard0(f)}
                 case Guard1(f, v) =>
@@ -398,14 +371,8 @@
                     let t3 = unwrap(Map.get(v3, env));
                     let t4 = unwrap(Map.get(v4, env));
                     let t5 = unwrap(Map.get(v5, env));
-<<<<<<< HEAD
-                    BoolExp.Guard5(f, t1, t2, t3, t4, t5) :: acc
-            }, Nil, body))
-
-=======
                     Vector#{BoolExp.Guard5(f, t1, t2, t3, t4, t5)}
-            }, body))
->>>>>>> e7cfcdc8
+            }, body)
 
     def unwrap(o: Option[a]): a = match o {
         case Some(a) => a
