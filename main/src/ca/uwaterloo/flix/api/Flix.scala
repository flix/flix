--- conflicted
+++ resolved
@@ -583,14 +583,9 @@
     // Initialize fork join pool.
     initForkJoin()
 
-<<<<<<< HEAD
-    Documentor.run(typedAst)
+    JsonDocumentor.run(typedAst)
     HtmlDocumentor.run(typedAst)
     cachedLoweringAst = Lowering.run(typedAst)
-=======
-    cachedDocumentorAst = JsonDocumentor.run(typedAst)
-    cachedLoweringAst = Lowering.run(cachedDocumentorAst)
->>>>>>> 8f9f4dfb
     cachedEarlyTreeShakerAst = EarlyTreeShaker.run(cachedLoweringAst)
     cachedMonomorphAst = Monomorph.run(cachedEarlyTreeShakerAst)
     cachedMonomorphEnumsAst = MonomorphEnums.run(cachedMonomorphAst)
