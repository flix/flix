/*
 * Copyright 2017 Magnus Madsen, Ifaz Kabir
 *
 * Licensed under the Apache License, Version 2.0 (the "License");
 * you may not use this file except in compliance with the License.
 * You may obtain a copy of the License at
 *
 *   http://www.apache.org/licenses/LICENSE-2.0
 *
 * Unless required by applicable law or agreed to in writing, software
 * distributed under the License is distributed on an "AS IS" BASIS,
 * WITHOUT WARRANTIES OR CONDITIONS OF ANY KIND, either express or implied.
 * See the License for the specific language governing permissions and
 * limitations under the License.
 */

package ca.uwaterloo.flix.language.phase

import ca.uwaterloo.flix.api.Flix
import ca.uwaterloo.flix.language.ast.SimplifiedAst.{CatchRule, Expression, HandlerBinding}
import ca.uwaterloo.flix.language.ast.{SimplifiedAst, Symbol}
import ca.uwaterloo.flix.language.{CompilationError, GenSym}
import ca.uwaterloo.flix.util.Validation._
import ca.uwaterloo.flix.util.{InternalCompilerException, Validation}

/**
  * The inlining phase performs careful inlining of select functions based on heuristics.
  */
object Inliner extends Phase[SimplifiedAst.Root, SimplifiedAst.Root] {

  /**
    * Performs inlining on the given AST `root`.
    */
  def run(root: SimplifiedAst.Root)(implicit flix: Flix): Validation[SimplifiedAst.Root, CompilationError] = flix.phase("Inliner") {

    // TODO: Inliner disabled for now.
    return root.toSuccess

    implicit val genSym: GenSym = flix.genSym

    /**
      * Computes the function definitions eligible for inlining.
      */
    val candidates = root.defs.foldLeft(Set.empty[Symbol.DefnSym]) {
      case (macc, (sym, defn)) if isAtomic(defn.exp) => macc + sym
      case (macc, (sym, defn)) => macc
    }

    /**
      * Transforms expressions inside definitions into optimized definitions.
      */
    val inlinedDefinitions = root.defs.foldLeft(Map.empty[Symbol.DefnSym, SimplifiedAst.Def]) {
      case (macc, (sym, defn)) =>
        val newExp = inline(root.defs, candidates, defn.exp)
        macc + (sym -> defn.copy(exp = newExp))
    }

    root.copy(defs = inlinedDefinitions).toSuccess
  }

  /**
    * Traverses through `exp` and performs inlining using
    * definitions and sizes from `scores`
    */
  private def inline(definitions: Map[Symbol.DefnSym, SimplifiedAst.Def], candidates: Set[Symbol.DefnSym], exp0: Expression)(implicit genSym: GenSym): Expression = {
    def visit = inline(definitions, candidates, _: Expression)

    exp0 match {
      case Expression.ApplyClo(exp1, args, tpe, loc) =>
        Expression.ApplyClo(visit(exp1), args.map(visit), tpe, loc)

      /* Inline application */
      case Expression.ApplyDef(sym, args, tpe, loc) =>
        //inline arguments
        val args1 = args.map(visit)
        definitions(sym) match {
          case SimplifiedAst.Def(_, _, _, formals, exp1, _, _) =>
            if (candidates.contains(sym)) {
              // Inline the body of the function
              val sub = formals.map(f => f.sym -> Symbol.freshVarSym(f.sym)).toMap
              val bindings = formals.map(f => sub(f.sym)).zip(args1)
              letBindArgs(renameAndSubstitute(exp1, sub), bindings)
            }
            else {
              // Do not inline the body -- score is too high
              Expression.ApplyDef(sym, args1, tpe, loc)
            }
        }

      case Expression.ApplyEff(sym, args, tpe, loc) =>
        Expression.ApplyEff(sym, args, tpe, loc)

      case Expression.ApplyCloTail(exp1, args, tpe, loc) =>
        // Do not inline tail calls.
        Expression.ApplyCloTail(visit(exp1), args.map(visit), tpe, loc)

      case Expression.ApplyDefTail(sym, args, tpe, loc) =>
        // Do not inline tail calls.
        Expression.ApplyDefTail(sym, args, tpe, loc)

      case Expression.ApplyEffTail(sym, args, tpe, loc) =>
        // Do not inline tail calls.
        Expression.ApplyEffTail(sym, args, tpe, loc)

      /* Inline inside expression */
      case Expression.Closure(ref, freeVars, tpe, loc) =>
        Expression.Closure(ref, freeVars, tpe, loc)
      case Expression.Unit => exp0
      case Expression.True => exp0
      case Expression.False => exp0
      case Expression.Char(_) => exp0
      case Expression.Float32(_) => exp0
      case Expression.Float64(_) => exp0
      case Expression.Int8(_) => exp0
      case Expression.Int16(_) => exp0
      case Expression.Int32(_) => exp0
      case Expression.Int64(_) => exp0
      case Expression.BigInt(_) => exp0
      case Expression.Str(_) => exp0
      case Expression.Var(_, _, _) => exp0
      case Expression.Def(_, _, _) => exp0
      case Expression.Eff(_, _, _) => exp0
      case Expression.Lambda(args, body, tpe, loc) =>
        Expression.Lambda(args, visit(body), tpe, loc)
      case Expression.ApplySelfTail(sym, formals, actuals, tpe, loc) =>
        Expression.ApplySelfTail(sym, formals, actuals.map(visit), tpe, loc)
      case Expression.Unary(sop, op, exp1, tpe, loc) =>
        Expression.Unary(sop, op, visit(exp1), tpe, loc)
      case Expression.Binary(sop, op, exp1, exp2, tpe, loc) =>
        Expression.Binary(sop, op, visit(exp1), visit(exp2), tpe, loc)
      case Expression.IfThenElse(exp1, exp2, exp3, tpe, loc) =>
        Expression.IfThenElse(visit(exp1), visit(exp2), visit(exp3), tpe, loc)
      case Expression.Branch(exp, branches, tpe, loc) =>
        val e = visit(exp)
        val bs = branches map {
          case (sym, br) => sym -> visit(br)
        }
        Expression.Branch(e, bs, tpe, loc)
      case Expression.JumpTo(sym, tpe, loc) => Expression.JumpTo(sym, tpe, loc)
      case Expression.Let(sym, exp1, exp2, tpe, loc) =>
        Expression.Let(sym, visit(exp1), visit(exp2), tpe, loc)
      case Expression.LetRec(sym, exp1, exp2, tpe, loc) => None
        Expression.LetRec(sym, visit(exp1), visit(exp2), tpe, loc)
      case Expression.Is(sym, tag, exp1, loc) =>
        Expression.Is(sym, tag, visit(exp1), loc)
      case Expression.Tag(sym, tag, exp1, tpe, loc) =>
        Expression.Tag(sym, tag, visit(exp1), tpe, loc)
      case Expression.Untag(sym, tag, exp1, tpe, loc) =>
        Expression.Untag(sym, tag, visit(exp1), tpe, loc)
      case Expression.Index(base, offset, tpe, loc) =>
        Expression.Index(visit(base), offset, tpe, loc)
      case Expression.Tuple(elms, tpe, loc) =>
        Expression.Tuple(elms.map(visit), tpe, loc)
<<<<<<< HEAD
      case Expression.ArrayLit(elms, tpe, loc) =>
        Expression.ArrayLit(elms.map(visit), tpe, loc)
      case Expression.ArrayNew(elm, len, tpe, loc) =>
        Expression.ArrayNew(visit(elm), visit(len), tpe, loc)
      case Expression.ArrayLoad(base, index, tpe, loc) =>
        Expression.ArrayLoad(visit(base), visit(index), tpe, loc)
      case Expression.ArrayStore(base, index, elm, tpe, loc) =>
        Expression.ArrayStore(visit(base), visit(elm), visit(index), tpe, loc)
      case Expression.ArrayLength(base, tpe, loc) =>
        Expression.ArrayLength(visit(base), tpe, loc)
      case Expression.ArraySlice(base, startIndex, endIndex, tpe, loc) =>
        Expression.ArraySlice(visit(base), visit(startIndex), visit(endIndex), tpe, loc)
=======
      case Expression.ArrayNew(elm, len, tpe, loc) => Expression.ArrayNew(visit(elm), len, tpe, loc)
      case Expression.ArrayLit(elms, tpe, loc) => Expression.ArrayLit(elms map visit, tpe, loc)
      case Expression.ArrayLoad(base, index, tpe, loc) => Expression.ArrayLoad(visit(base), visit(index), tpe, loc)
      case Expression.ArrayStore(base, index, value, tpe, loc) => Expression.ArrayStore(visit(base), visit(index), visit(value), tpe, loc)
>>>>>>> 27fdd3df
      case Expression.NewChannel(exp, tpe, loc) => Expression.NewChannel(visit(exp), tpe, loc)
      case Expression.GetChannel(exp, tpe, loc) => Expression.GetChannel(visit(exp), tpe, loc)
      case Expression.PutChannel(exp1, exp2, tpe, loc) => Expression.PutChannel(visit(exp1), visit(exp2), tpe, loc)
      case Expression.Spawn(exp, tpe, loc) => Expression.Spawn(visit(exp), tpe, loc)
      case Expression.SelectChannel(rules, tpe, loc) =>
        val rs = rules map {
          case SimplifiedAst.SelectRule(sym, chan, body) =>
            SimplifiedAst.SelectRule(sym, visit(chan), visit(body))
        }
        Expression.SelectChannel(rs, tpe, loc)
      case Expression.Ref(exp1, tpe, loc) =>
        Expression.Ref(visit(exp1), tpe, loc)
      case Expression.Deref(exp1, tpe, loc) =>
        Expression.Deref(visit(exp1), tpe, loc)
      case Expression.Assign(exp1, exp2, tpe, loc) =>
        Expression.Assign(visit(exp1), visit(exp2), tpe, loc)
      case Expression.HandleWith(exp, bindings, tpe, loc) =>
        val e = visit(exp)
        val bs = bindings map {
          case HandlerBinding(sym, handler) => HandlerBinding(sym, visit(handler))
        }
        Expression.HandleWith(e, bs, tpe, loc)
      case Expression.Existential(fparam, exp1, loc) =>
        Expression.Existential(fparam, visit(exp1), loc)
      case Expression.Universal(fparam, exp1, loc) =>
        Expression.Universal(fparam, visit(exp1), loc)
      case Expression.TryCatch(exp, rules, tpe, eff, loc) => ??? // TODO
      case Expression.NativeConstructor(constructor, args, tpe, loc) =>
        Expression.NativeConstructor(constructor, args.map(visit), tpe, loc)
      case Expression.NativeField(_, _, _) => exp0
      case Expression.NativeMethod(method, args, tpe, loc) =>
        Expression.NativeMethod(method, args.map(visit), tpe, loc)
      case Expression.UserError(_, _) => exp0
      case Expression.HoleError(_, _, _, _) => exp0
      case Expression.MatchError(_, _) => exp0
      case Expression.SwitchError(_, _) => exp0
      /* Error */
      case Expression.LambdaClosure(_, _, _, _) => throw InternalCompilerException(s"Unexpected expression: '${exp0.getClass.getSimpleName}'.")
      case Expression.Apply(exp1, args, tpe, loc) => throw InternalCompilerException(s"Unexpected expression: '${exp0.getClass.getSimpleName}'.")
    }
  }

  /**
    * Performs alpha-renaming of an expression
    */
  private def renameAndSubstitute(exp0: Expression, env0: Map[Symbol.VarSym, Symbol.VarSym])(implicit genSym: GenSym): Expression = exp0 match {
    case Expression.Unit => exp0
    case Expression.True => exp0
    case Expression.False => exp0
    case Expression.Char(_) => exp0
    case Expression.Float32(_) => exp0
    case Expression.Float64(_) => exp0
    case Expression.Int8(_) => exp0
    case Expression.Int16(_) => exp0
    case Expression.Int32(_) => exp0
    case Expression.Int64(_) => exp0
    case Expression.BigInt(_) => exp0
    case Expression.Str(_) => exp0
    case Expression.Var(sym, tpe, loc) => Expression.Var(env0(sym), tpe, loc)
    case Expression.Def(_, _, _) => exp0
    case Expression.Eff(_, _, _) => exp0
    case Expression.Closure(ref, freeVars, tpe, loc) =>
      Expression.Closure(ref, freeVars.map(fv => fv.copy(sym = env0(fv.sym))), tpe, loc)
    case Expression.ApplyClo(exp1, args, tpe, loc) =>
      Expression.ApplyClo(renameAndSubstitute(exp1, env0), args.map(renameAndSubstitute(_, env0)), tpe, loc)
    case Expression.ApplyDef(sym, args, tpe, loc) =>
      Expression.ApplyDef(sym, args.map(renameAndSubstitute(_, env0)), tpe, loc)
    case Expression.ApplyEff(sym, args, tpe, loc) =>
      Expression.ApplyEff(sym, args.map(renameAndSubstitute(_, env0)), tpe, loc)
    case Expression.ApplyCloTail(exp1, args, tpe, loc) =>
      Expression.ApplyCloTail(renameAndSubstitute(exp1, env0), args.map(renameAndSubstitute(_, env0)), tpe, loc)
    case Expression.ApplyDefTail(sym, args, tpe, loc) =>
      Expression.ApplyDefTail(sym, args.map(renameAndSubstitute(_, env0)), tpe, loc)
    case Expression.ApplyEffTail(sym, args, tpe, loc) =>
      Expression.ApplyEffTail(sym, args.map(renameAndSubstitute(_, env0)), tpe, loc)
    case Expression.ApplySelfTail(sym, formals, actuals, tpe, loc) =>
      Expression.ApplySelfTail(sym, formals, actuals.map(renameAndSubstitute(_, env0)), tpe, loc)
    case Expression.Unary(sop, op, exp1, tpe, loc) =>
      Expression.Unary(sop, op, renameAndSubstitute(exp1, env0), tpe, loc)
    case Expression.Binary(sop, op, exp1, exp2, tpe, loc) =>
      Expression.Binary(sop, op, renameAndSubstitute(exp1, env0), renameAndSubstitute(exp2, env0), tpe, loc)
    case Expression.IfThenElse(exp1, exp2, exp3, tpe, loc) =>
      Expression.IfThenElse(renameAndSubstitute(exp1, env0), renameAndSubstitute(exp2, env0), renameAndSubstitute(exp3, env0), tpe, loc)
    case Expression.Branch(exp, branches, tpe, loc) =>
      val e = renameAndSubstitute(exp, env0)
      val bs = branches map {
        case (sym, br) => sym -> renameAndSubstitute(br, env0)
      }
      Expression.Branch(e, bs, tpe, loc)
    case Expression.JumpTo(sym, tpe, loc) => Expression.JumpTo(sym, tpe, loc)
    case Expression.Let(sym, exp1, exp2, tpe, loc) =>
      val newSym = Symbol.freshVarSym(sym)
      val sub1 = env0 + (sym -> newSym)
      Expression.Let(newSym, renameAndSubstitute(exp1, sub1), renameAndSubstitute(exp2, sub1), tpe, loc)
    case Expression.LetRec(sym, exp1, exp2, tpe, loc) =>
      val newSym = Symbol.freshVarSym(sym)
      val sub1 = env0 + (sym -> newSym)
      Expression.LetRec(newSym, renameAndSubstitute(exp1, sub1), renameAndSubstitute(exp2, sub1), tpe, loc)
    case Expression.Is(sym, tag, exp1, loc) =>
      Expression.Is(sym, tag, renameAndSubstitute(exp1, env0), loc)
    case Expression.Tag(sym, tag, exp1, tpe, loc) =>
      Expression.Tag(sym, tag, renameAndSubstitute(exp1, env0), tpe, loc)
    case Expression.Untag(sym, tag, exp1, tpe, loc) =>
      Expression.Untag(sym, tag, renameAndSubstitute(exp1, env0), tpe, loc)
    case Expression.Index(base, offset, tpe, loc) =>
      Expression.Index(renameAndSubstitute(base, env0), offset, tpe, loc)
    case Expression.Tuple(elms, tpe, loc) =>
      Expression.Tuple(elms.map(renameAndSubstitute(_, env0)), tpe, loc)
    case Expression.ArrayLit(elms, tpe, loc) =>
      Expression.ArrayLit(elms.map(renameAndSubstitute(_, env0)), tpe, loc)
    case Expression.ArrayNew(elm, len, tpe, loc) =>
      Expression.ArrayNew(renameAndSubstitute(elm, env0), renameAndSubstitute(len, env0), tpe, loc)
    case Expression.ArrayLoad(base, index, tpe, loc) =>
      Expression.ArrayLoad(renameAndSubstitute(base, env0), renameAndSubstitute(index, env0), tpe, loc)
<<<<<<< HEAD
    case Expression.ArrayStore(base, index, elm, tpe, loc) =>
      Expression.ArrayStore(renameAndSubstitute(base, env0), renameAndSubstitute(index, env0), renameAndSubstitute(elm, env0), tpe, loc)
    case Expression.ArrayLength(base, tpe, loc) =>
      Expression.ArrayLength(renameAndSubstitute(base, env0), tpe, loc)
    case Expression.ArraySlice(base, startIndex, endIndex, tpe, loc) =>
      Expression.ArraySlice(renameAndSubstitute(base, env0), renameAndSubstitute(startIndex, env0), renameAndSubstitute(endIndex, env0), tpe, loc)
=======
    case Expression.ArrayStore(base, index, value, tpe, loc) =>
      Expression.ArrayStore(renameAndSubstitute(base, env0), renameAndSubstitute(index, env0), renameAndSubstitute(value, env0), tpe, loc)
>>>>>>> 27fdd3df
    case Expression.NewChannel(exp, tpe, loc) =>
      Expression.NewChannel(renameAndSubstitute(exp, env0), tpe, loc)
    case Expression.GetChannel(exp, tpe, loc) =>
      Expression.GetChannel(renameAndSubstitute(exp, env0), tpe, loc)
    case Expression.PutChannel(exp1, exp2, tpe, loc) =>
      Expression.PutChannel(renameAndSubstitute(exp1, env0), renameAndSubstitute(exp2, env0), tpe, loc)
    case Expression.Spawn(exp, tpe, loc) =>
      Expression.Spawn(renameAndSubstitute(exp, env0), tpe, loc)
    case Expression.SelectChannel(rules, tpe, loc) =>
      val rs = rules map {
        case SimplifiedAst.SelectRule(sym, chan, body) =>
          val newSym = Symbol.freshVarSym(sym)
          val sub1 = env0 + (sym -> newSym)
          SimplifiedAst.SelectRule(newSym, renameAndSubstitute(chan, sub1), renameAndSubstitute(body, sub1))
      }
      Expression.SelectChannel(rs, tpe, loc)
    case Expression.Ref(exp1, tpe, loc) =>
      Expression.Ref(renameAndSubstitute(exp1, env0), tpe, loc)
    case Expression.Deref(exp1, tpe, loc) =>
      Expression.Deref(renameAndSubstitute(exp1, env0), tpe, loc)
    case Expression.Assign(exp1, exp2, tpe, loc) =>
      Expression.Assign(renameAndSubstitute(exp1, env0), renameAndSubstitute(exp2, env0), tpe, loc)
    case Expression.HandleWith(exp, bindings, tpe, loc) =>
      val e = renameAndSubstitute(exp, env0)
      val bs = bindings map {
        case HandlerBinding(sym, handler) => HandlerBinding(sym, renameAndSubstitute(handler, env0))
      }
      Expression.HandleWith(e, bs, tpe, loc)
    case Expression.Existential(fparam, exp1, loc) =>
      val newFparam = fparam.copy(sym = Symbol.freshVarSym(fparam.sym))
      val sub1 = env0 + (fparam.sym -> newFparam.sym)
      Expression.Existential(newFparam, renameAndSubstitute(exp1, sub1), loc)
    case Expression.Universal(fparam, exp1, loc) =>
      val newFparam = fparam.copy(sym = Symbol.freshVarSym(fparam.sym))
      val sub1 = env0 + (fparam.sym -> newFparam.sym)
      Expression.Universal(newFparam, renameAndSubstitute(exp1, sub1), loc)
    case Expression.TryCatch(exp, rules, tpe, eff, loc) =>
      val e = renameAndSubstitute(exp, env0)
      val rs = rules map {
        case CatchRule(sym, clazz, body) =>
          val freshSym = Symbol.freshVarSym(sym)
          val b = renameAndSubstitute(body, env0 + (sym -> freshSym))
          CatchRule(freshSym, clazz, b)
      }
      Expression.TryCatch(e, rs, tpe, eff, loc)
    case Expression.NativeConstructor(constructor, args, tpe, loc) =>
      Expression.NativeConstructor(constructor, args.map(renameAndSubstitute(_, env0)), tpe, loc)
    case Expression.NativeField(_, _, _) => exp0
    case Expression.NativeMethod(method, args, tpe, loc) =>
      Expression.NativeMethod(method, args.map(renameAndSubstitute(_, env0)), tpe, loc)

    case Expression.UserError(_, _) => exp0
    case Expression.HoleError(_, _, _, _) => exp0
    case Expression.MatchError(_, _) => exp0
    case Expression.SwitchError(_, _) => exp0

    case Expression.Lambda(_, _, _, _) => throw InternalCompilerException(s"Unexpected expression: '${exp0.getClass.getSimpleName}'.")
    case Expression.LambdaClosure(_, _, _, _) => throw InternalCompilerException(s"Unexpected expression: '${exp0.getClass.getSimpleName}'.")
    case Expression.Apply(exp1, args, tpe, loc) => throw InternalCompilerException(s"Unexpected expression: '${exp0.getClass.getSimpleName}'.")
  }

  /**
    * Takes in a expression that has already been alpha-renamed and a list of args and let binds the arguments
    */
  private def letBindArgs(exp: Expression, args: List[(Symbol.VarSym, Expression)]): Expression = {
    args match {
      case (sym, exp1) :: xs =>
        val exp2 = letBindArgs(exp, xs)
        Expression.Let(sym, exp1, exp2, exp2.tpe, exp1.loc)
      case Nil =>
        exp
    }
  }

  /**
    * Returns `true` if the given expression `exp0` is atomic.
    */
  def isAtomic(exp0: Expression): Boolean = exp0 match {
    //
    // Literals are atomic.
    //
    case Expression.Unit => true
    case Expression.True => true
    case Expression.False => true
    case Expression.Char(lit) => true
    case Expression.Float32(lit) => true
    case Expression.Float64(lit) => true
    case Expression.Int8(lit) => true
    case Expression.Int16(lit) => true
    case Expression.Int32(lit) => true
    case Expression.Int64(lit) => true
    case Expression.BigInt(lit) => true
    case Expression.Str(lit) => true

    //
    // Vars and Defs are atomic.
    //
    case Expression.Var(sym, tpe, loc) => true
    case Expression.Def(sym, tpe, loc) => true
    case Expression.Eff(sym, tpe, loc) => true

    //
    // Closure are atomic.
    //
    case Expression.Closure(defn, freeVars, tpe, loc) => true

    //
    // Applications are atomic if their arguments are, but tail calls are not.
    //
    case Expression.ApplyClo(exp, args, tpe, loc) => isAtomic(exp) && (args forall isAtomic)
    case Expression.ApplyDef(sym, args, tpe, loc) => args forall isAtomic
    case Expression.ApplyEff(sym, args, tpe, loc) => args forall isAtomic
    case Expression.ApplyCloTail(exp, args, tpe, loc) => false
    case Expression.ApplyDefTail(sym, args, tpe, loc) => false
    case Expression.ApplyEffTail(sym, args, tpe, loc) => false
    case Expression.ApplySelfTail(sym, formals, actuals, tpe, loc) => false

    //
    // Unary expressions are atomic if the operand is atomic.
    //
    case Expression.Unary(sop, op, exp, tpe, loc) => isAtomic(exp)

    //
    // Binary expressions are atomic if the operands are.
    //
    case Expression.Binary(sop, op, exp1, exp2, tpe, loc) => isAtomic(exp1) && isAtomic(exp2)

    //
    // If-then-else expressions are never atomic.
    //
    case Expression.IfThenElse(exp1, exp2, exp3, tpe, loc) => false

    //
    // Branches are never atomic.
    //
    case Expression.Branch(exp, branches, tpe, loc) => false

    //
    // Jumps are never atomic.
    //
    case Expression.JumpTo(sym, tpe, loc) => false

    //
    // Let expressions are atomic if the component expressions are.
    //
    case Expression.Let(sym, exp1, exp2, tpe, loc) =>
      isAtomic(exp1) && isAtomic(exp2)

    //
    // Let-rec expressions are atomic if the component expressions are.
    //
    case Expression.LetRec(sym, exp1, exp2, tpe, loc) =>
      isAtomic(exp1) && isAtomic(exp2)

    //
    // Is expressions are atomic if the operand is.
    //
    case Expression.Is(sym, tag, exp, loc) => isAtomic(exp)

    //
    // Tag expressions are atomic if the operand is.
    //
    case Expression.Tag(sym, tag, exp, tpe, loc) => isAtomic(exp)

    //
    // Untag expressions are atomic if the operand is.
    //
    case Expression.Untag(sym, tag, exp, tpe, loc) => isAtomic(exp)

    //
    // Index expressions are atomic if the operand is.
    //
    case Expression.Index(base, offset, tpe, loc) => isAtomic(base)

    //
    // Tuple expressions are atomic if the elements are.
    //
    case Expression.Tuple(elms, tpe, loc) => elms forall isAtomic

    //
    // ArrayLit expressions are atomic if the elements are.
    //
    case Expression.ArrayLit(elms, tpe, loc) => elms forall isAtomic

    //
    // ArrayNew expressions are atomic if the element is.
    //
    case Expression.ArrayNew(elm, len, tpe, loc) => isAtomic(elm) && isAtomic(len)

    //
    // ArrayLoad expressions are atomic if the base and index are.
    //
    case Expression.ArrayLoad(base, index, tpe, loc) => isAtomic(base) && isAtomic(index)

    //
    // ArrayStore expressions are atomic if the base, index and element are.
    //
    case Expression.ArrayStore(base, index, elm, tpe, loc) => isAtomic(base) && isAtomic(index) && isAtomic(elm)

    //
    // ArrayLength expressions are atomic if the base is.
    //
    case Expression.ArrayLength(base, tpe, loc) => isAtomic(base)

    //
    // ArrayLength expressions are atomic if the base, startIndex and endIndex are.
    //
    case Expression.ArraySlice(base, startIndex, endIndex, tpe, loc) => isAtomic(base) && isAtomic(startIndex) && isAtomic(endIndex)

    //
    // NewChannel expressions are atomic.
    //
    case Expression.NewChannel(exp, tpe, loc) => false

    //
    // GetChannel expressions are atomic.
    //
    case Expression.GetChannel(exp, tpe, loc) => false

    //
    // PutChannel expressions are atomic.
    //
    case Expression.PutChannel(exp1, exp2, tpe, loc) => false

    //
    // Spawn expressions are atomic.
    //
    case Expression.Spawn(exp, tpe, loc) => false

    //
    // SelectChannel expressions are atomic.
    //
    case Expression.SelectChannel(rules, tpe, loc) => false

    //
    // NewChannel expressions are atomic.
    //
    case Expression.NewChannel(exp, tpe, loc) => false

    //
    // GetChannel expressions are atomic.
    //
    case Expression.GetChannel(exp, tpe, loc) => false

    //
    // PutChannel expressions are atomic.
    //
    case Expression.PutChannel(exp1, exp2, tpe, loc) => false

    //
    // Spawn expressions are atomic.
    //
    case Expression.Spawn(exp, tpe, loc) => false

    //
    // SelectChannel expressions are atomic.
    //
    case Expression.SelectChannel(rules, tpe, loc) => false

    //
    // Reference expressions are atomic.
    //
    case Expression.Ref(exp, tpe, loc) => isAtomic(exp)

    //
    // Dereference expressions are atomic.
    //
    case Expression.Deref(exp, tpe, loc) => isAtomic(exp)

    //
    // Assign expressions are atomic.
    //
    case Expression.Assign(exp1, exp2, tpe, loc) => isAtomic(exp1) && isAtomic(exp2)

    //
    // HandleWith expressions are never atomic.
    //
    case Expression.HandleWith(exp, bindings, tpe, loc) => false

    //
    // Existential expressions are never atomic.
    //
    case Expression.Existential(fparam, exp, loc) => false

    //
    // Universal expressions are never atomic.
    //
    case Expression.Universal(fparam, exp, loc) => false

    //
    // Try Catch expressions are never atomic.
    //
    case Expression.TryCatch(exp, rules, tpe, eff, loc) => false

    //
    // Native Constructors expressions are atomic if their arguments are.
    //
    case Expression.NativeConstructor(constructor, args, tpe, loc) => args forall isAtomic

    //
    // Native Fields are atomic.
    //
    case Expression.NativeField(field, tpe, loc) => true

    //
    // Native Methods are atomic if their arguments are.
    //
    case Expression.NativeMethod(method, args, tpe, loc) => args forall isAtomic

    //
    // Errors are atomic.
    //
    case Expression.UserError(tpe, loc) => true
    case Expression.HoleError(sym, tpe, eff, loc) => true
    case Expression.MatchError(tpe, loc) => true
    case Expression.SwitchError(tpe, loc) => true

    case Expression.Lambda(_, _, _, _) => throw InternalCompilerException(s"Unexpected expression: '${exp0.getClass.getSimpleName}'.")
    case Expression.LambdaClosure(_, _, _, _) => throw InternalCompilerException(s"Unexpected expression: '${exp0.getClass.getSimpleName}'.")
    case Expression.Apply(_, _, _, _) => throw InternalCompilerException(s"Unexpected expression: '${exp0.getClass.getSimpleName}'.")
  }

}<|MERGE_RESOLUTION|>--- conflicted
+++ resolved
@@ -151,7 +151,6 @@
         Expression.Index(visit(base), offset, tpe, loc)
       case Expression.Tuple(elms, tpe, loc) =>
         Expression.Tuple(elms.map(visit), tpe, loc)
-<<<<<<< HEAD
       case Expression.ArrayLit(elms, tpe, loc) =>
         Expression.ArrayLit(elms.map(visit), tpe, loc)
       case Expression.ArrayNew(elm, len, tpe, loc) =>
@@ -164,12 +163,6 @@
         Expression.ArrayLength(visit(base), tpe, loc)
       case Expression.ArraySlice(base, startIndex, endIndex, tpe, loc) =>
         Expression.ArraySlice(visit(base), visit(startIndex), visit(endIndex), tpe, loc)
-=======
-      case Expression.ArrayNew(elm, len, tpe, loc) => Expression.ArrayNew(visit(elm), len, tpe, loc)
-      case Expression.ArrayLit(elms, tpe, loc) => Expression.ArrayLit(elms map visit, tpe, loc)
-      case Expression.ArrayLoad(base, index, tpe, loc) => Expression.ArrayLoad(visit(base), visit(index), tpe, loc)
-      case Expression.ArrayStore(base, index, value, tpe, loc) => Expression.ArrayStore(visit(base), visit(index), visit(value), tpe, loc)
->>>>>>> 27fdd3df
       case Expression.NewChannel(exp, tpe, loc) => Expression.NewChannel(visit(exp), tpe, loc)
       case Expression.GetChannel(exp, tpe, loc) => Expression.GetChannel(visit(exp), tpe, loc)
       case Expression.PutChannel(exp1, exp2, tpe, loc) => Expression.PutChannel(visit(exp1), visit(exp2), tpe, loc)
@@ -284,17 +277,12 @@
       Expression.ArrayNew(renameAndSubstitute(elm, env0), renameAndSubstitute(len, env0), tpe, loc)
     case Expression.ArrayLoad(base, index, tpe, loc) =>
       Expression.ArrayLoad(renameAndSubstitute(base, env0), renameAndSubstitute(index, env0), tpe, loc)
-<<<<<<< HEAD
     case Expression.ArrayStore(base, index, elm, tpe, loc) =>
       Expression.ArrayStore(renameAndSubstitute(base, env0), renameAndSubstitute(index, env0), renameAndSubstitute(elm, env0), tpe, loc)
     case Expression.ArrayLength(base, tpe, loc) =>
       Expression.ArrayLength(renameAndSubstitute(base, env0), tpe, loc)
     case Expression.ArraySlice(base, startIndex, endIndex, tpe, loc) =>
       Expression.ArraySlice(renameAndSubstitute(base, env0), renameAndSubstitute(startIndex, env0), renameAndSubstitute(endIndex, env0), tpe, loc)
-=======
-    case Expression.ArrayStore(base, index, value, tpe, loc) =>
-      Expression.ArrayStore(renameAndSubstitute(base, env0), renameAndSubstitute(index, env0), renameAndSubstitute(value, env0), tpe, loc)
->>>>>>> 27fdd3df
     case Expression.NewChannel(exp, tpe, loc) =>
       Expression.NewChannel(renameAndSubstitute(exp, env0), tpe, loc)
     case Expression.GetChannel(exp, tpe, loc) =>
