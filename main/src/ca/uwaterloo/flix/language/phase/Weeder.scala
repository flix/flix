/*
 * Copyright 2015-2016 Magnus Madsen
 *
 * Licensed under the Apache License, Version 2.0 (the "License");
 * you may not use this file except in compliance with the License.
 * You may obtain a copy of the License at
 *
 *   http://www.apache.org/licenses/LICENSE-2.0
 *
 * Unless required by applicable law or agreed to in writing, software
 * distributed under the License is distributed on an "AS IS" BASIS,
 * WITHOUT WARRANTIES OR CONDITIONS OF ANY KIND, either express or implied.
 * See the License for the specific language governing permissions and
 * limitations under the License.
 */

package ca.uwaterloo.flix.language.phase

import ca.uwaterloo.flix.api.Flix
import ca.uwaterloo.flix.language.ast.Ast.{Constant, Denotation}
import ca.uwaterloo.flix.language.ast.ParsedAst.TypeParams
import ca.uwaterloo.flix.language.ast.WeededAst.Pattern
import ca.uwaterloo.flix.language.ast._
import ca.uwaterloo.flix.language.errors.WeederError._
import ca.uwaterloo.flix.language.errors._
import ca.uwaterloo.flix.util.Validation._
import ca.uwaterloo.flix.util.collection.Chain
import ca.uwaterloo.flix.util.{InternalCompilerException, ParOps, Result, Validation}

import java.lang.{Byte => JByte, Integer => JInt, Long => JLong, Short => JShort}
import java.math.{BigDecimal, BigInteger}
import java.util.regex.{PatternSyntaxException, Pattern => JPattern}
import scala.annotation.tailrec
import scala.collection.mutable

/**
  * The Weeder phase performs simple syntactic checks and rewritings.
  */
object Weeder {

  /**
    * Words that the Flix compiler reserves for special expressions.
    * Users must not define fields or variables with these names.
    */
  private val ReservedWords = Set(
    "!=", "*", "**", "+", "-", "..", "/", ":", "::", ":::", ":=", "<", "<+>", "<-", "<=",
    "<=>", "==", "=>", ">", ">=", "???", "@", "Absent", "Bool", "Univ", "Nil", "Predicate", "Present", "Pure",
    "RecordRow", "Region", "SchemaRow", "Type", "alias", "case", "catch", "chan",
    "class", "def", "deref", "else", "enum", "false", "fix", "force",
    "if", "import", "inline", "instance", "instanceof", "into", "law", "lawful", "lazy", "let", "let*", "match",
    "null", "override", "pub", "ref", "region",
    "sealed", "set", "spawn", "Static", "trait", "true",
    "type", "use", "where", "with", "discard", "object"
  )


  // NB: The following words should be reserved, but are currently allowed because of their presence in the standard library:
  // as, and, choose, choose*, forall, from, get, new, not, or, project, query, select, solve, try


  /**
    * Weeds the whole program.
    */
  def run(root: ParsedAst.Root, oldRoot: WeededAst.Root, changeSet: ChangeSet)(implicit flix: Flix): Validation[WeededAst.Root, WeederError] =
    flix.phase("Weeder") {
      // Compute the stale and fresh sources.
      val (stale, fresh) = changeSet.partition(root.units, oldRoot.units)

      mapN(ParOps.parTraverseValues(stale)(visitCompilationUnit)) {
        result =>
          val m = fresh ++ result
          WeededAst.Root(m, root.entryPoint, root.names)
      }
    }

  /**
    * Weeds the given abstract syntax tree.
    */
  private def visitCompilationUnit(unit: ParsedAst.CompilationUnit)(implicit flix: Flix): Validation[WeededAst.CompilationUnit, WeederError] = {
    val usesAndImportsVal = traverse(unit.usesOrImports)(visitUseOrImport)
    val declarationsVal = traverse(unit.decls)(visitDecl)
    val loc = mkSL(unit.sp1, unit.sp2)

    mapN(usesAndImportsVal, declarationsVal) {
      case (usesAndImports, decls) =>
        WeededAst.CompilationUnit(usesAndImports.flatten, decls.flatten, loc)
    }
  }

  /**
    * Is successful if all parts in `names` begin with uppercase letters.
    * Returns a SoftFailure otherwise.
    */
  private def visitModuleName(names: Name.NName): Validation[Unit, IllegalModuleName] = {
    names.idents.foldLeft(Validation.success(()): Validation[Unit, IllegalModuleName]) {
      case (acc, i) => flatMapN(acc) {
        _ =>
          val s = i.name
          val first = s.substring(0, 1)
          if (first.toUpperCase != first)
            Validation.toSoftFailure((), IllegalModuleName(s, i.loc))
          else
            Validation.success(())
      }
    }
  }

  /**
    * Compiles the given parsed declaration `past` to a list of weeded declarations.
    */
  private def visitDecl(decl: ParsedAst.Declaration)(implicit flix: Flix): Validation[List[WeededAst.Declaration], WeederError] = decl match {
    case ParsedAst.Declaration.Namespace(sp1, names, usesOrImports, decls, sp2) =>
      flatMapN(visitModuleName(names): Validation[Unit, WeederError]) {
        case _ =>
          val usesAndImportsVal = traverse(usesOrImports)(visitUseOrImport)

          val declarationsVal = traverse(decls)(visitDecl)

          mapN(usesAndImportsVal, declarationsVal) {
            case (us, ds) =>
              // TODO can improve SL by starting from ident
              val loc = mkSL(sp1, sp2)

              val base = WeededAst.Declaration.Namespace(names.idents.last, us.flatten, ds.flatten, mkSL(sp1, sp2))
              val ns = names.idents.init.foldRight(base: WeededAst.Declaration) {
                case (ident, acc) => WeededAst.Declaration.Namespace(ident, Nil, List(acc), loc)
              }
              List(ns)
          }
      }

    case d: ParsedAst.Declaration.Def => visitTopDef(d)

    case d: ParsedAst.Declaration.Law => visitLaw(d)

    case d: ParsedAst.Declaration.Enum => visitEnum(d)

    case d: ParsedAst.Declaration.RestrictableEnum => visitRestrictableEnum(d)

    case d: ParsedAst.Declaration.TypeAlias => visitTypeAlias(d)

    case d: ParsedAst.Declaration.Class => visitClass(d)

    case d: ParsedAst.Declaration.Instance => visitInstance(d)

    case d: ParsedAst.Declaration.Effect => visitEffect(d)
  }

  /**
    * Performs weeding on the given class declaration `c0`.
    */
  private def visitClass(c0: ParsedAst.Declaration.Class)(implicit flix: Flix): Validation[List[WeededAst.Declaration.Class], WeederError] = c0 match {
    case ParsedAst.Declaration.Class(doc0, ann0, mods0, sp1, ident, tparam0, superClasses0, assocs0, lawsAndSigs, sp2) =>
      val loc = mkSL(sp1, sp2)
      val doc = visitDoc(doc0)
      val laws0 = lawsAndSigs.collect { case law: ParsedAst.Declaration.Law => law }
      val sigs0 = lawsAndSigs.collect { case sig: ParsedAst.Declaration.Sig => sig }

      val annVal = visitAnnotations(ann0)
      val modsVal = visitModifiers(mods0, legalModifiers = Set(Ast.Modifier.Lawful, Ast.Modifier.Public, Ast.Modifier.Sealed))
      val tparam = visitTypeParam(tparam0)
      val superClassesVal = traverse(superClasses0)(visitTypeConstraint)
      val assocsVal = traverse(assocs0)(visitAssocTypeSig(_, tparam))
      val sigsVal = traverse(sigs0)(visitSig)
      val lawsVal = traverse(laws0)(visitLaw)

      mapN(annVal, modsVal, superClassesVal, assocsVal, sigsVal, lawsVal) {
        case (ann, mods, superClasses, assocs, sigs, laws) =>
          List(WeededAst.Declaration.Class(doc, ann, mods, ident, tparam, superClasses, assocs.flatten, sigs.flatten, laws.flatten, loc))
      }
  }

  /**
    * Performs weeding on the given sig declaration `s0`.
    */
  private def visitSig(s0: ParsedAst.Declaration.Sig)(implicit flix: Flix): Validation[List[WeededAst.Declaration.Sig], WeederError] = s0 match {
    case ParsedAst.Declaration.Sig(doc0, ann, mods, sp1, ident, tparams0, fparams0, tpe0, eff0, tconstrs0, exp0, sp2) =>
      val doc = visitDoc(doc0)

      val annVal = visitAnnotations(ann)
      val modVal = visitModifiers(mods, legalModifiers = Set(Ast.Modifier.Public))
      val pubVal = requirePublic(mods, ident)
      val identVal = visitIdent(ident)
      val tparamsVal = visitKindedTypeParams(tparams0)
      val formalsVal = visitFormalParams(fparams0, Presence.Required)
      val tpeVal = visitType(tpe0)
      val effVal = traverseOpt(eff0)(visitType)
      val tconstrsVal = traverse(tconstrs0)(visitTypeConstraint)
      val expVal = traverseOpt(exp0)(visitExp)

      mapN(annVal, modVal, pubVal, identVal, tparamsVal, formalsVal, tpeVal, effVal, tconstrsVal, expVal) {
        case (as, mod, _, id, tparams, fparams, tpe, eff, tconstrs, exp) =>
          List(WeededAst.Declaration.Sig(doc, as, mod, id, tparams, fparams, exp, tpe, eff, tconstrs, mkSL(sp1, sp2)))
      }
  }

  /**
    * Performs weeding on the given instance declaration `i0`.
    */
  private def visitInstance(i0: ParsedAst.Declaration.Instance)(implicit flix: Flix): Validation[List[WeededAst.Declaration.Instance], WeederError] = i0 match {
    case ParsedAst.Declaration.Instance(doc0, ann0, mods0, sp1, clazz, tpe0, tconstrs0, assocs0, defs0, sp2) =>
      val doc = visitDoc(doc0)

      val annVal = visitAnnotations(ann0)
      val modsVal = visitModifiers(mods0, legalModifiers = Set.empty)
      val tpeVal = visitType(tpe0)
      val tconstrsVal = traverse(tconstrs0)(visitTypeConstraint)
      val defsVal = traverse(defs0)(visitInstanceDef)

      flatMapN(annVal, modsVal, tpeVal, defsVal, tconstrsVal) {
        case (ann, mods, tpe, defs, tconstrs) =>
          val assocsVal = traverse(assocs0)(visitAssocTypeDef(_, tpe))
          mapN(assocsVal) {
            case assocs => List(WeededAst.Declaration.Instance(doc, ann, mods, clazz, tpe, tconstrs, assocs.flatten, defs.flatten, mkSL(sp1, sp2)))
          }
      }

  }

  /**
    * Performs weeding on the given top-level def declaration `d0`.
    */
  private def visitTopDef(d0: ParsedAst.Declaration.Def)(implicit flix: Flix): Validation[List[WeededAst.Declaration.Def], WeederError] = {
    visitDef(d0, Set(Ast.Modifier.Public), requiresPublic = false)
  }

  /**
    * Performs weeding on the given instance def declaration `d0`.
    */
  private def visitInstanceDef(d0: ParsedAst.Declaration.Def)(implicit flix: Flix): Validation[List[WeededAst.Declaration.Def], WeederError] = {
    visitDef(d0, Set(Ast.Modifier.Public, Ast.Modifier.Override), requiresPublic = true)
  }

  /**
    * Performs weeding on the given def declaration `d0`.
    */
  private def visitDef(d0: ParsedAst.Declaration.Def, legalModifiers: Set[Ast.Modifier], requiresPublic: Boolean)(implicit flix: Flix): Validation[List[WeededAst.Declaration.Def], WeederError] = d0 match {
    case ParsedAst.Declaration.Def(doc0, ann, mods, sp1, ident, tparams0, fparams0, tpe0, eff0, tconstrs0, econstrs0, exp0, sp2) =>
      flix.subtask(ident.name, sample = true)

      val doc = visitDoc(doc0)
      val annVal = visitAnnotations(ann)
      val modVal = visitModifiers(mods, legalModifiers)
      val pubVal = if (requiresPublic) requirePublic(mods, ident) else Validation.success(()) // conditionally require a public modifier
      val identVal = visitIdent(ident)
      val expVal = visitExp(exp0)
      val tparamsVal = visitKindedTypeParams(tparams0)
      val formalsVal = visitFormalParams(fparams0, Presence.Required)
      val tpeVal = visitType(tpe0)
      val effVal = traverseOpt(eff0)(visitType)
      val tconstrsVal = traverse(tconstrs0)(visitTypeConstraint)
      val econstrsVal = traverse(econstrs0)(visitEqualityConstraint)

      mapN(annVal, modVal, pubVal, identVal, tparamsVal, formalsVal, tpeVal, effVal, expVal, tconstrsVal, econstrsVal) {
        case (as, mod, _, id, tparams, fparams, tpe, eff, exp, tconstrs, econstrs) =>
          List(WeededAst.Declaration.Def(doc, as, mod, id, tparams, fparams, exp, tpe, eff, tconstrs, econstrs, mkSL(sp1, sp2)))
      }
  }

  /**
    * Performs weeding on the given law declaration `d0`.
    */
  private def visitLaw(d0: ParsedAst.Declaration.Law)(implicit flix: Flix): Validation[List[WeededAst.Declaration.Def], WeederError] = d0 match {
    case ParsedAst.Declaration.Law(doc0, ann0, mod0, sp1, ident, tparams0, fparams0, tconstrs0, exp0, sp2) =>
      val doc = visitDoc(doc0)
      val annVal = visitAnnotations(ann0)
      val modVal = visitModifiers(mod0, legalModifiers = Set.empty)
      val identVal = visitIdent(ident)
      val expVal = visitExp(exp0)
      val tparamsVal = visitKindedTypeParams(tparams0)
      val formalsVal = visitFormalParams(fparams0, Presence.Required)
      val tconstrsVal = Validation.traverse(tconstrs0)(visitTypeConstraint)

      mapN(annVal, modVal, identVal, tparamsVal, formalsVal, expVal, tconstrsVal) {
        case (ann, mod, id, tparams, fs, exp, tconstrs) =>
          val eff = None
          val tpe = WeededAst.Type.Ambiguous(Name.mkQName("Bool"), ident.loc)
          val econstrs = Nil // TODO ASSOC-TYPES allow econstrs here
          List(WeededAst.Declaration.Def(doc, ann, mod, id, tparams, fs, exp, tpe, eff, tconstrs, econstrs, mkSL(sp1, sp2)))
      }
  }

  /**
    * Performs weeding on the given effect declaration.
    */
  private def visitEffect(d0: ParsedAst.Declaration.Effect)(implicit flix: Flix): Validation[List[WeededAst.Declaration.Effect], WeederError] = d0 match {
    case ParsedAst.Declaration.Effect(doc0, ann0, mod0, sp1, ident, tparams0, ops0, sp2) =>
      val doc = visitDoc(doc0)
      val annVal = visitAnnotations(ann0)
      val modVal = visitModifiers(mod0, legalModifiers = Set(Ast.Modifier.Public))
      val identVal = visitIdent(ident)
      val tparamsVal = requireNoTypeParams(tparams0)
      val opsVal = traverse(ops0)(visitOp)
      mapN(annVal, modVal, identVal, tparamsVal, opsVal) {
        case (ann, mod, id, _, ops) =>
          List(WeededAst.Declaration.Effect(doc, ann, mod, id, ops, mkSL(sp1, sp2)))
      }
  }

  /**
    * Performs weeding on the given effect operation.
    */
  private def visitOp(d0: ParsedAst.Declaration.Op)(implicit flix: Flix): Validation[WeededAst.Declaration.Op, WeederError] = d0 match {
    case ParsedAst.Declaration.Op(doc0, ann0, mod0, sp1, ident, tparams0, fparamsOpt0, tpe0, eff0, tconstrs0, sp2) =>
      val doc = visitDoc(doc0)
      val annVal = visitAnnotations(ann0)
      val modVal = visitModifiers(mod0, legalModifiers = Set(Ast.Modifier.Public))
      val pubVal = requirePublic(mod0, ident)
      val identVal = visitIdent(ident)
      val tparamsVal = requireNoTypeParams(tparams0)
      val fparamsVal = visitFormalParams(fparamsOpt0, Presence.Required)
      val tpeVal = visitType(tpe0)
      val effVal = requireNoEffect(eff0, ident.loc)
      val tconstrsVal = traverse(tconstrs0)(visitTypeConstraint)
      mapN(annVal, modVal, pubVal, identVal, tparamsVal, fparamsVal, tpeVal, effVal, tconstrsVal) {
        case (ann, mod, _, id, _, fparams, tpe, _, tconstrs) =>
          WeededAst.Declaration.Op(doc, ann, mod, id, fparams, tpe, tconstrs, mkSL(sp1, sp2));
      }
  }

  /**
    * Performs weeding on the given enum declaration `d0`.
    */
  private def visitEnum(d0: ParsedAst.Declaration.Enum)(implicit flix: Flix): Validation[List[WeededAst.Declaration.Enum], WeederError] = d0 match {
    case ParsedAst.Declaration.Enum(doc0, ann0, mods, sp1, ident, tparams0, tpe0, derives0, cases0, sp2) =>
      val doc = visitDoc(doc0)
      val annVal = visitAnnotations(ann0)
      val modVal = visitModifiers(mods, legalModifiers = Set(Ast.Modifier.Public))
      val tparamsVal = visitTypeParams(tparams0)
      val derives = visitDerivations(derives0)

      val casesVal = (tpe0, cases0) match {
        // Case 1: empty enum
        case (None, None) => Validation.success(Map.empty)
        // Case 2: singleton enum
        case (Some(t0), None) =>
          val tVal = visitType(t0)
          mapN(tVal) {
            case t => Map(ident -> WeededAst.Case(ident, t, mkSL(sp1, sp2)))
          }
        // Case 3: multiton enum
        case (None, Some(cs0)) =>
          // Check for [[DuplicateTag]].
          val errors = mutable.ArrayBuffer.empty[DuplicateTag]
          val seen = mutable.Map.empty[Name.Ident, ParsedAst.Case]
          for (caze <- cs0) {
            val enumName = ident.name
            val tagName = caze.ident
            seen.get(tagName) match {
              case None =>
                seen += (tagName -> caze)
              case Some(otherTag) =>
                // NB: We report an error at both source locations.
                val loc1 = otherTag.ident.loc
                val loc2 = mkSL(tagName.sp1, tagName.sp2)
                errors += DuplicateTag(enumName, tagName, loc1, loc2)
                errors += DuplicateTag(enumName, tagName, loc2, loc1)
            }
          }

          // We construct a Map[Name.Ident, ParsedAst.Case]. The map is constructed in reverse order,
          // such that the *first* duplicate tag is retained (if there are duplicate tags).
          val cases = cs0.reverse.map(c => c.ident -> c).toMap

          // We traverse the cases in the map and add the (potential) errors.
          traverseValues(cases)(visitCase).withSoftFailures(errors)

        // Case 4: both singleton and multiton syntax used: Error.
        case (Some(_), Some(_)) =>
          Validation.toHardFailure(IllegalEnum(ident.loc))
      }

      mapN(annVal, modVal, tparamsVal, casesVal) {
        case (ann, mod, tparams, cases) =>
          List(WeededAst.Declaration.Enum(doc, ann, mod, ident, tparams, derives, cases.values.toList, mkSL(sp1, sp2)))
      }
  }

  /**
    * Performs weeding on the given enum declaration `d0`.
    */
  private def visitRestrictableEnum(d0: ParsedAst.Declaration.RestrictableEnum)(implicit flix: Flix): Validation[List[WeededAst.Declaration.RestrictableEnum], WeederError] = d0 match {
    case ParsedAst.Declaration.RestrictableEnum(doc0, ann0, mods, sp1, ident, index0, tparams0, tpe0, derives0, cases0, sp2) =>
      val doc = visitDoc(doc0)
      val annVal = visitAnnotations(ann0)
      val modVal = visitModifiers(mods, legalModifiers = Set(Ast.Modifier.Public))
      val index = visitTypeParam(index0)
      val tparamsVal = visitTypeParams(tparams0)
      val derives = visitDerivations(derives0)

      val casesVal = (tpe0, cases0) match {
        // Case 1: empty enum
        case (None, None) => Validation.success(Map.empty)
        // Case 2: singleton enum
        case (Some(t0), None) =>
          val tVal = visitType(t0)
          mapN(tVal) {
            case t => Map(ident -> WeededAst.RestrictableCase(ident, t, mkSL(sp1, sp2)))
          }
        // Case 3: multiton enum
        case (None, Some(cs0)) =>
          /*
           * Check for `DuplicateTag`.
           */
          Validation.fold[ParsedAst.RestrictableCase, Map[Name.Ident, WeededAst.RestrictableCase], WeederError](cs0, Map.empty) {
            case (macc, caze: ParsedAst.RestrictableCase) =>
              val tagName = caze.ident
              macc.get(tagName) match {
                case None =>
                  val cazeVal = visitRestrictableCase(caze)
                  mapN(cazeVal) {
                    case caze => (macc + (tagName -> caze))
                  }
                case Some(otherTag) =>
                  val enumName = ident.name
                  val loc1 = otherTag.ident.loc
                  val loc2 = mkSL(caze.ident.sp1, caze.ident.sp2)
                  HardFailure(Chain(
                    // NB: We report an error at both source locations.
                    DuplicateTag(enumName, tagName, loc1, loc2),
                    DuplicateTag(enumName, tagName, loc2, loc1)
                  ))
              }
          }
        // Case 4: both singleton and multiton syntax used: Error.
        case (Some(_), Some(_)) =>
          Validation.toHardFailure(IllegalEnum(ident.loc))
      }

      mapN(annVal, modVal, tparamsVal, casesVal) {
        case (ann, mod, tparams, cases) =>
          List(WeededAst.Declaration.RestrictableEnum(doc, ann, mod, ident, index, tparams, derives, cases.values.toList, mkSL(sp1, sp2)))
      }
  }

  /**
    * Performs weeding on the given enum derivations `derives0`.
    */
  private def visitDerivations(derives0: ParsedAst.Derivations): WeededAst.Derivations = derives0 match {
    case ParsedAst.Derivations(sp1, classes, sp2) =>
      WeededAst.Derivations(classes.toList, mkSL(sp1, sp2))
  }

  /**
    * Performs weeding on the given enum case `c0`.
    */
  private def visitCase(c0: ParsedAst.Case)(implicit flix: Flix): Validation[WeededAst.Case, WeederError] = c0 match {
    case ParsedAst.Case(sp1, ident, tpe0, sp2) =>
      val tpeVal = traverseOpt(tpe0)(visitType)
      mapN(tpeVal) {
        case tpeOpt =>
          val tpe = tpeOpt.getOrElse(WeededAst.Type.Unit(ident.loc))
          WeededAst.Case(ident, tpe, mkSL(sp1, sp2))
      }
  }

  /**
    * Performs weeding on the given enum case `c0`.
    */
  private def visitRestrictableCase(c0: ParsedAst.RestrictableCase)(implicit flix: Flix): Validation[WeededAst.RestrictableCase, WeederError] = c0 match {
    case ParsedAst.RestrictableCase(sp1, ident, tpe0, sp2) =>
      val tpeVal = traverseOpt(tpe0)(visitType)
      mapN(tpeVal) {
        case tpeOpt =>
          val tpe = tpeOpt.getOrElse(WeededAst.Type.Unit(ident.loc))
          WeededAst.RestrictableCase(ident, tpe, mkSL(sp1, sp2))
      }
  }

  /**
    * Performs weeding on the given type alias declaration `d0`.
    */
  private def visitTypeAlias(d0: ParsedAst.Declaration.TypeAlias)(implicit flix: Flix): Validation[List[WeededAst.Declaration.TypeAlias], WeederError] = d0 match {
    case ParsedAst.Declaration.TypeAlias(doc0, ann0, mod0, sp1, ident, tparams0, tpe0, sp2) =>
      val doc = visitDoc(doc0)
      val annVal = visitAnnotations(ann0)
      val modVal = visitModifiers(mod0, legalModifiers = Set(Ast.Modifier.Public))
      val tparamsVal = visitTypeParams(tparams0)
      val tpeVal = visitType(tpe0)

      mapN(annVal, modVal, tparamsVal, tpeVal) {
        case (ann, mod, tparams, tpe) =>
          List(WeededAst.Declaration.TypeAlias(doc, ann, mod, ident, tparams, tpe, mkSL(sp1, sp2)))
      }
  }

  /**
    * Performs weeding on the given associated type signature `d0`.
    */
  private def visitAssocTypeSig(d0: ParsedAst.Declaration.AssocTypeSig, clazzTparam: WeededAst.TypeParam): Validation[List[WeededAst.Declaration.AssocTypeSig], WeederError] = d0 match {
    case ParsedAst.Declaration.AssocTypeSig(doc0, mod0, sp1, ident, tparams0, kind0, sp2) =>

      val doc = visitDoc(doc0)
      val modVal = visitModifiers(mod0, legalModifiers = Set(Ast.Modifier.Public))
      val tparamsVal = visitTypeParams(tparams0)
      val kind = kind0 match {
        case Some(k) => visitKind(k)
        case None => WeededAst.Kind.Ambiguous(Name.mkQName("Type"), ident.loc.asSynthetic)
      }
      val loc = mkSL(sp1, sp2)

      flatMapN(modVal, tparamsVal) {
        case (mod, tparams) =>
          val tparamVal = tparams match {
            // Case 1: Elided. Use the class tparam.
            case WeededAst.TypeParams.Elided => Validation.success(clazzTparam)

            // Case 2: Singleton parameter.
            case WeededAst.TypeParams.Kinded(hd :: Nil) => Validation.success(hd)
            case WeededAst.TypeParams.Unkinded(hd :: Nil) => Validation.success(hd)

            // Case 3: Multiple params.
            // We recover by (arbitrarily) using the first parameter. The Parser guarantees that ts cannot be empty.
            case WeededAst.TypeParams.Kinded(ts) => Validation.toSoftFailure(ts.head, NonUnaryAssocType(ts.length, ident.loc))
            case WeededAst.TypeParams.Unkinded(ts) => Validation.toSoftFailure(ts.head, NonUnaryAssocType(ts.length, ident.loc))
          }
          mapN(tparamVal) {
            case tparam => List(WeededAst.Declaration.AssocTypeSig(doc, mod, ident, tparam, kind, loc))
          }
      }
  }

  /**
    * Performs weeding on the given associated type definition `d0`.
    */
  private def visitAssocTypeDef(d0: ParsedAst.Declaration.AssocTypeDef, instTpe: WeededAst.Type): Validation[List[WeededAst.Declaration.AssocTypeDef], WeederError] = d0 match {
    case ParsedAst.Declaration.AssocTypeDef(doc0, mod0, sp1, ident, args0, tpe0, sp2) =>
      val doc = visitDoc(doc0)
      val modVal = visitModifiers(mod0, legalModifiers = Set(Ast.Modifier.Public))
      val argVal = args0.map(_.toList) match {
        // Case 1: Elided type. Use the type from the instance
        case None => Validation.success(instTpe)
        // Case 2: One argument. Visit it.
        case Some(hd :: Nil) => visitType(hd)
        // Case 3: Multiple arguments.
        // We recover by (arbitrarily) using the first parameter. The Parser guarantees that ts cannot be empty.
        case Some(ts) =>
          visitType(ts.head).withSoftFailure(NonUnaryAssocType(ts.length, ident.loc))
      }
      val tpeVal = visitType(tpe0)
      val loc = mkSL(sp1, sp2)

      mapN(modVal, argVal, tpeVal) {
        case (mod, arg, tpe) =>
          List(WeededAst.Declaration.AssocTypeDef(doc, mod, ident, arg, tpe, loc))
      }
  }

  /**
    * Performs weeding on the given use or import `u0`.
    */
  private def visitUseOrImport(u0: ParsedAst.UseOrImport): Validation[List[WeededAst.UseOrImport], WeederError] = u0 match {
    case ParsedAst.Use.UseOne(sp1, qname, sp2) =>
      if (qname.isQualified) {
        Validation.success(List(WeededAst.UseOrImport.Use(qname, qname.ident, mkSL(sp1, sp2))))
      } else {
        // Recover by ignoring the broken use.
        Validation.toSoftFailure(Nil, WeederError.UnqualifiedUse(qname.loc))
      }

    case ParsedAst.Use.UseMany(_, nname, names, _) =>
      // Check for [[IllegalUseAlias]].
      val errors = mutable.ArrayBuffer.empty[IllegalUse]
      for (ParsedAst.Use.NameAndAlias(_, ident, aliasOpt, _) <- names) {
        if (!isValidAlias(ident, aliasOpt)) {
          // The use of aliasOpt.get is safe because an alias can only be invalid if it exists.
          errors += IllegalUse(ident.name, aliasOpt.get.name, aliasOpt.get.loc)
        }
      }

      // Collect non-erroneous uses.
      val ns = names.collect {
        case ParsedAst.Use.NameAndAlias(sp1, ident, aliasOpt, sp2) if isValidAlias(ident, aliasOpt) =>
          val alias = aliasOpt.getOrElse(ident)
          WeededAst.UseOrImport.Use(Name.QName(sp1, nname, ident, sp2), alias, mkSL(sp1, sp2)): WeededAst.UseOrImport
      }.toList
      Validation.success(ns).withSoftFailures(errors)

    case ParsedAst.Imports.ImportOne(sp1, name, sp2) =>
      val loc = mkSL(sp1, sp2)
      val alias = name.fqn.last
      if (raw"[A-Z][A-Za-z0-9_!]*".r matches alias) {
        Validation.success(List(WeededAst.UseOrImport.Import(name, Name.Ident(sp1, alias, sp2), loc)))
      } else {
        // We recover by simply ignoring the broken import.
        Validation.toSoftFailure(Nil, MalformedIdentifier(alias, loc))
      }

    case ParsedAst.Imports.ImportMany(sp1, pkg, ids, sp2) =>
      val loc = mkSL(sp1, sp2)
      val is = ids.map {
        case ParsedAst.Imports.NameAndAlias(_, name, alias, _) =>
          val fqn = Name.JavaName(pkg.sp1, pkg.fqn :+ name, pkg.sp2)
          val ident = alias.getOrElse(Name.Ident(sp1, name, sp2))
          WeededAst.UseOrImport.Import(fqn, ident, loc)
      }
      Validation.success(is.toList)
  }

  /**
    * Returns `true` if `ident` and `alias` share the same case (i.e. both are upper- or lowercase).
    */
  private def isValidAlias(ident: Name.Ident, aliasOpt: Option[Name.Ident]): Boolean = aliasOpt match {
    case None => true
    case Some(alias) => ident.name(0).isUpper == alias.name.charAt(0).isUpper
  }

  /**
    * Weeds the given expression.
    */
  private def visitExp(exp0: ParsedAst.Expression)(implicit flix: Flix): Validation[WeededAst.Expr, WeederError] = exp0 match {
    case ParsedAst.Expression.QName(sp1, qname, sp2) =>
      val parts = qname.namespace.idents :+ qname.ident
      val prefix = parts.takeWhile(_.isUpper)
      val suffix = parts.dropWhile(_.isUpper)
      suffix match {
        // Case 1: upper qualified name
        case Nil =>
          // NB: We only use the source location of the identifier itself.
          Validation.success(WeededAst.Expr.Ambiguous(qname, qname.ident.loc))

        // Case 1: basic qualified name
        case ident :: Nil =>
          // NB: We only use the source location of the identifier itself.
          Validation.success(WeededAst.Expr.Ambiguous(qname, ident.loc))

        // Case 2: actually a record access
        case ident :: labels =>
          // NB: We only use the source location of the identifier itself.
          val base = WeededAst.Expr.Ambiguous(Name.mkQName(prefix.map(_.toString), ident.name, ident.sp1, ident.sp2), ident.loc)
          val lbls = labels.foldLeft(base: WeededAst.Expr) {
            case (acc, label) => WeededAst.Expr.RecordSelect(acc, Name.mkLabel(label), label.loc) // TODO NS-REFACTOR should use better location
          }
          Validation.success(lbls)
      }

    case ParsedAst.Expression.Open(sp1, qname, sp2) =>
      // TODO RESTR-VARS make sure it's capital
      Validation.success(WeededAst.Expr.Open(qname, mkSL(sp1, sp2)))

    case ParsedAst.Expression.OpenAs(sp1, qname, exp, sp2) =>
      // TODO RESTR-VARS make sure it's capital
      val eVal = visitExp(exp)
      mapN(eVal) {
        case e => WeededAst.Expr.OpenAs(qname, e, mkSL(sp1, sp2))
      }

    case ParsedAst.Expression.Hole(sp1, name, sp2) =>
      val loc = mkSL(sp1, sp2)
      Validation.success(WeededAst.Expr.Hole(name, loc))

    case ParsedAst.Expression.HolyName(ident, sp2) =>
      val loc = mkSL(ident.sp1, sp2)
      val exp = WeededAst.Expr.Ambiguous(Name.mkQName(ident), ident.loc)
      Validation.success(WeededAst.Expr.HoleWithExp(exp, loc))

    case ParsedAst.Expression.Use(sp1, use, exp, sp2) =>
      mapN(visitUseOrImport(use), visitExp(exp)) {
        case (us, e) => WeededAst.Expr.Use(us, e, mkSL(sp1, sp2))
      }

    case ParsedAst.Expression.Lit(sp1, lit, sp2) =>
      visitLiteral(lit) match {
        case Result.Ok(c) => Validation.success(WeededAst.Expr.Cst(c, mkSL(sp1, sp2)))
        case Result.Err(e) => Validation.toSoftFailure(WeededAst.Expr.Error(e), e)
      }

    case ParsedAst.Expression.Intrinsic(sp1, op, exps, sp2) =>
      val loc = mkSL(sp1, sp2)
      flatMapN(traverse(exps)(visitArgument)) {
        case es => (op.name, es) match {
          case ("BOOL_NOT", e1 :: Nil) => Validation.success(WeededAst.Expr.Unary(SemanticOp.BoolOp.Not, e1, loc))
          case ("BOOL_AND", e1 :: e2 :: Nil) => Validation.success(WeededAst.Expr.Binary(SemanticOp.BoolOp.And, e1, e2, loc))
          case ("BOOL_OR", e1 :: e2 :: Nil) => Validation.success(WeededAst.Expr.Binary(SemanticOp.BoolOp.Or, e1, e2, loc))
          case ("BOOL_EQ", e1 :: e2 :: Nil) => Validation.success(WeededAst.Expr.Binary(SemanticOp.BoolOp.Eq, e1, e2, loc))
          case ("BOOL_NEQ", e1 :: e2 :: Nil) => Validation.success(WeededAst.Expr.Binary(SemanticOp.BoolOp.Neq, e1, e2, loc))

          case ("CHAR_EQ", e1 :: e2 :: Nil) => Validation.success(WeededAst.Expr.Binary(SemanticOp.CharOp.Eq, e1, e2, loc))
          case ("CHAR_NEQ", e1 :: e2 :: Nil) => Validation.success(WeededAst.Expr.Binary(SemanticOp.CharOp.Neq, e1, e2, loc))
          case ("CHAR_LT", e1 :: e2 :: Nil) => Validation.success(WeededAst.Expr.Binary(SemanticOp.CharOp.Lt, e1, e2, loc))
          case ("CHAR_LE", e1 :: e2 :: Nil) => Validation.success(WeededAst.Expr.Binary(SemanticOp.CharOp.Le, e1, e2, loc))
          case ("CHAR_GT", e1 :: e2 :: Nil) => Validation.success(WeededAst.Expr.Binary(SemanticOp.CharOp.Gt, e1, e2, loc))
          case ("CHAR_GE", e1 :: e2 :: Nil) => Validation.success(WeededAst.Expr.Binary(SemanticOp.CharOp.Ge, e1, e2, loc))

          case ("FLOAT32_NEG", e1 :: Nil) => Validation.success(WeededAst.Expr.Unary(SemanticOp.Float32Op.Neg, e1, loc))
          case ("FLOAT32_ADD", e1 :: e2 :: Nil) => Validation.success(WeededAst.Expr.Binary(SemanticOp.Float32Op.Add, e1, e2, loc))
          case ("FLOAT32_SUB", e1 :: e2 :: Nil) => Validation.success(WeededAst.Expr.Binary(SemanticOp.Float32Op.Sub, e1, e2, loc))
          case ("FLOAT32_MUL", e1 :: e2 :: Nil) => Validation.success(WeededAst.Expr.Binary(SemanticOp.Float32Op.Mul, e1, e2, loc))
          case ("FLOAT32_DIV", e1 :: e2 :: Nil) => Validation.success(WeededAst.Expr.Binary(SemanticOp.Float32Op.Div, e1, e2, loc))
          case ("FLOAT32_EXP", e1 :: e2 :: Nil) => Validation.success(WeededAst.Expr.Binary(SemanticOp.Float32Op.Exp, e1, e2, loc))
          case ("FLOAT32_EQ", e1 :: e2 :: Nil) => Validation.success(WeededAst.Expr.Binary(SemanticOp.Float32Op.Eq, e1, e2, loc))
          case ("FLOAT32_NEQ", e1 :: e2 :: Nil) => Validation.success(WeededAst.Expr.Binary(SemanticOp.Float32Op.Neq, e1, e2, loc))
          case ("FLOAT32_LT", e1 :: e2 :: Nil) => Validation.success(WeededAst.Expr.Binary(SemanticOp.Float32Op.Lt, e1, e2, loc))
          case ("FLOAT32_LE", e1 :: e2 :: Nil) => Validation.success(WeededAst.Expr.Binary(SemanticOp.Float32Op.Le, e1, e2, loc))
          case ("FLOAT32_GT", e1 :: e2 :: Nil) => Validation.success(WeededAst.Expr.Binary(SemanticOp.Float32Op.Gt, e1, e2, loc))
          case ("FLOAT32_GE", e1 :: e2 :: Nil) => Validation.success(WeededAst.Expr.Binary(SemanticOp.Float32Op.Ge, e1, e2, loc))

          case ("FLOAT64_NEG", e1 :: Nil) => Validation.success(WeededAst.Expr.Unary(SemanticOp.Float64Op.Neg, e1, loc))
          case ("FLOAT64_ADD", e1 :: e2 :: Nil) => Validation.success(WeededAst.Expr.Binary(SemanticOp.Float64Op.Add, e1, e2, loc))
          case ("FLOAT64_SUB", e1 :: e2 :: Nil) => Validation.success(WeededAst.Expr.Binary(SemanticOp.Float64Op.Sub, e1, e2, loc))
          case ("FLOAT64_MUL", e1 :: e2 :: Nil) => Validation.success(WeededAst.Expr.Binary(SemanticOp.Float64Op.Mul, e1, e2, loc))
          case ("FLOAT64_DIV", e1 :: e2 :: Nil) => Validation.success(WeededAst.Expr.Binary(SemanticOp.Float64Op.Div, e1, e2, loc))
          case ("FLOAT64_EXP", e1 :: e2 :: Nil) => Validation.success(WeededAst.Expr.Binary(SemanticOp.Float64Op.Exp, e1, e2, loc))
          case ("FLOAT64_EQ", e1 :: e2 :: Nil) => Validation.success(WeededAst.Expr.Binary(SemanticOp.Float64Op.Eq, e1, e2, loc))
          case ("FLOAT64_NEQ", e1 :: e2 :: Nil) => Validation.success(WeededAst.Expr.Binary(SemanticOp.Float64Op.Neq, e1, e2, loc))
          case ("FLOAT64_LT", e1 :: e2 :: Nil) => Validation.success(WeededAst.Expr.Binary(SemanticOp.Float64Op.Lt, e1, e2, loc))
          case ("FLOAT64_LE", e1 :: e2 :: Nil) => Validation.success(WeededAst.Expr.Binary(SemanticOp.Float64Op.Le, e1, e2, loc))
          case ("FLOAT64_GT", e1 :: e2 :: Nil) => Validation.success(WeededAst.Expr.Binary(SemanticOp.Float64Op.Gt, e1, e2, loc))
          case ("FLOAT64_GE", e1 :: e2 :: Nil) => Validation.success(WeededAst.Expr.Binary(SemanticOp.Float64Op.Ge, e1, e2, loc))

          case ("INT8_NEG", e1 :: Nil) => Validation.success(WeededAst.Expr.Unary(SemanticOp.Int8Op.Neg, e1, loc))
          case ("INT8_NOT", e1 :: Nil) => Validation.success(WeededAst.Expr.Unary(SemanticOp.Int8Op.Not, e1, loc))
          case ("INT8_ADD", e1 :: e2 :: Nil) => Validation.success(WeededAst.Expr.Binary(SemanticOp.Int8Op.Add, e1, e2, loc))
          case ("INT8_SUB", e1 :: e2 :: Nil) => Validation.success(WeededAst.Expr.Binary(SemanticOp.Int8Op.Sub, e1, e2, loc))
          case ("INT8_MUL", e1 :: e2 :: Nil) => Validation.success(WeededAst.Expr.Binary(SemanticOp.Int8Op.Mul, e1, e2, loc))
          case ("INT8_DIV", e1 :: e2 :: Nil) => Validation.success(WeededAst.Expr.Binary(SemanticOp.Int8Op.Div, e1, e2, loc))
          case ("INT8_REM", e1 :: e2 :: Nil) => Validation.success(WeededAst.Expr.Binary(SemanticOp.Int8Op.Rem, e1, e2, loc))
          case ("INT8_EXP", e1 :: e2 :: Nil) => Validation.success(WeededAst.Expr.Binary(SemanticOp.Int8Op.Exp, e1, e2, loc))
          case ("INT8_AND", e1 :: e2 :: Nil) => Validation.success(WeededAst.Expr.Binary(SemanticOp.Int8Op.And, e1, e2, loc))
          case ("INT8_OR", e1 :: e2 :: Nil) => Validation.success(WeededAst.Expr.Binary(SemanticOp.Int8Op.Or, e1, e2, loc))
          case ("INT8_XOR", e1 :: e2 :: Nil) => Validation.success(WeededAst.Expr.Binary(SemanticOp.Int8Op.Xor, e1, e2, loc))
          case ("INT8_SHL", e1 :: e2 :: Nil) => Validation.success(WeededAst.Expr.Binary(SemanticOp.Int8Op.Shl, e1, e2, loc))
          case ("INT8_SHR", e1 :: e2 :: Nil) => Validation.success(WeededAst.Expr.Binary(SemanticOp.Int8Op.Shr, e1, e2, loc))
          case ("INT8_EQ", e1 :: e2 :: Nil) => Validation.success(WeededAst.Expr.Binary(SemanticOp.Int8Op.Eq, e1, e2, loc))
          case ("INT8_NEQ", e1 :: e2 :: Nil) => Validation.success(WeededAst.Expr.Binary(SemanticOp.Int8Op.Neq, e1, e2, loc))
          case ("INT8_LT", e1 :: e2 :: Nil) => Validation.success(WeededAst.Expr.Binary(SemanticOp.Int8Op.Lt, e1, e2, loc))
          case ("INT8_LE", e1 :: e2 :: Nil) => Validation.success(WeededAst.Expr.Binary(SemanticOp.Int8Op.Le, e1, e2, loc))
          case ("INT8_GT", e1 :: e2 :: Nil) => Validation.success(WeededAst.Expr.Binary(SemanticOp.Int8Op.Gt, e1, e2, loc))
          case ("INT8_GE", e1 :: e2 :: Nil) => Validation.success(WeededAst.Expr.Binary(SemanticOp.Int8Op.Ge, e1, e2, loc))

          case ("INT16_NEG", e1 :: Nil) => Validation.success(WeededAst.Expr.Unary(SemanticOp.Int16Op.Neg, e1, loc))
          case ("INT16_NOT", e1 :: Nil) => Validation.success(WeededAst.Expr.Unary(SemanticOp.Int16Op.Not, e1, loc))
          case ("INT16_ADD", e1 :: e2 :: Nil) => Validation.success(WeededAst.Expr.Binary(SemanticOp.Int16Op.Add, e1, e2, loc))
          case ("INT16_SUB", e1 :: e2 :: Nil) => Validation.success(WeededAst.Expr.Binary(SemanticOp.Int16Op.Sub, e1, e2, loc))
          case ("INT16_MUL", e1 :: e2 :: Nil) => Validation.success(WeededAst.Expr.Binary(SemanticOp.Int16Op.Mul, e1, e2, loc))
          case ("INT16_DIV", e1 :: e2 :: Nil) => Validation.success(WeededAst.Expr.Binary(SemanticOp.Int16Op.Div, e1, e2, loc))
          case ("INT16_REM", e1 :: e2 :: Nil) => Validation.success(WeededAst.Expr.Binary(SemanticOp.Int16Op.Rem, e1, e2, loc))
          case ("INT16_EXP", e1 :: e2 :: Nil) => Validation.success(WeededAst.Expr.Binary(SemanticOp.Int16Op.Exp, e1, e2, loc))
          case ("INT16_AND", e1 :: e2 :: Nil) => Validation.success(WeededAst.Expr.Binary(SemanticOp.Int16Op.And, e1, e2, loc))
          case ("INT16_OR", e1 :: e2 :: Nil) => Validation.success(WeededAst.Expr.Binary(SemanticOp.Int16Op.Or, e1, e2, loc))
          case ("INT16_XOR", e1 :: e2 :: Nil) => Validation.success(WeededAst.Expr.Binary(SemanticOp.Int16Op.Xor, e1, e2, loc))
          case ("INT16_SHL", e1 :: e2 :: Nil) => Validation.success(WeededAst.Expr.Binary(SemanticOp.Int16Op.Shl, e1, e2, loc))
          case ("INT16_SHR", e1 :: e2 :: Nil) => Validation.success(WeededAst.Expr.Binary(SemanticOp.Int16Op.Shr, e1, e2, loc))
          case ("INT16_EQ", e1 :: e2 :: Nil) => Validation.success(WeededAst.Expr.Binary(SemanticOp.Int16Op.Eq, e1, e2, loc))
          case ("INT16_NEQ", e1 :: e2 :: Nil) => Validation.success(WeededAst.Expr.Binary(SemanticOp.Int16Op.Neq, e1, e2, loc))
          case ("INT16_LT", e1 :: e2 :: Nil) => Validation.success(WeededAst.Expr.Binary(SemanticOp.Int16Op.Lt, e1, e2, loc))
          case ("INT16_LE", e1 :: e2 :: Nil) => Validation.success(WeededAst.Expr.Binary(SemanticOp.Int16Op.Le, e1, e2, loc))
          case ("INT16_GT", e1 :: e2 :: Nil) => Validation.success(WeededAst.Expr.Binary(SemanticOp.Int16Op.Gt, e1, e2, loc))
          case ("INT16_GE", e1 :: e2 :: Nil) => Validation.success(WeededAst.Expr.Binary(SemanticOp.Int16Op.Ge, e1, e2, loc))

          case ("INT32_NEG", e1 :: Nil) => Validation.success(WeededAst.Expr.Unary(SemanticOp.Int32Op.Neg, e1, loc))
          case ("INT32_NOT", e1 :: Nil) => Validation.success(WeededAst.Expr.Unary(SemanticOp.Int32Op.Not, e1, loc))
          case ("INT32_ADD", e1 :: e2 :: Nil) => Validation.success(WeededAst.Expr.Binary(SemanticOp.Int32Op.Add, e1, e2, loc))
          case ("INT32_SUB", e1 :: e2 :: Nil) => Validation.success(WeededAst.Expr.Binary(SemanticOp.Int32Op.Sub, e1, e2, loc))
          case ("INT32_MUL", e1 :: e2 :: Nil) => Validation.success(WeededAst.Expr.Binary(SemanticOp.Int32Op.Mul, e1, e2, loc))
          case ("INT32_DIV", e1 :: e2 :: Nil) => Validation.success(WeededAst.Expr.Binary(SemanticOp.Int32Op.Div, e1, e2, loc))
          case ("INT32_REM", e1 :: e2 :: Nil) => Validation.success(WeededAst.Expr.Binary(SemanticOp.Int32Op.Rem, e1, e2, loc))
          case ("INT32_EXP", e1 :: e2 :: Nil) => Validation.success(WeededAst.Expr.Binary(SemanticOp.Int32Op.Exp, e1, e2, loc))
          case ("INT32_AND", e1 :: e2 :: Nil) => Validation.success(WeededAst.Expr.Binary(SemanticOp.Int32Op.And, e1, e2, loc))
          case ("INT32_OR", e1 :: e2 :: Nil) => Validation.success(WeededAst.Expr.Binary(SemanticOp.Int32Op.Or, e1, e2, loc))
          case ("INT32_XOR", e1 :: e2 :: Nil) => Validation.success(WeededAst.Expr.Binary(SemanticOp.Int32Op.Xor, e1, e2, loc))
          case ("INT32_SHL", e1 :: e2 :: Nil) => Validation.success(WeededAst.Expr.Binary(SemanticOp.Int32Op.Shl, e1, e2, loc))
          case ("INT32_SHR", e1 :: e2 :: Nil) => Validation.success(WeededAst.Expr.Binary(SemanticOp.Int32Op.Shr, e1, e2, loc))
          case ("INT32_EQ", e1 :: e2 :: Nil) => Validation.success(WeededAst.Expr.Binary(SemanticOp.Int32Op.Eq, e1, e2, loc))
          case ("INT32_NEQ", e1 :: e2 :: Nil) => Validation.success(WeededAst.Expr.Binary(SemanticOp.Int32Op.Neq, e1, e2, loc))
          case ("INT32_LT", e1 :: e2 :: Nil) => Validation.success(WeededAst.Expr.Binary(SemanticOp.Int32Op.Lt, e1, e2, loc))
          case ("INT32_LE", e1 :: e2 :: Nil) => Validation.success(WeededAst.Expr.Binary(SemanticOp.Int32Op.Le, e1, e2, loc))
          case ("INT32_GT", e1 :: e2 :: Nil) => Validation.success(WeededAst.Expr.Binary(SemanticOp.Int32Op.Gt, e1, e2, loc))
          case ("INT32_GE", e1 :: e2 :: Nil) => Validation.success(WeededAst.Expr.Binary(SemanticOp.Int32Op.Ge, e1, e2, loc))

          case ("INT64_NEG", e1 :: Nil) => Validation.success(WeededAst.Expr.Unary(SemanticOp.Int64Op.Neg, e1, loc))
          case ("INT64_NOT", e1 :: Nil) => Validation.success(WeededAst.Expr.Unary(SemanticOp.Int64Op.Not, e1, loc))
          case ("INT64_ADD", e1 :: e2 :: Nil) => Validation.success(WeededAst.Expr.Binary(SemanticOp.Int64Op.Add, e1, e2, loc))
          case ("INT64_SUB", e1 :: e2 :: Nil) => Validation.success(WeededAst.Expr.Binary(SemanticOp.Int64Op.Sub, e1, e2, loc))
          case ("INT64_MUL", e1 :: e2 :: Nil) => Validation.success(WeededAst.Expr.Binary(SemanticOp.Int64Op.Mul, e1, e2, loc))
          case ("INT64_DIV", e1 :: e2 :: Nil) => Validation.success(WeededAst.Expr.Binary(SemanticOp.Int64Op.Div, e1, e2, loc))
          case ("INT64_REM", e1 :: e2 :: Nil) => Validation.success(WeededAst.Expr.Binary(SemanticOp.Int64Op.Rem, e1, e2, loc))
          case ("INT64_EXP", e1 :: e2 :: Nil) => Validation.success(WeededAst.Expr.Binary(SemanticOp.Int64Op.Exp, e1, e2, loc))
          case ("INT64_AND", e1 :: e2 :: Nil) => Validation.success(WeededAst.Expr.Binary(SemanticOp.Int64Op.And, e1, e2, loc))
          case ("INT64_OR", e1 :: e2 :: Nil) => Validation.success(WeededAst.Expr.Binary(SemanticOp.Int64Op.Or, e1, e2, loc))
          case ("INT64_XOR", e1 :: e2 :: Nil) => Validation.success(WeededAst.Expr.Binary(SemanticOp.Int64Op.Xor, e1, e2, loc))
          case ("INT64_SHL", e1 :: e2 :: Nil) => Validation.success(WeededAst.Expr.Binary(SemanticOp.Int64Op.Shl, e1, e2, loc))
          case ("INT64_SHR", e1 :: e2 :: Nil) => Validation.success(WeededAst.Expr.Binary(SemanticOp.Int64Op.Shr, e1, e2, loc))
          case ("INT64_EQ", e1 :: e2 :: Nil) => Validation.success(WeededAst.Expr.Binary(SemanticOp.Int64Op.Eq, e1, e2, loc))
          case ("INT64_NEQ", e1 :: e2 :: Nil) => Validation.success(WeededAst.Expr.Binary(SemanticOp.Int64Op.Neq, e1, e2, loc))
          case ("INT64_LT", e1 :: e2 :: Nil) => Validation.success(WeededAst.Expr.Binary(SemanticOp.Int64Op.Lt, e1, e2, loc))
          case ("INT64_LE", e1 :: e2 :: Nil) => Validation.success(WeededAst.Expr.Binary(SemanticOp.Int64Op.Le, e1, e2, loc))
          case ("INT64_GT", e1 :: e2 :: Nil) => Validation.success(WeededAst.Expr.Binary(SemanticOp.Int64Op.Gt, e1, e2, loc))
          case ("INT64_GE", e1 :: e2 :: Nil) => Validation.success(WeededAst.Expr.Binary(SemanticOp.Int64Op.Ge, e1, e2, loc))

          case ("CHANNEL_GET", e1 :: Nil) => Validation.success(WeededAst.Expr.GetChannel(e1, loc))
          case ("CHANNEL_PUT", e1 :: e2 :: Nil) => Validation.success(WeededAst.Expr.PutChannel(e1, e2, loc))
          case ("CHANNEL_NEW", e1 :: e2 :: Nil) => Validation.success(WeededAst.Expr.NewChannel(e1, e2, loc))

          case ("ARRAY_NEW", e1 :: e2 :: e3 :: Nil) => Validation.success(WeededAst.Expr.ArrayNew(e1, e2, e3, loc))
          case ("ARRAY_LENGTH", e1 :: Nil) => Validation.success(WeededAst.Expr.ArrayLength(e1, loc))
          case ("ARRAY_LOAD", e1 :: e2 :: Nil) => Validation.success(WeededAst.Expr.ArrayLoad(e1, e2, loc))
          case ("ARRAY_STORE", e1 :: e2 :: e3 :: Nil) => Validation.success(WeededAst.Expr.ArrayStore(e1, e2, e3, loc))

          case ("VECTOR_GET", e1 :: e2 :: Nil) => Validation.success(WeededAst.Expr.VectorLoad(e1, e2, loc))
          case ("VECTOR_LENGTH", e1 :: Nil) => Validation.success(WeededAst.Expr.VectorLength(e1, loc))

          case _ =>
            val err = UndefinedIntrinsic(loc)
            Validation.toSoftFailure(WeededAst.Expr.Error(err), err)
        }
      }

    case ParsedAst.Expression.Apply(lambda, args, sp2) =>
      val sp1 = leftMostSourcePosition(lambda)
      val loc = mkSL(sp1, sp2)
      mapN(visitExp(lambda), traverse(args)(e => visitArgument(e))) {
        case (e, as) =>
          val es = getArguments(as, loc)
          WeededAst.Expr.Apply(e, es, loc)
      }

    case ParsedAst.Expression.Infix(exp1, name, exp2, sp2) =>
      val loc = mkSL(leftMostSourcePosition(exp1), sp2)
      val e1 = visitExp(exp1)
      val e2 = visitExp(name)
      val e3 = visitExp(exp2)
      mapN(e1, e2, e3) {
        case (e11, e22, e33) => WeededAst.Expr.Infix(e11, e22, e33, loc)
      }

    case ParsedAst.Expression.Lambda(sp1, fparams0, exp, sp2) =>
      val loc = mkSL(sp1, sp2)
      /*
       * Check for `DuplicateFormal`.
       */
      val fparamsVal = visitFormalParams(fparams0, Presence.Optional)
      val expVal = visitExp(exp)
      mapN(fparamsVal, expVal) {
        case (fparams, e) => mkCurried(fparams, e, loc)
      }

    case ParsedAst.Expression.LambdaMatch(sp1, pat, exp, sp2) =>
      val loc = mkSL(sp1, sp2).asSynthetic
      val p = visitPattern(pat)
      val e = visitExp(exp)
      mapN(p, e) {
        case (p1, e1) => WeededAst.Expr.LambdaMatch(p1, e1, loc)
      }

    case ParsedAst.Expression.Unary(sp1, op, exp, sp2) =>
      val loc = mkSL(sp1, sp2)
      mapN(visitExp(exp)) {
        case e => visitUnaryOperator(op) match {
          case OperatorResult.BuiltIn(name) => WeededAst.Expr.Apply(WeededAst.Expr.Ambiguous(name, name.loc), List(e), loc)
          case OperatorResult.Operator(o) => WeededAst.Expr.Unary(o, e, loc)
          case OperatorResult.Unrecognized(ident) => WeededAst.Expr.Apply(WeededAst.Expr.Ambiguous(Name.mkQName(ident), ident.loc), List(e), loc)
        }
      }

    case ParsedAst.Expression.Binary(exp1, op, exp2, sp2) =>
      val sp1 = leftMostSourcePosition(exp1)
      val loc = mkSL(sp1, sp2)
      mapN(visitExp(exp1), visitExp(exp2)) {
        case (e1, e2) => visitBinaryOperator(op) match {
          case OperatorResult.BuiltIn(name) => WeededAst.Expr.Apply(WeededAst.Expr.Ambiguous(name, name.loc), List(e1, e2), loc)
          case OperatorResult.Operator(o) => WeededAst.Expr.Binary(o, e1, e2, loc)
          case OperatorResult.Unrecognized(ident) => WeededAst.Expr.Apply(WeededAst.Expr.Ambiguous(Name.mkQName(ident), ident.loc), List(e1, e2), loc)
        }
      }

    case ParsedAst.Expression.IfThenElse(sp1, exp1, exp2, exp3, sp2) =>
      mapN(visitExp(exp1), visitExp(exp2), visitExp(exp3)) {
        case (e1, e2, e3) => WeededAst.Expr.IfThenElse(e1, e2, e3, mkSL(sp1, sp2))
      }

    case ParsedAst.Expression.Stm(exp1, exp2, sp2) =>
      val sp1 = leftMostSourcePosition(exp1)
      mapN(visitExp(exp1), visitExp(exp2)) {
        case (e1, e2) => WeededAst.Expr.Stm(e1, e2, mkSL(sp1, sp2))
      }

    case ParsedAst.Expression.Discard(sp1, exp, sp2) =>
      val loc = mkSL(sp1, sp2)
      mapN(visitExp(exp)) {
        case e => WeededAst.Expr.Discard(e, loc)
      }

    case ParsedAst.Expression.ApplicativeFor(sp1, frags, exp, sp2) =>
      val loc = mkSL(sp1, sp2).asSynthetic
      val (gens, bad) = frags.partition {
        case _: ParsedAst.ForFragment.Generator => true
        case _ => false
      }
      val gs = traverse(gens)(g => visitForFragmentGenerator(g.asInstanceOf[ParsedAst.ForFragment.Generator]))
      val errs = traverse(bad)(visitForFragment(_))
      val e = visitExp(exp)
      flatMapN(errs, gs, e) {
        case _ if frags.isEmpty =>
          val err = EmptyForFragment(loc)
          Validation.toSoftFailure(WeededAst.Expr.Error(err), err)

        case (es, _, _) if es.nonEmpty =>
          val err = WeederError.IllegalForAFragment(loc)
          Validation.toSoftFailure(WeededAst.Expr.Error(err), err)

        case (_, fs, e1) => Validation.success(WeededAst.Expr.ApplicativeFor(fs, e1, loc))
      }

    case ParsedAst.Expression.ForEach(sp1, frags, exp, sp2) =>
      val loc = mkSL(sp1, sp2).asSynthetic
      val fs = traverse(frags)(visitForFragment(_))
      val e = visitExp(exp)
      flatMapN(fs, e) {
        case _ if frags.isEmpty =>
          val err = EmptyForFragment(loc)
          Validation.toSoftFailure(WeededAst.Expr.Error(err), err)

        case (WeededAst.ForFragment.Guard(_, _) :: _, _) =>
          val err = IllegalForFragment(loc)
          Validation.toSoftFailure(WeededAst.Expr.Error(err), err)

        case (WeededAst.ForFragment.Let(_, _, _) :: _, _) =>
          val err = IllegalForFragment(loc)
          Validation.toSoftFailure(WeededAst.Expr.Error(err), err)

        case (fs1, e1) => Validation.success(WeededAst.Expr.ForEach(fs1, e1, loc))
      }

    case ParsedAst.Expression.MonadicFor(sp1, frags, exp, sp2) =>
      val loc = mkSL(sp1, sp2).asSynthetic
      val fs = traverse(frags)(visitForFragment(_))
      val e = visitExp(exp)
      flatMapN(fs, e) {
        case _ if frags.isEmpty =>
          val err = EmptyForFragment(loc)
          Validation.toSoftFailure(WeededAst.Expr.Error(err), err)

        case (WeededAst.ForFragment.Guard(_, _) :: _, _) =>
          val err = IllegalForFragment(loc)
          Validation.toSoftFailure(WeededAst.Expr.Error(err), err)

        case (WeededAst.ForFragment.Let(_, _, _) :: _, _) =>
          val err = IllegalForFragment(loc)
          Validation.toSoftFailure(WeededAst.Expr.Error(err), err)

        case (fs1, e1) => Validation.success(WeededAst.Expr.MonadicFor(fs1, e1, loc))
      }

    case ParsedAst.Expression.ForEachYield(sp1, frags, exp, sp2) =>
      val loc = mkSL(sp1, sp2).asSynthetic
      val fs = traverse(frags)(visitForFragment(_))
      val e = visitExp(exp)
      flatMapN(fs, e) {
        case _ if frags.isEmpty =>
          val err = EmptyForFragment(loc)
          Validation.toSoftFailure(WeededAst.Expr.Error(err), err)

        case (WeededAst.ForFragment.Guard(_, _) :: _, _) =>
          val err = IllegalForFragment(loc)
          Validation.toSoftFailure(WeededAst.Expr.Error(err), err)

        case (WeededAst.ForFragment.Let(_, _, _) :: _, _) =>
          val err = IllegalForFragment(loc)
          Validation.toSoftFailure(WeededAst.Expr.Error(err), err)

        case (fs1, e1) => Validation.success(WeededAst.Expr.ForEachYield(fs1, e1, loc))
      }

    case ParsedAst.Expression.LetMatch(sp1, mod0, pat, tpe0, exp1, exp2, sp2) =>
      val loc = mkSL(sp1, sp2)
      val patVal = visitPattern(pat)
      val modVal = visitModifiers(mod0, legalModifiers = Set.empty)
      val tpeVal = traverseOpt(tpe0)(visitType)
      val exp1Val = visitExp(exp1)
      val exp2Val = visitExp(exp2)
      mapN(patVal, modVal, tpeVal, exp1Val, exp2Val) {
        case (p, m, t, e1, e2) => WeededAst.Expr.LetMatch(p, m, t, e1, e2, loc)
      }

    case ParsedAst.Expression.LetRecDef(sp1, ann, ident, fparams, tpeAndEff, exp1, exp2, sp2) =>
      val mod = Ast.Modifiers.Empty
      val loc = mkSL(sp1, sp2)
      val annVal = flatMapN(visitAnnotations(ann)) {
        case Ast.Annotations(as) =>
          // Check for [[IllegalAnnotation]]
          val errors = mutable.ArrayBuffer.empty[IllegalAnnotation]
          for (a <- as) {
            a match {
              case Ast.Annotation.TailRecursive(_) => // OK
              case otherAnn => errors += IllegalAnnotation(otherAnn.loc)
            }
          }
          Validation.toSuccessOrSoftFailure(Ast.Annotations(as), errors)
      }

      val tpeOpt = tpeAndEff.map(_._1)
      val effOpt = tpeAndEff.flatMap(_._2)

      val fpVal = visitFormalParams(fparams, Presence.Optional)
      val e1Val = visitExp(exp1)
      val e2Val = visitExp(exp2)
      val tpeVal = traverseOpt(tpeOpt)(visitType)
      val effVal = traverseOpt(effOpt)(visitType)

      mapN(fpVal, annVal, e1Val, e2Val, tpeVal, effVal) {
        case (fp, a1, e1, e2, tpe, eff) =>
          // skip ascription if it's empty
          val ascription = if (tpe.isDefined || eff.isDefined) {
            WeededAst.Expr.Ascribe(e1, tpe, eff, e1.loc)
          } else {
            e1
          }
          val lambda = mkCurried(fp, ascription, e1.loc)
          WeededAst.Expr.LetRec(ident, a1, mod, lambda, e2, loc)
      }

    case ParsedAst.Expression.LetImport(sp1, impl, exp2, sp2) =>
      val loc = mkSL(sp1, sp2)
      val implVal = visitJvmOp(impl)
      val e2Val = visitExp(exp2)
      mapN(implVal, e2Val) {
        case (i, e) => WeededAst.Expr.LetImport(i, e, loc)
      }

    case ParsedAst.Expression.NewObject(sp1, tpe, methods, sp2) =>
      val tVal = visitType(tpe)
      val msVal = traverse(methods)(visitJvmMethod)
      mapN(tVal, msVal) {
        case (t, ms) =>
          WeededAst.Expr.NewObject(t, ms, mkSL(sp1, sp2))
      }

    case ParsedAst.Expression.Static(sp1, sp2) =>
      val loc = mkSL(sp1, sp2)
      Validation.success(WeededAst.Expr.Static(loc))

    case ParsedAst.Expression.Scope(sp1, ident, exp, sp2) =>
      mapN(visitExp(exp)) {
        case e => WeededAst.Expr.Scope(ident, e, mkSL(sp1, sp2))
      }

    case ParsedAst.Expression.Match(sp1, exp, rules, sp2) =>
      val loc = mkSL(sp1, sp2)
      val rulesVal = traverse(rules) {
        case ParsedAst.MatchRule(pat, guard, body) =>
          mapN(visitPattern(pat), traverseOpt(guard)(visitExp(_)), visitExp(body)) {
            case (p, g, b) => WeededAst.MatchRule(p, g, b)
          }
      }
      mapN(visitExp(exp), rulesVal) {
        case (e, rs) => WeededAst.Expr.Match(e, rs, loc)
      }

    case ParsedAst.Expression.TypeMatch(sp1, exp, rules, sp2) =>
      val loc = mkSL(sp1, sp2)
      val rulesVal = traverse(rules) {
        case ParsedAst.TypeMatchRule(ident, tpe0, body0) =>
          val tpeVal = visitType(tpe0)
          val bodyVal = visitExp(body0)
          mapN(tpeVal, bodyVal) {
            case (tpe, body) => WeededAst.TypeMatchRule(ident, tpe, body)
          }
      }
      mapN(visitExp(exp), rulesVal) {
        case (e, rs) => WeededAst.Expr.TypeMatch(e, rs, loc)
      }

    case ParsedAst.Expression.RestrictableChoose(sp1, star, exp, rules, sp2) =>
      val expVal = visitExp(exp)
      val rulesVal = traverse(rules) {
        case ParsedAst.MatchRule(pat, guard, body) =>
          flatMapN(visitPattern(pat), traverseOpt(guard)(visitExp(_)), visitExp(body)) {
            case (p, g, b) => createRestrictableChooseRule(star, p, g, b)
          }
      }
      mapN(expVal, rulesVal) {
        case (e, rs) => WeededAst.Expr.RestrictableChoose(star, e, rs, mkSL(sp1, sp2))
      }

    case ParsedAst.Expression.Tuple(sp1, elms, sp2) =>
      mapN(traverse(elms)(visitArgument(_))) {
        case args => WeededAst.Expr.Tuple(args, mkSL(sp1, sp2))
      }

    case ParsedAst.Expression.RecordLit(sp1, labels, sp2) =>
      val labelsVal = traverse(labels) {
        case ParsedAst.RecordLabel(_, ident, exp, _) =>
          val expVal = visitExp(exp)

          mapN(expVal, visitIdent(ident)) {
            case (e, id) => id -> e
          }
      }

      mapN(labelsVal) {
        case ls =>
          // Rewrite into a sequence of nested record extensions.
          val zero = WeededAst.Expr.RecordEmpty(mkSL(sp1, sp2))
          ls.foldRight(zero: WeededAst.Expr) {
            case ((ident, e), acc) => WeededAst.Expr.RecordExtend(Name.mkLabel(ident), e, acc, mkSL(sp1, sp2))
          }
      }

    case ParsedAst.Expression.RecordSelect(exp, ident, sp2) =>
      val sp1 = leftMostSourcePosition(exp)
      mapN(visitExp(exp), visitIdent(ident)) {
        case (e, id) => WeededAst.Expr.RecordSelect(e, Name.mkLabel(id), mkSL(sp1, sp2))
      }

    case ParsedAst.Expression.RecordOperation(_, ops, rest, _) =>
      // We translate the sequence of record operations into a nested tree using a fold right.
      foldRight(ops)(visitExp(rest)) {
        case (ParsedAst.RecordOp.Extend(sp1, ident, exp, sp2), acc) =>
          mapN(visitExp(exp), visitIdent(ident)) {
            case (e, id) =>
              WeededAst.Expr.RecordExtend(Name.mkLabel(id), e, acc, mkSL(sp1, sp2))
          }

        case (ParsedAst.RecordOp.Restrict(sp1, ident, sp2), acc) =>
          mapN(visitIdent(ident)) {
            case id => WeededAst.Expr.RecordRestrict(Name.mkLabel(id), acc, mkSL(sp1, sp2))
          }

        case (ParsedAst.RecordOp.Update(sp1, ident, exp, sp2), acc) =>
          mapN(visitExp(exp), visitIdent(ident)) {
            case (e, id) =>
              // An update is a restrict followed by an extension.
              val inner = WeededAst.Expr.RecordRestrict(Name.mkLabel(id), acc, mkSL(sp1, sp2))
              WeededAst.Expr.RecordExtend(Name.mkLabel(id), e, inner, mkSL(sp1, sp2))
          }
      }

    case ParsedAst.Expression.ArrayLit(sp1, exps, exp, sp2) =>
      mapN(traverse(exps)(visitExp(_)), visitExp(exp)) {
        case (es, e) => WeededAst.Expr.ArrayLit(es, e, mkSL(sp1, sp2))
      }

    case ParsedAst.Expression.VectorLit(sp1, exps, sp2) =>
      mapN(traverse(exps)(visitExp(_))) {
        case es => WeededAst.Expr.VectorLit(es, mkSL(sp1, sp2))
      }

    case ParsedAst.Expression.FCons(exp1, sp1, sp2, exp2) =>
      val loc = mkSL(sp1, sp2)
      /*
       * Rewrites a `FCons` expression into a tag expression.
       */
      mapN(visitExp(exp1), visitExp(exp2)) {
        case (e1, e2) =>
          WeededAst.Expr.FCons(e1, e2, loc)
      }

    case ParsedAst.Expression.FAppend(exp1, sp1, sp2, exp2) =>
      val loc = mkSL(sp1, sp2).asSynthetic
      val e1Val = visitExp(exp1)
      val e2Val = visitExp(exp2)
      mapN(e1Val, e2Val) {
        case (e1, e2) => WeededAst.Expr.FAppend(e1, e2, loc)
      }

    case ParsedAst.Expression.ListLit(sp1, sp2, exps) =>
      val loc = mkSL(sp1, sp2).asSynthetic
      val esVal = traverse(exps)(visitExp(_))
      mapN(esVal) {
        case es => WeededAst.Expr.ListLit(es, loc)
      }

    case ParsedAst.Expression.SetLit(sp1, sp2, exps) =>
      val loc = mkSL(sp1, sp2).asSynthetic
      val esVal = traverse(exps)(visitExp(_))
      mapN(esVal) {
        case es => WeededAst.Expr.SetLit(es, loc)
      }

    case ParsedAst.Expression.MapLit(sp1, sp2, exps) =>
      val loc = mkSL(sp1, sp2)
      val esVal = traverse(exps) {
        case (k, v) => mapN(visitExp(k), visitExp(v))(_ -> _)
      }
      mapN(esVal) {
        case es => WeededAst.Expr.MapLit(es, loc)
      }

    case ParsedAst.Expression.Interpolation(sp1, parts, sp2) =>

      /**
        * Returns an expression that concatenates the result of the expression `e1` with the expression `e2`.
        */
      def mkConcat(e1: WeededAst.Expr, e2: WeededAst.Expr, loc: SourceLocation): WeededAst.Expr = {
        val sop = SemanticOp.StringOp.Concat
        val l = loc.asSynthetic
        WeededAst.Expr.Binary(sop, e1, e2, l)
      }

      /**
        * Returns an expression that applies `toString` to the result of the given expression `e`.
        */
      def mkApplyToString(e: WeededAst.Expr, sp1: SourcePosition, sp2: SourcePosition): WeededAst.Expr = {
        val fqn = "ToString.toString"
        val loc = mkSL(sp1, sp2).asSynthetic
        mkApplyFqn(fqn, List(e), loc)
      }

      /**
        * Returns an expression that applies `debugString` to the result of the given expression `e`.
        */
      def mkApplyDebugString(e: WeededAst.Expr, sp1: SourcePosition, sp2: SourcePosition): WeededAst.Expr = {
        val fqn = "Debug.stringify"
        val loc = mkSL(sp1, sp2).asSynthetic
        mkApplyFqn(fqn, List(e), loc)
      }

      val loc = mkSL(sp1, sp2)

      parts match {
        case Seq(ParsedAst.InterpolationPart.StrPart(innerSp1, chars, innerSp2)) =>
          // Special case: We have a constant string. Check the contents and return it.
          visitCharSeq(chars) match {
            case Result.Ok(s) => Validation.success(WeededAst.Expr.Cst(Ast.Constant.Str(s), mkSL(innerSp1, innerSp2)))
            case Result.Err(e) => Validation.toSoftFailure(WeededAst.Expr.Error(e), e)
          }

        case _ =>
          // General Case: Fold the interpolator parts together.
          val init = WeededAst.Expr.Cst(Ast.Constant.Str(""), loc)
          Validation.fold(parts, init: WeededAst.Expr) {
            // Case 1: string part
            case (acc, ParsedAst.InterpolationPart.StrPart(innerSp1, chars, innerSp2)) =>
              visitCharSeq(chars) match {
                case Result.Ok(s) =>
                  val e2 = WeededAst.Expr.Cst(Ast.Constant.Str(s), mkSL(innerSp1, innerSp2))
                  Validation.success(mkConcat(acc, e2, loc))
                case Result.Err(e) =>
                  Validation.toSoftFailure(WeededAst.Expr.Error(e), e)
              }
            // Case 2: interpolated expression
            case (acc, ParsedAst.InterpolationPart.ExpPart(innerSp1, Some(exp), innerSp2)) =>
              mapN(visitExp(exp)) {
                e =>
                  val e2 = mkApplyToString(e, innerSp1, innerSp2)
                  mkConcat(acc, e2, mkSL(innerSp1, innerSp2))
              }
            // Case 3: interpolated debug
            case (acc, ParsedAst.InterpolationPart.DebugPart(innerSp1, Some(exp), innerSp2)) =>
              mapN(visitExp(exp)) {
                e =>
                  val e2 = mkApplyDebugString(e, innerSp1, innerSp2)
                  mkConcat(acc, e2, mkSL(innerSp1, innerSp2))
              }
            // Case 4: empty interpolated expression
            case (_, ParsedAst.InterpolationPart.ExpPart(innerSp1, None, innerSp2)) =>
              val err = EmptyInterpolatedExpression(mkSL(innerSp1, innerSp2))
              Validation.toSoftFailure(WeededAst.Expr.Error(err), err)
            // Case 5: empty interpolated debug
            case (_, ParsedAst.InterpolationPart.DebugPart(innerSp1, None, innerSp2)) =>
              val err = EmptyInterpolatedExpression(mkSL(innerSp1, innerSp2))
              Validation.toSoftFailure(WeededAst.Expr.Error(err), err)
          }
      }

    case ParsedAst.Expression.Ref(sp1, exp1, exp2, sp2) =>
      val loc = mkSL(sp1, sp2)
      val exp1Val = visitExp(exp1)
      val exp2Val = visitExp(exp2)
      mapN(exp1Val, exp2Val) {
        case (e1, e2) => WeededAst.Expr.Ref(e1, e2, loc)
      }

    case ParsedAst.Expression.Deref(sp1, exp, sp2) =>
      val loc = mkSL(sp1, sp2)
      val e = visitExp(exp)
      mapN(e) {
        case e1 => WeededAst.Expr.Deref(e1, loc)
      }

    case ParsedAst.Expression.Assign(exp1, exp2, sp2) =>
      val sp1 = leftMostSourcePosition(exp1)
      val exp1Val = visitExp(exp1)
      val exp2Val = visitExp(exp2)
      mapN(exp1Val, exp2Val) {
        case (e1, e2) => WeededAst.Expr.Assign(e1, e2, mkSL(sp1, sp2))
      }

    case ParsedAst.Expression.Ascribe(exp, expectedType, expectedEff, sp2) =>
      val eVal = visitExp(exp)
      val tVal = visitTypeNoWild(expectedType)
      val fVal = traverseOpt(expectedEff)(visitType)
      mapN(eVal, tVal, fVal) {
        case (e, t, f) => WeededAst.Expr.Ascribe(e, t, f, mkSL(leftMostSourcePosition(exp), sp2))
      }

    case ParsedAst.Expression.InstanceOf(exp, className, sp2) =>
      val sp1 = leftMostSourcePosition(exp)
      val loc = mkSL(sp1, sp2)
      mapN(visitExp(exp)) {
        case e => WeededAst.Expr.InstanceOf(e, className.toString, loc)
      }

    case ParsedAst.Expression.CheckedTypeCast(sp1, exp, sp2) =>
      mapN(visitExp(exp)) {
        case e => WeededAst.Expr.CheckedCast(Ast.CheckedCastType.TypeCast, e, mkSL(sp1, sp2))
      }

    case ParsedAst.Expression.CheckedEffectCast(sp1, exp, sp2) =>
      mapN(visitExp(exp)) {
        case e => WeededAst.Expr.CheckedCast(Ast.CheckedCastType.EffectCast, e, mkSL(sp1, sp2))
      }

    case ParsedAst.Expression.UncheckedCast(sp1, exp, declaredType, declaredEff, sp2) =>
      val eVal = visitExp(exp)
      val tVal = visitTypeNoWild(declaredType)
      val fVal = traverseOpt(declaredEff)(visitType)
      mapN(eVal, tVal, fVal) {
        case (e, t, f) =>
          WeededAst.Expr.UncheckedCast(e, t, f, mkSL(sp1, sp2))
      }

    case ParsedAst.Expression.UncheckedMaskingCast(sp1, exp, sp2) =>
      mapN(visitExp(exp)) {
        case e => WeededAst.Expr.UncheckedMaskingCast(e, mkSL(sp1, sp2))
      }

    case ParsedAst.Expression.Without(exp, effs, sp2) =>
      val loc = mkSL(leftMostSourcePosition(exp), sp2)
      // NB: We only give the innermost expression a real location
      mapN(visitExp(exp)) {
        e =>
          val base = WeededAst.Expr.Without(e, effs.head, loc)
          effs.tail.foldLeft(base) {
            case (acc, eff) => WeededAst.Expr.Without(acc, eff, loc.asSynthetic)
          }
      }

    case ParsedAst.Expression.Do(sp1, op, args0, sp2) =>
      val loc = mkSL(sp1, sp2)
      val argsVal = mapN(traverse(args0)(visitArgument(_)))(getArguments(_, loc))
      mapN(argsVal) {
        args => WeededAst.Expr.Do(op, args, loc)
      }

    case ParsedAst.Expression.Try(sp1, exp, ParsedAst.HandlerList.CatchHandlerList(handlers0), sp2) =>
      val expVal = visitExp(exp)
      val rulesVal = traverse(handlers0) {
        case ParsedAst.TryHandler.Catch(rules) => traverse(rules) {
          case ParsedAst.CatchRule(ident, fqn, body) =>
            mapN(visitExp(body)) {
              case b => WeededAst.CatchRule(ident, fqn.toString, b)
            }
        }
      }

      mapN(expVal, rulesVal) {
        case (e, rs) => WeededAst.Expr.TryCatch(e, rs.flatten, mkSL(sp1, sp2))
      }

    // not handling these rules yet
<<<<<<< HEAD
    case ParsedAst.Expression.Try(sp1, exp0, ParsedAst.HandlerList.WithHandlerList(handlers0), sp2) =>
=======
    case ParsedAst.Expression.Try(sp1, exp0, ParsedAst.CatchOrHandler.Handler(eff, rules0), sp2) =>
      val expVal = visitExp(exp0)
      val rulesVal = traverse(rules0.getOrElse(Seq.empty)) {
        case ParsedAst.HandlerRule(op, fparams0, body0) =>
          // In this case, we want an extra resumption argument
          // so both an empty list and a singleton list should be padded with unit
          // [] --> [_unit]
          // [x] --> [_unit, x]
          // [x, ...] --> [x, ...]
          val fparamsValPrefix =
            if (fparams0.fparams.sizeIs == 1)
              visitFormalParams(ParsedAst.FormalParamList(fparams0.sp1, Seq.empty, fparams0.sp2), Presence.Forbidden)
            else
              Validation.success(Nil)
          val fparamsValSuffix = visitFormalParams(fparams0, Presence.Forbidden)
          val bodyVal = visitExp(body0)
          mapN(fparamsValPrefix, fparamsValSuffix, bodyVal) {
            case (fparamsPrefix, fparamsSuffix, body) => WeededAst.HandlerRule(op, fparamsPrefix ++ fparamsSuffix, body)
          }
      }
>>>>>>> a4e30730
      val loc = mkSL(sp1, sp2)
      val expVal = visitExp(exp0)
      val handlerVal = traverse(handlers0)(visitWithHandler)
      mapN(expVal, handlerVal) {
        case (exp, handlers) => WeededAst.Expr.TryWith(exp, handlers, loc)
      }

    case ParsedAst.Expression.SelectChannel(sp1, rules, exp, sp2) =>
      val rulesVal = traverse(rules) {
        case ParsedAst.SelectChannelRule(ident, chan, body) => mapN(visitExp(chan), visitExp(body)) {
          case (c, b) => WeededAst.SelectChannelRule(ident, c, b)
        }
      }

      val defaultVal = exp match {
        case Some(exp) =>
          mapN(visitExp(exp)) {
            case e => Some(e)
          }
        case None => Validation.success(None)
      }

      mapN(rulesVal, defaultVal) {
        case (rs, d) => WeededAst.Expr.SelectChannel(rs, d, mkSL(sp1, sp2))
      }

    case ParsedAst.Expression.Spawn(sp1, exp1, exp2, sp2) =>
      val loc = mkSL(sp1, sp2)
      val exp1Val = visitExp(exp1)
      val exp2Val = visitExp(exp2)
      mapN(exp1Val, exp2Val) {
        case (e1, e2) => WeededAst.Expr.Spawn(e1, e2, loc)
      }

    case ParsedAst.Expression.ParYield(sp1, frags, exp, sp2) =>
      val fragVals = traverse(frags) {
        case ParsedAst.ParYieldFragment(fsp1, pat, e, fsp2) => mapN(visitPattern(pat), visitExp(e)) {
          case (p, e1) => WeededAst.ParYieldFragment(p, e1, mkSL(fsp1, fsp2))
        }
      }

      mapN(fragVals, visitExp(exp)) {
        case (fs, e) => WeededAst.Expr.ParYield(fs, e, mkSL(sp1, sp2))
      }

    case ParsedAst.Expression.Lazy(sp1, exp, sp2) =>
      mapN(visitExp(exp)) {
        case e => WeededAst.Expr.Lazy(e, mkSL(sp1, sp2))
      }

    case ParsedAst.Expression.Force(sp1, exp, sp2) =>
      mapN(visitExp(exp)) {
        case e => WeededAst.Expr.Force(e, mkSL(sp1, sp2))
      }

    case ParsedAst.Expression.FixpointConstraint(sp1, con, sp2) =>
      val loc = mkSL(sp1, sp2)

      mapN(visitConstraint(con)) {
        case c => WeededAst.Expr.FixpointConstraintSet(c :: Nil, loc)
      }

    case ParsedAst.Expression.FixpointConstraintSet(sp1, cs0, sp2) =>
      val loc = mkSL(sp1, sp2)

      mapN(traverse(cs0)(visitConstraint(_))) {
        case cs => WeededAst.Expr.FixpointConstraintSet(cs, loc)
      }

    case ParsedAst.Expression.FixpointLambda(sp1, pparams, exp, sp2) =>
      val psVal = traverse(pparams)(visitPredicateParam)
      val eVal = visitExp(exp)
      val loc = mkSL(sp1, sp2)
      mapN(psVal, eVal) {
        case (ps, e) => WeededAst.Expr.FixpointLambda(ps, e, loc)
      }

    case ParsedAst.Expression.FixpointCompose(exp1, exp2, sp2) =>
      mapN(visitExp(exp1), visitExp(exp2)) {
        case (e1, e2) =>
          val sp1 = leftMostSourcePosition(exp1)
          WeededAst.Expr.FixpointMerge(e1, e2, mkSL(sp1, sp2))
      }

    case ParsedAst.Expression.FixpointInjectInto(sp1, exps, idents, sp2) =>
      val loc = mkSL(sp1, sp2)
      flatMapN(traverse(exps)(visitExp(_))) {
        case _ if exps.length != idents.length =>
          // Check for mismatched arity
          val err = MismatchedArity(exps.length, idents.length, loc)
          Validation.toSoftFailure(WeededAst.Expr.Error(err), err)
        case es => Validation.success(WeededAst.Expr.FixpointInjectInto(es, idents.toList, loc))
      }

    case ParsedAst.Expression.FixpointSolveWithProject(sp1, exps, optIdents, sp2) =>
      val loc = mkSL(sp1, sp2).asSynthetic
      val esVal = traverse(exps)(visitExp(_))
      val opts = optIdents.map(_.toList)
      mapN(esVal) {
        case es => WeededAst.Expr.FixpointSolveWithProject(es, opts, loc)
      }

    case ParsedAst.Expression.FixpointQueryWithSelect(sp1, exps0, selects0, from0, whereExp0, sp2) =>
      val loc = mkSL(sp1, sp2).asSynthetic
      val esVal = traverse(exps0)(visitExp(_))
      val selectsVal = traverse(selects0)(visitExp(_))
      val fromVal = traverse(from0)(visitPredicateBody(_))
      val whereVal = traverse(whereExp0)(visitExp(_))
      mapN(esVal, selectsVal, fromVal, whereVal) {
        case (exps, selects, from, where) =>
          WeededAst.Expr.FixpointQueryWithSelect(exps, selects, from, where, loc)
      }

    case ParsedAst.Expression.Debug(sp1, kind, exp, sp2) =>
      val loc = mkSL(sp1, sp2)
      val eVal = visitExp(exp)
      val kind1 = visitDebugKind(kind)
      mapN(eVal)(WeededAst.Expr.Debug(_, kind1, loc))

  }

  /**
    * Returns a restrictable choice rule from an already visited pattern, guard, and body.
    * It is checked that
    *
    * - The guard is absent
    *
    * - The patterns are only tags with possible terms of variables and wildcards
    */
  private def createRestrictableChooseRule(star: Boolean, p0: WeededAst.Pattern, g0: Option[WeededAst.Expr], b0: WeededAst.Expr): Validation[WeededAst.RestrictableChooseRule, WeederError] = {
    // Check that guard is not present
    val gVal = g0 match {
      case Some(g) => Validation.toHardFailure(IllegalRestrictableChooseGuard(star, g.loc))
      case None => Validation.success(())
    }
    // Check that patterns are only tags of variables (or wildcards as variables, or unit)
    val pVal = p0 match {
      case Pattern.Tag(qname, pat, loc) =>
        val innerVal = pat match {
          case Pattern.Tuple(elms, _) =>
            traverse(elms) {
              case Pattern.Wild(loc) => Validation.success(WeededAst.RestrictableChoosePattern.Wild(loc))
              case Pattern.Var(ident, loc) => Validation.success(WeededAst.RestrictableChoosePattern.Var(ident, loc))
              case Pattern.Cst(Ast.Constant.Unit, loc) => Validation.success(WeededAst.RestrictableChoosePattern.Wild(loc))
              case other => Validation.toHardFailure(UnsupportedRestrictedChoicePattern(star, other.loc))
            }
          case Pattern.Wild(loc) => Validation.success(List(WeededAst.RestrictableChoosePattern.Wild(loc)))
          case Pattern.Var(ident, loc) => Validation.success(List(WeededAst.RestrictableChoosePattern.Var(ident, loc)))
          case Pattern.Cst(Ast.Constant.Unit, loc) => Validation.success(List(WeededAst.RestrictableChoosePattern.Wild(loc)))
          case other => Validation.toHardFailure(UnsupportedRestrictedChoicePattern(star, other.loc))
        }
        mapN(innerVal) {
          case inner => WeededAst.RestrictableChoosePattern.Tag(qname, inner, loc)
        }
      case other => Validation.toHardFailure(UnsupportedRestrictedChoicePattern(star, p0.loc))
    }
    mapN(gVal, pVal) {
      case (_, p) => WeededAst.RestrictableChooseRule(p, b0)
    }
  }

  /**
    * Performs weeding on the given argument.
    *
    * Named arguments are transformed into records.
    * `f(arg = x)` becomes `f({arg = x})`
    */
  private def visitArgument(arg: ParsedAst.Argument)(implicit flix: Flix): Validation[WeededAst.Expr, WeederError] = arg match {
    // Case 1: Named parameter. Turn it into a record.
    case ParsedAst.Argument.Named(name, exp0, sp2) =>
      mapN(visitExp(exp0)) {
        exp =>
          val loc = mkSL(name.sp1, sp2)
          WeededAst.Expr.RecordExtend(Name.mkLabel(name), exp, WeededAst.Expr.RecordEmpty(loc), loc)
      }
    // Case 2: Unnamed parameter. Just return it.
    case ParsedAst.Argument.Unnamed(exp) => visitExp(exp)
  }

  /**
    * The result of weeding an operator.
    */
  private sealed trait OperatorResult

  private object OperatorResult {
    /**
      * The operator represents a signature or definition from the core library.
      */
    case class BuiltIn(name: Name.QName) extends OperatorResult

    /**
      * The operator represents a semantic operator.
      */
    case class Operator(op: SemanticOp) extends OperatorResult

    /**
      * The operator is unrecognized: it must have been defined elsewhere.
      */
    case class Unrecognized(ident: Name.Ident) extends OperatorResult
  }

  /**
    * Performs weeding on the given unary operator.
    */
  private def visitUnaryOperator(o: ParsedAst.Operator)(implicit flix: Flix): OperatorResult = o match {
    case ParsedAst.Operator(sp1, op, sp2) =>
      op match {
        case "not" => OperatorResult.Operator(SemanticOp.BoolOp.Not)
        case "-" => OperatorResult.BuiltIn(Name.mkQName("Neg.neg", sp1, sp2))
        case _ => OperatorResult.Unrecognized(Name.Ident(sp1, op, sp2))
      }
  }

  /**
    * Performs weeding on the given binary operator.
    */
  private def visitBinaryOperator(o: ParsedAst.Operator)(implicit flix: Flix): OperatorResult = o match {
    case ParsedAst.Operator(sp1, op, sp2) =>
      op match {
        case "+" => OperatorResult.BuiltIn(Name.mkQName("Add.add", sp1, sp2))
        case "-" => OperatorResult.BuiltIn(Name.mkQName("Sub.sub", sp1, sp2))
        case "*" => OperatorResult.BuiltIn(Name.mkQName("Mul.mul", sp1, sp2))
        case "/" => OperatorResult.BuiltIn(Name.mkQName("Div.div", sp1, sp2))
        case "<" => OperatorResult.BuiltIn(Name.mkQName("Order.less", sp1, sp2))
        case "<=" => OperatorResult.BuiltIn(Name.mkQName("Order.lessEqual", sp1, sp2))
        case ">" => OperatorResult.BuiltIn(Name.mkQName("Order.greater", sp1, sp2))
        case ">=" => OperatorResult.BuiltIn(Name.mkQName("Order.greaterEqual", sp1, sp2))
        case "==" => OperatorResult.BuiltIn(Name.mkQName("Eq.eq", sp1, sp2))
        case "!=" => OperatorResult.BuiltIn(Name.mkQName("Eq.neq", sp1, sp2))
        case "<=>" => OperatorResult.BuiltIn(Name.mkQName("Order.compare", sp1, sp2))
        case "and" => OperatorResult.Operator(SemanticOp.BoolOp.And)
        case "or" => OperatorResult.Operator(SemanticOp.BoolOp.Or)
        case _ => OperatorResult.Unrecognized(Name.Ident(sp1, op, sp2))
      }
  }

  /**
    * Translates the hex code into the corresponding character.
    * Returns an error if the code is not hexadecimal.
    */
  private def translateHexCode(code: String, loc: SourceLocation): Result[Char, MalformedUnicodeEscapeSequence] = {
    try {
      Result.Ok(Integer.parseInt(code, 16).toChar)
    } catch {
      case _: NumberFormatException => Result.Err(MalformedUnicodeEscapeSequence(code, loc))
    }
  }

  /**
    * Performs weeding on the given sequence of CharCodes.
    */
  private def visitCharSeq(chars0: Seq[ParsedAst.CharCode]): Result[String, WeederError with Recoverable] = {

    @tailrec
    def visit(chars: List[ParsedAst.CharCode], acc: List[Char]): Result[String, WeederError with Recoverable] = {
      chars match {
        // Case 1: End of the sequence
        case Nil => Result.Ok(acc.reverse.mkString)
        // Case 2: Simple character literal
        case ParsedAst.CharCode.Literal(_, char, _) :: rest => visit(rest, char.head :: acc)
        // Case 3: Escape sequence
        case (esc@ParsedAst.CharCode.Escape(sp1, char, sp2)) :: rest => char match {
          // Cases 3.1: Standard escapes
          case "n" => visit(rest, '\n' :: acc)
          case "r" => visit(rest, '\r' :: acc)
          case "\\" => visit(rest, '\\' :: acc)
          case "\"" => visit(rest, '\"' :: acc)
          case "\'" => visit(rest, '\'' :: acc)
          case "t" => visit(rest, '\t' :: acc)

          // Case 3.2: Interpolation escape
          case "$" => rest match {
            case ParsedAst.CharCode.Literal(_, "{", _) :: rest2 => visit(rest2, '{' :: '$' :: acc)
            case _ => Result.Err(IllegalEscapeSequence('$', mkSL(sp1, sp2)))
          }

          // Case 3.3 Debug escape
          case "%" => rest match {
            case ParsedAst.CharCode.Literal(_, "{", _) :: rest2 => visit(rest2, '{' :: '%' :: acc)
            case _ => Result.Err(IllegalEscapeSequence('%', mkSL(sp1, sp2)))
          }

          // Case 3.3: Unicode escape
          case "u" => rest match {
            // Case 3.3.1: `\\u` followed by 4 or more literals
            case ParsedAst.CharCode.Literal(sp1, d0, _) ::
              ParsedAst.CharCode.Literal(_, d1, _) ::
              ParsedAst.CharCode.Literal(_, d2, _) ::
              ParsedAst.CharCode.Literal(_, d3, sp2) ::
              rest2 =>
              val code = List(d0, d1, d2, d3).mkString
              // Doing a manual flatMap to keep the function tail-recursive
              translateHexCode(code, mkSL(sp1, sp2)) match {
                case Result.Ok(char) => visit(rest2, char :: acc)
                case Result.Err(e) => Result.Err(e)
              }
            // Case 3.3.2: `\\u` followed by less than 4 literals
            case rest2 =>
              val code = rest2.takeWhile(_.isInstanceOf[ParsedAst.CharCode.Literal])
              val sp2 = code.lastOption.getOrElse(esc).sp2
              Result.Err(MalformedUnicodeEscapeSequence(code.mkString, mkSL(esc.sp1, sp2)))
          }

          // Case 3.4: Invalid escape character
          case _ => Result.Err(IllegalEscapeSequence(char.head, mkSL(sp1, sp2)))
        }
      }
    }

    visit(chars0.toList, Nil)
  }

  /**
    * Performs weeding on the given literal.
    */
  private def visitLiteral(lit0: ParsedAst.Literal): Result[Ast.Constant, WeederError with Recoverable] = lit0 match {
    case ParsedAst.Literal.Unit(_, _) =>
      Result.Ok(Ast.Constant.Unit)

    case ParsedAst.Literal.Null(_, _) =>
      Result.Ok(Ast.Constant.Null)

    case ParsedAst.Literal.True(_, _) =>
      Result.Ok(Ast.Constant.Bool(true))

    case ParsedAst.Literal.False(_, _) =>
      Result.Ok(Ast.Constant.Bool(false))

    case ParsedAst.Literal.Char(sp1, chars, sp2) =>
      visitCharSeq(chars) flatMap {
        case s if s.length == 1 => Result.Ok(Ast.Constant.Char(s.head))
        case s => Result.Err(MalformedChar(s, mkSL(sp1, sp2)))
      }

    case ParsedAst.Literal.Float32(sp1, sign, before, after, sp2) =>
      toFloat32(sign, before, after, mkSL(sp1, sp2)).map {
        case lit => Ast.Constant.Float32(lit)
      }

    case ParsedAst.Literal.Float64(sp1, sign, before, after, sp2) =>
      toFloat64(sign, before, after, mkSL(sp1, sp2)).map {
        case lit => Ast.Constant.Float64(lit)
      }

    case ParsedAst.Literal.BigDecimal(sp1, sign, before, after, power, sp2) =>
      toBigDecimal(sign, before, after, power, mkSL(sp1, sp2)).map {
        case lit => Ast.Constant.BigDecimal(lit)
      }

    case ParsedAst.Literal.Int8(sp1, sign, radix, digits, sp2) =>
      toInt8(sign, radix, digits, mkSL(sp1, sp2)).map {
        case lit => Ast.Constant.Int8(lit)
      }

    case ParsedAst.Literal.Int16(sp1, sign, radix, digits, sp2) =>
      toInt16(sign, radix, digits, mkSL(sp1, sp2)).map {
        case lit => Ast.Constant.Int16(lit)
      }

    case ParsedAst.Literal.Int32(sp1, sign, radix, digits, sp2) =>
      toInt32(sign, radix, digits, mkSL(sp1, sp2)).map {
        case lit => Ast.Constant.Int32(lit)
      }

    case ParsedAst.Literal.Int64(sp1, sign, radix, digits, sp2) =>
      toInt64(sign, radix, digits, mkSL(sp1, sp2)).map {
        case lit => Ast.Constant.Int64(lit)
      }

    case ParsedAst.Literal.BigInt(sp1, sign, radix, digits, sp2) =>
      toBigInt(sign, radix, digits, mkSL(sp1, sp2)).map {
        case lit => Ast.Constant.BigInt(lit)
      }

    case ParsedAst.Literal.Str(_, chars, _) =>
      visitCharSeq(chars).map {
        string => Ast.Constant.Str(string)
      }

    case ParsedAst.Literal.Regex(sp1, chars, sp2) =>
      visitCharSeq(chars).flatMap {
        case s => toRegexPattern(s, mkSL(sp1, sp2)).map {
          case pat => Ast.Constant.Regex(pat)
        }
      }
  }

  /**
    * Compiles a parsed pattern into a weeded pattern.
    */
  private def visitPattern(pattern: ParsedAst.Pattern)(implicit flix: Flix): Validation[WeededAst.Pattern, WeederError] = {
    /*
     *  Check for non-linear pattern, i.e. if a variable occurs multiple times.
     */
    val seen = mutable.Map.empty[String, Name.Ident]

    /*
     * Local visitor.
     */
    def visit(pattern: ParsedAst.Pattern): Validation[WeededAst.Pattern, WeederError] = pattern match {
      case ParsedAst.Pattern.Var(sp1, ident, sp2) =>
        val loc = mkSL(sp1, sp2)

        // Check if the identifier is a wildcard.
        if (ident.name == "_") {
          Validation.success(WeededAst.Pattern.Wild(loc))
        } else {
          // Check for [[NonLinearPattern]].
          seen.get(ident.name) match {
            case None =>
              seen += (ident.name -> ident)
              Validation.success(WeededAst.Pattern.Var(ident, loc))
            case Some(otherIdent) =>
              Validation.toSoftFailure(WeededAst.Pattern.Var(ident, loc), NonLinearPattern(ident.name, otherIdent.loc, loc))
          }
        }

      case ParsedAst.Pattern.Lit(sp1, lit, sp2) =>
        val loc = mkSL(sp1, sp2)

        visitLiteral(lit) match {
          case Result.Ok(c) => c match {
            case Constant.Null =>
              Validation.toSoftFailure(WeededAst.Pattern.Error(loc), IllegalNullPattern(loc))
            case Constant.Regex(lit) =>
              Validation.toSoftFailure(WeededAst.Pattern.Error(loc), IllegalRegexPattern(loc))
            case c =>
              Validation.success(WeededAst.Pattern.Cst(c, loc))
          }
          case Result.Err(e) => Validation.toSoftFailure(WeededAst.Pattern.Error(loc), e)
        }

      case ParsedAst.Pattern.Tag(sp1, qname, o, sp2) =>
        /*
         * Introduce implicit unit, if needed.
         */
        o match {
          case None =>
            val loc = mkSL(sp1, sp2)
            val lit = WeededAst.Pattern.Cst(Ast.Constant.Unit, loc.asSynthetic)
            Validation.success(WeededAst.Pattern.Tag(qname, lit, loc))
          case Some(pat) =>
            mapN(visit(pat)) {
              case p => WeededAst.Pattern.Tag(qname, p, mkSL(sp1, sp2))
            }
        }

      case ParsedAst.Pattern.Tuple(sp1, pats, sp2) =>
        val loc = mkSL(sp1, sp2)

        /*
         * Rewrites empty tuples to Unit and eliminate single-element tuples.
         */
        mapN(traverse(pats)(visit)) {
          case Nil => WeededAst.Pattern.Cst(Ast.Constant.Unit, loc)
          case x :: Nil => x
          case xs => WeededAst.Pattern.Tuple(xs, loc)
        }

      case ParsedAst.Pattern.FCons(pat1, sp1, sp2, pat2) =>
        /*
         * Rewrites a `FCons` pattern into a tag pattern.
         */
        mapN(visitPattern(pat1), visitPattern(pat2)) {
          case (hd, tl) =>
            val loc = mkSL(sp1, sp2)
            val qname = Name.mkQName("List.Cons", sp1, sp2)
            val pat = WeededAst.Pattern.Tuple(List(hd, tl), loc)
            WeededAst.Pattern.Tag(qname, pat, loc)
        }

      case ParsedAst.Pattern.Record(sp1, pats, rest, sp2) =>
        val loc = mkSL(sp1, sp2)
        val fsVal = traverse(pats) {
          case ParsedAst.Pattern.RecordLabelPattern(sp11, label, pat, sp22) =>
            val patLoc = mkSL(sp11, sp22)
            flatMapN(visitIdent(label), traverseOpt(pat)(visit)) {
              case (id, p) if p.isEmpty =>
                // Check for [[NonLinearPattern]].
                seen.get(id.name) match {
                  case None =>
                    // It was unseen until now, so we add it to the seen variables.
                    seen += id.name -> id
                    val l = Name.mkLabel(id)
                    val pat = WeededAst.Pattern.Record.RecordLabelPattern(l, p, patLoc)
                    Validation.success(pat)
                  case Some(otherIdent) =>
                    val l = Name.mkLabel(id)
                    val pat = WeededAst.Pattern.Record.RecordLabelPattern(l, p, patLoc)
                    Validation.toSoftFailure(pat, NonLinearPattern(id.name, otherIdent.loc, id.loc))
                }
              case (id, p) =>
                val l = Name.mkLabel(id)
                val patLoc = mkSL(sp11, sp22)
                Validation.success(WeededAst.Pattern.Record.RecordLabelPattern(l, p, patLoc))
            }
        }
        val rsVal = traverseOpt(rest)(visit)
        flatMapN(fsVal, rsVal) {
          // Pattern { ... }
          case (fs, None) =>
            Validation.success(WeededAst.Pattern.Record(fs, WeededAst.Pattern.RecordEmpty(loc.asSynthetic), loc))

          // Pattern { x, ... | r }
          case (x :: xs, Some(Pattern.Var(v, l))) =>
            Validation.success(WeededAst.Pattern.Record(x :: xs, Pattern.Var(v, l), loc))

          // Pattern { x, ... | _ }
          case (x :: xs, Some(Pattern.Wild(l))) =>
            Validation.success(WeededAst.Pattern.Record(x :: xs, Pattern.Wild(l), loc))

          // Bad Pattern { | r }
          case (Nil, Some(r)) => Validation.toSoftFailure(r, EmptyRecordExtensionPattern(r.loc))

          // Bad Pattern e.g., { x, ... | (1, 2, 3) }
          case (_, Some(r)) => Validation.toSoftFailure(WeededAst.Pattern.Error(r.loc), IllegalRecordExtensionPattern(r.loc))
        }
    }

    visit(pattern)
  }

  /**
    * Performs weeding on the given constraint `c0`.
    */
  private def visitConstraint(c0: ParsedAst.Constraint)(implicit flix: Flix): Validation[WeededAst.Constraint, WeederError] = c0 match {
    case ParsedAst.Constraint(sp1, head0, body0, sp2) =>
      val headVal = visitHeadPredicate(head0)
      val bodyVal = traverse(body0)(visitPredicateBody(_))

      mapN(headVal, bodyVal) {
        case (h, bs) => WeededAst.Constraint(h, bs, mkSL(sp1, sp2))
      }
  }

  /**
    * Weeds the given head predicate.
    */
  private def visitHeadPredicate(past: ParsedAst.Predicate.Head)(implicit flix: Flix): Validation[WeededAst.Predicate.Head, WeederError] = past match {
    case ParsedAst.Predicate.Head.Atom(sp1, ident, terms, None, sp2) =>
      // Case 1: the atom has a relational denotation (because of the absence of the optional lattice term).
      val loc = mkSL(sp1, sp2)
      mapN(traverse(terms)(visitExp(_))) {
        case ts => WeededAst.Predicate.Head.Atom(Name.mkPred(ident), Denotation.Relational, ts, loc)
      }

    case ParsedAst.Predicate.Head.Atom(sp1, ident, terms, Some(term), sp2) =>
      // Case 2: the atom has a latticenal denotation (because of the presence of the optional lattice term).
      val loc = mkSL(sp1, sp2)
      mapN(traverse(terms)(visitExp(_)), visitExp(term)) {
        case (ts, t) => WeededAst.Predicate.Head.Atom(Name.Pred(ident.name, mkSL(ident.sp1, ident.sp2)), Denotation.Latticenal, ts ::: t :: Nil, loc)
      }
  }

  /**
    * Weeds the given body predicate.
    */
  private def visitPredicateBody(b: ParsedAst.Predicate.Body)(implicit flix: Flix): Validation[WeededAst.Predicate.Body, WeederError] = b match {
    case ParsedAst.Predicate.Body.Atom(sp1, polarity, fixity, ident, terms, None, sp2) =>
      // Case 1: the atom has a relational denotation (because of the absence of the optional lattice term).
      val loc = mkSL(sp1, sp2)

      //
      // Check for `[[IllegalFixedAtom]]`.
      //
      val errors = (polarity, fixity) match {
        case (Ast.Polarity.Negative, Ast.Fixity.Fixed) => Some(IllegalFixedAtom(loc))
        case _ => None
      }

      mapN(traverse(terms)(visitPattern)) {
        case ts => WeededAst.Predicate.Body.Atom(Name.mkPred(ident), Denotation.Relational, polarity, fixity, ts, loc)
      }.withSoftFailures(errors)

    case ParsedAst.Predicate.Body.Atom(sp1, polarity, fixity, ident, terms, Some(term), sp2) =>
      // Case 2: the atom has a latticenal denotation (because of the presence of the optional lattice term).
      val loc = mkSL(sp1, sp2)
      mapN(traverse(terms)(visitPattern), visitPattern(term)) {
        case (ts, t) =>
          WeededAst.Predicate.Body.Atom(Name.mkPred(ident), Denotation.Latticenal, polarity, fixity, ts ::: t :: Nil, loc)
      }

    case ParsedAst.Predicate.Body.Functional(sp1, idents, exp, sp2) =>
      mapN(visitExp(exp)) {
        case e => WeededAst.Predicate.Body.Functional(idents.toList, e, mkSL(sp1, sp2))
      }

    case ParsedAst.Predicate.Body.Guard(sp1, exp, sp2) =>
      mapN(visitExp(exp)) {
        case e => WeededAst.Predicate.Body.Guard(e, mkSL(sp1, sp2))
      }

  }

  /**
    * Weeds the given sequence of parsed annotation `xs`.
    */
  private def visitAnnotations(l: Seq[ParsedAst.Annotation])(implicit flix: Flix): Validation[Ast.Annotations, WeederError] = {
    //
    // Check for [[DuplicateAnnotation]].
    //
    val errors = mutable.ListBuffer.empty[WeederError.DuplicateAnnotation]
    val seen = mutable.Map.empty[String, ParsedAst.Annotation]

    for (a <- l) {
      seen.get(a.ident.name) match {
        case None =>
          seen += (a.ident.name -> a)
        case Some(otherAnn) =>
          val name = a.ident.name
          val loc1 = otherAnn.ident.loc
          val loc2 = a.ident.loc
          // NB: We report an error at both source locations.
          errors += DuplicateAnnotation(name, loc1, loc2)
          errors += DuplicateAnnotation(name, loc2, loc1)
      }
    }

    mapN(traverse(l)(visitAnnotation).withSoftFailures(errors)) {
      case as => Ast.Annotations(as)
    }
  }

  /**
    * Performs weeding on the given annotation.
    */
  private def visitAnnotation(ann: ParsedAst.Annotation): Validation[Ast.Annotation, WeederError] = ann match {
    case ParsedAst.Annotation(_, ident, _) => ident.name match {
      case "benchmark" => Validation.success(Ast.Annotation.Benchmark(ident.loc))
      case "test" => Validation.success(Ast.Annotation.Test(ident.loc))
      case "Test" => Validation.success(Ast.Annotation.Test(ident.loc))
      case "Deprecated" => Validation.success(Ast.Annotation.Deprecated(ident.loc))
      case "Experimental" => Validation.success(Ast.Annotation.Experimental(ident.loc))
      case "Internal" => Validation.success(Ast.Annotation.Internal(ident.loc))
      case "Parallel" => Validation.success(Ast.Annotation.Parallel(ident.loc))
      case "ParallelWhenPure" => Validation.success(Ast.Annotation.ParallelWhenPure(ident.loc))
      case "Lazy" => Validation.success(Ast.Annotation.Lazy(ident.loc))
      case "LazyWhenPure" => Validation.success(Ast.Annotation.LazyWhenPure(ident.loc))
      case "MustUse" => Validation.success(Ast.Annotation.MustUse(ident.loc))
      case "Skip" => Validation.success(Ast.Annotation.Skip(ident.loc))
      case "Tailrec" => Validation.success(Ast.Annotation.TailRecursive(ident.loc))
      case name => Validation.toSoftFailure(Ast.Annotation.Error(name, ident.loc), UndefinedAnnotation(name, ident.loc))
    }
  }

  /**
    * Weeds the given sequence of parsed modifiers `xs`.
    */
  private def visitModifiers(l: Seq[ParsedAst.Modifier], legalModifiers: Set[Ast.Modifier]): Validation[Ast.Modifiers, WeederError] = {
    //
    // Check for [[DuplicateModifier]].
    //
    val errors = mutable.ListBuffer.empty[WeederError.DuplicateModifier]
    val seen = mutable.Map.empty[String, ParsedAst.Modifier]

    for (m <- l) {
      seen.get(m.name) match {
        case None =>
          seen += (m.name -> m)
        case Some(otherMod) =>
          val name = m.name
          val loc1 = mkSL(otherMod.sp1, otherMod.sp2)
          val loc2 = mkSL(m.sp1, m.sp2)
          // NB: We report an error at both source locations.
          errors += DuplicateModifier(name, loc1, loc2)
          errors += DuplicateModifier(name, loc2, loc1)
      }
    }

    mapN(traverse(l)(visitModifier(_, legalModifiers)).withSoftFailures(errors)) {
      case ms => Ast.Modifiers(ms)
    }
  }

  /**
    * Weeds the given parsed modifier `m`.
    */
  private def visitModifier(m: ParsedAst.Modifier, legalModifiers: Set[Ast.Modifier]): Validation[Ast.Modifier, WeederError] = {
    val modifier = m.name match {
      case "lawful" => Ast.Modifier.Lawful
      case "override" => Ast.Modifier.Override
      case "pub" => Ast.Modifier.Public
      case "sealed" => Ast.Modifier.Sealed
      case s =>
        // The Parser ensures that a modifier is one of the above.
        throw InternalCompilerException(s"Unknown modifier '$s'.", mkSL(m.sp1, m.sp2))
    }

    // Check for [[IllegalModifier]].
    if (legalModifiers.contains(modifier))
      Validation.success(modifier)
    else
      Validation.toSoftFailure(modifier, IllegalModifier(mkSL(m.sp1, m.sp2)))
  }

  /**
    * Returns an error if `public` is not among the modifiers in `mods`.
    */
  private def requirePublic(mods: Seq[ParsedAst.Modifier], ident: Name.Ident): Validation[Unit, WeederError] = {
    if (mods.exists(_.name == "pub")) {
      Validation.success(())
    } else {
      Validation.toSoftFailure((), IllegalPrivateDeclaration(ident, ident.loc))
    }
  }

  /**
    * Returns an error if type parameters are present.
    */
  private def requireNoTypeParams(tparams0: ParsedAst.TypeParams): Validation[Unit, WeederError] = tparams0 match {
    case TypeParams.Elided => Validation.success(())
    case TypeParams.Explicit(tparams) =>
      // safe to take head and tail since parsing ensures nonempty type parameters if explicit
      val sp1 = tparams.head.sp1
      val sp2 = tparams.last.sp2
      Validation.toSoftFailure((), IllegalEffectTypeParams(mkSL(sp1, sp2)))
  }

  /**
    * Returns an error if a type is present.
    */
  private def requireNoEffect(tpe: Option[ParsedAst.Type], loc: SourceLocation): Validation[Unit, WeederError] = tpe match {
    case None => Validation.success(())
    case Some(_) => Validation.toSoftFailure((), IllegalEffectfulOperation(loc))
  }

  /**
    * Weeds the given parsed type `tpe`.
    */
  private def visitType(tpe: ParsedAst.Type): Validation[WeededAst.Type, WeederError] = tpe match {
    case ParsedAst.Type.Var(sp1, ident, sp2) =>
      Validation.success(WeededAst.Type.Var(ident, ident.loc))

    case ParsedAst.Type.Ambiguous(sp1, qname, sp2) =>
      Validation.success(WeededAst.Type.Ambiguous(qname, mkSL(sp1, sp2)))

    case ParsedAst.Type.Tuple(sp1, elms0, sp2) =>
      val elmsVal = traverse(elms0)(visitType)
      mapN(elmsVal) {
        case elms => WeededAst.Type.Tuple(elms, mkSL(sp1, sp2))
      }

    case ParsedAst.Type.Record(sp1, labels, restOpt, sp2) =>
      val rowVal = buildRecordRow(labels, restOpt, mkSL(sp1, sp2))
      mapN(rowVal) {
        case row => WeededAst.Type.Record(row, mkSL(sp1, sp2))
      }

    case ParsedAst.Type.RecordRow(sp1, labels, restOpt, sp2) =>
      buildRecordRow(labels, restOpt, mkSL(sp1, sp2))

    case ParsedAst.Type.Schema(sp1, predicates, restOpt, sp2) =>
      val rowVal = buildSchemaRow(predicates, restOpt, mkSL(sp1, sp2))
      mapN(rowVal) {
        case row => WeededAst.Type.Schema(row, mkSL(sp1, sp2))
      }

    case ParsedAst.Type.SchemaRow(sp1, predicates, restOpt, sp2) =>
      buildSchemaRow(predicates, restOpt, mkSL(sp1, sp2))

    case ParsedAst.Type.UnaryPolymorphicArrow(tpe1, tpe2, eff0, sp2) =>
      val loc = mkSL(leftMostSourcePosition(tpe1), sp2)
      val t1Val = visitType(tpe1)
      val t2Val = visitType(tpe2)
      val effVal = traverseOpt(eff0)(visitType)
      mapN(t1Val, t2Val, effVal) {
        case (t1, t2, eff) => mkArrow(t1, eff, t2, loc)
      }

    case ParsedAst.Type.PolymorphicArrow(sp1, tparams, tresult, eff0, sp2) =>
      val loc = mkSL(sp1, sp2)
      val tsVal = traverse(tparams)(visitType)
      val trVal = visitType(tresult)
      val effVal = traverseOpt(eff0)(visitType)
      mapN(tsVal, trVal, effVal) {
        case (ts, tr, eff) => mkCurriedArrow(ts, eff, tr, loc)
      }

    case ParsedAst.Type.Native(sp1, fqn, sp2) =>
      Validation.success(WeededAst.Type.Native(fqn.toString, mkSL(sp1, sp2)))

    case ParsedAst.Type.Apply(tpe1, args0, sp2) =>
      // Curry the type arguments.
      val sp1 = leftMostSourcePosition(tpe1)
      val t1Val = visitType(tpe1)
      val argsVal = traverse(args0)(visitType)
      mapN(t1Val, argsVal) {
        case (t1, args) =>
          args.foldLeft(t1) {
            case (acc, t2) => WeededAst.Type.Apply(acc, t2, mkSL(sp1, sp2))
          }
      }

    case ParsedAst.Type.True(sp1, sp2) =>
      Validation.success(WeededAst.Type.True(mkSL(sp1, sp2)))

    case ParsedAst.Type.False(sp1, sp2) =>
      Validation.success(WeededAst.Type.False(mkSL(sp1, sp2)))

    case ParsedAst.Type.Not(sp1, tpe, sp2) =>
      val tVal = visitType(tpe)
      mapN(tVal) {
        case t => WeededAst.Type.Not(t, mkSL(sp1, sp2))
      }

    case ParsedAst.Type.And(tpe1, tpe2, sp2) =>
      val sp1 = leftMostSourcePosition(tpe1)
      val t1Val = visitType(tpe1)
      val t2Val = visitType(tpe2)
      mapN(t1Val, t2Val) {
        case (t1, t2) => WeededAst.Type.And(t1, t2, mkSL(sp1, sp2))
      }

    case ParsedAst.Type.Or(tpe1, tpe2, sp2) =>
      val sp1 = leftMostSourcePosition(tpe1)
      val t1Val = visitType(tpe1)
      val t2Val = visitType(tpe2)
      mapN(t1Val, t2Val) {
        case (t1, t2) => WeededAst.Type.Or(t1, t2, mkSL(sp1, sp2))
      }

    case ParsedAst.Type.Xor(tpe1, tpe2, sp2) =>
      val sp1 = leftMostSourcePosition(tpe1)
      val t1Val = visitType(tpe1)
      val t2Val = visitType(tpe2)
      val loc = mkSL(sp1, sp2)
      mapN(t1Val, t2Val) {
        case (t1, t2) =>
          val l = WeededAst.Type.And(t1, WeededAst.Type.Not(t2, loc), loc)
          val r = WeededAst.Type.And(WeededAst.Type.Not(t1, loc), t2, loc)
          WeededAst.Type.Or(l, r, loc)
      }

    case ParsedAst.Type.Complement(sp1, tpe, sp2) =>
      val tVal = visitType(tpe)
      mapN(tVal) {
        case t => WeededAst.Type.Complement(t, mkSL(sp1, sp2))
      }

    case ParsedAst.Type.Union(tpe1, tpe2, sp2) =>
      val sp1 = leftMostSourcePosition(tpe1)
      val t1Val = visitType(tpe1)
      val t2Val = visitType(tpe2)
      mapN(t1Val, t2Val) {
        case (t1, t2) => WeededAst.Type.Union(t1, t2, mkSL(sp1, sp2))
      }

    case ParsedAst.Type.Intersection(tpe1, tpe2, sp2) =>
      val sp1 = leftMostSourcePosition(tpe1)
      val t1Val = visitType(tpe1)
      val t2Val = visitType(tpe2)
      mapN(t1Val, t2Val) {
        case (t1, t2) => WeededAst.Type.Intersection(t1, t2, mkSL(sp1, sp2))
      }

    case ParsedAst.Type.Difference(tpe1, tpe2, sp2) =>
      val sp1 = leftMostSourcePosition(tpe1)
      val t1Val = visitType(tpe1)
      val t2Val = visitType(tpe2)
      val loc = mkSL(sp1, sp2)
      mapN(t1Val, t2Val) {
        case (t1, t2) => WeededAst.Type.Intersection(t1, WeededAst.Type.Complement(t2, loc), loc)
      }

    case ParsedAst.Type.Pure(sp1, sp2) =>
      val loc = mkSL(sp1, sp2)
      Validation.success(WeededAst.Type.Pure(loc))

    case ParsedAst.Type.Univ(sp1, sp2) =>
      val loc = mkSL(sp1, sp2)
      // TODO EFF-MIGRATION create dedicated Impure type
      Validation.success(WeededAst.Type.Complement(WeededAst.Type.Pure(loc), loc))

    case ParsedAst.Type.EffectSet(sp1, tpes0, sp2) =>
      val checkVal = traverseX(tpes0)(checkEffectSetMember)
      val tpesVal = traverse(tpes0)(visitType)
      val loc = mkSL(sp1, sp2)
      mapN(checkVal, tpesVal) {
        case ((), tpes) =>
          val effOpt = tpes.reduceLeftOption({
            case (acc, tpe) => WeededAst.Type.Union(acc, tpe, loc)
          }: (WeededAst.Type, WeededAst.Type) => WeededAst.Type)
          effOpt.getOrElse(WeededAst.Type.Pure(loc))
      }

    case ParsedAst.Type.CaseSet(sp1, cases, sp2) =>
      val loc = mkSL(sp1, sp2)
      Validation.success(WeededAst.Type.CaseSet(cases.toList, loc))

    case ParsedAst.Type.CaseUnion(tpe1, tpe2, sp2) =>
      val sp1 = leftMostSourcePosition(tpe1)
      val loc = mkSL(sp1, sp2)
      val t1Val = visitType(tpe1)
      val t2Val = visitType(tpe2)
      mapN(t1Val, t2Val) {
        case (t1, t2) => WeededAst.Type.CaseUnion(t1, t2, loc)
      }

    case ParsedAst.Type.CaseIntersection(tpe1, tpe2, sp2) =>
      val sp1 = leftMostSourcePosition(tpe1)
      val loc = mkSL(sp1, sp2)
      val t1Val = visitType(tpe1)
      val t2Val = visitType(tpe2)
      mapN(t1Val, t2Val) {
        case (t1, t2) => WeededAst.Type.CaseIntersection(t1, t2, loc)
      }

    case ParsedAst.Type.CaseDifference(tpe1, tpe2, sp2) =>
      val sp1 = leftMostSourcePosition(tpe1)
      val loc = mkSL(sp1, sp2)
      val t1Val = visitType(tpe1)
      val t2Val = visitType(tpe2)
      mapN(t1Val, t2Val) {
        case (t1, t2) => WeededAst.Type.CaseIntersection(t1, WeededAst.Type.CaseComplement(t2, loc), loc)
      }

    case ParsedAst.Type.CaseComplement(sp1, tpe, sp2) =>
      val loc = mkSL(sp1, sp2)
      val tVal = visitType(tpe)
      mapN(tVal) {
        case t => WeededAst.Type.CaseComplement(t, loc)
      }

    case ParsedAst.Type.Ascribe(tpe, kind, sp2) =>
      val sp1 = leftMostSourcePosition(tpe)
      val tVal = visitType(tpe)
      val k = visitKind(kind)
      mapN(tVal) {
        case t => WeededAst.Type.Ascribe(t, k, mkSL(sp1, sp2))
      }
  }

  /**
    * Weeds the given type. Returns None if the type is a wildcard.
    */
  private def visitTypeNoWild(tpe: ParsedAst.Type): Validation[Option[WeededAst.Type], WeederError] = tpe match {
    case ParsedAst.Type.Var(_, ident, _) if ident.isWild =>
      Validation.success(None)
    case _ => mapN(visitType(tpe))(Some(_))
  }

  /**
    * Checks that the effect set member is valid: a variable or constant.
    */
  private def checkEffectSetMember(t: ParsedAst.Type): Validation[Unit, WeederError] = t match {
    case _: ParsedAst.Type.Var => Validation.success(())
    case _: ParsedAst.Type.Ambiguous => Validation.success(())
    case _: ParsedAst.Type.True => Validation.success(())
    case _: ParsedAst.Type.False => Validation.success(())
    case _: ParsedAst.Type.Pure => Validation.success(())
    case _: ParsedAst.Type.Univ => Validation.success(())
    case _ =>
      val sp1 = leftMostSourcePosition(t)
      val sp2 = t.sp2
      Validation.toSoftFailure((), IllegalEffectSetMember(mkSL(sp1, sp2)))
  }

  /**
    * Builds a record row from the given labels and optional rest variable.
    */
  private def buildRecordRow(labels0: Seq[ParsedAst.RecordLabelType], restOpt: Option[Name.Ident], loc: SourceLocation): Validation[WeededAst.Type, WeederError] = {
    // If rest is absent, then it is the empty record row
    val rest = restOpt match {
      case None => WeededAst.Type.RecordRowEmpty(loc)
      case Some(name) => WeededAst.Type.Var(name, name.loc)
    }

    val labelsVal = traverse(labels0) {
      case ParsedAst.RecordLabelType(sp1, ident, tpe, sp2) =>
        mapN(visitType(tpe)) {
          case t => (Name.mkLabel(ident), t)
        }
    }

    mapN(labelsVal) {
      case labels =>
        labels.foldRight(rest) {
          case ((label, tpe), acc) =>
            WeededAst.Type.RecordRowExtend(label, tpe, acc, loc)
        }
    }

  }

  /**
    * Builds a schema row from the given predicates and optional rest identifier.
    */
  private def buildSchemaRow(predicates: Seq[ParsedAst.PredicateType], restOpt: Option[Name.Ident], loc: SourceLocation): Validation[WeededAst.Type, WeederError] = {
    // If rest is absent, then it is the empty schema row
    val rest = restOpt match {
      case None => WeededAst.Type.SchemaRowEmpty(loc)
      case Some(name) => WeededAst.Type.Var(name, name.loc)
    }

    // TODO should be non-short-circuiting
    Validation.foldRight(predicates)(Validation.success(rest)) {
      case (ParsedAst.PredicateType.PredicateWithAlias(ssp1, qname, targs, ssp2), acc) =>
        val tsVal = traverse(targs.getOrElse(Nil))(visitType)
        mapN(tsVal) {
          case ts => WeededAst.Type.SchemaRowExtendByAlias(qname, ts, acc, mkSL(ssp1, ssp2))
        }

      case (ParsedAst.PredicateType.RelPredicateWithTypes(ssp1, name, ts0, ssp2), acc) =>
        val tsVal = traverse(ts0)(visitType)
        mapN(tsVal) {
          case ts => WeededAst.Type.SchemaRowExtendByTypes(name, Ast.Denotation.Relational, ts, acc, mkSL(ssp1, ssp2))
        }

      case (ParsedAst.PredicateType.LatPredicateWithTypes(ssp1, name, ts, tpe, ssp2), acc) =>
        val tsVal = traverse(ts :+ tpe)(visitType)
        mapN(tsVal) {
          case ts => WeededAst.Type.SchemaRowExtendByTypes(name, Ast.Denotation.Latticenal, ts, acc, mkSL(ssp1, ssp2))
        }
    }
  }

  /**
    * Returns an arrow type from `tpe1` to `tpe2` with effect `eff`.
    *
    * In other words, the type is of the form `tpe1 ->{eff} tpe2`
    */
  private def mkArrow(tpe1: WeededAst.Type, eff: Option[WeededAst.Type], tpe2: WeededAst.Type, loc: SourceLocation): WeededAst.Type =
    WeededAst.Type.Arrow(List(tpe1), eff, tpe2, loc.asSynthetic)

  /**
    * Returns a sequence of arrow types type from `tparams` to `tresult` where every arrow is pure except the last which has effect `eff`.
    *
    * In other words, the type is of the form `tpe1 ->> tpe2 ->> ... ->{eff} tresult`.
    */
  private def mkCurriedArrow(tparams: Seq[WeededAst.Type], eff: Option[WeededAst.Type], tresult: WeededAst.Type, loc: SourceLocation): WeededAst.Type = {
    val l = loc.asSynthetic
    val base = mkArrow(tparams.last, eff, tresult, l)
    tparams.init.foldRight(base)(mkArrow(_, None, _, l))
  }

  /**
    * Weeds the given list of formal parameter `fparams`.
    *
    * Checks for [[DuplicateFormalParam]], [[MissingFormalParamAscription]], and [[DuplicateFormalParam]].
    */
  private def visitFormalParams(fparams: ParsedAst.FormalParamList, typePresence: Presence): Validation[List[WeededAst.FormalParam], WeederError] = {
    //
    // Special Case: Check if no formal parameters are present. If so, introduce a unit parameter.
    //
    if (fparams.fparams.isEmpty) {
      val sp1 = SourcePosition.Unknown
      val sp2 = SourcePosition.Unknown
      val loc = mkSL(sp1, sp2)
      val ident = Name.Ident(sp1, "_unit", sp2)
      val tpe = Some(WeededAst.Type.Unit(loc))
      return Validation.success(List(WeededAst.FormalParam(ident, Ast.Modifiers.Empty, tpe, loc)))
    }

    //
    // Check for [[DuplicateFormalParam]]
    //
    val seen = mutable.Map.empty[String, ParsedAst.FormalParam]
    val errors = mutable.ArrayBuffer.empty[WeederError.DuplicateFormalParam]
    for (fparam <- fparams.fparams) {
      seen.get(fparam.ident.name) match {
        case None =>
          if (!fparam.ident.name.startsWith("_")) {
            // Wildcards cannot be duplicate.
            seen += (fparam.ident.name -> fparam)
          }
        case Some(otherParam) =>
          val name = fparam.ident.name
          val loc1 = mkSL(otherParam.sp1, otherParam.sp2)
          val loc2 = mkSL(fparam.sp1, fparam.sp2)
          // NB: We report an error at both source locations.
          errors += DuplicateFormalParam(name, loc1, loc2)
          errors += DuplicateFormalParam(name, loc2, loc1)
      }
    }

    traverse(fparams.fparams)(visitFormalParam(_, typePresence)).withSoftFailures(errors)
  }

  /**
    * Weeds the given formal parameter `fparam`.
    */
  private def visitFormalParam(fparam: ParsedAst.FormalParam, typePresence: Presence): Validation[WeededAst.FormalParam, WeederError] = fparam match {
    case ParsedAst.FormalParam(sp1, mods, ident, tpeOpt0, sp2) =>
      val tpeOptVal = traverseOpt(tpeOpt0)(visitType)

      //
      // Check for [[MissingFormalParamAscription]] and [[IllegalFormalParamAscription]]
      //
      flatMapN(visitModifiers(mods, legalModifiers = Set.empty), tpeOptVal) {
        case (mod, tpeOpt) =>
          (tpeOpt, typePresence) match {
            // Case 1: Required but missing. Error.
            case (None, Presence.Required) => Validation.toHardFailure(MissingFormalParamAscription(ident.name, mkSL(sp1, sp2)))
            // Case 2: Forbidden but present. Error.
            case (Some(_), Presence.Forbidden) => Validation.toHardFailure(IllegalFormalParamAscription(mkSL(sp1, sp2)))
            // Case 3: No violation. Good to go.
            case _ => Validation.success(WeededAst.FormalParam(ident, mod, tpeOpt, mkSL(sp1, sp2)))
          }
      }
  }

  /**
    * Weeds the given predicate param `pparam`.
    */
  private def visitPredicateParam(pparam: ParsedAst.PredicateParam): Validation[WeededAst.PredicateParam, WeederError] = pparam match {
    case ParsedAst.PredicateParam.UntypedPredicateParam(sp1, ident, sp2) =>
      val pred = Name.mkPred(ident)
      Validation.success(WeededAst.PredicateParam.PredicateParamUntyped(pred, mkSL(sp1, sp2)))

    case ParsedAst.PredicateParam.RelPredicateParam(sp1, ident, tpes, sp2) =>
      val pred = Name.mkPred(ident)
      val den = Ast.Denotation.Relational
      val tsVal = traverse(tpes)(visitType)
      mapN(tsVal) {
        case ts => WeededAst.PredicateParam.PredicateParamWithType(pred, den, ts, mkSL(sp1, sp2))
      }

    case ParsedAst.PredicateParam.LatPredicateParam(sp1, ident, tpes, tpe, sp2) =>
      val pred = Name.mkPred(ident)
      val den = Ast.Denotation.Latticenal
      val tsVal = traverse(tpes)(visitType)
      val tVal = visitType(tpe)
      mapN(tsVal, tVal) {
        case (ts, t) => WeededAst.PredicateParam.PredicateParamWithType(pred, den, ts ::: t :: Nil, mkSL(sp1, sp2))
      }
  }

  /**
    * Weeds the given documentation.
    */
  private def visitDoc(doc0: ParsedAst.Doc): Ast.Doc = {
    val trimmedLines = doc0.lines.map(_.trim)
    val trimmedBeginning = trimmedLines.dropWhile(_ == "")
    val trimmedEnd = trimmedBeginning.reverse.dropWhile(_ == "").reverse
    Ast.Doc(trimmedEnd.toList, mkSL(doc0.sp1, doc0.sp2))
  }

  /**
    * Weeds the given type parameters `tparams0`.
    */
  private def visitTypeParams(tparams0: ParsedAst.TypeParams): Validation[WeededAst.TypeParams, WeederError] = tparams0 match {
    case ParsedAst.TypeParams.Elided => Validation.success(WeededAst.TypeParams.Elided)
    case ParsedAst.TypeParams.Explicit(tparams) =>
      val newTparams = tparams.map(visitTypeParam)
      val kindedTypeParams = newTparams.collect { case t: WeededAst.TypeParam.Kinded => t }
      val unkindedTypeParams = newTparams.collect { case t: WeededAst.TypeParam.Unkinded => t }
      (kindedTypeParams, unkindedTypeParams) match {
        case (Nil, _ :: _) =>
          // Case 1: only unkinded type parameters
          Validation.success(WeededAst.TypeParams.Unkinded(unkindedTypeParams))

        case (_ :: _, Nil) =>
          // Case 2: only kinded type parameters
          Validation.success(WeededAst.TypeParams.Kinded(kindedTypeParams))

        case (_ :: _, _ :: _) =>
          // Case 3: some unkinded and some kinded

          // We recover by kinding every unkinded type parameter with Star.
          val kinded = newTparams.map {
            case WeededAst.TypeParam.Kinded(ident, kind) =>
              WeededAst.TypeParam.Kinded(ident, kind)
            case WeededAst.TypeParam.Unkinded(ident) =>
              val default = WeededAst.Kind.Ambiguous(Name.mkQName("Type"), ident.loc.asSynthetic)
              WeededAst.TypeParam.Kinded(ident, default)
          }

          val r = WeededAst.TypeParams.Kinded(kindedTypeParams)
          Validation.toSoftFailure(r, MismatchedTypeParameters(mkSL(tparams.head.sp1, tparams.last.sp2)))

        case (Nil, Nil) =>
          // Case 4: no type parameters: should be prevented by parser
          throw InternalCompilerException("Unexpected empty type parameters.", SourceLocation.Unknown)
      }
  }

  /**
    * Weeds the type params, requiring that they be explicitly kinded.
    */
  private def visitKindedTypeParams(tparams0: ParsedAst.TypeParams): Validation[WeededAst.KindedTypeParams, WeederError] = tparams0 match {
    case ParsedAst.TypeParams.Elided => Validation.success(WeededAst.TypeParams.Elided)
    case ParsedAst.TypeParams.Explicit(tparams) =>
      val newTparams = tparams.map(visitTypeParam)
      val kindedTypeParams = newTparams.collect { case t: WeededAst.TypeParam.Kinded => t }
      val unkindedTypeParams = newTparams.collect { case t: WeededAst.TypeParam.Unkinded => t }
      (kindedTypeParams, unkindedTypeParams) match {
        case (_, _ :: _) =>
          // Case 1: We have Kinded and Unkinded type parameters.

          // We generate an error message for each unkinded type parameter.
          val errors = unkindedTypeParams.map {
            case WeededAst.TypeParam.Unkinded(ident) => MissingTypeParamKind(ident.loc)
          }

          // We then *assume* that the unkinded type parameters should have kind Star.
          val kinded = newTparams.map {
            case WeededAst.TypeParam.Kinded(ident, kind) =>
              WeededAst.TypeParam.Kinded(ident, kind)
            case WeededAst.TypeParam.Unkinded(ident) =>
              val default = WeededAst.Kind.Ambiguous(Name.mkQName("Type"), ident.loc.asSynthetic)
              WeededAst.TypeParam.Kinded(ident, default)
          }

          // We can then soft fail with the missing kinds assumed to be Star.
          Validation.toSuccessOrSoftFailure(WeededAst.TypeParams.Kinded(kinded), errors)

        case (_ :: _, Nil) =>
          // Case 2: Only kinded type parameters.
          Validation.success(WeededAst.TypeParams.Kinded(kindedTypeParams))

        case (Nil, Nil) =>
          // Case 3: No type parameters: should be prevented by the Parser.
          throw InternalCompilerException("Unexpected empty type parameters.", SourceLocation.Unknown)
      }
  }

  /**
    * Weeds the given type param `tparam`.
    */
  private def visitTypeParam(tparam0: ParsedAst.TypeParam): WeededAst.TypeParam = tparam0 match {
    case ParsedAst.TypeParam(_, ident, kind0, _) =>
      kind0.map(visitKind) match {
        case None => WeededAst.TypeParam.Unkinded(ident)
        case Some(kind) => WeededAst.TypeParam.Kinded(ident, kind)
      }
  }

  /**
    * Weeds the given kind `kind`.
    */
  private def visitKind(kind: ParsedAst.Kind): WeededAst.Kind = kind match {
    case ParsedAst.Kind.QName(sp1, qname, sp2) => WeededAst.Kind.Ambiguous(qname, mkSL(sp1, sp2))
    case ParsedAst.Kind.Arrow(k1, k2, sp2) =>
      val sp1 = leftMostSourcePosition(k1)
      WeededAst.Kind.Arrow(visitKind(k1), visitKind(k2), mkSL(sp1, sp2))
  }

  /**
    * Weeds the given type constraint `tconstr`.
    */
  private def visitTypeConstraint(tconstr: ParsedAst.TypeConstraint): Validation[WeededAst.TypeConstraint, WeederError] = tconstr match {
    case ParsedAst.TypeConstraint(sp1, clazz, tparam0, sp2) =>
      val tpeVal = visitType(tparam0)
      val checkVal = if (isAllVars(tparam0)) {
        Validation.success(())
      } else {
        Validation.toHardFailure(IllegalTypeConstraintParameter(mkSL(sp1, sp2)))
      }
      mapN(tpeVal, checkVal) {
        case (tpe, check) => WeededAst.TypeConstraint(clazz, tpe, mkSL(sp1, sp2))
      }
  }

  /**
    * Weeds the given equality constraint `econstr`.
    */
  private def visitEqualityConstraint(econstr: ParsedAst.EqualityConstraint): Validation[WeededAst.EqualityConstraint, WeederError] = econstr match {
    case ParsedAst.EqualityConstraint(sp1, tpe1, tpe2, sp2) =>
      val t1Val = visitType(tpe1)
      val t2Val = visitType(tpe2)
      val loc = mkSL(sp1, sp2)
      // TODO don't short-circuit
      flatMapN(t1Val, t2Val) {
        case (t1, t2) =>
          t1 match {
            case WeededAst.Type.Apply(WeededAst.Type.Ambiguous(qname, _), t11, _) =>
              Validation.success(WeededAst.EqualityConstraint(qname, t11, t2, loc))
            case _ => Validation.toHardFailure(IllegalEqualityConstraint(loc))
          }
      }
  }

  /**
    * Performs weeding on the given name `ident`.
    */
  private def visitIdent(ident: Name.Ident): Validation[Name.Ident, WeederError] = {
    if (ReservedWords.contains(ident.name)) {
      Validation.toSoftFailure(ident, ReservedName(ident, ident.loc))
    } else {
      Validation.success(ident)
    }
  }

  /**
    * Performs weeding on the [[ParsedAst.TryHandler.WithHandler]] `handler0`.
    *
    * For each handler rule we add an extra resumption argument
    * so both an empty parameter list and a singleton parameter list should be padded with unit
    *
    * `[] --> [_unit]`
    *
    * `[x] --> [_unit, x]`
    *
    * `[x, ...] --> [x, ...]`
    */
  private def visitWithHandler(handler0: ParsedAst.TryHandler.WithHandler)(implicit flix: Flix): Validation[WeededAst.WithHandler, WeederError] = {
    val handlerVals = traverse(handler0.rules) {
      case ParsedAst.HandlerRule(op, fparams0, body0) =>
        val fparamsValPrefix = if (fparams0.fparams.sizeIs == 1) visitFormalParams(ParsedAst.FormalParamList(Seq.empty), Presence.Forbidden) else Validation.success(Nil)
        val fparamsValSuffix = visitFormalParams(fparams0, Presence.Forbidden)
        val bodyVal = visitExp(body0)
        mapN(fparamsValPrefix, fparamsValSuffix, bodyVal) {
          case (fparamsPrefix, fparamsSuffix, body) => WeededAst.HandlerRule(op, fparamsPrefix ++ fparamsSuffix, body)
        }
    }
    mapN(handlerVals) {
      case hs => WeededAst.WithHandler(handler0.eff, hs)
    }
  }

  /**
    * Performs weeding on the given JvmMethod.
    */
  private def visitJvmMethod(method: ParsedAst.JvmMethod)(implicit flix: Flix): Validation[WeededAst.JvmMethod, WeederError] = method match {
    case ParsedAst.JvmMethod(sp1, ident, fparams0, tpe, eff0, exp0, sp2) =>
      val fparamsVal = visitFormalParams(fparams0, Presence.Required)
      val tpeVal = visitType(tpe)
      val effVal = traverseOpt(eff0)(visitType)
      val expVal = visitExp(exp0)
      mapN(fparamsVal, tpeVal, effVal, expVal) {
        case (fparams, tpe, eff, exp) => WeededAst.JvmMethod(ident, fparams, exp, tpe, eff, mkSL(sp1, sp2))
      }
  }

  /**
    * Performs weeding on the given [[ParsedAst.JvmOp]] `impl0`.
    */
  private def visitJvmOp(impl0: ParsedAst.JvmOp)(implicit flix: Flix): Validation[WeededAst.JvmOp, WeederError] = impl0 match {
    case ParsedAst.JvmOp.Constructor(fqn, sig, tpe, eff, ident) =>
      val sigVal = traverse(sig)(visitType)
      val tpeVal = visitType(tpe)
      val effVal = traverseOpt(eff)(visitType)
      mapN(sigVal, tpeVal, effVal) {
        case (s, t, e) => WeededAst.JvmOp.Constructor(fqn, s, t, e, ident)
      }

    case ParsedAst.JvmOp.Method(fqn, sig, tpe, eff, ident) =>
      val fqn1 = visitJavaClassMember(fqn)
      val sigVal = traverse(sig)(visitType)
      val tpeVal = visitType(tpe)
      val effVal = traverseOpt(eff)(visitType)
      mapN(sigVal, tpeVal, effVal) {
        case (s, t, e) => WeededAst.JvmOp.Method(fqn1, s, t, e, ident)
      }

    case ParsedAst.JvmOp.StaticMethod(fqn, sig, tpe, eff, ident) =>
      val fqn1 = visitJavaClassMember(fqn)
      val sigVal = traverse(sig)(visitType)
      val tpeVal = visitType(tpe)
      val effVal = traverseOpt(eff)(visitType)
      mapN(sigVal, tpeVal, effVal) {
        case (s, t, e) => WeededAst.JvmOp.StaticMethod(fqn1, s, t, e, ident)
      }

    case ParsedAst.JvmOp.GetField(fqn, tpe, eff, ident) =>
      mapN(visitField(fqn, tpe, eff)) {
        case (f, t, e) => WeededAst.JvmOp.GetField(f, t, e, ident)
      }

    case ParsedAst.JvmOp.PutField(fqn, tpe, eff, ident) =>
      mapN(visitField(fqn, tpe, eff)) {
        case (f, t, e) => WeededAst.JvmOp.PutField(f, t, e, ident)
      }

    case ParsedAst.JvmOp.GetStaticField(fqn, tpe, eff, ident) =>
      mapN(visitField(fqn, tpe, eff)) {
        case (f, t, e) => WeededAst.JvmOp.GetStaticField(f, t, e, ident)
      }

    case ParsedAst.JvmOp.PutStaticField(fqn, tpe, eff, ident) =>
      mapN(visitField(fqn, tpe, eff)) {
        case (f, t, e) => WeededAst.JvmOp.PutStaticField(f, t, e, ident)
      }
  }

  /**
    * Performs weeding on `tpe` and `eff`. Used as a helper function for java fields in [[visitJvmOp]].
    */
  private def visitField(fqn: ParsedAst.JavaClassMember, tpe: ParsedAst.Type, eff: Option[ParsedAst.Type])(implicit flix: Flix): Validation[(WeededAst.JavaClassMember, WeededAst.Type, Option[WeededAst.Type]), WeederError] = {
    val fqn1 = visitJavaClassMember(fqn)
    val tpeVal = visitType(tpe)
    val effVal = traverseOpt(eff)(visitType)
    mapN(tpeVal, effVal) {
      case (t, e) => (fqn1, t, e)
    }
  }

  /**
    * Maps `fqn` to a [[WeededAst.JavaClassMember]].
    */
  private def visitJavaClassMember(fqn: ParsedAst.JavaClassMember): WeededAst.JavaClassMember = fqn match {
    case ParsedAst.JavaClassMember(sp1, prefix, suffix, sp2) =>
      val loc = mkSL(sp1, sp2)
      WeededAst.JavaClassMember(prefix, suffix.toList, loc)
  }

  /**
    * Performs weeding on the given [[ParsedAst.ForFragment]] `frag0`.
    */
  private def visitForFragment(frag0: ParsedAst.ForFragment)(implicit flix: Flix): Validation[WeededAst.ForFragment, WeederError] = frag0 match {
    case gen: ParsedAst.ForFragment.Generator => visitForFragmentGenerator(gen)
    case guard: ParsedAst.ForFragment.Guard => visitForFragmentGuard(guard)
    case let: ParsedAst.ForFragment.Let => visitForFragmentLet(let)
  }

  /**
    * Performs weeding on the given [[ParsedAst.ForFragment.Generator]] `frag0`.
    */
  private def visitForFragmentGenerator(frag0: ParsedAst.ForFragment.Generator)(implicit flix: Flix): Validation[WeededAst.ForFragment.Generator, WeederError] = frag0 match {
    case ParsedAst.ForFragment.Generator(sp1, pat, exp, sp2) =>
      val loc = mkSL(sp1, sp2)
      val p = visitPattern(pat)
      val e = visitExp(exp)
      mapN(p, e) {
        case (p1, e1) => WeededAst.ForFragment.Generator(p1, e1, loc)
      }
  }

  /**
    * Performs weeding on the given [[ParsedAst.ForFragment.Guard]] `frag0`.
    */
  private def visitForFragmentGuard(frag0: ParsedAst.ForFragment.Guard)(implicit flix: Flix): Validation[WeededAst.ForFragment.Guard, WeederError] = frag0 match {
    case ParsedAst.ForFragment.Guard(sp1, exp, sp2) =>
      val loc = mkSL(sp1, sp2)
      val e = visitExp(exp)
      mapN(e) {
        case e1 => WeededAst.ForFragment.Guard(e1, loc)
      }
  }

  /**
    * Performs weeding on the given [[ParsedAst.ForFragment.Let]] `frag0`.
    */
  private def visitForFragmentLet(frag0: ParsedAst.ForFragment.Let)(implicit flix: Flix): Validation[WeededAst.ForFragment.Let, WeederError] = frag0 match {
    case ParsedAst.ForFragment.Let(sp1, pat, exp, sp2) =>
      val loc = mkSL(sp1, sp2)
      val pVal = visitPattern(pat)
      val eVal = visitExp(exp)
      mapN(pVal, eVal) {
        case (p, e) => WeededAst.ForFragment.Let(p, e, loc)
      }
  }

  /**
    * Maps `kind` to a [[WeededAst.DebugKind]].
    */
  private def visitDebugKind(kind: ParsedAst.DebugKind): WeededAst.DebugKind = kind match {
    case ParsedAst.DebugKind.Debug => WeededAst.DebugKind.Debug
    case ParsedAst.DebugKind.DebugWithLoc => WeededAst.DebugKind.DebugWithLoc
    case ParsedAst.DebugKind.DebugWithLocAndSrc => WeededAst.DebugKind.DebugWithLocAndSrc
  }

  /**
    * Returns true iff the type is composed only of type variables possibly applied to other type variables.
    */
  private def isAllVars(tpe: ParsedAst.Type): Boolean = tpe match {
    case _: ParsedAst.Type.Var => true
    case ParsedAst.Type.Apply(tpe1, tpes, _) => (tpe1 +: tpes).forall(isAllVars)
    case _ => false
  }

  /**
    * Returns an apply expression for the given fully-qualified name `fqn` and the given arguments `args`.
    */
  private def mkApplyFqn(fqn: String, args: List[WeededAst.Expr], loc: SourceLocation): WeededAst.Expr = {
    val l = loc.asSynthetic
    val lambda = WeededAst.Expr.Ambiguous(Name.mkQName(fqn), l)
    WeededAst.Expr.Apply(lambda, args, l)
  }

  /**
    * Returns a curried version of the given expression `e` for each formal parameter in `fparams0`.
    */
  private def mkCurried(fparams0: List[WeededAst.FormalParam], e: WeededAst.Expr, loc: SourceLocation): WeededAst.Expr = {
    val l = loc.asSynthetic
    fparams0.foldRight(e) {
      case (fparam, acc) => WeededAst.Expr.Lambda(fparam, acc, l)
    }
  }

  /**
    * Returns the list of expressions `args0` unless the list is empty.
    *
    * If so, returns a list with a single unit expression.
    */
  private def getArguments(args0: List[WeededAst.Expr], loc: SourceLocation): List[WeededAst.Expr] = {
    val l = loc.asSynthetic
    args0 match {
      case Nil => List(WeededAst.Expr.Cst(Ast.Constant.Unit, l))
      case as => as
    }
  }

  /**
    * Removes underscores from the given string of digits.
    */
  private def stripUnderscores(digits: String): String = {
    digits.filterNot(_ == '_')
  }

  /**
    * Attempts to parse the given float32 with `sign` digits `before` and `after` the comma.
    */
  private def toFloat32(sign: String, before: String, after: String, loc: SourceLocation): Result[Float, MalformedFloat] = try {
    val s = s"$sign$before.$after"
    Result.Ok(stripUnderscores(s).toFloat)
  } catch {
    case _: NumberFormatException => Result.Err(MalformedFloat(loc))
  }

  /**
    * Attempts to parse the given float64 with `sign` digits `before` and `after` the comma.
    */
  private def toFloat64(sign: String, before: String, after: String, loc: SourceLocation): Result[Double, MalformedFloat] = try {
    val s = s"$sign$before.$after"
    Result.Ok(stripUnderscores(s).toDouble)
  } catch {
    case _: NumberFormatException => Result.Err(MalformedFloat(loc))
  }

  /**
    * Attempts to parse the given big decimal with `sign` digits `before` and `after` the comma.
    */
  private def toBigDecimal(sign: String, before: String, after: Option[String], power: Option[String], loc: SourceLocation): Result[BigDecimal, MalformedFloat] = try {
    val frac = after match {
      case Some(digits) => "." + digits
      case None => ""
    }
    val pow = power match {
      case Some(digits) => "e" + digits
      case None => ""
    }
    val s = s"$sign$before$frac$pow"
    Result.Ok(new BigDecimal(stripUnderscores(s)))
  } catch {
    case _: NumberFormatException => Result.Err(MalformedFloat(loc))
  }

  /**
    * Attempts to parse the given int8 with `sign` and `digits`.
    */
  private def toInt8(sign: String, radix: Int, digits: String, loc: SourceLocation): Result[Byte, MalformedInt] = try {
    val s = sign + digits
    Result.Ok(JByte.parseByte(stripUnderscores(s), radix))
  } catch {
    case _: NumberFormatException => Result.Err(MalformedInt(loc))
  }

  /**
    * Attempts to parse the given int16 with `sign` and `digits`.
    */
  private def toInt16(sign: String, radix: Int, digits: String, loc: SourceLocation): Result[Short, MalformedInt] = try {
    val s = sign + digits
    Result.Ok(JShort.parseShort(stripUnderscores(s), radix))
  } catch {
    case _: NumberFormatException => Result.Err(MalformedInt(loc))
  }

  /**
    * Attempts to parse the given int32 with `sign` and `digits`.
    */
  private def toInt32(sign: String, radix: Int, digits: String, loc: SourceLocation): Result[Int, MalformedInt] = try {
    val s = sign + digits
    Result.Ok(JInt.parseInt(stripUnderscores(s), radix))
  } catch {
    case _: NumberFormatException => Result.Err(MalformedInt(loc))
  }

  /**
    * Attempts to parse the given int64 with `sign` and `digits`.
    */
  private def toInt64(sign: String, radix: Int, digits: String, loc: SourceLocation): Result[Long, MalformedInt] = try {
    val s = sign + digits
    Result.Ok(JLong.parseLong(stripUnderscores(s), radix))
  } catch {
    case _: NumberFormatException => Result.Err(MalformedInt(loc))
  }

  /**
    * Attempts to parse the given BigInt with `sign` and `digits`.
    */
  private def toBigInt(sign: String, radix: Int, digits: String, loc: SourceLocation): Result[BigInteger, MalformedInt] = try {
    val s = sign + digits
    Result.Ok(new BigInteger(stripUnderscores(s), radix))
  } catch {
    case _: NumberFormatException => Result.Err(MalformedInt(loc))
  }

  /**
    * Attempts to compile the given regular expression into a Pattern.
    */
  private def toRegexPattern(regex: String, loc: SourceLocation): Result[JPattern, MalformedRegex] = try {
    val pat = JPattern.compile(regex)
    Result.Ok(pat)
  } catch {
    case ex: PatternSyntaxException => Result.Err(MalformedRegex(regex, ex.getMessage, loc))
  }

  /**
    * Alias for SourceLocation.mk
    */
  private def mkSL(sp1: SourcePosition, sp2: SourcePosition): SourceLocation = SourceLocation.mk(sp1, sp2)

  /**
    * Returns the left most source position in the sub-tree of the expression `e`.
    */
  @tailrec
  private def leftMostSourcePosition(e: ParsedAst.Expression): SourcePosition = e match {
    case ParsedAst.Expression.QName(sp1, _, _) => sp1
    case ParsedAst.Expression.Open(sp1, _, _) => sp1
    case ParsedAst.Expression.OpenAs(sp1, _, _, _) => sp1
    case ParsedAst.Expression.Hole(sp1, _, _) => sp1
    case ParsedAst.Expression.HolyName(ident, _) => ident.sp1
    case ParsedAst.Expression.Use(sp1, _, _, _) => sp1
    case ParsedAst.Expression.Lit(sp1, _, _) => sp1
    case ParsedAst.Expression.Intrinsic(sp1, _, _, _) => sp1
    case ParsedAst.Expression.Apply(e1, _, _) => leftMostSourcePosition(e1)
    case ParsedAst.Expression.Infix(e1, _, _, _) => leftMostSourcePosition(e1)
    case ParsedAst.Expression.Lambda(sp1, _, _, _) => sp1
    case ParsedAst.Expression.LambdaMatch(sp1, _, _, _) => sp1
    case ParsedAst.Expression.Unary(sp1, _, _, _) => sp1
    case ParsedAst.Expression.Binary(e1, _, _, _) => leftMostSourcePosition(e1)
    case ParsedAst.Expression.IfThenElse(sp1, _, _, _, _) => sp1
    case ParsedAst.Expression.Stm(e1, _, _) => leftMostSourcePosition(e1)
    case ParsedAst.Expression.Discard(sp1, _, _) => sp1
    case ParsedAst.Expression.ApplicativeFor(sp1, _, _, _) => sp1
    case ParsedAst.Expression.ForEach(sp1, _, _, _) => sp1
    case ParsedAst.Expression.MonadicFor(sp1, _, _, _) => sp1
    case ParsedAst.Expression.ForEachYield(sp1, _, _, _) => sp1
    case ParsedAst.Expression.LetMatch(sp1, _, _, _, _, _, _) => sp1
    case ParsedAst.Expression.LetRecDef(sp1, _, _, _, _, _, _, _) => sp1
    case ParsedAst.Expression.LetImport(sp1, _, _, _) => sp1
    case ParsedAst.Expression.NewObject(sp1, _, _, _) => sp1
    case ParsedAst.Expression.Static(sp1, _) => sp1
    case ParsedAst.Expression.Scope(sp1, _, _, _) => sp1
    case ParsedAst.Expression.Match(sp1, _, _, _) => sp1
    case ParsedAst.Expression.RestrictableChoose(sp1, _, _, _, _) => sp1
    case ParsedAst.Expression.TypeMatch(sp1, _, _, _) => sp1
    case ParsedAst.Expression.Tuple(sp1, _, _) => sp1
    case ParsedAst.Expression.RecordLit(sp1, _, _) => sp1
    case ParsedAst.Expression.RecordSelect(base, _, _) => leftMostSourcePosition(base)
    case ParsedAst.Expression.RecordOperation(sp1, _, _, _) => sp1
    case ParsedAst.Expression.VectorLit(sp1, _, _) => sp1
    case ParsedAst.Expression.FCons(hd, _, _, _) => leftMostSourcePosition(hd)
    case ParsedAst.Expression.FAppend(fst, _, _, _) => leftMostSourcePosition(fst)
    case ParsedAst.Expression.ArrayLit(sp1, _, _, _) => sp1
    case ParsedAst.Expression.ListLit(sp1, _, _) => sp1
    case ParsedAst.Expression.SetLit(sp1, _, _) => sp1
    case ParsedAst.Expression.MapLit(sp1, _, _) => sp1
    case ParsedAst.Expression.Interpolation(sp1, _, _) => sp1
    case ParsedAst.Expression.Ref(sp1, _, _, _) => sp1
    case ParsedAst.Expression.Deref(sp1, _, _) => sp1
    case ParsedAst.Expression.Assign(e1, _, _) => leftMostSourcePosition(e1)
    case ParsedAst.Expression.Ascribe(e1, _, _, _) => leftMostSourcePosition(e1)
    case ParsedAst.Expression.InstanceOf(e1, _, _) => leftMostSourcePosition(e1)
    case ParsedAst.Expression.UncheckedCast(sp1, _, _, _, _) => sp1
    case ParsedAst.Expression.UncheckedMaskingCast(sp1, _, _) => sp1
    case ParsedAst.Expression.CheckedTypeCast(sp1, _, _) => sp1
    case ParsedAst.Expression.CheckedEffectCast(sp1, _, _) => sp1
    case ParsedAst.Expression.Without(e1, _, _) => leftMostSourcePosition(e1)
    case ParsedAst.Expression.Do(sp1, _, _, _) => sp1
    case ParsedAst.Expression.Try(sp1, _, _, _) => sp1
    case ParsedAst.Expression.SelectChannel(sp1, _, _, _) => sp1
    case ParsedAst.Expression.Spawn(sp1, _, _, _) => sp1
    case ParsedAst.Expression.ParYield(sp1, _, _, _) => sp1
    case ParsedAst.Expression.Lazy(sp1, _, _) => sp1
    case ParsedAst.Expression.Force(sp1, _, _) => sp1
    case ParsedAst.Expression.FixpointConstraint(sp1, _, _) => sp1
    case ParsedAst.Expression.FixpointConstraintSet(sp1, _, _) => sp1
    case ParsedAst.Expression.FixpointLambda(sp1, _, _, _) => sp1
    case ParsedAst.Expression.FixpointCompose(e1, _, _) => leftMostSourcePosition(e1)
    case ParsedAst.Expression.FixpointInjectInto(sp1, _, _, _) => sp1
    case ParsedAst.Expression.FixpointSolveWithProject(sp1, _, _, _) => sp1
    case ParsedAst.Expression.FixpointQueryWithSelect(sp1, _, _, _, _, _) => sp1
    case ParsedAst.Expression.Debug(sp1, _, _, _) => sp1
  }

  /**
    * Returns the left most source position in the sub-tree of the type `tpe`.
    */
  @tailrec
  private def leftMostSourcePosition(tpe: ParsedAst.Type): SourcePosition = tpe match {
    case ParsedAst.Type.Var(sp1, _, _) => sp1
    case ParsedAst.Type.Ambiguous(sp1, _, _) => sp1
    case ParsedAst.Type.Tuple(sp1, _, _) => sp1
    case ParsedAst.Type.Record(sp1, _, _, _) => sp1
    case ParsedAst.Type.RecordRow(sp1, _, _, _) => sp1
    case ParsedAst.Type.Schema(sp1, _, _, _) => sp1
    case ParsedAst.Type.SchemaRow(sp1, _, _, _) => sp1
    case ParsedAst.Type.UnaryPolymorphicArrow(tpe1, _, _, _) => leftMostSourcePosition(tpe1)
    case ParsedAst.Type.PolymorphicArrow(sp1, _, _, _, _) => sp1
    case ParsedAst.Type.Native(sp1, _, _) => sp1
    case ParsedAst.Type.Apply(tpe1, _, _) => leftMostSourcePosition(tpe1)
    case ParsedAst.Type.True(sp1, _) => sp1
    case ParsedAst.Type.False(sp1, _) => sp1
    case ParsedAst.Type.Not(sp1, _, _) => sp1
    case ParsedAst.Type.And(tpe1, _, _) => leftMostSourcePosition(tpe1)
    case ParsedAst.Type.Or(tpe1, _, _) => leftMostSourcePosition(tpe1)
    case ParsedAst.Type.Xor(tpe1, _, _) => leftMostSourcePosition(tpe1)
    case ParsedAst.Type.Complement(sp1, _, _) => sp1
    case ParsedAst.Type.Difference(tpe1, _, _) => leftMostSourcePosition(tpe1)
    case ParsedAst.Type.Intersection(tpe1, _, _) => leftMostSourcePosition(tpe1)
    case ParsedAst.Type.Union(tpe1, _, _) => leftMostSourcePosition(tpe1)
    case ParsedAst.Type.Pure(sp1, _) => sp1
    case ParsedAst.Type.Univ(sp1, _) => sp1
    case ParsedAst.Type.EffectSet(sp1, _, _) => sp1
    case ParsedAst.Type.CaseComplement(sp1, _, _) => sp1
    case ParsedAst.Type.CaseDifference(tpe1, _, _) => leftMostSourcePosition(tpe1)
    case ParsedAst.Type.CaseIntersection(tpe1, _, _) => leftMostSourcePosition(tpe1)
    case ParsedAst.Type.CaseSet(sp1, _, _) => sp1
    case ParsedAst.Type.CaseUnion(tpe1, _, _) => leftMostSourcePosition(tpe1)
    case ParsedAst.Type.Ascribe(tpe, _, _) => leftMostSourcePosition(tpe)
  }


  /**
    * Returns the left most source position in the sub-tree of the kind `kind`.
    */
  @tailrec
  private def leftMostSourcePosition(kind: ParsedAst.Kind): SourcePosition = kind match {
    case ParsedAst.Kind.QName(sp1, _, _) => sp1
    case ParsedAst.Kind.Arrow(k1, _, _) => leftMostSourcePosition(k1)
  }

  /**
    * Ternary enumeration of constraints on the presence of something.
    */
  private sealed trait Presence

  private object Presence {
    /**
      * Indicates that the thing is required.
      */
    case object Required extends Presence

    /**
      * Indicates that the thing is optional.
      */
    case object Optional extends Presence

    /**
      * Indicates that the thing is forbidden.
      */
    case object Forbidden extends Presence
  }
}<|MERGE_RESOLUTION|>--- conflicted
+++ resolved
@@ -1350,30 +1350,7 @@
       }
 
     // not handling these rules yet
-<<<<<<< HEAD
     case ParsedAst.Expression.Try(sp1, exp0, ParsedAst.HandlerList.WithHandlerList(handlers0), sp2) =>
-=======
-    case ParsedAst.Expression.Try(sp1, exp0, ParsedAst.CatchOrHandler.Handler(eff, rules0), sp2) =>
-      val expVal = visitExp(exp0)
-      val rulesVal = traverse(rules0.getOrElse(Seq.empty)) {
-        case ParsedAst.HandlerRule(op, fparams0, body0) =>
-          // In this case, we want an extra resumption argument
-          // so both an empty list and a singleton list should be padded with unit
-          // [] --> [_unit]
-          // [x] --> [_unit, x]
-          // [x, ...] --> [x, ...]
-          val fparamsValPrefix =
-            if (fparams0.fparams.sizeIs == 1)
-              visitFormalParams(ParsedAst.FormalParamList(fparams0.sp1, Seq.empty, fparams0.sp2), Presence.Forbidden)
-            else
-              Validation.success(Nil)
-          val fparamsValSuffix = visitFormalParams(fparams0, Presence.Forbidden)
-          val bodyVal = visitExp(body0)
-          mapN(fparamsValPrefix, fparamsValSuffix, bodyVal) {
-            case (fparamsPrefix, fparamsSuffix, body) => WeededAst.HandlerRule(op, fparamsPrefix ++ fparamsSuffix, body)
-          }
-      }
->>>>>>> a4e30730
       val loc = mkSL(sp1, sp2)
       val expVal = visitExp(exp0)
       val handlerVal = traverse(handlers0)(visitWithHandler)
@@ -2672,7 +2649,11 @@
   private def visitWithHandler(handler0: ParsedAst.TryHandler.WithHandler)(implicit flix: Flix): Validation[WeededAst.WithHandler, WeederError] = {
     val handlerVals = traverse(handler0.rules) {
       case ParsedAst.HandlerRule(op, fparams0, body0) =>
-        val fparamsValPrefix = if (fparams0.fparams.sizeIs == 1) visitFormalParams(ParsedAst.FormalParamList(Seq.empty), Presence.Forbidden) else Validation.success(Nil)
+        val fparamsValPrefix =
+          if (fparams0.fparams.sizeIs == 1)
+            visitFormalParams(ParsedAst.FormalParamList(fparams0.sp1, Seq.empty, fparams0.sp2), Presence.Forbidden)
+          else
+            Validation.success(Nil)
         val fparamsValSuffix = visitFormalParams(fparams0, Presence.Forbidden)
         val bodyVal = visitExp(body0)
         mapN(fparamsValPrefix, fparamsValSuffix, bodyVal) {
