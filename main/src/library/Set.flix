--- conflicted
+++ resolved
@@ -66,14 +66,11 @@
 
 instance CommutativeMonoid[Set[a]] with Order[a]
 
-<<<<<<< HEAD
 instance Iterable[Set] {
     pub def iterator(t: Set[a]): Iterator[a] & Impure =
         Set.toIterator(t)
 }
 
-=======
->>>>>>> 6355e51e
 namespace Set {
 
     ///
