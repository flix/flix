--- conflicted
+++ resolved
@@ -115,17 +115,12 @@
 
       case OccurrenceAst.Expr.ApplyLocalDef(sym, exps, tpe, eff, loc) =>
         val (es, ctxs) = exps.map(visitExp).unzip
-<<<<<<< HEAD
-        val ctx = ctxs.foldLeft(ExprContext.Empty)(combineSeq)
+        val ctx = ctxs.foldLeft(ExprContext.Empty)(combineSeq).addVar(sym, Occur.Once)
         if (exps.zip(es).forall { case (e1, e2) => e1 eq e2 }) {
           (exp0, ctx) // Reuse exp0.
         } else {
           (OccurrenceAst.Expr.ApplyLocalDef(sym, es, tpe, eff, loc), ctx)
         }
-=======
-        val ctx = ctxs.foldLeft(ExprContext.Empty)(combineSeq).addVar(sym, Occur.Once)
-        (OccurrenceAst.Expr.ApplyLocalDef(sym, es, tpe, eff, loc), ctx)
->>>>>>> 381a4d55
 
       case OccurrenceAst.Expr.Let(sym, exp1, exp2, tpe, eff, occur0, loc) =>
         val (e1, ctx1) = visitExp(exp1)
