--- conflicted
+++ resolved
@@ -93,14 +93,8 @@
 
     def message(formatter: Formatter): String = {
       import formatter._
-<<<<<<< HEAD
-      s"""
-         |>> The signature '${red(defnSym.name)}' is not present in the '${magenta(classSym.name)}' trait.
-=======
-      s"""${line(kind, source.name)}
-         |
+      s"""
          |>> The signature '${red(defnSym.name)}' is not present in the '${magenta(traitSym.name)}' trait.
->>>>>>> f9db49d5
          |
          |${code(loc, s"extraneous def")}
          |""".stripMargin
@@ -124,14 +118,8 @@
 
     def message(formatter: Formatter): String = {
       import formatter._
-<<<<<<< HEAD
-      s"""
-         |>> Illegal use of associated type '${red(assoc.name)}' in instance declaration for '${magenta(clazz.name)}'.
-=======
-      s"""${line(kind, source.name)}
-         |
+      s"""
          |>> Illegal use of associated type '${red(assoc.name)}' in instance declaration for '${magenta(trtSym.name)}'.
->>>>>>> f9db49d5
          |
          |${code(loc, s"illegal use of associated type")}
          |
@@ -174,14 +162,8 @@
 
     def message(formatter: Formatter): String = {
       import formatter._
-<<<<<<< HEAD
-      s"""
-         |>> Illegal use of type alias '${red(alias.name)}' in instance declaration for '${magenta(clazz.name)}'.
-=======
-      s"""${line(kind, source.name)}
-         |
+      s"""
          |>> Illegal use of type alias '${red(alias.name)}' in instance declaration for '${magenta(trtSym.name)}'.
->>>>>>> f9db49d5
          |
          |${code(loc, s"illegal use of type alias")}
          |
@@ -203,14 +185,8 @@
 
     def message(formatter: Formatter): String = {
       import formatter._
-<<<<<<< HEAD
-      s"""
-         |Mismatched signature '${red(sigSym.name)}' required by '${magenta(sigSym.clazz.name)}'.
-=======
-      s"""${line(kind, source.name)}
-         |
-         |Mismatched signature '${red(sigSym.name)}' required by '${magenta(sigSym.trt.name)}'.
->>>>>>> f9db49d5
+      s"""
+         |>> Mismatched signature '${red(sigSym.name)}' required by '${magenta(sigSym.trt.name)}'.
          |
          |${code(loc, "mismatched signature.")}
          |
@@ -236,14 +212,8 @@
 
     def message(formatter: Formatter): String = {
       import formatter._
-<<<<<<< HEAD
-      s"""
-         |>> Missing implementation of '${red(sig.name)}' required by '${magenta(sig.clazz.name)}'.
-=======
-      s"""${line(kind, source.name)}
-         |
+      s"""
          |>> Missing implementation of '${red(sig.name)}' required by '${magenta(sig.trt.name)}'.
->>>>>>> f9db49d5
          |
          |${code(loc, s"missing implementation")}
          |""".stripMargin
@@ -268,14 +238,8 @@
 
     def message(formatter: Formatter): String = {
       import formatter._
-<<<<<<< HEAD
-      s"""
-         |>> Missing super class instance '${red(superClass.name)}' for type '${red(FormatType.formatType(tpe))}'.
-=======
-      s"""${line(kind, source.name)}
-         |
+      s"""
          |>> Missing super trait instance '${red(superTrait.name)}' for type '${red(FormatType.formatType(tpe))}'.
->>>>>>> f9db49d5
          |
          |${code(loc, s"missing super trait instance")}
          |
