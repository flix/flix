--- conflicted
+++ resolved
@@ -130,39 +130,19 @@
           val tparams = t.init.map(tparam => ResolvedAst.TypeParam.Kinded(tparam.name, tparam.sym, Kind.Star, tparam.loc)) :+ ResolvedAst.TypeParam.Kinded(t.last.name, t.last.sym, Kind.Eff, t.last.loc)
           ResolvedAst.TypeParams.Kinded(tparams)
       }
-<<<<<<< HEAD
-      val kenv = getKindEnvFromTypeParamsDefaultStar(tparams2)
-      val kindedTparams = tparams2.tparams.map(t => KindedAst.TypeParam(t.name, t.sym.withKind(t.kind), t.loc))
-      val fieldsVal = traverse(fields0) {
-        case field0 => mapN(visitStructField(field0, kindedTparams, kenv, taenv, root)) {
-          field => field
-        }
-      }
-      mapN(fieldsVal) {
-        case fields =>
-          val targs = kindedTparams.map(tparam => Type.Var(tparam.sym, tparam.loc.asSynthetic))
-          val sc = Scheme(tparams2.tparams.map(t => t.sym.withKind(t.kind)), List(), List(), Type.mkStruct(sym, targs, loc))
-          KindedAst.Struct(doc, ann, mod, sym, kindedTparams, sc, fields, loc)
-      }
-=======
       val kenv0 = getKindEnvFromTypeParamsDefaultStar(tparams2)
       val kenvVal = kenv0 + (tparams2.tparams.last.sym -> Kind.Eff)
       flatMapN(kenvVal) {
         case kenv =>
           val kindedTparams = tparams2.tparams.map(t => KindedAst.TypeParam(t.name, t.sym.withKind(t.kind), t.loc))
-          val fieldsVal = traverse(fields0) {
-            case field0 => mapN(visitStructField(field0, kindedTparams, kenv, taenv, root)) {
-              field => field.sym -> field
-            }
-          }
+          val fieldsVal = traverse(fields0) (visitStructField(_, kindedTparams, kenv, taenv, root))
           mapN(fieldsVal) {
             case fields =>
               val targs = kindedTparams.map(tparam => Type.Var(tparam.sym, tparam.loc.asSynthetic))
               val sc = Scheme(kindedTparams.map(_.sym), List(), List(), Type.mkStruct(sym, targs, loc))
-              KindedAst.Struct(doc, ann, mod, sym, kindedTparams, sc, fields.toMap, loc)
-          }
-      }
->>>>>>> 011bf050
+              KindedAst.Struct(doc, ann, mod, sym, kindedTparams, sc, fields, loc)
+          }
+      }
   }
 
   /**
@@ -241,11 +221,7 @@
    * Performs kinding on the given struct field under the given kind environment.
    */
   private def visitStructField(field0: ResolvedAst.Declaration.StructField, tparams: List[KindedAst.TypeParam], kenv: KindEnv, taenv: Map[Symbol.TypeAliasSym, KindedAst.TypeAlias], root: ResolvedAst.Root)(implicit flix: Flix): Validation[KindedAst.StructField, KindError] = field0 match {
-<<<<<<< HEAD
     case ResolvedAst.Declaration.StructField(name, tpe0, loc) =>
-=======
-    case ResolvedAst.Declaration.StructField(sym, tpe0, loc) =>
->>>>>>> 011bf050
       val tpeVal = visitType(tpe0, Kind.Star, kenv, taenv, root)
       mapN(tpeVal) {
         case tpe =>
