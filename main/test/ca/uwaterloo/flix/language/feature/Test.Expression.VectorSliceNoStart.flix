@test
<<<<<<< HEAD
def testVectorSliceNoStart01(): Vector[Int, 3] = let x [|1,2,3|]; x[|..2|]
=======
def testVectorSliceNoStart01(): Vector[Int, 2] = let x = [|1,2,3|]; x[|..2|]
>>>>>>> cfeee104

@test
def testVectorSliceNoStart02(): Vector[Int, 3] = let x = [|1,2,3,4,5|]; x[|..3|]

@test
def testVectorSliceNoStart03(): Vector[Int, 18] = let x = [|1,2,3,4,5,6,7,8,9,10,11,12,13,14,15,16,17,18,19,20|]; x[|..18|]

@test
def testArraySliceNoStart04(): Vector[Int, 2] = let x = [|1,2|]; x[|..2|]

@test
def testArraySliceNoStart05(): Vector[Bool, 1] = let x = [true, false]; x[|..1|]

@test
def testArraySliceNoStart06(): Vector[Bool, 4] = let x = [false, true, false]; x[|..4|]

@test
def testArraySliceNoStart07(): Vector[Bool, 3] = let x = [|false, false, false, false, true|]; x[|..3|]

@test
def testArraySliceNoStart08(): Vector[Char, 1] = let x = [|'a', 'b'|]; x[|..1|]

@test
def testArraySliceNoStart09(): Vector[Char, 2] = let x = [|'a', 'b', 'c'|]; x[|..2|]

@test
def testArraySliceNoStart10(): Vector[Char, 6] = let x = [|'a', 'b', 'c', 'd', 'e', 'f', 'g', 'h', 'i', 'j', 'k', 'l', 'm', 'n'|]; x[|..6|]

@test
def testArraySliceNoStart11(): Vector[Int8, 2] = let x = [|1i8, 2i8, 3i8|]; x[|..2|]

@test
def testArraySliceNoStart12(): Vector[Int8, 4] = let x = [|1i8,2i8,3i8,4i8|]; x[|..4|]

@test
def testArraySliceNoStart13(): [Int16, 2] = let x = [|1i16, 2i16, 3i16|]; x[|..2|]

@test
def testArraySliceNoStart14(): Vector[Int16, 4] = let x = [|1i16,2i16,3i16,4i16|]; x[|..4|]

@test
def testArraySliceNoStart15(): Vector[Int64, 2] = let x = [|1i64, 2i64, 3i64|]; x[|..2|]

@test
def testArraySliceNoStart16(): Vector[Int64, 4] = let x = [|1i64,2i64,3i64,4i64|]; x[|..4|]

@test
def testArraySliceNoStart17(): Vector[Float32, 2] = let x = [|1.0f32, 2.0f32, 3.0f32|]; x[|..2|]

@test
def testArraySliceNoStart18(): Vector[Float32, 4] = let x = [|1.0f32,2.0f32,3.0f32,4.0f32|]; x[|..4|]

@test
def testArraySlice19NoStart(): Vector[Float64, 2] = let x = [|1.0f64, 2.0f64, 3.0f64|]; x[|..2|]

@test
def testArraySlice20NoStart(): Vector[Float64, 4] = let x = [|1.0f64,2.0f64,3.0f64,4.0f64|]; x[|..4|]

@test
def testArraySliceNoStart21(): Vector[Str, 2] = let x = [|"Hello", "World"|]; x[|..2|]

@test
def testArraySliceNoStart22(): Vector[Str, 4] = let x = [|"World", "Hello", "World"|]; x[|..4|]

@test
def testArraySliceNoStart23(): Vector[Vector[Int, 2], 2] = let x = [|[1,2], [1,2]|]; x[|..2|]

@test
def testArraySliceNoStart24(): Vector[Vector[Int, 2], 2] = let x = [|[1,2,3], [1,2,3]|]; x[|..2|]

@test
def testArraySliceNoStart25(): Vector[Vector[Int, 2], 1] = let x = [|[1], [2]|]; x[|..1|]

@test
def testArraySliceNoStart26(): Vector[Vector[Int, 3], 3] = let x = [|[1,2,3], [1,2,3], [1,2,3]|]; x[|..3|]

@test
def testArraySliceNoStart27(): Vector[Int, 9] = let x = [|1,2,3,4,5,6,7,8,9,10|]; x[|..Vlength[x]|]
<|MERGE_RESOLUTION|>--- conflicted
+++ resolved
@@ -1,9 +1,5 @@
 @test
-<<<<<<< HEAD
-def testVectorSliceNoStart01(): Vector[Int, 3] = let x [|1,2,3|]; x[|..2|]
-=======
 def testVectorSliceNoStart01(): Vector[Int, 2] = let x = [|1,2,3|]; x[|..2|]
->>>>>>> cfeee104
 
 @test
 def testVectorSliceNoStart02(): Vector[Int, 3] = let x = [|1,2,3,4,5|]; x[|..3|]
