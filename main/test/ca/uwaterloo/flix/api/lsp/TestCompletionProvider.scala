/*
 * Copyright 2025 Chenhao Gao
 *
 * Licensed under the Apache License, Version 2.0 (the "License");
 * you may not use this file except in compliance with the License.
 * You may obtain a copy of the License at
 *
 *   http://www.apache.org/licenses/LICENSE-2.0
 *
 * Unless required by applicable law or agreed to in writing, software
 * distributed under the License is distributed on an "AS IS" BASIS,
 * WITHOUT WARRANTIES OR CONDITIONS OF ANY KIND, either express or implied.
 * See the License for the specific language governing permissions and
 * limitations under the License.
 */

package ca.uwaterloo.flix.api.lsp

import ca.uwaterloo.flix.api.{CompilerConstants, Flix}
import ca.uwaterloo.flix.api.lsp.acceptors.FileAcceptor
import ca.uwaterloo.flix.api.lsp.provider.CompletionProvider
import ca.uwaterloo.flix.api.lsp.provider.completion.Completion
import ca.uwaterloo.flix.language.CompilationMessage
import ca.uwaterloo.flix.language.ast.TypedAst.Root
import ca.uwaterloo.flix.language.ast.shared.{Input, SecurityContext, Source, SymUse}

import java.nio.file.Path
import ca.uwaterloo.flix.language.ast.{SourceLocation, SourcePosition, Symbol, Token, TokenKind, TypedAst}
import ca.uwaterloo.flix.language.phase.Lexer
import ca.uwaterloo.flix.util.Formatter.NoFormatter
import ca.uwaterloo.flix.util.Options
import org.scalatest.funsuite.AnyFunSuite

import java.nio.file.{Files, Paths}
import scala.collection.mutable
import scala.util.Random

class TestCompletionProvider extends AnyFunSuite {

  /**
    * A list of program paths to test invariants on.
    *
    * Note: files from large-examples and package-manager are not included in this list
    */
  private val ProgramPathList = List(
    "examples/concurrency-and-parallelism/spawning-threads.flix",
    "examples/concurrency-and-parallelism/using-par-yield.flix",
    "examples/concurrency-and-parallelism/using-par-yield-recursively.flix",
    "examples/concurrency-and-parallelism/using-select-with-default.flix",
    "examples/concurrency-and-parallelism/using-select.flix",
    "examples/concurrency-and-parallelism/using-channels-for-message-passing.flix",
    "examples/concurrency-and-parallelism/using-select-with-timeout.flix",
    "examples/effects-and-handlers/advanced/collatz.flix",
    "examples/effects-and-handlers/advanced/nqueens.flix",
    "examples/effects-and-handlers/advanced/backtracking.flix",
    "examples/effects-and-handlers/using-Random.flix",
    "examples/effects-and-handlers/using-HttpWithResult.flix",
    "examples/effects-and-handlers/using-ProcessWithResult.flix",
    "examples/effects-and-handlers/using-FileWriteWithResult.flix",
    "examples/effects-and-handlers/using-Console.flix",
    "examples/effects-and-handlers/using-Logger.flix",
    "examples/effects-and-handlers/running-multiple-effects.flix",
    "examples/effects-and-handlers/using-Clock.flix",
    "examples/datalog/compiler-puzzle.flix",
    "examples/datalog/railroad-network.flix",
    "examples/datalog/train-schedule.flix",
    "examples/functional-style/lists-and-list-processing.flix",
    "examples/functional-style/pure-and-impure-functions.flix",
    "examples/functional-style/mutual-recursion-with-full-tail-call-elimination.flix",
    "examples/functional-style/higher-order-functions.flix",
    "examples/functional-style/effect-polymorphic-functions.flix",
    "examples/functional-style/enums-and-parametric-polymorphism.flix",
    "examples/functional-style/function-composition-pipelines-and-currying.flix",
    "examples/functional-style/algebraic-data-types-and-pattern-matching.flix",
    "examples/imperative-style/copying-characters-into-array-with-foreach.flix",
    "examples/imperative-style/imperative-style-foreach-loops.flix",
    "examples/imperative-style/internal-mutability-with-regions.flix",
    "examples/imperative-style/iterating-over-lists-with-foreach.flix",
    "examples/modules/use-from-a-module-locally.flix",
    "examples/modules/declaring-a-module.flix",
    "examples/modules/use-from-a-module.flix",
    "examples/modules/companion-module-effect.flix",
    "examples/modules/companion-module-struct.flix",
    "examples/modules/companion-module-trait.flix",
    "examples/modules/companion-module-enum.flix",
    "examples/records/the-ast-typing-problem-with-polymorphic-records.flix",
    "examples/records/polymorphic-record-update.flix",
    "examples/records/polymorphic-record-extension-and-restriction.flix",
    "examples/records/record-construction-and-use.flix",
    "examples/structs/structs-and-parametric-polymorphism.flix",
    "examples/structs/struct-person.flix",
    "examples/structs/struct-tree-monadic.flix",
    "examples/structs/struct-tree.flix",
    "examples/traits/trait-with-higher-kinded-type.flix",
    "examples/traits/trait-with-associated-effect.flix",
    "examples/traits/deriving-traits-automatically.flix",
    "examples/traits/trait-with-associated-type.flix",
    "examples/traits/declaring-a-trait-with-instances.flix",
  )

  /**
    * The contents of the programs in the list.
    *
    * We read the files from the disk and cache them in this list.
    */
  private val Programs: List[String] = ProgramPathList.map { programPath =>
    Files.readString(Paths.get(programPath))
  }

  /**
    * The Flix object used across all the tests.
    *
    * We first compile the stdlib so that every further compilation will be incremental.
    */
  private val Flix: Flix = {
    val flix = new Flix().setOptions(Options.Default)
    flix.check()
    flix
  }

  /**
    * The uri of the test source.
    *
    * Every test will use the same uri so that adding a new source with this uri will replace the old one.
    */
  private val Uri = CompilerConstants.VirtualTestFile.toString

  /**
    * A limit on the maximum number of inputs tested by each property.
    *
    * We use the limit to ensure that property tests terminate within a reasonable time.
    */
  private val Limit: Int = 100

  /////////////////////////////////////////////////////////////////////////////
  // General Properties
  /////////////////////////////////////////////////////////////////////////////

  test("Autocomplete is well-defined") {
    forAll(Programs) { prg =>
      val root = compileWithSuccess(prg)
      forAll(allPositions(prg)) { pos =>
        Assert.cond(autoComplete(pos, root).length >= 0)
      }
    }
  }

  /////////////////////////////////////////////////////////////////////////////
  // No Completions: Comments
  /////////////////////////////////////////////////////////////////////////////

  test("NoCompletions.inBlockComments") {
    // Note: Block comments are exclusive.
    forAll(Programs)(prg => {
      val root = compileWithSuccess(prg)
      forAll(blockCommentsOf(prg, root)) { tok =>
        forAll(rangeOfExclusive(tok)) { pos =>
          Assert.isEmpty(autoComplete(pos, root), pos)
        }
      }
    })
  }

  test("NoCompletions.onLineComments") {
    // Note: Line (and doc) comments are inclusive.
    forAll(Programs)(prg => {
      val root = compileWithSuccess(prg)
      forAll(lineCommentsOf(prg, root)) { tok =>
        forAll(rangeOfInclusive(tok)) { pos =>
          Assert.isEmpty(autoComplete(pos, root), pos)
        }
      }
    })
  }

  /////////////////////////////////////////////////////////////////////////////
  // No Completions: Keywords and Literals
  /////////////////////////////////////////////////////////////////////////////

  test("NoCompletions.onKeywords") {
    forAll(Programs) { prg =>
      val root = compileWithSuccess(prg)
      forAll(keywordsOf(prg, root)) { tok =>
        forAll(rangeOfInclusive(tok)) { pos =>
          Assert.isEmpty(autoComplete(pos, root), pos)
        }
      }
    }
  }

  test("NoCompletions.onLiterals") {
    forAll(Programs) { prg =>
      val root = compileWithSuccess(prg)
      forAll(literalsOf(prg, root)) { tok =>
        forAll(rangeOfInclusive(tok)) { pos =>
          Assert.isEmpty(autoComplete(pos, root), pos)
        }
      }
    }
  }

  /////////////////////////////////////////////////////////////////////////////
  // No Completions: Names
  /////////////////////////////////////////////////////////////////////////////

  test("NoCompletions.onDefSyms") {
    forAll(Programs) { prg =>
      val root = compileWithSuccess(prg)
      forAll(defSymsOf(root)) { sym =>
        forAll(rangeOfInclusive(sym.loc)) { pos =>
          Assert.isEmpty(autoComplete(pos, root), pos)
        }
      }
    }
  }

  test("NoCompletions.onEnumSyms") {
    forAll(Programs) { prg =>
      val root = compileWithSuccess(prg)
      forAll(enumSymsOf(root)) { sym =>
        forAll(rangeOfInclusive(sym.loc)) { pos =>
          Assert.isEmpty(autoComplete(pos, root), pos)
        }
      }
    }
  }

  test("NoCompletions.onEffSyms") {
    forAll(Programs) { prg =>
      val root = compileWithSuccess(prg)
      forAll(effectSymsOf(root)) { sym =>
        forAll(rangeOfInclusive(sym.loc)) { pos =>
          Assert.isEmpty(autoComplete(pos, root), pos)
        }
      }
    }
  }

  test("NoCompletions.onSigSyms") {
    forAll(Programs) { prg =>
      val root = compileWithSuccess(prg)
      forAll(sigSymsOf(root)) { sym =>
        forAll(rangeOfInclusive(sym.loc)) { pos =>
          Assert.isEmpty(autoComplete(pos, root), pos)
        }
      }
    }
  }

  test("NoCompletions.onStructSyms") {
    forAll(Programs) { prg =>
      val root = compileWithSuccess(prg)
      forAll(structSymsOf(root)) { sym =>
        forAll(rangeOfInclusive(sym.loc)) { pos =>
          Assert.isEmpty(autoComplete(pos, root), pos)
        }
      }
    }
  }

  test("NoCompletions.onTraitSyms") {
    forAll(Programs) { prg =>
      val root = compileWithSuccess(prg)
      forAll(traitSymsOf(root)) { sym =>
        forAll(rangeOfInclusive(sym.loc)) { pos =>
          Assert.isEmpty(autoComplete(pos, root), pos)
        }
      }
    }
  }

  test("NoCompletions.onTypeAliasSyms") {
    forAll(Programs) { prg =>
      val root = compileWithSuccess(prg)
      forAll(typeAliasSymsOf(root)) { sym =>
        forAll(rangeOfInclusive(sym.loc)) { pos =>
          Assert.isEmpty(autoComplete(pos, root), pos)
        }
      }
    }
  }

  /////////////////////////////////////////////////////////////////////////////
  // No Duplicate Completions
  /////////////////////////////////////////////////////////////////////////////

  test("NoDuplicateCompletions.Defs") {
    forAll(sample(mkProgramsWithDefUseHoles())) {
      case ProgramWithHole(prg, _, pos) =>
        val (root, errors) = compile(prg)
        val l = autoComplete(pos, root, errors)

        //println(prg)
        //l.foreach(println)
        //println("--")
        Assert.noDuplicateCompletions(l, pos)
    }
  }

  test("NoDuplicateCompletions.Vars") { // TODO: Merge with above
    forAll(sample(mkProgramsWithVarHoles())) {
      case ProgramWithHole(prg, _, pos) =>
        val (root, errors) = compile(prg)
        val l = autoComplete(pos, root, errors)

        //println(prg)
        //l.foreach(println)
        //println("--")
        Assert.noDuplicateCompletions(l, pos)
    }
  }

  /////////////////////////////////////////////////////////////////////////////
  // Ranking: Keyword Completions Should Come After Other Completions
  /////////////////////////////////////////////////////////////////////////////
  test("Ranking.KeywordsLast") {
    forAll(sample(mkProgramsWithHoles())) {
      case ProgramWithHole(prg, _, pos) =>
        val (root, errors) = compile(prg)
        val l = autoComplete(pos, root, errors)
        Assert.keywordsLast(l, pos)
    }
  }

  /////////////////////////////////////////////////////////////////////////////
  // Infrastructure
  /////////////////////////////////////////////////////////////////////////////

  // TODO: DOC
  def forAll[A](l: List[A])(f: A => Assert): Assert = {
    for (x <- l) {
      f(x) match {
        case Assert.Ok =>
        case Assert.Fail => return Assert.Fail
      }
    }
    Assert.Ok
  }

  /**
    * Returns a list of programs with holes in them.
    */
  def mkProgramsWithHoles(): List[ProgramWithHole] = {
    mkProgramsWithDefUseHoles() ++ mkProgramsWithVarHoles()
  }

  /**
    * Returns a list of programs with holes where DefUse expressions occur.
    */
  def mkProgramsWithDefUseHoles(): List[ProgramWithHole] = {
    Programs.flatMap(prg => {
      val root = compileWithSuccess(prg)
      val uses = getDefSymUseOccurs(root)
      mkProgramHoles(prg, uses.map(_.loc))
    })
  }

  /**
    * Returns a list of programs with holes where variable expressions occur.
    */
  def mkProgramsWithVarHoles(): List[ProgramWithHole] = {
    Programs.flatMap(prg => {
      val root = compileWithSuccess(prg)
      val uses = getVarSymOccurs(root)
      mkProgramHoles(prg, uses.map(_._2))
    })
  }

  /**
    * Cuts holes in the given program `prg` at all the given source locations `locs`.
    */
  private def mkProgramHoles(prg: String, locs: List[SourceLocation]): List[ProgramWithHole] = {
    locs.flatMap { use =>
      // We cut `n` holes into the program where `n` is length of `loc`.
      val prgsWithHoles = cutHoles(prg, use)

      // We filter some malformed programs.
      prgsWithHoles.filter(p => isCutEligible(p.cut))
    }
  }

  /**
    * Returns `true` if the given string is a meaningful cut-- that is if its omission will not lead to parse errors.
    */
  private def isCutEligible(cut: String): Boolean = {
    cut.nonEmpty && !isLexerKeyword(cut) && cut.forall(c => c.isLetterOrDigit || c == '.')
  }

  /**
    * Given a program `prg` and a source location `loc` within that program returns a list programs with holes cut at the given location.
    *
    * For example, if the program is:
    *
    * {{{
    *   def foo(): Int32 = let bar = 1; bar
    * }}}
    *
    * and we give the source location of the `bar` expression then we return the programs and positions:
    *
    * {{{
    *   def foo(): Int32 = let bar = 1; |
    *   def foo(): Int32 = let bar = 1; b|
    *   def foo(): Int32 = let bar = 1; ba|
    * }}}
    */
  private def cutHoles(prg: String, loc: SourceLocation): List[ProgramWithHole] = {
    assert(loc.isSingleLine)

    val SourcePosition(beginLine, beginCol) = loc.startPosition
    val result = mutable.ListBuffer.empty[ProgramWithHole]
    val length = loc.end - loc.start
    for (i <- 0 until length) {
      val o = loc.start + i
      val prefix = prg.substring(0, o)
      val cut = prg.substring(loc.start, loc.start + i)
      val suffix = prg.substring(loc.end, prg.length)
      val withHole = prefix + suffix
      val pos = Position(beginLine, beginCol + i)
      result += ProgramWithHole(withHole, cut, pos)
    }

    result.toList
  }

  /**
    * Returns all autocomplete suggestions at the given position `pos` for the given AST `root` under the assumption that there are no errors.
    */
  private def autoComplete(pos: Position, root: Root): List[Completion] = autoComplete(pos, root, Nil)

  /**
    * Returns all autocomplete suggestions at the given position `pos` for the given AST `root` with the given `errors`.
    */
  private def autoComplete(pos: Position, root: Root, errors: List[CompilationMessage]): List[Completion] = CompletionProvider.getCompletions(Uri, pos, errors)(root, Flix)

  /**
    * Returns all *block comment* tokens in the given program `prg` associated with the given AST `root`.
    *
    * That is, comments surrounded by `/* */`.
    */
  private def blockCommentsOf(prg: String, root: Root): List[Token] = {
    def isBlockComment(tok: Token): Boolean = tok.kind match {
      case TokenKind.CommentBlock => true
      case _ => false
    }

    getTokens(prg, root).filter(isBlockComment)
  }

  /**
    * Returns all *line comment* and *doc comment* tokens in the given program `prg` associated with the given AST `root`.
    *
    * Returns both regular line comments and documentation comments. That is, comments starting with `//` or `///`.
    */
  private def lineCommentsOf(prg: String, root: Root): List[Token] = {
    def isLineOrDocComment(tok: Token): Boolean = tok.kind match {
      case TokenKind.CommentLine => true
      case TokenKind.CommentDoc => true
      case _ => false
    }

    getTokens(prg, root).filter(isLineOrDocComment)
  }

  /**
    * Returns all *keyword* tokens in the given program `prg` associated with the given AST `root`.
    */
  private def keywordsOf(prg: String, root: Root): List[Token] =
    getTokens(prg, root).filter(_.kind.isKeyword)

  /**
    * Returns all *literal* tokens in the given program `prg` associated with the given AST `root`.
    */
  private def literalsOf(prg: String, root: Root): List[Token] =
    getTokens(prg, root).filter(_.kind.isLiteral)


  /**
    * Returns all tokens in the given program `prg` associated with the given AST `root`.
    */
  private def getTokens(prg: String, root: Root): List[Token] =
    root.tokens(mkSource(prg)).toList // TODO: Can we get rid of the need for mkSource?

  /**
    * Returns a random subset of the given list `l`.
    */
  def sample[A](l: List[A]): List[A] = {
    Random.shuffle(l).take(Limit)
  }

  sealed trait Assert

  private object Assert {

    case object Ok extends Assert

    case object Fail extends Assert

    /**
      * Returns `Assert.Ok` if `c` is `true`. Returns `Assert.Fail` otherwise.
      */
    def cond(c: Boolean): Assert = if (c) Ok else Fail

    /**
      * Asserts that the given list of completions `l` at position `pos` is empty.
      */
    def isEmpty(l: List[Completion], pos: Position): Assert = {
      if (l.isEmpty) {
        Assert.Ok
      } else {
        println(s"Found completions: ${l.map(_.toCompletionItem(Flix)).map(_.label)}")
        fail(s"Expected no completions at position $pos, but found ${l.length} completions.")
      }
    }

    /**
      * Asserts that the given list of completions `l` at position `pos` contains no duplicates.
      *
      * A completion is considered a duplicate if it:
      * - has the same label
      * - has the same kind
      * - had the same label details
      */
    def noDuplicateCompletions(l: List[Completion], pos: Position): Assert = {
      val xs = l.map(_.toCompletionItem(Flix))
      for (c1 <- xs; c2 <- xs) {
        if (c1.label == c2.label && c1.kind == c2.kind && c1.labelDetails == c2.labelDetails && c1 != c2) {
          println(s"Duplicate completions at $pos:")
          println(s"  $c1")
          println(s"  $c2")
          fail(s"Duplicate completions: ${c1.getClass.getName} and ${c2.getClass.getName}.")
        }
      }
      Assert.Ok
    }

    /**
      * Asserts that in the given list of completions `l` at position `pos` there
      * is no keyword completion ranked higher than a non-keyword completion.
      */
    def keywordsLast(l: List[Completion], pos: Position): Assert = {
      val withIndex = l.zipWithIndex
      for ((c1, i1) <- withIndex; (c2, i2) <- withIndex; if i1 != i2) {
        (c1, c2) match {
          case (_: Completion.KeywordCompletion, _: Completion.KeywordCompletion) => // OK
          case (_: Completion.KeywordCompletion, _) =>
            if (c1.priority > c2.priority) {
              println(s"Keyword completion with higher priority than non-keyword completion at $pos:")
              println(s"  $c1")
              println(s"  $c2")
              fail(s"Keyword completion '$c1' with higher priority than non-keyword completion '$c2'.")
            }
          case (_, _) => // OK
        }
      }
      Assert.Ok
    }

  }

  /**
    * Returns `true` if the given string `s` is a keyword.
    */
  private def isLexerKeyword(s: String): Boolean = {
    // Use the lexer to determine if `s` is a keyword.
    val (tokens, _) = Lexer.lex(mkSource(s))
    tokens.exists(_.kind.isKeyword)
  }

  /**
    * Returns all def symbols in the given AST `root` for the program.
    */
  private def defSymsOf(root: Root): List[Symbol.DefnSym] =
    root.defs.keys.filter(_.src.name.startsWith(Uri)).toList

  /**
    * Returns all effects symbols in the given AST `root` for the program.
    */
  private def effectSymsOf(root: Root): List[Symbol.EffSym] =
    root.effects.keys.filter(_.src.name.startsWith(Uri)).toList

  /**
    * Returns all def symbols in the given AST `root` for the program.
    */
  private def enumSymsOf(root: Root): List[Symbol.EnumSym] =
    root.enums.keys.filter(_.src.name.startsWith(Uri)).toList

  /**
    * Returns all sig symbols in the given AST `root` for the program.
    */
  private def sigSymsOf(root: Root): List[Symbol.SigSym] =
    root.sigs.keys.filter(_.src.name.startsWith(Uri)).toList

  /**
    * Returns all struct symbols in the given AST `root` for the program.
    */
  private def structSymsOf(root: Root): List[Symbol.StructSym] =
    root.structs.keys.filter(_.src.name.startsWith(Uri)).toList

  /**
    * Returns all trait symbols in the given AST `root` for the program.
    */
  private def traitSymsOf(root: Root): List[Symbol.TraitSym] =
    root.traits.keys.filter(_.src.name.startsWith(Uri)).toList

  /**
    * Returns all type alias symbols in the given AST `root` for the program.
    */
  private def typeAliasSymsOf(root: Root): List[Symbol.TypeAliasSym] =
    root.typeAliases.keys.filter(_.src.name.startsWith(Uri)).toList


  /**
    * Returns all real uses of all defs for the given AST `root`.
    */
  private def getDefSymUseOccurs(root: Root): List[SymUse.DefSymUse] = {
    var occurs: Set[SymUse.DefSymUse] = Set.empty

    object DefSymUseConsumer extends Consumer {
      override def consumeExpr(exp: TypedAst.Expr): Unit = exp match {
        case TypedAst.Expr.ApplyDef(symUse, _, _, _, _, _, _) if symUse.loc.isReal =>
          occurs += symUse
        case _ =>
      }
    }

    Visitor.visitRoot(root, DefSymUseConsumer, FileAcceptor(Uri))

    occurs.toList
  }

  /**
    * Returns all real uses of all vars for the given AST `root`.
    */
  private def getVarSymOccurs(root: Root): List[(Symbol.VarSym, SourceLocation)] = {
    var occurs: Set[(Symbol.VarSym, SourceLocation)] = Set.empty

    object VarConsumer extends Consumer {
      override def consumeExpr(exp: TypedAst.Expr): Unit = exp match {
        case TypedAst.Expr.Var(sym, _, loc) if sym.loc.isReal => occurs += ((sym, loc))
        case _ =>
      }
    }

    Visitor.visitRoot(root, VarConsumer, FileAcceptor(Uri))

    occurs.toList
  }

  /**
    * Compiles the given input string `s` with the given compilation options `o`.
    */
  private def compile(program: String): (Root, List[CompilationMessage]) = {
    implicit val sctx: SecurityContext = SecurityContext.Unrestricted
    Flix.addVirtualPath(CompilerConstants.VirtualTestFile, program)
    Flix.check() match {
      case (Some(root), errors) => (root, errors)
      case (None, _) => fail("Compilation failed: a root is expected.")
    }
  }

  /**
    * Successfully compiles the given input string `s` with the given compilation options `o`.
    *
    * The program must compile without any errors.
    *
    * @throws RuntimeException if the program cannot be compiled without errors.
    */
  private def compileWithSuccess(program: String): Root = {
    implicit val sctx: SecurityContext = SecurityContext.Unrestricted
    Flix.addVirtualPath(CompilerConstants.VirtualTestFile, program)
    Flix.check() match {
      case (Some(root), Nil) => root
      case (_, errors) =>
        for (error <- errors) {
          val msg = error.message(NoFormatter)
          println(msg)
        }
        fail("Compilation failed.")
    }
  }

  /**
    * Returns all positions within a token, i.e., excluding the position where the token ends.
    *
    * For example, given the token `def`, we return the positions corresponding to:
    *
    * - |def
    * - d|ef
    * - de|f
    *
    * If the token spans multiple lines, we will return all the positions on all the lines.
    */
  private def rangeOfExclusive(tok: Token): List[Position] = rangeOfInclusive(tok).init

  /**
    * Returns all positions on a token, i.e., including the position where the token ends.
    *
    * For example, given the token `def`, we return the positions corresponding to:
    *
    * - |def
    * - d|ef
    * - de|f
    *
    * If the token spans multiple lines, we will return all the positions on all the lines.
    */
  private def rangeOfInclusive(tok: Token): List[Position] = {
    val SourcePosition(initLine, initCol) = tok.startPosition

    tok.text
      .scanLeft((initLine, initCol)) {
        case ((line, col), char) =>
          if (char == '\n')
            (line + 1, 1)
          else
            (line, col + 1)
      }
      .map { case (line, col) => Position(line, col) }
      .toList
  }

  // TODO: DOC
  private def rangeOfInclusive(loc: SourceLocation): List[Position] = {
    val SourcePosition(beginLine, beginCol) = loc.startPosition
    val SourcePosition(endLine, endCol) = loc.endPosition
    assert(beginLine == endLine) // TODO: Support multiline
    (beginCol to endCol).map {
      case col => Position(beginLine, col)
    }.toList
  }

  /**
    * Returns all valid positions in the given string `s`.
    */
  private def allPositions(p: String): List[Position] = {
    p.scanLeft(Position(1, 1)) {
      case (Position(line, _), '\n') => Position(line + 1, 1)
      case (Position(line, col), _) => Position(line, col + 1)
    }.toList
  }

  /**
    * Creates a source object from the given string `content`.
    */
  private def mkSource(content: String): Source = {
    val sctx = SecurityContext.Unrestricted
    val input = Input.VirtualFile(CompilerConstants.VirtualTestFile, content, sctx)
<<<<<<< HEAD
    new Source(input, content.toCharArray)
=======
    Source.fromString(input, content)
>>>>>>> a0faed81
  }

  /**
    * A program `prg` with a hole - the cut - at the specified position `pos`.
    */
  case class ProgramWithHole(prg: String, cut: String, pos: Position)

}<|MERGE_RESOLUTION|>--- conflicted
+++ resolved
@@ -744,11 +744,7 @@
   private def mkSource(content: String): Source = {
     val sctx = SecurityContext.Unrestricted
     val input = Input.VirtualFile(CompilerConstants.VirtualTestFile, content, sctx)
-<<<<<<< HEAD
-    new Source(input, content.toCharArray)
-=======
     Source.fromString(input, content)
->>>>>>> a0faed81
   }
 
   /**
