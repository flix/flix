--- conflicted
+++ resolved
@@ -1065,10 +1065,7 @@
       * @param f           the function to fold.
       */
     case class FixpointFold(sp1: SourcePosition, name: Name.QName, index: Option[ParsedAst.Expression], init: ParsedAst.Expression, f: ParsedAst.Expression, constraints: ParsedAst.Expression, sp2: SourcePosition) extends ParsedAst.Expression
-<<<<<<< HEAD
-=======
-
->>>>>>> e2cb7b46
+
   }
 
   /**
