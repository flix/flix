package ca.uwaterloo.flix.language.dbg.printer

import ca.uwaterloo.flix.language.ast.TypedAst.Pattern.Record
import ca.uwaterloo.flix.language.ast.TypedAst.{Expr, ExtPattern, ExtTagPattern, Pattern}
import ca.uwaterloo.flix.language.ast.shared.SymUse.{DefSymUse, LocalDefSymUse, SigSymUse}
import ca.uwaterloo.flix.language.ast.{Symbol, TypedAst}
import ca.uwaterloo.flix.language.dbg.DocAst

object TypedAstPrinter {

  /**
    * Returns the [[DocAst.Program]] representation of `root`.
    */
  def print(root: TypedAst.Root): DocAst.Program = {
    val enums = root.enums.values.map {
      case TypedAst.Enum(_, ann, mod, sym, tparams, _, cases, _) =>
        DocAst.Enum(ann, mod, sym, tparams.map(printTypeParam), cases.values.map(printCase).toList)
    }.toList
    val defs = root.defs.values.map {
      case TypedAst.Def(sym, TypedAst.Spec(_, ann, mod, _, fparams, _, retTpe, eff, _, _), exp, _) =>
        DocAst.Def(ann, mod, sym, fparams.map(printFormalParam), TypePrinter.print(retTpe), TypePrinter.print(eff), print(exp))
    }.toList
    DocAst.Program(enums, defs, Nil)
  }

  /**
    * Returns the [[DocAst.Expr]] representation of `e`.
    */
  private def print(e: TypedAst.Expr): DocAst.Expr = e match {
    case Expr.Cst(cst, _, _) => ConstantPrinter.print(cst)
    case Expr.Var(sym, _, _) => printVar(sym)
    case Expr.Hole(sym, _, _, _, _) => DocAst.Expr.Hole(sym)
    case Expr.HoleWithExp(exp, _, _, _, _) => DocAst.Expr.HoleWithExp(print(exp))
    case Expr.OpenAs(_, _, _, _) => DocAst.Expr.Unknown
    case Expr.Use(_, _, _, _) => DocAst.Expr.Unknown
    case Expr.Lambda(fparam, exp, _, _) => DocAst.Expr.Lambda(List(printFormalParam(fparam)), print(exp))
    case Expr.ApplyClo(exp1, exp2, _, _, _) => DocAst.Expr.App(print(exp1), List(print(exp2)))
    case Expr.ApplyDef(DefSymUse(sym, _), exps, _, _, _, _, _) => DocAst.Expr.ApplyDef(sym, exps.map(print))
    case Expr.ApplyLocalDef(LocalDefSymUse(sym, _), exps, _, _, _, _) => DocAst.Expr.App(DocAst.Expr.Var(sym), exps.map(print))
    case Expr.ApplyOp(op, exps, _, _, _) => DocAst.Expr.ApplyOp(op.sym, exps.map(print))
    case Expr.ApplySig(SigSymUse(sym, _), exps, _, _, _, _, _, _) => DocAst.Expr.App(DocAst.Expr.AsIs(sym.name), exps.map(print))
    case Expr.Unary(sop, exp, _, _, _) => DocAst.Expr.Unary(OpPrinter.print(sop), print(exp))
    case Expr.Binary(sop, exp1, exp2, _, _, _) => DocAst.Expr.Binary(print(exp1), OpPrinter.print(sop), print(exp2))
    case Expr.Let(bnd, exp1, exp2, _, _, _) => DocAst.Expr.Let(printVar(bnd.sym), Some(TypePrinter.print(exp1.tpe)), print(exp1), print(exp2))
    case Expr.LocalDef(TypedAst.Binder(sym, _), fparams, exp1, exp2, tpe, eff, _) => DocAst.Expr.LocalDef(printVar(sym), fparams.map(printFormalParam), Some(TypePrinter.print(tpe)), Some(TypePrinter.print(eff)), print(exp1), print(exp2))
    case Expr.Region(_, _) => DocAst.Expr.Region
    case Expr.Scope(TypedAst.Binder(sym, _), _, exp, _, _, _) => DocAst.Expr.Scope(printVar(sym), print(exp))
    case Expr.IfThenElse(exp1, exp2, exp3, _, _, _) => DocAst.Expr.IfThenElse(print(exp1), print(exp2), print(exp3))
    case Expr.Stm(exp1, exp2, _, _, _) => DocAst.Expr.Stm(print(exp1), print(exp2))
    case Expr.Discard(exp, _, _) => DocAst.Expr.Discard(print(exp))
    case Expr.Match(exp, rules, _, _, _) => DocAst.Expr.Match(print(exp), rules.map(printMatchRule))
    case Expr.TypeMatch(_, _, _, _, _) => DocAst.Expr.Unknown
    case Expr.RestrictableChoose(_, _, _, _, _, _) => DocAst.Expr.Unknown
    case Expr.ExtMatch(exp, rules, _, _, _) => DocAst.Expr.ExtMatch(print(exp), rules.map(printExtMatchRule))
    case Expr.Tag(symUse, exps, _, _, _) => DocAst.Expr.Tag(symUse.sym, exps.map(print))
    case Expr.RestrictableTag(_, _, _, _, _) => DocAst.Expr.Unknown
    case Expr.ExtTag(label, exps, _, _, _) => DocAst.Expr.ExtTag(label, exps.map(print))
    case Expr.Tuple(elms, _, _, _) => DocAst.Expr.Tuple(elms.map(print))
    case Expr.RecordSelect(exp, label, _, _, _) => DocAst.Expr.RecordSelect(label, print(exp))
    case Expr.RecordExtend(label, exp1, exp2, _, _, _) => DocAst.Expr.RecordExtend(label, print(exp1), print(exp2))
    case Expr.RecordRestrict(label, exp, _, _, _) => DocAst.Expr.RecordRestrict(label, print(exp))
    case Expr.ArrayLit(exps, exp, _, _, _) => DocAst.Expr.InRegion(DocAst.Expr.ArrayLit(exps.map(print)), print(exp))
    case Expr.ArrayNew(exp1, exp2, exp3, _, _, _) => DocAst.Expr.InRegion(DocAst.Expr.ArrayNew(print(exp1), print(exp2)), print(exp3))
    case Expr.ArrayLoad(exp1, exp2, _, _, _) => DocAst.Expr.ArrayLoad(print(exp1), print(exp2))
    case Expr.ArrayLength(exp, _, _) => DocAst.Expr.ArrayLength(print(exp))
    case Expr.ArrayStore(exp1, exp2, exp3, _, _) => DocAst.Expr.ArrayStore(print(exp1), print(exp2), print(exp3))
    case Expr.StructNew(sym, fields, region, _, _, _) => DocAst.Expr.StructNew(sym, fields.map { case (k, v) => (k.sym, print(v)) }, print(region))
    case Expr.StructGet(exp, field, _, _, _) => DocAst.Expr.StructGet(print(exp), field.sym)
    case Expr.StructPut(exp1, field, exp2, _, _, _) => DocAst.Expr.StructPut(print(exp1), field.sym, print(exp2))
    case Expr.VectorLit(exps, _, _, _) => DocAst.Expr.VectorLit(exps.map(print))
    case Expr.VectorLoad(exp1, exp2, _, _, _) => DocAst.Expr.VectorLoad(print(exp1), print(exp2))
    case Expr.VectorLength(exp, _) => DocAst.Expr.VectorLength(print(exp))
    case Expr.Ascribe(exp, _, _, tpe, _, _) => DocAst.Expr.AscriptionTpe(print(exp), TypePrinter.print(tpe))
    case Expr.InstanceOf(exp, clazz, _) => DocAst.Expr.InstanceOf(print(exp), clazz)
    case Expr.CheckedCast(_, _, _, _, _) => DocAst.Expr.Unknown
    case Expr.UncheckedCast(_, _, _, _, _, _) => DocAst.Expr.Unknown
    case Expr.Unsafe(exp, runEff, _, _, _) => DocAst.Expr.Unsafe(print(exp), TypePrinter.print(runEff))
    case Expr.Without(_, _, _, _, _) => DocAst.Expr.Unknown
    case Expr.TryCatch(exp, rules, _, _, _) => DocAst.Expr.TryCatch(print(exp), rules.map(printCatchRule))
    case Expr.Throw(exp, _, _, _) => DocAst.Expr.Throw(print(exp))
    case Expr.Handler(symUse, rules, _, _, _, _, _) => DocAst.Expr.Handler(symUse.sym, rules.map(printHandlerRule))
    case Expr.RunWith(exp1, exp2, _, _, _) => DocAst.Expr.RunWith(print(exp1), print(exp2))
    case Expr.InvokeConstructor(constructor, exps, _, _, _) => DocAst.Expr.JavaInvokeConstructor(constructor, exps.map(print))
    case Expr.InvokeMethod(method, exp, exps, _, _, _) => DocAst.Expr.JavaInvokeMethod(method, print(exp), exps.map(print))
    case Expr.InvokeStaticMethod(method, exps, _, _, _) => DocAst.Expr.JavaInvokeStaticMethod(method, exps.map(print))
    case Expr.GetField(field, exp, _, _, _) => DocAst.Expr.JavaGetField(field, print(exp))
    case Expr.PutField(field, exp1, exp2, _, _, _) => DocAst.Expr.JavaPutField(field, print(exp1), print(exp2))
    case Expr.GetStaticField(field, _, _, _) => DocAst.Expr.JavaGetStaticField(field)
    case Expr.PutStaticField(field, exp, _, _, _) => DocAst.Expr.JavaPutStaticField(field, print(exp))
    case Expr.NewObject(name, clazz, tpe, _, methods, _) => DocAst.Expr.NewObject(name, clazz, TypePrinter.print(tpe), methods.map(printJvmMethod))
    case Expr.NewChannel(_, _, _, _) => DocAst.Expr.Unknown
    case Expr.GetChannel(_, _, _, _) => DocAst.Expr.Unknown
    case Expr.PutChannel(_, _, _, _, _) => DocAst.Expr.Unknown
    case Expr.SelectChannel(_, _, _, _, _) => DocAst.Expr.Unknown
    case Expr.Spawn(exp1, exp2, _, _, _) => DocAst.Expr.Spawn(print(exp1), print(exp2))
    case Expr.ParYield(_, _, _, _, _) => DocAst.Expr.Unknown
    case Expr.Lazy(exp, _, _) => DocAst.Expr.Lazy(print(exp))
    case Expr.Force(exp, _, _, _) => DocAst.Expr.Force(print(exp))
    case Expr.FixpointConstraintSet(_, _, _) => DocAst.Expr.Unknown
    case Expr.FixpointLambda(_, _, _, _, _) => DocAst.Expr.Unknown
    case Expr.FixpointMerge(_, _, _, _, _) => DocAst.Expr.Unknown
    case Expr.FixpointQueryWithProvenance(_, _, _, _, _, _) => DocAst.Expr.Unknown
    case Expr.FixpointSolve(_, _, _, _, _) => DocAst.Expr.Unknown
    case Expr.FixpointFilter(_, _, _, _, _) => DocAst.Expr.Unknown
    case Expr.FixpointInjectInto(_, _, _, _, _) => DocAst.Expr.Unknown
    case Expr.FixpointProject(_, _, _, _, _, _) => DocAst.Expr.Unknown
    case Expr.Error(_, _, _) => DocAst.Expr.Error
  }

  /**
    * Returns the [[DocAst.JvmMethod]] representation of `method`.
    */
  private def printJvmMethod(method: TypedAst.JvmMethod): DocAst.JvmMethod = method match {
    case TypedAst.JvmMethod(ident, fparams, exp, retTpe, _, _) =>
      DocAst.JvmMethod(ident, fparams.map(printFormalParam), print(exp), TypePrinter.print(retTpe))
  }

  /**
    * Returns the [[DocAst]] representation of `rule`.
    */
  private def printHandlerRule(rule: TypedAst.HandlerRule): (Symbol.OpSym, List[DocAst.Expr.AscriptionTpe], DocAst.Expr) = rule match {
    case TypedAst.HandlerRule(op, fparams, exp, _) => (op.sym, fparams.map(printFormalParam), print(exp))
  }

  /**
    * Returns the [[DocAst]] representation of `rule`.
    */
  private def printCatchRule(rule: TypedAst.CatchRule): (Symbol.VarSym, Class[?], DocAst.Expr) = rule match {
    case TypedAst.CatchRule(bnd, clazz, exp, _) => (bnd.sym, clazz, print(exp))
  }

  /**
    * Returns the [[DocAst]] representation of `rule`.
    */
  private def printMatchRule(rule: TypedAst.MatchRule): (DocAst.Expr, Option[DocAst.Expr], DocAst.Expr) = rule match {
    case TypedAst.MatchRule(pat, guard, exp, _) => (printPattern(pat), guard.map(print), print(exp))
  }

  /**
    * Returns the [[DocAst]] representation of `rule`.
    */
  private def printExtMatchRule(rule: TypedAst.ExtMatchRule): (DocAst.Expr, DocAst.Expr) = rule match {
    case TypedAst.ExtMatchRule(pat, exp, _) =>
      (printExtPattern(pat), print(exp))
  }

  /**
    * Returns the [[DocAst.Expr]] representation of `pattern`.
    */
  private def printPattern(pattern: TypedAst.Pattern): DocAst.Expr = pattern match {
    case Pattern.Wild(_, _) => DocAst.Expr.Wild
    case Pattern.Var(TypedAst.Binder(sym, _), _, _) => printVar(sym)
    case Pattern.Cst(cst, _, _) => ConstantPrinter.print(cst)
    case Pattern.Tag(symUse, pats, _, _) => DocAst.Expr.Tag(symUse.sym, pats.map(printPattern))
    case Pattern.Tuple(elms, _, _) => DocAst.Expr.Tuple(elms.map(printPattern).toList)
    case Pattern.Record(pats, pat, _, _) => printRecordPattern(pats, pat)
    case Pattern.Error(_, _) => DocAst.Expr.Error
  }

  /**
    * Returns the [[DocAst.Expr]] representation of `pats`.
    */
  private def printRecordPattern(pats: List[Record.RecordLabelPattern], pat: Pattern): DocAst.Expr = {
    pats.foldRight(printPattern(pat)) {
      case (TypedAst.Pattern.Record.RecordLabelPattern(label, rest, _, _), acc) =>
        DocAst.Expr.RecordExtend(label, printPattern(rest), acc)
    }
  }

  /**
    * Returns the [[DocAst.Expr]] representation of `pattern`.
    */
<<<<<<< HEAD
  private def printExtPattern(pattern: TypedAst.ExtPattern): DocAst.Expr = pattern match {
    case ExtPattern.Wild(_, _) => DocAst.Expr.Wild
    case ExtPattern.Unit(_, _) => DocAst.Expr.Unit
    case ExtPattern.Var(TypedAst.Binder(sym, _), _, _) => printVar(sym)
    case ExtPattern.Error(_, _) => DocAst.Expr.Error
=======
  private def printExtPattern(pattern: TypedAst.ExtPattern): DocAst.Expr = {
    pattern match {
      case ExtPattern.Default(_, _) => DocAst.Expr.Wild
      case ExtPattern.Tag(label, pats, _, _) => DocAst.Pattern.ExtTag(label, pats.map(printVarOrWild))
      case ExtPattern.Error(_, _) => DocAst.Expr.Error
    }
  }

  /**
    * Returns the [[DocAst.Expr]] representation of `pattern`.
    */
  private def printVarOrWild(pattern: TypedAst.ExtTagPattern): DocAst.Expr = pattern match {
    case ExtTagPattern.Wild(_, _) => DocAst.Expr.Wild
    case ExtTagPattern.Var(TypedAst.Binder(sym, _), _, _) => DocAst.Expr.Var(sym)
    case ExtTagPattern.Error(_, _) => DocAst.Expr.Error
>>>>>>> 438df701
  }

  /**
    * Returns the [[DocAst.Expr]] representation of `sym`.
    */
  private def printVar(sym: Symbol.VarSym): DocAst.Expr = {
    DocAst.Expr.Var(sym)
  }

  /**
    * Returns the [[DocAst.Expr.AscriptionTpe]] representation of `fp`.
    */
  private def printFormalParam(fp: TypedAst.FormalParam): DocAst.Expr.AscriptionTpe = {
    val TypedAst.FormalParam(bnd, _, tpe, _, _) = fp
    DocAst.Expr.AscriptionTpe(DocAst.Expr.Var(bnd.sym), TypePrinter.print(tpe))
  }

  /**
    * Returns the [[DocAst.Case]] representation of `caze`.
    */
  private def printCase(caze: TypedAst.Case): DocAst.Case = caze match {
    case TypedAst.Case(sym, tpes, _, _) => DocAst.Case(sym, tpes.map(TypePrinter.print))
  }

  /**
    * Returns the [[DocAst.TypeParam]] representation of `tp`.
    */
  private def printTypeParam(tp: TypedAst.TypeParam): DocAst.TypeParam = tp match {
    case TypedAst.TypeParam(_, sym, _) => DocAst.TypeParam(sym)
  }

}<|MERGE_RESOLUTION|>--- conflicted
+++ resolved
@@ -170,13 +170,6 @@
   /**
     * Returns the [[DocAst.Expr]] representation of `pattern`.
     */
-<<<<<<< HEAD
-  private def printExtPattern(pattern: TypedAst.ExtPattern): DocAst.Expr = pattern match {
-    case ExtPattern.Wild(_, _) => DocAst.Expr.Wild
-    case ExtPattern.Unit(_, _) => DocAst.Expr.Unit
-    case ExtPattern.Var(TypedAst.Binder(sym, _), _, _) => printVar(sym)
-    case ExtPattern.Error(_, _) => DocAst.Expr.Error
-=======
   private def printExtPattern(pattern: TypedAst.ExtPattern): DocAst.Expr = {
     pattern match {
       case ExtPattern.Default(_, _) => DocAst.Expr.Wild
@@ -190,9 +183,9 @@
     */
   private def printVarOrWild(pattern: TypedAst.ExtTagPattern): DocAst.Expr = pattern match {
     case ExtTagPattern.Wild(_, _) => DocAst.Expr.Wild
+    case ExtTagPattern.Unit(_, _) => DocAst.Expr.Unit
     case ExtTagPattern.Var(TypedAst.Binder(sym, _), _, _) => DocAst.Expr.Var(sym)
     case ExtTagPattern.Error(_, _) => DocAst.Expr.Error
->>>>>>> 438df701
   }
 
   /**
