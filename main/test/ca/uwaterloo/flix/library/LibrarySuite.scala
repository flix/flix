--- conflicted
+++ resolved
@@ -27,15 +27,11 @@
   new TestInt16,
   new TestInt32,
   new TestInt64,
-<<<<<<< HEAD
   new TestOption,
   new TestResult,
   new FlixTest("TestPrelude", "main/test/ca/uwaterloo/flix/library/TestPrelude.flix"),
-  new FlixTest("TestMap", "main/test/ca/uwaterloo/flix/library/TestMap.flix")
-=======
-  new FlixTest("TestPrelude", "main/test/ca/uwaterloo/flix/library/TestPrelude.flix"),
+  new FlixTest("TestMap", "main/test/ca/uwaterloo/flix/library/TestMap.flix"),
   new FlixTest("TestSet", "main/test/ca/uwaterloo/flix/library/TestSet.flix")
->>>>>>> 888b5856
 ) with ParallelTestExecution {
   /* left empty */
 }