/*
 *  Copyright 2024 Magnus Madsen
 *
 *  Licensed under the Apache License, Version 2.0 (the "License");
 *  you may not use this file except in compliance with the License.
 *  You may obtain a copy of the License at
 *
 *  http://www.apache.org/licenses/LICENSE-2.0
 *
 *  Unless required by applicable law or agreed to in writing, software
 *  distributed under the License is distributed on an "AS IS" BASIS,
 *  WITHOUT WARRANTIES OR CONDITIONS OF ANY KIND, either express or implied.
 *  See the License for the specific language governing permissions and
 *  limitations under the License.
 */
package ca.uwaterloo.flix.language.phase.unification

import ca.uwaterloo.flix.api.Flix
<<<<<<< HEAD
import ca.uwaterloo.flix.language.ast.{Rigidity, RigidityEnv, SourceLocation, Symbol, Type, TypeConstructor}
import ca.uwaterloo.flix.language.phase.unification.FastSetUnification.{ConflictException, Equation, Term, TooComplexException}
import ca.uwaterloo.flix.language.phase.unification.UnificationError.TooComplex
import ca.uwaterloo.flix.util.{InternalCompilerException, Result}
=======
import ca.uwaterloo.flix.language.ast.Ast.AssocTypeConstructor
import ca.uwaterloo.flix.language.ast.{Kind, Rigidity, RigidityEnv, SourceLocation, Symbol, Type, TypeConstructor}
import ca.uwaterloo.flix.language.phase.unification.FastBoolUnification.{ConflictException, Equation, Term, TooComplexException}
>>>>>>> 3e252529
import ca.uwaterloo.flix.util.collection.Bimap
import ca.uwaterloo.flix.util.{InternalCompilerException, Result}

object EffUnification2 {

  /**
    * Returns the most general unifier of the pairwise unification equations in `l`.
    *
    * @param l    the list of unification equations.
    * @param renv the rigidity environment.
    * @param loc  the source location of the entire equation system, e.g. the entire function body.
    */
  def unifyAll(l: List[(Type, Type, SourceLocation)], renv: RigidityEnv, loc: SourceLocation)(implicit flix: Flix): Result[Substitution, UnificationError] = {
    // Compute a bi-directional map from type variables to ints.
    implicit val bimap: Bimap[Atom, Int] = mkBidirectionalVarMap(l)

    // Translate all unification problems from equations on types to equations on terms.
    val equations = l.map {
      case (tpe1, tpe2, loc) => toEquation(tpe1, tpe2, loc)(renv, bimap)
    }

    // Compute the most-general unifier of all the equations.
    FastSetUnification.solveAll(equations) match {
      case Result.Ok(subst) => Result.Ok(fromBoolSubst(subst))

      case Result.Err((ex: ConflictException, _, _)) =>
        val tpe1 = fromTerm(ex.x, ex.loc)
        val tpe2 = fromTerm(ex.y, ex.loc)
        Result.Err(UnificationError.MismatchedEffects(tpe1, tpe2))

      case Result.Err((ex: TooComplexException, _, _)) =>
        Result.Err(UnificationError.TooComplex(ex.msg, loc))
    }
  }

  /**
    * Returns a bi-directional map from type variables to ints computed from the given list of unification equations `l`.
    */
  private def mkBidirectionalVarMap(l: List[(Type, Type, SourceLocation)]): Bimap[Atom, Int] = {
    // Find all atoms that occur in anywhere in `l`.
    val atoms = l.foldLeft(Set.empty[Atom]) {
      case (acc, (t1, t2, _)) => acc ++ getAtoms(t1) ++ getAtoms(t2)
    }

    // Construct the map from atoms to ints.
    val mapping = atoms.toList.zipWithIndex
    Bimap.from(mapping)
  }

  /**
    * Returns the set of atoms that occur in the given type.
    */
  private def getAtoms(t: Type): Set[Atom] = t match {
    case Type.Var(sym, _) => Set(Atom.Var(sym))
    case Type.Cst(TypeConstructor.Effect(sym), _) => Set(Atom.Eff(sym))
    case Type.Cst(TypeConstructor.Error(id, kind), _) => Set(Atom.Error(id, kind))
    case Type.Cst(_, _) => Set.empty
    case Type.Apply(tpe1, tpe2, _) => getAtoms(tpe1) ++ getAtoms(tpe2)
    case Type.Alias(_, _, tpe, _) => getAtoms(tpe)
    case Type.AssocType(AssocTypeConstructor(sym, _), arg, kind, _) => Set(Atom.Assoc(sym, getAssocArg(arg), kind))
  }

  /**
    * Returns a atom corresponding to the type t.
    *
    * Fails if t is not a valid argument to a simplified associated typed.
    */
  private def getAssocArg(t: Type): Atom = t match {
    case Type.Var(sym, _) => Atom.Var(sym)
    case Type.AssocType(AssocTypeConstructor(sym, _), arg, kind, _) => Atom.Assoc(sym, getAssocArg(arg), kind)
    case Type.Alias(_, _, tpe, _) => getAssocArg(tpe)
    case tpe => throw InternalCompilerException(s"unexpected associate type argument: $tpe", tpe.loc)
  }

  /**
    * Translates the given unification equation on types `p` into a unification equation on terms.
    */
  private def toEquation(p: (Type, Type, SourceLocation))(implicit renv: RigidityEnv, m: Bimap[Atom, Int]): Equation = {
    val (tpe1, tpe2, loc) = p
    Equation.mk(toTerm(tpe1), toTerm(tpe2), loc)
  }

  /**
    * Returns the given type `t` as term.
    *
    * Uses the given bimap `m` to map type variables to term variables.
    *
    * The rigidity environment `renv` is used to map rigid type variables to constants and flexible type variables to term variables.
    */
<<<<<<< HEAD
  private def toTerm(t: Type)(implicit renv: RigidityEnv, m: Bimap[Type.Var, Int]): Term = {
    toTermDirect(Type.eraseTopAliases(t)).flip
  }

  private def toTermDirect(t: Type)(implicit renv: RigidityEnv, m: Bimap[Type.Var, Int]): Term = Type.eraseTopAliases(t) match {
    case Type.Pure => Term.Empty
    case Type.Univ => Term.Univ
    case Type.Cst(TypeConstructor.Effect(sym), loc) =>
      val i = ???
      Term.Elem(i)
=======
  private def toTerm(t: Type)(implicit renv: RigidityEnv, m: Bimap[Atom, Int]): Term = Type.eraseTopAliases(t) match {
    case Type.Pure => Term.True
    case Type.Univ => Term.False
>>>>>>> 3e252529

    case tpe@Type.Var(sym, _) => m.getForward(toAtom(tpe)) match {
      case None => throw InternalCompilerException(s"Unexpected unbound type variable: '$t'.", t.loc)
      case Some(x) => renv.get(sym) match {
        case Rigidity.Flexible => Term.Var(x) // A flexible variable is a real variable.
        case Rigidity.Rigid => Term.Cst(x) // A rigid variable is a constant.
      }
    }

<<<<<<< HEAD
    case Type.Apply(Type.Cst(TypeConstructor.Complement, _), tpe1, _) => Term.mkCompl(toTermDirect(tpe1))
    case Type.Apply(Type.Apply(Type.Cst(TypeConstructor.Union, _), tpe1, _), tpe2, _) => Term.mkUnion(toTermDirect(tpe1), toTermDirect(tpe2))
    case Type.Apply(Type.Apply(Type.Cst(TypeConstructor.Intersection, _), tpe1, _), tpe2, _) => Term.mkInter(toTermDirect(tpe1), toTermDirect(tpe2))
=======
    case tpe@Type.Cst(TypeConstructor.Effect(_), _) => m.getForward(toAtom(tpe)) match {
      case None => throw InternalCompilerException(s"Unexpected unbound effect: '$t'.", t.loc)
      case Some(x) => Term.Cst(x)
    }

    case tpe: Type.AssocType => m.getForward(toAtom(tpe)) match {
      case None => throw InternalCompilerException(s"Unexpected unbound associated type: '$t'.", t.loc)
      case Some(x) => Term.Cst(x)
    }

    case tpe@Type.Cst(TypeConstructor.Error(_, _), _) => m.getForward(toAtom(tpe)) match {
      case None => throw InternalCompilerException(s"Unexpected unbound error type: '$t'.", t.loc)
      case Some(x) => Term.Var(x)
    }

    case Type.Apply(Type.Cst(TypeConstructor.Complement, _), tpe1, _) => Term.mkNot(toTerm(tpe1))
    case Type.Apply(Type.Apply(Type.Cst(TypeConstructor.Union, _), tpe1, _), tpe2, _) => Term.mkAnd(toTerm(tpe1), toTerm(tpe2))
    case Type.Apply(Type.Apply(Type.Cst(TypeConstructor.Intersection, _), tpe1, _), tpe2, _) => Term.mkOr(toTerm(tpe1), toTerm(tpe2))
>>>>>>> 3e252529

    case _ => throw InternalCompilerException(s"Unexpected type: '$t'.", t.loc)
  }

  /**
    * Returns the Atom representation of the given Type.
    */
  private def toAtom(t: Type)(implicit renv: RigidityEnv, m: Bimap[Atom, Int]): Atom = Type.eraseTopAliases(t) match {
    case Type.Var(sym, loc) => Atom.Var(sym)
    case Type.Cst(TypeConstructor.Effect(sym), _) => Atom.Eff(sym)
    case Type.AssocType(AssocTypeConstructor(sym, _), arg0, kind, _) =>
      val arg = toAtom(arg0)
      Atom.Assoc(sym, arg, kind)
    case Type.Cst(TypeConstructor.Error(id, kind), _) => Atom.Error(id, kind)
    case tpe => throw InternalCompilerException(s"Unexpected non-atom type: $tpe", tpe.loc)
  }

  /**
    * Returns a regular type substitution obtained from the given Boolean substitution `s`.
    */
<<<<<<< HEAD
  private def fromBoolSubst(s: FastSetUnification.BoolSubstitution)(implicit m: Bimap[Type.Var, Int]): Substitution = {
=======
  private def fromBoolSubst(s: FastBoolUnification.BoolSubstitution)(implicit m: Bimap[Atom, Int]): Substitution = {
>>>>>>> 3e252529
    Substitution(s.m.foldLeft(Map.empty[Symbol.KindedTypeVarSym, Type]) {
      case (macc, (k, v)) =>
        m.getBackward(k).get match {
          // Case 1: A proper var. Add it to the substitution.
          case Atom.Var(sym) =>
            macc + (sym -> fromTerm(v, sym.loc))
          // Case 2: An error type. Don't add it to the substitution.
          case Atom.Error(_, _) =>
            macc
          // Case 3: An invalid atom. Crash.
          case other => throw InternalCompilerException(s"unexpected non-variable mapped to variable: $other", SourceLocation.Unknown)
        }
    })
  }

  /**
    * Returns the given term `t` as a type.
    *
    * Uses the given bimap `m` to map term variables to type variables.
    * Uses the given source location `loc` as the source location for all sub-terms.
    *
    * Both constants and variables are mapped back to type variables. The rigidity environment, in the type world,
    * distinguishes their rigidity or flexibility.
    */
<<<<<<< HEAD
  private def fromTerm(t: Term, loc: SourceLocation)(implicit m: Bimap[Type.Var, Int]): Type = {
    fromTermDirect(t.flip, loc)
  }

  private def fromTermDirect(t: Term, loc: SourceLocation)(implicit m: Bimap[Type.Var, Int]): Type = t match {
    case Term.Univ => Type.Univ
    case Term.Empty => Type.Pure
    case Term.Cst(c) => m.getBackward(c).get // Safe: We never introduce new variables.
    case Term.Elem(i) => ???
    case Term.Var(x) => m.getBackward(x).get // Safe: We never introduce new variables.
    case Term.Compl(t) => Type.mkComplement(fromTermDirect(t, loc), loc)
    case Term.Inter(_, csts, vars, rest) =>
      val todo = ???
      val ts = csts.toList.map(fromTermDirect(_, loc)) ++ vars.toList.map(fromTermDirect(_, loc)) ++ rest.map(fromTermDirect(_, loc))
      Type.mkIntersection(ts, loc)
    case Term.Union(ts) => Type.mkUnion(ts.map(fromTermDirect(_, loc)), loc)
=======
  private def fromTerm(t: Term, loc: SourceLocation)(implicit m: Bimap[Atom, Int]): Type = t match {
    case Term.True => Type.Pure
    case Term.False => Type.Univ
    case Term.Cst(c) => fromAtom(m.getBackward(c).get, loc) // Safe: We never introduce new variables.
    case Term.Var(x) => fromAtom(m.getBackward(x).get, loc) // Safe: We never introduce new variables.
    case Term.Not(t) => Type.mkComplement(fromTerm(t, loc), loc)
    case Term.And(csts, vars, rest) =>
      val ts = csts.toList.map(fromTerm(_, loc)) ++ vars.toList.map(fromTerm(_, loc)) ++ rest.map(fromTerm(_, loc))
      Type.mkUnion(ts, loc)
    case Term.Or(ts) => Type.mkIntersection(ts.map(fromTerm(_, loc)), loc)
>>>>>>> 3e252529
  }

  /**
    * Returns the Type represented by the given Atom.
    */
  private def fromAtom(s: Atom, loc: SourceLocation)(implicit m: Bimap[Atom, Int]): Type = s match {
    case Atom.Eff(sym) => Type.Cst(TypeConstructor.Effect(sym), loc)
    case Atom.Var(sym) => Type.Var(sym, loc)
    case Atom.Assoc(sym, arg0, kind) =>
      val arg = fromAtom(arg0, loc)
      Type.AssocType(AssocTypeConstructor(sym, loc), arg, kind, loc)
    case Atom.Error(id, kind) => Type.Cst(TypeConstructor.Error(id, kind), loc)
  }

  /**
    * Atomic terms that may appear in the algebra of effects when associated types are fully reduced.
    */
  private sealed trait Atom

  private object Atom {
    /**
      * An atom representing a variable.
      */
    case class Var(sym: Symbol.KindedTypeVarSym) extends Atom

    /**
      * An atom representing an effect constant.
      */
    case class Eff(sym: Symbol.EffectSym) extends Atom

    /**
      * An atom representing an associated effect.
      *
      * The argument must either be a variable or another valid associated effect.
      */
    case class Assoc(sym: Symbol.AssocTypeSym, arg: Atom, kind: Kind) extends Atom

    /**
      * An atom representing an invalid type.
      */
    case class Error(id: Int, kind: Kind) extends Atom
  }

}<|MERGE_RESOLUTION|>--- conflicted
+++ resolved
@@ -16,16 +16,9 @@
 package ca.uwaterloo.flix.language.phase.unification
 
 import ca.uwaterloo.flix.api.Flix
-<<<<<<< HEAD
-import ca.uwaterloo.flix.language.ast.{Rigidity, RigidityEnv, SourceLocation, Symbol, Type, TypeConstructor}
-import ca.uwaterloo.flix.language.phase.unification.FastSetUnification.{ConflictException, Equation, Term, TooComplexException}
-import ca.uwaterloo.flix.language.phase.unification.UnificationError.TooComplex
-import ca.uwaterloo.flix.util.{InternalCompilerException, Result}
-=======
 import ca.uwaterloo.flix.language.ast.Ast.AssocTypeConstructor
 import ca.uwaterloo.flix.language.ast.{Kind, Rigidity, RigidityEnv, SourceLocation, Symbol, Type, TypeConstructor}
-import ca.uwaterloo.flix.language.phase.unification.FastBoolUnification.{ConflictException, Equation, Term, TooComplexException}
->>>>>>> 3e252529
+import ca.uwaterloo.flix.language.phase.unification.FastSetUnification.{ConflictException, Equation, Term, TooComplexException}
 import ca.uwaterloo.flix.util.collection.Bimap
 import ca.uwaterloo.flix.util.{InternalCompilerException, Result}
 
@@ -115,22 +108,13 @@
     *
     * The rigidity environment `renv` is used to map rigid type variables to constants and flexible type variables to term variables.
     */
-<<<<<<< HEAD
-  private def toTerm(t: Type)(implicit renv: RigidityEnv, m: Bimap[Type.Var, Int]): Term = {
+  private def toTerm(t: Type)(implicit renv: RigidityEnv, m: Bimap[Atom, Int]): Term = {
     toTermDirect(Type.eraseTopAliases(t)).flip
   }
 
-  private def toTermDirect(t: Type)(implicit renv: RigidityEnv, m: Bimap[Type.Var, Int]): Term = Type.eraseTopAliases(t) match {
+  private def toTermDirect(t: Type)(implicit renv: RigidityEnv, m: Bimap[Atom, Int]): Term = t match {
     case Type.Pure => Term.Empty
     case Type.Univ => Term.Univ
-    case Type.Cst(TypeConstructor.Effect(sym), loc) =>
-      val i = ???
-      Term.Elem(i)
-=======
-  private def toTerm(t: Type)(implicit renv: RigidityEnv, m: Bimap[Atom, Int]): Term = Type.eraseTopAliases(t) match {
-    case Type.Pure => Term.True
-    case Type.Univ => Term.False
->>>>>>> 3e252529
 
     case tpe@Type.Var(sym, _) => m.getForward(toAtom(tpe)) match {
       case None => throw InternalCompilerException(s"Unexpected unbound type variable: '$t'.", t.loc)
@@ -140,14 +124,9 @@
       }
     }
 
-<<<<<<< HEAD
-    case Type.Apply(Type.Cst(TypeConstructor.Complement, _), tpe1, _) => Term.mkCompl(toTermDirect(tpe1))
-    case Type.Apply(Type.Apply(Type.Cst(TypeConstructor.Union, _), tpe1, _), tpe2, _) => Term.mkUnion(toTermDirect(tpe1), toTermDirect(tpe2))
-    case Type.Apply(Type.Apply(Type.Cst(TypeConstructor.Intersection, _), tpe1, _), tpe2, _) => Term.mkInter(toTermDirect(tpe1), toTermDirect(tpe2))
-=======
     case tpe@Type.Cst(TypeConstructor.Effect(_), _) => m.getForward(toAtom(tpe)) match {
       case None => throw InternalCompilerException(s"Unexpected unbound effect: '$t'.", t.loc)
-      case Some(x) => Term.Cst(x)
+      case Some(x) => Term.Elem(x)
     }
 
     case tpe: Type.AssocType => m.getForward(toAtom(tpe)) match {
@@ -160,10 +139,14 @@
       case Some(x) => Term.Var(x)
     }
 
-    case Type.Apply(Type.Cst(TypeConstructor.Complement, _), tpe1, _) => Term.mkNot(toTerm(tpe1))
-    case Type.Apply(Type.Apply(Type.Cst(TypeConstructor.Union, _), tpe1, _), tpe2, _) => Term.mkAnd(toTerm(tpe1), toTerm(tpe2))
-    case Type.Apply(Type.Apply(Type.Cst(TypeConstructor.Intersection, _), tpe1, _), tpe2, _) => Term.mkOr(toTerm(tpe1), toTerm(tpe2))
->>>>>>> 3e252529
+    case Type.Apply(Type.Cst(TypeConstructor.Complement, _), tpe1, _) =>
+      Term.mkCompl(toTermDirect(tpe1))
+
+    case Type.Apply(Type.Apply(Type.Cst(TypeConstructor.Union, _), tpe1, _), tpe2, _) =>
+      Term.mkUnion(toTermDirect(tpe1), toTermDirect(tpe2))
+
+    case Type.Apply(Type.Apply(Type.Cst(TypeConstructor.Intersection, _), tpe1, _), tpe2, _) =>
+      Term.mkInter(toTermDirect(tpe1), toTermDirect(tpe2))
 
     case _ => throw InternalCompilerException(s"Unexpected type: '$t'.", t.loc)
   }
@@ -172,7 +155,7 @@
     * Returns the Atom representation of the given Type.
     */
   private def toAtom(t: Type)(implicit renv: RigidityEnv, m: Bimap[Atom, Int]): Atom = Type.eraseTopAliases(t) match {
-    case Type.Var(sym, loc) => Atom.Var(sym)
+    case Type.Var(sym, _) => Atom.Var(sym)
     case Type.Cst(TypeConstructor.Effect(sym), _) => Atom.Eff(sym)
     case Type.AssocType(AssocTypeConstructor(sym, _), arg0, kind, _) =>
       val arg = toAtom(arg0)
@@ -184,11 +167,7 @@
   /**
     * Returns a regular type substitution obtained from the given Boolean substitution `s`.
     */
-<<<<<<< HEAD
-  private def fromBoolSubst(s: FastSetUnification.BoolSubstitution)(implicit m: Bimap[Type.Var, Int]): Substitution = {
-=======
-  private def fromBoolSubst(s: FastBoolUnification.BoolSubstitution)(implicit m: Bimap[Atom, Int]): Substitution = {
->>>>>>> 3e252529
+  private def fromBoolSubst(s: FastSetUnification.BoolSubstitution)(implicit m: Bimap[Atom, Int]): Substitution = {
     Substitution(s.m.foldLeft(Map.empty[Symbol.KindedTypeVarSym, Type]) {
       case (macc, (k, v)) =>
         m.getBackward(k).get match {
@@ -213,35 +192,21 @@
     * Both constants and variables are mapped back to type variables. The rigidity environment, in the type world,
     * distinguishes their rigidity or flexibility.
     */
-<<<<<<< HEAD
-  private def fromTerm(t: Term, loc: SourceLocation)(implicit m: Bimap[Type.Var, Int]): Type = {
+  private def fromTerm(t: Term, loc: SourceLocation)(implicit m: Bimap[Atom, Int]): Type = {
     fromTermDirect(t.flip, loc)
   }
 
-  private def fromTermDirect(t: Term, loc: SourceLocation)(implicit m: Bimap[Type.Var, Int]): Type = t match {
+  private def fromTermDirect(t: Term, loc: SourceLocation)(implicit m: Bimap[Atom, Int]): Type = t match {
     case Term.Univ => Type.Univ
     case Term.Empty => Type.Pure
-    case Term.Cst(c) => m.getBackward(c).get // Safe: We never introduce new variables.
-    case Term.Elem(i) => ???
-    case Term.Var(x) => m.getBackward(x).get // Safe: We never introduce new variables.
+    case Term.Cst(c) => fromAtom(m.getBackward(c).get, loc) // Safe: We never introduce new variables.
+    case Term.Elem(i) => fromAtom(m.getBackward(i).get, loc)
+    case Term.Var(x) => fromAtom(m.getBackward(x).get, loc) // Safe: We never introduce new variables.
     case Term.Compl(t) => Type.mkComplement(fromTermDirect(t, loc), loc)
-    case Term.Inter(_, csts, vars, rest) =>
-      val todo = ???
-      val ts = csts.toList.map(fromTermDirect(_, loc)) ++ vars.toList.map(fromTermDirect(_, loc)) ++ rest.map(fromTermDirect(_, loc))
+    case Term.Inter(elem, csts, vars, rest) =>
+      val ts = elem.toList.map(fromTermDirect(_, loc)) ++ csts.toList.map(fromTermDirect(_, loc)) ++ vars.toList.map(fromTermDirect(_, loc)) ++ rest.map(fromTermDirect(_, loc))
       Type.mkIntersection(ts, loc)
     case Term.Union(ts) => Type.mkUnion(ts.map(fromTermDirect(_, loc)), loc)
-=======
-  private def fromTerm(t: Term, loc: SourceLocation)(implicit m: Bimap[Atom, Int]): Type = t match {
-    case Term.True => Type.Pure
-    case Term.False => Type.Univ
-    case Term.Cst(c) => fromAtom(m.getBackward(c).get, loc) // Safe: We never introduce new variables.
-    case Term.Var(x) => fromAtom(m.getBackward(x).get, loc) // Safe: We never introduce new variables.
-    case Term.Not(t) => Type.mkComplement(fromTerm(t, loc), loc)
-    case Term.And(csts, vars, rest) =>
-      val ts = csts.toList.map(fromTerm(_, loc)) ++ vars.toList.map(fromTerm(_, loc)) ++ rest.map(fromTerm(_, loc))
-      Type.mkUnion(ts, loc)
-    case Term.Or(ts) => Type.mkIntersection(ts.map(fromTerm(_, loc)), loc)
->>>>>>> 3e252529
   }
 
   /**
