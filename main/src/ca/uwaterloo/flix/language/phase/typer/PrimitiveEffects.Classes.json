--- conflicted
+++ resolved
@@ -6,12 +6,9 @@
     "java.lang.Character$Subset": "",
     "java.lang.Double": "",
     "java.lang.Float": "",
-<<<<<<< HEAD
-    "java.lang.Number": "",
-=======
     "java.lang.Integer": "",
     "java.lang.Long": "",
->>>>>>> e1aaed41
+    "java.lang.Number": "",
     "java.lang.Short": "",
 
     "java.lang.Process": "Exec, IO",
