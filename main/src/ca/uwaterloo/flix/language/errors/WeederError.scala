/*
 * Copyright 2016 Magnus Madsen
 *
 * Licensed under the Apache License, Version 2.0 (the "License");
 * you may not use this file except in compliance with the License.
 * You may obtain a copy of the License at
 *
 *   http://www.apache.org/licenses/LICENSE-2.0
 *
 * Unless required by applicable law or agreed to in writing, software
 * distributed under the License is distributed on an "AS IS" BASIS,
 * WITHOUT WARRANTIES OR CONDITIONS OF ANY KIND, either express or implied.
 * See the License for the specific language governing permissions and
 * limitations under the License.
 */

package ca.uwaterloo.flix.language.errors

import ca.uwaterloo.flix.language.CompilationMessage
import ca.uwaterloo.flix.language.ast.{Name, SourceLocation}
import ca.uwaterloo.flix.util.Formatter

/**
  * A common super-type for weeding errors.
  */
sealed trait WeederError extends CompilationMessage {
  val kind = "Syntax Error"
}

object WeederError {

  /**
    * An error raised to indicate that the annotation `name` was used multiple times.
    *
    * @param name the name of the attribute.
    * @param loc1 the location of the first annotation.
    * @param loc2 the location of the second annotation.
    */
  case class DuplicateAnnotation(name: String, loc1: SourceLocation, loc2: SourceLocation) extends WeederError {
    def summary: String = s"Multiple occurrences of the annotation '$name'."

    def message(formatter: Formatter): String = {
      import formatter._
      s"""${line(kind, source.format)}
         |>> Multiple occurrences of the annotation '${red("@" + name)}'.
         |
         |${code(loc1, "the first occurrence was here.")}
         |
         |${code(loc2, "the second occurrence was here.")}
         |
         |""".stripMargin
    }

    def explain(formatter: Formatter): Option[String] = Some({
      import formatter._
      s"${underline("Tip:")} Remove one of the two annotations."
    })

    def loc: SourceLocation = loc1

  }

  /**
    * An error raised to indicate that the formal parameter `name` was declared multiple times.
    *
    * @param name the name of the parameter.
    * @param loc1 the location of the first parameter.
    * @param loc2 the location of the second parameter.
    */
  case class DuplicateFormalParam(name: String, loc1: SourceLocation, loc2: SourceLocation) extends WeederError {
    def summary: String = s"Multiple declarations of the formal parameter '$name'."

    def message(formatter: Formatter): String = {
      import formatter._
      s"""${line(kind, source.format)}
         |>> Multiple declarations of the formal parameter '${red(name)}'.
         |
         |${code(loc1, "the first declaration was here.")}
         |
         |${code(loc2, "the second declaration was here.")}
         |
         |""".stripMargin
    }

    def explain(formatter: Formatter): Option[String] = Some({
      import formatter._
      s"${underline("Tip:")} Remove or rename one of the formal parameters to avoid the name clash."
    })

    def loc: SourceLocation = loc1

  }

  /**
    * An error raised to indicate that the modifier `name` was used multiple times.
    *
    * @param name the name of the modifier.
    * @param loc1 the location of the first modifier.
    * @param loc2 the location of the second modifier.
    */
  case class DuplicateModifier(name: String, loc1: SourceLocation, loc2: SourceLocation) extends WeederError {
    def summary: String = s"Duplicate modifier '$name'."

    def message(formatter: Formatter): String = {
      import formatter._
      s"""${line(kind, source.format)}
         |>> Multiple occurrences of the modifier '${red(name)}'.
         |
         |${code(loc1, "the first occurrence was here.")}
         |
         |${code(loc2, "the second occurrence was here.")}
         |""".stripMargin
    }

    /**
      * Returns a formatted string with helpful suggestions.
      */
    def explain(formatter: Formatter): Option[String] = None

    def loc: SourceLocation = loc1
  }

  /**
    * An error raised to indicate that the tag `name` was declared multiple times.
    *
    * @param enumName the name of the enum.
    * @param tag      the name of the tag.
    * @param loc1     the location of the first tag.
    * @param loc2     the location of the second tag.
    */
  case class DuplicateTag(enumName: String, tag: Name.Tag, loc1: SourceLocation, loc2: SourceLocation) extends WeederError {
    def summary: String = s"Duplicate tag: '$tag'."

    def message(formatter: Formatter): String = {
      import formatter._
      s"""${line(kind, source.format)}
         |>> Multiple declarations of the tag '${red(tag.name)}' in the enum '${cyan(enumName)}'.
         |
         |${code(loc1, "the first declaration was here.")}
         |
         |${code(loc2, "the second declaration was here.")}
         |
         |""".stripMargin
    }

    def explain(formatter: Formatter): Option[String] = Some({
      import formatter._
      s"${underline("Tip:")} Remove or rename one of the tags to avoid the name clash."
    })

    def loc: SourceLocation = loc1

  }

  /**
    * An error raised to indicate an illegal array length.
    *
    * @param loc the location where the illegal array length occurs.
    */
  case class IllegalArrayLength(loc: SourceLocation) extends WeederError {
    def summary: String = "Illegal array length"

    def message(formatter: Formatter): String = {
      import formatter._
      s"""${line(kind, source.format)}
         |>> Illegal array length.
         |
         |${code(loc, "illegal array length.")}
         |""".stripMargin
    }

    /**
      * Returns a formatted string with helpful suggestions.
      */
    def explain(formatter: Formatter): Option[String] = None
  }

  /**
    * An error raised to indicate an illegal field name.
    *
    * @param loc the location where the illegal field name occurs.
    */
  case class IllegalFieldName(loc: SourceLocation) extends WeederError {
    def summary: String = "Illegal field name"

    def message(formatter: Formatter): String = {
      import formatter._
      s"""${line(kind, source.format)}
         |
         |>> Illegal field name.
         |
         |${code(loc, "illegal field name.")}
         |""".stripMargin
    }

    /**
      * Returns a formatted string with helpful suggestions.
      */
    def explain(formatter: Formatter): Option[String] = None
  }

  /**
    * An error raised to indicate that the formal parameter lacks a type declaration.
    *
    * @param name the name of the parameter.
    * @param loc  the location of the formal parameter.
    */
  case class IllegalFormalParameter(name: String, loc: SourceLocation) extends WeederError {
    def summary: String = "The formal parameter must have a declared type."

    def message(formatter: Formatter): String = {
      import formatter._
      s"""${line(kind, source.format)}
         |
         |>> The formal parameter '${red(name)}' must have a declared type.
         |
         |${code(loc, "has no declared type.")}
         |""".stripMargin
    }

    def explain(formatter: Formatter): Option[String] = Some({
      import formatter._
      s"${underline("Tip:")} Explicitly declare the type of the formal parameter."
    })

  }

  /**
<<<<<<< HEAD
    * An error raised to indicate an illegal existential quantification expression.
    *
    * @param loc the location where the illegal expression occurs.
    */
  case class IllegalExistential(loc: SourceLocation) extends WeederError {
    def summary: String = "The existential quantifier does not declare any formal parameters."

    def message(formatter: Formatter): String = {
      import formatter._
      s"""${line(kind, source.format)}
         |>> The existential quantifier does not declare any formal parameters.
         |
         |${code(loc, "quantifier must declare at least one parameter.")}
         |
         |""".stripMargin
    }

    def explain(formatter: Formatter): Option[String] = Some({
      import formatter._
      s"${underline("Tip:")} Add a formal parameter or remove the quantifier."
    })

  }

  /**
    * An error raised to indicate an illegal universal quantification expression.
    *
    * @param loc the location where the illegal expression occurs.
    */
  case class IllegalUniversal(loc: SourceLocation) extends WeederError {
    def summary: String = "The universal quantifier does not declare any formal parameters."

    def message(formatter: Formatter): String = {
      import formatter._
      s"""${line(kind, source.format)}
         |>> The universal quantifier does not declare any formal parameters.
         |
         |${code(loc, "quantifier must declare at least one parameter.")}
         |
         |""".stripMargin
    }

    def explain(formatter: Formatter): Option[String] = Some({
      import formatter._
      s"${underline("Tip:")} Add a formal parameter or remove the quantifier."
    })

  }

  /**
=======
>>>>>>> b8f46bb9
    * An error raised to indicate that a float is out of bounds.
    *
    * @param loc the location where the illegal float occurs.
    */
  case class IllegalFloat(loc: SourceLocation) extends WeederError {
    def summary: String = "Illegal float."

    def message(formatter: Formatter): String = {
      import formatter._
      s"""${line(kind, source.format)}
         |>> Illegal float.
         |
         |${code(loc, "illegal float.")}
         |
         |""".stripMargin
    }

    def explain(formatter: Formatter): Option[String] = Some({
      import formatter._
      s"${underline("Tip:")} Ensure that the literal is within bounds."
    })

  }

  /**
    * An error raised to indicate that an int is out of bounds.
    *
    * @param loc the location where the illegal int occurs.
    */
  case class IllegalInt(loc: SourceLocation) extends WeederError {
    def summary: String = "Illegal int."

    def message(formatter: Formatter): String = {
      import formatter._
      s"""${line(kind, source.format)}
         |>> Illegal int.
         |
         |${code(loc, "illegal int.")}
         |
         |""".stripMargin
    }

    def explain(formatter: Formatter): Option[String] = Some({
      import formatter._
      s"${underline("Tip:")} Ensure that the literal is within bounds."
    })

  }

  /**
    * An error raised to indicate an illegal intrinsic.
    *
    * @param loc the location where the illegal intrinsic occurs.
    */
  case class IllegalIntrinsic(loc: SourceLocation) extends WeederError {
    def summary: String = "Illegal intrinsic"

    def message(formatter: Formatter): String = {
      import formatter._
      s"""${line(kind, source.format)}
         |>> Illegal intrinsic.
         |
         |${code(loc, "illegal intrinsic.")}
         |""".stripMargin
    }

    /**
      * Returns a formatted string with helpful suggestions.
      */
    def explain(formatter: Formatter): Option[String] = None
  }

  /**
    * An error raised to indicate an illegal modifier.
    *
    * @param loc the location where the illegal modifier occurs.
    */
  case class IllegalModifier(loc: SourceLocation) extends WeederError {
    def summary: String = "Illegal modifier."

    def message(formatter: Formatter): String = {
      import formatter._
      s"""${line(kind, source.format)}
         |>> Illegal modifier.
         |
         |${code(loc, "illegal modifier.")}
         |""".stripMargin
    }

    /**
      * Returns a formatted string with helpful suggestions.
      */
    def explain(formatter: Formatter): Option[String] = None
  }

  /**
    * An error raised to indicate an illegal null pattern.
    *
    * @param loc the location where the illegal pattern occurs.
    */
  case class IllegalNullPattern(loc: SourceLocation) extends WeederError {
    def summary: String = "Illegal null pattern"

    def message(formatter: Formatter): String = {
      import formatter._
      s"""${line(kind, source.format)}
         |>> Illegal null pattern.
         |
         |${code(loc, "illegal null pattern.")}
         |""".stripMargin
    }

    /**
      * Returns a formatted string with helpful suggestions.
      */
    def explain(formatter: Formatter): Option[String] = None
  }

  /**
    * An error raised to indicate an illegal jvm field or method name.
    *
    * @param loc the location of the name.
    */
  case class IllegalJvmFieldOrMethodName(loc: SourceLocation) extends WeederError {
    def summary: String = "Illegal jvm field or method name."

    def message(formatter: Formatter): String = {
      import formatter._
      s"""${line(kind, source.format)}
         |>> Illegal jvm field or method name.
         |
         |${code(loc, "illegal name.")}
         |""".stripMargin
    }

    /**
      * Returns a formatted string with helpful suggestions.
      */
    def explain(formatter: Formatter): Option[String] = None
  }

  /**
    * An error raised to indicate an illegal wildcard in an expression.
    *
    * @param loc the location where the illegal wildcard occurs.
    */
  case class IllegalWildcard(loc: SourceLocation) extends WeederError {
    def summary: String = "Wildcard not allowed here."

    def message(formatter: Formatter): String = {
      import formatter._
      s"""${line(kind, source.format)}
         |>> Wildcard not allowed here.
         |
         |${code(loc, "illegal wildcard.")}
         |""".stripMargin
    }

    /**
      * Returns a formatted string with helpful suggestions.
      */
    def explain(formatter: Formatter): Option[String] = None
  }

  /**
    * An error raised to indicate a mismatched arity.
    *
    * @param expected the expected arity.
    * @param actual   the actual arity.
    * @param loc      the location where mismatch occurs.
    */
  case class MismatchedArity(expected: Int, actual: Int, loc: SourceLocation) extends WeederError {
    def summary: String = s"Mismatched arity: expected: $expected, actual: $actual."

    def message(formatter: Formatter): String = {
      import formatter._
      s"""${line(kind, source.format)}
         |>> Mismatched arity: expected: $expected, actual: $actual.
         |
         |${code(loc, "mismatched arity.")}
         |""".stripMargin
    }

    /**
      * Returns a formatted string with helpful suggestions.
      */
    def explain(formatter: Formatter): Option[String] = None
  }

  /**
    * An error raised to indicate that the variable `name` occurs multiple times in the same pattern.
    *
    * @param name the name of the variable.
    * @param loc1 the location of the first use of the variable.
    * @param loc2 the location of the second use of the variable.
    */
  case class NonLinearPattern(name: String, loc1: SourceLocation, loc2: SourceLocation) extends WeederError {
    def summary: String = s"Multiple occurrences of '$name' in pattern."

    def message(formatter: Formatter): String = {
      import formatter._
      s"""${line(kind, source.format)}
         |>> Multiple occurrences of '${red(name)}'  in pattern.
         |
         |${code(loc1, "the first occurrence was here.")}
         |
         |${code(loc2, "the second occurrence was here.")}
         |
         |""".stripMargin
    }

    def explain(formatter: Formatter): Option[String] = Some({
      import formatter._
      s"${underline("Tip:")} A variable may only occur once in a pattern."
    })

    def loc: SourceLocation = loc1 min loc2

  }

  /**
    * An error raised to indicate an undefined annotation.
    *
    * @param name the name of the undefined annotation.
    * @param loc  the location of the annotation.
    */
  case class UndefinedAnnotation(name: String, loc: SourceLocation) extends WeederError {
    def summary: String = s"Undefined annotation $name"

    def message(formatter: Formatter): String = {
      import formatter._
      s"""${line(kind, source.format)}
         |>> Undefined annotation '${red(name)}'.
         |
         |${code(loc, "undefined annotation.")}
         |""".stripMargin
    }

    /**
      * Returns a formatted string with helpful suggestions.
      */
    def explain(formatter: Formatter): Option[String] = None
  }

  /**
    * An error raised to indicate an illegal private declaration.
    *
    * @param ident the name of the declaration.
    * @param loc   the location where the error occurred.
    */
  case class IllegalPrivateDeclaration(ident: Name.Ident, loc: SourceLocation) extends WeederError {
    def summary: String = s"Illegal private declaration '${ident.name}'."

    def message(formatter: Formatter): String = {
      import formatter._
      s"""${line(kind, source.format)}
         |>> Illegal private declaration '${red(ident.name)}'.
         |
         |${code(loc, "illegal private declaration")}
         |
         |""".stripMargin
    }

    def explain(formatter: Formatter): Option[String] = Some({
      import formatter._
      s"${underline("Tip:")} Mark the declaration as 'pub'."
    })

  }

  /**
    * An error raised to indicate an illegal type constraint parameter.
    *
    * @param loc the location where the error occurred.
    */
  case class IllegalTypeConstraintParameter(loc: SourceLocation) extends WeederError {
    def summary: String = s"Illegal type constraint parameter."

    def message(formatter: Formatter): String = {
      import formatter._
      s"""${line(kind, source.format)}
         |>> Illegal type constraint parameter.
         |
         |${code(loc, "illegal type constraint parameter")}
         |
         |""".stripMargin
    }

    def explain(formatter: Formatter): Option[String] = Some({
      import formatter._
      s"${underline("Tip:")} Type constraint parameters must be composed only of type variables."
    })

  }

  /**
    * An error raised to indicate type params where some (but not all) are explicitly kinded.
    *
    * @param loc the location where the error occurred.
    */
  case class InconsistentTypeParameters(loc: SourceLocation) extends WeederError {
    def summary: String = "Either all or none of the type parameters must be annotated with a kind."

    def message(formatter: Formatter): String = {
      import formatter._
      s"""${line(kind, source.format)}
         |>> Inconsistent type parameters.
         |
         |${code(loc, "inconsistent type parameters")}
         |
         |""".stripMargin
    }

    def explain(formatter: Formatter): Option[String] = Some({
      import formatter._
      s"${underline("Tip:")} Either all or none of the type parameters must be annotated with a kind."
    })

  }

  /**
    * An error raised to indicate type params that are not kinded.
    *
    * @param loc the location where the error occurred.
    */
  case class UnkindedTypeParameters(loc: SourceLocation) extends WeederError {
    def summary: String = "Type parameters here must be annotated with a kind."

    def message(formatter: Formatter): String = {
      import formatter._
      s"""${line(kind, source.format)}
         |>> Unkinded type parameters.
         |
         |${code(loc, "unkinded type parameters")}
         |
         |""".stripMargin
    }

    def explain(formatter: Formatter): Option[String] = Some({
      import formatter._
      s"${underline("Tip:")} Type parameters here must be annotated with a kind."
    })

  }

  /**
    * An error raised to indicate a malformed unicode escape sequence.
    *
    * @param code the escape sequence
    * @param loc  the location where the error occurred.
    */
  case class MalformedUnicodeEscapeSequence(code: String, loc: SourceLocation) extends WeederError {
    def summary: String = s"Malformed unicode escape sequence '$code'."

    def message(formatter: Formatter): String = {
      import formatter.{line, code => fmtcode}
      s"""${line(kind, source.format)}
         |>> Malformed unicode escape sequence.
         |
         |${fmtcode(loc, "malformed unicode escape sequence")}
         |
         |""".stripMargin
    }

    def explain(formatter: Formatter): Option[String] = Some({
      import formatter._
      s"${underline("Tip:")}" + " A Unicode escape sequence must be of the form \\uXXXX where X is a hexadecimal."
    })

  }

  /**
    * An error raised to indicate an invalid escape sequence.
    *
    * @param char the invalid escape character.
    * @param loc  the location where the error occurred.
    */
  case class InvalidEscapeSequence(char: Char, loc: SourceLocation) extends WeederError {
    def summary: String = s"Invalid escape sequence '\\$char'."

    def message(formatter: Formatter): String = {
      import formatter._
      s"""${line(kind, source.format)}
         |>> Invalid escape sequence.
         |
         |${code(loc, "invalid escape sequence")}
         |
         |""".stripMargin
    }

    def explain(formatter: Formatter): Option[String] = Some({
      import formatter._
      s"${underline("Tip:")}" + " The valid escape sequences are '\\t', '\\\\', '\\\'', '\\\"', '\\n', and '\\r'."
    })

  }

  /**
    * An error raised to indicate a non-single character literal.
    *
    * @param chars the characters in the character literal.
    * @param loc   the location where the error occurred.
    */
  case class NonSingleCharacter(chars: String, loc: SourceLocation) extends WeederError {
    def summary: String = "Non-single-character literal."

    def message(formatter: Formatter): String = {
      import formatter._
      s"""${line(kind, source.format)}
         |>> Non-single-character literal.
         |
         |${code(loc, "non-single-character literal")}
         |
         |""".stripMargin
    }

    def explain(formatter: Formatter): Option[String] = Some({
      import formatter._
      s"${underline("Tip:")} A character literal must consist of a single character."
    })

  }

  /**
    * An error raised to indicate an empty interpolated expression (`"${}"`)
    *
    * @param loc the location where the error occurred.
    */
  case class EmptyInterpolatedExpression(loc: SourceLocation) extends WeederError {
    def summary: String = "Empty interpolated expression."

    def message(formatter: Formatter): String = {
      import formatter._
      s"""${line(kind, source.format)}
         |>> Empty interpolated expression.
         |
         |${code(loc, "empty interpolated expression")}
         |
         |""".stripMargin
    }

    def explain(formatter: Formatter): Option[String] = Some({
      import formatter._
      s"${underline("Tip:")} Add an expression to the interpolation or remove the interpolation."
    })

  }
}<|MERGE_RESOLUTION|>--- conflicted
+++ resolved
@@ -226,59 +226,6 @@
   }
 
   /**
-<<<<<<< HEAD
-    * An error raised to indicate an illegal existential quantification expression.
-    *
-    * @param loc the location where the illegal expression occurs.
-    */
-  case class IllegalExistential(loc: SourceLocation) extends WeederError {
-    def summary: String = "The existential quantifier does not declare any formal parameters."
-
-    def message(formatter: Formatter): String = {
-      import formatter._
-      s"""${line(kind, source.format)}
-         |>> The existential quantifier does not declare any formal parameters.
-         |
-         |${code(loc, "quantifier must declare at least one parameter.")}
-         |
-         |""".stripMargin
-    }
-
-    def explain(formatter: Formatter): Option[String] = Some({
-      import formatter._
-      s"${underline("Tip:")} Add a formal parameter or remove the quantifier."
-    })
-
-  }
-
-  /**
-    * An error raised to indicate an illegal universal quantification expression.
-    *
-    * @param loc the location where the illegal expression occurs.
-    */
-  case class IllegalUniversal(loc: SourceLocation) extends WeederError {
-    def summary: String = "The universal quantifier does not declare any formal parameters."
-
-    def message(formatter: Formatter): String = {
-      import formatter._
-      s"""${line(kind, source.format)}
-         |>> The universal quantifier does not declare any formal parameters.
-         |
-         |${code(loc, "quantifier must declare at least one parameter.")}
-         |
-         |""".stripMargin
-    }
-
-    def explain(formatter: Formatter): Option[String] = Some({
-      import formatter._
-      s"${underline("Tip:")} Add a formal parameter or remove the quantifier."
-    })
-
-  }
-
-  /**
-=======
->>>>>>> b8f46bb9
     * An error raised to indicate that a float is out of bounds.
     *
     * @param loc the location where the illegal float occurs.
