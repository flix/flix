/*
 * Copyright 2021 Benjamin Dahse
 *
 * Licensed under the Apache License, Version 2.0 (the "License");
 * you may not use this file except in compliance with the License.
 * You may obtain a copy of the License at
 *
 *   http://www.apache.org/licenses/LICENSE-2.0
 *
 * Unless required by applicable law or agreed to in writing, software
 * distributed under the License is distributed on an "AS IS" BASIS,
 * WITHOUT WARRANTIES OR CONDITIONS OF ANY KIND, either express or implied.
 * See the License for the specific language governing permissions and
 * limitations under the License.
 */

mod Fixpoint.Solver {

    use Boxable.{box, unbox}
    use Fixpoint.Ast.Datalog.{Datalog, Constraint, HeadTerm}
    use Fixpoint.Ast.Datalog.Datalog.{Datalog, Model, Join}
    use Fixpoint.Ast.Datalog.Constraint.Constraint
    use Fixpoint.Ast.Datalog.HeadPredicate.HeadAtom
    use Fixpoint.Ast.Ram.RamSym
    use Fixpoint.Ast.Shared.Denotation
    use Fixpoint.Ast.Shared.Denotation.{Relational, Latticenal}
    use Fixpoint.Ast.Shared.PredSym
    use Fixpoint.Ast.Shared.PredSym.PredSym
    use Fixpoint.Interpreter.Database

    ///
    /// Returns the minimal model of the given Datalog program `d`.
    /// The minimal model is given by the model semantics for Datalog programs with stratified negation.
    /// The stratification is computed automatically by the solver.
    ///
    @Internal
    pub def run(d: Datalog[v]): Datalog[v] with Order[v] =
        Fixpoint.Phase.Stratifier.stratify(d) |> runWithStratification(d)

    ///
    /// Returns the minimal model of the given Datalog program `d`.
    /// The minimal model is given by the model semantics for Datalog programs with stratified negation.
    /// A stratification of `d` is given by `stf`.
    ///
    @Internal
    def runWithStratification(d: Datalog[v], stf: Map[PredSym, Int32]): Datalog[v] with Order[v] = {
        masked_cast(Fixpoint.Debugging.notifyPreSolve(d, stf));
        let compiler = cs ->
            Fixpoint.Phase.Compiler.compile(cs, stf) |>
            Fixpoint.Phase.Simplifier.simplifyStmt |>
            Fixpoint.Phase.IndexSelection.queryStmt |>
            Fixpoint.Phase.VarsToIndices.lowerStmt;
        let model = match d {
            case Datalog(_) => region rc {
                compiler(d) |> Fixpoint.Interpreter.interpret(rc) |> toModel
            }
            case Model(_) => d
            case Join(Model(m), cs) => region rc {
                let db = Map.map(Map.toMutMap(rc), m) |> Map.toMutMap(rc);
                compiler(cs) |> Fixpoint.Interpreter.interpretWithDatabase(rc, db) |> toModel
            }
            case _ => bug!("Datalog normalization bug")
        };
        masked_cast(Fixpoint.Debugging.notifyPostSolve(model));
        model
    }

    ///
    /// Returns the pairwise union of `d1` and `d2`.
    /// I.e. the facts of the union is the union of the facts and likewise for rules.
    /// A fact or rule may occur twice in the Datalog program. This has no effect on its semantics.
    ///
    @Internal
    pub def union(d1: Datalog[v], d2: Datalog[v]): Datalog[v] with Order[v] = match (d1, d2) {
        case (Datalog(edb1, idb1), Datalog(edb2, idb2)) =>
            Datalog(Vector.append(edb1, edb2), Vector.append(idb1, idb2))
        case (Model(db1), Model(db2)) =>
            use Fixpoint.Ast.Ram.toDenotation;
            let union = ramSym -> match toDenotation(ramSym) {
                case Relational => Map.union
                case Latticenal(_, _, lub, _) => Map.unionWith(lub)
            };
            Model(Map.unionWithKey(union, db1, db2))
        case (Model(_), Datalog(_, _)) => Join(d1, d2)
        case (Datalog(_, _), Model(_)) => Join(d2, d1)
        case (Join(model, datalog), Datalog(_, _)) => Join(model, union(datalog, d2))
        case (Datalog(_, _), Join(model, datalog)) => Join(model, union(datalog, d1))
        case (Join(model, datalog), Model(_)) => Join(union(model, d2), datalog)
        case (Model(_), Join(model, datalog)) => Join(union(model, d1), datalog)
        case (Join(x, y), Join(z, w)) => Join(union(x, z), union(y, w))
    }

    ///
    /// Project all facts in the given Datalog program `d` that has `p` in its head.
    ///
    @Internal
<<<<<<< HEAD
    pub def projectAll(p: PredSym, d: Datalog[v]): Datalog[v] with Order[v] = match d {
=======
    pub def projectSym(p: PredSym, d: Datalog[v]): Datalog[v] with Order[v] = match d {
>>>>>>> 7582cddf
        case Datalog(facts, _) =>
            let pFacts = Vector.filter(match Constraint(HeadAtom(head, _, _), _) -> head == p, facts);
            Datalog(pFacts, Vector.empty())
        case Model(db) =>
            Map.rangeQuery(ramSym -> match ramSym {
                case RamSym.Full(predSym, _, _) => match predSym <=> p {
                    case Comparison.EqualTo => Comparison.EqualTo
                    case cmp => cmp
                }
                case _ => Comparison.LessThan
            }, db) |>
            List.toMap |>
            Model
<<<<<<< HEAD
        case Join(d1, d2) => union(projectAll(p, d1), projectAll(p, d2))
=======
        case Join(d1, d2) => union(projectSym(p, d1), projectSym(p, d2))
>>>>>>> 7582cddf
    }

    ///
    /// Renames every predicate symbol in `d` with a fresh name, except for those in `preds`.
    ///
    @Internal
    pub def rename(preds: List[PredSym], d: Datalog[v]): Datalog[v] with Order[v] = {
        use Fixpoint.PredSymsOf.predSymsOf;
        use Fixpoint.SubstitutePredSym.substitute;

        // Import a function that can create new ids.
        import static dev.flix.runtime.Global.newId(): Int64 \ IO;

        // Determine all the predicate symbols in `d`.
        let predSyms = predSymsOf(d);

        // Compute a substitition that assignes fresh names to all predicates except those in `preds`.
        def f(macc, predSym) = {
            if (List.memberOf(predSym, preds)) {
                // Case 1: Do not rename. Do not extend the map.
                macc
            } else {
                // Case 2: Introduce a fresh name (index) for the predicate symbol.
                let PredSym(name, _) = predSym;
                let nextId = unchecked_cast((newId() + 1i64) as _ \ {});  // We add one because the counter starts at zero.
                let newPredSym = PredSym(name, nextId);
                Map.insert(predSym, newPredSym, macc)
            }
        };
        let s = Set.foldLeft(f, Map.empty(), predSyms);

        // Apply the computed substitution to the Datalog program `d`.
        substitute(d, s)
    }

    ///
    /// Insert all facts in the given sequence `f` into the given relation `p`.
    ///
    /// I.e. returns a Datalog program corresponding to `#{p(t1). p(t1').}`
    /// given the sequence `(t1), (t1')`.
    ///
    @Internal
    pub def injectInto1[f: Type -> Type, t1: Type](p: PredSym, ts: f[(t1)]):
        Datalog[Boxed] with Order[t1], Foldable[f] =
        injectIntoX(match (v1) ->
            box(v1) ::
            Nil
        , p, ts)

    ///
    /// Insert all facts in the given sequence `f` into the given relation `p`.
    ///
    /// I.e. returns a Datalog program corresponding to `#{p(t1, t2). p(t1', t2').}`
    /// given the sequence `(t1, t2), (t1', t2')`.
    ///
    @Internal
    pub def injectInto2[f: Type -> Type, t1: Type, t2: Type](p: PredSym, ts: f[(t1, t2)]):
        Datalog[Boxed] with Order[t1], Order[t2], Foldable[f] =
        injectIntoX(match (v1, v2) ->
            box(v1) ::
            box(v2) ::
            Nil
        , p, ts)

    ///
    /// Insert all facts in the given sequence `f` into the given relation `p`.
    ///
    /// I.e. returns a Datalog program corresponding to `#{p(t1, t2, t3). p(t1', t2', t3').}`
    /// given the sequence `(t1, t2, t3), (t1', t2', t3')`.
    ///
    @Internal
    pub def injectInto3[f: Type -> Type, t1: Type, t2: Type, t3: Type](p: PredSym, ts: f[(t1, t2, t3)]):
        Datalog[Boxed] with Order[t1], Order[t2], Order[t3], Foldable[f] =
        injectIntoX(match (v1, v2, v3) ->
            box(v1) ::
            box(v2) ::
            box(v3) ::
            Nil
        , p, ts)

    ///
    /// Insert all facts in the given sequence `f` into the given relation `p`.
    ///
    /// I.e. returns a Datalog program corresponding to
    /// `#{p(t1, t2, t3, t4). p(t1', t2', t3', t4').}`
    /// given the sequence `(t1, t2, t3, t4), (t1', t2', t3', t4')`.
    ///
    @Internal
    pub def injectInto4[f: Type -> Type, t1: Type, t2: Type, t3: Type, t4: Type](p: PredSym, ts: f[(t1, t2, t3, t4)]):
        Datalog[Boxed] with Order[t1], Order[t2], Order[t3], Order[t4], Foldable[f] =
        injectIntoX(match (v1, v2, v3, v4) ->
            box(v1) ::
            box(v2) ::
            box(v3) ::
            box(v4) ::
            Nil
        , p, ts)

    ///
    /// Insert all facts in the given sequence `f` into the given relation `p`.
    ///
    /// I.e. returns a Datalog program corresponding to
    /// `#{p(t1, t2, t3, t4, t5). p(t1', t2', t3', t4', t5').}`
    /// given the sequence `(t1, t2, t3, t4, t5), (t1', t2', t3', t4', t5')`.
    ///
    @Internal
    pub def injectInto5[f: Type -> Type, t1: Type, t2: Type, t3: Type, t4: Type, t5: Type](p: PredSym, ts: f[(t1, t2, t3, t4, t5)]):
        Datalog[Boxed] with Order[t1], Order[t2], Order[t3], Order[t4], Order[t5], Foldable[f] =
        injectIntoX(match (v1, v2, v3, v4, v5) ->
            box(v1) ::
            box(v2) ::
            box(v3) ::
            box(v4) ::
            box(v5) ::
            Nil
        , p, ts)

    ///
    /// Insert all facts in the given sequence `f` into the given relation `p`.
    ///
    /// I.e. returns a Datalog program corresponding to
    /// `#{p(t1, t2, t3, t4, t5, t6). p(t1', t2', t3', t4', t5', t6').}`
    /// given the sequence `(t1, t2, t3, t4, t5, t6), (t1', t2', t3', t4', t5', t6')`.
    ///
    @Internal
    pub def injectInto6[f: Type -> Type, t1: Type, t2: Type, t3: Type, t4: Type, t5: Type, t6: Type](p: PredSym, ts: f[(t1, t2, t3, t4, t5, t6)]):
        Datalog[Boxed] with Order[t1], Order[t2], Order[t3], Order[t4], Order[t5], Order[t6], Foldable[f] =
        injectIntoX(match (v1, v2, v3, v4, v5, v6) ->
            box(v1) ::
            box(v2) ::
            box(v3) ::
            box(v4) ::
            box(v5) ::
            box(v6) ::
            Nil
        , p, ts)

    ///
    /// Insert all facts in the given sequence `f` into the given relation `p`.
    ///
    /// I.e. returns a Datalog program corresponding to
    /// `#{p(t1, t2, t3, t4, t5, t6, t7). p(t1', t2', t3', t4', t5', t6', t7').}`
    /// given the sequence `(t1, t2, t3, t4, t5, t6, t7), (t1', t2', t3', t4', t5', t6', t7')`.
    ///
    @Internal
    pub def injectInto7[f: Type -> Type, t1: Type, t2: Type, t3: Type, t4: Type, t5: Type, t6: Type, t7: Type](p: PredSym, ts: f[(t1, t2, t3, t4, t5, t6, t7)]):
        Datalog[Boxed] with Order[t1], Order[t2], Order[t3], Order[t4], Order[t5], Order[t6], Order[t7], Foldable[f] =
        injectIntoX(match (v1, v2, v3, v4, v5, v6, v7) ->
            box(v1) ::
            box(v2) ::
            box(v3) ::
            box(v4) ::
            box(v5) ::
            box(v6) ::
            box(v7) ::
            Nil
        , p, ts)

    ///
    /// Insert all facts in the given sequence `f` into the given relation `p`.
    ///
    /// I.e. returns a Datalog program corresponding to
    /// `#{p(t1, t2, t3, t4, t5, t6, t7, t8). p(t1', t2', t3', t4', t5', t6', t7', t8').}`
    /// given the sequence
    /// `(t1, t2, t3, t4, t5, t6, t7, t8), (t1', t2', t3', t4', t5', t6', t7', t8')`.
    ///
    @Internal
    pub def injectInto8[f: Type -> Type, t1: Type, t2: Type, t3: Type, t4: Type, t5: Type, t6: Type, t7: Type, t8: Type](p: PredSym, ts: f[(t1, t2, t3, t4, t5, t6, t7, t8)]):
        Datalog[Boxed] with Order[t1], Order[t2], Order[t3], Order[t4], Order[t5], Order[t6], Order[t7], Order[t8], Foldable[f] =
        injectIntoX(match (v1, v2, v3, v4, v5, v6, v7, v8) ->
            box(v1) ::
            box(v2) ::
            box(v3) ::
            box(v4) ::
            box(v5) ::
            box(v6) ::
            box(v7) ::
            box(v8) ::
            Nil
        , p, ts)

    ///
    /// Insert all facts in the given sequence `f` into the given relation `p`.
    ///
    /// I.e. returns a Datalog program corresponding to
    /// `#{p(t1, t2, t3, t4, t5, t6, t7, t8, t9). p(t1', t2', t3', t4', t5', t6', t7', t8', t9').}`
    /// given the sequence
    /// `(t1, t2, t3, t4, t5, t6, t7, t8, t9), (t1', t2', t3', t4', t5', t6', t7', t8', t9')`.
    ///
    @Internal
    pub def injectInto9[f: Type -> Type, t1: Type, t2: Type, t3: Type, t4: Type, t5: Type, t6: Type, t7: Type, t8: Type, t9: Type](p: PredSym, ts: f[(t1, t2, t3, t4, t5, t6, t7, t8, t9)]):
        Datalog[Boxed] with Order[t1], Order[t2], Order[t3], Order[t4], Order[t5], Order[t6], Order[t7], Order[t8], Order[t9], Foldable[f] =
        injectIntoX(match (v1, v2, v3, v4, v5, v6, v7, v8, v9) ->
            box(v1) ::
            box(v2) ::
            box(v3) ::
            box(v4) ::
            box(v5) ::
            box(v6) ::
            box(v7) ::
            box(v8) ::
            box(v9) ::
            Nil
        , p, ts)

    ///
    /// Insert all facts in the given sequence `f` into the given relation `p`.
    ///
    /// I.e. returns a Datalog program corresponding to
    /// `#{p(t1, t2, t3, t4, t5, t6, t7, t8, t9, t10).
    ///    p(t1', t2', t3', t4', t5', t6', t7', t8', t9', t10').}`
    /// given the sequence
    /// `(t1, t2, t3, t4, t5, t6, t7, t8, t9, t10),
    ///  (t1', t2', t3', t4', t5', t6', t7', t8', t9', t10')`.
    ///
    @Internal
    pub def injectInto10[f: Type -> Type, t1: Type, t2: Type, t3: Type, t4: Type, t5: Type, t6: Type, t7: Type, t8: Type, t9: Type, t10: Type](p: PredSym, ts: f[(t1, t2, t3, t4, t5, t6, t7, t8, t9, t10)]):
        Datalog[Boxed] with Order[t1], Order[t2], Order[t3], Order[t4], Order[t5], Order[t6], Order[t7], Order[t8], Order[t9], Order[t10], Foldable[f] =
        injectIntoX(match (v1, v2, v3, v4, v5, v6, v7, v8, v9, v10) ->
            box(v1) ::
            box(v2) ::
            box(v3) ::
            box(v4) ::
            box(v5) ::
            box(v6) ::
            box(v7) ::
            box(v8) ::
            box(v9) ::
            box(v10) ::
            Nil
        , p, ts)

    ///
    /// Insert all facts in the given sequence `f` into the given relation `p`.
    ///
    /// I.e. returns a Datalog program corresponding to
    /// `#{p(t1, t2, t3, t4, t5, t6, t7, t8, t9, t10, t11).
    ///    p(t1', t2', t3', t4', t5', t6', t7', t8', t9', t10', t11').}`
    /// given the sequence
    /// `(t1, t2, t3, t4, t5, t6, t7, t8, t9, t10, t11),
    ///  (t1', t2', t3', t4', t5', t6', t7', t8', t9', t10', t11')`.
    ///
    @Internal
    pub def injectInto11[f: Type -> Type, t1: Type, t2: Type, t3: Type, t4: Type, t5: Type, t6: Type, t7: Type, t8: Type, t9: Type, t10: Type, t11: Type](p: PredSym, ts: f[(t1, t2, t3, t4, t5, t6, t7, t8, t9, t10, t11)]):
        Datalog[Boxed] with Order[t1], Order[t2], Order[t3], Order[t4], Order[t5], Order[t6], Order[t7], Order[t8], Order[t9], Order[t10], Order[t11], Foldable[f] =
        injectIntoX(match (v1, v2, v3, v4, v5, v6, v7, v8, v9, v10, v11) ->
            box(v1) ::
            box(v2) ::
            box(v3) ::
            box(v4) ::
            box(v5) ::
            box(v6) ::
            box(v7) ::
            box(v8) ::
            box(v9) ::
            box(v10) ::
            box(v11) ::
            Nil
        , p, ts)

    ///
    /// Insert all facts in the given sequence `f` into the given relation `p`.
    ///
    /// I.e. returns a Datalog program corresponding to
    /// `#{p(t1, t2, t3, t4, t5, t6, t7, t8, t9, t10, t11, t12).
    ///    p(t1', t2', t3', t4', t5', t6', t7', t8', t9', t10', t11', t12').}`
    /// given the sequence
    /// `(t1, t2, t3, t4, t5, t6, t7, t8, t9, t10, t11, t12),
    ///  (t1', t2', t3', t4', t5', t6', t7', t8', t9', t10', t11', t12')`.
    ///
    @Internal
    pub def injectInto12[f: Type -> Type, t1: Type, t2: Type, t3: Type, t4: Type, t5: Type, t6: Type, t7: Type, t8: Type, t9: Type, t10: Type, t11: Type, t12: Type](p: PredSym, ts: f[(t1, t2, t3, t4, t5, t6, t7, t8, t9, t10, t11, t12)]):
        Datalog[Boxed] with Order[t1], Order[t2], Order[t3], Order[t4], Order[t5], Order[t6], Order[t7], Order[t8], Order[t9], Order[t10], Order[t11], Order[t12], Foldable[f] =
        injectIntoX(match (v1, v2, v3, v4, v5, v6, v7, v8, v9, v10, v11, v12) ->
            box(v1) ::
            box(v2) ::
            box(v3) ::
            box(v4) ::
            box(v5) ::
            box(v6) ::
            box(v7) ::
            box(v8) ::
            box(v9) ::
            box(v10) ::
            box(v11) ::
            box(v12) ::
            Nil
        , p, ts)

    ///
    /// Insert all facts in the given sequence `f` into the given relation `p`.
    ///
    /// I.e. returns a Datalog program corresponding to
    /// `#{p(t1, t2, t3, t4, t5, t6, t7, t8, t9, t10, t11, t12, t13).
    ///    p(t1', t2', t3', t4', t5', t6', t7', t8', t9', t10', t11', t12', t13').}`
    /// given the sequence
    /// `(t1, t2, t3, t4, t5, t6, t7, t8, t9, t10, t11, t12, t13),
    ///  (t1', t2', t3', t4', t5', t6', t7', t8', t9', t10', t11', t12', t13')`.
    ///
    @Internal
    pub def injectInto13[f: Type -> Type, t1: Type, t2: Type, t3: Type, t4: Type, t5: Type, t6: Type, t7: Type, t8: Type, t9: Type, t10: Type, t11: Type, t12: Type, t13: Type](p: PredSym, ts: f[(t1, t2, t3, t4, t5, t6, t7, t8, t9, t10, t11, t12, t13)]):
        Datalog[Boxed] with Order[t1], Order[t2], Order[t3], Order[t4], Order[t5], Order[t6], Order[t7], Order[t8], Order[t9], Order[t10], Order[t11], Order[t12], Order[t13], Foldable[f] =
        injectIntoX(match (v1, v2, v3, v4, v5, v6, v7, v8, v9, v10, v11, v12, v13) ->
            box(v1) ::
            box(v2) ::
            box(v3) ::
            box(v4) ::
            box(v5) ::
            box(v6) ::
            box(v7) ::
            box(v8) ::
            box(v9) ::
            box(v10) ::
            box(v11) ::
            box(v12) ::
            box(v13) ::
            Nil
        , p, ts)

    ///
    /// Insert all facts in the given sequence `f` into the given relation `p`.
    ///
    /// I.e. returns a Datalog program corresponding to
    /// `#{p(t1, t2, t3, t4, t5, t6, t7, t8, t9, t10, t11, t12, t13, t14).
    ///    p(t1', t2', t3', t4', t5', t6', t7', t8', t9', t10', t11', t12', t13', t14').}`
    /// given the sequence
    /// `(t1, t2, t3, t4, t5, t6, t7, t8, t9, t10, t11, t12, t13, t14),
    ///  (t1', t2', t3', t4', t5', t6', t7', t8', t9', t10', t11', t12', t13', t14')`.
    ///
    @Internal
    pub def injectInto14[f: Type -> Type, t1: Type, t2: Type, t3: Type, t4: Type, t5: Type, t6: Type, t7: Type, t8: Type, t9: Type, t10: Type, t11: Type, t12: Type, t13: Type, t14: Type](p: PredSym, ts: f[(t1, t2, t3, t4, t5, t6, t7, t8, t9, t10, t11, t12, t13, t14)]):
        Datalog[Boxed] with Order[t1], Order[t2], Order[t3], Order[t4], Order[t5], Order[t6], Order[t7], Order[t8], Order[t9], Order[t10], Order[t11], Order[t12], Order[t13], Order[t14], Foldable[f] =
        injectIntoX(match (v1, v2, v3, v4, v5, v6, v7, v8, v9, v10, v11, v12, v13, v14) ->
            box(v1) ::
            box(v2) ::
            box(v3) ::
            box(v4) ::
            box(v5) ::
            box(v6) ::
            box(v7) ::
            box(v8) ::
            box(v9) ::
            box(v10) ::
            box(v11) ::
            box(v12) ::
            box(v13) ::
            box(v14) ::
            Nil
        , p, ts)

    ///
    /// Insert all facts in the given sequence `f` into the given relation `p`.
    ///
    /// I.e. returns a Datalog program corresponding to
    /// `#{p(t1, t2, t3, t4, t5, t6, t7, t8, t9, t10, t11, t12, t13, t14, t15).
    ///    p(t1', t2', t3', t4', t5', t6', t7', t8', t9', t10', t11', t12', t13', t14', t15').}`
    /// given the sequence
    /// `(t1, t2, t3, t4, t5, t6, t7, t8, t9, t10, t11, t12, t13, t14, t15),
    ///  (t1', t2', t3', t4', t5', t6', t7', t8', t9', t10', t11', t12', t13', t14', t15')`.
    ///
    @Internal
    pub def injectInto15[f: Type -> Type, t1: Type, t2: Type, t3: Type, t4: Type, t5: Type, t6: Type, t7: Type, t8: Type, t9: Type, t10: Type, t11: Type, t12: Type, t13: Type, t14: Type, t15: Type](p: PredSym, ts: f[(t1, t2, t3, t4, t5, t6, t7, t8, t9, t10, t11, t12, t13, t14, t15)]):
        Datalog[Boxed] with Order[t1], Order[t2], Order[t3], Order[t4], Order[t5], Order[t6], Order[t7], Order[t8], Order[t9], Order[t10], Order[t11], Order[t12], Order[t13], Order[t14], Order[t15], Foldable[f] =
        injectIntoX(match (v1, v2, v3, v4, v5, v6, v7, v8, v9, v10, v11, v12, v13, v14, v15) ->
            box(v1) ::
            box(v2) ::
            box(v3) ::
            box(v4) ::
            box(v5) ::
            box(v6) ::
            box(v7) ::
            box(v8) ::
            box(v9) ::
            box(v10) ::
            box(v11) ::
            box(v12) ::
            box(v13) ::
            box(v14) ::
            box(v15) ::
            Nil
        , p, ts)

    def injectIntoX[f: Type -> Type, t: Type, ef: Eff](f: t -> List[Boxed] \ ef, p: PredSym, ts: f[t]): Datalog[Boxed] \ ef with Foldable[f] =
        region rc {
            let db = MutMap.new_(rc);
            Foldable.foldLeft(() -> t -> {
                let vs = f(t);
                let arity = List.length(vs);
                let ramSym = RamSym.Full(p, arity, Denotation.Relational);
                let rel = MutMap.getOrElsePut!(ramSym, MutMap.new_(rc), db);
                MutMap.put!(List.toVector(vs), Reflect.default(), rel)
            }, (), ts);
            toModel(db)
        }

    ///
    /// Returns all facts in `d` associated with the predicate symbol `p`.
    ///
    @Internal
    pub def facts0(p: PredSym, d: Datalog[Boxed]): Vector[v] with Order[v] =
        // Unsafe cast is required. If a predicate is nullary then its values must be Unit.
        factsOf(_ -> unchecked_cast(() as v), p, d)

    ///
    /// Returns all facts in `d` associated with the predicate symbol `p`.
    ///
    @Internal
    pub def facts1(p: PredSym, d: Datalog[Boxed]): Vector[v] with Order[v] =
        let f = terms -> match terms {
            case hd :: _ =>
                unbox(hd)
            case _ => unreachable!()
        };
       factsOf(f, p, d)

    ///
    /// Returns all facts in `d` associated with the predicate symbol `p`.
    ///
    @Internal
    pub def facts2(p: PredSym, d: Datalog[Boxed]): Vector[(t1, t2)] with Order[t1], Order[t2] =
        let f = terms -> match terms {
            case v0 :: v1 :: _ =>
                (unbox(v0), unbox(v1))
            case _ => unreachable!()
        };
        factsOf(f, p, d)

    ///
    /// Returns all facts in `d` associated with the predicate symbol `p`.
    ///
    @Internal
    pub def facts3(p: PredSym, d: Datalog[Boxed]): Vector[(t1, t2, t3)] with Order[t1], Order[t2], Order[t3] =
        let f = terms -> match terms {
            case v0 :: v1 :: v2 :: _ =>
                (unbox(v0), unbox(v1), unbox(v2))
            case _ => unreachable!()
        };
        factsOf(f, p, d)

    ///
    /// Returns all facts in `d` associated with the predicate symbol `p`.
    ///
    @Internal
    pub def facts4(p: PredSym, d: Datalog[Boxed]): Vector[(t1, t2, t3, t4)] with Order[t1], Order[t2], Order[t3], Order[t4] =
        let f = terms -> match terms {
            case v0 :: v1 :: v2 :: v3 :: _ =>
                (unbox(v0), unbox(v1), unbox(v2), unbox(v3))
            case _ => unreachable!()
        };
        factsOf(f, p, d)

    ///
    /// Returns all facts in `d` associated with the predicate symbol `p`.
    ///
    @Internal
    pub def facts5(p: PredSym, d: Datalog[Boxed]): Vector[(t1, t2, t3, t4, t5)] with Order[t1], Order[t2], Order[t3], Order[t4], Order[t5] =
        let f = terms -> match terms {
            case v0 :: v1 :: v2 :: v3 :: v4 :: _ =>
                (unbox(v0), unbox(v1), unbox(v2), unbox(v3), unbox(v4))
            case _ => unreachable!()
        };
        factsOf(f, p, d)

    ///
    /// Returns all facts in `d` associated with the predicate symbol `p`.
    ///
    @Internal
    pub def facts6(p: PredSym, d: Datalog[Boxed]): Vector[(t1, t2, t3, t4, t5, t6)] with Order[t1], Order[t2], Order[t3], Order[t4], Order[t5], Order[t6] =
        let f = terms -> match terms {
            case v0 :: v1 :: v2 :: v3 :: v4 :: v5 :: _ =>
                (unbox(v0), unbox(v1), unbox(v2), unbox(v3), unbox(v4), unbox(v5))
            case _ => unreachable!()
        };
        factsOf(f, p, d)

    ///
    /// Returns all facts in `d` associated with the predicate symbol `p`.
    ///
    @Internal
    pub def facts7(p: PredSym, d: Datalog[Boxed]): Vector[(t1, t2, t3, t4, t5, t6, t7)] with Order[t1], Order[t2], Order[t3], Order[t4], Order[t5], Order[t6], Order[t7] =
        let f = terms -> match terms {
            case v0 :: v1 :: v2 :: v3 :: v4 :: v5 :: v6 :: _ =>
                (unbox(v0), unbox(v1), unbox(v2), unbox(v3), unbox(v4), unbox(v5), unbox(v6))
            case _ => unreachable!()
        };
        factsOf(f, p, d)

    ///
    /// Returns all facts in `d` associated with the predicate symbol `p`.
    ///
    @Internal
    pub def facts8(p: PredSym, d: Datalog[Boxed]): Vector[(t1, t2, t3, t4, t5, t6, t7, t8)] with Order[t1], Order[t2], Order[t3], Order[t4], Order[t5], Order[t6], Order[t7], Order[t8] =
        let f = terms -> match terms {
            case v0 :: v1 :: v2 :: v3 :: v4 :: v5 :: v6 :: v7 :: _ =>
                (unbox(v0), unbox(v1), unbox(v2), unbox(v3), unbox(v4), unbox(v5), unbox(v6), unbox(v7))
            case _ => unreachable!()
        };
        factsOf(f, p, d)

    ///
    /// Returns all facts in `d` associated with the predicate symbol `p`.
    ///
    @Internal
    pub def facts9(p: PredSym, d: Datalog[Boxed]): Vector[(t1, t2, t3, t4, t5, t6, t7, t8, t9)] with Order[t1], Order[t2], Order[t3], Order[t4], Order[t5], Order[t6], Order[t7], Order[t8], Order[t9] =
        let f = terms -> match terms {
            case v0 :: v1 :: v2 :: v3 :: v4 :: v5 :: v6 :: v7 :: v8 :: _ =>
                (unbox(v0), unbox(v1), unbox(v2), unbox(v3), unbox(v4), unbox(v5), unbox(v6), unbox(v7), unbox(v8))
            case _ => unreachable!()
        };
        factsOf(f, p, d)

    ///
    /// Returns all facts in `d` associated with the predicate symbol `p`.
    ///
    @Internal
    pub def facts10(p: PredSym, d: Datalog[Boxed]): Vector[(t1, t2, t3, t4, t5, t6, t7, t8, t9, t10)] with Order[t1], Order[t2], Order[t3], Order[t4], Order[t5], Order[t6], Order[t7], Order[t8], Order[t9], Order[t10] =
        let f = terms -> match terms {
            case v0 :: v1 :: v2 :: v3 :: v4 :: v5 :: v6 :: v7 :: v8 :: v9 :: _ =>
                (unbox(v0), unbox(v1), unbox(v2), unbox(v3), unbox(v4), unbox(v5), unbox(v6), unbox(v7), unbox(v8), unbox(v9))
            case _ => unreachable!()
        };
        factsOf(f, p, d)

    ///
    /// Returns all facts in `d` associated with the predicate symbol `p`.
    ///
    @Internal
    pub def facts11(p: PredSym, d: Datalog[Boxed]): Vector[(t1, t2, t3, t4, t5, t6, t7, t8, t9, t10, t11)] with Order[t1], Order[t2], Order[t3], Order[t4], Order[t5], Order[t6], Order[t7], Order[t8], Order[t9], Order[t10], Order[t11] =
        let f = terms -> match terms {
            case v0 :: v1 :: v2 :: v3 :: v4 :: v5 :: v6 :: v7 :: v8 :: v9 :: v10 :: _ =>
                (unbox(v0), unbox(v1), unbox(v2), unbox(v3), unbox(v4), unbox(v5), unbox(v6), unbox(v7), unbox(v8), unbox(v9), unbox(v10))
            case _ => unreachable!()
        };
        factsOf(f, p, d)

    ///
    /// Returns all facts in `d` associated with the predicate symbol `p`.
    ///
    @Internal
    pub def facts12(p: PredSym, d: Datalog[Boxed]): Vector[(t1, t2, t3, t4, t5, t6, t7, t8, t9, t10, t11, t12)] with Order[t1], Order[t2], Order[t3], Order[t4], Order[t5], Order[t6], Order[t7], Order[t8], Order[t9], Order[t10], Order[t11], Order[t12] =
        let f = terms -> match terms {
            case v0 :: v1 :: v2 :: v3 :: v4 :: v5 :: v6 :: v7 :: v8 :: v9 :: v10 :: v11 :: _ =>
                (unbox(v0), unbox(v1), unbox(v2), unbox(v3), unbox(v4), unbox(v5), unbox(v6), unbox(v7), unbox(v8), unbox(v9), unbox(v10), unbox(v11))
            case _ => unreachable!()
        };
        factsOf(f, p, d)

    ///
    /// Returns all facts in `d` associated with the predicate symbol `p`.
    ///
    @Internal
    pub def facts13(p: PredSym, d: Datalog[Boxed]): Vector[(t1, t2, t3, t4, t5, t6, t7, t8, t9, t10, t11, t12, t13)] with Order[t1], Order[t2], Order[t3], Order[t4], Order[t5], Order[t6], Order[t7], Order[t8], Order[t9], Order[t10], Order[t11], Order[t12], Order[t13] =
        let f = terms -> match terms {
            case v0 :: v1 :: v2 :: v3 :: v4 :: v5 :: v6 :: v7 :: v8 :: v9 :: v10 :: v11 :: v12 :: _ =>
                (unbox(v0), unbox(v1), unbox(v2), unbox(v3), unbox(v4), unbox(v5), unbox(v6), unbox(v7), unbox(v8), unbox(v9), unbox(v10), unbox(v11), unbox(v12))
            case _ => unreachable!()
        };
        factsOf(f, p, d)

    ///
    /// Returns all facts in `d` associated with the predicate symbol `p`.
    ///
    @Internal
    pub def facts14(p: PredSym, d: Datalog[Boxed]): Vector[(t1, t2, t3, t4, t5, t6, t7, t8, t9, t10, t11, t12, t13, t14)] with Order[t1], Order[t2], Order[t3], Order[t4], Order[t5], Order[t6], Order[t7], Order[t8], Order[t9], Order[t10], Order[t11], Order[t12], Order[t13], Order[t14] =
        let f = terms -> match terms {
            case v0 :: v1 :: v2 :: v3 :: v4 :: v5 :: v6 :: v7 :: v8 :: v9 :: v10 :: v11 :: v12 :: v13 :: _ =>
                (unbox(v0), unbox(v1), unbox(v2), unbox(v3), unbox(v4), unbox(v5), unbox(v6), unbox(v7), unbox(v8), unbox(v9), unbox(v10), unbox(v11), unbox(v12), unbox(v13))
            case _ => unreachable!()
        };
        factsOf(f, p, d)

    ///
    /// Returns all facts in `d` associated with the predicate symbol `p`.
    ///
    @Internal
    pub def facts15(p: PredSym, d: Datalog[Boxed]): Vector[(t1, t2, t3, t4, t5, t6, t7, t8, t9, t10, t11, t12, t13, t14, t15)] with Order[t1], Order[t2], Order[t3], Order[t4], Order[t5], Order[t6], Order[t7], Order[t8], Order[t9], Order[t10], Order[t11], Order[t12], Order[t13], Order[t14], Order[t15] =
        let f = terms -> match terms {
            case v0 :: v1 :: v2 :: v3 :: v4 :: v5 :: v6 :: v7 :: v8 :: v9 :: v10 :: v11 :: v12 :: v13 :: v14 :: _ =>
                (unbox(v0), unbox(v1), unbox(v2), unbox(v3), unbox(v4), unbox(v5), unbox(v6), unbox(v7), unbox(v8), unbox(v9), unbox(v10), unbox(v11), unbox(v12), unbox(v13), unbox(v14))
            case _ => unreachable!()
        };
        factsOf(f, p, d)

    ///
    /// Returns an array of facts associated with the given predicate symbol `p` in the given Datalog program `d`.
    ///
    def factsOf(f: List[v] -> t \ ef, p: PredSym, d: Datalog[v]): Vector[t] \ ef = match d {
        case Datalog(_, cs) => region rc {
            let pFacts = MutList.new_(rc);
            Vector.forEach(c -> match c {
                case Constraint(HeadAtom(headPred, _, terms), body) =>
                    if (headPred == p and Vector.isEmpty(body))
                        let vs = Vector.map(headTermValue, terms);
                        MutList.push!(f(Vector.toList(vs)), pFacts)
                    else ()
                case _ => ()
            }, cs);
            pFacts |> MutList.toVector
        }
        case Model(db) => region rc {
            use Fixpoint.Ast.Ram.toDenotation;
            let pFacts = MutList.new_(rc);
            let qquery = ramSym -> match ramSym {
                case RamSym.Full(predSym, _, _) => match predSym <=> p {
                    case Comparison.EqualTo => Comparison.EqualTo
                    case cmp => cmp
                }
                case _ => Comparison.LessThan
            };
            Map.rangeQueryWith(qquery, ramSym -> rel -> match toDenotation(ramSym) {
                case Denotation.Relational =>
                    Map.forEach((tuple, _) -> MutList.push!(f(Vector.toList(tuple)), pFacts), rel)
                case Denotation.Latticenal(_) =>
                    Map.forEach((tuple, lat) -> {
                        let it = Iterator.range(rc, 0, Vector.length(tuple) + 1);
                        let vs = it |> Iterator.map(i -> {
                            if (i < Vector.length(tuple))
                                Vector.get_(i, tuple)
                            else
                                lat
                        }) |> Iterator.toList;
                        MutList.push!(f(vs), pFacts)
                    }, rel)
            }, db);
            pFacts |> MutList.toVector
        }
        case Join(d1, d2) => Vector.append(factsOf(f, p, d1), factsOf(f, p, d2))
    }

    ///
    /// Returns the value of the given head term `v`.
    ///
    /// Note the term must have been fully evaluated to a literal value.
    ///
    def headTermValue(t: HeadTerm[v]): v = match t {
        case HeadTerm.Lit(v) => v
        case _               => bug!("Unexpected non-value term.")
    }

    ///
    /// Returns the given database `db` as a Datalog value.
    ///
    def toModel(db: Database[v, r]): Datalog[v] \ r =
        MutMap.toMap(db) |>
        Map.map(MutMap.toMap) |>
        Model
}<|MERGE_RESOLUTION|>--- conflicted
+++ resolved
@@ -94,11 +94,7 @@
     /// Project all facts in the given Datalog program `d` that has `p` in its head.
     ///
     @Internal
-<<<<<<< HEAD
-    pub def projectAll(p: PredSym, d: Datalog[v]): Datalog[v] with Order[v] = match d {
-=======
     pub def projectSym(p: PredSym, d: Datalog[v]): Datalog[v] with Order[v] = match d {
->>>>>>> 7582cddf
         case Datalog(facts, _) =>
             let pFacts = Vector.filter(match Constraint(HeadAtom(head, _, _), _) -> head == p, facts);
             Datalog(pFacts, Vector.empty())
@@ -112,11 +108,7 @@
             }, db) |>
             List.toMap |>
             Model
-<<<<<<< HEAD
-        case Join(d1, d2) => union(projectAll(p, d1), projectAll(p, d2))
-=======
         case Join(d1, d2) => union(projectSym(p, d1), projectSym(p, d2))
->>>>>>> 7582cddf
     }
 
     ///
