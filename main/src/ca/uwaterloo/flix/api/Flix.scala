--- conflicted
+++ resolved
@@ -525,16 +525,10 @@
       afterPredDeps = PredDeps.run(afterEntryPoint)
       (afterStratifier, stratificationErrors) = Stratifier.run(afterPredDeps)
       (_, patMatchErrors) = PatMatch.run(afterStratifier)
-<<<<<<< HEAD
       redundancyErrors = Redundancy.run(afterStratifier)
       (_, safetyErrors) = Safety.run(afterStratifier)
-      errors = patMatchErrors ++ redundancyErrors ++ safetyErrors
+      errors = instanceErrors ++ stratificationErrors ++ patMatchErrors ++ redundancyErrors ++ safetyErrors
       output <- Validation.toSuccessOrSoftFailure(afterStratifier, errors) // Minimal change for things to still work. Will be removed once Validation is removed.
-=======
-      afterRedundancy <- Redundancy.run(afterStratifier).withSoftFailures(instanceErrors).withSoftFailures(stratificationErrors).withSoftFailures(patMatchErrors)
-      (_, safetyErrors) = Safety.run(afterRedundancy)
-      output <- Validation.toSuccessOrSoftFailure(afterRedundancy, safetyErrors) // Minimal change for things to still work. Will be removed once Validation is removed.
->>>>>>> cc4e0951
     } yield {
       // Update caches for incremental compilation.
       if (options.incremental) {
