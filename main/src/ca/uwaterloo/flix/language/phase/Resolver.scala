--- conflicted
+++ resolved
@@ -1542,11 +1542,9 @@
           }
       }
 
-<<<<<<< HEAD
-      case NamedAst.Expr.Ascribe(exp, expectedType, expectedEff, loc) =>
-        val expectedTypVal = traverseOpt(expectedType)(resolveType(_, Wildness.AllowWild, env0, taenv, ns0, root))
-        val expectedEffVal = traverseOpt(expectedEff)(resolveType(_, Wildness.AllowWild, env0, taenv, ns0, root))
-=======
+    case NamedAst.Expr.Ascribe(exp, expectedType, expectedEff, loc) =>
+      val expectedTypVal = traverseOpt(expectedType)(resolveType(_, Wildness.AllowWild, env0, taenv, ns0, root))
+      val expectedEffVal = traverseOpt(expectedEff)(resolveType(_, Wildness.AllowWild, env0, taenv, ns0, root))
       mapN(fragsVal, resolveExp(exp, finalUenv)) {
         case (fs, e) => ResolvedAst.Expr.ParYield(fs, e, loc)
       }
@@ -1568,7 +1566,6 @@
       mapN(csVal) {
         cs => ResolvedAst.Expr.FixpointConstraintSet(cs, loc)
       }
->>>>>>> 05b780f8
 
     case NamedAst.Expr.FixpointLambda(pparams, exp, loc) =>
       val psVal = traverse(pparams)(resolvePredicateParam(_, env0))
