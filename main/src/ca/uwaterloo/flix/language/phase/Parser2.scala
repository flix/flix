--- conflicted
+++ resolved
@@ -511,14 +511,7 @@
                           separation: Separation = Separation.Required(TokenKind.Comma),
                           delimiterL: TokenKind = TokenKind.ParenL,
                           delimiterR: TokenKind = TokenKind.ParenR,
-<<<<<<< HEAD
                           optionallyWith: Option[(TokenKind, () => Unit)] = None
-=======
-                          optionalSeparator: Boolean = false,
-                          allowTrailing: Boolean = false,
-                          optionallyWith: Option[(TokenKind, () => Unit)] = None,
-                          context: SyntacticContext
->>>>>>> d7b19abf
                         )(implicit s: State): Int = {
     def atEnd(): Boolean = at(delimiterR) || optionallyWith.exists { case (indicator, _) => at(indicator) }
 
@@ -535,7 +528,6 @@
         getItem()
         numItems += 1
         if (!atEnd()) {
-<<<<<<< HEAD
           // Check for separator if needed.
           separation match {
             case Separation.Required(separator, _) => expect(separator, context)
@@ -549,11 +541,6 @@
               case Separation.Optional(separator, false) => closeWithError(open(), ParseError(s"Trailing ${separator.display}", context, previousSourceLocation()))
               case _ =>
             }
-=======
-          if (optionalSeparator) eat(separator) else expect(separator, context)
-          if (!allowTrailing && atEnd()) {
-            closeWithError(open(), ParseError(s"Trailing ${separator.display}", SyntacticContext.Unknown, previousSourceLocation()))
->>>>>>> d7b19abf
           }
         }
       } else {
@@ -598,20 +585,10 @@
                  separation: Separation = Separation.Required(TokenKind.Comma),
                  delimiterL: TokenKind = TokenKind.ParenL,
                  delimiterR: TokenKind = TokenKind.ParenR,
-<<<<<<< HEAD
                  optionallyWith: Option[(TokenKind, () => Unit)] = None
                )(implicit s: State): Option[ParseError] = {
     val locBefore = previousSourceLocation()
     val itemCount = zeroOrMore(displayName, getItem, checkForItem, breakWhen, context, separation, delimiterL, delimiterR, optionallyWith)
-=======
-                 optionalSeparator: Boolean = false,
-                 allowTrailing: Boolean = false,
-                 optionallyWith: Option[(TokenKind, () => Unit)] = None,
-                 context: SyntacticContext
-               )(implicit s: State): Option[ParseError] = {
-    val locBefore = previousSourceLocation()
-    val itemCount = zeroOrMore(displayName, getItem, checkForItem, breakWhen, separator, delimiterL, delimiterR, optionalSeparator, allowTrailing, optionallyWith, context)
->>>>>>> d7b19abf
     val locAfter = currentSourceLocation()
     if (itemCount < 1) {
       val loc = SourceLocation.mk(locBefore.sp1, locAfter.sp1)
@@ -2448,9 +2425,8 @@
         context = SyntacticContext.Expr.Constraint,
         delimiterL = TokenKind.HashCurlyL,
         delimiterR = TokenKind.CurlyR,
-        separator = TokenKind.Dot,
+        separation = Separation.Required(TokenKind.Dot, allowTrailing = true),
         breakWhen = _.isRecoverExpr,
-        allowTrailing = true
       )
       close(mark, TreeKind.Expr.FixpointConstraintSet)
     }
