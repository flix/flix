/*
 * Copyright 2015-2016 Magnus Madsen
 *
 * Licensed under the Apache License, Version 2.0 (the "License");
 * you may not use this file except in compliance with the License.
 * You may obtain a copy of the License at
 *
 *   http://www.apache.org/licenses/LICENSE-2.0
 *
 * Unless required by applicable law or agreed to in writing, software
 * distributed under the License is distributed on an "AS IS" BASIS,
 * WITHOUT WARRANTIES OR CONDITIONS OF ANY KIND, either express or implied.
 * See the License for the specific language governing permissions and
 * limitations under the License.
 */

package ca.uwaterloo.flix.language.ast

import ca.uwaterloo.flix.language.CompilationMessage
import ca.uwaterloo.flix.language.ast.Ast.Denotation
import ca.uwaterloo.flix.util.collection.MultiMap

object WeededAst {

  val empty: Root = Root(Map.empty, None, MultiMap.empty)

  case class Root(units: Map[Ast.Source, CompilationUnit], entryPoint: Option[Symbol.DefnSym], names: MultiMap[List[String], String])

  case class CompilationUnit(usesAndImports: List[UseOrImport], decls: List[Declaration], loc: SourceLocation)

  sealed trait Declaration

  object Declaration {

    case class Namespace(ident: Name.Ident, usesAndImports: List[UseOrImport], decls: List[Declaration], loc: SourceLocation) extends Declaration

    // TODO change laws to Law
    case class Class(doc: Ast.Doc, ann: Ast.Annotations, mod: Ast.Modifiers, ident: Name.Ident, tparam: TypeParam, superClasses: List[TypeConstraint], assocs: List[Declaration.AssocTypeSig], sigs: List[Declaration.Sig], laws: List[Declaration.Def], loc: SourceLocation) extends Declaration

    case class Instance(doc: Ast.Doc, ann: Ast.Annotations, mod: Ast.Modifiers, clazz: Name.QName, tpe: Type, tconstrs: List[TypeConstraint], assocs: List[Declaration.AssocTypeDef], defs: List[Declaration.Def], loc: SourceLocation) extends Declaration

    case class Sig(doc: Ast.Doc, ann: Ast.Annotations, mod: Ast.Modifiers, ident: Name.Ident, tparams: KindedTypeParams, fparams: List[FormalParam], exp: Option[Expr], tpe: Type, eff: Option[Type], tconstrs: List[TypeConstraint], loc: SourceLocation)

    case class Def(doc: Ast.Doc, ann: Ast.Annotations, mod: Ast.Modifiers, ident: Name.Ident, tparams: KindedTypeParams, fparams: List[FormalParam], exp: Expr, tpe: Type, eff: Option[Type], tconstrs: List[TypeConstraint], constrs: List[EqualityConstraint], loc: SourceLocation) extends Declaration

    case class Law(doc: Ast.Doc, ann: Ast.Annotations, mod: Ast.Modifiers, ident: Name.Ident, tparams: KindedTypeParams, fparams: List[FormalParam], exp: Expr, tpe: Type, eff: Type, tconstrs: List[TypeConstraint], loc: SourceLocation) extends Declaration

    case class Enum(doc: Ast.Doc, ann: Ast.Annotations, mod: Ast.Modifiers, ident: Name.Ident, tparams: TypeParams, derives: Derivations, cases: List[Case], loc: SourceLocation) extends Declaration

    case class RestrictableEnum(doc: Ast.Doc, ann: Ast.Annotations, mod: Ast.Modifiers, ident: Name.Ident, index: TypeParam, tparams: TypeParams, derives: Derivations, cases: List[RestrictableCase], loc: SourceLocation) extends Declaration

    case class TypeAlias(doc: Ast.Doc, mod: Ast.Modifiers, ident: Name.Ident, tparams: TypeParams, tpe: Type, loc: SourceLocation) extends Declaration

    case class AssocTypeSig(doc: Ast.Doc, mod: Ast.Modifiers, ident: Name.Ident, tparam: TypeParam, kind: Kind, loc: SourceLocation)

    case class AssocTypeDef(doc: Ast.Doc, mod: Ast.Modifiers, ident: Name.Ident, arg: Type, tpe: Type, loc: SourceLocation)

    case class Effect(doc: Ast.Doc, ann: Ast.Annotations, mod: Ast.Modifiers, ident: Name.Ident, ops: List[Declaration.Op], loc: SourceLocation) extends Declaration

    case class Op(doc: Ast.Doc, ann: Ast.Annotations, mod: Ast.Modifiers, ident: Name.Ident, fparams: List[FormalParam], tpe: Type, tconstrs: List[TypeConstraint], loc: SourceLocation)

  }

  sealed trait UseOrImport

  object UseOrImport {

    case class Use(qname: Name.QName, alias: Name.Ident, loc: SourceLocation) extends UseOrImport

    case class Import(name: Name.JavaName, alias: Name.Ident, loc: SourceLocation) extends UseOrImport
  }


  sealed trait Expr {
    def loc: SourceLocation
  }

  object Expr {

    case class Ambiguous(qname: Name.QName, loc: SourceLocation) extends Expr

    case class Open(qname: Name.QName, loc: SourceLocation) extends Expr

    case class OpenAs(qname: Name.QName, exp: Expr, loc: SourceLocation) extends Expr

    case class Hole(name: Option[Name.Ident], loc: SourceLocation) extends Expr

    case class HoleWithExp(exp: Expr, loc: SourceLocation) extends Expr

    case class Use(uses: List[UseOrImport], exp: Expr, loc: SourceLocation) extends Expr

    case class Cst(cst: Ast.Constant, loc: SourceLocation) extends Expr

    case class Apply(exp: Expr, exps: List[Expr], loc: SourceLocation) extends Expr

    case class Lambda(fparam: FormalParam, exp: Expr, loc: SourceLocation) extends Expr

    case class Unary(sop: SemanticOp, exp: Expr, loc: SourceLocation) extends Expr

    case class Binary(sop: SemanticOp, exp1: Expr, exp2: Expr, loc: SourceLocation) extends Expr

    case class IfThenElse(exp1: Expr, exp2: Expr, exp3: Expr, loc: SourceLocation) extends Expr

    case class Stm(exp1: Expr, exp2: Expr, loc: SourceLocation) extends Expr

    case class Discard(exp: Expr, loc: SourceLocation) extends Expr

    case class Let(ident: Name.Ident, mod: Ast.Modifiers, exp1: Expr, exp2: Expr, loc: SourceLocation) extends Expr

    case class LetRec(ident: Name.Ident, mod: Ast.Modifiers, exp1: Expr, exp2: Expr, loc: SourceLocation) extends Expr

    case class Region(tpe: ca.uwaterloo.flix.language.ast.Type, loc: SourceLocation) extends Expr

    case class Scope(ident: Name.Ident, exp: Expr, loc: SourceLocation) extends Expr

<<<<<<< HEAD
    case class ScopeExit(exp1: WeededAst.Expression, exp2: WeededAst.Expression, loc: SourceLocation) extends WeededAst.Expression
=======
    case class ScopeExit(exp1: Expr, exp2: Expr, loc: SourceLocation) extends Expr
>>>>>>> 12fa86f0

    case class Match(exp: Expr, rules: List[MatchRule], loc: SourceLocation) extends Expr

    case class TypeMatch(exp: Expr, rules: List[TypeMatchRule], loc: SourceLocation) extends Expr

    case class RelationalChoose(star: Boolean, exps: List[Expr], rules: List[RelationalChooseRule], loc: SourceLocation) extends Expr

    case class RestrictableChoose(star: Boolean, exp: Expr, rules: List[RestrictableChooseRule], loc: SourceLocation) extends Expr

    case class Tuple(exps: List[Expr], loc: SourceLocation) extends Expr

    case class RecordEmpty(loc: SourceLocation) extends Expr

    case class RecordSelect(exp: Expr, field: Name.Field, loc: SourceLocation) extends Expr

    case class RecordExtend(field: Name.Field, exp1: Expr, exp2: Expr, loc: SourceLocation) extends Expr

    case class RecordRestrict(field: Name.Field, exp: Expr, loc: SourceLocation) extends Expr

    case class ArrayLit(exps: List[Expr], exp: Expr, loc: SourceLocation) extends Expr

    case class ArrayNew(exp1: Expr, exp2: Expr, exp3: Expr, loc: SourceLocation) extends Expr

    case class ArrayLoad(exp1: Expr, exp2: Expr, loc: SourceLocation) extends Expr

    case class ArrayLength(exp: Expr, loc: SourceLocation) extends Expr

    case class ArrayStore(exp1: Expr, exp2: Expr, exp3: Expr, loc: SourceLocation) extends Expr

    case class VectorLit(exps: List[Expr], loc: SourceLocation) extends Expr

    case class VectorLoad(exp1: Expr, exp2: Expr, loc: SourceLocation) extends Expr

    case class VectorLength(exp: Expr, loc: SourceLocation) extends Expr

    case class Ref(exp1: Expr, exp2: Expr, loc: SourceLocation) extends Expr

    case class Deref(exp: Expr, loc: SourceLocation) extends Expr

    case class Assign(exp1: Expr, exp2: Expr, loc: SourceLocation) extends Expr

    case class Ascribe(exp: Expr, expectedType: Option[Type], expectedEff: Option[Type], loc: SourceLocation) extends Expr

    case class InstanceOf(exp: Expr, className: String, loc: SourceLocation) extends Expr

    case class CheckedCast(cast: Ast.CheckedCastType, exp: Expr, loc: SourceLocation) extends Expr

    case class UncheckedCast(exp: Expr, declaredType: Option[Type], declaredEff: Option[Type], loc: SourceLocation) extends Expr

    case class UncheckedMaskingCast(exp: Expr, loc: SourceLocation) extends Expr

    case class Without(exp: Expr, eff: Name.QName, loc: SourceLocation) extends Expr

    case class TryCatch(exp: Expr, rules: List[CatchRule], loc: SourceLocation) extends Expr

    case class TryWith(exp: Expr, eff: Name.QName, rules: List[HandlerRule], loc: SourceLocation) extends Expr

    case class Do(op: Name.QName, exps: List[Expr], loc: SourceLocation) extends Expr

    case class Resume(exp: Expr, loc: SourceLocation) extends Expr

    case class InvokeConstructor(className: String, exps: List[Expr], sig: List[Type], loc: SourceLocation) extends Expr

    case class InvokeMethod(className: String, methodName: String, exp: Expr, exps: List[Expr], sig: List[Type], retTpe: Type, loc: SourceLocation) extends Expr

    case class InvokeStaticMethod(className: String, methodName: String, exps: List[Expr], sig: List[Type], retTpe: Type, loc: SourceLocation) extends Expr

    case class GetField(className: String, fieldName: String, exp: Expr, loc: SourceLocation) extends Expr

    case class PutField(className: String, fieldName: String, exp1: Expr, exp2: Expr, loc: SourceLocation) extends Expr

    case class GetStaticField(className: String, fieldName: String, loc: SourceLocation) extends Expr

    case class PutStaticField(className: String, fieldName: String, exp: Expr, loc: SourceLocation) extends Expr

    case class NewObject(tpe: Type, methods: List[JvmMethod], loc: SourceLocation) extends Expr

    case class NewChannel(exp1: Expr, exp2: Expr, loc: SourceLocation) extends Expr

    case class GetChannel(exp: Expr, loc: SourceLocation) extends Expr

    case class PutChannel(exp1: Expr, exp2: Expr, loc: SourceLocation) extends Expr

    case class SelectChannel(rules: List[SelectChannelRule], exp: Option[Expr], loc: SourceLocation) extends Expr

    case class Spawn(exp1: Expr, exp2: Expr, loc: SourceLocation) extends Expr

    case class ParYield(frags: List[ParYieldFragment], exp: Expr, loc: SourceLocation) extends Expr

    case class Lazy(exp: Expr, loc: SourceLocation) extends Expr

    case class Force(exp: Expr, loc: SourceLocation) extends Expr

    case class FixpointConstraintSet(cs: List[Constraint], loc: SourceLocation) extends Expr

    case class FixpointLambda(pparams: List[PredicateParam], exp: Expr, loc: SourceLocation) extends Expr

    case class FixpointMerge(exp1: Expr, exp2: Expr, loc: SourceLocation) extends Expr

    case class FixpointSolve(exp: Expr, loc: SourceLocation) extends Expr

    case class FixpointFilter(pred: Name.Pred, exp: Expr, loc: SourceLocation) extends Expr

    case class FixpointInject(exp: Expr, pred: Name.Pred, loc: SourceLocation) extends Expr

    case class FixpointProject(pred: Name.Pred, exp1: Expr, exp2: Expr, loc: SourceLocation) extends Expr

    case class Error(m: CompilationMessage) extends Expr {
      override def loc: SourceLocation = m.loc
    }

  }

  sealed trait Pattern {
    def loc: SourceLocation
  }

  object Pattern {

    case class Wild(loc: SourceLocation) extends Pattern

    case class Var(ident: Name.Ident, loc: SourceLocation) extends Pattern

    case class Cst(cst: Ast.Constant, loc: SourceLocation) extends Pattern

    case class Tag(qname: Name.QName, pat: Pattern, loc: SourceLocation) extends Pattern

    case class Tuple(elms: scala.List[Pattern], loc: SourceLocation) extends Pattern

    case class Record(pats: List[Record.RecordFieldPattern], pat: Option[Pattern], loc: SourceLocation) extends WeededAst.Pattern

    object Record {
      case class RecordFieldPattern(field: Name.Field, tpe: Option[Type], pat: Option[Pattern], loc: SourceLocation)
    }

  }

  sealed trait RelationalChoosePattern

  object RelationalChoosePattern {

    case class Wild(loc: SourceLocation) extends RelationalChoosePattern

    case class Absent(loc: SourceLocation) extends RelationalChoosePattern

    case class Present(ident: Name.Ident, loc: SourceLocation) extends RelationalChoosePattern

  }

  sealed trait RestrictableChoosePattern {
    def loc: SourceLocation
  }

  object RestrictableChoosePattern {

    sealed trait VarOrWild

    case class Wild(loc: SourceLocation) extends VarOrWild

    case class Var(ident: Name.Ident, loc: SourceLocation) extends VarOrWild

    case class Tag(qname: Name.QName, pat: List[VarOrWild], loc: SourceLocation) extends RestrictableChoosePattern

  }


  sealed trait Predicate

  object Predicate {

    sealed trait Head extends Predicate

    object Head {

      case class Atom(pred: Name.Pred, den: Denotation, exps: List[Expr], loc: SourceLocation) extends Predicate.Head

    }

    sealed trait Body extends Predicate

    object Body {

      case class Atom(pred: Name.Pred, den: Denotation, polarity: Ast.Polarity, fixity: Ast.Fixity, terms: List[Pattern], loc: SourceLocation) extends Predicate.Body

      case class Functional(idents: List[Name.Ident], exp: Expr, loc: SourceLocation) extends Predicate.Body

      case class Guard(exp: Expr, loc: SourceLocation) extends Predicate.Body

    }

  }

  sealed trait Type

  object Type {

    case class Var(ident: Name.Ident, loc: SourceLocation) extends Type

    case class Ambiguous(qname: Name.QName, loc: SourceLocation) extends Type

    case class Unit(loc: SourceLocation) extends Type

    case class Tuple(elms: List[Type], loc: SourceLocation) extends Type

    case class RecordRowEmpty(loc: SourceLocation) extends Type

    case class RecordRowExtend(field: Name.Field, tpe: Type, rest: Type, loc: SourceLocation) extends Type

    case class Record(row: Type, loc: SourceLocation) extends Type

    case class SchemaRowEmpty(loc: SourceLocation) extends Type

    case class SchemaRowExtendByAlias(qname: Name.QName, targs: List[Type], rest: Type, loc: SourceLocation) extends Type

    case class SchemaRowExtendByTypes(name: Name.Ident, den: Ast.Denotation, tpes: List[Type], rest: Type, loc: SourceLocation) extends Type

    case class Schema(row: Type, loc: SourceLocation) extends Type

    case class Native(fqn: String, loc: SourceLocation) extends Type

    case class Arrow(tparams: List[Type], eff: Option[Type], tresult: Type, loc: SourceLocation) extends Type

    case class Apply(tpe1: Type, tpe2: Type, loc: SourceLocation) extends Type

    case class True(loc: SourceLocation) extends Type

    case class False(loc: SourceLocation) extends Type

    case class Not(tpe: Type, loc: SourceLocation) extends Type

    case class And(tpe1: Type, tpe2: Type, loc: SourceLocation) extends Type

    case class Or(tpe1: Type, tpe2: Type, loc: SourceLocation) extends Type

    case class Complement(tpe: Type, loc: SourceLocation) extends Type

    case class Union(tpe1: Type, tpe2: Type, loc: SourceLocation) extends Type

    case class Intersection(tpe1: Type, tpe2: Type, loc: SourceLocation) extends Type

    case class Pure(loc: SourceLocation) extends Type

    case class CaseSet(cases: List[Name.QName], loc: SourceLocation) extends Type

    case class CaseUnion(tpe1: Type, tpe2: Type, loc: SourceLocation) extends Type

    case class CaseIntersection(tpe1: Type, tpe2: Type, loc: SourceLocation) extends Type

    case class CaseComplement(tpe: Type, loc: SourceLocation) extends Type

    case class Ascribe(tpe: Type, kind: Kind, loc: SourceLocation) extends Type

  }

  sealed trait Kind

  object Kind {
    case class Ambiguous(qname: Name.QName, loc: SourceLocation) extends Kind

    case class Arrow(k1: Kind, k2: Kind, loc: SourceLocation) extends Kind
  }

  sealed trait TypeParams

  sealed trait KindedTypeParams extends TypeParams

  object TypeParams {

    case object Elided extends TypeParams with KindedTypeParams

    case class Unkinded(tparams: List[TypeParam.Unkinded]) extends TypeParams

    case class Kinded(tparams: List[TypeParam.Kinded]) extends TypeParams with KindedTypeParams

  }

  case class Attribute(ident: Name.Ident, tpe: Type, loc: SourceLocation)

  case class Case(ident: Name.Ident, tpe: Type, loc: SourceLocation)

  case class RestrictableCase(ident: Name.Ident, tpe: Type, loc: SourceLocation)

  case class FormalParam(ident: Name.Ident, mod: Ast.Modifiers, tpe: Option[Type], loc: SourceLocation)

  sealed trait PredicateParam

  object PredicateParam {

    case class PredicateParamUntyped(pred: Name.Pred, loc: SourceLocation) extends PredicateParam

    case class PredicateParamWithType(pred: Name.Pred, den: Ast.Denotation, tpes: List[Type], loc: SourceLocation) extends PredicateParam

  }

  case class JvmMethod(ident: Name.Ident, fparams: List[FormalParam], exp: Expr, tpe: Type, eff: Option[Type], loc: SourceLocation)

  case class CatchRule(ident: Name.Ident, className: String, exp: Expr)

  case class HandlerRule(op: Name.Ident, fparams: List[FormalParam], exp: Expr)

  case class RelationalChooseRule(pat: List[RelationalChoosePattern], exp: Expr)

  case class RestrictableChooseRule(pat: RestrictableChoosePattern, exp: Expr)

  case class TypeConstraint(clazz: Name.QName, tpe: Type, loc: SourceLocation)

  case class EqualityConstraint(qname: Name.QName, tpe1: Type, tpe2: Type, loc: SourceLocation)

  case class Constraint(head: Predicate.Head, body: List[Predicate.Body], loc: SourceLocation)

  case class MatchRule(pat: Pattern, exp1: Option[Expr], exp2: Expr)

  case class TypeMatchRule(ident: Name.Ident, tpe: Type, exp: Expr)

  case class SelectChannelRule(ident: Name.Ident, exp1: Expr, exp2: Expr)

  sealed trait TypeParam

  object TypeParam {

    case class Unkinded(ident: Name.Ident) extends TypeParam

    case class Kinded(ident: Name.Ident, kind: Kind) extends TypeParam

  }

  case class ParYieldFragment(pat: Pattern, exp: Expr, loc: SourceLocation)

  case class Derivations(classes: List[Name.QName], loc: SourceLocation)

}<|MERGE_RESOLUTION|>--- conflicted
+++ resolved
@@ -113,11 +113,7 @@
 
     case class Scope(ident: Name.Ident, exp: Expr, loc: SourceLocation) extends Expr
 
-<<<<<<< HEAD
-    case class ScopeExit(exp1: WeededAst.Expression, exp2: WeededAst.Expression, loc: SourceLocation) extends WeededAst.Expression
-=======
     case class ScopeExit(exp1: Expr, exp2: Expr, loc: SourceLocation) extends Expr
->>>>>>> 12fa86f0
 
     case class Match(exp: Expr, rules: List[MatchRule], loc: SourceLocation) extends Expr
 
