/*
 * Copyright 2017 Magnus Madsen
 *
 * Licensed under the Apache License, Version 2.0 (the "License");
 * you may not use this file except in compliance with the License.
 * You may obtain a copy of the License at
 *
 *   http://www.apache.org/licenses/LICENSE-2.0
 *
 * Unless required by applicable law or agreed to in writing, software
 * distributed under the License is distributed on an "AS IS" BASIS,
 * WITHOUT WARRANTIES OR CONDITIONS OF ANY KIND, either express or implied.
 * See the License for the specific language governing permissions and
 * limitations under the License.
 */

package ca.uwaterloo.flix.language.phase

import ca.uwaterloo.flix.api.Flix
import ca.uwaterloo.flix.language.ast.Ast.Modifiers
import ca.uwaterloo.flix.language.ast.shared.Scope
import ca.uwaterloo.flix.language.ast.{Ast, Kind, LoweredAst, MonoAst, Name, RigidityEnv, SourceLocation, Symbol, Type, TypeConstructor}
import ca.uwaterloo.flix.language.dbg.AstPrinter.*
import ca.uwaterloo.flix.language.phase.unification.{EqualityEnvironment, Substitution, Unification}
import ca.uwaterloo.flix.util.Result.{Err, Ok}
import ca.uwaterloo.flix.util.collection.{ListMap, ListOps, MapOps}
import ca.uwaterloo.flix.util.{InternalCompilerException, ParOps}

import java.util.concurrent.ConcurrentLinkedQueue
import scala.collection.immutable.SortedSet
import scala.collection.mutable

/**
  * Monomorphization is a whole-program compilation strategy that replaces every reference to a
  * parametric function with a reference to a non-parametric version (of that function) specialized
  * to the concrete types of the reference.
  *
  * Additionally it eliminates all type variables and normalizes types. This means that types have
  * unique representations, without aliases and associated types.
  *
  * Additionally it resolves type class methods into actual function calls.
  *
  * For example, the polymorphic program:
  *
  *   - def fst[a, b](p: (a, b)): a = let (x, y) = p ; x
  *   - def f: Bool = fst((true, 'a'))
  *   - def g: Int32 = fst((42, "foo"))
  *
  * is, roughly speaking, translated to:
  *
  *   - def fst$1(p: (Bool, Char)): Bool = let (x, y) = p ; x
  *   - def fst$2(p: (Int32, String)): Int32 = let (x, y) = p ; x
  *   - def f: Bool = fst$1((true, 'a'))
  *   - def g: Bool = fst$2((42, "foo"))
  *
  * Additionally for things like record types and effect formulas, equivalent types are flattened
  * and ordered. This means that `{b = String, a = String}` becomes `{a = String, b = String}` and
  * that `Print + (Crash + Print)` becomes `Crash + Print`.
  *
  * At a high-level, monomorphization works as follows:
  *
  *   1. We maintain a queue of functions and the concrete, normalized types they must be
  *      specialized to.
  *   1. We populate the queue by specialization of non-parametric function definitions.
  *   1. We iteratively extract a function from the queue and specialize it:
  *      a. We replace every type variable appearing anywhere in the definition by its concrete
  *         type.
  *      a. We create new fresh local variable symbols (since the function is effectively being
  *         copied).
  *      a. We enqueue (or re-used) other functions referenced by the current function which require
  *         specialization.
  *   1. We reconstruct the AST from the specialized functions and remove all parametric functions
  *      (Enum declarations are deleted to avoid specializing them).
  *
  * Type normalization details:
  *
  *   - Record fields are in alphabetical order
  *   - Schema fields are in alphabetical order
  *   - Effect formulas are flat unions of effects in alphabetical order.
  *   - Case set formulas are a single CaseSet literal.
  *
  */
object Monomorpher {

  // TODO levels trying top scope to get it to compile. Revisit.
  private implicit val S: Scope = Scope.Top

  /**
    * A strict substitution is similar to a regular substitution except that free type variables are
    * replaced by an appropriate default type. In other words, when performing a type substitution,
    * if there is no requirement on a polymorphic type, we assume it to be the default type of its
    * kind. This is safe since otherwise the type would not be polymorphic after type-inference.
    *
    * Properties of normalized types (which is returned by apply):
    *   - No type variables
    *   - No associated types
    *   - No type aliases
    *   - Equivalent types are uniquely represented (e.g. fields in records types are alphabetized)
    *
    * Notes on `s`: It is only applied to variables directly in the apply of the strict
    * substitution. They image of `s` does not have type aliases or associated types but can have
    * type variables and non-unique types. Variables in the image are unconstrained and will be
    * mapped to their default representation. `s` is used without the [[StrictSubstitution]] to
    * support variables in typematch, where it is not only used on variables.
    */
  private case class StrictSubstitution(s: Substitution, eqEnv: ListMap[Symbol.AssocTypeSym, Ast.AssocTypeDef])(implicit flix: Flix) {

    /**
      * Applies `this` substitution to the given type `tpe`, returning a normalized type.
      *
      * Performance Note: We are on a hot path. We take extra care to avoid redundant type objects.
      */
    def apply(tpe0: Type): Type = tpe0 match {
      case x: Type.Var =>
        // Remove variables by substitution, otherwise by default type.
        s.m.get(x.sym) match {
          case Some(t) =>
            // Use default since variables in the output of `s.m` are unconstrained.
            // It is important to do this before apply to avoid looping on variables.
            val t1 = t.map(default)
            // Use apply to normalize the type, `t1` is ground.
            apply(t1)
          case None =>
            // Default types are normalized.
            default(x)
        }

      case Type.Cst(_, _) =>
        // Performance: Reuse tpe0.
        tpe0

      case app@Type.Apply(_, _, _) =>
        normalizeApply(apply, app)

      case Type.Alias(_, _, t, _) =>
        // Remove the Alias.
        apply(t)

      case Type.AssocType(cst, arg0, _, _) =>
        // Remove the associated type.
        apply(infallibleReduceAssocType(cst, apply(arg0), eqEnv))

      case Type.JvmToType(_, loc) => throw InternalCompilerException("unexpected JVM type", loc)
      case Type.JvmToEff(_, loc) => throw InternalCompilerException("unexpected JVM eff", loc)
      case Type.UnresolvedJvmType(_, loc) => throw InternalCompilerException("unexpected JVM type", loc)
    }

    /**
      * Adds the given mapping to the substitution.
      *
      * The type must be a normalized type.
      */
    def +(kv: (Symbol.KindedTypeVarSym, Type)): StrictSubstitution = kv match {
      case (tvar, tpe) => StrictSubstitution(s ++ Substitution.singleton(tvar, tpe), eqEnv)
    }

    /**
      * Removes the binding for the given type variable `tvar` (if it exists).
      */
    def unbind(sym: Symbol.KindedTypeVarSym): StrictSubstitution =
      StrictSubstitution(s.unbind(sym), eqEnv)

    /**
      * Returns the non-strict version of this substitution.
      *
      * Mapping added must not contain type aliases or associated types. Variables in the image of
      * the substitution are considered unconstrained.
      */
    def nonStrict: Substitution = s
  }

  /**
    * Holds the mutable data used throughout monomorphization.
    *
    * This class is thread-safe.
    */
  private class Context() {

    /**
      * A queue of pending (fresh symbol, function definition, and substitution)-triples.
      *
      * For example, if the queue contains the entry:
      *
      *   - (f$1, f, [a -> Int32])
      *
      * it means that the function definition f should be specialized w.r.t. the map [a -> Int32] under the fresh name f$1.
      *
      * Note: We use a concurrent linked queue (which is non-blocking) so threads can enqueue items without contention.
      */
    private val defQueue: ConcurrentLinkedQueue[(Symbol.DefnSym, LoweredAst.Def, StrictSubstitution)] = new ConcurrentLinkedQueue

    /**
      * Returns `true` if the queue is non-empty.
      *
      * Note: This is not synchronized.
      */
    def nonEmpty: Boolean = synchronized {
      !defQueue.isEmpty
    }

    /**
      * Enqueues the given symbol, def, and substitution triple.
      *
      * Note: This is not synchronized.
      */
    def enqueue(sym: Symbol.DefnSym, defn: LoweredAst.Def, subst: StrictSubstitution): Unit = synchronized {
      defQueue.add((sym, defn, subst))
    }

    /**
      * Dequeues an element from the queue.
      *
      * Note: This is not synchronized.
      */
    def dequeueAll: Array[(Symbol.DefnSym, LoweredAst.Def, StrictSubstitution)] = synchronized {
      val r = defQueue.toArray(Array.empty[(Symbol.DefnSym, LoweredAst.Def, StrictSubstitution)])
      defQueue.clear()
      r
    }

    /**
      * A map from a symbol and a normalized type to the fresh symbol for the specialized version
      * of that function.
      *
      * For example, if the function:
      *
      *   - def fst[a, b](x: a, y: b): a = ...
      *
      * has been specialized w.r.t. to `Int32` and `String` then this map will contain an entry:
      *
      *   - (fst, (Int32, String) -> Int32) -> fst$1
      */
    private val def2def: mutable.Map[(Symbol.DefnSym, Type), Symbol.DefnSym] = mutable.Map.empty

    /**
      * Optionally returns the specialized def symbol for the given symbol `sym` and type `tpe`.
      */
    def getDef2Def(sym: Symbol.DefnSym, tpe: Type): Option[Symbol.DefnSym] = synchronized {
      def2def.get((sym, tpe))
    }

    /**
      * Adds a new def2def binding for the given symbol `sym1` and type `tpe`.
      */
    def putDef2Def(sym1: Symbol.DefnSym, tpe: Type, sym2: Symbol.DefnSym): Unit = synchronized {
      def2def.put((sym1, tpe), sym2)
    }

    /**
      * A map used to collect specialized definitions, etc.
      */
    private val specializedDefns: mutable.Map[Symbol.DefnSym, MonoAst.Def] = mutable.Map.empty

    /**
      * Adds a new specialized definition for the given def symbol `sym`.
      */
    def putSpecializedDef(sym: Symbol.DefnSym, defn: MonoAst.Def): Unit = synchronized {
      specializedDefns.put(sym, defn)
    }

    /**
      * Returns the specialized definitions as an immutable map.
      */
    def toMap: Map[Symbol.DefnSym, MonoAst.Def] = synchronized {
      specializedDefns.toMap
    }
  }

  /**
    * Returns a sorted record, assuming that `rest` is sorted.
    * Sorting is stable on duplicate fields.
    *
    * Assumes that rest does not contain aliases or associated types.
    */
  private def mkRecordExtendSorted(label: Name.Label, tpe: Type, rest: Type, loc: SourceLocation): Type = rest match {
    case Type.Apply(Type.Apply(Type.Cst(TypeConstructor.RecordRowExtend(l), loc1), t, loc2), r, loc3) if l.name < label.name =>
      // Push extend further.
      val newRest = mkRecordExtendSorted(label, tpe, r, loc)
      Type.Apply(Type.Apply(Type.Cst(TypeConstructor.RecordRowExtend(l), loc1), t, loc2), newRest, loc3)
    case Type.Cst(_, _) | Type.Apply(_, _, _) =>
      // Non-record related types or a record in correct order.
      Type.mkRecordRowExtend(label, tpe, rest, loc)
    case v@Type.Var(_, _) => v
    case Type.Alias(_, _, _, _) => throw InternalCompilerException(s"Unexpected alias '$rest'", rest.loc)
    case Type.AssocType(_, _, _, _) => throw InternalCompilerException(s"Unexpected associated type '$rest'", rest.loc)
    case Type.JvmToType(_, _) => throw InternalCompilerException(s"Unexpected JVM type '$rest'", rest.loc)
    case Type.JvmToEff(_, _) => throw InternalCompilerException(s"Unexpected JVM eff '$rest'", rest.loc)
    case Type.UnresolvedJvmType(_, _) => throw InternalCompilerException(s"Unexpected JVM type '$rest'", rest.loc)
  }

  /**
    * Returns a sorted schema, assuming that `rest` is sorted.
    * Sorting is stable on duplicate predicates.
    *
    * Assumes that rest does not contain aliases or associated types.
    */
  private def mkSchemaExtendSorted(label: Name.Pred, tpe: Type, rest: Type, loc: SourceLocation): Type = rest match {
    case Type.Apply(Type.Apply(Type.Cst(TypeConstructor.SchemaRowExtend(l), loc1), t, loc2), r, loc3) if l.name < label.name =>
      // Push extend further.
      val newRest = mkSchemaExtendSorted(label, tpe, r, loc)
      Type.Apply(Type.Apply(Type.Cst(TypeConstructor.SchemaRowExtend(l), loc1), t, loc2), newRest, loc3)
    case Type.Cst(_, _) | Type.Apply(_, _, _) =>
      // Non-record related types or a record in correct order.
      Type.mkSchemaRowExtend(label, tpe, rest, loc)
    case v@Type.Var(_, _) => v
    case Type.Alias(_, _, _, _) => throw InternalCompilerException(s"Unexpected alias '$rest'", rest.loc)
    case Type.AssocType(_, _, _, _) => throw InternalCompilerException(s"Unexpected associated type '$rest'", rest.loc)
    case Type.JvmToType(_, _) => throw InternalCompilerException(s"Unexpected JVM type '$rest'", rest.loc)
    case Type.JvmToEff(_, _) => throw InternalCompilerException(s"Unexpected JVM eff '$rest'", rest.loc)
    case Type.UnresolvedJvmType(_, _) => throw InternalCompilerException(s"Unexpected JVM type '$rest'", rest.loc)
  }

  /**
    * Performs monomorphization of the given AST `root`.
    */
  def run(root: LoweredAst.Root)(implicit flix: Flix): MonoAst.Root = flix.phase("Monomorpher") {

    implicit val r: LoweredAst.Root = root
    implicit val ctx: Context = new Context()
    val empty = StrictSubstitution(Substitution.empty, root.eqEnv)

    /*
     * Collect all non-parametric function definitions.
     */
    val nonParametricDefns = root.defs.filter {
      case (_, defn) => defn.spec.tparams.isEmpty
    }

    /*
     * Perform specialization of all non-parametric function definitions.
     *
     * We perform specialization in parallel.
     *
     * This will enqueue additional functions for specialization.
     */
    ParOps.parMap(nonParametricDefns) {
      case (sym, defn) =>
        // We use an empty substitution because the defs are non-parametric.
        // its important that non-parametric functions keep their symbol to not
        // invalidate the set of reachable functions.
        mkFreshDefn(sym, defn, empty)
    }

    /*
     * Perform function specialization until the queue is empty.
     *
     * We perform specialization in parallel along the frontier, i.e. each frontier is done in parallel.
     */
    while (ctx.nonEmpty) {
      // Extract a function from the queue and specializes it w.r.t. its substitution.
      val queue = ctx.dequeueAll
      ParOps.parMap(queue) {
        case (freshSym, defn, subst) => mkFreshDefn(freshSym, defn, subst)
      }
    }

    val effects = ParOps.parMapValues(root.effects) {
      case LoweredAst.Effect(doc, ann, mod, sym, ops0, loc) =>
        val ops = ops0.map {
          case LoweredAst.Op(sym, spec) =>
            MonoAst.Op(sym, visitEffectOpSpec(spec, empty))
        }
        MonoAst.Effect(doc, ann, mod, sym, ops, loc)
    }

<<<<<<< HEAD
    val enums = ParOps.parMapValues(root.enums) {
      case LoweredAst.Enum(doc, ann, mod, sym, tparams0, _, cases, loc) =>
        val newCases = MapOps.mapValues(cases)(visitEnumCase)
        val tparams = tparams0.map(param => MonoAst.TypeParam(param.name, param.sym, param.loc))
        MonoAst.Enum(doc, ann, mod, sym, tparams, newCases, loc)
    }

=======
>>>>>>> ebda33d8
    val structs = ParOps.parMapValues(root.structs) {
      case LoweredAst.Struct(doc, ann, mod, sym, tparams0, fields, loc) =>
        val newFields = fields.map(visitStructField)
        val tparams = tparams0.map(param => MonoAst.TypeParam(param.name, param.sym, param.loc))
        MonoAst.Struct(doc, ann, mod, sym, tparams, newFields, loc)
    }

    // Reassemble the AST.
    MonoAst.Root(
      ctx.toMap,
      enums,
      structs,
      effects,
      root.entryPoint,
      root.reachable,
      root.sources
    )
  }

  def visitStructField(field: LoweredAst.StructField)(implicit root: LoweredAst.Root, flix: Flix): MonoAst.StructField = {
    field match {
      case LoweredAst.StructField(fieldSym, tpe, loc) =>
        MonoAst.StructField(fieldSym, simplify(tpe, root.eqEnv), loc)
    }
  }

  def visitEnumCase(caze: LoweredAst.Case)(implicit root: LoweredAst.Root, flix: Flix): MonoAst.Case = {
    caze match {
      case LoweredAst.Case(sym, tpe, _, loc) =>
        MonoAst.Case(sym, simplify(tpe, root.eqEnv), loc)
    }
  }

  /**
    * Converts the given effect op spec. Effect operations are monomorphic -
    * they have no variables - so the substitution can be empty.
    */
  private def visitEffectOpSpec(spec: LoweredAst.Spec, subst: StrictSubstitution): MonoAst.Spec = spec match {
    case LoweredAst.Spec(doc, ann, mod, _, fparams0, declaredScheme, retTpe, eff, _, loc) =>
      val fparams = fparams0.map {
        case LoweredAst.FormalParam(sym, mod, tpe, src, loc) =>
          MonoAst.FormalParam(sym, mod, subst(tpe), src, loc)
      }
      MonoAst.Spec(doc, ann, mod, fparams, declaredScheme.base, subst(retTpe), subst(eff), loc)
  }

  /**
    * Adds a specialized def for the given symbol `freshSym` and def `defn` with the given substitution `subst`.
    */
  private def mkFreshDefn(freshSym: Symbol.DefnSym, defn: LoweredAst.Def, subst: StrictSubstitution)(implicit ctx: Context, root: LoweredAst.Root, flix: Flix): Unit = {
    // Specialize the formal parameters and introduce fresh local variable symbols.
    val (fparams, env0) = specializeFormalParams(defn.spec.fparams, subst)

    // Specialize the body expression.
    val specializedExp = visitExp(defn.exp, env0, subst)

    // Reassemble the definition.
    // NB: Removes the type parameters as the function is now monomorphic.
    val spec0 = defn.spec
    val spec = MonoAst.Spec(
      spec0.doc,
      spec0.ann,
      spec0.mod,
      fparams,
      subst(defn.spec.declaredScheme.base),
      subst(spec0.retTpe),
      subst(spec0.eff),
      spec0.loc
    )
    val specializedDefn = MonoAst.Def(freshSym, spec, specializedExp)

    // Save the specialized function.
    ctx.putSpecializedDef(freshSym, specializedDefn)
  }

  /**
    * Performs specialization of the given expression `exp0` under the environment `env0` w.r.t. the
    * given substitution `subst`.
    *
    * Replaces every reference to a parametric function with a reference to its specialized version.
    *
    * Replaces every local variable symbol with a fresh local variable symbol.
    *
    * If a specialized version of a function does not yet exist, a fresh symbol is created for it,
    * and the definition and substitution is enqueued.
    */
  private def visitExp(exp0: LoweredAst.Expr, env0: Map[Symbol.VarSym, Symbol.VarSym], subst: StrictSubstitution)(implicit ctx: Context, root: LoweredAst.Root, flix: Flix): MonoAst.Expr = exp0 match {
    case LoweredAst.Expr.Var(sym, tpe, loc) =>
      MonoAst.Expr.Var(env0(sym), subst(tpe), loc)

    case LoweredAst.Expr.Sig(sym, tpe, loc) =>
      val newSym = specializeSigSym(sym, subst(tpe))
      MonoAst.Expr.Sig(newSym, subst(tpe), loc)

    case LoweredAst.Expr.Cst(cst, tpe, loc) =>
      MonoAst.Expr.Cst(cst, subst(tpe), loc)

    case LoweredAst.Expr.Lambda(fparam, exp, tpe, loc) =>
      val (p, env1) = specializeFormalParam(fparam, subst)
      val e = visitExp(exp, env0 ++ env1, subst)
      MonoAst.Expr.Lambda(p, e, subst(tpe), loc)

    case LoweredAst.Expr.Apply(exp, exps, tpe, eff, loc) =>
      val e = visitExp(exp, env0, subst)
      val es = exps.map(visitExp(_, env0, subst))
      e match {
        case MonoAst.Expr.Sig(sym, itpe, _) => MonoAst.Expr.ApplyDef(sym, es, itpe, subst(tpe), subst(eff), loc)
        case _ => MonoAst.Expr.Apply(e, es, subst(tpe), subst(eff), loc)
      }

    case LoweredAst.Expr.ApplyDef(sym, exps, itpe, tpe, eff, loc2) =>
      val it = subst(itpe)
      val newSym = specializeDefSym(sym, it)
      val es = exps.map(visitExp(_, env0, subst))
      MonoAst.Expr.ApplyDef(newSym, es, it, subst(tpe), subst(eff), loc2)

    case LoweredAst.Expr.ApplyAtomic(op, exps, tpe, eff, loc) =>
      val es = exps.map(visitExp(_, env0, subst))
      MonoAst.Expr.ApplyAtomic(op, es, subst(tpe), subst(eff), loc)

    case LoweredAst.Expr.Let(sym, mod, exp1, exp2, tpe, eff, loc) =>
      // Generate a fresh symbol for the let-bound variable.
      val freshSym = Symbol.freshVarSym(sym)
      val env1 = env0 + (sym -> freshSym)
      MonoAst.Expr.Let(freshSym, mod, visitExp(exp1, env0, subst), visitExp(exp2, env1, subst), subst(tpe), subst(eff), loc)

    case LoweredAst.Expr.LetRec(sym, mod, exp1, exp2, tpe, eff, loc) =>
      // Generate a fresh symbol for the let-bound variable.
      val freshSym = Symbol.freshVarSym(sym)
      val env1 = env0 + (sym -> freshSym)
      MonoAst.Expr.LetRec(freshSym, mod, visitExp(exp1, env1, subst), visitExp(exp2, env1, subst), subst(tpe), subst(eff), loc)

    case LoweredAst.Expr.Scope(sym, regionVar, exp, tpe, eff, loc) =>
      val freshSym = Symbol.freshVarSym(sym)
      val env1 = env0 + (sym -> freshSym)
      // forcedly mark the region variable as IO inside the region
      val subst1 = subst.unbind(regionVar.sym) + (regionVar.sym -> Type.IO)
      MonoAst.Expr.Scope(freshSym, regionVar, visitExp(exp, env1, subst1), subst(tpe), subst(eff), loc)

    case LoweredAst.Expr.IfThenElse(exp1, exp2, exp3, tpe, eff, loc) =>
      val e1 = visitExp(exp1, env0, subst)
      val e2 = visitExp(exp2, env0, subst)
      val e3 = visitExp(exp3, env0, subst)
      MonoAst.Expr.IfThenElse(e1, e2, e3, subst(tpe), subst(eff), loc)

    case LoweredAst.Expr.Stm(exp1, exp2, tpe, eff, loc) =>
      val e1 = visitExp(exp1, env0, subst)
      val e2 = visitExp(exp2, env0, subst)
      MonoAst.Expr.Stm(e1, e2, subst(tpe), subst(eff), loc)

    case LoweredAst.Expr.Discard(exp, eff, loc) =>
      val e = visitExp(exp, env0, subst)
      MonoAst.Expr.Discard(e, subst(eff), loc)

    case LoweredAst.Expr.Match(exp, rules, tpe, eff, loc) =>
      val rs = rules map {
        case LoweredAst.MatchRule(pat, guard, body) =>
          val (p, env1) = visitPat(pat, subst)
          val extendedEnv = env0 ++ env1
          val g = guard.map(visitExp(_, extendedEnv, subst))
          val b = visitExp(body, extendedEnv, subst)
          MonoAst.MatchRule(p, g, b)
      }
      MonoAst.Expr.Match(visitExp(exp, env0, subst), rs, subst(tpe), subst(eff), loc)

    case LoweredAst.Expr.TypeMatch(exp, rules, tpe, _, loc) =>
      // use the non-strict substitution
      // to allow free type variables to match with anything
      val expTpe = subst.nonStrict(exp.tpe)
      // make the tvars in `exp`'s type rigid
      // so that Nil: List[x%123] can only match List[_]
      val renv = expTpe.typeVars.foldLeft(RigidityEnv.empty) {
        case (acc, Type.Var(sym, _)) => acc.markRigid(sym)
      }
      ListOps.findMap(rules) {
        case LoweredAst.TypeMatchRule(sym, t, body0) =>
          // try to unify
          Unification.fullyUnifyTypes(expTpe, subst.nonStrict(t), renv, root.eqEnv) match {
            // Case 1: types don't unify; just continue
            case None => None
            // Case 2: types unify; use the substitution in the body
            case Some(caseSubst) =>
              // visit the base expression under the initial environment
              val e = visitExp(exp, env0, subst)
              // Generate a fresh symbol for the let-bound variable.
              val freshSym = Symbol.freshVarSym(sym)
              val env1 = env0 + (sym -> freshSym)
              val subst1 = caseSubst @@ subst.nonStrict
              // visit the body under the extended environment
              val body = visitExp(body0, env1, StrictSubstitution(subst1, root.eqEnv))
              val eff = Type.mkUnion(e.eff, body.eff, loc.asSynthetic)
              Some(MonoAst.Expr.Let(freshSym, Modifiers.Empty, e, body, StrictSubstitution(subst1, root.eqEnv).apply(tpe), subst1(eff), loc))
          }
      }.get // We are safe to call get because the last case will always match

    case LoweredAst.Expr.VectorLit(exps, tpe, eff, loc) =>
      val es = exps.map(visitExp(_, env0, subst))
      MonoAst.Expr.VectorLit(es, subst(tpe), subst(eff), loc)

    case LoweredAst.Expr.VectorLoad(exp1, exp2, tpe, eff, loc) =>
      val e1 = visitExp(exp1, env0, subst)
      val e2 = visitExp(exp2, env0, subst)
      MonoAst.Expr.VectorLoad(e1, e2, subst(tpe), subst(eff), loc)

    case LoweredAst.Expr.VectorLength(exp, loc) =>
      val e = visitExp(exp, env0, subst)
      MonoAst.Expr.VectorLength(e, loc)

    case LoweredAst.Expr.Ascribe(exp, tpe, eff, loc) =>
      val e = visitExp(exp, env0, subst)
      MonoAst.Expr.Ascribe(e, subst(tpe), subst(eff), loc)

    case LoweredAst.Expr.Cast(exp, _, _, tpe, eff, loc) =>
      // We drop the declaredType and declaredEff here.
      val e = visitExp(exp, env0, subst)
      MonoAst.Expr.Cast(e, None, None, subst(tpe), subst(eff), loc)

    case LoweredAst.Expr.TryCatch(exp, rules, tpe, eff, loc) =>
      val e = visitExp(exp, env0, subst)
      val rs = rules map {
        case LoweredAst.CatchRule(sym, clazz, body) =>
          // Generate a fresh symbol.
          val freshSym = Symbol.freshVarSym(sym)
          val env1 = env0 + (sym -> freshSym)
          val b = visitExp(body, env1, subst)
          MonoAst.CatchRule(freshSym, clazz, b)
      }
      MonoAst.Expr.TryCatch(e, rs, subst(tpe), subst(eff), loc)

    case LoweredAst.Expr.TryWith(exp, effect, rules, tpe, eff, loc) =>
      val e = visitExp(exp, env0, subst)
      val rs = rules map {
        case LoweredAst.HandlerRule(op, fparams0, body0) =>
          val (fparams, fparamEnv) = specializeFormalParams(fparams0, subst)
          val env1 = env0 ++ fparamEnv
          val body = visitExp(body0, env1, subst)
          MonoAst.HandlerRule(op, fparams, body)
      }
      MonoAst.Expr.TryWith(e, effect, rs, subst(tpe), subst(eff), loc)

    case LoweredAst.Expr.Do(op, exps, tpe, eff, loc) =>
      val es = exps.map(visitExp(_, env0, subst))
      MonoAst.Expr.Do(op, es, subst(tpe), subst(eff), loc)

    case LoweredAst.Expr.NewObject(name, clazz, tpe, eff, methods0, loc) =>
      val methods = methods0.map(visitJvmMethod(_, env0, subst))
      MonoAst.Expr.NewObject(name, clazz, subst(tpe), subst(eff), methods, loc)

  }

  /**
    * Specializes the given pattern `p0` w.r.t. the current substitution.
    *
    * Returns the new pattern and a mapping from variable symbols to fresh variable symbols.
    */
  private def visitPat(p0: LoweredAst.Pattern, subst: StrictSubstitution)(implicit flix: Flix): (MonoAst.Pattern, Map[Symbol.VarSym, Symbol.VarSym]) = p0 match {
    case LoweredAst.Pattern.Wild(tpe, loc) => (MonoAst.Pattern.Wild(subst(tpe), loc), Map.empty)
    case LoweredAst.Pattern.Var(sym, tpe, loc) =>
      // Generate a fresh variable symbol for the pattern-bound variable.
      val freshSym = Symbol.freshVarSym(sym)
      (MonoAst.Pattern.Var(freshSym, subst(tpe), loc), Map(sym -> freshSym))
    case LoweredAst.Pattern.Cst(cst, tpe, loc) => (MonoAst.Pattern.Cst(cst, subst(tpe), loc), Map.empty)
    case LoweredAst.Pattern.Tag(sym, pat, tpe, loc) =>
      val (p, env1) = visitPat(pat, subst)
      (MonoAst.Pattern.Tag(sym, p, subst(tpe), loc), env1)
    case LoweredAst.Pattern.Tuple(elms, tpe, loc) =>
      val (ps, envs) = elms.map(visitPat(_, subst)).unzip
      (MonoAst.Pattern.Tuple(ps, subst(tpe), loc), envs.reduce(_ ++ _))
    case LoweredAst.Pattern.Record(pats, pat, tpe, loc) =>
      val (ps, envs) = pats.map {
        case LoweredAst.Pattern.Record.RecordLabelPattern(label, tpe1, pat1, loc1) =>
          val (p1, env1) = visitPat(pat1, subst)
          (MonoAst.Pattern.Record.RecordLabelPattern(label, subst(tpe1), p1, loc1), env1)
      }.unzip
      val (p, env1) = visitPat(pat, subst)
      val finalEnv = env1 :: envs
      (MonoAst.Pattern.Record(ps, p, subst(tpe), loc), finalEnv.reduce(_ ++ _))
    case LoweredAst.Pattern.RecordEmpty(tpe, loc) => (MonoAst.Pattern.RecordEmpty(subst(tpe), loc), Map.empty)
  }

  /**
    * Specializes the given method `method` w.r.t. the current substitution.
    *
    * Returns the new method.
    */
  private def visitJvmMethod(method: LoweredAst.JvmMethod, env0: Map[Symbol.VarSym, Symbol.VarSym], subst: StrictSubstitution)(implicit ctx: Context, root: LoweredAst.Root, flix: Flix): MonoAst.JvmMethod = method match {
    case LoweredAst.JvmMethod(ident, fparams0, exp0, tpe, eff, loc) =>
      val (fparams, env1) = specializeFormalParams(fparams0, subst)
      val exp = visitExp(exp0, env0 ++ env1, subst)
      MonoAst.JvmMethod(ident, fparams, exp, subst(tpe), subst(eff), loc)
  }

  /**
    * Returns the def symbol corresponding to the specialized symbol `sym` w.r.t. to the type `tpe`.
    *
    * The given type must be a normalized type.
    */
  private def specializeDefSym(sym: Symbol.DefnSym, tpe: Type)(implicit ctx: Context, root: LoweredAst.Root, flix: Flix): Symbol.DefnSym = {
    // Lookup the definition and its declared type.
    val defn = root.defs(sym)

    // Check if the function is non-polymorphic.
    if (defn.spec.tparams.isEmpty) {
      defn.sym
    } else {
      specializeDef(defn, tpe)
    }
  }

  /**
    * Returns the def symbol corresponding to the specialized symbol `sym` w.r.t. to the type `tpe`.
    *
    * The given type must be a normalized type.
    */
  private def specializeSigSym(sym: Symbol.SigSym, tpe: Type)(implicit ctx: Context, root: LoweredAst.Root, flix: Flix): Symbol.DefnSym = {
    val sig = root.sigs(sym)

    // lookup the instance corresponding to this type
    val instances = root.instances(sig.sym.trt)

    val defns = instances.flatMap {
      inst =>
        inst.defs.find {
          defn =>
            defn.sym.text == sig.sym.name && Unification.unifiesWith(defn.spec.declaredScheme.base, tpe, RigidityEnv.empty, root.eqEnv)
        }
    }

    (sig.exp, defns) match {
      // Case 1: An instance implementation exists. Use it.
      case (_, defn :: Nil) => specializeDef(defn, tpe)
      // Case 2: No instance implementation, but a default implementation exists. Use it.
      case (Some(impl), Nil) => specializeDef(sigToDef(sig.sym, sig.spec, impl), tpe)
      // Case 3: Multiple matching defs. Should have been caught previously.
      case (_, _ :: _ :: _) => throw InternalCompilerException(s"Expected at most one matching definition for '$sym', but found ${defns.size} signatures.", sym.loc)
      // Case 4: No matching defs and no default. Should have been caught previously.
      case (None, Nil) => throw InternalCompilerException(s"No default or matching definition found for '$sym'.", sym.loc)
    }
  }

  /**
    * Converts a signature with an implementation into the equivalent definition.
    */
  private def sigToDef(sigSym: Symbol.SigSym, spec: LoweredAst.Spec, exp: LoweredAst.Expr): LoweredAst.Def = {
    LoweredAst.Def(sigSymToDefnSym(sigSym), spec, exp)
  }

  /**
    * Converts a SigSym into the equivalent DefnSym.
    */
  private def sigSymToDefnSym(sigSym: Symbol.SigSym): Symbol.DefnSym = {
    val ns = sigSym.trt.namespace :+ sigSym.trt.name
    new Symbol.DefnSym(None, ns, sigSym.name, sigSym.loc)
  }

  /**
    * Returns the def symbol corresponding to the specialized def `defn` w.r.t. to the type `tpe`.
    *
    * The given type must be a normalized type.
    */
  private def specializeDef(defn: LoweredAst.Def, tpe: Type)(implicit ctx: Context, root: LoweredAst.Root, flix: Flix): Symbol.DefnSym = {
    // Unify the declared and actual type to obtain the substitution map.
    val subst = infallibleUnify(defn.spec.declaredScheme.base, tpe, defn.sym)

    // Check whether the function definition has already been specialized.
    ctx synchronized {
      ctx.getDef2Def(defn.sym, tpe) match {
        case None =>
          // Case 1: The function has not been specialized.
          // Generate a fresh specialized definition symbol.
          val freshSym = Symbol.freshDefnSym(defn.sym)

          // Register the fresh symbol (and actual type) in the symbol2symbol map.
          ctx.putDef2Def(defn.sym, tpe, freshSym)

          // Enqueue the fresh symbol with the definition and substitution.
          ctx.enqueue(freshSym, defn, subst)

          // Now simply refer to the freshly generated symbol.
          freshSym
        case Some(specializedSym) =>
          // Case 2: The function has already been specialized.
          // Simply refer to the already existing specialized symbol.
          specializedSym
      }
    }

  }

  /**
    * Specializes the given formal parameters `fparams0` w.r.t. the given substitution `subst0`.
    *
    * Returns the new formal parameters and an environment mapping the variable symbol for each parameter to a fresh symbol.
    */
  private def specializeFormalParams(fparams0: List[LoweredAst.FormalParam], subst0: StrictSubstitution)(implicit flix: Flix): (List[MonoAst.FormalParam], Map[Symbol.VarSym, Symbol.VarSym]) = {
    // Return early if there are no formal parameters.
    if (fparams0.isEmpty)
      return (Nil, Map.empty)

    // Specialize each formal parameter and recombine the results.
    val (params, envs) = fparams0.map(p => specializeFormalParam(p, subst0)).unzip
    (params, envs.reduce(_ ++ _))
  }

  /**
    * Specializes the given formal parameter `fparam0` w.r.t. the given substitution `subst0`.
    *
    * Returns the new formal parameter and an environment mapping the variable symbol to a fresh variable symbol.
    */
  private def specializeFormalParam(fparam0: LoweredAst.FormalParam, subst0: StrictSubstitution)(implicit flix: Flix): (MonoAst.FormalParam, Map[Symbol.VarSym, Symbol.VarSym]) = {
    val LoweredAst.FormalParam(sym, mod, tpe, src, loc) = fparam0
    val freshSym = Symbol.freshVarSym(sym)
    (MonoAst.FormalParam(freshSym, mod, subst0(tpe), src, loc), Map(sym -> freshSym))
  }

  /**
    * Unifies `tpe1` and `tpe2` which must be unifiable.
    */
  private def infallibleUnify(tpe1: Type, tpe2: Type, sym: Symbol.DefnSym)(implicit root: LoweredAst.Root, flix: Flix): StrictSubstitution = {
    Unification.unifyTypesIgnoreLeftoverAssocs(tpe1, tpe2, RigidityEnv.empty, root.eqEnv) match {
      case Some(subst) =>
        StrictSubstitution(subst, root.eqEnv)
      case None =>
        throw InternalCompilerException(s"Unable to unify: '$tpe1' and '$tpe2'.\nIn '${sym}'", tpe1.loc)
    }
  }

<<<<<<< HEAD
  /** Reduces the given associated type and crashes if it is not possible. */
  private def infallibleReduceAssocType(cst: Ast.AssocTypeConstructor, arg: Type, eqEnv: ListMap[Symbol.AssocTypeSym, Ast.AssocTypeDef])(implicit flix: Flix): Type = {
    EqualityEnvironment.reduceAssocType(cst, arg, eqEnv) match {
      case Ok(t) => t
      case Err(_) => throw InternalCompilerException("Unexpected associated type reduction failure", arg.loc)
    }
  }

  /**
    * Removes [[Type.Alias]] and [[Type.AssocType]]. This is used for enum and struct types that remain polymorphic.
    *
    * OBS: The given type must only contain associated types of ground types.
    */
  private def simplify(tpe: Type, eqEnv: ListMap[Symbol.AssocTypeSym, Ast.AssocTypeDef])(implicit flix: Flix): Type = tpe match {
    case v@Type.Var(_, _) => v
    case c@Type.Cst(_, _) => c
    case app@Type.Apply(_, _, _) => normalizeApply(simplify(_, eqEnv), app)
    case Type.Alias(_, _, tpe, _) => simplify(tpe, eqEnv)
    case Type.AssocType(cst, arg0, _, _) => simplify(infallibleReduceAssocType(cst, simplify(arg0, eqEnv), eqEnv), eqEnv)
    case Type.JvmToType(_, loc) => throw InternalCompilerException("unexpected JVM type", loc)
    case Type.JvmToEff(_, loc) => throw InternalCompilerException("unexpected JVM eff", loc)
    case Type.UnresolvedJvmType(_, loc) => throw InternalCompilerException("unexpected JVM type", loc)
  }

  /**
    * Applies `f` on both sides of the application, then normalizing the remaining type.
    *
    * OBS: `f` must not output [[Type.AssocType]] or [[Type.Alias]].
    */
  @inline
  private def normalizeApply(f: Type => Type, app: Type.Apply): Type = {
    val Type.Apply(tpe1, tpe2, loc) = app
    (f(tpe1), f(tpe2)) match {
      // Simplify equations.
      case (Type.Cst(TypeConstructor.Complement, _), y) => Type.mkComplement(y, loc)
      case (Type.Apply(Type.Cst(TypeConstructor.Union, _), x, _), y) => Type.mkUnion(x, y, loc)
      case (Type.Apply(Type.Cst(TypeConstructor.Intersection, _), x, _), y) => Type.mkIntersection(x, y, loc)

      case (Type.Cst(TypeConstructor.CaseComplement(sym), _), y) => Type.mkCaseComplement(y, sym, loc)
      case (Type.Apply(Type.Cst(TypeConstructor.CaseIntersection(sym), _), x, _), y) => Type.mkCaseIntersection(x, y, sym, loc)
      case (Type.Apply(Type.Cst(TypeConstructor.CaseUnion(sym), _), x, _), y) => Type.mkCaseUnion(x, y, sym, loc)

      // Put records in alphabetical order.
      case (Type.Apply(Type.Cst(TypeConstructor.RecordRowExtend(label), _), tpe, _), rest) =>
        mkRecordExtendSorted(label, tpe, rest, loc)

      // Put schemas in alphabetical order.
      case (Type.Apply(Type.Cst(TypeConstructor.SchemaRowExtend(label), _), tpe, _), rest) =>
        mkSchemaExtendSorted(label, tpe, rest, loc)

      case (x, y) =>
        // Performance: Reuse tpe, if possible.
        if ((x eq tpe1) && (y eq tpe2)) app else Type.Apply(x, y, loc)
    }
  }

=======
>>>>>>> ebda33d8
  /** Returns the normalized default type for the kind of `tpe0`. */
  private def default(tpe0: Type): Type = tpe0.kind match {
    case Kind.Wild => Type.mkAnyType(tpe0.loc)
    case Kind.WildCaseSet => Type.mkAnyType(tpe0.loc)
    case Kind.Star => Type.mkAnyType(tpe0.loc)
    case Kind.Eff =>
      // If an effect variable is free, we may assume its Pure due to the subst. lemma.
      Type.Pure
    case Kind.Bool => Type.mkAnyType(tpe0.loc)
    case Kind.RecordRow => Type.RecordRowEmpty
    case Kind.SchemaRow => Type.SchemaRowEmpty
    case Kind.Predicate => Type.mkAnyType(tpe0.loc)
    case Kind.CaseSet(sym) => Type.Cst(TypeConstructor.CaseSet(SortedSet.empty, sym), tpe0.loc)
    case Kind.Arrow(_, _) => Type.mkAnyType(tpe0.loc)
    case Kind.Jvm => throw InternalCompilerException(s"Unexpected type: '$tpe0'.", tpe0.loc)
    case Kind.Error => throw InternalCompilerException(s"Unexpected type '$tpe0'.", tpe0.loc)
  }

}<|MERGE_RESOLUTION|>--- conflicted
+++ resolved
@@ -363,7 +363,6 @@
         MonoAst.Effect(doc, ann, mod, sym, ops, loc)
     }
 
-<<<<<<< HEAD
     val enums = ParOps.parMapValues(root.enums) {
       case LoweredAst.Enum(doc, ann, mod, sym, tparams0, _, cases, loc) =>
         val newCases = MapOps.mapValues(cases)(visitEnumCase)
@@ -371,8 +370,6 @@
         MonoAst.Enum(doc, ann, mod, sym, tparams, newCases, loc)
     }
 
-=======
->>>>>>> ebda33d8
     val structs = ParOps.parMapValues(root.structs) {
       case LoweredAst.Struct(doc, ann, mod, sym, tparams0, fields, loc) =>
         val newFields = fields.map(visitStructField)
@@ -800,7 +797,6 @@
     }
   }
 
-<<<<<<< HEAD
   /** Reduces the given associated type and crashes if it is not possible. */
   private def infallibleReduceAssocType(cst: Ast.AssocTypeConstructor, arg: Type, eqEnv: ListMap[Symbol.AssocTypeSym, Ast.AssocTypeDef])(implicit flix: Flix): Type = {
     EqualityEnvironment.reduceAssocType(cst, arg, eqEnv) match {
@@ -857,8 +853,6 @@
     }
   }
 
-=======
->>>>>>> ebda33d8
   /** Returns the normalized default type for the kind of `tpe0`. */
   private def default(tpe0: Type): Type = tpe0.kind match {
     case Kind.Wild => Type.mkAnyType(tpe0.loc)
