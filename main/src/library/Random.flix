--- conflicted
+++ resolved
@@ -57,21 +57,6 @@
     ///
     /// Handles the `Random` effect of the given function `f`.
     ///
-<<<<<<< HEAD
-    /// In other words, re-interprets the `Random` effect using the `IO` effect.
-    ///
-    pub def handle(f: a -> b \ ef): (a -> b \ (ef - Random) + IO) \ IO =
-        let rnd = new JRandom(); // Reuse Random instance.
-        x -> run {
-            f(x)
-        } with handler Random {
-            def randomBool(k)       = k(rnd.nextBoolean())
-            def randomFloat32(k)    = k(rnd.nextFloat())
-            def randomFloat64(k)    = k(rnd.nextDouble())
-            def randomInt32(k)      = k(rnd.nextInt())
-            def randomInt64(k)      = k(rnd.nextLong())
-            def randomGaussian(k)   = k(rnd.nextGaussian())
-=======
     /// In other words, re-interprets the `Random` effect using the `NonDet` and `IO` effects.
     ///
     pub def handle(f: a -> b \ ef): a -> b \ (ef - Random) + {NonDet, IO} =
@@ -79,7 +64,7 @@
             let rnd = new JRandom(); // Reuse Random instance.
             run {
                 f(x)
-            } with Random {
+            } with handler Random {
                 def randomBool(k)       = k(rnd.nextBoolean())
                 def randomFloat32(k)    = k(rnd.nextFloat())
                 def randomFloat64(k)    = k(rnd.nextDouble())
@@ -87,7 +72,6 @@
                 def randomInt64(k)      = k(rnd.nextLong())
                 def randomGaussian(k)   = k(rnd.nextGaussian())
             }
->>>>>>> bc545178
         }
 
     ///
@@ -102,19 +86,6 @@
     ///
     /// In other words, re-interprets the `Random` effect using seeded deterministic randomness.
     ///
-<<<<<<< HEAD
-    pub def handleWithSeed(seed: Int64, f: a -> b \ ef): (a -> b \ (ef - Random) + IO) \ IO =
-        let rnd = new JRandom(seed); // Reuse Random instance.
-        x -> run {
-            f(x)
-        } with handler Random {
-            def randomBool(k)       = k(rnd.nextBoolean())
-            def randomFloat32(k)    = k(rnd.nextFloat())
-            def randomFloat64(k)    = k(rnd.nextDouble())
-            def randomInt32(k)      = k(rnd.nextInt())
-            def randomInt64(k)      = k(rnd.nextLong())
-            def randomGaussian(k)   = k(rnd.nextGaussian())
-=======
     pub def handleWithSeed(seed: Int64, f: a -> b \ ef): a -> b \ ef - Random = {
         // Given a specifc seed, JRandom is just a mutable iterator and therefore we type it as such.
         x -> region local {
@@ -122,7 +93,7 @@
             let rnd = unchecked_cast (new JRandom(seed) as _ \ local);
             run {
                 f(x)
-            } with Random {
+            } with handler Random {
                 def randomBool(k)       = k(unchecked_cast (rnd.nextBoolean() as _ \ local))
                 def randomFloat32(k)    = k(unchecked_cast (rnd.nextFloat() as _ \ local))
                 def randomFloat64(k)    = k(unchecked_cast (rnd.nextDouble() as _ \ local))
@@ -130,7 +101,6 @@
                 def randomInt64(k)      = k(unchecked_cast (rnd.nextLong() as _ \ local))
                 def randomGaussian(k)   = k(unchecked_cast (rnd.nextGaussian() as _ \ local))
             }
->>>>>>> bc545178
         }
     }
 
