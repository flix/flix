--- conflicted
+++ resolved
@@ -118,11 +118,9 @@
 
     case class ApplyDef(symUse: Ast.DefSymUse, exps: List[Expr], itpe: Type, tpe: Type, eff: Type, loc: SourceLocation) extends Expr
 
-<<<<<<< HEAD
     case class ApplyLocalDef(symUse: Ast.LocalDefSymUse, exps: List[Expr], arrowTpe: Type, tpe: Type, eff: Type, loc: SourceLocation) extends Expr
-=======
+
     case class ApplySig(symUse: Ast.SigSymUse, exps: List[Expr], itpe: Type, tpe: Type, eff: Type, loc: SourceLocation) extends Expr
->>>>>>> 5d2d8071
 
     case class Unary(sop: SemanticOp.UnaryOp, exp: Expr, tpe: Type, eff: Type, loc: SourceLocation) extends Expr
 
