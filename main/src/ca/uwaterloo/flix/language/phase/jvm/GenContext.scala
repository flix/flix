--- conflicted
+++ resolved
@@ -17,36 +17,33 @@
 package ca.uwaterloo.flix.language.phase.jvm
 
 import ca.uwaterloo.flix.api.Flix
-<<<<<<< HEAD
 import ca.uwaterloo.flix.language.ast.{ExecutableAst, Symbol}
 import org.objectweb.asm.ClassWriter
 import org.objectweb.asm.Opcodes._
-=======
 import ca.uwaterloo.flix.language.ast.ExecutableAst.Root
->>>>>>> 56a33ef4
 
 /**
   * Generates bytecode for the `Context` class.
   */
 object GenContext {
 
-<<<<<<< HEAD
-  // TODO: Documentation and signature
-  def gen(defns: Map[Symbol.DefnSym, ExecutableAst.Def])(implicit flix: Flix): Map[JvmName, JvmClass] = {
-
+  /**
+    * Returns the `Context` class.
+    */
+  def gen(ns: Set[NamespaceInfo])(implicit root: Root, flix: Flix): Map[JvmName, JvmClass] = {
     // Class visitor
     val visitor = new ClassWriter(ClassWriter.COMPUTE_FRAMES){
       override def getCommonSuperClass(tpe1: String, tpe2: String) : String = {
+    // Class header
+    }
         JvmType.Obj.name.toInternalName
       }
-    }
 
-    // Class header
     visitor.visit(JvmOps.JavaVersion, ACC_PUBLIC + ACC_FINAL, JvmType.Context.name.toInternalName, null,
       JvmType.Obj.name.toInternalName, null)
+    val namespaces = defns.keys.map(_.prefix).toSet
+    // Namespaces
 
-    // Namespaces
-    val namespaces = defns.keys.map(_.prefix).toSet
 
     // Adding continuation field
     JvmOps.compileField(visitor, "continuation", JvmType.Obj.toDescriptor, isStatic = false, isPrivate = false)
@@ -61,8 +58,8 @@
     // Add the constructor
     compileContextConstructor(visitor, namespaces)
 
+    Map(JvmType.Context.name -> JvmClass(JvmType.Context.name, visitor.toByteArray))
     visitor.visitEnd()
-    Map(JvmType.Context.name -> JvmClass(JvmType.Context.name, visitor.toByteArray))
   }
 
   /**
@@ -103,13 +100,6 @@
     constructor.visitInsn(RETURN)
     constructor.visitMaxs(65535, 65535)
     constructor.visitEnd()
-=======
-  /**
-    * Returns the `Context` class.
-    */
-  def gen(ns: Set[NamespaceInfo])(implicit root: Root, flix: Flix): Map[JvmName, JvmClass] = {
-    Map.empty // TODO
->>>>>>> 56a33ef4
   }
 
 }