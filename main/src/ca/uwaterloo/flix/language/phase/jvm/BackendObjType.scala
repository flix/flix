--- conflicted
+++ resolved
@@ -60,12 +60,8 @@
     case BackendObjType.UnhandledEffectError => JvmName(DevFlixRuntime, mkClassName("UnhandledEffectError"))
     case BackendObjType.Region => JvmName(DevFlixRuntime, mkClassName("Region"))
     case BackendObjType.UncaughtExceptionHandler => JvmName(DevFlixRuntime, mkClassName("UncaughtExceptionHandler"))
-<<<<<<< HEAD
     case BackendObjType.Main => JvmName.Main
-=======
-    case BackendObjType.Main(_) => JvmName.Main
     case BackendObjType.Namespace(ns) => JvmName(ns.dropRight(1), ns.lastOption.getOrElse(s"Root${Flix.Delimiter}"))
->>>>>>> 8adf9baf
     // Java classes
     case BackendObjType.Native(className) => className
     case BackendObjType.Regex => JvmName(List("java", "util", "regex"), "Pattern")
@@ -1332,13 +1328,8 @@
 
     private def MainMethod: StaticMethod = StaticMethod(this.jvmName, "main", mkDescriptor(BackendType.Array(String.toTpe))(VoidableType.Void))
 
-<<<<<<< HEAD
     private def mainIns(sym: Symbol.DefnSym): InstructionSet = {
-      val defName = JvmOps.getFunctionDefinitionClassName(sym)
-=======
-    private def mainIns: InstructionSet = {
       val defName = BackendObjType.Defn(sym).jvmName
->>>>>>> 8adf9baf
       withName(0, BackendType.Array(String.toTpe))(args =>
         args.load() ~ INVOKESTATIC(Global.SetArgsMethod) ~
         NEW(defName) ~ DUP() ~ INVOKESPECIAL(defName, JvmName.ConstructorMethod, MethodDescriptor.NothingToVoid) ~
