--- conflicted
+++ resolved
@@ -37,15 +37,6 @@
     // Exit code
     0
 
-<<<<<<< HEAD
-instance JoinLattice[Int32] {
-    pub def leastUpperBound(x: Int32, y: Int32): Int32 = Order.max(x, y)
-=======
-instance PartialOrder[Int32] {
-    pub def partialCompare(x: Int32, y: Int32): Bool = x <= y
->>>>>>> 54ecb8a8
-}
-
 instance MeetLattice[Int32] {
     pub def greatestLowerBound(x: Int32, y: Int32): Int32 = Order.min(x, y)
 }