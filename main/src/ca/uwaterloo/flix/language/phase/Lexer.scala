--- conflicted
+++ resolved
@@ -165,24 +165,16 @@
     val simpleTokens = Array(
       ("!", TokenKind.Bang),
       ("!=", TokenKind.BangEqual),
-<<<<<<< HEAD
       ("=", TokenKind.Equal),
       ("&", TokenKind.Ampersand),
       ("*", TokenKind.Star),
-      ("**", TokenKind.StarStar),
       ("+", TokenKind.Plus),
       ("-", TokenKind.Minus),
-=======
->>>>>>> 8da4004a
       (":", TokenKind.Colon),
       (":-", TokenKind.ColonMinus),
       ("::", TokenKind.ColonColon),
       (":::", TokenKind.TripleColon),
-<<<<<<< HEAD
-      (":=", TokenKind.ColonEqual),
       ("<", TokenKind.AngleL),
-=======
->>>>>>> 8da4004a
       ("<+>", TokenKind.AngledPlus),
       ("<-", TokenKind.ArrowThinL),
       ("<=", TokenKind.AngleLEqual),
@@ -401,11 +393,7 @@
       case '0' if s.sc.peekIs(_ == 'x') => acceptHexNumber()
       case c if c.isDigit => acceptNumber()
       // User defined operators.
-<<<<<<< HEAD
       case '<' if s.sc.peekIs(_ == '>') && s.sc.nthIsPOrOutOfBounds(1, c => !isUserOp(c)) =>
-=======
-      case '<' if s.sc.peekIs(_ == '>') && s.sc.nth(1).flatMap(isUserOp).isEmpty =>
->>>>>>> 8da4004a
         // Make sure '<>' is read as AngleL, AngleR and not UserDefinedOperator for empty case sets.
         TokenKind.AngleL
       case c if isUserOp(c) => acceptUserDefinedOp()
