--- conflicted
+++ resolved
@@ -147,33 +147,13 @@
     }
 
     @test
-<<<<<<< HEAD
-    def isEmpty14(): Bool & Impure = // unfoldWithOk
-        let Iterator(d, n) = List.toIterator(1 :: 2 :: 3 :: 4 :: 5 :: Nil);
-        let iter = Iterator.unfoldWithOk(() -> if (d()) Err("Done") else Ok(n()));
-        invokeIsEmpty(100, iter);
-        Iterator.toList(iter) == 1 :: 2 :: 3 :: 4 :: 5 :: Nil
-
-    ///
-    /// Helper function that invokes `Iterator.isEmpty` `n` times.
-    ///
-    def invokeIsEmpty(n: Int32, iter: Iterator[a]): Unit & Impure =
-        def loop(m) =
-            if (m <= 0)
-                ()
-            else {
-                discard Iterator.isEmpty(iter);
-                loop(m - 1)
-            };
-        loop(n)
-=======
+
     def isEmpty13(): Bool = region r { // unfoldWithOk
         let RegionIterator(d, n) = List.toRegionIterator(r, 1 :: 2 :: 3 :: 4 :: 5 :: Nil);
         let iter = Iterator.regUnfoldWithOk(r, () -> if (d()) Err("Done") else Ok(n()));
         invokeIsEmptyRegion(100, iter);
         Iterator.regToList(iter) == 1 :: 2 :: 3 :: 4 :: 5 :: Nil
     }
->>>>>>> 0b090ff0
 
     ///
     /// Helper function that invokes `Iterator.isEmpty` `n` times.
@@ -183,7 +163,7 @@
             if (m <= 0)
                 ()
             else {
-                Iterator.regIsEmpty(iter);
+                discard Iterator.regIsEmpty(iter);
                 loop(m - 1)
             };
         loop(n)
@@ -1523,16 +1503,10 @@
     def unfoldWithOk03(): Bool = region r {
         let RegionIterator(d, n) = (1 :: 2 :: 3 :: 4 :: 5 :: Nil) |>
             List.map(x -> if (x == 4) Err("Done") else Ok(x)) |>
-<<<<<<< HEAD
-            List.toIterator;
-        Iterator.unfoldWithOk(() -> { discard d(); n() }) |>
-            Iterator.toList == 1 :: 2 :: 3 :: Nil
-=======
             List.toRegionIterator(r);
         Iterator.regUnfoldWithOk(r, () -> { d(); n() }) |>
             Iterator.regToList == 1 :: 2 :: 3 :: Nil
         }
->>>>>>> 0b090ff0
 
 
     /////////////////////////////////////////////////////////////////////////////
