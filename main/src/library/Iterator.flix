--- conflicted
+++ resolved
@@ -787,40 +787,12 @@
             iter
         else
             let Iterator(done, next) = iter;
-<<<<<<< HEAD
-            match dropForward(n, done, next) {
-                case Some(iter1) => iter1
-                case None        => empty()
-            }
-        }
-
-    ///
-    /// Fast forwards the given iterator n times
-    ///
-    def dropForward(n: Int32, done: Done, next: Next[a]): Option[Iterator[a]] & Impure =
-        let skipPos = ref n;
-        def loop() = {
-            let pos = deref skipPos;
-            if (pos <= 0)
-                Some(Iterator(done, next))
-            else if (done())
-                None
-            else {
-                discard next();
-                skipPos := pos -1;
-                loop()
-            }
-        };
-        loop()
-
-=======
-            region r2 {
+            discard region r2 {
                 let i = ref (n - 1) @ r2; // Subtract 1 since `forward` consumes 1 element before applying `f`.
                 let f = _ -> if (deref i <= 0) true else { i := deref i - 1; false };
                 forward(f, done, next)
             };
             iter
->>>>>>> e47a21f2
 
     ///
     /// Returns `iter` without the prefix of elements that satisfy
