--- conflicted
+++ resolved
@@ -201,15 +201,8 @@
     case Expression.Upcast(exp, tpe, loc) =>
       visitExp(exp) ++ checkType(tpe, loc)
 
-<<<<<<< HEAD
     case Expression.EffectUpcast(exp, tpe, _, _, loc) =>
-      flatMapN(visitExp(exp)) {
-        case _ => checkType(tpe, loc)
-      }
-=======
-    case Expression.Supercast(exp, tpe, loc) =>
-      visitExp(exp) ++ checkType(tpe, loc)
->>>>>>> a4dc222e
+      visitExp(exp) ++ checkType(tpe, loc)
 
     case Expression.Without(exp, _, tpe, _, _, loc) =>
       visitExp(exp) ++ checkType(tpe, loc)
