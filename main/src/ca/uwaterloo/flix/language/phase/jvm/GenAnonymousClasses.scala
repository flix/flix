--- conflicted
+++ resolved
@@ -53,7 +53,6 @@
     val visitor = AsmOps.mkClassWriter()
 
     val superClass = if (obj.clazz.isInterface())
-<<<<<<< HEAD
       BackendObjType.JavaObject.jvmName.toInternalName
     else
       asm.Type.getInternalName(obj.clazz)
@@ -62,16 +61,6 @@
       Array(asm.Type.getInternalName(obj.clazz))
     else
       Array[String]()
-=======
-        BackendObjType.JavaObject.jvmName.toInternalName
-      else
-        asm.Type.getInternalName(obj.clazz)
-
-    val interfaces = if (obj.clazz.isInterface())
-        Array(asm.Type.getInternalName(obj.clazz))
-      else
-        Array[String]()
->>>>>>> f66304a6
 
     visitor.visit(AsmOps.JavaVersion, ACC_PUBLIC + ACC_FINAL, className.toInternalName, null,
       superClass, interfaces)
