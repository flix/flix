--- conflicted
+++ resolved
@@ -145,30 +145,32 @@
     ///
     /// Returns `v` if `r` is `Ok(v)` else `0`.
     ///
-<<<<<<< HEAD
+    pub def sum(r: Result[Int32, e]): Int32 =
+        foldLeft((acc, x) -> acc + x, 0, r)
+
+    ///
+    /// Returns `f(v)` if `r` is `Ok(v)` else `0`.
+    ///
+    pub def sumWith(f: t -> Int32 & ef, r: Result[t, e]): Int32 & ef =
+        foldLeft((acc, x) -> acc + f(x), 0, r)
+
+    ///
+    /// Returns `v` if `r` is `Ok(v)` else `0`.
+    ///
     pub def product(r: Result[Int32, e]): Int32 =
         if (isErr(r))
             0
         else
             foldLeft((acc, x) -> acc * x, 1, r)
-=======
-    pub def sum(r: Result[Int32, e]): Int32 =
-        foldLeft((acc, x) -> acc + x, 0, r)
->>>>>>> 7f059dbf
 
     ///
     /// Returns `f(v)` if `r` is `Ok(v)` else `0`.
     ///
-<<<<<<< HEAD
     pub def productWith(f: t -> Int32 & ef, r: Result[t, e]): Int32 & ef =
         if (isErr(r))
             0
         else
             foldLeft((acc, x) -> acc * f(x), 1, r)
-=======
-    pub def sumWith(f: t -> Int32 & ef, r: Result[t, e]): Int32 & ef =
-        foldLeft((acc, x) -> acc + f(x), 0, r)
->>>>>>> 7f059dbf
 
     ///
     /// Returns `Some(v)` if `r` is `Ok(v)` and the predicate `f(v)` evaluates to `true`. Otherwise returns `None`.
