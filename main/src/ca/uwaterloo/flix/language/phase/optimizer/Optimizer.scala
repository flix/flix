--- conflicted
+++ resolved
@@ -35,20 +35,13 @@
   def run(root: MonoAst.Root)(implicit flix: Flix): MonoAst.Root = flix.phase("Optimizer") {
     var currentRoot = root
     var currentDelta = currentRoot.defs.keys.toSet
-<<<<<<< HEAD
     implicit val inlined: ConcurrentHashMap[Symbol.DefnSym, ConcurrentHashMap[Symbol.DefnSym, Unit]] = new ConcurrentHashMap()
-    for (_ <- 0 until 5) {
-      if (currentDelta.isEmpty) {
-        // Return early if we have reached a fixpoint.
-        return currentRoot
-=======
     for (_ <- 0 until MaxRounds) {
       if (currentDelta.nonEmpty) {
         val afterOccurrenceAnalyzer = OccurrenceAnalyzer.run(currentRoot, currentDelta)
         val (newRoot, newDelta) = Inliner.run(afterOccurrenceAnalyzer, currentDelta)
         currentRoot = newRoot
         currentDelta = newDelta
->>>>>>> 51f08e26
       }
     }
     currentRoot
