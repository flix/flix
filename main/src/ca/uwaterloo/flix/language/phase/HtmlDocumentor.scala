--- conflicted
+++ resolved
@@ -891,7 +891,6 @@
     *
     * The result will be appended to the given `StringBuilder`, `sb`.
     */
-<<<<<<< HEAD
   private def docHeader()(implicit flix: Flix, sb: StringBuilder): Unit = {
     sb.append("<header>")
 
@@ -904,17 +903,6 @@
     inlineIcon("search")
     sb.append("<span>Search</span>")
     sb.append("<kbd class='keyboard-shortcut'>/</kbd>")
-=======
-  private def docThemeToggle()(implicit flix: Flix, sb: StringBuilder): Unit = {
-    sb.append("<button id='theme-toggle' disabled aria-label='Toggle theme'>")
-    sb.append("<span class='text'>Toggle theme.</span>")
-    sb.append("<span class='dark-icon'>")
-    inlineIcon("darkMode")
-    sb.append("</span>")
-    sb.append("<span class='light-icon'>")
-    inlineIcon("lightMode")
-    sb.append("</span>")
->>>>>>> dfbe89f1
     sb.append("</button>")
 
     sb.append("<button id='theme-toggle' class='toggle' aria-label='Toggle Theme'>")
@@ -956,24 +944,6 @@
     */
   private def docSideBar(parent: Option[Symbol.ModuleSym])(docContents: () => Unit)(implicit flix: Flix, sb: StringBuilder): Unit = {
     sb.append("<nav>")
-<<<<<<< HEAD
-=======
-    sb.append("<div id='menu-toggle'>")
-    sb.append("<input type='checkbox' aria-label='Show/hide sidebar menu'>")
-    sb.append("<label for='menu-toggle'>Toggle the menu</label>")
-    sb.append("<span class='menu icon'>")
-    inlineIcon("menu")
-    sb.append("</span>")
-    sb.append("<span class='close icon'>")
-    inlineIcon("close")
-    sb.append("</span>")
-    sb.append("</div>")
-    sb.append("<div class='sidebar'>")
-    sb.append("<div class='flix'>")
-    sb.append("<h2><a href='index.html'>flix</a></h2>")
-    sb.append(s"<span class='version'>${Version.CurrentVersion}</span>")
-    sb.append("</div>")
->>>>>>> dfbe89f1
     parent.map { p =>
       sb.append(s"<a class='back' href='${escUrl(moduleFileName(p))}'>")
       inlineIcon("back")
@@ -1135,11 +1105,7 @@
     */
   private def docDef(defn: TypedAst.Def)(implicit flix: Flix, sb: StringBuilder): Unit = {
     sb.append(s"<div class='box' id='def-${esc(defn.sym.name)}'>")
-<<<<<<< HEAD
-    docSpec(defn.sym.name, defn.spec, Some(s"def-${defn.sym.name}"))
-=======
     docSpec(defn.sym.name, defn.spec, defn.loc, Some(s"def-${esc(defn.sym.name)}"))
->>>>>>> dfbe89f1
     sb.append("</div>")
   }
 
@@ -1150,11 +1116,7 @@
     */
   private def docSignature(sig: TypedAst.Sig)(implicit flix: Flix, sb: StringBuilder): Unit = {
     sb.append(s"<div class='box' id='sig-${esc(sig.sym.name)}'>")
-<<<<<<< HEAD
-    docSpec(sig.sym.name, sig.spec, Some(s"sig-${sig.sym.name}"))
-=======
     docSpec(sig.sym.name, sig.spec, sig.loc, Some(s"sig-${esc(sig.sym.name)}"))
->>>>>>> dfbe89f1
     sb.append("</div>")
   }
 
@@ -1165,11 +1127,7 @@
     */
   private def docOp(op: TypedAst.Op)(implicit flix: Flix, sb: StringBuilder): Unit = {
     sb.append(s"<div class='box' id='op-${esc(op.sym.name)}'>")
-<<<<<<< HEAD
-    docSpec(op.sym.name, op.spec, Some(s"op-${op.sym.name}"))
-=======
     docSpec(op.sym.name, op.spec, op.loc, Some(s"op-${esc(op.sym.name)}"))
->>>>>>> dfbe89f1
     sb.append("</div>")
   }
 
