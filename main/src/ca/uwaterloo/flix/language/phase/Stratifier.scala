--- conflicted
+++ resolved
@@ -129,15 +129,9 @@
       val es = exps.map(visitExp)
       Expr.Apply(e, es, tpe, eff, loc)
 
-<<<<<<< HEAD
-    case Expr.ApplyDef(exp, exps, ftpe, tpe, eff, loc) =>
-      val es = exps.map(visitExp)
-      Expr.ApplyDef(exp, es, ftpe, tpe, eff, loc)
-=======
     case Expr.ApplyDef(symUse, exps, itpe, tpe, eff, loc) =>
       val es = exps.map(visitExp)
       Expr.ApplyDef(symUse, es, itpe, tpe, eff, loc)
->>>>>>> d55d777e
 
     case Expr.Unary(sop, exp, tpe, eff, loc) =>
       val e = visitExp(exp)
