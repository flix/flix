--- conflicted
+++ resolved
@@ -117,7 +117,6 @@
     })
   }
 
-<<<<<<< HEAD
   case class UnsafeUpcast(loc: SourceLocation) extends SafetyError {
     override def summary: String = "Unsafe upcast."
 
@@ -138,7 +137,6 @@
 
   }
 
-=======
   /**
     * An error raised to indicate an illegal object derivation. Objects can only be derived from Java interfaces.
     *
@@ -267,5 +265,5 @@
 
     def explain(formatter: Formatter): Option[String] = None
   }
->>>>>>> f9385709
+
 }