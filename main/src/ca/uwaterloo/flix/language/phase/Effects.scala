/*
 * Copyright 2017 Magnus Madsen
 *
 * Licensed under the Apache License, Version 2.0 (the "License");
 * you may not use this file except in compliance with the License.
 * You may obtain a copy of the License at
 *
 *   http://www.apache.org/licenses/LICENSE-2.0
 *
 * Unless required by applicable law or agreed to in writing, software
 * distributed under the License is distributed on an "AS IS" BASIS,
 * WITHOUT WARRANTIES OR CONDITIONS OF ANY KIND, either express or implied.
 * See the License for the specific language governing permissions and
 * limitations under the License.
 */

package ca.uwaterloo.flix.language.phase

import ca.uwaterloo.flix.api.Flix
import ca.uwaterloo.flix.language.ast
import ca.uwaterloo.flix.language.ast.TypedAst._
import ca.uwaterloo.flix.language.ast._
import ca.uwaterloo.flix.language.errors.EffectError
import ca.uwaterloo.flix.util.Validation._
import ca.uwaterloo.flix.util.{Timer, Validation}

/**
  * A phase that computes the effect of every expression in the program.
  */
object Effects extends Phase[Root, Root] {

  /**
    * Performs effect inference on the given AST `root`.
    */
  def run(root: Root)(implicit flix: Flix): Validation[Root, EffectError] = flix.phase("Effects") {

    // TODO: Effects currently disabled:
    return root.toSuccess

  }

  /**
    * Infers the effects of the given definition `defn0`.
    */
  def infer(defn0: TypedAst.Def, root: Root): Validation[TypedAst.Def, EffectError] = {

    // TODO: [Effects] Introduce EffectParam for polymorphic effects.

    /*
     * Infer the effects of the formal parameters.
     */
    val env0 = defn0.fparams.foldLeft(Map.empty[Symbol.VarSym, ast.Eff]) {
      case (macc, TypedAst.FormalParam(sym, _, tpe, _)) => macc // TODO
    }

    /*
     * The expected effect of the definition.
     */
    val expectedEff = defn0.eff

    /*
     * Infer the effect of the expression.
     */
    Expressions.infer(defn0.exp, env0, root) flatMap {
      case e =>
        /*
         * Check that the declared effect matches the actual effect.
         */
        val actualEff = e.eff
        if (actualEff leq expectedEff)
          defn0.copy(exp = e).toSuccess
        else
          EffectError(expectedEff, actualEff, defn0.exp.loc).toFailure
    }

  }

  object Expressions {

    /**
      * Infers the effects of the given expression `exp0`.
      */
    def infer(exp0: Expression, initialEnv: Map[Symbol.VarSym, ast.Eff], root: Root): Validation[Expression, EffectError] = {

      /**
        * Local visitor.
        */
      def visitExp(e0: Expression, env0: Map[Symbol.VarSym, ast.Eff]): Validation[Expression, EffectError] = e0 match {
        /**
          * Literal Expression.
          */
        case Expression.Unit(loc) => e0.toSuccess
        case Expression.True(loc) => e0.toSuccess
        case Expression.False(loc) => e0.toSuccess
        case Expression.Char(lit, loc) => e0.toSuccess
        case Expression.Float32(lit, loc) => e0.toSuccess
        case Expression.Float64(lit, loc) => e0.toSuccess
        case Expression.Int8(lit, loc) => e0.toSuccess
        case Expression.Int16(lit, loc) => e0.toSuccess
        case Expression.Int32(lit, loc) => e0.toSuccess
        case Expression.Int64(lit, loc) => e0.toSuccess
        case Expression.BigInt(lit, loc) => e0.toSuccess
        case Expression.Str(lit, loc) => e0.toSuccess

        /**
          * Wildcard Expression.
          */
        case Expression.Wild(tpe, _, loc) =>
          // Wildcards are pure.
          Expression.Wild(tpe, ast.Eff.Pure, loc).toSuccess

        /**
          * Variable Expression.
          */
        case Expression.Var(sym, tpe, _, loc) =>
          // Lookup the effect in the effect environment.
          val eff = env0.getOrElse(sym, ast.Eff.Pure)
          Expression.Var(sym, tpe, eff, loc).toSuccess

        /**
          * Hole Expression.
          */
        case Expression.Hole(sym, tpe, eff, loc) => ??? // TODO

        /**
          * Def Expression.
          */
        case Expression.Def(sym, tpe, _, loc) =>
          // The effect of a ref is its declared effect.
          val defn = root.defs(sym)
          val latent = defn.eff.eff
          val eff = ast.Eff.Arrow(ast.Eff.Pure, latent, ast.Eff.Pure, EffectSet.Bot)
          Expression.Def(sym, tpe, eff, loc).toSuccess

        /**
          * Def Expression.
          */
        case Expression.Eff(sym, tpe, _, loc) => ??? // TODO

        /**
          * Lambda Expression.
          */
        case Expression.Lambda(args, body, tpe, _, loc) =>
          for {
            e <- visitExp(body, env0)
          } yield {
            // TODO: [Effects]: Take the number of arguments into account.
            val eff = ast.Eff.Arrow(ast.Eff.Pure, e.eff.eff, ast.Eff.Pure, EffectSet.Bot)
            Expression.Lambda(args, body, tpe, eff, loc)
          }

        /**
          * Apply Expression.
          */
        case Expression.Apply(lambda, args, tpe, _, loc) =>
          ??? // TODO

        /**
          * Unary Expression.
          */
        case Expression.Unary(op, exp, tpe, _, loc) =>
          for {
            e <- visitExp(exp, env0)
          } yield {
            val eff = e.eff
            Expression.Unary(op, e, tpe, eff, loc)
          }

        /**
          * Binary Expression.
          */
        case Expression.Binary(op, exp1, exp2, tpe, _, loc) =>
          for {
            e1 <- visitExp(exp1, env0)
            e2 <- visitExp(exp2, env0)
          } yield {
            // The effects of e1 happen before the effects of e2.
            val eff = e1.eff seq e2.eff
            Expression.Binary(op, exp1, exp2, tpe, eff, loc)
          }

        /**
          * Let Expression.
          */
        case Expression.Let(sym, exp1, exp2, tpe, _, loc) =>
          for {
            e1 <- visitExp(exp1, env0)
            e2 <- visitExp(exp2, env0 + (sym -> e1.eff.restrict))
          } yield {
            // The effects of e1 happen before e2.
            val eff = e1.eff seq e2.eff
            Expression.Let(sym, exp1, exp2, tpe, eff, loc)
          }

        /**
          * LetRec Expression.
          */
        case Expression.LetRec(sym, exp1, exp2, tpe, _, loc) =>
          for {
            e1 <- visitExp(exp1, env0)
            e2 <- visitExp(exp2, env0 + (sym -> e1.eff.restrict))
          } yield {
            // The effects of e1 happen before e2.
            val eff = e1.eff seq e2.eff
            Expression.LetRec(sym, exp1, exp2, tpe, eff, loc)
          }

        /**
          * If-Then-Else Expression.
          */
        case Expression.IfThenElse(exp1, exp2, exp3, tpe, _, loc) =>
          for {
            e1 <- visitExp(exp1, env0)
            e2 <- visitExp(exp2, env0)
            e3 <- visitExp(exp3, env0)
          } yield {
            // The effects of e1 happen before the effects of e2 and e3.
            val seq1 = e1.eff seq e2.eff
            val seq2 = e1.eff seq e3.eff

            // The effects of the overall expression is the least upper bound of the two effects above.
            val eff = seq1 lub seq2
            Expression.IfThenElse(e1, e2, e3, tpe, eff, loc)
          }

        /**
          * Match Expression.
          */
        case Expression.Match(exp, rules, tpe, _, loc) =>
          // Infer the effects of each rule.
          val rulesVal = rules.map {
            case MatchRule(pat, guard, body) =>
              for {
                g <- visitExp(guard, env0)
                b <- visitExp(body, env0)
              } yield {
                MatchRule(pat, g, b)
              }
          }

          // Infer the effects of the entire match expression.
          for {
            e <- visitExp(exp, env0)
            rs <- sequence(rulesVal)
          } yield {
            // Compute the effects of the match value expression.
            val matchEffect = e.eff

            // Compute the total effects of all the rules.
            val rulesEffect = rs.foldLeft(ast.Eff.Bot) {
              case (eacc, MatchRule(pat, guard, body)) =>
                // The effect of the guard happens before the effect of the body.
                eacc lub (guard.eff seq body.eff)
            }

            // The effect of the match value expression happens before any effects of the rules.
            val eff = e.eff seq rulesEffect
            Expression.Match(e, rs, tpe, eff, loc)
          }

        /**
          * Switch Expression.
          */
        case Expression.Switch(rules, tpe, _, loc) =>
          // Infer the effects of each rule.
          val rulesVal = rules.map {
            case (guard, body) =>
              for {
                g <- visitExp(guard, env0)
                b <- visitExp(body, env0)
              } yield {
                (g, b)
              }
          }

          // Infer the effects.
          for {
            rs <- sequence(rulesVal)
          } yield {
            val eff = rs.foldLeft(ast.Eff.Bot) {
              case (eacc, (guard, body)) =>
                eacc lub (guard.eff seq body.eff)
            }
            Expression.Switch(rs, tpe, eff, loc)
          }

        /**
          * Tag Expression.
          */
        case Expression.Tag(sym, tag, exp, tpe, _, loc) =>
          for {
            e <- visitExp(exp, env0)
          } yield {
            val eff = exp.eff
            Expression.Tag(sym, tag, e, tpe, eff, loc)
          }

        /**
          * Tuple Expression.
          */
        case Expression.Tuple(elms, tpe, _, loc) =>
          for {
            es <- sequence(elms.map(e => visitExp(e, env0)))
          } yield {
            // The effects of the each element expression happen in sequence.
            val eff = es.foldLeft(ast.Eff.Bot) {
              case (eacc, e) => eacc seq e.eff
            }
            Expression.Tuple(elms, tpe, eff, loc)
          }

        case Expression.RecordEmpty(tpe, eff, loc) => ???

        case Expression.RecordSelect(base, label, tpe, eff, loc) => ???

        case Expression.RecordExtend(base, label, value, tpe, eff, loc) => ???

        case Expression.RecordRestrict(base, label, tpe, eff, loc) => ???

        /**
          * ArrayLit Expression.
          */
        case Expression.ArrayLit(elms, tpe, _, loc) =>
          for {
            es <- sequence(elms.map(e => visitExp(e, env0)))
          } yield {
            val eff = es.foldLeft(ast.Eff.Bot) {
              case (eacc, e) => eacc seq e.eff
            }
            Expression.ArrayLit(elms, tpe, eff, loc)
          }

        /**
          * ArrayNew Expression.
          */
        case Expression.ArrayNew(elm, len, tpe, _, loc) =>
          for {
            e <- visitExp(elm, env0)
            ln <- visitExp(len, env0)
          } yield {
            val eff = elm.eff seq len.eff
            Expression.ArrayNew(e, ln, tpe, eff, loc)
          }


        /**
          * ArrayLoad Expression.
          */
        case Expression.ArrayLoad(base, index, tpe, _, loc) =>
          for {
            b <- visitExp(base, env0)
            i <- visitExp(index, env0)
          } yield {
            val eff = base.eff seq index.eff
            Expression.ArrayLoad(b, i, tpe, eff, loc)
          }

        /**
          * ArrayStore Expression.
          */
        case Expression.ArrayStore(base, index, elm, tpe, _, loc) =>
          for {
            b <- visitExp(base, env0)
            i <- visitExp(index, env0)
            e <- visitExp(elm, env0)
          } yield {
            val eff = base.eff seq index.eff seq elm.eff
            Expression.ArrayStore(b, i, e, tpe, eff, loc)
          }

        /**
          * ArrayLength Expression.
          */
        case Expression.ArrayLength(base, tpe, _, loc) =>
          for {
            b <- visitExp(base, env0)
          } yield {
            val eff = base.eff
            Expression.ArrayLength(b, tpe, eff, loc)
          }

        /**
          * ArraySlice Expression.
          */
        case Expression.ArraySlice(base, startIndex, endIndex, tpe, _, loc) =>
          for {
            b <- visitExp(base, env0)
            i1 <- visitExp(startIndex, env0)
            i2 <- visitExp(endIndex, env0)
          } yield {
            val eff = base.eff seq startIndex.eff seq endIndex.eff
            Expression.ArraySlice(b, i1, i2, tpe, eff, loc)
          }

        /**
          * VectorLit Expression.
          */
        case Expression.VectorLit(elms, tpe, _, loc) =>
          for (
            es <- sequence(elms.map(e => visitExp(e, env0)))
          ) yield {
            val eff = es.foldLeft(ast.Eff.Bot) {
              case (eacc, e) => eacc seq e.eff
            }
            Expression.VectorLit(elms, tpe, eff, loc)
          }

        /**
          * VectorNew Expression
          **/
        case Expression.VectorNew(elm, len, tpe, _, loc) =>
          for {
            e <- visitExp(elm, env0)
          } yield {
            val eff = elm.eff
            Expression.VectorNew(e, len, tpe, eff, loc)
          }

        /**
          * VectorLoad Expression
          **/
        case Expression.VectorLoad(base, index, tpe, _, loc) =>
          for {
            b <- visitExp(base, env0)
          } yield {
            val eff = base.eff
            Expression.VectorLoad(b, index, tpe, eff, loc)
          }

        /**
          * VectorStore Expression
          **/
        case Expression.VectorStore(base, index, elm, tpe, _, loc) =>
          for {
            b <- visitExp(base, env0)
            e <- visitExp(elm, env0)
          } yield {
            val eff = base.eff seq elm.eff
            Expression.VectorStore(b, index, e, tpe, eff, loc)
          }

        /**
          * VectorLength Expression
          **/
        case Expression.VectorLength(base, tpe, _, loc) =>
          for {
            b <- visitExp(base, env0)
          } yield {
            val eff = base.eff
            Expression.VectorLength(b, tpe, eff, loc)
          }

        /**
          * VectorSlice Expression
          **/
        case Expression.VectorSlice(base, startIndex, endIndex, tpe, _, loc) =>
          for {
            b <- visitExp(base, env0)
            i2 <- visitExp(endIndex, env0)
          } yield {
            val eff = base.eff seq endIndex.eff
            Expression.VectorSlice(b, startIndex, i2, tpe, eff, loc)
          }

        /**
          * Reference Expression.
          */
        case Expression.Ref(exp, tpe, eff, loc) =>
          for {
            e <- visitExp(exp, env0)
          } yield {
            // TODO: [Effects]: Ref
            Expression.Ref(e, tpe, eff, loc)
          }

        /**
          * Dereference Expression.
          */
        case Expression.Deref(exp, tpe, eff, loc) =>
          for {
            e <- visitExp(exp, env0)
          } yield {
            // TODO: [Effects]: Deref
            Expression.Deref(e, tpe, eff, loc)
          }

        /**
          * Assignment Expression.
          */
        case Expression.Assign(exp1, exp2, tpe, eff, loc) =>
          for {
            e1 <- visitExp(exp1, env0)
            e2 <- visitExp(exp2, env0)
          } yield {
            // TODO: [Effects]: Assign
            Expression.Assign(e1, e2, tpe, eff, loc)
          }

        /**
          * HandleWith Expression.
          */
        case Expression.HandleWith(exp, bindings, tpe, eff, loc) => ??? // TODO

        /**
          * Existential Expression.
          */
        case Expression.Existential(fparam, exp, _, loc) =>
          // An existential expression must be pure.
          for {
            e <- visitExp(exp, env0)
            f <- assertPure(e)
          } yield {
            Expression.Existential(fparam, exp, f, loc)
          }

        /**
          * Universal Expression.
          */
        case Expression.Universal(fparam, exp, _, loc) =>
          // A universal expression must be pure.
          for {
            e <- visitExp(exp, env0)
            f <- assertPure(e)
          } yield {
            Expression.Universal(fparam, exp, f, loc)
          }

        /**
          * Ascribe Expression.
          */
        case Expression.Ascribe(exp, tpe, eff, loc) =>
          // An ascribe expression is sound; the effect system checks that the declared effect matches the inferred effect.
          for {
            e <- visitExp(exp, env0)
            _ <- assertLeq(exp, eff)
          } yield {
            Expression.Ascribe(e, tpe, eff, loc)
          }

        /**
          * Ascribe Expression.
          */
        case Expression.Cast(exp, tpe, eff, loc) =>
          // An cast expression is unsound; the effect system assumes the declared effect is correct.
          for {
            e <- visitExp(exp, env0)
          } yield {
            Expression.Cast(e, tpe, eff, loc)
          }

        /**
          * Try Catch Expression.
          */
        case Expression.TryCatch(exp, rules, tpe, eff, loc) => ??? // TODO: TryCatch

        /**
          * Native Constructor Expression.
          */
        case Expression.NativeConstructor(constructor, args, tpe, _, loc) =>
          // A native constructor can have any effect.
          val eff = ast.Eff.Top
          Expression.NativeConstructor(constructor, args, tpe, eff, loc).toSuccess

        /**
          * Native Field Expression.
          */
        case Expression.NativeField(field, tpe, _, loc) =>
          // A native field can have any effect.
          val eff = ast.Eff.Top
          Expression.NativeField(field, tpe, eff, loc).toSuccess

        /**
          * Native Method Expression.
          */
        case Expression.NativeMethod(method, args, tpe, _, loc) =>
          // A native method can have any effect.
          val eff = ast.Eff.Top
          Expression.NativeMethod(method, args, tpe, eff, loc).toSuccess

        /**
          * New Channel Expression
          */
        case Expression.NewChannel(tpe, eff, loc) =>
          Expression.NewChannel(tpe, eff, loc).toSuccess

        /**
          * Get Channel Expression
          */
        case Expression.GetChannel(exp, tpe, eff, loc) =>
          for {
            e <- visitExp(exp, env0)
          } yield {
            Expression.GetChannel(e, tpe, eff, loc)
          }

        /**
          * Put Channel Expression
          */
        case Expression.PutChannel(exp1, exp2, tpe, eff, loc) =>
          //TODO SJ: Why does Let have "val eff = e1. eff seq e2.eff" - should we do that?
          for {
            e1 <- visitExp(exp1, env0)
            e2 <- visitExp(exp2, env0)
          } yield {
            Expression.PutChannel(e1, e2, tpe, eff, loc)
          }

        /**
          * Select Channel Expression
          */
        case Expression.SelectChannel(rules, tpe, eff, loc) => ??? //TODO SJ

        /**
          * Close Channel Expression
          */
        case Expression.CloseChannel(exp, tpe, eff, loc) => ??? //TODO SJ

        /**
          * Spawn Expression
          */
        case Expression.Spawn(exp, tpe, eff, loc) => ??? //TODO SJ

<<<<<<< HEAD
        case Expression.FixpointConstraint(con, tpe, eff, loc) => ??? // TODO: Constraint
=======
        /**
          * Sleep Expression
          */
        case Expression.Sleep(exp, tpe, eff, loc) => ??? //TODO SJ

        case Expression.NewRelation(sym, tpe, eff, loc) => ??? // TODO: NewRelation
>>>>>>> 08ac22ee

        case Expression.FixpointCompose(exp1, exp2, tpe, eff, loc) => ??? // TODO: ConstraintUnion

        case Expression.FixpointSolve(exp, tpe, eff, loc) => ??? // TODO: FixpointSolve

        case Expression.FixpointCheck(exp, tpe, eff, loc) => ??? // TODO: FixpointCheck

        case Expression.FixpointDelta(exp, tpe, eff, loc) => ??? // TODO: FixpointDelta

        case Expression.FixpointProject(sym, exp1, exp2, tpe, eff, loc) => ??? // TODO: FixpointProject

        case Expression.FixpointEntails(exp1, exp2, tpe, eff, loc) => ??? // TODO: FixpointEntails

        /**
          * User Error Expression.
          */
        case Expression.UserError(tpe, _, loc) =>
          // Unsoundly assume that a user error exception has no effect.
          Expression.UserError(tpe, ast.Eff.Pure, loc).toSuccess
      }

      visitExp(exp0, initialEnv)
    }
  }

  /**
    * Returns [[Success]] with the bottom effect if the given expression `e0` has the bottom effect.
    *
    * Otherwise returns [[Failure]] with an [[EffectError]].
    */
  private def assertPure(e0: Expression): Validation[ast.Eff, EffectError] = assertLeq(e0, ast.Eff.Pure)

  /**
    * Returns [[Success]] with the given effect `eff` if the effect of the
    * given expression `e0` is fully contained in the given effect `eff`.
    *
    * Otherwise returns [[Failure]] with an [[EffectError]].
    */
  private def assertLeq(e0: Expression, eff: ast.Eff): Validation[ast.Eff, EffectError] = {
    if (e0.eff leq eff)
      eff.toSuccess
    else
      EffectError(eff, e0.eff, e0.loc).toFailure
  }

}<|MERGE_RESOLUTION|>--- conflicted
+++ resolved
@@ -620,16 +620,12 @@
           */
         case Expression.Spawn(exp, tpe, eff, loc) => ??? //TODO SJ
 
-<<<<<<< HEAD
+        /**
+          * Sleep Expression
+          */
+        case Expression.Sleep(exp, tpe, eff, loc) => ??? //TODO SJ
+
         case Expression.FixpointConstraint(con, tpe, eff, loc) => ??? // TODO: Constraint
-=======
-        /**
-          * Sleep Expression
-          */
-        case Expression.Sleep(exp, tpe, eff, loc) => ??? //TODO SJ
-
-        case Expression.NewRelation(sym, tpe, eff, loc) => ??? // TODO: NewRelation
->>>>>>> 08ac22ee
 
         case Expression.FixpointCompose(exp1, exp2, tpe, eff, loc) => ??? // TODO: ConstraintUnion
 
