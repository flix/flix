--- conflicted
+++ resolved
@@ -44,14 +44,7 @@
 instance IndexableMut[MutList[a, r]] {
     type Aef = r + OutOfBounds
     pub def put(t: MutList[a, r], i: Int32, v: a): Unit \ r + OutOfBounds =
-<<<<<<< HEAD
-        if (0 <= i and i < MutList.length(t))
-            t->values[i] = v
-        else
-            do OutOfBounds.outOfBounds("index ${i} is out of bounds for MutList of length ${MutList.length(t)}")
-=======
         MutList.put(v, i, t)
->>>>>>> 44463f49
 }
 
 mod MutList {
