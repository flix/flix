--- conflicted
+++ resolved
@@ -13,34 +13,6 @@
  *  See the License for the specific language governing permissions and
  *  limitations under the License.
  */
-<<<<<<< HEAD
-lawless class PartialOrder[a] {
-
-    ///
-    /// Returns `true` if `x` is smaller or equal to `y`.
-    ///
-    pub def lessEqual(x: a, y: a): Bool
-    // TODO This should not return a Boolean, but instead perform a three-way comparison.
-
-    ///
-    /// Returns the minimum of `x` and `y` if they are comparable.
-    ///
-    pub def min(x: a, y: a): Option[a] =
-      if (PartialOrder.lessEqual(x, y)) Some(x)
-      else if (PartialOrder.lessEqual(y, x)) Some(y)
-      else None
-
-    ///
-    /// Returns the maximum of `x` and `y` if they are comparable.
-    ///
-    pub def max(x: a, y: a): Option[a] =
-      if (PartialOrder.lessEqual(x, y)) Some(y)
-      else if (PartialOrder.lessEqual(y, x)) Some(x)
-      else None
-
-}
-=======
->>>>>>> 066878d8
 
 ///
 /// A Partial Order is a function ⊑ which satisfies three properties: reflexivity, anti-symmetry, and transitivity.
@@ -52,6 +24,22 @@
     ///
     pub def lessEqual(x: a, y: a): Bool
     // TODO This should not return a Boolean, but instead perform a three-way comparison.
+    
+    ///
+    /// Returns the minimum of `x` and `y` if they are comparable.
+    ///
+    pub def min(x: a, y: a): Option[a] =
+        if (PartialOrder.lessEqual(x, y)) Some(x)
+        else if (PartialOrder.lessEqual(y, x)) Some(y)
+        else None
+
+    ///
+    /// Returns the maximum of `x` and `y` if they are comparable.
+    ///
+    pub def max(x: a, y: a): Option[a] =
+        if (PartialOrder.lessEqual(x, y)) Some(y)
+        else if (PartialOrder.lessEqual(y, x)) Some(x)
+        else None
 
     ///
     /// Reflexivity: An element `x` is lower or equal to itself.
