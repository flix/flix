--- conflicted
+++ resolved
@@ -231,11 +231,8 @@
       case Int64 => Int64
       case Void |AnyType | Unit | BigDecimal | BigInt | String | Regex |
            Region | Array(_) | Lazy(_) | Ref(_) | Tuple(_) | MonoType.Enum(_) |
-<<<<<<< HEAD
            Arrow(_, _) | RecordEmpty | RecordExtend(_, _, _) | Native(_) | MonoType.Struct(_, _, _) =>
-=======
-           MonoType.Struct(_) | Arrow(_, _) | RecordEmpty | RecordExtend(_, _, _) | Native(_) =>
->>>>>>> d034bae2
+
         MonoType.Object
     }
   }
