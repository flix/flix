/*
 *  Copyright 2019 Magnus Madsen
 *
 *  Licensed under the Apache License, Version 2.0 (the "License");
 *  you may not use this file except in compliance with the License.
 *  You may obtain a copy of the License at
 *
 *  http://www.apache.org/licenses/LICENSE-2.0
 *
 *  Unless required by applicable law or agreed to in writing, software
 *  distributed under the License is distributed on an "AS IS" BASIS,
 *  WITHOUT WARRANTIES OR CONDITIONS OF ANY KIND, either express or implied.
 *  See the License for the specific language governing permissions and
 *  limitations under the License.
 */

package ca.uwaterloo.flix.language.errors

import ca.uwaterloo.flix.language.CompilationMessage
import ca.uwaterloo.flix.language.ast.{Ast, Name, SourceLocation, Symbol}
import ca.uwaterloo.flix.language.fmt.{Audience, FormatTypeConstraint}
import ca.uwaterloo.flix.util.Formatter

/**
  * A common super-type for redundancy errors.
  */
trait RedundancyError extends CompilationMessage {
  val kind: String = "Redundancy Error"
}

object RedundancyError {

  private implicit val audience: Audience = Audience.External

  /**
    * An error raised to indicate that the variable symbol `sym` is hidden.
    *
    * @param sym the hidden variable symbol.
    * @param loc the source location of the use.
    */
  case class HiddenVarSym(sym: Symbol.VarSym, loc: SourceLocation) extends RedundancyError {
    def summary: String = "Hidden variable symbol."

    def message(formatter: Formatter): String = {
      import formatter._
      s"""${line(kind, source.name)}
         |>> Hidden variable symbol '${red(sym.text)}'. The symbol is marked as unused.
         |
         |${code(loc, "hidden symbol.")}
         |""".stripMargin

    }

    def explain(formatter: Formatter): Option[String] = Some({
      s"""
         |Possible fixes:
         |
         |  (1)  Don't use the variable symbol.
         |  (2)  Rename the underscore prefix from the variable symbol name.
         |
         |""".stripMargin
    })
  }

  /**
    * An error raised to indicate that a variable has been shadowed.
    *
    * @param sym1 the shadowed variable.
    * @param sym2 the shadowing variable.
    */
  case class ShadowedVar(sym1: Symbol.VarSym, sym2: Symbol.VarSym) extends RedundancyError {
    def summary: String = "Shadowed variable."

    def message(formatter: Formatter): String = {
      import formatter._
      s"""${line(kind, source.name)}
         |>> Shadowed variable '${red(sym1.text)}'.
         |
         |${code(sym2.loc, "shadowing variable.")}
         |
         |The shadowed variable was declared here:
         |
         |${code(sym1.loc, "shadowed variable.")}
         |
         |""".stripMargin
    }

    def explain(formatter: Formatter): Option[String] = None

    def loc: SourceLocation = sym1.loc min sym2.loc
  }

  /**
    * An error raised to indicate that the def with the symbol `sym` is not used.
    *
    * @param sym the unused enum symbol.
    */
  case class UnusedDefSym(sym: Symbol.DefnSym) extends RedundancyError {
    def summary: String = "Unused definition."

    def message(formatter: Formatter): String = {
      import formatter._
      s"""${line(kind, source.name)}
         |>> Unused definition '${red(sym.name)}'. The definition is never referenced.
         |
         |${code(sym.loc, "unused definition.")}
         |""".stripMargin
    }

    def explain(formatter: Formatter): Option[String] = Some({
      s"""Possible fixes:
         |
         |  (1)  Use the definition.
         |  (2)  Remove the definition.
         |  (3)  Mark the definition as public.
         |  (4)  Prefix the definition name with an underscore.
         |
         |""".stripMargin
    })

    def loc: SourceLocation = sym.loc
  }

  /**
    * An error raised to indicate that the enum with the symbol `sym` is not used.
    *
    * @param sym the unused enum symbol.
    */
  case class UnusedEnumSym(sym: Symbol.EnumSym) extends RedundancyError {
    def summary: String = "Unused enum."

    def message(formatter: Formatter): String = {
      import formatter._
      s"""${line(kind, source.name)}
         |>> Unused enum '${red(sym.name)}'. Neither the enum nor its cases are ever used.
         |
         |${code(sym.loc, "unused enum.")}
         |""".stripMargin
    }

    def explain(formatter: Formatter): Option[String] = Some({
      s"""
         |Possible fixes:
         |
         |  (1)  Use the enum.
         |  (2)  Remove the enum.
         |  (3)  Mark the enum as public.
         |  (4)  Prefix the enum name with an underscore.
         |
         |""".stripMargin
    })

    def loc: SourceLocation = sym.loc
  }

  /**
    * An error raised to indicate that in the enum with symbol `sym` the case `tag` is not used.
    *
    * @param sym the enum symbol.
    * @param tag the unused tag.
    */
  case class UnusedEnumTag(sym: Symbol.EnumSym, tag: Name.Tag) extends RedundancyError {
    def summary: String = s"Unused case '${tag.name}'."

    def message(formatter: Formatter): String = {
      import formatter._
      s"""${line(kind, source.name)}
         |>> Unused case '${red(tag.name)}' in enum '${cyan(sym.name)}'.
         |
         |${code(tag.loc, "unused tag.")}
         |""".stripMargin

    }

    def explain(formatter: Formatter): Option[String] = Some({
      s"""
         |Possible fixes:
         |
         |  (1)  Use the case.
         |  (2)  Remove the case.
         |  (3)  Prefix the case with an underscore.
         |
         |""".stripMargin
    })

    def loc: SourceLocation = sym.loc
  }

  /**
    * An error raised to indicate that the given formal parameter symbol `sym` is not used.
    *
    * @param sym the unused variable symbol.
    */
  case class UnusedFormalParam(sym: Symbol.VarSym) extends RedundancyError {
    def summary: String = "Unused formal parameter."

    def message(formatter: Formatter): String = {
      import formatter._
      s"""${line(kind, source.name)}
         |>> Unused formal parameter '${red(sym.text)}'. The parameter is not used within its scope.
         |
         |${code(sym.loc, "unused formal parameter.")}
         |""".stripMargin
    }

    def explain(formatter: Formatter): Option[String] = Some({
      s"""
         |Possible fixes:
         |
         |  (1)  Use the formal parameter.
         |  (2)  Remove the formal parameter.
         |  (3)  Prefix the formal parameter name with an underscore.
         |
         |""".stripMargin
    })

    def loc: SourceLocation = sym.loc
  }

  /**
    * An error raised to indicate that the given type parameter `ident` is not used.
    *
    * @param ident the unused type variable.
    */
  case class UnusedTypeParam(ident: Name.Ident) extends RedundancyError {
    def summary: String = "Unused type parameter."

    def message(formatter: Formatter): String = {
      import formatter._
      s"""${line(kind, source.name)}
         |>> Unused type parameter '${red(ident.name)}'. The parameter is not referenced anywhere.
         |
         |${code(ident.loc, "unused type parameter.")}
         |""".stripMargin
    }

    def explain(formatter: Formatter): Option[String] = Some({
      s"""
         |Possible fixes:
         |
         |  (1)  Use the type parameter.
         |  (2)  Remove type parameter.
         |  (3)  Prefix the type parameter name with an underscore.
         |
         |""".stripMargin
    })

    def loc: SourceLocation = SourceLocation.mk(ident.sp1, ident.sp2)
  }

  /**
    * An error raised to indicate that the given variable symbol `sym` is not used.
    *
    * @param sym the unused variable symbol.
    */
  case class UnusedVarSym(sym: Symbol.VarSym) extends RedundancyError {
    def summary: String = "Unused local variable."

    def message(formatter: Formatter): String = {
      import formatter._
      s"""${line(kind, source.name)}
         |>> Unused local variable '${red(sym.text)}'. The variable is not referenced within its scope.
         |
         |${code(sym.loc, "unused local variable.")}
         |""".stripMargin
    }

    def explain(formatter: Formatter): Option[String] = Some({
      s"""
         |Possible fixes:
         |
         |  (1)  Use the local variable.
         |  (2)  Remove local variable declaration.
         |  (3)  Prefix the variable name with an underscore.
         |
         |""".stripMargin
    })

    def loc: SourceLocation = sym.loc
  }

  /**
    * An error raised to indicate that the given variable symbol `sym` is only used once in a constraint.
    *
    * @param sym the variable only used once
    * @param loc the location of the error
    */
  case class IllegalSingleVariable(sym: Symbol.VarSym, loc: SourceLocation) extends RedundancyError {
    def summary: String = s"Single use of variable '$sym'."

    def message(formatter: Formatter): String = {
      import formatter._
      s"""${line(kind, source.name)}
         |>> This variable is named, but only used once '${red(sym.text)}'. Use a wildcard instead?
         |
         |${code(loc, "the variable occurs here.")}
         |""".stripMargin
    }

    def explain(formatter: Formatter): Option[String] = Some({
      s"""
         |Possible fixes:
         |
         |  (1)  Prefix the variable name with a wildcard.
         |  (2)  Replace the variable name with a wildcard.
         |  (3)  Check for any spelling mistakes.
         |
         |""".stripMargin
    })
  }

  /**
    * An error raised to indicate that an expression is useless.
    *
    * @param loc the location of the expression.
    */
  case class UselessExpression(loc: SourceLocation) extends RedundancyError {
    def summary: String = "Useless expression."

    def message(formatter: Formatter): String = {
      import formatter._
      s"""${line(kind, source.name)}
         |>> Useless expression: It has no side-effect(s) and its result is discarded.
         |
         |${code(loc, "useless expression.")}
         |""".stripMargin
    }

    def explain(formatter: Formatter): Option[String] = Some({
      s"""
         |Possible fixes:
         |
         |  (1)  Use the result computed by the expression.
         |  (2)  Remove the expression statement.
         |  (3)  Introduce a let-binding with a wildcard name.
         |
         |""".stripMargin
    })
  }

<<<<<<< HEAD
  case class discardedValue(loc: SourceLocation) extends RedundancyError {
=======
  case class DiscardedValue(loc: SourceLocation) extends RedundancyError {
>>>>>>> 45614ce2
    def summary: String = "Non-unit expression value is implicitly discarded."

    def message(formatter: Formatter): String = {
      import formatter._
      s"""${line(kind, source.name)}
         |>> Implicitly discarded value: The non-unit expression value is not used.
         |
         |${code(loc, "discarded value.")}
         |""".stripMargin
    }

    def explain(formatter: Formatter): Option[String] = Some({
      s"""
         |Possible fixes:
         |
         |  (1)  Use the result value.
         |  (2)  Bind the value using let.
         |  (3)  Use the discard keyword.
         |
         |""".stripMargin
    })
  }

  /**
    * An error raised to indicate that a purity cast is redundant.
    *
    * @param loc the source location of the cast.
    */
  case class RedundantPurityCast(loc: SourceLocation) extends RedundancyError {
    def summary: String = "Redundant purity cast. The expression is already pure."

    def message(formatter: Formatter): String = {
      import formatter._
      s"""${line(kind, source.name)}
         |>> Redundant purity cast. The expression is already pure.
         |
         |${code(loc, "redundant cast.")}
         |
         |""".stripMargin
    }

    def explain(formatter: Formatter): Option[String] = None
  }

  /**
    * An error raised to indicate that an effect cast is redundant.
    *
    * @param loc the source location of the cast.
    */
  case class RedundantEffectCast(loc: SourceLocation) extends RedundancyError {
    def summary: String = "Redundant effect cast. The expression already has the same effect."

    def message(formatter: Formatter): String = {
      import formatter._
      s"""${line(kind, source.name)}
         |>> Redundant effect cast. The expression already has the same effect.
         |
         |${code(loc, "redundant cast.")}
         |
         |""".stripMargin
    }

    def explain(formatter: Formatter): Option[String] = None
  }

  /**
    * An error raised to indicate a redundant type constraint.
    *
    * @param entailingTconstr the tconstr that entails the other.
    * @param redundantTconstr the tconstr that is made redundant by the other.
    * @param loc              the location where the error occured.
    */
  case class RedundantTypeConstraint(entailingTconstr: Ast.TypeConstraint, redundantTconstr: Ast.TypeConstraint, loc: SourceLocation) extends RedundancyError {
    def summary: String = "Redundant type constraint."

    def message(formatter: Formatter): String = {
      import formatter._
      s"""${line(kind, source.name)}
         |>> Type constraint '${red(FormatTypeConstraint.formatTypeConstraint(redundantTconstr))}' is entailed by type constraint '${green(FormatTypeConstraint.formatTypeConstraint(redundantTconstr))}'.
         |
         |${code(loc, "redundant type constraint.")}
         |""".stripMargin
    }

    def explain(formatter: Formatter): Option[String] = Some({
      s"""
         |Possible fixes:
         |
         |  (1)  Remove the type constraint.
         |
         |""".stripMargin
    })
  }

  /**
    * An error raised to indicate that the result of a pure expression is discarded.
    *
    * @param loc the location of the inner expression.
    */
  case class DiscardedPureValue(loc: SourceLocation) extends RedundancyError {
    def summary: String = "A pure expression cannot be discarded."

    def message(formatter: Formatter): String = {
      import formatter._
      s"""${line(kind, source.name)}
         |>> A pure expression cannot be discarded.
         |
         |${code(loc, "pure expression.")}
         |""".stripMargin
    }

    def explain(formatter: Formatter): Option[String] = None
  }

  /**
    * An error raised to indicate a redundant discard of a unit value.
    *
    * @param loc the location of the inner expression.
    */
  case class RedundantDiscard(loc: SourceLocation) extends RedundancyError {
    def summary: String = "Redundant discard of unit value."

    def message(formatter: Formatter): String = {
      import formatter._
      s"""${line(kind, source.name)}
         |>> Redundant discard of unit value.
         |
         |${code(loc, "discarded unit value.")}
         |""".stripMargin
    }

    def explain(formatter: Formatter): Option[String] = None
  }

}<|MERGE_RESOLUTION|>--- conflicted
+++ resolved
@@ -338,11 +338,7 @@
     })
   }
 
-<<<<<<< HEAD
-  case class discardedValue(loc: SourceLocation) extends RedundancyError {
-=======
   case class DiscardedValue(loc: SourceLocation) extends RedundancyError {
->>>>>>> 45614ce2
     def summary: String = "Non-unit expression value is implicitly discarded."
 
     def message(formatter: Formatter): String = {
