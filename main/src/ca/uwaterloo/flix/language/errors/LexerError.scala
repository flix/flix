--- conflicted
+++ resolved
@@ -69,17 +69,10 @@
   }
 
   /**
-<<<<<<< HEAD
-   * An error raised when more than one `e` (used for scientific notation) is found in a number.
-   *
-   * @param loc The location of the double e number literal.
-   */
-=======
     * An error raised when more than one `e` (used for scientific notation) is found in a number.
     *
     * @param loc The location of the double e number literal.
     */
->>>>>>> 6dc71161
   case class DoubleEInNumber(loc: SourceLocation) extends LexerError with Recoverable {
     override def summary: String = s"Number has two scientific notation indicators."
 
