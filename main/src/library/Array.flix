--- conflicted
+++ resolved
@@ -78,13 +78,8 @@
     /// Equivalent to the expression `a[i] = x`.
     ///
     @Time(1) @Space(1)
-<<<<<<< HEAD
-    pub def put(x: a, i: Int32, a: Array[a, r]): Array[a, r] \ Write(r) =
-        a[i] = x; a
-=======
-    pub def put(x: a, i: Int32, a: ScopedArray[a, r]): Unit \ Write(r) =
+    pub def put(x: a, i: Int32, a: Array[a, r]): Unit \ Write(r) =
         a[i] = x
->>>>>>> 12a282cb
 
     ///
     /// Returns `true` if the given array `a` is empty.
@@ -899,11 +894,7 @@
     /// Returns `false` if `arr` is empty.
     ///
     @Time(time(f) * length(arr)) @Space(space(f))
-<<<<<<< HEAD
-    pub def exists(f: a -> Bool, arr: Array[a, r]): Bool \ Read(r) =
-=======
-    pub def exists(f: a -> Bool & ef, arr: ScopedArray[a, r]): Bool \ { ef, Read(r) } =
->>>>>>> 12a282cb
+    pub def exists(f: a -> Bool & ef, arr: Array[a, r]): Bool \ { ef, Read(r) } =
         let len = length(arr);
         def loop(i) = {
             if (i >= len)
@@ -921,11 +912,7 @@
     /// Returns `true` if `arr` is empty.
     ///
     @Time(time(f) * length(arr)) @Space(space(f))
-<<<<<<< HEAD
-    pub def forall(f: a -> Bool, arr: Array[a, r]): Bool \ Read(r) =
-=======
-    pub def forall(f: a -> Bool & ef, arr: ScopedArray[a, r]): Bool \ { ef, Read(r) } =
->>>>>>> 12a282cb
+    pub def forall(f: a -> Bool & ef, arr: Array[a, r]): Bool \ { ef, Read(r) } =
         let len = length(arr);
         def loop(i) = {
             if (i >= len)
