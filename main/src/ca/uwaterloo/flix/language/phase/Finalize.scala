--- conflicted
+++ resolved
@@ -399,23 +399,15 @@
         val t = visitType(tpe)
         FinalAst.Expression.Spawn(e, t, loc)
 
-<<<<<<< HEAD
-      case SimplifiedAst.Expression.Lazy(exp, tpe, loc) =>
+      case LiftedAst.Expression.Lazy(exp, tpe, loc) =>
         val e = visit(exp)
         val t = visitType(tpe)
         FinalAst.Expression.Lazy(e, t, loc)
 
-      case SimplifiedAst.Expression.Force(exp, tpe, loc) =>
+      case LiftedAst.Expression.Force(exp, tpe, loc) =>
         val e = visit(exp)
         val t = visitType(tpe)
         FinalAst.Expression.Force(e, t, loc)
-=======
-      case LiftedAst.Expression.Lazy(exp, tpe, loc) =>
-        ??? // TODO: Add backend support for lazyness.
-
-      case LiftedAst.Expression.Force(exp, tpe, loc) =>
-        ??? // TODO: Add backend support for lazyness.
->>>>>>> 526e5320
 
       case LiftedAst.Expression.FixpointConstraintSet(cs0, tpe, loc) =>
         val cs = cs0.map(visitConstraint(_, m))
