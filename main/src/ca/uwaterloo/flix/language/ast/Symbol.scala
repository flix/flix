--- conflicted
+++ resolved
@@ -89,19 +89,19 @@
   }
 
   /**
-<<<<<<< HEAD
     * Returns a fresh def symbol based on the given symbol.
     */
   def freshStructSym(sym: StructSym)(implicit flix: Flix): StructSym = {
     val id = Some(flix.genSym.freshId())
     new StructSym(id, sym.namespace, sym.text, sym.loc)
-=======
+  }
+
+  /**
     * Returns a fresh enum symbol based on the given symbol.
     */
   def freshEnumSym(sym: EnumSym)(implicit flix: Flix): EnumSym = {
     val id = Some(flix.genSym.freshId())
     new EnumSym(id, sym.namespace, sym.text, sym.loc)
->>>>>>> ad323b21
   }
 
   /**
