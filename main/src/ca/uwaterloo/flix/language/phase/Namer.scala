--- conflicted
+++ resolved
@@ -750,12 +750,7 @@
       val e = visitExp(exp, ns0)
       NamedAst.Expr.ArrayLength(e, loc)
 
-<<<<<<< HEAD
-    case DesugaredAst.Expr.StructNew(name, exps, exp, loc) =>
-      val structSym = Symbol.mkStructSym(ns0, name.ident)
-=======
     case DesugaredAst.Expr.StructNew(qname, exps, exp, loc) =>
->>>>>>> 26dc4e70
       val e = visitExp(exp, ns0)
       val es = visitStructFields(exps, ns0)
       NamedAst.Expr.StructNew(qname, es, e, loc)
