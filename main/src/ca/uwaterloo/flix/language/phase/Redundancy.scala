/*
 *  Copyright 2019, 2023 Magnus Madsen
 *
 *  Licensed under the Apache License, Version 2.0 (the "License");
 *  you may not use this file except in compliance with the License.
 *  You may obtain a copy of the License at
 *
 *  http://www.apache.org/licenses/LICENSE-2.0
 *
 *  Unless required by applicable law or agreed to in writing, software
 *  distributed under the License is distributed on an "AS IS" BASIS,
 *  WITHOUT WARRANTIES OR CONDITIONS OF ANY KIND, either express or implied.
 *  See the License for the specific language governing permissions and
 *  limitations under the License.
 */
package ca.uwaterloo.flix.language.phase

import ca.uwaterloo.flix.api.Flix
import ca.uwaterloo.flix.language.ast.TypedAst.*
import ca.uwaterloo.flix.language.ast.TypedAst.Predicate.{Body, Head}
import ca.uwaterloo.flix.language.ast.ops.TypedAstOps
import ca.uwaterloo.flix.language.ast.shared.SymUse.{CaseSymUse, DefSymUse, LocalDefSymUse, SigSymUse}
import ca.uwaterloo.flix.language.ast.shared.{CheckedCastType, TraitConstraint}
import ca.uwaterloo.flix.language.ast.{Name, SourceLocation, Symbol, Type, TypeConstructor}
import ca.uwaterloo.flix.language.dbg.AstPrinter.*
import ca.uwaterloo.flix.language.errors.RedundancyError
import ca.uwaterloo.flix.language.errors.RedundancyError.*
import ca.uwaterloo.flix.language.phase.unification.TraitEnvironment
import ca.uwaterloo.flix.util.ParOps
import ca.uwaterloo.flix.util.collection.SeqOps

import java.util.concurrent.ConcurrentHashMap
import scala.annotation.tailrec
import scala.collection.mutable
import scala.collection.mutable.ListBuffer

/**
  * The Redundancy phase checks that declarations and expressions within the AST are used in a meaningful way.
  *
  * For example, the redundancy phase ensures that there are no:
  *
  *   - unused local variables.
  *   - unused enums, definitions, ...
  *   - useless expressions.
  *
  * and so on.
  *
  * The phase performs no AST rewrites; it can be disabled without affecting the runtime semantics.
  */
object Redundancy {

  /**
    * Checks the given AST `root` for redundancies.
    */
  def run(root: Root)(implicit flix: Flix): (Root, List[RedundancyError]) = flix.phaseNew("Redundancy") {
    implicit val sctx: SharedContext = SharedContext.mk()

    val errorsFromDefs = ParOps.parAgg(root.defs, Used.empty)({
      case (acc, (_, decl)) => acc ++ visitDef(decl)(sctx, root, flix)
    }, _ ++ _).errors.toList

    val errorsFromSigs = ParOps.parAgg(root.sigs, Used.empty)({
      case (acc, (_, decl)) => acc ++ visitSig(decl)(sctx, root, flix)
    }, _ ++ _).errors.toList

    val errorsFromInst = ParOps.parAgg(TypedAstOps.instanceDefsOf(root), Used.empty)({
      case (acc, decl) => acc ++ visitDef(decl)(sctx, root, flix)
    }, _ ++ _).errors.toList

    // Check for unused symbols.
    val errors = errorsFromDefs ++
      errorsFromInst ++
      errorsFromSigs ++
      checkUnusedDefs()(sctx, root) ++
      checkUnusedEffects()(sctx, root) ++
      checkUnusedEnumsAndTags()(sctx, root) ++
      checkUnusedTypeParamsEnums()(root) ++
      checkUnusedStructsAndFields()(sctx, root) ++
      checkUnusedTypeParamsStructs()(root) ++
      checkUnusedTypeParamsTypeAliases()(root) ++
      checkRedundantTraitConstraints()(root, flix)

    (root, errors)
  }

  /**
    * Checks for unused definition symbols.
    */
  private def checkUnusedDefs()(implicit sctx: SharedContext, root: Root): List[RedundancyError] = {
    val result = new ListBuffer[RedundancyError]
    for ((_, defn) <- root.defs) {
      if (deadDef(defn)) {
        result += UnusedDefSym(defn.sym)
      }
    }
    result.toList
  }

  /**
    * Checks for unused effect symbols.
    */
  private def checkUnusedEffects()(implicit sctx: SharedContext, root: Root): List[RedundancyError] = {
    val result = new ListBuffer[RedundancyError]
    for ((_, eff) <- root.effects) {
      if (deadEffect(eff)) {
        result += UnusedEffSym(eff.sym)
      }
    }
    result.toList
  }

  /**
    * Checks for unused enum symbols and tags.
    */
  private def checkUnusedEnumsAndTags()(implicit sctx: SharedContext, root: Root): List[RedundancyError] = {
    val result = new ListBuffer[RedundancyError]
    for ((_, enm) <- root.enums) {
      if (deadEnum(enm)) {
        result += UnusedEnumSym(enm.sym)
      }

      for ((tag, _) <- enm.cases) {
        if (deadTag(enm, tag)) {
          result += UnusedEnumTag(enm.sym, tag)
        }
      }
    }
    result.toList
  }

  /**
    * Checks for unused type parameters in enums.
    */
  private def checkUnusedTypeParamsEnums()(implicit root: Root): List[RedundancyError] = {
    val result = new ListBuffer[RedundancyError]
    for ((_, decl) <- root.enums) {
      val usedTypeVars = decl.cases.foldLeft(Set.empty[Symbol.KindedTypeVarSym]) {
        case (sacc, (_, Case(_, tpes, _, _))) => sacc ++ tpes.flatMap(_.typeVars.map(_.sym))
      }
      val unusedTypeParams = decl.tparams.filter {
        tparam =>
          !usedTypeVars.contains(tparam.sym) &&
            !tparam.name.name.startsWith("_")
      }
      result ++= unusedTypeParams.map(tparam => UnusedTypeParam(tparam.name, tparam.loc))
    }
    result.toList
  }

  /**
    * Checks for unused type parameters in enums.
    */
  private def checkUnusedTypeParamsTypeAliases()(implicit root: Root): List[RedundancyError] = {
    val result = new ListBuffer[RedundancyError]
    for ((_, decl) <- root.typeAliases) {
      val usedTypeVars = decl.tpe.typeVars.map(_.sym)
      val unusedTypeParams = decl.tparams.filter {
        tparam =>
          !usedTypeVars.contains(tparam.sym) &&
            !tparam.name.name.startsWith("_")
      }
      result ++= unusedTypeParams.map(tparam => UnusedTypeParam(tparam.name, tparam.loc))
    }
    result.toList
  }

  /**
    * Checks for unused struct symbols and tags.
    */
  private def checkUnusedStructsAndFields()(implicit sctx: SharedContext, root: Root): List[RedundancyError] = {
    val result = new ListBuffer[RedundancyError]
    for ((_, struct) <- root.structs) {
      if (deadStruct(struct)) {
        result += UnusedStructSym(struct.sym)
      }
    }

    result.toList
  }

  /**
    * Checks for unused type parameters in structs.
    */
  private def checkUnusedTypeParamsStructs()(implicit root: Root): List[RedundancyError] = {
    val result = new ListBuffer[RedundancyError]
    for ((_, decl) <- root.structs) {
      val usedTypeVars = decl.fields.foldLeft(Set.empty[Symbol.KindedTypeVarSym]) {
        case (acc, (_, field)) =>
          acc ++ field.tpe.typeVars.map(_.sym)
      }
      val unusedTypeParams = decl.tparams.init.filter { // the last tparam is implicitly used for the region
        tparam =>
          !usedTypeVars.contains(tparam.sym) &&
            !tparam.name.name.startsWith("_")
      }
      result ++= unusedTypeParams.map(tparam => UnusedTypeParam(tparam.name, tparam.loc))
    }
    result.toList
  }

  /**
    * Checks for redundant type constraints in the given `root`.
    */
  private def checkRedundantTraitConstraints()(implicit root: Root, flix: Flix): List[RedundancyError] = {
    val defErrors = ParOps.parMap(root.defs.values)(defn => redundantTraitConstraints(defn.spec.declaredScheme.tconstrs))
    val classErrors = ParOps.parMap(root.traits.values)(trt => redundantTraitConstraints(trt.superTraits))
    val instErrors = ParOps.parMap(root.instances.values)(inst => redundantTraitConstraints(inst.tconstrs))
    val sigErrors = ParOps.parMap(root.sigs.values)(sig => redundantTraitConstraints(sig.spec.declaredScheme.tconstrs))

    (defErrors.flatten ++ classErrors.flatten ++ instErrors.flatten ++ sigErrors.flatten).toList
  }

  /**
    * Finds redundant trait constraints in `tconstrs`.
    */
  private def redundantTraitConstraints(tconstrs: List[TraitConstraint])(implicit root: Root, flix: Flix): List[RedundancyError] = {
    for {
      (tconstr1, i1) <- tconstrs.zipWithIndex
      (tconstr2, i2) <- tconstrs.zipWithIndex
      // don't compare a constraint against itself
      if i1 != i2 && TraitEnvironment.entails(tconstr1, tconstr2, root.traitEnv)
    } yield RedundancyError.RedundantTraitConstraint(tconstr1, tconstr2, tconstr2.loc)
  }

  /**
    * Checks for unused symbols in the given definition and returns all used symbols.
    */
  private def visitDef(defn: Def)(implicit sctx: SharedContext, root: Root, flix: Flix): Used = {
    // Create fresh local context.
    implicit val lctx: LocalContext = LocalContext.mk()

    // Compute the used symbols inside the definition.
    val usedExp = visitExp(defn.exp, Env.empty ++ defn.spec.fparams.map(_.bnd.sym), RecursionContext.ofDef(defn.sym))

    val unusedFormalParams = findUnusedFormalParameters(defn.spec.fparams, usedExp)
    val unusedTypeParams = findUnusedTypeParameters(defn.spec)

    // Check for unused parameters and remove all variable symbols.
    val usedAll = (usedExp ++
      unusedFormalParams ++
      unusedTypeParams).copy(varSyms = Set.empty)

    // If the expression has no holes nor errors then we return usedAll.
    // Otherwise, we discard all unused variable errors.
    if (lctx.holeSyms.isEmpty && lctx.errorLocs.isEmpty)
      usedAll
    else
      usedAll.withoutUnusedVars
  }

  /**
    * Checks for unused symbols in the given signature and returns all used symbols.
    */
  private def visitSig(sig: Sig)(implicit sctx: SharedContext, root: Root, flix: Flix): Used = {
    // Create fresh local context.
    implicit val lctx: LocalContext = LocalContext.mk()

    // Compute the used symbols inside the signature.
    val usedExp = sig.exp match {
      case None => Used.empty
      case Some(exp) =>
        visitExp(exp, Env.empty ++ sig.spec.fparams.map(_.bnd.sym), RecursionContext.ofSig(sig.sym))
    }

    // Check for unused parameters and remove all variable symbols.
    val unusedFormalParams = sig.exp.toList.flatMap(_ => findUnusedFormalParameters(sig.spec.fparams, usedExp))
    val unusedTypeParams = findUnusedTypeParameters(sig.spec)

    val usedAll = (usedExp ++
      unusedFormalParams ++
      unusedTypeParams).copy(varSyms = Set.empty)

    // If the expression has no holes nor errors then we return usedAll.
    // Otherwise, we discard all unused variable errors.
    if (lctx.holeSyms.isEmpty && lctx.errorLocs.isEmpty)
      usedAll
    else
      usedAll.withoutUnusedVars
  }

  /**
    * Finds unused formal parameters.
    */
  private def findUnusedFormalParameters(fparams: List[FormalParam], used: Used): List[UnusedFormalParam] = {
    fparams.collect {
      case fparam if deadVarSym(fparam.bnd.sym, used) => UnusedFormalParam(fparam.bnd.sym)
    }
  }

  /**
    * Finds unused type parameters.
    */
  private def findUnusedTypeParameters(spec: Spec): List[UnusedTypeParam] = spec match {
    case Spec(_, _, _, tparams, fparams, _, tpe, eff, tconstrs, econstrs) =>
      val tpes = fparams.map(_.tpe) ::: tpe :: eff :: tconstrs.map(_.arg) ::: econstrs.map(_.tpe1) ::: econstrs.map(_.tpe2)
      val used = tpes.flatMap { t => t.typeVars.map(_.sym) }.toSet
      tparams.collect {
        case tparam if deadTypeVar(tparam.sym, used) => UnusedTypeParam(tparam.name, tparam.loc)
      }
  }


  /**
    * Returns the symbols used in the given expression `e0` under the given environment `env0`.
    */
  private def visitExp(e0: Expr, env0: Env, rc: RecursionContext)(implicit lctx: LocalContext, sctx: SharedContext, root: Root, flix: Flix): Used = e0 match {
    case Expr.Cst(_, _, _) => Used.empty

    case Expr.Var(sym, _, loc) => (sym.isWild, rc.vars.contains(sym)) match {
      // Case 1: Non-wild, non-recursive use of sym.
      case (false, false) => Used.of(sym)
      // Case 2: Non-wild, recursive use of sym. Does not count as a use.
      case (false, true) => Used.empty
      // Case 3: Wild, non-recursive use of sym.
      case (true, false) => Used.empty + HiddenVarSym(sym, loc)
      // Case 4: Wild, recursive use of sym.
      case (true, true) => Used.empty + HiddenVarSym(sym, loc)
    }

    case Expr.Hole(sym, _, _, _, _) =>
      lctx.holeSyms += sym
      Used.empty

    case Expr.HoleWithExp(exp, _, _, _, _) =>
      visitExp(exp, env0, rc)

    case Expr.OpenAs(_, exp, _, _) =>
      visitExp(exp, env0, rc)

    case Expr.Use(_, alias, exp, _) =>
      // Check if the alias is shadowing
      val shadowedName = shadowing(alias.name, alias.loc, env0)

      // Add the name to the environment
      val env = env0 + (alias.name -> alias.loc)

      // Visit the expression with the extended environment
      val innerUsed = visitExp(exp, env, rc)

      // TODO NS-REFACTOR check for unused syms
      innerUsed ++ shadowedName

    case Expr.Lambda(fparam, exp, _, _) =>
      // Extend the environment with the variable symbol.
      val env1 = env0 + fparam.bnd.sym

      // Visit the expression with the extended environment.
      val innerUsed = visitExp(exp, env1, rc)

      // Check if the formal parameter is shadowing.
      val shadowedVar = shadowing(fparam.bnd.sym.text, fparam.bnd.sym.loc, env0)

      // Check if the lambda parameter symbol is dead.
      if (deadVarSym(fparam.bnd.sym, innerUsed))
        innerUsed ++ shadowedVar - fparam.bnd.sym + UnusedFormalParam(fparam.bnd.sym)
      else
        innerUsed ++ shadowedVar - fparam.bnd.sym

    case Expr.ApplyClo(exp1, exp2, _, _, _) =>
      val us1 = visitExp(exp1, env0, rc)
      val us2 = visitExp(exp2, env0, rc)
      us1 ++ us2

    case Expr.ApplyDef(DefSymUse(sym, _), exps, _, _, _, _, _) =>
      // Recursive calls do not count as uses.
      if (!rc.defn.contains(sym)) {
        sctx.defSyms.put(sym, ())
      }
      visitExps(exps, env0, rc)

    case Expr.ApplyLocalDef(LocalDefSymUse(sym, _), exps, _, _, _, _) =>
      if (rc.vars.contains(sym)) {
        visitExps(exps, env0, rc)
      } else {
        Used.of(sym) ++ visitExps(exps, env0, rc)
      }

    case Expr.ApplyOp(opUse, exps, _, _, _) =>
      sctx.effSyms.put(opUse.sym.eff, ())
      visitExps(exps, env0, rc)

    case Expr.ApplySig(SigSymUse(sym, _), exps, _, _, _, _, _, _) =>
      // Recursive calls do not count as uses.
      if (!rc.defn.contains(sym)) {
        sctx.sigSyms.put(sym, ())
      }
      visitExps(exps, env0, rc)

    case Expr.Unary(_, exp, _, _, _) =>
      visitExp(exp, env0, rc)

    case Expr.Binary(_, exp1, exp2, _, _, _) =>
      val us1 = visitExp(exp1, env0, rc)
      val us2 = visitExp(exp2, env0, rc)
      us1 ++ us2

    case Expr.Let(Binder(sym, _), exp1, exp2, _, _, _) =>
      // Extend the environment with the variable symbol.
      val env1 = env0 + sym

      // Visit the two expressions one under the original environment and one under the extended environment.
      val innerUsed1 = visitExp(exp1, env0, rc)
      val innerUsed2 = visitExp(exp2, env1, rc)

      // Check for shadowing.
      val shadowedVar = shadowing(sym.text, sym.loc, env0)

      // Check if the let-bound variable symbol is dead in exp2.
      if (deadVarSym(sym, innerUsed2))
        (innerUsed1 ++ innerUsed2 ++ shadowedVar) - sym + UnusedVarSym(sym)
      else
        (innerUsed1 ++ innerUsed2 ++ shadowedVar) - sym

    case Expr.LocalDef(Binder(sym, _), fparams, exp1, exp2, _, _, _) =>
      // Extend the environment with the variable symbol.
      val env1 = env0 + sym

      // Visit the two expressions under the extended environment.
      // Also add fparams to env1 in the first expression.
      // Add the variable to the recursion context only in the first expression.
      val innerUsed1 = visitExp(exp1, env1 ++ fparams.map(_.bnd.sym), rc.withVar(sym))
      val innerUsed2 = visitExp(exp2, env1, rc)
      val used = innerUsed1 ++ innerUsed2

      // Check for shadowing.
      // Check if the LocalDef variable symbol is dead in exp1 + exp2.
      val shadowedVar = shadowing(sym.text, sym.loc, env0)
      val res1 = if (deadVarSym(sym, used))
        (used ++ shadowedVar) - sym + UnusedVarSym(sym)
      else
        (used ++ shadowedVar) - sym

      // Check if the fparams are dead in exp1
      val fparamVars = fparams.map(_.bnd.sym)
      val shadowedFparamVars = fparamVars.map(s => shadowing(s.text, s.loc, env0))

      fparamVars.zip(shadowedFparamVars).foldLeft(res1) {
        case (acc, (s, shadow)) if deadVarSym(s, innerUsed1) => (acc ++ shadow) - s + UnusedVarSym(s)
        case (acc, (s, shadow)) => (acc ++ shadow) - s
      }

    case Expr.Region(_, _) =>
      Used.empty

    case Expr.Scope(Binder(sym, _), _, exp, _, _, _) =>
      // Extend the environment with the variable symbol.
      val env1 = env0 + sym

      // Visit the expression under the extended environment.
      val innerUsed = visitExp(exp, env1, rc)

      // Check for shadowing.
      val shadowedVar = shadowing(sym.text, sym.loc, env0)

      // Check if the let-bound variable symbol is dead in exp.
      if (deadVarSym(sym, innerUsed))
        (innerUsed ++ shadowedVar) - sym + UnusedVarSym(sym)
      else
        (innerUsed ++ shadowedVar) - sym

    case Expr.IfThenElse(exp1, exp2, exp3, _, _, _) =>
      val us1 = visitExp(exp1, env0, rc)
      val us2 = visitExp(exp2, env0, rc)
      val us3 = visitExp(exp3, env0, rc)
      us1 ++ us2 ++ us3

    case Expr.Stm(exp1, exp2, _, _, _) =>
      val us1 = visitExp(exp1, env0, rc)
      val us2 = visitExp(exp2, env0, rc)

      // Check for useless pure expressions.
      if (isUnderAppliedFunction(exp1)) {
        // `isUnderAppliedFunction` implies `isUselessExpression` so this must be checked first.
        (us1 ++ us2) + UnderAppliedFunction(exp1.tpe, exp1.loc)
      } else if (isUselessExpression(exp1)) {
        (us1 ++ us2) + UselessExpression(exp1.tpe, exp1.loc)
      } else if (isMustUse(exp1)(root) && !isHole(exp1)) {
        (us1 ++ us2) + UnusedMustUseValue(exp1.tpe, exp1.loc)
      } else {
        us1 ++ us2
      }

    case Expr.Discard(exp, _, _) =>
      val us = visitExp(exp, env0, rc)

      if (isPure(exp))
        us + DiscardedPureValue(exp.loc)
      else if (exp.tpe == Type.Unit)
        us + RedundantDiscard(exp.loc)
      else
        us

    case Expr.Match(exp, rules, _, _, _) =>
      // Visit the match expression.
      val usedMatch = visitExp(exp, env0, rc)

      // Visit each match rule.
      val usedRules = rules map {
        case MatchRule(pat, guard, body, _) =>
          // Compute the free variables in the pattern.
          val fvs = freeVars(pat)

          // Extend the environment with the free variables.
          val extendedEnv = env0 ++ fvs

          // Visit the pattern, guard and body.
          val usedPat = visitPat(pat)
          val usedGuard = guard.map(visitExp(_, extendedEnv, rc)).getOrElse(Used.empty)
          val usedBody = visitExp(body, extendedEnv, rc)
          val usedPatGuardAndBody = usedPat ++ usedGuard ++ usedBody

          // Check for unused variable symbols.
          val unusedVarSyms = findUnusedVarSyms(fvs, usedPatGuardAndBody)

          // Check for shadowed variable symbols.
          val shadowedVarSyms = findShadowedVarSyms(fvs, env0)

          // Combine everything together.
          (usedPatGuardAndBody -- fvs) ++ unusedVarSyms ++ shadowedVarSyms
      }

      usedMatch ++ usedRules.reduceLeft(_ ++ _)

    case Expr.TypeMatch(exp, rules, _, _, _) =>
      // Visit the match expression.
      val usedMatch = visitExp(exp, env0, rc)

      // Visit each match rule.
      val usedRules = rules map {
        case TypeMatchRule(bnd, _, body, _) =>
          // Get the free var from the sym
          val fvs = Set(bnd.sym)

          // Extend the environment with the free variables.
          val extendedEnv = env0 ++ fvs

          // Visit the pattern, guard and body.
          val usedBody = visitExp(body, extendedEnv, rc)

          // Check for unused variable symbols.
          val unusedVarSyms = findUnusedVarSyms(fvs, usedBody)

          // Check for shadowed variable symbols.
          val shadowedVarSyms = findShadowedVarSyms(fvs, env0)

          // Combine everything together.
          (usedBody -- fvs) ++ unusedVarSyms ++ shadowedVarSyms
      }

      usedMatch ++ usedRules.reduceLeft(_ ++ _)

    case Expr.RestrictableChoose(_, exp, rules, _, _, _) =>
      // Visit the match expression.
      val usedMatch = visitExp(exp, env0, rc)

      // Visit each match rule.
      val usedRules = rules map {
        case RestrictableChooseRule(pat, body) =>
          // Compute the free variables in the pattern.
          val fvs = freeVars(pat)

          // Extend the environment with the free variables.
          val extendedEnv = env0 ++ fvs

          // Visit the pattern, guard and body.
          val usedPat = Used.empty
          val usedBody = visitExp(body, extendedEnv, rc)
          val usedPatAndBody = usedPat ++ usedBody

          // Check for unused variable symbols.
          val unusedVarSyms = findUnusedVarSyms(fvs, usedPatAndBody)

          // Check for shadowed variable symbols.
          val shadowedVarSyms = findShadowedVarSyms(fvs, env0)

          // Combine everything together.
          (usedPatAndBody -- fvs) ++ unusedVarSyms ++ shadowedVarSyms
      }

      usedMatch ++ usedRules.reduceLeft(_ ++ _)

    case Expr.ExtMatch(exp, rules, _, _, _) =>
      val usedMatch = visitExp(exp, env0, rc)

      // Visit each match rule.
      val usedRules = rules.map {
        case ExtMatchRule(pat, exp1, _) =>
          // Compute the free variables in the pattern.
          val fvs = freeVars(pat)

          // Extend the environment with the free variables.
          val extendedEnv = env0 ++ fvs

          // Visit the body.
          val usedBody = visitExp(exp1, extendedEnv, rc)

          // Check for unused variable symbols.
          val unusedVarSyms = findUnusedVarSyms(fvs, usedBody)

          // Check for shadowed variable symbols.
          val shadowedVarSyms = findShadowedVarSyms(fvs, env0)

          // Combine everything together.
          (usedBody -- fvs) ++ unusedVarSyms ++ shadowedVarSyms
      }
      val tagPatterns = rules.collect {
        case ExtMatchRule(pat: ExtPattern.Tag, _, _) => pat
      }

      val duplicatePatterns: List[RedundancyError] =
        SeqOps.getDuplicates(tagPatterns, (pat: ExtPattern.Tag) => pat.label).map {
          case (pat1, pat2) =>
            RedundancyError.DuplicateExtPattern(pat1.label, pat1.label.loc, pat2.label.loc)
        }

      Used(Set.empty, duplicatePatterns.toSet) ++ usedMatch ++ usedRules.reduceLeft(_ ++ _)

    case Expr.Tag(CaseSymUse(sym, _), exps, _, _, _) =>
      val us = visitExps(exps, env0, rc)
      sctx.enumSyms.put(sym.enumSym, ())
      sctx.caseSyms.put(sym, ())
      us

    case Expr.RestrictableTag(_, exps, _, _, _) =>
      visitExps(exps, env0, rc)

    case Expr.ExtTag(_, exps, _, _, _) =>
      visitExps(exps, env0, rc)

    case Expr.Tuple(elms, _, _, _) =>
      visitExps(elms, env0, rc)

    case Expr.RecordSelect(exp, _, _, _, _) =>
      visitExp(exp, env0, rc)

    case Expr.RecordExtend(_, value, rest, _, _, _) =>
      val us1 = visitExp(value, env0, rc)
      val us2 = visitExp(rest, env0, rc)
      us1 ++ us2

    case Expr.RecordRestrict(_, rest, _, _, _) =>
      visitExp(rest, env0, rc)

    case Expr.ArrayLit(exps, exp, _, _, _) =>
      visitExps(exps, env0, rc) ++ visitExp(exp, env0, rc)

    case Expr.ArrayNew(exp1, exp2, exp3, _, _, _) =>
      val us1 = visitExp(exp1, env0, rc)
      val us2 = visitExp(exp2, env0, rc)
      val us3 = visitExp(exp3, env0, rc)
      us1 ++ us2 ++ us3

    case Expr.ArrayLoad(base, index, _, _, _) =>
      val us1 = visitExp(base, env0, rc)
      val us2 = visitExp(index, env0, rc)
      us1 ++ us2

    case Expr.ArrayLength(base, _, _) =>
      visitExp(base, env0, rc)

    case Expr.ArrayStore(base, index, elm, _, _) =>
      val us1 = visitExp(base, env0, rc)
      val us2 = visitExp(index, env0, rc)
      val us3 = visitExp(elm, env0, rc)
      us1 ++ us2 ++ us3

    case Expr.StructNew(sym, fields, region, _, _, _) =>
      sctx.structSyms.put(sym, ())
      visitExps(fields.map { case (_, v) => v }, env0, rc) ++ visitExp(region, env0, rc)

    case Expr.StructGet(e, field, _, _, _) =>
      sctx.structFieldSyms.put(field.sym, ())
      visitExp(e, env0, rc)

    case Expr.StructPut(e1, field, e2, _, _, _) =>
      sctx.structFieldSyms.put(field.sym, ())
      visitExp(e1, env0, rc) ++ visitExp(e2, env0, rc)

    case Expr.VectorLit(exps, _, _, _) =>
      visitExps(exps, env0, rc)

    case Expr.VectorLoad(exp1, exp2, _, _, _) =>
      val us1 = visitExp(exp1, env0, rc)
      val us2 = visitExp(exp2, env0, rc)
      us1 ++ us2

    case Expr.VectorLength(exp, _) =>
      visitExp(exp, env0, rc)

    case Expr.Ascribe(exp, _, _, _, _, _) =>
      visitExp(exp, env0, rc)

    case Expr.InstanceOf(exp, _, _) =>
      visitExp(exp, env0, rc)

    case Expr.CheckedCast(cast, exp, tpe, eff, loc) =>
      cast match {
        case CheckedCastType.TypeCast =>
          if (exp.tpe == tpe)
            visitExp(exp, env0, rc) + RedundantCheckedTypeCast(loc)
          else
            visitExp(exp, env0, rc)
        case CheckedCastType.EffectCast =>
          if (exp.eff == eff && flix.options.xsubeffecting.isEmpty)
            visitExp(exp, env0, rc) + RedundantCheckedEffectCast(loc)
          else
            visitExp(exp, env0, rc)
      }

    case Expr.UncheckedCast(exp, _, declaredEff, _, _, loc) =>
      declaredEff match {
        // Don't capture redundant purity casts if there's also a set effect
        case Some(eff) =>
          (eff, exp.eff) match {
            case (Type.Pure, Type.Pure) =>
              visitExp(exp, env0, rc) + RedundantUncheckedEffectCast(loc)
            case (Type.Var(eff1, _), Type.Var(eff2, _))
              if eff1 == eff2 =>
              visitExp(exp, env0, rc) + RedundantUncheckedEffectCast(loc)
            case _ => visitExp(exp, env0, rc)
          }
        case _ => visitExp(exp, env0, rc)
      }

    case Expr.Unsafe(exp, runEff, _, _, loc) =>
      (runEff, exp.eff) match {
        case (Type.Pure, _) => visitExp(exp, env0, rc) + UselessUnsafe(loc)
        case (_, Type.Pure) => visitExp(exp, env0, rc) + RedundantUnsafe(loc)
        case _ => visitExp(exp, env0, rc)
      }

    case Expr.Without(exp, symUse, _, _, _) =>
      sctx.effSyms.put(symUse.sym, ())
      visitExp(exp, env0, rc)

    case Expr.TryCatch(exp, rules, _, _, _) =>
      val usedExp = visitExp(exp, env0, rc)
      val usedRules = rules.foldLeft(Used.empty) {
        case (acc, CatchRule(bnd, _, body, _)) =>
          val usedBody = visitExp(body, env0, rc)
          if (deadVarSym(bnd.sym, usedBody))
            acc ++ usedBody + UnusedVarSym(bnd.sym)
          else
            acc ++ usedBody
      }
      usedExp ++ usedRules

    case Expr.Throw(exp, _, _, _) =>
      visitExp(exp, env0, rc)

    case Expr.Handler(symUse, rules, _, _, _, _, _) =>
      sctx.effSyms.put(symUse.sym, ())
      rules.foldLeft(Used.empty) {
        case (acc, HandlerRule(_, fparams, body, _)) =>
          val syms = fparams.map(_.bnd.sym)
          val shadowedFparamVars = syms.map(s => shadowing(s.text, s.loc, env0))
          val env1 = env0 ++ syms
          val usedBody = visitExp(body, env1, rc)
          syms.zip(shadowedFparamVars).foldLeft(acc ++ usedBody) {
            case (acc1, (s, shadow)) =>
              if (deadVarSym(s, usedBody)) {
                acc1 ++ shadow + UnusedVarSym(s)
              } else {
                acc1 ++ shadow
              }
          }
      }

    case Expr.RunWith(exp1, exp2, _, _, _) =>
      visitExp(exp1, env0, rc) ++ visitExp(exp2, env0, rc)

    case Expr.InvokeConstructor(_, args, _, _, _) =>
      visitExps(args, env0, rc)

    case Expr.InvokeMethod(_, exp, args, _, _, _) =>
      visitExp(exp, env0, rc) ++ visitExps(args, env0, rc)

    case Expr.InvokeStaticMethod(_, args, _, _, _) =>
      visitExps(args, env0, rc)

    case Expr.GetField(_, exp, _, _, _) =>
      visitExp(exp, env0, rc)

    case Expr.PutField(_, exp1, exp2, _, _, _) =>
      visitExp(exp1, env0, rc) ++ visitExp(exp2, env0, rc)

    case Expr.GetStaticField(_, _, _, _) =>
      Used.empty

    case Expr.PutStaticField(_, exp, _, _, _) =>
      visitExp(exp, env0, rc)

    case Expr.NewObject(_, _, _, _, methods, _) =>
      methods.foldLeft(Used.empty) {
        case (acc, JvmMethod(_, fparams, exp, _, _, _)) =>
          // Extend the environment with the formal parameter symbols
          val env1 = env0 ++ fparams.map(_.bnd.sym)
          val used = visitExp(exp, env1, rc)
          val unusedFParams = findUnusedFormalParameters(fparams, used)
          acc ++ used ++ unusedFParams
      }

    case Expr.NewChannel(exp, _, _, _) =>
      visitExp(exp, env0, rc)

    case Expr.GetChannel(exp, _, _, _) =>
      visitExp(exp, env0, rc)

    case Expr.PutChannel(exp1, exp2, _, _, _) =>
      val us1 = visitExp(exp1, env0, rc)
      val us2 = visitExp(exp2, env0, rc)
      us1 ++ us2

    case Expr.SelectChannel(rules, defaultOpt, _, _, _) =>
      val defaultUsed = defaultOpt match {
        case None => Used.empty
        case Some(default) => visitExp(default, env0, rc)
      }

      val rulesUsed = rules map {
        case SelectChannelRule(Binder(sym, _), chan, body, _) =>
          // Extend the environment with the symbol.
          val env1 = env0 + sym

          // Check for shadowing.
          val shadowedVar = shadowing(sym.text, sym.loc, env0)

          // Visit the channel and body expressions.
          val chanUsed = visitExp(chan, env1, rc)
          val bodyUsed = visitExp(body, env1, rc)

          // Check if the variable symbol is dead in the body.
          if (deadVarSym(sym, bodyUsed))
            (chanUsed ++ bodyUsed ++ shadowedVar) - sym + UnusedVarSym(sym)
          else
            (chanUsed ++ bodyUsed ++ shadowedVar) - sym
      }

      rulesUsed.foldLeft(defaultUsed) {
        case (acc, used) => acc ++ used
      }

    case Expr.Spawn(exp1, exp2, _, _, _) =>
      val us1 = visitExp(exp1, env0, rc)
      val us2 = visitExp(exp2, env0, rc)
      us1 ++ us2

    case Expr.ParYield(frags, exp, _, _, _) =>
      val (used, env1, fvs) = visitParYieldFragments(frags, env0, rc)
      val usedYield = visitExp(exp, env1, rc)
      val unusedVarSyms = findUnusedVarSyms(fvs, usedYield)
      (usedYield -- fvs) ++ unusedVarSyms ++ used

    case Expr.Lazy(exp, _, _) =>
      visitExp(exp, env0, rc)

    case Expr.Force(exp, _, _, _) => visitExp(exp, env0, rc)

    case Expr.FixpointConstraintSet(cs, _, _) =>
      cs.foldLeft(Used.empty) {
        case (used, con) => used ++ visitConstraint(con, env0, rc: RecursionContext)
      }

    case Expr.FixpointLambda(_, exp, _, _, _) =>
      visitExp(exp, env0, rc)

    case Expr.FixpointMerge(exp1, exp2, _, _, _) =>
      val us1 = visitExp(exp1, env0, rc)
      val us2 = visitExp(exp2, env0, rc)
      us1 ++ us2

    case Expr.FixpointQueryWithProvenance(exps, Head.Atom(_, _, terms, _, _), _, _, _, _) =>
      val us1 = visitExps(exps, env0, rc)
      val us2 = visitExps(terms, env0, rc)
      us1 ++ us2

    case Expr.FixpointSolve(exp, _, _, _, _) =>
      visitExp(exp, env0, rc)

    case Expr.FixpointFilter(_, exp, _, _, _) =>
      visitExp(exp, env0, rc)

    case Expr.FixpointInjectInto(exps, _, _, _, _) =>
      visitExps(exps, env0, rc)

    case Expr.FixpointProject(_, _, exp, _, _, _) =>
      visitExp(exp, env0, rc)

    case Expr.Error(_, _, _) =>
      lctx.errorLocs += e0.loc
      Used.empty

  }

  /**
    * Visits the [[ParYieldFragment]]s `frags`.
    *
    * Returns a tuple of three entries:
    *   1. The used variables
    *   1. An updated environment with the free variables
    *   1. All the free variables.
    */
  private def visitParYieldFragments(frags: List[ParYieldFragment], env0: Env, rc: RecursionContext)(implicit lctx: LocalContext, sctx: SharedContext, root: Root, flix: Flix): (Used, Env, Set[Symbol.VarSym]) = {
    frags.foldLeft((Used.empty, env0, Set.empty[Symbol.VarSym])) {
      case ((usedAcc, envAcc, fvsAcc), ParYieldFragment(p, e, _)) =>
        // Find free vars in pattern
        val fvs = freeVars(p)

        // Check that the free vars don't shadow any previous par yield vars or anything else
        val shadowedVars = findShadowedVarSyms(fvs, envAcc)

        // Extend env
        val extendedEnv = envAcc ++ fvs

        // Visit pattern
        val usedPat = visitPat(p)

        // Visit exp under env0 since each exp should be independent
        val usedExp = visitExp(e, env0, rc)

        // Combine everything
        val allUsed = usedAcc ++ usedPat ++ usedExp ++ shadowedVars

        (allUsed, extendedEnv, fvsAcc ++ fvs)
    }
  }

  /**
    * Returns the symbols that the free variables shadow in env0.
    */
  private def findShadowedVarSyms(freeVars: Set[Symbol.VarSym], env0: Env): Used = {
    freeVars.map(sym => shadowing(sym.text, sym.loc, env0)).foldLeft(Used.empty)(_ ++ _)
  }

  /**
    * Returns the set of unused vars from `freeVars` in `usedSyms`.
    * I.e. if an element in `freeVars` is **not** used in `usedSyms` then
    * it is a member of the returned set.
    */
  private def findUnusedVarSyms(freeVars: Set[Symbol.VarSym], usedSyms: Used): Set[UnusedVarSym] = {
    freeVars.filter(sym => deadVarSym(sym, usedSyms)).map(UnusedVarSym.apply)
  }

  /**
    * Returns the symbols used in the given list of expressions `es` under the given environment `env0`.
    */
  private def visitExps(es: List[Expr], env0: Env, rc: RecursionContext)(implicit lctx: LocalContext, sctx: SharedContext, root: Root, flix: Flix): Used =
    es.foldLeft(Used.empty) {
      case (acc, exp) => acc ++ visitExp(exp, env0, rc)
    }

  /**
    * Returns the symbols used in the given pattern `pat`.
    */
  private def visitPat(pat0: Pattern)(implicit sctx: SharedContext): Used = pat0 match {
    case Pattern.Wild(_, _) => Used.empty
    case Pattern.Var(_, _, _) => Used.empty
    case Pattern.Cst(_, _, _) => Used.empty
    case Pattern.Tag(CaseSymUse(sym, _), _, _, _) =>
      sctx.enumSyms.put(sym.enumSym, ())
      sctx.caseSyms.put(sym, ())
      Used.empty
    case Pattern.Tuple(elms, _, _) => visitPats(elms)
    case Pattern.Record(pats, pat, _, _) =>
      visitPats(pats.map(_.pat)) ++ visitPat(pat)
    case Pattern.Error(_, _) => Used.empty
  }

  /**
    * Returns the symbols used in the given list of pattern `ps`.
    */
  private def visitPats(ps: Iterable[Pattern])(implicit sctx: SharedContext): Used = ps.foldLeft(Used.empty) {
    case (acc, pat) => acc ++ visitPat(pat)
  }

  /**
    * Returns the symbols used in the given constraint `c0` under the given environment `env0`.
    */
  private def visitConstraint(c0: Constraint, env0: Env, rc: RecursionContext)(implicit lctx: LocalContext, sctx: SharedContext, root: Root, flix: Flix): Used = {
    val head = visitHeadPred(c0.head, env0, rc: RecursionContext)
    val body = c0.body.foldLeft(Used.empty) {
      case (acc, b) => acc ++ visitBodyPred(b, env0, rc: RecursionContext)
    }
    val total = head ++ body

    total -- c0.cparams.map(_.bnd.sym)
  }

  /**
    * Returns the symbols used in the given head predicate `h0` under the given environment `env0`.
    */
  private def visitHeadPred(h0: Predicate.Head, env0: Env, rc: RecursionContext)(implicit lctx: LocalContext, sctx: SharedContext, root: Root, flix: Flix): Used = h0 match {
    case Head.Atom(_, _, terms, _, _) =>
      visitExps(terms, env0, rc)
  }

  /**
    * Returns the symbols used in the given body predicate `h0` under the given environment `env0`.
    */
  private def visitBodyPred(b0: Predicate.Body, env0: Env, rc: RecursionContext)(implicit lctx: LocalContext, sctx: SharedContext, root: Root, flix: Flix): Used = b0 match {
    case Body.Atom(_, _, _, _, terms, _, _) =>
      terms.foldLeft(Used.empty) {
        case (acc, term) => acc ++ Used.of(freeVars(term))
      }

    case Body.Functional(outBnds, exp, _) =>
      outBnds.foldLeft(visitExp(exp, env0, rc: RecursionContext)) {
        case (acc, bnd) => acc ++ Used.of(bnd.sym)
      }

    case Body.Guard(exp, _) =>
      visitExp(exp, env0, rc)

  }

  /**
    * Returns true if the expression is pure and of impure function type.
    */
  private def isUnderAppliedFunction(exp: Expr): Boolean = {
    val isPure = exp.eff == Type.Pure
    val isNonPureFunction = exp.tpe.typeConstructor match {
      case Some(TypeConstructor.Arrow(_)) =>
        curriedArrowPurityType(exp.tpe) != Type.Pure
      case _ => false
    }
    isPure && isNonPureFunction
  }

  /**
    * Returns the purity type of `this` curried arrow type.
    *
    * For example,
    *
    * {{{
    * Int32                                        =>     throw
    * Int32 -> String -> Int32 \ Pure              =>     Pure
    * (Int32, String) -> String -> Bool \ IO       =>     IO
    * }}}
    *
    * NB: Assumes that `this` type is an arrow.
    */
  @tailrec
  private def curriedArrowPurityType(tpe: Type): Type = {
    val resType = tpe.arrowResultType
    resType.typeConstructor match {
      case Some(TypeConstructor.Arrow(_)) => curriedArrowPurityType(resType)
      case _ => tpe.arrowEffectType
    }
  }

  /**
    * Returns true if the expression is pure.
    */
  private def isPure(exp: Expr): Boolean =
    exp.eff == Type.Pure

  /**
    * Returns true if the expression is pure.
    */
  private def isUselessExpression(exp: Expr): Boolean =
    isPure(exp)

  /**
    * Returns `true` if the expression must be used.
    */
  private def isMustUse(exp: Expr)(implicit root: Root): Boolean =
    isMustUseType(exp.tpe)

  /**
    * Returns `true` if the given type `tpe` is marked as `@MustUse` or is intrinsically `@MustUse`.
    */
  private def isMustUseType(tpe: Type)(implicit root: Root): Boolean = tpe.typeConstructor match {
    case Some(TypeConstructor.Arrow(_)) => true
    case Some(TypeConstructor.Enum(sym, _)) => root.enums(sym).ann.isMustUse
    case _ => false
  }

  /**
    * Returns true if the expression is a hole.
    */
  private def isHole(exp: Expr): Boolean = exp match {
    case Expr.Hole(_, _, _, _, _) => true
    case Expr.HoleWithExp(_, _, _, _, _) => true
    case _ => false
  }

  /**
    * Returns the free variables in the pattern `p0`.
    */
  private def freeVars(p0: Pattern): Set[Symbol.VarSym] = p0 match {
    case Pattern.Wild(_, _) => Set.empty
    case Pattern.Var(Binder(sym, _), _, _) => Set(sym)
    case Pattern.Cst(_, _, _) => Set.empty
    case Pattern.Tag(_, pats, _, _) => pats.foldLeft(Set.empty[Symbol.VarSym]) {
      case (acc, pat) => acc ++ freeVars(pat)
    }
    case Pattern.Tuple(pats, _, _) => pats.foldLeft(Set.empty[Symbol.VarSym]) {
      case (acc, pat) => acc ++ freeVars(pat)
    }
    case Pattern.Record(pats, pat, _, _) =>
      val patsVal = pats.foldLeft(Set.empty[Symbol.VarSym]) {
        case (acc, rfp) => acc ++ freeVars(rfp.pat)
      }
      val patVal = freeVars(pat)
      patsVal ++ patVal
    case Pattern.Error(_, _) => Set.empty
  }

  /**
    * Returns the free variables in the restrictable pattern `p`.
    */
  private def freeVars(p: RestrictableChoosePattern): Set[Symbol.VarSym] = p match {
    case RestrictableChoosePattern.Tag(_, pat, _, _) => pat.flatMap(freeVars).toSet
    case RestrictableChoosePattern.Error(_, _) => Set.empty
  }

  /**
    * Returns the free variables in the VarOrWild.
    */
  private def freeVars(v: RestrictableChoosePattern.VarOrWild): Option[Symbol.VarSym] = v match {
    case RestrictableChoosePattern.Wild(_, _) => None
    case RestrictableChoosePattern.Var(Binder(sym, _), _, _) => Some(sym)
    case RestrictableChoosePattern.Error(_, _) => None
  }

  /**
    * Returns the free variables in the ext pattern `pat0`.
    */
<<<<<<< HEAD
  private def freeVars(pat0: ExtPattern): Option[Symbol.VarSym] = pat0 match {
    case ExtPattern.Wild(_, _) => None
    case ExtPattern.Unit(_, _) => None
    case ExtPattern.Var(Binder(sym, _), _, _) => Some(sym)
    case ExtPattern.Error(_, _) => None
=======
  private def freeVars(pat0: ExtPattern): Set[Symbol.VarSym] = pat0 match {
    case ExtPattern.Default(_, _) => Set.empty
    case ExtPattern.Tag(_, pats, _, _) => pats.toSet.flatMap((v: ExtTagPattern) => freeVars(v))
    case ExtPattern.Error(_, _) => Set.empty
  }

  /**
    * Returns the free variables in the ext pattern `pat0`.
    */
  private def freeVars(pat0: ExtTagPattern): Set[Symbol.VarSym] = pat0 match {
    case ExtTagPattern.Wild(_, _) => Set.empty
    case ExtTagPattern.Var(Binder(sym, _), _, _) => Set(sym)
    case ExtTagPattern.Error(_, _) => Set.empty
>>>>>>> 438df701
  }

  /**
    * Checks whether the variable symbol `sym` shadows another variable in the environment `env`.
    */
  private def shadowing(name: String, loc: SourceLocation, env: Env): Used =
    env.names.get(name) match {
      case None =>
        Used.empty
      case Some(shadowed) =>
        if (Name.isWild(name))
          Used.empty
        else
          Used.empty +
            ShadowedName(name, shadowing = loc, shadowed = shadowed) +
            ShadowingName(name, shadowing = loc, shadowed = shadowed)
    }

  /**
    * Returns `true` if the given definition `decl` is unused according to `used`.
    */
  private def deadDef(decl: Def)(implicit sctx: SharedContext, root: Root): Boolean =
    !decl.spec.ann.isTest &&
      !decl.spec.mod.isPublic &&
      !decl.spec.ann.isExport &&
      !isMain(decl.sym) &&
      !decl.sym.name.startsWith("_") &&
      !sctx.defSyms.containsKey(decl.sym)

  /**
    * Returns `true` if the given symbol `sym` is the entry point.
    */
  private def isMain(sym: Symbol.DefnSym)(implicit root: Root): Boolean =
    root.mainEntryPoint.contains(sym)

  /**
    * Returns `true` if the given definition `decl` is unused according to `used`.
    */
  private def deadEffect(decl: Effect)(implicit ctx: SharedContext): Boolean =
    !decl.mod.isPublic &&
      !decl.sym.name.startsWith("_") &&
      !ctx.effSyms.containsKey(decl.sym)

  /**
    * Returns `true` if the given `enm` is unused according to `used`.
    */
  private def deadEnum(enm: Enum)(implicit sctx: SharedContext): Boolean =
    !enm.sym.name.startsWith("_") &&
      !enm.mod.isPublic &&
      !sctx.enumSyms.containsKey(enm.sym)

  /**
    * Returns `true` if the given `struct` is unused according to `used`.
    */
  private def deadStruct(struct: Struct)(implicit sctx: SharedContext): Boolean =
    !struct.sym.name.startsWith("_") &&
      !struct.mod.isPublic &&
      !sctx.structSyms.containsKey(struct.sym)

  /**
    * Returns `true` if the given `tag` of the given `enm` is unused according to `used`.
    */
  private def deadTag(enm: Enum, tag: Symbol.CaseSym)(implicit ctx: SharedContext): Boolean =
    !enm.sym.name.startsWith("_") &&
      !enm.mod.isPublic &&
      !tag.name.startsWith("_") &&
      !ctx.caseSyms.containsKey(tag)

  /**
    * Returns `true` if the type variable `tvar` is unused according to the argument `used`.
    */
  private def deadTypeVar(tvar: Symbol.KindedTypeVarSym, used: Set[Symbol.KindedTypeVarSym]): Boolean = {
    !tvar.isWild &&
      !used.contains(tvar)
  }

  /**
    * Returns `true` if the local variable `tvar` is unused according to the argument `used`.
    */
  private def deadVarSym(sym: Symbol.VarSym, used: Used): Boolean =
    !sym.text.startsWith("_") &&
      !used.varSyms.contains(sym)

  /**
    * Companion object for the [[Env]] class.
    */
  private object Env {
    /**
      * Represents the empty environment.
      */
    val empty: Env = Env(Map.empty)
  }

  /**
    * Represents a name environment.
    */
  private case class Env(names: Map[String, SourceLocation]) {
    /**
      * Updates `this` environment with a new variable symbol `sym`.
      */
    def +(sym: Symbol.VarSym): Env = {
      copy(names = names + (sym.text -> sym.loc))
    }

    /**
      * Updates `this` environment with a set of new variable symbols `varSyms`.
      */
    def ++(vs: Iterable[Symbol.VarSym]): Env = vs.foldLeft(this) {
      case (acc, sym) => acc + sym
    }

    /**
      * Updates `this` environment with a new `name`.
      */
    def +(nameAndLoc: (String, SourceLocation)): Env = {
      copy(names = names + nameAndLoc)
    }
  }

  /**
    * Companion object for the [[Used]] class.
    */
  private object Used {

    /**
      * Represents the empty set of used symbols.
      */
    val empty: Used = Used(Set.empty, Set.empty)

    /**
      * Returns an object where the given variable symbol `sym` is marked as used.
      */
    def of(sym: Symbol.VarSym): Used = empty.copy(varSyms = Set(sym))

    /**
      * Returns an object where the given variable symbols `syms` are marked as used.
      */
    def of(syms: Set[Symbol.VarSym]): Used = empty.copy(varSyms = syms)

  }

  /**
    * A representation of used symbols.
    */
  private case class Used(varSyms: Set[Symbol.VarSym], errors: Set[RedundancyError]) {

    /**
      * Merges `this` and `that` where one of the two branches is executed
      */
    def ++(that: Used): Used =
      if (this eq that) {
        this
      } else if (this eq Used.empty) {
        that
      } else if (that eq Used.empty) {
        this
      } else {
        Used(
          this.varSyms ++ that.varSyms,
          this.errors ++ that.errors
        )
      }

    /**
      * Adds the given redundancy error `e` to `this` object.
      */
    def +(e: RedundancyError): Used = copy(errors = errors + e)

    /**
      * Adds the given traversable of redundancy errors `es` to `this` object.
      */
    def ++(es: Iterable[RedundancyError]): Used =
      if (es.isEmpty) this else copy(errors = errors ++ es)

    /**
      * Marks the given variable symbol `sym` as used.
      */
    def -(sym: Symbol.VarSym): Used = copy(varSyms = varSyms - sym)

    /**
      * Marks all the given variable symbols `syms` as used.
      */
    def --(syms: Iterable[Symbol.VarSym]): Used =
      if (syms.isEmpty)
        this
      else
        copy(varSyms = varSyms -- syms)

    /**
      * Returns `this` without any unused variable errors.
      */
    def withoutUnusedVars: Used = copy(errors = errors.filter {
      case _: RedundancyError.UnusedFormalParam => false
      case _: RedundancyError.UnusedVarSym => false
      case _ => true
    })

  }

  /**
    * Companion object for [[LocalContext]].
    */
  private object LocalContext {
    def mk(): LocalContext = new LocalContext(mutable.Set.empty, mutable.Set.empty)
  }

  /**
    * A local non-shared context. Does not need to be thread-safe.
    *
    * @param holeSyms  the hole symbols in the def or sig.
    * @param errorLocs the source locations of the error expressions.
    */
  private case class LocalContext(holeSyms: mutable.Set[Symbol.HoleSym], errorLocs: mutable.Set[SourceLocation])

  /**
    * Companion object for [[SharedContext]]
    */
  private object SharedContext {
    /**
      * Returns a fresh shared context.
      */
    def mk(): SharedContext = new SharedContext(
      new ConcurrentHashMap(),
      new ConcurrentHashMap(),
      new ConcurrentHashMap(),
      new ConcurrentHashMap(),
      new ConcurrentHashMap(),
      new ConcurrentHashMap(),
      new ConcurrentHashMap())
  }

  /**
    * A global shared context. Must be thread-safe.
    *
    * @param defSyms  the def symbols used anywhere in the program.
    * @param sigSyms  the sig symbols used anywhere in the program.
    * @param effSyms  the eff symbols used anywhere in the program.
    * @param enumSyms the enum symbols used anywhere in the program.
    * @param caseSyms the case symbols used anywhere in the program.
    */
  private case class SharedContext(defSyms: ConcurrentHashMap[Symbol.DefnSym, Unit],
                                   sigSyms: ConcurrentHashMap[Symbol.SigSym, Unit],
                                   effSyms: ConcurrentHashMap[Symbol.EffSym, Unit],
                                   structSyms: ConcurrentHashMap[Symbol.StructSym, Unit],
                                   structFieldSyms: ConcurrentHashMap[Symbol.StructFieldSym, Unit],
                                   enumSyms: ConcurrentHashMap[Symbol.EnumSym, Unit],
                                   caseSyms: ConcurrentHashMap[Symbol.CaseSym, Unit])

  /**
    * Companion object for [[RecursionContext]].
    */
  private object RecursionContext {
    /**
      * Initializes a context under the given definition.
      */
    def ofDef(defn: Symbol.DefnSym): RecursionContext = RecursionContext(defn = Some(defn), sig = None, vars = Set.empty)

    /**
      * Initializes a context under the given signature.
      */
    def ofSig(sig: Symbol.SigSym): RecursionContext = RecursionContext(defn = None, sig = Some(sig), vars = Set.empty)
  }

  /**
    * Tracks the context of the explored expression, recalling the definition, signature,
    * or recursive variable under which it is defined.
    */
  private case class RecursionContext(defn: Option[Symbol.DefnSym], sig: Option[Symbol.SigSym], vars: Set[Symbol.VarSym]) {
    /**
      * Adds the given variable to the context.
      */
    def withVar(v: Symbol.VarSym): RecursionContext = this.copy(vars = this.vars + v)
  }
}<|MERGE_RESOLUTION|>--- conflicted
+++ resolved
@@ -1126,13 +1126,6 @@
   /**
     * Returns the free variables in the ext pattern `pat0`.
     */
-<<<<<<< HEAD
-  private def freeVars(pat0: ExtPattern): Option[Symbol.VarSym] = pat0 match {
-    case ExtPattern.Wild(_, _) => None
-    case ExtPattern.Unit(_, _) => None
-    case ExtPattern.Var(Binder(sym, _), _, _) => Some(sym)
-    case ExtPattern.Error(_, _) => None
-=======
   private def freeVars(pat0: ExtPattern): Set[Symbol.VarSym] = pat0 match {
     case ExtPattern.Default(_, _) => Set.empty
     case ExtPattern.Tag(_, pats, _, _) => pats.toSet.flatMap((v: ExtTagPattern) => freeVars(v))
@@ -1144,9 +1137,9 @@
     */
   private def freeVars(pat0: ExtTagPattern): Set[Symbol.VarSym] = pat0 match {
     case ExtTagPattern.Wild(_, _) => Set.empty
+    case ExtTagPattern.Unit(_, _) => Set.empty
     case ExtTagPattern.Var(Binder(sym, _), _, _) => Set(sym)
     case ExtTagPattern.Error(_, _) => Set.empty
->>>>>>> 438df701
   }
 
   /**
