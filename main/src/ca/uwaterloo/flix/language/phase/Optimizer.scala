--- conflicted
+++ resolved
@@ -19,7 +19,6 @@
 import ca.uwaterloo.flix.api.Flix
 import ca.uwaterloo.flix.language.ast.LiftedAst.Root
 import ca.uwaterloo.flix.language.ast.OccurrenceAst.Expression
-import ca.uwaterloo.flix.language.dbg.AstPrinter
 
 /**
   * Iterative runs of the optimizer pipeline: OccurrenceAnalyzer -> Inliner -> Reducer.
@@ -27,20 +26,14 @@
 object Optimizer {
 
   /**
-<<<<<<< HEAD
     * The name of the phase.
     */
   val phaseName = "Optimizer"
 
   /**
-   * Returns an optimized version of the given AST `root`.
-   */
-  def run(root: Root)(implicit flix: Flix): Root = flix.phase(phaseName) {
-=======
     * Returns an optimized version of the given AST `root`.
     */
-  def run(root: Root)(implicit flix: Flix): Root = flix.phase("Optimizer") {
->>>>>>> 6b703382
+  def run(root: Root)(implicit flix: Flix): Root = flix.phase(phaseName) {
     var result = root
 
     // only perform optimization if it is not disabled
