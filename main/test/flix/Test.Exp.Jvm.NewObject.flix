--- conflicted
+++ resolved
@@ -8,11 +8,7 @@
 
   def implementIterable(): ##java.lang.Iterable & Impure =
     object ##java.lang.Iterable { 
-<<<<<<< HEAD
       def iterator(_this: ##java.lang.Iterable): ##java.util.Iterator & Impure = () as ##java.util.Iterator
-=======
-      def iterator(_this: ##java.lang.Object): ##java.util.Iterator & Impure = null as ##java.util.Iterator
->>>>>>> 3fa1ee5d
     }
 
   def implementComparable(): ##java.lang.Comparable & Impure =
