--- conflicted
+++ resolved
@@ -180,7 +180,6 @@
 
     case class NativeMethod(method: Method, args: List[NamedAst.Expression], tpe: ast.Type.Var, loc: SourceLocation) extends NamedAst.Expression
 
-<<<<<<< HEAD
     case class NewChannel(tpe: NamedAst.Type, loc: SourceLocation) extends NamedAst.Expression
 
     case class GetChannel(exp: NamedAst.Expression, tvar: ast.Type.Var, loc: SourceLocation) extends NamedAst.Expression
@@ -195,10 +194,7 @@
 
     case class Sleep(exp: NamedAst.Expression, tvar: ast.Type.Var, loc: SourceLocation) extends NamedAst.Expression
 
-    case class NewRelationOrLattice(name: Name.QName, tvar: ast.Type.Var, loc: SourceLocation) extends NamedAst.Expression
-=======
     case class FixpointConstraint(c: NamedAst.Constraint, tvar: ast.Type.Var, loc: SourceLocation) extends NamedAst.Expression
->>>>>>> e17c3271
 
     case class FixpointCompose(exp1: NamedAst.Expression, exp2: NamedAst.Expression, tvar: ast.Type.Var, loc: SourceLocation) extends NamedAst.Expression
 
