/*
 * Copyright 2015-2016 Magnus Madsen, Ming-Ho Yee
 *
 * Licensed under the Apache License, Version 2.0 (the "License");
 * you may not use this file except in compliance with the License.
 * You may obtain a copy of the License at
 *
 *   http://www.apache.org/licenses/LICENSE-2.0
 *
 * Unless required by applicable law or agreed to in writing, software
 * distributed under the License is distributed on an "AS IS" BASIS,
 * WITHOUT WARRANTIES OR CONDITIONS OF ANY KIND, either express or implied.
 * See the License for the specific language governing permissions and
 * limitations under the License.
 */

package ca.uwaterloo.flix.language.phase

import ca.uwaterloo.flix.api.Flix
import ca.uwaterloo.flix.language.CompilationError
import ca.uwaterloo.flix.language.ast._
import ca.uwaterloo.flix.util.Validation._
import ca.uwaterloo.flix.util.{InternalCompilerException, Validation}

import scala.collection.mutable

/**
  * A phase that simplifies the TypedAst by elimination of pattern matching and other rewritings.
  */
object Simplifier extends Phase[TypedAst.Root, SimplifiedAst.Root] {

  type TopLevel = mutable.Map[Symbol.DefnSym, SimplifiedAst.Def]

  def run(root: TypedAst.Root)(implicit flix: Flix): Validation[SimplifiedAst.Root, CompilationError] = flix.phase("Simplifier") {
    //
    // Put GenSym into the implicit scope.
    //
    implicit val _ = flix.genSym

    //
    // A mutable map to contain fresh top-level definitions.
    //
    val toplevel: TopLevel = mutable.Map.empty

    /**
      * Translates the given `constraint0` to the SimplifiedAst.
      */
    def visitConstraint(constraint0: TypedAst.Constraint): SimplifiedAst.Constraint = {
      val cparams = constraint0.cparams.map {
        case TypedAst.ConstraintParam.HeadParam(sym, tpe, loc) => SimplifiedAst.ConstraintParam.HeadParam(sym, tpe, loc)
        case TypedAst.ConstraintParam.RuleParam(sym, tpe, loc) => SimplifiedAst.ConstraintParam.RuleParam(sym, tpe, loc)
      }
      val head = visitHeadPred(constraint0.head, constraint0.cparams)
      val body = constraint0.body.map(p => visitBodyPred(p, constraint0.cparams))

      SimplifiedAst.Constraint(cparams, head, body)
    }

    /**
      * Translates the given definition `def0` to the SimplifiedAst.
      */
    def visitDef(def0: TypedAst.Def): SimplifiedAst.Def = {
      val fs = def0.fparams.map(visitFormalParam)
      val exp = visitExp(def0.exp)
      SimplifiedAst.Def(def0.ann, def0.mod, def0.sym, fs, exp, def0.tpe, def0.loc)
    }

    /**
      * Translates the given effect `eff0` to the SimplifiedAst.
      */
    def visitEff(eff0: TypedAst.Eff): SimplifiedAst.Eff = {
      val fs = eff0.fparams.map(visitFormalParam)
      SimplifiedAst.Eff(eff0.ann, eff0.mod, eff0.sym, fs, eff0.tpe, eff0.loc)
    }

    /**
      * Translates the given handler `handler0` to the SimplifiedAst.
      */
    def visitHandler(handler0: TypedAst.Handler): SimplifiedAst.Handler = {
      val fs = handler0.fparams.map(visitFormalParam)
      val exp = visitExp(handler0.exp)
      SimplifiedAst.Handler(handler0.ann, handler0.mod, handler0.sym, fs, exp, handler0.tpe, handler0.loc)
    }

    /**
      * Translates the given expression `exp` to the SimplifiedAst.
      */
    def visitExp(expr: TypedAst.Expression): SimplifiedAst.Expression = expr match {
      case TypedAst.Expression.Var(sym, tpe, eff, loc) => SimplifiedAst.Expression.Var(sym, tpe, loc)
      case TypedAst.Expression.Def(sym, tpe, eff, loc) => SimplifiedAst.Expression.Def(sym, tpe, loc)
      case TypedAst.Expression.Eff(sym, tpe, eff, loc) => SimplifiedAst.Expression.Eff(sym, tpe, loc)
      case TypedAst.Expression.Hole(sym, tpe, eff, loc) => SimplifiedAst.Expression.HoleError(sym, tpe, eff, loc)
      case TypedAst.Expression.Unit(loc) => SimplifiedAst.Expression.Unit
      case TypedAst.Expression.True(loc) => SimplifiedAst.Expression.True
      case TypedAst.Expression.False(loc) => SimplifiedAst.Expression.False
      case TypedAst.Expression.Char(lit, loc) => SimplifiedAst.Expression.Char(lit)
      case TypedAst.Expression.Float32(lit, loc) => SimplifiedAst.Expression.Float32(lit)
      case TypedAst.Expression.Float64(lit, loc) => SimplifiedAst.Expression.Float64(lit)
      case TypedAst.Expression.Int8(lit, loc) => SimplifiedAst.Expression.Int8(lit)
      case TypedAst.Expression.Int16(lit, loc) => SimplifiedAst.Expression.Int16(lit)
      case TypedAst.Expression.Int32(lit, loc) => SimplifiedAst.Expression.Int32(lit)
      case TypedAst.Expression.Int64(lit, loc) => SimplifiedAst.Expression.Int64(lit)
      case TypedAst.Expression.BigInt(lit, loc) => SimplifiedAst.Expression.BigInt(lit)
      case TypedAst.Expression.Str(lit, loc) => SimplifiedAst.Expression.Str(lit)

      case TypedAst.Expression.Lambda(fparam, exp, tpe, eff, loc) =>
        val p = visitFormalParam(fparam)
        val e = visitExp(exp)
        SimplifiedAst.Expression.Lambda(List(p), e, tpe, loc)

      case TypedAst.Expression.Apply(exp1, exp2, tpe, eff, loc) =>
        val e1 = visitExp(exp1)
        val e2 = visitExp(exp2)
        SimplifiedAst.Expression.Apply(e1, List(e2), tpe, loc)

      case TypedAst.Expression.Unary(op, e, tpe, eff, loc) =>
        /*
         * Special Case 1: Unary Plus.
         */
        (op, e.tpe) match {
          case (UnaryOperator.Plus, _) =>
            // A unary plus has no semantic effect.
            return visitExp(e)
          case _ => // fallthrough
        }

        /*
         * Compute the semantic operator based on types.
         */
        val sop = op match {
          case UnaryOperator.LogicalNot => SemanticOperator.BoolOp.Not
          case UnaryOperator.BitwiseNegate => e.tpe match {
            case Type.Int8 => SemanticOperator.Int8Op.Not
            case Type.Int16 => SemanticOperator.Int16Op.Not
            case Type.Int32 => SemanticOperator.Int32Op.Not
            case Type.Int64 => SemanticOperator.Int64Op.Not
            case Type.BigInt => SemanticOperator.BigIntOp.Not
            case t => throw InternalCompilerException(s"Unexpected type: '$t' near ${loc.format}.")
          }
          case UnaryOperator.Plus =>
            throw InternalCompilerException(s"Impossible.")
          case UnaryOperator.Minus => e.tpe match {
            case Type.Float32 => SemanticOperator.Float32Op.Neg
            case Type.Float64 => SemanticOperator.Float64Op.Neg
            case Type.Int8 => SemanticOperator.Int8Op.Neg
            case Type.Int16 => SemanticOperator.Int16Op.Neg
            case Type.Int32 => SemanticOperator.Int32Op.Neg
            case Type.Int64 => SemanticOperator.Int64Op.Neg
            case Type.BigInt => SemanticOperator.BigIntOp.Neg
            case t => throw InternalCompilerException(s"Unexpected type: '$t' near ${loc.format}.")
          }
        }

        SimplifiedAst.Expression.Unary(sop, op, visitExp(e), tpe, loc)

      case TypedAst.Expression.Binary(op, e1, e2, tpe, eff, loc) =>

        /*
         * Special Case 1: Unit
         */
        (op, e1.tpe, e2.tpe) match {
          case (BinaryOperator.Equal, Type.Unit, Type.Unit) =>
            // Unit is always equal to itself.
            return SimplifiedAst.Expression.True
          case (BinaryOperator.NotEqual, Type.Unit, Type.Unit) =>
            // Unit is never not equal to itself.
            return SimplifiedAst.Expression.False
          case _ => // fallthrough
        }

        /*
         * Compute the semantic operator based on types.
         */
        val sop = op match {
          case BinaryOperator.Plus => e1.tpe match {
            case Type.Float32 => SemanticOperator.Float32Op.Add
            case Type.Float64 => SemanticOperator.Float64Op.Add
            case Type.Int8 => SemanticOperator.Int8Op.Add
            case Type.Int16 => SemanticOperator.Int16Op.Add
            case Type.Int32 => SemanticOperator.Int32Op.Add
            case Type.Int64 => SemanticOperator.Int64Op.Add
            case Type.BigInt => SemanticOperator.BigIntOp.Add
            case Type.Str => SemanticOperator.StringOp.Concat
            case t => throw InternalCompilerException(s"Unexpected type: '$t' near ${loc.format}.")
          }
          case BinaryOperator.Minus => e1.tpe match {
            case Type.Float32 => SemanticOperator.Float32Op.Sub
            case Type.Float64 => SemanticOperator.Float64Op.Sub
            case Type.Int8 => SemanticOperator.Int8Op.Sub
            case Type.Int16 => SemanticOperator.Int16Op.Sub
            case Type.Int32 => SemanticOperator.Int32Op.Sub
            case Type.Int64 => SemanticOperator.Int64Op.Sub
            case Type.BigInt => SemanticOperator.BigIntOp.Sub
            case t => throw InternalCompilerException(s"Unexpected type: '$t' near ${loc.format}.")
          }
          case BinaryOperator.Times => e1.tpe match {
            case Type.Float32 => SemanticOperator.Float32Op.Mul
            case Type.Float64 => SemanticOperator.Float64Op.Mul
            case Type.Int8 => SemanticOperator.Int8Op.Mul
            case Type.Int16 => SemanticOperator.Int16Op.Mul
            case Type.Int32 => SemanticOperator.Int32Op.Mul
            case Type.Int64 => SemanticOperator.Int64Op.Mul
            case Type.BigInt => SemanticOperator.BigIntOp.Mul
            case t => throw InternalCompilerException(s"Unexpected type: '$t' near ${loc.format}.")
          }
          case BinaryOperator.Divide => e1.tpe match {
            case Type.Float32 => SemanticOperator.Float32Op.Div
            case Type.Float64 => SemanticOperator.Float64Op.Div
            case Type.Int8 => SemanticOperator.Int8Op.Div
            case Type.Int16 => SemanticOperator.Int16Op.Div
            case Type.Int32 => SemanticOperator.Int32Op.Div
            case Type.Int64 => SemanticOperator.Int64Op.Div
            case Type.BigInt => SemanticOperator.BigIntOp.Div
            case t => throw InternalCompilerException(s"Unexpected type: '$t' near ${loc.format}.")
          }
          case BinaryOperator.Modulo => e1.tpe match {
            case Type.Float32 => SemanticOperator.Float32Op.Rem
            case Type.Float64 => SemanticOperator.Float64Op.Rem
            case Type.Int8 => SemanticOperator.Int8Op.Rem
            case Type.Int16 => SemanticOperator.Int16Op.Rem
            case Type.Int32 => SemanticOperator.Int32Op.Rem
            case Type.Int64 => SemanticOperator.Int64Op.Rem
            case Type.BigInt => SemanticOperator.BigIntOp.Rem
            case t => throw InternalCompilerException(s"Unexpected type: '$t' near ${loc.format}.")
          }
          case BinaryOperator.Exponentiate => e1.tpe match {
            case Type.Float32 => SemanticOperator.Float32Op.Exp
            case Type.Float64 => SemanticOperator.Float64Op.Exp
            case Type.Int8 => SemanticOperator.Int8Op.Exp
            case Type.Int16 => SemanticOperator.Int16Op.Exp
            case Type.Int32 => SemanticOperator.Int32Op.Exp
            case Type.Int64 => SemanticOperator.Int64Op.Exp
            case Type.BigInt => SemanticOperator.BigIntOp.Exp
            case t => throw InternalCompilerException(s"Unexpected type: '$t' near ${loc.format}.")
          }
          case BinaryOperator.Less => e1.tpe match {
            case Type.Char => SemanticOperator.CharOp.Lt
            case Type.Float32 => SemanticOperator.Float32Op.Lt
            case Type.Float64 => SemanticOperator.Float64Op.Lt
            case Type.Int8 => SemanticOperator.Int8Op.Lt
            case Type.Int16 => SemanticOperator.Int16Op.Lt
            case Type.Int32 => SemanticOperator.Int32Op.Lt
            case Type.Int64 => SemanticOperator.Int64Op.Lt
            case Type.BigInt => SemanticOperator.BigIntOp.Lt
            case t => throw InternalCompilerException(s"Unexpected type: '$t' near ${loc.format}.")
          }
          case BinaryOperator.LessEqual => e1.tpe match {
            case Type.Char => SemanticOperator.CharOp.Le
            case Type.Float32 => SemanticOperator.Float32Op.Le
            case Type.Float64 => SemanticOperator.Float64Op.Le
            case Type.Int8 => SemanticOperator.Int8Op.Le
            case Type.Int16 => SemanticOperator.Int16Op.Le
            case Type.Int32 => SemanticOperator.Int32Op.Le
            case Type.Int64 => SemanticOperator.Int64Op.Le
            case Type.BigInt => SemanticOperator.BigIntOp.Le
            case t => throw InternalCompilerException(s"Unexpected type: '$t' near ${loc.format}.")
          }
          case BinaryOperator.Greater => e1.tpe match {
            case Type.Char => SemanticOperator.CharOp.Gt
            case Type.Float32 => SemanticOperator.Float32Op.Gt
            case Type.Float64 => SemanticOperator.Float64Op.Gt
            case Type.Int8 => SemanticOperator.Int8Op.Gt
            case Type.Int16 => SemanticOperator.Int16Op.Gt
            case Type.Int32 => SemanticOperator.Int32Op.Gt
            case Type.Int64 => SemanticOperator.Int64Op.Gt
            case Type.BigInt => SemanticOperator.BigIntOp.Gt
            case t => throw InternalCompilerException(s"Unexpected type: '$t' near ${loc.format}.")
          }
          case BinaryOperator.GreaterEqual => e1.tpe match {
            case Type.Char => SemanticOperator.CharOp.Ge
            case Type.Float32 => SemanticOperator.Float32Op.Ge
            case Type.Float64 => SemanticOperator.Float64Op.Ge
            case Type.Int8 => SemanticOperator.Int8Op.Ge
            case Type.Int16 => SemanticOperator.Int16Op.Ge
            case Type.Int32 => SemanticOperator.Int32Op.Ge
            case Type.Int64 => SemanticOperator.Int64Op.Ge
            case Type.BigInt => SemanticOperator.BigIntOp.Ge
            case t => throw InternalCompilerException(s"Unexpected type: '$t' near ${loc.format}.")
          }
          case BinaryOperator.Equal => e1.tpe match {
            case Type.Bool => SemanticOperator.BoolOp.Eq
            case Type.Char => SemanticOperator.CharOp.Eq
            case Type.Float32 => SemanticOperator.Float32Op.Eq
            case Type.Float64 => SemanticOperator.Float64Op.Eq
            case Type.Int8 => SemanticOperator.Int8Op.Eq
            case Type.Int16 => SemanticOperator.Int16Op.Eq
            case Type.Int32 => SemanticOperator.Int32Op.Eq
            case Type.Int64 => SemanticOperator.Int64Op.Eq
            case Type.BigInt => SemanticOperator.BigIntOp.Eq
            case Type.Str => SemanticOperator.StringOp.Eq
            case t => throw InternalCompilerException(s"Unexpected type: '$t' near ${loc.format}.")
          }
          case BinaryOperator.NotEqual => e1.tpe match {
            case Type.Bool => SemanticOperator.BoolOp.Neq
            case Type.Char => SemanticOperator.CharOp.Neq
            case Type.Float32 => SemanticOperator.Float32Op.Neq
            case Type.Float64 => SemanticOperator.Float64Op.Neq
            case Type.Int8 => SemanticOperator.Int8Op.Neq
            case Type.Int16 => SemanticOperator.Int16Op.Neq
            case Type.Int32 => SemanticOperator.Int32Op.Neq
            case Type.Int64 => SemanticOperator.Int64Op.Neq
            case Type.BigInt => SemanticOperator.BigIntOp.Neq
            case Type.Str => SemanticOperator.StringOp.Neq
            case t => throw InternalCompilerException(s"Unexpected type: '$t' near ${loc.format}.")
          }
          case BinaryOperator.LogicalAnd => e1.tpe match {
            case Type.Bool => SemanticOperator.BoolOp.And
            case t => throw InternalCompilerException(s"Unexpected type: '$t' near ${loc.format}.")
          }
          case BinaryOperator.LogicalOr => e1.tpe match {
            case Type.Bool => SemanticOperator.BoolOp.Or
            case t => throw InternalCompilerException(s"Unexpected type: '$t' near ${loc.format}.")
          }
          case BinaryOperator.BitwiseAnd => e1.tpe match {
            case Type.Int8 => SemanticOperator.Int8Op.And
            case Type.Int16 => SemanticOperator.Int16Op.And
            case Type.Int32 => SemanticOperator.Int32Op.And
            case Type.Int64 => SemanticOperator.Int64Op.And
            case Type.BigInt => SemanticOperator.BigIntOp.And
            case t => throw InternalCompilerException(s"Unexpected type: '$t' near ${loc.format}.")
          }
          case BinaryOperator.BitwiseOr => e1.tpe match {
            case Type.Int8 => SemanticOperator.Int8Op.Or
            case Type.Int16 => SemanticOperator.Int16Op.Or
            case Type.Int32 => SemanticOperator.Int32Op.Or
            case Type.Int64 => SemanticOperator.Int64Op.Or
            case Type.BigInt => SemanticOperator.BigIntOp.Or
            case t => throw InternalCompilerException(s"Unexpected type: '$t' near ${loc.format}.")
          }
          case BinaryOperator.BitwiseXor => e1.tpe match {
            case Type.Int8 => SemanticOperator.Int8Op.Xor
            case Type.Int16 => SemanticOperator.Int16Op.Xor
            case Type.Int32 => SemanticOperator.Int32Op.Xor
            case Type.Int64 => SemanticOperator.Int64Op.Xor
            case Type.BigInt => SemanticOperator.BigIntOp.Xor
            case t => throw InternalCompilerException(s"Unexpected type: '$t' near ${loc.format}.")
          }
          case BinaryOperator.BitwiseLeftShift => e1.tpe match {
            case Type.Int8 => SemanticOperator.Int8Op.Shl
            case Type.Int16 => SemanticOperator.Int16Op.Shl
            case Type.Int32 => SemanticOperator.Int32Op.Shl
            case Type.Int64 => SemanticOperator.Int64Op.Shl
            case Type.BigInt => SemanticOperator.BigIntOp.Shl
            case t => throw InternalCompilerException(s"Unexpected type: '$t' near ${loc.format}.")
          }
          case BinaryOperator.BitwiseRightShift => e1.tpe match {
            case Type.Int8 => SemanticOperator.Int8Op.Shr
            case Type.Int16 => SemanticOperator.Int16Op.Shr
            case Type.Int32 => SemanticOperator.Int32Op.Shr
            case Type.Int64 => SemanticOperator.Int64Op.Shr
            case Type.BigInt => SemanticOperator.BigIntOp.Shr
            case t => throw InternalCompilerException(s"Unexpected type: '$t' near ${loc.format}.")
          }
        }

        SimplifiedAst.Expression.Binary(sop, op, visitExp(e1), visitExp(e2), tpe, loc)

      case TypedAst.Expression.IfThenElse(e1, e2, e3, tpe, eff, loc) =>
        SimplifiedAst.Expression.IfThenElse(visitExp(e1), visitExp(e2), visitExp(e3), tpe, loc)
      case TypedAst.Expression.Switch(rules, tpe, eff, loc) =>
        val zero = SimplifiedAst.Expression.SwitchError(tpe, loc)
        rules.foldRight(zero: SimplifiedAst.Expression) {
          case ((e1, e2), acc) =>
            val cond = visitExp(e1)
            val body = visitExp(e2)
            SimplifiedAst.Expression.IfThenElse(cond, body, acc, tpe, loc)
        }
      case TypedAst.Expression.Let(sym, e1, e2, tpe, eff, loc) =>
        SimplifiedAst.Expression.Let(sym, visitExp(e1), visitExp(e2), tpe, loc)

      case TypedAst.Expression.LetRec(sym, e1, e2, tpe, eff, loc) =>
        SimplifiedAst.Expression.LetRec(sym, visitExp(e1), visitExp(e2), tpe, loc)

      case TypedAst.Expression.Match(exp0, rules, tpe, eff, loc) =>
        patternMatchWithLabels(exp0, rules, tpe, loc)

      case TypedAst.Expression.Tag(sym, tag, e, tpe, eff, loc) =>
        SimplifiedAst.Expression.Tag(sym, tag, visitExp(e), tpe, loc)

      case TypedAst.Expression.Tuple(elms, tpe, eff, loc) =>
        SimplifiedAst.Expression.Tuple(elms map visitExp, tpe, loc)

      case TypedAst.Expression.RecordEmpty(tpe, eff, loc) =>
        SimplifiedAst.Expression.RecordEmpty(tpe, loc)

      case TypedAst.Expression.RecordSelect(base, label, tpe, eff, loc) =>
        val b = visitExp(base)
        SimplifiedAst.Expression.RecordSelect(b, label, tpe, loc)

      case TypedAst.Expression.RecordExtend(label, value, rest, tpe, eff, loc) =>
        val v = visitExp(value)
        val r = visitExp(rest)
        SimplifiedAst.Expression.RecordExtend(label, v, r, tpe, loc)

      case TypedAst.Expression.RecordRestrict(label, rest, tpe, eff, loc) =>
        val r = visitExp(rest)
        SimplifiedAst.Expression.RecordRestrict(label, r, tpe, loc)

      case TypedAst.Expression.ArrayLit(elms, tpe, eff, loc) =>
        SimplifiedAst.Expression.ArrayLit(elms map visitExp, tpe, loc)

      case TypedAst.Expression.ArrayNew(elm, len, tpe, eff, loc) =>
        val e = visitExp(elm)
        val ln = visitExp(len)
        SimplifiedAst.Expression.ArrayNew(e, ln, tpe, loc)

      case TypedAst.Expression.ArrayLoad(base, index, tpe, eff, loc) =>
        val b = visitExp(base)
        val i = visitExp(index)
        SimplifiedAst.Expression.ArrayLoad(b, i, tpe, loc)

      case TypedAst.Expression.ArrayStore(base, index, elm, tpe, eff, loc) =>
        val b = visitExp(base)
        val i = visitExp(index)
        val e = visitExp(elm)
        SimplifiedAst.Expression.ArrayStore(b, i, e, tpe, loc)

      case TypedAst.Expression.ArrayLength(base, tpe, eff, loc) =>
        val b = visitExp(base)
        SimplifiedAst.Expression.ArrayLength(b, tpe, loc)

      case TypedAst.Expression.ArraySlice(base, beginIndex, endIndex, tpe, eff, loc) =>
        val b = visitExp(base)
        val i1 = visitExp(beginIndex)
        val i2 = visitExp(endIndex)
        SimplifiedAst.Expression.ArraySlice(b, i1, i2, tpe, loc)

      case TypedAst.Expression.VectorLit(elms, tpe, eff, loc) =>
        val arrayType = tpe match {
          case Type.Apply(Type.Apply(Type.Vector, t), _) => Type.mkArray(t)
          case _ => throw InternalCompilerException("Type must be of vector type.")
        }
        SimplifiedAst.Expression.ArrayLit(elms map visitExp, arrayType, loc)

      case TypedAst.Expression.VectorNew(elm, len, tpe, eff, loc) =>
        val e = visitExp(elm)
        val t = Type.mkArray(elm.tpe)
        val i = SimplifiedAst.Expression.Int32(len)
        SimplifiedAst.Expression.ArrayNew(e, i, t, loc)

      case TypedAst.Expression.VectorLoad(base, index, tpe, eff, loc) =>
        val b = visitExp(base)
        val i = SimplifiedAst.Expression.Int32(index)
        SimplifiedAst.Expression.ArrayLoad(b, i, tpe, loc)

      case TypedAst.Expression.VectorStore(base, index, elm, tpe, eff, loc) =>
        val b = visitExp(base)
        val e = visitExp(elm)
        val i = SimplifiedAst.Expression.Int32(index)
        SimplifiedAst.Expression.ArrayStore(b, i, e, tpe, loc)

      case TypedAst.Expression.VectorLength(base, tpe, eff, loc) =>
        val b = visitExp(base)
        SimplifiedAst.Expression.ArrayLength(b, tpe, loc)

      case TypedAst.Expression.VectorSlice(base, startIndex, endIndex, tpe, eff, loc) =>
        val b = visitExp(base)
        val i1 = SimplifiedAst.Expression.Int32(startIndex)
        val i2 = visitExp(endIndex)
        SimplifiedAst.Expression.ArraySlice(b, i1, i2, tpe, loc)

      case TypedAst.Expression.Ref(exp, tpe, eff, loc) =>
        val e = visitExp(exp)
        SimplifiedAst.Expression.Ref(e, tpe, loc)

      case TypedAst.Expression.Deref(exp, tpe, eff, loc) =>
        val e = visitExp(exp)
        SimplifiedAst.Expression.Deref(e, tpe, loc)

      case TypedAst.Expression.Assign(exp1, exp2, tpe, eff, loc) =>
        val e1 = visitExp(exp1)
        val e2 = visitExp(exp2)
        SimplifiedAst.Expression.Assign(e1, e2, tpe, loc)

      case TypedAst.Expression.HandleWith(exp, bindings, tpe, eff, loc) =>
        val e = visitExp(exp)
        val bs = bindings map {
          case TypedAst.HandlerBinding(sym, handler) => SimplifiedAst.HandlerBinding(sym, visitExp(handler))
        }
        SimplifiedAst.Expression.HandleWith(e, bs, tpe, loc)

      case TypedAst.Expression.Existential(fparam, exp, eff, loc) =>
        val p = SimplifiedAst.FormalParam(fparam.sym, fparam.mod, fparam.tpe, fparam.loc)
        val e = visitExp(exp)
        SimplifiedAst.Expression.Existential(p, e, loc)

      case TypedAst.Expression.Universal(fparam, exp, eff, loc) =>
        val p = SimplifiedAst.FormalParam(fparam.sym, fparam.mod, fparam.tpe, fparam.loc)
        val e = visitExp(exp)
        SimplifiedAst.Expression.Universal(p, e, loc)

      case TypedAst.Expression.Ascribe(exp, tpe, eff, loc) => visitExp(exp)

      case TypedAst.Expression.Cast(exp, tpe, eff, loc) => visitExp(exp)

      case TypedAst.Expression.TryCatch(exp, rules, tpe, eff, loc) =>
        val e = visitExp(exp)
        val rs = rules map {
          case TypedAst.CatchRule(sym, clazz, body) =>
            val b = visitExp(body)
            SimplifiedAst.CatchRule(sym, clazz, b)
        }
        SimplifiedAst.Expression.TryCatch(e, rs, tpe, eff, loc)

      case TypedAst.Expression.NativeConstructor(constructor, args, tpe, eff, loc) =>
        val es = args.map(e => visitExp(e))
        SimplifiedAst.Expression.NativeConstructor(constructor, es, tpe, loc)

      case TypedAst.Expression.NativeField(field, tpe, eff, loc) =>
        SimplifiedAst.Expression.NativeField(field, tpe, loc)

      case TypedAst.Expression.NativeMethod(method, args, tpe, eff, loc) =>
        val es = args.map(e => visitExp(e))
        SimplifiedAst.Expression.NativeMethod(method, es, tpe, loc)

      case TypedAst.Expression.NewChannel(tpe, eff, loc) =>
        SimplifiedAst.Expression.NewChannel(tpe, loc)

      case TypedAst.Expression.GetChannel(exp, tpe, eff, loc) =>
        val e = visitExp(exp)
        SimplifiedAst.Expression.GetChannel(e, tpe, loc)

      case TypedAst.Expression.PutChannel(exp1, exp2, tpe, eff, loc) =>
        val e1 = visitExp(exp1)
        val e2 = visitExp(exp2)
        SimplifiedAst.Expression.PutChannel(e1, e2, tpe, loc)

      case TypedAst.Expression.SelectChannel(rules, tpe, eff, loc) =>
        val rs = rules map {
          case TypedAst.SelectChannelRule(sym, chan, exp) =>
            val c = visitExp(chan)
            val e = visitExp(exp)
            SimplifiedAst.SelectChannelRule(sym, c, e)
        }
        SimplifiedAst.Expression.SelectChannel(rs, tpe, loc)

      case TypedAst.Expression.CloseChannel(exp, tpe, eff, loc) =>
        val e = visitExp(exp)
        SimplifiedAst.Expression.CloseChannel(e, tpe, loc)

      case TypedAst.Expression.Spawn(exp, tpe, eff, loc) =>
        val e = visitExp(exp)
        // Make a function type, () -> e.tpe
        val newTpe = Type.mkArrow(Type.Unit, e.tpe)
        // Rewrite our Spawn expression to a Lambda
        val lambda = SimplifiedAst.Expression.Lambda(List(), e, newTpe, loc)
        SimplifiedAst.Expression.Spawn(lambda, newTpe, loc)

<<<<<<< HEAD
      case TypedAst.Expression.FixpointConstraint(c0, tpe, eff, loc) =>
=======
      case TypedAst.Expression.Sleep(exp, tpe, eff, loc) =>
        val e = visitExp(exp)
        SimplifiedAst.Expression.Sleep(e, tpe, loc)

      case TypedAst.Expression.NewRelation(sym, tpe, eff, loc) =>
        SimplifiedAst.Expression.NewRelation(sym, tpe, loc)

      case TypedAst.Expression.NewLattice(sym, tpe, eff, loc) =>
        SimplifiedAst.Expression.NewLattice(sym, tpe, loc)

      case TypedAst.Expression.Constraint(c0, tpe, eff, loc) =>
>>>>>>> 08ac22ee
        val c = visitConstraint(c0)
        SimplifiedAst.Expression.FixpointConstraint(c, tpe, loc)

      case TypedAst.Expression.FixpointCompose(exp1, exp2, tpe, eff, loc) =>
        val e1 = visitExp(exp1)
        val e2 = visitExp(exp2)
        SimplifiedAst.Expression.FixpointCompose(e1, e2, tpe, loc)

      case TypedAst.Expression.FixpointSolve(exp, tpe, eff, loc) =>
        val e = visitExp(exp)
        SimplifiedAst.Expression.FixpointSolve(e, tpe, loc)

      case TypedAst.Expression.FixpointCheck(exp, tpe, eff, loc) =>
        val e = visitExp(exp)
        SimplifiedAst.Expression.FixpointCheck(e, tpe, loc)

      case TypedAst.Expression.FixpointDelta(exp, tpe, eff, loc) =>
        val e = visitExp(exp)
        SimplifiedAst.Expression.FixpointDelta(e, tpe, loc)

      case TypedAst.Expression.FixpointProject(sym, exp1, exp2, tpe, eff, loc) =>
        val e1 = visitExp(exp1)
        val e2 = visitExp(exp2)
        SimplifiedAst.Expression.FixpointProject(sym, e1, e2, tpe, loc)

      case TypedAst.Expression.FixpointEntails(exp1, exp2, tpe, eff, loc) =>
        val e1 = visitExp(exp1)
        val e2 = visitExp(exp2)
        SimplifiedAst.Expression.FixpointEntails(e1, e2, tpe, loc)

      case TypedAst.Expression.UserError(tpe, eff, loc) =>
        SimplifiedAst.Expression.UserError(tpe, loc)

      case TypedAst.Expression.Wild(tpe, eff, loc) => throw InternalCompilerException(s"Unexpected expression: $expr.")

    }

    /**
      * Translates the given `head` predicate to the SimplifiedAst.
      */
    def visitHeadPred(head: TypedAst.Predicate.Head, cparams: List[TypedAst.ConstraintParam]): SimplifiedAst.Predicate.Head = head match {
      case TypedAst.Predicate.Head.True(loc) => SimplifiedAst.Predicate.Head.True(loc)

      case TypedAst.Predicate.Head.False(loc) => SimplifiedAst.Predicate.Head.False(loc)

      case TypedAst.Predicate.Head.Atom(sym, exp, terms, tpe, loc) =>
        val e = visitExp(exp)
        val ts = terms.map(t => exp2HeadTerm(t, cparams))
        SimplifiedAst.Predicate.Head.Atom(sym, e, ts, tpe, loc)
    }

    /**
      * Translates the given `body` predicate to the SimplifiedAst.
      */
    def visitBodyPred(body: TypedAst.Predicate.Body, cparams: List[TypedAst.ConstraintParam]): SimplifiedAst.Predicate.Body = body match {
      case TypedAst.Predicate.Body.Atom(sym, exp, polarity, terms, tpe, loc) =>
        val e = visitExp(exp)
        val ts = terms.map(p => pat2BodyTerm(p, cparams))
        SimplifiedAst.Predicate.Body.Atom(sym, e, polarity, ts, tpe, loc)

      case TypedAst.Predicate.Body.Filter(sym, terms, loc) =>
        SimplifiedAst.Predicate.Body.Filter(sym, terms.map(t => exp2BodyTerm(t, cparams)), loc)

      case TypedAst.Predicate.Body.Functional(sym, term, loc) =>
        val cps = cparams.filter {
          case TypedAst.ConstraintParam.HeadParam(sym2, _, _) => sym != sym2
          case TypedAst.ConstraintParam.RuleParam(sym2, _, _) => sym != sym2
        }
        SimplifiedAst.Predicate.Body.Functional(sym, exp2HeadTerm(term, cps), loc)
    }

    /**
      * Translates the given expression `e0` to the SimplifiedAst.
      */
    def exp2HeadTerm(e0: TypedAst.Expression, cparams: List[TypedAst.ConstraintParam]): SimplifiedAst.Term.Head = e0 match {
      case TypedAst.Expression.Var(sym, tpe, eff, loc) =>
        val isQuantified = cparams.exists(p => p.sym == sym)
        if (isQuantified)
          SimplifiedAst.Term.Head.QuantVar(sym, tpe, loc)
        else
          SimplifiedAst.Term.Head.CapturedVar(sym, tpe, loc)

      case TypedAst.Expression.Apply(TypedAst.Expression.Def(sym, _, _, _), exp, tpe, eff, loc) if exp.isInstanceOf[TypedAst.Expression.Var] =>
        val v = exp.asInstanceOf[TypedAst.Expression.Var]
        SimplifiedAst.Term.Head.App(sym, List(v.sym), tpe, loc)

      case _ =>
        // Determine if the expression is a literal.
        if (isExpLiteral(e0)) {
          // The expression is a literal.
          val lit = visitExp(e0)
          SimplifiedAst.Term.Head.Lit(lit, e0.tpe, e0.loc)
        } else {
          // The expression is not a literal.
          // Must create a new top-level definition for the expression.

          // Generate a fresh symbol for the new definition.
          val freshSym = Symbol.freshDefnSym("head")

          //
          // Special Case: No constraint parameters.
          //
          if (cparams.isEmpty) {
            // Construct the definition type.
            val arrowType = Type.mkArrow(Type.Unit, e0.tpe)

            // Assemble the fresh definition.
            val ann = Ast.Annotations.Empty
            val mod = Ast.Modifiers(List(Ast.Modifier.Synthetic))

            val varX = Symbol.freshVarSym("_unit")
            val param = SimplifiedAst.FormalParam(varX, mod, Type.Unit, SourceLocation.Unknown)

            val defn = SimplifiedAst.Def(ann, mod, freshSym, List(param), visitExp(e0), arrowType, e0.loc)

            // Add the fresh definition to the top-level.
            toplevel += freshSym -> defn

            // Return a head term that calls the freshly generated top-level definition.
            return SimplifiedAst.Term.Head.App(freshSym, Nil, e0.tpe, e0.loc)
          }

          // Generate fresh symbols for the formal parameters of the definition.
          val freshSymbols = cparams.map {
            case TypedAst.ConstraintParam.HeadParam(sym, tpe, _) => sym -> (Symbol.freshVarSym(sym), tpe)
            case TypedAst.ConstraintParam.RuleParam(sym, tpe, _) => sym -> (Symbol.freshVarSym(sym), tpe)
          }

          // Generate fresh formal parameters for the definition.
          val formals = freshSymbols.map {
            case (oldSym, (newSym, tpe)) => SimplifiedAst.FormalParam(newSym, Ast.Modifiers.Empty, tpe, oldSym.loc)
          }

          // The expression of the fresh definition is simply `e0` with fresh local variables.
          val exp = copyExp(visitExp(e0), freshSymbols.map(x => (x._1, x._2._1)).toMap)

          // Construct the definition type.
          val arrowType = Type.mkUncurriedArrow(freshSymbols.map(_._2._2), e0.tpe)

          // Assemble the fresh definition.
          val ann = Ast.Annotations.Empty
          val mod = Ast.Modifiers(List(Ast.Modifier.Synthetic))
          val defn = SimplifiedAst.Def(ann, mod, freshSym, formals, exp, arrowType, e0.loc)

          // Add the fresh definition to the top-level.
          toplevel += freshSym -> defn

          // Compute the argument symbols, i.e. the symbols of the rule.
          val argSymbols = freshSymbols.map(_._1)

          // Return a head term that calls the freshly generated top-level definition.
          SimplifiedAst.Term.Head.App(freshSym, argSymbols, e0.tpe, e0.loc)
        }
    }

    /**
      * Translates the given `lattice0` to the SimplifiedAst.
      */
    def visitLatticeComponents(lattice0: TypedAst.LatticeComponents): SimplifiedAst.LatticeComponents = lattice0 match {
      case TypedAst.LatticeComponents(tpe, bot0, top0, equ0, leq0, lub0, glb0, loc) =>

        /**
          * Introduces a unit function for the given expression `exp0`.
          */
        def mkUnitDef(name: String, exp0: TypedAst.Expression): Symbol.DefnSym = {
          val freshSym = Symbol.freshDefnSym(name)
          val ann = Ast.Annotations.Empty
          val mod = Ast.Modifiers(List(Ast.Modifier.Synthetic))
          val varX = Symbol.freshVarSym()
          val fparam = SimplifiedAst.FormalParam(varX, Ast.Modifiers.Empty, Type.Unit, SourceLocation.Unknown)
          val exp = visitExp(exp0)
          val freshDef = SimplifiedAst.Def(ann, mod, freshSym, List(fparam), exp, Type.mkArrow(Type.Unit, exp.tpe), loc)

          toplevel += (freshSym -> freshDef)
          freshSym
        }

        val bot = mkUnitDef("bot", bot0)
        val top = mkUnitDef("top", top0)

        // TODO: Unsafe assumption that these are symbols.
        val equ = visitExp(equ0).asInstanceOf[SimplifiedAst.Expression.Def].sym
        val leq = visitExp(leq0).asInstanceOf[SimplifiedAst.Expression.Def].sym
        val lub = visitExp(lub0).asInstanceOf[SimplifiedAst.Expression.Def].sym
        val glb = visitExp(glb0).asInstanceOf[SimplifiedAst.Expression.Def].sym
        SimplifiedAst.LatticeComponents(tpe, bot, top, equ, leq, lub, glb, loc)
    }

    /**
      * Translates the given `relation0` to the SimplifiedAst.
      */
    def visitRelation(relation0: TypedAst.Relation): SimplifiedAst.Relation = relation0 match {
      case TypedAst.Relation(doc, mod, sym, attributes, loc) =>
        SimplifiedAst.Relation(mod, sym, attributes.map(visitAttribute), loc)
    }

    /**
      * Translates the given `lattice0` to the SimplifiedAst.
      */
    def visitLattice(lattice0: TypedAst.Lattice): SimplifiedAst.Lattice = lattice0 match {
      case TypedAst.Lattice(doc, mod, sym, attributes, loc) =>
        SimplifiedAst.Lattice(mod, sym, attributes.map(visitAttribute), loc)
    }

    /**
      * Translates the given attribute `a` to the SimplifiedAst.
      */
    def visitAttribute(a: TypedAst.Attribute): SimplifiedAst.Attribute =
      SimplifiedAst.Attribute(a.name, a.tpe)

    /**
      * Translates the given formal param `p` to the SimplifiedAst.
      */
    def visitFormalParam(p: TypedAst.FormalParam): SimplifiedAst.FormalParam =
      SimplifiedAst.FormalParam(p.sym, p.mod, p.tpe, p.loc)

    /**
      * Translates the property `p` to the SimplifiedAst.
      */
    def visitProperty(p: TypedAst.Property): SimplifiedAst.Property =
      SimplifiedAst.Property(p.law, p.defn, visitExp(p.exp))

    /**
      * Translates the given pattern `p` to a body term.
      */
    def pat2BodyTerm(p: TypedAst.Pattern, cparams: List[TypedAst.ConstraintParam]): SimplifiedAst.Term.Body = p match {
      case TypedAst.Pattern.Wild(tpe, loc) => SimplifiedAst.Term.Body.Wild(tpe, loc)
      case TypedAst.Pattern.Var(sym, tpe, loc) =>
        val isQuantified = cparams.exists(p => p.sym == sym)
        if (isQuantified)
          SimplifiedAst.Term.Body.QuantVar(sym, tpe, loc)
        else
          SimplifiedAst.Term.Body.CapturedVar(sym, tpe, loc)

      case _ => if (isPatLiteral(p))
        SimplifiedAst.Term.Body.Lit(pat2exp(p), p.tpe, p.loc)
      else
        ???
    }

    /**
      * Translates the given expression `e` to a body term.
      */
    def exp2BodyTerm(e: TypedAst.Expression, cparams: List[TypedAst.ConstraintParam]): SimplifiedAst.Term.Body = e match {
      case TypedAst.Expression.Wild(tpe, eff, loc) => SimplifiedAst.Term.Body.Wild(tpe, loc)
      case TypedAst.Expression.Var(sym, tpe, eff, loc) =>
        val isQuantified = cparams.exists(p => p.sym == sym)
        if (isQuantified)
          SimplifiedAst.Term.Body.QuantVar(sym, tpe, loc)
        else
          SimplifiedAst.Term.Body.CapturedVar(sym, tpe, loc)

      case _ => SimplifiedAst.Term.Body.Lit(visitExp(e), e.tpe, e.loc) // TODO: Only certain expressions should be allow here.
    }

    /**
      * Returns the given pattern `pat0` as an expression.
      */
    def pat2exp(pat0: TypedAst.Pattern): SimplifiedAst.Expression = pat0 match {
      case TypedAst.Pattern.Unit(loc) => SimplifiedAst.Expression.Unit
      case TypedAst.Pattern.True(loc) => SimplifiedAst.Expression.True
      case TypedAst.Pattern.False(loc) => SimplifiedAst.Expression.False
      case TypedAst.Pattern.Char(lit, loc) => SimplifiedAst.Expression.Char(lit)
      case TypedAst.Pattern.Float32(lit, loc) => SimplifiedAst.Expression.Float32(lit)
      case TypedAst.Pattern.Float64(lit, loc) => SimplifiedAst.Expression.Float64(lit)
      case TypedAst.Pattern.Int8(lit, loc) => SimplifiedAst.Expression.Int8(lit)
      case TypedAst.Pattern.Int16(lit, loc) => SimplifiedAst.Expression.Int16(lit)
      case TypedAst.Pattern.Int32(lit, loc) => SimplifiedAst.Expression.Int32(lit)
      case TypedAst.Pattern.Int64(lit, loc) => SimplifiedAst.Expression.Int64(lit)
      case TypedAst.Pattern.BigInt(lit, loc) => SimplifiedAst.Expression.BigInt(lit)
      case TypedAst.Pattern.Str(lit, loc) => SimplifiedAst.Expression.Str(lit)
      case TypedAst.Pattern.Tag(sym, tag, p, tpe, loc) => SimplifiedAst.Expression.Tag(sym, tag, pat2exp(p), tpe, loc)
      case TypedAst.Pattern.Tuple(elms, tpe, loc) => SimplifiedAst.Expression.Tuple(elms map pat2exp, tpe, loc)
      case _ => throw InternalCompilerException(s"Unexpected non-literal pattern $pat0.")
    }

    /**
      * Returns `true` if the given pattern `pat0` is a literal.
      */
    def isPatLiteral(pat0: TypedAst.Pattern): Boolean = pat0 match {
      case TypedAst.Pattern.Unit(loc) => true
      case TypedAst.Pattern.True(loc) => true
      case TypedAst.Pattern.False(loc) => true
      case TypedAst.Pattern.Char(lit, loc) => true
      case TypedAst.Pattern.Float32(lit, loc) => true
      case TypedAst.Pattern.Float64(lit, loc) => true
      case TypedAst.Pattern.Int8(lit, loc) => true
      case TypedAst.Pattern.Int16(lit, loc) => true
      case TypedAst.Pattern.Int32(lit, loc) => true
      case TypedAst.Pattern.Int64(lit, loc) => true
      case TypedAst.Pattern.BigInt(lit, loc) => true
      case TypedAst.Pattern.Str(lit, loc) => true
      case _ => false
    }

    /**
      * Returns `true` if the given expression `exp0` is a literal.
      */
    def isExpLiteral(exp0: TypedAst.Expression): Boolean = exp0 match {
      case TypedAst.Expression.Unit(loc) => true
      case TypedAst.Expression.True(loc) => true
      case TypedAst.Expression.False(loc) => true
      case TypedAst.Expression.Char(lit, loc) => true
      case TypedAst.Expression.Float32(lit, loc) => true
      case TypedAst.Expression.Float64(lit, loc) => true
      case TypedAst.Expression.Int8(lit, loc) => true
      case TypedAst.Expression.Int16(lit, loc) => true
      case TypedAst.Expression.Int32(lit, loc) => true
      case TypedAst.Expression.Int64(lit, loc) => true
      case TypedAst.Expression.BigInt(lit, loc) => true
      case TypedAst.Expression.Str(lit, loc) => true
      case TypedAst.Expression.Tag(sym, tag, exp, tpe, eff, loc) => isExpLiteral(exp)
      case TypedAst.Expression.Tuple(elms, tpe, eff, loc) => elms forall isExpLiteral
      case _ => false
    }

    /**
      * Returns an expression that compares the two given expressions `e1` and `e2` for equality.
      */
    def mkEqual(e1: SimplifiedAst.Expression, e2: SimplifiedAst.Expression, loc: SourceLocation): SimplifiedAst.Expression = {
      /*
       * Special Case 1: Unit
       */
      (e1.tpe, e2.tpe) match {
        case (Type.Unit, Type.Unit) =>
          // Unit is always equal to itself.
          return SimplifiedAst.Expression.True
        case _ => // fallthrough
      }

      /*
       * Compute the semantic operator.
       */
      val sop = e1.tpe match {
        case Type.Bool => SemanticOperator.BoolOp.Eq
        case Type.Char => SemanticOperator.CharOp.Eq
        case Type.Float32 => SemanticOperator.Float32Op.Eq
        case Type.Float64 => SemanticOperator.Float64Op.Eq
        case Type.Int8 => SemanticOperator.Int8Op.Eq
        case Type.Int16 => SemanticOperator.Int16Op.Eq
        case Type.Int32 => SemanticOperator.Int32Op.Eq
        case Type.Int64 => SemanticOperator.Int64Op.Eq
        case Type.BigInt => SemanticOperator.BigIntOp.Eq
        case Type.Str => SemanticOperator.StringOp.Eq
        case t => throw InternalCompilerException(s"Unexpected type: '$t'.")
      }

      SimplifiedAst.Expression.Binary(sop, BinaryOperator.Equal, e1, e2, Type.Bool, loc)
    }

    /**
      * Eliminates pattern matching by translations to labels and jumps.
      */
    def patternMatchWithLabels(exp0: TypedAst.Expression, rules: List[TypedAst.MatchRule], tpe: Type, loc: SourceLocation): SimplifiedAst.Expression = {
      //
      // Given the code:
      //
      // match x with {
      //   case PATTERN_1 => BODY_1
      //   case PATTERN_2 => BODY_2
      //   ...
      //   case PATTERN_N => BODY_N
      // }
      //
      // The structure of the generated code is as follows:
      //
      // let matchVar = x ;
      //
      //   branch {
      //     jumpto label$1
      //
      //     label$1:
      //       ...
      //     label$2:
      //       ...
      //     default:
      //       MatchError
      //   }
      //

      // Generate a fresh variable to hold the result of the match expression.
      val matchVar = Symbol.freshVarSym("matchVar")

      // Translate the match expression.
      val matchExp = visitExp(exp0)

      // Generate a fresh label for the default fall through case.
      val defaultLab = Symbol.freshLabel("default")

      // Generate a label for each rule.
      val ruleLabels = rules.map(_ => Symbol.freshLabel("case"))

      // Construct a map from each label to the label of the next case.
      // The default label is the next label of the last case.
      val nextLabel = (ruleLabels zip (ruleLabels.drop(1) ::: defaultLab :: Nil)).toMap

      // Create a branch for each rule.
      val branches = (ruleLabels zip rules) map {
        // Process each (label, rule) pair.
        case (label, TypedAst.MatchRule(pat, guard, body)) =>
          // Retrieve the label of the next rule.
          // If this rule is the last, the next label is the default label.
          val next = nextLabel(label)

          // Success case: evaluate the match body.
          val success = visitExp(body)

          // Failure case: Jump to the next label.
          val failure = SimplifiedAst.Expression.JumpTo(next, tpe, loc)

          // Return the branch with its label.
          label -> patternMatchList(List(pat), List(matchVar), guard, success, failure
          )
      }

      // Construct the error branch.
      val errorBranch = defaultLab -> SimplifiedAst.Expression.MatchError(tpe, loc)

      // The initial expression simply jumps to the first label.
      val entry = SimplifiedAst.Expression.JumpTo(ruleLabels.head, tpe, loc)

      // Assemble all the branches together.
      val branch = SimplifiedAst.Expression.Branch(entry, branches.toMap + errorBranch, tpe, loc)

      // Wrap the branches inside a let-binding for the match variable.
      SimplifiedAst.Expression.Let(matchVar, matchExp, branch, tpe, loc)
    }


    /**
      * Returns an expression that matches the given list of patterns `xs` against the given list of variables `ys`.
      *
      * Checks the `guard` when all patterns have been matched.
      *
      * Evaluates `succ` on success and `fail` otherwise.
      */
    def patternMatchList(xs: List[TypedAst.Pattern], ys: List[Symbol.VarSym], guard: TypedAst.Expression, succ: SimplifiedAst.Expression, fail: SimplifiedAst.Expression): SimplifiedAst.Expression =
      ((xs, ys): @unchecked) match {
        /**
          * There are no more patterns and variables to match.
          *
          * The pattern was match successfully. Test the guard.
          */
        case (Nil, Nil) =>
          val g = visitExp(guard)
          SimplifiedAst.Expression.IfThenElse(g, succ, fail, succ.tpe, g.loc)

        /**
          * Matching a wildcard is guaranteed to succeed.
          *
          * We proceed by recursion on the remaining patterns and variables.
          */
        case (TypedAst.Pattern.Wild(tpe, loc) :: ps, v :: vs) =>
          patternMatchList(ps, vs, guard, succ, fail)

        /**
          * Matching a variable is guaranteed to succeed.
          *
          * We proceed by constructing a let-binding that binds the value
          * of the match variable `ident` to the variable `v`.
          * The body of the let-binding is computed by recursion on the
          * remaining patterns and variables.
          */
        case (TypedAst.Pattern.Var(sym, tpe, loc) :: ps, v :: vs) =>
          val exp = patternMatchList(ps, vs, guard, succ, fail)
          SimplifiedAst.Expression.Let(sym, SimplifiedAst.Expression.Var(v, tpe, loc), exp, succ.tpe, loc)

        /**
          * Matching a literal may succeed or fail.
          *
          * We generate a binary expression testing whether the literal `lit`
          * matches the variable `v` and then we generate an if-then-else
          * expression where the consequent expression is determined by
          * recursion on the remaining patterns and variables and the
          * alternative expression is `fail`.
          */
        case (lit :: ps, v :: vs) if isPatLiteral(lit) =>
          val exp = patternMatchList(ps, vs, guard, succ, fail)
          val cond = mkEqual(pat2exp(lit), SimplifiedAst.Expression.Var(v, lit.tpe, lit.loc), lit.loc)
          SimplifiedAst.Expression.IfThenElse(cond, exp, fail, succ.tpe, lit.loc)

        /**
          * Matching a tag may succeed or fail.
          *
          * We generate a binary expression testing whether the tag name `tag`
          * matches the tag extracted from the variable `v` and then we generate
          * an if-then-else expression where the consequent expression is determined
          * by recursion on the remaining patterns and variables together with the
          * nested pattern of the tag added in front and a new fresh variable holding
          * the value of the tag.
          */
        case (TypedAst.Pattern.Tag(sym, tag, pat, tpe, loc) :: ps, v :: vs) =>
          val cond = SimplifiedAst.Expression.Is(sym, tag, SimplifiedAst.Expression.Var(v, tpe, loc), loc)
          val freshVar = Symbol.freshVarSym("innerTag")
          val inner = patternMatchList(pat :: ps, freshVar :: vs, guard, succ, fail)
          val consequent = SimplifiedAst.Expression.Let(freshVar, SimplifiedAst.Expression.Untag(sym, tag, SimplifiedAst.Expression.Var(v, tpe, loc), pat.tpe, loc), inner, succ.tpe, loc)
          SimplifiedAst.Expression.IfThenElse(cond, consequent, fail, succ.tpe, loc)

        /**
          * Matching a tuple may succeed or fail.
          *
          * We generate a fresh variable and let-binding for each component of the
          * tuple and then we recurse on the nested patterns and freshly generated
          * variables.
          */
        case (TypedAst.Pattern.Tuple(elms, tpe, loc) :: ps, v :: vs) =>
          val freshVars = elms.map(_ => Symbol.freshVarSym("innerElm"))
          val zero = patternMatchList(elms ::: ps, freshVars ::: vs, guard, succ, fail)
          elms.zip(freshVars).zipWithIndex.foldRight(zero) {
            case (((pat, name), idx), exp) =>
              SimplifiedAst.Expression.Let(name, SimplifiedAst.Expression.Index(SimplifiedAst.Expression.Var(v, tpe, loc), idx, pat.tpe, loc), exp, succ.tpe, loc)
          }

        case p => throw InternalCompilerException(s"Unsupported pattern '$p'.")
      }


    //
    // Main computation.
    //
    val defns = root.defs.map { case (k, v) => k -> visitDef(v) }
    val effs = root.effs.map { case (k, v) => k -> visitEff(v) }
    val handlers = root.handlers.map { case (k, v) => k -> visitHandler(v) }
    val enums = root.enums.map {
      case (k, TypedAst.Enum(doc, mod, sym, cases0, enumType, loc)) =>
        val cases = cases0 map {
          case (tag, TypedAst.Case(enumSym, tagName, tagType, tagLoc)) => tag -> SimplifiedAst.Case(enumSym, tagName, tagType, tagLoc)
        }
        k -> SimplifiedAst.Enum(mod, sym, cases, enumType, loc)
    }
    val latticeComponents = root.latticeComponents.map { case (k, v) => k -> visitLatticeComponents(v) }
    val relations = root.relations.map { case (k, v) => k -> visitRelation(v) }
    val lattices = root.lattices.map { case (k, v) => k -> visitLattice(v) }
    val properties = root.properties.map { p => visitProperty(p) }
    val specialOps = root.specialOps
    val reachable = root.reachable

    SimplifiedAst.Root(defns ++ toplevel, effs, handlers, enums, relations, lattices, latticeComponents, properties, specialOps, reachable).toSuccess
  }

  /**
    * Returns a copy of the given expression `exp0` where every variable symbol
    * has been replaced according to the given substitution `m`.
    */
  def copyExp(exp0: SimplifiedAst.Expression, m: Map[Symbol.VarSym, Symbol.VarSym]): SimplifiedAst.Expression = {

    def visitExp(e: SimplifiedAst.Expression): SimplifiedAst.Expression = e match {
      case SimplifiedAst.Expression.Unit => e
      case SimplifiedAst.Expression.True => e
      case SimplifiedAst.Expression.False => e
      case SimplifiedAst.Expression.Char(lit) => e
      case SimplifiedAst.Expression.Float32(lit) => e
      case SimplifiedAst.Expression.Float64(lit) => e
      case SimplifiedAst.Expression.Int8(lit) => e
      case SimplifiedAst.Expression.Int16(lit) => e
      case SimplifiedAst.Expression.Int32(lit) => e
      case SimplifiedAst.Expression.Int64(lit) => e
      case SimplifiedAst.Expression.BigInt(lit) => e
      case SimplifiedAst.Expression.Str(lit) => e
      case SimplifiedAst.Expression.Var(sym, tpe, loc) => m.get(sym) match {
        case None => SimplifiedAst.Expression.Var(sym, tpe, loc)
        case Some(replacement) => SimplifiedAst.Expression.Var(replacement, tpe, loc)
      }
      case SimplifiedAst.Expression.Def(sym, tpe, loc) => e
      case SimplifiedAst.Expression.Eff(sym, tpe, loc) => e
      case SimplifiedAst.Expression.Lambda(fparams, body, tpe, loc) =>
        SimplifiedAst.Expression.Lambda(fparams, visitExp(body), tpe, loc)
      case SimplifiedAst.Expression.Apply(exp, args, tpe, loc) =>
        SimplifiedAst.Expression.Apply(visitExp(exp), args.map(visitExp), tpe, loc)
      case SimplifiedAst.Expression.Unary(sop, op, exp, tpe, loc) =>
        SimplifiedAst.Expression.Unary(sop, op, visitExp(exp), tpe, loc)
      case SimplifiedAst.Expression.Binary(sop, op, exp1, exp2, tpe, loc) =>
        SimplifiedAst.Expression.Binary(sop, op, visitExp(exp1), visitExp(exp2), tpe, loc)
      case SimplifiedAst.Expression.IfThenElse(exp1, exp2, exp3, tpe, loc) =>
        SimplifiedAst.Expression.IfThenElse(visitExp(exp1), visitExp(exp2), visitExp(exp3), tpe, loc)
      case SimplifiedAst.Expression.Branch(exp, branches, tpe, loc) =>
        val e = visitExp(exp)
        val bs = branches map {
          case (sym, br) => sym -> br
        }
        SimplifiedAst.Expression.Branch(e, bs, tpe, loc)
      case SimplifiedAst.Expression.JumpTo(sym, tpe, loc) =>
        SimplifiedAst.Expression.JumpTo(sym, tpe, loc)
      case SimplifiedAst.Expression.Let(sym, exp1, exp2, tpe, loc) =>
        SimplifiedAst.Expression.Let(sym, visitExp(exp1), visitExp(exp2), tpe, loc)
      case SimplifiedAst.Expression.LetRec(sym, exp1, exp2, tpe, loc) =>
        SimplifiedAst.Expression.LetRec(sym, visitExp(exp1), visitExp(exp2), tpe, loc)
      case SimplifiedAst.Expression.Is(sym, tag, exp, loc) =>
        SimplifiedAst.Expression.Is(sym, tag, visitExp(exp), loc)
      case SimplifiedAst.Expression.Tag(enum, tag, exp, tpe, loc) =>
        SimplifiedAst.Expression.Tag(enum, tag, visitExp(exp), tpe, loc)
      case SimplifiedAst.Expression.Untag(sym, tag, exp, tpe, loc) =>
        SimplifiedAst.Expression.Untag(sym, tag, visitExp(exp), tpe, loc)
      case SimplifiedAst.Expression.Index(exp, offset, tpe, loc) =>
        SimplifiedAst.Expression.Index(visitExp(exp), offset, tpe, loc)
      case SimplifiedAst.Expression.Tuple(elms, tpe, loc) =>
        SimplifiedAst.Expression.Tuple(elms.map(visitExp), tpe, loc)

      case SimplifiedAst.Expression.RecordEmpty(tpe, loc) =>
        SimplifiedAst.Expression.RecordEmpty(tpe, loc)

      case SimplifiedAst.Expression.RecordSelect(exp, label, tpe, loc) =>
        val e = visitExp(exp)
        SimplifiedAst.Expression.RecordSelect(e, label, tpe, loc)

      case SimplifiedAst.Expression.RecordExtend(label, value, rest, tpe, loc) =>
        val v = visitExp(value)
        val r = visitExp(rest)
        SimplifiedAst.Expression.RecordExtend(label, v, r, tpe, loc)

      case SimplifiedAst.Expression.RecordRestrict(label, rest, tpe, loc) =>
        val r = visitExp(rest)
        SimplifiedAst.Expression.RecordRestrict(label, r, tpe, loc)

      case SimplifiedAst.Expression.ArrayLit(elms, tpe, loc) =>
        SimplifiedAst.Expression.ArrayLit(elms.map(visitExp), tpe, loc)
      case SimplifiedAst.Expression.ArrayNew(elm, len, tpe, loc) =>
        SimplifiedAst.Expression.ArrayNew(visitExp(elm), visitExp(len), tpe, loc)
      case SimplifiedAst.Expression.ArrayLoad(base, index, tpe, loc) =>
        SimplifiedAst.Expression.ArrayLoad(visitExp(base), visitExp(index), tpe, loc)
      case SimplifiedAst.Expression.ArrayStore(base, index, elm, tpe, loc) =>
        SimplifiedAst.Expression.ArrayStore(visitExp(base), visitExp(index), visitExp(elm), tpe, loc)
      case SimplifiedAst.Expression.ArrayLength(base, tpe, loc) =>
        SimplifiedAst.Expression.ArrayLength(visitExp(base), tpe, loc)
      case SimplifiedAst.Expression.ArraySlice(base, startIndex, endIndex, tpe, loc) =>
        SimplifiedAst.Expression.ArraySlice(visitExp(base), visitExp(startIndex), visitExp(endIndex), tpe, loc)
      case SimplifiedAst.Expression.Ref(exp, tpe, loc) =>
        SimplifiedAst.Expression.Ref(visitExp(exp), tpe, loc)
      case SimplifiedAst.Expression.Deref(exp, tpe, loc) =>
        SimplifiedAst.Expression.Deref(visitExp(exp), tpe, loc)
      case SimplifiedAst.Expression.Assign(exp1, exp2, tpe, loc) =>
        SimplifiedAst.Expression.Assign(visitExp(exp1), visitExp(exp2), tpe, loc)
      case SimplifiedAst.Expression.HandleWith(exp, bindings, tpe, loc) =>
        val e = copyExp(exp, m)
        val bs = bindings map {
          case SimplifiedAst.HandlerBinding(sym, handler) => SimplifiedAst.HandlerBinding(sym, copyExp(handler, m))
        }
        SimplifiedAst.Expression.HandleWith(e, bs, tpe, loc)
      case SimplifiedAst.Expression.Existential(params, exp, loc) =>
        SimplifiedAst.Expression.Existential(params, visitExp(exp), loc)
      case SimplifiedAst.Expression.Universal(params, exp, loc) =>
        SimplifiedAst.Expression.Universal(params, visitExp(exp), loc)

      case SimplifiedAst.Expression.TryCatch(exp, rules, tpe, eff, loc) =>
        val e = visitExp(exp)
        val rs = rules map {
          case SimplifiedAst.CatchRule(sym, clazz, body) =>
            val b = visitExp(body)
            SimplifiedAst.CatchRule(sym, clazz, b)
        }
        SimplifiedAst.Expression.TryCatch(e, rs, tpe, eff, loc)

      case SimplifiedAst.Expression.NativeConstructor(constructor, args, tpe, loc) =>
        val es = args map visitExp
        SimplifiedAst.Expression.NativeConstructor(constructor, es, tpe, loc)

      case SimplifiedAst.Expression.NativeField(field, tpe, loc) =>
        SimplifiedAst.Expression.NativeField(field, tpe, loc)

      case SimplifiedAst.Expression.NativeMethod(method, args, tpe, loc) =>
        val es = args map visitExp
        SimplifiedAst.Expression.NativeMethod(method, es, tpe, loc)

      case SimplifiedAst.Expression.NewChannel(tpe, loc) =>
        SimplifiedAst.Expression.NewChannel(tpe, loc)

      case SimplifiedAst.Expression.GetChannel(exp, tpe, loc) =>
        val e = visitExp(exp)
        SimplifiedAst.Expression.GetChannel(e, tpe, loc)

      case SimplifiedAst.Expression.PutChannel(exp1, exp2, tpe, loc) =>
        val e1 = visitExp(exp1)
        val e2 = visitExp(exp2)
        SimplifiedAst.Expression.PutChannel(e1, e2, tpe, loc)

      case SimplifiedAst.Expression.SelectChannel(rules, tpe, loc) =>
        val rs = rules map {
          case SimplifiedAst.SelectChannelRule(sym, chan, exp) =>
            val c = visitExp(chan)
            val e = visitExp(exp)
            SimplifiedAst.SelectChannelRule(sym, c, e)
        }
        SimplifiedAst.Expression.SelectChannel(rs, tpe, loc)

      case SimplifiedAst.Expression.CloseChannel(exp, tpe, loc) =>
        val e = visitExp(exp)
        SimplifiedAst.Expression.CloseChannel(e, tpe, loc)

      case SimplifiedAst.Expression.Spawn(exp, tpe, loc) =>
        val e = visitExp(exp)
        SimplifiedAst.Expression.Spawn(e, tpe, loc)

<<<<<<< HEAD
      case SimplifiedAst.Expression.FixpointConstraint(c0, tpe, loc) =>
        val c = visitConstraint(c0)
        SimplifiedAst.Expression.FixpointConstraint(c, tpe, loc)
=======
      case SimplifiedAst.Expression.Sleep(exp, tpe, loc) =>
        val e = visit(exp)
        SimplifiedAst.Expression.Sleep(e, tpe, loc)

      case SimplifiedAst.Expression.NewRelation(sym, tpe, loc) =>
        SimplifiedAst.Expression.NewRelation(sym, tpe, loc)

      case SimplifiedAst.Expression.NewLattice(sym, tpe, loc) =>
        SimplifiedAst.Expression.NewLattice(sym, tpe, loc)
>>>>>>> 08ac22ee

      case SimplifiedAst.Expression.FixpointCompose(exp1, exp2, tpe, loc) =>
        val e1 = visitExp(exp1)
        val e2 = visitExp(exp2)
        SimplifiedAst.Expression.FixpointCompose(e1, e2, tpe, loc)


      case SimplifiedAst.Expression.FixpointSolve(exp, tpe, loc) =>
        val e = visitExp(exp)
        SimplifiedAst.Expression.FixpointSolve(e, tpe, loc)

      case SimplifiedAst.Expression.FixpointCheck(exp, tpe, loc) =>
        val e = visitExp(exp)
        SimplifiedAst.Expression.FixpointCheck(e, tpe, loc)

      case SimplifiedAst.Expression.FixpointDelta(exp, tpe, loc) =>
        val e = visitExp(exp)
        SimplifiedAst.Expression.FixpointDelta(e, tpe, loc)

      case SimplifiedAst.Expression.FixpointProject(sym, exp1, exp2, tpe, loc) =>
        val e1 = visitExp(exp1)
        val e2 = visitExp(exp2)
        SimplifiedAst.Expression.FixpointProject(sym, e1, e2, tpe, loc)

      case SimplifiedAst.Expression.FixpointEntails(exp1, exp2, tpe, loc) =>
        val e1 = visitExp(exp1)
        val e2 = visitExp(exp2)
        SimplifiedAst.Expression.FixpointEntails(e1, e2, tpe, loc)

      case SimplifiedAst.Expression.UserError(tpe, loc) => e
      case SimplifiedAst.Expression.HoleError(sym, tpe, eff, loc) => e
      case SimplifiedAst.Expression.MatchError(tpe, loc) => e
      case SimplifiedAst.Expression.SwitchError(tpe, loc) => e

      case SimplifiedAst.Expression.Closure(ref, freeVars, tpe, loc) => throw InternalCompilerException(s"Unexpected expression: '${exp0.getClass.getSimpleName}'.")
      case SimplifiedAst.Expression.LambdaClosure(fparams, freeVars, exp, tpe, loc) => throw InternalCompilerException(s"Unexpected expression: '${exp0.getClass.getSimpleName}'.")
      case SimplifiedAst.Expression.ApplyClo(exp, args, tpe, loc) => throw InternalCompilerException(s"Unexpected expression: '${exp0.getClass.getSimpleName}'.")
      case SimplifiedAst.Expression.ApplyDef(sym, args, tpe, loc) => throw InternalCompilerException(s"Unexpected expression: '${exp0.getClass.getSimpleName}'.")
      case SimplifiedAst.Expression.ApplyEff(sym, args, tpe, loc) => throw InternalCompilerException(s"Unexpected expression: '${exp0.getClass.getSimpleName}'.")
      case SimplifiedAst.Expression.ApplyCloTail(exp, args, tpe, loc) => throw InternalCompilerException(s"Unexpected expression: '${exp0.getClass.getSimpleName}'.")
      case SimplifiedAst.Expression.ApplyDefTail(sym, args, tpe, loc) => throw InternalCompilerException(s"Unexpected expression: '${exp0.getClass.getSimpleName}'.")
      case SimplifiedAst.Expression.ApplyEffTail(sym, args, tpe, loc) => throw InternalCompilerException(s"Unexpected expression: '${exp0.getClass.getSimpleName}'.")
      case SimplifiedAst.Expression.ApplySelfTail(name, formals, args, tpe, loc) => throw InternalCompilerException(s"Unexpected expression: '${exp0.getClass.getSimpleName}'.")
    }

    def visitConstraint(c0: SimplifiedAst.Constraint): SimplifiedAst.Constraint = c0 match {
      case SimplifiedAst.Constraint(cparams, head0, body0) =>
        val head = visitHeadPred(head0)
        val body = body0.map(visitBodyPred)
        SimplifiedAst.Constraint(cparams, head, body)
    }

    def visitHeadPred(h0: SimplifiedAst.Predicate.Head): SimplifiedAst.Predicate.Head = h0 match {
      case SimplifiedAst.Predicate.Head.True(loc) => h0
      case SimplifiedAst.Predicate.Head.False(loc) => h0
      case SimplifiedAst.Predicate.Head.Atom(sym, exp, terms, tpe, loc) =>
        val e = visitExp(exp)
        val ts = terms.map(visitHeadTerm)
        SimplifiedAst.Predicate.Head.Atom(sym, e, ts, tpe, loc)
    }

    def visitBodyPred(b0: SimplifiedAst.Predicate.Body): SimplifiedAst.Predicate.Body = b0 match {
      case SimplifiedAst.Predicate.Body.Atom(sym, exp, polarity, terms, tpe, loc) =>
        val e = visitExp(exp)
        val ts = terms.map(visitBodyTerm)
        SimplifiedAst.Predicate.Body.Atom(sym, e, polarity, ts, tpe, loc)

      case SimplifiedAst.Predicate.Body.Filter(sym, terms, loc) =>
        val ts = terms.map(visitBodyTerm)
        SimplifiedAst.Predicate.Body.Filter(sym, ts, loc)

      case SimplifiedAst.Predicate.Body.Functional(sym, term, loc) =>
        val t = visitHeadTerm(term)
        SimplifiedAst.Predicate.Body.Functional(sym, t, loc)
    }

    def visitHeadTerm(t0: SimplifiedAst.Term.Head): SimplifiedAst.Term.Head = t0 match {
      case SimplifiedAst.Term.Head.QuantVar(sym, tpe, loc) => t0

      case SimplifiedAst.Term.Head.CapturedVar(sym, tpe, loc) =>
        val s = m.getOrElse(sym, sym)
        SimplifiedAst.Term.Head.CapturedVar(s, tpe, loc)

      case SimplifiedAst.Term.Head.Lit(exp, tpe, loc) =>
        val e = visitExp(exp)
        SimplifiedAst.Term.Head.Lit(e, tpe, loc)

      case SimplifiedAst.Term.Head.App(sym, args, tpe, loc) => t0
    }

    def visitBodyTerm(t0: SimplifiedAst.Term.Body): SimplifiedAst.Term.Body = t0 match {
      case SimplifiedAst.Term.Body.Wild(tpe, loc) => t0

      case SimplifiedAst.Term.Body.QuantVar(sym, tpe, loc) =>
        val s = m.getOrElse(sym, sym)
        SimplifiedAst.Term.Body.QuantVar(s, tpe, loc)

      case SimplifiedAst.Term.Body.CapturedVar(sym, tpe, loc) => t0

      case SimplifiedAst.Term.Body.Lit(exp, tpe, loc) =>
        val e = visitExp(exp)
        SimplifiedAst.Term.Body.Lit(e, tpe, loc)
    }

    visitExp(exp0)
  }

}<|MERGE_RESOLUTION|>--- conflicted
+++ resolved
@@ -546,21 +546,11 @@
         val lambda = SimplifiedAst.Expression.Lambda(List(), e, newTpe, loc)
         SimplifiedAst.Expression.Spawn(lambda, newTpe, loc)
 
-<<<<<<< HEAD
+      case TypedAst.Expression.Sleep(exp, tpe, eff, loc) =>
+        val e = visitExp(exp)
+        SimplifiedAst.Expression.Sleep(e, tpe, loc)
+
       case TypedAst.Expression.FixpointConstraint(c0, tpe, eff, loc) =>
-=======
-      case TypedAst.Expression.Sleep(exp, tpe, eff, loc) =>
-        val e = visitExp(exp)
-        SimplifiedAst.Expression.Sleep(e, tpe, loc)
-
-      case TypedAst.Expression.NewRelation(sym, tpe, eff, loc) =>
-        SimplifiedAst.Expression.NewRelation(sym, tpe, loc)
-
-      case TypedAst.Expression.NewLattice(sym, tpe, eff, loc) =>
-        SimplifiedAst.Expression.NewLattice(sym, tpe, loc)
-
-      case TypedAst.Expression.Constraint(c0, tpe, eff, loc) =>
->>>>>>> 08ac22ee
         val c = visitConstraint(c0)
         SimplifiedAst.Expression.FixpointConstraint(c, tpe, loc)
 
@@ -1253,21 +1243,13 @@
         val e = visitExp(exp)
         SimplifiedAst.Expression.Spawn(e, tpe, loc)
 
-<<<<<<< HEAD
+      case SimplifiedAst.Expression.Sleep(exp, tpe, loc) =>
+        val e = visit(exp)
+        SimplifiedAst.Expression.Sleep(e, tpe, loc)
+
       case SimplifiedAst.Expression.FixpointConstraint(c0, tpe, loc) =>
         val c = visitConstraint(c0)
         SimplifiedAst.Expression.FixpointConstraint(c, tpe, loc)
-=======
-      case SimplifiedAst.Expression.Sleep(exp, tpe, loc) =>
-        val e = visit(exp)
-        SimplifiedAst.Expression.Sleep(e, tpe, loc)
-
-      case SimplifiedAst.Expression.NewRelation(sym, tpe, loc) =>
-        SimplifiedAst.Expression.NewRelation(sym, tpe, loc)
-
-      case SimplifiedAst.Expression.NewLattice(sym, tpe, loc) =>
-        SimplifiedAst.Expression.NewLattice(sym, tpe, loc)
->>>>>>> 08ac22ee
 
       case SimplifiedAst.Expression.FixpointCompose(exp1, exp2, tpe, loc) =>
         val e1 = visitExp(exp1)
