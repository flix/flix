--- conflicted
+++ resolved
@@ -408,30 +408,6 @@
     }
 
     @Test
-<<<<<<< HEAD
-    def testExtMatchCall01(): Bool = {
-        ematch generatesA() {
-            case A(i) => i == 1
-        }
-    }
-
-    @Test
-    def testExtMatchCall02(): Bool = {
-        matchesA(xvar A(1))
-    }
-
-    @Test
-    def testExtMatchCall03(): Bool = {
-        not matchesA(xvar B(1))
-    }
-
-    def generatesA(): #| A(Int32) |# = xvar A(1)
-
-    def matchesA(var: #| A(Int32), B(Int32) |#): Bool = ematch var {
-        case A(_) => true
-        case B(_) => false
-    }
-=======
     def testExtMatchNullary05(): Bool = {
         ematch xvar B {
             case A => false
@@ -475,5 +451,31 @@
         }
     }
 
->>>>>>> a62bf805
+    ///////////////////////////////////////////////////////////////////////////
+    /// Other.
+    ///////////////////////////////////////////////////////////////////////////
+    @Test
+    def testExtMatchCall01(): Bool = {
+        ematch generatesA() {
+            case A(i) => i == 1
+        }
+    }
+
+    @Test
+    def testExtMatchCall02(): Bool = {
+        matchesA(xvar A(1))
+    }
+
+    @Test
+    def testExtMatchCall03(): Bool = {
+        not matchesA(xvar B(1))
+    }
+
+    def generatesA(): #| A(Int32) |# = xvar A(1)
+
+    def matchesA(var: #| A(Int32), B(Int32) |#): Bool = ematch var {
+        case A(_) => true
+        case B(_) => false
+    }
+
 }