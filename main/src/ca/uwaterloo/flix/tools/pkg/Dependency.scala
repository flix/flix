/*
 * Copyright 2023 Magnus Madsen
 *
 * Licensed under the Apache License, Version 2.0 (the "License");
 * you may not use this file except in compliance with the License.
 * You may obtain a copy of the License at
 *
 *   http://www.apache.org/licenses/LICENSE-2.0
 *
 * Unless required by applicable law or agreed to in writing, software
 * distributed under the License is distributed on an "AS IS" BASIS,
 * WITHOUT WARRANTIES OR CONDITIONS OF ANY KIND, either express or implied.
 * See the License for the specific language governing permissions and
 * limitations under the License.
 */
package ca.uwaterloo.flix.tools.pkg

import ca.uwaterloo.flix.language.ast.shared.SecurityContext

import java.net.URL

sealed trait Dependency

object Dependency {

<<<<<<< HEAD
  case class FlixDependency(repo: Repository, username: String, projectName: String, version: SemVer, security: Trust) extends Dependency {
    override def toString: String = {
      val r = repo.toString.toLowerCase
      s"\"$r:$username/$projectName\" = { version = \"$version\", security = \"$security\" }"
=======
  case class FlixDependency(repo: Repository, username: String, projectName: String, version: SemVer, sctx: SecurityContext) extends Dependency {
    override def toString: String = {
      val r = repo.toString.toLowerCase
      s"\"$r:$username/$projectName\" = { \"version\" = \"$version\", \"trust\" = \"$sctx\" }"
>>>>>>> 10094d04
    }
  }

  case class MavenDependency(groupId: String, artifactId: String, versionTag: String) extends Dependency {
    override def toString: String = s"\"$groupId:$artifactId\" = \"$versionTag\""
  }

  case class JarDependency(url: URL, fileName: String) extends Dependency {
    override def toString: String = s"\"$fileName\" = \"$url\""
  }

}<|MERGE_RESOLUTION|>--- conflicted
+++ resolved
@@ -23,17 +23,10 @@
 
 object Dependency {
 
-<<<<<<< HEAD
-  case class FlixDependency(repo: Repository, username: String, projectName: String, version: SemVer, security: Trust) extends Dependency {
-    override def toString: String = {
-      val r = repo.toString.toLowerCase
-      s"\"$r:$username/$projectName\" = { version = \"$version\", security = \"$security\" }"
-=======
   case class FlixDependency(repo: Repository, username: String, projectName: String, version: SemVer, sctx: SecurityContext) extends Dependency {
     override def toString: String = {
       val r = repo.toString.toLowerCase
-      s"\"$r:$username/$projectName\" = { \"version\" = \"$version\", \"trust\" = \"$sctx\" }"
->>>>>>> 10094d04
+      s"\"$r:$username/$projectName\" = { version = \"$version\", security = \"$sctx\" }"
     }
   }
 
