/*
 * Copyright 2015-2016 Magnus Madsen, Ming-Ho Yee
 *
 * Licensed under the Apache License, Version 2.0 (the "License");
 * you may not use this file except in compliance with the License.
 * You may obtain a copy of the License at
 *
 *   http://www.apache.org/licenses/LICENSE-2.0
 *
 * Unless required by applicable law or agreed to in writing, software
 * distributed under the License is distributed on an "AS IS" BASIS,
 * WITHOUT WARRANTIES OR CONDITIONS OF ANY KIND, either express or implied.
 * See the License for the specific language governing permissions and
 * limitations under the License.
 */

package ca.uwaterloo.flix.api

import ca.uwaterloo.flix.language.ast.*
import ca.uwaterloo.flix.language.ast.shared.{Input, SecurityContext, Source}
import ca.uwaterloo.flix.language.dbg.AstPrinter
import ca.uwaterloo.flix.language.fmt.FormatOptions
import ca.uwaterloo.flix.language.phase.*
import ca.uwaterloo.flix.language.phase.jvm.JvmBackend
import ca.uwaterloo.flix.language.{CompilationMessage, GenSym}
import ca.uwaterloo.flix.runtime.CompilationResult
import ca.uwaterloo.flix.tools.Summary
import ca.uwaterloo.flix.util.Formatter.NoFormatter
import ca.uwaterloo.flix.util.*
import ca.uwaterloo.flix.util.collection.{Chain, MultiMap}
import ca.uwaterloo.flix.util.tc.Debug

import java.nio.charset.Charset
import java.nio.file.{Files, Path}
import java.util.concurrent.ForkJoinPool
import java.util.zip.ZipFile
import scala.collection.mutable
import scala.collection.mutable.ListBuffer
import scala.language.implicitConversions
import scala.util.Using

object Flix {
  /**
    * The reserved Flix delimiter.
    */
  val Delimiter: String = "$"

  /**
    * The file extension for intermediate representation files.
    */
  val IrFileExtension = "flixir"

  /**
    * The maximum width of the intermediate representation files.
    */
  val IrFileWidth = 80

  /**
    * The number of spaces per indentation in the intermediate representation files.
    */
  val IrFileIndentation = 4
}

/**
  * Main programmatic interface for Flix.
  */
class Flix {

  /**
    * A sequence of inputs to be parsed into Flix ASTs.
    */
  private val inputs = mutable.Map.empty[String, Input]

  /**
    * The set of sources changed since last compilation.
    */
  private var changeSet: ChangeSet = ChangeSet.Everything

  /**
    * The set of known Java classes and interfaces.
    */
  private var knownClassesAndInterfaces: MultiMap[List[String], String] = getJavaPlatformClassesAndInterfaces()

  /**
    * A cache of ASTs for incremental compilation.
    */
  private var cachedLexerTokens: Map[Source, Array[Token]] = Map.empty
  private var cachedParserCst: SyntaxTree.Root = SyntaxTree.empty
  private var cachedWeederAst: WeededAst.Root = WeededAst.empty
  private var cachedDesugarAst: DesugaredAst.Root = DesugaredAst.empty
  private var cachedKinderAst: KindedAst.Root = KindedAst.empty
  private var cachedResolverAst: ResolvedAst.Root = ResolvedAst.empty
  private var cachedTyperAst: TypedAst.Root = TypedAst.empty

  /**
    * A sequence of internal inputs to be parsed into Flix ASTs.
    *
    * The core library *must* be present for any program to compile.
    */
  private val coreLibrary = List(
    // Prelude
    "Prelude.flix" -> LocalResource.get("/src/library/Prelude.flix"),

    // Comparison
    "Comparison.flix" -> LocalResource.get("/src/library/Comparison.flix"),

    // Coerce
    "Coerce.flix" -> LocalResource.get("/src/library/Coerce.flix"),

    // Operators
    "Neg.flix" -> LocalResource.get("/src/library/Neg.flix"),
    "Add.flix" -> LocalResource.get("/src/library/Add.flix"),
    "Sub.flix" -> LocalResource.get("/src/library/Sub.flix"),
    "Mul.flix" -> LocalResource.get("/src/library/Mul.flix"),
    "Div.flix" -> LocalResource.get("/src/library/Div.flix"),
    "Bool.flix" -> LocalResource.get("/src/library/Bool.flix"),

    // Channels and Threads
    "Channel.flix" -> LocalResource.get("/src/library/Channel.flix"),
    "Thread.flix" -> LocalResource.get("/src/library/Thread.flix"),
    "Time.flix" -> LocalResource.get("/src/library/Time.flix"),

    // Built-in
    "Eq.flix" -> LocalResource.get("/src/library/Eq.flix"),
    "Hash.flix" -> LocalResource.get("/src/library/Hash.flix"),
    "Sendable.flix" -> LocalResource.get("/src/library/Sendable.flix"),
    "Order.flix" -> LocalResource.get("/src/library/Order.flix"),

    // Lattices
    "PartialOrder.flix" -> LocalResource.get("/src/library/PartialOrder.flix"),
    "LowerBound.flix" -> LocalResource.get("/src/library/LowerBound.flix"),
    "UpperBound.flix" -> LocalResource.get("/src/library/UpperBound.flix"),
    "JoinLattice.flix" -> LocalResource.get("/src/library/JoinLattice.flix"),
    "MeetLattice.flix" -> LocalResource.get("/src/library/MeetLattice.flix"),

    // String
    "ToString.flix" -> LocalResource.get("/src/library/ToString.flix"),

    // Reflect
    "Reflect.flix" -> LocalResource.get("/src/library/Reflect.flix"),

    // Debug
    "Debug.flix" -> LocalResource.get("/src/library/Debug.flix"),

    // References
    "Ref.flix" -> LocalResource.get("/src/library/Ref.flix"),
  )

  /**
    * A sequence of internal inputs to be parsed into Flix ASTs.
    *
    * The standard library is not required to be present for at least some programs to compile.
    */
  private val standardLibrary = List(
    "Array.flix" -> LocalResource.get("/src/library/Array.flix"),
    "Assert.flix" -> LocalResource.get("/src/library/Assert.flix"),
    "BigDecimal.flix" -> LocalResource.get("/src/library/BigDecimal.flix"),
    "BigInt.flix" -> LocalResource.get("/src/library/BigInt.flix"),
    "Box.flix" -> LocalResource.get("/src/library/Box.flix"),
    "Chain.flix" -> LocalResource.get("/src/library/Chain.flix"),
    "Char.flix" -> LocalResource.get("/src/library/Char.flix"),
    "CodePoint.flix" -> LocalResource.get("/src/library/CodePoint.flix"),
    "Console.flix" -> LocalResource.get("/src/library/Console.flix"),
    "DelayList.flix" -> LocalResource.get("/src/library/DelayList.flix"),
    "DelayMap.flix" -> LocalResource.get("/src/library/DelayMap.flix"),
    "Down.flix" -> LocalResource.get("/src/library/Down.flix"),
    "Float32.flix" -> LocalResource.get("/src/library/Float32.flix"),
    "Float64.flix" -> LocalResource.get("/src/library/Float64.flix"),
    "Int8.flix" -> LocalResource.get("/src/library/Int8.flix"),
    "Int16.flix" -> LocalResource.get("/src/library/Int16.flix"),
    "Int32.flix" -> LocalResource.get("/src/library/Int32.flix"),
    "Int64.flix" -> LocalResource.get("/src/library/Int64.flix"),
    "Iterable.flix" -> LocalResource.get("/src/library/Iterable.flix"),
    "Iterator.flix" -> LocalResource.get("/src/library/Iterator.flix"),
    "KeyNotFound.flix" -> LocalResource.get("/src/library/KeyNotFound.flix"),
    "List.flix" -> LocalResource.get("/src/library/List.flix"),
    "Map.flix" -> LocalResource.get("/src/library/Map.flix"),
    "Nec.flix" -> LocalResource.get("/src/library/Nec.flix"),
    "Nel.flix" -> LocalResource.get("/src/library/Nel.flix"),
    "Object.flix" -> LocalResource.get("/src/library/Object.flix"),
    "Option.flix" -> LocalResource.get("/src/library/Option.flix"),
    "OutOfBounds.flix" -> LocalResource.get("/src/library/OutOfBounds.flix"),
    "Random.flix" -> LocalResource.get("/src/library/Random.flix"),
    "Result.flix" -> LocalResource.get("/src/library/Result.flix"),
    "Set.flix" -> LocalResource.get("/src/library/Set.flix"),
    "String.flix" -> LocalResource.get("/src/library/String.flix"),
    "MultiMap.flix" -> LocalResource.get("/src/library/MultiMap.flix"),

    "MutQueue.flix" -> LocalResource.get("/src/library/MutQueue.flix"),
    "MutDeque.flix" -> LocalResource.get("/src/library/MutDeque.flix"),
    "MutDisjointSets.flix" -> LocalResource.get("/src/library/MutDisjointSets.flix"),
    "MutList.flix" -> LocalResource.get("/src/library/MutList.flix"),
    "MutSet.flix" -> LocalResource.get("/src/library/MutSet.flix"),
    "MutMap.flix" -> LocalResource.get("/src/library/MutMap.flix"),

    "Files.flix" -> LocalResource.get("/src/library/Files.flix"),
    "IOError.flix" -> LocalResource.get("/src/library/IOError.flix"),
    "Reader.flix" -> LocalResource.get("/src/library/Reader.flix"),
    "File.flix" -> LocalResource.get("/src/library/File.flix"),

    "Environment.flix" -> LocalResource.get("/src/library/Environment.flix"),

    "Applicative.flix" -> LocalResource.get("/src/library/Applicative.flix"),
    "CommutativeGroup.flix" -> LocalResource.get("/src/library/CommutativeGroup.flix"),
    "CommutativeMonoid.flix" -> LocalResource.get("/src/library/CommutativeMonoid.flix"),
    "CommutativeSemiGroup.flix" -> LocalResource.get("/src/library/CommutativeSemiGroup.flix"),
    "Foldable.flix" -> LocalResource.get("/src/library/Foldable.flix"),
    "FromString.flix" -> LocalResource.get("/src/library/FromString.flix"),
    "Functor.flix" -> LocalResource.get("/src/library/Functor.flix"),
    "Filterable.flix" -> LocalResource.get("/src/library/Filterable.flix"),
    "Group.flix" -> LocalResource.get("/src/library/Group.flix"),
    "Identity.flix" -> LocalResource.get("/src/library/Identity.flix"),
    "Indexable.flix" -> LocalResource.get("/src/library/Indexable.flix"),
    "IndexableMut.flix" -> LocalResource.get("/src/library/IndexableMut.flix"),
    "Monad.flix" -> LocalResource.get("/src/library/Monad.flix"),
    "MonadZero.flix" -> LocalResource.get("/src/library/MonadZero.flix"),
    "MonadZip.flix" -> LocalResource.get("/src/library/MonadZip.flix"),
    "Monoid.flix" -> LocalResource.get("/src/library/Monoid.flix"),
    "Reducible.flix" -> LocalResource.get("/src/library/Reducible.flix"),
    "SemiGroup.flix" -> LocalResource.get("/src/library/SemiGroup.flix"),
    "Traversable.flix" -> LocalResource.get("/src/library/Traversable.flix"),
    "Witherable.flix" -> LocalResource.get("/src/library/Witherable.flix"),
    "UnorderedFoldable.flix" -> LocalResource.get("/src/library/UnorderedFoldable.flix"),
    "Collectable.flix" -> LocalResource.get("/src/library/Collectable.flix"),

    "Validation.flix" -> LocalResource.get("/src/library/Validation.flix"),

    "StringBuilder.flix" -> LocalResource.get("/src/library/StringBuilder.flix"),
    "RedBlackTree.flix" -> LocalResource.get("/src/library/RedBlackTree.flix"),
    "GetOpt.flix" -> LocalResource.get("/src/library/GetOpt.flix"),
    "Chalk.flix" -> LocalResource.get("/src/library/Chalk.flix"),

    "Concurrent/Channel.flix" -> LocalResource.get("/src/library/Concurrent/Channel.flix"),
    "Concurrent/Condition.flix" -> LocalResource.get("/src/library/Concurrent/Condition.flix"),
    "Concurrent/CyclicBarrier.flix" -> LocalResource.get("/src/library/Concurrent/CyclicBarrier.flix"),
    "Concurrent/ReentrantLock.flix" -> LocalResource.get("/src/library/Concurrent/ReentrantLock.flix"),

    "Time/Duration.flix" -> LocalResource.get("/src/library/Time/Duration.flix"),
    "Time/Epoch.flix" -> LocalResource.get("/src/library/Time/Epoch.flix"),
    "Time/Instant.flix" -> LocalResource.get("/src/library/Time/Instant.flix"),

    "Fixpoint/Phase/Stratifier.flix" -> LocalResource.get("/src/library/Fixpoint/Phase/Stratifier.flix"),
    "Fixpoint/Phase/Compiler.flix" -> LocalResource.get("/src/library/Fixpoint/Phase/Compiler.flix"),
    "Fixpoint/Phase/Simplifier.flix" -> LocalResource.get("/src/library/Fixpoint/Phase/Simplifier.flix"),
    "Fixpoint/Phase/IndexSelection.flix" -> LocalResource.get("/src/library/Fixpoint/Phase/IndexSelection.flix"),
    "Fixpoint/Phase/VarsToIndices.flix" -> LocalResource.get("/src/library/Fixpoint/Phase/VarsToIndices.flix"),
    "Fixpoint/Boxable.flix" -> LocalResource.get("/src/library/Fixpoint/Boxable.flix"),
    "Fixpoint/Boxed.flix" -> LocalResource.get("/src/library/Fixpoint/Boxed.flix"),
    "Fixpoint/Debugging.flix" -> LocalResource.get("/src/library/Fixpoint/Debugging.flix"),
    "Fixpoint/Interpreter.flix" -> LocalResource.get("/src/library/Fixpoint/Interpreter.flix"),
    "Fixpoint/Options.flix" -> LocalResource.get("/src/library/Fixpoint/Options.flix"),
    "Fixpoint/PredSymsOf.flix" -> LocalResource.get("/src/library/Fixpoint/PredSymsOf.flix"),
    "Fixpoint/Solver.flix" -> LocalResource.get("/src/library/Fixpoint/Solver.flix"),
    "Fixpoint/SubstitutePredSym.flix" -> LocalResource.get("/src/library/Fixpoint/SubstitutePredSym.flix"),

    "Fixpoint/Ast/Datalog.flix" -> LocalResource.get("/src/library/Fixpoint/Ast/Datalog.flix"),
    "Fixpoint/Ast/Shared.flix" -> LocalResource.get("/src/library/Fixpoint/Ast/Shared.flix"),
    "Fixpoint/Ast/PrecedenceGraph.flix" -> LocalResource.get("/src/library/Fixpoint/Ast/PrecedenceGraph.flix"),
    "Fixpoint/Ast/Ram.flix" -> LocalResource.get("/src/library/Fixpoint/Ast/Ram.flix"),

    "App.flix" -> LocalResource.get("/src/library/App.flix"),
    "Abort.flix" -> LocalResource.get("/src/library/Abort.flix"),
    "Clock.flix" -> LocalResource.get("/src/library/Clock.flix"),
    "Exit.flix" -> LocalResource.get("/src/library/Exit.flix"),
    "Eff/BiasedCoin.flix" -> LocalResource.get("/src/library/Eff/BiasedCoin.flix"),
    "Eff/RandomCoin.flix" -> LocalResource.get("/src/library/Eff/RandomCoin.flix"),
    "Logger.flix" -> LocalResource.get("/src/library/Logger.flix"),
    "FilePath.flix" -> LocalResource.get("/src/library/FilePath.flix"),
    "Process.flix" -> LocalResource.get("/src/library/Process.flix"),
    "Severity.flix" -> LocalResource.get("/src/library/Severity.flix"),
    "TimeUnit.flix" -> LocalResource.get("/src/library/TimeUnit.flix"),

    "Graph.flix" -> LocalResource.get("/src/library/Graph.flix"),
    "Vector.flix" -> LocalResource.get("/src/library/Vector.flix"),
    "Regex.flix" -> LocalResource.get("/src/library/Regex.flix"),
    "Adaptor.flix" -> LocalResource.get("/src/library/Adaptor.flix"),
    "ToJava.flix" -> LocalResource.get("/src/library/ToJava.flix"),
    "FromJava.flix" -> LocalResource.get("/src/library/FromJava.flix"),
  )

  /**
    * A map to track the time spent in each phase and sub-phase.
    */
  var phaseTimers: ListBuffer[PhaseTime] = ListBuffer.empty

  /**
    * The current phase we are in. Initially null.
    */
  private var currentPhase: PhaseTime = _

  /**
    * The progress bar.
    */
  private val progressBar: ProgressBar = new ProgressBar

  /**
    * The default assumed charset.
    */
  val defaultCharset: Charset = Charset.forName("UTF-8")

  /**
    * The current Flix options.
    */
  var options: Options = Options.Default

  /**
    * The thread pool executor service for `this` Flix instance.
    */
  var threadPool: java.util.concurrent.ForkJoinPool = _

  /**
    * The symbol generator associated with this Flix instance.
    */
  val genSym = new GenSym()

  /**
    * The default output formatter.
    */
  private var formatter: Formatter = NoFormatter

  /**
    * A class loader for loading external JARs.
    */
  val jarLoader = new ExternalJarLoader

  /**
    * Adds the given string `text` with the given `name`.
    */
  def addSourceCode(name: String, text: String)(implicit sctx: SecurityContext): Flix = {
    if (name == null)
      throw new IllegalArgumentException("'name' must be non-null.")
    if (text == null)
      throw new IllegalArgumentException("'text' must be non-null.")
    if (sctx == null)
      throw new IllegalArgumentException("'sctx' must be non-null.")
    addInput(name, Input.Text(name, text, stable = false, sctx))
    this
  }

  /**
    * Removes the source code with the given `name`.
    */
  def remSourceCode(name: String): Flix = {
    if (name == null)
      throw new IllegalArgumentException("'name' must be non-null.")
    remInput(name, Input.Text(name, "", stable = false, /* unused */ SecurityContext.NoPermissions))
    this
  }

  /**
    * Adds the given path `p` as Flix source file.
    */
  def addFlix(p: Path)(implicit sctx: SecurityContext): Flix = {
    if (p == null)
      throw new IllegalArgumentException(s"'p' must be non-null.")
    if (!Files.exists(p))
      throw new IllegalArgumentException(s"'$p' must be a file.")
    if (!Files.isRegularFile(p))
      throw new IllegalArgumentException(s"'$p' must be a regular file.")
    if (!Files.isReadable(p))
      throw new IllegalArgumentException(s"'$p' must be a readable file.")
    if (!p.getFileName.toString.endsWith(".flix"))
      throw new IllegalArgumentException(s"'$p' must be a *.flix file.")

    addInput(p.toString, Input.TxtFile(p, sctx))
    this
  }

  /**
    * Adds the given path `p` as a Flix package file.
    */
  def addPkg(p: Path)(implicit sctx: SecurityContext): Flix = {
    if (p == null)
      throw new IllegalArgumentException(s"'p' must be non-null.")
    if (!Files.exists(p))
      throw new IllegalArgumentException(s"'$p' must be a file.")
    if (!Files.isRegularFile(p))
      throw new IllegalArgumentException(s"'$p' must be a regular file.")
    if (!Files.isReadable(p))
      throw new IllegalArgumentException(s"'$p' must be a readable file.")
    if (!p.getFileName.toString.endsWith(".fpkg"))
      throw new IllegalArgumentException(s"'$p' must be a *.pkg file.")

    addInput(p.toString, Input.PkgFile(p, sctx))
    this
  }

  /**
    * Removes the given path `p` as a Flix source file.
    */
  def remFlix(p: Path): Flix = {
    if (!p.getFileName.toString.endsWith(".flix"))
      throw new IllegalArgumentException(s"'$p' must be a *.flix file.")

    remInput(p.toString, Input.TxtFile(p, /* unused */ SecurityContext.NoPermissions))
    this
  }

  /**
    * Adds the JAR file at path `p` to the class loader.
    */
  def addJar(p: Path): Flix = {
    if (p == null)
      throw new IllegalArgumentException(s"'p' must be non-null.")
    if (!Files.exists(p))
      throw new IllegalArgumentException(s"'$p' must be a file.")
    if (!Files.isRegularFile(p))
      throw new IllegalArgumentException(s"'$p' must be a regular file.")
    if (!Files.isReadable(p))
      throw new IllegalArgumentException(s"'$p' must be a readable file.")

    jarLoader.addURL(p.toUri.toURL)
    extendKnownJavaClassesAndInterfaces(p)
    this
  }

  /**
    * Adds the given `input` under the given `name`.
    */
  private def addInput(name: String, input: Input): Unit = inputs.get(name) match {
    case None =>
      inputs += name -> input
    case Some(_) =>
      changeSet = changeSet.markChanged(input)
      inputs += name -> input
  }

  /**
    * Removes the given `input` under the given `name`.
    *
    * Note: Removing an input means to replace it by the empty string.
    */
  private def remInput(name: String, input: Input): Unit = inputs.get(name) match {
    case None => // nop
    case Some(_) =>
      changeSet = changeSet.markChanged(input)
      inputs += name -> Input.Text(name, "", stable = false, /* unused */ SecurityContext.NoPermissions)
  }

  /**
    * Sets the options used for this Flix instance.
    */
  def setOptions(opts: Options): Flix = {
    if (opts == null)
      throw new IllegalArgumentException("'opts' must be non-null.")
    options = opts
    this
  }

  /**
    * Returns the format options associated with this Flix instance.
    */
  def getFormatOptions: FormatOptions = {
    FormatOptions(
      varNames = FormatOptions.VarName.NameBased // TODO add cli option
    )
  }

  /**
    * Returns the current formatter instance.
    */
  def getFormatter: Formatter = this.formatter

  /**
    * Sets the output formatter used for this Flix instance.
    */
  def setFormatter(formatter: Formatter): Flix = {
    if (formatter == null)
      throw new IllegalArgumentException("'formatter' must be non-null.")
    this.formatter = formatter
    this
  }

  /**
    * Converts a list of compiler error messages to a list of printable messages.
    * Decides whether or not to append the explanation.
    */
  def mkMessages(errors: Chain[CompilationMessage]): List[String] = {
    if (options.explain)
      errors.toSeq.sortBy(_.loc).map(cm => cm.messageWithLoc(formatter) + cm.explain(formatter).getOrElse("")).toList
    else
      errors.toSeq.sortBy(_.loc).map(cm => cm.messageWithLoc(formatter)).toList
  }

  /**
    * Compiles the Flix program and returns a typed ast.
    */
  def check(): Validation[TypedAst.Root, CompilationMessage] = try {
    import Validation.Implicit.AsMonad

    // Mark this object as implicit.
    implicit val flix: Flix = this

    // Initialize fork-join thread pool.
    initForkJoinPool()

    // Reset the phase information.
    phaseTimers = ListBuffer.empty

    // The default entry point
    val entryPoint = flix.options.entryPoint

    implicit class MappableValidation[A, B](v: Validation[A, B]) {
      implicit def map[C](f: A => C): Validation[C, B] = Validation.mapN(v)(f)
    }

    val errors = mutable.ListBuffer.empty[CompilationMessage]

    val (afterReader, readerErrors) = Reader.run(getInputs, knownClassesAndInterfaces)
    val (afterLexer, lexerErrors) = Lexer.run(afterReader, cachedLexerTokens, changeSet)
    val (afterParser, parserErrors) = Parser2.run(afterLexer, cachedParserCst, changeSet)
    val (weederValidation, weederErrors) = Weeder2.run(afterReader, entryPoint, afterParser, cachedWeederAst, changeSet)

    /** Remember to update [[AstPrinter]] about the list of phases. */
    val result = for {
      afterWeeder <- weederValidation
      afterDesugar = Desugar.run(afterWeeder, cachedDesugarAst, changeSet)
      (afterNamer, namerErrors) = Namer.run(afterDesugar)
      (resolverValidation, resolutionErrors) = Resolver.run(afterNamer, cachedResolverAst, changeSet)
      afterResolver <- resolverValidation
      (afterKinder, kinderErrors) = Kinder.run(afterResolver, cachedKinderAst, changeSet)
      (afterDeriver, derivationErrors) = Deriver.run(afterKinder)
<<<<<<< HEAD
      (typerValidation, typeErrors) = Typer.run(afterDeriver, cachedTyperAst, changeSet)
      afterTyper <- typerValidation
=======
      (afterTyper, typeErrors) = Typer.run(afterDeriver, cachedTyperAst, changeSet)
>>>>>>> 274eedd2
      () = EffectVerifier.run(afterTyper)
      (afterRegions, regionErrors) = Regions.run(afterTyper)
      (afterEntryPoint, entryPointErrors) = EntryPoint.run(afterRegions)
      (afterInstances, instanceErrors) = Instances.run(afterEntryPoint, cachedTyperAst, changeSet)
      (afterPredDeps, predDepErrors) = PredDeps.run(afterInstances)
      (afterStratifier, stratificationErrors) = Stratifier.run(afterPredDeps)
      (afterPatMatch, patMatchErrors) = PatMatch.run(afterStratifier)
      (afterRedundancy, redundancyErrors) = Redundancy.run(afterPatMatch)
      (afterSafety, safetyErrors) = Safety.run(afterRedundancy)
<<<<<<< HEAD
=======
      errors = kinderErrors ::: derivationErrors ::: typeErrors ::: regionErrors ::: entryPointErrors ::: instanceErrors ::: predDepErrors ::: stratificationErrors ::: patMatchErrors ::: redundancyErrors ::: safetyErrors
      output <- Validation.toSuccessOrSoftFailure(afterSafety, errors) // Minimal change for things to still work. Will be removed once Validation is removed.
>>>>>>> 274eedd2
    } yield {
      // Update caches for incremental compilation.
      if (options.incremental) {
        this.cachedLexerTokens = afterLexer
        this.cachedParserCst = afterParser
        this.cachedWeederAst = afterWeeder
        this.cachedDesugarAst = afterDesugar
        this.cachedKinderAst = afterKinder
        this.cachedResolverAst = afterResolver
        this.cachedTyperAst = afterTyper
      }
      errors ++= readerErrors ::: lexerErrors ::: parserErrors ::: weederErrors ::: namerErrors ::: resolutionErrors ::: kinderErrors :: typeErrors ::: derivationErrors ::: regionErrors ::: entryPointErrors ::: instanceErrors ::: predDepErrors ::: stratificationErrors ::: patMatchErrors ::: redundancyErrors ::: safetyErrors
      afterSafety
    }

    // Shutdown fork-join thread pool.
    shutdownForkJoinPool()

    // Reset the progress bar.
    progressBar.complete()

    // Print summary?
    if (options.xsummary) {
      result.map(root => {
        val table = Summary.fileSummaryTable(root, nsDepth = Some(1), minLines = Some(125))
        table.getMarkdownLines.foreach(println)
      })
    }

    // Return the result (which could contain soft failures).
    // return errors here as well
    result
  } catch {
    case ex: InternalCompilerException =>
      CrashHandler.handleCrash(ex)(this)
      throw ex
  }

  /**
    * Compiles the given typed ast to an executable ast.
    */
  def codeGen(typedAst: TypedAst.Root): Validation[CompilationResult, CompilationMessage] = try {
    // Mark this object as implicit.
    implicit val flix: Flix = this

    // Initialize fork-join thread pool.
    initForkJoinPool()

    val loweringAst = Lowering.run(typedAst)
    val treeShaker1Ast = TreeShaker1.run(loweringAst)
    val monomorpherAst = Monomorpher.run(treeShaker1Ast)
    val simplifierAst = Simplifier.run(monomorpherAst)
    val closureConvAst = ClosureConv.run(simplifierAst)
    val lambdaLiftAst = LambdaLift.run(closureConvAst)
    val optimizerAst = Optimizer.run(lambdaLiftAst)
    val treeShaker2Ast = TreeShaker2.run(optimizerAst)
    val effectBinderAst = EffectBinder.run(treeShaker2Ast)
    val tailPosAst = TailPos.run(effectBinderAst)
    Verifier.run(tailPosAst)
    val eraserAst = Eraser.run(tailPosAst)
    val reducerAst = Reducer.run(eraserAst)
    val varOffsetsAst = VarOffsets.run(reducerAst)
    val result = JvmBackend.run(varOffsetsAst)

    // Shutdown fork-join thread pool.
    shutdownForkJoinPool()

    // Reset the progress bar.
    progressBar.complete()

    // Return the result.
    Validation.success(result)
  } catch {
    case ex: InternalCompilerException =>
      CrashHandler.handleCrash(ex)(this)
      throw ex
    case ex: Throwable =>
      CrashHandler.handleCrash(ex)(this)
      throw ex
  }

  /**
    * Compiles the given typed ast to an executable ast.
    */
  def compile(): Validation[CompilationResult, CompilationMessage] = {
    val result = check().toHardFailure
    Validation.flatMapN(result)(codeGen)
  }

  /**
    * Enters the phase with the given name.
    */
  def phaseNew[A, B](phase: String)(f: => (A, B))(implicit d: Debug[A]): (A, B) = {
    // Initialize the phase time object.
    currentPhase = PhaseTime(phase, 0)

    if (options.progress) {
      progressBar.observe(currentPhase.phase, "", sample = false)
    }

    // Measure the execution time.
    val t = System.nanoTime()
    val (root, errs) = f
    val e = System.nanoTime() - t

    // Update the phase time.
    currentPhase = currentPhase.copy(time = e)

    // And add it to the list of executed phases.
    phaseTimers += currentPhase

    if (this.options.xprintphases) {
      d.emit(phase, root)(this)
    }

    // Return the result computed by the phase.
    (root, errs)
  }

  /**
    * Enters the phase with the given name.
    */
  def phase[A](phase: String)(f: => A)(implicit d: Debug[A]): A = {
    // Initialize the phase time object.
    currentPhase = PhaseTime(phase, 0)

    if (options.progress) {
      progressBar.observe(currentPhase.phase, "", sample = false)
    }

    // Measure the execution time.
    val t = System.nanoTime()
    val r = f
    val e = System.nanoTime() - t

    // Update the phase time.
    currentPhase = currentPhase.copy(time = e)

    // And add it to the list of executed phases.
    phaseTimers += currentPhase

    if (this.options.xprintphases) {
      d.emit(phase, r)(this)
    }

    // Return the result computed by the phase.
    r
  }

  /**
    * Returns the total compilation time in nanoseconds.
    */
  def getTotalTime: Long = phaseTimers.foldLeft(0L) {
    case (acc, phase) => acc + phase.time
  }

  /**
    * A callback to indicate that work has started on the given subtask.
    */
  def subtask(subtask: String, sample: Boolean = false): Unit = {
    if (options.progress) {
      progressBar.observe(currentPhase.phase, subtask, sample)
    }
  }

  /**
    * Returns a list of inputs constructed from the strings and paths passed to Flix.
    */
  private def getInputs: List[Input] = {
    val lib = options.lib match {
      case LibLevel.Nix => Nil
      case LibLevel.Min => getLibraryInputs(coreLibrary)
      case LibLevel.All => getLibraryInputs(coreLibrary ++ standardLibrary)
    }
    inputs.values.toList ::: lib
  }

  /**
    * Returns the inputs for the given list of (path, text) pairs.
    */
  private def getLibraryInputs(xs: List[(String, String)]): List[Input] = xs.foldLeft(List.empty[Input]) {
    case (xs, (virtualPath, text)) => Input.Text(virtualPath, text, stable = true, SecurityContext.AllPermissions) :: xs
  }

  /**
    * Initializes the fork-join thread pool.
    */
  private def initForkJoinPool(): Unit = {
    threadPool = new ForkJoinPool(options.threads)
  }

  /**
    * Shuts down the fork-join thread pools.
    */
  private def shutdownForkJoinPool(): Unit = {
    threadPool.shutdown()
  }

  /**
    * Extends the set of known Java classes and interfaces with those in the given JAR-file `p`.
    */
  private def extendKnownJavaClassesAndInterfaces(p: Path): Unit = {
    knownClassesAndInterfaces = knownClassesAndInterfaces ++ getPackageContent(getClassesAndInterfacesOfJar(p))
  }

  /**
    * Returns all Java classes and interfaces in the current Java Platform.
    */
  private def getJavaPlatformClassesAndInterfaces(): MultiMap[List[String], String] = {
    getPackageContent(ClassList.TheList)
  }

  /**
    * Returns the names of all classes and interfaces in the given JAR-file `p`.
    */
  private def getClassesAndInterfacesOfJar(p: Path): List[String] = {
    Using(new ZipFile(p.toFile)) { zip =>
      val result = mutable.ListBuffer.empty[String]
      val iterator = zip.entries()
      while (iterator.hasMoreElements) {
        val entry = iterator.nextElement()
        val name = entry.getName
        if (name.endsWith(".class")) {
          result += name
        }
      }
      result.toList
    }.get
  }

  /**
    * Returns a multimap from Java packages to sub-packages, classes, and interfaces.
    */
  private def getPackageContent(l: List[String]): MultiMap[List[String], String] = {
    l.foldLeft[MultiMap[List[String], String]](MultiMap.empty) {
      case (acc, clazz) =>
        // Given a string `java/util/zip/ZipUtils.class` we convert it to the list `java :: util :: zip :: ZipUtils`.
        // We strip both the ".class" and ".java" suffix. Order should not matter.
        val clazzPath = clazz.stripSuffix(".class").stripSuffix(".java").split('/').toList

        // Create a multimap from all package prefixes to their sub packages and classes.
        // For example, if we have `java.lang.String`, we want to compute:
        // Nil                  => {java}
        // List("java")         => {lang}
        // List("java", "lang") => {String}
        clazzPath.inits.foldLeft(acc) {
          // Case 1: Nonempty path: split prefix and package
          case (acc1, prefix :+ pkg) => acc1 + (prefix -> pkg)
          // Case 2: Empty path: skip it
          case (acc1, _) => acc1
        }
    }
  }

}<|MERGE_RESOLUTION|>--- conflicted
+++ resolved
@@ -520,12 +520,7 @@
       afterResolver <- resolverValidation
       (afterKinder, kinderErrors) = Kinder.run(afterResolver, cachedKinderAst, changeSet)
       (afterDeriver, derivationErrors) = Deriver.run(afterKinder)
-<<<<<<< HEAD
-      (typerValidation, typeErrors) = Typer.run(afterDeriver, cachedTyperAst, changeSet)
-      afterTyper <- typerValidation
-=======
       (afterTyper, typeErrors) = Typer.run(afterDeriver, cachedTyperAst, changeSet)
->>>>>>> 274eedd2
       () = EffectVerifier.run(afterTyper)
       (afterRegions, regionErrors) = Regions.run(afterTyper)
       (afterEntryPoint, entryPointErrors) = EntryPoint.run(afterRegions)
@@ -535,11 +530,6 @@
       (afterPatMatch, patMatchErrors) = PatMatch.run(afterStratifier)
       (afterRedundancy, redundancyErrors) = Redundancy.run(afterPatMatch)
       (afterSafety, safetyErrors) = Safety.run(afterRedundancy)
-<<<<<<< HEAD
-=======
-      errors = kinderErrors ::: derivationErrors ::: typeErrors ::: regionErrors ::: entryPointErrors ::: instanceErrors ::: predDepErrors ::: stratificationErrors ::: patMatchErrors ::: redundancyErrors ::: safetyErrors
-      output <- Validation.toSuccessOrSoftFailure(afterSafety, errors) // Minimal change for things to still work. Will be removed once Validation is removed.
->>>>>>> 274eedd2
     } yield {
       // Update caches for incremental compilation.
       if (options.incremental) {
