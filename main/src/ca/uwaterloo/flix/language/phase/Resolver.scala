--- conflicted
+++ resolved
@@ -1976,17 +1976,9 @@
     case NamedAst.ExtPattern.Default(loc) =>
       (ResolvedAst.ExtPattern.Default(loc), List.empty)
 
-<<<<<<< HEAD
-    case NamedAst.ExtPattern.Unit(loc) =>
-      ResolvedAst.ExtPattern.Unit(loc)
-
-    case NamedAst.ExtPattern.Var(sym, loc) =>
-      ResolvedAst.ExtPattern.Var(sym, loc)
-=======
     case NamedAst.ExtPattern.Tag(label, pats, loc) =>
       val (ps, scps) = pats.map(resolveExtTagPattern).unzip
       (ResolvedAst.ExtPattern.Tag(label, ps, loc), scps.flatten)
->>>>>>> 438df701
 
     case NamedAst.ExtPattern.Error(loc) =>
       (ResolvedAst.ExtPattern.Error(loc), List.empty)
@@ -1998,6 +1990,9 @@
   private def resolveExtTagPattern(pat0: NamedAst.ExtTagPattern): (ResolvedAst.ExtTagPattern, List[LocalScope]) = pat0 match {
     case NamedAst.ExtTagPattern.Wild(loc) =>
       (ResolvedAst.ExtTagPattern.Wild(loc), List.empty)
+
+    case NamedAst.ExtTagPattern.Unit(loc) =>
+      (ResolvedAst.ExtTagPattern.Unit(loc), List.empty)
 
     case NamedAst.ExtTagPattern.Var(sym, loc) =>
       (ResolvedAst.ExtTagPattern.Var(sym, loc), List(mkVarScp(sym)))
