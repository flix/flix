/*
 * Copyright 2023 Jonathan Lindegaard Starup
 *
 * Licensed under the Apache License, Version 2.0 (the "License");
 * you may not use this file except in compliance with the License.
 * You may obtain a copy of the License at
 *
 *   http://www.apache.org/licenses/LICENSE-2.0
 *
 * Unless required by applicable law or agreed to in writing, software
 * distributed under the License is distributed on an "AS IS" BASIS,
 * WITHOUT WARRANTIES OR CONDITIONS OF ANY KIND, either express or implied.
 * See the License for the specific language governing permissions and
 * limitations under the License.
 */

package ca.uwaterloo.flix.language.phase

import ca.uwaterloo.flix.api.Flix
import ca.uwaterloo.flix.language.ast.Ast.{BoundBy, ExpPosition}
import ca.uwaterloo.flix.language.ast.Symbol.{DefnSym, VarSym}
import ca.uwaterloo.flix.language.ast.{AtomicOp, LiftedAst, Purity, ReducedAst, SemanticOp, SourceLocation, Symbol}
import ca.uwaterloo.flix.language.dbg.AstPrinter.DebugReducedAst
import ca.uwaterloo.flix.language.phase.jvm.GenExpression
import ca.uwaterloo.flix.util.ParOps
import ca.uwaterloo.flix.util.collection.MapOps

import scala.annotation.tailrec
import scala.collection.mutable

/**
  * This phase transforms the AST such that all effect operations will happen on
  * an empty operand stack in [[GenExpression]].
  *
  * The number of "pc points" must be counted, which is the number of points
  * where a continuation will be used. This includes do operations, all calls
  * except tail recursive self-calls, and try-with expressions.
  *
  * An effect operation is either a Do or an application with a control effect,
  * i.e. an effect that's not just a region or IO. For now all calls are
  * considered to have an effect.
  *
  * Currently, this phase let-binds everything maximally, simplifying the
  * algorithm.
  */
object EffectBinder {

  /**
    * Transforms the AST such that effect operations will be run without an
    * operand stack.
    */
  def run(root: LiftedAst.Root)(implicit flix: Flix): ReducedAst.Root = flix.phase("EffectBinder") {
    val newDefs = ParOps.parMapValues(root.defs)(visitDef)
    val newEffects = ParOps.parMapValues(root.effects)(visitEffect)
<<<<<<< HEAD
    val structs = ParOps.parMapValues(root.structs)(visitStruct)
    ReducedAst.Root(newDefs, structs, newEffects, Set.empty, Nil, root.entryPoint, root.reachable, root.sources)
=======
    ReducedAst.Root(newDefs, newEffects, Set.empty, Nil, root.entryPoint, root.reachable, root.sources)
>>>>>>> 7669f9e0
  }

  private sealed trait Binder

  private case class LetBinder(sym: VarSym, exp: ReducedAst.Expr, loc: SourceLocation) extends Binder

  private case class LetRecBinder(varSym: VarSym, index: Int, defSym: DefnSym, exp: ReducedAst.Expr, loc: SourceLocation) extends Binder

  private case class NonBinder(exp: ReducedAst.Expr, loc: SourceLocation) extends Binder

  /**
    * Transforms the [[LiftedAst.Def]] such that effect operations will be run without an
    * operand stack.
    */
  private def visitDef(defn: LiftedAst.Def)(implicit flix: Flix): ReducedAst.Def = defn match {
    case LiftedAst.Def(ann, mod, sym, cparams0, fparams0, exp0, tpe, purity, loc) =>
      val cparams = cparams0.map(visitParam)
      val fparams = fparams0.map(visitParam)
      val lparams = Nil
      val exp = visitExpr(exp0)
      ReducedAst.Def(ann, mod, sym, cparams, fparams, lparams, -1, exp, tpe, ReducedAst.UnboxedType(tpe), purity, loc)
  }

  private def visitEffect(e: LiftedAst.Effect): ReducedAst.Effect = e match {
    case LiftedAst.Effect(ann, mod, sym, ops0, loc) =>
      val ops = ops0.map(visitOp)
      ReducedAst.Effect(ann, mod, sym, ops, loc)
  }

  private def visitStruct(s: LiftedAst.Struct): ReducedAst.Struct = s match {
    case LiftedAst.Struct(doc, ann, mod, sym, fields0, loc) =>
      val fields = fields0.map(visitStructField).map(field => field.name -> field).toMap
      ReducedAst.Struct(doc, ann, mod, sym, fields, loc)
  }

  private def visitStructField(field: LiftedAst.StructField) = field match {
    case LiftedAst.StructField(name, idx, tpe, loc) =>
      ReducedAst.StructField(name, idx, tpe, loc)
  }

  private def visitOp(op: LiftedAst.Op): ReducedAst.Op = op match {
    case LiftedAst.Op(sym, ann, mod, fparams0, tpe, purity, loc) =>
      val fparams = fparams0.map(visitParam)
      ReducedAst.Op(sym, ann, mod, fparams, tpe, purity, loc)
  }

  private def visitParam(p: LiftedAst.FormalParam): ReducedAst.FormalParam = p match {
    case LiftedAst.FormalParam(sym, mod, tpe, loc) =>
      ReducedAst.FormalParam(sym, mod, tpe, loc)
  }

  private def visitJvmMethod(method: LiftedAst.JvmMethod)(implicit flix: Flix): ReducedAst.JvmMethod = method match {
    case LiftedAst.JvmMethod(ident, fparams0, clo0, retTpe, purity, loc) =>
      // JvmMethods are generated as their own functions so let-binding do not
      // span across
      val fparams = fparams0.map(visitParam)
      val clo = visitExpr(clo0)
      ReducedAst.JvmMethod(ident, fparams, clo, retTpe, purity, loc)
  }

  /**
    * Transforms the [[LiftedAst.Expr]] such that effect operations will be run without an
    * operand stack - binding necessary expressions in the returned [[ReducedAst.Expr]].
    */
  private def visitExpr(exp: LiftedAst.Expr)(implicit flix: Flix): ReducedAst.Expr = exp match {
    case LiftedAst.Expr.Cst(_, _, _) =>
      val binders = mutable.ArrayBuffer.empty[Binder]
      val e = visitExprInnerWithBinders(binders)(exp)
      bindBinders(binders, e)

    case LiftedAst.Expr.Var(_, _, _) =>
      val binders = mutable.ArrayBuffer.empty[Binder]
      val e = visitExprInnerWithBinders(binders)(exp)
      bindBinders(binders, e)

    case LiftedAst.Expr.ApplyAtomic(_, _, _, _, _) =>
      val binders = mutable.ArrayBuffer.empty[Binder]
      val e = visitExprInnerWithBinders(binders)(exp)
      bindBinders(binders, e)

    case LiftedAst.Expr.ApplyClo(_, _, _, _, _) =>
      val binders = mutable.ArrayBuffer.empty[Binder]
      val e = visitExprInnerWithBinders(binders)(exp)
      bindBinders(binders, e)

    case LiftedAst.Expr.ApplyDef(_, _, _, _, _) =>
      val binders = mutable.ArrayBuffer.empty[Binder]
      val e = visitExprInnerWithBinders(binders)(exp)
      bindBinders(binders, e)

    case LiftedAst.Expr.IfThenElse(_, _, _, _, _, _) =>
      val binders = mutable.ArrayBuffer.empty[Binder]
      val e = visitExprInnerWithBinders(binders)(exp)
      bindBinders(binders, e)

    case LiftedAst.Expr.Branch(exp0, branches0, tpe, purity, loc) =>
      val exp = visitExpr(exp0)
      val branches = MapOps.mapValues(branches0)(visitExpr)
      ReducedAst.Expr.Branch(exp, branches, tpe, purity, loc)

    case LiftedAst.Expr.JumpTo(_, _, _, _) =>
      val binders = mutable.ArrayBuffer.empty[Binder]
      val e = visitExprInnerWithBinders(binders)(exp)
      bindBinders(binders, e)

    case LiftedAst.Expr.Let(sym, exp1, exp2, tpe, purity, loc) =>
      val binders = mutable.ArrayBuffer.empty[Binder]
      val e1 = visitExprInnerWithBinders(binders)(exp1)
      val e2 = visitExpr(exp2)
      val e = ReducedAst.Expr.Let(sym, e1, e2, tpe, purity, loc)
      bindBinders(binders, e)

    case LiftedAst.Expr.LetRec(varSym, index, defSym, exp1, exp2, tpe, purity, loc) =>
      val binders = mutable.ArrayBuffer.empty[Binder]
      val e1 = visitExprInnerWithBinders(binders)(exp1)
      val e2 = visitExpr(exp2)
      val e = ReducedAst.Expr.LetRec(varSym, index, defSym, e1, e2, tpe, purity, loc)
      bindBinders(binders, e)

    case LiftedAst.Expr.Stm(exp1, exp2, tpe, purity, loc) =>
      val binders = mutable.ArrayBuffer.empty[Binder]
      val e1 = visitExprInnerWithBinders(binders)(exp1)
      val e2 = visitExpr(exp2)
      val e = ReducedAst.Expr.Stmt(e1, e2, tpe, purity, loc)
      bindBinders(binders, e)

    case LiftedAst.Expr.Scope(sym, exp0, tpe, purity, loc) =>
      val exp = visitExpr(exp0)
      ReducedAst.Expr.Scope(sym, exp, tpe, purity, loc)

    case LiftedAst.Expr.TryCatch(exp, rules, tpe, purity, loc) =>
      val e = visitExpr(exp)
      val rules1 = rules.map {
        case cr => ReducedAst.CatchRule(cr.sym, cr.clazz, visitExpr(cr.exp))
      }
      ReducedAst.Expr.TryCatch(e, rules1, tpe, purity, loc)

    case LiftedAst.Expr.TryWith(exp, effUse, rules, tpe, purity, loc) =>
      val e = visitExpr(exp)
      val rules1 = rules.map {
        case LiftedAst.HandlerRule(op, fparams0, exp0) =>
          val fparams = fparams0.map(visitParam)
          val exp = visitExpr(exp0)
          ReducedAst.HandlerRule(op, fparams, exp)
      }
      ReducedAst.Expr.TryWith(e, effUse, rules1, ExpPosition.NonTail, tpe, purity, loc)

    case LiftedAst.Expr.Do(_, _, _, _, _) =>
      val binders = mutable.ArrayBuffer.empty[Binder]
      val e = visitExprInnerWithBinders(binders)(exp)
      bindBinders(binders, e)

    case LiftedAst.Expr.NewObject(_, _, _, _, _, _) =>
      val binders = mutable.ArrayBuffer.empty[Binder]
      val e = visitExprInnerWithBinders(binders)(exp)
      bindBinders(binders, e)

  }

  /**
    * Transforms the [[LiftedAst.Expr]] such that effect operations will be run without an
    * operand stack. The outer-most expression IS NOT let-bound but all
    * sub-expressions will be. `do E(x, y, z)` might be returned.
    *
    * Necessary bindings are added to binders, where the first binder is the
    * outermost one.
    */
  private def visitExprInnerWithBinders(binders: mutable.ArrayBuffer[Binder])(exp: LiftedAst.Expr)(implicit flix: Flix): ReducedAst.Expr = exp match {
    case LiftedAst.Expr.Cst(cst, tpe, loc) =>
      ReducedAst.Expr.Cst(cst, tpe, loc)

    case LiftedAst.Expr.Var(sym, tpe, loc) =>
      ReducedAst.Expr.Var(sym, tpe, loc)

    case LiftedAst.Expr.ApplyAtomic(op@AtomicOp.Binary(SemanticOp.BoolOp.And | SemanticOp.BoolOp.Or), exps, tpe, purity, loc) =>
      // And and Or does not leave the first argument on the stack in genExpression.
      val List(exp1, exp2) = exps
      val e1 = visitExprWithBinders(binders)(exp1)
      val e2 = visitExpr(exp2)
      ReducedAst.Expr.ApplyAtomic(op, List(e1, e2), tpe, purity, loc)

    case LiftedAst.Expr.ApplyAtomic(op, exps, tpe, purity, loc) =>
      val es = exps.map(visitExprWithBinders(binders))
      ReducedAst.Expr.ApplyAtomic(op, es, tpe, purity, loc)

    case LiftedAst.Expr.ApplyClo(exp, exps, tpe, purity, loc) =>
      val e = visitExprWithBinders(binders)(exp)
      val es = exps.map(visitExprWithBinders(binders))
      ReducedAst.Expr.ApplyClo(e, es, ExpPosition.NonTail, tpe, purity, loc)

    case LiftedAst.Expr.ApplyDef(sym, exps, tpe, purity, loc) =>
      val es = exps.map(visitExprWithBinders(binders))
      ReducedAst.Expr.ApplyDef(sym, es, ExpPosition.NonTail, tpe, purity, loc)

    case LiftedAst.Expr.IfThenElse(exp1, exp2, exp3, tpe, purity, loc) =>
      val e1 = visitExprInnerWithBinders(binders)(exp1)
      val e2 = visitExpr(exp2)
      val e3 = visitExpr(exp3)
      ReducedAst.Expr.IfThenElse(e1, e2, e3, tpe, purity, loc)

    case LiftedAst.Expr.Branch(exp, branches, tpe, purity, loc) =>
      val e = visitExpr(exp)
      val bs = branches.map {
        case (sym, branchExp) => (sym, visitExpr(branchExp))
      }
      ReducedAst.Expr.Branch(e, bs, tpe, purity, loc)

    case LiftedAst.Expr.JumpTo(sym, tpe, purity, loc) =>
      ReducedAst.Expr.JumpTo(sym, tpe, purity, loc)

    case LiftedAst.Expr.Let(sym, exp1, exp2, _, _, loc) =>
      val e1 = visitExprInnerWithBinders(binders)(exp1)
      binders.addOne(LetBinder(sym, e1, loc))
      visitExprInnerWithBinders(binders)(exp2)

    case LiftedAst.Expr.LetRec(varSym, index, defSym, exp1, exp2, _, _, loc) =>
      val e1 = visitExprInnerWithBinders(binders)(exp1)
      binders.addOne(LetRecBinder(varSym, index, defSym, e1, loc))
      visitExprInnerWithBinders(binders)(exp2)

    case LiftedAst.Expr.Stm(exp1, exp2, _, _, loc) =>
      val e1 = visitExprInnerWithBinders(binders)(exp1)
      binders.addOne(NonBinder(e1, loc))
      visitExprInnerWithBinders(binders)(exp2)

    case LiftedAst.Expr.Scope(sym, exp, tpe, purity, loc) =>
      val e = visitExpr(exp)
      ReducedAst.Expr.Scope(sym, e, tpe, purity, loc)

    case LiftedAst.Expr.TryCatch(exp, rules0, tpe, purity, loc) =>
      val e = visitExpr(exp)
      val rules = rules0.map {
        case LiftedAst.CatchRule(sym, clazz, exp0) =>
          // assumes that catch rule is control pure
          val exp = visitExpr(exp0)
          ReducedAst.CatchRule(sym, clazz, exp)
      }
      ReducedAst.Expr.TryCatch(e, rules, tpe, purity, loc)

    case LiftedAst.Expr.TryWith(exp, effUse, rules, tpe, purity, loc) =>
      val e = visitExpr(exp)
      val rs = rules.map {
        case LiftedAst.HandlerRule(op, fparams0, exp0) =>
          val fparams = fparams0.map(visitParam)
          val exp = visitExpr(exp0)
          ReducedAst.HandlerRule(op, fparams, exp)
      }
      ReducedAst.Expr.TryWith(e, effUse, rs, ExpPosition.NonTail, tpe, purity, loc)

    case LiftedAst.Expr.Do(op, exps, tpe, purity, loc) =>
      val es = exps.map(visitExprWithBinders(binders))
      ReducedAst.Expr.Do(op, es, tpe, purity, loc)

    case LiftedAst.Expr.NewObject(name, clazz, tpe, purity, methods, loc) =>
      val ms = methods.map(visitJvmMethod)
      ReducedAst.Expr.NewObject(name, clazz, tpe, purity, ms, loc)
  }

  /**
    * Transforms the [[LiftedAst.Expr]] such that effect operations will be run without an
    * operand stack. The outer-most expression IS let-bound along with all
    * sub-expressions. A variable or a constant is always returned.
    *
    * Necessary bindings are added to binders, where the first binder is the
    * outermost one.
    */
  private def visitExprWithBinders(binders: mutable.ArrayBuffer[Binder])(exp: LiftedAst.Expr)(implicit flix: Flix): ReducedAst.Expr = {
    /**
      * Let-binds the given expression, unless its a variable or constant.
      * If the given argument is a binder, then the structure is flattened.
      */
    @tailrec
    def bind(e: ReducedAst.Expr): ReducedAst.Expr = e match {
      // trivial expressions
      case ReducedAst.Expr.Cst(_, _, _) => e
      case ReducedAst.Expr.Var(_, _, _) => e
      case ReducedAst.Expr.JumpTo(_, _, _, _) => e
      case ReducedAst.Expr.ApplyAtomic(_, _, _, _, _) => e
      // non-trivial expressions
      case ReducedAst.Expr.ApplyClo(_, _, _, _, _, _) => letBindExpr(binders)(e)
      case ReducedAst.Expr.ApplyDef(_, _, _, _, _, _) => letBindExpr(binders)(e)
      case ReducedAst.Expr.ApplySelfTail(_, _, _, _, _) => letBindExpr(binders)(e)
      case ReducedAst.Expr.IfThenElse(_, _, _, _, _, _) => letBindExpr(binders)(e)
      case ReducedAst.Expr.Branch(_, _, _, _, _) => letBindExpr(binders)(e)
      case ReducedAst.Expr.Let(sym, exp1, exp2, _, _, loc) =>
        binders.addOne(LetBinder(sym, exp1, loc))
        bind(exp2)
      case ReducedAst.Expr.LetRec(varSym, index, defSym, exp1, exp2, _, _, loc) =>
        binders.addOne(LetRecBinder(varSym, index, defSym, exp1, loc))
        bind(exp2)
      case ReducedAst.Expr.Stmt(exp1, exp2, _, _, loc) =>
        binders.addOne(NonBinder(exp1, loc))
        bind(exp2)
      case ReducedAst.Expr.Scope(_, _, _, _, _) => letBindExpr(binders)(e)
      case ReducedAst.Expr.TryCatch(_, _, _, _, _) => letBindExpr(binders)(e)
      case ReducedAst.Expr.TryWith(_, _, _, _, _, _, _) => letBindExpr(binders)(e)
      case ReducedAst.Expr.Do(_, _, _, _, _) => letBindExpr(binders)(e)
      case ReducedAst.Expr.NewObject(_, _, _, _, _, _) => letBindExpr(binders)(e)
    }

    bind(visitExprInnerWithBinders(binders)(exp))
  }

  /**
    * Simply let-binds the given expression, adding a [[ReducedAst.Expr.Let]] to binders.
    * The local params of [[LocalContext]] is updated with this new binder.
    */
  private def letBindExpr(binders: mutable.ArrayBuffer[Binder])(e: ReducedAst.Expr)(implicit flix: Flix): ReducedAst.Expr.Var = {
    val loc = e.loc.asSynthetic
    val sym = Symbol.freshVarSym("anf", BoundBy.Let, loc)
    binders.addOne(LetBinder(sym, e, loc))
    ReducedAst.Expr.Var(sym, e.tpe, loc)
  }

  /**
    * Returns an [[ReducedAst.Expr]] where the given binders is a chained [[ReducedAst.Expr.Let]]
    * expression. The first binder will be the outer-most one.
    */
  private def bindBinders(binders: mutable.ArrayBuffer[Binder], exp: ReducedAst.Expr): ReducedAst.Expr = {
    binders.foldRight(exp) {
      case (LetBinder(sym, exp1, loc), acc) =>
        ReducedAst.Expr.Let(sym, exp1, acc, acc.tpe, Purity.combine(acc.purity, exp1.purity), loc)
      case (LetRecBinder(varSym, index, defSym, exp1, loc), acc) =>
        ReducedAst.Expr.LetRec(varSym, index, defSym, exp1, acc, acc.tpe, Purity.combine(acc.purity, exp1.purity), loc)
      case (NonBinder(exp1, loc), acc) =>
        ReducedAst.Expr.Stmt(exp1, acc, acc.tpe, Purity.combine(acc.purity, exp1.purity), loc)
    }
  }

}<|MERGE_RESOLUTION|>--- conflicted
+++ resolved
@@ -52,12 +52,7 @@
   def run(root: LiftedAst.Root)(implicit flix: Flix): ReducedAst.Root = flix.phase("EffectBinder") {
     val newDefs = ParOps.parMapValues(root.defs)(visitDef)
     val newEffects = ParOps.parMapValues(root.effects)(visitEffect)
-<<<<<<< HEAD
-    val structs = ParOps.parMapValues(root.structs)(visitStruct)
-    ReducedAst.Root(newDefs, structs, newEffects, Set.empty, Nil, root.entryPoint, root.reachable, root.sources)
-=======
     ReducedAst.Root(newDefs, newEffects, Set.empty, Nil, root.entryPoint, root.reachable, root.sources)
->>>>>>> 7669f9e0
   }
 
   private sealed trait Binder
@@ -87,17 +82,6 @@
       ReducedAst.Effect(ann, mod, sym, ops, loc)
   }
 
-  private def visitStruct(s: LiftedAst.Struct): ReducedAst.Struct = s match {
-    case LiftedAst.Struct(doc, ann, mod, sym, fields0, loc) =>
-      val fields = fields0.map(visitStructField).map(field => field.name -> field).toMap
-      ReducedAst.Struct(doc, ann, mod, sym, fields, loc)
-  }
-
-  private def visitStructField(field: LiftedAst.StructField) = field match {
-    case LiftedAst.StructField(name, idx, tpe, loc) =>
-      ReducedAst.StructField(name, idx, tpe, loc)
-  }
-
   private def visitOp(op: LiftedAst.Op): ReducedAst.Op = op match {
     case LiftedAst.Op(sym, ann, mod, fparams0, tpe, purity, loc) =>
       val fparams = fparams0.map(visitParam)
@@ -214,7 +198,6 @@
       val binders = mutable.ArrayBuffer.empty[Binder]
       val e = visitExprInnerWithBinders(binders)(exp)
       bindBinders(binders, e)
-
   }
 
   /**
