--- conflicted
+++ resolved
@@ -429,44 +429,22 @@
     ///
     /// Returns `false` if `c` is empty.
     ///
-<<<<<<< HEAD
-    pub def exists(f: a -> Bool & ef, c: Chain[a]): Bool & ef =
-        def loop(cc) = match viewLeft(cc) {
-            case NoneLeft        => false
-            case SomeLeft(a, rs) => if (f(a)) true else loop(rs)
-        };
-        loop(c)
-=======
-    /// The function `f` must be pure.
-    ///
-    pub def exists(f: a -> Bool, c: Chain[a]): Bool = match viewLeft(c) {
+    pub def exists(f: a -> Bool & ef, c: Chain[a]): Bool & ef = match viewLeft(c) {
         case NoneLeft               => false
         case SomeLeft(x, _) if f(x) => true
         case SomeLeft(_, xs)        => exists(f, xs)
     }
->>>>>>> f274534d
 
     ///
     /// Returns `true` if and only if all elements in `c` satisfy the predicate `f`.
     ///
     /// Returns `true` if `c` is empty.
     ///
-<<<<<<< HEAD
-    pub def forall(f: a -> Bool & ef, c: Chain[a]): Bool & ef =
-        def loop(cc) = match viewLeft(cc) {
-            case NoneLeft        => true
-            case SomeLeft(a, rs) => if (not f(a)) false else loop(rs)
-        };
-        loop(c)
-=======
-    /// The function `f` must be pure.
-    ///
-    pub def forall(f: a -> Bool, c: Chain[a]): Bool = match viewLeft(c) {
+    pub def forall(f: a -> Bool & ef, c: Chain[a]): Bool & ef = match viewLeft(c) {
         case NoneLeft                   => true
         case SomeLeft(x, _) if not f(x) => false
         case SomeLeft(_, xs)            => forall(f, xs)
     }
->>>>>>> f274534d
 
     ///
     /// Returns a list of every element in `c` that satisfies the predicate `f`.
