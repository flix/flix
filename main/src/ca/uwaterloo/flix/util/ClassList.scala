/*
 * Copyright 2024 Magnus Madsen
 *
 * Licensed under the Apache License, Version 2.0 (the "License");
 * you may not use this file except in compliance with the License.
 * You may obtain a copy of the License at
 *
 *   http://www.apache.org/licenses/LICENSE-2.0
 *
 * Unless required by applicable law or agreed to in writing, software
 * distributed under the License is distributed on an "AS IS" BASIS,
 * WITHOUT WARRANTIES OR CONDITIONS OF ANY KIND, either express or implied.
 * See the License for the specific language governing permissions and
 * limitations under the License.
 */
package ca.uwaterloo.flix.util

import ca.uwaterloo.flix.util.collection.MultiMap

/**
  * A list of classes available on the Java Platform.
  */
object ClassList {

  /**
    * The class list for Java 21.
    *
    * Computed as follows:
    *
    * {{{
    * $ git clone git@github.com:openjdk/jdk.git
    * $ git checkout jdk-21+0
    * $ cd src/java.base/share/classes
    * $ find . -name "*.java" | sort --ignore-case | grep -v "jdk/internal" | grep -v "module-info.java" | grep -v "package-info.java" | grep -v "com/sun/beans" | grep -v "com/sun/imageio" | grep -v "com/sun/java" | grep -v "com/sun/media" | grep -v "sun/awt" | grep -v "sun/font" | grep -v "sun/java2d" | grep -v "sun/print" | grep -v "sun/swing"
    * }}}
    *
    * Repeat the above for directories `src/java.desktop/share/classes` and `src/java.net.http/share/classes`.
    *
    * Finally, remove the `./` prefix, e.g., `./com/sun/...` should be `com/sun/...`.
    *
    */
  val TheList: List[String] = LocalResource.get("/src/ca/uwaterloo/flix/util/ClassList.txt").split('\n').map(_.trim).toList
<<<<<<< HEAD
=======

  /**
    * The map from class name to class path, built from TheList
    *
    * Example:
    *  - List -> { java.util.List }
    *  - File -> { java.io.File }
    */
  val TheMap: MultiMap[String, String] =
    ClassList.TheList.foldLeft(MultiMap.empty[String, String]) { (map, path) =>
      val className = path.stripSuffix(".java").split("/").last
      val formattedPath = path.stripSuffix(".java").replace("/", ".")
      map + (className, formattedPath)
    }
>>>>>>> 14533bb1
}<|MERGE_RESOLUTION|>--- conflicted
+++ resolved
@@ -40,21 +40,4 @@
     *
     */
   val TheList: List[String] = LocalResource.get("/src/ca/uwaterloo/flix/util/ClassList.txt").split('\n').map(_.trim).toList
-<<<<<<< HEAD
-=======
-
-  /**
-    * The map from class name to class path, built from TheList
-    *
-    * Example:
-    *  - List -> { java.util.List }
-    *  - File -> { java.io.File }
-    */
-  val TheMap: MultiMap[String, String] =
-    ClassList.TheList.foldLeft(MultiMap.empty[String, String]) { (map, path) =>
-      val className = path.stripSuffix(".java").split("/").last
-      val formattedPath = path.stripSuffix(".java").replace("/", ".")
-      map + (className, formattedPath)
-    }
->>>>>>> 14533bb1
 }