--- conflicted
+++ resolved
@@ -104,8 +104,7 @@
 def testVectorLit35(): Vector[Vector[Int, 2], 2] = [|[|1, 2|], [|1, 2|]|]
 
 @test
-<<<<<<< HEAD
-def testVectorLit36(): Vector[Vector[Int, 3], 3] = [| [|1,2,3|], [|1,2,3|], [|1,2,3|] |]
+def testArrayLit36(): Vector[Vector[Int, 3], 3] = [|[|1, 2, 3|], [|1, 2, 3|], [|1, 2, 3|]|]
 
 @test
 def testVectorLit37(): Vector[(Int, Int), 1] = [|(2, 1)|]
@@ -132,13 +131,4 @@
 def testVectorLit42(): Vector[Color, 3] = [|Color.Red, Color.Blue, Color.Green|]
 
 @test
-def testVectorLit43(): Vector[Array[Int], 2] = [|[2, 1], [2, 1]|]
-
-
-
-
-
-
-=======
-def testArrayLit36(): Vector[Vector[Int, 3], 3] = [|[|1, 2, 3|], [|1, 2, 3|], [|1, 2, 3|]|]
->>>>>>> 827d93c8
+def testVectorLit43(): Vector[Array[Int], 2] = [|[2, 1], [2, 1]|]