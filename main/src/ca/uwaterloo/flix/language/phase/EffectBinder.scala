/*
 * Copyright 2023 Jonathan Lindegaard Starup
 *
 * Licensed under the Apache License, Version 2.0 (the "License");
 * you may not use this file except in compliance with the License.
 * You may obtain a copy of the License at
 *
 *   http://www.apache.org/licenses/LICENSE-2.0
 *
 * Unless required by applicable law or agreed to in writing, software
 * distributed under the License is distributed on an "AS IS" BASIS,
 * WITHOUT WARRANTIES OR CONDITIONS OF ANY KIND, either express or implied.
 * See the License for the specific language governing permissions and
 * limitations under the License.
 */

package ca.uwaterloo.flix.language.phase

import ca.uwaterloo.flix.api.Flix
import ca.uwaterloo.flix.language.ast.Ast.{BoundBy, CallType}
import ca.uwaterloo.flix.language.ast.LiftedAst._
import ca.uwaterloo.flix.language.ast.Symbol.{DefnSym, VarSym}
import ca.uwaterloo.flix.language.ast.{AtomicOp, Level, Purity, SemanticOp, SourceLocation, Symbol}
import ca.uwaterloo.flix.language.phase.jvm.GenExpression
import ca.uwaterloo.flix.util.ParOps

import scala.annotation.tailrec
import scala.collection.mutable

/**
  * This phase transforms the AST such that all effect operations will happen on
  * an empty operand stack in [[GenExpression]].
  *
  * The number of "pc points" must be counted, which is the number of points
  * where a continuation will be used. This includes do operations, all calls
  * except tail recursive self-calls, and try-with expressions.
  *
  * An effect operation is either a Do or an application with a control effect,
  * i.e. an effect that's not just a region or IO. For now all calls are
  * considered to have an effect.
  *
  * Currently, this phase let-binds everything maximally, simplifying the
  * algorithm.
  */
object EffectBinder {

  /**
    * Transforms the AST such that effect operations will be run without an
    * operand stack.
    */
  def run(root: Root)(implicit flix: Flix): Root = flix.phase("EffectBinder") {
    val newDefs = ParOps.parMapValues(root.defs)(visitDef)
    root.copy(defs = newDefs)
  }

  /**
    * A local non-shared context. Does not need to be thread-safe.
    */
  private case class LocalContext(var pcPoints: Int)

  /**
    * Companion object for [[LocalContext]].
    */
  private object LocalContext {
    def mk(): LocalContext = LocalContext(0)
  }

  private sealed trait Binder

  private case class LetBinder(sym: VarSym, exp: Expr, loc: SourceLocation) extends Binder

  private case class LetRecBinder(varSym: VarSym, index: Int, defSym: DefnSym, exp: Expr, loc: SourceLocation) extends Binder

  /**
    * Transforms the [[Def]] such that effect operations will be run without an
    * operand stack.
    */
  private def visitDef(defn: Def)(implicit flix: Flix): Def = {
    implicit val lctx: LocalContext = LocalContext.mk()
<<<<<<< HEAD
    val expr = visitExpr(defn.expr)
    defn.copy(expr = expr, lparams = defn.lparams ++ lctx.lparams.toList, pcPoints = lctx.pcPoints)
  }

  private def visitJvmMethod(method: JvmMethod)(implicit lctx: LocalContext, flix: Flix): JvmMethod = method match {
    case JvmMethod(ident, fparams, exp, tpe, purity, loc) =>
      JvmMethod(ident, fparams, visitExpr(exp), tpe, purity, loc)
=======
    val exp = visitExpr(defn.exp)
    defn.copy(exp = exp, pcPoints = lctx.pcPoints)
  }

  private def visitJvmMethod(method: JvmMethod)(implicit lctx: LocalContext, flix: Flix): JvmMethod = method match {
    case JvmMethod(ident, fparams, clo, retTpe, purity, loc) =>
      // JvmMethods are generated as their own functions so let-binding do not
      // span across
      JvmMethod(ident, fparams, visitExpr(clo), retTpe, purity, loc)
>>>>>>> 9aff2816
  }

  /**
    * Transforms the [[Expr]] such that effect operations will be run without an
    * operand stack - binding necessary expressions in the returned [[Expr]].
    *
    * Updates [[LocalContext.pcPoints]] only for expressions not given to [[visitExprInnerWithBinders]].
    */
  private def visitExpr(exp: Expr)(implicit lctx: LocalContext, flix: Flix): Expr = exp match {
    case Expr.Cst(_, _, _) =>
      val binders = mutable.ArrayBuffer.empty[Binder]
      val e = visitExprInnerWithBinders(binders)(exp)
      bindBinders(binders, e)

    case Expr.Var(_, _, _) =>
      val binders = mutable.ArrayBuffer.empty[Binder]
      val e = visitExprInnerWithBinders(binders)(exp)
      bindBinders(binders, e)

    case Expr.ApplyAtomic(_, _, _, _, _) =>
      val binders = mutable.ArrayBuffer.empty[Binder]
      val e = visitExprInnerWithBinders(binders)(exp)
      bindBinders(binders, e)

    case Expr.ApplyClo(_, _, _, _, _, _) =>
      val binders = mutable.ArrayBuffer.empty[Binder]
      val e = visitExprInnerWithBinders(binders)(exp)
      bindBinders(binders, e)

    case Expr.ApplyDef(_, _, _, _, _, _) =>
      val binders = mutable.ArrayBuffer.empty[Binder]
      val e = visitExprInnerWithBinders(binders)(exp)
      bindBinders(binders, e)

    case Expr.ApplySelfTail(_, _, _, _, _, _) =>
      val binders = mutable.ArrayBuffer.empty[Binder]
      val e = visitExprInnerWithBinders(binders)(exp)
      bindBinders(binders, e)

    case Expr.IfThenElse(_, _, _, _, _, _) =>
      val binders = mutable.ArrayBuffer.empty[Binder]
      val e = visitExprInnerWithBinders(binders)(exp)
      bindBinders(binders, e)

    case Expr.Branch(exp, branches, tpe, purity, loc) =>
      val e = visitExpr(exp)
      val branches1 = branches.map {
        case (sym, branchExp) => (sym, visitExpr(branchExp))
      }
      Expr.Branch(e, branches1, tpe, purity, loc)

    case Expr.JumpTo(_, _, _, _) =>
      val binders = mutable.ArrayBuffer.empty[Binder]
      val e = visitExprInnerWithBinders(binders)(exp)
      bindBinders(binders, e)

    case Expr.Let(sym, exp1, exp2, tpe, purity, loc) =>
      val binders = mutable.ArrayBuffer.empty[Binder]
      val e1 = visitExprInnerWithBinders(binders)(exp1)
      val e2 = visitExpr(exp2)
      val e = Expr.Let(sym, e1, e2, tpe, purity, loc)
      bindBinders(binders, e)

    case Expr.LetRec(varSym, index, defSym, exp1, exp2, tpe, purity, loc) =>
      val binders = mutable.ArrayBuffer.empty[Binder]
      val e1 = visitExprInnerWithBinders(binders)(exp1)
      val e2 = visitExpr(exp2)
      val e = Expr.LetRec(varSym, index, defSym, e1, e2, tpe, purity, loc)
      bindBinders(binders, e)

    case Expr.Scope(sym, exp, tpe, purity, loc) =>
      val e = visitExpr(exp)
      Expr.Scope(sym, e, tpe, purity, loc)

    case Expr.TryCatch(exp, rules, tpe, purity, loc) =>
      val e = visitExpr(exp)
      val rules1 = rules.map {
        case cr => CatchRule(cr.sym, cr.clazz, visitExpr(cr.exp))
      }
      Expr.TryCatch(e, rules1, tpe, purity, loc)

    case Expr.TryWith(exp, effUse, rules, tpe, purity, loc) =>
      lctx.pcPoints += 1 // added here since visitInner will not see this try-with
      val e = visitExpr(exp)
      val rules1 = rules.map {
        case hr => hr.copy(exp = visitExpr(hr.exp))
      }
      Expr.TryWith(e, effUse, rules1, tpe, purity, loc)

    case Expr.Do(_, _, _, _, _) =>
      val binders = mutable.ArrayBuffer.empty[Binder]
      val e = visitExprInnerWithBinders(binders)(exp)
      bindBinders(binders, e)

    case Expr.NewObject(_, _, _, _, _, _) =>
      val binders = mutable.ArrayBuffer.empty[Binder]
      val e = visitExprInnerWithBinders(binders)(exp)
      bindBinders(binders, e)
  }

  /**
    * Transforms the [[Expr]] such that effect operations will be run without an
    * operand stack. The outer-most expression IS NOT let-bound but all
    * sub-expressions will be. `do E(x, y, z)` might be returned.
    *
    * Necessary bindings are added to binders, where the first binder is the
    * outermost one.
    *
    * Updates [[LocalContext.pcPoints]] as required.
    */
  private def visitExprInnerWithBinders(binders: mutable.ArrayBuffer[Binder])(exp: Expr)(implicit lctx: LocalContext, flix: Flix): Expr = exp match {
    case Expr.Cst(cst, tpe, loc) =>
      Expr.Cst(cst, tpe, loc)

    case Expr.Var(sym, tpe, loc) =>
      Expr.Var(sym, tpe, loc)

    case Expr.ApplyAtomic(op@AtomicOp.Binary(SemanticOp.BoolOp.And | SemanticOp.BoolOp.Or), exps, tpe, purity, loc) =>
      // And and Or does not leave the first argument on the stack in genExpression.
      val List(exp1, exp2) = exps
      val e1 = visitExprWithBinders(binders)(exp1)
      val e2 = visitExpr(exp2)
      Expr.ApplyAtomic(op, List(e1, e2), tpe, purity, loc)

    case Expr.ApplyAtomic(op, exps, tpe, purity, loc) =>
      val es = exps.map(visitExprWithBinders(binders))
      Expr.ApplyAtomic(op, es, tpe, purity, loc)

    case Expr.ApplyClo(exp, exps, ct, tpe, purity, loc) =>
      if (ct == CallType.NonTailCall && purity != Purity.Pure) lctx.pcPoints += 1
      val e = visitExprWithBinders(binders)(exp)
      val es = exps.map(visitExprWithBinders(binders))
      Expr.ApplyClo(e, es, ct, tpe, purity, loc)

    case Expr.ApplyDef(sym, exps, ct, tpe, purity, loc) =>
      if (ct == CallType.NonTailCall && purity != Purity.Pure) lctx.pcPoints += 1
      val es = exps.map(visitExprWithBinders(binders))
      Expr.ApplyDef(sym, es, ct, tpe, purity, loc)

    case Expr.ApplySelfTail(sym, formals, actuals, tpe, purity, loc) =>
      val as = actuals.map(visitExprWithBinders(binders))
      Expr.ApplySelfTail(sym, formals, as, tpe, purity, loc)

    case Expr.IfThenElse(exp1, exp2, exp3, tpe, purity, loc) =>
      val e1 = visitExprInnerWithBinders(binders)(exp1)
      val e2 = visitExpr(exp2)
      val e3 = visitExpr(exp3)
      Expr.IfThenElse(e1, e2, e3, tpe, purity, loc)

    case Expr.Branch(exp, branches, tpe, purity, loc) =>
      val e = visitExpr(exp)
      val bs = branches.map {
        case (sym, branchExp) => (sym, visitExpr(branchExp))
      }
      Expr.Branch(e, bs, tpe, purity, loc)

    case Expr.JumpTo(sym, tpe, purity, loc) =>
      Expr.JumpTo(sym, tpe, purity, loc)

    case Expr.Let(sym, exp1, exp2, _, _, loc) =>
      val e1 = visitExprInnerWithBinders(binders)(exp1)
      binders.addOne(LetBinder(sym, e1, loc))
      visitExprInnerWithBinders(binders)(exp2)

    case Expr.LetRec(varSym, index, defSym, exp1, exp2, _, _, loc) =>
      val e1 = visitExprInnerWithBinders(binders)(exp1)
      binders.addOne(LetRecBinder(varSym, index, defSym, e1, loc))
      visitExprInnerWithBinders(binders)(exp2)

    case Expr.Scope(sym, exp, tpe, purity, loc) =>
      val e = visitExpr(exp)
      Expr.Scope(sym, e, tpe, purity, loc)

    case Expr.TryCatch(exp, rules, tpe, purity, loc) =>
      val e = visitExpr(exp)
      Expr.TryCatch(e, rules, tpe, purity, loc)

    case Expr.TryWith(exp, effUse, rules, tpe, purity, loc) =>
      lctx.pcPoints += 1
      val e = visitExpr(exp)
      val rs = rules.map {
        case HandlerRule(op, fparams, handlerExp) => HandlerRule(op, fparams, visitExpr(handlerExp))
      }
      Expr.TryWith(e, effUse, rs, tpe, purity, loc)

    case Expr.Do(op, exps, tpe, purity, loc) =>
      lctx.pcPoints += 1
      val es = exps.map(visitExprWithBinders(binders))
      Expr.Do(op, es, tpe, purity, loc)

    case Expr.NewObject(name, clazz, tpe, purity, methods, loc) =>
      val ms = methods.map(visitJvmMethod)
      Expr.NewObject(name, clazz, tpe, purity, ms, loc)
  }

  /**
    * Transforms the [[Expr]] such that effect operations will be run without an
    * operand stack. The outer-most expression IS let-bound along with all
    * sub-expressions. A variable or a constant is always returned.
    *
    * Necessary bindings are added to binders, where the first binder is the
    * outermost one.
    */
  private def visitExprWithBinders(binders: mutable.ArrayBuffer[Binder])(exp: Expr)(implicit lctx: LocalContext, flix: Flix): Expr = {
    /**
      * Let-binds the given expression, unless its a variable or constant.
      * If the given argument is a binder, then the structure is flattened.
      */
    @tailrec
    def bind(e: Expr): Expr = e match {
      // trivial expressions
      case Expr.Cst(_, _, _) => e
      case Expr.Var(_, _, _) => e
      case Expr.JumpTo(_, _, _, _) => e
      case Expr.ApplyAtomic(_, _, _, _, _) => e
      // non-trivial expressions
      case Expr.ApplyClo(_, _, _, _, _, _) => letBindExpr(binders)(e)
      case Expr.ApplyDef(_, _, _, _, _, _) => letBindExpr(binders)(e)
      case Expr.ApplySelfTail(_, _, _, _, _, _) => letBindExpr(binders)(e)
      case Expr.IfThenElse(_, _, _, _, _, _) => letBindExpr(binders)(e)
      case Expr.Branch(_, _, _, _, _) => letBindExpr(binders)(e)
      case Expr.Let(sym, exp1, exp2, _, _, loc) =>
        binders.addOne(LetBinder(sym, exp1, loc))
        bind(exp2)
      case Expr.LetRec(varSym, index, defSym, exp1, exp2, _, _, loc) =>
        binders.addOne(LetRecBinder(varSym, index, defSym, exp1, loc))
        bind(exp2)
      case Expr.Scope(_, _, _, _, _) => letBindExpr(binders)(e)
      case Expr.TryCatch(_, _, _, _, _) => letBindExpr(binders)(e)
      case Expr.TryWith(_, _, _, _, _, _) => letBindExpr(binders)(e)
      case Expr.Do(_, _, _, _, _) => letBindExpr(binders)(e)
      case Expr.NewObject(_, _, _, _, _, _) => letBindExpr(binders)(e)
    }

    bind(visitExprInnerWithBinders(binders)(exp))
  }

  /**
    * Simply let-binds the given expression, adding a [[Expr.Let]] to binders.
    * The local params of [[LocalContext]] is updated with this new binder.
    */
  private def letBindExpr(binders: mutable.ArrayBuffer[Binder])(e: Expr)(implicit lctx: LocalContext, flix: Flix): Expr.Var = {
    val loc = e.loc.asSynthetic
    val sym = Symbol.freshVarSym("anf", BoundBy.Let, loc)(Level.Default, flix)
    binders.addOne(LetBinder(sym, e, loc))
    Expr.Var(sym, e.tpe, loc)
  }

  /**
    * Returns an [[Expr]] where the given binders is a chained [[Expr.Let]]
    * expression. The first binder will be the outer-most one.
    */
  private def bindBinders(binders: mutable.ArrayBuffer[Binder], exp: Expr): Expr = {
    binders.foldRight(exp) {
      case (LetBinder(sym, exp1, loc), acc) =>
        Expr.Let(sym, exp1, acc, acc.tpe, combine(acc.purity, exp1.purity), loc)
      case (LetRecBinder(varSym, index, defSym, exp1, loc), acc) =>
        Expr.LetRec(varSym, index, defSym, exp1, acc, acc.tpe, combine(acc.purity, exp1.purity), loc)
    }
  }

  /**
    * Returns [[Purity.Pure]] if and only if both arguments are [[Purity.Pure]].
    */
  private def combine(p1: Purity, p2: Purity): Purity = (p1, p2) match {
    case (Purity.Pure, Purity.Pure) => Purity.Pure
    case _ => Purity.Impure
  }

}<|MERGE_RESOLUTION|>--- conflicted
+++ resolved
@@ -77,15 +77,6 @@
     */
   private def visitDef(defn: Def)(implicit flix: Flix): Def = {
     implicit val lctx: LocalContext = LocalContext.mk()
-<<<<<<< HEAD
-    val expr = visitExpr(defn.expr)
-    defn.copy(expr = expr, lparams = defn.lparams ++ lctx.lparams.toList, pcPoints = lctx.pcPoints)
-  }
-
-  private def visitJvmMethod(method: JvmMethod)(implicit lctx: LocalContext, flix: Flix): JvmMethod = method match {
-    case JvmMethod(ident, fparams, exp, tpe, purity, loc) =>
-      JvmMethod(ident, fparams, visitExpr(exp), tpe, purity, loc)
-=======
     val exp = visitExpr(defn.exp)
     defn.copy(exp = exp, pcPoints = lctx.pcPoints)
   }
@@ -95,7 +86,6 @@
       // JvmMethods are generated as their own functions so let-binding do not
       // span across
       JvmMethod(ident, fparams, visitExpr(clo), retTpe, purity, loc)
->>>>>>> 9aff2816
   }
 
   /**
