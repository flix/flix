--- conflicted
+++ resolved
@@ -66,11 +66,7 @@
     case MonoType.Channel(_) => JvmType.Object
     case MonoType.Lazy(_) => JvmType.Object
     case MonoType.Ref(_) => getRefClassType(tpe)
-<<<<<<< HEAD
-    case MonoType.Tuple(elms) => getTupleClassType(tpe.asInstanceOf[MonoType.Tuple])
-=======
-    case MonoType.Tuple(_) => getTupleInterfaceType(tpe.asInstanceOf[MonoType.Tuple])
->>>>>>> 6bbecfc1
+    case MonoType.Tuple(_) => getTupleClassType(tpe.asInstanceOf[MonoType.Tuple])
     case MonoType.RecordEmpty() => getRecordInterfaceType()
     case MonoType.RecordExtend(_, _, _) => getRecordInterfaceType()
     case MonoType.Enum(_, _) => getEnumInterfaceType(tpe)
