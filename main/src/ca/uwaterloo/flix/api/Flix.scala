/*
 * Copyright 2015-2016 Magnus Madsen, Ming-Ho Yee
 *
 * Licensed under the Apache License, Version 2.0 (the "License");
 * you may not use this file except in compliance with the License.
 * You may obtain a copy of the License at
 *
 *   http://www.apache.org/licenses/LICENSE-2.0
 *
 * Unless required by applicable law or agreed to in writing, software
 * distributed under the License is distributed on an "AS IS" BASIS,
 * WITHOUT WARRANTIES OR CONDITIONS OF ANY KIND, either express or implied.
 * See the License for the specific language governing permissions and
 * limitations under the License.
 */

package ca.uwaterloo.flix.api

import ca.uwaterloo.flix.language.ast.*
import ca.uwaterloo.flix.language.ast.shared.{Input, SecurityContext, Source}
import ca.uwaterloo.flix.language.dbg.AstPrinter
import ca.uwaterloo.flix.language.fmt.FormatOptions
import ca.uwaterloo.flix.language.phase.*
import ca.uwaterloo.flix.language.phase.jvm.JvmBackend
import ca.uwaterloo.flix.language.{CompilationMessage, GenSym}
import ca.uwaterloo.flix.runtime.CompilationResult
import ca.uwaterloo.flix.tools.Summary
import ca.uwaterloo.flix.util.Formatter.NoFormatter
import ca.uwaterloo.flix.util.*
import ca.uwaterloo.flix.util.collection.{Chain, MultiMap}
import ca.uwaterloo.flix.util.tc.Debug

import java.nio.charset.Charset
import java.nio.file.{Files, Path}
import java.util.concurrent.ForkJoinPool
import java.util.zip.ZipFile
import scala.collection.mutable
import scala.collection.mutable.ListBuffer
import scala.language.implicitConversions
import scala.util.Using

object Flix {
  /**
    * The reserved Flix delimiter.
    */
  val Delimiter: String = "$"

  /**
    * The file extension for intermediate representation files.
    */
  val IrFileExtension = "flixir"

  /**
    * The maximum width of the intermediate representation files.
    */
  val IrFileWidth = 80

  /**
    * The number of spaces per indentation in the intermediate representation files.
    */
  val IrFileIndentation = 4
}

/**
  * Main programmatic interface for Flix.
  */
class Flix {

  /**
    * A sequence of inputs to be parsed into Flix ASTs.
    */
  private val inputs = mutable.Map.empty[String, Input]

  /**
    * The set of sources changed since last compilation.
    */
  private var changeSet: ChangeSet = ChangeSet.Everything

  /**
    * The set of known Java classes and interfaces.
    */
  private var knownClassesAndInterfaces: MultiMap[List[String], String] = getJavaPlatformClassesAndInterfaces()

  /**
    * A cache of ASTs for incremental compilation.
    */
  private var cachedLexerTokens: Map[Source, Array[Token]] = Map.empty
  private var cachedParserCst: SyntaxTree.Root = SyntaxTree.empty
  private var cachedWeederAst: WeededAst.Root = WeededAst.empty
  private var cachedDesugarAst: DesugaredAst.Root = DesugaredAst.empty
  private var cachedKinderAst: KindedAst.Root = KindedAst.empty
  private var cachedResolverAst: ResolvedAst.Root = ResolvedAst.empty
  private var cachedTyperAst: TypedAst.Root = TypedAst.empty

  /**
    * A sequence of internal inputs to be parsed into Flix ASTs.
    *
    * The core library *must* be present for any program to compile.
    */
  private val coreLibrary = List(
    // Prelude
    "Prelude.flix" -> LocalResource.get("/src/library/Prelude.flix"),

    // Comparison
    "Comparison.flix" -> LocalResource.get("/src/library/Comparison.flix"),

    // Coerce
    "Coerce.flix" -> LocalResource.get("/src/library/Coerce.flix"),

    // Operators
    "Neg.flix" -> LocalResource.get("/src/library/Neg.flix"),
    "Add.flix" -> LocalResource.get("/src/library/Add.flix"),
    "Sub.flix" -> LocalResource.get("/src/library/Sub.flix"),
    "Mul.flix" -> LocalResource.get("/src/library/Mul.flix"),
    "Div.flix" -> LocalResource.get("/src/library/Div.flix"),
    "Bool.flix" -> LocalResource.get("/src/library/Bool.flix"),

    // Channels and Threads
    "Channel.flix" -> LocalResource.get("/src/library/Channel.flix"),
    "Thread.flix" -> LocalResource.get("/src/library/Thread.flix"),
    "Time.flix" -> LocalResource.get("/src/library/Time.flix"),

    // Built-in
    "Eq.flix" -> LocalResource.get("/src/library/Eq.flix"),
    "Hash.flix" -> LocalResource.get("/src/library/Hash.flix"),
    "Sendable.flix" -> LocalResource.get("/src/library/Sendable.flix"),
    "Order.flix" -> LocalResource.get("/src/library/Order.flix"),

    // Lattices
    "PartialOrder.flix" -> LocalResource.get("/src/library/PartialOrder.flix"),
    "LowerBound.flix" -> LocalResource.get("/src/library/LowerBound.flix"),
    "UpperBound.flix" -> LocalResource.get("/src/library/UpperBound.flix"),
    "JoinLattice.flix" -> LocalResource.get("/src/library/JoinLattice.flix"),
    "MeetLattice.flix" -> LocalResource.get("/src/library/MeetLattice.flix"),

    // String
    "ToString.flix" -> LocalResource.get("/src/library/ToString.flix"),

    // Reflect
    "Reflect.flix" -> LocalResource.get("/src/library/Reflect.flix"),

    // Debug
    "Debug.flix" -> LocalResource.get("/src/library/Debug.flix"),

    // References
    "Ref.flix" -> LocalResource.get("/src/library/Ref.flix"),
  )

  /**
    * A sequence of internal inputs to be parsed into Flix ASTs.
    *
    * The standard library is not required to be present for at least some programs to compile.
    */
  private val standardLibrary = List(
    "Array.flix" -> LocalResource.get("/src/library/Array.flix"),
    "Assert.flix" -> LocalResource.get("/src/library/Assert.flix"),
    "BigDecimal.flix" -> LocalResource.get("/src/library/BigDecimal.flix"),
    "BigInt.flix" -> LocalResource.get("/src/library/BigInt.flix"),
    "Box.flix" -> LocalResource.get("/src/library/Box.flix"),
    "Chain.flix" -> LocalResource.get("/src/library/Chain.flix"),
    "Char.flix" -> LocalResource.get("/src/library/Char.flix"),
    "CodePoint.flix" -> LocalResource.get("/src/library/CodePoint.flix"),
    "Console.flix" -> LocalResource.get("/src/library/Console.flix"),
    "DelayList.flix" -> LocalResource.get("/src/library/DelayList.flix"),
    "DelayMap.flix" -> LocalResource.get("/src/library/DelayMap.flix"),
    "Down.flix" -> LocalResource.get("/src/library/Down.flix"),
    "Float32.flix" -> LocalResource.get("/src/library/Float32.flix"),
    "Float64.flix" -> LocalResource.get("/src/library/Float64.flix"),
    "Int8.flix" -> LocalResource.get("/src/library/Int8.flix"),
    "Int16.flix" -> LocalResource.get("/src/library/Int16.flix"),
    "Int32.flix" -> LocalResource.get("/src/library/Int32.flix"),
    "Int64.flix" -> LocalResource.get("/src/library/Int64.flix"),
    "Iterable.flix" -> LocalResource.get("/src/library/Iterable.flix"),
    "Iterator.flix" -> LocalResource.get("/src/library/Iterator.flix"),
    "KeyNotFound.flix" -> LocalResource.get("/src/library/KeyNotFound.flix"),
    "List.flix" -> LocalResource.get("/src/library/List.flix"),
    "Map.flix" -> LocalResource.get("/src/library/Map.flix"),
    "Nec.flix" -> LocalResource.get("/src/library/Nec.flix"),
    "Nel.flix" -> LocalResource.get("/src/library/Nel.flix"),
    "Object.flix" -> LocalResource.get("/src/library/Object.flix"),
    "Option.flix" -> LocalResource.get("/src/library/Option.flix"),
    "OutOfBounds.flix" -> LocalResource.get("/src/library/OutOfBounds.flix"),
    "Random.flix" -> LocalResource.get("/src/library/Random.flix"),
    "Result.flix" -> LocalResource.get("/src/library/Result.flix"),
    "Set.flix" -> LocalResource.get("/src/library/Set.flix"),
    "String.flix" -> LocalResource.get("/src/library/String.flix"),
    "MultiMap.flix" -> LocalResource.get("/src/library/MultiMap.flix"),

    "MutQueue.flix" -> LocalResource.get("/src/library/MutQueue.flix"),
    "MutDeque.flix" -> LocalResource.get("/src/library/MutDeque.flix"),
    "MutDisjointSets.flix" -> LocalResource.get("/src/library/MutDisjointSets.flix"),
    "MutList.flix" -> LocalResource.get("/src/library/MutList.flix"),
    "MutSet.flix" -> LocalResource.get("/src/library/MutSet.flix"),
    "MutMap.flix" -> LocalResource.get("/src/library/MutMap.flix"),

    "Files.flix" -> LocalResource.get("/src/library/Files.flix"),
    "IOError.flix" -> LocalResource.get("/src/library/IOError.flix"),
    "Reader.flix" -> LocalResource.get("/src/library/Reader.flix"),
    "File.flix" -> LocalResource.get("/src/library/File.flix"),

    "Environment.flix" -> LocalResource.get("/src/library/Environment.flix"),

    "Applicative.flix" -> LocalResource.get("/src/library/Applicative.flix"),
    "CommutativeGroup.flix" -> LocalResource.get("/src/library/CommutativeGroup.flix"),
    "CommutativeMonoid.flix" -> LocalResource.get("/src/library/CommutativeMonoid.flix"),
    "CommutativeSemiGroup.flix" -> LocalResource.get("/src/library/CommutativeSemiGroup.flix"),
    "Foldable.flix" -> LocalResource.get("/src/library/Foldable.flix"),
    "FromString.flix" -> LocalResource.get("/src/library/FromString.flix"),
    "Functor.flix" -> LocalResource.get("/src/library/Functor.flix"),
    "Filterable.flix" -> LocalResource.get("/src/library/Filterable.flix"),
    "Group.flix" -> LocalResource.get("/src/library/Group.flix"),
    "Identity.flix" -> LocalResource.get("/src/library/Identity.flix"),
    "Indexable.flix" -> LocalResource.get("/src/library/Indexable.flix"),
    "IndexableMut.flix" -> LocalResource.get("/src/library/IndexableMut.flix"),
    "Monad.flix" -> LocalResource.get("/src/library/Monad.flix"),
    "MonadZero.flix" -> LocalResource.get("/src/library/MonadZero.flix"),
    "MonadZip.flix" -> LocalResource.get("/src/library/MonadZip.flix"),
    "Monoid.flix" -> LocalResource.get("/src/library/Monoid.flix"),
    "Reducible.flix" -> LocalResource.get("/src/library/Reducible.flix"),
    "SemiGroup.flix" -> LocalResource.get("/src/library/SemiGroup.flix"),
    "Traversable.flix" -> LocalResource.get("/src/library/Traversable.flix"),
    "Witherable.flix" -> LocalResource.get("/src/library/Witherable.flix"),
    "UnorderedFoldable.flix" -> LocalResource.get("/src/library/UnorderedFoldable.flix"),
    "Collectable.flix" -> LocalResource.get("/src/library/Collectable.flix"),

    "Validation.flix" -> LocalResource.get("/src/library/Validation.flix"),

    "StringBuilder.flix" -> LocalResource.get("/src/library/StringBuilder.flix"),
    "RedBlackTree.flix" -> LocalResource.get("/src/library/RedBlackTree.flix"),
    "GetOpt.flix" -> LocalResource.get("/src/library/GetOpt.flix"),
    "Chalk.flix" -> LocalResource.get("/src/library/Chalk.flix"),

    "Concurrent/Channel.flix" -> LocalResource.get("/src/library/Concurrent/Channel.flix"),
    "Concurrent/Condition.flix" -> LocalResource.get("/src/library/Concurrent/Condition.flix"),
    "Concurrent/CyclicBarrier.flix" -> LocalResource.get("/src/library/Concurrent/CyclicBarrier.flix"),
    "Concurrent/ReentrantLock.flix" -> LocalResource.get("/src/library/Concurrent/ReentrantLock.flix"),

    "Time/Duration.flix" -> LocalResource.get("/src/library/Time/Duration.flix"),
    "Time/Epoch.flix" -> LocalResource.get("/src/library/Time/Epoch.flix"),
    "Time/Instant.flix" -> LocalResource.get("/src/library/Time/Instant.flix"),

    "Fixpoint/Phase/Stratifier.flix" -> LocalResource.get("/src/library/Fixpoint/Phase/Stratifier.flix"),
    "Fixpoint/Phase/Compiler.flix" -> LocalResource.get("/src/library/Fixpoint/Phase/Compiler.flix"),
    "Fixpoint/Phase/Simplifier.flix" -> LocalResource.get("/src/library/Fixpoint/Phase/Simplifier.flix"),
    "Fixpoint/Phase/IndexSelection.flix" -> LocalResource.get("/src/library/Fixpoint/Phase/IndexSelection.flix"),
    "Fixpoint/Phase/VarsToIndices.flix" -> LocalResource.get("/src/library/Fixpoint/Phase/VarsToIndices.flix"),
    "Fixpoint/Boxable.flix" -> LocalResource.get("/src/library/Fixpoint/Boxable.flix"),
    "Fixpoint/Boxed.flix" -> LocalResource.get("/src/library/Fixpoint/Boxed.flix"),
    "Fixpoint/Debugging.flix" -> LocalResource.get("/src/library/Fixpoint/Debugging.flix"),
    "Fixpoint/Interpreter.flix" -> LocalResource.get("/src/library/Fixpoint/Interpreter.flix"),
    "Fixpoint/Options.flix" -> LocalResource.get("/src/library/Fixpoint/Options.flix"),
    "Fixpoint/PredSymsOf.flix" -> LocalResource.get("/src/library/Fixpoint/PredSymsOf.flix"),
    "Fixpoint/Solver.flix" -> LocalResource.get("/src/library/Fixpoint/Solver.flix"),
    "Fixpoint/SubstitutePredSym.flix" -> LocalResource.get("/src/library/Fixpoint/SubstitutePredSym.flix"),

    "Fixpoint/Ast/Datalog.flix" -> LocalResource.get("/src/library/Fixpoint/Ast/Datalog.flix"),
    "Fixpoint/Ast/Shared.flix" -> LocalResource.get("/src/library/Fixpoint/Ast/Shared.flix"),
    "Fixpoint/Ast/PrecedenceGraph.flix" -> LocalResource.get("/src/library/Fixpoint/Ast/PrecedenceGraph.flix"),
    "Fixpoint/Ast/Ram.flix" -> LocalResource.get("/src/library/Fixpoint/Ast/Ram.flix"),

    "Abort.flix" -> LocalResource.get("/src/library/Abort.flix"),
    "Clock.flix" -> LocalResource.get("/src/library/Clock.flix"),
    "Exit.flix" -> LocalResource.get("/src/library/Exit.flix"),
    "Eff/BiasedCoin.flix" -> LocalResource.get("/src/library/Eff/BiasedCoin.flix"),
    "Eff/RandomCoin.flix" -> LocalResource.get("/src/library/Eff/RandomCoin.flix"),

    "Logger.flix" -> LocalResource.get("/src/library/Logger.flix"),
    "FilePath.flix" -> LocalResource.get("/src/library/FilePath.flix"),
    "Process.flix" -> LocalResource.get("/src/library/Process.flix"),
    "Severity.flix" -> LocalResource.get("/src/library/Severity.flix"),
    "TimeUnit.flix" -> LocalResource.get("/src/library/TimeUnit.flix"),

    "Graph.flix" -> LocalResource.get("/src/library/Graph.flix"),
    "Vector.flix" -> LocalResource.get("/src/library/Vector.flix"),
    "Regex.flix" -> LocalResource.get("/src/library/Regex.flix"),
    "Adaptor.flix" -> LocalResource.get("/src/library/Adaptor.flix"),
    "ToJava.flix" -> LocalResource.get("/src/library/ToJava.flix"),
    "FromJava.flix" -> LocalResource.get("/src/library/FromJava.flix"),
  )

  /**
    * A map to track the time spent in each phase and sub-phase.
    */
  var phaseTimers: ListBuffer[PhaseTime] = ListBuffer.empty

  /**
    * The current phase we are in. Initially null.
    */
  private var currentPhase: PhaseTime = _

  /**
    * The progress bar.
    */
  private val progressBar: ProgressBar = new ProgressBar

  /**
    * The default assumed charset.
    */
  val defaultCharset: Charset = Charset.forName("UTF-8")

  /**
    * The current Flix options.
    */
  var options: Options = Options.Default

  /**
    * The thread pool executor service for `this` Flix instance.
    */
  var threadPool: java.util.concurrent.ForkJoinPool = _

  /**
    * The symbol generator associated with this Flix instance.
    */
  val genSym = new GenSym()

  /**
    * The default output formatter.
    */
  private var formatter: Formatter = NoFormatter

  /**
    * A class loader for loading external JARs.
    */
  val jarLoader = new ExternalJarLoader

  /**
    * Adds the given string `text` with the given `name`.
    */
  def addSourceCode(name: String, text: String)(implicit sctx: SecurityContext): Flix = {
    if (name == null)
      throw new IllegalArgumentException("'name' must be non-null.")
    if (text == null)
      throw new IllegalArgumentException("'text' must be non-null.")
    if (sctx == null)
      throw new IllegalArgumentException("'sctx' must be non-null.")
    addInput(name, Input.Text(name, text, stable = false, sctx))
    this
  }

  /**
    * Removes the source code with the given `name`.
    */
  def remSourceCode(name: String): Flix = {
    if (name == null)
      throw new IllegalArgumentException("'name' must be non-null.")
    remInput(name, Input.Text(name, "", stable = false, /* unused */ SecurityContext.NoPermissions))
    this
  }

  /**
    * Adds the given path `p` as Flix source file.
    */
  def addFlix(p: Path)(implicit sctx: SecurityContext): Flix = {
    if (p == null)
      throw new IllegalArgumentException(s"'p' must be non-null.")
    if (!Files.exists(p))
      throw new IllegalArgumentException(s"'$p' must be a file.")
    if (!Files.isRegularFile(p))
      throw new IllegalArgumentException(s"'$p' must be a regular file.")
    if (!Files.isReadable(p))
      throw new IllegalArgumentException(s"'$p' must be a readable file.")
    if (!p.getFileName.toString.endsWith(".flix"))
      throw new IllegalArgumentException(s"'$p' must be a *.flix file.")

    addInput(p.toString, Input.TxtFile(p, sctx))
    this
  }

  /**
    * Adds the given path `p` as a Flix package file.
    */
  def addPkg(p: Path)(implicit sctx: SecurityContext): Flix = {
    if (p == null)
      throw new IllegalArgumentException(s"'p' must be non-null.")
    if (!Files.exists(p))
      throw new IllegalArgumentException(s"'$p' must be a file.")
    if (!Files.isRegularFile(p))
      throw new IllegalArgumentException(s"'$p' must be a regular file.")
    if (!Files.isReadable(p))
      throw new IllegalArgumentException(s"'$p' must be a readable file.")
    if (!p.getFileName.toString.endsWith(".fpkg"))
      throw new IllegalArgumentException(s"'$p' must be a *.pkg file.")

    addInput(p.toString, Input.PkgFile(p, sctx))
    this
  }

  /**
    * Removes the given path `p` as a Flix source file.
    */
  def remFlix(p: Path): Flix = {
    if (!p.getFileName.toString.endsWith(".flix"))
      throw new IllegalArgumentException(s"'$p' must be a *.flix file.")

    remInput(p.toString, Input.TxtFile(p, /* unused */ SecurityContext.NoPermissions))
    this
  }

  /**
    * Adds the JAR file at path `p` to the class loader.
    */
  def addJar(p: Path): Flix = {
    if (p == null)
      throw new IllegalArgumentException(s"'p' must be non-null.")
    if (!Files.exists(p))
      throw new IllegalArgumentException(s"'$p' must be a file.")
    if (!Files.isRegularFile(p))
      throw new IllegalArgumentException(s"'$p' must be a regular file.")
    if (!Files.isReadable(p))
      throw new IllegalArgumentException(s"'$p' must be a readable file.")

    jarLoader.addURL(p.toUri.toURL)
    extendKnownJavaClassesAndInterfaces(p)
    this
  }

  /**
    * Adds the given `input` under the given `name`.
    */
  private def addInput(name: String, input: Input): Unit = inputs.get(name) match {
    case None =>
      inputs += name -> input
    case Some(_) =>
      changeSet = changeSet.markChanged(input)
      inputs += name -> input
  }

  /**
    * Removes the given `input` under the given `name`.
    *
    * Note: Removing an input means to replace it by the empty string.
    */
  private def remInput(name: String, input: Input): Unit = inputs.get(name) match {
    case None => // nop
    case Some(_) =>
      changeSet = changeSet.markChanged(input)
      inputs += name -> Input.Text(name, "", stable = false, /* unused */ SecurityContext.NoPermissions)
  }

  /**
    * Sets the options used for this Flix instance.
    */
  def setOptions(opts: Options): Flix = {
    if (opts == null)
      throw new IllegalArgumentException("'opts' must be non-null.")
    options = opts
    this
  }

  /**
    * Returns the format options associated with this Flix instance.
    */
  def getFormatOptions: FormatOptions = {
    FormatOptions(
      varNames = FormatOptions.VarName.NameBased // TODO add cli option
    )
  }

  /**
    * Returns the current formatter instance.
    */
  def getFormatter: Formatter = this.formatter

  /**
    * Sets the output formatter used for this Flix instance.
    */
  def setFormatter(formatter: Formatter): Flix = {
    if (formatter == null)
      throw new IllegalArgumentException("'formatter' must be non-null.")
    this.formatter = formatter
    this
  }

  /**
    * Converts a list of compiler error messages to a list of printable messages.
    * Decides whether or not to append the explanation.
    */
  def mkMessages(errors: Chain[CompilationMessage]): List[String] = {
    if (options.explain)
      errors.toSeq.sortBy(_.loc).map(cm => cm.messageWithLoc(formatter) + cm.explain(formatter).getOrElse("")).toList
    else
      errors.toSeq.sortBy(_.loc).map(cm => cm.messageWithLoc(formatter)).toList
  }

  /**
    * Compiles the Flix program and returns a typed ast.
    */
  def check(): Validation[TypedAst.Root, CompilationMessage] = try {
    import Validation.Implicit.AsMonad

    // Mark this object as implicit.
    implicit val flix: Flix = this

    // Initialize fork-join thread pool.
    initForkJoinPool()

    // Reset the phase information.
    phaseTimers = ListBuffer.empty

    // The default entry point
    val entryPoint = flix.options.entryPoint

    implicit class MappableValidation[A, B](v: Validation[A, B]) {
      implicit def map[C](f: A => C): Validation[C, B] = Validation.mapN(v)(f)
    }

    val (sources, _) = Reader.run(getInputs, knownClassesAndInterfaces)

    /** Remember to update [[AstPrinter]] about the list of phases. */
    val result = for {
      afterReader <- Validation.success(sources) // This is required for Scala to desugar the for-comprehension correctly. Will be removed once Validation is gone.
      afterLexer <- Lexer.run(afterReader, cachedLexerTokens, changeSet)
      afterParser <- Parser2.run(afterLexer, cachedParserCst, changeSet)
      afterWeeder <- Weeder2.run(afterReader, entryPoint, afterParser, cachedWeederAst, changeSet)
      afterDesugar = Desugar.run(afterWeeder, cachedDesugarAst, changeSet)
      (afterNamer, namerErrors) = Namer.run(afterDesugar)
      afterResolver <- Resolver.run(afterNamer, cachedResolverAst, changeSet).withSoftFailures(namerErrors)
      (afterKinder, kinderErrors) = Kinder.run(afterResolver, cachedKinderAst, changeSet)
      afterDeriver <- Deriver.run(afterKinder).withSoftFailures(kinderErrors)
      afterTyper <- Typer.run(afterDeriver, cachedTyperAst, changeSet)
      _ = EffectVerifier.run(afterTyper)
      (_, regionErrors) = Regions.run(afterTyper)
      (afterEntryPoint, entryPointErrors) = EntryPoint.run(afterTyper)
      (_, instanceErrors) = Instances.run(afterEntryPoint, cachedTyperAst, changeSet)
<<<<<<< HEAD
      afterPredDeps <- PredDeps.run(afterEntryPoint).withSoftFailures(regionErrors).withSoftFailures(entryPointErrors).withSoftFailures(instanceErrors)
      afterStratifier <- Stratifier.run(afterPredDeps)
=======
      afterPredDeps = PredDeps.run(afterEntryPoint)
      afterStratifier <- Stratifier.run(afterPredDeps).withSoftFailures(instanceErrors)
>>>>>>> f8fef7c1
      (_, patMatchErrors) = PatMatch.run(afterStratifier)
      afterRedundancy <- Redundancy.run(afterStratifier).withSoftFailures(patMatchErrors)
      (_, safetyErrors) = Safety.run(afterRedundancy)
      output <- Validation.toSuccessOrSoftFailure(afterRedundancy, safetyErrors) // Minimal change for things to still work. Will be removed once Validation is removed.
    } yield {
      // Update caches for incremental compilation.
      if (options.incremental) {
        this.cachedLexerTokens = afterLexer
        this.cachedParserCst = afterParser
        this.cachedWeederAst = afterWeeder
        this.cachedDesugarAst = afterDesugar
        this.cachedKinderAst = afterKinder
        this.cachedResolverAst = afterResolver
        this.cachedTyperAst = afterTyper
      }
      output
    }

    // Shutdown fork-join thread pool.
    shutdownForkJoinPool()

    // Reset the progress bar.
    progressBar.complete()

    // Print summary?
    if (options.xsummary) {
      result.map(root => {
        val table = Summary.fileSummaryTable(root, nsDepth = Some(1), minLines = Some(125))
        table.getMarkdownLines.foreach(println)
      })
    }

    // Return the result (which could contain soft failures).
    result
  } catch {
    case ex: InternalCompilerException =>
      CrashHandler.handleCrash(ex)(this)
      throw ex
  }

  /**
    * Compiles the given typed ast to an executable ast.
    */
  def codeGen(typedAst: TypedAst.Root): Validation[CompilationResult, CompilationMessage] = try {
    // Mark this object as implicit.
    implicit val flix: Flix = this

    // Initialize fork-join thread pool.
    initForkJoinPool()

    val loweringAst = Lowering.run(typedAst)
    val treeShaker1Ast = TreeShaker1.run(loweringAst)
    val monomorpherAst = Monomorpher.run(treeShaker1Ast)
    val simplifierAst = Simplifier.run(monomorpherAst)
    val closureConvAst = ClosureConv.run(simplifierAst)
    val lambdaLiftAst = LambdaLift.run(closureConvAst)
    val optimizerAst = Optimizer.run(lambdaLiftAst)
    val treeShaker2Ast = TreeShaker2.run(optimizerAst)
    val effectBinderAst = EffectBinder.run(treeShaker2Ast)
    val tailPosAst = TailPos.run(effectBinderAst)
    Verifier.run(tailPosAst)
    val eraserAst = Eraser.run(tailPosAst)
    val reducerAst = Reducer.run(eraserAst)
    val varOffsetsAst = VarOffsets.run(reducerAst)
    val result = JvmBackend.run(varOffsetsAst)

    // Shutdown fork-join thread pool.
    shutdownForkJoinPool()

    // Reset the progress bar.
    progressBar.complete()

    // Return the result.
    Validation.success(result)
  } catch {
    case ex: InternalCompilerException =>
      CrashHandler.handleCrash(ex)(this)
      throw ex
    case ex: Throwable =>
      CrashHandler.handleCrash(ex)(this)
      throw ex
  }

  /**
    * Compiles the given typed ast to an executable ast.
    */
  def compile(): Validation[CompilationResult, CompilationMessage] = {
    val result = check().toHardFailure
    Validation.flatMapN(result)(codeGen)
  }

  /**
    * Enters the phase with the given name.
    */
  def phaseNew[A, B](phase: String)(f: => (A, B))(implicit d: Debug[A]): (A, B) = {
    // Initialize the phase time object.
    currentPhase = PhaseTime(phase, 0)

    if (options.progress) {
      progressBar.observe(currentPhase.phase, "", sample = false)
    }

    // Measure the execution time.
    val t = System.nanoTime()
    val (root, errs) = f
    val e = System.nanoTime() - t

    // Update the phase time.
    currentPhase = currentPhase.copy(time = e)

    // And add it to the list of executed phases.
    phaseTimers += currentPhase

    if (this.options.xprintphases) {
      d.emit(phase, root)(this)
    }

    // Return the result computed by the phase.
    (root, errs)
  }

  /**
    * Enters the phase with the given name.
    */
  def phase[A](phase: String)(f: => A)(implicit d: Debug[A]): A = {
    // Initialize the phase time object.
    currentPhase = PhaseTime(phase, 0)

    if (options.progress) {
      progressBar.observe(currentPhase.phase, "", sample = false)
    }

    // Measure the execution time.
    val t = System.nanoTime()
    val r = f
    val e = System.nanoTime() - t

    // Update the phase time.
    currentPhase = currentPhase.copy(time = e)

    // And add it to the list of executed phases.
    phaseTimers += currentPhase

    if (this.options.xprintphases) {
      d.emit(phase, r)(this)
    }

    // Return the result computed by the phase.
    r
  }

  /**
    * Returns the total compilation time in nanoseconds.
    */
  def getTotalTime: Long = phaseTimers.foldLeft(0L) {
    case (acc, phase) => acc + phase.time
  }

  /**
    * A callback to indicate that work has started on the given subtask.
    */
  def subtask(subtask: String, sample: Boolean = false): Unit = {
    if (options.progress) {
      progressBar.observe(currentPhase.phase, subtask, sample)
    }
  }

  /**
    * Returns a list of inputs constructed from the strings and paths passed to Flix.
    */
  private def getInputs: List[Input] = {
    val lib = options.lib match {
      case LibLevel.Nix => Nil
      case LibLevel.Min => getLibraryInputs(coreLibrary)
      case LibLevel.All => getLibraryInputs(coreLibrary ++ standardLibrary)
    }
    inputs.values.toList ::: lib
  }

  /**
    * Returns the inputs for the given list of (path, text) pairs.
    */
  private def getLibraryInputs(xs: List[(String, String)]): List[Input] = xs.foldLeft(List.empty[Input]) {
    case (xs, (virtualPath, text)) => Input.Text(virtualPath, text, stable = true, SecurityContext.AllPermissions) :: xs
  }

  /**
    * Initializes the fork-join thread pool.
    */
  private def initForkJoinPool(): Unit = {
    threadPool = new ForkJoinPool(options.threads)
  }

  /**
    * Shuts down the fork-join thread pools.
    */
  private def shutdownForkJoinPool(): Unit = {
    threadPool.shutdown()
  }

  /**
    * Extends the set of known Java classes and interfaces with those in the given JAR-file `p`.
    */
  private def extendKnownJavaClassesAndInterfaces(p: Path): Unit = {
    knownClassesAndInterfaces = knownClassesAndInterfaces ++ getPackageContent(getClassesAndInterfacesOfJar(p))
  }

  /**
    * Returns all Java classes and interfaces in the current Java Platform.
    */
  private def getJavaPlatformClassesAndInterfaces(): MultiMap[List[String], String] = {
    getPackageContent(ClassList.TheList)
  }

  /**
    * Returns the names of all classes and interfaces in the given JAR-file `p`.
    */
  private def getClassesAndInterfacesOfJar(p: Path): List[String] = {
    Using(new ZipFile(p.toFile)) { zip =>
      val result = mutable.ListBuffer.empty[String]
      val iterator = zip.entries()
      while (iterator.hasMoreElements) {
        val entry = iterator.nextElement()
        val name = entry.getName
        if (name.endsWith(".class")) {
          result += name
        }
      }
      result.toList
    }.get
  }

  /**
    * Returns a multimap from Java packages to sub-packages, classes, and interfaces.
    */
  private def getPackageContent(l: List[String]): MultiMap[List[String], String] = {
    l.foldLeft[MultiMap[List[String], String]](MultiMap.empty) {
      case (acc, clazz) =>
        // Given a string `java/util/zip/ZipUtils.class` we convert it to the list `java :: util :: zip :: ZipUtils`.
        // We strip both the ".class" and ".java" suffix. Order should not matter.
        val clazzPath = clazz.stripSuffix(".class").stripSuffix(".java").split('/').toList

        // Create a multimap from all package prefixes to their sub packages and classes.
        // For example, if we have `java.lang.String`, we want to compute:
        // Nil                  => {java}
        // List("java")         => {lang}
        // List("java", "lang") => {String}
        clazzPath.inits.foldLeft(acc) {
          // Case 1: Nonempty path: split prefix and package
          case (acc1, prefix :+ pkg) => acc1 + (prefix -> pkg)
          // Case 2: Empty path: skip it
          case (acc1, _) => acc1
        }
    }
  }

}<|MERGE_RESOLUTION|>--- conflicted
+++ resolved
@@ -522,13 +522,8 @@
       (_, regionErrors) = Regions.run(afterTyper)
       (afterEntryPoint, entryPointErrors) = EntryPoint.run(afterTyper)
       (_, instanceErrors) = Instances.run(afterEntryPoint, cachedTyperAst, changeSet)
-<<<<<<< HEAD
-      afterPredDeps <- PredDeps.run(afterEntryPoint).withSoftFailures(regionErrors).withSoftFailures(entryPointErrors).withSoftFailures(instanceErrors)
-      afterStratifier <- Stratifier.run(afterPredDeps)
-=======
       afterPredDeps = PredDeps.run(afterEntryPoint)
-      afterStratifier <- Stratifier.run(afterPredDeps).withSoftFailures(instanceErrors)
->>>>>>> f8fef7c1
+      afterStratifier <- Stratifier.run(afterPredDeps).withSoftFailures(regionErrors).withSoftFailures(entryPointErrors).withSoftFailures(instanceErrors)
       (_, patMatchErrors) = PatMatch.run(afterStratifier)
       afterRedundancy <- Redundancy.run(afterStratifier).withSoftFailures(patMatchErrors)
       (_, safetyErrors) = Safety.run(afterRedundancy)
