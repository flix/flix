package ca.uwaterloo.flix.language.phase

import ca.uwaterloo.flix.api.Flix
import ca.uwaterloo.flix.language.ast.Ast.CallType
import ca.uwaterloo.flix.language.ast.LiftedAst.Expr._
import ca.uwaterloo.flix.language.ast.LiftedAst._
import ca.uwaterloo.flix.language.ast.MonoType._
import ca.uwaterloo.flix.language.ast.{AtomicOp, LiftedAst, MonoType, Purity, SourceLocation, Symbol}
import ca.uwaterloo.flix.util.ParOps
import ca.uwaterloo.flix.util.collection.MapOps

/**
  * Erase types and introduce corresponding casting
  *
  * Protocol is that casting should happen as soon as possible, not lazily.
  * This means that expressions should cast their output but assume correct
  * input types.
  *
  * - Enum
  *   - definition erasure
  *   - untag casting
  * - Ref
  *   - component type erasure
  *   - deref casting
  * - Tuple
  *   - component type erasure
  *   - index casting
  * - Record
  *   - component type erasure
  *   - select casting
  * - Schema
  *   - ???
  * - Lazy
  *   - component type erasure
  *   - force casting
  * - function returns (todo)
  */
object Eraser {

  def run(root: Root)(implicit flix: Flix): Root = flix.phase("Eraser") {
    val newDefs = ParOps.parMapValues(root.defs)(visitDef)
    val newEnums = ParOps.parMapValues(root.enums)(visitEnum)
    val newEffects = ParOps.parMapValues(root.effects)(visitEffect)
    root.copy(defs = newDefs, enums = newEnums, effects = newEffects)
  }

  private def visitDef(defn: Def): Def = defn match {
    case Def(ann, mod, sym, cparams, fparams, exp, tpe, purity, loc) =>
      Def(ann, mod, sym, cparams.map(visitParam), fparams.map(visitParam), visitExp(exp), visitType(tpe), purity, loc)
  }

  private def visitParam(fp: FormalParam): FormalParam = fp match {
    case FormalParam(sym, mod, tpe, loc) =>
      FormalParam(sym, mod, visitType(tpe), loc)
  }

  private def visitBranch(branch: (Symbol.LabelSym, Expr)): (Symbol.LabelSym, Expr) = branch match {
    case (sym, exp) =>
      (sym, visitExp(exp))
  }

  private def visitCatchRule(rule: CatchRule): CatchRule = rule match {
    case CatchRule(sym, clazz, exp) =>
      CatchRule(sym, clazz, visitExp(exp))
  }

  private def visitHandlerRule(rule: HandlerRule): HandlerRule = rule match {
    case HandlerRule(op, fparams, exp) =>
      HandlerRule(op, fparams.map(visitParam), visitExp(exp))
  }

  private def visitJvmMethod(method: JvmMethod): JvmMethod = method match {
    case JvmMethod(ident, fparams, clo, retTpe, purity, loc) =>
      JvmMethod(ident, fparams.map(visitParam), visitExp(clo), visitType(retTpe), purity, loc)
  }

  private def visitExp(exp: Expr): Expr = exp match {
    case Cst(cst, tpe, loc) =>
      Cst(cst, visitType(tpe), loc)
    case Var(sym, tpe, loc) =>
      Var(sym, visitType(tpe), loc)
    case ApplyAtomic(op, exps, tpe, purity, loc) =>
      val es = exps.map(visitExp)
      val t = visitType(tpe)
      op match {
        case AtomicOp.Closure(_) => ApplyAtomic(op, es, t, purity, loc)
        case AtomicOp.Unary(_) => ApplyAtomic(op, es, t, purity, loc)
        case AtomicOp.Binary(_) => ApplyAtomic(op, es, t, purity, loc)
        case AtomicOp.Region => ApplyAtomic(op, es, t, purity, loc)
        case AtomicOp.ScopeExit => ApplyAtomic(op, es, t, purity, loc)
        case AtomicOp.Is(_) => ApplyAtomic(op, es, t, purity, loc)
        case AtomicOp.Tag(_) => ApplyAtomic(op, es, t, purity, loc)
        case AtomicOp.Untag(_) =>
          castExp(ApplyAtomic(op, es, erase(tpe), purity, loc), t, purity, loc)
        case AtomicOp.Index(_) =>
          castExp(ApplyAtomic(op, es, erase(tpe), purity, loc), t, purity, loc)
        case AtomicOp.Tuple => ApplyAtomic(op, es, t, purity, loc)
        case AtomicOp.RecordEmpty => ApplyAtomic(op, es, t, purity, loc)
        case AtomicOp.RecordSelect(_) =>
          castExp(ApplyAtomic(op, es, erase(tpe), purity, loc), t, purity, loc)
        case AtomicOp.RecordExtend(_) => ApplyAtomic(op, es, t, purity, loc)
        case AtomicOp.RecordRestrict(_) => ApplyAtomic(op, es, t, purity, loc)
        case AtomicOp.ArrayLit => ApplyAtomic(op, es, t, purity, loc)
        case AtomicOp.ArrayNew => ApplyAtomic(op, es, t, purity, loc)
        case AtomicOp.ArrayLoad => ApplyAtomic(op, es, t, purity, loc)
        case AtomicOp.ArrayStore => ApplyAtomic(op, es, t, purity, loc)
        case AtomicOp.ArrayLength => ApplyAtomic(op, es, t, purity, loc)
        case AtomicOp.Ref => ApplyAtomic(op, es, t, purity, loc)
        case AtomicOp.Deref =>
          castExp(ApplyAtomic(op, es, erase(tpe), purity, loc), t, purity, loc)
        case AtomicOp.Assign => ApplyAtomic(op, es, t, purity, loc)
        case AtomicOp.InstanceOf(_) => ApplyAtomic(op, es, t, purity, loc)
        case AtomicOp.Cast => ApplyAtomic(op, es, t, purity, loc)
        case AtomicOp.InvokeConstructor(_) => ApplyAtomic(op, es, t, purity, loc)
        case AtomicOp.InvokeMethod(_) => ApplyAtomic(op, es, t, purity, loc)
        case AtomicOp.InvokeStaticMethod(_) => ApplyAtomic(op, es, t, purity, loc)
        case AtomicOp.GetField(_) => ApplyAtomic(op, es, t, purity, loc)
        case AtomicOp.PutField(_) => ApplyAtomic(op, es, t, purity, loc)
        case AtomicOp.GetStaticField(_) => ApplyAtomic(op, es, t, purity, loc)
        case AtomicOp.PutStaticField(_) => ApplyAtomic(op, es, t, purity, loc)
        case AtomicOp.Spawn => ApplyAtomic(op, es, t, purity, loc)
        case AtomicOp.Lazy => ApplyAtomic(op, es, t, purity, loc)
        case AtomicOp.Force =>
<<<<<<< HEAD
          castExp(ApplyAtomic(op, es, erase(tpe), purity, loc), t, purity, loc)
        case AtomicOp.BoxBool => ApplyAtomic(op, es, t, purity, loc)
        case AtomicOp.BoxInt8 => ApplyAtomic(op, es, t, purity, loc)
        case AtomicOp.BoxInt16 => ApplyAtomic(op, es, t, purity, loc)
        case AtomicOp.BoxInt32 => ApplyAtomic(op, es, t, purity, loc)
        case AtomicOp.BoxInt64 => ApplyAtomic(op, es, t, purity, loc)
        case AtomicOp.BoxChar => ApplyAtomic(op, es, t, purity, loc)
        case AtomicOp.BoxFloat32 => ApplyAtomic(op, es, t, purity, loc)
        case AtomicOp.BoxFloat64 => ApplyAtomic(op, es, t, purity, loc)
        case AtomicOp.UnboxBool => ApplyAtomic(op, es, t, purity, loc)
        case AtomicOp.UnboxInt8 => ApplyAtomic(op, es, t, purity, loc)
        case AtomicOp.UnboxInt16 => ApplyAtomic(op, es, t, purity, loc)
        case AtomicOp.UnboxInt32 => ApplyAtomic(op, es, t, purity, loc)
        case AtomicOp.UnboxInt64 => ApplyAtomic(op, es, t, purity, loc)
        case AtomicOp.UnboxChar => ApplyAtomic(op, es, t, purity, loc)
        case AtomicOp.UnboxFloat32 => ApplyAtomic(op, es, t, purity, loc)
        case AtomicOp.UnboxFloat64 => ApplyAtomic(op, es, t, purity, loc)
        case AtomicOp.HoleError(_) => ApplyAtomic(op, es, t, purity, loc)
        case AtomicOp.MatchError => ApplyAtomic(op, es, t, purity, loc)
=======
          castExp(aa, t, purity, loc)
        case AtomicOp.HoleError(sym) => aa
        case AtomicOp.MatchError => aa
>>>>>>> 5ab768f0
      }

    case ApplyClo(exp, exps, ct, tpe, purity, loc) =>
      val ac = ApplyClo(visitExp(exp), exps.map(visitExp), ct, visitType(tpe), purity, loc)
      if (ct == CallType.TailCall) ac
      else castExp(ac, ac.tpe, purity, loc)
    case ApplyDef(sym, exps, ct, tpe, purity, loc) =>
      val ad = ApplyDef(sym, exps.map(visitExp), ct, visitType(tpe), purity, loc)
      if (ct == CallType.TailCall) ad
      else castExp(ad, ad.tpe, purity, loc)
    case ApplySelfTail(sym, formals, actuals, tpe, purity, loc) =>
      ApplySelfTail(sym, formals.map(visitParam), actuals.map(visitExp), visitType(tpe), purity, loc)
    case IfThenElse(exp1, exp2, exp3, tpe, purity, loc) =>
      IfThenElse(visitExp(exp1), visitExp(exp2), visitExp(exp3), visitType(tpe), purity, loc)
    case Branch(exp, branches, tpe, purity, loc) =>
      Branch(visitExp(exp), branches.map(visitBranch), visitType(tpe), purity, loc)
    case JumpTo(sym, tpe, purity, loc) =>
      JumpTo(sym, visitType(tpe), purity, loc)
    case Let(sym, exp1, exp2, tpe, purity, loc) =>
      Let(sym, visitExp(exp1), visitExp(exp2), visitType(tpe), purity, loc)
    case LetRec(varSym, index, defSym, exp1, exp2, tpe, purity, loc) =>
      LetRec(varSym, index, defSym, visitExp(exp1), visitExp(exp2), visitType(tpe), purity, loc)
    case Scope(sym, exp, tpe, purity, loc) =>
      Scope(sym, visitExp(exp), visitType(tpe), purity, loc)
    case TryCatch(exp, rules, tpe, purity, loc) =>
      TryCatch(visitExp(exp), rules.map(visitCatchRule), visitType(tpe), purity, loc)
    case TryWith(exp, effUse, rules, tpe, purity, loc) =>
      TryWith(visitExp(exp), effUse, rules.map(visitHandlerRule), visitType(tpe), purity, loc)
    case Do(op, exps, tpe, purity, loc) =>
      Do(op, exps.map(visitExp), visitType(tpe), purity, loc)
    case NewObject(name, clazz, tpe, purity, methods, loc) =>
      NewObject(name, clazz, visitType(tpe), purity, methods.map(visitJvmMethod), loc)
  }

  private def castExp(exp: Expr, t: MonoType, purity: Purity, loc: SourceLocation): Expr = {
    Expr.ApplyAtomic(AtomicOp.Cast, List(exp), t, purity, loc.asSynthetic)
  }

  private def visitEnum(e: LiftedAst.Enum): LiftedAst.Enum = e match {
    case LiftedAst.Enum(ann, mod, sym, cases, tpe, loc) =>
      LiftedAst.Enum(ann, mod, sym, MapOps.mapValues(cases)(visitCase), visitType(tpe), loc)
  }

  private def visitCase(c: Case): Case = c match {
    case Case(sym, tpe, loc) =>
      Case(sym, erase(tpe), loc)
  }

  private def visitEffect(eff: Effect): Effect = eff match {
    case Effect(ann, mod, sym, ops, loc) =>
      Effect(ann, mod, sym, ops.map(visitOp), loc)
  }

  private def visitOp(op: Op): Op = op match {
    case Op(sym, ann, mod, fparams, tpe, purity, loc) =>
      Op(sym, ann, mod, fparams.map(visitParam), visitType(tpe), purity, loc)
  }

  private def visitType(tpe: MonoType): MonoType = tpe match {
    case Unit => Unit
    case Bool => Bool
    case Char => Char
    case Float32 => Float32
    case Float64 => Float64
    case BigDecimal => BigDecimal
    case Int8 => Int8
    case Int16 => Int16
    case Int32 => Int32
    case Int64 => Int64
    case BigInt => BigInt
    case String => String
    case Regex => Regex
    case Region => Region
    case Array(tpe) => Array(visitType(tpe))
    case Lazy(tpe) => Lazy(erase(tpe))
    case Ref(tpe) => Ref(erase(tpe))
    case Tuple(elms) => Tuple(elms.map(erase))
    case MonoType.Enum(sym) => MonoType.Enum(sym)
    case Arrow(args, result) => Arrow(args.map(visitType), visitType(result))
    case RecordEmpty => RecordEmpty
    case RecordExtend(label, value, rest) => RecordExtend(label, erase(value), visitType(rest))
    case SchemaEmpty => SchemaEmpty
    case SchemaExtend(name, tpe, rest) => SchemaExtend(name, visitType(tpe), visitType(rest))
    case Native(clazz) => Native(clazz)
  }

  private def erase(tpe: MonoType): MonoType = tpe match {
    case Bool => Bool
    case Char => Char
    case Float32 => Float32
    case Float64 => Float64
    case Int8 => Int8
    case Int16 => Int16
    case Int32 => Int32
    case Int64 => Int64
    case Unit | BigDecimal | BigInt | String | Regex | Region | Array(_) |
         Lazy(_) | Ref(_) | Tuple(_) | MonoType.Enum(_) | Arrow(_, _) |
         RecordEmpty | RecordExtend(_, _, _) | SchemaEmpty |
         SchemaExtend(_, _, _) | Native(_) => MonoType.Object
  }

}<|MERGE_RESOLUTION|>--- conflicted
+++ resolved
@@ -121,31 +121,9 @@
         case AtomicOp.Spawn => ApplyAtomic(op, es, t, purity, loc)
         case AtomicOp.Lazy => ApplyAtomic(op, es, t, purity, loc)
         case AtomicOp.Force =>
-<<<<<<< HEAD
-          castExp(ApplyAtomic(op, es, erase(tpe), purity, loc), t, purity, loc)
-        case AtomicOp.BoxBool => ApplyAtomic(op, es, t, purity, loc)
-        case AtomicOp.BoxInt8 => ApplyAtomic(op, es, t, purity, loc)
-        case AtomicOp.BoxInt16 => ApplyAtomic(op, es, t, purity, loc)
-        case AtomicOp.BoxInt32 => ApplyAtomic(op, es, t, purity, loc)
-        case AtomicOp.BoxInt64 => ApplyAtomic(op, es, t, purity, loc)
-        case AtomicOp.BoxChar => ApplyAtomic(op, es, t, purity, loc)
-        case AtomicOp.BoxFloat32 => ApplyAtomic(op, es, t, purity, loc)
-        case AtomicOp.BoxFloat64 => ApplyAtomic(op, es, t, purity, loc)
-        case AtomicOp.UnboxBool => ApplyAtomic(op, es, t, purity, loc)
-        case AtomicOp.UnboxInt8 => ApplyAtomic(op, es, t, purity, loc)
-        case AtomicOp.UnboxInt16 => ApplyAtomic(op, es, t, purity, loc)
-        case AtomicOp.UnboxInt32 => ApplyAtomic(op, es, t, purity, loc)
-        case AtomicOp.UnboxInt64 => ApplyAtomic(op, es, t, purity, loc)
-        case AtomicOp.UnboxChar => ApplyAtomic(op, es, t, purity, loc)
-        case AtomicOp.UnboxFloat32 => ApplyAtomic(op, es, t, purity, loc)
-        case AtomicOp.UnboxFloat64 => ApplyAtomic(op, es, t, purity, loc)
+          castExp(ApplyAtomic(op, es, erase(tpe), purity, loc), t, purity, loc)
         case AtomicOp.HoleError(_) => ApplyAtomic(op, es, t, purity, loc)
         case AtomicOp.MatchError => ApplyAtomic(op, es, t, purity, loc)
-=======
-          castExp(aa, t, purity, loc)
-        case AtomicOp.HoleError(sym) => aa
-        case AtomicOp.MatchError => aa
->>>>>>> 5ab768f0
       }
 
     case ApplyClo(exp, exps, ct, tpe, purity, loc) =>
