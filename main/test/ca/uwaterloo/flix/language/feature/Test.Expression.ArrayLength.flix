@test
def testArrayLength01(): Int = let x = []; length[x]

@test
def testArrayLength02(): Int = let x = [1]; length[x]

@test
def testArrayLength03(): Int = let x = [1, 2, 3]; length[x]

@test
def testArrayLength04(): Int = let x = [1,2,3,4]; length[x]

@test
def testArrayLength05(): Int = let x = [1,2,3,4,5,6,7,8,9,10,11,12,13,14,15,16,17,18,19,20]; length[x]

@test
def testArrayLength06(): Int = let x = [1,2]; length[x]

@test
def testArrayLength07(): Int = let x = [true]; length[x]

@test
def testArrayLength08(): Int = let x = [false]; length[x]

@test
def testArrayLength09(): Int = let x = [true, false]; length[x]

@test
def testArrayLength10(): Int = let x = [false, true, false]; length[x]

@test
def testArrayLength11(): Int = let x = [false, false, false, false, true]; length[x]

@test
def testArrayLength12(): Int = let x = ['c']; length[x]

@test
def testArrayLength13(): Int = let x = ['a', 'b']; length[x]

@test
def testArrayLength14(): Int = let x = ['a', 'b', 'c']; length[x]

@test
def testArrayLength15(): Int = let x = ['a', 'b', 'c', 'd', 'e', 'f', 'g', 'h', 'i', 'j', 'k', 'l', 'm', 'n']; length[x]

@test
def testArrayLength16(): Int = let x = [1i8]; length[x]

@test
def testArrayLength17(): Int = let x = [1i8, 2i8, 3i8]; length[x]

@test
def testArrayLength18(): Int = let x = [1i8,2i8,3i8,4i8]; length[x]

@test
def testArrayLength19(): Int = let x = [1i16]; length[x]

@test
def testArrayLength20(): Int = let x = [1i16, 2i16, 3i16]; length[x]

@test
def testArrayLength21(): Int = let x = [1i16,2i16,3i16,4i16]; length[x]

@test
def testArrayLength22(): Int = let x = [1i64]; length[x]

@test
def testArrayLength23(): Int = let x = [1i64, 2i64, 3i64]; length[x]

@test
def testArrayLength24(): Int = let x = [1i64,2i64,3i64,4i64]; length[x]

@test
def testArrayLength25(): Int = let x = [1.0f32]; length[x]

@test
def testArrayLength26(): Int = let x = [1.0f32, 2.0f32, 3.0f32]; length[x]

@test
def testArrayLength27(): Int = let x = [1.0f32,2.0f32,3.0f32,4.0f32]; length[x]

@test
def testArrayLength28(): Int = let x = [1.0f64]; length[x]

@test
def testArrayLength29(): Int = let x = [1.0f64, 2.0f64, 3.0f64]; length[x]

@test
def testArrayLength30(): Int = let x = [1.0f64,2.0f64,3.0f64,4.0f64]; length[x]

@test
def testArrayLength31(): Int = let x = ["Hello"]; length[x]

@test
def testArrayLength32(): Int = let x = ["Hello", "World"]; length[x]

@test
def testArrayLength33(): Int = let x = ["World", "Hello", "World"]; length[x]

@test
def testArrayLength34(): Int = let x = [[1,2,3]]; length[x]

@test
def testArrayLength35(): Int = let x = [[1,2], [1,2]]; length[x]

@test
def testArrayLength36(): Int = let x = [[1], [1,2,3,4,5,6,7,8]]; length[x]

@test
def testArrayLength37(): Int = let x = [[1,2,3,4,5], [2]]; length[x]

@test
def testArrayLength38(): Int = let x = [[1,2,3], [1,2,3], [1,2,3]]; length[x]

<<<<<<< HEAD
=======

>>>>>>> 9a79bc12
<|MERGE_RESOLUTION|>--- conflicted
+++ resolved
@@ -112,7 +112,4 @@
 @test
 def testArrayLength38(): Int = let x = [[1,2,3], [1,2,3], [1,2,3]]; length[x]
 
-<<<<<<< HEAD
-=======
 
->>>>>>> 9a79bc12
