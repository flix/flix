--- conflicted
+++ resolved
@@ -46,32 +46,19 @@
     * Performs safety and well-formedness checks on the given definition `def0`.
     */
   private def visitDef(def0: Def)(implicit flix: Flix): List[CompilationMessage] = {
-<<<<<<< HEAD
-    val rigidityEnv = def0.spec.tparams.map(_.sym).foldLeft(RigidityEnv.empty) {
-      case (acc, e) => acc.markRigid(e)
-    }
-    visitExp(def0.impl.exp, rigidityEnv)
-=======
     val renv = def0.spec.tparams.map(_.sym).foldLeft(RigidityEnv.empty) {
       case (acc, e) => acc.markRigid(e)
     }
     visitExp(def0.impl.exp, renv)
->>>>>>> fbb9a15f
   }
 
 
   /**
     * Performs safety and well-formedness checks on the given expression `exp0`.
     */
-<<<<<<< HEAD
-  private def visitExp(exp0: Expression, rigidityEnv: RigidityEnv)(implicit flix: Flix): List[CompilationMessage] = {
-
-    def vstExp(exp1: Expression): List[CompilationMessage] = exp1 match {
-=======
   private def visitExp(e0: Expression, renv: RigidityEnv)(implicit flix: Flix): List[CompilationMessage] = {
 
     def visit(exp0: Expression): List[CompilationMessage] = exp0 match {
->>>>>>> fbb9a15f
       case Expression.Unit(_) => Nil
 
       case Expression.Null(_, _) => Nil
@@ -111,24 +98,6 @@
       case Expression.Hole(_, _, _) => Nil
 
       case Expression.Lambda(_, exp, _, _) =>
-<<<<<<< HEAD
-        vstExp(exp)
-
-      case Expression.Apply(exp, exps, _, _, _, _) =>
-        vstExp(exp) ::: exps.flatMap(vstExp)
-
-      case Expression.Unary(_, exp, _, _, _, _) =>
-        vstExp(exp)
-
-      case Expression.Binary(_, exp1, exp2, _, _, _, _) =>
-        vstExp(exp1) ::: vstExp(exp2)
-
-      case Expression.Let(_, _, exp1, exp2, _, _, _, _) =>
-        vstExp(exp1) ::: vstExp(exp2)
-
-      case Expression.LetRec(_, _, exp1, exp2, _, _, _, _) =>
-        vstExp(exp1) ::: vstExp(exp2)
-=======
         visit(exp)
 
       case Expression.Apply(exp, exps, _, _, _, _) =>
@@ -145,38 +114,11 @@
 
       case Expression.LetRec(_, _, exp1, exp2, _, _, _, _) =>
         visit(exp1) ::: visit(exp2)
->>>>>>> fbb9a15f
 
       case Expression.Region(_, _) =>
         Nil
 
       case Expression.Scope(_, _, exp, _, _, _, _) =>
-<<<<<<< HEAD
-        vstExp(exp)
-
-      case Expression.IfThenElse(exp1, exp2, exp3, _, _, _, _) =>
-        vstExp(exp1) ::: vstExp(exp2) ::: vstExp(exp3)
-
-      case Expression.Stm(exp1, exp2, _, _, _, _) =>
-        vstExp(exp1) ::: vstExp(exp2)
-
-      case Expression.Discard(exp, _, _, _) =>
-        vstExp(exp)
-
-      case Expression.Match(exp, rules, _, _, _, _) =>
-        vstExp(exp) :::
-          rules.flatMap { case MatchRule(_, g, e) => vstExp(g) ::: vstExp(e) }
-
-      case Expression.Choose(exps, rules, _, _, _, _) =>
-        exps.flatMap(vstExp) :::
-          rules.flatMap { case ChoiceRule(_, exp) => vstExp(exp) }
-
-      case Expression.Tag(_, exp, _, _, _, _) =>
-        vstExp(exp)
-
-      case Expression.Tuple(elms, _, _, _, _) =>
-        elms.flatMap(vstExp)
-=======
         visit(exp)
 
       case Expression.IfThenElse(exp1, exp2, exp3, _, _, _, _) =>
@@ -201,95 +143,10 @@
 
       case Expression.Tuple(elms, _, _, _, _) =>
         elms.flatMap(visit)
->>>>>>> fbb9a15f
 
       case Expression.RecordEmpty(_, _) => Nil
 
       case Expression.RecordSelect(exp, _, _, _, _, _) =>
-<<<<<<< HEAD
-        vstExp(exp)
-
-      case Expression.RecordExtend(_, value, rest, _, _, _, _) =>
-        vstExp(value) ::: vstExp(rest)
-
-      case Expression.RecordRestrict(_, rest, _, _, _, _) =>
-        vstExp(rest)
-
-      case Expression.ArrayLit(elms, exp, _, _, _, _) =>
-        elms.flatMap(vstExp) ::: vstExp(exp)
-
-      case Expression.ArrayNew(exp1, exp2, exp3, _, _, _, _) =>
-        vstExp(exp1) ::: vstExp(exp2) ::: vstExp(exp3)
-
-      case Expression.ArrayLoad(base, index, _, _, _, _) =>
-        vstExp(base) ::: vstExp(index)
-
-      case Expression.ArrayLength(base, _, _, _) =>
-        vstExp(base)
-
-      case Expression.ArrayStore(base, index, elm, _, _, _) =>
-        vstExp(base) ::: vstExp(index) ::: vstExp(elm)
-
-      case Expression.ArraySlice(base, beginIndex, endIndex, _, _, _, _) =>
-        vstExp(base) ::: vstExp(beginIndex) ::: vstExp(endIndex)
-
-      case Expression.Ref(exp1, exp2, _, _, _, _) =>
-        vstExp(exp1) ::: vstExp(exp2)
-
-      case Expression.Deref(exp, _, _, _, _) =>
-        vstExp(exp)
-
-      case Expression.Assign(exp1, exp2, _, _, _, _) =>
-        vstExp(exp1) ::: vstExp(exp2)
-
-      case Expression.Ascribe(exp, _, _, _, _) =>
-        vstExp(exp)
-
-      case Expression.Cast(exp, _, _, _, _, _, _, _) =>
-        vstExp(exp)
-
-      case Expression.Upcast(exp, tpe, loc) =>
-        val errors =
-          if (isSubTypeOf(Type.eraseAliases(exp.tpe), Type.eraseAliases(tpe), rigidityEnv)) {
-            List.empty
-          }
-          else {
-            List(UnsafeUpcast(exp, exp1, loc))
-          }
-        vstExp(exp) ::: errors
-
-      case Expression.Without(exp, _, _, _, _, _) =>
-        vstExp(exp)
-
-      case Expression.TryCatch(exp, rules, _, _, _, _) =>
-        vstExp(exp) :::
-          rules.flatMap { case CatchRule(_, _, e) => vstExp(e) }
-
-      case Expression.TryWith(exp, _, rules, _, _, _, _) =>
-        vstExp(exp) :::
-          rules.flatMap { case HandlerRule(_, _, e) => vstExp(e) }
-
-      case Expression.Do(_, exps, _, _, _) =>
-        exps.flatMap(vstExp)
-
-      case Expression.Resume(exp, _, _) =>
-        vstExp(exp)
-
-      case Expression.InvokeConstructor(_, args, _, _, _, _) =>
-        args.flatMap(vstExp)
-
-      case Expression.InvokeMethod(_, exp, args, _, _, _, _) =>
-        vstExp(exp) ::: args.flatMap(vstExp)
-
-      case Expression.InvokeStaticMethod(_, args, _, _, _, _) =>
-        args.flatMap(vstExp)
-
-      case Expression.GetField(_, exp, _, _, _, _) =>
-        vstExp(exp)
-
-      case Expression.PutField(_, exp1, exp2, _, _, _, _) =>
-        vstExp(exp1) ::: vstExp(exp2)
-=======
         visit(exp)
 
       case Expression.RecordExtend(_, value, rest, _, _, _, _) =>
@@ -372,44 +229,17 @@
 
       case Expression.PutField(_, exp1, exp2, _, _, _, _) =>
         visit(exp1) ::: visit(exp2)
->>>>>>> fbb9a15f
 
       case Expression.GetStaticField(_, _, _, _, _) =>
         Nil
 
       case Expression.PutStaticField(_, exp, _, _, _, _) =>
-<<<<<<< HEAD
-        vstExp(exp)
-=======
-        visit(exp)
->>>>>>> fbb9a15f
+        visit(exp)
 
       case Expression.NewObject(_, clazz, tpe, _, _, methods, loc) =>
         val erasedType = Type.eraseAliases(tpe)
         checkObjectImplementation(clazz, erasedType, methods, loc) ++
           methods.flatMap {
-<<<<<<< HEAD
-            case JvmMethod(_, _, exp, _, _, _, _) => vstExp(exp)
-          }
-
-      case Expression.NewChannel(exp, _, _, _, _) =>
-        vstExp(exp)
-
-      case Expression.GetChannel(exp, _, _, _, _) =>
-        vstExp(exp)
-
-      case Expression.PutChannel(exp1, exp2, _, _, _, _) =>
-        vstExp(exp1) ::: vstExp(exp2)
-
-      case Expression.SelectChannel(rules, default, _, _, _, _) =>
-        rules.flatMap { case SelectChannelRule(_, chan, body) => vstExp(chan) :::
-          vstExp(body)
-        } :::
-          default.map(vstExp).getOrElse(Nil)
-
-      case Expression.Spawn(exp, _, _, _, _) =>
-        vstExp(exp)
-=======
             case JvmMethod(_, _, exp, _, _, _, _) => visit(exp)
           }
 
@@ -430,59 +260,16 @@
 
       case Expression.Spawn(exp, _, _, _, _) =>
         visit(exp)
->>>>>>> fbb9a15f
 
       case Expression.Par(exp, _) =>
         // Only tuple expressions are allowed to be parallelized with `par`.
         exp match {
-<<<<<<< HEAD
-          case e: Expression.Tuple => vstExp(e)
-=======
           case e: Expression.Tuple => visit(e)
           case e: Expression.Apply => visit(e)
->>>>>>> fbb9a15f
           case _ => IllegalParExpression(exp, exp.loc) :: Nil
         }
 
       case Expression.Lazy(exp, _, _) =>
-<<<<<<< HEAD
-        vstExp(exp)
-
-      case Expression.Force(exp, _, _, _, _) =>
-        vstExp(exp)
-
-      case Expression.FixpointConstraintSet(cs, _, _, _) =>
-        cs.flatMap(checkConstraint(_, rigidityEnv))
-
-      case Expression.FixpointLambda(_, exp, _, _, _, _, _) =>
-        vstExp(exp)
-
-      case Expression.FixpointMerge(exp1, exp2, _, _, _, _, _) =>
-        vstExp(exp1) ::: vstExp(exp2)
-
-      case Expression.FixpointSolve(exp, _, _, _, _, _) =>
-        vstExp(exp)
-
-      case Expression.FixpointFilter(_, exp, _, _, _, _) =>
-        vstExp(exp)
-
-      case Expression.FixpointInject(exp, _, _, _, _, _) =>
-        vstExp(exp)
-
-      case Expression.FixpointProject(_, exp, _, _, _, _) =>
-        vstExp(exp)
-
-      case Expression.Reify(_, _, _, _, _) => Nil
-
-      case Expression.ReifyType(_, _, _, _, _, _) => Nil
-
-      case Expression.ReifyEff(_, exp1, exp2, exp3, _, _, _, _) =>
-        vstExp(exp1) ++ vstExp(exp2) ++ vstExp(exp3)
-
-    }
-
-    vstExp(exp0)
-=======
         visit(exp)
 
       case Expression.Force(exp, _, _, _, _) =>
@@ -519,7 +306,6 @@
     }
 
     visit(e0)
->>>>>>> fbb9a15f
 
   }
 
@@ -543,13 +329,8 @@
     * the effect set of the expression is a subset of the effect set being cast to.
     *
     */
-<<<<<<< HEAD
-  private def isSubTypeOf(tpe1: Type, tpe2: Type, rigidityEnv: RigidityEnv)(implicit flix: Flix): Boolean = (tpe1.baseType, tpe2.baseType) match {
-    case (Type.True, Type.KindedVar(_, _)) => true
-=======
   private def isSubTypeOf(tpe1: Type, tpe2: Type, renv: RigidityEnv)(implicit flix: Flix): Boolean = (tpe1.baseType, tpe2.baseType) match {
     case (Type.True, Type.Var(_, _)) => true
->>>>>>> fbb9a15f
     case (Type.True, Type.False) => true
     case (Type.Var(_, _), Type.False) => true
 
@@ -562,52 +343,32 @@
       // purities
       val pur1 = tpe1.arrowPurityType
       val pur2 = tpe2.arrowPurityType
-<<<<<<< HEAD
       //val subTypePurity = isSubTypeOf(pur1, pur2, rigidityEnv)
       val pur3 = Type.freshVar(Kind.Bool, loc)
       val pur1pur3 = Type.mkAnd(pur1, pur3, loc)
-      val subTypePurity = Unification.unifiesWith(pur1pur3, pur2, rigidityEnv)
-=======
-      val subTypePurity = isSubTypeOf(pur1, pur2, renv)
->>>>>>> fbb9a15f
+      val subTypePurity = Unification.unifiesWith(pur1pur3, pur2, renv)
 
       // set effects
       // The rule for effect sets is:
       // S1 < S2 <==> exists S3 . S1 U S3 == S2
-<<<<<<< HEAD
-=======
-      val loc = tpe1.loc.asSynthetic
->>>>>>> fbb9a15f
       val s1 = tpe1.arrowEffectType
       val s2 = tpe2.arrowEffectType
       val s3 = Type.freshVar(Kind.Effect, loc)
       val s1s3 = Type.mkUnion(s1, s3, loc)
-<<<<<<< HEAD
-      val isEffSubset = Unification.unifiesWith(s1s3, s2, rigidityEnv)
-=======
       val isEffSubset = Unification.unifiesWith(s1s3, s2, renv)
->>>>>>> fbb9a15f
 
       // check that parameters are supertypes
       val args1 = tpe1.arrowArgTypes
       val args2 = tpe2.arrowArgTypes
       val superTypeArgs = args1.zip(args2).forall {
         case (t1, t2) =>
-<<<<<<< HEAD
-          isSubTypeOf(t2, t1, rigidityEnv)
-=======
           isSubTypeOf(t2, t1, renv)
->>>>>>> fbb9a15f
       }
 
       // check that result is a subtype
       val expectedResTpe = tpe1.arrowResultType
       val actualResTpe = tpe2.arrowResultType
-<<<<<<< HEAD
-      val subTypeResult = isSubTypeOf(expectedResTpe, actualResTpe, rigidityEnv)
-=======
       val subTypeResult = isSubTypeOf(expectedResTpe, actualResTpe, renv)
->>>>>>> fbb9a15f
 
       subTypePurity && isEffSubset && superTypeArgs && subTypeResult
 
@@ -618,11 +379,7 @@
   /**
     * Performs safety and well-formedness checks on the given constraint `c0`.
     */
-<<<<<<< HEAD
-  private def checkConstraint(c0: Constraint, rigidityEnv: RigidityEnv)(implicit flix: Flix): List[CompilationMessage] = {
-=======
   private def checkConstraint(c0: Constraint, renv: RigidityEnv)(implicit flix: Flix): List[CompilationMessage] = {
->>>>>>> fbb9a15f
     //
     // Compute the set of positively defined variable symbols in the constraint.
     //
@@ -651,11 +408,7 @@
     // Check that all negative atoms only use positively defined variable symbols
     // and that lattice variables are not used in relational position.
     //
-<<<<<<< HEAD
-    val err1 = c0.body.flatMap(checkBodyPredicate(_, posVars, quantVars, latVars, rigidityEnv))
-=======
     val err1 = c0.body.flatMap(checkBodyPredicate(_, posVars, quantVars, latVars, renv))
->>>>>>> fbb9a15f
 
     //
     // Check that the free relational variables in the head atom are not lattice variables.
@@ -669,11 +422,7 @@
     * Performs safety and well-formedness checks on the given body predicate `p0`
     * with the given positively defined variable symbols `posVars`.
     */
-<<<<<<< HEAD
-  private def checkBodyPredicate(p0: Predicate.Body, posVars: Set[Symbol.VarSym], quantVars: Set[Symbol.VarSym], latVars: Set[Symbol.VarSym], rigidityEnv: RigidityEnv)(implicit flix: Flix): List[CompilationMessage] = p0 match {
-=======
   private def checkBodyPredicate(p0: Predicate.Body, posVars: Set[Symbol.VarSym], quantVars: Set[Symbol.VarSym], latVars: Set[Symbol.VarSym], renv: RigidityEnv)(implicit flix: Flix): List[CompilationMessage] = p0 match {
->>>>>>> fbb9a15f
     case Predicate.Body.Atom(_, den, polarity, _, terms, _, loc) =>
       // check for non-positively bound negative variables.
       val err1 = polarity match {
@@ -701,15 +450,9 @@
       // Combine the messages
       err1 ++ err2
 
-<<<<<<< HEAD
-    case Predicate.Body.Guard(exp, _) => visitExp(exp, rigidityEnv)
-
-    case Predicate.Body.Loop(_, exp, _) => visitExp(exp, rigidityEnv)
-=======
     case Predicate.Body.Guard(exp, _) => visitExp(exp, renv)
 
     case Predicate.Body.Loop(_, exp, _) => visitExp(exp, renv)
->>>>>>> fbb9a15f
   }
 
   /**
