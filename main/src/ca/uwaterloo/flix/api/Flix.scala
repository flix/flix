/*
 * Copyright 2015-2016 Magnus Madsen, Ming-Ho Yee
 *
 * Licensed under the Apache License, Version 2.0 (the "License");
 * you may not use this file except in compliance with the License.
 * You may obtain a copy of the License at
 *
 *   http://www.apache.org/licenses/LICENSE-2.0
 *
 * Unless required by applicable law or agreed to in writing, software
 * distributed under the License is distributed on an "AS IS" BASIS,
 * WITHOUT WARRANTIES OR CONDITIONS OF ANY KIND, either express or implied.
 * See the License for the specific language governing permissions and
 * limitations under the License.
 */

package ca.uwaterloo.flix.api

import ca.uwaterloo.flix.language.ast.*
import ca.uwaterloo.flix.language.ast.shared.{Input, SecurityContext, Source}
import ca.uwaterloo.flix.language.dbg.AstPrinter
import ca.uwaterloo.flix.language.fmt.FormatOptions
import ca.uwaterloo.flix.language.phase.*
import ca.uwaterloo.flix.language.phase.jvm.JvmBackend
import ca.uwaterloo.flix.language.{CompilationMessage, GenSym}
import ca.uwaterloo.flix.runtime.CompilationResult
import ca.uwaterloo.flix.tools.Summary
import ca.uwaterloo.flix.util.Formatter.NoFormatter
import ca.uwaterloo.flix.util.*
import ca.uwaterloo.flix.util.collection.{Chain, MultiMap}
import ca.uwaterloo.flix.util.tc.Debug

import java.nio.charset.Charset
import java.nio.file.{Files, Path}
import java.util.concurrent.ForkJoinPool
import java.util.zip.ZipFile
import scala.collection.mutable
import scala.collection.mutable.ListBuffer
import scala.language.implicitConversions
import scala.util.Using

object Flix {
  /**
    * The reserved Flix delimiter.
    */
  val Delimiter: String = "$"

  /**
    * The file extension for intermediate representation files.
    */
  val IrFileExtension = "flixir"

  /**
    * The maximum width of the intermediate representation files.
    */
  val IrFileWidth = 80

  /**
    * The number of spaces per indentation in the intermediate representation files.
    */
  val IrFileIndentation = 4
}

/**
  * Main programmatic interface for Flix.
  */
class Flix {

  /**
    * A sequence of inputs to be parsed into Flix ASTs.
    */
  private val inputs = mutable.Map.empty[String, Input]

  /**
    * The set of sources changed since last compilation.
    */
  private var changeSet: ChangeSet = ChangeSet.Everything

  /**
    * The set of known Java classes and interfaces.
    */
  private var knownClassesAndInterfaces: MultiMap[List[String], String] = getJavaPlatformClassesAndInterfaces()

  /**
    * A cache of ASTs for incremental compilation.
    */
  private var cachedLexerTokens: Map[Source, Array[Token]] = Map.empty
  private var cachedParserCst: SyntaxTree.Root = SyntaxTree.empty
  private var cachedWeederAst: WeededAst.Root = WeededAst.empty
  private var cachedDesugarAst: DesugaredAst.Root = DesugaredAst.empty
  private var cachedKinderAst: KindedAst.Root = KindedAst.empty
  private var cachedResolverAst: ResolvedAst.Root = ResolvedAst.empty
  private var cachedTyperAst: TypedAst.Root = TypedAst.empty

  /**
    * A sequence of internal inputs to be parsed into Flix ASTs.
    *
    * The core library *must* be present for any program to compile.
    */
  private val coreLibrary = List(
    // Prelude
    "Prelude.flix" -> LocalResource.get("/src/library/Prelude.flix"),

    // Comparison
    "Comparison.flix" -> LocalResource.get("/src/library/Comparison.flix"),

    // Coerce
    "Coerce.flix" -> LocalResource.get("/src/library/Coerce.flix"),

    // Operators
    "Neg.flix" -> LocalResource.get("/src/library/Neg.flix"),
    "Add.flix" -> LocalResource.get("/src/library/Add.flix"),
    "Sub.flix" -> LocalResource.get("/src/library/Sub.flix"),
    "Mul.flix" -> LocalResource.get("/src/library/Mul.flix"),
    "Div.flix" -> LocalResource.get("/src/library/Div.flix"),
    "Bool.flix" -> LocalResource.get("/src/library/Bool.flix"),

    // Channels and Threads
    "Channel.flix" -> LocalResource.get("/src/library/Channel.flix"),
    "Thread.flix" -> LocalResource.get("/src/library/Thread.flix"),
    "Time.flix" -> LocalResource.get("/src/library/Time.flix"),

    // Built-in
    "Eq.flix" -> LocalResource.get("/src/library/Eq.flix"),
    "Hash.flix" -> LocalResource.get("/src/library/Hash.flix"),
    "Sendable.flix" -> LocalResource.get("/src/library/Sendable.flix"),
    "Order.flix" -> LocalResource.get("/src/library/Order.flix"),

    // Lattices
    "PartialOrder.flix" -> LocalResource.get("/src/library/PartialOrder.flix"),
    "LowerBound.flix" -> LocalResource.get("/src/library/LowerBound.flix"),
    "UpperBound.flix" -> LocalResource.get("/src/library/UpperBound.flix"),
    "JoinLattice.flix" -> LocalResource.get("/src/library/JoinLattice.flix"),
    "MeetLattice.flix" -> LocalResource.get("/src/library/MeetLattice.flix"),

    // String
    "ToString.flix" -> LocalResource.get("/src/library/ToString.flix"),

    // Reflect
    "Reflect.flix" -> LocalResource.get("/src/library/Reflect.flix"),

    // Debug
    "Debug.flix" -> LocalResource.get("/src/library/Debug.flix"),

    // References
    "Ref.flix" -> LocalResource.get("/src/library/Ref.flix"),
  )

  /**
    * A sequence of internal inputs to be parsed into Flix ASTs.
    *
    * The standard library is not required to be present for at least some programs to compile.
    */
  private val standardLibrary = List(
    "Array.flix" -> LocalResource.get("/src/library/Array.flix"),
    "Assert.flix" -> LocalResource.get("/src/library/Assert.flix"),
    "BigDecimal.flix" -> LocalResource.get("/src/library/BigDecimal.flix"),
    "BigInt.flix" -> LocalResource.get("/src/library/BigInt.flix"),
    "Box.flix" -> LocalResource.get("/src/library/Box.flix"),
    "Chain.flix" -> LocalResource.get("/src/library/Chain.flix"),
    "Char.flix" -> LocalResource.get("/src/library/Char.flix"),
    "CodePoint.flix" -> LocalResource.get("/src/library/CodePoint.flix"),
    "Console.flix" -> LocalResource.get("/src/library/Console.flix"),
    "DelayList.flix" -> LocalResource.get("/src/library/DelayList.flix"),
    "DelayMap.flix" -> LocalResource.get("/src/library/DelayMap.flix"),
    "Down.flix" -> LocalResource.get("/src/library/Down.flix"),
    "Float32.flix" -> LocalResource.get("/src/library/Float32.flix"),
    "Float64.flix" -> LocalResource.get("/src/library/Float64.flix"),
    "Int8.flix" -> LocalResource.get("/src/library/Int8.flix"),
    "Int16.flix" -> LocalResource.get("/src/library/Int16.flix"),
    "Int32.flix" -> LocalResource.get("/src/library/Int32.flix"),
    "Int64.flix" -> LocalResource.get("/src/library/Int64.flix"),
    "Iterable.flix" -> LocalResource.get("/src/library/Iterable.flix"),
    "Iterator.flix" -> LocalResource.get("/src/library/Iterator.flix"),
    "KeyNotFound.flix" -> LocalResource.get("/src/library/KeyNotFound.flix"),
    "List.flix" -> LocalResource.get("/src/library/List.flix"),
    "Map.flix" -> LocalResource.get("/src/library/Map.flix"),
    "Nec.flix" -> LocalResource.get("/src/library/Nec.flix"),
    "Nel.flix" -> LocalResource.get("/src/library/Nel.flix"),
    "Object.flix" -> LocalResource.get("/src/library/Object.flix"),
    "Option.flix" -> LocalResource.get("/src/library/Option.flix"),
    "OutOfBounds.flix" -> LocalResource.get("/src/library/OutOfBounds.flix"),
    "Random.flix" -> LocalResource.get("/src/library/Random.flix"),
    "Result.flix" -> LocalResource.get("/src/library/Result.flix"),
    "Set.flix" -> LocalResource.get("/src/library/Set.flix"),
    "String.flix" -> LocalResource.get("/src/library/String.flix"),
    "MultiMap.flix" -> LocalResource.get("/src/library/MultiMap.flix"),

    "MutQueue.flix" -> LocalResource.get("/src/library/MutQueue.flix"),
    "MutDeque.flix" -> LocalResource.get("/src/library/MutDeque.flix"),
    "MutDisjointSets.flix" -> LocalResource.get("/src/library/MutDisjointSets.flix"),
    "MutList.flix" -> LocalResource.get("/src/library/MutList.flix"),
    "MutSet.flix" -> LocalResource.get("/src/library/MutSet.flix"),
    "MutMap.flix" -> LocalResource.get("/src/library/MutMap.flix"),

    "Files.flix" -> LocalResource.get("/src/library/Files.flix"),
    "IOError.flix" -> LocalResource.get("/src/library/IOError.flix"),
    "Reader.flix" -> LocalResource.get("/src/library/Reader.flix"),
    "File.flix" -> LocalResource.get("/src/library/File.flix"),

    "Environment.flix" -> LocalResource.get("/src/library/Environment.flix"),

    "Applicative.flix" -> LocalResource.get("/src/library/Applicative.flix"),
    "CommutativeGroup.flix" -> LocalResource.get("/src/library/CommutativeGroup.flix"),
    "CommutativeMonoid.flix" -> LocalResource.get("/src/library/CommutativeMonoid.flix"),
    "CommutativeSemiGroup.flix" -> LocalResource.get("/src/library/CommutativeSemiGroup.flix"),
    "Foldable.flix" -> LocalResource.get("/src/library/Foldable.flix"),
    "FromString.flix" -> LocalResource.get("/src/library/FromString.flix"),
    "Functor.flix" -> LocalResource.get("/src/library/Functor.flix"),
    "Filterable.flix" -> LocalResource.get("/src/library/Filterable.flix"),
    "Group.flix" -> LocalResource.get("/src/library/Group.flix"),
    "Identity.flix" -> LocalResource.get("/src/library/Identity.flix"),
    "Indexable.flix" -> LocalResource.get("/src/library/Indexable.flix"),
    "IndexableMut.flix" -> LocalResource.get("/src/library/IndexableMut.flix"),
    "Monad.flix" -> LocalResource.get("/src/library/Monad.flix"),
    "MonadZero.flix" -> LocalResource.get("/src/library/MonadZero.flix"),
    "MonadZip.flix" -> LocalResource.get("/src/library/MonadZip.flix"),
    "Monoid.flix" -> LocalResource.get("/src/library/Monoid.flix"),
    "Reducible.flix" -> LocalResource.get("/src/library/Reducible.flix"),
    "SemiGroup.flix" -> LocalResource.get("/src/library/SemiGroup.flix"),
    "Traversable.flix" -> LocalResource.get("/src/library/Traversable.flix"),
    "Witherable.flix" -> LocalResource.get("/src/library/Witherable.flix"),
    "UnorderedFoldable.flix" -> LocalResource.get("/src/library/UnorderedFoldable.flix"),
    "Collectable.flix" -> LocalResource.get("/src/library/Collectable.flix"),

    "Validation.flix" -> LocalResource.get("/src/library/Validation.flix"),

    "StringBuilder.flix" -> LocalResource.get("/src/library/StringBuilder.flix"),
    "RedBlackTree.flix" -> LocalResource.get("/src/library/RedBlackTree.flix"),
    "GetOpt.flix" -> LocalResource.get("/src/library/GetOpt.flix"),
    "Chalk.flix" -> LocalResource.get("/src/library/Chalk.flix"),

    "Concurrent/Channel.flix" -> LocalResource.get("/src/library/Concurrent/Channel.flix"),
    "Concurrent/Condition.flix" -> LocalResource.get("/src/library/Concurrent/Condition.flix"),
    "Concurrent/CyclicBarrier.flix" -> LocalResource.get("/src/library/Concurrent/CyclicBarrier.flix"),
    "Concurrent/ReentrantLock.flix" -> LocalResource.get("/src/library/Concurrent/ReentrantLock.flix"),

    "Time/Duration.flix" -> LocalResource.get("/src/library/Time/Duration.flix"),
    "Time/Epoch.flix" -> LocalResource.get("/src/library/Time/Epoch.flix"),
    "Time/Instant.flix" -> LocalResource.get("/src/library/Time/Instant.flix"),

    "Fixpoint/Phase/Stratifier.flix" -> LocalResource.get("/src/library/Fixpoint/Phase/Stratifier.flix"),
    "Fixpoint/Phase/Compiler.flix" -> LocalResource.get("/src/library/Fixpoint/Phase/Compiler.flix"),
    "Fixpoint/Phase/Simplifier.flix" -> LocalResource.get("/src/library/Fixpoint/Phase/Simplifier.flix"),
    "Fixpoint/Phase/IndexSelection.flix" -> LocalResource.get("/src/library/Fixpoint/Phase/IndexSelection.flix"),
    "Fixpoint/Phase/VarsToIndices.flix" -> LocalResource.get("/src/library/Fixpoint/Phase/VarsToIndices.flix"),
    "Fixpoint/Boxable.flix" -> LocalResource.get("/src/library/Fixpoint/Boxable.flix"),
    "Fixpoint/Boxed.flix" -> LocalResource.get("/src/library/Fixpoint/Boxed.flix"),
    "Fixpoint/Debugging.flix" -> LocalResource.get("/src/library/Fixpoint/Debugging.flix"),
    "Fixpoint/Interpreter.flix" -> LocalResource.get("/src/library/Fixpoint/Interpreter.flix"),
    "Fixpoint/Options.flix" -> LocalResource.get("/src/library/Fixpoint/Options.flix"),
    "Fixpoint/PredSymsOf.flix" -> LocalResource.get("/src/library/Fixpoint/PredSymsOf.flix"),
    "Fixpoint/Solver.flix" -> LocalResource.get("/src/library/Fixpoint/Solver.flix"),
    "Fixpoint/SubstitutePredSym.flix" -> LocalResource.get("/src/library/Fixpoint/SubstitutePredSym.flix"),

    "Fixpoint/Ast/Datalog.flix" -> LocalResource.get("/src/library/Fixpoint/Ast/Datalog.flix"),
    "Fixpoint/Ast/Shared.flix" -> LocalResource.get("/src/library/Fixpoint/Ast/Shared.flix"),
    "Fixpoint/Ast/PrecedenceGraph.flix" -> LocalResource.get("/src/library/Fixpoint/Ast/PrecedenceGraph.flix"),
    "Fixpoint/Ast/Ram.flix" -> LocalResource.get("/src/library/Fixpoint/Ast/Ram.flix"),

    "Abort.flix" -> LocalResource.get("/src/library/Abort.flix"),
    "Clock.flix" -> LocalResource.get("/src/library/Clock.flix"),
    "Exit.flix" -> LocalResource.get("/src/library/Exit.flix"),
    "Eff/BiasedCoin.flix" -> LocalResource.get("/src/library/Eff/BiasedCoin.flix"),
    "Eff/RandomCoin.flix" -> LocalResource.get("/src/library/Eff/RandomCoin.flix"),

    "Logger.flix" -> LocalResource.get("/src/library/Logger.flix"),
    "FilePath.flix" -> LocalResource.get("/src/library/FilePath.flix"),
    "Process.flix" -> LocalResource.get("/src/library/Process.flix"),
    "Severity.flix" -> LocalResource.get("/src/library/Severity.flix"),
    "TimeUnit.flix" -> LocalResource.get("/src/library/TimeUnit.flix"),

    "Graph.flix" -> LocalResource.get("/src/library/Graph.flix"),
    "Vector.flix" -> LocalResource.get("/src/library/Vector.flix"),
    "Regex.flix" -> LocalResource.get("/src/library/Regex.flix"),
    "Adaptor.flix" -> LocalResource.get("/src/library/Adaptor.flix"),
    "ToJava.flix" -> LocalResource.get("/src/library/ToJava.flix"),
    "FromJava.flix" -> LocalResource.get("/src/library/FromJava.flix"),
  )

  /**
    * A map to track the time spent in each phase and sub-phase.
    */
  var phaseTimers: ListBuffer[PhaseTime] = ListBuffer.empty

  /**
    * The current phase we are in. Initially null.
    */
  private var currentPhase: PhaseTime = _

  /**
    * The progress bar.
    */
  private val progressBar: ProgressBar = new ProgressBar

  /**
    * The default assumed charset.
    */
  val defaultCharset: Charset = Charset.forName("UTF-8")

  /**
    * The current Flix options.
    */
  var options: Options = Options.Default

  /**
    * The thread pool executor service for `this` Flix instance.
    */
  var threadPool: java.util.concurrent.ForkJoinPool = _

  /**
    * The symbol generator associated with this Flix instance.
    */
  val genSym = new GenSym()

  /**
    * The default output formatter.
    */
  private var formatter: Formatter = NoFormatter

  /**
    * A class loader for loading external JARs.
    */
  val jarLoader = new ExternalJarLoader

  /**
    * Adds the given string `text` with the given `name`.
    */
  def addSourceCode(name: String, text: String)(implicit sctx: SecurityContext): Flix = {
    if (name == null)
      throw new IllegalArgumentException("'name' must be non-null.")
    if (text == null)
      throw new IllegalArgumentException("'text' must be non-null.")
    if (sctx == null)
      throw new IllegalArgumentException("'sctx' must be non-null.")
    addInput(name, Input.Text(name, text, stable = false, sctx))
    this
  }

  /**
    * Removes the source code with the given `name`.
    */
  def remSourceCode(name: String): Flix = {
    if (name == null)
      throw new IllegalArgumentException("'name' must be non-null.")
    remInput(name, Input.Text(name, "", stable = false, /* unused */ SecurityContext.NoPermissions))
    this
  }

  /**
    * Adds the given path `p` as Flix source file.
    */
  def addFlix(p: Path)(implicit sctx: SecurityContext): Flix = {
    if (p == null)
      throw new IllegalArgumentException(s"'p' must be non-null.")
    if (!Files.exists(p))
      throw new IllegalArgumentException(s"'$p' must be a file.")
    if (!Files.isRegularFile(p))
      throw new IllegalArgumentException(s"'$p' must be a regular file.")
    if (!Files.isReadable(p))
      throw new IllegalArgumentException(s"'$p' must be a readable file.")
    if (!p.getFileName.toString.endsWith(".flix"))
      throw new IllegalArgumentException(s"'$p' must be a *.flix file.")

    addInput(p.toString, Input.TxtFile(p, sctx))
    this
  }

  /**
    * Adds the given path `p` as a Flix package file.
    */
  def addPkg(p: Path)(implicit sctx: SecurityContext): Flix = {
    if (p == null)
      throw new IllegalArgumentException(s"'p' must be non-null.")
    if (!Files.exists(p))
      throw new IllegalArgumentException(s"'$p' must be a file.")
    if (!Files.isRegularFile(p))
      throw new IllegalArgumentException(s"'$p' must be a regular file.")
    if (!Files.isReadable(p))
      throw new IllegalArgumentException(s"'$p' must be a readable file.")
    if (!p.getFileName.toString.endsWith(".fpkg"))
      throw new IllegalArgumentException(s"'$p' must be a *.pkg file.")

    addInput(p.toString, Input.PkgFile(p, sctx))
    this
  }

  /**
    * Removes the given path `p` as a Flix source file.
    */
  def remFlix(p: Path): Flix = {
    if (!p.getFileName.toString.endsWith(".flix"))
      throw new IllegalArgumentException(s"'$p' must be a *.flix file.")

    remInput(p.toString, Input.TxtFile(p, /* unused */ SecurityContext.NoPermissions))
    this
  }

  /**
    * Adds the JAR file at path `p` to the class loader.
    */
  def addJar(p: Path): Flix = {
    if (p == null)
      throw new IllegalArgumentException(s"'p' must be non-null.")
    if (!Files.exists(p))
      throw new IllegalArgumentException(s"'$p' must be a file.")
    if (!Files.isRegularFile(p))
      throw new IllegalArgumentException(s"'$p' must be a regular file.")
    if (!Files.isReadable(p))
      throw new IllegalArgumentException(s"'$p' must be a readable file.")

    jarLoader.addURL(p.toUri.toURL)
    extendKnownJavaClassesAndInterfaces(p)
    this
  }

  /**
    * Adds the given `input` under the given `name`.
    */
  private def addInput(name: String, input: Input): Unit = inputs.get(name) match {
    case None =>
      inputs += name -> input
    case Some(_) =>
      changeSet = changeSet.markChanged(input)
      inputs += name -> input
  }

  /**
    * Removes the given `input` under the given `name`.
    *
    * Note: Removing an input means to replace it by the empty string.
    */
  private def remInput(name: String, input: Input): Unit = inputs.get(name) match {
    case None => // nop
    case Some(_) =>
      changeSet = changeSet.markChanged(input)
      inputs += name -> Input.Text(name, "", stable = false, /* unused */ SecurityContext.NoPermissions)
  }

  /**
    * Sets the options used for this Flix instance.
    */
  def setOptions(opts: Options): Flix = {
    if (opts == null)
      throw new IllegalArgumentException("'opts' must be non-null.")
    options = opts
    this
  }

  /**
    * Returns the format options associated with this Flix instance.
    */
  def getFormatOptions: FormatOptions = {
    FormatOptions(
      varNames = FormatOptions.VarName.NameBased // TODO add cli option
    )
  }

  /**
    * Returns the current formatter instance.
    */
  def getFormatter: Formatter = this.formatter

  /**
    * Sets the output formatter used for this Flix instance.
    */
  def setFormatter(formatter: Formatter): Flix = {
    if (formatter == null)
      throw new IllegalArgumentException("'formatter' must be non-null.")
    this.formatter = formatter
    this
  }

  /**
    * Converts a list of compiler error messages to a list of printable messages.
    * Decides whether or not to append the explanation.
    */
  def mkMessages(errors: Chain[CompilationMessage]): List[String] = {
    if (options.explain)
      errors.toSeq.sortBy(_.loc).map(cm => cm.messageWithLoc(formatter) + cm.explain(formatter).getOrElse("")).toList
    else
      errors.toSeq.sortBy(_.loc).map(cm => cm.messageWithLoc(formatter)).toList
  }

  /**
    * Compiles the Flix program and returns a typed ast.
    */
  def check(): Validation[TypedAst.Root, CompilationMessage] = try {
    import Validation.Implicit.AsMonad

    // Mark this object as implicit.
    implicit val flix: Flix = this

    // Initialize fork-join thread pool.
    initForkJoinPool()

    // Reset the phase information.
    phaseTimers = ListBuffer.empty

    // The default entry point
    val entryPoint = flix.options.entryPoint

    implicit class MappableValidation[A, B](v: Validation[A, B]) {
      implicit def map[C](f: A => C): Validation[C, B] = Validation.mapN(v)(f)
    }

    val (sources, _) = Reader.run(getInputs, knownClassesAndInterfaces)

    /** Remember to update [[AstPrinter]] about the list of phases. */
    val result = for {
      afterReader <- Validation.success(sources) // This is required for Scala to desugar the for-comprehension correctly. Will be removed once Validation is gone.
      afterLexer <- Lexer.run(afterReader, cachedLexerTokens, changeSet)
      afterParser <- Parser2.run(afterLexer, cachedParserCst, changeSet)
      afterWeeder <- Weeder2.run(afterReader, entryPoint, afterParser, cachedWeederAst, changeSet)
      afterDesugar = Desugar.run(afterWeeder, cachedDesugarAst, changeSet)
      (afterNamer, namerErrors) = Namer.run(afterDesugar)
      afterResolver <- Resolver.run(afterNamer, cachedResolverAst, changeSet).withSoftFailures(namerErrors)
      (afterKinder, kinderErrors) = Kinder.run(afterResolver, cachedKinderAst, changeSet)
      afterDeriver <- Deriver.run(afterKinder).withSoftFailures(kinderErrors)
      afterTyper <- Typer.run(afterDeriver, cachedTyperAst, changeSet)
      _ = EffectVerifier.run(afterTyper)
      (_, regionErrors) = Regions.run(afterTyper)
      afterEntryPoint <- EntryPoint.run(afterTyper).withSoftFailures(regionErrors)
<<<<<<< HEAD
      _ <- Instances.run(afterEntryPoint, cachedTyperAst, changeSet)
      (afterPredDeps, predDepErrors) = PredDeps.run(afterEntryPoint)
      afterStratifier <- Stratifier.run(afterPredDeps).withSoftFailures(predDepErrors)
      afterPatMatch <- PatMatch.run(afterStratifier)
      afterRedundancy <- Redundancy.run(afterPatMatch)
=======
      (_, instanceErrors) = Instances.run(afterEntryPoint, cachedTyperAst, changeSet)
      afterPredDeps <- PredDeps.run(afterEntryPoint).withSoftFailures(instanceErrors)
      afterStratifier <- Stratifier.run(afterPredDeps)
      (_, patMatchErrors) = PatMatch.run(afterStratifier)
      afterRedundancy <- Redundancy.run(afterStratifier).withSoftFailures(patMatchErrors)
>>>>>>> 59066bf0
      afterSafety <- Safety.run(afterRedundancy)
    } yield {
      // Update caches for incremental compilation.
      if (options.incremental) {
        this.cachedLexerTokens = afterLexer
        this.cachedParserCst = afterParser
        this.cachedWeederAst = afterWeeder
        this.cachedDesugarAst = afterDesugar
        this.cachedKinderAst = afterKinder
        this.cachedResolverAst = afterResolver
        this.cachedTyperAst = afterTyper
      }
      afterSafety
    }

    // Shutdown fork-join thread pool.
    shutdownForkJoinPool()

    // Reset the progress bar.
    progressBar.complete()

    // Print summary?
    if (options.xsummary) {
      result.map(root => {
        val table = Summary.fileSummaryTable(root, nsDepth = Some(1), minLines = Some(125))
        table.getMarkdownLines.foreach(println)
      })
    }

    // Return the result (which could contain soft failures).
    result
  } catch {
    case ex: InternalCompilerException =>
      CrashHandler.handleCrash(ex)(this)
      throw ex
  }

  /**
    * Compiles the given typed ast to an executable ast.
    */
  def codeGen(typedAst: TypedAst.Root): Validation[CompilationResult, CompilationMessage] = try {
    // Mark this object as implicit.
    implicit val flix: Flix = this

    // Initialize fork-join thread pool.
    initForkJoinPool()

    val loweringAst = Lowering.run(typedAst)
    val treeShaker1Ast = TreeShaker1.run(loweringAst)
    val monomorpherAst = Monomorpher.run(treeShaker1Ast)
    val simplifierAst = Simplifier.run(monomorpherAst)
    val closureConvAst = ClosureConv.run(simplifierAst)
    val lambdaLiftAst = LambdaLift.run(closureConvAst)
    val optimizerAst = Optimizer.run(lambdaLiftAst)
    val treeShaker2Ast = TreeShaker2.run(optimizerAst)
    val effectBinderAst = EffectBinder.run(treeShaker2Ast)
    val tailPosAst = TailPos.run(effectBinderAst)
    Verifier.run(tailPosAst)
    val eraserAst = Eraser.run(tailPosAst)
    val reducerAst = Reducer.run(eraserAst)
    val varOffsetsAst = VarOffsets.run(reducerAst)
    val result = JvmBackend.run(varOffsetsAst)

    // Shutdown fork-join thread pool.
    shutdownForkJoinPool()

    // Reset the progress bar.
    progressBar.complete()

    // Return the result.
    Validation.success(result)
  } catch {
    case ex: InternalCompilerException =>
      CrashHandler.handleCrash(ex)(this)
      throw ex
    case ex: Throwable =>
      CrashHandler.handleCrash(ex)(this)
      throw ex
  }

  /**
    * Compiles the given typed ast to an executable ast.
    */
  def compile(): Validation[CompilationResult, CompilationMessage] = {
    val result = check().toHardFailure
    Validation.flatMapN(result)(codeGen)
  }

  /**
    * Enters the phase with the given name.
    */
  def phaseNew[A, B](phase: String)(f: => (A, B))(implicit d: Debug[A]): (A, B) = {
    // Initialize the phase time object.
    currentPhase = PhaseTime(phase, 0)

    if (options.progress) {
      progressBar.observe(currentPhase.phase, "", sample = false)
    }

    // Measure the execution time.
    val t = System.nanoTime()
    val (root, errs) = f
    val e = System.nanoTime() - t

    // Update the phase time.
    currentPhase = currentPhase.copy(time = e)

    // And add it to the list of executed phases.
    phaseTimers += currentPhase

    if (this.options.xprintphases) {
      d.emit(phase, root)(this)
    }

    // Return the result computed by the phase.
    (root, errs)
  }

  /**
    * Enters the phase with the given name.
    */
  def phase[A](phase: String)(f: => A)(implicit d: Debug[A]): A = {
    // Initialize the phase time object.
    currentPhase = PhaseTime(phase, 0)

    if (options.progress) {
      progressBar.observe(currentPhase.phase, "", sample = false)
    }

    // Measure the execution time.
    val t = System.nanoTime()
    val r = f
    val e = System.nanoTime() - t

    // Update the phase time.
    currentPhase = currentPhase.copy(time = e)

    // And add it to the list of executed phases.
    phaseTimers += currentPhase

    if (this.options.xprintphases) {
      d.emit(phase, r)(this)
    }

    // Return the result computed by the phase.
    r
  }

  /**
    * Returns the total compilation time in nanoseconds.
    */
  def getTotalTime: Long = phaseTimers.foldLeft(0L) {
    case (acc, phase) => acc + phase.time
  }

  /**
    * A callback to indicate that work has started on the given subtask.
    */
  def subtask(subtask: String, sample: Boolean = false): Unit = {
    if (options.progress) {
      progressBar.observe(currentPhase.phase, subtask, sample)
    }
  }

  /**
    * Returns a list of inputs constructed from the strings and paths passed to Flix.
    */
  private def getInputs: List[Input] = {
    val lib = options.lib match {
      case LibLevel.Nix => Nil
      case LibLevel.Min => getLibraryInputs(coreLibrary)
      case LibLevel.All => getLibraryInputs(coreLibrary ++ standardLibrary)
    }
    inputs.values.toList ::: lib
  }

  /**
    * Returns the inputs for the given list of (path, text) pairs.
    */
  private def getLibraryInputs(xs: List[(String, String)]): List[Input] = xs.foldLeft(List.empty[Input]) {
    case (xs, (virtualPath, text)) => Input.Text(virtualPath, text, stable = true, SecurityContext.AllPermissions) :: xs
  }

  /**
    * Initializes the fork-join thread pool.
    */
  private def initForkJoinPool(): Unit = {
    threadPool = new ForkJoinPool(options.threads)
  }

  /**
    * Shuts down the fork-join thread pools.
    */
  private def shutdownForkJoinPool(): Unit = {
    threadPool.shutdown()
  }

  /**
    * Extends the set of known Java classes and interfaces with those in the given JAR-file `p`.
    */
  private def extendKnownJavaClassesAndInterfaces(p: Path): Unit = {
    knownClassesAndInterfaces = knownClassesAndInterfaces ++ getPackageContent(getClassesAndInterfacesOfJar(p))
  }

  /**
    * Returns all Java classes and interfaces in the current Java Platform.
    */
  private def getJavaPlatformClassesAndInterfaces(): MultiMap[List[String], String] = {
    getPackageContent(ClassList.TheList)
  }

  /**
    * Returns the names of all classes and interfaces in the given JAR-file `p`.
    */
  private def getClassesAndInterfacesOfJar(p: Path): List[String] = {
    Using(new ZipFile(p.toFile)) { zip =>
      val result = mutable.ListBuffer.empty[String]
      val iterator = zip.entries()
      while (iterator.hasMoreElements) {
        val entry = iterator.nextElement()
        val name = entry.getName
        if (name.endsWith(".class")) {
          result += name
        }
      }
      result.toList
    }.get
  }

  /**
    * Returns a multimap from Java packages to sub-packages, classes, and interfaces.
    */
  private def getPackageContent(l: List[String]): MultiMap[List[String], String] = {
    l.foldLeft[MultiMap[List[String], String]](MultiMap.empty) {
      case (acc, clazz) =>
        // Given a string `java/util/zip/ZipUtils.class` we convert it to the list `java :: util :: zip :: ZipUtils`.
        // We strip both the ".class" and ".java" suffix. Order should not matter.
        val clazzPath = clazz.stripSuffix(".class").stripSuffix(".java").split('/').toList

        // Create a multimap from all package prefixes to their sub packages and classes.
        // For example, if we have `java.lang.String`, we want to compute:
        // Nil                  => {java}
        // List("java")         => {lang}
        // List("java", "lang") => {String}
        clazzPath.inits.foldLeft(acc) {
          // Case 1: Nonempty path: split prefix and package
          case (acc1, prefix :+ pkg) => acc1 + (prefix -> pkg)
          // Case 2: Empty path: skip it
          case (acc1, _) => acc1
        }
    }
  }

}<|MERGE_RESOLUTION|>--- conflicted
+++ resolved
@@ -521,19 +521,11 @@
       _ = EffectVerifier.run(afterTyper)
       (_, regionErrors) = Regions.run(afterTyper)
       afterEntryPoint <- EntryPoint.run(afterTyper).withSoftFailures(regionErrors)
-<<<<<<< HEAD
-      _ <- Instances.run(afterEntryPoint, cachedTyperAst, changeSet)
+      (_, instanceErrors) = Instances.run(afterEntryPoint, cachedTyperAst, changeSet)
       (afterPredDeps, predDepErrors) = PredDeps.run(afterEntryPoint)
-      afterStratifier <- Stratifier.run(afterPredDeps).withSoftFailures(predDepErrors)
-      afterPatMatch <- PatMatch.run(afterStratifier)
-      afterRedundancy <- Redundancy.run(afterPatMatch)
-=======
-      (_, instanceErrors) = Instances.run(afterEntryPoint, cachedTyperAst, changeSet)
-      afterPredDeps <- PredDeps.run(afterEntryPoint).withSoftFailures(instanceErrors)
-      afterStratifier <- Stratifier.run(afterPredDeps)
+      afterStratifier <- Stratifier.run(afterPredDeps).withSoftFailures(instanceErrors).withSoftFailures(predDepErrors)
       (_, patMatchErrors) = PatMatch.run(afterStratifier)
       afterRedundancy <- Redundancy.run(afterStratifier).withSoftFailures(patMatchErrors)
->>>>>>> 59066bf0
       afterSafety <- Safety.run(afterRedundancy)
     } yield {
       // Update caches for incremental compilation.
