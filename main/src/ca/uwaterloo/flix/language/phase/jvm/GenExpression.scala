/*
 * Copyright 2017 Ramin Zarifi
 * Copyright 2021 Jonathan Lindegaard Starup
 *
 * Licensed under the Apache License, Version 2.0 (the "License");
 * you may not use this file except in compliance with the License.
 * You may obtain a copy of the License at
 *
 *   http://www.apache.org/licenses/LICENSE-2.0
 *
 * Unless required by applicable law or agreed to in writing, software
 * distributed under the License is distributed on an "AS IS" BASIS,
 * WITHOUT WARRANTIES OR CONDITIONS OF ANY KIND, either express or implied.
 * See the License for the specific language governing permissions and
 * limitations under the License.
 */

package ca.uwaterloo.flix.language.phase.jvm

import ca.uwaterloo.flix.api.Flix
import ca.uwaterloo.flix.language.ast.ReducedAst.*
import ca.uwaterloo.flix.language.ast.SemanticOp.*
import ca.uwaterloo.flix.language.ast.shared.{Constant, ExpPosition}
import ca.uwaterloo.flix.language.ast.{MonoType, *}
import ca.uwaterloo.flix.language.phase.jvm.BytecodeInstructions.{InstructionSet, MethodEnricher}
import ca.uwaterloo.flix.language.phase.jvm.JvmName.MethodDescriptor
import ca.uwaterloo.flix.util.InternalCompilerException
import org.objectweb.asm
import org.objectweb.asm.*
import org.objectweb.asm.Opcodes.*

/**
  * Generate expression
  */
object GenExpression {

  type Ref[T] = Array[T]

  case class MethodContext(entryPoint: Label,
                           lenv: Map[Symbol.LabelSym, Label],
                           newFrame: InstructionSet, // [...] -> [..., frame]
                           setPc: InstructionSet, // [..., frame, pc] -> [...]
                           localOffset: Int,
                           pcLabels: Vector[Label],
                           pcCounter: Ref[Int]
                          )

  /**
    * Emits code for the given expression `exp0` to the given method `visitor` in the `currentClass`.
    */
  def compileExpr(exp0: Expr)(implicit mv: MethodVisitor, ctx: MethodContext, root: Root, flix: Flix): Unit = exp0 match {

    case Expr.Cst(cst, tpe, loc) => cst match {
      case Constant.Unit => ({
        BytecodeInstructions.GETSTATIC(BackendObjType.Unit.SingletonField)
      })(new BytecodeInstructions.F(mv))

      case Constant.Null => ({
        import BytecodeInstructions.*
        ACONST_NULL() ~
          castIfNotPrim(BackendType.toBackendType(tpe))
      })(new BytecodeInstructions.F(mv))

      case Constant.Bool(b) => ({
        BytecodeInstructions.pushBool(b)
      })(new BytecodeInstructions.F(mv))

      case Constant.Char(c) =>
        compileInt(c)

      case Constant.Float32(f) =>
        f match {
          case 0f => mv.visitInsn(FCONST_0)
          case 1f => mv.visitInsn(FCONST_1)
          case 2f => mv.visitInsn(FCONST_2)
          case _ => mv.visitLdcInsn(f)
        }

      case Constant.Float64(d) =>
        d match {
          case 0d => mv.visitInsn(DCONST_0)
          case 1d => mv.visitInsn(DCONST_1)
          case _ => mv.visitLdcInsn(d)
        }

      case Constant.BigDecimal(dd) => ({
        import BytecodeInstructions.*
        // Can fail with NumberFormatException
        addLoc(loc) ~
          NEW(BackendObjType.BigDecimal.jvmName) ~
          DUP() ~
          pushString(dd.toString) ~
          INVOKESPECIAL(BackendObjType.BigDecimal.Constructor)
      })(new BytecodeInstructions.F(mv))

      case Constant.Int8(b) =>
        compileInt(b)

      case Constant.Int16(s) =>
        compileInt(s)

      case Constant.Int32(i) =>
        compileInt(i)

      case Constant.Int64(l) =>
        compileLong(l)

      case Constant.BigInt(ii) => ({
        import BytecodeInstructions.*
        // Add source line number for debugging (can fail with NumberFormatException)
        addLoc(loc) ~
          NEW(BackendObjType.BigInt.jvmName) ~
          DUP() ~
          pushString(ii.toString) ~
          INVOKESPECIAL(BackendObjType.BigInt.Constructor)
      })(new BytecodeInstructions.F(mv))

      case Constant.Str(s) => ({
        BytecodeInstructions.pushString(s)
      })(new BytecodeInstructions.F(mv))

      case Constant.Regex(patt) => ({
        import BytecodeInstructions.*
        // Add source line number for debugging (can fail with PatternSyntaxException)
        addLoc(loc) ~
          pushString(patt.pattern) ~
          INVOKESTATIC(BackendObjType.Regex.CompileMethod)
      })(new BytecodeInstructions.F(mv))

      case Constant.RecordEmpty => ({
        BytecodeInstructions.GETSTATIC(BackendObjType.RecordEmpty.SingletonField)
      })(new BytecodeInstructions.F(mv))

    }

    case Expr.Var(sym, tpe, _) => ({
      BytecodeInstructions.xLoad(BackendType.toBackendType(tpe), sym.getStackOffset(ctx.localOffset))
    })(new BytecodeInstructions.F(mv))

    case Expr.ApplyAtomic(op, exps, tpe, _, loc) => op match {

      case AtomicOp.Closure(sym) =>
        // JvmType of the closure
        val jvmName = JvmOps.getClosureClassName(sym)
        // new closure instance
        mv.visitTypeInsn(NEW, jvmName.toInternalName)
        // Duplicate
        mv.visitInsn(DUP)
        mv.visitMethodInsn(INVOKESPECIAL, jvmName.toInternalName, JvmName.ConstructorMethod, MethodDescriptor.NothingToVoid.toDescriptor, false)
        // Capturing free args
        for ((arg, i) <- exps.zipWithIndex) {
          val erasedArgType = JvmOps.getErasedJvmType(arg.tpe)
          mv.visitInsn(DUP)
          compileExpr(arg)
          mv.visitFieldInsn(PUTFIELD, jvmName.toInternalName, s"clo$i", erasedArgType.toDescriptor)
        }

      case AtomicOp.Unary(sop) =>
        val List(exp) = exps
        compileExpr(exp)

        sop match {
          case SemanticOp.BoolOp.Not =>
            val condElse = new Label()
            val condEnd = new Label()
            mv.visitJumpInsn(IFNE, condElse)
            mv.visitInsn(ICONST_1)
            mv.visitJumpInsn(GOTO, condEnd)
            mv.visitLabel(condElse)
            mv.visitInsn(ICONST_0)
            mv.visitLabel(condEnd)

          case Float32Op.Neg => mv.visitInsn(FNEG)

          case Float64Op.Neg => mv.visitInsn(DNEG)

          case Int8Op.Neg =>
            mv.visitInsn(INEG)
            mv.visitInsn(I2B) // Sign extend so sign bit is also changed

          case Int16Op.Neg =>
            mv.visitInsn(INEG)
            mv.visitInsn(I2S) // Sign extend so sign bit is also changed

          case Int32Op.Neg => mv.visitInsn(INEG)

          case Int64Op.Neg => mv.visitInsn(LNEG)

          case Int8Op.Not | Int16Op.Not | Int32Op.Not =>
            mv.visitInsn(ICONST_M1)
            mv.visitInsn(IXOR)

          case Int64Op.Not =>
            mv.visitInsn(ICONST_M1)
            mv.visitInsn(I2L)
            mv.visitInsn(LXOR)
        }

      case AtomicOp.Binary(sop) =>
        val List(exp1, exp2) = exps
        sop match {
          case BoolOp.And =>
            val andEnd = new Label()
            compileExpr(exp1)
            mv.visitInsn(DUP)
            mv.visitJumpInsn(IFEQ, andEnd)
            mv.visitInsn(POP)
            compileExpr(exp2)
            mv.visitLabel(andEnd)

          case BoolOp.Or =>
            val orEnd = new Label()
            compileExpr(exp1)
            mv.visitInsn(DUP)
            mv.visitJumpInsn(IFNE, orEnd)
            mv.visitInsn(POP)
            compileExpr(exp2)
            mv.visitLabel(orEnd)

          case Float32Op.Exp =>
            compileExpr(exp1)
            mv.visitInsn(F2D) // Convert to double since "pow" is only defined for doubles
            compileExpr(exp2)
            mv.visitInsn(F2D) // Convert to double since "pow" is only defined for doubles
            mv.visitMethodInsn(INVOKESTATIC, JvmName.Math.toInternalName, "pow",
              AsmOps.getMethodDescriptor(List(JvmType.PrimDouble, JvmType.PrimDouble), JvmType.PrimDouble), false)
            mv.visitInsn(D2F) // Convert double to float

          case Float64Op.Exp =>
            compileExpr(exp1)
            compileExpr(exp2)
            mv.visitMethodInsn(INVOKESTATIC, JvmName.Math.toInternalName, "pow",
              AsmOps.getMethodDescriptor(List(JvmType.PrimDouble, JvmType.PrimDouble), JvmType.PrimDouble), false)

          case Int8Op.Exp =>
            compileExpr(exp1)
            mv.visitInsn(I2D) // Convert to double since "pow" is only defined for doubles
            compileExpr(exp2)
            mv.visitInsn(I2D) // Convert to double since "pow" is only defined for doubles
            mv.visitMethodInsn(INVOKESTATIC, JvmName.Math.toInternalName, "pow",
              AsmOps.getMethodDescriptor(List(JvmType.PrimDouble, JvmType.PrimDouble), JvmType.PrimDouble), false)
            mv.visitInsn(D2I) // Convert to int
            mv.visitInsn(I2B) // Convert int to byte

          case Int16Op.Exp =>
            compileExpr(exp1)
            mv.visitInsn(I2D) // Convert to double since "pow" is only defined for doubles
            compileExpr(exp2)
            mv.visitInsn(I2D) // Convert to double since "pow" is only defined for doubles
            mv.visitMethodInsn(INVOKESTATIC, JvmName.Math.toInternalName, "pow",
              AsmOps.getMethodDescriptor(List(JvmType.PrimDouble, JvmType.PrimDouble), JvmType.PrimDouble), false)
            mv.visitInsn(D2I) // Convert to int
            mv.visitInsn(I2S) // Convert int to short

          case Int32Op.Exp =>
            compileExpr(exp1)
            mv.visitInsn(I2D) // Convert to double since "pow" is only defined for doubles
            compileExpr(exp2)
            mv.visitInsn(I2D) // Convert to double since "pow" is only defined for doubles
            mv.visitMethodInsn(INVOKESTATIC, JvmName.Math.toInternalName, "pow",
              AsmOps.getMethodDescriptor(List(JvmType.PrimDouble, JvmType.PrimDouble), JvmType.PrimDouble), false)
            mv.visitInsn(D2I) // Convert to int

          case Int64Op.Exp =>
            compileExpr(exp1)
            mv.visitInsn(L2D) // Convert to double since "pow" is only defined for doubles
            compileExpr(exp2)
            mv.visitInsn(L2D) // Convert to double since "pow" is only defined for doubles
            mv.visitMethodInsn(INVOKESTATIC, JvmName.Math.toInternalName, "pow",
              AsmOps.getMethodDescriptor(List(JvmType.PrimDouble, JvmType.PrimDouble), JvmType.PrimDouble), false)
            mv.visitInsn(D2L) // Convert to long

          case Int8Op.And | Int16Op.And | Int32Op.And =>
            compileExpr(exp1)
            compileExpr(exp2)
            mv.visitInsn(IAND)

          case Int8Op.Or | Int16Op.Or | Int32Op.Or =>
            compileExpr(exp1)
            compileExpr(exp2)
            mv.visitInsn(IOR)

          case Int8Op.Xor | Int16Op.Xor | Int32Op.Xor =>
            compileExpr(exp1)
            compileExpr(exp2)
            mv.visitInsn(IXOR)

          case Int8Op.Shr | Int16Op.Shr | Int32Op.Shr =>
            compileExpr(exp1)
            compileExpr(exp2)
            mv.visitInsn(ISHR)

          case Int8Op.Shl =>
            compileExpr(exp1)
            compileExpr(exp2)
            mv.visitInsn(ISHL)
            mv.visitInsn(I2B) // Sign extend to make left most bit appear in the sign bit

          case Int16Op.Shl =>
            compileExpr(exp1)
            compileExpr(exp2)
            mv.visitInsn(ISHL)
            mv.visitInsn(I2S) // Sign extend to make left most bit appear in the sign bit

          case Int32Op.Shl =>
            compileExpr(exp1)
            compileExpr(exp2)
            mv.visitInsn(ISHL)

          case Int64Op.And =>
            compileExpr(exp1)
            compileExpr(exp2)
            mv.visitInsn(LAND)

          case Int64Op.Or =>
            compileExpr(exp1)
            compileExpr(exp2)
            mv.visitInsn(LOR)

          case Int64Op.Xor =>
            compileExpr(exp1)
            compileExpr(exp2)
            mv.visitInsn(LXOR)

          case Int64Op.Shr =>
            compileExpr(exp1)
            compileExpr(exp2)
            mv.visitInsn(LSHR)

          case Int64Op.Shl =>
            compileExpr(exp1)
            compileExpr(exp2)
            mv.visitInsn(LSHL)

          case Float32Op.Lt => visitComparison2(exp1, exp2, FCMPG, IFGE)

          case Float32Op.Le => visitComparison2(exp1, exp2, FCMPG, IFGT)

          case Float32Op.Eq => visitComparison2(exp1, exp2, FCMPG, IFNE)

          case Float32Op.Neq => visitComparison2(exp1, exp2, FCMPG, IFEQ)

          case Float32Op.Ge => visitComparison2(exp1, exp2, FCMPL, IFLT)

          case Float32Op.Gt => visitComparison2(exp1, exp2, FCMPL, IFLE)

          case Float64Op.Lt => visitComparison2(exp1, exp2, DCMPG, IFGE)

          case Float64Op.Le => visitComparison2(exp1, exp2, DCMPG, IFGT)

          case Float64Op.Eq => visitComparison2(exp1, exp2, DCMPG, IFNE)

          case Float64Op.Neq => visitComparison2(exp1, exp2, DCMPG, IFEQ)

          case Float64Op.Ge => visitComparison2(exp1, exp2, DCMPL, IFLT)

          case Float64Op.Gt => visitComparison2(exp1, exp2, DCMPL, IFLE)

          case Int8Op.Lt | Int16Op.Lt | Int32Op.Lt | CharOp.Lt =>
            visitComparison1(exp1, exp2, IF_ICMPGE)

          case Int8Op.Le | Int16Op.Le | Int32Op.Le | CharOp.Le =>
            visitComparison1(exp1, exp2, IF_ICMPGT)

          case Int8Op.Eq | Int16Op.Eq | Int32Op.Eq | CharOp.Eq | BoolOp.Eq =>
            visitComparison1(exp1, exp2, IF_ICMPNE)

          case Int8Op.Neq | Int16Op.Neq | Int32Op.Neq | CharOp.Neq | BoolOp.Neq =>
            visitComparison1(exp1, exp2, IF_ICMPEQ)

          case Int8Op.Ge | Int16Op.Ge | Int32Op.Ge | CharOp.Ge =>
            visitComparison1(exp1, exp2, IF_ICMPLT)

          case Int8Op.Gt | Int16Op.Gt | Int32Op.Gt | CharOp.Gt =>
            visitComparison1(exp1, exp2, IF_ICMPLE)

          case Int64Op.Lt => visitComparison2(exp1, exp2, LCMP, IFGE)

          case Int64Op.Le => visitComparison2(exp1, exp2, LCMP, IFGT)

          case Int64Op.Eq => visitComparison2(exp1, exp2, LCMP, IFNE)

          case Int64Op.Neq => visitComparison2(exp1, exp2, LCMP, IFEQ)

          case Int64Op.Ge => visitComparison2(exp1, exp2, LCMP, IFLT)

          case Int64Op.Gt => visitComparison2(exp1, exp2, LCMP, IFLE)

          case Float32Op.Add =>
            compileExpr(exp1)
            compileExpr(exp2)
            mv.visitInsn(FADD)

          case Float32Op.Sub =>
            compileExpr(exp1)
            compileExpr(exp2)
            mv.visitInsn(FSUB)

          case Float32Op.Mul =>
            compileExpr(exp1)
            compileExpr(exp2)
            mv.visitInsn(FMUL)

          case Float32Op.Div =>
            compileExpr(exp1)
            compileExpr(exp2)
            mv.visitInsn(FDIV)

          case Float64Op.Add =>
            compileExpr(exp1)
            compileExpr(exp2)
            mv.visitInsn(DADD)

          case Float64Op.Sub =>
            compileExpr(exp1)
            compileExpr(exp2)
            mv.visitInsn(DSUB)

          case Float64Op.Mul =>
            compileExpr(exp1)
            compileExpr(exp2)
            mv.visitInsn(DMUL)

          case Float64Op.Div =>
            compileExpr(exp1)
            compileExpr(exp2)
            mv.visitInsn(DDIV)

          case Int8Op.Add =>
            compileExpr(exp1)
            compileExpr(exp2)
            mv.visitInsn(IADD)
            mv.visitInsn(I2B) // Sign extend after operation

          case Int8Op.Sub =>
            compileExpr(exp1)
            compileExpr(exp2)
            mv.visitInsn(ISUB)
            mv.visitInsn(I2B) // Sign extend after operation

          case Int8Op.Mul =>
            compileExpr(exp1)
            compileExpr(exp2)
            mv.visitInsn(IMUL)
            mv.visitInsn(I2B) // Sign extend after operation

          case Int8Op.Div =>
            compileExpr(exp1)
            compileExpr(exp2)
            mv.visitInsn(IDIV)
            mv.visitInsn(I2B) // Sign extend after operation

          case Int8Op.Rem =>
            compileExpr(exp1)
            compileExpr(exp2)
            mv.visitInsn(IREM)
            mv.visitInsn(I2B) // Sign extend after operation

          case Int16Op.Add =>
            compileExpr(exp1)
            compileExpr(exp2)
            mv.visitInsn(IADD)
            mv.visitInsn(I2S) // Sign extend after operation

          case Int16Op.Sub =>
            compileExpr(exp1)
            compileExpr(exp2)
            mv.visitInsn(ISUB)
            mv.visitInsn(I2S) // Sign extend after operation

          case Int16Op.Mul =>
            compileExpr(exp1)
            compileExpr(exp2)
            mv.visitInsn(IMUL)
            mv.visitInsn(I2S) // Sign extend after operation

          case Int16Op.Div =>
            compileExpr(exp1)
            compileExpr(exp2)
            mv.visitInsn(IDIV)
            mv.visitInsn(I2S) // Sign extend after operation

          case Int16Op.Rem =>
            compileExpr(exp1)
            compileExpr(exp2)
            mv.visitInsn(IREM)
            mv.visitInsn(I2S) // Sign extend after operation

          case Int32Op.Add =>
            compileExpr(exp1)
            compileExpr(exp2)
            mv.visitInsn(IADD)

          case Int32Op.Sub =>
            compileExpr(exp1)
            compileExpr(exp2)
            mv.visitInsn(ISUB)

          case Int32Op.Mul =>
            compileExpr(exp1)
            compileExpr(exp2)
            mv.visitInsn(IMUL)

          case Int32Op.Div =>
            compileExpr(exp1)
            compileExpr(exp2)
            mv.visitInsn(IDIV)

          case Int32Op.Rem =>
            compileExpr(exp1)
            compileExpr(exp2)
            mv.visitInsn(IREM)

          case Int64Op.Add =>
            compileExpr(exp1)
            compileExpr(exp2)
            mv.visitInsn(LADD)

          case Int64Op.Sub =>
            compileExpr(exp1)
            compileExpr(exp2)
            mv.visitInsn(LSUB)

          case Int64Op.Mul =>
            compileExpr(exp1)
            compileExpr(exp2)
            mv.visitInsn(LMUL)

          case Int64Op.Div =>
            compileExpr(exp1)
            compileExpr(exp2)
            mv.visitInsn(LDIV)

          case Int64Op.Rem =>
            compileExpr(exp1)
            compileExpr(exp2)
            mv.visitInsn(LREM)

          case StringOp.Concat =>
            throw InternalCompilerException(s"Unexpected BinaryOperator StringOp.Concat. It should have been eliminated by Simplifier", loc)
        }

      case AtomicOp.Region => ({
        import BytecodeInstructions.*
        //!TODO: For now, just emit null
        ACONST_NULL() ~
          CHECKCAST(BackendObjType.Region.jvmName)
      })(new BytecodeInstructions.F(mv))

      case AtomicOp.Is(sym) =>
        val List(exp) = exps
        val MonoType.Enum(_, targs) = exp.tpe
        val cases = JvmOps.instantiateEnum(root.enums(sym.enumSym), targs)
        val termTypes = cases(sym)
        compileIsTag(sym.name, exp, termTypes)

      case AtomicOp.Tag(sym) =>
        val MonoType.Enum(_, targs) = tpe
        val cases = JvmOps.instantiateEnum(root.enums(sym.enumSym), targs)
        val termTypes = cases(sym)
        compileTag(sym.name, exps, termTypes)

      case AtomicOp.Untag(sym, idx) =>
        val List(exp) = exps
        val MonoType.Enum(_, targs) = exp.tpe
        val cases = JvmOps.instantiateEnum(root.enums(sym.enumSym), targs)
        val termTypes = cases(sym)
        compileUntag(exp, idx, termTypes)
        AsmOps.castIfNotPrim(mv, JvmOps.getJvmType(tpe))

      case AtomicOp.Index(idx) =>
        val List(exp) = exps
        val MonoType.Tuple(elmTypes) = exp.tpe
        val tupleType = BackendObjType.Tuple(elmTypes.map(BackendType.asErasedBackendType))
        // evaluating the `base`
        compileExpr(exp)
        // Retrieving the field `field${offset}`
        mv.visitFieldInsn(GETFIELD, tupleType.jvmName.toInternalName, s"field$idx", JvmOps.asErasedJvmType(tpe).toDescriptor)

      case AtomicOp.Tuple => ({
        import BytecodeInstructions.*
        val MonoType.Tuple(elmTypes) = tpe
        val tupleType = BackendObjType.Tuple(elmTypes.map(BackendType.asErasedBackendType))
        NEW(tupleType.jvmName) ~
          DUP() ~
          cheat(mv => exps.foreach(compileExpr(_)(mv, ctx, root, flix))) ~
          INVOKESPECIAL(tupleType.Constructor)
      })(new BytecodeInstructions.F(mv))

      case AtomicOp.RecordSelect(field) =>
        val List(exp) = exps

        val interfaceType = BackendObjType.Record

        // Compile the expression exp (which should be a record), as we need to have on the stack a record in order to call
        // lookupField
        compileExpr(exp)

        // Push the desired label of the field we want get of the record onto the stack
        mv.visitLdcInsn(field.name)

        // Invoke the lookupField method on the record. (To get the proper record object)
        mv.visitMethodInsn(INVOKEINTERFACE, interfaceType.jvmName.toInternalName, "lookupField",
          MethodDescriptor.mkDescriptor(BackendObjType.String.toTpe)(interfaceType.toTpe).toDescriptor, true)

        // Now that the specific RecordExtend object is found, we cast it to its exact class
        val recordType = BackendObjType.RecordExtend(BackendType.toErasedBackendType(tpe))
        val recordInternalName = recordType.jvmName.toInternalName

        mv.visitTypeInsn(CHECKCAST, recordInternalName)

        // Retrieve the value field  (To get the proper value)
        mv.visitFieldInsn(GETFIELD, recordInternalName, recordType.ValueField.name, JvmOps.getErasedJvmType(tpe).toDescriptor)

      case AtomicOp.RecordExtend(field) => ({
        import BytecodeInstructions.*
        val List(exp1, exp2) = exps
        val recordType = BackendObjType.RecordExtend(BackendType.toErasedBackendType(exp1.tpe))
        NEW(recordType.jvmName) ~
          DUP() ~
          INVOKESPECIAL(recordType.Constructor) ~
          DUP() ~
          pushString(field.name) ~
          PUTFIELD(recordType.LabelField) ~
          DUP() ~
          cheat(mv => compileExpr(exp1)(mv, ctx, root, flix)) ~
          PUTFIELD(recordType.ValueField) ~
          DUP() ~
          cheat(mv => compileExpr(exp2)(mv, ctx, root, flix)) ~
          PUTFIELD(recordType.RestField)
      })(new BytecodeInstructions.F(mv))

      case AtomicOp.RecordRestrict(field) =>
        val List(exp) = exps

        // We get the JvmType of the record interface
        val interfaceType = BackendObjType.Record

        // Push the value of the rest of the record onto the stack, since it's an expression we need to compile it first.
        compileExpr(exp)
        // Push the label of field (which is going to be the removed/restricted).
        mv.visitLdcInsn(field.name)

        // Invoking the restrictField method
        mv.visitMethodInsn(INVOKEINTERFACE, interfaceType.jvmName.toInternalName, interfaceType.RestrictFieldMethod.name,
          MethodDescriptor.mkDescriptor(BackendObjType.String.toTpe)(interfaceType.toTpe).toDescriptor, true)

      case AtomicOp.ExtensibleIs(sym) =>
        val List(exp) = exps
        val tpes = MonoType.findExtensibleTermTypes(sym, exp.tpe).map(BackendType.asErasedBackendType)
        compileIsTag(sym.name, exp, tpes)

      case AtomicOp.ExtensibleTag(sym) =>
        val tpes = MonoType.findExtensibleTermTypes(sym, tpe).map(BackendType.asErasedBackendType)
        compileTag(sym.name, exps, tpes)

      case AtomicOp.ExtensibleUntag(sym, idx) =>
        val List(exp) = exps
        val tpes = MonoType.findExtensibleTermTypes(sym, exp.tpe).map(BackendType.asErasedBackendType)
        compileUntag(exp, idx, tpes)
        AsmOps.castIfNotPrim(mv, JvmOps.getJvmType(tpe))

      case AtomicOp.ArrayLit =>
        // We push the 'length' of the array on top of stack
        compileInt(exps.length)
        // We get the inner type of the array
        val innerType = tpe.asInstanceOf[MonoType.Array].tpe
        val backendType = BackendType.toFlixErasedBackendType(innerType)
        // Instantiating a new array of type jvmType
        visitArrayInstantiate(mv, backendType)
        // For each element we generate code to store it into the array
        for (i <- exps.indices) {
          // Duplicates the 'array reference'
          mv.visitInsn(DUP)
          // We push the 'index' of the current element on top of stack
          compileInt(i)
          // Evaluating the 'element' to be stored
          compileExpr(exps(i))
          // Stores the 'element' at the given 'index' in the 'array'
          // with the store instruction corresponding to the stored element
          mv.visitInsn(backendType.getArrayStoreInstruction)
        }

      case AtomicOp.ArrayNew =>
        val List(exp1, exp2) = exps
        // We get the inner type of the array
        val innerType = tpe.asInstanceOf[MonoType.Array].tpe
        val backendType = BackendType.toFlixErasedBackendType(innerType)
        // Evaluating the value of the 'default element'
        compileExpr(exp1)
        // Evaluating the 'length' of the array
        compileExpr(exp2)
        // Instantiating a new array of type jvmType
        visitArrayInstantiate(mv, backendType)
        if (backendType.is64BitWidth) {
          // Duplicates the 'array reference' three places down the stack
          mv.visitInsn(DUP_X2)
          // Duplicates the 'array reference' three places down the stack
          mv.visitInsn(DUP_X2)
          // Pops the 'ArrayRef' at the top of the stack
          mv.visitInsn(POP)
        } else {
          // Duplicates the 'array reference' two places down the stack
          mv.visitInsn(DUP_X1)
          // Swaps the 'array reference' and 'default element'
          mv.visitInsn(SWAP)
        }
        // We get the array fill type
        val arrayFillType = backendType.toArrayFillType
        // Invoking the method to fill the array with the default element
        mv.visitMethodInsn(Opcodes.INVOKESTATIC, "java/util/Arrays", "fill", arrayFillType, false);

      case AtomicOp.ArrayLoad =>
        val List(exp1, exp2) = exps
        // Add source line number for debugging (can fail with out of bounds)
        addSourceLine(mv, loc)

        // We get the jvmType of the element to be loaded
        val jvmType = JvmOps.getErasedJvmType(tpe)
        // Evaluating the 'base'
        compileExpr(exp1)
        // Cast the object to Array
        mv.visitTypeInsn(CHECKCAST, AsmOps.getArrayType(jvmType))
        // Evaluating the 'index' to load from
        compileExpr(exp2)
        // Loads the 'element' at the given 'index' from the 'array'
        // with the load instruction corresponding to the loaded element
        mv.visitInsn(AsmOps.getArrayLoadInstruction(jvmType))

      case AtomicOp.ArrayStore => exps match {
        case List(exp1, exp2, exp3) =>
          // Add source line number for debugging (can fail with ???)
          addSourceLine(mv, loc)

          // We get the jvmType of the element to be stored
          val jvmType = JvmOps.getErasedJvmType(exp3.tpe)
          // Evaluating the 'base'
          compileExpr(exp1)
          // Cast the object to Array
          mv.visitTypeInsn(CHECKCAST, AsmOps.getArrayType(jvmType))
          // Evaluating the 'index' to be stored in
          compileExpr(exp2)
          // Evaluating the 'element' to be stored
          compileExpr(exp3)
          // Stores the 'element' at the given 'index' in the 'array'
          // with the store instruction corresponding to the stored element
          mv.visitInsn(AsmOps.getArrayStoreInstruction(jvmType))
          // Since the return type is 'unit', we put an instance of 'unit' on top of the stack
          mv.visitFieldInsn(GETSTATIC, BackendObjType.Unit.jvmName.toInternalName, BackendObjType.Unit.SingletonField.name, BackendObjType.Unit.jvmName.toDescriptor)
        case _ => throw InternalCompilerException("Mismatched Arity", loc)
      }

      case AtomicOp.ArrayLength =>
        val List(exp) = exps
        // Add source line number for debugging (can fail with ???)
        addSourceLine(mv, loc)

        // We get the inner type of the array
        val jvmType = JvmOps.getErasedJvmType(exp.tpe.asInstanceOf[MonoType.Array].tpe)
        // Evaluating the 'base'
        compileExpr(exp)
        // Cast the object to array
        mv.visitTypeInsn(CHECKCAST, AsmOps.getArrayType(jvmType))
        // Pushes the 'length' of the array on top of stack
        mv.visitInsn(ARRAYLENGTH)

      case AtomicOp.StructNew(_, _) => ({
        import BytecodeInstructions.*

        val region :: fieldExps = exps
<<<<<<< HEAD
        // Evaluate the region and ignore its value
        compileExpr(region)
        mv.visitByteIns(BytecodeInstructions.xPop(BackendType.toErasedBackendType(region.tpe)))
        // We get the JvmType of the class for the struct
=======
>>>>>>> 949699fa
        val MonoType.Struct(sym, targs) = tpe
        val structType = BackendObjType.Struct(JvmOps.instantiateStruct(sym, targs))

        // Evaluate the region and ignore its value
        cheat(mv => compileExpr(region)(mv, ctx, root, flix)) ~
          xPop(BackendType.toBackendType(region.tpe)) ~
          NEW(structType.jvmName) ~
          DUP() ~
          cheat(mv => fieldExps.foreach(compileExpr(_)(mv, ctx, root, flix))) ~
          INVOKESPECIAL(structType.Constructor)
      })(new BytecodeInstructions.F(mv))

      case AtomicOp.StructGet(field) => ({
        import BytecodeInstructions.*

        val List(exp) = exps
        val idx = root.structs(field.structSym).fields.indexWhere(_.sym == field)
        val MonoType.Struct(sym, targs) = exp.tpe
        val structType = BackendObjType.Struct(JvmOps.instantiateStruct(sym, targs))

        cheat(mv => compileExpr(exp)(mv, ctx, root, flix)) ~
          GETFIELD(structType.IndexField(idx))
      })(new BytecodeInstructions.F(mv))

      case AtomicOp.StructPut(field) => ({
        import BytecodeInstructions.*

        val List(exp1, exp2) = exps
        val idx = root.structs(field.structSym).fields.indexWhere(_.sym == field)
        val MonoType.Struct(sym, targs) = exp1.tpe
        val structType = BackendObjType.Struct(JvmOps.instantiateStruct(sym, targs))

        cheat(mv => compileExpr(exp1)(mv, ctx, root, flix)) ~
          cheat(mv => compileExpr(exp2)(mv, ctx, root, flix)) ~
          PUTFIELD(structType.IndexField(idx)) ~
          GETSTATIC(BackendObjType.Unit.SingletonField)
      })(new BytecodeInstructions.F(mv))

      case AtomicOp.InstanceOf(clazz) =>
        val List(exp) = exps
        val className = asm.Type.getInternalName(clazz)
        compileExpr(exp)
        mv.visitTypeInsn(INSTANCEOF, className)

      case AtomicOp.Cast =>
        val List(exp) = exps
        compileExpr(exp)
        AsmOps.castIfNotPrim(mv, JvmOps.getJvmType(tpe))

      case AtomicOp.Unbox =>
        val List(exp) = exps
        compileExpr(exp)
        // this is a value
        val valueField = BackendObjType.Value.fieldFromType(BackendType.asErasedBackendType(tpe))
        val ins = BytecodeInstructions.GETFIELD(valueField)
        mv.visitTypeInsn(CHECKCAST, BackendObjType.Value.jvmName.toInternalName)
        mv.visitByteIns(ins)

      case AtomicOp.Box =>
        val List(exp) = exps
        compileExpr(exp)
        val erasedExpTpe = BackendType.toErasedBackendType(exp.tpe)
        val valueField = BackendObjType.Value.fieldFromType(erasedExpTpe)
        val ins = {
          import BytecodeInstructions.*
          NEW(BackendObjType.Value.jvmName) ~ DUP() ~ INVOKESPECIAL(BackendObjType.Value.Constructor) ~ DUP() ~
            xSwap(lowerLarge = erasedExpTpe.is64BitWidth, higherLarge = true) ~ // two objects on top of the stack
            PUTFIELD(valueField)
        }
        mv.visitByteIns(ins)

      case AtomicOp.InvokeConstructor(constructor) =>
        // Add source line number for debugging (can fail when calling unsafe java methods)
        addSourceLine(mv, loc)
        val descriptor = asm.Type.getConstructorDescriptor(constructor)
        val declaration = asm.Type.getInternalName(constructor.getDeclaringClass)
        // Create a new object of the declaration type
        mv.visitTypeInsn(NEW, declaration)
        // Duplicate the reference since the first argument for a constructor call is the reference to the object
        mv.visitInsn(DUP)
        // Retrieve the signature.
        val signature = constructor.getParameterTypes

        pushArgs(exps, signature)

        // Call the constructor
        mv.visitMethodInsn(INVOKESPECIAL, declaration, "<init>", descriptor, false)

      case AtomicOp.InvokeMethod(method) =>
        val exp :: args = exps

        // Add source line number for debugging (can fail when calling unsafe java methods)
        addSourceLine(mv, loc)

        // Evaluate the receiver object.
        compileExpr(exp)
        val thisType = asm.Type.getInternalName(method.getDeclaringClass)
        mv.visitTypeInsn(CHECKCAST, thisType)

        // Retrieve the signature.
        val signature = method.getParameterTypes

        pushArgs(args, signature)

        val declaration = asm.Type.getInternalName(method.getDeclaringClass)
        val name = method.getName
        val descriptor = asm.Type.getMethodDescriptor(method)

        // Check if we are invoking an interface or class.
        if (method.getDeclaringClass.isInterface) {
          mv.visitMethodInsn(INVOKEINTERFACE, declaration, name, descriptor, true)
        } else {
          mv.visitMethodInsn(INVOKEVIRTUAL, declaration, name, descriptor, false)
        }

        // If the method is void, put a unit on top of the stack
        if (asm.Type.getType(method.getReturnType) == asm.Type.VOID_TYPE) {
          mv.visitFieldInsn(GETSTATIC, BackendObjType.Unit.jvmName.toInternalName, BackendObjType.Unit.SingletonField.name, BackendObjType.Unit.jvmName.toDescriptor)
        }

      case AtomicOp.InvokeStaticMethod(method) =>
        // Add source line number for debugging (can fail when calling unsafe java methods)
        addSourceLine(mv, loc)
        val signature = method.getParameterTypes
        pushArgs(exps, signature)
        val declaration = asm.Type.getInternalName(method.getDeclaringClass)
        val name = method.getName
        val descriptor = asm.Type.getMethodDescriptor(method)
        // Check if we are invoking an interface or class.
        if (method.getDeclaringClass.isInterface) {
          mv.visitMethodInsn(INVOKESTATIC, declaration, name, descriptor, true)
        } else {
          mv.visitMethodInsn(INVOKESTATIC, declaration, name, descriptor, false)
        }
        if (asm.Type.getType(method.getReturnType) == asm.Type.VOID_TYPE) {
          mv.visitFieldInsn(GETSTATIC, BackendObjType.Unit.jvmName.toInternalName, BackendObjType.Unit.SingletonField.name, BackendObjType.Unit.jvmName.toDescriptor)
        }

      case AtomicOp.GetField(field) =>
        val List(exp) = exps
        // Add source line number for debugging (can fail when calling java)
        addSourceLine(mv, loc)
        compileExpr(exp)
        val declaration = asm.Type.getInternalName(field.getDeclaringClass)
        mv.visitFieldInsn(GETFIELD, declaration, field.getName, JvmOps.getJvmType(tpe).toDescriptor)

      case AtomicOp.PutField(field) =>
        val List(exp1, exp2) = exps
        // Add source line number for debugging (can fail when calling java)
        addSourceLine(mv, loc)
        compileExpr(exp1)
        compileExpr(exp2)
        val declaration = asm.Type.getInternalName(field.getDeclaringClass)
        mv.visitFieldInsn(PUTFIELD, declaration, field.getName, JvmOps.getJvmType(exp2.tpe).toDescriptor)

        // Push Unit on the stack.
        mv.visitFieldInsn(GETSTATIC, BackendObjType.Unit.jvmName.toInternalName, BackendObjType.Unit.SingletonField.name, BackendObjType.Unit.jvmName.toDescriptor)

      case AtomicOp.GetStaticField(field) =>
        // Add source line number for debugging (can fail when calling java)
        addSourceLine(mv, loc)
        val declaration = asm.Type.getInternalName(field.getDeclaringClass)
        mv.visitFieldInsn(GETSTATIC, declaration, field.getName, JvmOps.getJvmType(tpe).toDescriptor)

      case AtomicOp.PutStaticField(field) =>
        val List(exp) = exps
        // Add source line number for debugging (can fail when calling java)
        addSourceLine(mv, loc)
        compileExpr(exp)
        val declaration = asm.Type.getInternalName(field.getDeclaringClass)
        mv.visitFieldInsn(PUTSTATIC, declaration, field.getName, JvmOps.getJvmType(exp.tpe).toDescriptor)

        // Push Unit on the stack.
        mv.visitFieldInsn(GETSTATIC, BackendObjType.Unit.jvmName.toInternalName, BackendObjType.Unit.SingletonField.name, BackendObjType.Unit.jvmName.toDescriptor)

      case AtomicOp.Throw =>
        // Add source line number for debugging (can fail when handling exception)
        addSourceLine(mv, loc)
        val List(exp) = exps
        compileExpr(exp)
        mv.visitInsn(ATHROW)

      case AtomicOp.Spawn =>
        val List(exp1, exp2) = exps
        // Add source line number for debugging (can fail when spawning thread)
        addSourceLine(mv, loc)

        exp2 match {
          // The expression represents the `Static` region, just start a thread directly
          case Expr.ApplyAtomic(AtomicOp.Region, _, _, _, _) =>

            // Compile the expression, putting a function implementing the Runnable interface on the stack
            compileExpr(exp1)
            mv.visitTypeInsn(CHECKCAST, JvmName.Runnable.toInternalName)

            // make a thread and run it
            mv.visitMethodInsn(INVOKESTATIC, "java/lang/Thread", "startVirtualThread", s"(${JvmName.Runnable.toDescriptor})${JvmName.Thread.toDescriptor}", false)
            mv.visitInsn(POP)

          case _ =>
            // Compile the expression representing the region
            compileExpr(exp2)
            mv.visitTypeInsn(CHECKCAST, BackendObjType.Region.jvmName.toInternalName)

            // Compile the expression, putting a function implementing the Runnable interface on the stack
            compileExpr(exp1)
            mv.visitTypeInsn(CHECKCAST, JvmName.Runnable.toInternalName)

            // Call the Region's `spawn` method
            mv.visitMethodInsn(INVOKEVIRTUAL, BackendObjType.Region.jvmName.toInternalName, BackendObjType.Region.SpawnMethod.name, BackendObjType.Region.SpawnMethod.d.toDescriptor, false)
        }

        // Put a Unit value on the stack
        mv.visitFieldInsn(GETSTATIC, BackendObjType.Unit.jvmName.toInternalName, BackendObjType.Unit.SingletonField.name, BackendObjType.Unit.jvmName.toDescriptor)


      case AtomicOp.Lazy => ({
        import BytecodeInstructions.*
        val List(exp) = exps

        // Find the Lazy class name (Lazy$tpe).
        val MonoType.Lazy(elmType) = tpe
        val lazyType = BackendObjType.Lazy(BackendType.asErasedBackendType(elmType))

        NEW(lazyType.jvmName) ~
          DUP() ~
          cheat(mv => compileExpr(exp)(mv, ctx, root, flix)) ~
          INVOKESPECIAL(lazyType.Constructor)
      })(new BytecodeInstructions.F(mv))

      case AtomicOp.Force =>
        val List(exp) = exps

        // Find the Lazy class type (Lazy$tpe) and the inner value type.
        val MonoType.Lazy(elmType) = exp.tpe
        val erasedElmType = BackendType.asErasedBackendType(elmType)
        val lazyType = BackendObjType.Lazy(erasedElmType)

        // Emit code for the lazy expression.
        compileExpr(exp)

        val ins = {
          import BytecodeInstructions.*
          CHECKCAST(lazyType.jvmName) ~
            DUP() ~ GETFIELD(lazyType.ExpField) ~
            ifConditionElse(Condition.NONNULL)(
              INVOKEVIRTUAL(lazyType.ForceMethod)
            )(
              GETFIELD(lazyType.ValueField)
            )
        }
        mv.visitByteIns(ins)

      case AtomicOp.HoleError(sym) => ({
        import BytecodeInstructions.*
        // Add source line number for debugging (failable by design).
        addLoc(loc) ~
          pushLoc(loc) ~                                        // Loc
          NEW(BackendObjType.HoleError.jvmName) ~               // Loc, HoleError
          DUP2() ~                                              // Loc, HoleError, Loc, HoleError
          SWAP() ~                                              // Loc, HoleError, HoleError, Loc
          pushString(sym.toString) ~                            // Loc, HoleError, HoleError, Loc, Sym
          SWAP() ~                                              // Loc, HoleError, HoleError, Sym, Loc
          INVOKESPECIAL(BackendObjType.HoleError.Constructor) ~ // Loc, HoleError
          ATHROW()
      })(new BytecodeInstructions.F(mv))

      case AtomicOp.MatchError => ({
        import BytecodeInstructions.*
        // Add source line number for debugging (failable by design)
        addLoc(loc) ~
          pushLoc(loc) ~                                         // Loc
          NEW(BackendObjType.MatchError.jvmName) ~               // Loc, MatchError
          DUP2() ~                                               // Loc, MatchError, Loc, MatchError
          SWAP() ~                                               // Loc, MatchError, MatchError, Loc
          INVOKESPECIAL(BackendObjType.MatchError.Constructor) ~ // Loc, MatchError
          ATHROW()
      })(new BytecodeInstructions.F(mv))

      case AtomicOp.CastError(from, to) => ({
        import BytecodeInstructions.*
        // Add source line number for debugging (failable by design)
        addLoc(loc) ~
          NEW(BackendObjType.CastError.jvmName) ~
          DUP() ~
          pushLoc(loc) ~
          pushString(s"Cannot cast from type '$from' to '$to'") ~
          INVOKESPECIAL(BackendObjType.CastError.Constructor) ~
          ATHROW()
      })(new BytecodeInstructions.F(mv))
    }

    case Expr.ApplyClo(exp1, exp2, ct, _, purity, loc) =>
      // Type of the function abstract class
      val functionInterface = JvmOps.getFunctionInterfaceName(exp1.tpe)
      val closureAbstractClass = JvmOps.getClosureAbstractClassType(exp1.tpe)
      ct match {
        case ExpPosition.Tail =>
          // Evaluating the closure
          compileExpr(exp1)
          // Casting to JvmType of closure abstract class
          mv.visitTypeInsn(CHECKCAST, closureAbstractClass.jvmName.toInternalName)
          // retrieving the unique thread object
          mv.visitMethodInsn(INVOKEVIRTUAL, closureAbstractClass.jvmName.toInternalName, closureAbstractClass.GetUniqueThreadClosureMethod.name, MethodDescriptor.mkDescriptor()(closureAbstractClass.toTpe).toDescriptor, false)
          // Putting arg on the Fn class
          // Duplicate the FunctionInterface
          mv.visitInsn(DUP)
          // Evaluating the expression
          compileExpr(exp2)
          mv.visitFieldInsn(PUTFIELD, functionInterface.toInternalName,
            "arg0", JvmOps.getErasedJvmType(exp2.tpe).toDescriptor)
          // Return the closure
          mv.visitInsn(ARETURN)

        case ExpPosition.NonTail =>
          compileExpr(exp1)
          // Casting to JvmType of closure abstract class
          mv.visitTypeInsn(CHECKCAST, closureAbstractClass.jvmName.toInternalName)
          // retrieving the unique thread object
          mv.visitMethodInsn(INVOKEVIRTUAL, closureAbstractClass.jvmName.toInternalName, closureAbstractClass.GetUniqueThreadClosureMethod.name, MethodDescriptor.mkDescriptor()(closureAbstractClass.toTpe).toDescriptor, false)
          // Putting arg on the Fn class
          // Duplicate the FunctionInterface
          mv.visitInsn(DUP)
          // Evaluating the expression
          compileExpr(exp2)
          mv.visitFieldInsn(PUTFIELD, functionInterface.toInternalName,
            "arg0", JvmOps.getErasedJvmType(exp2.tpe).toDescriptor)
          // Calling unwind and unboxing

          if (Purity.isControlPure(purity)) mv.visitByteIns(BackendObjType.Result.unwindSuspensionFreeThunk("in pure closure call", loc))
          else {
            val pcPoint = ctx.pcCounter(0) + 1
            val pcPointLabel = ctx.pcLabels(pcPoint)
            val afterUnboxing = new Label()
            ctx.pcCounter(0) += 1
            mv.visitByteIns(BackendObjType.Result.unwindThunkToValue(pcPoint, ctx.newFrame, ctx.setPc))
            mv.visitJumpInsn(GOTO, afterUnboxing)

            mv.visitLabel(pcPointLabel)
            printPc(mv, pcPoint)

            mv.visitVarInsn(ALOAD, 1)

            mv.visitLabel(afterUnboxing)
          }
      }

    case Expr.ApplyDef(sym, exps, ct, _, purity, loc) => ct match {
      case ExpPosition.Tail =>
        // Type of the function abstract class
        val functionInterface = JvmOps.getFunctionInterfaceName(root.defs(sym).arrowType)

        // Put the def on the stack
        AsmOps.compileDefSymbol(sym, mv)
        // Putting args on the Fn class
        for ((arg, i) <- exps.zipWithIndex) {
          // Duplicate the FunctionInterface
          mv.visitInsn(DUP)
          // Evaluating the expression
          compileExpr(arg)
          mv.visitFieldInsn(PUTFIELD, functionInterface.toInternalName,
            s"arg$i", JvmOps.getErasedJvmType(arg.tpe).toDescriptor)
        }
        // Return the def
        mv.visitInsn(ARETURN)

      case ExpPosition.NonTail =>
        // JvmType of Def
        val defJvmName = JvmOps.getFunctionDefinitionClassName(sym)

        // Put the def on the stack
        AsmOps.compileDefSymbol(sym, mv)

        // Putting args on the Fn class
        for ((arg, i) <- exps.zipWithIndex) {
          // Duplicate the FunctionInterface
          mv.visitInsn(DUP)
          // Evaluating the expression
          compileExpr(arg)
          mv.visitFieldInsn(PUTFIELD, defJvmName.toInternalName,
            s"arg$i", JvmOps.getErasedJvmType(arg.tpe).toDescriptor)
        }
        // Calling unwind and unboxing

        if (Purity.isControlPure(purity)) mv.visitByteIns(BackendObjType.Result.unwindSuspensionFreeThunk("in pure function call", loc))
        else {
          val pcPoint = ctx.pcCounter(0) + 1
          val pcPointLabel = ctx.pcLabels(pcPoint)
          val afterUnboxing = new Label()
          ctx.pcCounter(0) += 1
          mv.visitByteIns(BackendObjType.Result.unwindThunkToValue(pcPoint, ctx.newFrame, ctx.setPc))
          mv.visitJumpInsn(GOTO, afterUnboxing)

          mv.visitLabel(pcPointLabel)
          printPc(mv, pcPoint)
          mv.visitVarInsn(ALOAD, 1)

          mv.visitLabel(afterUnboxing)
        }
    }

    case Expr.ApplySelfTail(sym, exps, _, _, _) =>
      // The function abstract class name
      val functionInterface = JvmOps.getFunctionInterfaceName(root.defs(sym).arrowType)
      // Evaluate each argument and put the result on the Fn class.
      for ((arg, i) <- exps.zipWithIndex) {
        mv.visitVarInsn(ALOAD, 0)
        // Evaluate the argument and push the result on the stack.
        compileExpr(arg)
        mv.visitFieldInsn(PUTFIELD, functionInterface.toInternalName,
          s"arg$i", JvmOps.getErasedJvmType(arg.tpe).toDescriptor)
      }
      mv.visitVarInsn(ALOAD, 0)
      compileInt(0)
      mv.visitByteIns(ctx.setPc)
      // Jump to the entry point of the method.
      mv.visitJumpInsn(GOTO, ctx.entryPoint)

    case Expr.IfThenElse(exp1, exp2, exp3, _, _, _) =>
      val ifElse = new Label()
      val ifEnd = new Label()
      compileExpr(exp1)
      mv.visitJumpInsn(IFEQ, ifElse)
      compileExpr(exp2)
      mv.visitJumpInsn(GOTO, ifEnd)
      mv.visitLabel(ifElse)
      compileExpr(exp3)
      mv.visitLabel(ifEnd)

    case Expr.Branch(exp, branches, _, _, _) =>
      // Calculating the updated jumpLabels map
      val updatedJumpLabels = branches.foldLeft(ctx.lenv)((map, branch) => map + (branch._1 -> new Label()))
      val ctx1 = ctx.copy(lenv = updatedJumpLabels)
      // Compiling the exp
      compileExpr(exp)(mv, ctx1, root, flix)
      // Label for the end of all branches
      val endLabel = new Label()
      // Skip branches if `exp` does not jump
      mv.visitJumpInsn(GOTO, endLabel)
      // Compiling branches
      branches.foreach { case (sym, branchExp) =>
        // Label for the start of the branch
        mv.visitLabel(updatedJumpLabels(sym))
        // evaluating the expression for the branch
        compileExpr(branchExp)(mv, ctx1, root, flix)
        // Skip the rest of the branches
        mv.visitJumpInsn(GOTO, endLabel)
      }
      // label for the end of branches
      mv.visitLabel(endLabel)

    case Expr.JumpTo(sym, _, _, _) =>
      // Jumping to the label
      mv.visitJumpInsn(GOTO, ctx.lenv(sym))

    case Expr.Let(sym, exp1, exp2, _, _, _) =>
      compileExpr(exp1)
      // Jvm Type of the `exp1`
      val jvmType = JvmOps.getJvmType(exp1.tpe)
      // Store instruction for `jvmType`
      val iStore = AsmOps.getStoreInstruction(jvmType)
      AsmOps.castIfNotPrim(mv, jvmType)
      mv.visitVarInsn(iStore, sym.getStackOffset(ctx.localOffset))
      compileExpr(exp2)

    case Expr.Stmt(exp1, exp2, _, _, _) =>
      compileExpr(exp1)
      mv.visitByteIns(BytecodeInstructions.xPop(BackendType.toErasedBackendType(exp1.tpe)))
      compileExpr(exp2)

    case Expr.Scope(sym, exp, _, _, loc) =>
      // Adding source line number for debugging
      addSourceLine(mv, loc)

      // Introduce a label for before the try block.
      val beforeTryBlock = new Label()

      // Introduce a label for after the try block.
      val afterTryBlock = new Label()

      // Introduce a label for the finally block.
      val finallyBlock = new Label()

      // Introduce a label after the finally block.
      val afterFinally = new Label()

      // Create an instance of Region
      mv.visitTypeInsn(NEW, BackendObjType.Region.jvmName.toInternalName)
      mv.visitInsn(DUP)
      mv.visitMethodInsn(INVOKESPECIAL, BackendObjType.Region.jvmName.toInternalName, "<init>",
        AsmOps.getMethodDescriptor(List(), JvmType.Void), false)

      val iStore = AsmOps.getStoreInstruction(JvmType.Reference(BackendObjType.Region.jvmName))
      mv.visitVarInsn(iStore, sym.getStackOffset(ctx.localOffset))

      // Compile the scope body
      mv.visitLabel(beforeTryBlock)
      compileExpr(exp)

      // Emit try finally block. It's important to do this after compiling sub-expressions to ensure
      // correct catch case ordering.
      mv.visitTryCatchBlock(beforeTryBlock, afterTryBlock, finallyBlock, null)

      // When we exit the scope, call the region's `exit` method
      val iLoad = AsmOps.getLoadInstruction(JvmType.Reference(BackendObjType.Region.jvmName))
      mv.visitVarInsn(iLoad, sym.getStackOffset(ctx.localOffset))
      mv.visitTypeInsn(CHECKCAST, BackendObjType.Region.jvmName.toInternalName)
      mv.visitMethodInsn(INVOKEVIRTUAL, BackendObjType.Region.jvmName.toInternalName, BackendObjType.Region.ExitMethod.name,
        BackendObjType.Region.ExitMethod.d.toDescriptor, false)
      mv.visitLabel(afterTryBlock)

      // Compile the finally block which gets called if no exception is thrown
      mv.visitVarInsn(iLoad, sym.getStackOffset(ctx.localOffset))
      mv.visitTypeInsn(CHECKCAST, BackendObjType.Region.jvmName.toInternalName)
      mv.visitMethodInsn(INVOKEVIRTUAL, BackendObjType.Region.jvmName.toInternalName, BackendObjType.Region.ReThrowChildExceptionMethod.name,
        BackendObjType.Region.ReThrowChildExceptionMethod.d.toDescriptor, false)
      mv.visitJumpInsn(GOTO, afterFinally)

      // Compile the finally block which gets called if an exception is thrown
      mv.visitLabel(finallyBlock)
      mv.visitVarInsn(iLoad, sym.getStackOffset(ctx.localOffset))
      mv.visitTypeInsn(CHECKCAST, BackendObjType.Region.jvmName.toInternalName)
      mv.visitMethodInsn(INVOKEVIRTUAL, BackendObjType.Region.jvmName.toInternalName, BackendObjType.Region.ReThrowChildExceptionMethod.name,
        BackendObjType.Region.ReThrowChildExceptionMethod.d.toDescriptor, false)
      mv.visitInsn(ATHROW)
      mv.visitLabel(afterFinally)

    case Expr.TryCatch(exp, rules, _, _, loc) =>
      // Add source line number for debugging.
      addSourceLine(mv, loc)

      // Introduce a label for before the try block.
      val beforeTryBlock = new Label()

      // Introduce a label for after the try block.
      val afterTryBlock = new Label()

      // Introduce a label after the try block and after all catch rules.
      val afterTryAndCatch = new Label()

      // Introduce a label for each catch rule.
      val rulesAndLabels = rules map {
        rule => rule -> new Label()
      }

      // Emit code for the try block.
      mv.visitLabel(beforeTryBlock)
      compileExpr(exp)
      mv.visitLabel(afterTryBlock)
      mv.visitJumpInsn(GOTO, afterTryAndCatch)

      // Emit code for each catch rule.
      for ((CatchRule(sym, _, body), handlerLabel) <- rulesAndLabels) {
        // Emit the label.
        mv.visitLabel(handlerLabel)

        // Store the exception in a local variable.
        val istore = AsmOps.getStoreInstruction(JvmType.Object)
        mv.visitVarInsn(istore, sym.getStackOffset(ctx.localOffset))

        // Emit code for the handler body expression.
        compileExpr(body)
        mv.visitJumpInsn(GOTO, afterTryAndCatch)
      }

      // Emit a try catch block for each catch rule. It's important to do this after compiling
      // sub-expressions to ensure correct catch case ordering.
      for ((CatchRule(_, clazz, _), handlerLabel) <- rulesAndLabels) {
        mv.visitTryCatchBlock(beforeTryBlock, afterTryBlock, handlerLabel, asm.Type.getInternalName(clazz))
      }

      // Add the label after both the try and catch rules.
      mv.visitLabel(afterTryAndCatch)

    case Expr.RunWith(exp, effUse, rules, ct, _, _, _) =>
      // exp is a Unit -> exp.tpe closure
      val effectJvmName = JvmOps.getEffectDefinitionClassName(effUse.sym)
      val ins = {
        import BytecodeInstructions.*
        // eff name
        pushString(effUse.sym.toString) ~
          // handler
          NEW(effectJvmName) ~ DUP() ~ cheat(_.visitMethodInsn(Opcodes.INVOKESPECIAL, effectJvmName.toInternalName, "<init>", MethodDescriptor.NothingToVoid.toDescriptor, false)) ~
          // bind handler closures
          cheat(mv => rules.foreach {
            case HandlerRule(op, _, body) =>
              mv.visitInsn(Opcodes.DUP)
              compileExpr(body)(mv, ctx, root, flix)
              mv.visitFieldInsn(Opcodes.PUTFIELD, effectJvmName.toInternalName, JvmOps.getEffectOpName(op.sym), GenEffectClasses.opFieldType(op.sym).toDescriptor)
          }) ~
          // frames
          NEW(BackendObjType.FramesNil.jvmName) ~ DUP() ~ INVOKESPECIAL(BackendObjType.FramesNil.Constructor) ~
          // continuation
          cheat(mv => compileExpr(exp)(mv, ctx, root, flix)) ~
          // exp.arg0 should be set to unit here but from lifting we know that it is unused so the
          // implicit null is fine.
          // call installHandler
          INVOKESTATIC(BackendObjType.Handler.InstallHandlerMethod)
      }
      mv.visitByteIns(ins)
      // handle value/suspend/thunk if in non-tail position
      if (ct == ExpPosition.NonTail) {
        val pcPoint = ctx.pcCounter(0) + 1
        val pcPointLabel = ctx.pcLabels(pcPoint)
        val afterUnboxing = new Label()
        ctx.pcCounter(0) += 1
        mv.visitByteIns(BackendObjType.Result.unwindThunkToValue(pcPoint, ctx.newFrame, ctx.setPc))
        mv.visitJumpInsn(GOTO, afterUnboxing)

        mv.visitLabel(pcPointLabel)
        printPc(mv, pcPoint)
        mv.visitVarInsn(ALOAD, 1)
        mv.visitLabel(afterUnboxing)
      } else {
        mv.visitInsn(ARETURN)
      }

    case Expr.Do(op, exps, tpe, _, _) =>
      val pcPoint = ctx.pcCounter(0) + 1
      val pcPointLabel = ctx.pcLabels(pcPoint)
      val afterUnboxing = new Label()
      val erasedResult = BackendType.toErasedBackendType(tpe)

      ctx.pcCounter(0) += 1
      val ins: InstructionSet = {
        import BackendObjType.Suspension
        import BytecodeInstructions.*
        val effectName = JvmOps.getEffectDefinitionClassName(op.sym.eff)
        val effectStaticMethod = ClassMaker.StaticMethod(
          effectName,
          ClassMaker.Visibility.IsPublic,
          ClassMaker.Final.NotFinal,
          JvmOps.getEffectOpName(op.sym),
          GenEffectClasses.opStaticFunctionDescriptor(op.sym),
          None
        )
        NEW(Suspension.jvmName) ~ DUP() ~ INVOKESPECIAL(Suspension.Constructor) ~
          DUP() ~ pushString(op.sym.eff.toString) ~ PUTFIELD(Suspension.EffSymField) ~
          DUP() ~
          // --- eff op ---
          cheat(mv => exps.foreach(e => compileExpr(e)(mv, ctx, root, flix))) ~
          mkStaticLambda(BackendObjType.EffectCall.ApplyMethod, effectStaticMethod, 2) ~
          // --------------
          PUTFIELD(Suspension.EffOpField) ~
          DUP() ~
          // create continuation
          NEW(BackendObjType.FramesNil.jvmName) ~ DUP() ~ INVOKESPECIAL(BackendObjType.FramesNil.Constructor) ~
          ctx.newFrame ~ DUP() ~ pushInt(pcPoint) ~ ctx.setPc ~
          INVOKEVIRTUAL(BackendObjType.FramesNil.PushMethod) ~
          // store continuation
          PUTFIELD(Suspension.PrefixField) ~
          DUP() ~ NEW(BackendObjType.ResumptionNil.jvmName) ~ DUP() ~ INVOKESPECIAL(BackendObjType.ResumptionNil.Constructor) ~ PUTFIELD(Suspension.ResumptionField) ~
          xReturn(Suspension.toTpe)
      }
      mv.visitByteIns(ins)

      mv.visitLabel(pcPointLabel)
      printPc(mv, pcPoint)
      mv.visitVarInsn(ALOAD, 1)
      mv.visitByteIns(BytecodeInstructions.GETFIELD(BackendObjType.Value.fieldFromType(erasedResult)))

      mv.visitLabel(afterUnboxing)
      AsmOps.castIfNotPrim(mv, JvmOps.getJvmType(tpe))

    case Expr.NewObject(name, _, _, _, methods, _) =>
      val exps = methods.map(_.exp)
      val className = JvmName(ca.uwaterloo.flix.language.phase.jvm.JvmName.RootPackage, name).toInternalName
      mv.visitTypeInsn(NEW, className)
      mv.visitInsn(DUP)
      mv.visitMethodInsn(INVOKESPECIAL, className, "<init>", AsmOps.getMethodDescriptor(Nil, JvmType.Void), false)

      // For each method, compile the closure which implements the body of that method and store it in a field
      exps.zipWithIndex.foreach { case (e, i) =>
        mv.visitInsn(DUP)
        compileExpr(e)
        mv.visitFieldInsn(PUTFIELD, className, s"clo$i", JvmOps.getClosureAbstractClassType(e.tpe).toDescriptor)
      }

  }

  private def compileIsTag(name: String, exp: Expr, tpes: List[BackendType])(implicit mv: MethodVisitor, ctx: MethodContext, root: Root, flix: Flix): Unit = {
    compileExpr(exp)
    val ins = tpes match {
      case Nil =>
        import BytecodeInstructions.*
        // nullary tags have their own distinct class
        INSTANCEOF(BackendObjType.NullaryTag(name).jvmName)
      case _ =>
        import BytecodeInstructions.*
        val taggedType = BackendObjType.Tagged
        CHECKCAST(taggedType.jvmName) ~ GETFIELD(taggedType.NameField) ~
          BackendObjType.Tagged.mkTagName(name) ~ BackendObjType.Tagged.eqTagName()
    }
    mv.visitByteIns(ins)
  }

  private def compileTag(name: String, exps: List[Expr], tpes: List[BackendType])(implicit mv: MethodVisitor, ctx: MethodContext, root: Root, flix: Flix): Unit = {
    val ins = tpes match {
      case Nil =>
        import BytecodeInstructions.*
        val tagType = BackendObjType.NullaryTag(name)
        GETSTATIC(tagType.SingletonField)
      case _ =>
        import BytecodeInstructions.*
        val tagType = BackendObjType.Tag(tpes)
        NEW(tagType.jvmName) ~ DUP() ~ INVOKESPECIAL(tagType.Constructor) ~
          DUP() ~ BackendObjType.Tagged.mkTagName(name) ~ PUTFIELD(tagType.NameField) ~
          composeN(exps.zipWithIndex.map {
            case (e, i) => DUP() ~ cheat(mv => compileExpr(e)(mv, ctx, root, flix)) ~ PUTFIELD(tagType.IndexField(i))
          })
    }
    mv.visitByteIns(ins)
  }

  private def compileUntag(exp: Expr, idx: Int, tpes: List[BackendType])(implicit mv: MethodVisitor, ctx: MethodContext, root: Root, flix: Flix): Unit = {
    // BackendObjType.NullaryTag cannot happen here since terms must be non-empty.
    if (tpes.isEmpty) throw InternalCompilerException(s"Unexpected empty tag types", exp.loc)

    val tagType = BackendObjType.Tag(tpes)
    compileExpr(exp)
    val ins = {
      import BytecodeInstructions.*
      CHECKCAST(tagType.jvmName) ~ GETFIELD(tagType.IndexField(idx))
    }
    mv.visitByteIns(ins)
  }

  private def printPc(mv: MethodVisitor, pcPoint: Int): Unit = if (!GenFunAndClosureClasses.onCallDebugging) () else {
    mv.visitFieldInsn(GETSTATIC, JvmName.System.toInternalName, "out", JvmName.PrintStream.toDescriptor)
    mv.visitLdcInsn("pc = ")
    compileInt(pcPoint)(mv)
    mv.visitByteIns(BytecodeInstructions.xToString(BackendType.Int32))
    mv.visitMethodInsn(INVOKEVIRTUAL, BackendObjType.String.jvmName.toInternalName, "concat", MethodDescriptor.mkDescriptor(BackendObjType.String.toTpe)(BackendObjType.String.toTpe).toDescriptor, false)
    mv.visitMethodInsn(INVOKEVIRTUAL, JvmName.PrintStream.toInternalName, "println", MethodDescriptor.mkDescriptor(BackendObjType.String.toTpe)(VoidableType.Void).toDescriptor, false)
  }

  /**
    * Emits code that instantiates an array of the type `tpe`.
    */
  private def visitArrayInstantiate(mv: MethodVisitor, tpe: BackendType): Unit = {
    tpe match {
      case BackendType.Array(_) => mv.visitTypeInsn(ANEWARRAY, tpe.toDescriptor)
      case BackendType.Reference(ref) => mv.visitTypeInsn(ANEWARRAY, ref.jvmName.toInternalName)
      case BackendType.Bool => mv.visitIntInsn(NEWARRAY, T_BOOLEAN)
      case BackendType.Char => mv.visitIntInsn(NEWARRAY, T_CHAR)
      case BackendType.Int8 => mv.visitIntInsn(NEWARRAY, T_BYTE)
      case BackendType.Int16 => mv.visitIntInsn(NEWARRAY, T_SHORT)
      case BackendType.Int32 => mv.visitIntInsn(NEWARRAY, T_INT)
      case BackendType.Int64 => mv.visitIntInsn(NEWARRAY, T_LONG)
      case BackendType.Float32 => mv.visitIntInsn(NEWARRAY, T_FLOAT)
      case BackendType.Float64 => mv.visitIntInsn(NEWARRAY, T_DOUBLE)
    }
  }

  private def visitComparisonPrologue(exp1: Expr, exp2: Expr)(implicit mv: MethodVisitor, ctx: MethodContext, root: Root, flix: Flix): (Label, Label) = {
    compileExpr(exp1)
    compileExpr(exp2)
    val condElse = new Label()
    val condEnd = new Label()
    (condElse, condEnd)
  }

  private def visitComparisonEpilogue(visitor: MethodVisitor, condElse: Label, condEnd: Label): Unit = {
    visitor.visitInsn(ICONST_1)
    visitor.visitJumpInsn(GOTO, condEnd)
    visitor.visitLabel(condElse)
    visitor.visitInsn(ICONST_0)
    visitor.visitLabel(condEnd)
  }

  private def visitComparison1(exp1: Expr, exp2: Expr, opcode: Int)(implicit mv: MethodVisitor, ctx: MethodContext, root: Root, flix: Flix): Unit = {
    val (condElse, condEnd) = visitComparisonPrologue(exp1, exp2)
    mv.visitJumpInsn(opcode, condElse)
    visitComparisonEpilogue(mv, condElse, condEnd)
  }

  private def visitComparison2(exp1: Expr, exp2: Expr, opcode: Int, cmpOpcode: Int)(implicit mv: MethodVisitor, ctx: MethodContext, root: Root, flix: Flix): Unit = {
    val (condElse, condEnd) = visitComparisonPrologue(exp1, exp2)
    mv.visitInsn(opcode)
    mv.visitJumpInsn(cmpOpcode, condElse)
    visitComparisonEpilogue(mv, condElse, condEnd)
  }

  /**
    * Generate code to load an integer constant.
    *
    * Uses the smallest number of bytes necessary, e.g. ICONST_0 takes 1 byte to load a 0, but BIPUSH 7 takes 2 bytes to
    * load a 7, and SIPUSH 200 takes 3 bytes to load a 200. However, note that values on the stack normally take up 4
    * bytes.
    */
  def compileInt(i: Int)(implicit mv: MethodVisitor): Unit = i match {
    case -1 => mv.visitInsn(ICONST_M1)
    case 0 => mv.visitInsn(ICONST_0)
    case 1 => mv.visitInsn(ICONST_1)
    case 2 => mv.visitInsn(ICONST_2)
    case 3 => mv.visitInsn(ICONST_3)
    case 4 => mv.visitInsn(ICONST_4)
    case 5 => mv.visitInsn(ICONST_5)
    case _ if scala.Byte.MinValue <= i && i <= scala.Byte.MaxValue => mv.visitIntInsn(BIPUSH, i)
    case _ if scala.Short.MinValue <= i && i <= scala.Short.MaxValue => mv.visitIntInsn(SIPUSH, i)
    case _ => mv.visitLdcInsn(i)
  }

  /**
    * Generate bytecode for the long `i`.
    *
    * Uses the smallest amount of bytes necessary to represent `i`.
    * Similar to `compileInt`, but ensures that values take up 4 bytes
    * on the stack, which is expected for `Long`s.
    */
  private def compileLong(i: Long)(implicit mv: MethodVisitor): Unit = i match {
    case -1 =>
      mv.visitInsn(ICONST_M1)
      mv.visitInsn(I2L) // Sign extend to long

    case 0 =>
      mv.visitInsn(LCONST_0)

    case 1 =>
      mv.visitInsn(LCONST_1)

    case 2 =>
      mv.visitInsn(ICONST_2)
      mv.visitInsn(I2L) // Sign extend to long

    case 3 =>
      mv.visitInsn(ICONST_3)
      mv.visitInsn(I2L) // Sign extend to long

    case 4 =>
      mv.visitInsn(ICONST_4)
      mv.visitInsn(I2L) // Sign extend to long

    case 5 =>
      mv.visitInsn(ICONST_5)
      mv.visitInsn(I2L) // Sign extend to long

    case _ if scala.Byte.MinValue <= i && i <= scala.Byte.MaxValue =>
      mv.visitIntInsn(BIPUSH, i.toInt)
      mv.visitInsn(I2L) // Sign extend to long

    case _ if scala.Short.MinValue <= i && i <= scala.Short.MaxValue =>
      mv.visitIntInsn(SIPUSH, i.toInt)
      mv.visitInsn(I2L) // Sign extend to long

    case _ if scala.Int.MinValue <= i && i <= scala.Int.MaxValue =>
      mv.visitLdcInsn(i.toInt)
      mv.visitInsn(I2L) // Sign extend to long

    case _ => mv.visitLdcInsn(i)
  }

  /**
    * Adds the source of the line for debugging
    */
  private def addSourceLine(visitor: MethodVisitor, loc: SourceLocation): Unit = {
    val label = new Label()
    visitor.visitLabel(label)
    visitor.visitLineNumber(loc.beginLine, label)
  }

  /**
    * Pushes arguments onto the stack ready to invoke a method
    */
  private def pushArgs(args: List[Expr], signature: Array[Class[? <: Object]])(implicit mv: MethodVisitor, ctx: MethodContext, root: Root, flix: Flix): Unit = {
    // Evaluate arguments left-to-right and push them onto the stack.
    for ((arg, argType) <- args.zip(signature)) {
      compileExpr(arg)
      if (!argType.isPrimitive) {
        // NB: Really just a hack because the backend does not support array JVM types properly.
        mv.visitTypeInsn(CHECKCAST, asm.Type.getInternalName(argType))
      } else {
        arg.tpe match {
          // NB: This is not exhaustive. In the new backend we should handle all types, including multidim arrays.
          case MonoType.Array(MonoType.Float32) => mv.visitTypeInsn(CHECKCAST, "[F")
          case MonoType.Array(MonoType.Float64) => mv.visitTypeInsn(CHECKCAST, "[D")
          case MonoType.Array(MonoType.Int8) => mv.visitTypeInsn(CHECKCAST, "[B")
          case MonoType.Array(MonoType.Int16) => mv.visitTypeInsn(CHECKCAST, "[S")
          case MonoType.Array(MonoType.Int32) => mv.visitTypeInsn(CHECKCAST, "[I")
          case MonoType.Array(MonoType.Int64) => mv.visitTypeInsn(CHECKCAST, "[J")
          case _ => // nop
        }
      }
    }
  }
}<|MERGE_RESOLUTION|>--- conflicted
+++ resolved
@@ -768,13 +768,6 @@
         import BytecodeInstructions.*
 
         val region :: fieldExps = exps
-<<<<<<< HEAD
-        // Evaluate the region and ignore its value
-        compileExpr(region)
-        mv.visitByteIns(BytecodeInstructions.xPop(BackendType.toErasedBackendType(region.tpe)))
-        // We get the JvmType of the class for the struct
-=======
->>>>>>> 949699fa
         val MonoType.Struct(sym, targs) = tpe
         val structType = BackendObjType.Struct(JvmOps.instantiateStruct(sym, targs))
 
