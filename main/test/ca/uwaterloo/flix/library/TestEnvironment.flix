--- conflicted
+++ resolved
@@ -1,161 +1,80 @@
 mod TestEnvironment {
 
-<<<<<<< HEAD
-    @test
-    def testGetEnv01(): Bool \ {Env, Sys, IO} = Environment.handle(() ->
-        not Map.isEmpty(Environment.getEnv())
-    )()
-
-    @test
-    def testGetVar01(): Bool \ {Env, Sys, IO} = Environment.handle(() ->
-        not Option.isEmpty(Environment.getVar("PATH"))
-    )()
-
-    @test
-    def testGetVar02(): Bool \ {Env, Sys, IO} = Environment.handle(() ->
-        Option.isEmpty(Environment.getVar("UNKNOWN"))
-    )()
-
-    @test
-    def testGetProp02(): Bool \ {Env, Sys, IO} = Environment.handle(() ->
-        Option.isEmpty(Environment.getProp("UNKNOWN"))
-    )()
-
-    @test
-    def testGetOsName(): Bool \ {Env, Sys, IO} = Environment.handle(() ->
-        not Option.isEmpty(Environment.getOsName())
-    )()
-
-    @test
-    def testGetOsArch(): Bool \ {Env, Sys, IO} = Environment.handle(() ->
-        not Option.isEmpty(Environment.getOsArch())
-    )()
-
-    @test
-    def testGetOsVersion(): Bool \ {Env, Sys, IO} = Environment.handle(() ->
-        not Option.isEmpty(Environment.getOsVersion())
-    )()
-
-    @test
-    def testGetFileSeparator(): Bool \ {Env, Sys, IO} = Environment.handle(() ->
-        not String.isEmpty(Environment.getFileSeparator())
-    )()
-
-    @test
-    def testGetPathSeparator(): Bool \ {Env, Sys, IO} = Environment.handle(() ->
-        not String.isEmpty(Environment.getPathSeparator())
-    )()
-
-    @test
-    def testGetLineSeparator(): Bool \ {Env, Sys, IO} = Environment.handle(() ->
-        not String.isEmpty(Environment.getLineSeparator())
-    )()
-
-    @test
-    def testGetCurrentWorkingDirectory(): Bool \ {Env, Sys, IO} = Environment.handle(() ->
-        not Option.isEmpty(Environment.getCurrentWorkingDirectory())
-    )()
-
-    @test
-    def testGetTemporaryDirectory(): Bool \ {Env, Sys, IO} = Environment.handle(() ->
-        not Option.isEmpty(Environment.getTemporaryDirectory())
-    )()
-
-    @test
-    def testGetUserName(): Bool \ {Env, Sys, IO} = Environment.handle(() ->
-        not Option.isEmpty(Environment.getUserName())
-    )()
-
-    @test
-    def testGetUserHomeDirectory(): Bool \ {Env, Sys, IO} = Environment.handle(() ->
-        not Option.isEmpty(Environment.getUserHomeDirectory())
-    )()
-
-    @test
-    def testGetVirtualProcessors(): Bool \ {Env, Sys, IO} = Environment.handle(() ->
-        Environment.getVirtualProcessors() > 0
-    )()
-
-    @test
-    def testGetArgs(): List[String] \ {Env, Sys, IO} = Environment.handle(() ->
-        Environment.getArgs()
-=======
     use Assert.{assertFalse, assertNeq, assertTrue}
 
     @Test
-    def getEnv01(): Unit \ Assert + IO + Sys = Environment.handle(() ->
+    def getEnv01(): Unit \ Assert + IO + Env + Sys = Environment.handle(() ->
         assertFalse(Map.isEmpty(Environment.getEnv()))
     )()
 
     @Test
-    def getVar01(): Unit \ Assert + IO + Sys = Environment.handle(() ->
+    def getVar01(): Unit \ Assert + IO + Env + Sys = Environment.handle(() ->
         assertFalse(Option.isEmpty(Environment.getVar("PATH")))
     )()
 
     @Test
-    def getVar02(): Unit \ Assert + IO + Sys = Environment.handle(() ->
+    def getVar02(): Unit \ Assert + IO + Env + Sys = Environment.handle(() ->
         assertTrue(Option.isEmpty(Environment.getVar("UNKNOWN")))
     )()
 
     @Test
-    def getProp01(): Unit \ Assert + IO + Sys = Environment.handle(() ->
+    def getProp01(): Unit \ Assert + IO + Env + Sys = Environment.handle(() ->
         assertTrue(Option.isEmpty(Environment.getProp("UNKNOWN")))
     )()
 
     @Test
-    def getOsName01(): Unit \ Assert + IO + Sys = Environment.handle(() ->
+    def getOsName01(): Unit \ Assert + IO + Env + Sys = Environment.handle(() ->
         assertFalse(Option.isEmpty(Environment.getOsName()))
     )()
 
     @Test
-    def getOsArch01(): Unit \ Assert + IO + Sys = Environment.handle(() ->
+    def getOsArch01(): Unit \ Assert + IO + Env + Sys = Environment.handle(() ->
         assertFalse(Option.isEmpty(Environment.getOsArch()))
     )()
 
     @Test
-    def getOsVersion01(): Unit \ Assert + IO + Sys = Environment.handle(() ->
+    def getOsVersion01(): Unit \ Assert + IO + Env + Sys = Environment.handle(() ->
         assertFalse(Option.isEmpty(Environment.getOsVersion()))
     )()
 
     @Test
-    def getFileSeparator01(): Unit \ Assert + IO + Sys = Environment.handle(() ->
+    def getFileSeparator01(): Unit \ Assert + IO + Env + Sys = Environment.handle(() ->
         assertFalse(String.isEmpty(Environment.getFileSeparator()))
     )()
 
     @Test
-    def getPathSeparator01(): Unit \ Assert + IO + Sys = Environment.handle(() ->
+    def getPathSeparator01(): Unit \ Assert + IO + Env + Sys = Environment.handle(() ->
         assertFalse(String.isEmpty(Environment.getPathSeparator()))
     )()
 
     @Test
-    def getLineSeparator01(): Unit \ Assert + IO + Sys = Environment.handle(() ->
+    def getLineSeparator01(): Unit \ Assert + IO + Env + Sys = Environment.handle(() ->
         assertFalse(String.isEmpty(Environment.getLineSeparator()))
     )()
 
     @Test
-    def getCurrentWorkingDirectory01(): Unit \ Assert + IO + Sys = Environment.handle(() ->
+    def getCurrentWorkingDirectory01(): Unit \ Assert + IO + Env + Sys = Environment.handle(() ->
         assertFalse(Option.isEmpty(Environment.getCurrentWorkingDirectory()))
     )()
 
     @Test
-    def getTemporaryDirectory01(): Unit \ Assert + IO + Sys = Environment.handle(() ->
+    def getTemporaryDirectory01(): Unit \ Assert + IO + Env + Sys = Environment.handle(() ->
         assertFalse(Option.isEmpty(Environment.getTemporaryDirectory()))
     )()
 
     @Test
-    def getUserName01(): Unit \ Assert + IO + Sys = Environment.handle(() ->
+    def getUserName01(): Unit \ Assert + IO + Env + Sys = Environment.handle(() ->
         assertFalse(Option.isEmpty(Environment.getUserName()))
     )()
 
     @Test
-    def getUserHomeDirectory01(): Unit \ Assert + IO + Sys = Environment.handle(() ->
+    def getUserHomeDirectory01(): Unit \ Assert + IO + Env + Sys = Environment.handle(() ->
         assertFalse(Option.isEmpty(Environment.getUserHomeDirectory()))
     )()
 
     @Test
-    def getVirtualProcessors01(): Unit \ Assert + IO + Sys = Environment.handle(() ->
+    def getVirtualProcessors01(): Unit \ Assert + IO + Env + Sys = Environment.handle(() ->
         assertTrue(Environment.getVirtualProcessors() > 0)
->>>>>>> 00517ab5
     )()
 
 }