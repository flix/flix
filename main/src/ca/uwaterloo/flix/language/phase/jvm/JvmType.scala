--- conflicted
+++ resolved
@@ -44,14 +44,6 @@
   /**
     * The Flix Context class.
     */
-<<<<<<< HEAD
-  val Obj: JvmType.Reference = Reference(JvmName(List("java", "lang"), "Object"))
-
-  /**
-    * Represent Context object
-    */
-  val Context: JvmType.Reference = Reference(JvmName(List("ca", "uwaterloo"), "Context"))
-=======
   val Context: JvmType.Reference = Reference(JvmName.Context)
 
   /**
@@ -73,7 +65,6 @@
     * Represents the void type.
     */
   case object Void extends JvmType
->>>>>>> 56a33ef4
 
   /**
     * Represents the primitive boolean type.
