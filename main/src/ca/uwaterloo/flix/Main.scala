/*
 * Copyright 2019 Magnus Madsen
 *
 * Licensed under the Apache License, Version 2.0 (the "License");
 * you may not use this file except in compliance with the License.
 * You may obtain a copy of the License at
 *
 *   http://www.apache.org/licenses/LICENSE-2.0
 *
 * Unless required by applicable law or agreed to in writing, software
 * distributed under the License is distributed on an "AS IS" BASIS,
 * WITHOUT WARRANTIES OR CONDITIONS OF ANY KIND, either express or implied.
 * See the License for the specific language governing permissions and
 * limitations under the License.
 */

package ca.uwaterloo.flix

import ca.uwaterloo.flix.Main.Command.PlainLsp
import ca.uwaterloo.flix.api.lsp.{LspServer, VSCodeLspServer}
import ca.uwaterloo.flix.api.{Bootstrap, Flix, Version}
import ca.uwaterloo.flix.language.ast.Symbol
import ca.uwaterloo.flix.language.phase.unification.zhegalkin.ZheglakinPerf
import ca.uwaterloo.flix.runtime.shell.Shell
import ca.uwaterloo.flix.tools.*
import ca.uwaterloo.flix.util.Validation.flatMapN
import ca.uwaterloo.flix.util.*

import java.io.{File, PrintStream}
import java.net.BindException
import java.nio.file.Paths

/**
  * The main entry point for the Flix compiler and runtime.
  */
object Main {

  /**
    * The main method.
    */
  def main(argv: Array[String]): Unit = {

    val cwd = Paths.get(".").toAbsolutePath.normalize()

    // parse command line options.
    val cmdOpts: CmdOpts = parseCmdOpts(argv).getOrElse {
      Console.err.println("Unable to parse command line arguments. Will now exit.")
      System.exit(1)
      null
    }

    // check if the --listen flag was passed.
    if (cmdOpts.listen.nonEmpty) {
      var successfulRun: Boolean = false
      while (!successfulRun) {
        try {
          val socketServer = new SocketServer(cmdOpts.listen.get)
          socketServer.run()
          successfulRun = true
        } catch {
          case ex: BindException =>
            Console.println(ex.getMessage)
            Console.println("Retrying in 10 seconds.")
            Thread.sleep(10_000)
        }
      }
      System.exit(0)
    }

    // compute the main entry point
    val entryPoint = cmdOpts.entryPoint match {
      case None => Options.Default.entryPoint
      case Some(s) => Some(Symbol.mkDefnSym(s))
    }

    // get GitHub token
    val githubToken =
      cmdOpts.githubToken
        .orElse(FileOps.readLine(cwd.resolve("./.GITHUB_TOKEN")))
        .orElse(sys.env.get("GITHUB_TOKEN"))

    // construct flix options.
    var options = Options(
      lib = cmdOpts.xlib,
      entryPoint = entryPoint,
      explain = cmdOpts.explain,
      githubToken = githubToken,
      incremental = Options.Default.incremental,
      json = cmdOpts.json,
      progress = true,
      installDeps = cmdOpts.installDeps,
      output = None,
      target = Options.Default.target,
      test = Options.Default.test,
      threads = cmdOpts.threads.getOrElse(Options.Default.threads),
      loadClassFiles = Options.Default.loadClassFiles,
      assumeYes = cmdOpts.assumeYes,
      xnoverify = cmdOpts.xnoverify,
      xnooptimizer = cmdOpts.xnooptimizer,
      xprintphases = cmdOpts.xprintphases,
      xnodeprecated = cmdOpts.xnodeprecated,
      xsummary = cmdOpts.xsummary,
      xfuzzer = cmdOpts.xfuzzer,
      xprinttyper = cmdOpts.xprinttyper,
      xverifyeffects = cmdOpts.xverifyeffects,
      xsubeffecting = cmdOpts.xsubeffecting,
      XPerfFrontend = cmdOpts.XPerfFrontend,
      XPerfPar = cmdOpts.XPerfPar,
      XPerfN = cmdOpts.XPerfN,
      xiterations = cmdOpts.xiterations,
    )

    // Don't use progress bar if benchmarking.
    if (cmdOpts.xbenchmarkCodeSize || cmdOpts.xbenchmarkIncremental || cmdOpts.xbenchmarkPhases || cmdOpts.xbenchmarkFrontend || cmdOpts.xbenchmarkThroughput) {
      options = options.copy(progress = false)
    }

    // Don't use progress bar if not attached to a console.
    if (System.console() == null) {
      options = options.copy(progress = false)
    }

    // check if command was passed.
    try {
      implicit val formatter: Formatter = Formatter.getDefault
      implicit val out: PrintStream = System.err

      cmdOpts.command match {
        case Command.None =>
          SimpleRunner.run(cwd, cmdOpts, options) match {
            case Result.Ok(_) =>
              System.exit(0)
            case _ =>
              System.exit(1)
          }

        case Command.Init =>
          Bootstrap.init(cwd).toResult match {
            case Result.Ok(_) =>
              System.exit(0)
            case Result.Err(errors) =>
              errors.map(_.message(formatter)).foreach(println)
              System.exit(1)
          }

        case Command.Check =>
          flatMapN(Bootstrap.bootstrap(cwd, options.githubToken)) {
            bootstrap =>
              val flix = new Flix().setFormatter(formatter)
              flix.setOptions(options)
              bootstrap.check(flix)
          }.toResult match {
            case Result.Ok(_) =>
              System.exit(0)
            case Result.Err(errors) =>
              errors.map(_.message(formatter)).foreach(println)
              System.exit(1)
          }

        case Command.Build =>
          flatMapN(Bootstrap.bootstrap(cwd, options.githubToken)) {
            bootstrap =>
              val flix = new Flix().setFormatter(formatter)
              flix.setOptions(options.copy(loadClassFiles = false))
              bootstrap.build(flix)
          }.toResult match {
            case Result.Ok(_) =>
              System.exit(0)
            case Result.Err(errors) =>
              errors.map(_.message(formatter)).foreach(println)
              System.exit(1)
          }

        case Command.BuildJar =>
          flatMapN(Bootstrap.bootstrap(cwd, options.githubToken)) {
            bootstrap => bootstrap.buildJar()
          }.toResult match {
            case Result.Ok(_) =>
              System.exit(0)
            case Result.Err(errors) =>
              errors.map(_.message(formatter)).foreach(println)
              System.exit(1)
          }

        case Command.BuildFatJar =>
          flatMapN(Bootstrap.bootstrap(cwd, options.githubToken)) {
            bootstrap => bootstrap.buildFatJar()
          }.toResult match {
            case Result.Ok(_) =>
              System.exit(0)
            case Result.Err(errors) =>
              errors.map(_.message(formatter)).foreach(println)
              System.exit(1)
          }

        case Command.BuildPkg =>
          flatMapN(Bootstrap.bootstrap(cwd, options.githubToken)) {
            bootstrap => bootstrap.buildPkg()
          }.toResult match {
            case Result.Ok(_) =>
              System.exit(0)
            case Result.Err(errors) =>
              errors.map(_.message(formatter)).foreach(println)
              System.exit(1)
          }

        case Command.Doc =>
          flatMapN(Bootstrap.bootstrap(cwd, options.githubToken)) {
            bootstrap =>
              val flix = new Flix().setFormatter(formatter)
              flix.setOptions(options)
              bootstrap.doc(flix)
          }.toResult match {
            case Result.Ok(_) =>
              System.exit(0)
            case Result.Err(errors) =>
              errors.map(_.message(formatter)).foreach(println)
              System.exit(1)
          }

        case Command.Run =>
          flatMapN(Bootstrap.bootstrap(cwd, options.githubToken)) {
            bootstrap =>
              val flix = new Flix().setFormatter(formatter)
              flix.setOptions(options)
              val args: Array[String] = cmdOpts.args match {
                case None => Array.empty
                case Some(a) => a.split(" ")
              }
              bootstrap.run(flix, args)
          }.toResult match {
            case Result.Ok(_) =>
              System.exit(0)
            case Result.Err(errors) =>
              errors.map(_.message(formatter)).foreach(println)
              System.exit(1)
          }

        case Command.Test =>
          flatMapN(Bootstrap.bootstrap(cwd, options.githubToken)) {
            bootstrap =>
              val flix = new Flix().setFormatter(formatter)
              flix.setOptions(options.copy(progress = false))
              bootstrap.test(flix)
          }.toResult match {
            case Result.Ok(_) =>
              System.exit(0)
            case Result.Err(errors) =>
              errors.map(_.message(formatter)).foreach(println)
              System.exit(1)
          }

        case Command.Repl =>
          if (cmdOpts.files.nonEmpty) {
            println("The 'repl' command cannot be used with a list of files.")
            System.exit(1)
          }
          Bootstrap.bootstrap(cwd, options.githubToken).toResult match {
            case Result.Ok(bootstrap) =>
              val shell = new Shell(bootstrap, options)
              shell.loop()
              System.exit(0)
            case Result.Err(errors) =>
              errors.map(_.message(formatter)).foreach(println)
              System.exit(1)
          }

        case PlainLsp =>
          LspServer.run(options)
          System.exit(0)

        case Command.VSCodeLsp(port) =>
          val o = options.copy(progress = false)
          try {
            val languageServer = new VSCodeLspServer(port, o)
            languageServer.run()
          } catch {
            case ex: BindException =>
              throw new RuntimeException(ex)
          }
          System.exit(0)

        case Command.Release =>
          flatMapN(Bootstrap.bootstrap(cwd, options.githubToken)) {
            bootstrap =>
              val flix = new Flix().setFormatter(formatter)
              flix.setOptions(options.copy(progress = false))
              bootstrap.release(flix)(System.err)
          }.toResult match {
            case Result.Ok(_) =>
              System.exit(0)
            case Result.Err(errors) =>
              errors.map(_.message(formatter)).foreach(println)
              System.exit(1)
          }

        case Command.Outdated =>
          flatMapN(Bootstrap.bootstrap(cwd, options.githubToken)) {
            bootstrap =>
              val flix = new Flix().setFormatter(formatter)
              flix.setOptions(options.copy(progress = false))
              bootstrap.outdated(flix)(System.err)
          }.toResult match {
            case Result.Ok(false) =>
              // Up to date
              System.exit(0)
            case Result.Ok(true) =>
              // Contains outdated dependencies
              System.exit(1)
            case Result.Err(errors) =>
              errors.map(_.message(formatter)).foreach(println)
              System.exit(1)
          }

        case Command.CompilerPerf =>
          CompilerPerf.run(options)

        case Command.CompilerMemory =>
          CompilerMemory.run(options)

<<<<<<< HEAD
        case Command.EffectLock =>
          flatMapN(Bootstrap.bootstrap(cwd, options.githubToken)) {
            bootstrap =>
              val flix = new Flix().setFormatter(formatter)
              flix.setOptions(options)
              bootstrap.effectLock(flix)
          }.toResult match {
            case Result.Ok(_) =>
              System.exit(0)
            case Result.Err(errors) =>
              errors.map(_.message(formatter)).foreach(println)
              System.exit(1)
          }

        case Command.EffectUpgrade =>
          flatMapN(Bootstrap.bootstrap(cwd, options.githubToken)) {
            bootstrap =>
              val flix = new Flix().setFormatter(formatter)
              flix.setOptions(options)
              bootstrap.effectUpgrade(flix)
          }.toResult match {
            case Result.Ok(_) =>
              System.exit(0)
            case Result.Err(errors) =>
              errors.map(_.message(formatter)).foreach(println)
              System.exit(1)
          }
=======
        case Command.Zhegalkin =>
          ZheglakinPerf.run(options.XPerfN)

>>>>>>> d8246a49
      }
    }

    catch {
      case ex: RuntimeException =>
        ex.printStackTrace()
        System.exit(1)
    }
  }

  /**
    * A case class representing the parsed command line options.
    */
  case class CmdOpts(command: Command = Command.None,
                     args: Option[String] = None,
                     entryPoint: Option[String] = None,
                     explain: Boolean = false,
                     installDeps: Boolean = true,
                     githubToken: Option[String] = None,
                     json: Boolean = false,
                     listen: Option[Int] = None,
                     threads: Option[Int] = None,
                     assumeYes: Boolean = false,
                     xnoverify: Boolean = false,
                     xbenchmarkCodeSize: Boolean = false,
                     xbenchmarkIncremental: Boolean = false,
                     xbenchmarkPhases: Boolean = false,
                     xbenchmarkFrontend: Boolean = false,
                     xbenchmarkThroughput: Boolean = false,
                     xnodeprecated: Boolean = false,
                     xlib: LibLevel = LibLevel.All,
                     xnooptimizer: Boolean = false,
                     xprintphases: Boolean = false,
                     xsummary: Boolean = false,
                     xfuzzer: Boolean = false,
                     xprinttyper: Option[String] = None,
                     xverifyeffects: Boolean = false,
                     xsubeffecting: Set[Subeffecting] = Set.empty,
                     XPerfN: Option[Int] = None,
                     XPerfFrontend: Boolean = false,
                     XPerfPar: Boolean = false,
                     xiterations: Int = 1000,
                     files: Seq[File] = Seq())

  /**
    * A case class representing possible commands.
    */
  sealed trait Command

  object Command {

    case object None extends Command

    case object Init extends Command

    case object Check extends Command

    case object Build extends Command

    case object BuildJar extends Command

    case object BuildFatJar extends Command

    case object BuildPkg extends Command

    case object Doc extends Command

    case object Run extends Command

    case object Test extends Command

    case object Repl extends Command

    case object PlainLsp extends Command

    case class VSCodeLsp(port: Int) extends Command

    case object Release extends Command

    case object Outdated extends Command

    case object CompilerPerf extends Command

    case object CompilerMemory extends Command

<<<<<<< HEAD
    case object EffectLock extends Command

    case object EffectUpgrade extends Command
=======
    case object Zhegalkin extends Command

>>>>>>> d8246a49
  }

  /**
    * Parse command line options.
    *
    * @param args the arguments array.
    */
  def parseCmdOpts(args: Array[String]): Option[CmdOpts] = {
    implicit val readLibLevel: scopt.Read[LibLevel] = scopt.Read.reads {
      case "nix" => LibLevel.Nix
      case "min" => LibLevel.Min
      case "all" => LibLevel.All
      case arg => throw new IllegalArgumentException(s"'$arg' is not a valid library level. Valid options are 'all', 'min', and 'nix'.")
    }

    implicit val readSubEffectLevel: scopt.Read[Subeffecting] = scopt.Read.reads {
      case "mod-defs" => Subeffecting.ModDefs
      case "ins-defs" => Subeffecting.InsDefs
      case "lambdas" => Subeffecting.Lambdas
      case arg => throw new IllegalArgumentException(s"'$arg' is not a valid subeffecting option. Valid options are comma-separated combinations of 'mod-defs', 'ins-defs', and 'lambdas'.")
    }

    val parser = new scopt.OptionParser[CmdOpts]("flix") {

      // Head
      head("The Flix Programming Language", Version.CurrentVersion.toString)

      // Command
      cmd("init").action((_, c) => c.copy(command = Command.Init)).text("  creates a new project in the current directory.")

      cmd("check").action((_, c) => c.copy(command = Command.Check)).text("  checks the current project for errors.")

      cmd("build").action((_, c) => c.copy(command = Command.Build)).text("  builds (i.e. compiles) the current project.")

      cmd("build-jar").action((_, c) => c.copy(command = Command.BuildJar)).text("  builds a jar-file from the current project.")

      cmd("build-fatjar").action((_, c) => c.copy(command = Command.BuildFatJar)).text("  builds a fatjar-file from the current project.")

      cmd("build-pkg").action((_, c) => c.copy(command = Command.BuildPkg)).text("  builds a fpkg-file from the current project.")

      cmd("doc").action((_, c) => c.copy(command = Command.Doc)).text("  generates API documentation.")

      cmd("run").action((_, c) => c.copy(command = Command.Run)).text("  runs main for the current project.")

      cmd("test").action((_, c) => c.copy(command = Command.Test)).text("  runs the tests for the current project.")

      cmd("repl").action((_, c) => c.copy(command = Command.Repl)).text("  starts a repl for the current project, or provided Flix source files.")

      cmd("lsp").text("  starts the Plain-LSP server.")
        .action((_, c) => c.copy(command = Command.PlainLsp))

      cmd("lsp-vscode").text("  starts the VSCode-LSP server and listens on the given port.")
        .children(
          arg[Int]("port").action((port, c) => c.copy(command = Command.VSCodeLsp(port)))
            .required()
        )

      cmd("release").text("  releases a new version to GitHub.")
        .action((_, c) => c.copy(command = Command.Release))

      cmd("outdated").text("  shows dependencies which have newer versions available.")
        .action((_, c) => c.copy(command = Command.Outdated))

      cmd("Xperf").action((_, c) => c.copy(command = Command.CompilerPerf)).children(
        opt[Unit]("frontend")
          .action((_, c) => c.copy(XPerfFrontend = true))
          .text("benchmark only frontend"),
        opt[Unit]("par")
          .action((_, c) => c.copy(XPerfPar = true))
          .text("benchmark only parallel evaluation"),
        opt[Int]("n")
          .action((v, c) => c.copy(XPerfN = Some(v)))
          .text("number of compilations")
      ).hidden()

      cmd("Xmemory").action((_, c) => c.copy(command = Command.CompilerMemory)).hidden()

<<<<<<< HEAD
      cmd("effect-lock").action((_, c) => c.copy(command = Command.EffectLock))

      cmd("effect-upgrade").action((_, c) => c.copy(command = Command.EffectUpgrade))
=======
      cmd("Xzhegalkin").action((_, c) => c.copy(command = Command.Zhegalkin)).children(
        opt[Int]("n")
          .action((v, c) => c.copy(XPerfN = Some(v)))
          .text("number of compilations")
      ).hidden()
>>>>>>> d8246a49

      note("")

      opt[String]("args").action((s, c) => c.copy(args = Some(s))).
        valueName("<a1, a2, ...>").
        text("arguments passed to main. Must be a single quoted string.")

      opt[String]("entrypoint").action((s, c) => c.copy(entryPoint = Some(s))).
        text("specifies the main entry point.")

      opt[Unit]("explain").action((_, c) => c.copy(explain = true)).
        text("provides suggestions on how to solve a problem.")

      opt[String]("github-token").action((s, c) => c.copy(githubToken = Some(s))).
        text("API key to use for GitHub dependency resolution.")

      help("help").text("prints this usage information.")

      opt[Unit]("json").action((_, c) => c.copy(json = true)).
        text("enables json output.")

      opt[Int]("listen").action((s, c) => c.copy(listen = Some(s))).
        valueName("<port>").
        text("starts the socket server and listens on the given port.")

      opt[Unit]("no-install").action((_, c) => c.copy(installDeps = false)).
        text("disables automatic installation of dependencies.")

      opt[Int]("threads").action((n, c) => c.copy(threads = Some(n))).
        text("number of threads to use for compilation.")

      opt[Unit]("yes").action((_, c) => c.copy(assumeYes = true)).
        text("automatically answer yes to all prompts.")

      version("version").text("prints the version number.")

      // Experimental options:
      note("")
      note("The following options are experimental:")

      // Xnoverify
      opt[Unit]("Xnoverify").action((_, c) => c.copy(xnoverify = true)).
        text("disables verification of the last AST.")

      // Xbenchmark-code-size
      opt[Unit]("Xbenchmark-code-size").action((_, c) => c.copy(xbenchmarkCodeSize = true)).
        text("[experimental] benchmarks the size of the generated JVM files.")

      // Xbenchmark-incremental
      opt[Unit]("Xbenchmark-incremental").action((_, c) => c.copy(xbenchmarkIncremental = true)).
        text("[experimental] benchmarks the performance of each compiler phase in incremental mode.")

      // Xbenchmark-phases
      opt[Unit]("Xbenchmark-phases").action((_, c) => c.copy(xbenchmarkPhases = true)).
        text("[experimental] benchmarks the performance of each compiler phase.")

      // Xbenchmark-frontend
      opt[Unit]("Xbenchmark-frontend").action((_, c) => c.copy(xbenchmarkFrontend = true)).
        text("[experimental] benchmarks the performance of the frontend.")

      // Xbenchmark-throughput
      opt[Unit]("Xbenchmark-throughput").action((_, c) => c.copy(xbenchmarkThroughput = true)).
        text("[experimental] benchmarks the performance of the entire compiler.")

      // Xlib
      opt[LibLevel]("Xlib").action((arg, c) => c.copy(xlib = arg)).
        text("[experimental] controls the amount of std. lib. to include (nix, min, all).")

      // Xno-deprecated
      opt[Unit]("Xno-deprecated").action((_, c) => c.copy(xnodeprecated = true)).
        text("[experimental] disables deprecated features.")

      // Xno-optimizer
      opt[Unit]("Xno-optimizer").action((_, c) => c.copy(xnooptimizer = true)).
        text("[experimental] disables compiler optimizations.")

      // Xprint-phase
      opt[Unit]("Xprint-phases").action((_, c) => c.copy(xprintphases = true)).
        text("[experimental] prints the ASTs after the each phase.")

      // Xsummary
      opt[Unit]("Xsummary").action((_, c) => c.copy(xsummary = true)).
        text("[experimental] prints a summary of the compiled modules.")

      // Xfuzzer
      opt[Unit]("Xfuzzer").action((_, c) => c.copy(xfuzzer = true)).
        text("[experimental] enables compiler fuzzing.")

      // Xprint-typer
      opt[String]("Xprint-typer").action((sym, c) => c.copy(xprinttyper = Some(sym))).
        text("[experimental] writes constraints to dot files.")

      // Xverify-effects
      opt[String]("Xverify-effects").action((_, c) => c.copy(xverifyeffects = true)).
        text("[experimental] verifies consistency of effects after typechecking")

      // Xsubeffecting
      opt[Seq[Subeffecting]]("Xsubeffecting").action((subeffectings, c) => c.copy(xsubeffecting = subeffectings.toSet)).
        text("[experimental] enables sub-effecting in select places")

      // Xiterations
      opt[Int]("Xiterations").action((n, c) => c.copy(xiterations = n)).
        text("[experimental] sets the maximum number of constraint resolution iterations during typechecking")

      note("")

      // Input files.
      arg[File]("<file>...").action((x, c) => c.copy(files = c.files :+ x))
        .optional()
        .unbounded()
        .text("input Flix source code files, Flix packages, and Java archives.")

    }

    parser.parse(args, CmdOpts())
  }

}<|MERGE_RESOLUTION|>--- conflicted
+++ resolved
@@ -318,7 +318,6 @@
         case Command.CompilerMemory =>
           CompilerMemory.run(options)
 
-<<<<<<< HEAD
         case Command.EffectLock =>
           flatMapN(Bootstrap.bootstrap(cwd, options.githubToken)) {
             bootstrap =>
@@ -346,11 +345,8 @@
               errors.map(_.message(formatter)).foreach(println)
               System.exit(1)
           }
-=======
         case Command.Zhegalkin =>
           ZheglakinPerf.run(options.XPerfN)
-
->>>>>>> d8246a49
       }
     }
 
@@ -436,14 +432,12 @@
 
     case object CompilerMemory extends Command
 
-<<<<<<< HEAD
     case object EffectLock extends Command
 
     case object EffectUpgrade extends Command
-=======
+
     case object Zhegalkin extends Command
 
->>>>>>> d8246a49
   }
 
   /**
@@ -521,17 +515,15 @@
 
       cmd("Xmemory").action((_, c) => c.copy(command = Command.CompilerMemory)).hidden()
 
-<<<<<<< HEAD
       cmd("effect-lock").action((_, c) => c.copy(command = Command.EffectLock))
 
       cmd("effect-upgrade").action((_, c) => c.copy(command = Command.EffectUpgrade))
-=======
+
       cmd("Xzhegalkin").action((_, c) => c.copy(command = Command.Zhegalkin)).children(
         opt[Int]("n")
           .action((v, c) => c.copy(XPerfN = Some(v)))
           .text("number of compilations")
       ).hidden()
->>>>>>> d8246a49
 
       note("")
 
