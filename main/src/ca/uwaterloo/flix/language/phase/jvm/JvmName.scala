/*
 * Copyright 2017 Magnus Madsen
 *
 * Licensed under the Apache License, Version 2.0 (the "License");
 * you may not use this file except in compliance with the License.
 * You may obtain a copy of the License at
 *
 *   http://www.apache.org/licenses/LICENSE-2.0
 *
 * Unless required by applicable law or agreed to in writing, software
 * distributed under the License is distributed on an "AS IS" BASIS,
 * WITHOUT WARRANTIES OR CONDITIONS OF ANY KIND, either express or implied.
 * See the License for the specific language governing permissions and
 * limitations under the License.
 */

package ca.uwaterloo.flix.language.phase.jvm

import java.nio.file.{Path, Paths}

/**
  * Companion object for the [[JvmName]] class.
  */
object JvmName {

  case class MethodDescriptor(arguments: List[JvmType], result: JvmType) {
    /**
      * Returns the type descriptor of this method.
      */
    override lazy val toString: String = AsmOps.getMethodDescriptor(arguments, result)
  }

  object MethodDescriptor {
    val NothingToVoid: MethodDescriptor = MethodDescriptor(Nil, JvmType.Void)
  }

<<<<<<< HEAD
=======

>>>>>>> e3889d86
  /**
    * The name of the static constructor method `<clinit>`.
    */
  val StaticConstructorMethod: String = "<clinit>"

  /**
    * The name of the constructor method `<init>`.
    */
  val ConstructorMethod: String = "<init>"

  /**
    * The Flix reserved delimiter for generated jvm classes.
    */
  val Delimiter: String = "$"

  /**
    * Returns the JvmName of the given string `s`.
    */
  def mk(s: String): JvmName = {
    val l = s.split("/")
    JvmName(l.init.toList, l.last)
  }

  /**
    * The Flix Context class.
    */
  val Context: JvmName = JvmName(Nil, "Context")

  /**
    * The `java.math.BigInteger` name.
    */
  val BigInteger: JvmName = JvmName(List("java", "math"), "BigInteger")

  /**
    * The `java.lang.Boolean` name.
    */
  val Boolean: JvmName = JvmName(List("java", "lang"), "Boolean")

  /**
    * The `java.lang.Byte` name.
    */
  val Byte: JvmName = JvmName(List("java", "lang"), "Byte")

  /**
    * The `java.lang.Character` name.
    */
  val Character: JvmName = JvmName(List("java", "lang"), "Character")

  /**
    * The `java.lang.Short` name.
    */
  val Short: JvmName = JvmName(List("java", "lang"), "Short")

  /**
    * The `java.lang.Integer` name.
    */
  val Integer: JvmName = JvmName(List("java", "lang"), "Integer")

  /**
    * The `java.lang.Long` name.
    */
  val Long: JvmName = JvmName(List("java", "lang"), "Long")

  /**
    * The `java.lang.Float` name.
    */
  val Float: JvmName = JvmName(List("java", "lang"), "Float")

  /**
    * The `java.lang.Double` name.
    */
  val Double: JvmName = JvmName(List("java", "lang"), "Double")

  /**
    * The `java.lang.Object` name.
    */
  val Object: JvmName = JvmName(List("java", "lang"), "Object")

  /**
    * The `java.lang.Objects` name.
    */
  val Objects: JvmName = JvmName(List("java", "lang"), "Objects")

  /**
    * The `java.lang.Runnable` name.
    */
  val Runnable: JvmName = JvmName(List("java", "lang"), "Runnable")

  /**
    * The `java.lang.StringBuilder` name.
    */
  val StringBuilder: JvmName = JvmName(List("java", "lang"), "StringBuilder")

  /**
    * The `java.lang.String` name.
    */
  val String: JvmName = JvmName(List("java", "lang"), "String")

  /**
<<<<<<< HEAD
    * The `java.lang.Exception` name.
    */
  val Exception: JvmName = JvmName(List("java", "lang"), "Exception")

  /**
    * The `java.lang.RuntimeException` name.
    */
  val RuntimeException: JvmName = JvmName(List("java", "lang"), "RuntimeException")

  /**
    * The `java.lang.Exception` name.
    */
  val UnsupportedOperationException: JvmName = JvmName(List("java", "lang"), "UnsupportedOperationException")

  /**
    * The `java.util.concurrent.atomic.AtomicLong` name.
    */
  val AtomicLong: JvmName = JvmName(List("java", "util", "concurrent", "atomic"), "AtomicLong")

  /**
    * The `java.util.function.Function` name.
    */
  val Function: JvmName = JvmName(List("java", "util", "function"), "Function")


  /**
=======
    * The `ca.uwaterloo.flix.runtime.interpreter.Channel` name.
    */
  val Channel: JvmName = JvmName(List("ca", "uwaterloo", "flix", "runtime", "interpreter"), "Channel")

  /**
    * The `ca.uwaterloo.flix.runtime.interpreter.SelectChoice` name.
    */
  val SelectChoice: JvmName = JvmName(List("ca", "uwaterloo", "flix", "runtime", "interpreter"), "SelectChoice")

  /**
>>>>>>> e3889d86
    * The `scala.math.package$` name.
    */
  val ScalaMathPkg: JvmName = JvmName(List("scala", "math"), "package$")


  //TODO SJ: place this class a better place
  /**
<<<<<<< HEAD
   * The `ca.uwaterloo.flix.runtime.interpreter.Channel` name.
   */
  val Channel: JvmName = JvmName(List("ca", "uwaterloo", "flix", "runtime", "interpreter"), "Channel")

  /**
   * The `ca.uwaterloo.flix.runtime.interpreter.SelectChoice` name.
   */
  val SelectChoice: JvmName = JvmName(List("ca", "uwaterloo", "flix", "runtime", "interpreter"), "SelectChoice")
=======
    * The `java.lang.Exception` name.
    */
  val Exception: JvmName = JvmName(List("java", "lang"), "Exception")

  /**
    * The `java.lang.RuntimeException` name.
    */
  val RuntimeException: JvmName = JvmName(List("java", "lang"), "RuntimeException")
>>>>>>> e3889d86

  /**
    * The Flix Unit class.
    */
  val Unit: JvmName = JvmName(List("dev", "flix", "runtime"), "Unit")

  /**
    * The `dev.flix.runtime.FlixError` name.
    */
  val FlixError: JvmName = JvmName(List("dev", "flix", "runtime"), "FlixError")

  /**
    * The `dev.flix.runtime.HoleError` name.
    */
  val HoleError: JvmName = JvmName(List("dev", "flix", "runtime"), "HoleError")

  /**
    * The `dev.flix.runtime.MatchError` name.
    */
  val MatchError: JvmName = JvmName(List("dev", "flix", "runtime"), "MatchError")

  /**
    * The `dev.flix.runtime.ReifiedSourceLocation` name.
    */
  val ReifiedSourceLocation: JvmName = JvmName(List("dev", "flix", "runtime"), "ReifiedSourceLocation")

  /**
    * The `dev.flix.runtime.GlobalCounter` name.
    */
  val GlobalCounter: JvmName = JvmName(List("dev", "flix", "runtime"), "GlobalCounter")

<<<<<<< HEAD
  val PredSym: JvmName = mk("ca/uwaterloo/flix/runtime/solver/api/symbol/PredSym")

  val ProxyObject: JvmName = mk("ca/uwaterloo/flix/runtime/solver/api/ProxyObject")

  /**
   * Get the class type for the cell with subtype `subType`
   */
  def getCellClassType(subType: JvmType): JvmType.Reference = {
    val name = "Ref" + Delimiter + JvmOps.stringify(subType)

    // The type resides in the ca.uwaterloo.flix package.
    JvmType.Reference(JvmName(Nil, name))
  }

  object Runtime {

    val ProxyObject: JvmName = mk("flix/runtime/ProxyObject")

    object Fixpoint {

      val Constraint: JvmName = mk("flix/runtime/fixpoint/Constraint")
      val ConstraintSystem: JvmName = mk("flix/runtime/fixpoint/ConstraintSystem")
      val ConstantFunction: JvmName = mk("flix/runtime/fixpoint/ConstantFunction")
      val Options: JvmName = mk("flix/runtime/fixpoint/Options")
      val LatticeOps: JvmName = mk("flix/runtime/fixpoint/LatticeOps")
      val Solver: JvmName = mk("flix/runtime/fixpoint/Solver")
      val Stratification: JvmName = mk("flix/runtime/fixpoint/Stratification")

      object Predicate {
        val Predicate: JvmName = mk("flix/runtime/fixpoint/predicate/Predicate")

        val AtomPredicate: JvmName = mk("flix/runtime/fixpoint/predicate/AtomPredicate")
        val GuardPredicate: JvmName = mk("flix/runtime/fixpoint/predicate/GuardPredicate")
        val UnionPredicate: JvmName = mk("flix/runtime/fixpoint/predicate/UnionPredicate")
      }

      object Symbol {
        val PredSym: JvmName = mk("flix/runtime/fixpoint/symbol/PredSym")
        val LatSym: JvmName = mk("flix/runtime/fixpoint/symbol/LatSym")
        val RelSym: JvmName = mk("flix/runtime/fixpoint/symbol/RelSym")

        val VarSym: JvmName = mk("flix/runtime/fixpoint/symbol/VarSym")
      }

      object Term {
        val Term: JvmName = mk("flix/runtime/fixpoint/term/Term")

        val AppTerm: JvmName = mk("flix/runtime/fixpoint/term/AppTerm")
        val LitTerm: JvmName = mk("flix/runtime/fixpoint/term/LitTerm")
        val VarTerm: JvmName = mk("flix/runtime/fixpoint/term/VarTerm")
        val WildTerm: JvmName = mk("flix/runtime/fixpoint/term/WildTerm")
      }

    }
  }
=======
  /**
    * The `java.util.concurrent.atomic.AtomicLong` name.
    */
  val AtomicLong: JvmName = JvmName(List("java", "util", "concurrent", "atomic"), "AtomicLong")

  /**
    * The `java.lang.Exception` name.
    */
  val UnsupportedOperationException: JvmName = JvmName(List("java", "lang"), "UnsupportedOperationException")

  val Function: JvmName = mk("java/util/function/Function")

  val ProxyObject: JvmName = JvmName(List("dev", "flix", "runtime"), "ProxyObject")
>>>>>>> e3889d86

}

/**
  * Represents the name of a Java class or interface.
  *
  * @param pkg  the package name.
  * @param name the class or interface name.
  */
case class JvmName(pkg: List[String], name: String) {
  /**
    * Returns the type descriptor of `this` Java name.
    */
  lazy val toDescriptor: String =
    if (pkg.isEmpty) "L" + name + ";" else "L" + pkg.mkString("/") + "/" + name + ";"

  /**
    * Returns the binary name of `this` Java name.
    *
    * The binary name is of the form `java.lang.String`.
    *
    * The binary name is rarely used. Mostly likely you need the [[toInternalName]].
    */
  lazy val toBinaryName: String =
    if (pkg.isEmpty) name else pkg.mkString(".") + "." + name

  /**
    * Returns the internal name of `this` Java name.
    *
    * The internal name is of the form `java/lang/String`.
    */
  lazy val toInternalName: String =
    if (pkg.isEmpty) name else pkg.mkString("/") + "/" + name

  /**
    * Returns the relative path of `this` Java name.
    */
  lazy val toPath: Path = Paths.get(pkg.mkString("/"), name + ".class")
}<|MERGE_RESOLUTION|>--- conflicted
+++ resolved
@@ -34,10 +34,6 @@
     val NothingToVoid: MethodDescriptor = MethodDescriptor(Nil, JvmType.Void)
   }
 
-<<<<<<< HEAD
-=======
-
->>>>>>> e3889d86
   /**
     * The name of the static constructor method `<clinit>`.
     */
@@ -137,7 +133,23 @@
   val String: JvmName = JvmName(List("java", "lang"), "String")
 
   /**
-<<<<<<< HEAD
+    * The `ca.uwaterloo.flix.runtime.interpreter.Channel` name.
+    */
+  val Channel: JvmName = JvmName(List("ca", "uwaterloo", "flix", "runtime", "interpreter"), "Channel")
+
+  /**
+    * The `ca.uwaterloo.flix.runtime.interpreter.SelectChoice` name.
+    */
+  val SelectChoice: JvmName = JvmName(List("ca", "uwaterloo", "flix", "runtime", "interpreter"), "SelectChoice")
+
+  /**
+    * The `scala.math.package$` name.
+    */
+  val ScalaMathPkg: JvmName = JvmName(List("scala", "math"), "package$")
+
+
+  //TODO SJ: place this class a better place
+  /**
     * The `java.lang.Exception` name.
     */
   val Exception: JvmName = JvmName(List("java", "lang"), "Exception")
@@ -148,162 +160,48 @@
   val RuntimeException: JvmName = JvmName(List("java", "lang"), "RuntimeException")
 
   /**
+    * The Flix Unit class.
+    */
+  val Unit: JvmName = JvmName(List("dev", "flix", "runtime"), "Unit")
+
+  /**
+    * The `dev.flix.runtime.FlixError` name.
+    */
+  val FlixError: JvmName = JvmName(List("dev", "flix", "runtime"), "FlixError")
+
+  /**
+    * The `dev.flix.runtime.HoleError` name.
+    */
+  val HoleError: JvmName = JvmName(List("dev", "flix", "runtime"), "HoleError")
+
+  /**
+    * The `dev.flix.runtime.MatchError` name.
+    */
+  val MatchError: JvmName = JvmName(List("dev", "flix", "runtime"), "MatchError")
+
+  /**
+    * The `dev.flix.runtime.ReifiedSourceLocation` name.
+    */
+  val ReifiedSourceLocation: JvmName = JvmName(List("dev", "flix", "runtime"), "ReifiedSourceLocation")
+
+  /**
+    * The `dev.flix.runtime.GlobalCounter` name.
+    */
+  val GlobalCounter: JvmName = JvmName(List("dev", "flix", "runtime"), "GlobalCounter")
+
+  /**
+    * The `java.util.concurrent.atomic.AtomicLong` name.
+    */
+  val AtomicLong: JvmName = JvmName(List("java", "util", "concurrent", "atomic"), "AtomicLong")
+
+  /**
     * The `java.lang.Exception` name.
     */
   val UnsupportedOperationException: JvmName = JvmName(List("java", "lang"), "UnsupportedOperationException")
 
-  /**
-    * The `java.util.concurrent.atomic.AtomicLong` name.
-    */
-  val AtomicLong: JvmName = JvmName(List("java", "util", "concurrent", "atomic"), "AtomicLong")
-
-  /**
-    * The `java.util.function.Function` name.
-    */
-  val Function: JvmName = JvmName(List("java", "util", "function"), "Function")
-
-
-  /**
-=======
-    * The `ca.uwaterloo.flix.runtime.interpreter.Channel` name.
-    */
-  val Channel: JvmName = JvmName(List("ca", "uwaterloo", "flix", "runtime", "interpreter"), "Channel")
-
-  /**
-    * The `ca.uwaterloo.flix.runtime.interpreter.SelectChoice` name.
-    */
-  val SelectChoice: JvmName = JvmName(List("ca", "uwaterloo", "flix", "runtime", "interpreter"), "SelectChoice")
-
-  /**
->>>>>>> e3889d86
-    * The `scala.math.package$` name.
-    */
-  val ScalaMathPkg: JvmName = JvmName(List("scala", "math"), "package$")
-
-
-  //TODO SJ: place this class a better place
-  /**
-<<<<<<< HEAD
-   * The `ca.uwaterloo.flix.runtime.interpreter.Channel` name.
-   */
-  val Channel: JvmName = JvmName(List("ca", "uwaterloo", "flix", "runtime", "interpreter"), "Channel")
-
-  /**
-   * The `ca.uwaterloo.flix.runtime.interpreter.SelectChoice` name.
-   */
-  val SelectChoice: JvmName = JvmName(List("ca", "uwaterloo", "flix", "runtime", "interpreter"), "SelectChoice")
-=======
-    * The `java.lang.Exception` name.
-    */
-  val Exception: JvmName = JvmName(List("java", "lang"), "Exception")
-
-  /**
-    * The `java.lang.RuntimeException` name.
-    */
-  val RuntimeException: JvmName = JvmName(List("java", "lang"), "RuntimeException")
->>>>>>> e3889d86
-
-  /**
-    * The Flix Unit class.
-    */
-  val Unit: JvmName = JvmName(List("dev", "flix", "runtime"), "Unit")
-
-  /**
-    * The `dev.flix.runtime.FlixError` name.
-    */
-  val FlixError: JvmName = JvmName(List("dev", "flix", "runtime"), "FlixError")
-
-  /**
-    * The `dev.flix.runtime.HoleError` name.
-    */
-  val HoleError: JvmName = JvmName(List("dev", "flix", "runtime"), "HoleError")
-
-  /**
-    * The `dev.flix.runtime.MatchError` name.
-    */
-  val MatchError: JvmName = JvmName(List("dev", "flix", "runtime"), "MatchError")
-
-  /**
-    * The `dev.flix.runtime.ReifiedSourceLocation` name.
-    */
-  val ReifiedSourceLocation: JvmName = JvmName(List("dev", "flix", "runtime"), "ReifiedSourceLocation")
-
-  /**
-    * The `dev.flix.runtime.GlobalCounter` name.
-    */
-  val GlobalCounter: JvmName = JvmName(List("dev", "flix", "runtime"), "GlobalCounter")
-
-<<<<<<< HEAD
-  val PredSym: JvmName = mk("ca/uwaterloo/flix/runtime/solver/api/symbol/PredSym")
-
-  val ProxyObject: JvmName = mk("ca/uwaterloo/flix/runtime/solver/api/ProxyObject")
-
-  /**
-   * Get the class type for the cell with subtype `subType`
-   */
-  def getCellClassType(subType: JvmType): JvmType.Reference = {
-    val name = "Ref" + Delimiter + JvmOps.stringify(subType)
-
-    // The type resides in the ca.uwaterloo.flix package.
-    JvmType.Reference(JvmName(Nil, name))
-  }
-
-  object Runtime {
-
-    val ProxyObject: JvmName = mk("flix/runtime/ProxyObject")
-
-    object Fixpoint {
-
-      val Constraint: JvmName = mk("flix/runtime/fixpoint/Constraint")
-      val ConstraintSystem: JvmName = mk("flix/runtime/fixpoint/ConstraintSystem")
-      val ConstantFunction: JvmName = mk("flix/runtime/fixpoint/ConstantFunction")
-      val Options: JvmName = mk("flix/runtime/fixpoint/Options")
-      val LatticeOps: JvmName = mk("flix/runtime/fixpoint/LatticeOps")
-      val Solver: JvmName = mk("flix/runtime/fixpoint/Solver")
-      val Stratification: JvmName = mk("flix/runtime/fixpoint/Stratification")
-
-      object Predicate {
-        val Predicate: JvmName = mk("flix/runtime/fixpoint/predicate/Predicate")
-
-        val AtomPredicate: JvmName = mk("flix/runtime/fixpoint/predicate/AtomPredicate")
-        val GuardPredicate: JvmName = mk("flix/runtime/fixpoint/predicate/GuardPredicate")
-        val UnionPredicate: JvmName = mk("flix/runtime/fixpoint/predicate/UnionPredicate")
-      }
-
-      object Symbol {
-        val PredSym: JvmName = mk("flix/runtime/fixpoint/symbol/PredSym")
-        val LatSym: JvmName = mk("flix/runtime/fixpoint/symbol/LatSym")
-        val RelSym: JvmName = mk("flix/runtime/fixpoint/symbol/RelSym")
-
-        val VarSym: JvmName = mk("flix/runtime/fixpoint/symbol/VarSym")
-      }
-
-      object Term {
-        val Term: JvmName = mk("flix/runtime/fixpoint/term/Term")
-
-        val AppTerm: JvmName = mk("flix/runtime/fixpoint/term/AppTerm")
-        val LitTerm: JvmName = mk("flix/runtime/fixpoint/term/LitTerm")
-        val VarTerm: JvmName = mk("flix/runtime/fixpoint/term/VarTerm")
-        val WildTerm: JvmName = mk("flix/runtime/fixpoint/term/WildTerm")
-      }
-
-    }
-  }
-=======
-  /**
-    * The `java.util.concurrent.atomic.AtomicLong` name.
-    */
-  val AtomicLong: JvmName = JvmName(List("java", "util", "concurrent", "atomic"), "AtomicLong")
-
-  /**
-    * The `java.lang.Exception` name.
-    */
-  val UnsupportedOperationException: JvmName = JvmName(List("java", "lang"), "UnsupportedOperationException")
-
   val Function: JvmName = mk("java/util/function/Function")
-
+  
   val ProxyObject: JvmName = JvmName(List("dev", "flix", "runtime"), "ProxyObject")
->>>>>>> e3889d86
 
 }
 
