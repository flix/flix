package ca.uwaterloo.flix.tools

import ca.uwaterloo.flix.tools.pkg.github.GitHub.Project
import ca.uwaterloo.flix.tools.pkg.{FlixPackageManager, ManifestParser, PackageError, SemVer}
import ca.uwaterloo.flix.util.Formatter
import ca.uwaterloo.flix.util.Result.{Err, Ok}
import org.scalatest.funsuite.AnyFunSuite

import java.io.File
import java.net.{URI, URL}
import java.nio.file.Files

class TestFlixPackageManager extends AnyFunSuite {
  val s: String = File.separator
  val f: Formatter = Formatter.NoFormatter

  test("Install missing dependency.01") {
    assertResult(expected = true)(actual = {
      val toml = {
        """
          |[package]
          |name = "test"
          |description = "test"
          |version = "0.0.0"
          |flix = "0.0.0"
          |authors = ["Anna Blume"]
          |
          |[dependencies]
          |"github:flix/museum-clerk" = "1.1.0"
          |
          |[mvn-dependencies]
          |
          |""".stripMargin
      }

      val manifest = ManifestParser.parse(toml, null) match {
        case Ok(m) => m
        case Err(e) => fail(e.message(f)) //should not happen
      }

      val path = Files.createTempDirectory("")
      FlixPackageManager.installAll(List(manifest), path, None)(Formatter.getDefault, System.out) match {
        case Ok(l) => l.head.endsWith(s"flix${s}museum-clerk${s}1.1.0${s}museum-clerk-1.1.0.fpkg")
        case Err(e) => e.message(f)
      }
    })
  }

  test("Install missing dependency.02") {
    assertResult(expected = true)(actual = {
      val toml = {
        """
          |[package]
          |name = "test"
          |description = "test"
          |version = "0.0.0"
          |flix = "0.0.0"
          |authors = ["Anna Blume"]
          |
          |[dependencies]
          |"github:flix/museum-giftshop" = "1.1.0"
          |
          |[mvn-dependencies]
          |
          |[dev-mvn-dependencies]
          |
          |""".stripMargin
      }

      val manifest = ManifestParser.parse(toml, null) match {
        case Ok(m) => m
        case Err(e) => fail(e.message(f)) //should not happen
      }

      val path = Files.createTempDirectory("")
      FlixPackageManager.installAll(List(manifest), path, None)(Formatter.getDefault, System.out) match {
        case Ok(l) => l.exists(p => p.endsWith(s"flix${s}museum-giftshop${s}1.1.0${s}museum-giftshop-1.1.0.fpkg")) &&
                      l.exists(p => p.endsWith(s"flix${s}museum-clerk${s}1.1.0${s}museum-clerk-1.1.0.fpkg"))
        case Err(e) => e
      }
    })
  }

  test("Install missing dependencies from list of manifests") {
    assertResult(expected = true)(actual = {
      val toml1 = {
        """
          |[package]
          |name = "test"
          |description = "test"
          |version = "0.0.0"
          |flix = "0.0.0"
          |authors = ["Anna Blume"]
          |
          |[dependencies]
          |"github:flix/museum-clerk" = "1.1.0"
          |
          |[mvn-dependencies]
          |
          |""".stripMargin
      }

      val toml2 = {
        """
          |[package]
          |name = "test"
          |description = "test"
          |version = "0.0.0"
          |flix = "0.0.0"
          |authors = ["Anna Blume"]
          |
          |[dependencies]
          |"github:flix/museum-giftshop" = "1.1.0"
          |
          |[mvn-dependencies]
          |
          |""".stripMargin
      }

      val manifest1 = ManifestParser.parse(toml1, null) match {
        case Ok(m) => m
        case Err(e) => fail(e.message(f)) //should not happen
      }
      val manifest2 = ManifestParser.parse(toml2, null) match {
        case Ok(m) => m
        case Err(e) => fail(e.message(f)) //should not happen
      }

      val path = Files.createTempDirectory("")
      FlixPackageManager.installAll(List(manifest1, manifest2), path, None)(Formatter.getDefault, System.out) match {
        case Ok(l) => l.exists(p => p.endsWith(s"flix${s}museum-giftshop${s}1.1.0${s}museum-giftshop-1.1.0.fpkg")) &&
                      l.exists(p => p.endsWith(s"flix${s}museum-clerk${s}1.1.0${s}museum-clerk-1.1.0.fpkg"))
        case Err(e) => e.message(f)
      }
    })
  }

  test("Do not install existing dependency") {
    assertResult(expected = true)(actual = {
      val toml = {
        """
          |[package]
          |name = "test"
          |description = "test"
          |version = "0.0.0"
          |flix = "0.0.0"
          |authors = ["Anna Blume"]
          |
          |[dependencies]
          |"github:flix/museum-giftshop" = "1.1.0"
          |
          |[mvn-dependencies]
          |
          |""".stripMargin
      }

      val manifest = ManifestParser.parse(toml, null) match {
        case Ok(m) => m
        case Err(e) => fail(e.message(f)) //should not happen
      }

      val path = Files.createTempDirectory("")
      FlixPackageManager.installAll(List(manifest), path, None)(Formatter.getDefault, System.out) //installs the dependency
      FlixPackageManager.installAll(List(manifest), path, None)(Formatter.getDefault, System.out) match { //does nothing
        case Ok(l) => l.head.endsWith(s"flix${s}museum-giftshop${s}1.1.0${s}museum-giftshop-1.1.0.fpkg")
        case Err(e) => e.message(f)
      }
    })
  }

  test("Find transitive dependency") {
    assertResult(expected = true)(actual = {
      val toml = {
        """
          |[package]
          |name = "test"
          |description = "test"
          |version = "0.0.0"
          |flix = "0.0.0"
          |authors = ["Anna Blume"]
          |
          |[dependencies]
          |"github:flix/museum-entrance" = "1.2.0"
          |
          |[mvn-dependencies]
          |
          |""".stripMargin
      }

      val manifest = ManifestParser.parse(toml, null) match {
        case Ok(m) => m
        case Err(e) => fail(e.message(f)) //should not happen
      }

      val path = Files.createTempDirectory("")
      FlixPackageManager.findTransitiveDependencies(manifest, path, None)(Formatter.getDefault, System.out) match {
        case Ok(l) => l.contains(manifest) && l.exists(m => m.name == "museum-clerk")
        case Err(e) => e.message(f)
      }
    })
  }

<<<<<<< HEAD
=======
  test("Give error for missing dependency") {
    assertResult(expected = PackageError.ProjectNotFound(new URI("https://api.github.com/repos/flix/does-not-exist/releases").toURL, Project("flix", "does-not-exist")).message(f))(actual = {
      val toml = {
        """
          |[package]
          |name = "test"
          |description = "test"
          |version = "0.0.0"
          |flix = "0.0.0"
          |authors = ["Anna Blume"]
          |
          |[dependencies]
          |"github:flix/does-not-exist" = "1.0.0"
          |
          |[mvn-dependencies]
          |
          |""".stripMargin
      }

      val manifest = ManifestParser.parse(toml, null) match {
        case Ok(m) => m
        case Err(e) => fail(e.message(f)) //should not happen
      }

      val path = Files.createTempDirectory("")
      FlixPackageManager.installAll(List(manifest), path, None)(Formatter.getDefault, System.out) match {
        case Ok(l) => l
        case Err(e) => e.message(f)
      }
    })
  }
>>>>>>> 37cd1ffa

  test("Give error for missing version") {
    assertResult(expected = PackageError.VersionDoesNotExist(SemVer(0, 0, 1), Project("flix", "museum")).message(f))(actual = {
      val toml = {
        """
          |[package]
          |name = "test"
          |description = "test"
          |version = "0.0.0"
          |flix = "0.0.0"
          |authors = ["Anna Blume"]
          |
          |[dependencies]
          |"github:flix/museum" = "0.0.1"
          |
          |[mvn-dependencies]
          |
          |""".stripMargin
      }

      val manifest = ManifestParser.parse(toml, null) match {
        case Ok(m) => m
        case Err(e) => fail(e.message(f))
      }

      val path = Files.createTempDirectory("")
      FlixPackageManager.installAll(List(manifest), path, None)(Formatter.getDefault, System.out) match {
        case Ok(l) => l
        case Err(e) => e.message(f)
      }
    })
  }

  test("Install transitive dependency") {
    assertResult(expected = true)(actual = {
      val toml = {
        """
          |[package]
          |name = "test"
          |description = "test"
          |version = "0.0.0"
          |flix = "0.0.0"
          |authors = ["Anna Blume"]
          |
          |[dependencies]
          |"github:flix/museum" = "1.4.0"
          |
          |""".stripMargin
      }

      val manifest = ManifestParser.parse(toml, null) match {
        case Ok(m) => m
        case Err(e) => fail(e.message(f)) //should not happen
      }

      val path = Files.createTempDirectory("")
      val manifests = FlixPackageManager.findTransitiveDependencies(manifest, path, None)(Formatter.getDefault, System.out) match {
        case Ok(l) => l
        case Err(e) => fail(e.message(f))
      }
      FlixPackageManager.installAll(manifests, path, None)(Formatter.getDefault, System.out) match {
        case Ok(l) =>
          l.exists(p => p.endsWith(s"flix${s}museum${s}1.4.0${s}museum-1.4.0.fpkg")) &&
          l.exists(p => p.endsWith(s"flix${s}museum-clerk${s}1.1.0${s}museum-clerk-1.1.0.fpkg")) &&
          l.exists(p => p.endsWith(s"flix${s}museum-entrance${s}1.2.0${s}museum-entrance-1.2.0.fpkg")) &&
          l.exists(p => p.endsWith(s"flix${s}museum-giftshop${s}1.1.0${s}museum-giftshop-1.1.0.fpkg")) &&
          l.exists(p => p.endsWith(s"flix${s}museum-restaurant${s}1.1.0${s}museum-restaurant-1.1.0.fpkg"))
        case Err(e) => e.message(f)
      }
    })
  }

}<|MERGE_RESOLUTION|>--- conflicted
+++ resolved
@@ -75,7 +75,7 @@
       val path = Files.createTempDirectory("")
       FlixPackageManager.installAll(List(manifest), path, None)(Formatter.getDefault, System.out) match {
         case Ok(l) => l.exists(p => p.endsWith(s"flix${s}museum-giftshop${s}1.1.0${s}museum-giftshop-1.1.0.fpkg")) &&
-                      l.exists(p => p.endsWith(s"flix${s}museum-clerk${s}1.1.0${s}museum-clerk-1.1.0.fpkg"))
+          l.exists(p => p.endsWith(s"flix${s}museum-clerk${s}1.1.0${s}museum-clerk-1.1.0.fpkg"))
         case Err(e) => e
       }
     })
@@ -129,7 +129,7 @@
       val path = Files.createTempDirectory("")
       FlixPackageManager.installAll(List(manifest1, manifest2), path, None)(Formatter.getDefault, System.out) match {
         case Ok(l) => l.exists(p => p.endsWith(s"flix${s}museum-giftshop${s}1.1.0${s}museum-giftshop-1.1.0.fpkg")) &&
-                      l.exists(p => p.endsWith(s"flix${s}museum-clerk${s}1.1.0${s}museum-clerk-1.1.0.fpkg"))
+          l.exists(p => p.endsWith(s"flix${s}museum-clerk${s}1.1.0${s}museum-clerk-1.1.0.fpkg"))
         case Err(e) => e.message(f)
       }
     })
@@ -199,9 +199,7 @@
       }
     })
   }
-
-<<<<<<< HEAD
-=======
+  
   test("Give error for missing dependency") {
     assertResult(expected = PackageError.ProjectNotFound(new URI("https://api.github.com/repos/flix/does-not-exist/releases").toURL, Project("flix", "does-not-exist")).message(f))(actual = {
       val toml = {
@@ -233,7 +231,6 @@
       }
     })
   }
->>>>>>> 37cd1ffa
 
   test("Give error for missing version") {
     assertResult(expected = PackageError.VersionDoesNotExist(SemVer(0, 0, 1), Project("flix", "museum")).message(f))(actual = {
@@ -297,10 +294,10 @@
       FlixPackageManager.installAll(manifests, path, None)(Formatter.getDefault, System.out) match {
         case Ok(l) =>
           l.exists(p => p.endsWith(s"flix${s}museum${s}1.4.0${s}museum-1.4.0.fpkg")) &&
-          l.exists(p => p.endsWith(s"flix${s}museum-clerk${s}1.1.0${s}museum-clerk-1.1.0.fpkg")) &&
-          l.exists(p => p.endsWith(s"flix${s}museum-entrance${s}1.2.0${s}museum-entrance-1.2.0.fpkg")) &&
-          l.exists(p => p.endsWith(s"flix${s}museum-giftshop${s}1.1.0${s}museum-giftshop-1.1.0.fpkg")) &&
-          l.exists(p => p.endsWith(s"flix${s}museum-restaurant${s}1.1.0${s}museum-restaurant-1.1.0.fpkg"))
+            l.exists(p => p.endsWith(s"flix${s}museum-clerk${s}1.1.0${s}museum-clerk-1.1.0.fpkg")) &&
+            l.exists(p => p.endsWith(s"flix${s}museum-entrance${s}1.2.0${s}museum-entrance-1.2.0.fpkg")) &&
+            l.exists(p => p.endsWith(s"flix${s}museum-giftshop${s}1.1.0${s}museum-giftshop-1.1.0.fpkg")) &&
+            l.exists(p => p.endsWith(s"flix${s}museum-restaurant${s}1.1.0${s}museum-restaurant-1.1.0.fpkg"))
         case Err(e) => e.message(f)
       }
     })
