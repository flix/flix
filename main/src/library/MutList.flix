--- conflicted
+++ resolved
@@ -114,7 +114,18 @@
         foldLeft((acc, x) -> if (f(x)) acc + 1 else acc, 0, v)
 
     ///
-<<<<<<< HEAD
+    /// Returns the sum of all elements in the MutList `v`.
+    ///
+    pub def sum(v: MutList[Int32]): Int32 & Impure =
+        foldLeft((acc, x) -> acc + x, 0, v)
+
+    ///
+    /// Returns the sum of all elements in the MutList `v` according to the function `f`.
+    ///
+    pub def sumWith(f: a -> Int32 & ef, v: MutList[a]): Int32 & Impure =
+        foldLeft((acc, x) -> acc + f(x), 0, v)
+
+    ///
     /// Returns the product of all elements in the mutable list `v`.
     ///
     pub def product(v: MutList[Int32]): Int32 & Impure =
@@ -131,18 +142,6 @@
             0
         else
             foldLeft((acc, x) -> acc * f(x), 1, v)
-=======
-    /// Returns the sum of all elements in the MutList `v`.
-    ///
-    pub def sum(v: MutList[Int32]): Int32 & Impure =
-        foldLeft((acc, x) -> acc + x, 0, v)
-
-    ///
-    /// Returns the sum of all elements in the MutList `v` according to the function `f`.
-    ///
-    pub def sumWith(f: a -> Int32 & ef, v: MutList[a]): Int32 & Impure =
-        foldLeft((acc, x) -> acc + f(x), 0, v)
->>>>>>> 7f059dbf
 
     ///
     /// Returns `true` if the given predicate `f` holds for at least one element of the given mutable list `v`.
