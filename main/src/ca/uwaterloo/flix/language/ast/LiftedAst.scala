/*
 * Copyright 2020 Magnus Madsen
 *
 * Licensed under the Apache License, Version 2.0 (the "License");
 * you may not use this file except in compliance with the License.
 * You may obtain a copy of the License at
 *
 *   http://www.apache.org/licenses/LICENSE-2.0
 *
 * Unless required by applicable law or agreed to in writing, software
 * distributed under the License is distributed on an "AS IS" BASIS,
 * WITHOUT WARRANTIES OR CONDITIONS OF ANY KIND, either express or implied.
 * See the License for the specific language governing permissions and
 * limitations under the License.
 */

package ca.uwaterloo.flix.language.ast

import ca.uwaterloo.flix.language.ast.Ast.IntroducedBy
import ca.uwaterloo.flix.language.ast.Purity.Pure
import ca.uwaterloo.flix.language.ast.shared.{Annotations, Constant, Source}
import ca.uwaterloo.flix.language.phase.Inliner

object LiftedAst {

  val empty: Root = Root(Map.empty, Map.empty, Map.empty, Map.empty, None, Set.empty, Map.empty)

  case class Root(defs: Map[Symbol.DefnSym, Def],
                  enums: Map[Symbol.EnumSym, Enum],
                  structs: Map[Symbol.StructSym, Struct],
                  effects: Map[Symbol.EffectSym, Effect],
                  entryPoint: Option[Symbol.DefnSym],
                  reachable: Set[Symbol.DefnSym],
                  sources: Map[Source, SourceLocation])

  case class Def(ann: Annotations, mod: Ast.Modifiers, sym: Symbol.DefnSym, cparams: List[FormalParam], fparams: List[FormalParam], exp: Expr, tpe: MonoType, loc: SourceLocation)

<<<<<<< HEAD
  case class Enum(doc: Ast.Doc, ann: Ast.Annotations, mod: Ast.Modifiers, sym: Symbol.EnumSym, tparams: List[TypeParam], cases: Map[Symbol.CaseSym, Case], loc: SourceLocation)

  case class Struct(doc: Ast.Doc, ann: Ast.Annotations, mod: Ast.Modifiers, sym: Symbol.StructSym, tparams: List[TypeParam], fields: List[StructField], loc: SourceLocation)

  case class Effect(ann: Ast.Annotations, mod: Ast.Modifiers, sym: Symbol.EffectSym, ops: List[Op], loc: SourceLocation)
=======
  case class Effect(ann: Annotations, mod: Ast.Modifiers, sym: Symbol.EffectSym, ops: List[Op], loc: SourceLocation)
>>>>>>> ebda33d8

  case class Op(sym: Symbol.OpSym, ann: Annotations, mod: Ast.Modifiers, fparams: List[FormalParam], tpe: MonoType, purity: Purity, loc: SourceLocation)

  sealed trait Expr {
    def tpe: MonoType

    def purity: Purity

    def loc: SourceLocation
  }

  object Expr {

    case class Cst(cst: Constant, tpe: MonoType, loc: SourceLocation) extends Expr {
      def purity: Purity = Pure
    }

    case class Var(sym: Symbol.VarSym, tpe: MonoType, loc: SourceLocation) extends Expr {
      def purity: Purity = Pure
    }

    case class ApplyAtomic(op: AtomicOp, exps: List[Expr], tpe: MonoType, purity: Purity, loc: SourceLocation) extends Expr

    case class ApplyClo(exp: Expr, exps: List[Expr], tpe: MonoType, purity: Purity, loc: SourceLocation) extends Expr

    case class ApplyDef(sym: Symbol.DefnSym, exps: List[Expr], tpe: MonoType, purity: Purity, loc: SourceLocation) extends Expr

    case class IfThenElse(exp1: Expr, exp2: Expr, exp3: Expr, tpe: MonoType, purity: Purity, loc: SourceLocation) extends Expr

    case class Branch(exp: Expr, branches: Map[Symbol.LabelSym, Expr], tpe: MonoType, purity: Purity, loc: SourceLocation) extends Expr

    case class JumpTo(sym: Symbol.LabelSym, tpe: MonoType, purity: Purity, loc: SourceLocation) extends Expr

    case class Let(sym: Symbol.VarSym, exp1: Expr, exp2: Expr, tpe: MonoType, purity: Purity, loc: SourceLocation) extends Expr

    case class LetRec(varSym: Symbol.VarSym, index: Int, defSym: Symbol.DefnSym, exp1: Expr, exp2: Expr, tpe: MonoType, purity: Purity, loc: SourceLocation) extends Expr

    @IntroducedBy(Inliner.getClass)
    case class Stm(exp1: Expr, exp2: Expr, tpe: MonoType, purity: Purity, loc: SourceLocation) extends Expr

    case class Scope(sym: Symbol.VarSym, exp: Expr, tpe: MonoType, purity: Purity, loc: SourceLocation) extends Expr

    case class TryCatch(exp: Expr, rules: List[CatchRule], tpe: MonoType, purity: Purity, loc: SourceLocation) extends Expr

    case class TryWith(exp: Expr, effUse: Ast.EffectSymUse, rules: List[HandlerRule], tpe: MonoType, purity: Purity, loc: SourceLocation) extends Expr

    case class Do(op: Ast.OpSymUse, exps: List[Expr], tpe: MonoType, purity: Purity, loc: SourceLocation) extends Expr

    case class NewObject(name: String, clazz: java.lang.Class[?], tpe: MonoType, purity: Purity, methods: List[JvmMethod], loc: SourceLocation) extends Expr

  }

  /** [[Type]] is used here because [[Enum]] declarations are not monomorphized! */
  case class Case(sym: Symbol.CaseSym, tpe: Type, loc: SourceLocation)

  /** [[Type]] is used here because [[Struct]] declarations are not monomorphized! */
  case class StructField(sym: Symbol.StructFieldSym, tpe: Type, loc: SourceLocation)

  case class JvmMethod(ident: Name.Ident, fparams: List[FormalParam], clo: Expr, retTpe: MonoType, purity: Purity, loc: SourceLocation)

  case class CatchRule(sym: Symbol.VarSym, clazz: java.lang.Class[?], exp: Expr)

  case class HandlerRule(op: Ast.OpSymUse, fparams: List[FormalParam], exp: Expr)

  case class FormalParam(sym: Symbol.VarSym, mod: Ast.Modifiers, tpe: MonoType, loc: SourceLocation)

  case class TypeParam(name: Name.Ident, sym: Symbol.KindedTypeVarSym, loc: SourceLocation)

}
<|MERGE_RESOLUTION|>--- conflicted
+++ resolved
@@ -35,15 +35,11 @@
 
   case class Def(ann: Annotations, mod: Ast.Modifiers, sym: Symbol.DefnSym, cparams: List[FormalParam], fparams: List[FormalParam], exp: Expr, tpe: MonoType, loc: SourceLocation)
 
-<<<<<<< HEAD
-  case class Enum(doc: Ast.Doc, ann: Ast.Annotations, mod: Ast.Modifiers, sym: Symbol.EnumSym, tparams: List[TypeParam], cases: Map[Symbol.CaseSym, Case], loc: SourceLocation)
+  case class Enum(doc: Ast.Doc, ann: Annotations, mod: Ast.Modifiers, sym: Symbol.EnumSym, tparams: List[TypeParam], cases: Map[Symbol.CaseSym, Case], loc: SourceLocation)
 
-  case class Struct(doc: Ast.Doc, ann: Ast.Annotations, mod: Ast.Modifiers, sym: Symbol.StructSym, tparams: List[TypeParam], fields: List[StructField], loc: SourceLocation)
+  case class Struct(doc: Ast.Doc, ann: Annotations, mod: Ast.Modifiers, sym: Symbol.StructSym, tparams: List[TypeParam], fields: List[StructField], loc: SourceLocation)
 
-  case class Effect(ann: Ast.Annotations, mod: Ast.Modifiers, sym: Symbol.EffectSym, ops: List[Op], loc: SourceLocation)
-=======
   case class Effect(ann: Annotations, mod: Ast.Modifiers, sym: Symbol.EffectSym, ops: List[Op], loc: SourceLocation)
->>>>>>> ebda33d8
 
   case class Op(sym: Symbol.OpSym, ann: Annotations, mod: Ast.Modifiers, fparams: List[FormalParam], tpe: MonoType, purity: Purity, loc: SourceLocation)
 
