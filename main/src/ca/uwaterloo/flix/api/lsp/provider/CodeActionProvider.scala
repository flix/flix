--- conflicted
+++ resolved
@@ -284,21 +284,6 @@
   /**
     * Returns `true` if the given `range` starts on the same line as the given source location `loc`.
     */
-<<<<<<< HEAD
-  private def overlaps(range: Range, loc: SourceLocation): Boolean = {
-    val range2 = sourceLocation2Range(loc)
-    range.overlapsWith(range2)
-  }
-
-  private def sourcePosition2Position(sourcePosition: SourcePosition): Position = {
-    Position(sourcePosition.lineOneIndexed, sourcePosition.colOneIndexed)
-  }
-
-  private def sourceLocation2Range(sourceLocation: SourceLocation): Range = {
-    Range(sourcePosition2Position(sourceLocation.start), sourcePosition2Position(sourceLocation.end))
-  }
-=======
   private def overlaps(range: Range, loc: SourceLocation): Boolean =
     range.overlapsWith(Range.from(loc))
->>>>>>> 18cc3aa7
 }