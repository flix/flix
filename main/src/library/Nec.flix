--- conflicted
+++ resolved
@@ -818,11 +818,7 @@
     ///
     def iteratorHelper(rc: Region[r], vl: Option[ViewLeft[a]]): Iterator[a, r, r] \ r =
         let cursor = Ref.fresh(rc, vl);
-<<<<<<< HEAD
         let next = () -> match (Ref.get(cursor)) {
-=======
-        let next = () -> match (deref cursor) {
->>>>>>> e23a8a48
             case None             => None
             case Some(OneLeft(x)) =>
                 Ref.put(None, cursor);
