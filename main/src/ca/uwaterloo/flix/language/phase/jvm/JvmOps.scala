--- conflicted
+++ resolved
@@ -698,13 +698,9 @@
             sacc ++ fs ++ visitExp(clo)
         }
 
-<<<<<<< HEAD
-      case Expression.Instanceof(exp, _, _, _) => visitExp(exp)
-
-      case Expression.Intrinsic0(_, tpe, _) => Set(tpe)
-=======
+      case Expr.Instanceof(exp, _, _, _) => visitExp(exp)
+
       case Expr.Intrinsic0(_, tpe, _) => Set(tpe)
->>>>>>> a7e82346
 
       case Expr.Intrinsic1(_, exp, tpe, _) => visitExp(exp) + tpe
 
