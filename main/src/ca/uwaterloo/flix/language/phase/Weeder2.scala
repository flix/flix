/*
 * Copyright 2024 Herluf Baggesen
 *
 * Licensed under the Apache License, Version 2.0 (the "License");
 * you may not use this file except in compliance with the License.
 * You may obtain a copy of the License at
 *
 *   http://www.apache.org/licenses/LICENSE-2.0
 *
 * Unless required by applicable law or agreed to in writing, software
 * distributed under the License is distributed on an "AS IS" BASIS,
 * WITHOUT WARRANTIES OR CONDITIONS OF ANY KIND, either express or implied.
 * See the License for the specific language governing permissions and
 * limitations under the License.
 */
package ca.uwaterloo.flix.language.phase

import ca.uwaterloo.flix.api.Flix
import ca.uwaterloo.flix.language.CompilationMessage
import ca.uwaterloo.flix.language.ast.Ast.*
import ca.uwaterloo.flix.language.ast.SyntaxTree.{Tree, TreeKind}
import ca.uwaterloo.flix.language.ast.shared.Annotation.Export
import ca.uwaterloo.flix.language.ast.shared.{Annotation, CheckedCastType, Constant, Denotation, Fixity, Polarity}
import ca.uwaterloo.flix.language.ast.{Ast, ChangeSet, Name, ReadAst, SemanticOp, SourceLocation, Symbol, SyntaxTree, Token, TokenKind, WeededAst}
import ca.uwaterloo.flix.language.dbg.AstPrinter.*
import ca.uwaterloo.flix.language.errors.ParseError.*
import ca.uwaterloo.flix.language.errors.WeederError.*
import ca.uwaterloo.flix.util.Validation.*
import ca.uwaterloo.flix.util.collection.Chain
import ca.uwaterloo.flix.util.{InternalCompilerException, ParOps, Result, Validation}

import java.lang.{Byte as JByte, Integer as JInt, Long as JLong, Short as JShort}
import java.util.regex.{PatternSyntaxException, Pattern as JPattern}
import scala.annotation.tailrec
import scala.collection.immutable.{::, List, Nil}
import scala.collection.mutable.ArrayBuffer

/**
  * Weeder2 walks a [[Tree]], validates it and thereby transforms it into a [[WeededAst]].
  *
  * Function names in Weeder2 follow this pattern:
  *   1. visit* : Visits a Tree of a known kind. These functions assert that the kind is indeed known.
  *   1. pick* : Picks first sub-Tree of a kind and visits it.
  *   1. tryPick* : Works like pick* but only runs the visitor if the child of kind is found. Returns an option containing the result.
  *   1. pickAll* : These will pick all subtrees of a specified kind and run a visitor on it.
  */
object Weeder2 {

  import WeededAst._

  def run(readRoot: ReadAst.Root, entryPoint: Option[Symbol.DefnSym], root: SyntaxTree.Root, oldRoot: WeededAst.Root, changeSet: ChangeSet)(implicit flix: Flix): Validation[WeededAst.Root, CompilationMessage] = {
    flix.phase("Weeder2") {
      val (stale, fresh) = changeSet.partition(root.units, oldRoot.units)
      // Parse each source file in parallel and join them into a WeededAst.Root
      val refreshed = ParOps.parMap(stale) {
        case (src, tree) => mapN(weed(tree))(tree => src -> tree)
      }

      val compilationUnits = mapN(sequence(refreshed))(_.toMap ++ fresh)
      mapN(compilationUnits)(WeededAst.Root(_, entryPoint, readRoot.names))
    }(DebugValidation())
  }

  private def weed(tree: Tree)(implicit flix: Flix): Validation[CompilationUnit, CompilationMessage] = {
    mapN(pickAllUsesAndImports(tree), Decls.pickAllDeclarations(tree)) {
      (usesAndImports, declarations) => CompilationUnit(usesAndImports, declarations, tree.loc)
    }
  }

  private def pickAllUsesAndImports(tree: Tree): Validation[List[UseOrImport], CompilationMessage] = {
    expectAny(tree, List(TreeKind.Root, TreeKind.Decl.Module))
    val maybeTree = tryPick(TreeKind.UsesOrImports.UseOrImportList, tree)
    maybeTree
      .map(tree => {
        val uses = pickAll(TreeKind.UsesOrImports.Use, tree)
        val imports = pickAll(TreeKind.UsesOrImports.Import, tree)
        mapN(traverse(uses)(visitUse), traverse(imports)(visitImport)) {
          (uses, imports) => uses.flatten ++ imports.flatten
        }
      })
      .getOrElse(Validation.success(List.empty))
  }

  private def visitUse(tree: Tree): Validation[List[UseOrImport], CompilationMessage] = {
    expect(tree, TreeKind.UsesOrImports.Use)
    val maybeUseMany = tryPick(TreeKind.UsesOrImports.UseMany, tree)
    flatMapN(pickQName(tree))(qname => {
      if (qname.namespace.idents.isEmpty && maybeUseMany.isEmpty) {
        return Validation.toSoftFailure(Nil, UnqualifiedUse(qname.loc))
      }
      val nname = Name.NName(qname.namespace.idents :+ qname.ident, qname.loc)
      mapN(traverseOpt(maybeUseMany)(tree => visitUseMany(tree, nname))) {
        // case: empty use many. Fallback on empty list. Parser has reported an error here.
        case Some(Nil) => List.empty
        // case: use one, use the qname
        case None => List(UseOrImport.Use(qname, qname.ident, qname.loc))
        // case: use many
        case Some(uses) => uses
      }
    })
  }

  private def visitUseMany(tree: Tree, namespace: Name.NName): Validation[List[UseOrImport], CompilationMessage] = {
    expect(tree, TreeKind.UsesOrImports.UseMany)
    val identUses = traverse(pickAll(TreeKind.Ident, tree))(visitUseIdent(_, namespace))
    val aliasedUses = traverse(pickAll(TreeKind.UsesOrImports.Alias, tree))(tree => visitUseAlias(tree, namespace))
    mapN(identUses, aliasedUses) {
      (identUses, aliasedUses) => (identUses ++ aliasedUses).sortBy(_.loc)
    }
  }

  private def visitUseIdent(tree: Tree, namespace: Name.NName): Validation[UseOrImport.Use, CompilationMessage] = {
    mapN(tokenToIdent(tree)) {
      ident => UseOrImport.Use(Name.QName(namespace, ident, tree.loc), ident, ident.loc)
    }
  }

  private def visitUseAlias(tree: Tree, namespace: Name.NName): Validation[UseOrImport.Use, CompilationMessage] = {
    val idents = traverse(pickAll(TreeKind.Ident, tree))(tokenToIdent)
    flatMapN(idents) {
      case ident :: alias :: _ =>
        val qname = Name.QName(namespace, ident, tree.loc)
        val res = Validation.success(UseOrImport.Use(qname, alias, tree.loc))
        // Check for illegal alias
        if ((ident.name.nonEmpty && alias.name.nonEmpty) && ident.name.charAt(0).isUpper != alias.name.charAt(0).isUpper) {
          res.withSoftFailure(IllegalUse(ident.name, alias.name, tree.loc))
        } else res
      // recover from missing alias by using ident
      case ident :: _ =>
        val error = Malformed(NamedTokenSet.Alias, SyntacticContext.Use, hint = Some(s"Give an alias after ${TokenKind.ArrowThickR.display}."), loc = tree.loc)
        val qname = Name.QName(namespace, ident, tree.loc)
        Validation.toSoftFailure(UseOrImport.Use(qname, ident, ident.loc), error)
      case _ => throw InternalCompilerException("Parser passed malformed use with alias", tree.loc)
    }
  }

  private def visitImport(tree: Tree): Validation[List[UseOrImport], CompilationMessage] = {
    expect(tree, TreeKind.UsesOrImports.Import)
    val maybeImportMany = tryPick(TreeKind.UsesOrImports.ImportMany, tree)
    flatMapN(JvmOp.pickJavaName(tree))(jname => {
      mapN(traverseOpt(maybeImportMany)(tree => visitImportMany(tree, jname.fqn))) {
        // case: empty import many. Fallback on empty list. Parser has reported an error here.
        case Some(Nil) => List.empty
        // case: import one, use the java name
        case None =>
          val ident = Name.Ident(jname.fqn.lastOption.getOrElse(""), jname.loc)
          List(UseOrImport.Import(jname, ident, tree.loc))
        // case: import many
        case Some(imports) => imports
      }
    })
  }

  private def visitImportMany(tree: Tree, namespace: Seq[String]): Validation[List[UseOrImport.Import], CompilationMessage] = {
    expect(tree, TreeKind.UsesOrImports.ImportMany)
    val identImports = traverse(pickAll(TreeKind.Ident, tree))(visitImportIdent(_, namespace))
    val aliasedImports = traverse(pickAll(TreeKind.UsesOrImports.Alias, tree))(tree => visitImportAlias(tree, namespace))
    mapN(identImports, aliasedImports) {
      (identImports, aliasedImports) => (identImports ++ aliasedImports).sortBy(_.loc)
    }
  }

  private def visitImportIdent(tree: Tree, namespace: Seq[String]): Validation[UseOrImport.Import, CompilationMessage] = {
    mapN(tokenToIdent(tree)) {
      ident => UseOrImport.Import(Name.JavaName(namespace ++ Seq(ident.name), tree.loc), ident, ident.loc)
    }
  }

  private def visitImportAlias(tree: Tree, namespace: Seq[String]): Validation[UseOrImport.Import, CompilationMessage] = {
    val idents = traverse(pickAll(TreeKind.Ident, tree))(tokenToIdent)
    flatMapN(idents) {
      case ident :: alias :: _ =>
        val jname = Name.JavaName(namespace ++ Seq(ident.name), tree.loc)
        Validation.success(UseOrImport.Import(jname, alias, tree.loc))
      // recover from missing alias by using ident
      case ident :: _ =>
        val error = Malformed(NamedTokenSet.Alias, SyntacticContext.Import, hint = Some(s"Give an alias after ${TokenKind.ArrowThickR.display}."), loc = tree.loc)
        Validation.toSoftFailure(
          UseOrImport.Import(Name.JavaName(Seq(ident.name), tree.loc), ident, ident.loc),
          error
        )
      case _ => throw InternalCompilerException("Parser passed malformed use with alias", tree.loc)
    }
  }

  private object Decls {
    def pickAllDeclarations(tree: Tree)(implicit flix: Flix): Validation[List[Declaration], CompilationMessage] = {
      expectAny(tree, List(TreeKind.Root, TreeKind.Decl.Module))
      val modules = pickAll(TreeKind.Decl.Module, tree)
      val traits = pickAll(TreeKind.Decl.Trait, tree)
      val instances = pickAll(TreeKind.Decl.Instance, tree)
      val definitions = pickAll(TreeKind.Decl.Def, tree)
      val enums = pickAll(TreeKind.Decl.Enum, tree)
      val restrictableEnums = pickAll(TreeKind.Decl.RestrictableEnum, tree)
      val structs = pickAll(TreeKind.Decl.Struct, tree)
      val typeAliases = pickAll(TreeKind.Decl.TypeAlias, tree)
      val effects = pickAll(TreeKind.Decl.Effect, tree)
      mapN(
        traverse(modules)(visitModuleDecl),
        traverse(traits)(visitTraitDecl),
        traverse(instances)(visitInstanceDecl),
        traverse(definitions)(visitDefinitionDecl(_)),
        traverse(enums)(visitEnumDecl),
        traverse(structs)(visitStructDecl),
        traverse(restrictableEnums)(visitRestrictableEnumDecl),
        traverse(typeAliases)(visitTypeAliasDecl),
        traverse(effects)(visitEffectDecl)
      ) {
        case (modules, traits, instances, definitions, enums, rEnums, structs, typeAliases, effects) =>
          (modules ++ traits ++ instances ++ definitions ++ enums ++ rEnums ++ structs ++ typeAliases ++ effects).sortBy(_.loc)
      }
    }

    private def visitModuleDecl(tree: Tree)(implicit flix: Flix): Validation[Declaration.Namespace, CompilationMessage] = {
      expect(tree, TreeKind.Decl.Module)
      mapN(
        pickQName(tree),
        pickAllUsesAndImports(tree),
        pickAllDeclarations(tree)
      ) {
        (qname, usesAndImports, declarations) =>
          val base = Declaration.Namespace(qname.ident, usesAndImports, declarations, tree.loc)
          qname.namespace.idents.foldRight(base: Declaration.Namespace) {
            case (ident, acc) => Declaration.Namespace(ident, Nil, List(acc), tree.loc)
          }
      }
    }

    private def visitTraitDecl(tree: Tree)(implicit flix: Flix): Validation[Declaration.Trait, CompilationMessage] = {
      expect(tree, TreeKind.Decl.Trait)
      val sigs = pickAll(TreeKind.Decl.Signature, tree)
      val laws = pickAll(TreeKind.Decl.Law, tree)
      flatMapN(
        pickDocumentation(tree),
        pickAnnotations(tree),
        pickModifiers(tree, allowed = Set(TokenKind.KeywordLawful, TokenKind.KeywordPub, TokenKind.KeywordSealed)),
        pickNameIdent(tree),
        Types.pickSingleParameter(tree),
        Types.pickConstraints(tree),
        traverse(sigs)(visitSignatureDecl),
        traverse(laws)(visitLawDecl)
      ) {
        (doc, annotations, modifiers, ident, tparam, tconstr, sigs, laws) =>
          val assocs = pickAll(TreeKind.Decl.AssociatedTypeSig, tree)
          mapN(traverse(assocs)(visitAssociatedTypeSigDecl(_, tparam))) {
            assocs => Declaration.Trait(doc, annotations, modifiers, ident, tparam, tconstr, assocs, sigs, laws, tree.loc)
          }
      }
    }

    private def visitInstanceDecl(tree: Tree)(implicit flix: Flix): Validation[Declaration.Instance, CompilationMessage] = {
      expect(tree, TreeKind.Decl.Instance)
      val allowedDefModifiers: Set[TokenKind] = if (flix.options.xnodeprecated) Set(TokenKind.KeywordPub) else Set(TokenKind.KeywordPub, TokenKind.KeywordOverride)
      flatMapN(
        pickDocumentation(tree),
        pickAnnotations(tree),
        pickModifiers(tree, allowed = Set.empty),
        pickQName(tree),
        Types.pickType(tree),
        Types.pickConstraints(tree),
        traverse(pickAll(TreeKind.Decl.Def, tree))(visitDefinitionDecl(_, allowedModifiers = allowedDefModifiers, mustBePublic = true)),
        traverse(pickAll(TreeKind.Decl.Redef, tree))(visitRedefinitionDecl),
      ) {
        (doc, annotations, modifiers, clazz, tpe, tconstrs, defs, redefs) =>
          val assocs = pickAll(TreeKind.Decl.AssociatedTypeDef, tree)
          mapN(traverse(assocs)(visitAssociatedTypeDefDecl(_, tpe))) {
            assocs => Declaration.Instance(doc, annotations, modifiers, clazz, tpe, tconstrs, assocs, defs, redefs, tree.loc)
          }
      }
    }

    private def visitSignatureDecl(tree: Tree)(implicit flix: Flix): Validation[Declaration.Sig, CompilationMessage] = {
      expect(tree, TreeKind.Decl.Signature)
      val maybeExpression = tryPick(TreeKind.Expr.Expr, tree)
      mapN(
        pickDocumentation(tree),
        pickAnnotations(tree),
        pickModifiers(tree, allowed = Set(TokenKind.KeywordPub), mustBePublic = true),
        pickNameIdent(tree),
        Types.pickKindedParameters(tree),
        pickFormalParameters(tree),
        Types.pickType(tree),
        Types.tryPickEffect(tree),
        Types.pickConstraints(tree),
        pickEqualityConstraints(tree),
        traverseOpt(maybeExpression)(Exprs.visitExpr)
      ) {
        (doc, annotations, modifiers, ident, tparams, fparams, tpe, eff, tconstrs, econstrs, expr) =>
          Declaration.Sig(doc, annotations, modifiers, ident, tparams, fparams, expr, tpe, eff, tconstrs, econstrs, tree.loc)
      }
    }

    private def visitDefinitionDecl(tree: Tree, allowedModifiers: Set[TokenKind] = Set(TokenKind.KeywordPub), mustBePublic: Boolean = false)(implicit flix: Flix): Validation[Declaration.Def, CompilationMessage] = {
      expect(tree, TreeKind.Decl.Def)
      mapN(
        pickDocumentation(tree),
        pickAnnotations(tree),
        pickModifiers(tree, allowed = allowedModifiers, mustBePublic),
        pickNameIdent(tree),
        Types.pickKindedParameters(tree),
        pickFormalParameters(tree),
        Exprs.pickExpr(tree),
        Types.pickType(tree),
        Types.pickConstraints(tree),
        pickEqualityConstraints(tree),
        Types.tryPickEffect(tree)
      ) {
        (doc, annotations, modifiers, ident, tparams, fparams, exp, ttype, tconstrs, constrs, eff) =>
          Declaration.Def(doc, annotations, modifiers, ident, tparams, fparams, exp, ttype, eff, tconstrs, constrs, tree.loc)
      }
    }

    private def visitRedefinitionDecl(tree: Tree)(implicit flix: Flix): Validation[Declaration.Redef, CompilationMessage] = {
      expect(tree, TreeKind.Decl.Redef)
      val allowedModifiers: Set[TokenKind] = if (flix.options.xnodeprecated) Set.empty else Set(TokenKind.KeywordPub)
      mapN(
        pickDocumentation(tree),
        pickAnnotations(tree),
        pickModifiers(tree, allowed = allowedModifiers),
        pickNameIdent(tree),
        Types.pickKindedParameters(tree),
        pickFormalParameters(tree),
        Exprs.pickExpr(tree),
        Types.pickType(tree),
        Types.pickConstraints(tree),
        pickEqualityConstraints(tree),
        Types.tryPickEffect(tree)
      ) {
        (doc, annotations, modifiers, ident, tparams, fparams, exp, ttype, tconstrs, constrs, eff) =>
          Declaration.Redef(doc, annotations, modifiers, ident, tparams, fparams, exp, ttype, eff, tconstrs, constrs, tree.loc)
      }
    }

    private def visitLawDecl(tree: Tree)(implicit flix: Flix): Validation[Declaration.Def, CompilationMessage] = {
      mapN(
        pickDocumentation(tree),
        pickAnnotations(tree),
        pickModifiers(tree, allowed = Set.empty),
        pickNameIdent(tree),
        Types.pickConstraints(tree),
        pickEqualityConstraints(tree),
        Types.pickKindedParameters(tree),
        pickFormalParameters(tree),
        Exprs.pickExpr(tree)
      ) {
        (doc, ann, mods, ident, tconstrs, econstrs, tparams, fparams, expr) =>
          val eff = None
          val tpe = WeededAst.Type.Ambiguous(Name.mkQName("Bool"), ident.loc)
          // TODO: There is a `Declaration.Law` but old Weeder produces a Def
          Declaration.Def(doc, ann, mods, ident, tparams, fparams, expr, tpe, eff, tconstrs, econstrs, tree.loc)
      }
    }

    private def visitEnumDecl(tree: Tree): Validation[Declaration.Enum, CompilationMessage] = {
      expect(tree, TreeKind.Decl.Enum)
      val shorthandTuple = tryPick(TreeKind.Type.Type, tree)
      val cases = pickAll(TreeKind.Case, tree)
      flatMapN(
        pickDocumentation(tree),
        pickAnnotations(tree),
        pickModifiers(tree, allowed = Set(TokenKind.KeywordPub)),
        pickNameIdent(tree),
        Types.pickDerivations(tree),
        Types.pickParameters(tree),
        traverseOpt(shorthandTuple)(Types.visitType),
        traverse(cases)(visitEnumCase)
      ) {
        (doc, ann, mods, ident, derivations, tparams, tpe, cases) =>
          val casesVal = (tpe, cases) match {
            // Error: both singleton shorthand and cases provided
            case (Some(_), _ :: _) => Validation.toHardFailure(IllegalEnum(ident.loc))
            // Empty enum
            case (None, Nil) => Validation.success(List.empty)
            // Empty singleton enum
            case (Some(Type.Error(_)), Nil) =>
              // Fall back on no cases, parser has already reported an error
              Validation.success(List.empty)
            // Singleton enum
            case (Some(t), Nil) =>
              Validation.success(List(WeededAst.Case(ident, flattenEnumCaseType(t), ident.loc)))
            // Multiton enum
            case (None, cs) =>
              val errors = getDuplicates(cs, (c: Case) => c.ident.name).map(pair =>
                DuplicateTag(ident.name, pair._1.ident, pair._1.loc, pair._2.loc)
              )
              Validation.success(cases).withSoftFailures(errors)
          }
          mapN(casesVal) {
            cases => Declaration.Enum(doc, ann, mods, ident, tparams, derivations, cases.sortBy(_.loc), tree.loc)
          }
      }
    }

    private def visitEnumCase(tree: Tree): Validation[Case, CompilationMessage] = {
      expect(tree, TreeKind.Case)
      val maybeType = tryPick(TreeKind.Type.Type, tree)
      mapN(
        pickNameIdent(tree),
        traverseOpt(maybeType)(Types.visitType),
        // TODO: Doc comments on enum cases. It is not available on [[Case]] yet.
      ) {
        (ident, maybeType) =>
          val tpe = maybeType
            .map(flattenEnumCaseType)
            .getOrElse(Type.Unit(ident.loc))
          // Make a source location that spans the name and type, excluding 'case'.
          val loc = SourceLocation(isReal = true, ident.loc.sp1, tree.loc.sp2)
          Case(ident, tpe, loc)
      }
    }

    private def flattenEnumCaseType(tpe: Type): Type = {
      tpe match {
        // Single type in case -> flatten to ambiguous.
        case Type.Tuple(t :: Nil, _) => t
        // Multiple types in case -> do nothing
        case tpe => tpe
      }
    }

    private def visitRestrictableEnumDecl(tree: Tree): Validation[Declaration.RestrictableEnum, CompilationMessage] = {
      expect(tree, TreeKind.Decl.RestrictableEnum)
      val shorthandTuple = tryPick(TreeKind.Type.Type, tree)
      val restrictionParam = flatMapN(pick(TreeKind.Parameter, tree))(Types.visitParameter)
      val cases = pickAll(TreeKind.Case, tree)
      flatMapN(
        pickDocumentation(tree),
        pickAnnotations(tree),
        pickModifiers(tree, allowed = Set(TokenKind.KeywordPub)),
        pickNameIdent(tree),
        restrictionParam,
        Types.pickDerivations(tree),
        Types.pickParameters(tree),
        traverseOpt(shorthandTuple)(Types.visitType),
        traverse(cases)(visitRestrictableEnumCase)
      ) {
        (doc, ann, mods, ident, rParam, derivations, tparams, tpe, cases) =>
          val casesVal = (tpe, cases) match {
            // Error: both singleton shorthand and cases provided
            case (Some(_), _ :: _) => Validation.toHardFailure(IllegalEnum(ident.loc))
            // Empty enum
            case (None, Nil) => Validation.success(List.empty)
            // Singleton enum
            case (Some(t), Nil) =>
              Validation.success(List(WeededAst.RestrictableCase(ident, flattenEnumCaseType(t), ident.loc)))
            // Multiton enum
            case (None, cs) =>
              val errors = getDuplicates(cs, (c: RestrictableCase) => c.ident.name).map(pair =>
                DuplicateTag(ident.name, pair._1.ident, pair._1.loc, pair._2.loc)
              )
              Validation.success(cases).withSoftFailures(errors)
          }
          mapN(casesVal) {
            cases => Declaration.RestrictableEnum(doc, ann, mods, ident, rParam, tparams, derivations, cases.sortBy(_.loc), tree.loc)
          }
      }
    }

    private def visitRestrictableEnumCase(tree: Tree): Validation[RestrictableCase, CompilationMessage] = {
      expect(tree, TreeKind.Case)
      val maybeType = tryPick(TreeKind.Type.Type, tree)
      mapN(
        pickNameIdent(tree),
        traverseOpt(maybeType)(Types.visitType),
        // TODO: Doc comments on enum cases. It is not available on [[Case]] yet.
      ) {
        (ident, maybeType) =>
          val tpe = maybeType
            .map(flattenEnumCaseType)
            .getOrElse(Type.Unit(ident.loc))
          RestrictableCase(ident, tpe, tree.loc)
      }
    }

    private def visitStructDecl(tree: Tree): Validation[Declaration.Struct, CompilationMessage] = {
      expect(tree, TreeKind.Decl.Struct)
      val fields = pickAll(TreeKind.StructField, tree)
      flatMapN(
        pickDocumentation(tree),
        pickAnnotations(tree),
        pickModifiers(tree, allowed = Set(TokenKind.KeywordPub)),
        pickNameIdent(tree),
        Types.pickParameters(tree),
        traverse(fields)(visitStructField)
      ) {
        (doc, ann, mods, ident, tparams, fields) =>
          // Ensure that each name is unique
          val errors = getDuplicates(fields, (f: StructField) => f.name.name)
          // For each field, only keep the first occurrence of the name
          val groupedByName = fields.groupBy(_.name.name)
          val filteredFields = groupedByName.values.map(_.head).toList
          if (errors.isEmpty) {
            Validation.success(Declaration.Struct(
              doc, ann, mods, ident, tparams, filteredFields.sortBy(_.loc), tree.loc
            ))
          }
          else {
            Validation.success(Declaration.Struct(
              doc, ann, mods, ident, tparams, filteredFields.sortBy(_.loc), tree.loc
            )).withSoftFailures(errors.map {
              case (field1, field2) => DuplicateStructField(ident.name, field1.name.name, field1.name.loc, field2.name.loc, ident.loc)
            })
          }
      }
    }

    private def visitStructField(tree: Tree): Validation[StructField, CompilationMessage] = {
      expect(tree, TreeKind.StructField)
      mapN(
        pickModifiers(tree, allowed = Set(TokenKind.KeywordPub, TokenKind.KeywordMut)),
        pickNameIdent(tree),
        Types.pickType(tree)
      ) {
        (mod, ident, ttype) =>
          // Make a source location that spans the name and type
          val loc = SourceLocation(isReal = true, ident.loc.sp1, tree.loc.sp2)
          StructField(mod, Name.mkLabel(ident), ttype, loc)
      }
    }

    private def visitTypeAliasDecl(tree: Tree): Validation[Declaration.TypeAlias, CompilationMessage] = {
      expect(tree, TreeKind.Decl.TypeAlias)
      mapN(
        pickDocumentation(tree),
        pickModifiers(tree, Set(TokenKind.KeywordPub)),
        pickAnnotations(tree),
        pickNameIdent(tree),
        Types.pickParameters(tree),
        Types.pickType(tree)
      ) {
        (doc, mods, ann, ident, tparams, tpe) => Declaration.TypeAlias(doc, ann, mods, ident, tparams, tpe, tree.loc)
      }
    }

    private def visitAssociatedTypeSigDecl(tree: Tree, classTypeParam: TypeParam): Validation[Declaration.AssocTypeSig, CompilationMessage] = {
      expect(tree, TreeKind.Decl.AssociatedTypeSig)
      flatMapN(
        pickDocumentation(tree),
        pickModifiers(tree, allowed = Set(TokenKind.KeywordPub)),
        pickNameIdent(tree),
        Types.pickParameters(tree),
      ) {
        (doc, mods, ident, tparams) =>
          val kind = Types.tryPickKind(tree).getOrElse(defaultKind(ident))
          val tpe = Types.tryPickTypeNoWild(tree)
          val tparam = tparams match {
            // Elided: Use class type parameter
            case Nil => Validation.success(classTypeParam)
            // Single type parameter
            case head :: Nil => Validation.success(head)
            // Multiple type parameters. Soft fail by picking the first parameter
            case ts@(head :: _ :: _) => Validation.toSoftFailure(head, NonUnaryAssocType(ts.length, ident.loc))
          }
          mapN(tparam, tpe) {
            (tparam, tpe) => Declaration.AssocTypeSig(doc, mods, ident, tparam, kind, tpe, tree.loc)
          }
      }
    }

    private def visitAssociatedTypeDefDecl(tree: Tree, instType: Type): Validation[Declaration.AssocTypeDef, CompilationMessage] = {
      expect(tree, TreeKind.Decl.AssociatedTypeDef)
      flatMapN(
        pickDocumentation(tree),
        pickModifiers(tree, Set(TokenKind.KeywordPub)),
        pickNameIdent(tree),
        Types.pickArguments(tree),
        Types.pickType(tree)
      ) {
        (doc, mods, ident, typeArgs, tpe) =>
          val typeArg = typeArgs match {
            // Use instance type if type arguments were elided
            case Nil => Validation.success(instType)
            // Single argument: use that
            case head :: Nil => Validation.success(head)
            // Multiple type arguments: recover by arbitrarily picking the first one
            case types => Validation.toSoftFailure(types.head, NonUnaryAssocType(types.length, ident.loc))
          }
          mapN(typeArg) {
            typeArg => Declaration.AssocTypeDef(doc, mods, ident, typeArg, tpe, tree.loc)
          }
      }
    }

    private def visitEffectDecl(tree: Tree): Validation[Declaration.Effect, CompilationMessage] = {
      expect(tree, TreeKind.Decl.Effect)
      val ops = pickAll(TreeKind.Decl.Op, tree)
      mapN(
        pickDocumentation(tree),
        pickAnnotations(tree),
        pickModifiers(tree, allowed = Set(TokenKind.KeywordPub)),
        pickNameIdent(tree),
        traverse(ops)(visitOperationDecl)
      ) {
        (doc, ann, mods, ident, ops) => Declaration.Effect(doc, ann, mods, ident, ops, tree.loc)
      }
    }

    private def visitOperationDecl(tree: Tree): Validation[Declaration.Op, CompilationMessage] = {
      expect(tree, TreeKind.Decl.Op)
      mapN(
        pickDocumentation(tree),
        pickAnnotations(tree),
        pickModifiers(tree, allowed = Set(TokenKind.KeywordPub)),
        pickNameIdent(tree),
        pickFormalParameters(tree),
        Types.pickType(tree),
        Types.pickConstraints(tree),
      ) {
        (doc, ann, mods, ident, fparams, tpe, tconstrs) => Declaration.Op(doc, ann, mods, ident, fparams, tpe, tconstrs, tree.loc)
      }
    }

    private def pickDocumentation(tree: Tree): Validation[Ast.Doc, CompilationMessage] = {
      val docTree: Option[Tree] = tryPick(TreeKind.Doc, tree).flatMap(tryPick(TreeKind.CommentList, _))
      docTree match {
        case None => Validation.success(Ast.Doc(List.empty, tree.loc))
        case Some(tree) =>
          // strip prefixing `///` and trim
          var lines = text(tree).map(_.stripPrefix("///").trim)
          // Drop first/last line if it is empty
          if (lines.headOption.exists(_.isEmpty)) {
            lines = lines.tail
          }
          if (lines.lastOption.exists(_.isEmpty)) {
            lines = lines.dropRight(1)
          }
          Validation.success(Ast.Doc(lines, tree.loc))
      }
    }

    def pickAnnotations(tree: Tree): Validation[Ast.Annotations, CompilationMessage] = {
      val maybeAnnotations = tryPick(TreeKind.AnnotationList, tree)
      val annotations = maybeAnnotations.map(
          tree => {
            val tokens = pickAllTokens(tree)
            // Check for duplicate annotations
            val errors = getDuplicates(tokens.toSeq, (t: Token) => t.text).map(pair => {
              val name = pair._1.text
              val loc1 = pair._1.mkSourceLocation()
              val loc2 = pair._2.mkSourceLocation()
              DuplicateAnnotation(name.stripPrefix("@"), loc1, loc2)
            })
            traverse(tokens)(visitAnnotation).withSoftFailures(errors)
          })
        .getOrElse(Validation.success(List.empty))

      mapN(annotations)(Ast.Annotations(_))
    }

    private def visitAnnotation(token: Token): Validation[Annotation, CompilationMessage] = {
      val loc = token.mkSourceLocation()
      import Annotation.*
      token.text match {
        case "@Deprecated" => Validation.success(Deprecated(loc))
        case "@Experimental" => Validation.success(Experimental(loc))
        case "@Export" => Validation.success(Export(loc))
        case "@Internal" => Validation.success(Internal(loc))
        case "@Parallel" => Validation.success(Parallel(loc))
        case "@ParallelWhenPure" => Validation.success(ParallelWhenPure(loc))
        case "@Lazy" => Validation.success(Lazy(loc))
        case "@LazyWhenPure" => Validation.success(LazyWhenPure(loc))
        case "@MustUse" => Validation.success(MustUse(loc))
        case "@Skip" => Validation.success(Skip(loc))
        case "@Test" | "@test" => Validation.success(Test(loc))
        case "@TailRec" => Validation.success(TailRecursive(loc))
        case other => Validation.toSoftFailure(Annotation.Error(other.stripPrefix("@"), loc), UndefinedAnnotation(other, loc))
      }
    }

    private def pickEqualityConstraints(tree: Tree): Validation[List[EqualityConstraint], CompilationMessage] = {
      val maybeContraintList = tryPick(TreeKind.Decl.EqualityConstraintList, tree)
      val constraints = traverseOpt(maybeContraintList)(t => {
        val constraintTrees = pickAll(TreeKind.Decl.EqualityConstraintFragment, t)
        traverse(constraintTrees)(visitEqualityConstraint)
      })

      mapN(constraints)(_.getOrElse(List.empty))
    }

    private def visitEqualityConstraint(tree: Tree): Validation[EqualityConstraint, CompilationMessage] = {
      flatMapN(traverse(pickAll(TreeKind.Type.Type, tree))(Types.visitType)) {
        case t1 :: t2 :: Nil => t1 match {
          case Type.Apply(Type.Ambiguous(qname, _), t11, _) => Validation.success(EqualityConstraint(qname, t11, t2, tree.loc))
          case _ => Validation.toHardFailure(IllegalEqualityConstraint(tree.loc))
        }
        case _ => Validation.toHardFailure(IllegalEqualityConstraint(tree.loc))
      }
    }

    private val ALL_MODIFIERS: Set[TokenKind] = Set(
      TokenKind.KeywordSealed,
      TokenKind.KeywordLawful,
      TokenKind.KeywordPub,
      TokenKind.KeywordOverride,
      TokenKind.KeywordMut,
      TokenKind.KeywordInline)

    private def pickModifiers(tree: Tree, allowed: Set[TokenKind] = ALL_MODIFIERS, mustBePublic: Boolean = false): Validation[Ast.Modifiers, CompilationMessage] = {
      tryPick(TreeKind.ModifierList, tree) match {
        case None => Validation.success(Ast.Modifiers(List.empty))
        case Some(modTree) =>
          var errors: List[CompilationMessage] = List.empty
          val tokens = pickAllTokens(modTree)
          // Check if pub is missing
          if (mustBePublic && !tokens.exists(_.kind == TokenKind.KeywordPub)) {
            mapN(pickNameIdent(tree)) {
              ident => errors :+= IllegalPrivateDeclaration(ident, ident.loc)
            }
          }
          // Check for duplicate modifiers
          errors = errors ++ getDuplicates(tokens.toSeq, (t: Token) => t.kind).map(pair => {
            val name = pair._1.text
            val loc1 = pair._1.mkSourceLocation()
            val loc2 = pair._2.mkSourceLocation()
            DuplicateModifier(name, loc2, loc1)
          })

          val mods = traverse(tokens)(visitModifier(_, allowed))
            .withSoftFailures(errors)
          mapN(mods)(Ast.Modifiers(_))
      }
    }

    private def visitModifier(token: Token, allowed: Set[TokenKind]): Validation[Ast.Modifier, CompilationMessage] = {
      val mod = token.kind match {
        // TODO: there is no Ast.Modifier for 'inline'
        case TokenKind.KeywordSealed => Validation.success(Ast.Modifier.Sealed)
        case TokenKind.KeywordLawful => Validation.success(Ast.Modifier.Lawful)
        case TokenKind.KeywordPub => Validation.success(Ast.Modifier.Public)
        case TokenKind.KeywordMut => Validation.success(Ast.Modifier.Mutable)
        case TokenKind.KeywordOverride => Validation.success(Ast.Modifier.Override)
        case kind => throw InternalCompilerException(s"Parser passed unknown modifier '$kind'", token.mkSourceLocation())
      }
      if (!allowed.contains(token.kind)) {
        mod.withSoftFailure(IllegalModifier(token.mkSourceLocation()))
      } else {
        mod
      }
    }

    def unitFormalParameter(loc: SourceLocation): FormalParam = FormalParam(
      Name.Ident("_unit", SourceLocation.Unknown),
      Ast.Modifiers(List.empty),
      Some(Type.Unit(loc)),
      loc
    )

    def pickFormalParameters(tree: Tree, presence: Presence = Presence.Required): Validation[List[FormalParam], CompilationMessage] = {
      val paramTree = tryPick(TreeKind.ParameterList, tree)
      paramTree.map(
        t => {
          val params = pickAll(TreeKind.Parameter, t)
          if (params.isEmpty) {
            Validation.success(List(unitFormalParameter(t.loc)))
          } else {
            flatMapN(traverse(params)(visitParameter(_, presence))) {
              params =>
                // Check for duplicates
                val paramsWithoutWildcards = params.filter(!_.ident.isWild)
                val errors = getDuplicates(paramsWithoutWildcards, (p: FormalParam) => p.ident.name)
                  .map(pair => DuplicateFormalParam(pair._1.ident.name, pair._1.loc, pair._2.loc))

                // Check missing or illegal type ascription
                Validation.success(params).withSoftFailures(errors)
            }
          }
        }
      ).getOrElse(Validation.toSoftFailure(
        List(unitFormalParameter(tree.loc)),
        UnexpectedToken(NamedTokenSet.FromKinds(Set(TokenKind.ParenL)), actual = None, SyntacticContext.Decl.Module, loc = tree.loc))
      )
    }

    private def visitParameter(tree: Tree, presence: Presence): Validation[FormalParam, CompilationMessage] = {
      expect(tree, TreeKind.Parameter)
      flatMapN(
        pickNameIdent(tree),
        pickModifiers(tree)
      ) {
        case (ident, mods) =>
          val maybeType = tryPick(TreeKind.Type.Type, tree)
          // Check for missing or illegal type ascription
          (maybeType, presence) match {
            case (None, Presence.Required) =>
              val e = MissingFormalParamAscription(ident.name, tree.loc)
              Validation.toSoftFailure(FormalParam(ident, mods, Some(Type.Error(tree.loc.asSynthetic)), tree.loc), e)
            case (Some(_), Presence.Forbidden) =>
              val e = IllegalFormalParamAscription(tree.loc)
              Validation.toSoftFailure(FormalParam(ident, mods, None, tree.loc), e)
            case (Some(typeTree), _) => mapN(Types.visitType(typeTree)) { tpe => FormalParam(ident, mods, Some(tpe), tree.loc) }
            case (None, _) => Validation.success(FormalParam(ident, mods, None, tree.loc))
          }
      }
    }
  }

  private object Exprs {
    def pickExpr(tree: Tree)(implicit flix: Flix): Validation[Expr, CompilationMessage] = {
      val maybeExpression = tryPick(TreeKind.Expr.Expr, tree)
      flatMapN(
        traverseOpt(maybeExpression)(visitExpr)
      ) {
        case Some(expr) => Validation.success(expr)
        case None =>
          // Fall back on Expr.Error. Parser has reported an error here.
          val err = UnexpectedToken(expected = NamedTokenSet.Expression, actual = None, SyntacticContext.Expr.OtherExpr, loc = tree.loc)
          Validation.success(Expr.Error(err))
      }
    }

    def visitExpr(exprTree: Tree)(implicit flix: Flix): Validation[Expr, CompilationMessage] = {
      assert(exprTree.kind == TreeKind.Expr.Expr)
      val tree = unfold(exprTree)
      tree.kind match {
        case TreeKind.Ident => mapN(tokenToIdent(tree)) { ident => Expr.Ambiguous(Name.QName(Name.RootNS, ident, ident.loc), tree.loc) }
        case TreeKind.QName => visitQnameExpr(tree)
        case TreeKind.Expr.Paren => visitParenExpr(tree)
        case TreeKind.Expr.Block => visitBlockExpr(tree)
        case TreeKind.Expr.StringInterpolation => visitStringInterpolationExpr(tree)
        case TreeKind.Expr.OpenVariant => visitOpenVariantExpr(tree)
        case TreeKind.Expr.OpenVariantAs => visitOpenVariantAsExpr(tree)
        case TreeKind.Expr.Hole => visitHoleExpr(tree)
        case TreeKind.Expr.HoleVariable => visitHoleWithExpExpr(tree)
        case TreeKind.Expr.Use => visitExprUseExpr(tree)
        case TreeKind.Expr.Literal => visitLiteralExpr(tree)
        case TreeKind.Expr.Apply => visitApplyExpr(tree)
        case TreeKind.Expr.Lambda => visitLambdaExpr(tree)
        case TreeKind.Expr.LambdaMatch => visitLambdaMatchExpr(tree)
        case TreeKind.Expr.Unary => visitUnaryExpr(tree)
        case TreeKind.Expr.Binary => visitBinaryExpr(tree)
        case TreeKind.Expr.IfThenElse => visitIfThenElseExpr(tree)
        case TreeKind.Expr.Statement => visitStatementExpr(tree)
        case TreeKind.Expr.LetRecDef => visitLetRecDefExpr(tree)
        case TreeKind.Expr.LetImport => visitLetImportExpr(tree)
        case TreeKind.Expr.Scope => visitScopeExpr(tree)
        case TreeKind.Expr.Match => visitMatchExpr(tree)
        case TreeKind.Expr.TypeMatch => visitTypeMatchExpr(tree)
        case TreeKind.Expr.RestrictableChoose
             | TreeKind.Expr.RestrictableChooseStar => visitRestrictableChooseExpr(tree)
        case TreeKind.Expr.ForApplicative => visitForApplicativeExpr(tree)
        case TreeKind.Expr.Foreach => visitForeachExpr(tree)
        case TreeKind.Expr.ForMonadic => visitForMonadicExpr(tree)
        case TreeKind.Expr.GetField2 => visitGetField2Expr(tree)
        case TreeKind.Expr.ForeachYield => visitForeachYieldExpr(tree)
        case TreeKind.Expr.LetMatch => visitLetMatchExpr(tree)
        case TreeKind.Expr.Tuple => visitTupleExpr(tree)
        case TreeKind.Expr.LiteralRecord => visitLiteralRecordExpr(tree)
        case TreeKind.Expr.RecordSelect => visitRecordSelectExpr(tree)
        case TreeKind.Expr.RecordOperation => visitRecordOperationExpr(tree)
        case TreeKind.Expr.LiteralArray => visitLiteralArrayExpr(tree)
        case TreeKind.Expr.LiteralVector => visitLiteralVectorExpr(tree)
        case TreeKind.Expr.LiteralList => visitLiteralListExpr(tree)
        case TreeKind.Expr.LiteralMap => visitLiteralMapExpr(tree)
        case TreeKind.Expr.LiteralSet => visitLiteralSetExpr(tree)
        case TreeKind.Expr.Ascribe => visitAscribeExpr(tree)
        case TreeKind.Expr.CheckedTypeCast => visitCheckedTypeCastExpr(tree)
        case TreeKind.Expr.CheckedEffectCast => visitCheckedEffectCastExpr(tree)
        case TreeKind.Expr.UncheckedCast => visitUncheckedCastExpr(tree)
        case TreeKind.Expr.UncheckedMaskingCast => visitUncheckedMaskingCastExpr(tree)
        case TreeKind.Expr.Unsafe => visitUnsafeExpr(tree)
        case TreeKind.Expr.Without => visitWithoutExpr(tree)
        case TreeKind.Expr.Try => visitTryExpr(tree)
        case TreeKind.Expr.Throw => visitThrow(tree)
        case TreeKind.Expr.Do => visitDoExpr(tree)
        case TreeKind.Expr.Index => visitIndexExpr(tree)
        case TreeKind.Expr.IndexMut => visitIndexMutExpr(tree)
        case TreeKind.Expr.InvokeConstructor2 => visitInvokeConstructor2Expr(tree)
        case TreeKind.Expr.InvokeMethod2 => visitInvokeMethod2Expr(tree)
        case TreeKind.Expr.NewObject => visitNewObjectExpr(tree)
        case TreeKind.Expr.NewStruct => visitNewStructExpr(tree)
        case TreeKind.Expr.StructGet => visitStructGetExpr(tree)
        case TreeKind.Expr.StructPut => visitStructPutExpr(tree)
        case TreeKind.Expr.Static => visitStaticExpr(tree)
        case TreeKind.Expr.Select => visitSelectExpr(tree)
        case TreeKind.Expr.Spawn => visitSpawnExpr(tree)
        case TreeKind.Expr.ParYield => visitParYieldExpr(tree)
        case TreeKind.Expr.FixpointConstraintSet => visitFixpointConstraintSetExpr(tree)
        case TreeKind.Expr.FixpointLambda => visitFixpointLambdaExpr(tree)
        case TreeKind.Expr.FixpointInject => visitFixpointInjectExpr(tree)
        case TreeKind.Expr.FixpointSolveWithProject => visitFixpointSolveExpr(tree)
        case TreeKind.Expr.FixpointQuery => visitFixpointQueryExpr(tree)
        case TreeKind.Expr.Debug => visitDebugExpr(tree)
        case TreeKind.Expr.Intrinsic =>
          // Intrinsics must be applied to check that they have the right amount of arguments.
          // This means that intrinsics are not "first-class" like other functions.
          // Something like "let assign = $VECTOR_ASSIGN$" hits this case.
          val error = UnappliedIntrinsic(text(tree).mkString(""), tree.loc)
          Validation.toSoftFailure(Expr.Error(error), error)
        case TreeKind.ErrorTree(err) => Validation.success(Expr.Error(err))
        case k =>
          throw InternalCompilerException(s"Expected expression, got '$k'.", tree.loc)
      }
    }

    private def visitQnameExpr(tree: Tree): Validation[Expr, CompilationMessage] = {
      expect(tree, TreeKind.QName)
      val idents = pickAll(TreeKind.Ident, tree)
      flatMapN(traverse(idents)(tokenToIdent)) {
        idents =>
          assert(idents.nonEmpty) // Require at least one ident
          val first = idents.head
          val ident = idents.last
          val nnameIdents = idents.dropRight(1)
          val loc = SourceLocation(isReal = true, first.loc.sp1, ident.loc.sp2)
          val nname = Name.NName(nnameIdents, loc)
          val qname = Name.QName(nname, ident, loc)
          Validation.success(Expr.Ambiguous(qname, qname.loc))
      }
    }

    private def visitParenExpr(tree: Tree)(implicit flix: Flix): Validation[Expr, CompilationMessage] = {
      expect(tree, TreeKind.Expr.Paren)
      mapN(pickExpr(tree)) {
        expr => Expr.Tuple(List(expr), tree.loc)
      }
    }

    private def visitBlockExpr(tree: Tree)(implicit flix: Flix): Validation[Expr, CompilationMessage] = {
      expect(tree, TreeKind.Expr.Block)
      pickExpr(tree)
    }

    private def visitStringInterpolationExpr(tree: Tree)(implicit flix: Flix): Validation[Expr, CompilationMessage] = {
      expect(tree, TreeKind.Expr.StringInterpolation)
      val init = WeededAst.Expr.Cst(Constant.Str(""), tree.loc)
      var isDebug = false
      // Check for empty interpolation
      if (tryPick(TreeKind.Expr.Expr, tree).isEmpty) {
        val error = EmptyInterpolatedExpression(tree.loc)
        return Validation.toSoftFailure(Expr.Error(error), error)
      }

      Validation.fold(tree.children, init: WeededAst.Expr) {
        // A string part: Concat it onto the result
        case (acc, token@Token(_, _, _, _, _, _)) =>
          isDebug = token.kind == TokenKind.LiteralDebugStringL
          val loc = token.mkSourceLocation()
          val lit0 = token.text.stripPrefix("\"").stripSuffix("\"").stripPrefix("}")
          val lit = if (isDebug) lit0.stripSuffix("%{") else lit0.stripSuffix("${")
          if (lit == "") {
            Validation.success(acc)
          } else {
            val (processed, errors) = Constants.visitChars(lit, loc)
            val cst = Validation.success(Expr.Cst(Constant.Str(processed), loc)).withSoftFailures(errors)
            mapN(cst) {
              cst => Expr.Binary(SemanticOp.StringOp.Concat, acc, cst, tree.loc.asSynthetic)
            }
          }
        // An expression part: Apply 'toString' to it and concat the result
        case (acc, tree: Tree) if tree.kind == TreeKind.Expr.Expr =>
          mapN(visitExpr(tree))(expr => {
            val loc = tree.loc.asSynthetic
            val funcName = if (isDebug) {
              isDebug = false
              "Debug.stringify"
            } else "ToString.toString"
            val str = Expr.Apply(Expr.Ambiguous(Name.mkQName(funcName), loc), List(expr), loc)
            Expr.Binary(SemanticOp.StringOp.Concat, acc, str, loc)
          })
        // Skip anything else (Parser will have produced an error.)
        case (acc, _) => Validation.success(acc)
      }
    }

    private def visitOpenVariantExpr(tree: Tree): Validation[Expr, CompilationMessage] = {
      expect(tree, TreeKind.Expr.OpenVariant)
      mapN(pickQName(tree))(Expr.Open(_, tree.loc))
    }

    private def visitOpenVariantAsExpr(tree: Tree)(implicit flix: Flix): Validation[Expr, CompilationMessage] = {
      expect(tree, TreeKind.Expr.OpenVariantAs)
      mapN(pickQName(tree), pickExpr(tree))((name, expr) => Expr.OpenAs(name, expr, tree.loc))
    }

    private def visitHoleExpr(tree: Tree): Validation[Expr, CompilationMessage] = {
      expect(tree, TreeKind.Expr.Hole)
      mapN(tryPickNameIdent(tree)) {
        ident =>
          val strippedIdent = ident.map(id => Name.Ident(id.name.stripPrefix("?"), id.loc))
          Expr.Hole(strippedIdent, tree.loc)
      }
    }

    private def visitHoleWithExpExpr(tree: Tree): Validation[Expr, CompilationMessage] = {
      expect(tree, TreeKind.Expr.HoleVariable)
      mapN(pickNameIdent(tree)) {
        ident =>
          // Strip '?' suffix and update source location
          val sp1 = ident.loc.sp1
          val sp2 = ident.loc.sp2.copy(col = (ident.loc.sp2.col - 1).toShort)
          val id = Name.Ident(ident.name.stripSuffix("?"), SourceLocation(isReal = true, sp1, sp2))
          val expr = Expr.Ambiguous(Name.QName(Name.RootNS, id, id.loc), id.loc)
          Expr.HoleWithExp(expr, tree.loc)
      }
    }

    private def visitExprUseExpr(tree: Tree)(implicit flix: Flix): Validation[Expr, CompilationMessage] = {
      expect(tree, TreeKind.Expr.Use)
      mapN(flatMapN(pick(TreeKind.UsesOrImports.Use, tree))(visitUse), pickExpr(tree)) {
        (use, expr) => Expr.Use(use, expr, tree.loc)
      }
    }

    def visitLiteralExpr(tree: Tree): Validation[Expr, CompilationMessage] = {
      // Note: This visitor is used by both expression literals and pattern literals.
      expectAny(tree, List(TreeKind.Expr.Literal, TreeKind.Pattern.Literal))
      tree.children(0) match {
        case token@Token(_, _, _, _, _, _) => token.kind match {
          case TokenKind.KeywordNull => Validation.success(Expr.Cst(Constant.Null, token.mkSourceLocation()))
          case TokenKind.KeywordTrue => Validation.success(Expr.Cst(Constant.Bool(true), token.mkSourceLocation()))
          case TokenKind.KeywordFalse => Validation.success(Expr.Cst(Constant.Bool(false), token.mkSourceLocation()))
          case TokenKind.LiteralString => Constants.toStringCst(token)
          case TokenKind.LiteralChar => Constants.toChar(token)
          case TokenKind.LiteralInt8 => Constants.toInt8(token)
          case TokenKind.LiteralInt16 => Constants.toInt16(token)
          case TokenKind.LiteralInt32 => Constants.toInt32(token)
          case TokenKind.LiteralInt64 => Constants.toInt64(token)
          case TokenKind.LiteralBigInt => Constants.toBigInt(token)
          case TokenKind.LiteralFloat32 => Constants.toFloat32(token)
          case TokenKind.LiteralFloat64 => Constants.toFloat64(token)
          case TokenKind.LiteralBigDecimal => Constants.toBigDecimal(token)
          case TokenKind.LiteralRegex => Constants.toRegex(token)
          case TokenKind.NameLowerCase
               | TokenKind.NameUpperCase
               | TokenKind.NameMath
               | TokenKind.NameGreek => mapN(pickNameIdent(tree))(ident => Expr.Ambiguous(Name.QName(Name.RootNS, ident, ident.loc), tree.loc))
          case _ =>
            val err = UnexpectedToken(expected = NamedTokenSet.Literal, actual = None, SyntacticContext.Expr.OtherExpr, loc = tree.loc)
            Validation.toSoftFailure(Expr.Error(err), err)
        }
        case _ => throw InternalCompilerException(s"Literal had tree child", tree.loc)
      }
    }

    private def visitApplyExpr(tree: Tree)(implicit flix: Flix): Validation[Expr, CompilationMessage] = {
      expect(tree, TreeKind.Expr.Apply)
      flatMapN(pick(TreeKind.Expr.Expr, tree), pickArguments(tree)) {
        case (expr, args) =>
          val maybeIntrinsic = tryPick(TreeKind.Expr.Intrinsic, expr)
          maybeIntrinsic match {
            case Some(intrinsic) => visitIntrinsic(intrinsic, args)
            case None => mapN(visitExpr(expr))(Expr.Apply(_, args, tree.loc))
          }
      }
    }

    private def pickArguments(tree: Tree)(implicit flix: Flix): Validation[List[Expr], CompilationMessage] = {
      flatMapN(pick(TreeKind.ArgumentList, tree))(visitArguments)
    }

    /**
      * This method is the same as pickArguments but considers Unit as no-argument. It calls visitMethodArguments instead.
      */
    private def pickRawArguments(tree: Tree)(implicit flix: Flix): Validation[List[Expr], CompilationMessage] = {
      flatMapN(pick(TreeKind.ArgumentList, tree))(visitMethodArguments)
    }

    private def visitArguments(tree: Tree)(implicit flix: Flix): Validation[List[Expr], CompilationMessage] = {
      mapN(
        traverse(pickAll(TreeKind.Argument, tree))(pickExpr),
        traverse(pickAll(TreeKind.ArgumentNamed, tree))(visitArgumentNamed)
      ) {
        (unnamed, named) =>
          unnamed ++ named match {
            // Add synthetic unit arguments if there are none
            case Nil => List(Expr.Cst(Constant.Unit, tree.loc))
            case args => args.sortBy(_.loc)
          }
      }
    }

    /**
      * This method is the same as visitArguments but for invokeMethod2. It does not consider named arguments
      * as they are not allowed and it doesn't add unit arguments for empty arguments.
      */
    private def visitMethodArguments(tree: Tree)(implicit flix: Flix): Validation[List[Expr], CompilationMessage] = {
      traverse(pickAll(TreeKind.Argument, tree))(pickExpr)
    }

    private def visitArgumentNamed(tree: Tree)(implicit flix: Flix): Validation[Expr, CompilationMessage] = {
      expect(tree, TreeKind.ArgumentNamed)
      flatMapN(traverse(pickAll(TreeKind.Expr.Expr, tree))(visitExpr)) {
        case e1 :: e2 :: Nil =>
          // First expression must be a name
          e1 match {
            case Expr.Ambiguous(qname, _) =>
              Validation.success(Expr.RecordExtend(Name.mkLabel(qname.ident), e2, Expr.RecordEmpty(tree.loc), tree.loc))
            case _ =>
              val error = Malformed(NamedTokenSet.Name, SyntacticContext.Expr.OtherExpr, loc = tree.loc)
              Validation.toSoftFailure(Expr.Error(error), error)
          }
        case _ =>
          val error = Malformed(NamedTokenSet.Name, SyntacticContext.Expr.OtherExpr, loc = tree.loc)
          Validation.toSoftFailure(Expr.Error(error), error)
      }
    }

    private def visitIndexExpr(tree: Tree)(implicit flix: Flix): Validation[Expr, CompilationMessage] = {
      expect(tree, TreeKind.Expr.Index)
      pickAll(TreeKind.Expr.Expr, tree) match {
        case e1 :: e2 :: Nil => mapN(visitExpr(e1), visitExpr(e2)) {
          case (exp1, exp2) =>
            Expr.Apply(Expr.Ambiguous(Name.mkQName("Indexable.get", exp1.loc), exp1.loc), List(exp1, exp2), tree.loc)
        }
        case other => throw InternalCompilerException(s"Expr.Index tree with ${other.length} operands", tree.loc)
      }
    }

    private def visitIndexMutExpr(tree: Tree)(implicit flix: Flix): Validation[Expr, CompilationMessage] = {
      expect(tree, TreeKind.Expr.IndexMut)
      pickAll(TreeKind.Expr.Expr, tree) match {
        case e1 :: e2 :: e3 :: Nil => mapN(visitExpr(e1), visitExpr(e2), visitExpr(e3)) {
          case (exp1, exp2, exp3) =>
            Expr.Apply(Expr.Ambiguous(Name.mkQName("IndexableMut.put", exp1.loc), exp1.loc), List(exp1, exp2, exp3), tree.loc)
        }
        case other => throw InternalCompilerException(s"Expr.IndexMut tree with ${other.length} operands", tree.loc)
      }
    }

    private def visitLambdaExpr(tree: Tree)(implicit flix: Flix): Validation[Expr, CompilationMessage] = {
      expect(tree, TreeKind.Expr.Lambda)
      mapN(pickExpr(tree), Decls.pickFormalParameters(tree, presence = Presence.Optional)) {
        (expr, fparams) => {
          val l = tree.loc.asSynthetic
          fparams.foldRight(expr) {
            case (fparam, acc) => WeededAst.Expr.Lambda(fparam, acc, l)
          }
        }
      }
    }

    private def visitLambdaMatchExpr(tree: Tree)(implicit flix: Flix): Validation[Expr, CompilationMessage] = {
      expect(tree, TreeKind.Expr.LambdaMatch)
      mapN(Patterns.pickPattern(tree), pickExpr(tree)) {
        (pat, expr) => Expr.LambdaMatch(pat, expr, tree.loc)
      }
    }

    private def visitUnaryExpr(tree: Tree)(implicit flix: Flix): Validation[Expr, CompilationMessage] = {
      expect(tree, TreeKind.Expr.Unary)
      flatMapN(pick(TreeKind.Operator, tree), pick(TreeKind.Expr.Expr, tree))(
        (opTree, exprTree) => {
          opTree.children.headOption match {
            case Some(opToken@Token(_, _, _, _, _, _)) =>
              val literalToken = tryPickNumberLiteralToken(exprTree)
              literalToken match {
                // fold unary minus into a constant
                case Some(lit) if opToken.text == "-" =>
                  // Construct a synthetic literal tree with the unary minus and visit that like any other literal expression
                  val syntheticToken = Token(lit.kind, lit.src, opToken.start, lit.end, lit.sp1, lit.sp2)
                  val syntheticLiteral = Tree(TreeKind.Expr.Literal, Array(syntheticToken), exprTree.loc.asSynthetic)
                  visitLiteralExpr(syntheticLiteral)
                case _ => mapN(visitExpr(exprTree))(expr => {
                  opToken.text match {
                    case "discard" => Expr.Discard(expr, tree.loc)
                    case "force" => Expr.Force(expr, tree.loc)
                    case "lazy" => Expr.Lazy(expr, tree.loc)
                    case "not" => Expr.Unary(SemanticOp.BoolOp.Not, expr, tree.loc)
                    case "-" => Expr.Apply(Expr.Ambiguous(Name.mkQName("Neg.neg", tree.loc), opTree.loc), List(expr), tree.loc)
                    case "+" => expr
                    case op => Expr.Apply(Expr.Ambiguous(Name.mkQName(op, tree.loc), opTree.loc), List(expr), tree.loc)
                  }
                })
              }
            case Some(_) => throw InternalCompilerException(s"Expected unary operator but found tree", tree.loc)
            case None => throw InternalCompilerException(s"Parser produced tree of kind 'Op' without child", tree.loc)
          }
        }
      )
    }

    private def tryPickNumberLiteralToken(tree: Tree): Option[Token] = {
      val NumberLiteralKinds = List(TokenKind.LiteralInt8, TokenKind.LiteralInt16, TokenKind.LiteralInt32, TokenKind.LiteralInt64, TokenKind.LiteralBigInt, TokenKind.LiteralFloat32, TokenKind.LiteralFloat64, TokenKind.LiteralBigDecimal)
      val maybeTree = tryPick(TreeKind.Expr.Literal, tree)
      maybeTree.flatMap(_.children(0) match {
        case t@Token(_, _, _, _, _, _) if NumberLiteralKinds.contains(t.kind) => Some(t)
        case _ => None
      })
    }

    private def visitBinaryExpr(tree: Tree)(implicit flix: Flix): Validation[Expr, CompilationMessage] = {
      expect(tree, TreeKind.Expr.Binary)
      val exprs = pickAll(TreeKind.Expr.Expr, tree)
      val op = pick(TreeKind.Operator, tree)
      flatMapN(op, traverse(exprs)(visitExpr)) {
        case (op, e1 :: e2 :: Nil) =>
          val isInfix = op.children.head match {
            case Token(kind, _, _, _, _, _) => kind == TokenKind.InfixFunction
            case _ => false
          }

          if (isInfix) {
            val infixName = text(op).head.stripPrefix("`").stripSuffix("`")
            val infixNameParts = infixName.split('.').toList
            val lastName = infixNameParts.lastOption.getOrElse("")
            val qname = Name.mkQName(infixNameParts.init, lastName, op.loc)
            val opExpr = Expr.Ambiguous(qname, op.loc)
            return Validation.success(Expr.Infix(e1, opExpr, e2, tree.loc))
          }

          def mkApply(name: String): Expr.Apply = Expr.Apply(
            Expr.Ambiguous(Name.mkQName(name, op.loc), op.loc), List(e1, e2),
            tree.loc
          )

          text(op).head match {
            // BUILTINS
            case "+" => Validation.success(mkApply("Add.add"))
            case "-" => Validation.success(mkApply("Sub.sub"))
            case "*" => Validation.success(mkApply("Mul.mul"))
            case "/" => Validation.success(mkApply("Div.div"))
            case "<" => Validation.success(mkApply("Order.less"))
            case "<=" => Validation.success(mkApply("Order.lessEqual"))
            case ">" => Validation.success(mkApply("Order.greater"))
            case ">=" => Validation.success(mkApply("Order.greaterEqual"))
            case "==" => Validation.success(mkApply("Eq.eq"))
            case "!=" => Validation.success(mkApply("Eq.neq"))
            case "<=>" => Validation.success(mkApply("Order.compare"))
            // SEMANTIC OPS
            case "and" => Validation.success(Expr.Binary(SemanticOp.BoolOp.And, e1, e2, tree.loc))
            case "or" => Validation.success(Expr.Binary(SemanticOp.BoolOp.Or, e1, e2, tree.loc))
            // SPECIAL
            case "::" => Validation.success(Expr.FCons(e1, e2, tree.loc))
            case ":::" => Validation.success(Expr.FAppend(e1, e2, tree.loc))
            case "<+>" => Validation.success(Expr.FixpointMerge(e1, e2, tree.loc))
            case "instanceof" =>
              flatMapN(pickQName(exprs(1))) {
                case qname if qname.isUnqualified => Validation.success(Expr.InstanceOf(e1, qname.ident, tree.loc))
                case _ =>
                  val m = IllegalQualifiedName(exprs(1).loc)
                  Validation.toSoftFailure(Expr.Error(m), m)
              }
            // UNRECOGNIZED
            case id =>
              val ident = Name.Ident(id, op.loc)
              Validation.success(Expr.Apply(Expr.Ambiguous(Name.QName(Name.RootNS, ident, ident.loc), op.loc), List(e1, e2), tree.loc))
          }
        case (_, operands) => throw InternalCompilerException(s"Expr.Binary tree with ${operands.length} operands", tree.loc)
      }
    }

    private def visitIfThenElseExpr(tree: Tree)(implicit flix: Flix): Validation[Expr, CompilationMessage] = {
      expect(tree, TreeKind.Expr.IfThenElse)
      pickAll(TreeKind.Expr.Expr, tree) match {
        case exprCondition :: exprThen :: exprElse :: Nil =>
          mapN(visitExpr(exprCondition), visitExpr(exprThen), visitExpr(exprElse)) {
            (condition, tthen, eelse) => Expr.IfThenElse(condition, tthen, eelse, tree.loc)
          }
        case _ =>
          val error = UnexpectedToken(NamedTokenSet.FromKinds(Set(TokenKind.KeywordElse)), actual = None, SyntacticContext.Expr.OtherExpr, hint = Some("the else-branch is required in Flix."), tree.loc)
          Validation.toSoftFailure(Expr.Error(error), error)
      }
    }

    private def visitStatementExpr(tree: Tree)(implicit flix: Flix): Validation[Expr, CompilationMessage] = {
      expect(tree, TreeKind.Expr.Statement)
      mapN(traverse(pickAll(TreeKind.Expr.Expr, tree))(visitExpr)) {
        case ex1 :: ex2 :: Nil => Expr.Stm(ex1, ex2, tree.loc)
        case exprs => throw InternalCompilerException(s"Parser error. Expected 2 expressions in statement but found '${exprs.length}'.", tree.loc)
      }
    }

    private def visitLetRecDefExpr(tree: Tree)(implicit flix: Flix): Validation[Expr, CompilationMessage] = {
      expect(tree, TreeKind.Expr.LetRecDef)
      val annVal = flatMapN(Decls.pickAnnotations(tree)) {
        case Ast.Annotations(as) =>
          // Check for [[IllegalAnnotation]]
          val errors = ArrayBuffer.empty[IllegalAnnotation]
          for (a <- as) {
            a match {
              case Annotation.TailRecursive(_) => // OK
              case otherAnn => errors += IllegalAnnotation(otherAnn.loc)
            }
          }
          Validation.toSuccessOrSoftFailure(Ast.Annotations(as), errors)
      }

      val exprs = flatMapN(pickExpr(tree)) {
        case Expr.Stm(exp1, exp2, _) => Validation.success((exp1, exp2))
        case e =>
          // Fall back on Expr.Error. Parser has reported an error here.
          val error = Malformed(NamedTokenSet.FromKinds(Set(TokenKind.KeywordDef)), SyntacticContext.Expr.OtherExpr, hint = Some("Internal definitions must be followed by an expression"), loc = e.loc)
          Validation.success((e, Expr.Error(error)))
      }

      mapN(
        annVal,
        exprs,
        Decls.pickFormalParameters(tree, Presence.Optional),
        pickNameIdent(tree),
        Types.tryPickType(tree),
        Types.tryPickEffect(tree),
      ) {
        case (ann, (exp1, exp2), fparams, ident, tpe, eff) =>
          val e = if (tpe.isDefined || eff.isDefined) Expr.Ascribe(exp1, tpe, eff, exp1.loc) else exp1
          val lambda = fparams.foldRight(e) {
            case (fparam, acc) => WeededAst.Expr.Lambda(fparam, acc, exp1.loc.asSynthetic)
          }
          Expr.LetRec(ident, ann, Ast.Modifiers.Empty, lambda, exp2, tree.loc)
      }
    }

    private def visitLetImportExpr(tree: Tree)(implicit flix: Flix): Validation[Expr, CompilationMessage] = {
      expect(tree, TreeKind.Expr.LetImport)
      val jvmOp = flatMapN(pick(TreeKind.JvmOp.JvmOp, tree))(JvmOp.visitJvmOp)
      val expr = pickExpr(tree)
      mapN(jvmOp, expr) {
        (jvmOp, expr) => Expr.LetImport(jvmOp, expr, tree.loc)
      }
    }

    private def visitScopeExpr(tree: Tree)(implicit flix: Flix): Validation[Expr, CompilationMessage] = {
      expect(tree, TreeKind.Expr.Scope)
      val block = flatMapN(pick(TreeKind.Expr.Block, tree))(visitBlockExpr)
      mapN(pickNameIdent(tree), block) {
        (ident, block) => Expr.Scope(ident, block, tree.loc)
      }
    }

    private def visitMatchExpr(tree: Tree)(implicit flix: Flix): Validation[Expr, CompilationMessage] = {
      expect(tree, TreeKind.Expr.Match)
      val rules = pickAll(TreeKind.Expr.MatchRuleFragment, tree)
      flatMapN(pickExpr(tree), traverse(rules)(visitMatchRule)) {
        // Case: no valid match rule found in match expr
        case (expr, Nil) =>
          val error = NeedAtleastOne(NamedTokenSet.MatchRule, SyntacticContext.Expr.OtherExpr, loc = expr.loc)
          // Fall back on Expr.Error. Parser has reported an error here.
          Validation.success(Expr.Error(error))
        case (expr, rules) => Validation.success(Expr.Match(expr, rules, tree.loc))
      }
    }

    private def visitMatchRule(tree: Tree)(implicit flix: Flix): Validation[MatchRule, CompilationMessage] = {
      expect(tree, TreeKind.Expr.MatchRuleFragment)
      val exprs = pickAll(TreeKind.Expr.Expr, tree)
      flatMapN(Patterns.pickPattern(tree), traverse(exprs)(visitExpr)) {
        // case pattern => expr
        case (pat, expr :: Nil) => Validation.success(MatchRule(pat, None, expr))
        // case pattern if expr => expr
        case (pat, expr1 :: expr2 :: Nil) => Validation.success(MatchRule(pat, Some(expr1), expr2))
        // Fall back on Expr.Error. Parser has reported an error here.
        case (_, _) =>
          val error = Malformed(NamedTokenSet.MatchRule, SyntacticContext.Expr.OtherExpr, loc = tree.loc)
          Validation.success(MatchRule(Pattern.Error(tree.loc), None, Expr.Error(error)))
      }
    }

    private def visitTypeMatchExpr(tree: Tree)(implicit flix: Flix): Validation[Expr, CompilationMessage] = {
      expect(tree, TreeKind.Expr.TypeMatch)
      val rules = pickAll(TreeKind.Expr.TypeMatchRuleFragment, tree)
      mapN(pickExpr(tree), traverse(rules)(visitTypeMatchRule)) {
        (expr, rules) => Expr.TypeMatch(expr, rules, tree.loc)
      }
    }

    private def visitTypeMatchRule(tree: Tree)(implicit flix: Flix): Validation[TypeMatchRule, CompilationMessage] = {
      expect(tree, TreeKind.Expr.TypeMatchRuleFragment)
      mapN(pickNameIdent(tree), pickExpr(tree), Types.pickType(tree)) {
        (ident, expr, ttype) => TypeMatchRule(ident, ttype, expr)
      }
    }

    private def visitRestrictableChooseExpr(tree: Tree)(implicit flix: Flix): Validation[Expr, CompilationMessage] = {
      expectAny(tree, List(TreeKind.Expr.RestrictableChoose, TreeKind.Expr.RestrictableChooseStar))
      val isStar = tree.kind == TreeKind.Expr.RestrictableChooseStar
      val rules = pickAll(TreeKind.Expr.MatchRuleFragment, tree)
      mapN(pickExpr(tree), traverse(rules)(t => visitRestrictableChooseRule(isStar, t))) {
        (expr, rules) => Expr.RestrictableChoose(isStar, expr, rules, tree.loc)
      }
    }

    private def visitRestrictableChooseRule(isStar: Boolean, tree: Tree)(implicit flix: Flix): Validation[RestrictableChooseRule, CompilationMessage] = {
      expect(tree, TreeKind.Expr.MatchRuleFragment)
      flatMapN(pickRestrictableChoosePattern(isStar, tree), pickExpr(tree)) {
        (pat, expr) => Validation.success(RestrictableChooseRule(pat, expr))
      }
    }

    private def pickRestrictableChoosePattern(isStar: Boolean, tree: Tree)(implicit flix: Flix): Validation[RestrictableChoosePattern, CompilationMessage] = {
      expect(tree, TreeKind.Expr.MatchRuleFragment)
      flatMapN(Patterns.pickPattern(tree)) {
        case Pattern.Tag(qname, pat, loc) =>
          val inner = pat match {
            case Pattern.Wild(loc) => Validation.success(List(WeededAst.RestrictableChoosePattern.Wild(loc)))
            case Pattern.Var(ident, loc) => Validation.success(List(WeededAst.RestrictableChoosePattern.Var(ident, loc)))
            case Pattern.Cst(Constant.Unit, loc) => Validation.success(List(WeededAst.RestrictableChoosePattern.Wild(loc)))
            case Pattern.Tuple(elms, _) =>
              traverse(elms) {
                case Pattern.Wild(loc) => Validation.success(WeededAst.RestrictableChoosePattern.Wild(loc))
                case Pattern.Var(ident, loc) => Validation.success(WeededAst.RestrictableChoosePattern.Var(ident, loc))
<<<<<<< HEAD
                case Pattern.Cst(Ast.Constant.Unit, loc) => Validation.success(WeededAst.RestrictableChoosePattern.Wild(loc))
                case other =>
                  val e = UnsupportedRestrictedChoicePattern(isStar, other.loc)
                  val ident = Name.Ident(s"x${flix.genSym.freshId()}", other.loc.asSynthetic)
                  Validation.toSoftFailure(WeededAst.RestrictableChoosePattern.Var(ident, other.loc.asSynthetic), e)
              }
            case other =>
              val e = UnsupportedRestrictedChoicePattern(isStar, other.loc)
              val ident = Name.Ident(s"x${flix.genSym.freshId()}", other.loc.asSynthetic)
              Validation.toSoftFailure(List(WeededAst.RestrictableChoosePattern.Var(ident, other.loc.asSynthetic)), e)
=======
                case Pattern.Cst(Constant.Unit, loc) => Validation.success(WeededAst.RestrictableChoosePattern.Wild(loc))
                case other =>
                  val e = UnsupportedRestrictedChoicePattern(isStar, other.loc)
                  Validation.toSoftFailure(WeededAst.RestrictableChoosePattern.Error( other.loc.asSynthetic), e)
              }
            case other =>
              val e = UnsupportedRestrictedChoicePattern(isStar, other.loc)
              Validation.toSoftFailure(List(WeededAst.RestrictableChoosePattern.Error(other.loc.asSynthetic)), e)
>>>>>>> 0ee68449
          }
          mapN(inner)(RestrictableChoosePattern.Tag(qname, _, loc))
        case other =>
          val e = UnsupportedRestrictedChoicePattern(isStar, other.loc)
<<<<<<< HEAD
          Validation.toSoftFailure(RestrictableChoosePattern.Error(other.loc), e)
=======
          val patVar = WeededAst.RestrictableChoosePattern.Error(other.loc)
          val qname = Name.mkQName(s"choosePattern${flix.genSym.freshId()}", other.loc.asSynthetic)
          Validation.toSoftFailure(RestrictableChoosePattern.Tag(qname, List(patVar), other.loc.asSynthetic), e)
>>>>>>> 0ee68449
      }
    }

    private def visitForApplicativeExpr(tree: Tree)(implicit flix: Flix): Validation[Expr, CompilationMessage] = {
      expect(tree, TreeKind.Expr.ForApplicative)
      flatMapN(pickForFragments(tree), pickExpr(tree)) {
        case (Nil, _) =>
          val err = EmptyForFragment(tree.loc)
          Validation.toSoftFailure(Expr.Error(err), err)
        case (fragments, expr) =>
          // Check that there are only generators
          val (generators, nonGeneratorFragments) = fragments.partition {
            case _: ForFragment.Generator => true
            case _ => false
          }
          if (nonGeneratorFragments.nonEmpty) {
            val err = IllegalForAFragment(nonGeneratorFragments.head.loc)
            Validation.success(Expr.Error(err)).withSoftFailures(nonGeneratorFragments.map(f => IllegalForAFragment(f.loc)))
          } else {
            Validation.success(Expr.ApplicativeFor(generators.asInstanceOf[List[ForFragment.Generator]], expr, tree.loc))
          }
      }
    }

    private def visitForeachExpr(tree: Tree)(implicit flix: Flix): Validation[Expr, CompilationMessage] = {
      expect(tree, TreeKind.Expr.Foreach)
      flatMapN(pickForFragments(tree), pickExpr(tree)) {
        case (Nil, _) =>
          val err = EmptyForFragment(tree.loc)
          Validation.toSoftFailure(Expr.Error(err), err)
        case (fragments, expr) =>
          // It's okay to do head rather than headOption here because we check for Nil above.
          fragments.head match {
            // Check that fragments start with a generator.
            case _: ForFragment.Generator => Validation.success(Expr.ForEach(fragments, expr, tree.loc))
            case f =>
              val error = IllegalForFragment(f.loc)
              Validation.toSoftFailure(Expr.Error(error), error)
          }
      }
    }

    private def visitForMonadicExpr(tree: Tree)(implicit flix: Flix): Validation[Expr, CompilationMessage] = {
      expect(tree, TreeKind.Expr.ForMonadic)
      flatMapN(pickForFragments(tree), pickExpr(tree)) {
        case (Nil, _) =>
          val err = EmptyForFragment(tree.loc)
          Validation.toSoftFailure(Expr.Error(err), err)
        case (fragments, expr) =>
          // It's okay to do head rather than headOption here because we check for Nil above.
          fragments.head match {
            // Check that fragments start with a generator.
            case _: ForFragment.Generator => Validation.success(Expr.MonadicFor(fragments, expr, tree.loc))
            case f =>
              val error = IllegalForFragment(f.loc)
              Validation.toSoftFailure(Expr.Error(error), error)
          }
      }
    }

    private def visitForeachYieldExpr(tree: Tree)(implicit flix: Flix): Validation[Expr, CompilationMessage] = {
      expect(tree, TreeKind.Expr.ForeachYield)
      flatMapN(pickForFragments(tree), pickExpr(tree)) {
        case (Nil, _) =>
          val err = EmptyForFragment(tree.loc)
          Validation.toSoftFailure(Expr.Error(err), err)
        case (fragments, expr) =>
          // It's okay to do head rather than headOption here because we check for Nil above.
          fragments.head match {
            // Check that fragments start with a generator.
            case _: ForFragment.Generator => Validation.success(Expr.ForEachYield(fragments, expr, tree.loc))
            case f =>
              val error = IllegalForFragment(f.loc)
              Validation.toSoftFailure(Expr.Error(error), error)
          }
      }
    }

    private def pickForFragments(tree: Tree)(implicit flix: Flix): Validation[List[ForFragment], CompilationMessage] = {
      val guards = pickAll(TreeKind.Expr.ForFragmentGuard, tree)
      val generators = pickAll(TreeKind.Expr.ForFragmentGenerator, tree)
      val lets = pickAll(TreeKind.Expr.ForFragmentLet, tree)
      mapN(
        traverse(guards)(visitForFragmentGuard),
        traverse(generators)(visitForFragmentGenerator),
        traverse(lets)(visitForFragmentLet),
      ) {
        (guards, generators, lets) => (generators ++ guards ++ lets).sortBy(_.loc)
      }
    }

    private def visitForFragmentGuard(tree: Tree)(implicit flix: Flix): Validation[ForFragment.Guard, CompilationMessage] = {
      expect(tree, TreeKind.Expr.ForFragmentGuard)
      mapN(pickExpr(tree))(ForFragment.Guard(_, tree.loc))
    }

    private def visitForFragmentGenerator(tree: Tree)(implicit flix: Flix): Validation[ForFragment.Generator, CompilationMessage] = {
      expect(tree, TreeKind.Expr.ForFragmentGenerator)
      mapN(Patterns.pickPattern(tree), pickExpr(tree)) {
        (pat, expr) => ForFragment.Generator(pat, expr, tree.loc)
      }
    }

    private def visitForFragmentLet(tree: Tree)(implicit flix: Flix): Validation[ForFragment.Let, CompilationMessage] = {
      expect(tree, TreeKind.Expr.ForFragmentLet)
      mapN(Patterns.pickPattern(tree), pickExpr(tree)) {
        (pat, expr) => ForFragment.Let(pat, expr, tree.loc)
      }
    }

    private def visitLetMatchExpr(tree: Tree)(implicit flix: Flix): Validation[Expr, CompilationMessage] = {
      expect(tree, TreeKind.Expr.LetMatch)
      flatMapN(Patterns.pickPattern(tree), Types.tryPickType(tree), pickExpr(tree)) {
        (pattern, tpe, expr) =>
          // get expr1 and expr2 from the nested statement within expr.
          val exprs = expr match {
            case Expr.Stm(exp1, exp2, _) => Validation.success((exp1, exp2))
            // Fall back on Expr.Error. Parser has reported an error here.
            case e =>
              val error = Malformed(NamedTokenSet.FromKinds(Set(TokenKind.KeywordLet)), SyntacticContext.Expr.OtherExpr, hint = Some("let-bindings must be followed by an expression"), e.loc)
              Validation.success((e, Expr.Error(error)))
          }
          mapN(exprs)(exprs => Expr.LetMatch(pattern, Ast.Modifiers.Empty, tpe, exprs._1, exprs._2, tree.loc))
      }
    }

    private def visitTupleExpr(tree: Tree)(implicit flix: Flix): Validation[Expr, CompilationMessage] = {
      expect(tree, TreeKind.Expr.Tuple)
      mapN(traverse(pickAll(TreeKind.Argument, tree))(pickExpr), traverse(pickAll(TreeKind.ArgumentNamed, tree))(visitArgumentNamed)) {
        (unnamed, named) => Expr.Tuple((unnamed ++ named).sortBy(_.loc), tree.loc)
      }
    }

    private def visitLiteralRecordExpr(tree: Tree)(implicit flix: Flix): Validation[Expr, CompilationMessage] = {
      expect(tree, TreeKind.Expr.LiteralRecord)
      val fields = pickAll(TreeKind.Expr.LiteralRecordFieldFragment, tree)
      mapN(traverse(fields)(visitLiteralRecordField)) {
        fields =>
          fields.foldRight(Expr.RecordEmpty(tree.loc.asSynthetic): Expr) {
            case ((label, expr, loc), acc) => Expr.RecordExtend(label, expr, acc, loc)
          }
      }
    }

    private def visitLiteralRecordField(tree: Tree)(implicit flix: Flix): Validation[(Name.Label, Expr, SourceLocation), CompilationMessage] = {
      mapN(pickNameIdent(tree), pickExpr(tree)) {
        (ident, expr) => (Name.mkLabel(ident), expr, tree.loc)
      }
    }

    private def visitRecordSelectExpr(tree: Tree)(implicit flix: Flix): Validation[Expr, CompilationMessage] = {
      expect(tree, TreeKind.Expr.RecordSelect)
      val idents = pickAll(TreeKind.Ident, tree)
      mapN(pickExpr(tree), traverse(idents)(tokenToIdent)) {
        (expr, idents) =>
          idents.foldLeft(expr) {
            case (acc, ident) => Expr.RecordSelect(acc, Name.mkLabel(ident), ident.loc)
          }
      }
    }

    private def visitRecordOperationExpr(tree: Tree)(implicit flix: Flix): Validation[Expr, CompilationMessage] = {
      expect(tree, TreeKind.Expr.RecordOperation)
      val updates = pickAll(TreeKind.Expr.RecordOpUpdate, tree)
      val eextends = pickAll(TreeKind.Expr.RecordOpExtend, tree)
      val restricts = pickAll(TreeKind.Expr.RecordOpRestrict, tree)
      val ops = (updates ++ eextends ++ restricts).sortBy(_.loc)
      Validation.foldRight(ops)(pickExpr(tree))((op, acc) =>
        op.kind match {
          case TreeKind.Expr.RecordOpExtend => mapN(pickExpr(op), pickNameIdent(op))(
            (expr, id) => Expr.RecordExtend(Name.mkLabel(id), expr, acc, op.loc)
          )
          case TreeKind.Expr.RecordOpRestrict => mapN(pickNameIdent(op))(
            id => Expr.RecordRestrict(Name.mkLabel(id), acc, op.loc)
          )
          case TreeKind.Expr.RecordOpUpdate => mapN(pickExpr(op), pickNameIdent(op))(
            (expr, id) => {
              // An update is a restrict followed by an extension
              val restricted = Expr.RecordRestrict(Name.mkLabel(id), acc, op.loc)
              Expr.RecordExtend(Name.mkLabel(id), expr, restricted, op.loc)
            })
          case k => throw InternalCompilerException(s"'$k' is not a record operation", op.loc)
        }
      )
    }

    private def visitLiteralArrayExpr(tree: Tree)(implicit flix: Flix): Validation[Expr, CompilationMessage] = {
      expect(tree, TreeKind.Expr.LiteralArray)
      val exprs = pickAll(TreeKind.Expr.Expr, tree)
      val scopeName = tryPick(TreeKind.Expr.ScopeName, tree)
      flatMapN(traverse(exprs)(visitExpr), traverseOpt(scopeName)(visitScopeName)) {
        case (exprs, Some(scope)) => Validation.success(Expr.ArrayLit(exprs, scope, tree.loc))
        case (exprs, None) =>
          val err = MissingScope(TokenKind.ArrayHash, SyntacticContext.Expr.OtherExpr, tree.loc)
          Validation.toSoftFailure(Expr.ArrayLit(exprs, Expr.Error(err), tree.loc), err)
      }
    }

    private def visitScopeName(tree: Tree)(implicit flix: Flix): Validation[Expr, CompilationMessage] = {
      expect(tree, TreeKind.Expr.ScopeName)
      pickExpr(tree)
    }

    private def visitLiteralVectorExpr(tree: Tree)(implicit flix: Flix): Validation[Expr, CompilationMessage] = {
      expect(tree, TreeKind.Expr.LiteralVector)
      val exprs = pickAll(TreeKind.Expr.Expr, tree)
      mapN(traverse(exprs)(visitExpr))(Expr.VectorLit(_, tree.loc))
    }

    private def visitLiteralListExpr(tree: Tree)(implicit flix: Flix): Validation[Expr, CompilationMessage] = {
      expect(tree, TreeKind.Expr.LiteralList)
      val exprs = pickAll(TreeKind.Expr.Expr, tree)
      mapN(traverse(exprs)(visitExpr))(Expr.ListLit(_, tree.loc))
    }

    private def visitLiteralMapExpr(tree: Tree)(implicit flix: Flix): Validation[Expr, CompilationMessage] = {
      expect(tree, TreeKind.Expr.LiteralMap)
      val pairs = pickAll(TreeKind.Expr.LiteralMapKeyValueFragment, tree)
      mapN(traverse(pairs)(visitKeyValuePair))(Expr.MapLit(_, tree.loc))
    }

    private def visitKeyValuePair(tree: Tree)(implicit flix: Flix): Validation[(Expr, Expr), CompilationMessage] = {
      expect(tree, TreeKind.Expr.LiteralMapKeyValueFragment)
      val exprs = pickAll(TreeKind.Expr.Expr, tree)
      flatMapN(traverse(exprs)(visitExpr)) {
        // case: k => v
        case k :: v :: Nil => Validation.success((k, v))
        // case: k =>
        case k :: Nil =>
          val err = Malformed(NamedTokenSet.KeyValuePair, SyntacticContext.Expr.OtherExpr, loc = tree.loc)
          Validation.toSoftFailure((k, Expr.Error(err)), err)
        case xs => throw InternalCompilerException(s"Malformed KeyValue pair, found ${xs.length} expressions", tree.loc)
      }
    }

    private def visitLiteralSetExpr(tree: Tree)(implicit flix: Flix): Validation[Expr, CompilationMessage] = {
      expect(tree, TreeKind.Expr.LiteralSet)
      val exprs = pickAll(TreeKind.Expr.Expr, tree)
      mapN(traverse(exprs)(visitExpr))(Expr.SetLit(_, tree.loc))
    }

    private def visitAscribeExpr(tree: Tree)(implicit flix: Flix): Validation[Expr, CompilationMessage] = {
      expect(tree, TreeKind.Expr.Ascribe)
      mapN(pickExpr(tree), Types.tryPickTypeNoWild(tree), Types.tryPickEffect(tree)) {
        (expr, tpe, eff) => Expr.Ascribe(expr, tpe, eff, tree.loc)
      }
    }

    private def visitCheckedTypeCastExpr(tree: Tree)(implicit flix: Flix): Validation[Expr, CompilationMessage] = {
      expect(tree, TreeKind.Expr.CheckedTypeCast)
      mapN(pickExpr(tree)) {
        expr => Expr.CheckedCast(CheckedCastType.TypeCast, expr, tree.loc)
      }
    }

    private def visitCheckedEffectCastExpr(tree: Tree)(implicit flix: Flix): Validation[Expr, CompilationMessage] = {
      expect(tree, TreeKind.Expr.CheckedEffectCast)
      mapN(pickExpr(tree)) {
        expr => Expr.CheckedCast(CheckedCastType.EffectCast, expr, tree.loc)
      }
    }

    private def visitUncheckedCastExpr(tree: Tree)(implicit flix: Flix): Validation[Expr, CompilationMessage] = {
      expect(tree, TreeKind.Expr.UncheckedCast)
      mapN(pickExpr(tree), Types.tryPickTypeNoWild(tree), Types.tryPickEffect(tree)) {
        (expr, tpe, eff) => Expr.UncheckedCast(expr, tpe, eff, tree.loc)
      }
    }

    private def visitUncheckedMaskingCastExpr(tree: Tree)(implicit flix: Flix): Validation[Expr, CompilationMessage] = {
      expect(tree, TreeKind.Expr.UncheckedMaskingCast)
      mapN(pickExpr(tree)) {
        expr => Expr.UncheckedMaskingCast(expr, tree.loc)
      }
    }

    private def visitUnsafeExpr(tree: Tree)(implicit flix: Flix): Validation[Expr, CompilationMessage] = {
      expect(tree, TreeKind.Expr.Unsafe)
      mapN(pickExpr(tree)) {
        expr => Expr.Unsafe(expr, tree.loc)
      }
    }

    private def visitWithoutExpr(tree: Tree)(implicit flix: Flix): Validation[Expr, CompilationMessage] = {
      expect(tree, TreeKind.Expr.Without)
      val effectSet = pick(TreeKind.Type.EffectSet, tree)
      val effects = flatMapN(effectSet)(effectSetTree => traverse(pickAll(TreeKind.QName, effectSetTree))(visitQName))
      mapN(pickExpr(tree), effects) {
        case (expr, effect :: effects) =>
          val base = Expr.Without(expr, effect, tree.loc)
          effects.foldLeft(base) {
            case (acc, eff) => Expr.Without(acc, eff, tree.loc.asSynthetic)
          }
        case (_, Nil) =>
          // Fall back on Expr.Error, Parser has already reported this
          Expr.Error(Malformed(NamedTokenSet.Effect, SyntacticContext.Expr.OtherExpr, None, tree.loc))
      }
    }

    private def visitTryExpr(tree: Tree)(implicit flix: Flix): Validation[Expr, CompilationMessage] = {
      expect(tree, TreeKind.Expr.Try)
      val maybeCatch = pickAll(TreeKind.Expr.TryCatchBodyFragment, tree)
      val maybeWith = pickAll(TreeKind.Expr.TryWithBodyFragment, tree)
      flatMapN(
        pickExpr(tree),
        traverse(maybeCatch)(visitTryCatchBody),
        traverse(maybeWith)(visitTryWithBody),
      ) {
        // Bad case: try expr
        case (_, Nil, Nil) =>
          // Fall back on Expr.Error, Parser has already reported an error.
          val error = UnexpectedToken(
            expected = NamedTokenSet.FromKinds(Set(TokenKind.KeywordCatch, TokenKind.KeywordWith)),
            actual = None,
            SyntacticContext.Expr.OtherExpr,
            loc = tree.loc)
          Validation.success(Expr.Error(error))
        // Bad case: try expr catch { rules... } with eff { handlers... }
        case (_, _ :: _, _ :: _) =>
          val error = Malformed(NamedTokenSet.FromKinds(Set(TokenKind.KeywordTry)), SyntacticContext.Expr.OtherExpr, hint = Some(s"Use either ${TokenKind.KeywordWith.display} or ${TokenKind.KeywordCatch.display} on ${TokenKind.KeywordTry.display}."), tree.loc)
          // Fall back on Expr.Error, Parser has already reported an error.
          Validation.success(Expr.Error(error))
        // Case: try expr catch { rules... }
        case (expr, catches, Nil) => Validation.success(Expr.TryCatch(expr, catches.flatten, tree.loc))
        // Case: try expr with eff { handlers... }
        case (expr, Nil, withs) => Validation.success(Expr.TryWith(expr, withs, tree.loc))
      }
    }

    private def visitTryCatchBody(tree: Tree)(implicit flix: Flix): Validation[List[CatchRule], CompilationMessage] = {
      expect(tree, TreeKind.Expr.TryCatchBodyFragment)
      val rules = pickAll(TreeKind.Expr.TryCatchRuleFragment, tree)
      traverse(rules)(visitTryCatchRule)
    }

    private def visitTryCatchRule(tree: Tree)(implicit flix: Flix): Validation[CatchRule, CompilationMessage] = {
      expect(tree, TreeKind.Expr.TryCatchRuleFragment)
      mapN(pickNameIdent(tree), pickQName(tree), pickExpr(tree)) {
        (ident, qname, expr) => CatchRule(ident, javaQnameToFqn(qname), expr)
      }
    }

    private def visitTryWithBody(tree: Tree)(implicit flix: Flix): Validation[WithHandler, CompilationMessage] = {
      expect(tree, TreeKind.Expr.TryWithBodyFragment)
      val rules = pickAll(TreeKind.Expr.TryWithRuleFragment, tree)
      mapN(pickQName(tree), /* This qname is an effect */ traverse(rules)(visitTryWithRule)) {
        (eff, handlers) => WithHandler(eff, handlers)
      }
    }

    private def visitTryWithRule(tree: Tree)(implicit flix: Flix): Validation[HandlerRule, CompilationMessage] = {
      expect(tree, TreeKind.Expr.TryWithRuleFragment)
      mapN(
        pickNameIdent(tree),
        Decls.pickFormalParameters(tree, Presence.Forbidden),
        pickExpr(tree)
      )((ident, fparams, expr) => {
        // Add extra resumption argument as a synthetic unit parameter when there is exactly one parameter.
        val hasSingleNonUnitParam = fparams.sizeIs == 1 && fparams.exists(_.ident.name != "_unit")
        val syntheticUnitParam = if (hasSingleNonUnitParam) List(Decls.unitFormalParameter(tree.loc.asSynthetic)) else List.empty
        HandlerRule(ident, (syntheticUnitParam ++ fparams).sortBy(_.loc), expr)
      })
    }

    private def visitThrow(tree: Tree)(implicit flix: Flix): Validation[Expr, CompilationMessage] = {
      expect(tree, TreeKind.Expr.Throw)
      mapN(pickExpr(tree))(e => Expr.Throw(e, tree.loc))
    }

    private def visitDoExpr(tree: Tree)(implicit flix: Flix): Validation[Expr, CompilationMessage] = {
      expect(tree, TreeKind.Expr.Do)
      mapN(pickQName(tree), pickArguments(tree)) {
        (op, args) => Expr.Do(op, args, tree.loc)
      }
    }

    private def visitInvokeConstructor2Expr(tree: Tree)(implicit flix: Flix): Validation[Expr, CompilationMessage] = {
      expect(tree, TreeKind.Expr.InvokeConstructor2)
      flatMapN(Types.pickType(tree), pickRawArguments(tree)) {
        (tpe, exps) =>
          tpe match {
            case WeededAst.Type.Ambiguous(qname, _) if qname.isUnqualified =>
              Validation.success(Expr.InvokeConstructor2(qname.ident, exps, tree.loc))
            case _ =>
              val m = IllegalQualifiedName(tree.loc)
              Validation.toSoftFailure(Expr.Error(m), m)
          }
      }
    }

    private def visitInvokeMethod2Expr(tree: Tree)(implicit flix: Flix): Validation[Expr, CompilationMessage] = {
      expect(tree, TreeKind.Expr.InvokeMethod2)
      val baseExp = pickExpr(tree)
      val method = pickNameIdent(tree)
      val argsExps = pickRawArguments(tree)
      mapN(baseExp, method, argsExps) {
        case (b, m, as) =>
          val result = Expr.InvokeMethod2(b, m, as, tree.loc)
          result
      }
    }

    private def visitGetField2Expr(tree: Tree)(implicit flix: Flix): Validation[Expr, CompilationMessage] = {
      expect(tree, TreeKind.Expr.GetField2)
      val baseExp = pickExpr(tree)
      val method = pickNameIdent(tree)
      mapN(baseExp, method) {
        case (b, m) => Expr.GetField2(b, m, tree.loc)
      }
    }

    private def visitNewObjectExpr(tree: Tree)(implicit flix: Flix): Validation[Expr, CompilationMessage] = {
      expect(tree, TreeKind.Expr.NewObject)
      val methods = pickAll(TreeKind.Expr.JvmMethod, tree)
      mapN(Types.pickType(tree), traverse(methods)(visitJvmMethod)) {
        (tpe, methods) => Expr.NewObject(tpe, methods, tree.loc)
      }
    }

    private def visitStructGetExpr(tree: Tree)(implicit flix: Flix): Validation[Expr, CompilationMessage] = {
      expect(tree, TreeKind.Expr.StructGet)
      mapN(pickExpr(tree), pickNameIdent(tree)) {
        (expr, ident) => Expr.StructGet(expr, Name.mkLabel(ident), tree.loc)
      }
    }

    private def visitStructPutExpr(tree: Tree)(implicit flix: Flix): Validation[Expr, CompilationMessage] = {
      expect(tree, TreeKind.Expr.StructPut)
      val struct = pickExpr(tree)
      val ident = pickNameIdent(tree)
      val rhs = flatMapN(pick(TreeKind.Expr.StructPutRHS, tree)) {
        tree => pickExpr(tree)
      }

      mapN(struct, ident, rhs) {
        (struct, ident, rhs) => Expr.StructPut(struct, Name.mkLabel(ident), rhs, tree.loc)
      }
    }

    private def visitJvmMethod(tree: Tree)(implicit flix: Flix): Validation[JvmMethod, CompilationMessage] = {
      expect(tree, TreeKind.Expr.JvmMethod)
      mapN(
        pickNameIdent(tree),
        pickExpr(tree),
        Decls.pickFormalParameters(tree),
        Types.pickType(tree),
        Types.tryPickEffect(tree),
      ) {
        (ident, expr, fparams, tpe, eff) => JvmMethod(ident, fparams, expr, tpe, eff, tree.loc)
      }
    }

    private def visitNewStructExpr(tree: Tree)(implicit flix: Flix): Validation[Expr, CompilationMessage] = {
      expect(tree, TreeKind.Expr.NewStruct)
      val fields = pickAll(TreeKind.Expr.LiteralStructFieldFragment, tree)
      flatMapN(Types.pickType(tree), traverse(fields)(visitNewStructField), pickExpr(tree)) {
        (tpe, fields, region) =>
          tpe match {
            case WeededAst.Type.Ambiguous(qname, _) =>
              Validation.success(Expr.StructNew(qname, fields, region, tree.loc))
            case _ =>
              val m = IllegalQualifiedName(tree.loc)
              Validation.toSoftFailure(Expr.Error(m), m)
          }
      }
    }

    private def visitNewStructField(tree: Tree)(implicit flix: Flix): Validation[(Name.Label, Expr), CompilationMessage] = {
      expect(tree, TreeKind.Expr.LiteralStructFieldFragment)
      mapN(pickNameIdent(tree), pickExpr(tree)) {
        (ident, expr) => (Name.mkLabel(ident), expr)
      }
    }

    private def visitStaticExpr(tree: Tree): Validation[Expr, CompilationMessage] = {
      expect(tree, TreeKind.Expr.Static)
      Validation.success(Expr.Static(tree.loc))
    }

    private def visitSelectExpr(tree: Tree)(implicit flix: Flix): Validation[Expr, CompilationMessage] = {
      expect(tree, TreeKind.Expr.Select)
      val rules = traverse(pickAll(TreeKind.Expr.SelectRuleFragment, tree))(visitSelectRule)
      val maybeDefault = traverseOpt(tryPick(TreeKind.Expr.SelectRuleDefaultFragment, tree))(pickExpr)
      mapN(rules, maybeDefault) {
        (rules, maybeDefault) => Expr.SelectChannel(rules, maybeDefault, tree.loc)
      }
    }

    private def visitSelectRule(tree: Tree)(implicit flix: Flix): Validation[SelectChannelRule, CompilationMessage] = {
      expect(tree, TreeKind.Expr.SelectRuleFragment)
      val exprs = traverse(pickAll(TreeKind.Expr.Expr, tree))(visitExpr)
      flatMapN(pickNameIdent(tree), exprs) {
        case (ident, channel :: body :: Nil) =>
          Validation.success(SelectChannelRule(ident, channel, body))
        case _ =>
          val err = Malformed(NamedTokenSet.MatchRule, SyntacticContext.Expr.OtherExpr, loc = tree.loc)
          Validation.HardFailure(Chain(err))
      }
    }

    private def visitSpawnExpr(tree: Tree)(implicit flix: Flix): Validation[Expr, CompilationMessage] = {
      expect(tree, TreeKind.Expr.Spawn)
      val scopeName = tryPick(TreeKind.Expr.ScopeName, tree)
      flatMapN(pickExpr(tree), traverseOpt(scopeName)(visitScopeName)) {
        case (expr1, Some(expr2)) => Validation.success(Expr.Spawn(expr1, expr2, tree.loc))
        case (expr1, None) =>
          val err = MissingScope(TokenKind.KeywordSpawn, SyntacticContext.Expr.OtherExpr, loc = tree.loc)
          Validation.toSoftFailure(Expr.Spawn(expr1, Expr.Error(err), tree.loc), err)
      }
    }

    private def visitParYieldExpr(tree: Tree)(implicit flix: Flix): Validation[Expr, CompilationMessage] = {
      expect(tree, TreeKind.Expr.ParYield)
      val fragments = pickAll(TreeKind.Expr.ParYieldFragment, tree)
      mapN(traverse(fragments)(visitParYieldFragment), pickExpr(tree)) {
        (fragments, expr) => Expr.ParYield(fragments, expr, tree.loc)
      }
    }

    private def visitParYieldFragment(tree: Tree)(implicit flix: Flix): Validation[ParYieldFragment, CompilationMessage] = {
      expect(tree, TreeKind.Expr.ParYieldFragment)
      mapN(Patterns.pickPattern(tree), pickExpr(tree)) {
        (pat, expr) => ParYieldFragment(pat, expr, tree.loc)
      }
    }

    private def visitFixpointConstraintSetExpr(tree: Tree)(implicit flix: Flix): Validation[Expr, CompilationMessage] = {
      expect(tree, TreeKind.Expr.FixpointConstraintSet)
      val constraints = pickAll(TreeKind.Expr.FixpointConstraint, tree)
      mapN(traverse(constraints)(visitFixpointConstraint)) {
        constraints => Expr.FixpointConstraintSet(constraints, tree.loc)
      }
    }

    private def visitFixpointConstraint(tree: Tree)(implicit flix: Flix): Validation[Constraint, CompilationMessage] = {
      expect(tree, TreeKind.Expr.FixpointConstraint)
      val bodyItems = pickAll(TreeKind.Predicate.Body, tree)
      mapN(Predicates.pickHead(tree), traverse(bodyItems)(Predicates.visitBody)) {
        (head, body) => Constraint(head, body, tree.loc)
      }
    }

    private def visitFixpointLambdaExpr(tree: Tree)(implicit flix: Flix): Validation[Expr, CompilationMessage] = {
      expect(tree, TreeKind.Expr.FixpointLambda)
      val params = mapN(pick(TreeKind.Predicate.ParamList, tree))(t =>
        (pickAll(TreeKind.Predicate.ParamUntyped, t) ++ pickAll(TreeKind.Predicate.Param, t)).sortBy(_.loc)
      )
      mapN(flatMapN(params)(ps => traverse(ps)(Predicates.visitParam)), pickExpr(tree)) {
        (params, expr) => Expr.FixpointLambda(params, expr, tree.loc)
      }
    }

    private def visitFixpointInjectExpr(tree: Tree)(implicit flix: Flix): Validation[Expr, CompilationMessage] = {
      expect(tree, TreeKind.Expr.FixpointInject)
      val expressions = pickAll(TreeKind.Expr.Expr, tree)
      val idents = pickAll(TreeKind.Ident, tree)
      flatMapN(traverse(expressions)(visitExpr), traverse(idents)(tokenToIdent)) {
        case (exprs, idents) if exprs.length != idents.length =>
          // Check for mismatched arity
          val err = MismatchedArity(exprs.length, idents.length, tree.loc)
          Validation.toSoftFailure(WeededAst.Expr.Error(err), err)

        case (exprs, idents) => Validation.success(Expr.FixpointInjectInto(exprs, idents, tree.loc))
      }
    }

    private def visitFixpointSolveExpr(tree: Tree)(implicit flix: Flix): Validation[Expr, CompilationMessage] = {
      expect(tree, TreeKind.Expr.FixpointSolveWithProject)
      val expressions = pickAll(TreeKind.Expr.Expr, tree)
      val idents = pickAll(TreeKind.Ident, tree)
      mapN(traverse(expressions)(visitExpr), traverse(idents)(tokenToIdent)) {
        (exprs, idents) =>
          val optIdents = if (idents.isEmpty) None else Some(idents)
          Expr.FixpointSolveWithProject(exprs, optIdents, tree.loc)
      }
    }

    private def visitFixpointQueryExpr(tree: Tree)(implicit flix: Flix): Validation[Expr, CompilationMessage] = {
      expect(tree, TreeKind.Expr.FixpointQuery)
      val expressions = traverse(pickAll(TreeKind.Expr.Expr, tree))(visitExpr)
      val selects = flatMapN(pick(TreeKind.Expr.FixpointSelect, tree))(
        selectTree => traverse(pickAll(TreeKind.Expr.Expr, selectTree))(visitExpr)
      )
      val froms = flatMapN(pick(TreeKind.Expr.FixpointFromFragment, tree))(
        fromTree => traverse(pickAll(TreeKind.Predicate.Atom, fromTree))(Predicates.visitAtom)
      )
      val where = traverseOpt(tryPick(TreeKind.Expr.FixpointWhere, tree))(pickExpr)
      mapN(expressions, selects, froms, where) {
        (expressions, selects, froms, where) =>
          val whereList = where.map(w => List(w)).getOrElse(List.empty)
          Expr.FixpointQueryWithSelect(expressions, selects, froms, whereList, tree.loc)
      }
    }

    private def visitDebugExpr(tree: Tree)(implicit flix: Flix): Validation[Expr, CompilationMessage] = {
      expect(tree, TreeKind.Expr.Debug)
      mapN(pickDebugKind(tree), pickExpr(tree)) {
        (kind, expr) => Expr.Debug(expr, kind, tree.loc)
      }
    }

    private def pickDebugKind(tree: Tree): Validation[DebugKind, CompilationMessage] = {
      tree.children.headOption match {
        case Some(Token(kind, _, _, _, _, _)) if kind == TokenKind.KeywordDebug => Validation.success(DebugKind.Debug)
        case Some(Token(kind, _, _, _, _, _)) if kind == TokenKind.KeywordDebugBang => Validation.success(DebugKind.DebugWithLoc)
        case Some(Token(kind, _, _, _, _, _)) if kind == TokenKind.KeywordDebugBangBang => Validation.success(DebugKind.DebugWithLocAndSrc)
        case _ => throw InternalCompilerException(s"Malformed debug expression, could not find debug kind", tree.loc)
      }
    }

    private def visitIntrinsic(tree: Tree, args: List[Expr]): Validation[Expr, CompilationMessage] = {
      expect(tree, TreeKind.Expr.Intrinsic)
      val intrinsic = text(tree).head.stripPrefix("$").stripSuffix("$")
      val loc = tree.loc
      (intrinsic, args) match {
        case ("BOOL_NOT", e1 :: Nil) => Validation.success(Expr.Unary(SemanticOp.BoolOp.Not, e1, loc))
        case ("BOOL_AND", e1 :: e2 :: Nil) => Validation.success(Expr.Binary(SemanticOp.BoolOp.And, e1, e2, loc))
        case ("BOOL_OR", e1 :: e2 :: Nil) => Validation.success(Expr.Binary(SemanticOp.BoolOp.Or, e1, e2, loc))
        case ("BOOL_EQ", e1 :: e2 :: Nil) => Validation.success(Expr.Binary(SemanticOp.BoolOp.Eq, e1, e2, loc))
        case ("BOOL_NEQ", e1 :: e2 :: Nil) => Validation.success(Expr.Binary(SemanticOp.BoolOp.Neq, e1, e2, loc))
        case ("CHAR_EQ", e1 :: e2 :: Nil) => Validation.success(Expr.Binary(SemanticOp.CharOp.Eq, e1, e2, loc))
        case ("CHAR_NEQ", e1 :: e2 :: Nil) => Validation.success(Expr.Binary(SemanticOp.CharOp.Neq, e1, e2, loc))
        case ("CHAR_LT", e1 :: e2 :: Nil) => Validation.success(Expr.Binary(SemanticOp.CharOp.Lt, e1, e2, loc))
        case ("CHAR_LE", e1 :: e2 :: Nil) => Validation.success(Expr.Binary(SemanticOp.CharOp.Le, e1, e2, loc))
        case ("CHAR_GT", e1 :: e2 :: Nil) => Validation.success(Expr.Binary(SemanticOp.CharOp.Gt, e1, e2, loc))
        case ("CHAR_GE", e1 :: e2 :: Nil) => Validation.success(Expr.Binary(SemanticOp.CharOp.Ge, e1, e2, loc))
        case ("FLOAT32_NEG", e1 :: Nil) => Validation.success(Expr.Unary(SemanticOp.Float32Op.Neg, e1, loc))
        case ("FLOAT32_ADD", e1 :: e2 :: Nil) => Validation.success(Expr.Binary(SemanticOp.Float32Op.Add, e1, e2, loc))
        case ("FLOAT32_SUB", e1 :: e2 :: Nil) => Validation.success(Expr.Binary(SemanticOp.Float32Op.Sub, e1, e2, loc))
        case ("FLOAT32_MUL", e1 :: e2 :: Nil) => Validation.success(Expr.Binary(SemanticOp.Float32Op.Mul, e1, e2, loc))
        case ("FLOAT32_DIV", e1 :: e2 :: Nil) => Validation.success(Expr.Binary(SemanticOp.Float32Op.Div, e1, e2, loc))
        case ("FLOAT32_EXP", e1 :: e2 :: Nil) => Validation.success(Expr.Binary(SemanticOp.Float32Op.Exp, e1, e2, loc))
        case ("FLOAT32_EQ", e1 :: e2 :: Nil) => Validation.success(Expr.Binary(SemanticOp.Float32Op.Eq, e1, e2, loc))
        case ("FLOAT32_NEQ", e1 :: e2 :: Nil) => Validation.success(Expr.Binary(SemanticOp.Float32Op.Neq, e1, e2, loc))
        case ("FLOAT32_LT", e1 :: e2 :: Nil) => Validation.success(Expr.Binary(SemanticOp.Float32Op.Lt, e1, e2, loc))
        case ("FLOAT32_LE", e1 :: e2 :: Nil) => Validation.success(Expr.Binary(SemanticOp.Float32Op.Le, e1, e2, loc))
        case ("FLOAT32_GT", e1 :: e2 :: Nil) => Validation.success(Expr.Binary(SemanticOp.Float32Op.Gt, e1, e2, loc))
        case ("FLOAT32_GE", e1 :: e2 :: Nil) => Validation.success(Expr.Binary(SemanticOp.Float32Op.Ge, e1, e2, loc))
        case ("FLOAT64_NEG", e1 :: Nil) => Validation.success(Expr.Unary(SemanticOp.Float64Op.Neg, e1, loc))
        case ("FLOAT64_ADD", e1 :: e2 :: Nil) => Validation.success(Expr.Binary(SemanticOp.Float64Op.Add, e1, e2, loc))
        case ("FLOAT64_SUB", e1 :: e2 :: Nil) => Validation.success(Expr.Binary(SemanticOp.Float64Op.Sub, e1, e2, loc))
        case ("FLOAT64_MUL", e1 :: e2 :: Nil) => Validation.success(Expr.Binary(SemanticOp.Float64Op.Mul, e1, e2, loc))
        case ("FLOAT64_DIV", e1 :: e2 :: Nil) => Validation.success(Expr.Binary(SemanticOp.Float64Op.Div, e1, e2, loc))
        case ("FLOAT64_EXP", e1 :: e2 :: Nil) => Validation.success(Expr.Binary(SemanticOp.Float64Op.Exp, e1, e2, loc))
        case ("FLOAT64_EQ", e1 :: e2 :: Nil) => Validation.success(Expr.Binary(SemanticOp.Float64Op.Eq, e1, e2, loc))
        case ("FLOAT64_NEQ", e1 :: e2 :: Nil) => Validation.success(Expr.Binary(SemanticOp.Float64Op.Neq, e1, e2, loc))
        case ("FLOAT64_LT", e1 :: e2 :: Nil) => Validation.success(Expr.Binary(SemanticOp.Float64Op.Lt, e1, e2, loc))
        case ("FLOAT64_LE", e1 :: e2 :: Nil) => Validation.success(Expr.Binary(SemanticOp.Float64Op.Le, e1, e2, loc))
        case ("FLOAT64_GT", e1 :: e2 :: Nil) => Validation.success(Expr.Binary(SemanticOp.Float64Op.Gt, e1, e2, loc))
        case ("FLOAT64_GE", e1 :: e2 :: Nil) => Validation.success(Expr.Binary(SemanticOp.Float64Op.Ge, e1, e2, loc))
        case ("INT8_NEG", e1 :: Nil) => Validation.success(Expr.Unary(SemanticOp.Int8Op.Neg, e1, loc))
        case ("INT8_NOT", e1 :: Nil) => Validation.success(Expr.Unary(SemanticOp.Int8Op.Not, e1, loc))
        case ("INT8_ADD", e1 :: e2 :: Nil) => Validation.success(Expr.Binary(SemanticOp.Int8Op.Add, e1, e2, loc))
        case ("INT8_SUB", e1 :: e2 :: Nil) => Validation.success(Expr.Binary(SemanticOp.Int8Op.Sub, e1, e2, loc))
        case ("INT8_MUL", e1 :: e2 :: Nil) => Validation.success(Expr.Binary(SemanticOp.Int8Op.Mul, e1, e2, loc))
        case ("INT8_DIV", e1 :: e2 :: Nil) => Validation.success(Expr.Binary(SemanticOp.Int8Op.Div, e1, e2, loc))
        case ("INT8_REM", e1 :: e2 :: Nil) => Validation.success(Expr.Binary(SemanticOp.Int8Op.Rem, e1, e2, loc))
        case ("INT8_EXP", e1 :: e2 :: Nil) => Validation.success(Expr.Binary(SemanticOp.Int8Op.Exp, e1, e2, loc))
        case ("INT8_AND", e1 :: e2 :: Nil) => Validation.success(Expr.Binary(SemanticOp.Int8Op.And, e1, e2, loc))
        case ("INT8_OR", e1 :: e2 :: Nil) => Validation.success(Expr.Binary(SemanticOp.Int8Op.Or, e1, e2, loc))
        case ("INT8_XOR", e1 :: e2 :: Nil) => Validation.success(Expr.Binary(SemanticOp.Int8Op.Xor, e1, e2, loc))
        case ("INT8_SHL", e1 :: e2 :: Nil) => Validation.success(Expr.Binary(SemanticOp.Int8Op.Shl, e1, e2, loc))
        case ("INT8_SHR", e1 :: e2 :: Nil) => Validation.success(Expr.Binary(SemanticOp.Int8Op.Shr, e1, e2, loc))
        case ("INT8_EQ", e1 :: e2 :: Nil) => Validation.success(Expr.Binary(SemanticOp.Int8Op.Eq, e1, e2, loc))
        case ("INT8_NEQ", e1 :: e2 :: Nil) => Validation.success(Expr.Binary(SemanticOp.Int8Op.Neq, e1, e2, loc))
        case ("INT8_LT", e1 :: e2 :: Nil) => Validation.success(Expr.Binary(SemanticOp.Int8Op.Lt, e1, e2, loc))
        case ("INT8_LE", e1 :: e2 :: Nil) => Validation.success(Expr.Binary(SemanticOp.Int8Op.Le, e1, e2, loc))
        case ("INT8_GT", e1 :: e2 :: Nil) => Validation.success(Expr.Binary(SemanticOp.Int8Op.Gt, e1, e2, loc))
        case ("INT8_GE", e1 :: e2 :: Nil) => Validation.success(Expr.Binary(SemanticOp.Int8Op.Ge, e1, e2, loc))
        case ("INT16_NEG", e1 :: Nil) => Validation.success(Expr.Unary(SemanticOp.Int16Op.Neg, e1, loc))
        case ("INT16_NOT", e1 :: Nil) => Validation.success(Expr.Unary(SemanticOp.Int16Op.Not, e1, loc))
        case ("INT16_ADD", e1 :: e2 :: Nil) => Validation.success(Expr.Binary(SemanticOp.Int16Op.Add, e1, e2, loc))
        case ("INT16_SUB", e1 :: e2 :: Nil) => Validation.success(Expr.Binary(SemanticOp.Int16Op.Sub, e1, e2, loc))
        case ("INT16_MUL", e1 :: e2 :: Nil) => Validation.success(Expr.Binary(SemanticOp.Int16Op.Mul, e1, e2, loc))
        case ("INT16_DIV", e1 :: e2 :: Nil) => Validation.success(Expr.Binary(SemanticOp.Int16Op.Div, e1, e2, loc))
        case ("INT16_REM", e1 :: e2 :: Nil) => Validation.success(Expr.Binary(SemanticOp.Int16Op.Rem, e1, e2, loc))
        case ("INT16_EXP", e1 :: e2 :: Nil) => Validation.success(Expr.Binary(SemanticOp.Int16Op.Exp, e1, e2, loc))
        case ("INT16_AND", e1 :: e2 :: Nil) => Validation.success(Expr.Binary(SemanticOp.Int16Op.And, e1, e2, loc))
        case ("INT16_OR", e1 :: e2 :: Nil) => Validation.success(Expr.Binary(SemanticOp.Int16Op.Or, e1, e2, loc))
        case ("INT16_XOR", e1 :: e2 :: Nil) => Validation.success(Expr.Binary(SemanticOp.Int16Op.Xor, e1, e2, loc))
        case ("INT16_SHL", e1 :: e2 :: Nil) => Validation.success(Expr.Binary(SemanticOp.Int16Op.Shl, e1, e2, loc))
        case ("INT16_SHR", e1 :: e2 :: Nil) => Validation.success(Expr.Binary(SemanticOp.Int16Op.Shr, e1, e2, loc))
        case ("INT16_EQ", e1 :: e2 :: Nil) => Validation.success(Expr.Binary(SemanticOp.Int16Op.Eq, e1, e2, loc))
        case ("INT16_NEQ", e1 :: e2 :: Nil) => Validation.success(Expr.Binary(SemanticOp.Int16Op.Neq, e1, e2, loc))
        case ("INT16_LT", e1 :: e2 :: Nil) => Validation.success(Expr.Binary(SemanticOp.Int16Op.Lt, e1, e2, loc))
        case ("INT16_LE", e1 :: e2 :: Nil) => Validation.success(Expr.Binary(SemanticOp.Int16Op.Le, e1, e2, loc))
        case ("INT16_GT", e1 :: e2 :: Nil) => Validation.success(Expr.Binary(SemanticOp.Int16Op.Gt, e1, e2, loc))
        case ("INT16_GE", e1 :: e2 :: Nil) => Validation.success(Expr.Binary(SemanticOp.Int16Op.Ge, e1, e2, loc))
        case ("INT32_NEG", e1 :: Nil) => Validation.success(Expr.Unary(SemanticOp.Int32Op.Neg, e1, loc))
        case ("INT32_NOT", e1 :: Nil) => Validation.success(Expr.Unary(SemanticOp.Int32Op.Not, e1, loc))
        case ("INT32_ADD", e1 :: e2 :: Nil) => Validation.success(Expr.Binary(SemanticOp.Int32Op.Add, e1, e2, loc))
        case ("INT32_SUB", e1 :: e2 :: Nil) => Validation.success(Expr.Binary(SemanticOp.Int32Op.Sub, e1, e2, loc))
        case ("INT32_MUL", e1 :: e2 :: Nil) => Validation.success(Expr.Binary(SemanticOp.Int32Op.Mul, e1, e2, loc))
        case ("INT32_DIV", e1 :: e2 :: Nil) => Validation.success(Expr.Binary(SemanticOp.Int32Op.Div, e1, e2, loc))
        case ("INT32_REM", e1 :: e2 :: Nil) => Validation.success(Expr.Binary(SemanticOp.Int32Op.Rem, e1, e2, loc))
        case ("INT32_EXP", e1 :: e2 :: Nil) => Validation.success(Expr.Binary(SemanticOp.Int32Op.Exp, e1, e2, loc))
        case ("INT32_AND", e1 :: e2 :: Nil) => Validation.success(Expr.Binary(SemanticOp.Int32Op.And, e1, e2, loc))
        case ("INT32_OR", e1 :: e2 :: Nil) => Validation.success(Expr.Binary(SemanticOp.Int32Op.Or, e1, e2, loc))
        case ("INT32_XOR", e1 :: e2 :: Nil) => Validation.success(Expr.Binary(SemanticOp.Int32Op.Xor, e1, e2, loc))
        case ("INT32_SHL", e1 :: e2 :: Nil) => Validation.success(Expr.Binary(SemanticOp.Int32Op.Shl, e1, e2, loc))
        case ("INT32_SHR", e1 :: e2 :: Nil) => Validation.success(Expr.Binary(SemanticOp.Int32Op.Shr, e1, e2, loc))
        case ("INT32_EQ", e1 :: e2 :: Nil) => Validation.success(Expr.Binary(SemanticOp.Int32Op.Eq, e1, e2, loc))
        case ("INT32_NEQ", e1 :: e2 :: Nil) => Validation.success(Expr.Binary(SemanticOp.Int32Op.Neq, e1, e2, loc))
        case ("INT32_LT", e1 :: e2 :: Nil) => Validation.success(Expr.Binary(SemanticOp.Int32Op.Lt, e1, e2, loc))
        case ("INT32_LE", e1 :: e2 :: Nil) => Validation.success(Expr.Binary(SemanticOp.Int32Op.Le, e1, e2, loc))
        case ("INT32_GT", e1 :: e2 :: Nil) => Validation.success(Expr.Binary(SemanticOp.Int32Op.Gt, e1, e2, loc))
        case ("INT32_GE", e1 :: e2 :: Nil) => Validation.success(Expr.Binary(SemanticOp.Int32Op.Ge, e1, e2, loc))
        case ("INT64_NEG", e1 :: Nil) => Validation.success(Expr.Unary(SemanticOp.Int64Op.Neg, e1, loc))
        case ("INT64_NOT", e1 :: Nil) => Validation.success(Expr.Unary(SemanticOp.Int64Op.Not, e1, loc))
        case ("INT64_ADD", e1 :: e2 :: Nil) => Validation.success(Expr.Binary(SemanticOp.Int64Op.Add, e1, e2, loc))
        case ("INT64_SUB", e1 :: e2 :: Nil) => Validation.success(Expr.Binary(SemanticOp.Int64Op.Sub, e1, e2, loc))
        case ("INT64_MUL", e1 :: e2 :: Nil) => Validation.success(Expr.Binary(SemanticOp.Int64Op.Mul, e1, e2, loc))
        case ("INT64_DIV", e1 :: e2 :: Nil) => Validation.success(Expr.Binary(SemanticOp.Int64Op.Div, e1, e2, loc))
        case ("INT64_REM", e1 :: e2 :: Nil) => Validation.success(Expr.Binary(SemanticOp.Int64Op.Rem, e1, e2, loc))
        case ("INT64_EXP", e1 :: e2 :: Nil) => Validation.success(Expr.Binary(SemanticOp.Int64Op.Exp, e1, e2, loc))
        case ("INT64_AND", e1 :: e2 :: Nil) => Validation.success(Expr.Binary(SemanticOp.Int64Op.And, e1, e2, loc))
        case ("INT64_OR", e1 :: e2 :: Nil) => Validation.success(Expr.Binary(SemanticOp.Int64Op.Or, e1, e2, loc))
        case ("INT64_XOR", e1 :: e2 :: Nil) => Validation.success(Expr.Binary(SemanticOp.Int64Op.Xor, e1, e2, loc))
        case ("INT64_SHL", e1 :: e2 :: Nil) => Validation.success(Expr.Binary(SemanticOp.Int64Op.Shl, e1, e2, loc))
        case ("INT64_SHR", e1 :: e2 :: Nil) => Validation.success(Expr.Binary(SemanticOp.Int64Op.Shr, e1, e2, loc))
        case ("INT64_EQ", e1 :: e2 :: Nil) => Validation.success(Expr.Binary(SemanticOp.Int64Op.Eq, e1, e2, loc))
        case ("INT64_NEQ", e1 :: e2 :: Nil) => Validation.success(Expr.Binary(SemanticOp.Int64Op.Neq, e1, e2, loc))
        case ("INT64_LT", e1 :: e2 :: Nil) => Validation.success(Expr.Binary(SemanticOp.Int64Op.Lt, e1, e2, loc))
        case ("INT64_LE", e1 :: e2 :: Nil) => Validation.success(Expr.Binary(SemanticOp.Int64Op.Le, e1, e2, loc))
        case ("INT64_GT", e1 :: e2 :: Nil) => Validation.success(Expr.Binary(SemanticOp.Int64Op.Gt, e1, e2, loc))
        case ("INT64_GE", e1 :: e2 :: Nil) => Validation.success(Expr.Binary(SemanticOp.Int64Op.Ge, e1, e2, loc))
        case ("CHANNEL_GET", e1 :: Nil) => Validation.success(Expr.GetChannel(e1, loc))
        case ("CHANNEL_PUT", e1 :: e2 :: Nil) => Validation.success(Expr.PutChannel(e1, e2, loc))
        case ("CHANNEL_NEW", e1 :: e2 :: Nil) => Validation.success(Expr.NewChannel(e1, e2, loc))
        case ("ARRAY_NEW", e1 :: e2 :: e3 :: Nil) => Validation.success(Expr.ArrayNew(e1, e2, e3, loc))
        case ("ARRAY_LENGTH", e1 :: Nil) => Validation.success(Expr.ArrayLength(e1, loc))
        case ("ARRAY_LOAD", e1 :: e2 :: Nil) => Validation.success(Expr.ArrayLoad(e1, e2, loc))
        case ("ARRAY_STORE", e1 :: e2 :: e3 :: Nil) => Validation.success(Expr.ArrayStore(e1, e2, e3, loc))
        case ("VECTOR_GET", e1 :: e2 :: Nil) => Validation.success(Expr.VectorLoad(e1, e2, loc))
        case ("VECTOR_LENGTH", e1 :: Nil) => Validation.success(Expr.VectorLength(e1, loc))
        case _ =>
          val err = UndefinedIntrinsic(loc)
          Validation.toSoftFailure(Expr.Error(err), err)
      }
    }
  }

  private object Patterns {
    def pickPattern(tree: Tree): Validation[Pattern, CompilationMessage] = {
      flatMapN(pick(TreeKind.Pattern.Pattern, tree))(visitPattern(_))
    }

    def visitPattern(tree: Tree, seen: collection.mutable.Map[String, Name.Ident] = collection.mutable.Map.empty): Validation[Pattern, CompilationMessage] = {
      expect(tree, TreeKind.Pattern.Pattern)
      tree.children.headOption match {
        case Some(tree: Tree) => tree.kind match {
          case TreeKind.Pattern.Variable => visitVariablePat(tree, seen)
          case TreeKind.Pattern.Literal => visitLiteralPat(tree)
          case TreeKind.Pattern.Tag => visitTagPat(tree, seen)
          case TreeKind.Pattern.Tuple => visitTuplePat(tree, seen)
          case TreeKind.Pattern.Record => visitRecordPat(tree, seen)
          case TreeKind.Pattern.Unary => visitUnaryPat(tree)
          case TreeKind.Pattern.FCons => visitFConsPat(tree, seen)
          // Avoid double reporting errors by returning a success here
          case TreeKind.ErrorTree(_) => Validation.success(Pattern.Error(tree.loc))
          case _ => Validation.toSoftFailure(
            Pattern.Error(tree.loc),
            UnexpectedToken(NamedTokenSet.Pattern, actual = None, SyntacticContext.Pat.OtherPat, loc = tree.loc))
        }
        case _ => throw InternalCompilerException(s"Expected Pattern.Pattern to have tree child", tree.loc)
      }
    }

    private def visitVariablePat(tree: Tree, seen: collection.mutable.Map[String, Name.Ident]): Validation[Pattern, CompilationMessage] = {
      expect(tree, TreeKind.Pattern.Variable)
      flatMapN(pickNameIdent(tree))(
        ident => {
          if (ident.name == "_")
            Validation.success(Pattern.Wild(tree.loc))
          else {
            seen.get(ident.name) match {
              case Some(other) => Validation.toSoftFailure(
                Pattern.Var(ident, tree.loc),
                NonLinearPattern(ident.name, other.loc, tree.loc)
              )
              case None =>
                seen += (ident.name -> ident)
                Validation.success(Pattern.Var(ident, tree.loc))
            }
          }
        }
      )
    }

    private def visitLiteralPat(tree: Tree): Validation[Pattern, CompilationMessage] = {
      expect(tree, TreeKind.Pattern.Literal)
      flatMapN(Exprs.visitLiteralExpr(tree)) {
        case Expr.Cst(cst, _) => cst match {
          case Constant.Null =>
            Validation.toSoftFailure(WeededAst.Pattern.Error(tree.loc), IllegalNullPattern(tree.loc))
          case Constant.Regex(_) =>
            Validation.toSoftFailure(WeededAst.Pattern.Error(tree.loc), IllegalRegexPattern(tree.loc))
          case c => Validation.success(Pattern.Cst(c, tree.loc))
        }
        // Avoid double reporting errors
        case Expr.Error(_) => Validation.success(Pattern.Error(tree.loc))
        case e => throw InternalCompilerException(s"Malformed Pattern.Literal. Expected literal but found $e", e.loc)
      }
    }

    private def visitTagPat(tree: Tree, seen: collection.mutable.Map[String, Name.Ident]): Validation[Pattern, CompilationMessage] = {
      expect(tree, TreeKind.Pattern.Tag)
      val maybePat = tryPick(TreeKind.Pattern.Tuple, tree)
      mapN(pickQName(tree), traverseOpt(maybePat)(visitTuplePat(_, seen))) {
        (qname, maybePat) =>
          maybePat match {
            case None =>
              // Synthetically add unit pattern to tag
              val lit = Pattern.Cst(Constant.Unit, tree.loc.asSynthetic)
              Pattern.Tag(qname, lit, tree.loc)
            case Some(pat) => Pattern.Tag(qname, pat, tree.loc)
          }
      }
    }

    private def visitTuplePat(tree: Tree, seen: collection.mutable.Map[String, Name.Ident]): Validation[Pattern, CompilationMessage] = {
      expect(tree, TreeKind.Pattern.Tuple)
      val patterns = pickAll(TreeKind.Pattern.Pattern, tree)
      mapN(traverse(patterns)(visitPattern(_, seen))) {
        case Nil => Pattern.Cst(Constant.Unit, tree.loc)
        case x :: Nil => x
        case xs => Pattern.Tuple(xs, tree.loc)
      }
    }

    private def visitRecordPat(tree: Tree, seen: collection.mutable.Map[String, Name.Ident]): Validation[Pattern, CompilationMessage] = {
      expect(tree, TreeKind.Pattern.Record)
      val fields = pickAll(TreeKind.Pattern.RecordFieldFragment, tree)
      val maybePattern = tryPick(TreeKind.Pattern.Pattern, tree)
      flatMapN(traverse(fields)(visitRecordField(_, seen)), traverseOpt(maybePattern)(visitPattern(_, seen))) {
        // Pattern { ... }
        case (fs, None) => Validation.success(Pattern.Record(fs, Pattern.RecordEmpty(tree.loc.asSynthetic), tree.loc))
        // Pattern { x, ... | r }
        case (x :: xs, Some(Pattern.Var(v, l))) => Validation.success(Pattern.Record(x :: xs, Pattern.Var(v, l), tree.loc))
        // Pattern { x, ... | _ }
        case (x :: xs, Some(Pattern.Wild(l))) => Validation.success(Pattern.Record(x :: xs, Pattern.Wild(l), tree.loc))
        // Illegal pattern: { | r}
        case (Nil, Some(r)) => Validation.toSoftFailure(r, EmptyRecordExtensionPattern(r.loc))
        // Illegal pattern: { x, ... | (1, 2, 3) }
        case (_, Some(r)) => Validation.toSoftFailure(Pattern.Error(r.loc), IllegalRecordExtensionPattern(r.loc))
      }
    }

    private def visitRecordField(tree: Tree, seen: collection.mutable.Map[String, Name.Ident]): Validation[Pattern.Record.RecordLabelPattern, CompilationMessage] = {
      expect(tree, TreeKind.Pattern.RecordFieldFragment)
      val maybePattern = tryPick(TreeKind.Pattern.Pattern, tree)
      flatMapN(pickNameIdent(tree), traverseOpt(maybePattern)(visitPattern(_, seen))) {
        case (ident, None) =>
          seen.get(ident.name) match {
            case None =>
              seen += (ident.name -> ident)
              Validation.success(Pattern.Record.RecordLabelPattern(Name.mkLabel(ident), None, tree.loc))
            case Some(other) =>
              val pat = Pattern.Record.RecordLabelPattern(Name.mkLabel(ident), None, tree.loc)
              Validation.toSoftFailure(pat, NonLinearPattern(ident.name, other.loc, ident.loc))
          }
        case (ident, pat) => Validation.success(Pattern.Record.RecordLabelPattern(Name.mkLabel(ident), pat, tree.loc))
      }
    }

    private def visitUnaryPat(tree: Tree): Validation[Pattern, CompilationMessage] = {
      expect(tree, TreeKind.Pattern.Unary)
      val NumberLiteralKinds = List(TokenKind.LiteralInt8, TokenKind.LiteralInt16, TokenKind.LiteralInt32, TokenKind.LiteralInt64, TokenKind.LiteralBigInt, TokenKind.LiteralFloat32, TokenKind.LiteralFloat64, TokenKind.LiteralBigDecimal)
      val literalToken = tree.children(1) match {
        case t@Token(_, _, _, _, _, _) if NumberLiteralKinds.contains(t.kind) => Some(t)
        case _ => None
      }
      flatMapN(pick(TreeKind.Operator, tree))(_.children(0) match {
        case opToken@Token(_, _, _, _, _, _) =>
          literalToken match {
            // fold unary minus into a constant, and visit it like any other constant
            case Some(lit) if opToken.text == "-" =>
              // Construct a synthetic literal tree with the unary minus and visit that like any other literal expression
              val syntheticToken = Token(lit.kind, lit.src, opToken.start, lit.end, lit.sp1, lit.sp2)
              val syntheticLiteral = Tree(TreeKind.Pattern.Literal, Array(syntheticToken), tree.loc.asSynthetic)
              visitLiteralPat(syntheticLiteral)
            case _ => throw InternalCompilerException(s"No number literal found for unary '-'", tree.loc)
          }
        case _ => throw InternalCompilerException(s"Expected unary operator but found tree", tree.loc)
      })
    }

    private def visitFConsPat(tree: Tree, seen: collection.mutable.Map[String, Name.Ident]): Validation[Pattern, CompilationMessage] = {
      expect(tree, TreeKind.Pattern.FCons)
      // FCons are rewritten into tag patterns
      val patterns = pickAll(TreeKind.Pattern.Pattern, tree)
      mapN(traverse(patterns)(visitPattern(_, seen))) {
        case pat1 :: pat2 :: Nil =>
          val qname = Name.mkQName("List.Cons", tree.loc)
          val pat = Pattern.Tuple(List(pat1, pat2), tree.loc)
          Pattern.Tag(qname, pat, tree.loc)
        case pats => throw InternalCompilerException(s"Pattern.FCons expected 2 but found '${pats.length}' sub-patterns", tree.loc)
      }
    }
  }

  private object Constants {
    private def tryParseFloat(token: Token, after: (String, SourceLocation) => Validation[Expr, CompilationMessage]): Validation[Expr, CompilationMessage] = {
      val loc = token.mkSourceLocation()
      try {
        after(token.text.filterNot(_ == '_'), loc)
      } catch {
        case _: NumberFormatException =>
          val err = MalformedFloat(loc)
          Validation.toSoftFailure(WeededAst.Expr.Error(err), err)
      }
    }

    private def tryParseInt(token: Token, suffix: String, after: (Int, String, SourceLocation) => Expr): Validation[Expr, CompilationMessage] = {
      val loc = token.mkSourceLocation()
      try {
        val radix = if (token.text.contains("0x")) 16 else 10
        val digits = token.text.replaceFirst("0x", "").stripSuffix(suffix).filterNot(_ == '_')
        Validation.success(after(radix, digits, loc))
      } catch {
        case _: NumberFormatException =>
          val err = MalformedInt(loc)
          Validation.toSoftFailure(WeededAst.Expr.Error(err), err)
      }
    }

    /**
      * Attempts to parse the given tree to a float32.
      */
    def toFloat32(token: Token): Validation[Expr, CompilationMessage] =
      tryParseFloat(token,
        (text, loc) => Validation.success(Expr.Cst(Constant.Float32(text.stripSuffix("f32").toFloat), loc))
      )

    /**
      * Attempts to parse the given tree to a float32.
      */
    def toFloat64(token: Token): Validation[Expr, CompilationMessage] =
      tryParseFloat(token,
        (text, loc) => Validation.success(Expr.Cst(Constant.Float64(text.stripSuffix("f64").toDouble), loc))
      )

    /**
      * Attempts to parse the given tree to a big decimal.
      */
    def toBigDecimal(token: Token): Validation[Expr, CompilationMessage] =
      tryParseFloat(token, (text, loc) => {
        val bigDecimal = new java.math.BigDecimal(text.stripSuffix("ff"))
        Validation.success(Expr.Cst(Constant.BigDecimal(bigDecimal), loc))
      })

    /**
      * Attempts to parse the given tree to a int8.
      */
    def toInt8(token: Token): Validation[Expr, CompilationMessage] =
      tryParseInt(token, "i8", (radix, digits, loc) =>
        Expr.Cst(Constant.Int8(JByte.parseByte(digits, radix)), loc)
      )

    /**
      * Attempts to parse the given tree to a int16.
      */
    def toInt16(token: Token): Validation[Expr, CompilationMessage] = {
      tryParseInt(token, "i16", (radix, digits, loc) =>
        Expr.Cst(Constant.Int16(JShort.parseShort(digits, radix)), loc)
      )
    }

    /**
      * Attempts to parse the given tree to a int32.
      */
    def toInt32(token: Token): Validation[Expr, CompilationMessage] =
      tryParseInt(token, "i32", (radix, digits, loc) =>
        Expr.Cst(Constant.Int32(JInt.parseInt(digits, radix)), loc)
      )

    /**
      * Attempts to parse the given tree to a int64.
      */
    def toInt64(token: Token): Validation[Expr, CompilationMessage] = {
      tryParseInt(token, "i64", (radix, digits, loc) =>
        Expr.Cst(Constant.Int64(JLong.parseLong(digits, radix)), loc)
      )
    }

    /**
      * Attempts to parse the given tree to a int64.
      */
    def toBigInt(token: Token): Validation[Expr, CompilationMessage] =
      tryParseInt(token, "ii", (radix, digits, loc) =>
        Expr.Cst(Constant.BigInt(new java.math.BigInteger(digits, radix)), loc)
      )

    /**
      * Attempts to compile the given regular expression into a Pattern.
      */
    def toRegex(token: Token): Validation[Expr, CompilationMessage] = {
      val loc = token.mkSourceLocation()
      val text = token.text.stripPrefix("regex\"").stripSuffix("\"")
      val (processed, errors) = visitChars(text, loc)
      try {
        val pattern = JPattern.compile(processed)
        Validation.success(Expr.Cst(Constant.Regex(pattern), loc)).withSoftFailures(errors)
      } catch {
        case ex: PatternSyntaxException =>
          val err = MalformedRegex(token.text, ex.getMessage, loc)
          Validation.toSoftFailure(WeededAst.Expr.Error(err), err)
      }
    }

    def visitChars(str: String, loc: SourceLocation): (String, List[CompilationMessage]) = {
      @tailrec
      def visit(chars: List[Char], acc: List[Char], accErr: List[CompilationMessage]): (String, List[CompilationMessage]) = {
        chars match {
          // Case 1: End of the sequence
          case Nil => (acc.reverse.mkString, accErr)
          // Case 2: Escaped character literal
          case esc :: c :: rest if esc == '\\' =>
            c match {
              case 'n' => visit(rest, '\n' :: acc, accErr)
              case 'r' => visit(rest, '\r' :: acc, accErr)
              case '\\' => visit(rest, '\\' :: acc, accErr)
              case '\"' => visit(rest, '\"' :: acc, accErr)
              case '\'' => visit(rest, '\'' :: acc, accErr)
              case 't' => visit(rest, '\t' :: acc, accErr)
              // Special flix escapes for string interpolations
              case '$' => visit(rest, '$' :: acc, accErr)
              case '%' => visit(rest, '%' :: acc, accErr)
              // Case unicode escape "\u1234".
              case 'u' => rest match {
                case d1 :: d2 :: d3 :: d4 :: rest2 =>
                  // Doing manual flatMap here to keep recursive call in tail-position
                  visitHex(d1, d2, d3, d4) match {
                    case Result.Ok(c) => visit(rest2, c :: acc, accErr)
                    case Result.Err(error) => visit(rest2, d1 :: d2 :: d3 :: d4 :: acc, error :: accErr)
                  }
                // less than 4 chars were left in the string
                case rest2 =>
                  val malformedCode = rest2.takeWhile(_ != '\\').mkString("")
                  val err = MalformedUnicodeEscapeSequence(malformedCode, loc)
                  visit(rest2, malformedCode.toList ++ acc, err :: accErr)
              }
              case c => visit(rest, c :: acc, IllegalEscapeSequence(c, loc) :: accErr)
            }
          // Case 2: Simple character literal
          case c :: rest => visit(rest, c :: acc, accErr)
        }
      }

      def visitHex(d1: Char, d2: Char, d3: Char, d4: Char): Result[Char, CompilationMessage] = {
        try {
          Result.Ok(Integer.parseInt(s"$d1$d2$d3$d4", 16).toChar)
        } catch {
          // Case: the four characters following "\u" does not make up a number
          case _: NumberFormatException => Result.Err(MalformedUnicodeEscapeSequence(s"$d1$d2$d3$d4", loc))
        }
      }

      visit(str.toList, Nil, Nil)
    }

    def toChar(token: Token): Validation[Expr, CompilationMessage] = {
      val loc = token.mkSourceLocation()
      val text = token.text.stripPrefix("\'").stripSuffix("\'")
      val (processed, errors) = visitChars(text, loc)
      if (processed.length != 1) {
        val error = MalformedChar(processed, loc)
        Validation.toSoftFailure(Expr.Error(error), error).withSoftFailures(errors)
      } else {
        Validation.success(Expr.Cst(Constant.Char(processed.head), loc)).withSoftFailures(errors)
      }
    }

    def toStringCst(token: Token): Validation[Expr, CompilationMessage] = {
      val loc = token.mkSourceLocation()
      val text = token.text.stripPrefix("\"").stripSuffix("\"")
      val (processed, errors) = visitChars(text, loc)
      Validation.success(Expr.Cst(Constant.Str(processed), loc)).withSoftFailures(errors)
    }
  }

  private object Predicates {
    def pickHead(tree: Tree)(implicit flix: Flix): Validation[Predicate.Head.Atom, CompilationMessage] = {
      flatMapN(pick(TreeKind.Predicate.Head, tree))(tree => {
        flatMapN(pickNameIdent(tree), pick(TreeKind.Predicate.TermList, tree)) {
          (ident, tree) => {
            val exprs = traverse(pickAll(TreeKind.Expr.Expr, tree))(Exprs.visitExpr)
            val maybeLatTerm = tryPickLatticeTermExpr(tree)
            mapN(exprs, maybeLatTerm) {
              case (exprs, None) => Predicate.Head.Atom(Name.mkPred(ident), Denotation.Relational, exprs, tree.loc)
              case (exprs, Some(term)) => Predicate.Head.Atom(Name.mkPred(ident), Denotation.Latticenal, exprs ::: term :: Nil, tree.loc)
            }
          }
        }
      })
    }

    def visitBody(parentTree: Tree)(implicit flix: Flix): Validation[Predicate.Body, CompilationMessage] = {
      assert(parentTree.kind == TreeKind.Predicate.Body)
      val tree = unfold(parentTree)
      tree.kind match {
        case TreeKind.Predicate.Atom => visitAtom(tree)
        case TreeKind.Predicate.Guard => visitGuard(tree)
        case TreeKind.Predicate.Functional => visitFunctional(tree)
        case kind => throw InternalCompilerException(s"expected predicate body but found '$kind'", tree.loc)
      }
    }

    def visitAtom(tree: Tree): Validation[Predicate.Body.Atom, CompilationMessage] = {
      expect(tree, TreeKind.Predicate.Atom)
      val fixity = if (hasToken(TokenKind.KeywordFix, tree)) Fixity.Fixed else Fixity.Loose
      val polarity = if (hasToken(TokenKind.KeywordNot, tree)) Polarity.Negative else Polarity.Positive

      flatMapN(pickNameIdent(tree), pick(TreeKind.Predicate.PatternList, tree))(
        (ident, tree) => {
          val exprs = traverse(pickAll(TreeKind.Pattern.Pattern, tree))(tree => Patterns.visitPattern(tree))
          val maybeLatTerm = tryPickLatticeTermPattern(tree)
          flatMapN(exprs, maybeLatTerm) {
            case (pats, None) =>
              // Check for `[[IllegalFixedAtom]]`.
              val errors = (polarity, fixity) match {
                case (Polarity.Negative, Fixity.Fixed) => Some(IllegalFixedAtom(tree.loc))
                case _ => None
              }
              Validation.success(Predicate.Body.Atom(Name.mkPred(ident), Denotation.Relational, polarity, fixity, pats, tree.loc)
                )
                .withSoftFailures(errors)
            case (pats, Some(term)) => Validation.success(Predicate.Body.Atom(Name.mkPred(ident), Denotation.Latticenal, polarity, fixity, pats ::: term :: Nil, tree.loc))
          }
        })
    }

    private def visitGuard(tree: Tree)(implicit flix: Flix): Validation[Predicate.Body.Guard, CompilationMessage] = {
      expect(tree, TreeKind.Predicate.Guard)
      mapN(Exprs.pickExpr(tree))(Predicate.Body.Guard(_, tree.loc))
    }

    private def visitFunctional(tree: Tree)(implicit flix: Flix): Validation[Predicate.Body.Functional, CompilationMessage] = {
      expect(tree, TreeKind.Predicate.Functional)
      val idents = pickAll(TreeKind.Ident, tree)
      mapN(traverse(idents)(tokenToIdent), Exprs.pickExpr(tree)) {
        (idents, expr) => Predicate.Body.Functional(idents, expr, tree.loc)
      }
    }

    def visitParam(tree: Tree): Validation[PredicateParam, CompilationMessage] = {
      expectAny(tree, List(TreeKind.Predicate.Param, TreeKind.Predicate.ParamUntyped))
      val types = pickAll(TreeKind.Type.Type, tree)
      val maybeLatTerm = tryPickLatticeTermType(tree)
      mapN(pickNameIdent(tree), traverse(types)(Types.visitType), maybeLatTerm) {
        case (ident, Nil, _) => PredicateParam.PredicateParamUntyped(Name.mkPred(ident), tree.loc)
        case (ident, types, None) => PredicateParam.PredicateParamWithType(Name.mkPred(ident), Denotation.Relational, types, tree.loc)
        case (ident, types, Some(latTerm)) => PredicateParam.PredicateParamWithType(Name.mkPred(ident), Denotation.Latticenal, types :+ latTerm, tree.loc)
      }
    }

    private def tryPickLatticeTermExpr(tree: Tree)(implicit flix: Flix): Validation[Option[Expr], CompilationMessage] = {
      traverseOpt(tryPick(TreeKind.Predicate.LatticeTerm, tree))(Exprs.pickExpr)
    }

    private def tryPickLatticeTermType(tree: Tree): Validation[Option[Type], CompilationMessage] = {
      traverseOpt(tryPick(TreeKind.Predicate.LatticeTerm, tree))(Types.pickType)
    }

    private def tryPickLatticeTermPattern(tree: Tree): Validation[Option[Pattern], CompilationMessage] = {
      traverseOpt(tryPick(TreeKind.Predicate.LatticeTerm, tree))(Patterns.pickPattern)
    }

  }

  private object Types {
    def pickType(tree: Tree): Validation[Type, CompilationMessage] = {
      val maybeExpression = tryPick(TreeKind.Type.Type, tree)
      flatMapN(
        traverseOpt(maybeExpression)(visitType)
      ) {
        case Some(tpe) => Validation.success(tpe)
        // Fall back on Expr.Error. Parser has reported an error here.
        case None => Validation.success(Type.Error(tree.loc))
      }
    }

    def tryPickTypeNoWild(tree: Tree): Validation[Option[Type], CompilationMessage] = {
      mapN(tryPickType(tree)) {
        case Some(Type.Var(ident, _)) if ident.isWild => None
        case t => t
      }
    }

    def tryPickType(tree: Tree): Validation[Option[Type], CompilationMessage] = {
      val maybeType = tryPick(TreeKind.Type.Type, tree)
      traverseOpt(maybeType)(visitType)
    }

    def tryPickEffect(tree: Tree): Validation[Option[Type], CompilationMessage] = {
      val maybeEffect = tryPick(TreeKind.Type.Effect, tree)
      traverseOpt(maybeEffect)(pickType)
    }

    def visitType(tree: Tree): Validation[WeededAst.Type, CompilationMessage] = {
      expectAny(tree, List(TreeKind.Type.Type, TreeKind.Type.Effect))
      // Visit first child and match its kind to know what to to
      val inner = unfold(tree)
      inner.kind match {
        case TreeKind.QName => visitNameType(inner)
        case TreeKind.Ident => visitIdentType(inner)
        case TreeKind.Type.Tuple => visitTupleType(inner)
        case TreeKind.Type.Record => visitRecordType(inner)
        case TreeKind.Type.RecordRow => visitRecordRowType(inner)
        case TreeKind.Type.Schema => visitSchemaType(inner)
        case TreeKind.Type.SchemaRow => visitSchemaRowType(inner)
        case TreeKind.Type.Native => visitNativeType(inner)
        case TreeKind.Type.Apply => visitApplyType(inner)
        case TreeKind.Type.Constant => visitConstantType(inner)
        case TreeKind.Type.Unary => visitUnaryType(inner)
        case TreeKind.Type.Binary => visitBinaryType(inner)
        case TreeKind.Type.CaseSet => visitCaseSetType(inner)
        case TreeKind.Type.EffectSet => visitEffectType(inner)
        case TreeKind.Type.Ascribe => visitAscribeType(inner)
        case TreeKind.Type.Variable => visitVariableType(inner)
        case TreeKind.ErrorTree(_) => Validation.success(Type.Error(tree.loc))
        case kind => throw InternalCompilerException(s"Parser passed unknown type '$kind'", tree.loc)
      }
    }

    private def visitNameType(tree: Tree): Validation[Type, CompilationMessage] = {
      mapN(visitQName(tree))(Type.Ambiguous(_, tree.loc))
    }

    private def visitIdentType(tree: Tree): Validation[Type, CompilationMessage] = {
      mapN(tokenToIdent(tree)) {
        case ident if ident.isWild => Type.Var(ident, tree.loc)
        case ident => Type.Ambiguous(Name.QName(Name.RootNS, ident, ident.loc), tree.loc)
      }
    }

    private def visitTupleType(tree: Tree): Validation[Type, CompilationMessage] = {
      expect(tree, TreeKind.Type.Tuple)
      mapN(traverse(pickAll(TreeKind.Type.Type, tree))(visitType)) {
        case tpe :: Nil => tpe // flatten singleton tuple types
        case types => Type.Tuple(types, tree.loc)
      }
    }

    private def visitRecordType(tree: Tree): Validation[Type, CompilationMessage] = {
      expect(tree, TreeKind.Type.Record)
      mapN(visitRecordRowType(tree))(Type.Record(_, tree.loc))
    }

    private def visitRecordRowType(tree: Tree): Validation[Type, CompilationMessage] = {
      expectAny(tree, List(TreeKind.Type.Record, TreeKind.Type.RecordRow))
      val maybeVar = tryPick(TreeKind.Type.Variable, tree)
      val fields = pickAll(TreeKind.Type.RecordFieldFragment, tree)
      mapN(traverseOpt(maybeVar)(visitVariableType), traverse(fields)(visitRecordField)) {
        (maybeVar, fields) =>
          val variable = maybeVar.getOrElse(Type.RecordRowEmpty(tree.loc))
          fields.foldRight(variable) { case ((label, tpe), acc) => Type.RecordRowExtend(label, tpe, acc, tree.loc) }
      }
    }

    private def visitRecordField(tree: Tree): Validation[(Name.Label, Type), CompilationMessage] = {
      expect(tree, TreeKind.Type.RecordFieldFragment)
      mapN(pickNameIdent(tree), pickType(tree))((ident, tpe) => (Name.mkLabel(ident), tpe))
    }

    private def visitSchemaType(tree: Tree): Validation[Type, CompilationMessage] = {
      expect(tree, TreeKind.Type.Schema)
      val row = visitSchemaRowType(tree)
      mapN(row)(Type.Schema(_, tree.loc))
    }

    private def visitSchemaRowType(parentTree: Tree): Validation[Type, CompilationMessage] = {
      val maybeRest = tryPick(TreeKind.Ident, parentTree)
      flatMapN(traverseOpt(maybeRest)(tokenToIdent)) {
        maybeRest =>
          val rest = maybeRest match {
            case None => WeededAst.Type.SchemaRowEmpty(parentTree.loc)
            case Some(name) => WeededAst.Type.Var(name, name.loc)
          }

          Validation.foldRight(pickAllTrees(parentTree))(Validation.success(rest)) {
            case (tree, acc) if tree.kind == TreeKind.Type.PredicateWithAlias =>
              mapN(pickQName(parentTree), Types.pickArguments(tree)) {
                (qname, targs) => Type.SchemaRowExtendByAlias(qname, targs, acc, tree.loc)
              }

            case (tree, acc) if tree.kind == TreeKind.Type.PredicateWithTypes =>
              val types = pickAll(TreeKind.Type.Type, tree)
              val maybeLatTerm = tryPick(TreeKind.Predicate.LatticeTerm, tree)
              mapN(pickQName(tree), traverse(types)(Types.visitType), traverseOpt(maybeLatTerm)(Types.pickType)) {
                case (qname, tps, None) => Type.SchemaRowExtendByTypes(qname.ident, Denotation.Relational, tps, acc, tree.loc)
                case (qname, tps, Some(t)) => Type.SchemaRowExtendByTypes(qname.ident, Denotation.Latticenal, tps :+ t, acc, tree.loc)
              }

            case (_, acc) => Validation.success(acc)
          }
      }
    }

    private def visitNativeType(tree: Tree): Validation[Type.Native, CompilationMessage] = {
      expect(tree, TreeKind.Type.Native)
      text(tree) match {
        case head :: rest =>
          val fqn = (List(head.stripPrefix("##")) ++ rest).mkString("")
          Validation.success(Type.Native(fqn, tree.loc))
        case Nil => throw InternalCompilerException("Parser passed empty Type.Native", tree.loc)
      }
    }

    private def visitApplyType(tree: Tree): Validation[Type, CompilationMessage] = {
      expect(tree, TreeKind.Type.Apply)
      flatMapN(pickType(tree), pick(TreeKind.Type.ArgumentList, tree)) {
        (tpe, argsTree) =>
          // Curry type arguments
          val arguments = pickAll(TreeKind.Type.Argument, argsTree)
          mapN(traverse(arguments)(pickType)) {
            args => args.foldLeft(tpe) { case (acc, t2) => Type.Apply(acc, t2, tree.loc) }
          }
      }
    }

    private def visitConstantType(tree: Tree): Validation[Type, CompilationMessage] = {
      expect(tree, TreeKind.Type.Constant)
      text(tree).head match {
        case "false" => Validation.success(Type.False(tree.loc))
        case "true" => Validation.success(Type.True(tree.loc))
        // TODO EFF-MIGRATION create dedicated Impure type
        case "Univ" => Validation.success(Type.Complement(Type.Pure(tree.loc), tree.loc))
        case other => throw InternalCompilerException(s"'$other' used as Type.Constant ${tree.loc}", tree.loc)
      }
    }

    private def visitUnaryType(tree: Tree): Validation[Type, CompilationMessage] = {
      expect(tree, TreeKind.Type.Unary)
      val types = traverse(pickAll(TreeKind.Type.Type, tree))(visitType)
      val op = pick(TreeKind.Operator, tree)
      flatMapN(op, types) {
        case (op, t :: Nil) =>
          text(op).head match {
            case "~" => Validation.success(Type.Complement(t, tree.loc))
            case "rvnot" => Validation.success(Type.CaseComplement(t, tree.loc))
            case "not" => Validation.success(Type.Not(t, tree.loc))
            // UNRECOGNIZED
            case kind => throw InternalCompilerException(s"Parser passed unknown type operator '$kind'", tree.loc)
          }
        case (_, operands) => throw InternalCompilerException(s"Type.Unary tree with ${operands.length} operands", tree.loc)
      }
    }

    private def visitBinaryType(tree: Tree): Validation[Type, CompilationMessage] = {
      expect(tree, TreeKind.Type.Binary)
      val types = traverse(pickAll(TreeKind.Type.Type, tree))(visitType)
      val op = pick(TreeKind.Operator, tree)
      flatMapN(op, types) {
        case (op, t1 :: t2 :: Nil) =>
          text(op).head match {
            // ARROW FUNCTIONS
            case "->" => flatMapN(tryPickEffect(tree))(eff => {
              val l = tree.loc.asSynthetic
              val t1Revisitied = t1 match {
                // Normally singleton tuples `((a, b))` are treated as `(a, b)`. That's fine unless we are doing an arrow type!
                // In this case we need t1 "unflattened" so we redo the visit.
                case Type.Tuple(_, _) =>
                  val t1Tree = flatMapN(pick(TreeKind.Type.Type, tree))(t => pick(TreeKind.Type.Tuple, t))
                  val params = flatMapN(t1Tree)(t => traverse(pickAll(TreeKind.Type.Type, t))(visitType))
                  mapN(params)(params => (params.last, params.init))
                case t => Validation.success((t, List.empty))
              }
              mapN(t1Revisitied) {
                case (lastParam, initParams) =>
                  val base = Type.Arrow(List(lastParam), eff, t2, l)
                  initParams.foldRight(base)((acc, tpe) => Type.Arrow(List(acc), None, tpe, l))
              }
            })
            // REGULAR TYPE OPERATORS
            case "+" => Validation.success(Type.Union(t1, t2, tree.loc))
            case "-" => Validation.success(Type.Intersection(t1, Type.Complement(t2, tree.loc.asSynthetic), tree.loc))
            case "&" => Validation.success(Type.Intersection(t1, t2, tree.loc))
            case "and" => Validation.success(Type.And(t1, t2, tree.loc))
            case "or" => Validation.success(Type.Or(t1, t2, tree.loc))
            case "rvadd" => Validation.success(Type.CaseUnion(t1, t2, tree.loc))
            case "rvand" => Validation.success(Type.CaseIntersection(t1, t2, tree.loc))
            case "rvsub" => Validation.success(Type.CaseIntersection(t1, Type.CaseComplement(t2, tree.loc.asSynthetic), tree.loc))
            case "xor" => Validation.success(Type.Or(
              Type.And(t1, Type.Not(t2, tree.loc), tree.loc),
              Type.And(Type.Not(t1, tree.loc), t2, tree.loc),
              tree.loc
            ))
            // UNRECOGNIZED
            case kind => throw InternalCompilerException(s"Parser passed unknown type operator '$kind'", tree.loc)
          }

        case (_, operands) => throw InternalCompilerException(s"Type.Binary tree with ${operands.length} operands", tree.loc)
      }
    }

    private def visitCaseSetType(tree: Tree): Validation[Type, CompilationMessage] = {
      expect(tree, TreeKind.Type.CaseSet)
      val cases = traverse(pickAll(TreeKind.QName, tree))(visitQName)
      mapN(cases)(Type.CaseSet(_, tree.loc))
    }

    private def visitEffectType(tree: Tree): Validation[Type, CompilationMessage] = {
      expect(tree, TreeKind.Type.EffectSet)
      val effects = traverse(pickAll(TreeKind.Type.Type, tree))(visitType)
      mapN(effects) {
        // Default to Pure
        case Nil => Type.Pure(tree.loc)
        // Otherwise reduce effects into a union type
        case effects => effects.reduceLeft({
          case (acc, tpe) => Type.Union(acc, tpe, tree.loc)
        }: (Type, Type) => Type)
      }
    }

    private def visitAscribeType(tree: Tree): Validation[Type, CompilationMessage] = {
      expect(tree, TreeKind.Type.Ascribe)
      mapN(pickType(tree), pickKind(tree)) {
        (tpe, kind) => Type.Ascribe(tpe, kind, tree.loc)
      }
    }

    private def visitVariableType(tree: Tree): Validation[Type.Var, CompilationMessage] = {
      expect(tree, TreeKind.Type.Variable)
      mapN(tokenToIdent(tree)) {
        ident => Type.Var(ident, tree.loc)
      }
    }

    def pickArguments(tree: Tree): Validation[List[Type], CompilationMessage] = {
      tryPick(TreeKind.Type.ArgumentList, tree)
        .map(argTree => traverse(pickAll(TreeKind.Type.Argument, argTree))(pickType))
        .getOrElse(Validation.success(List.empty))
    }

    def pickDerivations(tree: Tree): Validation[Derivations, CompilationMessage] = {
      val maybeDerivations = tryPick(TreeKind.DerivationList, tree)
      val loc = maybeDerivations.map(_.loc).getOrElse(SourceLocation.Unknown)
      val derivations = maybeDerivations
        .map(tree => traverse(pickAll(TreeKind.QName, tree))(visitQName))
        .getOrElse(Validation.success(List.empty))

      mapN(derivations)(Derivations(_, loc))
    }

    def pickParameters(tree: Tree): Validation[List[TypeParam], CompilationMessage] = {
      tryPick(TreeKind.TypeParameterList, tree) match {
        case None => Validation.success(Nil)
        case Some(tparamsTree) =>
          val parameters = pickAll(TreeKind.Parameter, tparamsTree)
          flatMapN(traverse(parameters)(visitParameter)) {
            tparams =>
              val kinded = tparams.collect { case t: TypeParam.Kinded => t }
              val unkinded = tparams.collect { case t: TypeParam.Unkinded => t }
              (kinded, unkinded) match {
                // Only unkinded type parameters
                case (Nil, _ :: _) => Validation.success(tparams)
                // Only kinded type parameters
                case (_ :: _, Nil) => Validation.success(tparams)
                // Some kinded and some unkinded type parameters. Give an error and keep going.
                case (_ :: _, _ :: _) =>
                  toSoftFailure(tparams, MismatchedTypeParameters(tparamsTree.loc))
                case (Nil, Nil) =>
                  throw InternalCompilerException("Parser produced empty type parameter tree", tparamsTree.loc)
              }
          }
      }
    }

    def pickKindedParameters(tree: Tree): Validation[List[TypeParam], CompilationMessage] = {
      tryPick(TreeKind.TypeParameterList, tree) match {
        case None => Validation.success(Nil)
        case Some(tparamsTree) =>
          val parameters = pickAll(TreeKind.Parameter, tparamsTree)
          flatMapN(traverse(parameters)(visitParameter)) {
            tparams =>
              val kinded = tparams.collect { case t: TypeParam.Kinded => t }
              val unkinded = tparams.collect { case t: TypeParam.Unkinded => t }
              (kinded, unkinded) match {
                // Only kinded type parameters
                case (_ :: _, Nil) => Validation.success(tparams)
                // Some kinded and some unkinded type parameters. We recover by kinding the unkinded ones as Ambiguous.
                case (_, _ :: _) =>
                  val errors = unkinded.map {
                    case TypeParam.Unkinded(ident) => MissingTypeParamKind(ident.loc)
                  }
                  toSuccessOrSoftFailure(tparams, errors)
                case (Nil, Nil) =>
                  throw InternalCompilerException("Parser produced empty type parameter tree", tparamsTree.loc)
              }
          }
      }
    }

    def pickSingleParameter(tree: Tree): Validation[TypeParam, CompilationMessage] = {
      val tparams = pick(TreeKind.TypeParameterList, tree)
      flatMapN(tparams) {
        tparams => flatMapN(pick(TreeKind.Parameter, tparams))(visitParameter)
      }
    }

    def visitParameter(tree: Tree): Validation[TypeParam, CompilationMessage] = {
      expect(tree, TreeKind.Parameter)
      mapN(pickNameIdent(tree)) {
        ident =>
          tryPickKind(tree)
            .map(kind => TypeParam.Kinded(ident, kind))
            .getOrElse(TypeParam.Unkinded(ident))
      }
    }

    def pickConstraints(tree: Tree): Validation[List[TraitConstraint], CompilationMessage] = {
      val maybeWithClause = tryPick(TreeKind.Type.ConstraintList, tree)
      maybeWithClause.map(
        withClauseTree => traverse(pickAll(TreeKind.Type.Constraint, withClauseTree))(visitConstraint)
      ).getOrElse(Validation.success(List.empty))
    }

    private def visitConstraint(tree: Tree): Validation[TraitConstraint, CompilationMessage] = {
      expect(tree, TreeKind.Type.Constraint)
      flatMapN(pickQName(tree), Types.pickType(tree)) {
        (qname, tpe) =>
          // Check for illegal type constraint parameter
          if (!isAllVariables(tpe)) {
            Validation.toHardFailure(IllegalTraitConstraintParameter(tree.loc))
          } else {
            Validation.success(TraitConstraint(qname, tpe, tree.loc))
          }
      }
    }

    private def isAllVariables(tpe: Type): Boolean = tpe match {
      case _: Type.Var => true
      case Type.Apply(t1, ts, _) => isAllVariables(t1) && isAllVariables(ts)
      case _ => false
    }

    private def visitKind(tree: Tree): Validation[Kind, CompilationMessage] = {
      expect(tree, TreeKind.Kind)
      mapN(pickNameIdent(tree)) {
        ident => {
          val kind = Kind.Ambiguous(Name.QName(Name.RootNS, ident, ident.loc), ident.loc)
          tryPick(TreeKind.Kind, tree)
          tryPickKind(tree)
            .map(Kind.Arrow(kind, _, tree.loc))
            .getOrElse(kind)
        }
      }
    }

    private def pickKind(tree: Tree): Validation[Kind, CompilationMessage] = {
      flatMapN(pick(TreeKind.Kind, tree))(visitKind)
    }

    def tryPickKind(tree: Tree): Option[Kind] = {
      // Cast a missing kind to None because 'tryPick' means that it's okay not to find a kind here.
      tryPick(TreeKind.Kind, tree).flatMap(visitKind(_).toHardResult.toOption)
    }
  }

  private object JvmOp {
    def visitJvmOp(tree: Tree): Validation[JvmOp, CompilationMessage] = {
      expect(tree, TreeKind.JvmOp.JvmOp)
      val inner = unfold(tree)
      inner.kind match {
        case TreeKind.JvmOp.Constructor => visitConstructor(inner)
        case TreeKind.JvmOp.Method => visitMethod(inner)
        case TreeKind.JvmOp.StaticMethod => visitMethod(inner, isStatic = true)
        case TreeKind.JvmOp.GetField => visitField(inner, WeededAst.JvmOp.GetField.apply)
        case TreeKind.JvmOp.PutField => visitField(inner, WeededAst.JvmOp.PutField.apply)
        case TreeKind.JvmOp.StaticGetField => visitField(inner, WeededAst.JvmOp.GetStaticField.apply)
        case TreeKind.JvmOp.StaticPutField => visitField(inner, WeededAst.JvmOp.PutStaticField.apply)
        // TODO: This double reports the same error. We should be able to handle this resiliently if we had JvmOp.Error.
        case TreeKind.ErrorTree(_) => Validation.HardFailure(Chain(UnexpectedToken(NamedTokenSet.JvmOp, actual = None, SyntacticContext.Expr.OtherExpr, loc = tree.loc)))
        case kind => throw InternalCompilerException(s"child of kind '$kind' under JvmOp.JvmOp", tree.loc)
      }
    }

    private def visitConstructor(tree: Tree): Validation[JvmOp, CompilationMessage] = {
      val fqn = pickJavaName(tree)
      val signature = pickSignature(tree)
      val ascription = pickAscription(tree)
      val ident = pickNameIdent(tree)
      mapN(fqn, signature, ascription, ident) {
        case (fqn, signature, (tpe, eff), ident) => WeededAst.JvmOp.Constructor(fqn, signature, tpe, eff, ident)
      }
    }

    private def visitMethod(tree: Tree, isStatic: Boolean = false): Validation[JvmOp, CompilationMessage] = {
      val fqn = pickJavaClassMember(tree)
      val signature = pickSignature(tree)
      val ascription = pickAscription(tree)
      val ident = tryPickNameIdent(tree)
      mapN(fqn, signature, ascription, ident) {
        case (fqn, signature, (tpe, eff), ident) => if (isStatic)
          WeededAst.JvmOp.StaticMethod(fqn, signature, tpe, eff, ident)
        else
          WeededAst.JvmOp.Method(fqn, signature, tpe, eff, ident)
      }
    }

    private type AstField = (WeededAst.JavaClassMember, Type, Option[WeededAst.Type], Name.Ident) => JvmOp

    private def visitField(tree: Tree, astKind: AstField): Validation[JvmOp, CompilationMessage] = {
      val fqn = pickJavaClassMember(tree)
      val ascription = pickAscription(tree)
      val ident = pickNameIdent(tree)
      mapN(fqn, ascription, ident) {
        case (fqn, (tpe, eff), ident) => astKind(fqn, tpe, eff, ident)
      }
    }

    private def pickSignature(tree: Tree): Validation[List[Type], CompilationMessage] = {
      flatMapN(pick(TreeKind.JvmOp.Sig, tree)) {
        sig => traverse(pickAll(TreeKind.Type.Type, sig))(Types.visitType)
      }
    }

    private def pickAscription(tree: Tree): Validation[(Type, Option[Type]), CompilationMessage] = {
      val ascription = pick(TreeKind.JvmOp.Ascription, tree)
      flatMapN(ascription)(
        ascTree => mapN(Types.pickType(ascTree), Types.tryPickEffect(ascTree))((tpe, eff) => (tpe, eff))
      )
    }

    private def pickQNameIdents(tree: Tree): Validation[List[String], CompilationMessage] = {
      flatMapN(pick(TreeKind.QName, tree)) {
        qname => mapN(traverse(pickAll(TreeKind.Ident, qname))(t => Validation.success(text(t))))(_.flatten)
      }
    }

    private def pickJavaClassMember(tree: Tree): Validation[JavaClassMember, CompilationMessage] = {
      val idents = pickQNameIdents(tree)
      flatMapN(idents) {
        case _ :: Nil => Validation.HardFailure(Chain(UnexpectedToken(NamedTokenSet.Name, actual = None, SyntacticContext.Expr.OtherExpr, loc = tree.loc)))
        case prefix :: suffix => Validation.success(JavaClassMember(prefix, suffix, tree.loc))
        case Nil => throw InternalCompilerException("JvmOp empty name", tree.loc)
      }
    }

    def pickJavaName(tree: Tree): Validation[Name.JavaName, CompilationMessage] = {
      val idents = pickQNameIdents(tree)
      mapN(idents) {
        idents => Name.JavaName(idents, tree.loc)
      }
    }
  }

  private def pickQName(tree: Tree): Validation[Name.QName, CompilationMessage] = {
    flatMapN(pick(TreeKind.QName, tree))(visitQName)
  }

  private def visitQName(tree: Tree): Validation[Name.QName, CompilationMessage] = {
    expect(tree, TreeKind.QName)
    val idents = pickAll(TreeKind.Ident, tree)
    mapN(traverse(idents)(tokenToIdent)) {
      idents =>
        assert(idents.nonEmpty) // We require atleast one element to construct a qname
        val first = idents.head
        val ident = idents.last
        val nnameIdents = idents.dropRight(1)
        val loc = SourceLocation(isReal = true, first.loc.sp1, ident.loc.sp2)
        val nname = Name.NName(nnameIdents, loc)
        Name.QName(nname, ident, loc)
    }
  }

  private def pickNameIdent(tree: Tree): Validation[Name.Ident, CompilationMessage] = {
    flatMapN(pick(TreeKind.Ident, tree))(tokenToIdent)
  }

  private def tryPickNameIdent(tree: Tree): Validation[Option[Name.Ident], CompilationMessage] = {
    traverseOpt(tryPick(TreeKind.Ident, tree))(tokenToIdent)
  }

  ////////////////////////////////////////////////////////////////////////////////
  /// HELPERS ////////////////////////////////////////////////////////////////////
  ////////////////////////////////////////////////////////////////////////////////

  /**
    * Checks that tree has expected kind by wrapping assert.
    * This provides an isolated spot for deciding what to do with unexpected kinds.
    */
  private def expect(tree: Tree, kind: TreeKind): Unit = assert(tree.kind == kind)


  /**
    * Checks that tree has one of expected kinds by wrapping assert.
    * This provides an isolated spot for deciding what to do with unexpected kinds.
    */
  private def expectAny(tree: Tree, kinds: List[TreeKind]): Unit = assert(kinds.contains(tree.kind))

  /**
    * Picks first child from a tree and if it is a [[Token]] turns it into a Name.Ident.
    * Only use this if the structure of tree is well-known.
    * IE. Calling on a tree of kind [[TreeKind.Ident]] is fine, but if the kind is not known avoid using [[tokenToIdent]].
    */
  private def tokenToIdent(tree: Tree): Validation[Name.Ident, CompilationMessage] = {
    tree.children.headOption match {
      case Some(token@Token(_, _, _, _, sp1, sp2)) =>
        Validation.success(Name.Ident(token.text, SourceLocation(isReal = true, sp1, sp2)))
      // If child is an ErrorTree, that means the parse already reported and error.
      // We can avoid double reporting by returning a success here.
      // Doing it this way is most resilient, but phases down the line might have trouble with this sort of thing.
      case Some(t: Tree) if t.kind.isInstanceOf[TreeKind.ErrorTree] =>
        val name = text(tree).mkString("")
        Validation.success(Name.Ident(name, tree.loc))
      case Some(t: Tree) if t.kind == TreeKind.CommentList =>
        // We hit a misplaced comment.
        val name = text(tree).mkString("")
        val error = MisplacedComments(SyntacticContext.Unknown, t.loc)
        Validation.toSoftFailure(Name.Ident(name, tree.loc), error)
      case _ => throw InternalCompilerException(s"Parse failure: expected first child of '${tree.kind}' to be Child.Token", tree.loc)
    }
  }

  /**
    * Turns a Name.QName into a string by removing prefix "##" and joining with ".".
    */
  private def javaQnameToFqn(qname: Name.QName): String = {
    (qname.namespace.idents.map(_.name.stripPrefix("##")) :+ qname.ident.name).mkString(".")
  }

  /**
    * When kinds are elided they default to the kind `Type`.
    */
  private def defaultKind(ident: Name.Ident): Kind = Kind.Ambiguous(Name.mkQName("Type"), ident.loc.asSynthetic)

  /**
    * Plucks the first inner tree in children.
    * This is intended to be used to unfold the inner tree on special marker [[TreeKind]]s,
    * such as [[TreeKind.Type.Type]] or [[TreeKind.Expr.Expr]].
    * The parser guarantees that these tree kinds have at least a single child.
    */
  private def unfold(tree: Tree): Tree = {
    assert(tree.kind match {
      case TreeKind.Type.Type | TreeKind.Type.Effect | TreeKind.Expr.Expr | TreeKind.JvmOp.JvmOp | TreeKind.Predicate.Body => true
      case _ => false
    })

    // Find the first sub-tree that isn't a comment
    tree.children.find {
      case tree: Tree if tree.kind != TreeKind.CommentList => true
      case _ => false
    }.map {
      case tree: Tree => tree
      case _ => throw InternalCompilerException(s"expected '${tree.kind}' to have a tree child that is not a comment", tree.loc)
    }.getOrElse(
      throw InternalCompilerException(s"expected '${tree.kind}' to have a tree child that is not a comment", tree.loc)
    )
  }

  /**
    * Tries to find a token child of a specific [[TokenKind]].
    */
  private def hasToken(kind: TokenKind, tree: Tree): Boolean = {
    tree.children.exists {
      case Token(k, _, _, _, _, _) => k == kind
      case _ => false
    }
  }

  /**
    * Collects all immediate child trees from a tree.
    */
  private def pickAllTrees(tree: Tree): List[Tree] = {
    tree.children.collect {
      case t: Tree => t
    }.toList
  }

  /**
    * Collects all immediate child tokens from a tree.
    */
  private def pickAllTokens(tree: Tree): Array[Token] = {
    tree.children.collect { case token@Token(_, _, _, _, _, _) => token }
  }

  /**
    * Collects the text in immediate token children
    */
  private def text(tree: Tree): List[String] = {
    tree.children.foldLeft[List[String]](List.empty)((acc, c) => c match {
      case token@Token(_, _, _, _, _, _) => acc :+ token.text
      case _ => acc
    })
  }

  /**
    * Picks out the first sub-tree of a specific [[TreeKind]].
    */
  private def pick(kind: TreeKind, tree: Tree, sctx: SyntacticContext = SyntacticContext.Unknown): Validation[Tree, CompilationMessage] = {
    tryPick(kind, tree) match {
      case Some(t) => Validation.success(t)
      case None =>
        val error = NeedAtleastOne(NamedTokenSet.FromTreeKinds(Set(kind)), sctx, loc = tree.loc)
        Validation.HardFailure(Chain(error))
    }
  }

  /**
    * Tries to pick out the first sub-tree of a specific [[TreeKind]].
    */
  private def tryPick(kind: TreeKind, tree: Tree): Option[Tree] = {
    tree.children.find {
      case tree: Tree if tree.kind == kind => true
      case _ => false
    } match {
      case Some(tree: Tree) => Some(tree)
      case _ => None
    }
  }

  /**
    * Picks out all the sub-trees of a specific [[TreeKind]].
    */
  private def pickAll(kind: TreeKind, tree: Tree): List[Tree] = {
    tree.children.foldLeft[List[Tree]](List.empty)((acc, child) => child match {
      case tree: Tree if tree.kind == kind => acc.appended(tree)
      case _ => acc
    })
  }

  /**
    * Gets duplicate pairs from a list of items.
    * This is used to generate a list of pairs that can be mapped into Duplicate* errors.
    * What constitutes a "duplicate" is abstracted into the groupBy argument.
    * For instance, in the case of annotations, if the [[TokenKind]] of two annotations are equal then they form a duplicate pair.
    * But for enum variants, two variants are duplicates if they share names.
    */
  private def getDuplicates[A, K](items: Seq[A], groupBy: A => K): List[(A, A)] = {
    val duplicates = items.groupBy(groupBy).collect { case (_, is) if is.length > 1 => is }
    val pairs = duplicates.map(dups => {
      for {
        (x, idxX) <- dups.zipWithIndex
        (y, idxY) <- dups.zipWithIndex
        if (idxX + 1) == idxY
      } yield (x, y)
    })
    List.from(pairs.flatten)
  }

  /**
    * Ternary enumeration of constraints on the presence of something.
    */
  private sealed trait Presence

  private object Presence {
    /**
      * Indicates that the thing is required.
      */
    case object Required extends Presence

    /**
      * Indicates that the thing is optional.
      */
    case object Optional extends Presence

    /**
      * Indicates that the thing is forbidden.
      */
    case object Forbidden extends Presence
  }
}<|MERGE_RESOLUTION|>--- conflicted
+++ resolved
@@ -1388,18 +1388,6 @@
               traverse(elms) {
                 case Pattern.Wild(loc) => Validation.success(WeededAst.RestrictableChoosePattern.Wild(loc))
                 case Pattern.Var(ident, loc) => Validation.success(WeededAst.RestrictableChoosePattern.Var(ident, loc))
-<<<<<<< HEAD
-                case Pattern.Cst(Ast.Constant.Unit, loc) => Validation.success(WeededAst.RestrictableChoosePattern.Wild(loc))
-                case other =>
-                  val e = UnsupportedRestrictedChoicePattern(isStar, other.loc)
-                  val ident = Name.Ident(s"x${flix.genSym.freshId()}", other.loc.asSynthetic)
-                  Validation.toSoftFailure(WeededAst.RestrictableChoosePattern.Var(ident, other.loc.asSynthetic), e)
-              }
-            case other =>
-              val e = UnsupportedRestrictedChoicePattern(isStar, other.loc)
-              val ident = Name.Ident(s"x${flix.genSym.freshId()}", other.loc.asSynthetic)
-              Validation.toSoftFailure(List(WeededAst.RestrictableChoosePattern.Var(ident, other.loc.asSynthetic)), e)
-=======
                 case Pattern.Cst(Constant.Unit, loc) => Validation.success(WeededAst.RestrictableChoosePattern.Wild(loc))
                 case other =>
                   val e = UnsupportedRestrictedChoicePattern(isStar, other.loc)
@@ -1408,18 +1396,11 @@
             case other =>
               val e = UnsupportedRestrictedChoicePattern(isStar, other.loc)
               Validation.toSoftFailure(List(WeededAst.RestrictableChoosePattern.Error(other.loc.asSynthetic)), e)
->>>>>>> 0ee68449
           }
           mapN(inner)(RestrictableChoosePattern.Tag(qname, _, loc))
         case other =>
           val e = UnsupportedRestrictedChoicePattern(isStar, other.loc)
-<<<<<<< HEAD
           Validation.toSoftFailure(RestrictableChoosePattern.Error(other.loc), e)
-=======
-          val patVar = WeededAst.RestrictableChoosePattern.Error(other.loc)
-          val qname = Name.mkQName(s"choosePattern${flix.genSym.freshId()}", other.loc.asSynthetic)
-          Validation.toSoftFailure(RestrictableChoosePattern.Tag(qname, List(patVar), other.loc.asSynthetic), e)
->>>>>>> 0ee68449
       }
     }
 
