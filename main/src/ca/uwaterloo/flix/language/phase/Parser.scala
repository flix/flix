/*
 * Copyright 2015-2016 Magnus Madsen
 *
 * Licensed under the Apache License, Version 2.0 (the "License");
 * you may not use this file except in compliance with the License.
 * You may obtain a copy of the License at
 *
 *   http://www.apache.org/licenses/LICENSE-2.0
 *
 * Unless required by applicable law or agreed to in writing, software
 * distributed under the License is distributed on an "AS IS" BASIS,
 * WITHOUT WARRANTIES OR CONDITIONS OF ANY KIND, either express or implied.
 * See the License for the specific language governing permissions and
 * limitations under the License.
 */

package ca.uwaterloo.flix.language.phase

import ca.uwaterloo.flix.api.Flix
import ca.uwaterloo.flix.language.CompilationError
import ca.uwaterloo.flix.language.ast.{ParsedAst, _}
import ca.uwaterloo.flix.util.Validation._
import ca.uwaterloo.flix.util.{ParOps, Timer, Validation}
import org.parboiled2._

import scala.collection.immutable.Seq

/**
  * A phase to transform source files into abstract syntax trees.
  */
object Parser extends Phase[(List[Source], Map[Symbol.DefnSym, String]), ParsedAst.Program] {

  /**
    * Parses the given source inputs into an abstract syntax tree.
    */
  def run(arg: (List[Source], Map[Symbol.DefnSym, String]))(implicit flix: Flix): Validation[ParsedAst.Program, CompilationError] = flix.phase("Parser") {
    // The argument consists of a list of sources and the time spent by the reader.
    val (sources, namedExp) = arg

    // Retrieve the execution context.
    implicit val _ = flix.ec

    // Parse each source in parallel.
    val roots = sequence(ParOps.parMap(parseRoot, sources))

    // Parse each named expression.
    val named = traverse(namedExp) {
      case (sym, s) => parseExp(Source("<unknown>", s.toCharArray)).map(exp => sym -> exp)
    }

    // Sequence and combine the ASTs into one abstract syntax tree.
    mapN(roots, named) {
      case (as, ne) => ParsedAst.Program(as, ne.toMap)
    }

  }

  /**
    * Attempts to parse the given `source` as a root.
    */
  def parseRoot(source: Source): Validation[ParsedAst.Root, CompilationError] = {
    val parser = new Parser(source)
    parser.Root.run() match {
      case scala.util.Success(ast) =>
        ast.toSuccess
      case scala.util.Failure(e: org.parboiled2.ParseError) =>
        ca.uwaterloo.flix.language.errors.ParseError(parser.formatError(e), source).toFailure
      case scala.util.Failure(e) =>
        ca.uwaterloo.flix.language.errors.ParseError(e.getMessage, source).toFailure
    }
  }

  /**
    * Attempts to parse the given `source` as an expression.
    */
  def parseExp(source: Source): Validation[ParsedAst.Expression, CompilationError] = {
    val parser = new Parser(source)
    parser.Expression.run() match {
      case scala.util.Success(ast) =>
        ast.toSuccess
      case scala.util.Failure(e: org.parboiled2.ParseError) =>
        ca.uwaterloo.flix.language.errors.ParseError(parser.formatError(e), source).toFailure
      case scala.util.Failure(e) =>
        ca.uwaterloo.flix.language.errors.ParseError(e.getMessage, source).toFailure
    }
  }

}

/**
  * A parser for the Flix language.
  */
class Parser(val source: Source) extends org.parboiled2.Parser {

  /*
   * Initialize parser input.
   */
  override val input: ParserInput = new org.parboiled2.ParserInput.CharArrayBasedParserInput(source.data)

  /////////////////////////////////////////////////////////////////////////////
  // Root                                                                    //
  /////////////////////////////////////////////////////////////////////////////
  def Root: Rule1[ParsedAst.Root] = {
    def Imports: Rule1[Seq[ParsedAst.Import]] = rule {
      zeroOrMore(Import).separatedBy(optWS)
    }

    def Decls: Rule1[Seq[ParsedAst.Declaration]] = rule {
      zeroOrMore(Declaration)
    }

    rule {
      Imports ~ Decls ~ optWS ~ EOI ~> ParsedAst.Root
    }
  }

  /////////////////////////////////////////////////////////////////////////////
  // Imports                                                                 //
  /////////////////////////////////////////////////////////////////////////////
  def Import: Rule1[ParsedAst.Import] = rule {
    Imports.Wildcard | Imports.Definition | Imports.Namespace
  }

  object Imports {

    def Wildcard: Rule1[ParsedAst.Import.Wild] = rule {
      SP ~ atomic("import") ~ WS ~ Names.Namespace ~ "/" ~ "_" ~ SP ~> ParsedAst.Import.Wild
    }

    def Definition: Rule1[ParsedAst.Import.Definition] = rule {
      SP ~ atomic("import") ~ WS ~ Names.Namespace ~ "/" ~ Names.Definition ~ SP ~> ParsedAst.Import.Definition
    }

    def Namespace: Rule1[ParsedAst.Import.Namespace] = rule {
      SP ~ atomic("import") ~ WS ~ Names.Namespace ~ SP ~> ParsedAst.Import.Namespace
    }

  }

  /////////////////////////////////////////////////////////////////////////////
  // Declarations                                                            //
  /////////////////////////////////////////////////////////////////////////////
  // NB: RuleDeclaration must be parsed before FactDeclaration.
  def Declaration: Rule1[ParsedAst.Declaration] = rule {
    Declarations.Namespace |
      Declarations.Constraint |
      Declarations.Def |
      Declarations.Eff |
      Declarations.Handler |
      Declarations.Law |
      Declarations.Enum |
      Declarations.TypeDecl |
      Declarations.LatticeComponents |
      Declarations.Relation |
      Declarations.Lattice |
      Declarations.Class |
      Declarations.Impl |
      Declarations.Disallow
  }

  object Declarations {

    def Namespace: Rule1[ParsedAst.Declaration.Namespace] = rule {
      optWS ~ SP ~ atomic("namespace") ~ WS ~ Names.Namespace ~ optWS ~ '{' ~ zeroOrMore(Declaration) ~ optWS ~ '}' ~ SP ~> ParsedAst.Declaration.Namespace
    }

    def Def: Rule1[ParsedAst.Declaration.Def] = rule {
      Documentation ~ Annotations ~ Modifiers ~ SP ~ atomic("def") ~ WS ~ Names.Definition ~ optWS ~ TypeParams ~ FormalParamList ~ optWS ~ ":" ~ optWS ~ TypeAndEffect ~ optWS ~ "=" ~ optWS ~ Expression ~ SP ~> ParsedAst.Declaration.Def
    }

    def Eff: Rule1[ParsedAst.Declaration.Eff] = rule {
      Documentation ~ Annotations ~ Modifiers ~ SP ~ atomic("eff") ~ WS ~ Names.Eff ~ optWS ~ TypeParams ~ FormalParamList ~ optWS ~ ":" ~ optWS ~ TypeAndEffect ~ SP ~> ParsedAst.Declaration.Eff
    }

    def Handler: Rule1[ParsedAst.Declaration.Handler] = rule {
      Documentation ~ Annotations ~ Modifiers ~ SP ~ atomic("handler") ~ WS ~ Names.Handler ~ optWS ~ TypeParams ~ FormalParamList ~ optWS ~ ":" ~ optWS ~ TypeAndEffect ~ optWS ~ "=" ~ optWS ~ Expression ~ SP ~> ParsedAst.Declaration.Handler
    }

    def Sig: Rule1[ParsedAst.Declaration.Sig] = rule {
      Documentation ~ Annotations ~ Modifiers ~ SP ~ atomic("def") ~ WS ~ Names.Definition ~ optWS ~ TypeParams ~ FormalParamList ~ optWS ~ ":" ~ optWS ~ TypeAndEffect ~ SP ~> ParsedAst.Declaration.Sig
    }

    def Law: Rule1[ParsedAst.Declaration.Law] = rule {
      Documentation ~ SP ~ atomic("law") ~ WS ~ Names.Definition ~ optWS ~ TypeParams ~ optWS ~ FormalParamList ~ optWS ~ ":" ~ optWS ~ Type ~ optWS ~ "=" ~ optWS ~ Expression ~ SP ~> ParsedAst.Declaration.Law
    }

    def Enum: Rule1[ParsedAst.Declaration.Enum] = {
      def UnitCase: Rule1[ParsedAst.Case] = rule {
        SP ~ atomic("case") ~ WS ~ Names.Tag ~ SP ~> ((sp1: SourcePosition, ident: Name.Ident, sp2: SourcePosition) =>
          ParsedAst.Case(sp1, ident, ParsedAst.Type.Unit(sp1, sp2), sp2))
      }

      def NestedCase: Rule1[ParsedAst.Case] = rule {
        SP ~ atomic("case") ~ WS ~ Names.Tag ~ Type ~ SP ~> ParsedAst.Case
      }

      def Cases: Rule1[Seq[ParsedAst.Case]] = rule {
        // NB: NestedCase must be parsed before UnitCase.
        zeroOrMore(NestedCase | UnitCase).separatedBy(optWS ~ "," ~ optWS)
      }

      rule {
        Documentation ~ Modifiers ~ SP ~ atomic("enum") ~ WS ~ Names.Type ~ TypeParams ~ optWS ~ "{" ~ optWS ~ Cases ~ optWS ~ "}" ~ SP ~> ParsedAst.Declaration.Enum
      }
    }

    def TypeDecl: Rule1[ParsedAst.Declaration.Type] = {
      def UnitCase: Rule1[ParsedAst.Case] = rule {
        SP ~ Names.Tag ~ SP ~> ((sp1: SourcePosition, ident: Name.Ident, sp2: SourcePosition) =>
          ParsedAst.Case(sp1, ident, ParsedAst.Type.Unit(sp1, sp2), sp2))
      }

      def NestedCase: Rule1[ParsedAst.Case] = rule {
        SP ~ Names.Tag ~ Type ~ SP ~> ParsedAst.Case
      }

      rule {
        // NB: NestedCase must be parsed before UnitCase.
        Documentation ~ Modifiers ~ SP ~ atomic("type") ~ WS ~ Names.Type ~ WS ~ "=" ~ WS ~ (NestedCase | UnitCase) ~ SP ~> ParsedAst.Declaration.Type
      }
    }

    def Relation: Rule1[ParsedAst.Declaration.Relation] = rule {
      Documentation ~ Modifiers ~ SP ~ atomic("rel") ~ WS ~ Names.Table ~ optWS ~ TypeParams ~ "(" ~ optWS ~ Attributes ~ optWS ~ ")" ~ SP ~> ParsedAst.Declaration.Relation
    }

    def Lattice: Rule1[ParsedAst.Declaration.Lattice] = rule {
      Documentation ~ Modifiers ~ SP ~ atomic("lat") ~ WS ~ Names.Table ~ optWS ~ TypeParams ~ "(" ~ optWS ~ Attributes ~ optWS ~ ")" ~ SP ~> ParsedAst.Declaration.Lattice
    }

    def Constraint: Rule1[ParsedAst.Declaration.Constraint] = {
      // A conjunction of head predicates: P(..) && P(..) && ...
      def HeadConj: Rule1[Seq[ParsedAst.Predicate.Head]] = rule {
        oneOrMore(HeadPredicate).separatedBy(optWS ~ "&&" ~ optWS)
      }

      // A disjunction of body predicates: P(..) || P(..) || ...
      def BodyConj: Rule1[Seq[ParsedAst.Predicate.Body]] = rule {
        oneOrMore(BodyPredicate).separatedBy(optWS ~ "||" ~ optWS)
      }

      def Body: Rule1[Seq[Seq[ParsedAst.Predicate.Body]]] = rule {
        optional(optWS ~ ":-" ~ optWS ~ oneOrMore(BodyConj).separatedBy(optWS ~ "," ~ optWS)) ~> ((o: Option[Seq[Seq[ParsedAst.Predicate.Body]]]) => o match {
          case None => Seq.empty
          case Some(xs) => xs
        })
      }

      rule {
        optWS ~ SP ~ HeadConj ~ Body ~ optWS ~ "." ~ SP ~> ParsedAst.Declaration.Constraint
      }
    }

    def LatticeComponents: Rule1[ParsedAst.Declaration] = {
      def Elms: Rule1[Seq[ParsedAst.Expression]] = rule {
        oneOrMore(Expression).separatedBy(optWS ~ "," ~ optWS)
      }

      rule {
        optWS ~ SP ~ atomic("let") ~ optWS ~ Type ~ atomic("<>") ~ optWS ~ "=" ~ optWS ~ "(" ~ optWS ~ Elms ~ optWS ~ ")" ~ SP ~> ParsedAst.Declaration.LatticeComponents
      }
    }

    def Class: Rule1[ParsedAst.Declaration] = {
      def Head: Rule1[ParsedAst.SimpleClass] = SimpleClassAtom

      def Body: Rule1[Seq[ParsedAst.SimpleClass]] = rule {
        optional(optWS ~ atomic("<=") ~ optWS ~ oneOrMore(SimpleClassAtom).separatedBy(optWS ~ "," ~ optWS)) ~> (
          (o: Option[Seq[ParsedAst.SimpleClass]]) => o.getOrElse(Seq.empty))
      }

      def ClassConstraint: Rule1[ParsedAst.ClassConstraint] = rule {
        Head ~ optWS ~ Body ~> ParsedAst.ClassConstraint
      }

      def ClassBody: Rule1[Seq[ParsedAst.Declaration]] = rule {
        "{" ~ optWS ~ zeroOrMore(Declarations.Sig | Declarations.Law) ~ optWS ~ "}"
      }

      def ClassBodyOpt: Rule1[Seq[ParsedAst.Declaration]] = rule {
        optional(ClassBody) ~> ((o: Option[Seq[ParsedAst.Declaration]]) => o.getOrElse(Seq.empty))
      }

      rule {
        Documentation ~ SP ~ Modifiers ~ atomic("class") ~ WS ~ ClassConstraint ~ optWS ~ ClassBodyOpt ~ SP ~> ParsedAst.Declaration.Class
      }
    }

    def Impl: Rule1[ParsedAst.Declaration] = {
      def Head: Rule1[ParsedAst.ComplexClass] = PositiveClassAtom

      def Body: Rule1[Seq[ParsedAst.ComplexClass]] = rule {
        optional(atomic("<=") ~ WS ~ oneOrMore(PositiveClassAtom | NegativeClassAtom).separatedBy(optWS ~ "," ~ optWS)) ~> (
          (o: Option[Seq[ParsedAst.ComplexClass]]) => o.getOrElse(Seq.empty))
      }

      def ImplConstraint: Rule1[ParsedAst.ImplConstraint] = rule {
        Head ~ optWS ~ Body ~> ParsedAst.ImplConstraint
      }

      def ImplBody: Rule1[Seq[ParsedAst.Declaration.Def]] = rule {
        optional("{" ~ optWS ~ zeroOrMore(Declarations.Def).separatedBy(WS) ~ optWS ~ "}") ~> (
          (o: Option[Seq[ParsedAst.Declaration.Def]]) => o.getOrElse(Seq.empty))
      }

      rule {
        Documentation ~ SP ~ Modifiers ~ atomic("impl") ~ WS ~ ImplConstraint ~ optWS ~ ImplBody ~ SP ~> ParsedAst.Declaration.Impl
      }
    }

    def Disallow: Rule1[ParsedAst.Declaration] = {
      def IntegrityConstraint: Rule1[ParsedAst.DisallowConstraint] = rule {
        oneOrMore(PositiveClassAtom | NegativeClassAtom).separatedBy(optWS ~ "," ~ optWS) ~> ParsedAst.DisallowConstraint
      }

      rule {
        Documentation ~ SP ~ atomic("disallow") ~ WS ~ IntegrityConstraint ~ SP ~> ParsedAst.Declaration.Disallow
      }
    }

    private def SimpleClassAtom: Rule1[ParsedAst.SimpleClass] = rule {
      SP ~ Names.QualifiedClass ~ optWS ~ "[" ~ optWS ~ oneOrMore(Names.Variable).separatedBy(optWS ~ "," ~ optWS) ~ optWS ~ "]" ~ SP ~> ParsedAst.SimpleClass
    }

    private def PositiveClassAtom: Rule1[ParsedAst.ComplexClass.Positive] = rule {
      SP ~ Names.QualifiedClass ~ optWS ~ "[" ~ optWS ~ oneOrMore(Type).separatedBy(optWS ~ "," ~ optWS) ~ optWS ~ "]" ~ SP ~> ParsedAst.ComplexClass.Positive
    }

    private def NegativeClassAtom: Rule1[ParsedAst.ComplexClass.Negative] = rule {
      SP ~ atomic("not") ~ WS ~ Names.QualifiedClass ~ optWS ~ "[" ~ optWS ~ oneOrMore(Type).separatedBy(optWS ~ "," ~ optWS) ~ optWS ~ "]" ~ SP ~> ParsedAst.ComplexClass.Negative
    }

    def TypeParams: Rule1[Seq[ParsedAst.ContextBound]] = {
      def ContextBound: Rule1[ParsedAst.ContextBound] = rule {
        SP ~ Names.Variable ~ optional(optWS ~ ":" ~ optWS ~ Type) ~ SP ~> ((sp1: SourcePosition, ident: Name.Ident, bound: Option[ParsedAst.Type], sp2: SourcePosition) => bound match {
          case None => ParsedAst.ContextBound(sp1, ident, Seq.empty, sp2)
          case Some(tpe) => ParsedAst.ContextBound(sp1, ident, Seq(tpe), sp2)
        })
      }

      rule {
        optional("[" ~ optWS ~ oneOrMore(ContextBound).separatedBy(optWS ~ "," ~ optWS) ~ optWS ~ "]") ~> ((o: Option[Seq[ParsedAst.ContextBound]]) => o match {
          case None => Seq.empty
          case Some(xs) => xs
        })
      }
    }

  }

  def Attribute: Rule1[ParsedAst.Attribute] = rule {
    SP ~ Names.Attribute ~ optWS ~ ":" ~ optWS ~ Type ~ SP ~> ParsedAst.Attribute
  }

  def Attributes: Rule1[Seq[ParsedAst.Attribute]] = rule {
    zeroOrMore(Attribute).separatedBy(optWS ~ "," ~ optWS)
  }

  /////////////////////////////////////////////////////////////////////////////
  // Literals                                                                //
  /////////////////////////////////////////////////////////////////////////////
  def Literal: Rule1[ParsedAst.Literal] = rule {
    Literals.Bool | Literals.Char | Literals.Str | Literals.Float | Literals.Int
  }

  object Literals {

    def Bool: Rule1[ParsedAst.Literal] = {

      def True: Rule1[ParsedAst.Literal.True] = rule {
        SP ~ atomic("true") ~ SP ~> ParsedAst.Literal.True
      }

      def False: Rule1[ParsedAst.Literal.False] = rule {
        SP ~ atomic("false") ~ SP ~> ParsedAst.Literal.False
      }

      rule {
        True | False
      }
    }

    def Char: Rule1[ParsedAst.Literal.Char] = {
      def Normal: Rule1[String] = rule {
        capture(!"'" ~ !"\\" ~ CharPredicate.All)
      }

      def Special: Rule1[String] = rule {
        "\\\\" ~ push("\\") |
          "\\'" ~ push("'") |
          "\\n" ~ push("\n") |
          "\\r" ~ push("\r") |
          "\\t" ~ push("\t")
      }

      def Unicode: Rule1[String] = rule {
        "\\u" ~ capture(4 times CharPredicate.HexDigit) ~> ((x: String) =>
          // Convert the 4-digit string to a single character.
          Integer.parseInt(x, 16).toChar.toString)
      }

      rule {
        SP ~ "'" ~ (Normal | Special | Unicode) ~ "'" ~ SP ~> ParsedAst.Literal.Char
      }
    }

    def Float: Rule1[ParsedAst.Literal] = rule {
      Float32 | Float64 | FloatDefault
    }

    def FloatDefault: Rule1[ParsedAst.Literal.Float64] = rule {
      SP ~ Sign ~ Digits ~ "." ~ Digits ~ SP ~> ParsedAst.Literal.Float64
    }

    def Float32: Rule1[ParsedAst.Literal.Float32] = rule {
      SP ~ Sign ~ Digits ~ "." ~ Digits ~ atomic("f32") ~ SP ~> ParsedAst.Literal.Float32
    }

    def Float64: Rule1[ParsedAst.Literal.Float64] = rule {
      SP ~ Sign ~ Digits ~ "." ~ Digits ~ atomic("f64") ~ SP ~> ParsedAst.Literal.Float64
    }

    def Int: Rule1[ParsedAst.Literal] = rule {
      Int8 | Int16 | Int32 | Int64 | BigInt | IntDefault
    }

    def IntDefault: Rule1[ParsedAst.Literal.Int32] = rule {
      SP ~ Sign ~ Digits ~ SP ~> ParsedAst.Literal.Int32
    }

    def Int8: Rule1[ParsedAst.Literal.Int8] = rule {
      SP ~ Sign ~ Digits ~ atomic("i8") ~ SP ~> ParsedAst.Literal.Int8
    }

    def Int16: Rule1[ParsedAst.Literal.Int16] = rule {
      SP ~ Sign ~ Digits ~ atomic("i16") ~ SP ~> ParsedAst.Literal.Int16
    }

    def Int32: Rule1[ParsedAst.Literal.Int32] = rule {
      SP ~ Sign ~ Digits ~ atomic("i32") ~ SP ~> ParsedAst.Literal.Int32
    }

    def Int64: Rule1[ParsedAst.Literal.Int64] = rule {
      SP ~ Sign ~ Digits ~ atomic("i64") ~ SP ~> ParsedAst.Literal.Int64
    }

    def BigInt: Rule1[ParsedAst.Literal.BigInt] = rule {
      SP ~ Sign ~ Digits ~ atomic("ii") ~ SP ~> ParsedAst.Literal.BigInt
    }

    def Str: Rule1[ParsedAst.Literal.Str] = rule {
      SP ~ "\"" ~ capture(zeroOrMore(!"\"" ~ CharPredicate.All)) ~ "\"" ~ SP ~> ParsedAst.Literal.Str
    }

    def Sign: Rule1[Boolean] = rule {
      optional(capture("-")) ~> ((s: Option[String]) => s.nonEmpty)
    }

    def Digits: Rule1[String] = rule {
      capture(oneOrMore(CharPredicate.Digit))
    }

  }

  /////////////////////////////////////////////////////////////////////////////
  // Expressions                                                             //
  /////////////////////////////////////////////////////////////////////////////
  def Expression: Rule1[ParsedAst.Expression] = rule {
    Expressions.Block
  }

  object Expressions {

    def Block: Rule1[ParsedAst.Expression] = rule {
      "{" ~ optWS ~ Expression ~ optWS ~ "}" | Assign
    }

    def Assign: Rule1[ParsedAst.Expression] = rule {
      LogicalOr ~ optional(optWS ~ atomic(":=") ~ optWS ~ LogicalOr ~ SP ~> ParsedAst.Expression.Assign)
    }

    def LogicalOr: Rule1[ParsedAst.Expression] = rule {
      LogicalAnd ~ zeroOrMore(optWS ~ capture(atomic("||")) ~ optWS ~ LogicalAnd ~ SP ~> ParsedAst.Expression.Binary)
    }

    def LogicalAnd: Rule1[ParsedAst.Expression] = rule {
      BitwiseOr ~ zeroOrMore(optWS ~ capture(atomic("&&")) ~ optWS ~ BitwiseOr ~ SP ~> ParsedAst.Expression.Binary)
    }

    def BitwiseOr: Rule1[ParsedAst.Expression] = rule {
      BitwiseXOr ~ zeroOrMore(optWS ~ capture(atomic("|||")) ~ optWS ~ BitwiseXOr ~ SP ~> ParsedAst.Expression.Binary)
    }

    def BitwiseXOr: Rule1[ParsedAst.Expression] = rule {
      BitwiseAnd ~ zeroOrMore(optWS ~ capture(atomic("^^^")) ~ optWS ~ BitwiseAnd ~ SP ~> ParsedAst.Expression.Binary)
    }

    def BitwiseAnd: Rule1[ParsedAst.Expression] = rule {
      Equality ~ zeroOrMore(optWS ~ capture(atomic("&&&")) ~ optWS ~ Equality ~ SP ~> ParsedAst.Expression.Binary)
    }

    def Equality: Rule1[ParsedAst.Expression] = rule {
      Relational ~ optional(optWS ~ capture(atomic("==") | atomic("!=")) ~ optWS ~ Relational ~ SP ~> ParsedAst.Expression.Binary)
    }

    def Relational: Rule1[ParsedAst.Expression] = rule {
      Shift ~ optional(optWS ~ capture(atomic("<=") | atomic(">=") | atomic("<") | atomic(">")) ~ optWS ~ Shift ~ SP ~> ParsedAst.Expression.Binary)
    }

    def Shift: Rule1[ParsedAst.Expression] = rule {
      Additive ~ optional(optWS ~ capture(atomic("<<<") | atomic(">>>")) ~ optWS ~ Additive ~ SP ~> ParsedAst.Expression.Binary)
    }

    def Additive: Rule1[ParsedAst.Expression] = rule {
      Multiplicative ~ zeroOrMore(optWS ~ capture(atomic("+") | atomic("-")) ~ optWS ~ Multiplicative ~ SP ~> ParsedAst.Expression.Binary)
    }

    def Multiplicative: Rule1[ParsedAst.Expression] = rule {
      Infix ~ zeroOrMore(optWS ~ capture(atomic("**") | atomic("*") | atomic("/") | atomic("%")) ~ optWS ~ Infix ~ SP ~> ParsedAst.Expression.Binary)
    }

    def Infix: Rule1[ParsedAst.Expression] = rule {
      Special ~ zeroOrMore(optWS ~ "`" ~ Names.QualifiedDefinition ~ "`" ~ optWS ~ Special ~ SP ~> ParsedAst.Expression.Infix)
    }

    def Special: Rule1[ParsedAst.Expression] = {

      // NB: We allow any operator, other than a reserved operator, to be matched by this rule.
      def Reserved2: Rule1[String] = rule {
        capture("**" | "<=" | ">=" | "==" | "!=" | "&&" | "||" | "=>" | "->")
      }

      // NB: We allow any operator, other than a reserved operator, to be matched by this rule.
      def Reserved3: Rule1[String] = rule {
        capture("<<<" | ">>>")
      }

      // Match any two character operator which is not reserved.
      def UserOp2: Rule1[String] = rule {
        !Reserved2 ~ capture(Names.OperatorLetter ~ Names.OperatorLetter)
      }

      // Match any three character operator which is not reserved.
      def UserOp3: Rule1[String] = rule {
        !Reserved3 ~ capture(Names.OperatorLetter ~ Names.OperatorLetter ~ Names.OperatorLetter)
      }

      // Match any operator which has at least three characters.
      def UserOpN: Rule1[String] = rule {
        capture(Names.OperatorLetter ~ Names.OperatorLetter ~ Names.OperatorLetter ~ oneOrMore(Names.OperatorLetter))
      }

      // Match any mathematical operator or symbol.
      def MathOp: Rule1[String] = rule {
        capture(Names.MathLetter)
      }

      rule {
        // NB: UserOpN must occur before UserOp2.
        Unary ~ zeroOrMore(optWS ~ (UserOpN | UserOp3 | UserOp2 | MathOp) ~ optWS ~ Unary ~ SP ~> ParsedAst.Expression.Binary)
      }
    }

    def Unary: Rule1[ParsedAst.Expression] = rule {
      !Literal ~ (SP ~ capture(atomic("!") | atomic("+") | atomic("-") | atomic("~~~")) ~ optWS ~ Unary ~ SP ~> ParsedAst.Expression.Unary) | Ref
    }

    def Ref: Rule1[ParsedAst.Expression] = rule {
      (SP ~ atomic("ref") ~ WS ~ Deref ~ SP ~> ParsedAst.Expression.Ref) | Deref
    }

    def Deref: Rule1[ParsedAst.Expression] = rule {
      (SP ~ atomic("deref") ~ WS ~ Cast ~ SP ~> ParsedAst.Expression.Deref) | Cast
    }

    def Cast: Rule1[ParsedAst.Expression] = rule {
      Ascribe ~ optional(WS ~ atomic("as") ~ WS ~ TypeAndEffect ~ SP ~> ParsedAst.Expression.Cast)
    }

    def Ascribe: Rule1[ParsedAst.Expression] = rule {
      FAppend ~ optional(optWS ~ ":" ~ optWS ~ TypeAndEffect ~ SP ~> ParsedAst.Expression.Ascribe)
    }

    def Primary: Rule1[ParsedAst.Expression] = rule {
<<<<<<< HEAD
      LetRec | LetMatch | IfThenElse | Match | LambdaMatch | Switch | TryCatch | Native | NewChannel |
        GetChannel | PutChannel | CloseChannel | Spawn | SelectChannel | Lambda | Tuple |
=======
      LetRec | LetMatch | IfThenElse | Match | LambdaMatch | Switch | TryCatch | Native | Lambda | Tuple |
        RecordRestrict | RecordExtend | RecordUpdate | RecordLiteral | RecordSelectLambda |
>>>>>>> 7f729145
        ArrayLit | ArrayNew | ArrayLength | VectorLit | VectorNew | VectorLength | FNil | FSet | FMap |
        NewRelationOrLattice | FixpointSolve | FixpointCheck | FixpointDelta | ConstraintSeq | ConstraintUnion | Literal |
      HandleWith | Existential | Universal | UnaryLambda | QName | Wild | Tag | SName | Hole | UserError
    }

    def Literal: Rule1[ParsedAst.Expression.Lit] = rule {
      SP ~ Parser.this.Literal ~ SP ~> ParsedAst.Expression.Lit
    }

    def IfThenElse: Rule1[ParsedAst.Expression.IfThenElse] = rule {
      SP ~ atomic("if") ~ optWS ~ "(" ~ optWS ~ Expression ~ optWS ~ ")" ~ optWS ~ Expression ~ WS ~ atomic("else") ~ WS ~ Expression ~ SP ~> ParsedAst.Expression.IfThenElse
    }

    def LetRec: Rule1[ParsedAst.Expression.LetRec] = rule {
      SP ~ atomic("letrec") ~ WS ~ Names.Variable ~ optWS ~ "=" ~ optWS ~ Expression ~ optWS ~ ";" ~ optWS ~ Expression ~ SP ~> ParsedAst.Expression.LetRec
    }

    def LetMatch: Rule1[ParsedAst.Expression.LetMatch] = rule {
      SP ~ atomic("let") ~ WS ~ Pattern ~ optWS ~ optional(":" ~ optWS ~ Type ~ optWS) ~ "=" ~ optWS ~ Expression ~ optWS ~ ";" ~ optWS ~ Expression ~ SP ~> ParsedAst.Expression.LetMatch
    }

    def Match: Rule1[ParsedAst.Expression.Match] = {
      def Rule: Rule1[ParsedAst.MatchRule] = rule {
        atomic("case") ~ WS ~ Pattern ~ optWS ~ optional(atomic("if") ~ WS ~ Expression ~ optWS) ~ atomic("=>") ~ optWS ~ Expression ~> ParsedAst.MatchRule
      }

      rule {
        SP ~ atomic("match") ~ WS ~ Expression ~ WS ~ atomic("with") ~ WS ~ "{" ~ optWS ~ oneOrMore(Rule).separatedBy(optWS) ~ optWS ~ "}" ~ SP ~> ParsedAst.Expression.Match
      }
    }

    def Switch: Rule1[ParsedAst.Expression.Switch] = {
      def Rule: Rule1[(ParsedAst.Expression, ParsedAst.Expression)] = rule {
        atomic("case") ~ WS ~ Expression ~ optWS ~ "=>" ~ optWS ~ Expression ~> ((e1: ParsedAst.Expression, e2: ParsedAst.Expression) => (e1, e2))
      }

      rule {
        SP ~ atomic("switch") ~ WS ~ "{" ~ optWS ~ oneOrMore(Rule).separatedBy(optWS) ~ optWS ~ "}" ~ SP ~> ParsedAst.Expression.Switch
      }
    }

    def TryCatch: Rule1[ParsedAst.Expression] = {
      def CatchRule: Rule1[ParsedAst.CatchRule] = rule {
        atomic("case") ~ WS ~ Names.Variable ~ optWS ~ ":" ~ optWS ~ atomic("##") ~ Names.JavaName ~ WS ~ atomic("=>") ~ optWS ~ Expression ~> ParsedAst.CatchRule
      }

      def CatchBody: Rule1[Seq[ParsedAst.CatchRule]] = rule {
        "{" ~ optWS ~ oneOrMore(CatchRule).separatedBy(WS) ~ optWS ~ "}"
      }

      rule {
        SP ~ atomic("try") ~ WS ~ Expression ~ optWS ~ atomic("catch") ~ optWS ~ CatchBody ~ SP ~> ParsedAst.Expression.TryCatch
      }
    }

    def Native: Rule1[ParsedAst.Expression] = {
      def NativeConstructor: Rule1[ParsedAst.Expression.NativeConstructor] = rule {
        atomic("new") ~ WS ~ SP ~ Names.JavaName ~ optWS ~ ArgumentList ~ SP ~> ParsedAst.Expression.NativeConstructor
      }

      def NativeField: Rule1[ParsedAst.Expression.NativeField] = rule {
        atomic("field") ~ WS ~ SP ~ Names.JavaName ~ SP ~> ParsedAst.Expression.NativeField
      }

      def NativeMethod: Rule1[ParsedAst.Expression.NativeMethod] = rule {
        atomic("method") ~ WS ~ SP ~ Names.JavaName ~ optWS ~ ArgumentList ~ SP ~> ParsedAst.Expression.NativeMethod
      }

      rule {
        atomic("native") ~ WS ~ (NativeField | NativeMethod | NativeConstructor)
      }
    }

<<<<<<< HEAD
    def NewChannel: Rule1[ParsedAst.Expression.NewChannel] = rule {
      SP ~ atomic("newch#") ~ SP ~> ParsedAst.Expression.NewChannel
    }

    def GetChannel: Rule1[ParsedAst.Expression.GetChannel] = rule {
      SP ~ atomic("getch") ~ WS ~ Expression ~ SP ~> ParsedAst.Expression.GetChannel
    }

    def PutChannel: Rule1[ParsedAst.Expression.PutChannel] = rule {
      SP ~ atomic("putch") ~ WS ~ Expression ~ WS ~ Expression ~ SP ~> ParsedAst.Expression.PutChannel
    }

    def CloseChannel: Rule1[ParsedAst.Expression.CloseChannel] = rule {
      SP ~ atomic("closech") ~ WS ~ Expression ~ SP ~> ParsedAst.Expression.CloseChannel
    }

    def SelectChannel: Rule1[ParsedAst.Expression.SelectChannel] = {
      def Rule: Rule1[ParsedAst.SelectChannelRule] = rule {
        atomic("case") ~ WS ~ Names.Variable ~ optWS ~ "<-" ~ optWS ~ Expression ~ optWS ~ "=>" ~ optWS ~ Expression ~> ParsedAst.SelectChannelRule
      }
      rule {
        SP ~ atomic("select") ~ WS ~ "{" ~ optWS ~ oneOrMore(Rule).separatedBy(optWS) ~ optWS ~ "}" ~ SP ~> ParsedAst.Expression.SelectChannel
      }
    }

    def Spawn: Rule1[ParsedAst.Expression.Spawn] = rule {
      SP ~ atomic("spawn") ~ WS ~ Expression ~ SP ~> ParsedAst.Expression.Spawn
    }

    def Statement: Rule1[ParsedAst.Expression.Statement] = rule {
      SP ~ Expression ~ optWS ~ ";;" ~ optWS ~ Expression ~ SP ~> ParsedAst.Expression.Statement
=======
    def RecordSelect: Rule1[ParsedAst.Expression] = rule {
      Postfix ~ zeroOrMore(optWS ~ "." ~ Names.Field ~ SP ~> ParsedAst.Expression.RecordSelect)
>>>>>>> 7f729145
    }

    def Postfix: Rule1[ParsedAst.Expression] = rule {
      ArraySlice ~ zeroOrMore(optWS ~ "." ~ Names.Definition ~ ArgumentList ~ SP ~> ParsedAst.Expression.Postfix)
    }

    def ArraySlice: Rule1[ParsedAst.Expression] = rule {
      ArrayLoad ~ optional(optWS ~ "[" ~ optWS ~ optional(Expression) ~ optWS ~ atomic("..") ~ optWS ~ optional(Expression) ~ optWS ~ "]" ~ SP ~> ParsedAst.Expression.ArraySlice)
    }

    def ArrayLoad: Rule1[ParsedAst.Expression] = rule {
      ArrayStore ~ zeroOrMore(optWS ~ "[" ~ optWS ~ Expression ~ optWS ~ "]" ~ SP ~> ParsedAst.Expression.ArrayLoad)
    }

    def ArrayStore: Rule1[ParsedAst.Expression] = rule {
      VectorSlice ~ optional(oneOrMore(optWS ~ "[" ~ optWS ~ Expression ~ optWS ~ "]") ~ optWS ~ "=" ~ optWS ~ Expression ~ SP ~> ParsedAst.Expression.ArrayStore)
    }

    def VectorSlice: Rule1[ParsedAst.Expression] = rule {
      VectorLoad ~ optional(optWS ~ atomic("[|") ~ optWS ~ optional(Literals.IntDefault) ~ optWS ~ atomic("..") ~ optWS ~ optional(Literals.IntDefault) ~ optWS ~ atomic("|]") ~ SP ~> ParsedAst.Expression.VectorSlice)
    }

    def VectorLoad: Rule1[ParsedAst.Expression] = rule {
      VectorStore ~ zeroOrMore(optWS ~ atomic("[|") ~ optWS ~ Literals.IntDefault ~ optWS ~ atomic("|]") ~ SP ~> ParsedAst.Expression.VectorLoad)
    }

    def VectorStore: Rule1[ParsedAst.Expression] = rule {
      Apply ~ optional(oneOrMore(optWS ~ atomic("[|") ~ optWS ~ Literals.IntDefault ~ optWS ~ atomic("|]")) ~ optWS ~ "=" ~ optWS ~ Expression ~ SP ~> ParsedAst.Expression.VectorStore)
    }

    def Apply: Rule1[ParsedAst.Expression] = rule {
      Primary ~ zeroOrMore(ArgumentList ~ SP ~> ParsedAst.Expression.Apply)
    }

    def Tag: Rule1[ParsedAst.Expression.Tag] = rule {
      SP ~ Names.QualifiedTag ~ optional(optWS ~ Tuple) ~ SP ~> ParsedAst.Expression.Tag
    }

    def Tuple: Rule1[ParsedAst.Expression] = rule {
      SP ~ "(" ~ optWS ~ zeroOrMore(Expression).separatedBy(optWS ~ "," ~ optWS) ~ optWS ~ ")" ~ SP ~> ParsedAst.Expression.Tuple
    }

    def RecordLiteral: Rule1[ParsedAst.Expression] = rule {
      SP ~ "%{" ~ optWS ~ zeroOrMore(RecordFieldLit).separatedBy(optWS ~ "," ~ optWS) ~ optWS ~ "}" ~ SP ~> ParsedAst.Expression.RecordLit
    }

    def RecordExtend: Rule1[ParsedAst.Expression] = rule {
      SP ~ "%{" ~ optWS ~ oneOrMore(RecordFieldExtend).separatedBy(optWS ~ "," ~ optWS) ~ optWS ~ atomic("|") ~ optWS ~ Expression ~ optWS ~ "}" ~ SP ~> ParsedAst.Expression.RecordExtend
    }

    def RecordRestrict: Rule1[ParsedAst.Expression] = rule {
      SP ~ "%{" ~ optWS ~ oneOrMore(RecordFieldRestrict).separatedBy(optWS ~ "," ~ optWS) ~ optWS ~ atomic("|") ~ optWS ~ Expression ~ optWS ~ "}" ~ SP ~> ParsedAst.Expression.RecordRestrict
    }

    def RecordUpdate: Rule1[ParsedAst.Expression] = rule {
      SP ~ "%{" ~ optWS ~ oneOrMore(RecordFieldUpdate).separatedBy(optWS ~ "," ~ optWS) ~ optWS ~ atomic("|") ~ optWS ~ Expression ~ optWS ~ "}" ~ SP ~> ParsedAst.Expression.RecordUpdate
    }

    def RecordSelectLambda: Rule1[ParsedAst.Expression] = rule {
      SP ~ "." ~ Names.Field ~ SP ~> ParsedAst.Expression.RecordSelectLambda
    }

    def RecordFieldLit: Rule1[ParsedAst.RecordField] = rule {
      SP ~ Names.Field ~ optWS ~ "=" ~ optWS ~ Expression ~ SP ~> ParsedAst.RecordField
    }

    def RecordFieldExtend: Rule1[ParsedAst.RecordField] = rule {
      SP ~ "+" ~ Names.Field ~ optWS ~ "=" ~ optWS ~ Expression ~ SP ~> ParsedAst.RecordField
    }

    def RecordFieldRestrict: Rule1[Name.Ident] = rule {
      "-" ~ Names.Field
    }

    def RecordFieldUpdate: Rule1[ParsedAst.RecordField] = rule {
      SP ~ Names.Field ~ optWS ~ "=" ~ optWS ~ Expression ~ SP ~> ParsedAst.RecordField
    }

    def ArrayLit: Rule1[ParsedAst.Expression] = rule {
      SP ~ "[" ~ optWS ~ zeroOrMore(Expression).separatedBy(optWS ~ "," ~ optWS) ~ optWS ~ "]" ~ SP ~> ParsedAst.Expression.ArrayLit
    }

    def ArrayNew: Rule1[ParsedAst.Expression] = rule {
      SP ~ "[" ~ optWS ~ Expression ~ optWS ~ ";" ~ optWS ~ Expression ~ optWS ~ "]" ~ SP ~> ParsedAst.Expression.ArrayNew
    }

    def ArrayLength: Rule1[ParsedAst.Expression] = rule {
      SP ~ atomic("length") ~ optWS ~ "[" ~ optWS ~ Expression ~ optWS ~ "]" ~ SP ~> ParsedAst.Expression.ArrayLength
    }

    def VectorLit: Rule1[ParsedAst.Expression] = rule {
      SP ~ atomic("[|") ~ optWS ~ zeroOrMore(Expression).separatedBy(optWS ~ "," ~ optWS) ~ optWS ~ "|]" ~ SP ~> ParsedAst.Expression.VectorLit
    }

    def VectorNew: Rule1[ParsedAst.Expression] = rule {
      SP ~ atomic("[|") ~ optWS ~ Expression ~ optWS ~ ";" ~ optWS ~ Literals.IntDefault ~ optWS ~ "|]" ~ SP ~> ParsedAst.Expression.VectorNew
    }

    def VectorLength: Rule1[ParsedAst.Expression] = rule {
      SP ~ atomic("length") ~ optWS ~ atomic("[|") ~ optWS ~ Expression ~ optWS ~ "|]" ~ SP ~> ParsedAst.Expression.VectorLength
    }

    def FNil: Rule1[ParsedAst.Expression.FNil] = rule {
      SP ~ atomic("Nil") ~ SP ~> ParsedAst.Expression.FNil
    }

    def FAppend: Rule1[ParsedAst.Expression] = rule {
      FList ~ optional(optWS ~ SP ~ atomic(":::") ~ SP ~ optWS ~ Expression ~> ParsedAst.Expression.FAppend)
    }

    def FList: Rule1[ParsedAst.Expression] = rule {
      RecordSelect ~ optional(optWS ~ SP ~ atomic("::") ~ SP ~ optWS ~ Expression ~> ParsedAst.Expression.FCons)
    }

    def FSet: Rule1[ParsedAst.Expression.FSet] = rule {
      SP ~ "#{" ~ optWS ~ zeroOrMore(Expression).separatedBy(optWS ~ "," ~ optWS) ~ optWS ~ "}" ~ SP ~> ParsedAst.Expression.FSet
    }

    def FMap: Rule1[ParsedAst.Expression.FMap] = {
      def KeyValue: Rule1[(ParsedAst.Expression, ParsedAst.Expression)] = rule {
        Expression ~ optWS ~ atomic("->") ~ optWS ~ Expression ~> ((e1: ParsedAst.Expression, e2: ParsedAst.Expression) => (e1, e2))
      }

      rule {
        SP ~ "@{" ~ optWS ~ zeroOrMore(KeyValue).separatedBy(optWS ~ "," ~ optWS) ~ optWS ~ "}" ~ SP ~> ParsedAst.Expression.FMap
      }
    }

    def Wild: Rule1[ParsedAst.Expression.Wild] = rule {
      SP ~ atomic("_") ~ SP ~> ParsedAst.Expression.Wild
    }

    def SName: Rule1[ParsedAst.Expression.SName] = rule {
      SP ~ Names.Variable ~ SP ~> ParsedAst.Expression.SName
    }

    def QName: Rule1[ParsedAst.Expression.QName] = rule {
      SP ~ Names.QualifiedDefinition ~ SP ~> ParsedAst.Expression.QName
    }

    def Hole: Rule1[ParsedAst.Expression.Hole] = rule {
      SP ~ atomic("?") ~ Names.Hole ~ SP ~> ParsedAst.Expression.Hole
    }

    def UnaryLambda: Rule1[ParsedAst.Expression.Lambda] = rule {
      SP ~ FormalParam ~ optWS ~ atomic("->") ~ optWS ~ Expression ~ SP ~> ((sp1: SourcePosition, param: ParsedAst.FormalParam, body: ParsedAst.Expression, sp2: SourcePosition) =>
        ParsedAst.Expression.Lambda(sp1, Seq(param), body, sp2))
    }

    def Lambda: Rule1[ParsedAst.Expression.Lambda] = rule {
      SP ~ FormalParamList ~ optWS ~ atomic("->") ~ optWS ~ Expression ~ SP ~> ParsedAst.Expression.Lambda
    }

    def LambdaMatch: Rule1[ParsedAst.Expression.LambdaMatch] = rule {
      SP ~ atomic("match") ~ optWS ~ Pattern ~ optWS ~ atomic("->") ~ optWS ~ Expression ~ SP ~> ParsedAst.Expression.LambdaMatch
    }

    def ConstraintSeq: Rule1[ParsedAst.Expression] = rule {
      SP ~ oneOrMore(Declarations.Constraint) ~ SP ~> ParsedAst.Expression.ConstraintSeq
    }

    def ConstraintUnion: Rule1[ParsedAst.Expression] = rule {
      SP ~ atomic("union") ~ WS ~ Expression ~ WS ~ Expression ~ SP ~> ParsedAst.Expression.ConstraintUnion
    }

    def NewRelationOrLattice: Rule1[ParsedAst.Expression] = rule {
      SP ~ atomic("new") ~ WS ~ Names.QualifiedTable ~ SP ~> ParsedAst.Expression.NewRelationOrLattice
    }

    def FixpointSolve: Rule1[ParsedAst.Expression] = rule {
      SP ~ atomic("solve") ~ WS ~ Expression ~ SP ~> ParsedAst.Expression.FixpointSolve
    }

    def FixpointCheck: Rule1[ParsedAst.Expression] = rule {
      SP ~ atomic("check") ~ WS ~ Expression ~ SP ~> ParsedAst.Expression.FixpointCheck
    }

    def FixpointDelta: Rule1[ParsedAst.Expression] = rule {
      SP ~ atomic("delta") ~ WS ~ Expression ~ SP ~> ParsedAst.Expression.FixpointDelta
    }

    def UserError: Rule1[ParsedAst.Expression] = rule {
      SP ~ atomic("???") ~ SP ~> ParsedAst.Expression.UserError
    }

    def HandleWith: Rule1[ParsedAst.Expression.HandleWith] = {
      def EffectHandler: Rule1[ParsedAst.HandlerBinding] = rule {
        atomic("eff") ~ WS ~ Names.QualifiedEffect ~ optWS ~ "=" ~ optWS ~ Expression ~> ParsedAst.HandlerBinding
      }

      def HandlerBody: Rule1[Seq[ParsedAst.HandlerBinding]] = rule {
        atomic("{") ~ optWS ~ oneOrMore(EffectHandler).separatedBy(optWS ~ "," ~ optWS) ~ optWS ~ atomic("}")
      }

      rule {
        // Decide on the name...
        SP ~ atomic("do") ~ WS ~ Expression ~ WS ~ atomic("with") ~ WS ~ HandlerBody ~ SP ~> ParsedAst.Expression.HandleWith
      }
    }

    def Existential: Rule1[ParsedAst.Expression.Existential] = rule {
      SP ~ atomic("∃" | "\\exists") ~ optWS ~ FormalParamList ~ optWS ~ "." ~ optWS ~ Expression ~ SP ~> ParsedAst.Expression.Existential
    }

    def Universal: Rule1[ParsedAst.Expression.Universal] = rule {
      SP ~ atomic("∀" | "\\forall") ~ optWS ~ FormalParamList ~ optWS ~ "." ~ optWS ~ Expression ~ SP ~> ParsedAst.Expression.Universal
    }

  }


  /////////////////////////////////////////////////////////////////////////////
  // Patterns                                                                //
  /////////////////////////////////////////////////////////////////////////////
  // NB: List must be parsed before everything.
  // NB: Literal must be parsed before Variable.
  // NB: Tag must be before Literal and Variable.
  def Pattern: Rule1[ParsedAst.Pattern] = rule {
    Patterns.FList
  }

  object Patterns {

    def Simple: Rule1[ParsedAst.Pattern] = rule {
      FNil | Tag | Literal | Tuple | Wildcard | Variable
    }

    def Wildcard: Rule1[ParsedAst.Pattern.Wild] = rule {
      SP ~ atomic("_") ~ SP ~> ParsedAst.Pattern.Wild
    }

    def Variable: Rule1[ParsedAst.Pattern.Var] = rule {
      SP ~ Names.Variable ~ SP ~> ParsedAst.Pattern.Var
    }

    def Literal: Rule1[ParsedAst.Pattern.Lit] = rule {
      SP ~ Parser.this.Literal ~ SP ~> ParsedAst.Pattern.Lit
    }

    def Tag: Rule1[ParsedAst.Pattern.Tag] = rule {
      SP ~ Names.QualifiedTag ~ optional(optWS ~ Tuple) ~ SP ~> ParsedAst.Pattern.Tag
    }

    def Tuple: Rule1[ParsedAst.Pattern.Tuple] = rule {
      SP ~ "(" ~ optWS ~ zeroOrMore(Pattern).separatedBy(optWS ~ "," ~ optWS) ~ optWS ~ ")" ~ SP ~> ParsedAst.Pattern.Tuple
    }

    def FNil: Rule1[ParsedAst.Pattern.FNil] = rule {
      SP ~ atomic("Nil") ~ SP ~> ParsedAst.Pattern.FNil
    }

    def FList: Rule1[ParsedAst.Pattern] = rule {
      Simple ~ optional(optWS ~ SP ~ atomic("::") ~ SP ~ optWS ~ Pattern ~> ParsedAst.Pattern.FCons)
    }

  }

  /////////////////////////////////////////////////////////////////////////////
  // Predicates                                                              //
  /////////////////////////////////////////////////////////////////////////////
  def HeadPredicate: Rule1[ParsedAst.Predicate.Head] = rule {
    Predicates.Head.True | Predicates.Head.False | Predicates.Head.Atom
  }

  def BodyPredicate: Rule1[ParsedAst.Predicate.Body] = rule {
    Predicates.Body.Positive | Predicates.Body.Negative | Predicates.Body.Filter | Predicates.Body.NotEqual | Predicates.Body.Loop
  }

  object Predicates {

    object Head {
      def True: Rule1[ParsedAst.Predicate.Head.True] = rule {
        SP ~ atomic("true") ~ SP ~> ParsedAst.Predicate.Head.True
      }

      def False: Rule1[ParsedAst.Predicate.Head.False] = rule {
        SP ~ atomic("false") ~ SP ~> ParsedAst.Predicate.Head.False
      }

      def Atom: Rule1[ParsedAst.Predicate.Head.Atom] = rule {
        SP ~ optional(Names.Variable ~ optWS ~ "." ~ optWS) ~ Names.QualifiedTable ~ optWS ~ NonEmptyArgumentList ~ SP ~> ParsedAst.Predicate.Head.Atom
      }

    }

    object Body {
      def Positive: Rule1[ParsedAst.Predicate.Body.Positive] = rule {
        SP ~ optional(Names.Variable ~ optWS ~ "." ~ optWS) ~ Names.QualifiedTable ~ optWS ~ NonEmptyPatternList ~ SP ~> ParsedAst.Predicate.Body.Positive
      }

      def Negative: Rule1[ParsedAst.Predicate.Body.Negative] = {
        def Not: Rule0 = rule {
          "!" | (atomic("not") ~ WS)
        }

        rule {
          SP ~ Not ~ optWS ~ optional(Names.Variable ~ optWS ~ "." ~ optWS) ~ Names.QualifiedTable ~ optWS ~ NonEmptyPatternList ~ SP ~> ParsedAst.Predicate.Body.Negative
        }
      }

      def Filter: Rule1[ParsedAst.Predicate.Body.Filter] = rule {
        SP ~ Names.QualifiedDefinition ~ optWS ~ ArgumentList ~ SP ~> ParsedAst.Predicate.Body.Filter
      }

      def NotEqual: Rule1[ParsedAst.Predicate.Body.NotEqual] = rule {
        SP ~ Names.Variable ~ optWS ~ atomic("!=") ~ optWS ~ Names.Variable ~ SP ~> ParsedAst.Predicate.Body.NotEqual
      }

      def Loop: Rule1[ParsedAst.Predicate.Body.Functional] = rule {
        SP ~ Names.Variable ~ optWS ~ atomic("<-") ~ optWS ~ Expression ~ SP ~> ParsedAst.Predicate.Body.Functional
      }
    }

  }


  /////////////////////////////////////////////////////////////////////////////
  // Types                                                                   //
  /////////////////////////////////////////////////////////////////////////////
  def Type: Rule1[ParsedAst.Type] = rule {
    Types.UnaryArrow
  }

  object Types {

    def UnaryArrow: Rule1[ParsedAst.Type] = rule {
      SP ~ Infix ~ optional(optWS ~ atomic("->") ~ optWS ~ Type) ~ SP ~> ((sp1: SourcePosition, t: ParsedAst.Type, o: Option[ParsedAst.Type], sp2: SourcePosition) => o match {
        case None => t
        case Some(r) => ParsedAst.Type.Arrow(sp1, List(t), r, sp2) // TODO: Maybe need to reverse order???
      })
    }

    def Infix: Rule1[ParsedAst.Type] = rule {
      Apply ~ optional(optWS ~ "`" ~ Ambiguous ~ "`" ~ optWS ~ Apply ~ SP ~> ParsedAst.Type.Infix)
    }

    def Apply: Rule1[ParsedAst.Type] = rule {
      Primary ~ zeroOrMore(TypeArguments ~ SP ~> ParsedAst.Type.Apply)
    }

    def Primary: Rule1[ParsedAst.Type] = rule {
      Arrow | Nat | Tuple | Record | Schema | Native | Var | Ambiguous
    }

    def Arrow: Rule1[ParsedAst.Type] = rule {
      SP ~ "(" ~ optWS ~ oneOrMore(Type).separatedBy(optWS ~ "," ~ optWS) ~ optWS ~ ")" ~ optWS ~ atomic("->") ~ optWS ~ Type ~ SP ~> ParsedAst.Type.Arrow
    }

    def Nat: Rule1[ParsedAst.Type] = rule {
      SP ~ Literals.IntDefault ~ SP ~> ParsedAst.Type.Nat
    }

    def Tuple: Rule1[ParsedAst.Type] = {
      def Unit: Rule1[ParsedAst.Type] = rule {
        SP ~ atomic("()") ~ SP ~ optWS ~> ParsedAst.Type.Unit
      }

      def Singleton: Rule1[ParsedAst.Type] = rule {
        "(" ~ optWS ~ Type ~ optWS ~ ")" ~ optWS
      }

      def Tuple: Rule1[ParsedAst.Type] = rule {
        SP ~ "(" ~ optWS ~ oneOrMore(Type).separatedBy(optWS ~ "," ~ optWS) ~ optWS ~ ")" ~ SP ~ optWS ~> ParsedAst.Type.Tuple
      }

      rule {
        Unit | Singleton | Tuple
      }
    }

    def Record: Rule1[ParsedAst.Type] = {
      def RecordFieldType: Rule1[ParsedAst.RecordFieldType] = rule {
        SP ~ Names.Field ~ optWS ~ ":" ~ optWS ~ Type ~ SP ~> ParsedAst.RecordFieldType
      }

      rule {
        SP ~ atomic("%{") ~ optWS ~ zeroOrMore(RecordFieldType).separatedBy(optWS ~ "," ~ optWS) ~ optWS ~ optional(optWS ~ "|" ~ optWS ~ Names.Variable) ~ optWS ~ "}" ~ SP ~> ParsedAst.Type.Record
      }
    }

    def Schema: Rule1[ParsedAst.Type] = {
      def Predicate: Rule1[(Name.QName, Seq[ParsedAst.Type])] = rule {
        Names.QualifiedTable ~ optWS ~ atomic("(") ~ optWS ~ oneOrMore(Type).separatedBy(optWS ~ "," ~ optWS) ~ optWS ~ atomic(")") ~> ((qn: Name.QName, ts: Seq[ParsedAst.Type]) => (qn, ts))
      }

      rule {
        SP ~ atomic("Schema") ~ optWS ~ atomic("{") ~ optWS ~ zeroOrMore(Predicate).separatedBy(optWS ~ "," ~ optWS) ~ optWS ~ "}" ~ SP ~> ParsedAst.Type.Schema
      }
    }

    def Native: Rule1[ParsedAst.Type] = rule {
      SP ~ atomic("##") ~ Names.JavaName ~ SP ~> ParsedAst.Type.Native
    }

    def Var: Rule1[ParsedAst.Type] = rule {
      SP ~ Names.Variable ~ SP ~> ParsedAst.Type.Var
    }

    def Ambiguous: Rule1[ParsedAst.Type] = rule {
      SP ~ Names.QualifiedType ~ SP ~> ParsedAst.Type.Ambiguous
    }

    def TypeArguments: Rule1[Seq[ParsedAst.Type]] = rule {
      "[" ~ optWS ~ zeroOrMore(Type).separatedBy(optWS ~ "," ~ optWS) ~ optWS ~ "]"
    }
  }

  /////////////////////////////////////////////////////////////////////////////
  // Effects                                                                 //
  /////////////////////////////////////////////////////////////////////////////
  def Effect: Rule1[ParsedAst.Effect] = rule {
    oneOrMore(Names.Effect).separatedBy(optWS ~ "," ~ optWS) ~> ParsedAst.Effect
  }

  /////////////////////////////////////////////////////////////////////////////
  // Type and (optional) Effects                                             //
  /////////////////////////////////////////////////////////////////////////////
  def TypeAndEffect: Rule2[ParsedAst.Type, Option[ParsedAst.Effect]] = rule {
    Type ~ optional(optWS ~ atomic("@") ~ WS ~ Effect)
  }

  /////////////////////////////////////////////////////////////////////////////
  // Helpers                                                                 //
  /////////////////////////////////////////////////////////////////////////////
  def FormalParam: Rule1[ParsedAst.FormalParam] = rule {
    SP ~ Modifiers ~ Names.Variable ~ optional(optWS ~ ":" ~ optWS ~ Type) ~ SP ~> ParsedAst.FormalParam
  }

  def FormalParamList: Rule1[Seq[ParsedAst.FormalParam]] = rule {
    "(" ~ optWS ~ zeroOrMore(FormalParam).separatedBy(optWS ~ "," ~ optWS) ~ optWS ~ ")"
  }

  def ArgumentList: Rule1[Seq[ParsedAst.Expression]] = rule {
    "(" ~ optWS ~ zeroOrMore(Expression).separatedBy(optWS ~ "," ~ optWS) ~ optWS ~ ")"
  }

  def NonEmptyArgumentList: Rule1[Seq[ParsedAst.Expression]] = rule {
    "(" ~ optWS ~ oneOrMore(Expression).separatedBy(optWS ~ "," ~ optWS) ~ optWS ~ ")"
  }

  def NonEmptyPatternList: Rule1[Seq[ParsedAst.Pattern]] = rule {
    "(" ~ optWS ~ oneOrMore(Pattern).separatedBy(optWS ~ "," ~ optWS) ~ optWS ~ ")"
  }

  def Annotations: Rule1[Seq[ParsedAst.AnnotationOrProperty]] = rule {
    zeroOrMore(Annotation | Property).separatedBy(WS) ~ optWS
  }

  def Modifiers: Rule1[Seq[ParsedAst.Modifier]] = {
    def Inline: Rule1[ParsedAst.Modifier] = rule {
      SP ~ capture(atomic("inline")) ~ SP ~> ParsedAst.Modifier
    }

    def Public: Rule1[ParsedAst.Modifier] = rule {
      SP ~ capture(atomic("pub")) ~ SP ~> ParsedAst.Modifier
    }

    def Modifier: Rule1[ParsedAst.Modifier] = rule {
      Inline | Public
    }

    rule {
      zeroOrMore(Modifier).separatedBy(WS) ~ optWS
    }
  }

  def Annotation: Rule1[ParsedAst.AnnotationOrProperty] = rule {
    SP ~ atomic("@") ~ Names.Annotation ~ SP ~> ParsedAst.Annotation
  }

  def Property: Rule1[ParsedAst.AnnotationOrProperty] = {
    def ArgumentList: Rule1[Option[Seq[ParsedAst.Expression]]] = rule {
      optional("(" ~ optWS ~ oneOrMore(Expression).separatedBy(optWS ~ "," ~ optWS) ~ optWS ~ ")")
    }

    rule {
      SP ~ atomic("#") ~ Names.QualifiedDefinition ~ ArgumentList ~ SP ~> ParsedAst.Property
    }
  }

  /////////////////////////////////////////////////////////////////////////////
  // Names                                                                   //
  /////////////////////////////////////////////////////////////////////////////
  object Names {

    /**
      * A lowercase letter.
      */
    val LowerLetter: CharPredicate = CharPredicate.LowerAlpha

    /**
      * An uppercase letter.
      */
    val UpperLetter: CharPredicate = CharPredicate.UpperAlpha

    /**
      * A greek letter.
      */
    val GreekLetter: CharPredicate = CharPredicate('\u0370' to '\u03FF')

    /**
      * A mathematical operator or arrow.
      */
    val MathLetter: CharPredicate =
      CharPredicate('\u2200' to '\u22FF') ++ // Mathematical Operator
        CharPredicate('\u2190' to '\u21FF') // Mathematical Arrow

    /**
      * An operator letter.
      */
    val OperatorLetter: CharPredicate = CharPredicate("+-*<>=!&|^")

    /**
      * a (upper/lower case) letter, numeral, greek letter, or other legal character.
      */
    val LegalLetter: CharPredicate = CharPredicate.AlphaNum ++ "_" ++ "'" ++ "!"

    /**
      * A lowercase identifier is a lowercase letter optionally followed by any letter, underscore, or prime.
      */
    def LowerCaseName: Rule1[Name.Ident] = rule {
      SP ~ capture(LowerLetter ~ zeroOrMore(LegalLetter)) ~ SP ~> Name.Ident
    }

    /**
      * An uppercase identifier is an uppercase letter optionally followed by any letter, underscore, or prime.
      */
    def UpperCaseName: Rule1[Name.Ident] = rule {
      SP ~ capture(UpperLetter ~ zeroOrMore(LegalLetter)) ~ SP ~> Name.Ident
    }

    /**
      * A lowercase qualified name is a namespace followed by a lowercase name.
      */
    def LowerCaseQName: Rule1[Name.QName] = rule {
      SP ~ optional(Namespace ~ ".") ~ LowerCaseName ~ SP ~> Name.QName.mk _
    }

    /**
      * An uppercase qualified name is a namespace followed by an uppercase name.
      */
    def UpperCaseQName: Rule1[Name.QName] = rule {
      SP ~ optional(Namespace ~ ".") ~ UpperCaseName ~ SP ~> Name.QName.mk _
    }

    /**
      * A greek identifier.
      */
    def GreekName: Rule1[Name.Ident] = rule {
      SP ~ capture(oneOrMore(GreekLetter)) ~ SP ~> Name.Ident
    }

    /**
      * A math identifier.
      */
    def MathName: Rule1[Name.Ident] = rule {
      SP ~ capture(oneOrMore(MathLetter)) ~ SP ~> Name.Ident
    }

    /**
      * An operator identifier.
      */
    def OperatorName: Rule1[Name.Ident] = rule {
      SP ~ capture(oneOrMore(OperatorLetter)) ~ SP ~> Name.Ident
    }

    /**
      * Namespaces are lower or uppercase.
      */
    def Namespace: Rule1[Name.NName] = rule {
      SP ~ oneOrMore(UpperCaseName).separatedBy("/") ~ SP ~>
        ((sp1: SourcePosition, parts: Seq[Name.Ident], sp2: SourcePosition) => Name.NName(sp1, parts.toList, sp2))
    }

    def Annotation: Rule1[Name.Ident] = LowerCaseName

    def Attribute: Rule1[Name.Ident] = LowerCaseName

    def Class: Rule1[Name.Ident] = UpperCaseName

    def QualifiedClass: Rule1[Name.QName] = UpperCaseQName

    def Definition: Rule1[Name.Ident] = rule {
      LowerCaseName | GreekName | MathName | OperatorName
    }

    def Eff: Rule1[Name.Ident] = LowerCaseName

    def Handler: Rule1[Name.Ident] = LowerCaseName

    def Effect: Rule1[Name.Ident] = UpperCaseName

    def Field: Rule1[Name.Ident] = LowerCaseName

    def Hole: Rule1[Name.Ident] = LowerCaseName

    def QualifiedDefinition: Rule1[Name.QName] = LowerCaseQName // TODO: Greek letters?

    def QualifiedEffect: Rule1[Name.QName] = LowerCaseQName

    def Table: Rule1[Name.Ident] = UpperCaseName

    def QualifiedTable: Rule1[Name.QName] = UpperCaseQName

    def Tag: Rule1[Name.Ident] = UpperCaseName

    def QualifiedTag: Rule1[Name.QName] = UpperCaseQName

    def Type: Rule1[Name.Ident] = UpperCaseName

    def QualifiedType: Rule1[Name.QName] = UpperCaseQName

    def Variable: Rule1[Name.Ident] = rule {
      LowerCaseName | GreekName | MathName
    }

    def JavaName: Rule1[Seq[String]] = {
      def JavaIdentifier: Rule1[String] = rule {
        capture(CharPredicate.Alpha ~ zeroOrMore(CharPredicate.AlphaNum))
      }

      rule {
        oneOrMore(JavaIdentifier).separatedBy(".")
      }
    }

  }

  /////////////////////////////////////////////////////////////////////////////
  // Whitespace                                                              //
  /////////////////////////////////////////////////////////////////////////////
  def WS: Rule0 = rule {
    oneOrMore(" " | "\t" | NewLine | Comment)
  }

  def optWS: Rule0 = rule {
    optional(WS)
  }

  def NewLine: Rule0 = rule {
    "\n" | "\r"
  }

  /////////////////////////////////////////////////////////////////////////////
  // Documentation                                                           //
  /////////////////////////////////////////////////////////////////////////////
  /**
    * Optionally a parses a documentation comment.
    */
  def Documentation: Rule1[ParsedAst.Doc] = {
    // Matches real whitespace.
    def PureWS: Rule0 = rule {
      zeroOrMore(" " | "\t" | NewLine)
    }

    // Matches triple dashed comments.
    def TripleSlash: Rule1[Seq[String]] = rule {
      oneOrMore(PureWS ~ "///" ~ capture(zeroOrMore(!NewLine ~ ANY)) ~ (NewLine | EOI))
    }

    // Optionally matches a triple dashed comment and then any whitespace.
    rule {
      SP ~ optional(TripleSlash) ~ SP ~ optWS ~> (
        (sp1: SourcePosition, o: Option[Seq[String]], sp2: SourcePosition) => o match {
          case None => ParsedAst.Doc(sp1, Seq.empty, sp2)
          case Some(lines) => ParsedAst.Doc(sp1, lines, sp2)
        })
    }
  }

  /////////////////////////////////////////////////////////////////////////////
  // Comments                                                                //
  /////////////////////////////////////////////////////////////////////////////
  def Comment: Rule0 = rule {
    Comments.SingleLineComment | Comments.MultiLineComment
  }

  object Comments {
    /**
      * Parses a single line comment.
      */
    def SingleLineComment: Rule0 = rule {
      "//" ~ zeroOrMore(!NewLine ~ ANY) ~ (NewLine | EOI)
    }

    /**
      * Parses a multi line start comment.
      */
    def MultiLineComment: Rule0 = rule {
      "/*" ~ zeroOrMore(!"*/" ~ ANY) ~ "*/"
    }
  }

  /////////////////////////////////////////////////////////////////////////////
  // Source Positions                                                        //
  /////////////////////////////////////////////////////////////////////////////
  def mkLineAndColumnMaps(): (Array[Int], Array[Int]) = {
    val lines = new Array[Int](input.length + 1)
    val columns = new Array[Int](input.length + 1)

    var line = 1
    var column = 1
    for (i <- 0 until input.length) {
      lines(i) = line
      columns(i) = column
      if (input.charAt(i) == '\n') {
        line = line + 1
        column = 1
      } else {
        column = column + 1
      }
    }
    lines(input.length) = line
    columns(input.length) = column
    (lines, columns)
  }

  val (cursor2line, cursor2column) = mkLineAndColumnMaps()

  def SP: Rule1[SourcePosition] = {
    val lineNumber = cursor2line(cursor)
    val columnNumber = cursor2column(cursor)
    rule {
      push(SourcePosition(source, lineNumber, columnNumber, Some(input)))
    }
  }

}<|MERGE_RESOLUTION|>--- conflicted
+++ resolved
@@ -582,13 +582,9 @@
     }
 
     def Primary: Rule1[ParsedAst.Expression] = rule {
-<<<<<<< HEAD
       LetRec | LetMatch | IfThenElse | Match | LambdaMatch | Switch | TryCatch | Native | NewChannel |
-        GetChannel | PutChannel | CloseChannel | Spawn | SelectChannel | Lambda | Tuple |
-=======
-      LetRec | LetMatch | IfThenElse | Match | LambdaMatch | Switch | TryCatch | Native | Lambda | Tuple |
+        GetChannel | PutChannel | CloseChannel | Spawn | SelectChannel |Lambda | Tuple |
         RecordRestrict | RecordExtend | RecordUpdate | RecordLiteral | RecordSelectLambda |
->>>>>>> 7f729145
         ArrayLit | ArrayNew | ArrayLength | VectorLit | VectorNew | VectorLength | FNil | FSet | FMap |
         NewRelationOrLattice | FixpointSolve | FixpointCheck | FixpointDelta | ConstraintSeq | ConstraintUnion | Literal |
       HandleWith | Existential | Universal | UnaryLambda | QName | Wild | Tag | SName | Hole | UserError
@@ -662,7 +658,6 @@
       }
     }
 
-<<<<<<< HEAD
     def NewChannel: Rule1[ParsedAst.Expression.NewChannel] = rule {
       SP ~ atomic("newch#") ~ SP ~> ParsedAst.Expression.NewChannel
     }
@@ -694,10 +689,10 @@
 
     def Statement: Rule1[ParsedAst.Expression.Statement] = rule {
       SP ~ Expression ~ optWS ~ ";;" ~ optWS ~ Expression ~ SP ~> ParsedAst.Expression.Statement
-=======
+    }
+    
     def RecordSelect: Rule1[ParsedAst.Expression] = rule {
       Postfix ~ zeroOrMore(optWS ~ "." ~ Names.Field ~ SP ~> ParsedAst.Expression.RecordSelect)
->>>>>>> 7f729145
     }
 
     def Postfix: Rule1[ParsedAst.Expression] = rule {
