/*
 * Copyright 2023 Holger Dal Mogensen
 *
 * Licensed under the Apache License, Version 2.0 (the "License");
 * you may not use this file except in compliance with the License.
 * You may obtain a copy of the License at
 *
 *   http://www.apache.org/licenses/LICENSE-2.0
 *
 * Unless required by applicable law or agreed to in writing, software
 * distributed under the License is distributed on an "AS IS" BASIS,
 * WITHOUT WARRANTIES OR CONDITIONS OF ANY KIND, either express or implied.
 * See the License for the specific language governing permissions and
 * limitations under the License.
 */

package ca.uwaterloo.flix.language.phase

import ca.uwaterloo.flix.api.{Flix, Version}
import ca.uwaterloo.flix.language.ast.shared.*
import ca.uwaterloo.flix.language.ast.{Kind, SourceLocation, Symbol, Type, TypeConstructor, TypedAst}
import ca.uwaterloo.flix.language.fmt.{FormatType, DisplayType}
import ca.uwaterloo.flix.tools.pkg.PackageModules
import ca.uwaterloo.flix.util.LocalResource
import com.github.rjeschke.txtmark

import java.io.IOException
import java.net.URLEncoder
import java.nio.file.{Files, Path, Paths}
import scala.annotation.tailrec

/**
  * A phase that emits a JSON file for library documentation.
  */
object HtmlDocumentor {

  /**
    * The "Pseudo-name" of the root namespace displayed on the pages.
    */
  private val RootNS: String = "Prelude"
  /**
    * The "Pseudo-name" of the root namespace used for its file name.
    */
  private val RootFileName: String = "index"

  /**
    * The directory where to write the ouput.
    */
<<<<<<< HEAD
  def OutputDirectory(implicit flix: Flix): Path = flix.options.outputPath.resolve("doc/")
=======
  private val OutputDirectory: Path = Paths.get("./build/doc")
>>>>>>> 7b961fc7

  /**
    * The path to the stylesheet, relative to the resources folder.
    */
  private val Stylesheet: String = "/doc/styles.css"

  /**
    * The path to the favicon, relative to the resources folder.
    */
  private val FavIcon: String = "/doc/favicon.png"

  /**
    * The path to the `index.js` script, relative to the resources folder.
    */
  private val Script: String = "/doc/index.js"

  /**
    * The path to the icon directory, relative to the resources folder.
    */
  private val Icons: String = "/doc/icons"

  /**
    * The root of the link to each file of the standard library.
    */
  private val LibraryGitHub: String = "https://github.com/flix/flix/blob/master/main/src/library/"

  def run(root: TypedAst.Root, packageModules: PackageModules)(implicit flix: Flix): Unit = {
    val modulesRoot = splitModules(root)
    val filteredModulesRoot = filterModules(modulesRoot, packageModules)
    val pairedModulesRoot = pairModules(filteredModulesRoot)

    visitMod(pairedModulesRoot)

    writeAssets()
  }

  /**
    * Documents the given `Module`, `mod`, and all of its contained items, writing the resulting HTML to disk.
    *
    * Returns a list of the names of the generated files.
    */
  private def visitMod(mod: Module)(implicit flix: Flix): List[String] = {
    val out = documentModule(mod)
    writeDocFile(mod.fileName, out)

    val generatedPages = List(mod.fileName) :::
      mod.submodules.flatMap(visitMod) :::
      mod.traits.flatMap(visitTrait) :::
      mod.effects.flatMap(visitEffect) :::
      mod.enums.flatMap(visitEnum)

    generatedPages
  }

  /**
    * Documents the given `Trait`, `trt`, and all of its contained items, writing the resulting HTML to disk.
    *
    * Returns a list of the names of the generated files.
    */
  private def visitTrait(trt: Trait)(implicit flix: Flix): List[String] = {
    val out = documentTrait(trt)
    writeDocFile(trt.fileName, out)

    val generatedPages = List(trt.fileName) :::
      trt.companionMod.map { mod =>
        mod.submodules.flatMap(visitMod) :::
          mod.traits.flatMap(visitTrait) :::
          mod.effects.flatMap(visitEffect) :::
          mod.enums.flatMap(visitEnum)
      }.getOrElse(Nil)

    generatedPages
  }

  /**
    * Documents the given `Effect`, `eff`, and all of its contained items, writing the resulting HTML to disk.
    *
    * Returns a list of the names of the generated files.
    */
  private def visitEffect(eff: Effect)(implicit flix: Flix): List[String] = {
    val out = documentEffect(eff)
    writeDocFile(eff.fileName, out)

    val generatedPages = List(eff.fileName) :::
      eff.companionMod.map { mod =>
        mod.submodules.flatMap(visitMod) :::
          mod.traits.flatMap(visitTrait) :::
          mod.effects.flatMap(visitEffect) :::
          mod.enums.flatMap(visitEnum)
      }.getOrElse(Nil)

    generatedPages
  }

  /**
    * Documents the given `Enum`, `enm`, and all of its contained items, writing the resulting HTML to disk.
    *
    * Returns a list of the names of the generated files.
    */
  private def visitEnum(enm: Enum)(implicit flix: Flix): List[String] = {
    val out = documentEnum(enm)
    writeDocFile(enm.fileName, out)

    val generatedPages = List(enm.fileName) :::
      enm.companionMod.map { mod =>
        mod.submodules.flatMap(visitMod)
        mod.traits.flatMap(visitTrait)
        mod.effects.flatMap(visitEffect)
        mod.enums.flatMap(visitEnum)
      }.getOrElse(Nil)

    generatedPages
  }

  /**
    * Get the shortest name of the module symbol, e.g. 'StdOut'.
    */
  private def moduleName(sym: Symbol.ModuleSym): String = sym.ns.lastOption.getOrElse(RootNS)

  /**
    * Get the fully qualified name of the module symbol, e.g. 'System.StdOut'.
    */
  private def moduleQualifiedName(sym: Symbol.ModuleSym): String = if (sym.isRoot) RootNS else sym.toString

  /**
    * Get the file name of the module symbol, e.g. 'System.StdOut.html'.
    */
  private def moduleFileName(sym: Symbol.ModuleSym): String = s"${if (sym.isRoot) RootFileName else sym.toString}.html"

  /**
    * Get the shortest name of the trait symbol, e.g. 'Foldable'.
    */
  private def traitName(sym: Symbol.TraitSym): String = sym.name

  /**
    * Get the fully qualified name of the trait symbol, e.g. 'Fixpoint.PredSymsOf'.
    */
  private def traitQualifiedName(sym: Symbol.TraitSym): String = sym.toString

  /**
    * Get the file name of the trait symbol, e.g. 'Fixpoint.PredSymsOf.html'.
    */
  private def traitFileName(sym: Symbol.TraitSym): String = s"${sym.toString}.html"

  /**
    * Get the shortest name of the effect symbol, e.g. 'StdOut'.
    */
  private def effectName(sym: Symbol.EffSym): String = sym.name

  /**
    * Get the fully qualified name of the effect symbol, e.g. 'System.StdOut'.
    */
  private def effectQualifiedName(sym: Symbol.EffSym): String = sym.toString

  /**
    * Get the file name of the effect symbol, e.g. 'System.StdOut.html'.
    */
  private def effectFileName(sym: Symbol.EffSym): String = s"${sym.toString}.html"

  /**
    * Get the shortest name of the enum symbol, e.g. 'StdOut'.
    */
  private def enumName(sym: Symbol.EnumSym): String = sym.name

  /**
    * Get the fully qualified name of the enum symbol, e.g. 'System.StdOut'.
    */
  private def enumQualifiedName(sym: Symbol.EnumSym): String = sym.toString

  /**
    * Get the file name of the enum symbol, e.g. 'System.StdOut.html'.
    */
  private def enumFileName(sym: Symbol.EnumSym): String = s"${sym.toString}.html"

  /**
    * Splits the modules present in the root into a tree of `HtmlDocumentor.Module`s, making them easier to work with.
    *
    * Note: This function leaves all companion module fields empty.
    * Use `pairModules` to fill them in.
    */
  private def splitModules(root: TypedAst.Root): Module = {

    /**
      * Visits a module and all of its submodules
      */
    def visitMod(moduleSym: Symbol.ModuleSym, parent: Option[Symbol.ModuleSym]): Module = {
      val mod = root.modules(moduleSym)
      val uses = root.uses.get(moduleSym)

      var submodules: List[Symbol.ModuleSym] = Nil
      var traits: List[Trait] = Nil
      var effects: List[Effect] = Nil
      var enums: List[Enum] = Nil
      var typeAliases: List[TypedAst.TypeAlias] = Nil
      var defs: List[TypedAst.Def] = Nil
      mod.foreach {
        case sym: Symbol.ModuleSym => submodules = sym :: submodules
        case sym: Symbol.TraitSym =>
          traits = mkTrait(sym, moduleSym, root) :: traits
        case sym: Symbol.EffSym =>
          effects = mkEffect(sym, moduleSym, root) :: effects
        case sym: Symbol.EnumSym =>
          enums = mkEnum(sym, moduleSym, root) :: enums
        case sym: Symbol.TypeAliasSym => typeAliases = root.typeAliases(sym) :: typeAliases
        case sym: Symbol.DefnSym => defs = root.defs(sym) :: defs
        case _ => // No op
      }

      Module(
        moduleSym,
        parent,
        uses,
        submodules.map(visitMod(_, Some(moduleSym))),
        traits,
        effects,
        enums,
        typeAliases,
        defs,
      )
    }

    visitMod(Symbol.mkModuleSym(Nil), None)
  }

  /**
    * Extracts all relevant information about the given `TraitSym` from the root, into a `HtmlDocumentor.Trait`,
    * leaving the companion module unpopulated.
    */
  private def mkTrait(sym: Symbol.TraitSym, parent: Symbol.ModuleSym, root: TypedAst.Root): Trait = {
    val decl = root.traits(sym)

    val (sigs, defs) = decl.sigs.partition(_.exp.isEmpty)
    val instances = root.instances.get(sym)

    Trait(decl, sigs, defs, instances, parent, None)
  }

  /**
    * Extracts all relevant information about the given `EffSym` from the root, into a `HtmlDocumentor.Effect`,
    * * leaving the companion module unpopulated.
    */
  private def mkEffect(sym: Symbol.EffSym, parent: Symbol.ModuleSym, root: TypedAst.Root): Effect = {
    Effect(root.effects(sym), parent, None)
  }

  /**
    * Extracts all relevant information about the given `EnumSym` from the root, into a `HtmlDocumentor.Enum`,
    * * leaving the companion module unpopulated.
    */
  private def mkEnum(sym: Symbol.EnumSym, parent: Symbol.ModuleSym, root: TypedAst.Root): Enum = {

    /**
      * Checks if a [[TypedAst.Instance]] with the given type `tpe` should be included on the page of the given enum.
      */
    @tailrec
    def enumMatchesInstance(enm: Symbol.EnumSym, tpe: Type): Boolean = tpe match {
      // An instance should be included if:
      // 1. An instance exists directly, e.g. `Eq[Boxed]`
      case Type.Cst(TypeConstructor.Enum(s, _), _) => enm == s
      // 2. An instance exists, consisting of the enum having been applied with some number of parameters, e.g. `Eq[Chain[a]] with Eq[a]`
      case Type.Apply(t, _, _) => enumMatchesInstance(enm, t)
      // Othwerwise not
      case _ => false
    }

    val allInstances = root.instances.values
    val instances = allInstances.filter(i => enumMatchesInstance(sym, i.tpe)).toList

    Enum(root.enums(sym), instances, parent, None)
  }

  /**
    * Filter the module, `mod`, and its children, removing all items and empty modules, which shouldn't appear in the documentation.
    */
  private def filterModules(mod: Module, packageModules: PackageModules): Module = {
    filterEmpty(filterContents(mod, packageModules))
  }

  /**
    * Returns a tree of modules corresponding to the given input,
    * but with all contained items that shouldn't appear in the documentation removed.
    *
    * Note: This function assumes that companion modules are unpopulated,
    * i.e. this should be called before `pairModules`.
    */
  private def filterContents(mod: Module, packageModules: PackageModules): Module = mod match {
    case Module(sym, parent, uses, submodules, traits, effects, enums, typeAliases, defs) =>
      val included = packageModules.contains(sym)
      if (included) {
        Module(
          sym,
          parent,
          uses,
          submodules.map(m => filterContents(m, PackageModules.All)),
          traits.filter(c => c.decl.mod.isPublic && !c.decl.ann.isInternal).map(c => filterTrait(c)),
          effects.filter(e => e.decl.mod.isPublic && !e.decl.ann.isInternal).map(e => filterEffect(e)),
          enums.filter(e => e.decl.mod.isPublic && !e.decl.ann.isInternal).map(e => filterEnum(e)),
          typeAliases.filter(t => t.mod.isPublic && !t.ann.isInternal),
          defs.filter(d => d.spec.mod.isPublic && !d.spec.ann.isInternal),
        )
      } else {
        // Keep the 'spine' of the tree if a module further down is included
        val sm = submodules ++
          traits.flatMap(c => c.companionMod) ++
          effects.flatMap(e => e.companionMod) ++
          enums.flatMap(e => e.companionMod)

        Module(
          sym,
          parent,
          Nil,
          sm.map(m => filterContents(m, packageModules)),
          Nil,
          Nil,
          Nil,
          Nil,
          Nil,
        )
      }
  }

  /**
    * Returns a `Trait` corresponding to the given `trt`,
    * but with all items that shouldn't appear in the documentation removed.
    *
    * Note: This function assumes that companion modules are unpopulated,
    * i.e. this should be called before `pairModules`.
    */
  private def filterTrait(trt: Trait): Trait = trt match {
    case Trait(TypedAst.Trait(doc, ann, mod, sym, tparam, superTraits, assocs, _, laws, loc), signatures, defs, instances, parent, _) =>
      Trait(
        TypedAst.Trait(
          doc,
          ann,
          mod,
          sym,
          tparam,
          superTraits,
          assocs,
          Nil,
          laws.filter(l => l.spec.mod.isPublic && !l.spec.ann.isInternal),
          loc
        ),
        signatures.filter(s => s.spec.mod.isPublic && !s.spec.ann.isInternal),
        defs.filter(d => d.spec.mod.isPublic && !d.spec.ann.isInternal),
        instances.filter(i => !i.ann.isInternal),
        parent,
        None
      )
  }


  /**
    * Returns an `Effect` corresponding to the given `eff`,
    * but with all items that shouldn't appear in the documentation removed.
    *
    * Note: This function assumes that companion modules are unpopulated,
    * i.e. this should be called before `pairModules`.
    */
  private def filterEffect(eff: Effect): Effect = eff match {
    case Effect(e, parent, _) =>
      Effect(
        e,
        parent,
        None,
      )
  }

  /**
    * Returns an `Enum` corresponding to the given `enm`,
    * but with all items that shouldn't appear in the documentation removed.
    *
    * Note: This function assumes that companion modules are unpopulated,
    * i.e. this should be called before `pairModules`.
    */
  private def filterEnum(enm: Enum): Enum = enm match {
    case Enum(e, instances, parent, _) =>
      Enum(
        e,
        instances,
        parent,
        None,
      )
  }

  /**
    * Remove any modules and references to them if they:
    *   1. Contain no items
    *   1. Contain no submodules with any items
    *
    * Note: This function assumes that companion modules are unpopulated,
    * i.e. this should be called before `pairModules`.
    */
  private def filterEmpty(mod: Module): Module = {
    /**
      * Recursively walks the module tree removing empty modules.
      */
    def visitMod(mod: Module): Option[Module] = mod match {
      case Module(sym, parent, uses, submodules, traits, effects, enums, typeAliases, defs) =>
        val filteredSubMods = submodules.flatMap(visitMod)

        val isEmpty =
          filteredSubMods.isEmpty &&
            traits.isEmpty &&
            effects.isEmpty &&
            enums.isEmpty &&
            typeAliases.isEmpty &&
            defs.isEmpty

        if (isEmpty) None
        else Some(
          Module(
            sym,
            parent,
            uses,
            filteredSubMods,
            traits,
            effects,
            enums,
            typeAliases,
            defs
          )
        )
    }

    visitMod(mod)
      .getOrElse(Module(
        mod.sym,
        None,
        Nil,
        Nil,
        Nil,
        Nil,
        Nil,
        Nil,
        Nil,
      ))
  }

  /**
    * Get the given module tree, but with all companion modules paired to their respective items.
    */
  private def pairModules(mod: Module): Module = mod match {
    case Module(sym, parent, uses, submodules, traits, effects, enums, typeAliases, defs) =>

      val visitedSubmodules = submodules.map(pairModules)

      /** Modules that should not be included as a submodule */
      var companionMods: List[Module] = Nil

      val pairedTraits = traits.map { t =>
        val comp = visitedSubmodules.find(m => m.sym.ns.last == t.decl.sym.name)
        comp.foreach(c => companionMods = c :: companionMods)
        t.copy(companionMod = comp)
      }
      val pairedEffects = effects.map { e =>
        val comp = visitedSubmodules.find(m => m.sym.ns.last == e.decl.sym.name)
        comp.foreach(c => companionMods = c :: companionMods)
        e.copy(companionMod = comp)
      }
      val pairedEnums = enums.map { e =>
        val comp = visitedSubmodules.find(m => m.sym.ns.last == e.decl.sym.name)
        comp.foreach(c => companionMods = c :: companionMods)
        e.copy(companionMod = comp)
      }

      val filteredSubmodules = visitedSubmodules.filterNot(companionMods.contains)

      Module(
        sym,
        parent,
        uses,
        filteredSubmodules,
        pairedTraits,
        pairedEffects,
        pairedEnums,
        typeAliases,
        defs,
      )
  }

  /**
    * Documents the given `Module`, `mod`, returning a string of HTML.
    */
  private def documentModule(mod: Module)(implicit flix: Flix): String = {
    implicit val sb: StringBuilder = new StringBuilder()

    val sortedTraits = mod.traits.sortBy(_.name)
    val sortedEnums = mod.enums.sortBy(_.name)
    val sortedEffs = mod.effects.sortBy(_.name)
    val sortedTypeAliases = mod.typeAliases.sortBy(_.sym.name)
    val sortedDefs = mod.defs.sortBy(_.sym.name)

    sb.append(mkHead(mod.qualifiedName, mod.fileName))
    sb.append("<body class='no-script'>")

    docHeader()

    docSideBar(mod.parent) { () =>
      docSubModules(mod)
      docSideBarSection(
        "Traits",
        sortedTraits,
        (t: Trait) => sb.append(s"<a href='${escUrl(t.fileName)}'>${esc(t.name)}</a>"),
      )
      docSideBarSection(
        "Effects",
        sortedEffs,
        (e: Effect) => sb.append(s"<a href='${escUrl(e.fileName)}'>${esc(e.name)}</a>"),
      )
      docSideBarSection(
        "Enums",
        sortedEnums,
        (e: Enum) => sb.append(s"<a href='${escUrl(e.fileName)}'>${esc(e.name)}</a>"),
      )
      docSideBarSection(
        "Type Aliases",
        sortedTypeAliases,
        (t: TypedAst.TypeAlias) => sb.append(s"<a href='#ta-${escUrl(t.sym.name)}'>${esc(t.sym.name)}</a>"),
      )
      docSideBarSection(
        "Definitions",
        sortedDefs,
        (d: TypedAst.Def) => sb.append(s"<a href='#def-${escUrl(d.sym.name)}'>${esc(d.sym.name)}</a>"),
      )
    }

    sb.append("<main>")
    sb.append(s"<h1>${esc(mod.qualifiedName)}</h1>")
    docSection("Type Aliases", sortedTypeAliases, docTypeAlias)
    docSection("Definitions", sortedDefs, docDef)
    sb.append("</main>")

    sb.append("</body>")

    sb.toString()
  }

  /**
    * Documents the given `Trait`, `trt`, returning a string of HTML.
    */
  private def documentTrait(trt: Trait)(implicit flix: Flix): String = {
    implicit val sb: StringBuilder = new StringBuilder()

    val sortedAssocs = trt.decl.assocs.sortBy(_.sym.name)
    val sortedInstances = trt.instances.sortBy(_.loc)
    val sortedSigs = trt.signatures.sortBy(_.sym.name)
    val sortedTraitDefs = trt.defs.sortBy(_.sym.name)

    val mod = trt.companionMod
    val sortedTraits = mod.map(_.traits).getOrElse(Nil).sortBy(_.name)
    val sortedEnums = mod.map(_.enums).getOrElse(Nil).sortBy(_.name)
    val sortedEffs = mod.map(_.effects).getOrElse(Nil).sortBy(_.name)
    val sortedTypeAliases = mod.map(_.typeAliases).getOrElse(Nil).sortBy(_.sym.name)
    val sortedModuleDefs = mod.map(_.defs).getOrElse(Nil).sortBy(_.sym.name)

    sb.append(mkHead(trt.qualifiedName, trt.fileName))
    sb.append("<body class='no-script'>")

    docHeader()

    docSideBar(Some(trt.parent)) { () =>
      mod.foreach(docSubModules)
      docSideBarSection(
        "Signatures",
        sortedSigs,
        (s: TypedAst.Sig) => sb.append(s"<a href='#sig-${escUrl(s.sym.name)}'>${esc(s.sym.name)}</a>"),
      )
      docSideBarSection(
        "Trait Definitions",
        sortedTraitDefs,
        (d: TypedAst.Sig) => sb.append(s"<a href='#sig-${escUrl(d.sym.name)}'>${esc(d.sym.name)}</a>"),
      )
      docSideBarSection(
        "Traits",
        sortedTraits,
        (t: Trait) => sb.append(s"<a href='${escUrl(t.fileName)}'>${esc(t.name)}</a>"),
      )
      docSideBarSection(
        "Effects",
        sortedEffs,
        (e: Effect) => sb.append(s"<a href='${escUrl(e.fileName)}'>${esc(e.name)}</a>"),
      )
      docSideBarSection(
        "Enums",
        sortedEnums,
        (e: Enum) => sb.append(s"<a href='${escUrl(e.fileName)}'>${esc(e.name)}</a>"),
      )
      docSideBarSection(
        "Type Aliases",
        sortedTypeAliases,
        (t: TypedAst.TypeAlias) => sb.append(s"<a href='#ta-${escUrl(t.sym.name)}'>${esc(t.sym.name)}</a>"),
      )
      docSideBarSection(
        "Module Definitions",
        sortedModuleDefs,
        (d: TypedAst.Def) => sb.append(s"<a href='#def-${escUrl(d.sym.name)}'>${esc(d.sym.name)}</a>"),
      )
    }

    sb.append("<main>")
    sb.append(s"<h1>${esc(trt.qualifiedName)}</h1>")

    sb.append(s"<div class='box' id='main-box'>")
    docAnnotations(trt.decl.ann)
    sb.append("<div class='decl'>")
    sb.append("<code>")
    sb.append("<span class='keyword'>trait</span> ")
    sb.append(s"<span class='name'>${esc(trt.name)}</span>")
    docTypeParams(List(trt.decl.tparam))
    docTraitConstraints(trt.decl.superTraits)
    sb.append("</code>")
    docActions(None, trt.decl.loc)
    sb.append("</div>")
    docDoc(trt.decl.doc)
    docSubSection("Associated Types", sortedAssocs, docAssoc)
    docCollapsableSubSection("Instances", sortedInstances, docInstance)
    sb.append("</div>")

    docSection("Signatures", sortedSigs, docSignature)
    docSection("Trait Definitions", sortedTraitDefs, docSignature)

    docSection("Type Aliases", sortedTypeAliases, docTypeAlias)
    docSection("Module Definitions", sortedModuleDefs, docDef)

    sb.append("</main>")

    sb.append("</body>")

    sb.toString()
  }

  /**
    * Documents the given `Effect`, `eff`, returning a string of HTML.
    */
  private def documentEffect(eff: Effect)(implicit flix: Flix): String = {
    implicit val sb: StringBuilder = new StringBuilder()

    val sortedOps = eff.decl.ops.sortBy(_.sym.name)

    val mod = eff.companionMod
    val sortedTraits = mod.map(_.traits).getOrElse(Nil).sortBy(_.name)
    val sortedEnums = mod.map(_.enums).getOrElse(Nil).sortBy(_.name)
    val sortedEffs = mod.map(_.effects).getOrElse(Nil).sortBy(_.name)
    val sortedTypeAliases = mod.map(_.typeAliases).getOrElse(Nil).sortBy(_.sym.name)
    val sortedModuleDefs = mod.map(_.defs).getOrElse(Nil).sortBy(_.sym.name)

    sb.append(mkHead(eff.qualifiedName, eff.fileName))
    sb.append("<body class='no-script'>")

    docHeader()

    docSideBar(Some(eff.parent)) { () =>
      mod.foreach(docSubModules)
      docSideBarSection(
        "Operations",
        sortedOps, (o: TypedAst.Op) => sb.append(s"<a href='#op-${escUrl(esc(o.sym.name))}'>${esc(o.sym.name)}</a>")
      )
      docSideBarSection(
        "Traits",
        sortedTraits,
        (t: Trait) => sb.append(s"<a href='${escUrl(t.fileName)}'>${esc(t.name)}</a>"),
      )
      docSideBarSection(
        "Effects",
        sortedEffs,
        (e: Effect) => sb.append(s"<a href='${escUrl(e.fileName)}'>${esc(e.name)}</a>"),
      )
      docSideBarSection(
        "Enums",
        sortedEnums,
        (e: Enum) => sb.append(s"<a href='${escUrl(e.fileName)}'>${esc(e.name)}</a>"),
      )
      docSideBarSection(
        "Type Aliases",
        sortedTypeAliases,
        (t: TypedAst.TypeAlias) => sb.append(s"<a href='#ta-${escUrl(t.sym.name)}'>${esc(t.sym.name)}</a>"),
      )
      docSideBarSection(
        "Definitions",
        sortedModuleDefs,
        (d: TypedAst.Def) => sb.append(s"<a href='#def-${escUrl(d.sym.name)}'>${esc(d.sym.name)}</a>"),
      )
    }

    sb.append("<main>")
    sb.append(s"<h1>${esc(eff.qualifiedName)}</h1>")

    sb.append(s"<div class='box'  id='main-box'>")
    docAnnotations(eff.decl.ann)
    sb.append("<div class='decl'>")
    sb.append("<code>")
    sb.append("<span class='keyword'>eff</span> ")
    sb.append(s"<span class='name'>${esc(eff.name)}</span>")
    sb.append("</code>")
    docActions(None, eff.decl.loc)
    sb.append("</div>")
    docDoc(eff.decl.doc)
    sb.append("</div>")

    docSection("Operations", sortedOps, docOp)

    docSection("Type Aliases", sortedTypeAliases, docTypeAlias)
    docSection("Definitions", sortedModuleDefs, docDef)

    sb.append("</main>")

    sb.append("</body>")

    sb.toString()
  }

  /**
    * Documents the given `Enum`, `enm`, returning a string of HTML.
    */
  private def documentEnum(enm: Enum)(implicit flix: Flix): String = {
    implicit val sb: StringBuilder = new StringBuilder()

    val sortedInstances = enm.instances.sortBy(_.trt.sym.name)

    val mod = enm.companionMod
    val sortedTraits = mod.map(_.traits).getOrElse(Nil).sortBy(_.name)
    val sortedEnums = mod.map(_.enums).getOrElse(Nil).sortBy(_.name)
    val sortedEffs = mod.map(_.effects).getOrElse(Nil).sortBy(_.name)
    val sortedTypeAliases = mod.map(_.typeAliases).getOrElse(Nil).sortBy(_.sym.name)
    val sortedModuleDefs = mod.map(_.defs).getOrElse(Nil).sortBy(_.sym.name)

    sb.append(mkHead(enm.qualifiedName, enm.fileName))
    sb.append("<body class='no-script'>")

    docHeader()

    docSideBar(Some(enm.parent)) { () =>
      mod.foreach(docSubModules)
      docSideBarSection(
        "Traits",
        sortedTraits,
        (t: Trait) => sb.append(s"<a href='${escUrl(t.fileName)}'>${esc(t.name)}</a>"),
      )
      docSideBarSection(
        "Effects",
        sortedEffs,
        (e: Effect) => sb.append(s"<a href='${escUrl(e.fileName)}'>${esc(e.name)}</a>"),
      )
      docSideBarSection(
        "Enums",
        sortedEnums,
        (e: Enum) => sb.append(s"<a href='${escUrl(e.fileName)}'>${esc(e.name)}</a>"),
      )
      docSideBarSection(
        "Type Aliases",
        sortedTypeAliases,
        (t: TypedAst.TypeAlias) => sb.append(s"<a href='#ta-${escUrl(t.sym.name)}'>${esc(t.sym.name)}</a>"),
      )
      docSideBarSection(
        "Definitions",
        sortedModuleDefs,
        (d: TypedAst.Def) => sb.append(s"<a href='#def-${escUrl(d.sym.name)}'>${esc(d.sym.name)}</a>"),
      )
    }

    sb.append("<main>")
    sb.append(s"<h1>${esc(enm.qualifiedName)}</h1>")

    sb.append(s"<div class='box' id='main-box'>")
    docAnnotations(enm.decl.ann)
    sb.append("<div class='decl'>")
    sb.append("<code>")
    sb.append("<span class='keyword'>enum</span> ")
    sb.append(s"<span class='name'>${esc(enm.name)}</span>")
    docTypeParams(enm.decl.tparams)
    docDerivations(enm.decl.derives)
    sb.append("</code>")
    docActions(None, enm.decl.loc)
    sb.append("</div>")
    docCases(enm.decl.cases.values.toList)
    docDoc(enm.decl.doc)
    docCollapsableSubSection("Instances", sortedInstances, docInstance)
    sb.append("</div>")

    docSection("Type Aliases", sortedTypeAliases, docTypeAlias)
    docSection("Definitions", sortedModuleDefs, docDef)

    sb.append("</main>")

    sb.append("</body>")

    sb.toString()
  }

  /**
    * Generates the string representing the head of the HTML document.
    */
  private def mkHead(name: String, fileName: String): String = {
    s"""<!doctype html><html lang='en'>
       |<head>
       |<meta charset='utf-8'>
       |<meta name='viewport' content='width=device-width,initial-scale=1'>
       |<meta name='description' content='API documentation for ${esc(name)}| The Flix Programming Language'>
       |<meta name='keywords' content='Flix, Programming, Language, API, Documentation, ${esc(name)}'>
       |<base href='${fileName}'>
       |<link href='https://fonts.googleapis.com/css?family=Fira+Code&display=swap' rel='stylesheet'>
       |<link href='https://fonts.googleapis.com/css?family=Oswald&display=swap' rel='stylesheet'>
       |<link href='https://fonts.googleapis.com/css?family=Noto+Sans&display=swap' rel='stylesheet'>
       |<link href='https://fonts.googleapis.com/css?family=Inter&display=swap' rel='stylesheet'>
       |<link href='styles.css' rel='stylesheet'>
       |<link href='favicon.png' rel='icon'>
       |<script type='module' src='./index.js'></script>
       |<title>Flix | ${esc(name)}</title>
       |</head>
    """.stripMargin
  }

  /**
    * Generate the page header.
    *
    * The result will be appended to the given `StringBuilder`, `sb`.
    */
  private def docHeader()(implicit sb: StringBuilder): Unit = {
    sb.append("<header>")

    sb.append("<div class='flix'>")
    sb.append("<h2><a href='index.html'>flix</a></h2>")
    sb.append(s"<span class='version'>${Version.CurrentVersion}</span>")
    sb.append("</div>")

    sb.append("<div class='spacer' role='presentation'></div>")

    sb.append("<button id='theme-toggle' class='toggle' aria-label='Toggle Theme'>")
    sb.append("<span class='dark icon'>")
    inlineIcon("darkMode")
    sb.append("</span>")
    sb.append("<span class='light icon'>")
    inlineIcon("lightMode")
    sb.append("</span>")
    sb.append("</button>")

    sb.append("<div id='menu-toggle' class='toggle'>")
    sb.append("<input type='checkbox' aria-label='Toggle Navigation Menu'>")
    sb.append("<span class='open icon'>")
    inlineIcon("menu")
    sb.append("</span>")
    sb.append("<span class='close icon'>")
    inlineIcon("close")
    sb.append("</span>")
    sb.append("</div>")

    sb.append("</header>")
  }

  /**
    * Generate the side bar with the contents specified by `docContents`.
    *
    * The result will be appended to the given `StringBuilder`, `sb`.
    */
  private def docSideBar(parent: Option[Symbol.ModuleSym])(docContents: () => Unit)(implicit sb: StringBuilder): Unit = {
    sb.append("<nav>")
    parent.map { p =>
      sb.append(s"<a class='back' href='${escUrl(moduleFileName(p))}'>")
      inlineIcon("back")
      sb.append(moduleName(p))
      sb.append("</a>")
    }
    docContents()
    sb.append("</nav>")
  }

  /**
    * Documents a section in the side bar, (Modules, Traits, Enums, etc.), containing a `group` of items.
    *
    * The result will be appended to the given `StringBuilder`, `sb`.
    *
    * If `group` is empty, nothing will be generated.
    *
    * @param name   The name of the section, e.g. "Modules".
    * @param group  The list of items in the section, in the order that they should appear.
    * @param docElt A function taking a single item from `group` and generating the corresponding HTML string.
    *               Note that they will each be wrapped in an `<li>` tag.
    */
  private def docSideBarSection[T](name: String, group: List[T], docElt: T => Unit)(implicit sb: StringBuilder): Unit = {
    if (group.isEmpty) {
      return
    }

    sb.append(s"<h3><a href='#${escUrl(name.replace(' ', '-'))}'>${esc(name)}</a></h3>")
    sb.append(s"<ul class='${esc(name.replace(' ', '-'))}'>")
    for (e <- group) {
      sb.append("<li>")
      docElt(e)
      sb.append("</li>")
    }
    sb.append("</ul>")
  }

  private def docSubModules(parentMod: Module)(implicit sb: StringBuilder): Unit = {
    val subItems: List[Item] =
      parentMod.submodules ++
        parentMod.traits ++
        parentMod.effects ++
        parentMod.enums

    val sortedItems = subItems.sortBy(_.name)

    if (sortedItems.isEmpty) {
      return
    }

    sb.append("<h3>Modules</h3>")
    sb.append("<ul class='Modules'>")
    for (m <- sortedItems) {
      sb.append("<li>")
      sb.append(s"<a href='${escUrl(m.fileName)}'>${esc(m.name)}</a>")
      sb.append("</li>")
    }
    sb.append("</ul>")
  }

  /**
    * Documents a section, (Traits, Enums, Effects, etc.), containing a `group` of items.
    *
    * The result will be appended to the given `StringBuilder`, `sb`.
    *
    * If `group` is empty, nothing will be generated.
    *
    * @param name   The name of the section, e.g. "Traits".
    *               This name will also be the id of the section.
    * @param group  The list of items in the section, in the order that they should appear.
    * @param docElt A function taking a single item from `group` and generating the corresponding HTML string.
    */
  private def docSection[T](name: String, group: List[T], docElt: T => Unit)(implicit sb: StringBuilder): Unit = {
    if (group.isEmpty) {
      return
    }

    sb.append(s"<section id='${name.replace(' ', '-')}'>")
    sb.append(s"<h2>$name</h2>")
    for (e <- group) {
      docElt(e)
    }
    sb.append("</section>")
  }

  /**
    * Documents a subsection, (Signatures, Instances, etc.), containing a `group` of items.
    *
    * The result will be appended to the given `StringBuilder`, `sb`.
    *
    * If `group` is empty, nothing will be generated.
    *
    * @param name   The name of the subsection, e.g. "Signatures".
    * @param group  The list of items in the section, in the order that they should appear.
    * @param docElt A function taking a single item from `group` and generating the corresponding HTML string.
    */
  private def docSubSection[T](name: String, group: List[T], docElt: T => Unit)(implicit sb: StringBuilder): Unit = {
    if (group.isEmpty) {
      return
    }

    sb.append(s"<section class='subsection'>")
    sb.append(s"<h3>${esc(name)}</h3>")
    for (e <- group) {
      docElt(e)
    }
    sb.append("</section>")
  }

  /**
    * Documents a collapsable subsection, containing a `group` of items.
    *
    * The result will be appended to the given `StringBuilder`, `sb`.
    *
    * If `group` is empty, nothing will be generated.
    *
    * @param name   The name of the subsection, e.g. "Instances".
    * @param group  The list of items in the section, in the order that they should appear.
    * @param docElt A function taking a single item from `group` and generating the corresponding HTML string.
    */
  private def docCollapsableSubSection[T](name: String, group: List[T], docElt: T => Unit)(implicit sb: StringBuilder): Unit = {
    if (group.isEmpty) {
      return
    }

    sb.append(s"<details class='subsection'>")
    sb.append(s"<summary><h3>${esc(name)}</h3></summary>")
    for (e <- group) {
      docElt(e)
    }
    sb.append("</details>")
  }

  /**
    * Documents the given `TypeAlias`, `ta`.
    *
    * The result will be appended to the given `StringBuilder`, `sb`.
    */
  private def docTypeAlias(ta: TypedAst.TypeAlias)(implicit flix: Flix, sb: StringBuilder): Unit = {
    sb.append(s"<div class='box' id='ta-${esc(ta.sym.name)}'>")
    sb.append("<div class='decl'>")
    sb.append("<code>")
    sb.append("<span class='keyword'>type alias</span> ")
    sb.append(s"<span class='name'>${esc(ta.sym.name)}</span>")
    docTypeParams(ta.tparams)
    sb.append(" = ")
    docType(ta.tpe)
    sb.append("</code>")
    docActions(Some(s"ta-${ta.sym.name}"), ta.loc)
    sb.append("</div>")
    docDoc(ta.doc)
    sb.append("</div>")
  }

  /**
    * Documents the given `Def`, `defn`.
    *
    * The result will be appended to the given `StringBuilder`, `sb`.
    */
  private def docDef(defn: TypedAst.Def)(implicit flix: Flix, sb: StringBuilder): Unit = {
    sb.append(s"<div class='box' id='def-${esc(defn.sym.name)}'>")
    docSpec(defn.sym.name, defn.spec, defn.loc, Some(s"def-${esc(defn.sym.name)}"))
    sb.append("</div>")
  }

  /**
    * Documents the given `Sig`, `sig`.
    *
    * The result will be appended to the given `StringBuilder`, `sb`.
    */
  private def docSignature(sig: TypedAst.Sig)(implicit flix: Flix, sb: StringBuilder): Unit = {
    sb.append(s"<div class='box' id='sig-${esc(sig.sym.name)}'>")
    docSpec(sig.sym.name, sig.spec, sig.loc, Some(s"sig-${esc(sig.sym.name)}"))
    sb.append("</div>")
  }

  /**
    * Documents the given `Op`, `op`.
    *
    * The result will be appended to the given `StringBuilder`, `sb`.
    */
  private def docOp(op: TypedAst.Op)(implicit flix: Flix, sb: StringBuilder): Unit = {
    sb.append(s"<div class='box' id='op-${esc(op.sym.name)}'>")
    docSpec(op.sym.name, op.spec, op.loc, Some(s"op-${esc(op.sym.name)}"))
    sb.append("</div>")
  }

  /**
    * Documents the given `Spec`, `spec`, with the given `name`.
    * Shared by `Def` and `Sig`.
    *
    * The result will be appended to the given `StringBuilder`, `sb`.
    */
  private def docSpec(name: String, spec: TypedAst.Spec, loc: SourceLocation, linkId: Option[String])(implicit flix: Flix, sb: StringBuilder): Unit = {
    docAnnotations(spec.ann)
    sb.append("<div class='decl'>")
    sb.append(s"<code>")
    sb.append("<span class='keyword'>def</span> ")
    sb.append(s"<span class='name'>${esc(name)}</span>")
    docFormalParams(spec.fparams)
    sb.append(": ")
    docType(spec.retTpe)
    docEffectType(spec.eff)
    docTraitConstraints(spec.tconstrs)
    docEqualityConstraints(spec.econstrs)
    sb.append("</code>")
    docActions(linkId, loc)
    sb.append("</div>")
    docDoc(spec.doc)
  }

  /**
    * Documents the given associated type of a trait.
    *
    * The result will be appended to the given `StringBuilder`, `sb`.
    */
  private def docAssoc(assoc: TypedAst.AssocTypeSig)(implicit flix: Flix, sb: StringBuilder): Unit = {
    sb.append("<div>")
    sb.append("<div class='decl'>")
    sb.append("<code>")
    sb.append("<span class='keyword'>type</span> ")
    sb.append(s"<span class='name'>${assoc.sym.name}</span>")
    sb.append(": ")
    docKind(assoc.kind)
    sb.append("</code>")
    docActions(None, assoc.loc)
    sb.append("</div>")
    docDoc(assoc.doc)
    sb.append("</div>")
  }

  /**
    * Documents the given `instance` of a trait.
    *
    * The result will be appended to the given `StringBuilder`, `sb`.
    */
  private def docInstance(instance: TypedAst.Instance)(implicit flix: Flix, sb: StringBuilder): Unit = {
    sb.append("<div>")
    docAnnotations(instance.ann)
    sb.append("<div class='decl'>")
    sb.append("<code>")
    sb.append("<span class='keyword'>instance</span> ")
    docTraitName(instance.trt.sym)
    sb.append("[")
    docType(instance.tpe)
    sb.append("]")
    docTraitConstraints(instance.tconstrs)
    sb.append("</code>")
    docActions(None, instance.loc)
    sb.append("</div>")
    docDoc(instance.doc)
    sb.append("</div>")
  }

  /**
    * Documents the given list of `TraitConstraint`s, `tconsts`.
    * E.g. "with Functor[m]".
    *
    * The result will be appended to the given `StringBuilder`, `sb`.
    *
    * If `tconsts` is empty, nothing will be generated.
    */
  private def docTraitConstraints(tconsts: List[TraitConstraint])(implicit flix: Flix, sb: StringBuilder): Unit = {
    if (tconsts.isEmpty) {
      return
    }

    sb.append("<span> <span class='keyword'>with</span> ")
    docList(tconsts.sortBy(_.loc)) { t =>
      docTraitName(t.symUse.sym)
      sb.append("[")
      docType(t.arg)
      sb.append("]")
    }
    sb.append("</span>")
  }

  /**
    * Document the name of the given trait symbol, creating a link to the trait's documentation.
    */
  private def docTraitName(sym: Symbol.TraitSym)(implicit sb: StringBuilder): Unit = {
    sb.append(s"<a class='tpe-constraint' href='${escUrl(traitFileName(sym))}' title='trait ${esc(traitName(sym))}'>")
    sb.append(esc(sym.name))
    sb.append("</a>")
  }

  /**
    * Documents the given list of `EqualityConstraint`s, `econsts`.
    * E.g. "where C.T[a] ~ String".
    *
    * The result will be appended to the given `StringBuilder`, `sb`.
    *
    * If `econsts` is empty, nothing will be generated.
    */
  private def docEqualityConstraints(econsts: List[EqualityConstraint])(implicit flix: Flix, sb: StringBuilder): Unit = {
    if (econsts.isEmpty) {
      return
    }

    sb.append("<span> <span class='keyword'>where</span> ")
    docList(econsts.sortBy(_.loc)) { e =>
      docTraitName(e.symUse.sym.trt)
      sb.append(".")
      sb.append(esc(e.symUse.sym.name))
      sb.append("[")
      docType(e.tpe1)
      sb.append("] ~ ")
      docType(e.tpe2)
    }
    sb.append("</span>")
  }

  /**
    * Documents the given `Derivations`s, `derives`.
    * E.g. "with ToString".
    *
    * The result will be appended to the given `StringBuilder`, `sb`.
    *
    * If `derives` contains no elements, nothing will be generated.
    */
  private def docDerivations(derives: Derivations)(implicit flix: Flix, sb: StringBuilder): Unit = {
    if (derives.traits.isEmpty) {
      return
    }

    sb.append("<span> <span class='keyword'>with</span> ")
    docList(derives.traits.sortBy(_.loc)) { t =>
      docTraitName(t.sym)
    }
    sb.append("</span>")
  }

  /**
    * Documents the given list of `Case`s of an enum.
    *
    * The result will be appended to the given `StringBuilder`, `sb`.
    */
  private def docCases(cases: List[TypedAst.Case])(implicit flix: Flix, sb: StringBuilder): Unit = {
    sb.append("<div class='cases'>")
    for (c <- cases.sortBy(_.loc)) {
      sb.append("<code>")
      sb.append("<span class='keyword'>case</span> ")
      sb.append(s"<span class='case-tag'>${esc(c.sym.name)}</span>")

      c.tpes.map(DisplayType.fromWellKindedType) match {
        case Nil => // Nothing
        case elms =>
          sb.append("(")
          docList(elms) { t =>
            sb.append(s"<span class='type'>${esc(FormatType.formatDisplayType(t))}</span>")
          }
          sb.append(")")
      }

      sb.append("</code>")
    }
    sb.append("</div>")
  }

  /**
    * Documents the given list of `TypeParam`s wrapped in `[]`.
    *
    * The result will be appended to the given `StringBuilder`, `sb`.
    */
  private def docTypeParams(tparams: List[TypedAst.TypeParam])(implicit flix: Flix, sb: StringBuilder): Unit = {
    if (tparams.isEmpty) {
      return
    }

    sb.append("<span class='tparams'>[")
    docList(tparams.sortBy(_.loc)) { p =>
      sb.append("<span class='tparam'>")
      sb.append(s"<span class='type'>${esc(p.name.name)}</span>")
      sb.append(": ")
      docKind(p.sym.kind)
      sb.append("</span>")
    }
    sb.append("]</span>")
  }

  /**
    * Document the given list of `FormalParam`s wrapped in `()`.
    *
    * The result will be appended to the given `StringBuilder`, `sb`.
    */
  private def docFormalParams(fparams: List[TypedAst.FormalParam])(implicit flix: Flix, sb: StringBuilder): Unit = {
    sb.append("<span class='fparams'>(")
    fparams match {
      case List(TypedAst.FormalParam(_, _, Type.Cst(TypeConstructor.Unit, _), _, _)) =>
      // For a function declared with zero formal parameters,
      // the compiler will introduce a single parameter of the unit type
      case _ =>
        docList(fparams.sortBy(_.loc)) { p =>
          sb.append(s"<span><span>${esc(p.bnd.sym.text)}</span>: ")
          docType(p.tpe)
          sb.append("</span>")
        }
    }
    sb.append(")</span>")
  }

  /**
    * Document the given `Annotations`.
    *
    * The result will be appended to the given `StringBuilder`, `sb`.
    */
  private def docAnnotations(anns: Annotations)(implicit sb: StringBuilder): Unit = {
    if (anns.annotations.isEmpty) {
      return
    }

    sb.append("<code class='annotations'>")
    for (a <- anns.annotations) {
      sb.append(s"<span class='annotation'>${esc(a.toString)}</span> ")
    }
    sb.append("</code>")
  }

  /**
    * Appends a 'copy link' button the the given `StringBuilder`.
    * This creates a link to the given ID on the current URL.
    */
  private def docLink(id: String)(implicit sb: StringBuilder): Unit = {
    sb.append(s"<a href='#${escUrl(id)}' class='copy-link' title='Link To Element'>")
    inlineIcon("link")
    sb.append("</a> ")
  }

  /**
    * Document the given `SourceLocation`, `loc`, in the form of a link.
    *
    * The result will be appended to the given `StringBuilder`, `sb`.
    */
  private def docSourceLocation(loc: SourceLocation)(implicit sb: StringBuilder): Unit = {
    sb.append(s"<a class='source' target='_blank' rel='nofollow' href='${createLink(loc)}'>Source</a>")
  }

  /**
    * Document the right hand actions.
    *
    * The result will be appended to the given `StringBuilder`, `sb`.
    *
    * @param linkId An optional ID in the document, that the 'copy link' button will refer to.
    *               If `None`, the button will not be included.
    * @param loc    The source location that the 'source' button will refer to.
    */
  private def docActions(linkId: Option[String], loc: SourceLocation)(implicit flix: Flix, sb: StringBuilder): Unit = {
    sb.append("<span class='actions'>")
    linkId.foreach(docLink)
    docSourceLocation(loc)
    sb.append("</span>")
  }

  /**
    * Document the the given `doc`, while parsing any markdown.
    *
    * The result will be appended to the given `StringBuilder`, `sb`.
    */
  private def docDoc(doc: Doc)(implicit sb: StringBuilder): Unit = {
    val text = doc.text
    if (text.isBlank) {
      return
    }

    val escaped = esc(text)

    val config =
      txtmark.Configuration.builder()
        .build()
    val parsed = txtmark.Processor.process(escaped, config)

    // Since both esc and process escapes the & character, it needs to be unescaped once
    val unescaped = parsed.replace("&amp;", "&")

    sb.append("<div class='doc'>")
    sb.append(unescaped)
    sb.append("</div>")
  }

  /**
    * Document the the given `Type`, `tpe`.
    *
    * The result will be appended to the given `StringBuilder`, `sb`.
    */
  private def docType(tpe: Type)(implicit flix: Flix, sb: StringBuilder): Unit = {
    sb.append("<span class='type'>")
    sb.append(esc(FormatType.formatType(tpe)))
    sb.append("</span>")
  }

  /**
    * Document the the given `Kind`, `kind`.
    *
    * The result will be appended to the given `StringBuilder`, `sb`.
    */
  private def docKind(kind: Kind)(implicit sb: StringBuilder): Unit = {
    sb.append("<span class='kind'>")
    sb.append(esc(kind.toString))
    sb.append("</span>")
  }

  /**
    * Document the the given `Type`, `eff`, when it is known to be in effect position.
    *
    * For example: `" \ IO"`
    *
    * If this is the pure effect, nothing is written.
    *
    * The result will be appended to the given `StringBuilder`, `sb`.
    */
  private def docEffectType(eff: Type)(implicit flix: Flix, sb: StringBuilder): Unit = {
    val displayEff = DisplayType.fromWellKindedType(eff)
    displayEff match {
      case DisplayType.Pure => // No op
      case _ =>
        sb.append(" \\ ")
        sb.append("<span class='effect'>")
        sb.append(esc(FormatType.formatDisplayType(displayEff)))
        sb.append("</span>")
    }
  }

  /**
    * Runs the given `docElt` on each element of `list`, separated by the string: ", " (comma + space)
    */
  private def docList[T](list: List[T])(docElt: T => Unit)(implicit sb: StringBuilder): Unit = {
    for ((e, i) <- list.zipWithIndex) {
      docElt(e)
      if (i < list.length - 1) {
        sb.append(", ")
      }
    }
  }

  /**
    * Make a copy of the static assets into the output directory.
    */
  private def writeAssets()(implicit flix: Flix): Unit = {
    val stylesheet = readResource(Stylesheet)
    writeFile("styles.css", stylesheet)

    val favicon = readResource(FavIcon)
    writeFile("favicon.png", favicon)

    val script = readResource(Script)
    writeFile("index.js", script)
  }

  /**
    * Append the contents of the SVG file with the given `name` to the given `StringBuilder`.
    *
    * By inlining the icon into the HTML itself, it can inherit the `color` of its parent.
    */
  private def inlineIcon(name: String)(implicit sb: StringBuilder): Unit = {
    sb.append(readResourceString(s"$Icons/$name.svg"))
  }

  /**
    * Write the documentation output string into the output directory with the given `name`.
    */
  private def writeDocFile(name: String, output: String)(implicit flix: Flix): Unit = {
    writeFile(s"$name", output.getBytes)
  }

  /**
    * Write the file to the output directory with the given file name.
    */
  private def writeFile(name: String, output: Array[Byte])(implicit flix: Flix): Unit = {
    val path = OutputDirectory.resolve(name)
    try {
      Files.createDirectories(OutputDirectory)
      Files.write(path, output)
    } catch {
      case ex: IOException => throw new RuntimeException(s"Unable to write to path '$path'.", ex)
    }
  }

  /**
    * Reads the given resource as an array of bytes.
    *
    * @param path The path of the resource, relative to the resources folder.
    */
  private def readResource(path: String): Array[Byte] = {
    val is = LocalResource.getInputStream(path)
    LazyList.continually(is.read).takeWhile(_ != -1).map(_.toByte).toArray
  }

  /**
    * Reads the given resource as a string.
    *
    * @param path The path of the resource, relative to the resources folder.
    */
  private def readResourceString(path: String): String = LocalResource.get(path)

  /**
    * Create a raw link to the given `SourceLocation`.
    *
    * The URL is already escaped.
    */
  private def createLink(loc: SourceLocation): String = {
    // TODO make it also work for local user code
    s"$LibraryGitHub${escUrl(loc.source.name)}#L${loc.beginLine}-L${loc.endLine}"
  }

  /**
    * Escape any HTML in the string.
    */
  private def esc(s: String): String = xml.Utility.escape(s)

  /**
    * Transform the string into a valid URL.
    */
  private def escUrl(s: String): String = URLEncoder.encode(s, "UTF-8")

  /**
    * An item is a unit that is typically output to its own HTML file.
    */
  private sealed trait Item {
    /** The shortest name of the item, e.g. 'StdOut' */
    def name: String

    /** The fully qualified name of the item, e.g. 'System.StdOut' */
    def qualifiedName: String

    /** The file name of the item, e.g. 'System.StdOut.html' */
    def fileName: String
  }

  /**
    * A representation of a module that's easier to work with while generating documentation.
    */
  private case class Module(sym: Symbol.ModuleSym,
                            parent: Option[Symbol.ModuleSym],
                            uses: List[UseOrImport],
                            submodules: List[Module],
                            traits: List[Trait],
                            effects: List[Effect],
                            enums: List[Enum],
                            typeAliases: List[TypedAst.TypeAlias],
                            defs: List[TypedAst.Def]) extends Item {
    override def name: String = moduleName(this.sym)

    override def qualifiedName: String = moduleQualifiedName(this.sym)

    override def fileName: String = moduleFileName(this.sym)
  }

  /**
    * A representation of a trait that's easier to work with while generating documentation.
    */
  private case class Trait(decl: TypedAst.Trait,
                           signatures: List[TypedAst.Sig],
                           defs: List[TypedAst.Sig],
                           instances: List[TypedAst.Instance],
                           parent: Symbol.ModuleSym,
                           companionMod: Option[Module]) extends Item {
    override def name: String = traitName(this.decl.sym)

    override def qualifiedName: String = traitQualifiedName(this.decl.sym)

    override def fileName: String = traitFileName(this.decl.sym)
  }

  /**
    * A representation of an effect that's easier to work with while generating documentation.
    */
  private case class Effect(decl: TypedAst.Effect,
                            parent: Symbol.ModuleSym,
                            companionMod: Option[Module]) extends Item {
    override def name: String = effectName(this.decl.sym)

    override def qualifiedName: String = effectQualifiedName(this.decl.sym)

    override def fileName: String = effectFileName(this.decl.sym)
  }

  /**
    * A representation of an enum that's easier to work with while generating documentation.
    */
  private case class Enum(decl: TypedAst.Enum,
                          instances: List[TypedAst.Instance],
                          parent: Symbol.ModuleSym,
                          companionMod: Option[Module]) extends Item {
    override def name: String = enumName(this.decl.sym)

    override def qualifiedName: String = enumQualifiedName(this.decl.sym)

    override def fileName: String = enumFileName(this.decl.sym)
  }
}<|MERGE_RESOLUTION|>--- conflicted
+++ resolved
@@ -46,11 +46,7 @@
   /**
     * The directory where to write the ouput.
     */
-<<<<<<< HEAD
   def OutputDirectory(implicit flix: Flix): Path = flix.options.outputPath.resolve("doc/")
-=======
-  private val OutputDirectory: Path = Paths.get("./build/doc")
->>>>>>> 7b961fc7
 
   /**
     * The path to the stylesheet, relative to the resources folder.
