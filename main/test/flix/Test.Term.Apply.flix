--- conflicted
+++ resolved
@@ -178,11 +178,7 @@
         R(f(x, y)) :- A(x), A(y).
     }
 
-<<<<<<< HEAD
-    pub def ho3[a](f: Int -> a): #{A(Int), P(a)} with Boxable[a] = #{
-=======
-    pub def ho3(f: Int -> a): #{A(Int), P(a)} with Eq[a], Hash[a], ToString[a] = #{
->>>>>>> 5a16fddb
+    pub def ho3(f: Int -> a): #{A(Int), P(a)} with Boxable[a] = #{
         A(1). A(2). A(3).
         P(f(x)) :- A(x).
     }
