<<<<<<< HEAD
def f() : Vector[Int] = {
=======
def f() : Int = {
>>>>>>> 93f3fa82

  /* Array */
   [1,2,3,4,5] // (ArrayLit)
  // [10;g()] // (ArrayNew)
  // 2[10] // ((ArrayLoad)
  // 2[2] = 2 // (ArrayStore)
  // length[2] // (ArrayLength)
  // 2[2..2] // (ArraySlice)
  // 2[2..] // (ArraySliceNoEndIndex)
  // 2[..2] // (ArraySliceNoStartIndex)

  /* Vector */

//   [|1|]
  //[|1;10|]
  Vlength[|1|]
//   2[|2 .. 3|]
  //[|1,123|]
  //[| 1 ; 10|]
  //2V[21] = 2
  //V[2]length
  //2V[2..2]



}
// def g() : 47i32 = if(47 == 47) 47 else 2

<|MERGE_RESOLUTION|>--- conflicted
+++ resolved
@@ -1,8 +1,4 @@
-<<<<<<< HEAD
-def f() : Vector[Int] = {
-=======
 def f() : Int = {
->>>>>>> 93f3fa82
 
   /* Array */
    [1,2,3,4,5] // (ArrayLit)
