--- conflicted
+++ resolved
@@ -609,15 +609,9 @@
         case Ram.RamStmt.MergeInto(_, _) => Nil
         case Ram.RamStmt.Swap(_, _) => Nil
         case Ram.RamStmt.Purge(_) => Nil
-<<<<<<< HEAD
-        case Ram.RamStmt.Seq(stmts) => Vector.foldLeft(acc -> x -> List.append(rowVarRelSymOfStmt(x), acc), Nil, stmts)
-        case Ram.RamStmt.Par(stmts) => Vector.foldLeft(acc -> x -> List.append(rowVarRelSymOfStmt(x), acc), Nil, stmts)
+        case Ram.RamStmt.Seq(stmts) => Vector.foldMap(rowVarRelSymOfStmt, stmts)
+        case Ram.RamStmt.Par(stmts) => Vector.foldMap(rowVarRelSymOfStmt, stmts)
         case Ram.RamStmt.Until(_, rest) => rowVarRelSymOfStmt(rest)
-=======
-        case Ram.RamStmt.Seq(stmts) => Vector.foldMap(collectRowVarRelSymStmt, stmts)
-        case Ram.RamStmt.Par(stmts) => Vector.foldMap(collectRowVarRelSymStmt, stmts)
-        case Ram.RamStmt.Until(_, rest) => collectRowVarRelSymStmt(rest)
->>>>>>> a8447a55
         case Ram.RamStmt.Comment(_) => Nil
     }
 
