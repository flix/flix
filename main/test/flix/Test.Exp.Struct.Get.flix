mod Test.Exp.Struct.Get {

    struct Get[r] {
        fstName: String,
        lstName: String,
        age: Int32,
        cowboy: Bool
    }

    @test
    def testStructGet01(): Bool =
        region rc {
            let s = new Get { fstName = "Lucky", lstName = "Luke", age = 42, cowboy = true } @ rc;
            s->fstName == "Lucky" and s->lstName == "Luke" and s->age == 42 and s->cowboy == true
        }

    @test
    def testStructGet02(): String =
        region rc {
            let s = new Get { fstName = "Lucky", lstName = "Luke", age = 42, cowboy = true } @ rc;
            s->lstName
        }

    @test
    def testStructGet03(): Int32 =
        region rc {
            let s = new Get { fstName = "Lucky", lstName = "Luke", age = 42, cowboy = true } @ rc;
            s->age
        }

    @test
    def testStructGet04(): Bool =
        region rc {
            let s = new Get { fstName = "Lucky", lstName = "Luke", age = 42, cowboy = true } @ rc;
            s->cowboy
        }

    @test
    def testStructMultiGet01(): Bool =
        region rc {
            let s = new Get { fstName = "Lucky", lstName = "Luke", age = 42, cowboy = true } @ rc;
            let fstName = s->fstName;
            let lstName = s->lstName;
            let age = s->age;
            let cowboy = s->cowboy;
            fstName == "Lucky" and lstName == "Luke" and age == 42 and cowboy
        }

    @test
    def testStructMultiGet02(): Bool =
        region rc {
            let s = new Get { fstName = "Lucky", lstName = "Luke", age = 42, cowboy = true } @ rc;
            let cowboy = s->cowboy;
            let age = s->age;
            let lstName = s->lstName;
            let fstName = s->fstName;
            fstName == "Lucky" and lstName == "Luke" and age == 42 and cowboy
        }

    @test
    def testStructMultiGet03(): Bool =
        region rc {
            let s = new Get { fstName = "Lucky", lstName = "Luke", age = 42, cowboy = true } @ rc;
            let fstName1 = s->fstName;
            let fstName2 = s->fstName;
            let lstName1 = s->lstName;
            let lstName2 = s->lstName;
            fstName1 == "Lucky" and fstName2 == "Lucky" and lstName1 == "Luke" and lstName2 == "Luke"
        }

    @test
    def testStructMultiGet04(): Bool =
        region rc {
            let s = new Get { fstName = "Lucky", lstName = "Luke", age = 42, cowboy = true } @ rc;
            let lstName1 = s->lstName;
            let fstName1 = s->fstName;
            let lstName2 = s->lstName;
            let fstName2 = s->fstName;
            fstName1 == "Lucky" and fstName2 == "Lucky" and lstName1 == "Luke" and lstName2 == "Luke"
        }

    struct BinaryTree[t, r] {
        left: Option[BinaryTree[t, r]],
        right: Option[BinaryTree[t, r]],
        value: t
    }

    def binaryTreeSum(tree: Option[BinaryTree[Int32, r]]): Int32 \ r =
        match tree {
            case None => 0
            case Some(t) => t->value + binaryTreeSum(t->left) + binaryTreeSum(t->right)
        }

    @test
    def binaryTree01(): Bool =
        region rc {
            let leaf = new BinaryTree {
                left = None,
                right = None,
                value = 3
            } @ rc;
            let innernode = new BinaryTree {
                left = Some(leaf),
                right = Some(leaf),
                value = 4
            } @ rc;
            let tree = new BinaryTree {
                left = Some(innernode),
                right = Some(innernode),
                value = 5
            } @ rc;
            binaryTreeSum(Some(tree)) == 25
        }

    struct Nested[v, r] {
        value: v
    }

    @test
    def nestedPut01(): Bool =
        region rc {
<<<<<<< HEAD
            let nested = new Nested{ value = new Nested { value = new Nested {value = new Nested {value = 15} @ rc } @ rc} @ rc } @ rc;
            nested€value€value€value€value == 15
=======
            let nested = new Nested{ v = new Nested { v = new Nested {v = new Nested {v = 15} @ rc } @ rc} @ rc } @ rc;
            nested->v->v->v->v == 15
>>>>>>> fd0782a3
        }

}<|MERGE_RESOLUTION|>--- conflicted
+++ resolved
@@ -119,13 +119,8 @@
     @test
     def nestedPut01(): Bool =
         region rc {
-<<<<<<< HEAD
             let nested = new Nested{ value = new Nested { value = new Nested {value = new Nested {value = 15} @ rc } @ rc} @ rc } @ rc;
-            nested€value€value€value€value == 15
-=======
-            let nested = new Nested{ v = new Nested { v = new Nested {v = new Nested {v = 15} @ rc } @ rc} @ rc } @ rc;
-            nested->v->v->v->v == 15
->>>>>>> fd0782a3
+            nested->value->value->value->value == 15
         }
 
 }