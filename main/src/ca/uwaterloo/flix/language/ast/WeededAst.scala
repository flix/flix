/*
 * Copyright 2015-2016 Magnus Madsen
 *
 * Licensed under the Apache License, Version 2.0 (the "License");
 * you may not use this file except in compliance with the License.
 * You may obtain a copy of the License at
 *
 *   http://www.apache.org/licenses/LICENSE-2.0
 *
 * Unless required by applicable law or agreed to in writing, software
 * distributed under the License is distributed on an "AS IS" BASIS,
 * WITHOUT WARRANTIES OR CONDITIONS OF ANY KIND, either express or implied.
 * See the License for the specific language governing permissions and
 * limitations under the License.
 */

package ca.uwaterloo.flix.language.ast

import ca.uwaterloo.flix.language.CompilationMessage
import ca.uwaterloo.flix.language.ast.Ast.Denotation
import ca.uwaterloo.flix.language.ast.shared.{Fixity, Source}
import ca.uwaterloo.flix.util.collection.MultiMap

object WeededAst {

  val empty: Root = Root(Map.empty, None, MultiMap.empty)

  case class Root(units: Map[Source, CompilationUnit], entryPoint: Option[Symbol.DefnSym], names: MultiMap[List[String], String])

  case class CompilationUnit(usesAndImports: List[UseOrImport], decls: List[Declaration], loc: SourceLocation)

  sealed trait Declaration {
    def loc: SourceLocation
  }

  object Declaration {

    case class Namespace(ident: Name.Ident, usesAndImports: List[UseOrImport], decls: List[Declaration], loc: SourceLocation) extends Declaration

    // TODO change laws to Law
    case class Trait(doc: Ast.Doc, ann: Ast.Annotations, mod: Ast.Modifiers, ident: Name.Ident, tparam: TypeParam, superTraits: List[TypeConstraint], assocs: List[Declaration.AssocTypeSig], sigs: List[Declaration.Sig], laws: List[Declaration.Def], loc: SourceLocation) extends Declaration

    case class Instance(doc: Ast.Doc, ann: Ast.Annotations, mod: Ast.Modifiers, clazz: Name.QName, tpe: Type, tconstrs: List[TypeConstraint], assocs: List[Declaration.AssocTypeDef], defs: List[Declaration.Def], loc: SourceLocation) extends Declaration

    case class Sig(doc: Ast.Doc, ann: Ast.Annotations, mod: Ast.Modifiers, ident: Name.Ident, tparams: List[TypeParam], fparams: List[FormalParam], exp: Option[Expr], tpe: Type, eff: Option[Type], tconstrs: List[TypeConstraint], econstrs: List[EqualityConstraint], loc: SourceLocation)

    case class Def(doc: Ast.Doc, ann: Ast.Annotations, mod: Ast.Modifiers, ident: Name.Ident, tparams: List[TypeParam], fparams: List[FormalParam], exp: Expr, tpe: Type, eff: Option[Type], tconstrs: List[TypeConstraint], constrs: List[EqualityConstraint], loc: SourceLocation) extends Declaration

    case class Law(doc: Ast.Doc, ann: Ast.Annotations, mod: Ast.Modifiers, ident: Name.Ident, tparams: List[TypeParam], fparams: List[FormalParam], exp: Expr, tpe: Type, eff: Type, tconstrs: List[TypeConstraint], loc: SourceLocation) extends Declaration

    case class Enum(doc: Ast.Doc, ann: Ast.Annotations, mod: Ast.Modifiers, ident: Name.Ident, tparams: List[TypeParam], derives: Derivations, cases: List[Case], loc: SourceLocation) extends Declaration

    case class RestrictableEnum(doc: Ast.Doc, ann: Ast.Annotations, mod: Ast.Modifiers, ident: Name.Ident, index: TypeParam, tparams: List[TypeParam], derives: Derivations, cases: List[RestrictableCase], loc: SourceLocation) extends Declaration

    case class Struct(doc: Ast.Doc, ann: Ast.Annotations, mod: Ast.Modifiers, ident: Name.Ident, tparams: List[TypeParam], fields: List[StructField], loc: SourceLocation) extends Declaration

    case class TypeAlias(doc: Ast.Doc, ann: Ast.Annotations, mod: Ast.Modifiers, ident: Name.Ident, tparams: List[TypeParam], tpe: Type, loc: SourceLocation) extends Declaration

    case class AssocTypeSig(doc: Ast.Doc, mod: Ast.Modifiers, ident: Name.Ident, tparam: TypeParam, kind: Kind, tpe: Option[Type], loc: SourceLocation)

    case class AssocTypeDef(doc: Ast.Doc, mod: Ast.Modifiers, ident: Name.Ident, arg: Type, tpe: Type, loc: SourceLocation)

    case class Effect(doc: Ast.Doc, ann: Ast.Annotations, mod: Ast.Modifiers, ident: Name.Ident, ops: List[Declaration.Op], loc: SourceLocation) extends Declaration

    case class Op(doc: Ast.Doc, ann: Ast.Annotations, mod: Ast.Modifiers, ident: Name.Ident, fparams: List[FormalParam], tpe: Type, tconstrs: List[TypeConstraint], loc: SourceLocation)

  }

  sealed trait UseOrImport

  object UseOrImport {

    case class Use(qname: Name.QName, alias: Name.Ident, loc: SourceLocation) extends UseOrImport

    case class Import(name: Name.JavaName, alias: Name.Ident, loc: SourceLocation) extends UseOrImport
  }


  sealed trait Expr {
    def loc: SourceLocation
  }

  object Expr {

    case class Ambiguous(qname: Name.QName, loc: SourceLocation) extends Expr

    case class Open(qname: Name.QName, loc: SourceLocation) extends Expr

    case class OpenAs(qname: Name.QName, exp: Expr, loc: SourceLocation) extends Expr

    case class Hole(name: Option[Name.Ident], loc: SourceLocation) extends Expr

    case class HoleWithExp(exp: Expr, loc: SourceLocation) extends Expr

    case class Use(uses: List[UseOrImport], exp: Expr, loc: SourceLocation) extends Expr

    case class Cst(cst: Ast.Constant, loc: SourceLocation) extends Expr

    case class Apply(exp: Expr, exps: List[Expr], loc: SourceLocation) extends Expr

    case class Infix(exp1: Expr, exp2: Expr, exp3: Expr, loc: SourceLocation) extends Expr

    case class Lambda(fparam: FormalParam, exp: Expr, loc: SourceLocation) extends Expr

    case class LambdaMatch(pat: Pattern, exp: Expr, loc: SourceLocation) extends Expr

    case class Unary(sop: SemanticOp.UnaryOp, exp: Expr, loc: SourceLocation) extends Expr

    case class Binary(sop: SemanticOp.BinaryOp, exp1: Expr, exp2: Expr, loc: SourceLocation) extends Expr

    case class IfThenElse(exp1: Expr, exp2: Expr, exp3: Expr, loc: SourceLocation) extends Expr

    case class Stm(exp1: Expr, exp2: Expr, loc: SourceLocation) extends Expr

    case class Discard(exp: Expr, loc: SourceLocation) extends Expr

    case class Let(ident: Name.Ident, mod: Ast.Modifiers, exp1: Expr, exp2: Expr, loc: SourceLocation) extends Expr

    case class LetRec(ident: Name.Ident, ann: Ast.Annotations, mod: Ast.Modifiers, exp1: Expr, exp2: Expr, loc: SourceLocation) extends Expr

    case class LetImport(op: JvmOp, exp: Expr, loc: SourceLocation) extends Expr

    case class Scope(ident: Name.Ident, exp: Expr, loc: SourceLocation) extends Expr

    case class Match(exp: Expr, rules: List[MatchRule], loc: SourceLocation) extends Expr

    case class TypeMatch(exp: Expr, rules: List[TypeMatchRule], loc: SourceLocation) extends Expr

    case class RestrictableChoose(star: Boolean, exp: Expr, rules: List[RestrictableChooseRule], loc: SourceLocation) extends Expr

    case class ApplicativeFor(frags: List[ForFragment.Generator], exp: Expr, loc: SourceLocation) extends Expr

    case class ForEach(frags: List[ForFragment], exp: Expr, loc: SourceLocation) extends Expr

    case class MonadicFor(frags: List[ForFragment], exp: Expr, loc: SourceLocation) extends Expr

    case class ForEachYield(frags: List[ForFragment], exp: Expr, loc: SourceLocation) extends Expr

    case class LetMatch(pat: Pattern, mod: Ast.Modifiers, tpe: Option[Type], exp1: Expr, exp2: Expr, loc: SourceLocation) extends Expr

    case class Tuple(exps: List[Expr], loc: SourceLocation) extends Expr

    case class RecordEmpty(loc: SourceLocation) extends Expr

    case class RecordSelect(exp: Expr, label: Name.Label, loc: SourceLocation) extends Expr

    case class RecordExtend(label: Name.Label, exp1: Expr, exp2: Expr, loc: SourceLocation) extends Expr

    case class RecordRestrict(label: Name.Label, exp: Expr, loc: SourceLocation) extends Expr

    case class ArrayLit(exps: List[Expr], exp: Expr, loc: SourceLocation) extends Expr

    case class ArrayNew(exp1: Expr, exp2: Expr, exp3: Expr, loc: SourceLocation) extends Expr

    case class ArrayLoad(exp1: Expr, exp2: Expr, loc: SourceLocation) extends Expr

    case class ArrayLength(exp: Expr, loc: SourceLocation) extends Expr

    case class ArrayStore(exp1: Expr, exp2: Expr, exp3: Expr, loc: SourceLocation) extends Expr

    case class StructNew(name: Name.QName, exps: List[(Name.Label, Expr)], region: Expr, loc: SourceLocation) extends Expr

    case class VectorLit(exps: List[Expr], loc: SourceLocation) extends Expr

    case class VectorLoad(exp1: Expr, exp2: Expr, loc: SourceLocation) extends Expr

    case class VectorLength(exp: Expr, loc: SourceLocation) extends Expr

    case class FCons(exp1: Expr, exp2: Expr, loc: SourceLocation) extends Expr

    case class FAppend(exp1: Expr, exp2: Expr, loc: SourceLocation) extends Expr

    case class ListLit(exps: List[Expr], loc: SourceLocation) extends Expr

    case class SetLit(exps: List[Expr], loc: SourceLocation) extends Expr

    case class MapLit(exps: List[(Expr, Expr)], loc: SourceLocation) extends Expr

    case class Ref(exp1: Expr, exp2: Expr, loc: SourceLocation) extends Expr

    case class Deref(exp: Expr, loc: SourceLocation) extends Expr

    case class Assign(exp1: Expr, exp2: Expr, loc: SourceLocation) extends Expr

    case class Ascribe(exp: Expr, expectedType: Option[Type], expectedEff: Option[Type], loc: SourceLocation) extends Expr

    case class InstanceOf(exp: Expr, clazzName: Name.Ident, loc: SourceLocation) extends Expr

    case class CheckedCast(cast: Ast.CheckedCastType, exp: Expr, loc: SourceLocation) extends Expr

    case class UncheckedCast(exp: Expr, declaredType: Option[Type], declaredEff: Option[Type], loc: SourceLocation) extends Expr

    case class UncheckedMaskingCast(exp: Expr, loc: SourceLocation) extends Expr

    case class Unsafe(exp: Expr, loc: SourceLocation) extends Expr

    case class Without(exp: Expr, eff: Name.QName, loc: SourceLocation) extends Expr

    case class TryCatch(exp: Expr, handlers: List[CatchRule], loc: SourceLocation) extends Expr

    case class Throw(exp: Expr, loc: SourceLocation) extends Expr

    case class TryWith(exp: Expr, handler: List[WithHandler], loc: SourceLocation) extends Expr

    case class Do(op: Name.QName, exps: List[Expr], loc: SourceLocation) extends Expr

    case class InvokeConstructor2(clazzName: Name.Ident, exps: List[Expr], loc: SourceLocation) extends Expr

    case class InvokeMethod2(exp: Expr, methodName: Name.Ident, exps: List[Expr], loc: SourceLocation) extends Expr

    case class NewObject(tpe: Type, methods: List[JvmMethod], loc: SourceLocation) extends Expr

    case class StructGet(exp: Expr, label: Name.Label, loc: SourceLocation) extends Expr

    case class StructPut(exp1: Expr, label: Name.Label, exp2: Expr, loc: SourceLocation) extends Expr

    case class Static(loc: SourceLocation) extends Expr

    case class NewChannel(exp1: Expr, exp2: Expr, loc: SourceLocation) extends Expr

    case class GetChannel(exp: Expr, loc: SourceLocation) extends Expr

    case class PutChannel(exp1: Expr, exp2: Expr, loc: SourceLocation) extends Expr

    case class SelectChannel(rules: List[SelectChannelRule], exp: Option[Expr], loc: SourceLocation) extends Expr

    case class Spawn(exp1: Expr, exp2: Expr, loc: SourceLocation) extends Expr

    case class ParYield(frags: List[ParYieldFragment], exp: Expr, loc: SourceLocation) extends Expr

    case class Lazy(exp: Expr, loc: SourceLocation) extends Expr

    case class Force(exp: Expr, loc: SourceLocation) extends Expr

    case class FixpointConstraintSet(cs: List[Constraint], loc: SourceLocation) extends Expr

    case class FixpointLambda(pparams: List[PredicateParam], exp: Expr, loc: SourceLocation) extends Expr

    case class FixpointMerge(exp1: Expr, exp2: Expr, loc: SourceLocation) extends Expr

    case class FixpointSolve(exp: Expr, loc: SourceLocation) extends Expr

    case class FixpointFilter(pred: Name.Pred, exp: Expr, loc: SourceLocation) extends Expr

    case class FixpointInject(exp: Expr, pred: Name.Pred, loc: SourceLocation) extends Expr

    case class FixpointInjectInto(exps: List[Expr], idents: List[Name.Ident], loc: SourceLocation) extends Expr

    case class FixpointSolveWithProject(exps: List[Expr], optIdents: Option[List[Name.Ident]], loc: SourceLocation) extends Expr

    case class FixpointQueryWithSelect(exps: List[Expr], selects: List[Expr], from: List[Predicate.Body], where: List[Expr], loc: SourceLocation) extends Expr

    case class FixpointProject(pred: Name.Pred, exp1: Expr, exp2: Expr, loc: SourceLocation) extends Expr

    case class Debug(exp: Expr, kind: DebugKind, loc: SourceLocation) extends Expr

    case class Error(m: CompilationMessage) extends Expr {
      override def loc: SourceLocation = m.loc
    }

  }

  sealed trait Pattern {
    def loc: SourceLocation
  }

  object Pattern {

    case class Wild(loc: SourceLocation) extends Pattern

    case class Var(ident: Name.Ident, loc: SourceLocation) extends Pattern

    case class Cst(cst: Ast.Constant, loc: SourceLocation) extends Pattern

    case class Tag(qname: Name.QName, pat: Pattern, loc: SourceLocation) extends Pattern

    case class Tuple(elms: scala.List[Pattern], loc: SourceLocation) extends Pattern

    case class Record(pats: List[Record.RecordLabelPattern], pat: Pattern, loc: SourceLocation) extends Pattern

    case class RecordEmpty(loc: SourceLocation) extends Pattern

    case class Error(loc: SourceLocation) extends Pattern

    object Record {
      case class RecordLabelPattern(label: Name.Label, pat: Option[Pattern], loc: SourceLocation)
    }

  }

  sealed trait RestrictableChoosePattern {
    def loc: SourceLocation
  }

  object RestrictableChoosePattern {

    sealed trait VarOrWild

    case class Wild(loc: SourceLocation) extends VarOrWild

    case class Var(ident: Name.Ident, loc: SourceLocation) extends VarOrWild

    case class Tag(qname: Name.QName, pat: List[VarOrWild], loc: SourceLocation) extends RestrictableChoosePattern

  }


  sealed trait Predicate

  object Predicate {

    sealed trait Head extends Predicate

    object Head {

      case class Atom(pred: Name.Pred, den: Denotation, exps: List[Expr], loc: SourceLocation) extends Predicate.Head

    }

    sealed trait Body extends Predicate

    object Body {

      case class Atom(pred: Name.Pred, den: Denotation, polarity: Ast.Polarity, fixity: Fixity, terms: List[Pattern], loc: SourceLocation) extends Predicate.Body

      case class Functional(idents: List[Name.Ident], exp: Expr, loc: SourceLocation) extends Predicate.Body

      case class Guard(exp: Expr, loc: SourceLocation) extends Predicate.Body

    }

  }

  sealed trait Type

  object Type {

    case class Var(ident: Name.Ident, loc: SourceLocation) extends Type

    case class Ambiguous(qname: Name.QName, loc: SourceLocation) extends Type

    case class Unit(loc: SourceLocation) extends Type

    case class Tuple(elms: List[Type], loc: SourceLocation) extends Type

    case class RecordRowEmpty(loc: SourceLocation) extends Type

    case class RecordRowExtend(label: Name.Label, tpe: Type, rest: Type, loc: SourceLocation) extends Type

    case class Record(row: Type, loc: SourceLocation) extends Type

    case class SchemaRowEmpty(loc: SourceLocation) extends Type

    case class SchemaRowExtendByAlias(qname: Name.QName, targs: List[Type], rest: Type, loc: SourceLocation) extends Type

    case class SchemaRowExtendByTypes(name: Name.Ident, den: Ast.Denotation, tpes: List[Type], rest: Type, loc: SourceLocation) extends Type

    case class Schema(row: Type, loc: SourceLocation) extends Type

    case class Native(fqn: String, loc: SourceLocation) extends Type

    case class Arrow(tparams: List[Type], eff: Option[Type], tresult: Type, loc: SourceLocation) extends Type

    case class Apply(tpe1: Type, tpe2: Type, loc: SourceLocation) extends Type

    case class True(loc: SourceLocation) extends Type

    case class False(loc: SourceLocation) extends Type

    case class Not(tpe: Type, loc: SourceLocation) extends Type

    case class And(tpe1: Type, tpe2: Type, loc: SourceLocation) extends Type

    case class Or(tpe1: Type, tpe2: Type, loc: SourceLocation) extends Type

    case class Complement(tpe: Type, loc: SourceLocation) extends Type

    case class Union(tpe1: Type, tpe2: Type, loc: SourceLocation) extends Type

    case class Intersection(tpe1: Type, tpe2: Type, loc: SourceLocation) extends Type

    case class Pure(loc: SourceLocation) extends Type

    case class CaseSet(cases: List[Name.QName], loc: SourceLocation) extends Type

    case class CaseUnion(tpe1: Type, tpe2: Type, loc: SourceLocation) extends Type

    case class CaseIntersection(tpe1: Type, tpe2: Type, loc: SourceLocation) extends Type

    case class CaseComplement(tpe: Type, loc: SourceLocation) extends Type

    case class Ascribe(tpe: Type, kind: Kind, loc: SourceLocation) extends Type

    case class Error(loc: SourceLocation) extends Type

  }

  sealed trait Kind

  object Kind {
    case class Ambiguous(qname: Name.QName, loc: SourceLocation) extends Kind

    case class Arrow(k1: Kind, k2: Kind, loc: SourceLocation) extends Kind
  }

  case class Case(ident: Name.Ident, tpe: Type, loc: SourceLocation)

<<<<<<< HEAD
  case class StructField(ident: Name.Label, tpe: Type, loc: SourceLocation)
=======
  case class StructField(name: Name.Label, tpe: Type, loc: SourceLocation)
>>>>>>> 7c46e055

  case class RestrictableCase(ident: Name.Ident, tpe: Type, loc: SourceLocation)

  case class FormalParam(ident: Name.Ident, mod: Ast.Modifiers, tpe: Option[Type], loc: SourceLocation)

  sealed trait PredicateParam

  object PredicateParam {

    case class PredicateParamUntyped(pred: Name.Pred, loc: SourceLocation) extends PredicateParam

    case class PredicateParamWithType(pred: Name.Pred, den: Ast.Denotation, tpes: List[Type], loc: SourceLocation) extends PredicateParam

  }

  case class JavaClassMember(prefix: String, suffix: List[String], loc: SourceLocation)

  case class JvmMethod(ident: Name.Ident, fparams: List[FormalParam], exp: Expr, tpe: Type, eff: Option[Type], loc: SourceLocation)

  case class CatchRule(ident: Name.Ident, className: String, exp: Expr)

  case class HandlerRule(op: Name.Ident, fparams: List[FormalParam], exp: Expr)

  case class WithHandler(eff: Name.QName, rules: List[HandlerRule])

  case class RestrictableChooseRule(pat: RestrictableChoosePattern, exp: Expr)

  case class TypeConstraint(trt: Name.QName, tpe: Type, loc: SourceLocation)

  case class EqualityConstraint(qname: Name.QName, tpe1: Type, tpe2: Type, loc: SourceLocation)

  case class Constraint(head: Predicate.Head, body: List[Predicate.Body], loc: SourceLocation)

  case class MatchRule(pat: Pattern, exp1: Option[Expr], exp2: Expr)

  case class TypeMatchRule(ident: Name.Ident, tpe: Type, exp: Expr)

  case class SelectChannelRule(ident: Name.Ident, exp1: Expr, exp2: Expr)

  sealed trait TypeParam

  object TypeParam {

    case class Unkinded(ident: Name.Ident) extends TypeParam

    case class Kinded(ident: Name.Ident, kind: Kind) extends TypeParam

  }

  case class ParYieldFragment(pat: Pattern, exp: Expr, loc: SourceLocation)

  case class Derivations(traits: List[Name.QName], loc: SourceLocation)


  sealed trait ForFragment {
    def loc: SourceLocation
  }

  object ForFragment {

    case class Generator(pat: Pattern, exp: Expr, loc: SourceLocation) extends ForFragment

    case class Guard(exp: Expr, loc: SourceLocation) extends ForFragment

    case class Let(pat: Pattern, exp: Expr, loc: SourceLocation) extends ForFragment
  }

  sealed trait DebugKind

  object DebugKind {

    case object Debug extends DebugKind

    case object DebugWithLoc extends DebugKind

    case object DebugWithLocAndSrc extends DebugKind

  }

  sealed trait JvmOp

  object JvmOp {

    case class Constructor(fqn: Name.JavaName, sig: List[WeededAst.Type], tpe: Type, eff: Option[WeededAst.Type], ident: Name.Ident) extends JvmOp

    case class Method(fqn: WeededAst.JavaClassMember, sig: List[WeededAst.Type], tpe: Type, eff: Option[WeededAst.Type], ident: Option[Name.Ident]) extends JvmOp

    case class StaticMethod(fqn: WeededAst.JavaClassMember, sig: List[WeededAst.Type], tpe: Type, eff: Option[WeededAst.Type], ident: Option[Name.Ident]) extends JvmOp

    case class GetField(fqn: WeededAst.JavaClassMember, tpe: Type, eff: Option[WeededAst.Type], ident: Name.Ident) extends JvmOp

    case class PutField(fqn: WeededAst.JavaClassMember, tpe: Type, eff: Option[WeededAst.Type], ident: Name.Ident) extends JvmOp

    case class GetStaticField(fqn: WeededAst.JavaClassMember, tpe: Type, eff: Option[WeededAst.Type], ident: Name.Ident) extends JvmOp

    case class PutStaticField(fqn: WeededAst.JavaClassMember, tpe: Type, eff: Option[WeededAst.Type], ident: Name.Ident) extends JvmOp

  }

}<|MERGE_RESOLUTION|>--- conflicted
+++ resolved
@@ -405,11 +405,7 @@
 
   case class Case(ident: Name.Ident, tpe: Type, loc: SourceLocation)
 
-<<<<<<< HEAD
-  case class StructField(ident: Name.Label, tpe: Type, loc: SourceLocation)
-=======
   case class StructField(name: Name.Label, tpe: Type, loc: SourceLocation)
->>>>>>> 7c46e055
 
   case class RestrictableCase(ident: Name.Ident, tpe: Type, loc: SourceLocation)
 
