/*
 * Copyright 2015-2016 Magnus Madsen, Ming-Ho Yee
 *
 * Licensed under the Apache License, Version 2.0 (the "License");
 * you may not use this file except in compliance with the License.
 * You may obtain a copy of the License at
 *
 *   http://www.apache.org/licenses/LICENSE-2.0
 *
 * Unless required by applicable law or agreed to in writing, software
 * distributed under the License is distributed on an "AS IS" BASIS,
 * WITHOUT WARRANTIES OR CONDITIONS OF ANY KIND, either express or implied.
 * See the License for the specific language governing permissions and
 * limitations under the License.
 */

package ca.uwaterloo.flix.api

import ca.uwaterloo.flix.language.ast.Ast.Input
import ca.uwaterloo.flix.language.ast._
import ca.uwaterloo.flix.language.dbg.AstPrinter
import ca.uwaterloo.flix.language.fmt.FormatOptions
import ca.uwaterloo.flix.language.phase._
import ca.uwaterloo.flix.language.phase.jvm.JvmBackend
import ca.uwaterloo.flix.language.{CompilationMessage, GenSym}
import ca.uwaterloo.flix.runtime.CompilationResult
import ca.uwaterloo.flix.tools.Summary
import ca.uwaterloo.flix.util.Formatter.NoFormatter
import ca.uwaterloo.flix.util._

import java.nio.charset.Charset
import java.nio.file.{Files, Path}
import java.util.concurrent.{ExecutorService, Executors}
import scala.collection.mutable
import scala.collection.mutable.ListBuffer

object Flix {
  /**
    * The reserved Flix delimiter.
    */
  val Delimiter: String = "$"

  /**
    * The file extension for intermediate representation files.
    */
  val IrFileExtension = "flixir"

  /**
    * The maximum width of the intermediate representation files.
    */
  val IrFileWidth = 80

  /**
    * The number of spaces per indentation in the intermediate representation files.
    */
  val IrFileIndentation = 4
}

/**
  * Main programmatic interface for Flix.
  */
class Flix {

  /**
    * A sequence of inputs to be parsed into Flix ASTs.
    */
  private val inputs = mutable.Map.empty[String, Input]

  /**
    * The set of sources changed since last compilation.
    */
  private var changeSet: ChangeSet = ChangeSet.Everything

  /**
    * A cache of ASTs for incremental compilation.
    */
  private var cachedLexerTokens: Map[Ast.Source, Array[Token]] = Map.empty
  private var cachedParserAst: ParsedAst.Root = ParsedAst.empty
  private var cachedWeederAst: WeededAst.Root = WeededAst.empty
  private var cachedDesugarAst: DesugaredAst.Root = DesugaredAst.empty
  private var cachedKinderAst: KindedAst.Root = KindedAst.empty
  private var cachedResolverAst: ResolvedAst.Root = ResolvedAst.empty
  private var cachedTyperAst: TypedAst.Root = TypedAst.empty

  def getParserAst: ParsedAst.Root = cachedParserAst
  def getWeederAst: WeededAst.Root = cachedWeederAst
  def getDesugarAst: DesugaredAst.Root = cachedDesugarAst
  def getKinderAst: KindedAst.Root = cachedKinderAst
  def getResolverAst: ResolvedAst.Root = cachedResolverAst
  def getTyperAst: TypedAst.Root = cachedTyperAst

  /**
    * A cache of ASTs for debugging.
    */
  private var cachedLoweringAst: LoweredAst.Root = LoweredAst.empty
  private var cachedTreeShaker1Ast: LoweredAst.Root = LoweredAst.empty
  private var cachedMonoDefsAst: LoweredAst.Root = LoweredAst.empty
  private var cachedMonoTypesAst: LoweredAst.Root = LoweredAst.empty
  private var cachedSimplifierAst: SimplifiedAst.Root = SimplifiedAst.empty
  private var cachedClosureConvAst: SimplifiedAst.Root = SimplifiedAst.empty
  private var cachedLambdaLiftAst: LiftedAst.Root = LiftedAst.empty
  private var cachedTailrecAst: LiftedAst.Root = LiftedAst.empty
  private var cachedOptimizerAst: LiftedAst.Root = LiftedAst.empty
  private var cachedTreeShaker2Ast: LiftedAst.Root = LiftedAst.empty
  private var cachedReducerAst: ReducedAst.Root = ReducedAst.empty
  private var cachedVarOffsetsAst: ReducedAst.Root = ReducedAst.empty

  def getLoweringAst: LoweredAst.Root = cachedLoweringAst
  def getTreeShaker1Ast: LoweredAst.Root = cachedTreeShaker1Ast
  def getMonoDefsAst: LoweredAst.Root = cachedMonoDefsAst
  def getMonoTypesAst: LoweredAst.Root = cachedMonoTypesAst
  def getSimplifierAst: SimplifiedAst.Root = cachedSimplifierAst
  def getClosureConvAst: SimplifiedAst.Root = cachedClosureConvAst
  def getLambdaLiftAst: LiftedAst.Root = cachedLambdaLiftAst
  def getTailrecAst: LiftedAst.Root = cachedTailrecAst
  def getOptimizerAst: LiftedAst.Root = cachedOptimizerAst
  def getTreeShaker2Ast: LiftedAst.Root = cachedTreeShaker2Ast
  def getReducerAst: ReducedAst.Root = cachedReducerAst
  def getVarOffsetsAst: ReducedAst.Root = cachedVarOffsetsAst

  /**
    * A sequence of internal inputs to be parsed into Flix ASTs.
    *
    * The core library *must* be present for any program to compile.
    */
  private val coreLibrary = List(
    // Prelude
    "Prelude.flix" -> LocalResource.get("/src/library/Prelude.flix"),

    // Comparison
    "Comparison.flix" -> LocalResource.get("/src/library/Comparison.flix"),

    // Operators
    "Neg.flix" -> LocalResource.get("/src/library/Neg.flix"),
    "Add.flix" -> LocalResource.get("/src/library/Add.flix"),
    "Sub.flix" -> LocalResource.get("/src/library/Sub.flix"),
    "Mul.flix" -> LocalResource.get("/src/library/Mul.flix"),
    "Div.flix" -> LocalResource.get("/src/library/Div.flix"),
    "Bool.flix" -> LocalResource.get("/src/library/Bool.flix"),

    // Channels and Threads
    "Channel.flix" -> LocalResource.get("/src/library/Channel.flix"),
    "Thread.flix" -> LocalResource.get("/src/library/Thread.flix"),
    "Time.flix" -> LocalResource.get("/src/library/Time.flix"),

    // Built-in
    "Eq.flix" -> LocalResource.get("/src/library/Eq.flix"),
    "Hash.flix" -> LocalResource.get("/src/library/Hash.flix"),
    "Sendable.flix" -> LocalResource.get("/src/library/Sendable.flix"),
    "Order.flix" -> LocalResource.get("/src/library/Order.flix"),

    // Lattices
    "PartialOrder.flix" -> LocalResource.get("/src/library/PartialOrder.flix"),
    "LowerBound.flix" -> LocalResource.get("/src/library/LowerBound.flix"),
    "UpperBound.flix" -> LocalResource.get("/src/library/UpperBound.flix"),
    "JoinLattice.flix" -> LocalResource.get("/src/library/JoinLattice.flix"),
    "MeetLattice.flix" -> LocalResource.get("/src/library/MeetLattice.flix"),

    // String
    "ToString.flix" -> LocalResource.get("/src/library/ToString.flix"),

    // Reflect
    "Reflect.flix" -> LocalResource.get("/src/library/Reflect.flix"),

    // Debug
    "Debug.flix" -> LocalResource.get("/src/library/Debug.flix"),

    // References
    "Ref.flix" -> LocalResource.get("/src/library/Ref.flix"),
  )

  /**
    * A sequence of internal inputs to be parsed into Flix ASTs.
    *
    * The standard library is not required to be present for at least some programs to compile.
    */
  private val standardLibrary = List(
    "Array.flix" -> LocalResource.get("/src/library/Array.flix"),
    "Assert.flix" -> LocalResource.get("/src/library/Assert.flix"),
    "Benchmark.flix" -> LocalResource.get("/src/library/Benchmark.flix"),
    "BigDecimal.flix" -> LocalResource.get("/src/library/BigDecimal.flix"),
    "BigInt.flix" -> LocalResource.get("/src/library/BigInt.flix"),
    "Boxable.flix" -> LocalResource.get("/src/library/Boxable.flix"),
    "Boxed.flix" -> LocalResource.get("/src/library/Boxed.flix"),
    "Chain.flix" -> LocalResource.get("/src/library/Chain.flix"),
    "Char.flix" -> LocalResource.get("/src/library/Char.flix"),
    "Closeable.flix" -> LocalResource.get("/src/library/Closeable.flix"),
    "CodePoint.flix" -> LocalResource.get("/src/library/CodePoint.flix"),
    "Console.flix" -> LocalResource.get("/src/library/Console.flix"),
    "DelayList.flix" -> LocalResource.get("/src/library/DelayList.flix"),
    "DelayMap.flix" -> LocalResource.get("/src/library/DelayMap.flix"),
    "Down.flix" -> LocalResource.get("/src/library/Down.flix"),
    "Float32.flix" -> LocalResource.get("/src/library/Float32.flix"),
    "Float64.flix" -> LocalResource.get("/src/library/Float64.flix"),
    "Int8.flix" -> LocalResource.get("/src/library/Int8.flix"),
    "Int16.flix" -> LocalResource.get("/src/library/Int16.flix"),
    "Int32.flix" -> LocalResource.get("/src/library/Int32.flix"),
    "Int64.flix" -> LocalResource.get("/src/library/Int64.flix"),
    "Iterable.flix" -> LocalResource.get("/src/library/Iterable.flix"),
    "Iterator.flix" -> LocalResource.get("/src/library/Iterator.flix"),
    "List.flix" -> LocalResource.get("/src/library/List.flix"),
    "Map.flix" -> LocalResource.get("/src/library/Map.flix"),
    "Nec.flix" -> LocalResource.get("/src/library/Nec.flix"),
    "Nel.flix" -> LocalResource.get("/src/library/Nel.flix"),
    "Object.flix" -> LocalResource.get("/src/library/Object.flix"),
    "Option.flix" -> LocalResource.get("/src/library/Option.flix"),
    "Random.flix" -> LocalResource.get("/src/library/Random.flix"),
    "Region.flix" -> LocalResource.get("/src/library/Region.flix"),
    "Result.flix" -> LocalResource.get("/src/library/Result.flix"),
    "Set.flix" -> LocalResource.get("/src/library/Set.flix"),
    "String.flix" -> LocalResource.get("/src/library/String.flix"),
    "System.flix" -> LocalResource.get("/src/library/System.flix"),
    "MultiMap.flix" -> LocalResource.get("/src/library/MultiMap.flix"),

    "MutQueue.flix" -> LocalResource.get("/src/library/MutQueue.flix"),
    "MutDeque.flix" -> LocalResource.get("/src/library/MutDeque.flix"),
    "MutDisjointSets.flix" -> LocalResource.get("/src/library/MutDisjointSets.flix"),
    "MutList.flix" -> LocalResource.get("/src/library/MutList.flix"),
    "MutSet.flix" -> LocalResource.get("/src/library/MutSet.flix"),
    "MutMap.flix" -> LocalResource.get("/src/library/MutMap.flix"),

    "Files.flix" -> LocalResource.get("/src/library/Files.flix"),
    "IOError.flix" -> LocalResource.get("/src/library/IOError.flix"),
    "Reader.flix" -> LocalResource.get("/src/library/Reader.flix"),
    "File.flix" -> LocalResource.get("/src/library/File.flix"),

    "Environment.flix" -> LocalResource.get("/src/library/Environment.flix"),

    "Applicative.flix" -> LocalResource.get("/src/library/Applicative.flix"),
    "CommutativeGroup.flix" -> LocalResource.get("/src/library/CommutativeGroup.flix"),
    "CommutativeMonoid.flix" -> LocalResource.get("/src/library/CommutativeMonoid.flix"),
    "CommutativeSemiGroup.flix" -> LocalResource.get("/src/library/CommutativeSemiGroup.flix"),
    "Foldable.flix" -> LocalResource.get("/src/library/Foldable.flix"),
    "FromString.flix" -> LocalResource.get("/src/library/FromString.flix"),
    "Functor.flix" -> LocalResource.get("/src/library/Functor.flix"),
    "Filterable.flix" -> LocalResource.get("/src/library/Filterable.flix"),
    "Group.flix" -> LocalResource.get("/src/library/Group.flix"),
    "Identity.flix" -> LocalResource.get("/src/library/Identity.flix"),
    "Monad.flix" -> LocalResource.get("/src/library/Monad.flix"),
    "MonadZero.flix" -> LocalResource.get("/src/library/MonadZero.flix"),
    "MonadZip.flix" -> LocalResource.get("/src/library/MonadZip.flix"),
    "Monoid.flix" -> LocalResource.get("/src/library/Monoid.flix"),
    "Reducible.flix" -> LocalResource.get("/src/library/Reducible.flix"),
    "SemiGroup.flix" -> LocalResource.get("/src/library/SemiGroup.flix"),
    "Traversable.flix" -> LocalResource.get("/src/library/Traversable.flix"),
    "Witherable.flix" -> LocalResource.get("/src/library/Witherable.flix"),
    "UnorderedFoldable.flix" -> LocalResource.get("/src/library/UnorderedFoldable.flix"),
    "Collectable.flix" -> LocalResource.get("/src/library/Collectable.flix"),

    "Validation.flix" -> LocalResource.get("/src/library/Validation.flix"),

    "StringBuilder.flix" -> LocalResource.get("/src/library/StringBuilder.flix"),
    "RedBlackTree.flix" -> LocalResource.get("/src/library/RedBlackTree.flix"),
    "GetOpt.flix" -> LocalResource.get("/src/library/GetOpt.flix"),

    "Concurrent/Channel.flix" -> LocalResource.get("/src/library/Concurrent/Channel.flix"),
    "Concurrent/Condition.flix" -> LocalResource.get("/src/library/Concurrent/Condition.flix"),
    "Concurrent/CyclicBarrier.flix" -> LocalResource.get("/src/library/Concurrent/CyclicBarrier.flix"),
    "Concurrent/ReentrantLock.flix" -> LocalResource.get("/src/library/Concurrent/ReentrantLock.flix"),

    "Time/Duration.flix" -> LocalResource.get("/src/library/Time/Duration.flix"),
    "Time/Epoch.flix" -> LocalResource.get("/src/library/Time/Epoch.flix"),
    "Time/Instant.flix" -> LocalResource.get("/src/library/Time/Instant.flix"),

    "Fixpoint/Compiler.flix" -> LocalResource.get("/src/library/Fixpoint/Compiler.flix"),
    "Fixpoint/Debugging.flix" -> LocalResource.get("/src/library/Fixpoint/Debugging.flix"),
    "Fixpoint/IndexSelection.flix" -> LocalResource.get("/src/library/Fixpoint/IndexSelection.flix"),
    "Fixpoint/Interpreter.flix" -> LocalResource.get("/src/library/Fixpoint/Interpreter.flix"),
    "Fixpoint/Options.flix" -> LocalResource.get("/src/library/Fixpoint/Options.flix"),
    "Fixpoint/PredSymsOf.flix" -> LocalResource.get("/src/library/Fixpoint/PredSymsOf.flix"),
    "Fixpoint/Simplifier.flix" -> LocalResource.get("/src/library/Fixpoint/Simplifier.flix"),
    "Fixpoint/Solver.flix" -> LocalResource.get("/src/library/Fixpoint/Solver.flix"),
    "Fixpoint/Stratifier.flix" -> LocalResource.get("/src/library/Fixpoint/Stratifier.flix"),
    "Fixpoint/SubstitutePredSym.flix" -> LocalResource.get("/src/library/Fixpoint/SubstitutePredSym.flix"),
    "Fixpoint/VarsToIndices.flix" -> LocalResource.get("/src/library/Fixpoint/VarsToIndices.flix"),

    "Fixpoint/Ast/BodyPredicate.flix" -> LocalResource.get("/src/library/Fixpoint/Ast/BodyPredicate.flix"),
    "Fixpoint/Ast/BodyTerm.flix" -> LocalResource.get("/src/library/Fixpoint/Ast/BodyTerm.flix"),
    "Fixpoint/Ast/Constraint.flix" -> LocalResource.get("/src/library/Fixpoint/Ast/Constraint.flix"),
    "Fixpoint/Ast/Datalog.flix" -> LocalResource.get("/src/library/Fixpoint/Ast/Datalog.flix"),
    "Fixpoint/Ast/Denotation.flix" -> LocalResource.get("/src/library/Fixpoint/Ast/Denotation.flix"),
    "Fixpoint/Ast/Fixity.flix" -> LocalResource.get("/src/library/Fixpoint/Ast/Fixity.flix"),
    "Fixpoint/Ast/HeadPredicate.flix" -> LocalResource.get("/src/library/Fixpoint/Ast/HeadPredicate.flix"),
    "Fixpoint/Ast/HeadTerm.flix" -> LocalResource.get("/src/library/Fixpoint/Ast/HeadTerm.flix"),
    "Fixpoint/Ast/Polarity.flix" -> LocalResource.get("/src/library/Fixpoint/Ast/Polarity.flix"),
    "Fixpoint/Ast/PrecedenceGraph.flix" -> LocalResource.get("/src/library/Fixpoint/Ast/PrecedenceGraph.flix"),
    "Fixpoint/Ast/VarSym.flix" -> LocalResource.get("/src/library/Fixpoint/Ast/VarSym.flix"),

    "Fixpoint/Ram/BoolExp.flix" -> LocalResource.get("/src/library/Fixpoint/Ram/BoolExp.flix"),
    "Fixpoint/Ram/RamStmt.flix" -> LocalResource.get("/src/library/Fixpoint/Ram/RamStmt.flix"),
    "Fixpoint/Ram/RamSym.flix" -> LocalResource.get("/src/library/Fixpoint/Ram/RamSym.flix"),
    "Fixpoint/Ram/RamTerm.flix" -> LocalResource.get("/src/library/Fixpoint/Ram/RamTerm.flix"),
    "Fixpoint/Ram/RelOp.flix" -> LocalResource.get("/src/library/Fixpoint/Ram/RelOp.flix"),
    "Fixpoint/Ram/RowVar.flix" -> LocalResource.get("/src/library/Fixpoint/Ram/RowVar.flix"),

    "Fixpoint/Shared/PredSym.flix" -> LocalResource.get("/src/library/Fixpoint/Shared/PredSym.flix"),

    "Graph.flix" -> LocalResource.get("/src/library/Graph.flix"),
    "Vector.flix" -> LocalResource.get("/src/library/Vector.flix"),
    "Regex.flix" -> LocalResource.get("/src/library/Regex.flix"),
    "Adaptor.flix" -> LocalResource.get("/src/library/Adaptor.flix"),
    "ToJava.flix" -> LocalResource.get("/src/library/ToJava.flix"),
  )

  /**
    * A map to track the time spent in each phase and sub-phase.
    */
  var phaseTimers: ListBuffer[PhaseTime] = ListBuffer.empty

  /**
    * The current phase we are in. Initially null.
    */
  private var currentPhase: PhaseTime = _

  /**
    * The progress bar.
    */
  private val progressBar: ProgressBar = new ProgressBar

  /**
    * The default assumed charset.
    */
  val defaultCharset: Charset = Charset.forName("UTF-8")

  /**
    * The current Flix options.
    */
  var options: Options = Options.Default

  /**
    * The fork join pool for `this` Flix instance.
    */
  private var forkJoinPool: java.util.concurrent.ForkJoinPool = _

  /**
    * The fork join task support for `this` Flix instance.
    */
  var forkJoinTaskSupport: scala.collection.parallel.ForkJoinTaskSupport = _

  /**
    * The thread pool executor service for `this` Flix instance.
    */
  var threadPool: ExecutorService = _

  /**
    * The symbol generator associated with this Flix instance.
    */
  val genSym = new GenSym()

  /**
    * The default output formatter.
    */
  private var formatter: Formatter = NoFormatter

  /**
    * A class loader for loading external JARs.
    */
  val jarLoader = new ExternalJarLoader

  /**
    * Adds the given string `text` with the given `name`.
    */
  def addSourceCode(name: String, text: String): Flix = {
    if (name == null)
      throw new IllegalArgumentException("'name' must be non-null.")
    if (text == null)
      throw new IllegalArgumentException("'text' must be non-null.")
    addInput(name, Input.Text(name, text, stable = false))
    this
  }

  /**
    * Removes the source code with the given `name`.
    */
  def remSourceCode(name: String): Flix = {
    if (name == null)
      throw new IllegalArgumentException("'name' must be non-null.")
    remInput(name, Input.Text(name, "", stable = false))
    this
  }

  /**
    * Adds the given path `p` as Flix source file.
    */
  def addFlix(p: Path): Flix = {
    if (p == null)
      throw new IllegalArgumentException(s"'p' must be non-null.")
    if (!Files.exists(p))
      throw new IllegalArgumentException(s"'$p' must be a file.")
    if (!Files.isRegularFile(p))
      throw new IllegalArgumentException(s"'$p' must be a regular file.")
    if (!Files.isReadable(p))
      throw new IllegalArgumentException(s"'$p' must be a readable file.")
    if (!p.getFileName.toString.endsWith(".flix"))
      throw new IllegalArgumentException(s"'$p' must be a *.flix file.")

    addInput(p.toString, Input.TxtFile(p))
    this
  }

  /**
    * Adds the given path `p` as a Flix package file.
    */
  def addPkg(p: Path): Flix = {
    if (p == null)
      throw new IllegalArgumentException(s"'p' must be non-null.")
    if (!Files.exists(p))
      throw new IllegalArgumentException(s"'$p' must be a file.")
    if (!Files.isRegularFile(p))
      throw new IllegalArgumentException(s"'$p' must be a regular file.")
    if (!Files.isReadable(p))
      throw new IllegalArgumentException(s"'$p' must be a readable file.")
    if (!p.getFileName.toString.endsWith(".fpkg"))
      throw new IllegalArgumentException(s"'$p' must be a *.pkg file.")

    addInput(p.toString, Input.PkgFile(p))
    this
  }

  /**
    * Removes the given path `p` as a Flix source file.
    */
  def remFlix(p: Path): Flix = {
    if (!p.getFileName.toString.endsWith(".flix"))
      throw new IllegalArgumentException(s"'$p' must be a *.flix file.")

    remInput(p.toString, Input.TxtFile(p))
    this
  }

  /**
    * Adds the JAR file at path `p` to the class loader.
    */
  def addJar(p: Path): Flix = {
    if (p == null)
      throw new IllegalArgumentException(s"'p' must be non-null.")
    if (!Files.exists(p))
      throw new IllegalArgumentException(s"'$p' must be a file.")
    if (!Files.isRegularFile(p))
      throw new IllegalArgumentException(s"'$p' must be a regular file.")
    if (!Files.isReadable(p))
      throw new IllegalArgumentException(s"'$p' must be a readable file.")

    jarLoader.addURL(p.toUri.toURL)
    this
  }

  /**
    * Adds the given `input` under the given `name`.
    */
  private def addInput(name: String, input: Input): Unit = inputs.get(name) match {
    case None =>
      inputs += name -> input
    case Some(_) =>
      changeSet = changeSet.markChanged(input)
      inputs += name -> input
  }

  /**
    * Removes the given `input` under the given `name`.
    *
    * Note: Removing an input means to replace it by the empty string.
    */
  private def remInput(name: String, input: Input): Unit = inputs.get(name) match {
    case None => // nop
    case Some(_) =>
      changeSet = changeSet.markChanged(input)
      inputs += name -> Input.Text(name, "", stable = false)
  }

  /**
    * Sets the options used for this Flix instance.
    */
  def setOptions(opts: Options): Flix = {
    if (opts == null)
      throw new IllegalArgumentException("'opts' must be non-null.")
    options = opts
    this
  }

  /**
    * Returns the format options associated with this Flix instance.
    */
  def getFormatOptions: FormatOptions = {
    FormatOptions(
      ignorePur = false,
      ignoreEff = false,
      varNames = FormatOptions.VarName.NameBased // TODO add cli option
    )
  }

  /**
    * Returns the current formatter instance.
    */
  def getFormatter: Formatter = this.formatter

  /**
    * Sets the output formatter used for this Flix instance.
    */
  def setFormatter(formatter: Formatter): Flix = {
    if (formatter == null)
      throw new IllegalArgumentException("'formatter' must be non-null.")
    this.formatter = formatter
    this
  }

  /**
    * Converts a list of compiler error messages to a list of printable messages.
    * Decides whether or not to append the explanation.
    */
  def mkMessages(errors: Seq[CompilationMessage]): List[String] = {
    if (options.explain)
      errors.sortBy(_.loc).map(cm => cm.message(formatter) + cm.explain(formatter).getOrElse("")).toList
    else
      errors.sortBy(_.loc).map(cm => cm.message(formatter)).toList
  }

  /**
    * Compiles the Flix program and returns a typed ast.
    */
  def check(): Validation[TypedAst.Root, CompilationMessage] = try {
    import Validation.Implicit.AsMonad

    // Mark this object as implicit.
    implicit val flix: Flix = this

    // Initialize fork join pool.
    initForkJoin()

    // Initialize the thread pool.
    initThreadPool()

    // Reset the phase information.
    phaseTimers = ListBuffer.empty

    // The default entry point
    val entryPoint = flix.options.entryPoint

    /** Remember to update [[AstPrinter]] about the list of phases. */
    val result = for {
      afterReader <- Reader.run(getInputs)
      afterLexer <- Lexer.run(afterReader, cachedLexerTokens, changeSet)
      afterParser <- Parser.run(afterReader, entryPoint, cachedParserAst, changeSet)
      afterWeeder <- Weeder.run(afterParser, cachedWeederAst, changeSet)
      afterDesugar = Desugar.run(afterWeeder, cachedDesugarAst, changeSet)
      afterNamer <- Namer.run(afterDesugar)
      afterResolver <- Resolver.run(afterNamer, cachedResolverAst, changeSet)
      afterKinder <- Kinder.run(afterResolver, cachedKinderAst, changeSet)
      afterDeriver <- Deriver.run(afterKinder)
      afterTyper <- Typer.run(afterDeriver, cachedTyperAst, changeSet)
      afterEntryPoint <- EntryPoint.run(afterTyper)
      _ <- Instances.run(afterEntryPoint, cachedTyperAst, changeSet)
      afterPredDeps <- PredDeps.run(afterEntryPoint)
      afterStratifier <- Stratifier.run(afterPredDeps)
      afterPatMatch <- PatMatch.run(afterStratifier)
      afterRedundancy <- Redundancy.run(afterPatMatch)
      afterSafety <- Safety.run(afterRedundancy)
    } yield {
      // Update caches for incremental compilation.
      if (options.incremental) {
        this.cachedLexerTokens = afterLexer
        this.cachedParserAst = afterParser
        this.cachedWeederAst = afterWeeder
        this.cachedDesugarAst = afterDesugar
        this.cachedKinderAst = afterKinder
        this.cachedResolverAst = afterResolver
        this.cachedTyperAst = afterTyper
      }
      afterSafety
    }

    // Write formatted asts to disk based on options.
    // (Possible duplicate files in codeGen will just be empty and overwritten there)
    AstPrinter.printAsts()

    // Shutdown fork join pool.
    shutdownForkJoin()

    // Shutdown thread pool.
    shutdownThreadPool()

    // Reset the progress bar.
    progressBar.complete()

    // Print summary?
    if (options.xsummary) {
      Summary.printSummary(result)
    }

    // Return the result (which could contain soft failures).
    result
  } catch {
    case ex: InternalCompilerException =>
      CrashHandler.handleCrash(ex)(this)
      throw ex
  }

  /**
    * Compiles the given typed ast to an executable ast.
    */
  def codeGen(typedAst: TypedAst.Root): Validation[CompilationResult, CompilationMessage] = try {
    // Mark this object as implicit.
    implicit val flix: Flix = this

    // Initialize fork join pool.
    initForkJoin()

<<<<<<< HEAD
    // Initialize thread pool.
    initThreadPool()

=======
    /** Remember to update [[AstPrinter]] about the list of phases. */
>>>>>>> 4baf4441
    cachedLoweringAst = Lowering.run(typedAst)
    cachedTreeShaker1Ast = TreeShaker1.run(cachedLoweringAst)
    cachedMonoDefsAst = MonoDefs.run(cachedTreeShaker1Ast)
    cachedMonoTypesAst = MonoTypes.run(cachedMonoDefsAst)
    cachedSimplifierAst = Simplifier.run(cachedMonoTypesAst)
    cachedClosureConvAst = ClosureConv.run(cachedSimplifierAst)
    cachedLambdaLiftAst = LambdaLift.run(cachedClosureConvAst)
    cachedTailrecAst = Tailrec.run(cachedLambdaLiftAst)
    cachedOptimizerAst = Optimizer.run(cachedTailrecAst)
    cachedTreeShaker2Ast = TreeShaker2.run(cachedOptimizerAst)
    cachedReducerAst = Reducer.run(cachedTreeShaker2Ast)
    cachedVarOffsetsAst = VarOffsets.run(cachedReducerAst)
    val result = JvmBackend.run(cachedVarOffsetsAst)

    // Write formatted asts to disk based on options.
    AstPrinter.printAsts()

    // Shutdown fork join pool.
    shutdownForkJoin()

    // Shutdown thread pool.
    shutdownThreadPool()

    // Reset the progress bar.
    progressBar.complete()

    // Return the result.
    Validation.Success(result)
  } catch {
    case ex: InternalCompilerException =>
      CrashHandler.handleCrash(ex)(this)
      throw ex
    case ex: java.lang.VerifyError =>
      CrashHandler.handleCrash(ex)(this)
      throw ex
  }

  /**
    * Compiles the given typed ast to an executable ast.
    */
  def compile(): Validation[CompilationResult, CompilationMessage] = {
    val result = check().toHardFailure
    Validation.flatMapN(result)(codeGen)
  }

  /**
    * Enters the phase with the given name.
    */
  def phase[A](phase: String)(f: => A): A = {
    // Initialize the phase time object.
    currentPhase = PhaseTime(phase, 0, Nil)

    if (options.progress) {
      progressBar.observe(currentPhase.phase, "", sample = false)
    }

    // Measure the execution time.
    val t = System.nanoTime()
    val r = f
    val e = System.nanoTime() - t

    // Update the phase time.
    currentPhase = currentPhase.copy(time = e)

    // And add it to the list of executed phases.
    phaseTimers += currentPhase

    // Return the result computed by the phase.
    r
  }

  /**
    * Enters the sub-phase with the given name.
    */
  def subphase[A](subphase: String)(f: => A): A = {
    // Measure the execution time.
    val t = System.nanoTime()
    val r = f
    val e = System.nanoTime() - t

    // Update the phase with information about the subphase.
    val subphases = (subphase, e) :: currentPhase.subphases
    currentPhase = currentPhase.copy(subphases = subphases)

    // Return the result computed by the subphase.
    r
  }

  /**
    * Returns the total compilation time in nanoseconds.
    */
  def getTotalTime: Long = phaseTimers.foldLeft(0L) {
    case (acc, phase) => acc + phase.time
  }

  /**
    * A callback to indicate that work has started on the given subtask.
    */
  def subtask(subtask: String, sample: Boolean = false): Unit = {
    if (options.progress) {
      progressBar.observe(currentPhase.phase, subtask, sample)
    }
  }

  /**
    * Returns a list of inputs constructed from the strings and paths passed to Flix.
    */
  private def getInputs: List[Input] = {
    val lib = options.lib match {
      case LibLevel.Nix => Nil
      case LibLevel.Min => getLibraryInputs(coreLibrary)
      case LibLevel.All => getLibraryInputs(coreLibrary ++ standardLibrary)
    }
    inputs.values.toList ::: lib
  }

  /**
    * Returns the inputs for the given list of (path, text) pairs.
    */
  private def getLibraryInputs(xs: List[(String, String)]): List[Input] = xs.foldLeft(List.empty[Input]) {
    case (xs, (name, text)) => Input.Text(name, text, stable = true) :: xs
  }

  /**
    * Initializes the fork join pools.
    */
  private def initForkJoin(): Unit = {
    forkJoinPool = new java.util.concurrent.ForkJoinPool(options.threads)
    forkJoinTaskSupport = new scala.collection.parallel.ForkJoinTaskSupport(forkJoinPool)
  }

  /**
    * Initializes the thread pool.
    */
  private def initThreadPool(): Unit = {
    threadPool = Executors.newFixedThreadPool(options.threads)
  }

  /**
    * Shuts down the fork join pools.
    */
  private def shutdownForkJoin(): Unit = {
    forkJoinPool.shutdown()
  }

  /**
    * Shuts down the thread pools.
    */
  private def shutdownThreadPool(): Unit = {
    threadPool.shutdown()
  }

}<|MERGE_RESOLUTION|>--- conflicted
+++ resolved
@@ -605,13 +605,10 @@
     // Initialize fork join pool.
     initForkJoin()
 
-<<<<<<< HEAD
     // Initialize thread pool.
     initThreadPool()
 
-=======
     /** Remember to update [[AstPrinter]] about the list of phases. */
->>>>>>> 4baf4441
     cachedLoweringAst = Lowering.run(typedAst)
     cachedTreeShaker1Ast = TreeShaker1.run(cachedLoweringAst)
     cachedMonoDefsAst = MonoDefs.run(cachedTreeShaker1Ast)
