mod Seq {

    pub restrictable enum Seq[s][a] {
        case Nil
        case One(a)
        case Cons(a, Seq[s][a])
    }

    type alias SOption[a] = Seq[<Seq.Nil, Seq.One>][a]
    type alias SList[a] = Seq[<Seq.Nil, Seq.Cons>][a]
    type alias SNel[a] = Seq[<Seq.One, Seq.Cons>][a]

    pub def main(): Unit \ IO  = {
        // Hovering over each of the declarations shows its inferred type.

        // We can create a sequence of one element
        let one = Seq.One(4);
        println("one: ${one}");

        // Mapping over the sequence does not change its type.
        // We know it is still exactly one element.
        let squared = map(x -> x * x, one);
        println("squared: ${squared}");

        // We can append s to itself. We know that the result is nonempty.
        let nonempty = append(one, one);
        println("nonempty: ${nonempty}");

        // If we a prefix of a nonempty list, we see that the result can involve any tags.
        let any = take(1, nonempty);
        println("any: ${any}");

        // But if we take a prefix of a singleton, we see that the result is either Nil or One.
        let option = take(1, one);
        println("option: ${option}");

        // We can take the head of a NonEmptyList
        let theHead = head(nonempty);
        println("theHead: ${theHead}");

        // But not of a list that may be empty (uncomment to see error)
        // let fail = head(option);

        // We can flatMap an Option to an Option.
        let a = option |> flatMap(x -> Seq.One(x));
        println("a: ${a}");

        // We can flatMap an Option to a List.
        let b = option |> flatMap(x -> open_variant Seq.Cons(x, Seq.Nil));
        println("b: ${b}");

        // We can flatMap a NonEmptyList to a NonEmptyList
        let c = nonempty |> flatMap(x -> Seq.One(x));
        println("c: ${c}");
        ()
    }

    ///
    /// Renders the list `l` to a String.
    ///
    pub def toString(l: Seq[s][a]): String with ToString[a] = region rc {
        let sb = StringBuilder.new_(rc);
        foreach (x <- l)
            StringBuilder.appendString!("${x} :: ", sb);
        StringBuilder.appendString!("Nil", sb);
        StringBuilder.toString(sb)
    }

    ///
    /// Returns true if and only if `l` is the empty list, i.e. `Nil`.
    ///
    pub def isEmpty(l: Seq[s][a]): Bool = choose l {
        case Seq.Nil    => true
        case Seq.One(_) => false
        case Seq.Cons(_, _) => false
    }

    ///
    /// Returns `Some(x)` if `x` is the first element of `l`.
    ///
    /// Returns `None` if `l` is empty.
    ///
    pub def head(l: Seq[s rvsub <Seq.Nil>][a]): a = choose l {
        case Seq.One(x)     => x
        case Seq.Cons(x, _) => x
    }

    ///
    /// Returns `Some(x)` if `x` is the last element of `l`.
    ///
    /// Returns `None` if `l` is empty.
    ///
    pub def last(l: Seq[s rvand <Seq.One, Seq.Cons>][a]): a = choose l {
        case Seq.One(x)         => x
        case Seq.Cons(_, xs)    => last(xs)
    }

    ///
    /// Returns the length of `l`.
    ///
    pub def length(l: Seq[s][a]): Int32 = choose l{
        case Seq.Nil => 0
        case Seq.One(_) => 1
        case Seq.Cons(_, xs) => length(xs) + 1
    }

    ///
    /// Returns `l2` appended to `l1`.
    ///
    ///
    pub def append(l1: Seq[s1][a], l2: Seq[s2][a]): Seq[s2 rvadd <Seq.Cons>][a] = choose* l1 {
        case Seq.Nil            => l2
        case Seq.One(x)         => open_variant Seq.Cons(x, l2)
        case Seq.Cons(x, xs)    => open_variant Seq.Cons(x, append(xs, l2))
    }

    ///
    /// Returns `true` if and only if `l` contains the element `x`.
    ///
    pub def memberOf(a: a, l: Seq[s][a]): Bool with Eq[a] = choose l {
        case Seq.Nil            => false
        case Seq.One(x)         => a == x
        case Seq.Cons(x, xs)    => if (a == x) true else memberOf(a, xs)
    }

    ///
    /// Optionally finds the smallest element of `l` according to the `Order` on `a`.
    ///
    /// Returns `None` if `l` is empty.
    ///
    pub def minimum(l: Seq[s rvsub <Seq.Nil>][a]): a with Order[a] =
        reduceLeft(Order.min, l)

    ///
    /// Optionally finds the smallest element of `l` according to the given comparator `cmp`.
    ///
    /// Returns `None` if `l` is empty.
    ///
    pub def minimumBy(cmp: (a, a) -> Comparison, l: Seq[s rvsub <Seq.Nil>][a]): a =
        reduceLeft(Order.minBy(cmp), l)

    ///
    /// Optionally finds the largest element of `l` according to the `Order` on `a`.
    ///
    /// Returns `None` if `l` is empty.
    ///
    pub def maximum(l: Seq[s rvsub <Seq.Nil>][a]): a with Order[a] =
        reduceLeft(Order.max, l)

    ///
    /// Optionally finds the largest element of `l` according to the given comparator `cmp`.
    ///
    /// Returns `None` if `l` is empty.
    ///
    pub def maximumBy(cmp: (a, a) -> Comparison, l: Seq[s rvsub <Seq.Nil>][a]): a =
        reduceLeft(Order.maxBy(cmp), l)

    ///
    /// Optionally returns the position of `x` in `l`.
    ///
    pub def indexOf(a: a, l: Seq[s][a]): SOption[Int32] with Eq[a] = choose* l {
        case Seq.Nil            => Seq.Nil
        case Seq.One(x)         => if (x == a) open_variant Seq.One(0) else open_variant Seq.Nil
        case Seq.Cons(x, xs)    => if (x == a) open_variant Seq.One(0) else indexOf(a, xs) |> map(y -> y + 1)
    }

    ///
    /// Alias for `findLeft`.
    ///
    pub def find(f: a -> Bool \ ef, l: Seq[s][a]): SOption[a] \ ef = findLeft(f, l)

    ///
    /// Optionally returns the first element of `l` that satisfies the predicate `f` when searching from left to right.
    ///
    pub def findLeft(f: a -> Bool \ ef, l: Seq[s][a]): SOption[a] \ ef = choose* l {
        case Seq.Nil            => Seq.Nil
        case Seq.One(x)         => if (f(x)) open_variant Seq.One(x) else open_variant Seq.Nil
        case Seq.Cons(x, xs)    => if (f(x)) open_variant Seq.One(x) else findLeft(f, xs)
    }

    ///
    /// Optionally returns the first element of `l` that satisfies the predicate `f` when searching from right to left.
    ///
    pub def findRight(f: a -> Bool \ ef, l: Seq[s][a]): SOption[a] \ ef =
        findRightHelper(f, l, () -> open_variant Seq.Nil)

    def findRightHelper(f: a -> Bool \ ef1, l: Seq[s][a], k: Unit -> SOption[a] \ ef2): SOption[a] \ {ef1, ef2} = choose* l {
        case Seq.Nil            => k()
        case Seq.One(x)         => if (f(x)) open_variant Seq.One(x) else k()
        case Seq.Cons(x, xs)    => findRightHelper(f, xs, () -> if (f(x)) open_variant Seq.One(x) else k())
    }

    ///
    /// Returns a list of all integers between `b` (inclusive) and `e` (exclusive).
    ///
    /// Returns `Nil` if `b >= e`.
    ///
    pub def range(b: Int32, e: Int32): SList[Int32] =
        if (b > e) {
            open_variant Seq.Nil
        } else {
            open_variant Seq.Cons(b, range(b + 1, e))
        }

    ///
    /// Returns a list with the element `x` repeated `n` times.
    ///
    /// Returns `Nil` if `n < 0`.
    ///
    pub def repeat(n: Int32, a: a): SList[a] =
        if (n <= 0) {
            open_variant Seq.Nil
        } else {
            open_variant Seq.Cons(a, repeat(n - 1, a))
        }

    // ///
    // /// Alias for `scanLeft`.
    // ///
    // pub def scan(f: (b, a) -> b \ ef, s: b, l: List[a]): List[b] \ ef = scanLeft(f, s, l)

    ///
    /// Accumulates the result of applying `f` to `l` going left to right.
    ///
    /// That is, the result is of the form: `s :: f(s, x1) :: f(f(s, x1), x2)  ...`.
    ///
    pub def scanLeft(f: (b, a) -> b \ ef, s: b, l: Seq[s][a]): SNel[b] \ ef = choose* l {
        case Seq.Nil            => Seq.One(s)
        case Seq.One(x)         => open_variant Seq.Cons(s, Seq.One(f(s, x)))
        case Seq.Cons(x, xs)    => open_variant Seq.Cons(s, scanLeft(f, f(s, x), xs))
    }

    // ///
    // /// Accumulates the result of applying `f` to `l` going right to left.
    // ///
    // /// That is, the result is of the form: `... f(xn-1, f(xn, s)) :: f(xn, s) :: s`.
    // ///
    pub def scanRight(f: (a, b) -> b \ ef, s: b, l: Seq[s][a]): SNel[b] \ ef = choose* l {
        case Seq.Nil            => Seq.One(s)
        case Seq.One(x)         => open_variant Seq.Cons(f(x, s), Seq.One(s))
        case Seq.Cons(x, xs)    =>
            let r = scanRight(f, s, xs);
            open_variant Seq.Cons(f(x, head(r)), r)
    }

    ///
    /// Returns the result of applying `f` to every element in `l`.
    ///
    /// That is, the result is of the form: `f(x1) :: f(x2) :: ...`.
    ///
    pub def map(f: a -> b \ ef, l: Seq[s][a]): Seq[s][b] \ ef = choose* l {
        case Seq.Nil            => Seq.Nil
        case Seq.One(x)         => Seq.One(f(x))
        case Seq.Cons(x, xs)    => open_variant Seq.Cons(f(x), map(f, xs))
    }

    ///
    /// Return the singleton list with element `x`.
    ///
    pub def point(a: a) : Seq[<Seq.One>][a] = Seq.One(a)

    ///
    /// Returns the result of applying `f` to every element in `l` along with that element's index.
    ///
    /// That is, the result is of the form: `f(x1, 0) :: f(x2, 1) :: ...`.
    ///
    pub def mapWithIndex(f: (Int32, a) -> b \ ef, l: Seq[s][a]): Seq[s][b] \ ef = {
        l |> zipWithIndex |> map(match (i, x) -> f(i, x))
    }

    ///
    /// Returns the result of applying `f` to every element in `l` and concatenating the results.
    ///
    pub def flatMap(f: a -> Seq[s1][b] \ ef, l: Seq[s2][a]): Seq[(s2 rvand <Seq.Nil, Seq.Cons>) rvadd s1][b] \ ef = choose* l {
        case Seq.Nil            => Seq.Nil
        case Seq.One(x)         => f(x)
        case Seq.Cons(x, xs)    => append(f(x), flatMap(f, xs))
    }

    ///
    /// Returns the reverse of `l`.
    ///
    pub def reverse(l: Seq[s][a]): Seq[(s rvand <Seq.Nil>) rvadd <Seq.One, Seq.Cons>][a] = choose* l {
        case Seq.Nil            => Seq.Nil
        case Seq.One(x)         => Seq.One(x)
        case Seq.Cons(x, xs)    => revAppend(xs, Seq.One(x))
    }

    def revAppend(l1: Seq[s1][a], l2: Seq[s2][a]): Seq[s2 rvadd <Seq.Cons>][a] = choose* l1 {
        case Seq.Nil            => l2
        case Seq.One(x)         => open_variant Seq.Cons(x, l2)
        case Seq.Cons(x, xs)    => revAppend(xs, open_variant Seq.Cons(x, l2))
    }

    ///
    /// Returns `l` with the element at index `i` replaced by `x`.
    ///
    /// Returns `l` if `i < 0` or `i > length(l)-1`.
    ///
    pub def update(i: Int32, a: a, l: Seq[s][a]): Seq[s][a] = choose* l {
        case Seq.Nil            => Seq.Nil
        case Seq.One(x)         => if (i == 0) Seq.One(a) else Seq.One(x)
        case Seq.Cons(x, xs)    => if (i == 0) open_variant Seq.Cons(a, xs) else open_variant Seq.Cons(x, update(i - 1, a, xs))
    }

    ///
    /// Returns `l` with every occurrence of `src` replaced by `dst`.
    ///
<<<<<<< HEAD
    pub def replace(from_: {from_ = a}, to: {to = a}, l: Seq[s][a]): Seq[s][a] with Eq[a] = map(e -> if (e == from_.from_) to.to else e, l)
=======
    pub def replace(src: {src = a}, dst: {dst = a}, l: Seq[s][a]): Seq[s][a] with Eq[a] =
        map(e -> if (e == src.src) dst.dst else e, l)
>>>>>>> 7582cddf

    ///
    /// Returns `l` with `x` inserted between every two adjacent elements.
    ///
    pub def intersperse(a: a, l: Seq[s][a]): Seq[s rvadd <Seq.Cons>][a] = choose* l {
        case Seq.Nil            => Seq.Nil
        case Seq.One(x)         => Seq.One(x)
        case Seq.Cons(x, xs)    => open_variant Seq.Cons(x, presperse(a, xs))
    }

    def presperse(a: a, l: Seq[s][a]): Seq[s rvadd <Seq.Cons>][a] = choose* l {
        case Seq.Nil            => Seq.Nil
        case Seq.One(x)         => open_variant Seq.Cons(a, Seq.One(x))
        case Seq.Cons(x, xs)    => open_variant Seq.Cons(a, open_variant Seq.Cons(x, presperse(a, xs)))
    }

    ///
    /// Returns the concatenation of the elements in `l2` with the elements of `l1` inserted between every two adjacent elements.
    ///
    /// That is, returns `y1 :: x1 ... xn :: y2 :: ... yn-1 :: x1 :: ... :: xn :: yn :: Nil`.
    ///
    pub def intercalate(l1: Seq[s1][a], l2: Seq[s2o][Seq[s2i][a]]): Seq[(s2o rvand <Seq.Nil>) rvadd s2i rvadd <Seq.Cons>][a] = choose* l2 {
        case Seq.Nil            => Seq.Nil
        case Seq.One(x)         => x
        case Seq.Cons(x, xs)    => append(x, precalate(l1, xs))
    }

    def precalate(l1: Seq[s1][a], l2: Seq[s2o][Seq[s2i][a]]): Seq[(s2o rvand <Seq.Nil>) rvadd s2i rvadd <Seq.Cons>][a] = choose* l2 {
        case Seq.Nil            => Seq.Nil
        case Seq.One(x)         => append(l1, x)
        case Seq.Cons(x, xs)    => append(append(l1, x), precalate(l1, xs))
    }

    ///
    /// Returns `true` if and only if `l1` is a prefix of `l2`.
    ///
    pub def isPrefixOf(l1: Seq[s1][a], l2: Seq[s2][a]): Bool with Eq[a] = choose l1 {
        case Seq.Nil            => true
        case Seq.One(x)         =>
            choose l2 {
                case Seq.Nil        => false
                case Seq.One(y)     => x == y
                case Seq.Cons(y, _) => x == y
            }
        case Seq.Cons(x, xs)    =>
            choose l2 {
                case Seq.Nil            => false
                case Seq.One(y)         => x == y
                case Seq.Cons(y, ys)    => x == y and xs `isPrefixOf` ys
            }
    }

    ///
    /// Returns `true` if and only if `l1` is an infix of `l2`.
    ///
    pub def isInfixOf(l1: Seq[s1][a], l2: Seq[s2][a]): Bool with Eq[a] = choose l1 {
        case Seq.Nil            => true
        case Seq.One(x)         => memberOf(x, l2)
        case Seq.Cons(x, xs)    =>
            choose l2 {
                case Seq.Nil            => false
                case Seq.One(y)         => x == y and isEmpty(xs)
                case Seq.Cons(y, ys)    => (x == y and xs `isPrefixOf` ys) or l1 `isInfixOf` ys
            }
    }

    ///
    /// Returns `true` if and only if `l1` is a suffix of `l2`.
    ///
    pub def isSuffixOf(l1: Seq[s1][a], l2: Seq[s2][a]): Bool with Eq[a] = isPrefixOf(reverse(l1), reverse(l2))

    ///
    /// Returns the result of applying `combine` to all the elements in `l`, using `empty` as the initial value.
    ///
    pub def fold(l: List[a]): a with Monoid[a] = Foldable.fold(l)

    ///
    /// Applies `f` to a start value `s` and all elements in `l` going from left to right.
    ///
    /// That is, the result is of the form: `f(...f(f(s, x1), x2)..., xn)`.
    ///
    pub def foldLeft(f: (b, a) -> b \ ef, s: b, l: Seq[s][a]): b \ ef = choose l {
        case Seq.Nil            => s
        case Seq.One(x)         => f(s, x)
        case Seq.Cons(x, xs)    => foldLeft(f, f(s, x), xs)
    }

    ///
    /// Applies `f` to a start value `s` and all elements in `l` going from right to left.
    ///
    /// That is, the result is of the form: `f(x1, ...f(xn-1, f(xn, s))...)`.
    ///
    pub def foldRight(f: (a, b) -> b \ ef, s: b, l: Seq[s][a]): b \ ef = choose l {
        case Seq.Nil            => s
        case Seq.One(x)         => f(x, s)
        case Seq.Cons(x, xs)    => f(x, foldRight(f, s, xs))
    }

    ///
    /// Applies `f` to a start value `z` and all elements in `l` going from right to left.
    ///
    /// That is, the result is of the form: `f(x1, ...f(xn-1, f(xn, z))...)`.
    /// A `foldRightWithCont` allows early termination by not calling the continuation.
    ///
    pub def foldRightWithCont(f: (a, Unit -> b \ ef) -> b \ ef, z: b, l: Seq[s][a]): b \ ef = choose l {
        case Seq.Nil            => z
        case Seq.One(x)         => f(x, _ -> checked_ecast(z))
        case Seq.Cons(x, xs)    => f(x, _ -> foldRightWithCont(f, z, xs))
    }

    ///
    /// Applies `f` to all elements in `l` going from left to right until a single value `v` is obtained.  Returns `Some(v)`.
    ///
    /// That is, the result is of the form: `Some(f(...f(f(x1, x2), x3)..., xn))`
    ///
    /// Returns `None` if `l` is empty.
    ///
    pub def reduceLeft(f: (a, a) -> a \ ef, l: Seq[s rvsub <Seq.Nil>][a]): a \ ef = choose l {
        case Seq.One(x)         => x
        case Seq.Cons(x, xs)    => foldLeft(f, x, xs)
    }

    ///
    /// Applies `f` to all elements in `l` going from right to left until a single value `v` is obtained.  Returns `Some(v)`.
    ///
    /// That is, the result is of the form: `Some(f(x1, ...f(xn-2, f(xn-1, xn))...))`
    ///
    /// Returns `None` if `l` is empty.
    ///
    pub def reduceRight(f: (a, a) -> a \ ef, l: Seq[s rvsub <Seq.Nil>][a]): a \ ef = choose l {
        case Seq.One(x)         => x
        case Seq.Cons(x, xs)    => foldRight(f, x, xs)
    }

    ///
    /// Returns the number of elements in `l` that satisfy the predicate `f`.
    ///
    pub def count(f: a -> Bool \ ef, l: Seq[s][a]): Int32 \ ef =
        foldLeft((acc, x) -> if (f(x)) acc + 1 else acc, 0, l)

    ///
    /// Returns the concatenation of the elements in `l`.
    ///
    pub def flatten(l: Seq[s1][Seq[s2][a]]): Seq[s2 rvadd (s1 rvand <Seq.Nil, Seq.Cons>)][a] = choose* l {
        case Seq.Nil            => Seq.Nil
        case Seq.One(x)         => x
        case Seq.Cons(x, xs)    => append(x, flatten(xs))
    }

    ///
    /// Returns `true` if and only if at least one element in `l` satisfies the predicate `f`.
    ///
    /// Returns `false` if `l` is empty.
    ///
    pub def exists(f: a -> Bool \ ef, l: Seq[s][a]): Bool \ ef = choose l {
        case Seq.Nil            => false
        case Seq.One(x)         => f(x)
        case Seq.Cons(x, xs)    => f(x) or exists(f, xs)
    }

    ///
    /// Returns `true` if and only if all elements in `l` satisfy the predicate `f`.
    ///
    /// Returns `true` if `l` is empty.
    ///
    pub def forAll(f: a -> Bool \ ef, l: Seq[s][a]): Bool \ ef = choose l {
        case Seq.Nil            => true
        case Seq.One(x)         => f(x)
        case Seq.Cons(x, xs)    => f(x) and forAll(f, xs)
    }

    ///
    /// Returns a list of every element in `l` that satisfies the predicate `f`.
    ///
    pub def filter(f: a -> Bool \ ef, l: Seq[s][a]): Seq[s rvadd <Seq.Nil>][a] \ ef = choose* l {
        case Seq.Nil            => Seq.Nil
        case Seq.One(x)         => if (f(x)) open_variant Seq.One(x) else open_variant Seq.Nil
        case Seq.Cons(x, xs)    => if (f(x)) open_variant Seq.Cons(x, filter(f, xs)) else open_variant_as Seq filter(f, xs)
    }

    ///
    /// Returns the sublist of `l` without the first element.
    /// Returns `None` if the list `l` is `Nil`.
    ///
    pub def tail(l: Seq[s rvsub <Seq.Nil>][a]): Seq[s rvadd <Seq.Nil>][a] = choose* l {
        case Seq.One(_)         => Seq.Nil
        case Seq.Cons(_, xs)    => xs
    }

    ///
    /// Returns the sublist of `l` from index `start` (inclusive) to index `end` (exclusive).
    ///
    /// That is, an element at index `i` in `l` is part of the returned sublist if and only if `i >= start` and `i < end`.
    /// Note: Indices that are out of bounds in `l` are not considered (i.e. slice(start, end, l) = slice(max(0, start), min(length(l), end), l)).
    ///
    pub def slice(start: {start = Int32}, end: {end = Int32}, l: Seq[s][a]): Seq[s rvadd <Seq.Nil>][a] =
        l |> drop(start.start) |> take(end.end - start.start)

    ///
    /// Returns `l` without the first `n` elements.
    ///
    /// Returns `Nil` if `n > length(l)`.
    /// Returns `l` if `n < 0`.
    ///
    pub def drop(n: Int32, l: Seq[s][a]): Seq[s rvadd <Seq.Nil>][a] = {
        if (n <= 0) {
            open_variant_as Seq l
        } else {
            choose* l {
                case Seq.Nil            => Seq.Nil
                case Seq.One(_)         => Seq.Nil
                case Seq.Cons(_, xs)    => drop(n - 1, xs)
            }
        }
    }

    ///
    /// Returns `l` without the longest prefix that satisfies the predicate `f`.
    ///
    pub def dropWhile(f: a -> Bool \ ef, l: Seq[s][a]): Seq[s rvadd <Seq.Nil>][a] \ ef = choose* l {
        case Seq.Nil            => Seq.Nil
        case Seq.One(x)         => if (f(x)) open_variant Seq.Nil else open_variant Seq.One(x)
        case Seq.Cons(x, xs)    => if (f(x)) open_variant_as Seq dropWhile(f, xs) else open_variant Seq.Cons(x, open_variant_as Seq xs)
    }

    ///
    /// Returns the first `n` elements of `l`.
    ///
    /// Returns `l` if `n > length(l)`.
    /// Returns `Nil` if `n < 0`.
    ///
    pub def take(n: Int32, l: Seq[s][a]): Seq[s rvadd <Seq.Nil>][a] = {
        if (n <= 0) {
            open_variant Seq.Nil
        } else {
            choose* l {
                case Seq.Nil            => Seq.Nil
                case Seq.One(x)         => Seq.One(x)
                case Seq.Cons(x, xs)    => open_variant Seq.Cons(x, take(n - 1, xs))
            }
        }
    }

    ///
    /// Returns the longest prefix of `l` that satisfies the predicate `f`.
    ///
    pub def takeWhile(f: a -> Bool \ ef, l: Seq[s][a]): Seq[s rvadd <Seq.Nil>][a] \ ef = choose* l {
        case Seq.Nil            => Seq.Nil
        case Seq.One(x)         => if (f(x)) open_variant Seq.One(x) else open_variant Seq.Nil
        case Seq.Cons(x, xs)    => if (f(x)) open_variant Seq.Cons(x, takeWhile(f, xs)) else open_variant_as Seq takeWhile(f, xs)
    }

    ///
    /// Split the list `xs` at the position `n` returning the left and right parts.
    /// Position `n` is included in the right part.
    ///
    /// Example: `splitAt(2, 1::2::3::4::Nil)` returns `(1::2::Nil, 3::4::Nil)`
    ///
    /// Returns `(xs, Nil)` if `n > length(xs)`.
    /// Returns `(Nil, xs)` if `n < 0`.
    ///
    pub def splitAt(n: Int32, xs: Seq[s][a]): (Seq[s rvadd <Seq.Nil>][a], Seq[s rvadd <Seq.Nil>][a]) =
        (take(n, xs), drop(n, xs))

    ///
    /// Returns a list where the element at index `i` is `(a, b)` where
    /// `a` is the element at index `i` in `l1` and `b` is the element at index `i` in `l2`.
    ///
    /// If either `l1` or `l2` becomes depleted, then no further elements are added to the resulting list.
    ///
    pub def zip(l1: Seq[s1][a], l2: Seq[s2][b]): Seq[((s1 rvadd s2) rvand <Seq.Nil>) rvadd ((s1 rvadd s2) rvand <Seq.One>) rvadd ((s1 rvand s2) rvand <Seq.Cons>)][(a, b)] = choose* l1 {
        case Seq.Nil            => Seq.Nil
        case Seq.One(x)         =>
            choose* l2 {
                case Seq.Nil            => Seq.Nil
                case Seq.One(y)         => Seq.One((x, y))
                case Seq.Cons(y, _)     => Seq.One((x, y))
            }
        case Seq.Cons(x, xs)    =>
            choose* l2 {
                case Seq.Nil            => Seq.Nil
                case Seq.One(y)         => Seq.One((x, y))
                case Seq.Cons(y, ys)    => open_variant Seq.Cons((x, y), zip(xs, ys))
            }
    }

    // ///
    // /// Returns a list where the element at index `i` is `f(a, b)` where
    // /// `a` is the element at index `i` in `l1` and `b` is the element at index `i` in `l2`.
    // ///
    // /// If either `l1` or `l2` becomes depleted, then no further elements are added to the resulting list.
    // ///
    pub def zipWith(f: (a, b) -> c \ ef, l1: Seq[s1][a], l2: Seq[s2][b]): Seq[((s1 rvadd s2) rvand <Seq.Nil>) rvadd ((s1 rvadd s2) rvand <Seq.One>) rvadd ((s1 rvand s2) rvand <Seq.Cons>)][c] \ ef = {
        zip(l1, l2) |> map(match (x, y) -> f(x, y))
    }

    ///
    /// Returns a list where each element `e` is mapped to `(i, e)` where `i`
    /// is the index of `e`.
    ///
    pub def zipWithIndex(l: Seq[s][a]): Seq[s][(Int32, a)] = zipWithIndexHelper(0, l)

    def zipWithIndexHelper(i: Int32, l: Seq[s][a]): Seq[s][(Int32, a)] = choose* l {
        case Seq.Nil            => Seq.Nil
        case Seq.One(x)         => Seq.One((i, x))
        case Seq.Cons(x, xs)    => open_variant Seq.Cons((i, x), zipWithIndexHelper(i + 1, xs))
    }

    ///
    /// Returns a pair of lists, the first containing all first components in `l`
    /// and the second containing all second components in `l`.
    ///
    pub def unzip(l: Seq[s][(a, b)]): (Seq[s][a], Seq[s][b]) = {
        (map(fst, l), map(snd, l))
    }

    // ///
    // /// Returns a list where the element at index `i` is `(a, b, c)` where
    // /// `a` is the element at index `i` in `l1`, `b` is the element at index `i` in `l2`
    // /// and `c` is the element at index `i` in `l3`.
    // ///
    // /// If any one of `l1`, `l2` or `l3` become depleted, then no further elements are added to the resulting list.
    // ///
    pub def zip3(l1: Seq[s1][a], l2: Seq[s2][b], l3: Seq[s3][c]): Seq[((s1 rvadd s2 rvadd s3) rvand <Seq.Nil>) rvadd ((s1 rvadd s2 rvadd s3) rvand <Seq.One>) rvadd ((s1 rvand s2 rvand s3) rvand <Seq.Cons>)][(a, b, c)] = {
        (l1 `zip` l2 `zip` l3) |> map(match ((x, y), z) -> (x, y, z))
    }

    ///
    /// Returns a list where the element at index `i` is `f(a, b, c)` where
    /// `a` is the element at index `i` in `l1`, `b` is the element at index `i` in `l2`
    /// and `c` is the element at index `i` in `l3`.
    ///
    /// If any one of `l1`, `l2` or `l3` become depleted, then no further elements are added to the resulting list.
    ///
    pub def zipWith3(f: (a, b, c) -> d \ ef, l1: Seq[s1][a], l2: Seq[s2][b], l3: Seq[s3][c]): Seq[((s1 rvadd s2 rvadd s3) rvand <Seq.Nil>) rvadd ((s1 rvadd s2 rvadd s3) rvand <Seq.One>) rvadd ((s1 rvand s2 rvand s3) rvand <Seq.Cons>)][d] \ ef = {
        zip3(l1, l2, l3) |> map(match (x, y, z) -> f(x, y, z))
    }

    ///
    /// Returns a triple of lists, the first containing all first components in `l`
    /// the second containing all second components in `l` and the third containing all
    /// third components in `l`.
    ///
    pub def unzip3(l: Seq[s][(a, b, c)]): (Seq[s][a], Seq[s][b], Seq[s][c]) = {
        let l1 = l |> map(match (x, _, _) -> x);
        let l2 = l |> map(match (_, y, _) -> y);
        let l3 = l |> map(match (_, _, z) -> z);
        (l1, l2, l3)
    }

    ///
    /// Alias for `foldLeft2`.
    ///
    pub def fold2(f: (c, a, b) -> c \ ef, c: c, l1: Seq[s1][a], l2: Seq[s2][b]): c \ ef = foldLeft2(f, c, l1, l2)

    ///
    /// Accumulates the result of applying `f` pairwise to the elements of `l1` and `l2`
    /// starting with the initial value `c` and going from left to right.
    ///
    pub def foldLeft2(f: (c, a, b) -> c \ ef, c: c, l1: Seq[s1][a], l2: Seq[s2][b]): c \ ef = {
        (c, zip(l1, l2)) ||> foldLeft(x -> match (y, z) -> f(x, y, z))
    }

    ///
    /// Accumulates the result of applying `f` pairwise to the elements of `l1` and `l2`
    /// starting with the initial value `c` and going from right to left.
    ///
    pub def foldRight2(f: (a, b, c) -> c \ ef, c: c, l1: Seq[s1][a], l2: Seq[s2][b]): c \ ef =
        (c, zip(l1, l2)) ||> foldRight(match (x, y) -> z -> f(x, y, z))


    ///
    /// Returns the result of mapping each element and combining the results.
    ///
    pub def foldMap(f: a -> b \ ef, l: Seq[s][a]): b \ ef with Monoid[b] =
        foldLeft((acc, x) -> Monoid.combine(acc, f(x)), Monoid.empty(), l)

    ///
    /// Returns the first non-None result of applying the partial function `f` to each element of `l`.
    ///
    /// Returns `None` if every element of `l` is `None`.
    ///
    pub def findMap(f: a -> Seq[s1 rvand <Seq.Nil, Seq.One>][b] \ ef, l: Seq[s2][a]): Seq[(s2 rvand <Seq.Nil>) rvadd (s1 rvand <Seq.Nil, Seq.One>)][b] \ ef = choose* l {
        case Seq.Nil            => Seq.Nil
        case Seq.One(x)         => f(x)
        case Seq.Cons(x, xs)    =>
            choose* f(x) {
                case Seq.Nil    => findMap(f, xs)
                case Seq.One(v) => Seq.One(v)
            }
    }

    ///
    /// Returns the concatenation of the string representation
    /// of each element in `l` with `sep` inserted between each element.
    ///
    pub def join(sep: String, l: Seq[s][a]): String with ToString[a] =
        Foldable.join(sep, l)

    ///
    /// Returns the concatenation of the string representation
    /// of each element in `l` according to `f` with `sep` inserted between each element.
    ///
    pub def joinWith(f: a -> String \ ef, sep: String, l: Seq[s][a]): String \ ef =
        Foldable.joinWith(f, sep, l)

    ///
    /// Returns the elements of `l` as a `DelayList`.
    ///
    pub def toDelayList(l: Seq[s][a]): DelayList[a] = choose l {
        case Seq.Nil            => DelayList.ENil
        case Seq.One(x)         => DelayList.LCons(x, lazy DelayList.ENil)
        case Seq.Cons(x, xs)    => DelayList.LCons(x, lazy toDelayList(xs))
    }

    ///
    /// Returns the list `l` as a chain.
    ///
    pub def toChain(l: Seq[s][a]): Chain[a] =
        foldLeft(Chain.snoc, Chain.empty(), l)

    ///
    /// Returns `l` as a MutDeque.
    ///
    pub def toMutDeque(rc: Region[r], l: Seq[s][a]): MutDeque[a, r] \ r =
        let d = MutDeque.new_(rc);
        forEach(x -> MutDeque.pushBack(x, d), l);
        d

    ///
    /// Returns `l` as a mutable list.
    ///
    pub def toMutList(rc: Region[r], l: Seq[s][a]): MutList[a, r] \ r = region rc2 {
        Array.toMutList(rc, toArray(rc2, l)) // `Array.toMutList` respects the invariant of `MutList`
    }

    ///
    /// Returns the list `l` as a set.
    ///
    pub def toSet(l: Seq[s][a]): Set[a] with Order[a] =
        foldRight((x, acc) -> Set.insert(x, acc), Set.empty(), l)

    ///
    /// Returns the association list `l` as a map.
    ///
    /// If `l` contains multiple mappings with the same key, `toMap` does not
    /// make any guarantees about which mapping will be in the resulting map.
    ///
    pub def toMap(l: Seq[s][(a, b)]): Map[a, b] with Order[a] =
        foldRight((x, acc) -> Map.insert(fst(x), snd(x), acc), Map.empty(), l)

    ///
    /// Returns a map with elements of `s` as keys and `f` applied as values.
    ///
    /// If `s` contains multiple mappings with the same key, `toMapWith` does not
    /// make any guarantees about which mapping will be in the resulting map.
    ///
    pub def toMapWith(f: a -> b, l: Seq[s][a]): Map[a, b] with Order[a] =
        foldRight((x, acc) -> Map.insert(x, f(x), acc), Map.empty(), l)

    ///
    /// Applies `f` to every element of `l`.
    ///
    pub def forEach(f: a -> Unit \ ef, l: Seq[s][a]): Unit \ ef = choose l {
        case Seq.Nil            => ()
        case Seq.One(x)         => f(x)
        case Seq.Cons(x, xs)    => f(x); forEach(f, xs)
    }

    ///
    /// Applies `f` to every element of `l` along with that element's index.
    ///
    pub def forEachWithIndex(f: (Int32, a) -> Unit \ ef, l: Seq[s][a]): Unit \ ef = {
        l |> zipWithIndex |> forEach(match (i, x) -> f(i, x))
    }

    ///
    /// Returns the list `l` as an array.
    ///
    pub def toArray(rc: Region[r], l: Seq[s][a]): Array[a, r] \ r = {
            let a = Array.new_(rc, length(l));
            forEach(match (i, b) -> Array.put(b, i, a), zipWithIndex(l));
            a
        }

    ///
    /// Returns the list `l` as a vector.
    ///
    pub def toVector(l: Seq[s][a]): Vector[a] = region rc {
        let arr = Array.new_(rc, length(l));
        forEachWithIndex((i, x) -> Array.put(x, i, arr), l);
        Array.toVector(arr)
    }

    // ///
    // /// Sort list `l` so that elements are ordered from low to high according to their `Order` instance.
    // ///
    // /// The sort is not stable, i.e., equal elements may appear in a different order than in the input `l`.
    // ///
    pub def sort(l: Seq[s][a]): Seq[s][a] with Order[a] = choose* l {
        case Seq.Nil            => Seq.Nil
        case Seq.One(x)         => Seq.One(x)
        case Seq.Cons(x, xs)    => insert(x, sort(xs))
    }

    def insert(x: a, l: Seq[s][a]): Seq[s rvadd <Seq.Cons>][a] with Order[a] = choose* l {
        case Seq.Nil            => open_variant Seq.Cons(x, Seq.Nil)
        case Seq.One(y)         => if (x <= y) open_variant Seq.Cons(x, Seq.One(y)) else open_variant Seq.Cons(y, Seq.One(x))
        case Seq.Cons(y, ys)    => if (x <= y) open_variant Seq.Cons(x, open_variant Seq.Cons(y, ys)) else open_variant Seq.Cons(y, insert(x, ys))
    }

    ///
    /// Returns the sum of all elements in the list `l`.
    ///
    pub def sum(l: Seq[s][Int32]): Int32 =
        Foldable.sum(l)

    ///
    /// Returns the sum of all elements in the list `l` according to the function `f`.
    ///
    pub def sumWith(f: a -> Int32 \ ef, l: Seq[s][a]): Int32 \ ef =
        Foldable.sumWith(f, l)

    ///
    /// Returns an iterator over `l`.
    ///
    pub def iterator(rc: Region[r], xs: Seq[s][a]): Iterator[a, r, r] \ r =
        let ls = ref open_variant_as Seq xs @ rc;
        let next = () -> {
            choose (deref ls) {
                case Seq.Nil            => None
                case Seq.One(x)         => ls := open_variant Seq.Nil; Some(x)
                case Seq.Cons(x, rs)    => ls := rs; Some(x)
            }
        };
        Iterator.iterate(rc, next)

    //
    /// Returns an iterator over `l` zipped with the indices of the elements.
    ///
    pub def enumerator(rc: Region[r], l: Seq[s][a]): Iterator[(Int32, a), r, r] \ r =
        iterator(rc, l) |> Iterator.zipWithIndex

    ///
    /// Returns the association list `l` as a `DelayMap`.
    ///
    /// If `l` contains multiple mappings with the same key, `toDelayMap` does not
    /// make any guarantees about which mapping will be in the resulting map.
    ///
    pub def toDelayMap(l: Seq[s][(a, b)]): DelayMap[a, b] with Order[a] =
        foldRight((x, acc) -> DelayMap.insert(fst(x), snd(x), acc), DelayMap.empty(), l)


}


instance ToString[Seq.Seq[s][a]] with ToString[a] {
    pub def toString(l: Seq.Seq[s][a]): String = Seq.toString(l)
}

instance Hash[Seq.Seq[s][a]] with Hash[a] {
    pub def hash(l: Seq.Seq[s][a]): Int32 =
        Seq.foldLeft((acc, x) -> acc `Hash.combine` Hash.hash(x), Hash.magic(), l)
}

instance Eq[Seq.Seq[s][a]] with Eq[a] {
    pub def eq(l1: Seq.Seq[s][a], l2: Seq.Seq[s][a]): Bool = l1 `Seq.isPrefixOf` l2 and l2 `Seq.isPrefixOf` l1
}

instance Order[Seq.Seq[s][a]] with Order[a] {

    ///
    /// Compares `l1` and `l2` lexicographically.
    ///
    pub def compare(l1: Seq.Seq[s][a], l2: Seq.Seq[s][a]): Comparison = {
        let l = Seq.zip(l1, l2);
        compareHelper(l) `Order.thenCompare` lazy (Seq.length(l1) <=> Seq.length(l2))
    }

}

def compareHelper(l: Seq.Seq[s][(a, a)]): Comparison with Order[a] = choose l {
    case Seq.Seq.Nil            => Comparison.EqualTo
    case Seq.Seq.One(x)         => fst(x) <=> snd(x)
    case Seq.Seq.Cons(x, xs)    => (fst(x) <=> snd(x)) `Order.thenCompare` lazy compareHelper(xs)
}

instance Functor[Seq.Seq[s]] {
    pub def map(f: a -> b \ ef, l: Seq.Seq[s][a]): Seq.Seq[s][b] \ ef = Seq.map(f, l)
}

instance Foldable[Seq.Seq[s]] {
    pub def foldLeft(f: (b, a) -> b \ ef, s: b, l: Seq.Seq[s][a]): b \ ef = Seq.foldLeft(f, s, l)
    pub def foldRight(f: (a, b) -> b \ ef, s: b, l: Seq.Seq[s][a]): b \ ef = Seq.foldRight(f, s, l)
    pub def foldRightWithCont(f: (a, Unit -> b \ ef) -> b \ ef, s: b, l: Seq.Seq[s][a]): b \ ef = Seq.foldRightWithCont(f, s, l)
}

instance Iterable[Seq.Seq[s]] {
    pub def iterator(rc: Region[r], l: Seq.Seq[s][a]): Iterator[a, r, r] \ r = Seq.iterator(rc, l)
}<|MERGE_RESOLUTION|>--- conflicted
+++ resolved
@@ -306,12 +306,8 @@
     ///
     /// Returns `l` with every occurrence of `src` replaced by `dst`.
     ///
-<<<<<<< HEAD
-    pub def replace(from_: {from_ = a}, to: {to = a}, l: Seq[s][a]): Seq[s][a] with Eq[a] = map(e -> if (e == from_.from_) to.to else e, l)
-=======
     pub def replace(src: {src = a}, dst: {dst = a}, l: Seq[s][a]): Seq[s][a] with Eq[a] =
         map(e -> if (e == src.src) dst.dst else e, l)
->>>>>>> 7582cddf
 
     ///
     /// Returns `l` with `x` inserted between every two adjacent elements.
