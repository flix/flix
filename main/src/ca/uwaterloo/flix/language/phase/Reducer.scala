--- conflicted
+++ resolved
@@ -222,13 +222,8 @@
       case Some((tpe, taskList)) =>
         val taskList1 = tpe match {
           case Void | AnyType | Unit | Bool | Char | Float32 | Float64 | BigDecimal | Int8 | Int16 |
-<<<<<<< HEAD
-               Int32 | Int64 | BigInt | String | Regex | Region | Enum(_) | RecordEmpty |
+               Int32 | Int64 | BigInt | String | Regex | Region | Enum(_) | Struct(_) | RecordEmpty |
                Native(_) | Null => taskList
-=======
-               Int32 | Int64 | BigInt | String | Regex | Region | Enum(_) | Struct(_) | RecordEmpty |
-               Native(_) => taskList
->>>>>>> d034bae2
           case Array(elm) => taskList.enqueue(elm)
           case Lazy(elm) => taskList.enqueue(elm)
           case Ref(elm) => taskList.enqueue(elm)
