--- conflicted
+++ resolved
@@ -1,120 +1,63 @@
-<<<<<<< HEAD
-def f01(): Unit = ()
-
-@test
-spawn f01()
-
-def f02(x: Int): Unit = ()
-
-@test
-spawn f02(42)
-
-def f03(): Int = 42
-
-@test
-spawn f03()
-
-
-def f04(x: Int): Int = x
-
-@test
-spawn f04(42)
-
-def f05(): Int = 42
-
-@test
-let x = spawn f05()
-
-def f06(): Int = 42
-
-@test
-spawn f06() + spawn f()
-
-def f07(): Int = 42
-
-@test
-spawn f07() - spawn f()
-
-def f08(): Int = 42
-
-@test
-spawn f08() * spawn f08()
-
-def f09(): Int = 42
-
-@test
-spawn f09() spawn f09()
-
-def f10(): Bool = True
-
-@test
-if (spawn f10())
-    42
-
-
-=======
-/////////////////////////////////////////////////////////////////////////////
-// Spawn expressions                                                       //
-/////////////////////////////////////////////////////////////////////////////
-
-def f01(): Unit = ()
-
-def testSpawn01(): Unit = spawn f01()
-
-def f02(x: Int): Unit = ()
-
-def testSpawn02(): Unit = spawn f02(42)
-
-def f03(x: Int, y: Int): Unit = ()
-
-def testSpawn03(): Unit = spawn f03(42, 10)
-
-def f04(x: Str): Unit = ()
-
-def testSpawn04(): Unit = spawn f04("str")
-
-def f05(x: Str, y: Str): Unit = ()
-
-def testSpawn05(): Unit = spawn f05("str", "strstr")
-
-//def f06(x: Float32): Unit = ()
-//
-//def testSpawn06(): Unit = spawn f06(1.2f)
-//
-//def f07(x: Float32, y: Float32): Unit = ()
-//
-//def testSpawn07(): Unit = spawn f07()
-
-def f08(x: Bool): Unit = ()
-
-def testSpawn08(): Unit = spawn f08(true)
-
-def f09(x: Bool, y: Bool): Unit = ()
-
-def testSpawn09(): Unit = spawn f09(true, false)
-
-def f10(x: Int -> Int): Unit = ()
-
-def testSpawn10(): Unit = spawn f10(x -> x)
-
-def f11(x: Int -> Int, y: Int -> Int): Unit = ()
-
-def testSpawn11(): Unit = spawn f11(x -> x, x -> x + 2)
-
-def f12(x: (Int, Int)): Unit = ()
-
-def testSpawn12(): Unit = spawn f12((2, 3))
-
-def f13(x: (Int, Int), y: (Int, Int)): Unit = ()
-
-def testSpawn13(): Unit = spawn f13((2, 3), (3, 4))
-
-def f14(x: Channel[Int]): Unit = ()
-
-def testSpawn14(): Unit = spawn f14(channel Int)
-
-def f15(x: Channel[Int], y: Channel[Str]): Unit = ()
-
-def testSpawn15(): Unit = spawn f15(channel Int, channel Str)
-
->>>>>>> 35cdd793
+/////////////////////////////////////////////////////////////////////////////
+// Spawn expressions                                                       //
+/////////////////////////////////////////////////////////////////////////////
+
+def f01(): Unit = ()
+
+def testSpawn01(): Unit = spawn f01()
+
+def f02(x: Int): Unit = ()
+
+def testSpawn02(): Unit = spawn f02(42)
+
+def f03(x: Int, y: Int): Unit = ()
+
+def testSpawn03(): Unit = spawn f03(42, 10)
+
+def f04(x: Str): Unit = ()
+
+def testSpawn04(): Unit = spawn f04("str")
+
+def f05(x: Str, y: Str): Unit = ()
+
+def testSpawn05(): Unit = spawn f05("str", "strstr")
+
+//def f06(x: Float32): Unit = ()
+//
+//def testSpawn06(): Unit = spawn f06(1.2f)
+//
+//def f07(x: Float32, y: Float32): Unit = ()
+//
+//def testSpawn07(): Unit = spawn f07()
+
+def f08(x: Bool): Unit = ()
+
+def testSpawn08(): Unit = spawn f08(true)
+
+def f09(x: Bool, y: Bool): Unit = ()
+
+def testSpawn09(): Unit = spawn f09(true, false)
+
+def f10(x: Int -> Int): Unit = ()
+
+def testSpawn10(): Unit = spawn f10(x -> x)
+
+def f11(x: Int -> Int, y: Int -> Int): Unit = ()
+
+def testSpawn11(): Unit = spawn f11(x -> x, x -> x + 2)
+
+def f12(x: (Int, Int)): Unit = ()
+
+def testSpawn12(): Unit = spawn f12((2, 3))
+
+def f13(x: (Int, Int), y: (Int, Int)): Unit = ()
+
+def testSpawn13(): Unit = spawn f13((2, 3), (3, 4))
+
+def f14(x: Channel[Int]): Unit = ()
+
+def testSpawn14(): Unit = spawn f14(channel Int)
+
+def f15(x: Channel[Int], y: Channel[Str]): Unit = ()
+
+def testSpawn15(): Unit = spawn f15(channel Int, channel Str)