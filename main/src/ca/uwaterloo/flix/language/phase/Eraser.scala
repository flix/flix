--- conflicted
+++ resolved
@@ -228,11 +228,7 @@
       case Int64 => Int64
       case Void | AnyType | Unit | BigDecimal | BigInt | String | Regex |
            Region | Array(_) | Lazy(_) | Ref(_) | Tuple(_) | MonoType.Enum(_) |
-<<<<<<< HEAD
-           Arrow(_, _) | RecordEmpty | RecordExtend(_, _, _) | Native(_) | MonoType.Struct(_, _, _) =>
-=======
-           MonoType.Struct(_) | Arrow(_, _) | RecordEmpty | RecordExtend(_, _, _) | Native(_) | Null =>
->>>>>>> 1d95c460
+           MonoType.Struct(_, _, _) | Arrow(_, _) | RecordEmpty | RecordExtend(_, _, _) | Native(_) | Null =>
         MonoType.Object
     }
   }
