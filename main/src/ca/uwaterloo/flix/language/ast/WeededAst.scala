/*
 * Copyright 2015-2016 Magnus Madsen
 *
 * Licensed under the Apache License, Version 2.0 (the "License");
 * you may not use this file except in compliance with the License.
 * You may obtain a copy of the License at
 *
 *   http://www.apache.org/licenses/LICENSE-2.0
 *
 * Unless required by applicable law or agreed to in writing, software
 * distributed under the License is distributed on an "AS IS" BASIS,
 * WITHOUT WARRANTIES OR CONDITIONS OF ANY KIND, either express or implied.
 * See the License for the specific language governing permissions and
 * limitations under the License.
 */

package ca.uwaterloo.flix.language.ast

import ca.uwaterloo.flix.language.CompilationMessage
import ca.uwaterloo.flix.language.ast.shared.{CheckedCastType, Constant, Denotation, Fixity, Polarity, Source}
import ca.uwaterloo.flix.util.collection.MultiMap

object WeededAst {

  val empty: Root = Root(Map.empty, None, MultiMap.empty)

  case class Root(units: Map[Source, CompilationUnit], entryPoint: Option[Symbol.DefnSym], names: MultiMap[List[String], String])

  case class CompilationUnit(usesAndImports: List[UseOrImport], decls: List[Declaration], loc: SourceLocation)

  sealed trait Declaration {
    def loc: SourceLocation
  }

  object Declaration {

    case class Namespace(ident: Name.Ident, usesAndImports: List[UseOrImport], decls: List[Declaration], loc: SourceLocation) extends Declaration

    // TODO change laws to Law
    case class Trait(doc: Ast.Doc, ann: Ast.Annotations, mod: Ast.Modifiers, ident: Name.Ident, tparam: TypeParam, superTraits: List[TraitConstraint], assocs: List[Declaration.AssocTypeSig], sigs: List[Declaration.Sig], laws: List[Declaration.Def], loc: SourceLocation) extends Declaration

    case class Instance(doc: Ast.Doc, ann: Ast.Annotations, mod: Ast.Modifiers, clazz: Name.QName, tpe: Type, tconstrs: List[TraitConstraint], assocs: List[Declaration.AssocTypeDef], defs: List[Declaration.Def], redefs: List[Declaration.Redef], loc: SourceLocation) extends Declaration

    case class Sig(doc: Ast.Doc, ann: Ast.Annotations, mod: Ast.Modifiers, ident: Name.Ident, tparams: List[TypeParam], fparams: List[FormalParam], exp: Option[Expr], tpe: Type, eff: Option[Type], tconstrs: List[TraitConstraint], econstrs: List[EqualityConstraint], loc: SourceLocation)

    case class Def(doc: Ast.Doc, ann: Ast.Annotations, mod: Ast.Modifiers, ident: Name.Ident, tparams: List[TypeParam], fparams: List[FormalParam], exp: Expr, tpe: Type, eff: Option[Type], tconstrs: List[TraitConstraint], constrs: List[EqualityConstraint], loc: SourceLocation) extends Declaration

    case class Redef(doc: Ast.Doc, ann: Ast.Annotations, mod: Ast.Modifiers, ident: Name.Ident, tparams: List[TypeParam], fparams: List[FormalParam], exp: Expr, tpe: Type, eff: Option[Type], tconstrs: List[TraitConstraint], constrs: List[EqualityConstraint], loc: SourceLocation) extends Declaration

    case class Law(doc: Ast.Doc, ann: Ast.Annotations, mod: Ast.Modifiers, ident: Name.Ident, tparams: List[TypeParam], fparams: List[FormalParam], exp: Expr, tpe: Type, eff: Type, tconstrs: List[TraitConstraint], loc: SourceLocation) extends Declaration

    case class Enum(doc: Ast.Doc, ann: Ast.Annotations, mod: Ast.Modifiers, ident: Name.Ident, tparams: List[TypeParam], derives: Derivations, cases: List[Case], loc: SourceLocation) extends Declaration

    case class RestrictableEnum(doc: Ast.Doc, ann: Ast.Annotations, mod: Ast.Modifiers, ident: Name.Ident, index: TypeParam, tparams: List[TypeParam], derives: Derivations, cases: List[RestrictableCase], loc: SourceLocation) extends Declaration

    case class Struct(doc: Ast.Doc, ann: Ast.Annotations, mod: Ast.Modifiers, ident: Name.Ident, tparams: List[TypeParam], fields: List[StructField], loc: SourceLocation) extends Declaration

    case class TypeAlias(doc: Ast.Doc, ann: Ast.Annotations, mod: Ast.Modifiers, ident: Name.Ident, tparams: List[TypeParam], tpe: Type, loc: SourceLocation) extends Declaration

    case class AssocTypeSig(doc: Ast.Doc, mod: Ast.Modifiers, ident: Name.Ident, tparam: TypeParam, kind: Kind, tpe: Option[Type], loc: SourceLocation)

    case class AssocTypeDef(doc: Ast.Doc, mod: Ast.Modifiers, ident: Name.Ident, arg: Type, tpe: Type, loc: SourceLocation)

    case class Effect(doc: Ast.Doc, ann: Ast.Annotations, mod: Ast.Modifiers, ident: Name.Ident, ops: List[Declaration.Op], loc: SourceLocation) extends Declaration

    case class Op(doc: Ast.Doc, ann: Ast.Annotations, mod: Ast.Modifiers, ident: Name.Ident, fparams: List[FormalParam], tpe: Type, tconstrs: List[TraitConstraint], loc: SourceLocation)

  }

  sealed trait UseOrImport

  object UseOrImport {

    case class Use(qname: Name.QName, alias: Name.Ident, loc: SourceLocation) extends UseOrImport

    case class Import(name: Name.JavaName, alias: Name.Ident, loc: SourceLocation) extends UseOrImport
  }


  sealed trait Expr {
    def loc: SourceLocation
  }

  object Expr {

    case class Ambiguous(qname: Name.QName, loc: SourceLocation) extends Expr

    case class Open(qname: Name.QName, loc: SourceLocation) extends Expr

    case class OpenAs(qname: Name.QName, exp: Expr, loc: SourceLocation) extends Expr

    case class Hole(name: Option[Name.Ident], loc: SourceLocation) extends Expr

    case class HoleWithExp(exp: Expr, loc: SourceLocation) extends Expr

    case class Use(uses: List[UseOrImport], exp: Expr, loc: SourceLocation) extends Expr

    case class Cst(cst: Constant, loc: SourceLocation) extends Expr

    case class Apply(exp: Expr, exps: List[Expr], loc: SourceLocation) extends Expr

    case class Infix(exp1: Expr, exp2: Expr, exp3: Expr, loc: SourceLocation) extends Expr

    case class Lambda(fparam: FormalParam, exp: Expr, loc: SourceLocation) extends Expr

    case class LambdaMatch(pat: Pattern, exp: Expr, loc: SourceLocation) extends Expr

    case class Unary(sop: SemanticOp.UnaryOp, exp: Expr, loc: SourceLocation) extends Expr

    case class Binary(sop: SemanticOp.BinaryOp, exp1: Expr, exp2: Expr, loc: SourceLocation) extends Expr

    case class IfThenElse(exp1: Expr, exp2: Expr, exp3: Expr, loc: SourceLocation) extends Expr

    case class Stm(exp1: Expr, exp2: Expr, loc: SourceLocation) extends Expr

    case class Discard(exp: Expr, loc: SourceLocation) extends Expr

    case class Let(ident: Name.Ident, mod: Ast.Modifiers, exp1: Expr, exp2: Expr, loc: SourceLocation) extends Expr

    case class LetRec(ident: Name.Ident, ann: Ast.Annotations, mod: Ast.Modifiers, exp1: Expr, exp2: Expr, loc: SourceLocation) extends Expr

    case class LetImport(op: JvmOp, exp: Expr, loc: SourceLocation) extends Expr

    case class Scope(ident: Name.Ident, exp: Expr, loc: SourceLocation) extends Expr

    case class Match(exp: Expr, rules: List[MatchRule], loc: SourceLocation) extends Expr

    case class TypeMatch(exp: Expr, rules: List[TypeMatchRule], loc: SourceLocation) extends Expr

    case class RestrictableChoose(star: Boolean, exp: Expr, rules: List[RestrictableChooseRule], loc: SourceLocation) extends Expr

    case class ApplicativeFor(frags: List[ForFragment.Generator], exp: Expr, loc: SourceLocation) extends Expr

    case class ForEach(frags: List[ForFragment], exp: Expr, loc: SourceLocation) extends Expr

    case class MonadicFor(frags: List[ForFragment], exp: Expr, loc: SourceLocation) extends Expr

    case class ForEachYield(frags: List[ForFragment], exp: Expr, loc: SourceLocation) extends Expr

    case class LetMatch(pat: Pattern, mod: Ast.Modifiers, tpe: Option[Type], exp1: Expr, exp2: Expr, loc: SourceLocation) extends Expr

    case class Tuple(exps: List[Expr], loc: SourceLocation) extends Expr

    case class RecordEmpty(loc: SourceLocation) extends Expr

    case class RecordSelect(exp: Expr, label: Name.Label, loc: SourceLocation) extends Expr

    case class RecordExtend(label: Name.Label, exp1: Expr, exp2: Expr, loc: SourceLocation) extends Expr

    case class RecordRestrict(label: Name.Label, exp: Expr, loc: SourceLocation) extends Expr

    case class ArrayLit(exps: List[Expr], exp: Expr, loc: SourceLocation) extends Expr

    case class ArrayNew(exp1: Expr, exp2: Expr, exp3: Expr, loc: SourceLocation) extends Expr

    case class ArrayLoad(exp1: Expr, exp2: Expr, loc: SourceLocation) extends Expr

    case class ArrayLength(exp: Expr, loc: SourceLocation) extends Expr

    case class ArrayStore(exp1: Expr, exp2: Expr, exp3: Expr, loc: SourceLocation) extends Expr

    case class StructNew(name: Name.QName, exps: List[(Name.Label, Expr)], region: Expr, loc: SourceLocation) extends Expr

    case class VectorLit(exps: List[Expr], loc: SourceLocation) extends Expr

    case class VectorLoad(exp1: Expr, exp2: Expr, loc: SourceLocation) extends Expr

    case class VectorLength(exp: Expr, loc: SourceLocation) extends Expr

    case class FCons(exp1: Expr, exp2: Expr, loc: SourceLocation) extends Expr

    case class FAppend(exp1: Expr, exp2: Expr, loc: SourceLocation) extends Expr

    case class ListLit(exps: List[Expr], loc: SourceLocation) extends Expr

    case class SetLit(exps: List[Expr], loc: SourceLocation) extends Expr

    case class MapLit(exps: List[(Expr, Expr)], loc: SourceLocation) extends Expr

    case class Ascribe(exp: Expr, expectedType: Option[Type], expectedEff: Option[Type], loc: SourceLocation) extends Expr

    case class InstanceOf(exp: Expr, clazzName: Name.Ident, loc: SourceLocation) extends Expr

    case class CheckedCast(cast: CheckedCastType, exp: Expr, loc: SourceLocation) extends Expr

    case class UncheckedCast(exp: Expr, declaredType: Option[Type], declaredEff: Option[Type], loc: SourceLocation) extends Expr

    case class UncheckedMaskingCast(exp: Expr, loc: SourceLocation) extends Expr

    case class Unsafe(exp: Expr, loc: SourceLocation) extends Expr

    case class Without(exp: Expr, eff: Name.QName, loc: SourceLocation) extends Expr

    case class TryCatch(exp: Expr, handlers: List[CatchRule], loc: SourceLocation) extends Expr

    case class Throw(exp: Expr, loc: SourceLocation) extends Expr

    case class TryWith(exp: Expr, handler: List[WithHandler], loc: SourceLocation) extends Expr

    case class Do(op: Name.QName, exps: List[Expr], loc: SourceLocation) extends Expr

    case class InvokeConstructor2(clazzName: Name.Ident, exps: List[Expr], loc: SourceLocation) extends Expr

    case class InvokeMethod2(exp: Expr, methodName: Name.Ident, exps: List[Expr], loc: SourceLocation) extends Expr

    case class GetField2(exp: Expr, fieldName: Name.Ident, loc: SourceLocation) extends Expr

    case class NewObject(tpe: Type, methods: List[JvmMethod], loc: SourceLocation) extends Expr

    case class StructGet(exp: Expr, label: Name.Label, loc: SourceLocation) extends Expr

    case class StructPut(exp1: Expr, label: Name.Label, exp2: Expr, loc: SourceLocation) extends Expr

    case class Static(loc: SourceLocation) extends Expr

    case class NewChannel(exp1: Expr, exp2: Expr, loc: SourceLocation) extends Expr

    case class GetChannel(exp: Expr, loc: SourceLocation) extends Expr

    case class PutChannel(exp1: Expr, exp2: Expr, loc: SourceLocation) extends Expr

    case class SelectChannel(rules: List[SelectChannelRule], exp: Option[Expr], loc: SourceLocation) extends Expr

    case class Spawn(exp1: Expr, exp2: Expr, loc: SourceLocation) extends Expr

    case class ParYield(frags: List[ParYieldFragment], exp: Expr, loc: SourceLocation) extends Expr

    case class Lazy(exp: Expr, loc: SourceLocation) extends Expr

    case class Force(exp: Expr, loc: SourceLocation) extends Expr

    case class FixpointConstraintSet(cs: List[Constraint], loc: SourceLocation) extends Expr

    case class FixpointLambda(pparams: List[PredicateParam], exp: Expr, loc: SourceLocation) extends Expr

    case class FixpointMerge(exp1: Expr, exp2: Expr, loc: SourceLocation) extends Expr

    case class FixpointSolve(exp: Expr, loc: SourceLocation) extends Expr

    case class FixpointFilter(pred: Name.Pred, exp: Expr, loc: SourceLocation) extends Expr

    case class FixpointInject(exp: Expr, pred: Name.Pred, loc: SourceLocation) extends Expr

    case class FixpointInjectInto(exps: List[Expr], idents: List[Name.Ident], loc: SourceLocation) extends Expr

    case class FixpointSolveWithProject(exps: List[Expr], optIdents: Option[List[Name.Ident]], loc: SourceLocation) extends Expr

    case class FixpointQueryWithSelect(exps: List[Expr], selects: List[Expr], from: List[Predicate.Body], where: List[Expr], loc: SourceLocation) extends Expr

    case class FixpointProject(pred: Name.Pred, exp1: Expr, exp2: Expr, loc: SourceLocation) extends Expr

    case class Debug(exp: Expr, kind: DebugKind, loc: SourceLocation) extends Expr

    case class Error(m: CompilationMessage) extends Expr {
      override def loc: SourceLocation = m.loc
    }

  }

  sealed trait Pattern {
    def loc: SourceLocation
  }

  object Pattern {

    case class Wild(loc: SourceLocation) extends Pattern

    case class Var(ident: Name.Ident, loc: SourceLocation) extends Pattern

    case class Cst(cst: Constant, loc: SourceLocation) extends Pattern

    case class Tag(qname: Name.QName, pat: Pattern, loc: SourceLocation) extends Pattern

    case class Tuple(pats: List[Pattern], loc: SourceLocation) extends Pattern

    case class Record(pats: List[Record.RecordLabelPattern], pat: Pattern, loc: SourceLocation) extends Pattern

    case class RecordEmpty(loc: SourceLocation) extends Pattern

    case class Error(loc: SourceLocation) extends Pattern

    object Record {
      case class RecordLabelPattern(label: Name.Label, pat: Option[Pattern], loc: SourceLocation)
    }

  }

  sealed trait RestrictableChoosePattern {
    def loc: SourceLocation
  }

  object RestrictableChoosePattern {

    sealed trait VarOrWild

    case class Wild(loc: SourceLocation) extends VarOrWild

    case class Var(ident: Name.Ident, loc: SourceLocation) extends VarOrWild

    case class Tag(qname: Name.QName, pat: List[VarOrWild], loc: SourceLocation) extends RestrictableChoosePattern

<<<<<<< HEAD
    case class Error(loc: SourceLocation) extends RestrictableChoosePattern
=======
    case class Error(loc: SourceLocation) extends VarOrWild
>>>>>>> 0ee68449

  }


  sealed trait Predicate

  object Predicate {

    sealed trait Head extends Predicate

    object Head {

      case class Atom(pred: Name.Pred, den: Denotation, exps: List[Expr], loc: SourceLocation) extends Predicate.Head

    }

    sealed trait Body extends Predicate

    object Body {

      case class Atom(pred: Name.Pred, den: Denotation, polarity: Polarity, fixity: Fixity, terms: List[Pattern], loc: SourceLocation) extends Predicate.Body

      case class Functional(idents: List[Name.Ident], exp: Expr, loc: SourceLocation) extends Predicate.Body

      case class Guard(exp: Expr, loc: SourceLocation) extends Predicate.Body

    }

  }

  sealed trait Type

  object Type {

    case class Var(ident: Name.Ident, loc: SourceLocation) extends Type

    case class Ambiguous(qname: Name.QName, loc: SourceLocation) extends Type

    case class Unit(loc: SourceLocation) extends Type

    case class Tuple(tpes: List[Type], loc: SourceLocation) extends Type

    case class RecordRowEmpty(loc: SourceLocation) extends Type

    case class RecordRowExtend(label: Name.Label, tpe: Type, rest: Type, loc: SourceLocation) extends Type

    case class Record(row: Type, loc: SourceLocation) extends Type

    case class SchemaRowEmpty(loc: SourceLocation) extends Type

    case class SchemaRowExtendByAlias(qname: Name.QName, targs: List[Type], rest: Type, loc: SourceLocation) extends Type

    case class SchemaRowExtendByTypes(name: Name.Ident, den: Denotation, tpes: List[Type], rest: Type, loc: SourceLocation) extends Type

    case class Schema(row: Type, loc: SourceLocation) extends Type

    case class Native(fqn: String, loc: SourceLocation) extends Type

    case class Arrow(tparams: List[Type], eff: Option[Type], tresult: Type, loc: SourceLocation) extends Type

    case class Apply(tpe1: Type, tpe2: Type, loc: SourceLocation) extends Type

    case class True(loc: SourceLocation) extends Type

    case class False(loc: SourceLocation) extends Type

    case class Not(tpe: Type, loc: SourceLocation) extends Type

    case class And(tpe1: Type, tpe2: Type, loc: SourceLocation) extends Type

    case class Or(tpe1: Type, tpe2: Type, loc: SourceLocation) extends Type

    case class Complement(tpe: Type, loc: SourceLocation) extends Type

    case class Union(tpe1: Type, tpe2: Type, loc: SourceLocation) extends Type

    case class Intersection(tpe1: Type, tpe2: Type, loc: SourceLocation) extends Type

    case class Pure(loc: SourceLocation) extends Type

    case class CaseSet(cases: List[Name.QName], loc: SourceLocation) extends Type

    case class CaseUnion(tpe1: Type, tpe2: Type, loc: SourceLocation) extends Type

    case class CaseIntersection(tpe1: Type, tpe2: Type, loc: SourceLocation) extends Type

    case class CaseComplement(tpe: Type, loc: SourceLocation) extends Type

    case class Ascribe(tpe: Type, kind: Kind, loc: SourceLocation) extends Type

    case class Error(loc: SourceLocation) extends Type

  }

  sealed trait Kind

  object Kind {
    case class Ambiguous(qname: Name.QName, loc: SourceLocation) extends Kind

    case class Arrow(k1: Kind, k2: Kind, loc: SourceLocation) extends Kind
  }

  case class Case(ident: Name.Ident, tpe: Type, loc: SourceLocation)

  case class StructField(mod: Ast.Modifiers, name: Name.Label, tpe: Type, loc: SourceLocation)

  case class RestrictableCase(ident: Name.Ident, tpe: Type, loc: SourceLocation)

  case class FormalParam(ident: Name.Ident, mod: Ast.Modifiers, tpe: Option[Type], loc: SourceLocation)

  sealed trait PredicateParam

  object PredicateParam {

    case class PredicateParamUntyped(pred: Name.Pred, loc: SourceLocation) extends PredicateParam

    case class PredicateParamWithType(pred: Name.Pred, den: Denotation, tpes: List[Type], loc: SourceLocation) extends PredicateParam

  }

  case class JavaClassMember(prefix: String, suffix: List[String], loc: SourceLocation)

  case class JvmMethod(ident: Name.Ident, fparams: List[FormalParam], exp: Expr, tpe: Type, eff: Option[Type], loc: SourceLocation)

  case class CatchRule(ident: Name.Ident, className: String, exp: Expr)

  case class HandlerRule(op: Name.Ident, fparams: List[FormalParam], exp: Expr)

  case class WithHandler(eff: Name.QName, rules: List[HandlerRule])

  case class RestrictableChooseRule(pat: RestrictableChoosePattern, exp: Expr)

  case class TraitConstraint(trt: Name.QName, tpe: Type, loc: SourceLocation)

  case class EqualityConstraint(qname: Name.QName, tpe1: Type, tpe2: Type, loc: SourceLocation)

  case class Constraint(head: Predicate.Head, body: List[Predicate.Body], loc: SourceLocation)

  case class MatchRule(pat: Pattern, exp1: Option[Expr], exp2: Expr)

  case class TypeMatchRule(ident: Name.Ident, tpe: Type, exp: Expr)

  case class SelectChannelRule(ident: Name.Ident, exp1: Expr, exp2: Expr)

  sealed trait TypeParam

  object TypeParam {

    case class Unkinded(ident: Name.Ident) extends TypeParam

    case class Kinded(ident: Name.Ident, kind: Kind) extends TypeParam

  }

  case class ParYieldFragment(pat: Pattern, exp: Expr, loc: SourceLocation)

  case class Derivations(traits: List[Name.QName], loc: SourceLocation)


  sealed trait ForFragment {
    def loc: SourceLocation
  }

  object ForFragment {

    case class Generator(pat: Pattern, exp: Expr, loc: SourceLocation) extends ForFragment

    case class Guard(exp: Expr, loc: SourceLocation) extends ForFragment

    case class Let(pat: Pattern, exp: Expr, loc: SourceLocation) extends ForFragment
  }

  sealed trait DebugKind

  object DebugKind {

    case object Debug extends DebugKind

    case object DebugWithLoc extends DebugKind

    case object DebugWithLocAndSrc extends DebugKind

  }

  sealed trait JvmOp

  object JvmOp {

    case class Constructor(fqn: Name.JavaName, sig: List[WeededAst.Type], tpe: Type, eff: Option[WeededAst.Type], ident: Name.Ident) extends JvmOp

    case class Method(fqn: WeededAst.JavaClassMember, sig: List[WeededAst.Type], tpe: Type, eff: Option[WeededAst.Type], ident: Option[Name.Ident]) extends JvmOp

    case class StaticMethod(fqn: WeededAst.JavaClassMember, sig: List[WeededAst.Type], tpe: Type, eff: Option[WeededAst.Type], ident: Option[Name.Ident]) extends JvmOp

    case class GetField(fqn: WeededAst.JavaClassMember, tpe: Type, eff: Option[WeededAst.Type], ident: Name.Ident) extends JvmOp

    case class PutField(fqn: WeededAst.JavaClassMember, tpe: Type, eff: Option[WeededAst.Type], ident: Name.Ident) extends JvmOp

    case class GetStaticField(fqn: WeededAst.JavaClassMember, tpe: Type, eff: Option[WeededAst.Type], ident: Name.Ident) extends JvmOp

    case class PutStaticField(fqn: WeededAst.JavaClassMember, tpe: Type, eff: Option[WeededAst.Type], ident: Name.Ident) extends JvmOp

  }

}<|MERGE_RESOLUTION|>--- conflicted
+++ resolved
@@ -299,11 +299,7 @@
 
     case class Tag(qname: Name.QName, pat: List[VarOrWild], loc: SourceLocation) extends RestrictableChoosePattern
 
-<<<<<<< HEAD
-    case class Error(loc: SourceLocation) extends RestrictableChoosePattern
-=======
-    case class Error(loc: SourceLocation) extends VarOrWild
->>>>>>> 0ee68449
+    case class Error(loc: SourceLocation) extends VarOrWild with RestrictableChoosePattern
 
   }
 
