--- conflicted
+++ resolved
@@ -2310,16 +2310,11 @@
     * Finds the struct field that matches the given name `name` in the namespace `ns0`.
     */
   private def lookupStructField(name: Name.Label, env: ListMap[String, Resolution], ns0: Name.NName, root: NamedAst.Root): Result[NamedAst.Declaration.StructField, ResolutionError.UndefinedStructField] = {
-<<<<<<< HEAD
     val matches = tryLookupName(Name.mkQName(ns0.parts, "€" + name.name, name.loc), env, ns0, root) collect {
-=======
-    val matches = tryLookupName(Name.mkQName("€" + name.name, name.loc), env, ns0, root).collect {
->>>>>>> 76d50106
       case Resolution.Declaration(s: NamedAst.Declaration.StructField) => s
     }
     matches match {
       // Case 0: No matches. Error.
-<<<<<<< HEAD
       case Nil =>
         if(ns0.idents.length >= 1) {
           val struct_namespace = Name.NName(ns0.idents.init, ns0.loc)
@@ -2328,11 +2323,7 @@
         } else {
           Result.Err(ResolutionError.UndefinedStructField(None, name, name.loc))
         }
-      // Case 1: Exactly one match. Success.
-=======
-      case Nil => Result.Err(ResolutionError.UndefinedStructField(name, name.loc))
       // Case 1: A match was found. Success. Note that multiple matches can be found but they are prioritized by tryLookupName so this is fine.
->>>>>>> 76d50106
       case field :: _ => Result.Ok(field)
     }
     // TODO NS-REFACTOR check accessibility
