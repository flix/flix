--- conflicted
+++ resolved
@@ -341,16 +341,9 @@
     case ResolvedAst.Expr.Var(sym, loc) =>
       KindedAst.Expr.Var(sym, loc)
 
-    case ResolvedAst.Expr.Def(sym, loc) =>
-      val tvar = Type.freshVar(Kind.Star, loc.asSynthetic)
-      KindedAst.Expr.Def(sym, tvar, loc)
-
-<<<<<<< HEAD
-=======
     case ResolvedAst.Expr.Sig(sym, loc) =>
       val tvar = Type.freshVar(Kind.Star, loc.asSynthetic)
       KindedAst.Expr.Sig(sym, tvar, loc)
->>>>>>> 321003a0
 
     case ResolvedAst.Expr.Hole(sym, loc) =>
       val tvar = Type.freshVar(Kind.Star, loc.asSynthetic)
