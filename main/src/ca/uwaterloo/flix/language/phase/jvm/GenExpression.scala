--- conflicted
+++ resolved
@@ -724,11 +724,7 @@
           compileExpr(exps(i))
           // Stores the 'element' at the given 'index' in the 'array'
           // with the store instruction corresponding to the stored element
-<<<<<<< HEAD
           mv.visitInsn(backendType.getArrayStoreInstruction)
-=======
-          mv.visitInsn(AsmOps.getArrayStoreInstruction(backendType))
->>>>>>> 7b83c6df
         }
 
       case AtomicOp.ArrayNew =>
@@ -742,11 +738,7 @@
         compileExpr(exp2)
         // Instantiating a new array of type jvmType
         visitArrayInstantiate(mv, backendType)
-<<<<<<< HEAD
         if (backendType.is64BitWidth) {
-=======
-        if (backendType == BackendType.Int64 || backendType == BackendType.Float64) {
->>>>>>> 7b83c6df
           // Duplicates the 'array reference' three places down the stack
           mv.visitInsn(DUP_X2)
           // Duplicates the 'array reference' three places down the stack
@@ -760,11 +752,7 @@
           mv.visitInsn(SWAP)
         }
         // We get the array fill type
-<<<<<<< HEAD
         val arrayFillType = backendType.toArrayFillType
-=======
-        val arrayFillType = AsmOps.getArrayFillType(backendType)
->>>>>>> 7b83c6df
         // Invoking the method to fill the array with the default element
         mv.visitMethodInsn(Opcodes.INVOKESTATIC, "java/util/Arrays", "fill", arrayFillType, false);
 
@@ -1487,12 +1475,6 @@
         mv.visitFieldInsn(PUTFIELD, className, s"clo$i", JvmOps.getClosureAbstractClassType(e.tpe).toDescriptor)
       }
 
-  }
-
-  private def visitArrayInstantiate(mv: MethodVisitor, tpe: BackendType): Unit = tpe match {
-    case BackendType.Array(_) => mv.visitTypeInsn(ANEWARRAY, tpe.toDescriptor)
-    case BackendType.Reference(ref) => mv.visitTypeInsn(ANEWARRAY, ref.jvmName.toInternalName)
-    case t: BackendType.PrimitiveType => mv.visitIntInsn(NEWARRAY, t.toArrayTypeCode)
   }
 
   /**
