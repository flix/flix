--- conflicted
+++ resolved
@@ -77,12 +77,8 @@
     }
 
     // translate the types into formulas
-<<<<<<< HEAD
-    implicit val alg: BoolAlg[BoolFormula] = BoolFormula.AsBoolAlgTrait
-    //implicit val alg: BoolAlg[BddFormula] = BddFormula.AsBoolAlgTrait
-=======
     implicit val alg: BoolAlg[BoolFormula] = BoolFormula.AsBoolAlg
->>>>>>> 345f2762
+    //implicit val alg: BoolAlg[BddFormula] = BddFormula.AsBoolAlg
 
     val env = alg.getEnv(List(tpe1, tpe2))
     val f1 = alg.fromType(tpe1, env)
