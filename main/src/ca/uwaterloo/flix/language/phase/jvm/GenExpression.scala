/*
 * Copyright 2017 Ramin Zarifi
 * Copyright 2021 Jonathan Lindegaard Starup
 *
 * Licensed under the Apache License, Version 2.0 (the "License");
 * you may not use this file except in compliance with the License.
 * You may obtain a copy of the License at
 *
 *   http://www.apache.org/licenses/LICENSE-2.0
 *
 * Unless required by applicable law or agreed to in writing, software
 * distributed under the License is distributed on an "AS IS" BASIS,
 * WITHOUT WARRANTIES OR CONDITIONS OF ANY KIND, either express or implied.
 * See the License for the specific language governing permissions and
 * limitations under the License.
 */

package ca.uwaterloo.flix.language.phase.jvm

import ca.uwaterloo.flix.api.Flix
import ca.uwaterloo.flix.language.ast.Ast.ExpPosition
import ca.uwaterloo.flix.language.ast.ReducedAst._
import ca.uwaterloo.flix.language.ast.SemanticOp._
import ca.uwaterloo.flix.language.ast.{MonoType, _}
import ca.uwaterloo.flix.language.dbg.printer.OpPrinter
import ca.uwaterloo.flix.language.phase.jvm.BackendObjType.JavaObject
import ca.uwaterloo.flix.language.phase.jvm.BytecodeInstructions.InstructionSet
import ca.uwaterloo.flix.language.phase.jvm.JvmName.MethodDescriptor
import ca.uwaterloo.flix.util.InternalCompilerException
import org.objectweb.asm
import org.objectweb.asm.Opcodes._
import org.objectweb.asm._

/**
  * Generate expression
  */
object GenExpression {

  type Ref[T] = Array[T]

  case class MethodContext(clazz: JvmType.Reference,
                           entryPoint: Label,
                           lenv: Map[Symbol.LabelSym, Label],
                           newFrame: InstructionSet, // [...] -> [..., frame]
                           setPc: InstructionSet, // [..., frame, pc] -> [...]
                           localOffset: Int,
                           pcLabels: Vector[Label],
                           pcCounter: Ref[Int]
                          )

  /**
    * Emits code for the given expression `exp0` to the given method `visitor` in the `currentClass`.
    */
  def compileExpr(exp0: Expr)(implicit mv: MethodVisitor, ctx: MethodContext, root: Root, flix: Flix): Unit = exp0 match {

    case Expr.Cst(cst, tpe, loc) => cst match {
      case Ast.Constant.Unit =>
        mv.visitFieldInsn(GETSTATIC, BackendObjType.Unit.jvmName.toInternalName,
          BackendObjType.Unit.SingletonField.name, BackendObjType.Unit.toDescriptor)

      case Ast.Constant.Null =>
        mv.visitInsn(ACONST_NULL)
        AsmOps.castIfNotPrim(mv, JvmOps.getJvmType(tpe))

      case Ast.Constant.Bool(true) =>
        mv.visitInsn(ICONST_1)

      case Ast.Constant.Bool(false) =>
        mv.visitInsn(ICONST_0)

      case Ast.Constant.Char(c) =>
        compileInt(c)

      case Ast.Constant.Float32(f) =>
        f match {
          case 0f => mv.visitInsn(FCONST_0)
          case 1f => mv.visitInsn(FCONST_1)
          case 2f => mv.visitInsn(FCONST_2)
          case _ => mv.visitLdcInsn(f)
        }

      case Ast.Constant.Float64(d) =>
        d match {
          case 0d => mv.visitInsn(DCONST_0)
          case 1d => mv.visitInsn(DCONST_1)
          case _ => mv.visitLdcInsn(d)
        }

      case Ast.Constant.BigDecimal(dd) =>
        // Can fail with NumberFormatException
        addSourceLine(mv, loc)
        mv.visitTypeInsn(NEW, BackendObjType.BigDecimal.jvmName.toInternalName)
        mv.visitInsn(DUP)
        mv.visitLdcInsn(dd.toString)
        mv.visitMethodInsn(INVOKESPECIAL, BackendObjType.BigDecimal.jvmName.toInternalName, "<init>",
          AsmOps.getMethodDescriptor(List(JvmType.String), JvmType.Void), false)

      case Ast.Constant.Int8(b) =>
        compileInt(b)

      case Ast.Constant.Int16(s) =>
        compileInt(s)

      case Ast.Constant.Int32(i) =>
        compileInt(i)

      case Ast.Constant.Int64(l) =>
        compileLong(l)

      case Ast.Constant.BigInt(ii) =>
        // Add source line number for debugging (can fail with NumberFormatException)
        addSourceLine(mv, loc)
        mv.visitTypeInsn(NEW, BackendObjType.BigInt.jvmName.toInternalName)
        mv.visitInsn(DUP)
        mv.visitLdcInsn(ii.toString)
        mv.visitMethodInsn(INVOKESPECIAL, BackendObjType.BigInt.jvmName.toInternalName, "<init>",
          AsmOps.getMethodDescriptor(List(JvmType.String), JvmType.Void), false)

      case Ast.Constant.Str(s) =>
        mv.visitLdcInsn(s)

      case Ast.Constant.Regex(patt) =>
        // Add source line number for debugging (can fail with PatternSyntaxException)
        addSourceLine(mv, loc)
        mv.visitLdcInsn(patt.pattern)
        mv.visitMethodInsn(INVOKESTATIC, JvmName.Regex.toInternalName, "compile",
          AsmOps.getMethodDescriptor(List(JvmType.String), JvmType.Regex), false)

    }

    case Expr.Var(sym, tpe, _) =>
      val varType = JvmOps.getJvmType(tpe)
      val xLoad = AsmOps.getLoadInstruction(varType)
      mv.visitVarInsn(xLoad, sym.getStackOffset(ctx.localOffset))

    case Expr.ApplyAtomic(op, exps, tpe, _, loc) => op match {

      case AtomicOp.Closure(sym) =>
        // JvmType of the closure
        val jvmType = JvmOps.getClosureClassType(sym)
        // new closure instance
        mv.visitTypeInsn(NEW, jvmType.name.toInternalName)
        // Duplicate
        mv.visitInsn(DUP)
        mv.visitMethodInsn(INVOKESPECIAL, jvmType.name.toInternalName, JvmName.ConstructorMethod, MethodDescriptor.NothingToVoid.toDescriptor, false)
        // Capturing free args
        for ((arg, i) <- exps.zipWithIndex) {
          val erasedArgType = JvmOps.getErasedJvmType(arg.tpe)
          mv.visitInsn(DUP)
          compileExpr(arg)
          mv.visitFieldInsn(PUTFIELD, jvmType.name.toInternalName, s"clo$i", erasedArgType.toDescriptor)
        }

      case AtomicOp.Unary(sop) =>
        val List(exp) = exps
        compileExpr(exp)

        sop match {
          case SemanticOp.BoolOp.Not =>
            val condElse = new Label()
            val condEnd = new Label()
            mv.visitJumpInsn(IFNE, condElse)
            mv.visitInsn(ICONST_1)
            mv.visitJumpInsn(GOTO, condEnd)
            mv.visitLabel(condElse)
            mv.visitInsn(ICONST_0)
            mv.visitLabel(condEnd)

          case Float32Op.Neg => mv.visitInsn(FNEG)

          case Float64Op.Neg => mv.visitInsn(DNEG)

          case Int8Op.Neg =>
            mv.visitInsn(INEG)
            mv.visitInsn(I2B) // Sign extend so sign bit is also changed

          case Int16Op.Neg =>
            mv.visitInsn(INEG)
            mv.visitInsn(I2S) // Sign extend so sign bit is also changed

          case Int32Op.Neg => mv.visitInsn(INEG)

          case Int64Op.Neg => mv.visitInsn(LNEG)

          case Int8Op.Not | Int16Op.Not | Int32Op.Not =>
            mv.visitInsn(ICONST_M1)
            mv.visitInsn(IXOR)

          case Int64Op.Not =>
            mv.visitInsn(ICONST_M1)
            mv.visitInsn(I2L)
            mv.visitInsn(LXOR)
        }

      case AtomicOp.Binary(sop) =>
        val List(exp1, exp2) = exps
        sop match {
          case BoolOp.And =>
            val andEnd = new Label()
            compileExpr(exp1)
            mv.visitInsn(DUP)
            mv.visitJumpInsn(IFEQ, andEnd)
            mv.visitInsn(POP)
            compileExpr(exp2)
            mv.visitLabel(andEnd)

          case BoolOp.Or =>
            val orEnd = new Label()
            compileExpr(exp1)
            mv.visitInsn(DUP)
            mv.visitJumpInsn(IFNE, orEnd)
            mv.visitInsn(POP)
            compileExpr(exp2)
            mv.visitLabel(orEnd)

          case Float32Op.Exp =>
            compileExpr(exp1)
            mv.visitInsn(F2D) // Convert to double since "pow" is only defined for doubles
            compileExpr(exp2)
            mv.visitInsn(F2D) // Convert to double since "pow" is only defined for doubles
            mv.visitMethodInsn(INVOKESTATIC, JvmName.Math.toInternalName, "pow",
              AsmOps.getMethodDescriptor(List(JvmType.PrimDouble, JvmType.PrimDouble), JvmType.PrimDouble), false)
            mv.visitInsn(D2F) // Convert double to float

          case Float64Op.Exp =>
            compileExpr(exp1)
            compileExpr(exp2)
            mv.visitMethodInsn(INVOKESTATIC, JvmName.Math.toInternalName, "pow",
              AsmOps.getMethodDescriptor(List(JvmType.PrimDouble, JvmType.PrimDouble), JvmType.PrimDouble), false)

          case Int8Op.Exp =>
            compileExpr(exp1)
            mv.visitInsn(I2D) // Convert to double since "pow" is only defined for doubles
            compileExpr(exp2)
            mv.visitInsn(I2D) // Convert to double since "pow" is only defined for doubles
            mv.visitMethodInsn(INVOKESTATIC, JvmName.Math.toInternalName, "pow",
              AsmOps.getMethodDescriptor(List(JvmType.PrimDouble, JvmType.PrimDouble), JvmType.PrimDouble), false)
            mv.visitInsn(D2I) // Convert to int
            mv.visitInsn(I2B) // Convert int to byte

          case Int16Op.Exp =>
            compileExpr(exp1)
            mv.visitInsn(I2D) // Convert to double since "pow" is only defined for doubles
            compileExpr(exp2)
            mv.visitInsn(I2D) // Convert to double since "pow" is only defined for doubles
            mv.visitMethodInsn(INVOKESTATIC, JvmName.Math.toInternalName, "pow",
              AsmOps.getMethodDescriptor(List(JvmType.PrimDouble, JvmType.PrimDouble), JvmType.PrimDouble), false)
            mv.visitInsn(D2I) // Convert to int
            mv.visitInsn(I2S) // Convert int to short

          case Int32Op.Exp =>
            compileExpr(exp1)
            mv.visitInsn(I2D) // Convert to double since "pow" is only defined for doubles
            compileExpr(exp2)
            mv.visitInsn(I2D) // Convert to double since "pow" is only defined for doubles
            mv.visitMethodInsn(INVOKESTATIC, JvmName.Math.toInternalName, "pow",
              AsmOps.getMethodDescriptor(List(JvmType.PrimDouble, JvmType.PrimDouble), JvmType.PrimDouble), false)
            mv.visitInsn(D2I) // Convert to int

          case Int64Op.Exp =>
            compileExpr(exp1)
            mv.visitInsn(L2D) // Convert to double since "pow" is only defined for doubles
            compileExpr(exp2)
            mv.visitInsn(L2D) // Convert to double since "pow" is only defined for doubles
            mv.visitMethodInsn(INVOKESTATIC, JvmName.Math.toInternalName, "pow",
              AsmOps.getMethodDescriptor(List(JvmType.PrimDouble, JvmType.PrimDouble), JvmType.PrimDouble), false)
            mv.visitInsn(D2L) // Convert to long

          case Int8Op.And | Int16Op.And | Int32Op.And =>
            compileExpr(exp1)
            compileExpr(exp2)
            mv.visitInsn(IAND)

          case Int8Op.Or | Int16Op.Or | Int32Op.Or =>
            compileExpr(exp1)
            compileExpr(exp2)
            mv.visitInsn(IOR)

          case Int8Op.Xor | Int16Op.Xor | Int32Op.Xor =>
            compileExpr(exp1)
            compileExpr(exp2)
            mv.visitInsn(IXOR)

          case Int8Op.Shr | Int16Op.Shr | Int32Op.Shr =>
            compileExpr(exp1)
            compileExpr(exp2)
            mv.visitInsn(ISHR)

          case Int8Op.Shl =>
            compileExpr(exp1)
            compileExpr(exp2)
            mv.visitInsn(ISHL)
            mv.visitInsn(I2B) // Sign extend to make left most bit appear in the sign bit

          case Int16Op.Shl =>
            compileExpr(exp1)
            compileExpr(exp2)
            mv.visitInsn(ISHL)
            mv.visitInsn(I2S) // Sign extend to make left most bit appear in the sign bit

          case Int32Op.Shl =>
            compileExpr(exp1)
            compileExpr(exp2)
            mv.visitInsn(ISHL)

          case Int64Op.And =>
            compileExpr(exp1)
            compileExpr(exp2)
            mv.visitInsn(LAND)

          case Int64Op.Or =>
            compileExpr(exp1)
            compileExpr(exp2)
            mv.visitInsn(LOR)

          case Int64Op.Xor =>
            compileExpr(exp1)
            compileExpr(exp2)
            mv.visitInsn(LXOR)

          case Int64Op.Shr =>
            compileExpr(exp1)
            compileExpr(exp2)
            mv.visitInsn(LSHR)

          case Int64Op.Shl =>
            compileExpr(exp1)
            compileExpr(exp2)
            mv.visitInsn(LSHL)

          case Float32Op.Lt => visitComparison2(exp1, exp2, FCMPG, IFGE)

          case Float32Op.Le => visitComparison2(exp1, exp2, FCMPG, IFGT)

          case Float32Op.Eq => visitComparison2(exp1, exp2, FCMPG, IFNE)

          case Float32Op.Neq => visitComparison2(exp1, exp2, FCMPG, IFEQ)

          case Float32Op.Ge => visitComparison2(exp1, exp2, FCMPL, IFLT)

          case Float32Op.Gt => visitComparison2(exp1, exp2, FCMPL, IFLE)

          case Float64Op.Lt => visitComparison2(exp1, exp2, DCMPG, IFGE)

          case Float64Op.Le => visitComparison2(exp1, exp2, DCMPG, IFGT)

          case Float64Op.Eq => visitComparison2(exp1, exp2, DCMPG, IFNE)

          case Float64Op.Neq => visitComparison2(exp1, exp2, DCMPG, IFEQ)

          case Float64Op.Ge => visitComparison2(exp1, exp2, DCMPL, IFLT)

          case Float64Op.Gt => visitComparison2(exp1, exp2, DCMPL, IFLE)

          case Int8Op.Lt | Int16Op.Lt | Int32Op.Lt | CharOp.Lt =>
            visitComparison1(exp1, exp2, IF_ICMPGE)

          case Int8Op.Le | Int16Op.Le | Int32Op.Le | CharOp.Le =>
            visitComparison1(exp1, exp2, IF_ICMPGT)

          case Int8Op.Eq | Int16Op.Eq | Int32Op.Eq | CharOp.Eq | BoolOp.Eq =>
            visitComparison1(exp1, exp2, IF_ICMPNE)

          case Int8Op.Neq | Int16Op.Neq | Int32Op.Neq | CharOp.Neq | BoolOp.Neq =>
            visitComparison1(exp1, exp2, IF_ICMPEQ)

          case Int8Op.Ge | Int16Op.Ge | Int32Op.Ge | CharOp.Ge =>
            visitComparison1(exp1, exp2, IF_ICMPLT)

          case Int8Op.Gt | Int16Op.Gt | Int32Op.Gt | CharOp.Gt =>
            visitComparison1(exp1, exp2, IF_ICMPLE)

          case Int64Op.Lt => visitComparison2(exp1, exp2, LCMP, IFGE)

          case Int64Op.Le => visitComparison2(exp1, exp2, LCMP, IFGT)

          case Int64Op.Eq => visitComparison2(exp1, exp2, LCMP, IFNE)

          case Int64Op.Neq => visitComparison2(exp1, exp2, LCMP, IFEQ)

          case Int64Op.Ge => visitComparison2(exp1, exp2, LCMP, IFLT)

          case Int64Op.Gt => visitComparison2(exp1, exp2, LCMP, IFLE)

          case Float32Op.Add =>
            compileExpr(exp1)
            compileExpr(exp2)
            mv.visitInsn(FADD)

          case Float32Op.Sub =>
            compileExpr(exp1)
            compileExpr(exp2)
            mv.visitInsn(FSUB)

          case Float32Op.Mul =>
            compileExpr(exp1)
            compileExpr(exp2)
            mv.visitInsn(FMUL)

          case Float32Op.Div =>
            compileExpr(exp1)
            compileExpr(exp2)
            mv.visitInsn(FDIV)

          case Float64Op.Add =>
            compileExpr(exp1)
            compileExpr(exp2)
            mv.visitInsn(DADD)

          case Float64Op.Sub =>
            compileExpr(exp1)
            compileExpr(exp2)
            mv.visitInsn(DSUB)

          case Float64Op.Mul =>
            compileExpr(exp1)
            compileExpr(exp2)
            mv.visitInsn(DMUL)

          case Float64Op.Div =>
            compileExpr(exp1)
            compileExpr(exp2)
            mv.visitInsn(DDIV)

          case Int8Op.Add =>
            compileExpr(exp1)
            compileExpr(exp2)
            mv.visitInsn(IADD)
            mv.visitInsn(I2B) // Sign extend after operation

          case Int8Op.Sub =>
            compileExpr(exp1)
            compileExpr(exp2)
            mv.visitInsn(ISUB)
            mv.visitInsn(I2B) // Sign extend after operation

          case Int8Op.Mul =>
            compileExpr(exp1)
            compileExpr(exp2)
            mv.visitInsn(IMUL)
            mv.visitInsn(I2B) // Sign extend after operation

          case Int8Op.Div =>
            compileExpr(exp1)
            compileExpr(exp2)
            mv.visitInsn(IDIV)
            mv.visitInsn(I2B) // Sign extend after operation

          case Int8Op.Rem =>
            compileExpr(exp1)
            compileExpr(exp2)
            mv.visitInsn(IREM)
            mv.visitInsn(I2B) // Sign extend after operation

          case Int16Op.Add =>
            compileExpr(exp1)
            compileExpr(exp2)
            mv.visitInsn(IADD)
            mv.visitInsn(I2S) // Sign extend after operation

          case Int16Op.Sub =>
            compileExpr(exp1)
            compileExpr(exp2)
            mv.visitInsn(ISUB)
            mv.visitInsn(I2S) // Sign extend after operation

          case Int16Op.Mul =>
            compileExpr(exp1)
            compileExpr(exp2)
            mv.visitInsn(IMUL)
            mv.visitInsn(I2S) // Sign extend after operation

          case Int16Op.Div =>
            compileExpr(exp1)
            compileExpr(exp2)
            mv.visitInsn(IDIV)
            mv.visitInsn(I2S) // Sign extend after operation

          case Int16Op.Rem =>
            compileExpr(exp1)
            compileExpr(exp2)
            mv.visitInsn(IREM)
            mv.visitInsn(I2S) // Sign extend after operation

          case Int32Op.Add =>
            compileExpr(exp1)
            compileExpr(exp2)
            mv.visitInsn(IADD)

          case Int32Op.Sub =>
            compileExpr(exp1)
            compileExpr(exp2)
            mv.visitInsn(ISUB)

          case Int32Op.Mul =>
            compileExpr(exp1)
            compileExpr(exp2)
            mv.visitInsn(IMUL)

          case Int32Op.Div =>
            compileExpr(exp1)
            compileExpr(exp2)
            mv.visitInsn(IDIV)

          case Int32Op.Rem =>
            compileExpr(exp1)
            compileExpr(exp2)
            mv.visitInsn(IREM)

          case Int64Op.Add =>
            compileExpr(exp1)
            compileExpr(exp2)
            mv.visitInsn(LADD)

          case Int64Op.Sub =>
            compileExpr(exp1)
            compileExpr(exp2)
            mv.visitInsn(LSUB)

          case Int64Op.Mul =>
            compileExpr(exp1)
            compileExpr(exp2)
            mv.visitInsn(LMUL)

          case Int64Op.Div =>
            compileExpr(exp1)
            compileExpr(exp2)
            mv.visitInsn(LDIV)

          case Int64Op.Rem =>
            compileExpr(exp1)
            compileExpr(exp2)
            mv.visitInsn(LREM)

          case StringOp.Concat =>
            throw InternalCompilerException(s"Unexpected BinaryOperator StringOp.Concat. It should have been eliminated by Simplifier", loc)
        }

      case AtomicOp.Region =>
        //!TODO: For now, just emit null
        mv.visitInsn(ACONST_NULL)
        mv.visitTypeInsn(CHECKCAST, BackendObjType.Region.jvmName.toInternalName)

      case AtomicOp.Is(sym) =>
        val List(exp) = exps
        val taggedType = BackendObjType.Tagged

        compileExpr(exp)
        val ins = {
          import BytecodeInstructions._
          CHECKCAST(taggedType.jvmName) ~ GETFIELD(taggedType.NameField) ~
            BackendObjType.Tagged.mkTagName(sym) ~ BackendObjType.Tagged.eqTagName()
        }
        ins(new BytecodeInstructions.F(mv))

      case AtomicOp.Tag(sym) =>
        val List(exp) = exps

        val tagType = BackendObjType.Tag(BackendType.toErasedBackendType(exp.tpe))

        val ins = {
          import BytecodeInstructions._
          NEW(tagType.jvmName) ~ DUP() ~ INVOKESPECIAL(tagType.Constructor) ~
            DUP() ~ BackendObjType.Tagged.mkTagName(sym) ~ PUTFIELD(tagType.NameField) ~
            DUP() ~ cheat(mv => compileExpr(exp)(mv, ctx, root, flix)) ~ PUTFIELD(tagType.ValueField)
        }
        ins(new BytecodeInstructions.F(mv))

      case AtomicOp.Untag(_) =>
        val List(exp) = exps
        val tagType = BackendObjType.Tag(BackendType.toErasedBackendType(tpe))

        compileExpr(exp)
        val ins = {
          import BytecodeInstructions._
          CHECKCAST(tagType.jvmName) ~ GETFIELD(tagType.ValueField)
        }
        ins(new BytecodeInstructions.F(mv))
        AsmOps.castIfNotPrim(mv, JvmOps.getJvmType(tpe))

      case AtomicOp.Index(idx) =>
        val List(exp) = exps

        val MonoType.Tuple(elmTypes) = exp.tpe
        val tupleType = BackendObjType.Tuple(elmTypes.map(BackendType.asErasedBackendType))
        // evaluating the `base`
        compileExpr(exp)
        // Retrieving the field `field${offset}`
        mv.visitFieldInsn(GETFIELD, tupleType.jvmName.toInternalName, s"field$idx", JvmOps.asErasedJvmType(tpe).toDescriptor)

      case AtomicOp.Tuple =>
        // We get the JvmType of the class for the tuple
        val MonoType.Tuple(elmTypes) = tpe
        val tupleType = BackendObjType.Tuple(elmTypes.map(BackendType.asErasedBackendType))
        val internalClassName = tupleType.jvmName.toInternalName
        // Instantiating a new object of tuple
        mv.visitTypeInsn(NEW, internalClassName)
        // Duplicating the class
        mv.visitInsn(DUP)
        // Evaluating all the elements to be stored in the tuple class
        exps.foreach(compileExpr)
        // Descriptor of constructor
        val constructorDescriptor = MethodDescriptor(tupleType.elms, VoidableType.Void)
        // Invoking the constructor
        mv.visitMethodInsn(INVOKESPECIAL, internalClassName, "<init>", constructorDescriptor.toDescriptor, false)

      case AtomicOp.RecordEmpty =>
        // We get the JvmType of the class for the RecordEmpty
        val classType = BackendObjType.RecordEmpty
        // Instantiating a new object of tuple
        mv.visitFieldInsn(GETSTATIC, classType.jvmName.toInternalName, BackendObjType.RecordEmpty.SingletonField.name, classType.toDescriptor)

      case AtomicOp.RecordSelect(field) =>
        val List(exp) = exps

        val interfaceType = BackendObjType.Record

        // Compile the expression exp (which should be a record), as we need to have on the stack a record in order to call
        // lookupField
        compileExpr(exp)

        // Push the desired label of the field we want get of the record onto the stack
        mv.visitLdcInsn(field.name)

        // Invoke the lookupField method on the record. (To get the proper record object)
        mv.visitMethodInsn(INVOKEINTERFACE, interfaceType.jvmName.toInternalName, "lookupField",
          MethodDescriptor.mkDescriptor(BackendObjType.String.toTpe)(interfaceType.toTpe).toDescriptor, true)

        // Now that the specific RecordExtend object is found, we cast it to its exact class
        val recordType = BackendObjType.RecordExtend(BackendType.toErasedBackendType(tpe))
        val recordInternalName = recordType.jvmName.toInternalName

        mv.visitTypeInsn(CHECKCAST, recordInternalName)

        // Retrieve the value field  (To get the proper value)
        mv.visitFieldInsn(GETFIELD, recordInternalName, recordType.ValueField.name, JvmOps.getErasedJvmType(tpe).toDescriptor)

      case AtomicOp.RecordExtend(field) =>
        val List(exp1, exp2) = exps

        // We get the JvmType of the record interface
        val interfaceType = BackendObjType.Record

        val recordType = BackendObjType.RecordExtend(BackendType.toErasedBackendType(exp1.tpe))
        val classInternalName = recordType.jvmName.toInternalName

        // Instantiating a new object of tuple
        mv.visitTypeInsn(NEW, classInternalName)
        mv.visitInsn(DUP)
        // Invoking the constructor
        mv.visitMethodInsn(INVOKESPECIAL, classInternalName, "<init>", MethodDescriptor.NothingToVoid.toDescriptor, false)

        // Put the label of field (which is going to be the extension).
        mv.visitInsn(DUP)
        mv.visitLdcInsn(field.name)
        mv.visitFieldInsn(PUTFIELD, classInternalName, recordType.LabelField.name, BackendObjType.String.toDescriptor)

        // Put the value of the field onto the stack, since it is an expression we first need to compile it.
        mv.visitInsn(DUP)
        compileExpr(exp1)
        mv.visitFieldInsn(PUTFIELD, classInternalName, recordType.ValueField.name, recordType.ValueField.tpe.toDescriptor)

        // Put the value of the rest of the record onto the stack, since it's an expression we need to compile it first.
        mv.visitInsn(DUP)
        compileExpr(exp2)
        mv.visitFieldInsn(PUTFIELD, classInternalName, recordType.RestField.name, recordType.RestField.tpe.toDescriptor)

      case AtomicOp.RecordRestrict(field) =>
        val List(exp) = exps

        // We get the JvmType of the record interface
        val interfaceType = BackendObjType.Record

        // Push the value of the rest of the record onto the stack, since it's an expression we need to compile it first.
        compileExpr(exp)
        // Push the label of field (which is going to be the removed/restricted).
        mv.visitLdcInsn(field.name)

        // Invoking the restrictField method
        mv.visitMethodInsn(INVOKEINTERFACE, interfaceType.jvmName.toInternalName, interfaceType.RestrictFieldMethod.name,
          MethodDescriptor.mkDescriptor(BackendObjType.String.toTpe)(interfaceType.toTpe).toDescriptor, true)

      case AtomicOp.ArrayLit =>
        // We push the 'length' of the array on top of stack
        compileInt(exps.length)
        // We get the inner type of the array
        val innerType = tpe.asInstanceOf[MonoType.Array].tpe
        val backendType = BackendType.toFlixErasedBackendType(innerType)
        // Instantiating a new array of type jvmType
        visitArrayInstantiate(mv, backendType)
        // For each element we generate code to store it into the array
        for (i <- exps.indices) {
          // Duplicates the 'array reference'
          mv.visitInsn(DUP)
          // We push the 'index' of the current element on top of stack
          compileInt(i)
          // Evaluating the 'element' to be stored
          compileExpr(exps(i))
          // Stores the 'element' at the given 'index' in the 'array'
          // with the store instruction corresponding to the stored element
          mv.visitInsn(backendType.getArrayStoreInstruction)
        }

      case AtomicOp.ArrayNew =>
        val List(exp1, exp2) = exps
        // We get the inner type of the array
        val innerType = tpe.asInstanceOf[MonoType.Array].tpe
        val backendType = BackendType.toFlixErasedBackendType(innerType)
        // Evaluating the value of the 'default element'
        compileExpr(exp1)
        // Evaluating the 'length' of the array
        compileExpr(exp2)
        // Instantiating a new array of type jvmType
        visitArrayInstantiate(mv, backendType)
        if (backendType.is64BitWidth) {
          // Duplicates the 'array reference' three places down the stack
          mv.visitInsn(DUP_X2)
          // Duplicates the 'array reference' three places down the stack
          mv.visitInsn(DUP_X2)
          // Pops the 'ArrayRef' at the top of the stack
          mv.visitInsn(POP)
        } else {
          // Duplicates the 'array reference' two places down the stack
          mv.visitInsn(DUP_X1)
          // Swaps the 'array reference' and 'default element'
          mv.visitInsn(SWAP)
        }
        // We get the array fill type
        val arrayFillType = backendType.toArrayFillType
        // Invoking the method to fill the array with the default element
        mv.visitMethodInsn(Opcodes.INVOKESTATIC, "java/util/Arrays", "fill", arrayFillType, false);

      case AtomicOp.ArrayLoad =>
        val List(exp1, exp2) = exps
        // Add source line number for debugging (can fail with out of bounds)
        addSourceLine(mv, loc)

        // We get the jvmType of the element to be loaded
        val jvmType = JvmOps.getErasedJvmType(tpe)
        // Evaluating the 'base'
        compileExpr(exp1)
        // Cast the object to Array
        mv.visitTypeInsn(CHECKCAST, AsmOps.getArrayType(jvmType))
        // Evaluating the 'index' to load from
        compileExpr(exp2)
        // Loads the 'element' at the given 'index' from the 'array'
        // with the load instruction corresponding to the loaded element
        mv.visitInsn(AsmOps.getArrayLoadInstruction(jvmType))

      case AtomicOp.ArrayStore => exps match {
        case List(exp1, exp2, exp3) =>
          // Add source line number for debugging (can fail with ???)
          addSourceLine(mv, loc)

          // We get the jvmType of the element to be stored
          val jvmType = JvmOps.getErasedJvmType(exp3.tpe)
          // Evaluating the 'base'
          compileExpr(exp1)
          // Cast the object to Array
          mv.visitTypeInsn(CHECKCAST, AsmOps.getArrayType(jvmType))
          // Evaluating the 'index' to be stored in
          compileExpr(exp2)
          // Evaluating the 'element' to be stored
          compileExpr(exp3)
          // Stores the 'element' at the given 'index' in the 'array'
          // with the store instruction corresponding to the stored element
          mv.visitInsn(AsmOps.getArrayStoreInstruction(jvmType))
          // Since the return type is 'unit', we put an instance of 'unit' on top of the stack
          mv.visitFieldInsn(GETSTATIC, BackendObjType.Unit.jvmName.toInternalName, BackendObjType.Unit.SingletonField.name, BackendObjType.Unit.jvmName.toDescriptor)
        case _ => throw InternalCompilerException("Mismatched Arity", loc)
      }

      case AtomicOp.ArrayLength =>
        val List(exp) = exps
        // Add source line number for debugging (can fail with ???)
        addSourceLine(mv, loc)

        // We get the inner type of the array
        val jvmType = JvmOps.getErasedJvmType(exp.tpe.asInstanceOf[MonoType.Array].tpe)
        // Evaluating the 'base'
        compileExpr(exp)
        // Cast the object to array
        mv.visitTypeInsn(CHECKCAST, AsmOps.getArrayType(jvmType))
        // Pushes the 'length' of the array on top of stack
        mv.visitInsn(ARRAYLENGTH)

      case AtomicOp.StructNew(sym, fields) =>
        val region :: fieldExps = exps
<<<<<<< HEAD
        compileExpr(region) // Region value not actually used?
        BytecodeInstructions.xPop(BackendType.toErasedBackendType(region.tpe))(new BytecodeInstructions.F(mv))
        val MonoType.Struct(_, _, targs) = tpe
=======
        // Evaluate the region and ignore its value
        compileExpr(region)
        BytecodeInstructions.xPop(BackendType.toErasedBackendType(region.tpe))(new BytecodeInstructions.F(mv))
>>>>>>> 95bc4a5f
        // We get the JvmType of the class for the struct
        val elmTypes = fieldExps.map(_.tpe)
        val structType = BackendObjType.Struct(elmTypes.map(BackendType.toErasedBackendType))
        val internalClassName = structType.jvmName.toInternalName
        // Instantiating a new object of struct
        mv.visitTypeInsn(NEW, internalClassName)
        // Duplicating the class
        mv.visitInsn(DUP)
        // Evaluating all the elements to be stored in the struct class
        fieldExps.foreach(compileExpr)
        // Descriptor of constructor
        val constructorDescriptor = MethodDescriptor(structType.elms, VoidableType.Void)
        // Invoking the constructor
        mv.visitMethodInsn(INVOKESPECIAL, internalClassName, "<init>", constructorDescriptor.toDescriptor, false)

<<<<<<< HEAD
      case AtomicOp.StructGet(sym, idx, _) =>
        val List(exp) = exps
        val MonoType.Struct(_, elmTypes, targs) = exp.tpe
=======
      case AtomicOp.StructGet(_, idx, _) =>
        val List(exp) = exps
        val MonoType.Struct(_, elmTypes, _) = exp.tpe
>>>>>>> 95bc4a5f
        val structType = BackendObjType.Struct(elmTypes.map(BackendType.toErasedBackendType))
        // evaluating the `base`
        compileExpr(exp)
        // Retrieving the field `field${offset}`
        mv.visitFieldInsn(GETFIELD, structType.jvmName.toInternalName, s"field$idx", JvmOps.getErasedJvmType(tpe).toDescriptor)

<<<<<<< HEAD
      case AtomicOp.StructPut(sym, idx, _) =>
        val List(exp1, exp2) = exps
        val MonoType.Struct(_, elmTypes, targs) = exp1.tpe
=======
      case AtomicOp.StructPut(_, idx, _) =>
        val List(exp1, exp2) = exps
        val MonoType.Struct(_, elmTypes, _) = exp1.tpe
>>>>>>> 95bc4a5f
        val structType = BackendObjType.Struct(elmTypes.map(BackendType.toErasedBackendType))
        // evaluating the `base`
        compileExpr(exp1)
        // evaluating the `rhs`
        compileExpr(exp2)
        // set the field `field${offset}`
        mv.visitFieldInsn(PUTFIELD, structType.jvmName.toInternalName, s"field$idx", JvmOps.getErasedJvmType(exp2.tpe).toDescriptor)
        // Since the return type is unit, we put an instance of unit on top of the stack
        mv.visitFieldInsn(GETSTATIC, BackendObjType.Unit.jvmName.toInternalName, BackendObjType.Unit.SingletonField.name, BackendObjType.Unit.jvmName.toDescriptor)

      case AtomicOp.Ref =>
        val List(exp) = exps

        val MonoType.Ref(refValueType) = tpe
        val refType = BackendObjType.Ref(BackendType.asErasedBackendType(refValueType))
        val internalClassName = refType.jvmName.toInternalName

        // Create a new reference object
        mv.visitTypeInsn(NEW, internalClassName)
        // Duplicate it since one instance will get consumed by constructor
        mv.visitInsn(DUP)
        // Call the constructor
        mv.visitMethodInsn(INVOKESPECIAL, internalClassName, "<init>", MethodDescriptor.NothingToVoid.toDescriptor, false)
        // Duplicate it since one instance will get consumed by putfield
        mv.visitInsn(DUP)
        // Evaluate the underlying expression
        compileExpr(exp)
        // set the field with the ref value
        mv.visitFieldInsn(PUTFIELD, internalClassName, refType.ValueField.name, refType.tpe.toDescriptor)

      case AtomicOp.Deref =>
        val List(exp) = exps
        // Add source line number for debugging (can fail with ???)
        addSourceLine(mv, loc)

        // Evaluate the exp
        compileExpr(exp)

        // the previous function is already partial
        val MonoType.Ref(refValueType) = exp.tpe
        val refType = BackendObjType.Ref(BackendType.asErasedBackendType(refValueType))
        val internalClassName = refType.jvmName.toInternalName

        // Cast the ref
        mv.visitTypeInsn(CHECKCAST, internalClassName)
        // Dereference the expression
        mv.visitFieldInsn(GETFIELD, internalClassName, refType.ValueField.name, refType.tpe.toDescriptor)

      case AtomicOp.Assign =>
        val List(exp1, exp2) = exps

        // Add source line number for debugging (can fail with ??? same as deref)
        addSourceLine(mv, loc)

        // Evaluate the reference address
        compileExpr(exp1)
        // Evaluating the value to be assigned to the reference
        compileExpr(exp2)

        // the previous function is already partial
        val MonoType.Ref(refValueType) = exp1.tpe
        val refType = BackendObjType.Ref(BackendType.asErasedBackendType(refValueType))
        // Invoke `setValue` method to set the value to the given number
        mv.visitFieldInsn(PUTFIELD, refType.jvmName.toInternalName, refType.ValueField.name, refType.tpe.toDescriptor)
        // Since the return type is unit, we put an instance of unit on top of the stack
        mv.visitFieldInsn(GETSTATIC, BackendObjType.Unit.jvmName.toInternalName, BackendObjType.Unit.SingletonField.name, BackendObjType.Unit.jvmName.toDescriptor)

      case AtomicOp.InstanceOf(clazz) =>
        val List(exp) = exps
        val className = asm.Type.getInternalName(clazz)
        compileExpr(exp)
        mv.visitTypeInsn(INSTANCEOF, className)

      case AtomicOp.Cast =>
        val List(exp) = exps
        compileExpr(exp)
        AsmOps.castIfNotPrim(mv, JvmOps.getJvmType(tpe))

      case AtomicOp.Unbox =>
        val List(exp) = exps
        compileExpr(exp)
        // this is a value
        val valueField = BackendObjType.Value.fieldFromType(BackendType.asErasedBackendType(tpe))
        val ins = BytecodeInstructions.GETFIELD(valueField)
        mv.visitTypeInsn(CHECKCAST, BackendObjType.Value.jvmName.toInternalName)
        ins(new BytecodeInstructions.F(mv))

      case AtomicOp.Box =>
        val List(exp) = exps
        compileExpr(exp)
        val erasedExpTpe = BackendType.toErasedBackendType(exp.tpe)
        val valueField = BackendObjType.Value.fieldFromType(erasedExpTpe)
        val ins = {
          import BytecodeInstructions._
          NEW(BackendObjType.Value.jvmName) ~ DUP() ~ INVOKESPECIAL(BackendObjType.Value.Constructor) ~ DUP() ~
          xSwap(lowerLarge = erasedExpTpe.is64BitWidth, higherLarge = true) ~ // two objects on top of the stack
          PUTFIELD(valueField)
        }
        ins(new BytecodeInstructions.F(mv))

      case AtomicOp.InvokeConstructor(constructor) =>
        // Add source line number for debugging (can fail when calling unsafe java methods)
        addSourceLine(mv, loc)
        val descriptor = asm.Type.getConstructorDescriptor(constructor)
        val declaration = asm.Type.getInternalName(constructor.getDeclaringClass)
        // Create a new object of the declaration type
        mv.visitTypeInsn(NEW, declaration)
        // Duplicate the reference since the first argument for a constructor call is the reference to the object
        mv.visitInsn(DUP)
        // Retrieve the signature.
        val signature = constructor.getParameterTypes

        pushArgs(exps, signature)

        // Call the constructor
        mv.visitMethodInsn(INVOKESPECIAL, declaration, "<init>", descriptor, false)

      case AtomicOp.InvokeMethod(method) =>
        val exp :: args = exps

        // Add source line number for debugging (can fail when calling unsafe java methods)
        addSourceLine(mv, loc)

        // Evaluate the receiver object.
        compileExpr(exp)
        val thisType = asm.Type.getInternalName(method.getDeclaringClass)
        mv.visitTypeInsn(CHECKCAST, thisType)

        // Retrieve the signature.
        val signature = method.getParameterTypes

        pushArgs(args, signature)

        val declaration = asm.Type.getInternalName(method.getDeclaringClass)
        val name = method.getName
        val descriptor = asm.Type.getMethodDescriptor(method)

        // Check if we are invoking an interface or class.
        if (method.getDeclaringClass.isInterface) {
          mv.visitMethodInsn(INVOKEINTERFACE, declaration, name, descriptor, true)
        } else {
          mv.visitMethodInsn(INVOKEVIRTUAL, declaration, name, descriptor, false)
        }

        // If the method is void, put a unit on top of the stack
        if (asm.Type.getType(method.getReturnType) == asm.Type.VOID_TYPE) {
          mv.visitFieldInsn(GETSTATIC, BackendObjType.Unit.jvmName.toInternalName, BackendObjType.Unit.SingletonField.name, BackendObjType.Unit.jvmName.toDescriptor)
        }

      case AtomicOp.InvokeStaticMethod(method) =>
        // Add source line number for debugging (can fail when calling unsafe java methods)
        addSourceLine(mv, loc)
        val signature = method.getParameterTypes
        pushArgs(exps, signature)
        val declaration = asm.Type.getInternalName(method.getDeclaringClass)
        val name = method.getName
        val descriptor = asm.Type.getMethodDescriptor(method)
        // Check if we are invoking an interface or class.
        if (method.getDeclaringClass.isInterface) {
          mv.visitMethodInsn(INVOKESTATIC, declaration, name, descriptor, true)
        } else {
          mv.visitMethodInsn(INVOKESTATIC, declaration, name, descriptor, false)
        }
        if (asm.Type.getType(method.getReturnType) == asm.Type.VOID_TYPE) {
          mv.visitFieldInsn(GETSTATIC, BackendObjType.Unit.jvmName.toInternalName, BackendObjType.Unit.SingletonField.name, BackendObjType.Unit.jvmName.toDescriptor)
        }

      case AtomicOp.GetField(field) =>
        val List(exp) = exps
        // Add source line number for debugging (can fail when calling java)
        addSourceLine(mv, loc)
        compileExpr(exp)
        val declaration = asm.Type.getInternalName(field.getDeclaringClass)
        mv.visitFieldInsn(GETFIELD, declaration, field.getName, JvmOps.getJvmType(tpe).toDescriptor)

      case AtomicOp.PutField(field) =>
        val List(exp1, exp2) = exps
        // Add source line number for debugging (can fail when calling java)
        addSourceLine(mv, loc)
        compileExpr(exp1)
        compileExpr(exp2)
        val declaration = asm.Type.getInternalName(field.getDeclaringClass)
        mv.visitFieldInsn(PUTFIELD, declaration, field.getName, JvmOps.getJvmType(exp2.tpe).toDescriptor)

        // Push Unit on the stack.
        mv.visitFieldInsn(GETSTATIC, BackendObjType.Unit.jvmName.toInternalName, BackendObjType.Unit.SingletonField.name, BackendObjType.Unit.jvmName.toDescriptor)

      case AtomicOp.GetStaticField(field) =>
        // Add source line number for debugging (can fail when calling java)
        addSourceLine(mv, loc)
        val declaration = asm.Type.getInternalName(field.getDeclaringClass)
        mv.visitFieldInsn(GETSTATIC, declaration, field.getName, JvmOps.getJvmType(tpe).toDescriptor)

      case AtomicOp.PutStaticField(field) =>
        val List(exp) = exps
        // Add source line number for debugging (can fail when calling java)
        addSourceLine(mv, loc)
        compileExpr(exp)
        val declaration = asm.Type.getInternalName(field.getDeclaringClass)
        mv.visitFieldInsn(PUTSTATIC, declaration, field.getName, JvmOps.getJvmType(exp.tpe).toDescriptor)

        // Push Unit on the stack.
        mv.visitFieldInsn(GETSTATIC, BackendObjType.Unit.jvmName.toInternalName, BackendObjType.Unit.SingletonField.name, BackendObjType.Unit.jvmName.toDescriptor)

      case AtomicOp.Throw =>
        // Add source line number for debugging (can fail when handling exception)
        addSourceLine(mv, loc)
        val List(exp) = exps
        compileExpr(exp)
        mv.visitInsn(ATHROW)

      case AtomicOp.Spawn =>
        val List(exp1, exp2) = exps
        // Add source line number for debugging (can fail when spawning thread)
        addSourceLine(mv, loc)

        exp2 match {
          // The expression represents the `Static` region, just start a thread directly
          case Expr.ApplyAtomic(AtomicOp.Region, _, _, _, _) =>

            // Compile the expression, putting a function implementing the Runnable interface on the stack
            compileExpr(exp1)
            mv.visitTypeInsn(CHECKCAST, JvmName.Runnable.toInternalName)

            // make a thread and run it
            mv.visitMethodInsn(INVOKESTATIC, "java/lang/Thread", "startVirtualThread", s"(${JvmName.Runnable.toDescriptor})${JvmName.Thread.toDescriptor}", false)
            mv.visitInsn(POP)

          case _ =>
            // Compile the expression representing the region
            compileExpr(exp2)
            mv.visitTypeInsn(CHECKCAST, BackendObjType.Region.jvmName.toInternalName)

            // Compile the expression, putting a function implementing the Runnable interface on the stack
            compileExpr(exp1)
            mv.visitTypeInsn(CHECKCAST, JvmName.Runnable.toInternalName)

            // Call the Region's `spawn` method
            mv.visitMethodInsn(INVOKEVIRTUAL, BackendObjType.Region.jvmName.toInternalName, BackendObjType.Region.SpawnMethod.name, BackendObjType.Region.SpawnMethod.d.toDescriptor, false)
        }

        // Put a Unit value on the stack
        mv.visitFieldInsn(GETSTATIC, BackendObjType.Unit.jvmName.toInternalName, BackendObjType.Unit.SingletonField.name, BackendObjType.Unit.jvmName.toDescriptor)


      case AtomicOp.Lazy =>
        val List(exp) = exps

        // Find the Lazy class name (Lazy$tpe).
        val MonoType.Lazy(elmType) = tpe
        val lazyType = BackendObjType.Lazy(BackendType.asErasedBackendType(elmType))

        val ins = {
          import BytecodeInstructions._
          NEW(lazyType.jvmName) ~
            DUP() ~  cheat(mv => compileExpr(exp)(mv, ctx, root, flix)) ~ INVOKESPECIAL(lazyType.Constructor)
        }
        ins(new BytecodeInstructions.F(mv))

      case AtomicOp.Force =>
        val List(exp) = exps

        // Find the Lazy class type (Lazy$tpe) and the inner value type.
        val MonoType.Lazy(elmType) = exp.tpe
        val erasedElmType = BackendType.asErasedBackendType(elmType)
        val lazyType = BackendObjType.Lazy(erasedElmType)

        // Emit code for the lazy expression.
        compileExpr(exp)

        val ins = {
          import BytecodeInstructions._
          CHECKCAST(lazyType.jvmName) ~
          DUP() ~ GETFIELD(lazyType.ExpField) ~
          ifConditionElse(Condition.NONNULL)(
            INVOKEVIRTUAL(lazyType.ForceMethod)
          )(
            GETFIELD(lazyType.ValueField)
          )
        }
        ins(new BytecodeInstructions.F(mv))

      case AtomicOp.HoleError(sym) =>
        // Add source line number for debugging (failable by design)
        addSourceLine(mv, loc)
        AsmOps.compileReifiedSourceLocation(mv, loc)
        val className = BackendObjType.HoleError.jvmName
        mv.visitTypeInsn(NEW, className.toInternalName)
        mv.visitInsn(DUP2)
        mv.visitInsn(SWAP)
        mv.visitLdcInsn(sym.toString)
        mv.visitInsn(SWAP)
        mv.visitMethodInsn(INVOKESPECIAL, className.toInternalName, "<init>", s"(${BackendObjType.String.toDescriptor}${BackendObjType.ReifiedSourceLocation.toDescriptor})${JvmType.Void.toDescriptor}", false)
        mv.visitInsn(ATHROW)

      case AtomicOp.MatchError =>
        // Add source line number for debugging (failable by design)
        addSourceLine(mv, loc)
        val className = BackendObjType.MatchError.jvmName
        AsmOps.compileReifiedSourceLocation(mv, loc)
        mv.visitTypeInsn(NEW, className.toInternalName)
        mv.visitInsn(DUP2)
        mv.visitInsn(SWAP)
        mv.visitMethodInsn(INVOKESPECIAL, className.toInternalName, "<init>", s"(${BackendObjType.ReifiedSourceLocation.toDescriptor})${JvmType.Void.toDescriptor}", false)
        mv.visitInsn(ATHROW)
    }

    case Expr.ApplyClo(exp, exps, ct, _, purity, loc) =>
      ct match {
        case ExpPosition.Tail =>
          // Type of the function abstract class
          val functionInterface = JvmOps.getFunctionInterfaceType(exp.tpe)
          val closureAbstractClass = JvmOps.getClosureAbstractClassType(exp.tpe)
          // Evaluating the closure
          compileExpr(exp)
          // Casting to JvmType of closure abstract class
          mv.visitTypeInsn(CHECKCAST, closureAbstractClass.name.toInternalName)
          // retrieving the unique thread object
          mv.visitMethodInsn(INVOKEVIRTUAL, closureAbstractClass.name.toInternalName, GenClosureAbstractClasses.GetUniqueThreadClosureFunctionName, AsmOps.getMethodDescriptor(Nil, closureAbstractClass), false)
          // Putting args on the Fn class
          for ((arg, i) <- exps.zipWithIndex) {
            // Duplicate the FunctionInterface
            mv.visitInsn(DUP)
            // Evaluating the expression
            compileExpr(arg)
            mv.visitFieldInsn(PUTFIELD, functionInterface.name.toInternalName,
              s"arg$i", JvmOps.getErasedJvmType(arg.tpe).toDescriptor)
          }
          // Return the closure
          mv.visitInsn(ARETURN)

        case ExpPosition.NonTail =>
          // Type of the function abstract class
          val functionInterface = JvmOps.getFunctionInterfaceType(exp.tpe)
          val closureAbstractClass = JvmOps.getClosureAbstractClassType(exp.tpe)

          compileExpr(exp)
          // Casting to JvmType of closure abstract class
          mv.visitTypeInsn(CHECKCAST, closureAbstractClass.name.toInternalName)
          // retrieving the unique thread object
          mv.visitMethodInsn(INVOKEVIRTUAL, closureAbstractClass.name.toInternalName, GenClosureAbstractClasses.GetUniqueThreadClosureFunctionName, AsmOps.getMethodDescriptor(Nil, closureAbstractClass), false)
          // Putting args on the Fn class
          for ((arg, i) <- exps.zipWithIndex) {
            // Duplicate the FunctionInterface
            mv.visitInsn(DUP)
            // Evaluating the expression
            compileExpr(arg)
            mv.visitFieldInsn(PUTFIELD, functionInterface.name.toInternalName,
              s"arg$i", JvmOps.getErasedJvmType(arg.tpe).toDescriptor)
          }
          // Calling unwind and unboxing

          if (Purity.isControlPure(purity)) BackendObjType.Result.unwindSuspensionFreeThunk("in pure closure call", loc)(new BytecodeInstructions.F(mv))
          else {
            val pcPoint = ctx.pcCounter(0) + 1
            val pcPointLabel = ctx.pcLabels(pcPoint)
            val afterUnboxing = new Label()
            ctx.pcCounter(0) += 1
            BackendObjType.Result.unwindThunkToValue(pcPoint, ctx.newFrame, ctx.setPc)(new BytecodeInstructions.F(mv))
            mv.visitJumpInsn(GOTO, afterUnboxing)

            mv.visitLabel(pcPointLabel)
            printPc(mv, pcPoint)

            mv.visitVarInsn(ALOAD, 1)

            mv.visitLabel(afterUnboxing)
          }
      }

    case Expr.ApplyDef(sym, exps, ct, _, purity, loc) => ct match {
      case ExpPosition.Tail =>
        // Type of the function abstract class
        val functionInterface = JvmOps.getFunctionInterfaceType(root.defs(sym).arrowType)

        // Put the def on the stack
        AsmOps.compileDefSymbol(sym, mv)
        // Putting args on the Fn class
        for ((arg, i) <- exps.zipWithIndex) {
          // Duplicate the FunctionInterface
          mv.visitInsn(DUP)
          // Evaluating the expression
          compileExpr(arg)
          mv.visitFieldInsn(PUTFIELD, functionInterface.name.toInternalName,
            s"arg$i", JvmOps.getErasedJvmType(arg.tpe).toDescriptor)
        }
        // Return the def
        mv.visitInsn(ARETURN)

      case ExpPosition.NonTail =>
        // JvmType of Def
        val defJvmType = JvmOps.getFunctionDefinitionClassType(sym)

        // Put the def on the stack
        AsmOps.compileDefSymbol(sym, mv)

        // Putting args on the Fn class
        for ((arg, i) <- exps.zipWithIndex) {
          // Duplicate the FunctionInterface
          mv.visitInsn(DUP)
          // Evaluating the expression
          compileExpr(arg)
          mv.visitFieldInsn(PUTFIELD, defJvmType.name.toInternalName,
            s"arg$i", JvmOps.getErasedJvmType(arg.tpe).toDescriptor)
        }
        // Calling unwind and unboxing

        if (Purity.isControlPure(purity)) BackendObjType.Result.unwindSuspensionFreeThunk("in pure function call", loc)(new BytecodeInstructions.F(mv))
        else {
          val pcPoint = ctx.pcCounter(0) + 1
          val pcPointLabel = ctx.pcLabels(pcPoint)
          val afterUnboxing = new Label()
          ctx.pcCounter(0) += 1
          BackendObjType.Result.unwindThunkToValue(pcPoint, ctx.newFrame, ctx.setPc)(new BytecodeInstructions.F(mv))
          mv.visitJumpInsn(GOTO, afterUnboxing)

          mv.visitLabel(pcPointLabel)
          printPc(mv, pcPoint)
          mv.visitVarInsn(ALOAD, 1)

          mv.visitLabel(afterUnboxing)
        }
    }

    case Expr.ApplySelfTail(sym, exps, _, _, _) =>
      // The function abstract class name
      val functionInterface = JvmOps.getFunctionInterfaceType(root.defs(sym).arrowType)
      // Evaluate each argument and put the result on the Fn class.
      for ((arg, i) <- exps.zipWithIndex) {
        mv.visitVarInsn(ALOAD, 0)
        // Evaluate the argument and push the result on the stack.
        compileExpr(arg)
        mv.visitFieldInsn(PUTFIELD, functionInterface.name.toInternalName,
          s"arg$i", JvmOps.getErasedJvmType(arg.tpe).toDescriptor)
      }
      mv.visitVarInsn(ALOAD, 0)
      compileInt(0)
      ctx.setPc(new BytecodeInstructions.F(mv))
      // Jump to the entry point of the method.
      mv.visitJumpInsn(GOTO, ctx.entryPoint)

    case Expr.IfThenElse(exp1, exp2, exp3, _, _, _) =>
      val ifElse = new Label()
      val ifEnd = new Label()
      compileExpr(exp1)
      mv.visitJumpInsn(IFEQ, ifElse)
      compileExpr(exp2)
      mv.visitJumpInsn(GOTO, ifEnd)
      mv.visitLabel(ifElse)
      compileExpr(exp3)
      mv.visitLabel(ifEnd)

    case Expr.Branch(exp, branches, _, _, _) =>
      // Calculating the updated jumpLabels map
      val updatedJumpLabels = branches.foldLeft(ctx.lenv)((map, branch) => map + (branch._1 -> new Label()))
      val ctx1 = ctx.copy(lenv = updatedJumpLabels)
      // Compiling the exp
      compileExpr(exp)(mv, ctx1, root, flix)
      // Label for the end of all branches
      val endLabel = new Label()
      // Skip branches if `exp` does not jump
      mv.visitJumpInsn(GOTO, endLabel)
      // Compiling branches
      branches.foreach { case (sym, branchExp) =>
        // Label for the start of the branch
        mv.visitLabel(updatedJumpLabels(sym))
        // evaluating the expression for the branch
        compileExpr(branchExp)(mv, ctx1, root, flix)
        // Skip the rest of the branches
        mv.visitJumpInsn(GOTO, endLabel)
      }
      // label for the end of branches
      mv.visitLabel(endLabel)

    case Expr.JumpTo(sym, _, _, _) =>
      // Jumping to the label
      mv.visitJumpInsn(GOTO, ctx.lenv(sym))

    case Expr.Let(sym, exp1, exp2, _, _, _) =>
      compileExpr(exp1)
      // Jvm Type of the `exp1`
      val jvmType = JvmOps.getJvmType(exp1.tpe)
      // Store instruction for `jvmType`
      val iStore = AsmOps.getStoreInstruction(jvmType)
      AsmOps.castIfNotPrim(mv, jvmType)
      mv.visitVarInsn(iStore, sym.getStackOffset(ctx.localOffset))
      compileExpr(exp2)

    case Expr.LetRec(varSym, index, defSym, exp1, exp2, _, _, _) =>
      // Jvm Type of the `exp1`
      val jvmType = JvmOps.getJvmType(exp1.tpe)
      // Store instruction for `jvmType`
      val iStore = AsmOps.getStoreInstruction(jvmType)
      // JvmType of the closure
      val cloType = JvmOps.getClosureClassType(defSym)

      // Store temp recursive value
      mv.visitInsn(ACONST_NULL)
      mv.visitVarInsn(iStore, varSym.getStackOffset(ctx.localOffset))
      // Compile the closure
      compileExpr(exp1)
      // fix the local and closure reference
      mv.visitInsn(DUP)
      mv.visitInsn(DUP)
      mv.visitFieldInsn(PUTFIELD, cloType.name.toInternalName, s"clo$index", JvmOps.getErasedJvmType(exp1.tpe).toDescriptor)
      // Store the closure locally (maybe not needed?)
      mv.visitVarInsn(iStore, varSym.getStackOffset(ctx.localOffset))
      compileExpr(exp2)

    case Expr.Stmt(exp1, exp2, _, _, _) =>
      compileExpr(exp1)
      BytecodeInstructions.xPop(BackendType.toErasedBackendType(exp1.tpe))(new BytecodeInstructions.F(mv))
      compileExpr(exp2)

    case Expr.Scope(sym, exp, _, _, loc) =>
      // Adding source line number for debugging
      addSourceLine(mv, loc)

      // Introduce a label for before the try block.
      val beforeTryBlock = new Label()

      // Introduce a label for after the try block.
      val afterTryBlock = new Label()

      // Introduce a label for the finally block.
      val finallyBlock = new Label()

      // Introduce a label after the finally block.
      val afterFinally = new Label()

      // Emit try finally block.
      mv.visitTryCatchBlock(beforeTryBlock, afterTryBlock, finallyBlock, null)

      // Create an instance of Region
      mv.visitTypeInsn(NEW, BackendObjType.Region.jvmName.toInternalName)
      mv.visitInsn(DUP)
      mv.visitMethodInsn(INVOKESPECIAL, BackendObjType.Region.jvmName.toInternalName, "<init>",
        AsmOps.getMethodDescriptor(List(), JvmType.Void), false)

      val iStore = AsmOps.getStoreInstruction(JvmType.Reference(BackendObjType.Region.jvmName))
      mv.visitVarInsn(iStore, sym.getStackOffset(ctx.localOffset))

      // Compile the scope body
      mv.visitLabel(beforeTryBlock)
      compileExpr(exp)

      // When we exit the scope, call the region's `exit` method
      val iLoad = AsmOps.getLoadInstruction(JvmType.Reference(BackendObjType.Region.jvmName))
      mv.visitVarInsn(iLoad, sym.getStackOffset(ctx.localOffset))
      mv.visitTypeInsn(CHECKCAST, BackendObjType.Region.jvmName.toInternalName)
      mv.visitMethodInsn(INVOKEVIRTUAL, BackendObjType.Region.jvmName.toInternalName, BackendObjType.Region.ExitMethod.name,
        BackendObjType.Region.ExitMethod.d.toDescriptor, false)
      mv.visitLabel(afterTryBlock)

      // Compile the finally block which gets called if no exception is thrown
      mv.visitVarInsn(iLoad, sym.getStackOffset(ctx.localOffset))
      mv.visitTypeInsn(CHECKCAST, BackendObjType.Region.jvmName.toInternalName)
      mv.visitMethodInsn(INVOKEVIRTUAL, BackendObjType.Region.jvmName.toInternalName, BackendObjType.Region.ReThrowChildExceptionMethod.name,
        BackendObjType.Region.ReThrowChildExceptionMethod.d.toDescriptor, false)
      mv.visitJumpInsn(GOTO, afterFinally)

      // Compile the finally block which gets called if an exception is thrown
      mv.visitLabel(finallyBlock)
      mv.visitVarInsn(iLoad, sym.getStackOffset(ctx.localOffset))
      mv.visitTypeInsn(CHECKCAST, BackendObjType.Region.jvmName.toInternalName)
      mv.visitMethodInsn(INVOKEVIRTUAL, BackendObjType.Region.jvmName.toInternalName, BackendObjType.Region.ReThrowChildExceptionMethod.name,
        BackendObjType.Region.ReThrowChildExceptionMethod.d.toDescriptor, false)
      mv.visitInsn(ATHROW)
      mv.visitLabel(afterFinally)

    case Expr.TryCatch(exp, rules, _, _, loc) =>
      // Add source line number for debugging.
      addSourceLine(mv, loc)

      // Introduce a label for before the try block.
      val beforeTryBlock = new Label()

      // Introduce a label for after the try block.
      val afterTryBlock = new Label()

      // Introduce a label after the try block and after all catch rules.
      val afterTryAndCatch = new Label()

      // Introduce a label for each catch rule.
      val rulesAndLabels = rules map {
        rule => rule -> new Label()
      }

      // Emit a try catch block for each catch rule.
      for ((CatchRule(_, clazz, _), handlerLabel) <- rulesAndLabels) {
        mv.visitTryCatchBlock(beforeTryBlock, afterTryBlock, handlerLabel, asm.Type.getInternalName(clazz))
      }

      // Emit code for the try block.
      mv.visitLabel(beforeTryBlock)
      compileExpr(exp)
      mv.visitLabel(afterTryBlock)
      mv.visitJumpInsn(GOTO, afterTryAndCatch)

      // Emit code for each catch rule.
      for ((CatchRule(sym, _, body), handlerLabel) <- rulesAndLabels) {
        // Emit the label.
        mv.visitLabel(handlerLabel)

        // Store the exception in a local variable.
        val istore = AsmOps.getStoreInstruction(JvmType.Object)
        mv.visitVarInsn(istore, sym.getStackOffset(ctx.localOffset))

        // Emit code for the handler body expression.
        compileExpr(body)
        mv.visitJumpInsn(GOTO, afterTryAndCatch)
      }

      // Add the label after both the try and catch rules.
      mv.visitLabel(afterTryAndCatch)

    case Expr.TryWith(exp, effUse, rules, ct, _, _, _) =>
      // exp is a Unit -> exp.tpe closure
      val effectJvmName = JvmOps.getEffectDefinitionClassType(effUse.sym).name
      val ins = {
        import BytecodeInstructions._
        // eff name
        pushString(effUse.sym.toString) ~
        // handler
        NEW(effectJvmName) ~ DUP() ~ cheat(_.visitMethodInsn(Opcodes.INVOKESPECIAL, effectJvmName.toInternalName, "<init>", MethodDescriptor.NothingToVoid.toDescriptor, false)) ~
        // bind handler closures
        cheat(mv => rules.foreach{
          case HandlerRule(op, _, exp) =>
            mv.visitInsn(Opcodes.DUP)
            compileExpr(exp)(mv, ctx, root, flix)
            mv.visitFieldInsn(Opcodes.PUTFIELD, effectJvmName.toInternalName, JvmOps.getEffectOpName(op.sym), GenEffectClasses.opFieldType(op.sym).toDescriptor)
        }) ~
        // frames
        NEW(BackendObjType.FramesNil.jvmName) ~ DUP() ~ INVOKESPECIAL(BackendObjType.FramesNil.Constructor) ~
        // continuation
        cheat(mv => compileExpr(exp)(mv, ctx, root, flix)) ~
        // exp.arg0 should be set to unit here but from lifting we know that it is unused so the
        // implicit null is fine.
        // call installHandler
        INVOKESTATIC(BackendObjType.Handler.InstallHandlerMethod)
      }
      ins(new BytecodeInstructions.F(mv))
      // handle value/suspend/thunk if in non-tail position
      if (ct == ExpPosition.NonTail) {
        val pcPoint = ctx.pcCounter(0) + 1
        val pcPointLabel = ctx.pcLabels(pcPoint)
        val afterUnboxing = new Label()
        ctx.pcCounter(0) += 1
        BackendObjType.Result.unwindThunkToValue(pcPoint, ctx.newFrame, ctx.setPc)(new BytecodeInstructions.F(mv))
        mv.visitJumpInsn(GOTO, afterUnboxing)

        mv.visitLabel(pcPointLabel)
        printPc(mv, pcPoint)
        mv.visitVarInsn(ALOAD, 1)
        mv.visitLabel(afterUnboxing)
      } else {
        mv.visitInsn(ARETURN)
      }

    case Expr.Do(op, exps, tpe, _, _) =>
      val pcPoint = ctx.pcCounter(0) + 1
      val pcPointLabel = ctx.pcLabels(pcPoint)
      val afterUnboxing = new Label()
      val erasedResult = BackendType.toErasedBackendType(tpe)

      ctx.pcCounter(0) += 1
      val ins: InstructionSet = {
        import BytecodeInstructions._
        import BackendObjType.Suspension
        val effectClass = JvmOps.getEffectDefinitionClassType(op.sym.eff)
        val effectStaticMethod = ClassMaker.StaticMethod(
          effectClass.name,
          ClassMaker.Visibility.IsPublic,
          ClassMaker.Final.NotFinal,
          JvmOps.getEffectOpName(op.sym),
          GenEffectClasses.opStaticFunctionDescriptor(op.sym),
          None
        )
        NEW(Suspension.jvmName) ~ DUP() ~ INVOKESPECIAL(Suspension.Constructor) ~
        DUP() ~ pushString(op.sym.eff.toString) ~ PUTFIELD(Suspension.EffSymField) ~
        DUP() ~
        // --- eff op ---
        cheat(mv => exps.foreach(e => compileExpr(e)(mv, ctx, root, flix))) ~
        mkStaticLambda(BackendObjType.EffectCall.ApplyMethod, effectStaticMethod, 2) ~
        // --------------
        PUTFIELD(Suspension.EffOpField) ~
        DUP() ~
        // create continuation
        NEW(BackendObjType.FramesNil.jvmName) ~ DUP() ~ INVOKESPECIAL(BackendObjType.FramesNil.Constructor) ~
        ctx.newFrame ~ DUP() ~ cheat(m => compileInt(pcPoint)(m)) ~ ctx.setPc ~
        INVOKEVIRTUAL(BackendObjType.FramesNil.PushMethod) ~
        // store continuation
        PUTFIELD(Suspension.PrefixField) ~
        DUP() ~ NEW(BackendObjType.ResumptionNil.jvmName) ~ DUP() ~ INVOKESPECIAL(BackendObjType.ResumptionNil.Constructor) ~ PUTFIELD(Suspension.ResumptionField) ~
        xReturn(Suspension.toTpe)
      }
      ins(new BytecodeInstructions.F(mv))

      mv.visitLabel(pcPointLabel)
      printPc(mv, pcPoint)
      mv.visitVarInsn(ALOAD, 1)
      BytecodeInstructions.GETFIELD(BackendObjType.Value.fieldFromType(erasedResult))(new BytecodeInstructions.F(mv))

      mv.visitLabel(afterUnboxing)
      AsmOps.castIfNotPrim(mv, JvmOps.getJvmType(tpe))

    case Expr.NewObject(name, _, _, _, methods, _) =>
      val exps = methods.map(_.exp)
      val className = JvmName(ca.uwaterloo.flix.language.phase.jvm.JvmName.RootPackage, name).toInternalName
      mv.visitTypeInsn(NEW, className)
      mv.visitInsn(DUP)
      mv.visitMethodInsn(INVOKESPECIAL, className, "<init>", AsmOps.getMethodDescriptor(Nil, JvmType.Void), false)

      // For each method, compile the closure which implements the body of that method and store it in a field
      exps.zipWithIndex.foreach { case (e, i) =>
        mv.visitInsn(DUP)
        compileExpr(e)
        mv.visitFieldInsn(PUTFIELD, className, s"clo$i", JvmOps.getClosureAbstractClassType(e.tpe).toDescriptor)
      }
  }

  private def printPc(mv: MethodVisitor, pcPoint: Int): Unit = if (!GenFunAndClosureClasses.onCallDebugging) () else {
    val printStream = JvmName(List("java", "io"), "PrintStream")
    mv.visitFieldInsn(GETSTATIC, JvmName(List("java", "lang"), "System").toInternalName, "out", printStream.toDescriptor)
    mv.visitLdcInsn("pc = ")
    compileInt(pcPoint)(mv)
    BytecodeInstructions.xToString(BackendType.Int32)(new BytecodeInstructions.F(mv))
    mv.visitMethodInsn(INVOKEVIRTUAL, BackendObjType.String.jvmName.toInternalName, "concat", MethodDescriptor.mkDescriptor(BackendObjType.String.toTpe)(BackendObjType.String.toTpe).toDescriptor, false)
    mv.visitMethodInsn(INVOKEVIRTUAL, printStream.toInternalName, "println", MethodDescriptor.mkDescriptor(BackendObjType.String.toTpe)(VoidableType.Void).toDescriptor, false)
  }

  /**
    * Emits code that instantiates an array of the type `tpe`.
    */
  private def visitArrayInstantiate(mv: MethodVisitor, tpe: BackendType): Unit = {
    tpe match {
      case BackendType.Array(_) => mv.visitTypeInsn(ANEWARRAY, tpe.toDescriptor)
      case BackendType.Reference(ref) => mv.visitTypeInsn(ANEWARRAY, ref.jvmName.toInternalName)
      case BackendType.Bool => mv.visitIntInsn(NEWARRAY, T_BOOLEAN)
      case BackendType.Char => mv.visitIntInsn(NEWARRAY, T_CHAR)
      case BackendType.Int8 => mv.visitIntInsn(NEWARRAY, T_BYTE)
      case BackendType.Int16 => mv.visitIntInsn(NEWARRAY, T_SHORT)
      case BackendType.Int32 => mv.visitIntInsn(NEWARRAY, T_INT)
      case BackendType.Int64 => mv.visitIntInsn(NEWARRAY, T_LONG)
      case BackendType.Float32 => mv.visitIntInsn(NEWARRAY, T_FLOAT)
      case BackendType.Float64 => mv.visitIntInsn(NEWARRAY, T_DOUBLE)
    }
  }

  private def visitComparisonPrologue(exp1: Expr, exp2: Expr)(implicit mv: MethodVisitor, ctx: MethodContext, root: Root, flix: Flix): (Label, Label) = {
    compileExpr(exp1)
    compileExpr(exp2)
    val condElse = new Label()
    val condEnd = new Label()
    (condElse, condEnd)
  }

  private def visitComparisonEpilogue(visitor: MethodVisitor, condElse: Label, condEnd: Label): Unit = {
    visitor.visitInsn(ICONST_1)
    visitor.visitJumpInsn(GOTO, condEnd)
    visitor.visitLabel(condElse)
    visitor.visitInsn(ICONST_0)
    visitor.visitLabel(condEnd)
  }

  private def visitComparison1(exp1: Expr, exp2: Expr, opcode: Int)(implicit mv: MethodVisitor, ctx: MethodContext, root: Root, flix: Flix): Unit = {
    val (condElse, condEnd) = visitComparisonPrologue(exp1, exp2)
    mv.visitJumpInsn(opcode, condElse)
    visitComparisonEpilogue(mv, condElse, condEnd)
  }

  private def visitComparison2(exp1: Expr, exp2: Expr, opcode: Int, cmpOpcode: Int)(implicit mv: MethodVisitor, ctx: MethodContext, root: Root, flix: Flix): Unit = {
    val (condElse, condEnd) = visitComparisonPrologue(exp1, exp2)
    mv.visitInsn(opcode)
    mv.visitJumpInsn(cmpOpcode, condElse)
    visitComparisonEpilogue(mv, condElse, condEnd)
  }

  /**
    * Generate code to load an integer constant.
    *
    * Uses the smallest number of bytes necessary, e.g. ICONST_0 takes 1 byte to load a 0, but BIPUSH 7 takes 2 bytes to
    * load a 7, and SIPUSH 200 takes 3 bytes to load a 200. However, note that values on the stack normally take up 4
    * bytes.
    */
  def compileInt(i: Int)(implicit mv: MethodVisitor): Unit = i match {
    case -1 => mv.visitInsn(ICONST_M1)
    case 0 => mv.visitInsn(ICONST_0)
    case 1 => mv.visitInsn(ICONST_1)
    case 2 => mv.visitInsn(ICONST_2)
    case 3 => mv.visitInsn(ICONST_3)
    case 4 => mv.visitInsn(ICONST_4)
    case 5 => mv.visitInsn(ICONST_5)
    case _ if scala.Byte.MinValue <= i && i <= scala.Byte.MaxValue => mv.visitIntInsn(BIPUSH, i)
    case _ if scala.Short.MinValue <= i && i <= scala.Short.MaxValue => mv.visitIntInsn(SIPUSH, i)
    case _ => mv.visitLdcInsn(i)
  }

  /**
    * Generate bytecode for the long `i`.
    *
    * Uses the smallest amount of bytes necessary to represent `i`.
    * Similar to `compileInt`, but ensures that values take up 4 bytes
    * on the stack, which is expected for `Long`s.
    */
  private def compileLong(i: Long)(implicit mv: MethodVisitor): Unit = i match {
    case -1 =>
      mv.visitInsn(ICONST_M1)
      mv.visitInsn(I2L) // Sign extend to long

    case 0 =>
      mv.visitInsn(LCONST_0)

    case 1 =>
      mv.visitInsn(LCONST_1)

    case 2 =>
      mv.visitInsn(ICONST_2)
      mv.visitInsn(I2L) // Sign extend to long

    case 3 =>
      mv.visitInsn(ICONST_3)
      mv.visitInsn(I2L) // Sign extend to long

    case 4 =>
      mv.visitInsn(ICONST_4)
      mv.visitInsn(I2L) // Sign extend to long

    case 5 =>
      mv.visitInsn(ICONST_5)
      mv.visitInsn(I2L) // Sign extend to long

    case _ if scala.Byte.MinValue <= i && i <= scala.Byte.MaxValue =>
      mv.visitIntInsn(BIPUSH, i.toInt)
      mv.visitInsn(I2L) // Sign extend to long

    case _ if scala.Short.MinValue <= i && i <= scala.Short.MaxValue =>
      mv.visitIntInsn(SIPUSH, i.toInt)
      mv.visitInsn(I2L) // Sign extend to long

    case _ if scala.Int.MinValue <= i && i <= scala.Int.MaxValue =>
      mv.visitLdcInsn(i.toInt)
      mv.visitInsn(I2L) // Sign extend to long

    case _ => mv.visitLdcInsn(i)
  }

  /**
    * Adds the source of the line for debugging
    */
  private def addSourceLine(visitor: MethodVisitor, loc: SourceLocation): Unit = {
    val label = new Label()
    visitor.visitLabel(label)
    visitor.visitLineNumber(loc.beginLine, label)
  }

  /**
    * Pushes arguments onto the stack ready to invoke a method
    */
  private def pushArgs(args: List[Expr], signature: Array[Class[_ <: Object]])(implicit mv: MethodVisitor, ctx: MethodContext, root: Root, flix: Flix): Unit = {
    // Evaluate arguments left-to-right and push them onto the stack.
    for ((arg, argType) <- args.zip(signature)) {
      compileExpr(arg)
      if (!argType.isPrimitive) {
        // NB: Really just a hack because the backend does not support array JVM types properly.
        mv.visitTypeInsn(CHECKCAST, asm.Type.getInternalName(argType))
      } else {
        arg.tpe match {
          // NB: This is not exhaustive. In the new backend we should handle all types, including multidim arrays.
          case MonoType.Array(MonoType.Float32) => mv.visitTypeInsn(CHECKCAST, "[F")
          case MonoType.Array(MonoType.Float64) => mv.visitTypeInsn(CHECKCAST, "[D")
          case MonoType.Array(MonoType.Int8) => mv.visitTypeInsn(CHECKCAST, "[B")
          case MonoType.Array(MonoType.Int16) => mv.visitTypeInsn(CHECKCAST, "[S")
          case MonoType.Array(MonoType.Int32) => mv.visitTypeInsn(CHECKCAST, "[I")
          case MonoType.Array(MonoType.Int64) => mv.visitTypeInsn(CHECKCAST, "[J")
          case _ => // nop
        }
      }
    }
  }
}<|MERGE_RESOLUTION|>--- conflicted
+++ resolved
@@ -786,15 +786,9 @@
 
       case AtomicOp.StructNew(sym, fields) =>
         val region :: fieldExps = exps
-<<<<<<< HEAD
-        compileExpr(region) // Region value not actually used?
-        BytecodeInstructions.xPop(BackendType.toErasedBackendType(region.tpe))(new BytecodeInstructions.F(mv))
-        val MonoType.Struct(_, _, targs) = tpe
-=======
         // Evaluate the region and ignore its value
         compileExpr(region)
         BytecodeInstructions.xPop(BackendType.toErasedBackendType(region.tpe))(new BytecodeInstructions.F(mv))
->>>>>>> 95bc4a5f
         // We get the JvmType of the class for the struct
         val elmTypes = fieldExps.map(_.tpe)
         val structType = BackendObjType.Struct(elmTypes.map(BackendType.toErasedBackendType))
@@ -810,30 +804,18 @@
         // Invoking the constructor
         mv.visitMethodInsn(INVOKESPECIAL, internalClassName, "<init>", constructorDescriptor.toDescriptor, false)
 
-<<<<<<< HEAD
-      case AtomicOp.StructGet(sym, idx, _) =>
-        val List(exp) = exps
-        val MonoType.Struct(_, elmTypes, targs) = exp.tpe
-=======
       case AtomicOp.StructGet(_, idx, _) =>
         val List(exp) = exps
         val MonoType.Struct(_, elmTypes, _) = exp.tpe
->>>>>>> 95bc4a5f
         val structType = BackendObjType.Struct(elmTypes.map(BackendType.toErasedBackendType))
         // evaluating the `base`
         compileExpr(exp)
         // Retrieving the field `field${offset}`
         mv.visitFieldInsn(GETFIELD, structType.jvmName.toInternalName, s"field$idx", JvmOps.getErasedJvmType(tpe).toDescriptor)
 
-<<<<<<< HEAD
-      case AtomicOp.StructPut(sym, idx, _) =>
-        val List(exp1, exp2) = exps
-        val MonoType.Struct(_, elmTypes, targs) = exp1.tpe
-=======
       case AtomicOp.StructPut(_, idx, _) =>
         val List(exp1, exp2) = exps
         val MonoType.Struct(_, elmTypes, _) = exp1.tpe
->>>>>>> 95bc4a5f
         val structType = BackendObjType.Struct(elmTypes.map(BackendType.toErasedBackendType))
         // evaluating the `base`
         compileExpr(exp1)
@@ -1553,6 +1535,7 @@
         compileExpr(e)
         mv.visitFieldInsn(PUTFIELD, className, s"clo$i", JvmOps.getClosureAbstractClassType(e.tpe).toDescriptor)
       }
+
   }
 
   private def printPc(mv: MethodVisitor, pcPoint: Int): Unit = if (!GenFunAndClosureClasses.onCallDebugging) () else {
