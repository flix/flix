/*
 * Copyright 2020 Magnus Madsen
 *
 * Licensed under the Apache License, Version 2.0 (the "License");
 * you may not use this file except in compliance with the License.
 * You may obtain a copy of the License at
 *
 *   http://www.apache.org/licenses/LICENSE-2.0
 *
 * Unless required by applicable law or agreed to in writing, software
 * distributed under the License is distributed on an "AS IS" BASIS,
 * WITHOUT WARRANTIES OR CONDITIONS OF ANY KIND, either express or implied.
 * See the License for the specific language governing permissions and
 * limitations under the License.
 */

///
/// The NonEmptyList type.
///

pub enum Nel[a] {
    case Nel(a, List[a])
}

instance ToString[Nel[a]] with [a : ToString] {
    def toString(l: Nel[a]): String = match l {
        case Nel(x, xs) => "Nel(${x}, ${xs})"
    }
}

<<<<<<< HEAD
instance Eq[Nel[a]] with[a : Eq] {

    def eq(xs: Nel[a], ys: Nel[a]): Bool = match (xs, ys) {
        case (Nel(x, l1), Nel(y, l2)) => x == y and l1 == l2
    }

    def neq(xs: Nel[a], ys: Nel[a]): Bool = match (xs, ys)  {
        case (Nel(x, l1), Nel(y, l2)) => x != y or l1 != l2
    }

=======
instance Hash[Nel[a]] with [a : Hash] {
    def hash(l: Nel[a]): Int = match l {
        case Nel(x, xs) => 39119 + Hash.hash(xs) + Hash.hash(x)
    }
>>>>>>> daed63d1
}

namespace Nel {

    ///
    /// Returns a new non-empty list containing the single element `x`.
    ///
    @Time(1) @Space(1)
    pub def singleton(x: a): Nel[a] = Nel(x, Nil)

    ///
    /// Returns the non-empty list `xs` prefixed with the new element `x`.
    ///
    @Time(1) @Space(1)
    pub def cons(x: a, xs: Nel[a]): Nel[a] = match xs {
        case Nel(y, ys) => Nel(x, y :: ys)
    }

    ///
    /// Returns the first element of `xs`.
    ///
    @Time(1) @Space(1)
    pub def head(xs: Nel[a]): a = match xs {
        case Nel(h, _) => h
    }

    ///
    /// Returns the last element of `xs`.
    ///
    @Time(length(xs)) @Space(1)
    pub def last(xs: Nel[a]): a = match xs {
        case Nel(h, l) => Option.getWithDefault(List.last(l), h)
    }

    ///
    /// Returns all elements in `xs` without the last element.
    ///
    @Time(length(xs)) @Space(length(xs))
    pub def init(xs: Nel[a]): List[a] = match xs {
        case Nel(_, Nil) => Nil
        case Nel(h, l)   => match List.reverse(l) {
            case Nil     => h :: Nil
            case _ :: xs => h :: List.reverse(xs)
        }
    }

    ///
    /// Returns all elements in `xs` without the first element.
    ///
    @Time(1) @Space(1)
    pub def tail(xs: Nel[a]): List[a] = match xs {
        case Nel(_, l) => l
    }

    ///
    /// Returns the length of `xs`.
    ///
    @Time(length(xs)) @Space(1)
    pub def length(xs: Nel[a]): Int = match xs {
        case Nel(_, l) => 1 + List.length(l)
    }

    ///
    /// Returns `ys` appended to `xs`.
    ///
    @Time(length(xs)) @Space(length(xs))
    pub def append(xs: Nel[a], ys: Nel[a]): Nel[a] = match (xs, ys) {
        case (Nel(h1, l1), Nel(h2, l2)) => Nel(h1, l1 ::: (h2 :: l2))
    }

    ///
    /// Returns `true` if and only if `xs` contains the element `a`.
    ///
    @Time(length(xs)) @Space(1)
    pub def memberOf[a : Eq](a: a, xs: Nel[a]): Bool = match xs {
        case Nel(h, l) => h == a or List.memberOf(a, l)
    }

    ///
    /// Alias for `findLeft`.
    ///
    @Time(time(f) * length(xs)) @Space(space(f))
    pub def find(f: a -> Bool, xs: Nel[a]): Option[a] = findLeft(f, xs)

    ///
    /// Optionally returns the first element of `xs` that satisfies the predicate `f` when searching from left to right.
    ///
    @Time(time(f) * length(xs)) @Space(space(f))
    pub def findLeft(f: a -> Bool, xs: Nel[a]): Option[a] = match xs {
        case Nel(h, l) => if (f(h)) Some(h) else List.findLeft(f, l)
    }

    ///
    /// Optionally returns the first element of `xs` that satisfies the predicate `f` when searching from right to left.
    ///
    @Time(time(f) * length(xs)) @Space(space(f))
    pub def findRight(f: a -> Bool, xs: Nel[a]): Option[a] = match xs {
        case Nel(h, l) => match List.findRight(f, l) {
            case None    => if (f(h)) Some(h) else None
            case Some(x) => Some(x)
        }
    }

    ///
    /// Returns the result of applying `f` to every element in `xs`.
    ///
    /// That is, the result is of the form: `f(x1) :: f(x2) :: ...`.
    ///
    @Time(time(f) * length(xs)) @Space(space(f) * length(xs))
    pub def map(f: a -> b & e, xs: Nel[a]): Nel[b] & e = match xs {
        case Nel(h, l) => Nel(f(h), List.map(f, l))
    }

    ///
    /// Returns the result of applying `f` to every element in `xs` along with that element's index.
    ///
    /// That is, the result is of the form: `f(x1, 0) :: f(x2, 1) :: ...`.
    ///
    @Time(time(f) * length(xs)) @Space(space(f) * length(xs))
    pub def mapWithIndex(f: (a, Int32) -> b & e, xs: Nel[a]): Nel[b] & e = match xs {
        case Nel(h, l) => Nel(f(h, 0), mapWithIndexHelper(f, l, 1))
    }

    ///
    /// Helper function for `mapWithIndex`.
    ///
    def mapWithIndexHelper(f: (a, Int32) -> b & e, xs: List[a], i: Int32): List[b] & e = match xs {
        case Nil     => Nil
        case x :: rs => f(x, i) :: mapWithIndexHelper(f, rs, i + 1)
    }

    ///
    /// Returns the result of applying `f` to every element in `xs` and concatenating the results.
    ///
    @Time(time(f) * length(xs)) @Space(time(f) * length(xs))
    pub def flatMap(f: a -> Nel[b] & e, xs: Nel[a]): Nel[b] & e = match xs {
        case Nel(h, l) => match f(h) {
            case Nel(h1, l1) => Nel(h1, l1 ::: List.flatMap(x -> toList(f(x)), l))
        }
    }

    ///
    /// Returns the reverse of `xs`.
    ///
    @Time(length(xs)) @Space(length(xs))
    pub def reverse(xs: Nel[a]): Nel[a] = match xs {
        case Nel(h, l) => match List.reverse(h :: l) {
            case y :: ys => Nel(y, ys)
            case _       => panic("unreachable")
        }
    }

    ///
    /// Returns `xs` with every occurrence of `x` replaced by `y`.
    ///
    @Time(length(xs)) @Space(length(xs))
    pub def replace[a : Eq](x: a, y: a, xs: Nel[a]): Nel[a] = map(e -> if (e == x) y else e, xs)

    ///
    /// Returns all permutations of `xs` in lexicographical order by element indices in `xs`.
    ///
    /// That is, `xs` is the first permutation and `reverse(xs)` is the last permutation.
    ///
    @Time(Int32.factorial(length(xs))) @Space(Int32.factorial(length(xs)))
    pub def permutations(xs: Nel[a]): Nel[List[a]] = match xs {
        case Nel(h, l) => match List.permutations(h :: l) {
            case y :: ys => Nel(y, ys)
            case Nil => panic("unreachable")
        }
    }

    ///
    /// Returns all subsequences of `xs` in lexicographical order by element indices in `xs`.
    ///
    /// That is, `xs` is the first subsequence and `Nil` is the last subsequence.
    ///
    @Time(length(xs) * length(xs)) @Space(length(xs) * length(xs))
    pub def subsequences(xs: Nel[a]): Nel[List[a]] = match xs {
        case Nel(h, l) => match List.subsequences(h :: l) {
            case y :: ys => Nel(y, ys)
            case Nil => panic("unreachable")
        }
    }

    ///
    /// Returns `xs` with `a` inserted between every two adjacent elements.
    ///
    @Time(length(xs)) @Space(length(xs))
    pub def intersperse(a: a, xs: Nel[a]): Nel[a] = match xs {
        case Nel(h, Nil) => Nel(h, Nil)
        case Nel(h, l)   => Nel(h, a :: List.intersperse(a, l))
    }

    ///
    /// Alias for `foldLeft`.
    ///
    pub def fold(f: (b, a) -> b & e, s: b, xs: Nel[a]): b & e = foldLeft(f, s, xs)

    ///
    /// Applies `f` to a start value `s` and all elements in `xs` going from left to right.
    ///
    /// That is, the result is of the form: `f(...f(f(s, x1), x2)..., xn)`.
    ///
    pub def foldLeft(f: (b, a) -> b & e, s: b, xs: Nel[a]): b & e = match xs {
        case Nel(h, l) => List.foldLeft(f, f(s, h), l)
    }

    ///
    /// Applies `f` to a start value `s` and all elements in `xs` going from right to left.
    ///
    /// That is, the result is of the form: `f(x1, ...f(xn-1, f(xn, s))...)`.
    ///
    pub def foldRight(f: (a, b) -> b & e, s: b, xs: Nel[a]): b & e = match xs {
        case Nel(h, l) => f(h, List.foldRight(f, s, l))
    }

    ///
    /// Alias for `reduceLeft`.
    ///
    pub def reduce(f: (a, a) -> a & e, xs: Nel[a]): a & e = reduceLeft(f, xs)

    ///
    /// Applies `f` to all elements in `xs` going from left to right until a single value `v` is obtained.
    ///
    /// That is, the result is of the form: `f(...f(f(x1, x2), x3)..., xn)`
    ///
    pub def reduceLeft(f: (a, a) -> a & e, xs: Nel[a]): a & e = match xs {
        case Nel(h, l) => List.foldLeft(f, h, l)
    }

    ///
    /// Applies `f` to all elements in `xs` going from right to left until a single value `v` is obtained.
    ///
    /// That is, the result is of the form: `Some(f(x1, ...f(xn-2, f(xn-1, xn))...))`
    ///
    pub def reduceRight(f: (a, a) -> a & e, xs: Nel[a]): a & e = match xs {
        case Nel(h, l) => match List.reduceRight(f, h :: l) {
            case None    => panic("unreachable")
            case Some(v) => v
        }
    }

    ///
    /// Returns the number of elements in `xs` that satisfy the predicate `f`.
    ///
    @Time(time(f) * length(xs)) @Space(space(f) * length(xs))
    pub def count(f: a -> Bool, xs: Nel[a]): Int32 = match xs {
        case Nel(h, l) => (if (f(h)) 1 else 0) + List.count(f, l)
    }

    ///
    /// Returns the concatenation of the elements in `xs`.
    ///
    @Time(length(xs)) @Space(length(xs))
    pub def flatten(xs: Nel[Nel[a]]): Nel[a] = match xs {
        case Nel(Nel(h, ys), zs) => Nel(h, ys ::: List.flatMap(toList, zs))
    }

    ///
    /// Returns `true` if and only if at least one element in `xs` satisfies the predicate `f`.
    ///
    @Time(time(f) * length(xs)) @Space(space(f))
    pub def exists(f: a -> Bool, xs: Nel[a]): Bool = match xs {
        case Nel(h, l) => f(h) or List.exists(f, l)
    }

    ///
    /// Returns `true` if and only if all elements in `xs` satisfy the predicate `f`.
    ///
    @Time(time(f) * length(xs)) @Space(space(f))
    pub def forall(f: a -> Bool, xs: Nel[a]): Bool = match xs {
        case Nel(h, l) => f(h) and List.forall(f, l)
    }

    ///
    /// Returns a list of every element in `xs` that satisfies the predicate `f`.
    ///
    @Time(time(f) * length(xs)) @Space(space(f) * length(xs))
    pub def filter(f: a -> Bool, xs: Nel[a]): List[a] = match xs {
        case Nel(h, l) =>
            if (f(h))
                h :: List.filter(f, l)
            else
                List.filter(f, l)
    }

    ///
    /// Returns a non-empty list where the element at index `i` is `(a, b)` where
    /// `a` is the element at index `i` in `xs` and `b` is the element at index `i` in `ys`.
    ///
    /// If either `xs` or `ys` becomes depleted, then no further elements are added to the resulting list.
    ///
    @Time(Int32.min(length(xs), length(ys))) @Space(Int32.min(length(xs), length(ys)))
    pub def zip(xs: Nel[a], ys: Nel[b]): Nel[(a,b)] = match (xs, ys) {
        case (Nel(h1, l1), Nel(h2, l2)) => Nel((h1, h2), List.zip(l1, l2))
    }

    ///
    /// Returns a non-empty list where the element at index `i` is `f(a, b)` where
    /// `a` is the element at index `i` in `xs` and `b` is the element at index `i` in `ys`.
    ///
    /// If either `xs` or `ys` becomes depleted, then no further elements are added to the resulting list.
    ///
    @Time(time(f) * Int32.min(length(xs), length(ys))) @Space(space(f) * Int32.min(length(xs), length(ys)))
    pub def zipWith(f: (a, b) -> c, xs: Nel[a], ys: Nel[b]): Nel[c] = match (xs, ys) {
        case (Nel(h1, l1), Nel(h2, l2)) => Nel(f(h1, h2), List.zipWith(f, l1, l2))
    }

    ///
    /// Returns a pair of non-empty lists, the first containing all first components in `xs`
    /// and the second containing all second components in `xs`.
    ///
    @Time(length(xs)) @Space(length(xs))
    pub def unzip(xs: Nel[(a, b)]): (Nel[a], Nel[b]) = match xs {
        case Nel((a, b), l) =>
            let (l1, l2) = List.unzip(l);
            (Nel(a, l1), Nel(b, l2))
    }

    ///
    /// Returns `xs` as a normal list.
    ///
    @Time(1) @Space(1)
    pub def toList(xs: Nel[a]): List[a] = match xs {
        case Nel(h, l) => h :: l
    }

    ///
    /// Applies `f` to every element of `xs`.
    ///
    /// The function `f` must be impure.
    ///
    @Time(time(f)) @Space(space(f))
    pub def foreach(f: a ~> Unit, xs: Nel[a]): Unit & Impure = match xs {
        case Nel(h, l) => f(h); List.foreach(f, l)
    }

}
<|MERGE_RESOLUTION|>--- conflicted
+++ resolved
@@ -28,23 +28,22 @@
     }
 }
 
-<<<<<<< HEAD
-instance Eq[Nel[a]] with[a : Eq] {
-
-    def eq(xs: Nel[a], ys: Nel[a]): Bool = match (xs, ys) {
-        case (Nel(x, l1), Nel(y, l2)) => x == y and l1 == l2
-    }
-
-    def neq(xs: Nel[a], ys: Nel[a]): Bool = match (xs, ys)  {
-        case (Nel(x, l1), Nel(y, l2)) => x != y or l1 != l2
-    }
-
-=======
 instance Hash[Nel[a]] with [a : Hash] {
     def hash(l: Nel[a]): Int = match l {
         case Nel(x, xs) => 39119 + Hash.hash(xs) + Hash.hash(x)
     }
->>>>>>> daed63d1
+}
+
+instance Eq[Nel[a]] with[a : Eq] {
+
+    def eq(xs: Nel[a], ys: Nel[a]): Bool = match (xs, ys) {
+        case (Nel(x, l1), Nel(y, l2)) => x == y and l1 == l2
+    }
+
+    def neq(xs: Nel[a], ys: Nel[a]): Bool = match (xs, ys)  {
+        case (Nel(x, l1), Nel(y, l2)) => x != y or l1 != l2
+    }
+
 }
 
 namespace Nel {
