/*
 * Copyright 2020-2021 Jonathan Lindegaard Starup
 *
 * Licensed under the Apache License, Version 2.0 (the "License");
 * you may not use this file except in compliance with the License.
 * You may obtain a copy of the License at
 *
 *   http://www.apache.org/licenses/LICENSE-2.0
 *
 * Unless required by applicable law or agreed to in writing, software
 * distributed under the License is distributed on an "AS IS" BASIS,
 * WITHOUT WARRANTIES OR CONDITIONS OF ANY KIND, either express or implied.
 * See the License for the specific language governing permissions and
 * limitations under the License.
 */

package ca.uwaterloo.flix.language.ast

import ca.uwaterloo.flix.language.ast.Ast.{Denotation, Source}
import ca.uwaterloo.flix.language.ast.PRefType._
import ca.uwaterloo.flix.language.ast.PType._

import java.lang.reflect.{Constructor, Field, Method}

object ErasedAst {

  case class Root(defs: Map[Symbol.DefnSym, ErasedAst.Def],
                  enums: Map[Symbol.EnumSym, ErasedAst.Enum],
<<<<<<< HEAD
                  latticeOps: Map[RType[PType], ErasedAst.LatticeOps],
                  properties: List[ErasedAst.Property],
                  specialOps: Map[SpecialOperator, Map[RType[PType], Symbol.DefnSym]],
=======
                  properties: List[ErasedAst.Property],
>>>>>>> 37bbb2fc
                  reachable: Set[Symbol.DefnSym],
                  sources: Map[Source, SourceLocation])

  case class Def(ann: Ast.Annotations, mod: Ast.Modifiers, sym: Symbol.DefnSym, formals: List[ErasedAst.FormalParam], exp: ErasedAst.Expression[PType], tpe: RType[PType], loc: SourceLocation) {
    var method: Method = _
  }

  case class Enum(mod: Ast.Modifiers, sym: Symbol.EnumSym, cases: Map[Name.Tag, ErasedAst.Case], loc: SourceLocation)

  case class Property(law: Symbol.DefnSym, defn: Symbol.DefnSym, exp: ErasedAst.Expression[PInt32]) {
    def loc: SourceLocation = defn.loc
  }

  case class LatticeOps(tpe: RType[PType], bot: Symbol.DefnSym, equ: Symbol.DefnSym, leq: Symbol.DefnSym, lub: Symbol.DefnSym, glb: Symbol.DefnSym)

  sealed trait Expression[T <: PType] {
    def tpe: RType[T]

    def loc: SourceLocation
  }

  object Expression {

    case class Unit(loc: SourceLocation) extends ErasedAst.Expression[PReference[PUnit]] {
      final val tpe = RType.RReference(RRefType.RUnit())
    }

    case class Null[S <: PRefType](tpe: RType[PReference[S]], loc: SourceLocation) extends ErasedAst.Expression[PReference[S]]

    case class True(loc: SourceLocation) extends ErasedAst.Expression[PInt32] {
      final val tpe = RType.RBool()
    }

    case class False(loc: SourceLocation) extends ErasedAst.Expression[PInt32] {
      final val tpe = RType.RBool()
    }

    case class Char(lit: scala.Char, loc: SourceLocation) extends ErasedAst.Expression[PChar] {
      final val tpe = RType.RChar()
    }

    case class Float32(lit: scala.Float, loc: SourceLocation) extends ErasedAst.Expression[PFloat32] {
      final val tpe = RType.RFloat32()
    }

    case class Float64(lit: scala.Double, loc: SourceLocation) extends ErasedAst.Expression[PFloat64] {
      final val tpe = RType.RFloat64()
    }

    case class Int8(lit: scala.Byte, loc: SourceLocation) extends ErasedAst.Expression[PInt8] {
      final val tpe = RType.RInt8()
    }

    case class Int16(lit: scala.Short, loc: SourceLocation) extends ErasedAst.Expression[PInt16] {
      final val tpe = RType.RInt16()
    }

    case class Int32(lit: scala.Int, loc: SourceLocation) extends ErasedAst.Expression[PInt32] {
      final val tpe = RType.RInt32()
    }

    case class Int64(lit: scala.Long, loc: SourceLocation) extends ErasedAst.Expression[PInt64] {
      final val tpe = RType.RInt64()
    }

    case class BigInt(lit: java.math.BigInteger, loc: SourceLocation) extends ErasedAst.Expression[PReference[PBigInt]] {
      final val tpe = RType.RReference(RRefType.RBigInt())
    }

    case class Str(lit: java.lang.String, loc: SourceLocation) extends ErasedAst.Expression[PReference[PStr]] {
      final val tpe = RType.RReference(RRefType.RStr())
    }

    case class Var[T <: PType](sym: Symbol.VarSym, tpe: RType[T], loc: SourceLocation) extends ErasedAst.Expression[T]

    case class Closure(sym: Symbol.DefnSym, freeVars: List[FreeVar], tpe: RType[PReference[PAnyObject]], loc: SourceLocation) extends ErasedAst.Expression[PReference[PAnyObject]]

    case class ApplyClo[T <: PType](exp: ErasedAst.Expression[PReference[PAnyObject]], args: List[ErasedAst.Expression[PType]], tpe: RType[T], loc: SourceLocation) extends ErasedAst.Expression[T]

    case class ApplyDef[T <: PType](sym: Symbol.DefnSym, args: List[ErasedAst.Expression[PType]], tpe: RType[T], loc: SourceLocation) extends ErasedAst.Expression[T]

    case class ApplyCloTail[T <: PType](exp: ErasedAst.Expression[PReference[PAnyObject]], args: List[ErasedAst.Expression[PType]], tpe: RType[T], loc: SourceLocation) extends ErasedAst.Expression[T]

    case class ApplyDefTail[T <: PType](sym: Symbol.DefnSym, args: List[ErasedAst.Expression[PType]], tpe: RType[T], loc: SourceLocation) extends ErasedAst.Expression[T]

    case class ApplySelfTail[T <: PType](sym: Symbol.DefnSym, formals: List[ErasedAst.FormalParam], actuals: List[ErasedAst.Expression[PType]], tpe: RType[T], loc: SourceLocation) extends ErasedAst.Expression[T]

    // TODO: maybe make multiple classes for different exp types
    case class Unary[T <: PType](sop: SemanticOperator, op: UnaryOperator, exp: ErasedAst.Expression[PType], tpe: RType[T], loc: SourceLocation) extends ErasedAst.Expression[T]

    case class Binary[T <: PType](sop: SemanticOperator, op: BinaryOperator, exp1: ErasedAst.Expression[PType], exp2: ErasedAst.Expression[PType], tpe: RType[T], loc: SourceLocation) extends ErasedAst.Expression[T]

    case class IfThenElse[T <: PType](exp1: ErasedAst.Expression[PInt32], exp2: ErasedAst.Expression[T], exp3: ErasedAst.Expression[T], tpe: RType[T], loc: SourceLocation) extends ErasedAst.Expression[T]

    case class Branch[T <: PType](exp: ErasedAst.Expression[T], branches: Map[Symbol.LabelSym, ErasedAst.Expression[T]], tpe: RType[T], loc: SourceLocation) extends ErasedAst.Expression[T]

    case class JumpTo[T <: PType](sym: Symbol.LabelSym, tpe: RType[T], loc: SourceLocation) extends ErasedAst.Expression[T]

    case class Let[T <: PType](sym: Symbol.VarSym, exp1: ErasedAst.Expression[PType], exp2: ErasedAst.Expression[T], tpe: RType[T], loc: SourceLocation) extends ErasedAst.Expression[T]

    case class Is(sym: Symbol.EnumSym, tag: Name.Tag, exp: ErasedAst.Expression[PReference[PAnyObject]], loc: SourceLocation) extends ErasedAst.Expression[PInt32] {
      final val tpe: RType[PInt32] = RType.RBool()
    }

    case class Tag(sym: Symbol.EnumSym, tag: Name.Tag, exp: ErasedAst.Expression[PType], tpe: RType[PReference[PAnyObject]], loc: SourceLocation) extends ErasedAst.Expression[PReference[PAnyObject]]

    case class Untag[T <: PType](sym: Symbol.EnumSym, tag: Name.Tag, exp: ErasedAst.Expression[PReference[PAnyObject]], tpe: RType[T], loc: SourceLocation) extends ErasedAst.Expression[T]

    case class Index[T <: PType](base: ErasedAst.Expression[PReference[PAnyObject]], offset: scala.Int, tpe: RType[T], loc: SourceLocation) extends ErasedAst.Expression[T]

    case class Tuple(elms: List[ErasedAst.Expression[PType]], tpe: RType[PReference[PAnyObject]], loc: SourceLocation) extends ErasedAst.Expression[PReference[PAnyObject]]

    case class RecordEmpty(tpe: RType[PReference[PAnyObject]], loc: SourceLocation) extends ErasedAst.Expression[PReference[PAnyObject]]

    case class RecordSelect[T <: PType](exp: ErasedAst.Expression[PReference[PAnyObject]], field: Name.Field, tpe: RType[T], loc: SourceLocation) extends ErasedAst.Expression[T]

    case class RecordExtend(field: Name.Field, value: ErasedAst.Expression[PType], rest: ErasedAst.Expression[PReference[PAnyObject]], tpe: RType[PReference[PAnyObject]], loc: SourceLocation) extends ErasedAst.Expression[PReference[PAnyObject]]

    case class RecordRestrict(field: Name.Field, rest: ErasedAst.Expression[PReference[PAnyObject]], tpe: RType[PReference[PAnyObject]], loc: SourceLocation) extends ErasedAst.Expression[PReference[PAnyObject]]

    case class ArrayLit[T <: PType](elms: List[ErasedAst.Expression[T]], tpe: RType[PReference[PArray[T]]], loc: SourceLocation) extends ErasedAst.Expression[PReference[PArray[T]]]

    case class ArrayNew[T <: PType](elm: ErasedAst.Expression[T], len: ErasedAst.Expression[PInt32], tpe: RType[PReference[PArray[T]]], loc: SourceLocation) extends ErasedAst.Expression[PReference[PArray[T]]]

    case class ArrayLoad[T <: PType](base: ErasedAst.Expression[PReference[PArray[T]]], index: ErasedAst.Expression[PInt32], tpe: RType[T], loc: SourceLocation) extends ErasedAst.Expression[T]

    case class ArrayStore[T <: PType](base: ErasedAst.Expression[PReference[PArray[T]]], index: ErasedAst.Expression[PInt32], elm: ErasedAst.Expression[T], tpe: RType[PReference[PUnit]], loc: SourceLocation) extends ErasedAst.Expression[PReference[PUnit]]

    case class ArrayLength[T <: PType](base: ErasedAst.Expression[PReference[PArray[T]]], tpe: RType[PInt32], loc: SourceLocation) extends ErasedAst.Expression[PInt32]

    case class ArraySlice[T <: PType](base: ErasedAst.Expression[PReference[PArray[T]]], beginIndex: ErasedAst.Expression[PInt32], endIndex: ErasedAst.Expression[PInt32], tpe: RType[PReference[PArray[T]]], loc: SourceLocation) extends ErasedAst.Expression[PReference[PArray[T]]]

    case class Ref[T <: PType](exp: ErasedAst.Expression[T], className: String, tpe: RType[PReference[PRef[T]]], loc: SourceLocation) extends ErasedAst.Expression[PReference[PRef[T]]]

    case class Deref[T <: PType](exp: ErasedAst.Expression[PReference[PRef[T]]], className: String, tpe: RType[T], loc: SourceLocation) extends ErasedAst.Expression[T]

    case class Assign[T <: PType](exp1: ErasedAst.Expression[PReference[PRef[T]]], exp2: ErasedAst.Expression[T], className: String, tpe: RType[PReference[PUnit]], loc: SourceLocation) extends ErasedAst.Expression[PReference[PUnit]]

    case class Existential(fparam: ErasedAst.FormalParam, exp: ErasedAst.Expression[PInt32], loc: SourceLocation) extends ErasedAst.Expression[PInt32] {
      final val tpe = RType.RBool()
    }

    case class Universal(fparam: ErasedAst.FormalParam, exp: ErasedAst.Expression[PInt32], loc: SourceLocation) extends ErasedAst.Expression[PInt32] {
      final val tpe = RType.RBool()
    }

    case class Cast[T <: PType](exp: ErasedAst.Expression[PType], tpe: RType[T], loc: SourceLocation) extends ErasedAst.Expression[T]

    case class TryCatch[T <: PType](exp: ErasedAst.Expression[T], rules: List[ErasedAst.CatchRule[T]], tpe: RType[T], loc: SourceLocation) extends ErasedAst.Expression[T]

    case class InvokeConstructor(constructor: Constructor[_], args: List[ErasedAst.Expression[PType]], tpe: RType[PReference[PAnyObject]], loc: SourceLocation) extends ErasedAst.Expression[PReference[PAnyObject]]

    case class InvokeMethod[T <: PType](method: Method, exp: ErasedAst.Expression[PReference[PAnyObject]], args: List[ErasedAst.Expression[PType]], tpe: RType[T], loc: SourceLocation) extends ErasedAst.Expression[T]

    case class InvokeStaticMethod[T <: PType](method: Method, args: List[ErasedAst.Expression[PType]], tpe: RType[T], loc: SourceLocation) extends ErasedAst.Expression[T]

    case class GetField[T <: PType](field: Field, exp: ErasedAst.Expression[PReference[PAnyObject]], tpe: RType[T], loc: SourceLocation) extends ErasedAst.Expression[T]

    case class PutField(field: Field, exp1: ErasedAst.Expression[PReference[PAnyObject]], exp2: ErasedAst.Expression[PType], tpe: RType[PReference[PUnit]], loc: SourceLocation) extends ErasedAst.Expression[PReference[PUnit]]

    case class GetStaticField[T <: PType](field: Field, tpe: RType[T], loc: SourceLocation) extends ErasedAst.Expression[T]

    case class PutStaticField(field: Field, exp: ErasedAst.Expression[PType], tpe: RType[PReference[PUnit]], loc: SourceLocation) extends ErasedAst.Expression[PReference[PUnit]]

    case class NewChannel[T <: PType](exp: ErasedAst.Expression[PInt32], tpe: RType[PReference[PChan[T]]], loc: SourceLocation) extends ErasedAst.Expression[PReference[PChan[T]]]

    case class GetChannel[T <: PType](exp: ErasedAst.Expression[PReference[PChan[T]]], tpe: RType[T], loc: SourceLocation) extends ErasedAst.Expression[T]

    case class PutChannel[T <: PType](exp1: ErasedAst.Expression[PReference[PChan[T]]], exp2: ErasedAst.Expression[T], tpe: RType[PReference[PChan[T]]], loc: SourceLocation) extends ErasedAst.Expression[PReference[PChan[T]]]

    case class SelectChannel[T <: PType](rules: List[ErasedAst.SelectChannelRule[T]], default: Option[ErasedAst.Expression[T]], tpe: RType[T], loc: SourceLocation) extends ErasedAst.Expression[T]

    case class Spawn(exp: ErasedAst.Expression[PType], tpe: RType[PReference[PUnit]], loc: SourceLocation) extends ErasedAst.Expression[PReference[PUnit]]

    case class Lazy[T <: PType](exp: ErasedAst.Expression[T], tpe: RType[PReference[PLazy[T]]], loc: SourceLocation) extends ErasedAst.Expression[PReference[PLazy[T]]]

    case class Force[T <: PType](exp: ErasedAst.Expression[PReference[PLazy[T]]], tpe: RType[T], loc: SourceLocation) extends ErasedAst.Expression[T]

    case class FixpointConstraintSet(cs: List[ErasedAst.Constraint], tpe: RType[PReference[PAnyObject]], loc: SourceLocation) extends ErasedAst.Expression[PReference[PAnyObject]]

    case class FixpointCompose(exp1: ErasedAst.Expression[PReference[PAnyObject]], exp2: ErasedAst.Expression[PReference[PAnyObject]], tpe: RType[PReference[PAnyObject]], loc: SourceLocation) extends ErasedAst.Expression[PReference[PAnyObject]]

    case class FixpointSolve(exp: ErasedAst.Expression[PReference[PAnyObject]], stf: Ast.Stratification, tpe: RType[PReference[PAnyObject]], loc: SourceLocation) extends ErasedAst.Expression[PReference[PAnyObject]]

    case class FixpointProject(pred: Name.Pred, exp: ErasedAst.Expression[PReference[PAnyObject]], tpe: RType[PReference[PAnyObject]], loc: SourceLocation) extends ErasedAst.Expression[PReference[PAnyObject]]

<<<<<<< HEAD
    case class FixpointEntails(exp1: ErasedAst.Expression[PReference[PAnyObject]], exp2: ErasedAst.Expression[PReference[PAnyObject]], tpe: RType[PInt32], loc: SourceLocation) extends ErasedAst.Expression[PInt32]

    case class FixpointFold[T <: PType](pred: Name.Pred, init: ErasedAst.Expression.Var[PReference[PAnyObject]], f: ErasedAst.Expression.Var[PReference[PAnyObject]], constraints: ErasedAst.Expression.Var[PReference[PAnyObject]], tpe: RType[T], loc: SourceLocation) extends ErasedAst.Expression[T]
=======
    case class FixpointFold[T <: PType](pred: Name.Pred, init: ErasedAst.Expression.Var[PReference[PAnyObject]], f: ErasedAst.Expression.Var[PReference[PAnyObject]], constraints: ErasedAst.Expression.Var[PReference[PAnyObject]], tpe: EType[T], loc: SourceLocation) extends ErasedAst.Expression[T]
>>>>>>> 37bbb2fc

    case class HoleError[T <: PType](sym: Symbol.HoleSym, tpe: RType[T], loc: SourceLocation) extends ErasedAst.Expression[T]

    case class MatchError[T <: PType](tpe: RType[T], loc: SourceLocation) extends ErasedAst.Expression[T]

  }

  case class SelectChannelRule[T <: PType](sym: Symbol.VarSym, chan: ErasedAst.Expression[PReference[PChan[PType]]], exp: ErasedAst.Expression[T])

  sealed trait Predicate {
    def loc: SourceLocation
  }

  object Predicate {

    sealed trait Head extends ErasedAst.Predicate

    object Head {

      case class Atom(pred: Name.Pred, den: Denotation, terms: List[ErasedAst.Term.Head], tpe: RType[PType], loc: SourceLocation) extends ErasedAst.Predicate.Head

      case class Union(exp: ErasedAst.Expression[PReference[PAnyObject]], terms: List[ErasedAst.Term.Head], tpe: RType[PType], loc: SourceLocation) extends ErasedAst.Predicate.Head

    }

    sealed trait Body extends ErasedAst.Predicate

    object Body {

      case class Atom(pred: Name.Pred, den: Denotation, polarity: Ast.Polarity, terms: List[ErasedAst.Term.Body], tpe: RType[PType], loc: SourceLocation) extends ErasedAst.Predicate.Body

      case class Guard(exp: ErasedAst.Expression[PInt32], terms: List[ErasedAst.Term.Body], loc: SourceLocation) extends ErasedAst.Predicate.Body

    }

  }

  object Term {

    sealed trait Head {
      def tpe: RType[PType]
    }

    object Head {

      case class QuantVar(sym: Symbol.VarSym, tpe: RType[PType], loc: SourceLocation) extends ErasedAst.Term.Head

      case class CapturedVar(sym: Symbol.VarSym, tpe: RType[PType], loc: SourceLocation) extends ErasedAst.Term.Head

      case class Lit(sym: Symbol.DefnSym, tpe: RType[PType], loc: SourceLocation) extends ErasedAst.Term.Head

      case class App(exp: ErasedAst.Expression[PReference[PAnyObject]], args: List[Symbol.VarSym], tpe: RType[PType], loc: SourceLocation) extends ErasedAst.Term.Head

    }

    sealed trait Body {
      def tpe: RType[PType]
    }

    object Body {

      case class Wild(tpe: RType[PType], loc: SourceLocation) extends ErasedAst.Term.Body

      case class QuantVar(sym: Symbol.VarSym, tpe: RType[PType], loc: SourceLocation) extends ErasedAst.Term.Body

      case class CapturedVar(sym: Symbol.VarSym, tpe: RType[PType], loc: SourceLocation) extends ErasedAst.Term.Body

      case class Lit(sym: Symbol.DefnSym, tpe: RType[PType], loc: SourceLocation) extends ErasedAst.Term.Body

    }

  }

  case class Attribute(name: String, tpe: RType[PType])

  case class Case(sym: Symbol.EnumSym, tag: Name.Tag, tpeDeprecated: RType[PType], loc: SourceLocation)

  case class CatchRule[T <: PType](sym: Symbol.VarSym, clazz: java.lang.Class[_], exp: ErasedAst.Expression[T])

  case class Constraint(cparams: List[ConstraintParam], head: Predicate.Head, body: List[Predicate.Body], loc: SourceLocation)

  sealed trait ConstraintParam {
    def sym: Symbol.VarSym
  }

  object ConstraintParam {

    case class HeadParam(sym: Symbol.VarSym, tpe: RType[PType], loc: SourceLocation) extends ErasedAst.ConstraintParam

    case class RuleParam(sym: Symbol.VarSym, tpe: RType[PType], loc: SourceLocation) extends ErasedAst.ConstraintParam

  }

  case class FormalParam(sym: Symbol.VarSym, tpe: RType[PType])

  case class FreeVar(sym: Symbol.VarSym, tpe: RType[PType])

  case class BoxInt8(exp: ErasedAst.Expression[PInt8], loc: SourceLocation) extends ErasedAst.Expression[PReference[PBoxedInt8]] {
    final val tpe = RType.RReference(RRefType.RBoxedInt8())
  }

  case class BoxInt16(exp: ErasedAst.Expression[PInt16], loc: SourceLocation) extends ErasedAst.Expression[PReference[PBoxedInt16]] {
    final val tpe = RType.RReference(RRefType.RBoxedInt16())
  }

  case class BoxInt32(exp: ErasedAst.Expression[PInt32], loc: SourceLocation) extends ErasedAst.Expression[PReference[PBoxedInt32]] {
    final val tpe = RType.RReference(RRefType.RBoxedInt32())
  }

  case class BoxInt64(exp: ErasedAst.Expression[PInt64], loc: SourceLocation) extends ErasedAst.Expression[PReference[PBoxedInt64]] {
    final val tpe = RType.RReference(RRefType.RBoxedInt64())
  }

  case class BoxChar(exp: ErasedAst.Expression[PChar], loc: SourceLocation) extends ErasedAst.Expression[PReference[PBoxedChar]] {
    final val tpe = RType.RReference(RRefType.RBoxedChar())
  }

  case class BoxFloat32(exp: ErasedAst.Expression[PFloat32], loc: SourceLocation) extends ErasedAst.Expression[PReference[PBoxedFloat32]] {
    final val tpe = RType.RReference(RRefType.RBoxedFloat32())
  }

  case class BoxFloat64(exp: ErasedAst.Expression[PFloat64], loc: SourceLocation) extends ErasedAst.Expression[PReference[PBoxedFloat64]] {
    final val tpe = RType.RReference(RRefType.RBoxedFloat64())
  }

  case class UnboxInt8(exp: ErasedAst.Expression[PReference[PBoxedInt8]], loc: SourceLocation) extends ErasedAst.Expression[PInt8] {
    final val tpe = RType.RInt8()
  }

  case class UnboxInt16(exp: ErasedAst.Expression[PReference[PBoxedInt16]], loc: SourceLocation) extends ErasedAst.Expression[PInt16] {
    final val tpe = RType.RInt16()
  }

  case class UnboxInt32(exp: ErasedAst.Expression[PReference[PBoxedInt32]], loc: SourceLocation) extends ErasedAst.Expression[PInt32] {
    final val tpe = RType.RInt32()
  }

  case class UnboxInt64(exp: ErasedAst.Expression[PReference[PBoxedInt64]], loc: SourceLocation) extends ErasedAst.Expression[PInt64] {
    final val tpe = RType.RInt64()
  }

  case class UnboxChar(exp: ErasedAst.Expression[PReference[PBoxedChar]], loc: SourceLocation) extends ErasedAst.Expression[PChar] {
    final val tpe = RType.RChar()
  }

  case class UnboxFloat32(exp: ErasedAst.Expression[PReference[PBoxedFloat32]], loc: SourceLocation) extends ErasedAst.Expression[PFloat32] {
    final val tpe = RType.RFloat32()
  }

  case class UnboxFloat64(exp: ErasedAst.Expression[PReference[PBoxedFloat64]], loc: SourceLocation) extends ErasedAst.Expression[PFloat64] {
    final val tpe = RType.RFloat64()
  }

}
<|MERGE_RESOLUTION|>--- conflicted
+++ resolved
@@ -26,13 +26,7 @@
 
   case class Root(defs: Map[Symbol.DefnSym, ErasedAst.Def],
                   enums: Map[Symbol.EnumSym, ErasedAst.Enum],
-<<<<<<< HEAD
-                  latticeOps: Map[RType[PType], ErasedAst.LatticeOps],
                   properties: List[ErasedAst.Property],
-                  specialOps: Map[SpecialOperator, Map[RType[PType], Symbol.DefnSym]],
-=======
-                  properties: List[ErasedAst.Property],
->>>>>>> 37bbb2fc
                   reachable: Set[Symbol.DefnSym],
                   sources: Map[Source, SourceLocation])
 
@@ -219,13 +213,7 @@
 
     case class FixpointProject(pred: Name.Pred, exp: ErasedAst.Expression[PReference[PAnyObject]], tpe: RType[PReference[PAnyObject]], loc: SourceLocation) extends ErasedAst.Expression[PReference[PAnyObject]]
 
-<<<<<<< HEAD
-    case class FixpointEntails(exp1: ErasedAst.Expression[PReference[PAnyObject]], exp2: ErasedAst.Expression[PReference[PAnyObject]], tpe: RType[PInt32], loc: SourceLocation) extends ErasedAst.Expression[PInt32]
-
     case class FixpointFold[T <: PType](pred: Name.Pred, init: ErasedAst.Expression.Var[PReference[PAnyObject]], f: ErasedAst.Expression.Var[PReference[PAnyObject]], constraints: ErasedAst.Expression.Var[PReference[PAnyObject]], tpe: RType[T], loc: SourceLocation) extends ErasedAst.Expression[T]
-=======
-    case class FixpointFold[T <: PType](pred: Name.Pred, init: ErasedAst.Expression.Var[PReference[PAnyObject]], f: ErasedAst.Expression.Var[PReference[PAnyObject]], constraints: ErasedAst.Expression.Var[PReference[PAnyObject]], tpe: EType[T], loc: SourceLocation) extends ErasedAst.Expression[T]
->>>>>>> 37bbb2fc
 
     case class HoleError[T <: PType](sym: Symbol.HoleSym, tpe: RType[T], loc: SourceLocation) extends ErasedAst.Expression[T]
 
