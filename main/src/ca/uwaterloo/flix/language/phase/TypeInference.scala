/*
 * Copyright 2015-2023 Magnus Madsen, Matthew Lutze
 *
 * Licensed under the Apache License, Version 2.0 (the "License");
 * you may not use this file except in compliance with the License.
 * You may obtain a copy of the License at
 *
 *   http://www.apache.org/licenses/LICENSE-2.0
 *
 * Unless required by applicable law or agreed to in writing, software
 * distributed under the License is distributed on an "AS IS" BASIS,
 * WITHOUT WARRANTIES OR CONDITIONS OF ANY KIND, either express or implied.
 * See the License for the specific language governing permissions and
 * limitations under the License.
 */

package ca.uwaterloo.flix.language.phase

import ca.uwaterloo.flix.api.Flix
import ca.uwaterloo.flix.language.ast.Ast.{CheckedCastType, Denotation}
import ca.uwaterloo.flix.language.ast.Type.getFlixType
import ca.uwaterloo.flix.language.ast._
import ca.uwaterloo.flix.language.errors.TypeError
import ca.uwaterloo.flix.language.phase.inference.RestrictableChooseInference
import ca.uwaterloo.flix.language.phase.unification.InferMonad.{seqM, traverseM}
import ca.uwaterloo.flix.language.phase.unification.TypeMinimization.minimizeScheme
import ca.uwaterloo.flix.language.phase.unification.Unification._
import ca.uwaterloo.flix.language.phase.unification._
import ca.uwaterloo.flix.language.phase.util.PredefinedClasses
import ca.uwaterloo.flix.util.Result.{Err, Ok}
import ca.uwaterloo.flix.util.Validation.{mapN, traverse, traverseValues}
import ca.uwaterloo.flix.util._
import ca.uwaterloo.flix.util.collection.{Chain, ListMap}

import java.io.PrintWriter
import scala.annotation.tailrec

object TypeInference {

  /**
    * Performs type inference and reassembly on the given definition `defn`.
    */
  def visitDefn(defn: KindedAst.Def, assumedTconstrs: List[Ast.TypeConstraint], root: KindedAst.Root, classEnv: Map[Symbol.ClassSym, Ast.ClassContext], eqEnv: ListMap[Symbol.AssocTypeSym, Ast.AssocTypeDef])(implicit flix: Flix): Validation[Substitution, TypeError] = defn match {
    case KindedAst.Def(sym, spec0, exp0) =>
      flix.subtask(sym.toString, sample = true)

      typeCheckDecl(spec0, exp0, assumedTconstrs, root, classEnv, eqEnv, sym.loc)

    //      recoverOne {
    //        case err: TypeError =>
    //          //
    //          // We recover from a type error by replacing the expression body with [[Expression.Error]].
    //          //
    //          // We use the declared type, purity, and effect as stand-ins.
    //          //
    //          val tpe = spec0.tpe
    //          val eff = spec0.eff
    //          val exp = TypedAst.Expr.Error(err, tpe, eff)
    //          val spec = visitSpec(spec0, root, Substitution.empty)
    //          TypedAst.Def(sym, spec, exp)
    //      }
    // TODO ASSOC-TYPES how to recover without node?
  }

  /**
    * Performs type inference and reassembly on the given signature `sig`.
    */
  def visitSig(sig: KindedAst.Sig, assumedTconstrs: List[Ast.TypeConstraint], root: KindedAst.Root, classEnv: Map[Symbol.ClassSym, Ast.ClassContext], eqEnv: ListMap[Symbol.AssocTypeSym, Ast.AssocTypeDef])(implicit flix: Flix): Validation[Substitution, TypeError] = sig match {
    case KindedAst.Sig(sym, spec0, Some(exp0)) =>
      typeCheckDecl(spec0, exp0, assumedTconstrs, root, classEnv, eqEnv, sym.loc)
    case KindedAst.Sig(sym, spec0, None) =>
      Validation.success(Substitution.empty) // TODO ASSOC-TYPES hack, should return Option or something
  }

  /**
    * Infers the type of the given definition `defn0`.
    */
  private def typeCheckDecl(spec0: KindedAst.Spec, exp0: KindedAst.Expr, assumedTconstrs: List[Ast.TypeConstraint], root: KindedAst.Root, classEnv: Map[Symbol.ClassSym, Ast.ClassContext], eqEnv: ListMap[Symbol.AssocTypeSym, Ast.AssocTypeDef], loc: SourceLocation)(implicit flix: Flix): Validation[Substitution, TypeError] = spec0 match {
    case KindedAst.Spec(_, _, _, _, fparams0, sc, tpe, eff, _, _, _) =>

      ///
      /// Infer the type of the expression `exp0`.
      ///
      val result = for {
        (inferredConstrs, inferredTyp, inferredEff) <- inferExpectedExp(exp0, tpe, eff, root)
      } yield (inferredConstrs, Type.mkUncurriedArrowWithEffect(fparams0.map(_.tpe), inferredEff, inferredTyp, loc))


      // Add the assumed constraints to the declared scheme
      val declaredScheme = sc.copy(tconstrs = sc.tconstrs ++ assumedTconstrs)

      ///
      /// Pattern match on the result to determine if type inference was successful.
      ///
      result match {
        case InferMonad(run) =>

          ///
          /// NB: We *DO NOT* run the type inference under the empty environment (as you would expect).
          /// Instead, we pre-populate the environment with the types from the formal parameters.
          /// This is required because we have expressions such as `x + y` where we must know the type of `x`
          /// (or y) to determine the type of floating-point or integer operations.
          ///
          val initialSubst = getSubstFromParams(fparams0)
          val initialRenv = getRigidityFromSpec(spec0)

          run(initialSubst, Nil, initialRenv) match { // TODO ASSOC-TYPES initial econstrs?
            case Ok((subst0, partialEconstrs, renv0, (partialTconstrs, partialType))) => // TODO ASSOC-TYPES check econstrs

              ///
              /// The partial type returned by the inference monad does not have the substitution applied.
              ///
              val inferredTconstrs = partialTconstrs.map(subst0.apply)
              val inferredEconstrs = partialEconstrs.map(subst0.apply)
              val inferredType = subst0(partialType)

              ///
              /// Check that the inferred type is at least as general as the declared type.
              ///
              /// NB: Because the inferredType is always a function type, the purect is always implicitly accounted for.
              ///
              val inferredSc = Scheme.generalize(inferredTconstrs, inferredEconstrs, inferredType, renv0)

<<<<<<< HEAD
              def handleFailureCase(failures: List[UnificationError]): Validation[Substitution, TypeError] = {
                val instanceErrs = failures.collect {
                  case UnificationError.NoMatchingInstance(tconstr) =>
                    tconstr.arg.typeConstructor match {
                      case Some(tc: TypeConstructor.Arrow) =>
                        TypeError.MissingInstanceArrow(tconstr.head.sym, tconstr.arg, renv0, tconstr.loc)
                      case _ =>
                        if (tconstr.head.sym.name == "Eq")
                          TypeError.MissingInstanceEq(tconstr.arg, renv0, tconstr.loc)
                        else if (tconstr.head.sym.name == "Order")
                          TypeError.MissingInstanceOrder(tconstr.arg, renv0, tconstr.loc)
                        else if (tconstr.head.sym.name == "ToString")
                          TypeError.MissingInstanceToString(tconstr.arg, renv0, tconstr.loc)
                        else if (tconstr.head.sym.name == "Sendable")
                          TypeError.MissingInstanceSendable(tconstr.arg, renv0, tconstr.loc)
                        else
                          TypeError.MissingInstance(tconstr.head.sym, tconstr.arg, renv0, tconstr.loc)
=======
              // get a substitution from the scheme comparison
              val eqSubst = Scheme.checkLessThanEqual(inferredSc, declaredScheme, classEnv, eqEnv) match {
                // Case 1: no errors, continue
                case Validation.Success(s) => s
                case failure =>
                  val instanceErrs = failure.errors.toList.collect {
                    case UnificationError.NoMatchingInstance(tconstr) =>
                      tconstr.arg.typeConstructor match {
                        case Some(tc: TypeConstructor.Arrow) =>
                          TypeError.MissingInstanceArrow(tconstr.head.sym, tconstr.arg, renv0, tconstr.loc)
                        case _ =>
                          if (tconstr.head.sym.name == "Eq")
                            TypeError.MissingInstanceEq(tconstr.arg, renv0, tconstr.loc)
                          else if (tconstr.head.sym.name == "Order")
                            TypeError.MissingInstanceOrder(tconstr.arg, renv0, tconstr.loc)
                          else if (tconstr.head.sym.name == "ToString")
                            TypeError.MissingInstanceToString(tconstr.arg, renv0, tconstr.loc)
                          else if (tconstr.head.sym.name == "Sendable")
                            TypeError.MissingInstanceSendable(tconstr.arg, renv0, tconstr.loc)
                          else
                            TypeError.MissingInstance(tconstr.head.sym, tconstr.arg, renv0, tconstr.loc)
                      }
                    case UnificationError.UnsupportedEquality(tpe1, tpe2) =>
                      TypeError.UnsupportedEquality(Ast.BroadEqualityConstraint(tpe1, tpe2), loc)
                    case UnificationError.IrreducibleAssocType(sym, t) =>
                      TypeError.IrreducibleAssocType(sym, t, loc)
                  }
                  // Case 2: non instance error
                  if (instanceErrs.isEmpty) {
                    //
                    // Determine the most precise type error to emit.
                    //
                    val inferredEff = inferredSc.base.arrowEffectType
                    val declaredEff = declaredScheme.base.arrowEffectType

                    if (declaredEff == Type.Pure && inferredEff == Type.Impure) {
                      // Case 1: Declared as pure, but impure.
                      return Validation.toHardFailure(TypeError.ImpureDeclaredAsPure(loc))
                    } else if (declaredEff == Type.Pure && inferredEff != Type.Pure) {
                      // Case 2: Declared as pure, but effectful.
                      return Validation.toHardFailure(TypeError.EffectfulDeclaredAsPure(inferredEff, loc))
                    } else {
                      // Case 3: Check if it is the effect that cannot be generalized.
                      val inferredEffScheme = Scheme(inferredSc.quantifiers, Nil, Nil, inferredEff)
                      val declaredEffScheme = Scheme(declaredScheme.quantifiers, Nil, Nil, declaredEff)
                      Scheme.checkLessThanEqual(inferredEffScheme, declaredEffScheme, classEnv, eqEnv) match {
                        case Validation.Success(_) =>
                        // Case 3.1: The effect is not the problem. Regular generalization error.
                        // Fall through to below.

                        case _failure =>
                          // Case 3.2: The effect cannot be generalized.
                          return Validation.toHardFailure(TypeError.EffectGeneralizationError(declaredEff, inferredEff, loc))
                      }

                      return Validation.toHardFailure(TypeError.GeneralizationError(declaredScheme, minimizeScheme(inferredSc), loc))
>>>>>>> 9776ab10
                    }
                  case UnificationError.UnsupportedEquality(tpe1, tpe2) =>
                    TypeError.UnsupportedEquality(Ast.BroadEqualityConstraint(tpe1, tpe2), loc)
                  case UnificationError.IrreducibleAssocType(sym, t) =>
                    TypeError.IrreducibleAssocType(sym, t, loc)
                }
                // Case 2: non instance error
                if (instanceErrs.isEmpty) {
                  //
                  // Determine the most precise type error to emit.
                  //
                  val inferredEff = inferredSc.base.arrowEffectType
                  val declaredEff = declaredScheme.base.arrowEffectType

                  if (declaredEff == Type.Pure && inferredEff == Type.Impure) {
                    // Case 1: Declared as pure, but impure.
                    return Validation.toHardFailure(TypeError.ImpureDeclaredAsPure(loc))
                  } else if (declaredEff == Type.Pure && inferredEff != Type.Pure) {
                    // Case 2: Declared as pure, but effectful.
                    return Validation.toHardFailure(TypeError.EffectfulDeclaredAsPure(inferredEff, loc))
                  } else {
<<<<<<< HEAD
                    // Case 3: Check if it is the effect that cannot be generalized.
                    val inferredEffScheme = Scheme(inferredSc.quantifiers, Nil, Nil, inferredEff)
                    val declaredEffScheme = Scheme(declaredScheme.quantifiers, Nil, Nil, declaredEff)
                    Scheme.checkLessThanEqual(inferredEffScheme, declaredEffScheme, classEnv, eqEnv).toResult match {
                      case Result.Ok((_, Nil)) =>
                      // Case 3.1: The effect is not the problem. Regular generalization error.
                      // Fall through to below.

                      case _failure =>
                        // Case 3.2: The effect cannot be generalized.
                        return Validation.toHardFailure(TypeError.EffectGeneralizationError(declaredEff, inferredEff, loc))
                    }

                    return Validation.toHardFailure(TypeError.GeneralizationError(declaredScheme, minimizeScheme(inferredSc), loc))
=======
                    // Case 3: instance error
                    return Validation.HardFailure(Chain.from(instanceErrs))
>>>>>>> 9776ab10
                  }
                } else {
                  // Case 3: instance error
                  return Validation.HardFailure(instanceErrs.to(LazyList))
                }
              }

              // get a substitution from the scheme comparison
              val eqSubst = Scheme.checkLessThanEqual(inferredSc, declaredScheme, classEnv, eqEnv).toResult match {
                case Ok((s, Nil)) => s
                case Ok((_, failures)) => return handleFailureCase(failures)
                case Err(failures) => return handleFailureCase(failures)
              }

              // create a new substitution combining the econstr substitution and the base type substitution
              Validation.success((eqSubst @@ subst0))

            case Err(e) => Validation.HardFailure(Chain(e))
          }
      }
  }

  /**
    * Infers the type of the given expression `exp0`.
    */
  def inferExp(exp0: KindedAst.Expr, root: KindedAst.Root, level0: Level)(implicit flix: Flix): InferMonad[(List[Ast.TypeConstraint], Type, Type)] = {

    /**
      * Infers the type of the given expression `exp0` inside the inference monad.
      */
    def visitExp(e0: KindedAst.Expr)(implicit level: Level): InferMonad[(List[Ast.TypeConstraint], Type, Type)] = e0 match {

      case KindedAst.Expr.Var(sym, loc) =>
        liftM(List.empty, sym.tvar, Type.Pure)

      case KindedAst.Expr.Def(sym, tvar, loc) =>
        val defn = root.defs(sym)
        val (tconstrs0, defType) = Scheme.instantiate(defn.spec.sc, loc.asSynthetic)
        for {
          resultTyp <- unifyTypeM(tvar, defType, loc)
          tconstrs = tconstrs0.map(_.copy(loc = loc))
        } yield (tconstrs, resultTyp, Type.Pure)

      case KindedAst.Expr.Sig(sym, tvar, loc) =>
        // find the declared signature corresponding to this symbol
        val sig = root.classes(sym.clazz).sigs(sym)
        val (tconstrs0, sigType) = Scheme.instantiate(sig.spec.sc, loc.asSynthetic)
        for {
          resultTyp <- unifyTypeM(tvar, sigType, loc)
          tconstrs = tconstrs0.map(_.copy(loc = loc))
        } yield (tconstrs, resultTyp, Type.Pure)

      case KindedAst.Expr.Hole(_, tvar, _) =>
        liftM(List.empty, tvar, Type.Pure)

      case KindedAst.Expr.HoleWithExp(exp, tvar, pvar, loc) =>
        for {
          (tconstrs, tpe, eff) <- visitExp(exp)
          // result type is whatever is needed for the hole
          resultTpe = tvar
          // effect type is AT LEAST the inner expression's effect
          atLeastEff = Type.mkUnion(eff, Type.freshVar(Kind.Eff, loc.asSynthetic), loc.asSynthetic)
          resultEff <- unifyTypeM(atLeastEff, pvar, loc)
        } yield (tconstrs, resultTpe, resultEff)

      case e: KindedAst.Expr.OpenAs => RestrictableChooseInference.inferOpenAs(e, root)

      case KindedAst.Expr.Use(_, alias, exp, _) => visitExp(exp)

      case KindedAst.Expr.Cst(Ast.Constant.Unit, loc) =>
        liftM(List.empty, Type.mkUnit(loc.asSynthetic), Type.Pure)

      case KindedAst.Expr.Cst(Ast.Constant.Null, loc) =>
        liftM(List.empty, Type.mkNull(loc.asSynthetic), Type.Pure)

      case KindedAst.Expr.Cst(Ast.Constant.Bool(_), loc) =>
        liftM(List.empty, Type.mkBool(loc.asSynthetic), Type.Pure)

      case KindedAst.Expr.Cst(Ast.Constant.Char(_), loc) =>
        liftM(List.empty, Type.mkChar(loc.asSynthetic), Type.Pure)

      case KindedAst.Expr.Cst(Ast.Constant.Float32(_), loc) =>
        liftM(List.empty, Type.mkFloat32(loc.asSynthetic), Type.Pure)

      case KindedAst.Expr.Cst(Ast.Constant.Float64(_), loc) =>
        liftM(List.empty, Type.mkFloat64(loc.asSynthetic), Type.Pure)

      case KindedAst.Expr.Cst(Ast.Constant.BigDecimal(_), loc) =>
        liftM(List.empty, Type.mkBigDecimal(loc.asSynthetic), Type.Pure)

      case KindedAst.Expr.Cst(Ast.Constant.Int8(_), loc) =>
        liftM(List.empty, Type.mkInt8(loc.asSynthetic), Type.Pure)

      case KindedAst.Expr.Cst(Ast.Constant.Int16(_), loc) =>
        liftM(List.empty, Type.mkInt16(loc.asSynthetic), Type.Pure)

      case KindedAst.Expr.Cst(Ast.Constant.Int32(_), loc) =>
        liftM(List.empty, Type.mkInt32(loc.asSynthetic), Type.Pure)

      case KindedAst.Expr.Cst(Ast.Constant.Int64(_), loc) =>
        liftM(List.empty, Type.mkInt64(loc.asSynthetic), Type.Pure)

      case KindedAst.Expr.Cst(Ast.Constant.BigInt(_), loc) =>
        liftM(List.empty, Type.mkBigInt(loc.asSynthetic), Type.Pure)

      case KindedAst.Expr.Cst(Ast.Constant.Str(_), loc) =>
        liftM(List.empty, Type.mkString(loc.asSynthetic), Type.Pure)

      case KindedAst.Expr.Cst(Ast.Constant.Regex(_), loc) =>
        liftM(List.empty, Type.mkRegex(loc.asSynthetic), Type.Pure)

      case KindedAst.Expr.Lambda(fparam, exp, loc) =>
        val argType = fparam.tpe
        val argTypeVar = fparam.sym.tvar
        for {
          (constrs, bodyType, bodyEff) <- visitExp(exp)
          _ <- unifyTypeM(argType, argTypeVar, loc)
          resultTyp = Type.mkArrowWithEffect(argType, bodyEff, bodyType, loc)
        } yield (constrs, resultTyp, Type.Pure)

      case KindedAst.Expr.Apply(exp, exps, tvar, pvar, loc) =>
        //
        // Determine if there is a direct call to a Def or Sig.
        //
        val knownTarget = exp match {
          case KindedAst.Expr.Def(sym, tvar2, loc2) =>
            // Case 1: Lookup the sym and instantiate its scheme.
            val defn = root.defs(sym)
            val (tconstrs1, declaredType) = Scheme.instantiate(defn.spec.sc, loc2.asSynthetic)
            val constrs1 = tconstrs1.map(_.copy(loc = loc))
            Some((sym, tvar2, constrs1, declaredType))

          case KindedAst.Expr.Sig(sym, tvar2, loc2) =>
            // Case 2: Lookup the sym and instantiate its scheme.
            val sig = root.classes(sym.clazz).sigs(sym)
            val (tconstrs1, declaredType) = Scheme.instantiate(sig.spec.sc, loc2.asSynthetic)
            val constrs1 = tconstrs1.map(_.copy(loc = loc))
            Some((sym, tvar2, constrs1, declaredType))

          case _ =>
            // Case 3: Unknown target.
            None
        }

        knownTarget match {
          case Some((sym, tvar2, constrs1, declaredType)) =>
            //
            // Special Case: We are applying a Def or Sig and we break apart its declared type.
            //
            val declaredEff = declaredType.arrowEffectType
            val declaredArgumentTypes = declaredType.arrowArgTypes
            val declaredResultType = declaredType.arrowResultType

            for {
              (constrs2, tpes, effs) <- traverseM(exps)(visitExp).map(_.unzip3)
              _ <- expectTypeArguments(sym, declaredArgumentTypes, tpes, exps.map(_.loc), loc)
              _ <- unifyTypeM(tvar2, declaredType, loc)
              resultTyp <- unifyTypeM(tvar, declaredResultType, loc)
              resultEff <- unifyEffM(pvar, Type.mkUnion(declaredEff :: effs, loc), loc)
            } yield (constrs1 ++ constrs2.flatten, resultTyp, resultEff)

          case None =>
            //
            // Default Case: Apply.
            //
            val lambdaBodyType = Type.freshVar(Kind.Star, loc)
            val lambdaBodyEff = Type.freshVar(Kind.Eff, loc)
            for {
              (constrs1, tpe, eff) <- visitExp(exp)
              (constrs2, tpes, effs) <- traverseM(exps)(visitExp).map(_.unzip3)
              _ <- expectTypeM(tpe, Type.mkUncurriedArrowWithEffect(tpes, lambdaBodyEff, lambdaBodyType, loc), loc)
              resultTyp <- unifyTypeM(tvar, lambdaBodyType, loc)
              resultEff <- unifyEffM(pvar, Type.mkUnion(lambdaBodyEff :: eff :: effs, loc), loc)
              _ <- unbindVar(lambdaBodyType) // NB: Safe to unbind since the variable is not used elsewhere.
              _ <- unbindVar(lambdaBodyEff) // NB: Safe to unbind since the variable is not used elsewhere.
            } yield (constrs1 ++ constrs2.flatten, resultTyp, resultEff)
        }

      case KindedAst.Expr.Unary(sop, exp, tvar, loc) => sop match {
        case SemanticOp.BoolOp.Not =>
          for {
            (constrs, tpe, eff) <- visitExp(exp)
            resultTyp <- expectTypeM(expected = Type.Bool, actual = tpe, bind = tvar, exp.loc)
            resultEff = eff
          } yield (constrs, resultTyp, resultEff)

        case SemanticOp.Float32Op.Neg =>
          for {
            (constrs, tpe, eff) <- visitExp(exp)
            resultTyp <- expectTypeM(expected = Type.Float32, actual = tpe, bind = tvar, exp.loc)
            resultEff = eff
          } yield (constrs, resultTyp, resultEff)

        case SemanticOp.Float64Op.Neg =>
          for {
            (constrs, tpe, eff) <- visitExp(exp)
            resultTyp <- expectTypeM(expected = Type.Float64, actual = tpe, bind = tvar, exp.loc)
            resultEff = eff
          } yield (constrs, resultTyp, resultEff)

        case SemanticOp.Int8Op.Neg | SemanticOp.Int8Op.Not =>
          for {
            (constrs, tpe, eff) <- visitExp(exp)
            resultTyp <- expectTypeM(expected = Type.Int8, actual = tpe, bind = tvar, exp.loc)
            resultEff = eff
          } yield (constrs, resultTyp, resultEff)

        case SemanticOp.Int16Op.Neg | SemanticOp.Int16Op.Not =>
          for {
            (constrs, tpe, eff) <- visitExp(exp)
            resultTyp <- expectTypeM(expected = Type.Int16, actual = tpe, bind = tvar, exp.loc)
            resultEff = eff
          } yield (constrs, resultTyp, resultEff)

        case SemanticOp.Int32Op.Neg | SemanticOp.Int32Op.Not =>
          for {
            (constrs, tpe, eff) <- visitExp(exp)
            resultTyp <- expectTypeM(expected = Type.Int32, actual = tpe, bind = tvar, exp.loc)
            resultEff = eff
          } yield (constrs, resultTyp, resultEff)

        case SemanticOp.Int64Op.Neg | SemanticOp.Int64Op.Not =>
          for {
            (constrs, tpe, eff) <- visitExp(exp)
            resultTyp <- expectTypeM(expected = Type.Int64, actual = tpe, bind = tvar, exp.loc)
            resultEff = eff
          } yield (constrs, resultTyp, resultEff)

        case _ => throw InternalCompilerException(s"Unexpected unary operator: '$sop'.", loc)
      }

      case KindedAst.Expr.Binary(sop, exp1, exp2, tvar, loc) => sop match {

        case SemanticOp.BoolOp.And | SemanticOp.BoolOp.Or =>
          for {
            (constrs1, tpe1, eff1) <- visitExp(exp1)
            (constrs2, tpe2, eff2) <- visitExp(exp2)
            lhs <- expectTypeM(expected = Type.Bool, actual = tpe1, exp1.loc)
            rhs <- expectTypeM(expected = Type.Bool, actual = tpe2, exp2.loc)
            resultTyp <- unifyTypeM(tvar, Type.Bool, loc)
            resultEff = Type.mkUnion(eff1, eff2, loc)
          } yield (constrs1 ++ constrs2, resultTyp, resultEff)

        case SemanticOp.Float32Op.Add | SemanticOp.Float32Op.Sub | SemanticOp.Float32Op.Mul | SemanticOp.Float32Op.Div
             | SemanticOp.Float32Op.Exp =>
          for {
            (constrs1, tpe1, eff1) <- visitExp(exp1)
            (constrs2, tpe2, eff2) <- visitExp(exp2)
            lhs <- expectTypeM(expected = Type.Float32, actual = tpe1, exp1.loc)
            rhs <- expectTypeM(expected = Type.Float32, actual = tpe2, exp2.loc)
            resultTyp <- unifyTypeM(tvar, Type.Float32, loc)
            resultEff = Type.mkUnion(eff1, eff2, loc)
          } yield (constrs1 ++ constrs2, resultTyp, resultEff)

        case SemanticOp.Float64Op.Add | SemanticOp.Float64Op.Sub | SemanticOp.Float64Op.Mul | SemanticOp.Float64Op.Div
             | SemanticOp.Float64Op.Exp =>
          for {
            (constrs1, tpe1, eff1) <- visitExp(exp1)
            (constrs2, tpe2, eff2) <- visitExp(exp2)
            lhs <- expectTypeM(expected = Type.Float64, actual = tpe1, exp1.loc)
            rhs <- expectTypeM(expected = Type.Float64, actual = tpe2, exp2.loc)
            resultTyp <- unifyTypeM(tvar, Type.Float64, loc)
            resultEff = Type.mkUnion(eff1, eff2, loc)
          } yield (constrs1 ++ constrs2, resultTyp, resultEff)

        case SemanticOp.Int8Op.Add | SemanticOp.Int8Op.Sub | SemanticOp.Int8Op.Mul | SemanticOp.Int8Op.Div
             | SemanticOp.Int8Op.Rem | SemanticOp.Int8Op.Exp
             | SemanticOp.Int8Op.And | SemanticOp.Int8Op.Or | SemanticOp.Int8Op.Xor =>
          for {
            (constrs1, tpe1, eff1) <- visitExp(exp1)
            (constrs2, tpe2, eff2) <- visitExp(exp2)
            lhs <- expectTypeM(expected = Type.Int8, actual = tpe1, exp1.loc)
            rhs <- expectTypeM(expected = Type.Int8, actual = tpe2, exp2.loc)
            resultTyp <- unifyTypeM(tvar, Type.Int8, loc)
            resultEff = Type.mkUnion(eff1, eff2, loc)
          } yield (constrs1 ++ constrs2, resultTyp, resultEff)

        case SemanticOp.Int16Op.Add | SemanticOp.Int16Op.Sub | SemanticOp.Int16Op.Mul | SemanticOp.Int16Op.Div
             | SemanticOp.Int16Op.Rem | SemanticOp.Int16Op.Exp
             | SemanticOp.Int16Op.And | SemanticOp.Int16Op.Or | SemanticOp.Int16Op.Xor =>
          for {
            (constrs1, tpe1, eff1) <- visitExp(exp1)
            (constrs2, tpe2, eff2) <- visitExp(exp2)
            lhs <- expectTypeM(expected = Type.Int16, actual = tpe1, exp1.loc)
            rhs <- expectTypeM(expected = Type.Int16, actual = tpe2, exp2.loc)
            resultTyp <- unifyTypeM(tvar, Type.Int16, loc)
            resultEff = Type.mkUnion(eff1, eff2, loc)
          } yield (constrs1 ++ constrs2, resultTyp, resultEff)

        case SemanticOp.Int32Op.Add | SemanticOp.Int32Op.Sub | SemanticOp.Int32Op.Mul | SemanticOp.Int32Op.Div
             | SemanticOp.Int32Op.Rem | SemanticOp.Int32Op.Exp
             | SemanticOp.Int32Op.And | SemanticOp.Int32Op.Or | SemanticOp.Int32Op.Xor =>
          for {
            (constrs1, tpe1, eff1) <- visitExp(exp1)
            (constrs2, tpe2, eff2) <- visitExp(exp2)
            lhs <- expectTypeM(expected = Type.Int32, actual = tpe1, exp1.loc)
            rhs <- expectTypeM(expected = Type.Int32, actual = tpe2, exp2.loc)
            resultTyp <- unifyTypeM(tvar, Type.Int32, loc)
            resultEff = Type.mkUnion(eff1, eff2, loc)
          } yield (constrs1 ++ constrs2, resultTyp, resultEff)

        case SemanticOp.Int64Op.Add | SemanticOp.Int64Op.Sub | SemanticOp.Int64Op.Mul | SemanticOp.Int64Op.Div
             | SemanticOp.Int64Op.Rem | SemanticOp.Int64Op.Exp
             | SemanticOp.Int64Op.And | SemanticOp.Int64Op.Or | SemanticOp.Int64Op.Xor =>
          for {
            (constrs1, tpe1, eff1) <- visitExp(exp1)
            (constrs2, tpe2, eff2) <- visitExp(exp2)
            lhs <- expectTypeM(expected = Type.Int64, actual = tpe1, exp1.loc)
            rhs <- expectTypeM(expected = Type.Int64, actual = tpe2, exp2.loc)
            resultTyp <- unifyTypeM(tvar, Type.Int64, loc)
            resultEff = Type.mkUnion(eff1, eff2, loc)
          } yield (constrs1 ++ constrs2, resultTyp, resultEff)

        case SemanticOp.Int8Op.Shl | SemanticOp.Int8Op.Shr
             | SemanticOp.Int16Op.Shl | SemanticOp.Int16Op.Shr
             | SemanticOp.Int32Op.Shl | SemanticOp.Int32Op.Shr
             | SemanticOp.Int64Op.Shl | SemanticOp.Int64Op.Shr =>
          for {
            (constrs1, tpe1, eff1) <- visitExp(exp1)
            (constrs2, tpe2, eff2) <- visitExp(exp2)
            lhs <- unifyTypeM(tvar, tpe1, loc)
            rhs <- expectTypeM(expected = Type.Int32, actual = tpe2, exp2.loc)
            resultEff = Type.mkUnion(eff1, eff2, loc)
          } yield (constrs1 ++ constrs2, lhs, resultEff)

        case SemanticOp.BoolOp.Eq | SemanticOp.BoolOp.Neq
             | SemanticOp.CharOp.Eq | SemanticOp.CharOp.Neq
             | SemanticOp.Float32Op.Eq | SemanticOp.Float32Op.Neq
             | SemanticOp.Float64Op.Eq | SemanticOp.Float64Op.Neq
             | SemanticOp.Int8Op.Eq | SemanticOp.Int8Op.Neq
             | SemanticOp.Int16Op.Eq | SemanticOp.Int16Op.Neq
             | SemanticOp.Int32Op.Eq | SemanticOp.Int32Op.Neq
             | SemanticOp.Int64Op.Eq | SemanticOp.Int64Op.Neq =>
          for {
            (constrs1, tpe1, eff1) <- visitExp(exp1)
            (constrs2, tpe2, eff2) <- visitExp(exp2)
            valueType <- unifyTypeM(tpe1, tpe2, loc)
            resultTyp <- unifyTypeM(tvar, Type.Bool, loc)
            resultEff = Type.mkUnion(eff1, eff2, loc)
          } yield (constrs1 ++ constrs2, resultTyp, resultEff)

        case SemanticOp.CharOp.Lt | SemanticOp.CharOp.Le | SemanticOp.CharOp.Gt | SemanticOp.CharOp.Ge
             | SemanticOp.Float32Op.Lt | SemanticOp.Float32Op.Le | SemanticOp.Float32Op.Gt | SemanticOp.Float32Op.Ge
             | SemanticOp.Float64Op.Lt | SemanticOp.Float64Op.Le | SemanticOp.Float64Op.Gt | SemanticOp.Float64Op.Ge
             | SemanticOp.Int8Op.Lt | SemanticOp.Int8Op.Le | SemanticOp.Int8Op.Gt | SemanticOp.Int8Op.Ge
             | SemanticOp.Int16Op.Lt | SemanticOp.Int16Op.Le | SemanticOp.Int16Op.Gt | SemanticOp.Int16Op.Ge
             | SemanticOp.Int32Op.Lt | SemanticOp.Int32Op.Le | SemanticOp.Int32Op.Gt | SemanticOp.Int32Op.Ge
             | SemanticOp.Int64Op.Lt | SemanticOp.Int64Op.Le | SemanticOp.Int64Op.Gt | SemanticOp.Int64Op.Ge =>
          for {
            (constrs1, tpe1, eff1) <- visitExp(exp1)
            (constrs2, tpe2, eff2) <- visitExp(exp2)
            valueType <- unifyTypeM(tpe1, tpe2, loc)
            resultTyp <- unifyTypeM(tvar, Type.Bool, loc)
            resultEff = Type.mkUnion(eff1, eff2, loc)
          } yield (constrs1 ++ constrs2, resultTyp, resultEff)

        case SemanticOp.StringOp.Concat =>
          for {
            (constrs1, tpe1, eff1) <- visitExp(exp1)
            (constrs2, tpe2, eff2) <- visitExp(exp2)
            lhs <- expectTypeM(expected = Type.Str, actual = tpe1, exp1.loc)
            rhs <- expectTypeM(expected = Type.Str, actual = tpe2, exp2.loc)
            resultTyp <- unifyTypeM(tvar, Type.Str, loc)
            resultEff = Type.mkUnion(eff1, eff2, loc)
          } yield (constrs1 ++ constrs2, resultTyp, resultEff)

        case _ => throw InternalCompilerException(s"Unexpected binary operator: '$sop'.", loc)
      }

      case KindedAst.Expr.IfThenElse(exp1, exp2, exp3, loc) =>
        for {
          (constrs1, tpe1, eff1) <- visitExp(exp1)
          (constrs2, tpe2, eff2) <- visitExp(exp2)
          (constrs3, tpe3, eff3) <- visitExp(exp3)
          condType <- expectTypeM(expected = Type.Bool, actual = tpe1, exp1.loc)
          resultTyp <- unifyTypeM(tpe2, tpe3, loc)
          resultEff = Type.mkUnion(eff1, eff2, eff3, loc)
        } yield (constrs1 ++ constrs2 ++ constrs3, resultTyp, resultEff)

      case KindedAst.Expr.Stm(exp1, exp2, loc) =>
        for {
          (constrs1, tpe1, eff1) <- visitExp(exp1)
          (constrs2, tpe2, eff2) <- visitExp(exp2)
          resultTyp = tpe2
          resultEff = Type.mkUnion(eff1, eff2, loc)
        } yield (constrs1 ++ constrs2, resultTyp, resultEff)

      case KindedAst.Expr.Discard(exp, loc) =>
        for {
          (constrs, _, eff) <- visitExp(exp)
          resultTyp = Type.Unit
        } yield (constrs, resultTyp, eff)

      case KindedAst.Expr.Let(sym, mod, exp1, exp2, loc) =>
        // Note: The call to unify on sym.tvar occurs immediately after we have inferred the type of exp1.
        // This ensures that uses of sym inside exp2 are type checked according to this type.
        for {
          (constrs1, tpe1, eff1) <- visitExp(exp1)
          boundVar <- unifyTypeM(sym.tvar, tpe1, loc)
          (constrs2, tpe2, eff2) <- visitExp(exp2)
          resultTyp = tpe2
          resultEff = Type.mkUnion(eff1, eff2, loc)
        } yield (constrs1 ++ constrs2, resultTyp, resultEff)

      case KindedAst.Expr.LetRec(sym, _, _, exp1, exp2, loc) =>
        // Note 1: We do not have to ensure that `exp1` is a lambda because it is syntactically ensured.
        // Note 2: We purify the letrec bound function to simplify its inferred effect.
        for {
          (constrs1, tpe1, eff1) <- visitExp(exp1)(level.incr)
          boundVar <- unifyTypeM(sym.tvar, tpe1, exp1.loc)
          _ <- purifyLetRec(boundVar)
          (constrs2, tpe2, eff2) <- visitExp(exp2)
          resultTyp = tpe2
          resultEff = Type.mkUnion(eff1, eff2, loc)
        } yield (constrs1 ++ constrs2, resultTyp, resultEff)

      case KindedAst.Expr.Region(tpe, _) =>
        liftM(Nil, tpe, Type.Pure)

      case KindedAst.Expr.Scope(sym, regionVar, exp, pvar, loc) =>
        for {
          _ <- rigidifyM(regionVar)
          _ <- unifyTypeM(sym.tvar, Type.mkRegion(regionVar, loc), loc)
          // Increase the level environment as we enter the region
          (constrs, tpe, eff) <- visitExp(exp)(level.incr)
          // Purify the region's effect and unbind free local effect variables from the substitution.
          // This ensures that the substitution cannot re-introduce the region
          // in place of the free local effect variables.
          purifiedEff <- purifyEffAndUnbindM(regionVar, eff)
          resultEff <- unifyTypeM(pvar, purifiedEff, loc)
          _ <- noEscapeM(regionVar, tpe)
          resultTyp = tpe
        } yield (constrs, resultTyp, resultEff)

      case KindedAst.Expr.ScopeExit(exp1, exp2, loc) =>
        val regionVar = Type.freshVar(Kind.Eff, loc)
        val regionType = Type.mkRegion(regionVar, loc)
        val p = Type.freshVar(Kind.Eff, loc)
        for {
          (constrs1, tpe1, _) <- visitExp(exp1)
          (constrs2, tpe2, _) <- visitExp(exp2)
          _ <- expectTypeM(expected = Type.mkUncurriedArrowWithEffect(Type.Unit :: Nil, p, Type.Unit, loc.asSynthetic), actual = tpe1, exp1.loc)
          _ <- expectTypeM(expected = regionType, actual = tpe2, exp2.loc)
          resultTyp = Type.Unit
          resultEff = Type.mkUnion(Type.Impure, regionVar, loc)
        } yield (constrs1 ++ constrs2, resultTyp, resultEff)

      case KindedAst.Expr.Match(exp, rules, loc) =>
        val patterns = rules.map(_.pat)
        val guards = rules.flatMap(_.guard)
        val bodies = rules.map(_.exp)
        val guardLocs = guards.map(_.loc)

        for {
          (constrs, tpe, eff) <- visitExp(exp)
          patternTypes <- inferPatterns(patterns, root)
          patternType <- unifyTypeM(tpe :: patternTypes, loc)
          (guardConstrs, guardTypes, guardEffs) <- traverseM(guards)(visitExp).map(_.unzip3)
          guardType <- traverseM(guardTypes.zip(guardLocs)) { case (gTpe, gLoc) => expectTypeM(expected = Type.Bool, actual = gTpe, loc = gLoc) }
          (bodyConstrs, bodyTypes, bodyEffs) <- traverseM(bodies)(visitExp).map(_.unzip3)
          resultTyp <- unifyTypeM(bodyTypes, loc)
          resultEff = Type.mkUnion(eff :: guardEffs ::: bodyEffs, loc)
        } yield (constrs ++ guardConstrs.flatten ++ bodyConstrs.flatten, resultTyp, resultEff)

      case KindedAst.Expr.TypeMatch(exp, rules, loc) =>
        val bodies = rules.map(_.exp)

        for {
          (constrs, tpe, eff) <- visitExp(exp)
          // rigidify all the type vars in the rules
          _ <- traverseM(rules.flatMap(rule => rule.tpe.typeVars.toList))(rigidifyM)
          // unify each rule's variable with its type
          _ <- traverseM(rules)(rule => unifyTypeM(rule.sym.tvar, rule.tpe, rule.sym.loc))
          (bodyConstrs, bodyTypes, bodyEffs) <- traverseM(bodies)(visitExp).map(_.unzip3)
          resultTyp <- unifyTypeM(bodyTypes, loc)
          resultEff = Type.mkUnion(eff :: bodyEffs, loc)
        } yield (constrs ++ bodyConstrs.flatten, resultTyp, resultEff)

      case exp@KindedAst.Expr.RestrictableChoose(_, _, _, _, _) => RestrictableChooseInference.infer(exp, root)

      case KindedAst.Expr.Tag(symUse, exp, tvar, loc) =>
        // Lookup the enum declaration.
        val decl = root.enums(symUse.sym.enumSym)

        // Lookup the case declaration.
        val caze = decl.cases(symUse.sym)

        // Instantiate the type scheme of the case.
        val (_, tagType) = Scheme.instantiate(caze.sc, loc.asSynthetic)

        //
        // The tag type is a function from the type of variant to the type of the enum.
        //
        for {
          (constrs, tpe, eff) <- visitExp(exp)
          _ <- unifyTypeM(tagType, Type.mkPureArrow(tpe, tvar, loc), loc)
          resultTyp = tvar
          resultEff = eff
        } yield (constrs, resultTyp, resultEff)

      case exp@KindedAst.Expr.RestrictableTag(_, _, _, _, _) =>
        RestrictableChooseInference.inferRestrictableTag(exp, root)

      case KindedAst.Expr.Tuple(elms, loc) =>
        for {
          (elementConstrs, elementTypes, elementEffs) <- traverseM(elms)(visitExp).map(_.unzip3)
          resultEff = Type.mkUnion(elementEffs, loc)
        } yield (elementConstrs.flatten, Type.mkTuple(elementTypes, loc), resultEff)

      case KindedAst.Expr.RecordEmpty(loc) =>
        liftM(List.empty, Type.mkRecord(Type.RecordRowEmpty, loc), Type.Pure)

      case KindedAst.Expr.RecordSelect(exp, label, tvar, loc) =>
        //
        // r : { label = tpe | row }
        // -------------------------
        //       r.label : tpe
        //
        val freshRowVar = Type.freshVar(Kind.RecordRow, loc)
        val expectedRowType = Type.mkRecordRowExtend(label, tvar, freshRowVar, loc)
        val expectedRecordType = Type.mkRecord(expectedRowType, loc)
        for {
          (constrs, tpe, eff) <- visitExp(exp)
          recordType <- unifyTypeM(tpe, expectedRecordType, loc)
          resultEff = eff
        } yield (constrs, tvar, resultEff)

      case KindedAst.Expr.RecordExtend(label, exp1, exp2, tvar, loc) =>
        //
        //       exp1 : tpe        exp2 : {| r }
        // ---------------------------------------------
        // { label = exp1 | exp2 } : { label  :: tpe | r }
        //
        val restRow = Type.freshVar(Kind.RecordRow, loc)
        for {
          (constrs1, tpe1, eff1) <- visitExp(exp1)
          (constrs2, tpe2, eff2) <- visitExp(exp2)
          _ <- unifyTypeM(tpe2, Type.mkRecord(restRow, loc), loc)
          resultTyp <- unifyTypeM(tvar, Type.mkRecord(Type.mkRecordRowExtend(label, tpe1, restRow, loc), loc), loc)
          resultEff = Type.mkUnion(eff1, eff2, loc)
        } yield (constrs1 ++ constrs2, resultTyp, resultEff)

      case KindedAst.Expr.RecordRestrict(label, exp, tvar, loc) =>
        //
        //  exp : { label  :: t | r }
        // -------------------------
        // { -label | exp } : {| r }
        //
        val freshLabelType = Type.freshVar(Kind.Star, loc)
        val freshRowVar = Type.freshVar(Kind.RecordRow, loc)
        for {
          (constrs, tpe, eff) <- visitExp(exp)
          recordType <- unifyTypeM(tpe, Type.mkRecord(Type.mkRecordRowExtend(label, freshLabelType, freshRowVar, loc), loc), loc)
          resultTyp <- unifyTypeM(tvar, Type.mkRecord(freshRowVar, loc), loc)
          resultEff = eff
        } yield (constrs, resultTyp, resultEff)

      case KindedAst.Expr.ArrayLit(exps, exp, tvar, pvar, loc) =>
        val regionVar = Type.freshVar(Kind.Eff, loc)
        val regionType = Type.mkRegion(regionVar, loc)
        for {
          (constrs1, elmTypes, eff1) <- traverseM(exps)(visitExp).map(_.unzip3)
          (constrs2, tpe2, eff2) <- visitExp(exp)
          _ <- expectTypeM(expected = regionType, actual = tpe2, exp.loc)
          elmTyp <- unifyTypeAllowEmptyM(elmTypes, Kind.Star, loc)
          resultTyp <- unifyTypeM(tvar, Type.mkArray(elmTyp, regionVar, loc), loc)
          resultEff <- unifyTypeM(pvar, Type.mkUnion(Type.mkUnion(eff1, loc), eff2, regionVar, loc), loc)
        } yield (constrs1.flatten ++ constrs2, resultTyp, resultEff)

      case KindedAst.Expr.ArrayNew(exp1, exp2, exp3, tvar, pvar, loc) =>
        val regionVar = Type.freshVar(Kind.Eff, loc)
        val regionType = Type.mkRegion(regionVar, loc)
        for {
          (constrs1, tpe1, eff1) <- visitExp(exp1)
          (constrs2, tpe2, eff2) <- visitExp(exp2)
          (constrs3, tpe3, eff3) <- visitExp(exp3)
          _ <- expectTypeM(expected = regionType, actual = tpe1, loc)
          _lenType <- expectTypeM(expected = Type.Int32, actual = tpe3, exp3.loc)
          resultTyp <- unifyTypeM(tvar, Type.mkArray(tpe2, regionVar, loc), loc)
          resultEff <- unifyTypeM(pvar, Type.mkUnion(eff1, eff2, eff3, regionVar, loc), loc)
        } yield (constrs1 ++ constrs2 ++ constrs3, resultTyp, resultEff)

      case KindedAst.Expr.ArrayLength(exp, loc) =>
        val elmVar = Type.freshVar(Kind.Star, loc)
        val regionVar = Type.freshVar(Kind.Eff, loc)
        for {
          (constrs, tpe, eff) <- visitExp(exp)
          _ <- expectTypeM(Type.mkArray(elmVar, regionVar, loc), tpe, exp.loc)
          resultTyp = Type.Int32
          resultEff = eff
          _ <- unbindVar(elmVar)
          _ <- unbindVar(regionVar)
        } yield (constrs, resultTyp, resultEff)

      case KindedAst.Expr.ArrayLoad(exp1, exp2, tvar, pvar, loc) =>
        val regionVar = Type.freshVar(Kind.Eff, loc)
        for {
          (constrs1, tpe1, eff1) <- visitExp(exp1)
          (constrs2, tpe2, eff2) <- visitExp(exp2)
          arrayType <- expectTypeM(expected = Type.mkArray(tvar, regionVar, loc), actual = tpe1, exp1.loc)
          indexType <- expectTypeM(expected = Type.Int32, actual = tpe2, exp2.loc)
          resultEff <- unifyTypeM(pvar, Type.mkUnion(regionVar, eff1, eff2, loc), loc)
        } yield (constrs1 ++ constrs2, tvar, resultEff)

      case KindedAst.Expr.ArrayStore(exp1, exp2, exp3, pvar, loc) =>
        val elmVar = Type.freshVar(Kind.Star, loc)
        val regionVar = Type.freshVar(Kind.Eff, loc)
        val arrayType = Type.mkArray(elmVar, regionVar, loc)
        for {
          (constrs1, tpe1, eff1) <- visitExp(exp1)
          (constrs2, tpe2, eff2) <- visitExp(exp2)
          (constrs3, tpe3, eff3) <- visitExp(exp3)
          _ <- expectTypeM(expected = arrayType, actual = tpe1, exp1.loc)
          _ <- expectTypeM(expected = Type.Int32, actual = tpe2, exp2.loc)
          _ <- expectTypeM(expected = elmVar, actual = tpe3, exp3.loc)
          resultTyp = Type.Unit
          resultEff <- unifyTypeM(pvar, Type.mkUnion(List(regionVar, eff1, eff2, eff3), loc), loc)
        } yield (constrs1 ++ constrs2 ++ constrs3, resultTyp, resultEff)

      case KindedAst.Expr.VectorLit(exps, tvar, pvar, loc) =>
        for {
          (constrs, elmTypes, eff) <- traverseM(exps)(visitExp).map(_.unzip3)
          elmTyp <- unifyTypeAllowEmptyM(elmTypes, Kind.Star, loc)
          resultTyp <- unifyTypeM(tvar, Type.mkVector(elmTyp, loc), loc)
          resultEff <- unifyTypeM(pvar, Type.mkUnion(eff, loc), loc)
        } yield (constrs.flatten, resultTyp, resultEff)

      case KindedAst.Expr.VectorLoad(exp1, exp2, tvar, pvar, loc) =>
        for {
          (constrs1, tpe1, eff1) <- visitExp(exp1)
          (constrs2, tpe2, eff2) <- visitExp(exp2)
          arrayType <- expectTypeM(expected = Type.mkVector(tvar, loc), actual = tpe1, exp1.loc)
          indexType <- expectTypeM(expected = Type.Int32, actual = tpe2, exp2.loc)
          resultEff <- unifyTypeM(pvar, Type.mkUnion(eff1, eff2, loc), loc)
        } yield (constrs1 ++ constrs2, tvar, resultEff)

      case KindedAst.Expr.VectorLength(exp, loc) =>
        val elmVar = Type.freshVar(Kind.Star, loc)
        for {
          (constrs, tpe, eff) <- visitExp(exp)
          _ <- expectTypeM(Type.mkVector(elmVar, loc), tpe, exp.loc)
          resultTyp = Type.Int32
          resultEff = eff
          _ <- unbindVar(elmVar)
        } yield (constrs, resultTyp, resultEff)

      case KindedAst.Expr.Ref(exp1, exp2, tvar, pvar, loc) =>
        val regionVar = Type.freshVar(Kind.Eff, loc)
        val regionType = Type.mkRegion(regionVar, loc)
        for {
          (constrs1, tpe1, eff1) <- visitExp(exp1)
          (constrs2, tpe2, eff2) <- visitExp(exp2)
          _ <- expectTypeM(tpe2, regionType, exp2.loc)
          resultTyp <- unifyTypeM(tvar, Type.mkRef(tpe1, regionVar, loc), loc)
          resultEff <- unifyTypeM(pvar, Type.mkUnion(eff1, eff2, regionVar, loc), loc)
        } yield (constrs1 ++ constrs2, resultTyp, resultEff)

      case KindedAst.Expr.Deref(exp, tvar, pvar, loc) =>
        val elmVar = Type.freshVar(Kind.Star, loc)
        val regionVar = Type.freshVar(Kind.Eff, loc)
        val refType = Type.mkRef(elmVar, regionVar, loc)

        for {
          (constrs, tpe, eff) <- visitExp(exp)
          _ <- expectTypeM(expected = refType, actual = tpe, exp.loc)
          resultTyp <- unifyTypeM(tvar, elmVar, loc)
          resultEff <- unifyTypeM(pvar, Type.mkUnion(eff, regionVar, loc), loc)
        } yield (constrs, resultTyp, resultEff)

      case KindedAst.Expr.Assign(exp1, exp2, pvar, loc) =>
        val elmVar = Type.freshVar(Kind.Star, loc)
        val regionVar = Type.freshVar(Kind.Eff, loc)
        val refType = Type.mkRef(elmVar, regionVar, loc)

        for {
          (constrs1, tpe1, eff1) <- visitExp(exp1)
          (constrs2, tpe2, eff2) <- visitExp(exp2)
          _ <- expectTypeM(expected = refType, actual = tpe1, exp1.loc)
          _ <- expectTypeM(expected = elmVar, actual = tpe2, exp2.loc)
          resultTyp = Type.Unit
          resultEff <- unifyTypeM(pvar, Type.mkUnion(eff1, eff2, regionVar, loc), loc)
        } yield (constrs1 ++ constrs2, resultTyp, resultEff)

      case KindedAst.Expr.Ascribe(exp, expectedTyp, expectedEff, tvar, loc) =>
        // An ascribe expression is sound; the type system checks that the declared type matches the inferred type.
        for {
          (constrs, actualTyp, actualPur) <- visitExp(exp)
          resultTyp <- expectTypeM(expected = expectedTyp.getOrElse(Type.freshVar(Kind.Star, loc)), actual = actualTyp, bind = tvar, loc)
          resultEff <- expectTypeM(expected = expectedEff.getOrElse(Type.freshVar(Kind.Eff, loc)), actual = actualPur, loc)
        } yield (constrs, resultTyp, resultEff)

      case KindedAst.Expr.InstanceOf(exp, className, loc) =>
        for {
          (constrs, tpe, eff) <- visitExp(exp)
          resultTyp = Type.Bool
          resultEff <- expectTypeM(expected = Type.Pure, actual = eff, exp.loc)
        } yield (constrs, resultTyp, resultEff)

      case KindedAst.Expr.CheckedCast(cast, exp, tvar, pvar, loc) =>
        cast match {
          case CheckedCastType.TypeCast =>
            for {
              // Ignore the inferred type of exp.
              (constrs, _, eff) <- visitExp(exp)
            } yield (constrs, tvar, eff)

          case CheckedCastType.EffectCast =>
            for {
              // We simply union the purity and effect with a fresh variable.
              (constrs, tpe, eff) <- visitExp(exp)
              resultEff = Type.mkUnion(eff, pvar, loc)
            } yield (constrs, tpe, resultEff)
        }

      case KindedAst.Expr.UncheckedCast(exp, declaredTyp, declaredEff, tvar, loc) =>
        // A cast expression is unsound; the type system assumes the declared type is correct.
        for {
          (constrs, actualTyp, actualEff) <- visitExp(exp)
          resultTyp <- unifyTypeM(tvar, declaredTyp.getOrElse(actualTyp), loc)
          resultEff = declaredEff.getOrElse(actualEff)
        } yield (constrs, resultTyp, resultEff)

      case KindedAst.Expr.UncheckedMaskingCast(exp, _) =>
        // A mask expression is unsound; the type system assumes the expression is pure.
        for {
          (constrs, tpe, eff) <- visitExp(exp)
        } yield (constrs, tpe, Type.Pure)

      case KindedAst.Expr.Without(exp, effUse, loc) =>
        val effType = Type.Cst(TypeConstructor.Effect(effUse.sym), effUse.loc)
        //        val expected = Type.mkDifference(Type.freshVar(Kind.Bool, loc), effType, loc)
        // TODO EFF-MIGRATION use expected
        for {
          (tconstrs, tpe, eff) <- visitExp(exp)
        } yield (tconstrs, tpe, eff)

      case KindedAst.Expr.TryCatch(exp, rules, loc) =>
        val rulesType = rules map {
          case KindedAst.CatchRule(sym, clazz, body) =>
            visitExp(body)
        }

        for {
          (constrs, tpe, eff) <- visitExp(exp)
          (ruleConstrs, ruleTypes, ruleEffs) <- seqM(rulesType).map(_.unzip3)
          ruleType <- unifyTypeM(ruleTypes, loc)
          resultTyp <- unifyTypeM(tpe, ruleType, loc)
          resultEff = Type.mkUnion(eff :: ruleEffs, loc)
        } yield (constrs ++ ruleConstrs.flatten, resultTyp, resultEff)

      case KindedAst.Expr.TryWith(exp, effUse, rules, tvar, loc) =>
        val effect = root.effects(effUse.sym)
        val ops = effect.ops.map(op => op.sym -> op).toMap

        def unifyFormalParams(op: Symbol.OpSym, expected: List[KindedAst.FormalParam], actual: List[KindedAst.FormalParam]): InferMonad[Unit] = {
          if (expected.length != actual.length) {
            InferMonad.errPoint(TypeError.MismatchedOpArity(op, expected = expected.length, actual = actual.length, loc))
          } else {
            traverseM(expected zip actual) {
              case (ex, ac) =>
                for {
                  _ <- expectTypeM(expected = ex.tpe, actual = ac.tpe, ac.loc)
                } yield ()
            }.map(_ => ())
          }
        }

        def visitHandlerRule(rule: KindedAst.HandlerRule, tryBlockTpe: Type, tryBlockEff: Type): InferMonad[(List[Ast.TypeConstraint], Type, Type)] = rule match {
          case KindedAst.HandlerRule(op, actualFparams0, body, opTvar) =>
            // Don't need to generalize since ops are monomorphic
            // Don't need to handle unknown op because resolver would have caught this
            val (actualFparams, List(resumptionFparam)) = actualFparams0.splitAt(actualFparams0.length - 1)
            ops(op.sym) match {
              case KindedAst.Op(_, KindedAst.Spec(_, _, _, _, expectedFparams, _, opTpe, _, _, _, _)) =>
                val resumptionArgType = opTpe
                val resumptionResType = tryBlockTpe
                val resumptionEff = tryBlockEff
                val expectedResumptionType = Type.mkArrowWithEffect(resumptionArgType, resumptionEff, resumptionResType, loc.asSynthetic)
                for {
                  _ <- unifyFormalParams(op.sym, expected = expectedFparams, actual = actualFparams)
                  _ <- expectTypeM(expected = expectedResumptionType, actual = resumptionFparam.tpe, resumptionFparam.loc)
                  (actualTconstrs, actualTpe, actualEff) <- visitExp(body)

                  // unify the operation return type with its tvar
                  _ <- unifyTypeM(opTpe, opTvar, body.loc)

                  // unify the handler result type with the whole block's tvar
                  resultTpe <- expectTypeM(expected = tvar, actual = actualTpe, body.loc)
                } yield (actualTconstrs, resultTpe, actualEff)
            }
        }

        val effType = Type.Cst(TypeConstructor.Effect(effUse.sym), effUse.loc)
        for {
          (tconstrs, tpe, bodyEff) <- visitExp(exp)
          (tconstrss, _, effs) <- traverseM(rules)(visitHandlerRule(_, tpe, bodyEff)).map(_.unzip3)
          resultTconstrs = (tconstrs :: tconstrss).flatten
          resultTpe <- unifyTypeM(tvar, tpe, loc)
          compositeEff = Type.mkUnion(bodyEff :: effs, bodyEff.loc.asSynthetic)
          resultEff = Type.mkDifference(compositeEff, effType, loc)
        } yield (resultTconstrs, resultTpe, resultEff)

      case KindedAst.Expr.Do(op, args, tvar, loc) =>
        val effect = root.effects(op.sym.eff)
        val operation = effect.ops.find(_.sym == op.sym)
          .getOrElse(throw InternalCompilerException(s"Unexpected missing operation $op in effect ${op.sym.eff}", loc))
        val effTpe = Type.Cst(TypeConstructor.Effect(op.sym.eff), loc)

        def visitArg(arg: KindedAst.Expr, fparam: KindedAst.FormalParam): InferMonad[(List[Ast.TypeConstraint], Type, Type)] = {
          for {
            (tconstrs, tpe, eff) <- visitExp(arg)
            _ <- expectTypeM(expected = fparam.tpe, tpe, arg.loc)
          } yield (tconstrs, tpe, eff)
        }

        if (operation.spec.fparams.length != args.length) {
          InferMonad.errPoint(TypeError.MismatchedOpArity(op.sym, expected = operation.spec.fparams.length, actual = args.length, loc))
        } else {
          val argM = (args zip operation.spec.fparams) map {
            case (arg, fparam) => visitArg(arg, fparam)
          }
          for {
            (tconstrss, _, effs) <- seqM(argM).map(_.unzip3)
            resultTconstrs = tconstrss.flatten
            resultTpe <- unifyTypeM(operation.spec.tpe, tvar, loc)
            resultEff = Type.mkUnion(effTpe :: operation.spec.eff :: effs, loc)
          } yield (resultTconstrs, resultTpe, resultEff)
        }

      case KindedAst.Expr.InvokeConstructor(constructor, args, loc) =>
        val classType = getFlixType(constructor.getDeclaringClass)
        for {
          (constrs, _, _) <- traverseM(args)(visitExp).map(_.unzip3)
          resultTyp = classType
          resultEff = Type.Impure
        } yield (constrs.flatten, resultTyp, resultEff)

      case KindedAst.Expr.InvokeMethod(method, clazz, exp, args, loc) =>
        val classType = getFlixType(clazz)
        val returnType = getFlixType(method.getReturnType)
        for {
          (baseConstrs, baseTyp, _) <- visitExp(exp)
          objectTyp <- unifyTypeM(baseTyp, classType, loc)
          (constrs, tpes, effs) <- traverseM(args)(visitExp).map(_.unzip3)
          resultTyp = getFlixType(method.getReturnType)
          resultEff = Type.Impure
        } yield (baseConstrs ++ constrs.flatten, resultTyp, resultEff)

      case KindedAst.Expr.InvokeStaticMethod(method, args, loc) =>
        val returnType = getFlixType(method.getReturnType)
        for {
          (constrs, tpes, effs) <- traverseM(args)(visitExp).map(_.unzip3)
          resultTyp = returnType
          resultEff = Type.Impure
        } yield (constrs.flatten, resultTyp, resultEff)

      case KindedAst.Expr.GetField(field, clazz, exp, loc) =>
        val fieldType = getFlixType(field.getType)
        val classType = getFlixType(clazz)
        for {
          (constrs, tpe, _) <- visitExp(exp)
          objectTyp <- expectTypeM(expected = classType, actual = tpe, exp.loc)
          resultTyp = fieldType
          resultEff = Type.Impure
        } yield (constrs, resultTyp, resultEff)

      case KindedAst.Expr.PutField(field, clazz, exp1, exp2, loc) =>
        val fieldType = getFlixType(field.getType)
        val classType = getFlixType(clazz)
        for {
          (constrs1, tpe1, _) <- visitExp(exp1)
          (constrs2, tpe2, _) <- visitExp(exp2)
          _ <- expectTypeM(expected = classType, actual = tpe1, exp1.loc)
          _ <- expectTypeM(expected = fieldType, actual = tpe2, exp2.loc)
          resultTyp = Type.Unit
          resultEff = Type.Impure
        } yield (constrs1 ++ constrs2, resultTyp, resultEff)

      case KindedAst.Expr.GetStaticField(field, loc) =>
        val fieldType = getFlixType(field.getType)
        val resultTyp = fieldType
        val resultEff = Type.Impure
        liftM(List.empty, resultTyp, resultEff)

      case KindedAst.Expr.PutStaticField(field, exp, loc) =>
        for {
          (valueConstrs, valueTyp, _) <- visitExp(exp)
          fieldTyp <- expectTypeM(expected = getFlixType(field.getType), actual = valueTyp, exp.loc)
          resultTyp = Type.Unit
          resultEff = Type.Impure
        } yield (valueConstrs, resultTyp, resultEff)

      case KindedAst.Expr.NewObject(_, clazz, methods, loc) =>

        /**
          * Performs type inference on the given JVM `method`.
          */
        def inferJvmMethod(method: KindedAst.JvmMethod): InferMonad[(List[Ast.TypeConstraint], Type, Type)] = method match {
          case KindedAst.JvmMethod(ident, fparams, exp, returnTpe, eff, loc) =>

            /**
              * Constrains the given formal parameter to its declared type.
              */
            def inferParam(fparam: KindedAst.FormalParam): InferMonad[Unit] = fparam match {
              case KindedAst.FormalParam(sym, _, tpe, _, loc) =>
                unifyTypeM(sym.tvar, tpe, loc).map(_ => ())
            }

            for {
              _ <- traverseM(fparams)(inferParam)
              (constrs, bodyTpe, bodyEff) <- visitExp(exp)
              _ <- expectTypeM(expected = returnTpe, actual = bodyTpe, exp.loc)
            } yield (constrs, returnTpe, bodyEff)
        }

        for {
          (constrs, _, _) <- traverseM(methods)(inferJvmMethod).map(_.unzip3)
          resultTyp = getFlixType(clazz)
          resultEff = Type.Impure
        } yield (constrs.flatten, resultTyp, resultEff)


      case KindedAst.Expr.NewChannel(exp1, exp2, tvar, loc) =>
        val regionVar = Type.freshVar(Kind.Eff, loc)
        val regionType = Type.mkRegion(regionVar, loc)
        for {
          (constrs1, tpe1, eff1) <- visitExp(exp1)
          (constrs2, tpe2, eff2) <- visitExp(exp2)
          _ <- expectTypeM(expected = regionType, actual = tpe1, exp1.loc)
          _ <- expectTypeM(expected = Type.Int32, actual = tpe2, exp2.loc)
          resultTyp <- liftM(tvar)
          resultEff = Type.mkUnion(eff1, eff2, regionVar, loc)
        } yield (constrs1 ++ constrs2, resultTyp, resultEff)

      case KindedAst.Expr.GetChannel(exp, tvar, loc) =>
        val regionVar = Type.freshVar(Kind.Eff, loc)
        val elmVar = Type.freshVar(Kind.Star, loc)
        val channelType = Type.mkReceiver(elmVar, regionVar, loc)

        for {
          (constrs, tpe, eff) <- visitExp(exp)
          _ <- expectTypeM(expected = channelType, actual = tpe, exp.loc)
          resultTyp <- unifyTypeM(tvar, elmVar, loc)
          resultEff = Type.mkUnion(eff, regionVar, loc)
        } yield (constrs, resultTyp, resultEff)

      case KindedAst.Expr.PutChannel(exp1, exp2, loc) =>
        val regionVar = Type.freshVar(Kind.Eff, loc)
        val elmVar = Type.freshVar(Kind.Star, loc)
        val channelType = Type.mkSender(elmVar, regionVar, loc)

        for {
          (constrs1, tpe1, eff1) <- visitExp(exp1)
          (constrs2, tpe2, eff2) <- visitExp(exp2)
          _ <- expectTypeM(expected = channelType, actual = tpe1, exp1.loc)
          _ <- expectTypeM(expected = elmVar, actual = tpe2, exp2.loc)
          resultTyp = Type.mkUnit(loc)
          resultEff = Type.mkUnion(eff1, eff2, regionVar, loc)
        } yield (constrs1 ++ constrs2, resultTyp, resultEff)

      case KindedAst.Expr.SelectChannel(rules, default, tvar, loc) =>

        val regionVar = Type.freshVar(Kind.Eff, loc)

        /**
          * Performs type inference on the given select rule `sr0`.
          */
        def inferSelectRule(sr0: KindedAst.SelectChannelRule): InferMonad[(List[Ast.TypeConstraint], Type, Type)] =
          sr0 match {
            case KindedAst.SelectChannelRule(sym, chan, body) => for {
              (chanConstrs, chanType, eff1) <- visitExp(chan)
              (bodyConstrs, bodyType, eff2) <- visitExp(body)
              _ <- unifyTypeM(chanType, Type.mkReceiver(sym.tvar, regionVar, sym.loc), sym.loc)
              resultCon = chanConstrs ++ bodyConstrs
              resultTyp = bodyType
              resultEff = Type.mkUnion(eff1, eff2, regionVar, loc)
            } yield (resultCon, resultTyp, resultEff)
          }

        /**
          * Performs type inference on the given optional default expression `exp0`.
          */
        def inferDefaultRule(exp0: Option[KindedAst.Expr]): InferMonad[(List[Ast.TypeConstraint], Type, Type)] =
          exp0 match {
            case None => liftM(Nil, Type.freshVar(Kind.Star, loc), Type.Pure)
            case Some(exp) => visitExp(exp)
          }

        for {
          (ruleConstrs, ruleTypes, ruleEffs) <- traverseM(rules)(inferSelectRule).map(_.unzip3)
          (defaultConstrs, defaultType, eff2) <- inferDefaultRule(default)
          resultCon = ruleConstrs.flatten ++ defaultConstrs
          resultTyp <- unifyTypeM(tvar :: defaultType :: ruleTypes, loc)
          resultEff = Type.mkUnion(regionVar :: eff2 :: ruleEffs, loc)
        } yield (resultCon, resultTyp, resultEff)

      case KindedAst.Expr.Spawn(exp1, exp2, loc) =>
        val regionVar = Type.freshVar(Kind.Eff, loc)
        val regionType = Type.mkRegion(regionVar, loc)
        for {
          (constrs1, tpe1, _) <- visitExp(exp1)
          (constrs2, tpe2, _) <- visitExp(exp2)
          _ <- expectTypeM(expected = regionType, actual = tpe2, exp2.loc)
          resultTyp = Type.Unit
          resultEff = Type.mkUnion(Type.Impure, regionVar, loc)
        } yield (constrs1 ++ constrs2, resultTyp, resultEff)

      case KindedAst.Expr.ParYield(frags, exp, loc) =>
        val patterns = frags.map(_.pat)
        val parExps = frags.map(_.exp)
        val patLocs = frags.map(_.loc)
        for {
          (constrs, tpe, eff) <- visitExp(exp)
          patternTypes <- inferPatterns(patterns, root)
          (fragConstrs, fragTypes, fragEffs) <- seqM(parExps map visitExp).map(_.unzip3)
          _ <- seqM(patternTypes.zip(fragTypes).zip(patLocs).map { case ((patTpe, expTpe), l) => unifyTypeM(List(patTpe, expTpe), l) })
          _ <- seqM(fragEffs.zip(patLocs) map { case (p, l) => expectTypeM(expected = Type.Pure, actual = p, l) })
        } yield (constrs ++ fragConstrs.flatten, tpe, eff)

      case KindedAst.Expr.Lazy(exp, loc) =>
        for {
          (constrs, tpe, eff) <- visitExp(exp)
          resultTyp = Type.mkLazy(tpe, loc)
          resultEff <- expectTypeM(expected = Type.Pure, actual = eff, exp.loc)
        } yield (constrs, resultTyp, resultEff)

      case KindedAst.Expr.Force(exp, tvar, loc) =>
        for {
          (constrs, tpe, eff) <- visitExp(exp)
          lazyTyp <- expectTypeM(expected = Type.mkLazy(tvar, loc), actual = tpe, exp.loc)
          resultTyp = tvar
          resultEff = eff
        } yield (constrs, resultTyp, resultEff)

      case KindedAst.Expr.FixpointConstraintSet(cs, tvar, loc) =>
        for {
          (constrs, constraintTypes) <- traverseM(cs)(visitConstraint).map(_.unzip)
          schemaRow <- unifyTypeAllowEmptyM(constraintTypes, Kind.SchemaRow, loc)
          resultTyp <- unifyTypeM(tvar, Type.mkSchema(schemaRow, loc), loc)
        } yield (constrs.flatten, resultTyp, Type.Pure)

      case KindedAst.Expr.FixpointLambda(pparams, exp, tvar, loc) =>

        def mkRowExtend(pparam: KindedAst.PredicateParam, restRow: Type): Type = pparam match {
          case KindedAst.PredicateParam(pred, tpe, loc) => Type.mkSchemaRowExtend(pred, tpe, restRow, tpe.loc)
        }

        def mkFullRow(baseRow: Type): Type = pparams.foldRight(baseRow)(mkRowExtend)

        val expectedRowType = mkFullRow(Type.freshVar(Kind.SchemaRow, loc))
        val resultRowType = mkFullRow(Type.freshVar(Kind.SchemaRow, loc))

        for {
          (constrs, tpe, eff) <- visitExp(exp)
          _ <- unifyTypeM(tpe, Type.mkSchema(expectedRowType, loc), loc)
          resultTyp <- unifyTypeM(tvar, Type.mkSchema(resultRowType, loc), loc)
          resultEff = eff
        } yield (constrs, resultTyp, resultEff)

      case KindedAst.Expr.FixpointMerge(exp1, exp2, loc) =>
        //
        //  exp1 : #{...}    exp2 : #{...}
        //  ------------------------------
        //  exp1 <+> exp2 : #{...}
        //
        for {
          (constrs1, tpe1, eff1) <- visitExp(exp1)
          (constrs2, tpe2, eff2) <- visitExp(exp2)
          resultTyp <- unifyTypeM(tpe1, tpe2, Type.mkSchema(mkAnySchemaRowType(loc), loc), loc)
          resultEff = Type.mkUnion(eff1, eff2, loc)
        } yield (constrs1 ++ constrs2, resultTyp, resultEff)

      case KindedAst.Expr.FixpointSolve(exp, loc) =>
        //
        //  exp : #{...}
        //  ---------------
        //  solve exp : tpe
        //
        for {
          (constrs, tpe, eff) <- visitExp(exp)
          resultTyp <- unifyTypeM(tpe, Type.mkSchema(mkAnySchemaRowType(loc), loc), loc)
          resultEff = eff
        } yield (constrs, resultTyp, resultEff)

      case KindedAst.Expr.FixpointFilter(pred, exp, tvar, loc) =>
        //
        //  exp1 : tpe    exp2 : #{ P : a  | b }
        //  -------------------------------------------
        //  project P exp2 : #{ P : a | c }
        //
        val freshPredicateTypeVar = Type.freshVar(Kind.Predicate, loc)
        val freshRestSchemaTypeVar = Type.freshVar(Kind.SchemaRow, loc)
        val freshResultSchemaTypeVar = Type.freshVar(Kind.SchemaRow, loc)

        for {
          (constrs, tpe, eff) <- visitExp(exp)
          expectedType <- unifyTypeM(tpe, Type.mkSchema(Type.mkSchemaRowExtend(pred, freshPredicateTypeVar, freshRestSchemaTypeVar, loc), loc), loc)
          resultTyp <- unifyTypeM(tvar, Type.mkSchema(Type.mkSchemaRowExtend(pred, freshPredicateTypeVar, freshResultSchemaTypeVar, loc), loc), loc)
          resultEff = eff
        } yield (constrs, resultTyp, resultEff)

      case KindedAst.Expr.FixpointInject(exp, pred, tvar, loc) =>
        //
        //  exp : F[freshElmType] where F is Foldable
        //  -------------------------------------------
        //  project exp into A: #{A(freshElmType) | freshRestSchemaType}
        //
        val freshTypeConstructorVar = Type.freshVar(Kind.Star ->: Kind.Star, loc)
        val freshElmTypeVar = Type.freshVar(Kind.Star, loc)
        val freshRestSchemaTypeVar = Type.freshVar(Kind.SchemaRow, loc)

        // Require Order and Foldable instances.
        val orderSym = PredefinedClasses.lookupClassSym("Order", root)
        val foldableSym = PredefinedClasses.lookupClassSym("Foldable", root)
        val order = Ast.TypeConstraint(Ast.TypeConstraint.Head(orderSym, loc), freshElmTypeVar, loc)
        val foldable = Ast.TypeConstraint(Ast.TypeConstraint.Head(foldableSym, loc), freshTypeConstructorVar, loc)

        for {
          (constrs, tpe, eff) <- visitExp(exp)
          expectedType <- unifyTypeM(tpe, Type.mkApply(freshTypeConstructorVar, List(freshElmTypeVar), loc), loc)
          resultTyp <- unifyTypeM(tvar, Type.mkSchema(Type.mkSchemaRowExtend(pred, Type.mkRelation(List(freshElmTypeVar), loc), freshRestSchemaTypeVar, loc), loc), loc)
          resultEff = eff
        } yield (order :: foldable :: constrs, resultTyp, resultEff)

      case KindedAst.Expr.FixpointProject(pred, exp1, exp2, tvar, loc) =>
        //
        //  exp1: {$Result(freshRelOrLat, freshTupleVar) | freshRestSchemaVar }
        //  exp2: freshRestSchemaVar
        //  --------------------------------------------------------------------
        //  FixpointQuery pred, exp1, exp2 : Array[freshTupleVar]
        //
        val freshRelOrLat = Type.freshVar(Kind.Star ->: Kind.Predicate, loc)
        val freshTupleVar = Type.freshVar(Kind.Star, loc)
        val freshRestSchemaVar = Type.freshVar(Kind.SchemaRow, loc)
        val expectedSchemaType = Type.mkSchema(Type.mkSchemaRowExtend(pred, Type.Apply(freshRelOrLat, freshTupleVar, loc), freshRestSchemaVar, loc), loc)
        for {
          (constrs1, tpe1, eff1) <- visitExp(exp1)
          (constrs2, tpe2, eff2) <- visitExp(exp2)
          _ <- unifyTypeM(tpe1, expectedSchemaType, loc)
          _ <- unifyTypeM(tpe2, Type.mkSchema(freshRestSchemaVar, loc), loc)
          resultTyp <- unifyTypeM(tvar, Type.mkVector(freshTupleVar, loc), loc)
          resultEff = Type.mkUnion(eff1, eff2, loc)
        } yield (constrs1 ++ constrs2, resultTyp, resultEff)

      case KindedAst.Expr.Error(m, tvar, pvar) =>
        InferMonad.point((Nil, tvar, pvar))

    }

    /**
      * Infers the type of the given constraint `con0` inside the inference monad.
      */
    def visitConstraint(con0: KindedAst.Constraint)(implicit level: Level): InferMonad[(List[Ast.TypeConstraint], Type)] = {
      val KindedAst.Constraint(cparams, head0, body0, loc) = con0
      //
      //  A_0 : tpe, A_1: tpe, ..., A_n : tpe
      //  -----------------------------------
      //  A_0 :- A_1, ..., A_n : tpe
      //
      for {
        (constrs1, headPredicateType) <- inferHeadPredicate(head0, root)
        (constrs2, bodyPredicateTypes) <- traverseM(body0)(b => inferBodyPredicate(b, root)).map(_.unzip)
        bodyPredicateType <- unifyTypeAllowEmptyM(bodyPredicateTypes, Kind.SchemaRow, loc)
        resultType <- unifyTypeM(headPredicateType, bodyPredicateType, loc)
      } yield (constrs1 ++ constrs2.flatten, resultType)
    }

    visitExp(exp0)(level0)
  }

  /**
    * Infers the type and effect of the expression, and checks that they match the expected type and effect.
    */
  private def inferExpectedExp(exp: KindedAst.Expr, tpe0: Type, eff0: Type, root: KindedAst.Root)(implicit flix: Flix): InferMonad[(List[Ast.TypeConstraint], Type, Type)] = {
    for {
      (tconstrs, tpe, eff) <- inferExp(exp, root, Level.Top)
      _ <- expectTypeM(expected = tpe0, actual = tpe, exp.loc)
      _ <- expectEffectM(expected = eff0, actual = eff, exp.loc)
    } yield (tconstrs, tpe, eff)
  }

  /**
    * Infers the type of the given pattern `pat0`.
    */
  private def inferPattern(pat0: KindedAst.Pattern, root: KindedAst.Root)(implicit level: Level, flix: Flix): InferMonad[Type] = {

    /**
      * Local pattern visitor.
      */
    def visit(p: KindedAst.Pattern): InferMonad[Type] = p match {
      case KindedAst.Pattern.Wild(tvar, loc) => liftM(tvar)

      case KindedAst.Pattern.Var(sym, tvar, loc) => unifyTypeM(sym.tvar, tvar, loc)

      case KindedAst.Pattern.Cst(Ast.Constant.Unit, loc) => liftM(Type.Unit)

      case KindedAst.Pattern.Cst(Ast.Constant.Bool(b), loc) => liftM(Type.Bool)

      case KindedAst.Pattern.Cst(Ast.Constant.Char(c), loc) => liftM(Type.Char)

      case KindedAst.Pattern.Cst(Ast.Constant.Float32(i), loc) => liftM(Type.Float32)

      case KindedAst.Pattern.Cst(Ast.Constant.Float64(i), loc) => liftM(Type.Float64)

      case KindedAst.Pattern.Cst(Ast.Constant.BigDecimal(i), loc) => liftM(Type.BigDecimal)

      case KindedAst.Pattern.Cst(Ast.Constant.Int8(i), loc) => liftM(Type.Int8)

      case KindedAst.Pattern.Cst(Ast.Constant.Int16(i), loc) => liftM(Type.Int16)

      case KindedAst.Pattern.Cst(Ast.Constant.Int32(i), loc) => liftM(Type.Int32)

      case KindedAst.Pattern.Cst(Ast.Constant.Int64(i), loc) => liftM(Type.Int64)

      case KindedAst.Pattern.Cst(Ast.Constant.BigInt(i), loc) => liftM(Type.BigInt)

      case KindedAst.Pattern.Cst(Ast.Constant.Str(s), loc) => liftM(Type.Str)

      case KindedAst.Pattern.Cst(Ast.Constant.Regex(s), loc) => liftM(Type.Regex)

      case KindedAst.Pattern.Cst(Ast.Constant.Null, loc) => throw InternalCompilerException("unexpected null pattern", loc)

      case KindedAst.Pattern.Tag(symUse, pat, tvar, loc) =>
        // Lookup the enum declaration.
        val decl = root.enums(symUse.sym.enumSym)

        // Lookup the case declaration.
        val caze = decl.cases(symUse.sym)

        // Instantiate the type scheme of the case.
        val (_, tagType) = Scheme.instantiate(caze.sc, loc.asSynthetic)

        //
        // The tag type is a function from the type of variant to the type of the enum.
        //
        for {
          tpe <- visit(pat)
          _ <- unifyTypeM(tagType, Type.mkPureArrow(tpe, tvar, loc), loc)
          resultTyp = tvar
        } yield resultTyp

      case KindedAst.Pattern.Tuple(elms, loc) =>
        for {
          elementTypes <- traverseM(elms)(visit)
        } yield Type.mkTuple(elementTypes, loc)


      case KindedAst.Pattern.Record(pats, pat, tvar, loc) =>
        val freshRowVar = Type.freshVar(Kind.RecordRow, loc.asSynthetic)
        val freshRecord = Type.mkRecord(freshRowVar, loc.asSynthetic)

        def mkRecordType(patTypes: List[(Name.Label, Type, SourceLocation)]): Type = {
          val ps = patTypes.foldRight(freshRowVar: Type) {
            case ((lbl, t, l), acc) => Type.mkRecordRowExtend(
              lbl, t, acc, l)
          }
          Type.mkRecord(ps, loc)
        }

        for {
          recordTail <- visit(pat)
          _recordExtension <- unifyTypeM(freshRecord, recordTail, loc.asSynthetic)
          patTypes <- traverseM(pats)(visitRecordLabelPattern(_, root))
          resultType = mkRecordType(patTypes)
          _ <- unifyTypeM(resultType, tvar, loc)
        } yield resultType

      case KindedAst.Pattern.RecordEmpty(loc) => liftM(Type.mkRecord(Type.RecordRowEmpty, loc))

      case KindedAst.Pattern.Error(tvar, _) => liftM(tvar)

    }

    visit(pat0)
  }

  /**
    * Infers the type of the given patterns `pats0`.
    */
  private def inferPatterns(pats0: List[KindedAst.Pattern], root: KindedAst.Root)(implicit level: Level, flix: Flix): InferMonad[List[Type]] = {
    traverseM(pats0)(inferPattern(_, root))
  }

  /**
    * Infers the type of the given [[KindedAst.Pattern.Record.RecordLabelPattern]] `pat`.
    */
  private def visitRecordLabelPattern(pat: KindedAst.Pattern.Record.RecordLabelPattern, root: KindedAst.Root)(implicit level: Level, flix: Flix): InferMonad[(Name.Label, Type, SourceLocation)] = pat match {
    case KindedAst.Pattern.Record.RecordLabelPattern(label, tvar, p, loc) =>
      // { Label = Pattern ... }
      for {
        patType <- inferPattern(p, root)
        _ <- unifyTypeM(patType, tvar, loc)
      } yield (label, patType, loc)
  }

  /**
    * Infers the type of the given head predicate.
    */
  private def inferHeadPredicate(head: KindedAst.Predicate.Head, root: KindedAst.Root)(implicit level: Level, flix: Flix): InferMonad[(List[Ast.TypeConstraint], Type)] = head match {
    case KindedAst.Predicate.Head.Atom(pred, den, terms, tvar, loc) =>
      // Adds additional type constraints if the denotation is a lattice.
      val restRow = Type.freshVar(Kind.SchemaRow, loc)
      for {
        (termConstrs, termTypes, termEffs) <- traverseM(terms)(inferExp(_, root, level)).map(_.unzip3)
        pureTermEffs <- unifyEffM(Type.Pure, Type.mkUnion(termEffs, loc), loc)
        predicateType <- unifyTypeM(tvar, mkRelationOrLatticeType(pred.name, den, termTypes, root, loc), loc)
        tconstrs = getTermTypeClassConstraints(den, termTypes, root, loc)
      } yield (termConstrs.flatten ++ tconstrs, Type.mkSchemaRowExtend(pred, predicateType, restRow, loc))
  }

  /**
    * Infers the type of the given body predicate.
    */
  private def inferBodyPredicate(body0: KindedAst.Predicate.Body, root: KindedAst.Root)(implicit level: Level, flix: Flix): InferMonad[(List[Ast.TypeConstraint], Type)] = {

    body0 match {
      case KindedAst.Predicate.Body.Atom(pred, den, polarity, fixity, terms, tvar, loc) =>
        val restRow = Type.freshVar(Kind.SchemaRow, loc)
        for {
          termTypes <- traverseM(terms)(inferPattern(_, root))
          predicateType <- unifyTypeM(tvar, mkRelationOrLatticeType(pred.name, den, termTypes, root, loc), loc)
          tconstrs = getTermTypeClassConstraints(den, termTypes, root, loc)
        } yield (tconstrs, Type.mkSchemaRowExtend(pred, predicateType, restRow, loc))

      case KindedAst.Predicate.Body.Functional(outVars, exp, loc) =>
        val tupleType = Type.mkTuplish(outVars.map(_.tvar), loc)
        val expectedType = Type.mkVector(tupleType, loc)
        for {
          (constrs, tpe, eff) <- inferExp(exp, root, level)
          expTyp <- unifyTypeM(expectedType, tpe, loc)
          expEff <- unifyEffM(Type.Pure, eff, loc)
        } yield (constrs, mkAnySchemaRowType(loc))

      case KindedAst.Predicate.Body.Guard(exp, loc) =>
        for {
          (constrs, tpe, eff) <- inferExp(exp, root, level)
          expEff <- unifyEffM(Type.Pure, eff, loc)
          expTyp <- unifyTypeM(Type.Bool, tpe, loc)
        } yield (constrs, mkAnySchemaRowType(loc))
    }
  }

  /**
    * Returns the relation or lattice type of `name` with the term types `ts`.
    */
  private def mkRelationOrLatticeType(name: String, den: Denotation, ts: List[Type], root: KindedAst.Root, loc: SourceLocation)(implicit flix: Flix): Type = den match {
    case Denotation.Relational => Type.mkRelation(ts, loc)
    case Denotation.Latticenal => Type.mkLattice(ts, loc)
  }

  /**
    * Returns the type class constraints for the given term types `ts` with the given denotation `den`.
    */
  private def getTermTypeClassConstraints(den: Ast.Denotation, ts: List[Type], root: KindedAst.Root, loc: SourceLocation): List[Ast.TypeConstraint] = den match {
    case Denotation.Relational =>
      ts.flatMap(mkTypeClassConstraintsForRelationalTerm(_, root, loc))
    case Denotation.Latticenal =>
      ts.init.flatMap(mkTypeClassConstraintsForRelationalTerm(_, root, loc)) ::: mkTypeClassConstraintsForLatticeTerm(ts.last, root, loc)
  }

  /**
    * Constructs the type class constraints for the given relational term type `tpe`.
    */
  private def mkTypeClassConstraintsForRelationalTerm(tpe: Type, root: KindedAst.Root, loc: SourceLocation): List[Ast.TypeConstraint] = {
    val classes = List(
      PredefinedClasses.lookupClassSym("Eq", root),
      PredefinedClasses.lookupClassSym("Order", root),
    )
    classes.map(clazz => Ast.TypeConstraint(Ast.TypeConstraint.Head(clazz, loc), tpe, loc))
  }

  /**
    * Constructs the type class constraints for the given lattice term type `tpe`.
    */
  private def mkTypeClassConstraintsForLatticeTerm(tpe: Type, root: KindedAst.Root, loc: SourceLocation): List[Ast.TypeConstraint] = {
    val classes = List(
      PredefinedClasses.lookupClassSym("Eq", root),
      PredefinedClasses.lookupClassSym("Order", root),
      PredefinedClasses.lookupClassSym("PartialOrder", root),
      PredefinedClasses.lookupClassSym("LowerBound", root),
      PredefinedClasses.lookupClassSym("JoinLattice", root),
      PredefinedClasses.lookupClassSym("MeetLattice", root),
    )
    classes.map(clazz => Ast.TypeConstraint(Ast.TypeConstraint.Head(clazz, loc), tpe, loc))
  }

  /**
    * Returns a substitution from formal parameters to their declared types.
    *
    * Performs type resolution of the declared type of each formal parameters.
    */
  private def getSubstFromParams(params: List[KindedAst.FormalParam])(implicit flix: Flix): Substitution = {
    // Compute the substitution by mapping the symbol of each parameter to its declared type.
    val declaredTypes = params.map(_.tpe)
    (params zip declaredTypes).foldLeft(Substitution.empty) {
      case (macc, (KindedAst.FormalParam(sym, _, _, _, _), declaredType)) =>
        macc ++ Substitution.singleton(sym.tvar.sym, openOuterSchema(declaredType)(Level.Top, flix))
    }
  }

  /**
    * Opens schema types `#{A(Int32) | {}}` becomes `#{A(Int32) | r}` with a fresh
    * `r`. This only happens for if the row type is the topmost type, i.e. this
    * doesn't happen inside tuples or other such nesting.
    */
  private def openOuterSchema(tpe: Type)(implicit level: Level, flix: Flix): Type = {
    @tailrec
    def transformRow(tpe: Type, acc: Type => Type): Type = tpe match {
      case Type.Cst(TypeConstructor.SchemaRowEmpty, loc) =>
        acc(Type.freshVar(TypeConstructor.SchemaRowEmpty.kind, loc))
      case Type.Apply(Type.Apply(Type.Cst(TypeConstructor.SchemaRowExtend(pred), loc1), tpe1, loc2), rest, loc3) =>
        transformRow(rest, inner =>
          // copy into acc, just replacing `rest` with `inner`
          acc(Type.Apply(Type.Apply(Type.Cst(TypeConstructor.SchemaRowExtend(pred), loc1), tpe1, loc2), inner, loc3))
        )
      case other => acc(other)
    }

    tpe match {
      case Type.Apply(Type.Cst(TypeConstructor.Schema, loc1), row, loc2) =>
        Type.Apply(Type.Cst(TypeConstructor.Schema, loc1), transformRow(row, x => x), loc2)
      case other => other
    }
  }

  /**
    * Collects all the type variables from the formal params and sets them as rigid.
    */
  private def getRigidityFromSpec(spec: KindedAst.Spec)(implicit flix: Flix): RigidityEnv = spec match {
    case KindedAst.Spec(doc, ann, mod, tparams, fparams, sc, tpe, eff, tconstrs, econstrs, loc) =>
      // TODO ideally this should just use tparams, but we have to use other fields here
      // TODO because tparams do not include the wildcards
      val tvars = fparams.flatMap(_.tpe.typeVars) ++ tpe.typeVars ++ eff.typeVars
      tvars.foldLeft(RigidityEnv.empty) {
        case (renv, Type.Var(sym, _)) => renv.markRigid(sym)
      }
  }

  /**
    * Returns an open schema type.
    */
  private def mkAnySchemaRowType(loc: SourceLocation)(implicit level: Level, flix: Flix): Type = Type.freshVar(Kind.SchemaRow, loc)

  /**
    * Computes and prints statistics about the given substitution.
    */
  private def printStatistics(m: Map[Symbol.DefnSym, Substitution]): Unit = {
    val t = new AsciiTable().
      withTitle("Substitution Statistics").
      withCols("Def", "Type Vars", "Mean Type Size", "Median Type Size", "Total Type Size")

    for ((sym, subst) <- m) {
      val size = subst.m.size
      val sizes = subst.m.values.map(_.size.toLong).toList
      val mean = StatUtils.average(sizes)
      val median = StatUtils.median(sizes)
      val total = sizes.sum
      t.mkRow(List(sym.toString, size, f"$mean%2.1f", median, total))
    }
    t.write(new PrintWriter(System.out))
  }
}<|MERGE_RESOLUTION|>--- conflicted
+++ resolved
@@ -121,8 +121,7 @@
               ///
               val inferredSc = Scheme.generalize(inferredTconstrs, inferredEconstrs, inferredType, renv0)
 
-<<<<<<< HEAD
-              def handleFailureCase(failures: List[UnificationError]): Validation[Substitution, TypeError] = {
+              def handleFailureCase(failures: Chain[UnificationError]): Validation[Substitution, TypeError] = {
                 val instanceErrs = failures.collect {
                   case UnificationError.NoMatchingInstance(tconstr) =>
                     tconstr.arg.typeConstructor match {
@@ -139,64 +138,6 @@
                           TypeError.MissingInstanceSendable(tconstr.arg, renv0, tconstr.loc)
                         else
                           TypeError.MissingInstance(tconstr.head.sym, tconstr.arg, renv0, tconstr.loc)
-=======
-              // get a substitution from the scheme comparison
-              val eqSubst = Scheme.checkLessThanEqual(inferredSc, declaredScheme, classEnv, eqEnv) match {
-                // Case 1: no errors, continue
-                case Validation.Success(s) => s
-                case failure =>
-                  val instanceErrs = failure.errors.toList.collect {
-                    case UnificationError.NoMatchingInstance(tconstr) =>
-                      tconstr.arg.typeConstructor match {
-                        case Some(tc: TypeConstructor.Arrow) =>
-                          TypeError.MissingInstanceArrow(tconstr.head.sym, tconstr.arg, renv0, tconstr.loc)
-                        case _ =>
-                          if (tconstr.head.sym.name == "Eq")
-                            TypeError.MissingInstanceEq(tconstr.arg, renv0, tconstr.loc)
-                          else if (tconstr.head.sym.name == "Order")
-                            TypeError.MissingInstanceOrder(tconstr.arg, renv0, tconstr.loc)
-                          else if (tconstr.head.sym.name == "ToString")
-                            TypeError.MissingInstanceToString(tconstr.arg, renv0, tconstr.loc)
-                          else if (tconstr.head.sym.name == "Sendable")
-                            TypeError.MissingInstanceSendable(tconstr.arg, renv0, tconstr.loc)
-                          else
-                            TypeError.MissingInstance(tconstr.head.sym, tconstr.arg, renv0, tconstr.loc)
-                      }
-                    case UnificationError.UnsupportedEquality(tpe1, tpe2) =>
-                      TypeError.UnsupportedEquality(Ast.BroadEqualityConstraint(tpe1, tpe2), loc)
-                    case UnificationError.IrreducibleAssocType(sym, t) =>
-                      TypeError.IrreducibleAssocType(sym, t, loc)
-                  }
-                  // Case 2: non instance error
-                  if (instanceErrs.isEmpty) {
-                    //
-                    // Determine the most precise type error to emit.
-                    //
-                    val inferredEff = inferredSc.base.arrowEffectType
-                    val declaredEff = declaredScheme.base.arrowEffectType
-
-                    if (declaredEff == Type.Pure && inferredEff == Type.Impure) {
-                      // Case 1: Declared as pure, but impure.
-                      return Validation.toHardFailure(TypeError.ImpureDeclaredAsPure(loc))
-                    } else if (declaredEff == Type.Pure && inferredEff != Type.Pure) {
-                      // Case 2: Declared as pure, but effectful.
-                      return Validation.toHardFailure(TypeError.EffectfulDeclaredAsPure(inferredEff, loc))
-                    } else {
-                      // Case 3: Check if it is the effect that cannot be generalized.
-                      val inferredEffScheme = Scheme(inferredSc.quantifiers, Nil, Nil, inferredEff)
-                      val declaredEffScheme = Scheme(declaredScheme.quantifiers, Nil, Nil, declaredEff)
-                      Scheme.checkLessThanEqual(inferredEffScheme, declaredEffScheme, classEnv, eqEnv) match {
-                        case Validation.Success(_) =>
-                        // Case 3.1: The effect is not the problem. Regular generalization error.
-                        // Fall through to below.
-
-                        case _failure =>
-                          // Case 3.2: The effect cannot be generalized.
-                          return Validation.toHardFailure(TypeError.EffectGeneralizationError(declaredEff, inferredEff, loc))
-                      }
-
-                      return Validation.toHardFailure(TypeError.GeneralizationError(declaredScheme, minimizeScheme(inferredSc), loc))
->>>>>>> 9776ab10
                     }
                   case UnificationError.UnsupportedEquality(tpe1, tpe2) =>
                     TypeError.UnsupportedEquality(Ast.BroadEqualityConstraint(tpe1, tpe2), loc)
@@ -218,12 +159,11 @@
                     // Case 2: Declared as pure, but effectful.
                     return Validation.toHardFailure(TypeError.EffectfulDeclaredAsPure(inferredEff, loc))
                   } else {
-<<<<<<< HEAD
                     // Case 3: Check if it is the effect that cannot be generalized.
                     val inferredEffScheme = Scheme(inferredSc.quantifiers, Nil, Nil, inferredEff)
                     val declaredEffScheme = Scheme(declaredScheme.quantifiers, Nil, Nil, declaredEff)
                     Scheme.checkLessThanEqual(inferredEffScheme, declaredEffScheme, classEnv, eqEnv).toResult match {
-                      case Result.Ok((_, Nil)) =>
+                      case Result.Ok((_, Chain.empty)) =>
                       // Case 3.1: The effect is not the problem. Regular generalization error.
                       // Fall through to below.
 
@@ -233,20 +173,16 @@
                     }
 
                     return Validation.toHardFailure(TypeError.GeneralizationError(declaredScheme, minimizeScheme(inferredSc), loc))
-=======
-                    // Case 3: instance error
-                    return Validation.HardFailure(Chain.from(instanceErrs))
->>>>>>> 9776ab10
                   }
                 } else {
                   // Case 3: instance error
-                  return Validation.HardFailure(instanceErrs.to(LazyList))
+                  return Validation.HardFailure(Chain.from(instanceErrs))
                 }
               }
 
               // get a substitution from the scheme comparison
               val eqSubst = Scheme.checkLessThanEqual(inferredSc, declaredScheme, classEnv, eqEnv).toResult match {
-                case Ok((s, Nil)) => s
+                case Ok((s, Chain.empty)) => s
                 case Ok((_, failures)) => return handleFailureCase(failures)
                 case Err(failures) => return handleFailureCase(failures)
               }
