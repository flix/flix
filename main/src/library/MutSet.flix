/*
 * Copyright 2020 Magnus Madsen
 *
 * Licensed under the Apache License, Version 2.0 (the "License");
 * you may not use this file except in compliance with the License.
 * You may obtain a copy of the License at
 *
 *   http://www.apache.org/licenses/LICENSE-2.0
 *
 * Unless required by applicable law or agreed to in writing, software
 * distributed under the License is distributed on an "AS IS" BASIS,
 * WITHOUT WARRANTIES OR CONDITIONS OF ANY KIND, either express or implied.
 * See the License for the specific language governing permissions and
 * limitations under the License.
 */

///
/// The Mutable Set type.
///
<<<<<<< HEAD
enum MutSet[t: Type, r: Region](ScopedRef[Set[t], r])
=======
opaque type MutSet[t: Type, r: Region] = Ref[Set[t], r]
>>>>>>> 27c80174

instance Newable[MutSet[t]] {
    pub def new(r: Region[r]): MutSet[t, r] \ { Write(r) } = MutSet.new(r)
}

instance Scoped[MutSet[t]] {
    pub def regionOf(_: MutSet[t, r]): Region[r] = () as Region[r]
}

namespace MutSet {

    ///
    /// Returns a fresh empty set.
    ///
    pub def new(r: Region[r]): MutSet[a, r] \ { Write(r) } =
        MutSet(ref Set.empty() @ r)

    ///
    /// Returns the singleton set containing `x`.
    ///
    pub def singleton(x: a, r: Region[r]): MutSet[a, r] \ Write(r) with Order[a] =
        MutSet(ref Set.singleton(x) @ r)

    ///
    /// Adds the element `x` to the mutable set `s`.
    ///
    pub def add!(x: a, s: MutSet[a, r]): Unit \ { Read(r), Write(r) } with Order[a] =
        let MutSet(ms) = s;
        ms := Set.insert(x, deref ms)

    ///
    /// Adds all elements in the mutable set `s1` to the mutable set `s2`.
    ///
    pub def addAll!(s1: MutSet[a, r1], s2: MutSet[a, r2]): Unit \ { Read(r1, r2), Write(r2) } with Order[a] =
        let MutSet(ms1) = s1;
        let MutSet(ms2) = s2;
        ms2 := Set.union(deref ms1, deref ms2)

    ///
    /// Removes all elements from the mutable set `s`.
    ///
    pub def clear!(s: MutSet[a, r]): Unit \ { Write(r) } =
        let MutSet(ms) = s;
        ms := Set.empty()

    ///
    /// Removes the element `x` from the mutable set `s`.
    ///
    pub def remove!(x: a, s: MutSet[a, r]): Unit \ { Read(r), Write(r) } with Order[a] =
        let MutSet(ms) = s;
        ms := Set.remove(x, deref ms)

    ///
    /// Removes all elements in the mutable set `s1` from the mutable set `s2`.
    ///
    pub def removeAll!(s1: MutSet[a, r1], s2: MutSet[a, r2]): Unit \ { Read(r1, r2), Write(r2) } with Order[a] =
        let MutSet(ms1) = s1;
        let MutSet(ms2) = s2;
        ms2 := Set.difference(deref ms2, deref ms1)

    ///
    /// Removes all elements from the mutable set `s2` that are not in the mutable set `s1`.
    ///
    pub def retainAll!(s1: MutSet[a, r1], s2: MutSet[a, r2]): Unit \ { Read(r1, r2), Write(r2) } with Order[a] =
        let MutSet(ms1) = s1;
        let MutSet(ms2) = s2;
        ms2 := Set.intersection(deref ms1, deref ms2)

    ///
    /// Removes all elements from the mutable set `s` that do not satisfy the predicate function `f`.
    ///
    /// The function `f` must be pure.
    ///
    pub def refine!(f: a -> Bool, s: MutSet[a, r]): Unit \ { Read(r), Write(r) } with Order[a] =
        let MutSet(ms) = s;
        ms := Set.filter(f, deref ms)

    ///
    /// Replaces the element `from` with the element `to` if `from` is in the mutable set `s`.
    ///
    /// The mutable set `s` is unchanged if the element `from` is not in it.
    ///
    pub def replace!(from: {from :: a}, to: {to :: a}, s: MutSet[a, r]): Unit \ { Read(r), Write(r) } with Order[a] =
        let MutSet(ms) = s;
        ms := Set.replace(from = from.from, to = to.to, deref ms)

    ///
    /// Applies the function `f` to every element in the mutable set `s`.
    ///
    pub def transform!(f: a -> a & ef, s: MutSet[a, r]): Unit \ { ef, Read(r), Write(r) } with Order[a] =
        let MutSet(ms) = s;
        ms := Set.map(f, deref ms)

    ///
    /// Returns true if and only if `s` is the empty set.
    ///
    pub def isEmpty(s: MutSet[a, r]): Bool \ { Read(r) } =
        let MutSet(ms) = s;
        Set.isEmpty(deref ms)

    ///
    /// Returns true if and only if `x` is a member of the mutable set `s`.
    ///
    pub def memberOf(x: a, s: MutSet[a, r]): Bool \ { Read(r) } with Order[a] =
        let MutSet(ms) = s;
        Set.memberOf(x, deref ms)

    ///
    /// Optionally finds the smallest element of `s` according to the `Order` on `a`.
    ///
    /// Returns `None` if `s` is empty.
    ///
    pub def minimum(s: MutSet[a, r]): Option[a] \ { Read(r) } =
        let MutSet(ms) = s;
        Set.minimum(deref ms)

    ///
    /// Optionally finds the smallest element of `s` according to the given comparator `cmp`.
    ///
    /// Returns `None` if `s` is empty.
    ///
    /// Purity reflective: Runs in parallel when given a pure function `f`.
    ///
    @ParallelWhenPure
    pub def minimumBy(cmp: (a, a) -> Comparison & ef, s: MutSet[a, r]): Option[a] \ { ef, Read(r) } =
        let MutSet(ms) = s;
        Set.minimumBy(cmp, deref ms)

    ///
    /// Optionally finds the largest element of `s` according to the `Order` on `a`.
    ///
    /// Returns `None` if `s` is empty.
    ///
    pub def maximum(s: MutSet[a, r]): Option[a] \ { Read(r) } =
        let MutSet(ms) = s;
        Set.maximum(deref ms)

    ///
    /// Optionally finds the largest element of `s` according to the given comparator `cmp`.
    ///
    /// Returns `None` if `s` is empty.
    ///
    /// Purity reflective: Runs in parallel when given a pure function `f`.
    ///
    @ParallelWhenPure
    pub def maximumBy(cmp: (a, a) -> Comparison & ef, s: MutSet[a, r]): Option[a] \ { ef, Read(r) } =
        let MutSet(ms) = s;
        Set.maximumBy(cmp, deref ms)

    ///
    /// Returns the size of the mutable set `s`.
    ///
    pub def size(s: MutSet[a, r]): Int32 \ { Read(r) } =
        let MutSet(ms) = s;
        Set.size(deref ms)

    ///
    /// Returns true if and only if every element in the mutable set `s1` appears in the mutable set `s2`.
    ///
    pub def isSubsetOf(s1: MutSet[a, r1], s2: MutSet[a, r2]): Bool \ { Read(r1, r2) } with Order[a] =
        let MutSet(ms1) = s1;
        let MutSet(ms2) = s2;
        Set.isSubsetOf(deref ms1, deref ms2)

    ///
    /// Returns true if and only if every element in the mutable set `s1` appears in the mutable set `s2` and `s1 != s2`.
    ///
    pub def isProperSubsetOf(s1: MutSet[a, r1], s2: MutSet[a, r2]): Bool \ { Read(r1, r2) } with Order[a] =
        let MutSet(ms1) = s1;
        let MutSet(ms2) = s2;
        Set.isProperSubsetOf(deref ms1, deref ms2)

    ///
    /// Alias for `findLeft`.
    ///
    /// The function `f` must be pure.
    ///
    pub def find(f: a -> Bool, s: MutSet[a, r]): Option[a] \ { Read(r) } =
        findLeft(f, s)

    ///
    /// Optionally returns the first element of the mutable set `s` that satisfies the predicate function `f` when searching from left to right.
    ///
    /// The function `f` must be pure.
    ///
    pub def findLeft(f: a -> Bool, s: MutSet[a, r]): Option[a] \ { Read(r) } =
        let MutSet(ms) = s;
        Set.findLeft(f, deref ms)

    ///
    /// Optionally returns the first element of the mutable set `s` that satisfies the predicate function `f` when searching from right to left.
    ///
    /// The function `f` must be pure.
    ///
    pub def findRight(f: a -> Bool, s: MutSet[a, r]): Option[a] \ { Read(r) } =
        let MutSet(ms) = s;
        Set.findRight(f, deref ms)

    ///
    /// Applies `f` to a start value `i` and all elements in the mutable set `s` going from left to right.
    ///
    /// That is, the result is of the form: `f(...f(f(i, x1), x2)..., xn)`.
    ///
    pub def foldLeft(f: (b, a) -> b & ef, i: b, s: MutSet[a, r]): b \ { ef, Read(r) } =
        let MutSet(ms) = s;
        Set.foldLeft(f, i, deref ms)

    ///
    /// Applies `f` to a start value `z` and all elements in the mutable set `s` going from right to left.
    ///
    /// That is, the result is of the form: `f(x1, ...f(xn-1, f(xn, z))...)`.
    ///
    pub def foldRight(f: (a, b) -> b & ef, z: b, s: MutSet[a, r]): b \ { ef, Read(r) } =
        let MutSet(ms) = s;
        Set.foldRight(f, z, deref ms)

    ///
    /// Applies `f` to a start value `z` and all elements in the mutable set `s` going from right to left.
    ///
    /// That is, the result is of the form: `f(x1, ...f(xn-1, f(xn, z))...)`.
    /// A `foldRightWithCont` allows early termination by not calling the continuation.
    ///
    pub def foldRightWithCont(f: (a, Unit -> b & ef) -> b & ef, z: b, s: MutSet[a, r]): b \ { ef, Read(r) } =
        let MutSet(ms) = s;
        Set.foldRightWithCont(f, z, deref ms)

    ///
    /// Returns the result of mapping each element and combining the results.
    ///
    pub def foldMap(f: a -> b & ef, s: MutSet[a, r]): b \ {ef, Read(r)} with Monoid[b] =
        foldLeft((acc, x) -> Monoid.combine(acc, f(x)), Monoid.empty(), s)

    ///
    /// Applies `f` to all elements in the mutable set `s` going from left to right until a single value `v` is obtained. Returns `Some(v)`.
    ///
    /// That is, the result is of the form: `Some(f(...f(f(x1, x2), x3)..., xn))`
    ///
    /// Returns `None` if `s` is the empty set.
    ///
    pub def reduceLeft(f: (a, a) -> a & ef, s: MutSet[a, r]): Option[a] \ { ef, Read(r) } =
        let MutSet(ms) = s;
        Set.reduceLeft(f, deref ms)

    ///
    /// Applies `f` to all elements in the mutable set `s` going from right to left until a single value `v` is obtained.  Returns `Some(v)`.
    ///
    /// That is, the result is of the form: `Some(f(x1, ...f(xn-2, f(xn-1, xn))...))`
    ///
    /// Returns `None` if `s` is the empty set.
    ///
    pub def reduceRight(f: (a, a) -> a & ef, s: MutSet[a, r]): Option[a] \ { ef, Read(r) } =
        let MutSet(ms) = s;
        Set.reduceRight(f, deref ms)

    ///
    /// Returns the number of elements in the mutable set `s` that satisfy the predicate function `f`.
    ///
    /// Purity reflective: Runs in parallel when given a pure function `f`.
    ///
    @ParallelWhenPure
    pub def count(f: a -> Bool & ef, s: MutSet[a, r]): Int32 \ { ef, Read(r) } =
        let MutSet(ms) = s;
        Set.count(f, deref ms)

    ///
    /// Returns the sum of all elements in the mutable set `s`.
    ///
    pub def sum(s: MutSet[Int32, r]): Int32 \ { Read(r) } =
        let MutSet(ss) = s;
        Set.sum(deref ss)

    ///
    /// Returns the sum of all elements in the mutable set `s` according to the function `f`.
    ///
    /// Purity reflective: Runs in parallel when given a pure function `f`.
    ///
    @ParallelWhenPure
    pub def sumWith(f: a -> Int32 & ef, s: MutSet[a, r]): Int32 \ { ef, Read(r) } =
        let MutSet(ss) = s;
        Set.sumWith(f, deref ss)

    ///
    /// Returns the product of all elements in the set `s`.
    ///
    pub def product(s: MutSet[Int32, r]): Int32 \ { Read(r) } =
        let MutSet(ss) = s;
        Set.product(deref ss)

    ///
    /// Returns the product of all elements in the set `s` according to the function `f`.
    ///
    /// Purity reflective: Runs in parallel when given a pure function `f`.
    ///
    @ParallelWhenPure
    pub def productWith(f: a -> Int32 & ef, s: MutSet[a, r]): Int32 \ { ef, Read(r) } =
        let MutSet(ss) = s;
        Set.productWith(f, deref ss)

    ///
    /// Returns `true` if and only if at least one element in the mutable set `s` satisfies the predicate function `f`.
    ///
    /// Returns `false` if `s` is the empty set.
    ///
    /// The function `f` must be pure.
    ///
    pub def exists(f: a -> Bool, s: MutSet[a, r]): Bool \ { Read(r) } =
        let MutSet(ms) = s;
        Set.exists(f, deref ms)

    ///
    /// Returns `true` if and only if all elements in the mutable set `s` satisfy the predicate function `f`.
    ///
    /// Returns `true` if `s` is the empty set.
    ///
    /// The function `f` must be pure.
    ///
    pub def forall(f: a -> Bool, s: MutSet[a, r]): Bool \ { Read(r) } =
        let MutSet(ms) = s;
        Set.forall(f, deref ms)

    ///
    /// Returns a shallow copy of the mutable set `s`.
    ///
    pub def copy(s: MutSet[a, r]): MutSet[a, r] \ { Read(r), Write(r) } =
        let MutSet(ms) = s;
        MutSet(ref (deref ms) @ Scoped.regionOf(s))

    ///
    /// Returns a pair of mutable sets `(s1, s2)` such that:
    //
    /// `s1` contains all elements of the mutable set `s` that satisfy the predicate function `f`.
    /// `s2` contains all elements of teh mutable set `s` that do not satisfy the predicate function `f`.
    ///
    /// The function `f` must be pure.
    ///
    pub def partition(f: a -> Bool, s: MutSet[a, r]): (MutSet[a, r], MutSet[a, r]) \ { Read(r), Write(r) } with Order[a] =
        let MutSet(ms) = s;
        let (ys, zs) = Set.partition(f, deref ms);
        (MutSet(ref ys @ Scoped.regionOf(s)), MutSet(ref zs @ Scoped.regionOf(s)))

    ///
    /// Returns the mutable set `s` as an immutable set.
    ///
    pub def toSet(s: MutSet[a, r]): Set[a] \ { Read(r) } =
        let MutSet(ms) = s;
        deref ms

    ///
    /// Returns the mutable set `s` as a list.
    ///
    pub def toList(s: MutSet[a, r]): List[a] \ { Read(r) } =
        let MutSet(ms) = s;
        Set.toList(deref ms)

    ///
    /// Returns the association set `s` as a map.
    ///
    /// If `s` contains multiple mappings with the same key, `toMap` does not
    /// make any guarantees about which mapping will be in the resulting map.
    ///
    pub def toMap(s: MutSet[(a, b), r]): Map[a, b] \ { Read(r) } with Order[a] =
        let MutSet(ms) = s;
        Set.toMap(deref ms)

    ///
    /// Applies `f` to every element of the mutable set `s`.
    ///
    pub def foreach(f: a -> Unit & ef, s: MutSet[a, r]): Unit \ { ef, Read(r) } =
        let MutSet(ms) = s;
        Set.foreach(f, deref ms)

    ///
    /// Returns `true` if MutSets `a` and `b` have the same elements, i.e. are structurally equal.
    ///
    pub def sameElements(a: MutSet[a, r], b: MutSet[a, r]): Bool \ { Read(r) } with Order[a] =
        MutSet.isSubsetOf(a, b) and MutSet.isSubsetOf(b, a)

    ///
    /// Returns the concatenation of the string representation
    /// of each element in `s` with `sep` inserted between each element.
    ///
    pub def join(sep: String, s: MutSet[a, r]): String \ { Read(r) } with ToString[a] =
        let MutSet(ms) = s;
        Set.join(sep, deref ms)

    ///
    /// Returns the concatenation of the string representation
    /// of each element in `s` according to `f` with `sep` inserted between each element.
    ///
    pub def joinWith(f: a -> String & ef, sep: String, s: MutSet[a, r]): String \ { ef, Read(r) } =
        let MutSet(ms) = s;
        Set.joinWith(f, sep, deref ms)

}<|MERGE_RESOLUTION|>--- conflicted
+++ resolved
@@ -17,11 +17,7 @@
 ///
 /// The Mutable Set type.
 ///
-<<<<<<< HEAD
-enum MutSet[t: Type, r: Region](ScopedRef[Set[t], r])
-=======
 opaque type MutSet[t: Type, r: Region] = Ref[Set[t], r]
->>>>>>> 27c80174
 
 instance Newable[MutSet[t]] {
     pub def new(r: Region[r]): MutSet[t, r] \ { Write(r) } = MutSet.new(r)
