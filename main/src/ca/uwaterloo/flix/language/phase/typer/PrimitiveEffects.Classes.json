{
  "classes": {
    "java.lang.Boolean": "",
<<<<<<< HEAD
    "java.lang.Float": "",
=======
    "java.lang.Character": "",
>>>>>>> 0ca5edd6

    "java.lang.Process": "Exec, IO",
    "java.lang.ProcessBuilder": "Exec, IO",
    "java.lang.ProcessHandle": "Exec, IO",

    "java.lang.reflect.Constructor": "Sys, IO",
    "java.lang.reflect.Executable": "Sys, IO",
    "java.lang.reflect.Field": "Sys, IO",
    "java.lang.reflect.InvocationHandler": "Sys, IO",
    "java.lang.reflect.Member": "Sys, IO",

    "java.lang.invoke.CallSite": "Sys, IO",
    "java.lang.invoke.MethodHandle": "Sys, IO",
    "java.lang.invoke.MethodHandles": "Sys, IO",
    "java.lang.invoke.VarHandle": "Sys, IO",

    "java.net.Authenticator": "Net, IO",
    "java.net.DatagramSocket": "Net, IO",
    "java.net.HttpURLConnection": "Net, IO",
    "java.net.InetAddress": "Net, IO",
    "java.net.MulticastSocket": "Net, IO",
    "java.net.NetMulticastSocket": "Net, IO",
    "java.net.NetworkInterface": "Net, IO",
    "java.net.ProxySelector": "Net, IO",
    "java.net.ResponseCache": "Net, IO",
    "java.net.ServerSocket": "Net, IO",
    "java.net.Socket": "Net, IO",
    "java.net.URL": "Net, IO",
    "java.net.URLClassLoader": "Net, Sys, IO",
    "java.net.URLConnection": "Net, IO",
    "java.net.URLStreamHandler": "Net, IO",
    "java.net.spi.InetAddressResolverProvider": "Net, IO",
    "java.net.spi.URLStreamHandlerProvider": "Net, IO",

    "java.lang.Runtime": "Sys, IO",
    "java.lang.System": "Sys, IO",
    "java.util.Random": "NonDet, IO"
  }
}<|MERGE_RESOLUTION|>--- conflicted
+++ resolved
@@ -1,11 +1,8 @@
 {
   "classes": {
     "java.lang.Boolean": "",
-<<<<<<< HEAD
+    "java.lang.Character": "",
     "java.lang.Float": "",
-=======
-    "java.lang.Character": "",
->>>>>>> 0ca5edd6
 
     "java.lang.Process": "Exec, IO",
     "java.lang.ProcessBuilder": "Exec, IO",
