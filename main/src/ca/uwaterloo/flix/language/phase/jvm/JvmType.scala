/*
 * Copyright 2017 Magnus Madsen
 * Copyright 2021 Jonathan Lindegaard Starup
 *
 * Licensed under the Apache License, Version 2.0 (the "License");
 * you may not use this file except in compliance with the License.
 * You may obtain a copy of the License at
 *
 *   http://www.apache.org/licenses/LICENSE-2.0
 *
 * Unless required by applicable law or agreed to in writing, software
 * distributed under the License is distributed on an "AS IS" BASIS,
 * WITHOUT WARRANTIES OR CONDITIONS OF ANY KIND, either express or implied.
 * See the License for the specific language governing permissions and
 * limitations under the License.
 */

package ca.uwaterloo.flix.language.phase.jvm

/**
  * A common super-type for JVM types.
  *
  * A JVM type is either one of the primitive types or a reference type.
  */
sealed trait JvmType {
  /**
    * Returns the type descriptor of `this` Java name.
    */
  def toDescriptor: String = this match {
    case JvmType.Void => "V"
    case JvmType.PrimBool => "Z"
    case JvmType.PrimChar => "C"
    case JvmType.PrimByte => "B"
    case JvmType.PrimShort => "S"
    case JvmType.PrimInt => "I"
    case JvmType.PrimLong => "J"
    case JvmType.PrimFloat => "F"
    case JvmType.PrimDouble => "D"
    case JvmType.Reference(name) => name.toDescriptor
  }
<<<<<<< HEAD

  def toErased: JvmType = this match {
    case JvmType.Void => JvmType.Void
    case JvmType.PrimBool => JvmType.PrimBool
    case JvmType.PrimChar => JvmType.PrimChar
    case JvmType.PrimByte => JvmType.PrimByte
    case JvmType.PrimShort => JvmType.PrimShort
    case JvmType.PrimInt => JvmType.PrimInt
    case JvmType.PrimLong => JvmType.PrimLong
    case JvmType.PrimFloat => JvmType.PrimFloat
    case JvmType.PrimDouble => JvmType.PrimDouble
    case JvmType.Reference(_) => JvmType.Reference(BackendObjType.JavaObject.jvmName)
  }
=======
>>>>>>> 0b172163
}

object JvmType {
  /**
    * Represents the void type.
    */
  case object Void extends JvmType

  /**
    * Represents the primitive boolean type.
    */
  case object PrimBool extends JvmType

  /**
    * Represents the primitive character type.
    */
  case object PrimChar extends JvmType

  /**
    * Represents the primitive byte type.
    */
  case object PrimByte extends JvmType

  /**
    * Represents the primitive short type.
    */
  case object PrimShort extends JvmType

  /**
    * Represents the primitive int type.
    */
  case object PrimInt extends JvmType

  /**
    * Represents the primitive long type.
    */
  case object PrimLong extends JvmType

  /**
    * Represents the primitive float type.
    */
  case object PrimFloat extends JvmType

  /**
    * Represents the primitive double type.
    */
  case object PrimDouble extends JvmType

  /**
    * Represents a reference type of the given `name`.
    */
  case class Reference(name: JvmName) extends JvmType

<<<<<<< HEAD
=======
  //
  // ~~~~~~~~~~~~~~~~~~~~~~~~~~~~~~~ Java Types ~~~~~~~~~~~~~~~~~~~~~~~~~~~~~~~
  //

  val AtomicLong: JvmType.Reference = Reference(JvmName.AtomicLong)
  val Regex: JvmType.Reference = Reference(BackendObjType.Regex.jvmName)
  val Object: JvmType.Reference = Reference(BackendObjType.JavaObject.jvmName)
  val String: JvmType.Reference = Reference(BackendObjType.String.jvmName)

  //
  // ~~~~~~~~~~~~~~~~~~~~~~~~~~~~~~~ Flix Types ~~~~~~~~~~~~~~~~~~~~~~~~~~~~~~~
  //

  val Unit: JvmType.Reference = Reference(BackendObjType.Unit.jvmName)
>>>>>>> 0b172163
}<|MERGE_RESOLUTION|>--- conflicted
+++ resolved
@@ -38,22 +38,7 @@
     case JvmType.PrimDouble => "D"
     case JvmType.Reference(name) => name.toDescriptor
   }
-<<<<<<< HEAD
 
-  def toErased: JvmType = this match {
-    case JvmType.Void => JvmType.Void
-    case JvmType.PrimBool => JvmType.PrimBool
-    case JvmType.PrimChar => JvmType.PrimChar
-    case JvmType.PrimByte => JvmType.PrimByte
-    case JvmType.PrimShort => JvmType.PrimShort
-    case JvmType.PrimInt => JvmType.PrimInt
-    case JvmType.PrimLong => JvmType.PrimLong
-    case JvmType.PrimFloat => JvmType.PrimFloat
-    case JvmType.PrimDouble => JvmType.PrimDouble
-    case JvmType.Reference(_) => JvmType.Reference(BackendObjType.JavaObject.jvmName)
-  }
-=======
->>>>>>> 0b172163
 }
 
 object JvmType {
@@ -107,21 +92,4 @@
     */
   case class Reference(name: JvmName) extends JvmType
 
-<<<<<<< HEAD
-=======
-  //
-  // ~~~~~~~~~~~~~~~~~~~~~~~~~~~~~~~ Java Types ~~~~~~~~~~~~~~~~~~~~~~~~~~~~~~~
-  //
-
-  val AtomicLong: JvmType.Reference = Reference(JvmName.AtomicLong)
-  val Regex: JvmType.Reference = Reference(BackendObjType.Regex.jvmName)
-  val Object: JvmType.Reference = Reference(BackendObjType.JavaObject.jvmName)
-  val String: JvmType.Reference = Reference(BackendObjType.String.jvmName)
-
-  //
-  // ~~~~~~~~~~~~~~~~~~~~~~~~~~~~~~~ Flix Types ~~~~~~~~~~~~~~~~~~~~~~~~~~~~~~~
-  //
-
-  val Unit: JvmType.Reference = Reference(BackendObjType.Unit.jvmName)
->>>>>>> 0b172163
 }