--- conflicted
+++ resolved
@@ -294,7 +294,6 @@
         case as => Expression.NativeMethod(method, as, tpe, loc)
       }
 
-<<<<<<< HEAD
     case Expression.NewChannel(tpe, loc) =>
       Expression.NewChannel(tpe, loc).toSuccess
 
@@ -333,12 +332,8 @@
         case e => Expression.Sleep(e, tpe, loc)
       }
 
-    case Expression.NewRelation(sym, tpe, loc) =>
-      Expression.NewRelation(sym, tpe, loc).toSuccess
-=======
     case Expression.FixpointConstraint(con, tpe, loc) =>
       Expression.FixpointConstraint(con, tpe, loc).toSuccess
->>>>>>> e17c3271
 
     case Expression.FixpointCompose(exp1, exp2, tpe, loc) =>
       mapN(visitExp(exp1), visitExp(exp2)) {
