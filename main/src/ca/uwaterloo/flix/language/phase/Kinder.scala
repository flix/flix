--- conflicted
+++ resolved
@@ -114,63 +114,36 @@
    */
   private def visitStruct(struct0: ResolvedAst.Declaration.Struct, taenv: Map[Symbol.TypeAliasSym, KindedAst.TypeAlias], root: ResolvedAst.Root)(implicit flix: Flix): Validation[KindedAst.Struct, KindError] = struct0 match {
     case ResolvedAst.Declaration.Struct(doc, ann, mod, sym, tparams0, fields0, loc) =>
-<<<<<<< HEAD
       // In the case in which the user doesn't supply any type params,
       // the parser will have already notified the user of this error
       // The recovery step here is to simply add a single type param that is never used
-      val tparams1 = if (tparams0.tparams.isEmpty) {
+      val tparams1 = if (tparams0.isEmpty) {
         val regionTparam = ResolvedAst.TypeParam.Unkinded(Name.Ident("$rc", loc), Symbol.freshUnkindedTypeVarSym(Ast.VarText.Absent, isRegion = false, loc), loc)
-        ResolvedAst.TypeParams.Unkinded(List(regionTparam))
+        List(regionTparam)
       } else {
         tparams0
       }
       // if not annotated, tparams are assumed to be Star except the last one which is Eff
-      val tparams2 = tparams1 match {
-        case ResolvedAst.TypeParams.Kinded(t) => ResolvedAst.TypeParams.Kinded(t)
-        case ResolvedAst.TypeParams.Unkinded(t) =>
-          val tparams = t.init.map(tparam => ResolvedAst.TypeParam.Kinded(tparam.name, tparam.sym, Kind.Star, tparam.loc)) :+ ResolvedAst.TypeParam.Kinded(t.last.name, t.last.sym, Kind.Eff, t.last.loc)
-          ResolvedAst.TypeParams.Kinded(tparams)
-      }
-      val kenv0 = getKindEnvFromTypeParamsDefaultStar(tparams2)
-      val kenvVal = kenv0 + (tparams2.tparams.last.sym -> Kind.Eff)
+      val tparams2 = tparams1.init.map(makeKinded(_, Kind.Star)) :+ makeKinded(tparams1.last, Kind.Eff)
+      val kenv0 = getKindEnvFromTypeParams(tparams2)
+      val kenvVal = kenv0 + (tparams2.last.sym -> Kind.Eff) // check that the last tparam is an effect
       flatMapN(kenvVal) {
         case kenv =>
-          val kindedTparams = tparams2.tparams.map(t => KindedAst.TypeParam(t.name, t.sym.withKind(t.kind), t.loc))
-          val fieldsVal = traverse(fields0) {
-            case field0 => mapN(visitStructField(field0, kindedTparams, kenv, taenv, root)) {
-              field => field.sym -> field
-            }
-          }
+          val kindedTparams = tparams2.map(t => KindedAst.TypeParam(t.name, t.sym.withKind(t.kind), t.sym.loc))
+          val fieldsVal = traverse(fields0)(visitStructField(_, kindedTparams, kenv, taenv, root))
           mapN(fieldsVal) {
             case fields =>
               val targs = kindedTparams.map(tparam => Type.Var(tparam.sym, tparam.loc.asSynthetic))
               val sc = Scheme(kindedTparams.map(_.sym), List(), List(), Type.mkStruct(sym, targs, loc))
-              KindedAst.Struct(doc, ann, mod, sym, kindedTparams, sc, fields.toMap, loc)
-=======
-      // if not annotated tparams are assumed to be Star except the last one which is Eff
-      val tparams1 = tparams0
-      val kenv0 = getKindEnvFromTypeParams(tparams1)
-      val kenvVal = kenv0 + (tparams1.last.sym -> Kind.Eff)
-
-      flatMapN(kenvVal) {
-        case kenv =>
-          val tparamsVal = traverse(tparams1)(visitTypeParam(_, kenv))
-
-          flatMapN(tparamsVal) {
-            case tparams =>
-              val targs = tparams.map(tparam => Type.Var(tparam.sym, tparam.loc.asSynthetic))
-              val tpe = Type.mkApply(Type.Cst(TypeConstructor.Struct(sym, getStructKind(struct0)), sym.loc.asSynthetic), targs, sym.loc.asSynthetic)
-              val fieldsVal = traverse(fields0) {
-                case field0 => mapN(visitStructField(field0, tparams, tpe, kenv, taenv, root)) {
-                  field => field.sym -> field
-                }
-              }
-              mapN(fieldsVal) {
-                case fields => KindedAst.Struct(doc, ann, mod, sym, tparams, fields.toMap, tpe, loc)
-              }
->>>>>>> 26dc4e70
-          }
-      }
+              KindedAst.Struct(doc, ann, mod, sym, kindedTparams, sc, fields, loc)
+          }
+      }
+  }
+
+  private def makeKinded(tparam: ResolvedAst.TypeParam, defaultKind: Kind): ResolvedAst.TypeParam.Kinded = tparam match {
+    case ResolvedAst.TypeParam.Kinded(name, sym, kind, loc) => ResolvedAst.TypeParam.Kinded(name, sym, kind, loc)
+    case ResolvedAst.TypeParam.Unkinded(name, sym, loc) => ResolvedAst.TypeParam.Kinded(name, sym, defaultKind, loc)
+    case ResolvedAst.TypeParam.Implicit(name, sym, loc) => ResolvedAst.TypeParam.Kinded(name, sym, defaultKind, loc)
   }
 
   /**
@@ -248,19 +221,14 @@
   /**
    * Performs kinding on the given struct field under the given kind environment.
    */
-<<<<<<< HEAD
-  private def visitStructField(field0: ResolvedAst.Declaration.StructField, tparams: List[KindedAst.TypeParam], kenv: KindEnv, taenv: Map[Symbol.TypeAliasSym, KindedAst.TypeAlias], root: ResolvedAst.Root)(implicit flix: Flix): Validation[KindedAst.StructField, KindError] = field0 match {
-    case ResolvedAst.Declaration.StructField(sym, tpe0, loc) =>
-=======
-  private def visitStructField(field0: ResolvedAst.StructField, tparams: List[KindedAst.TypeParam], resTpe: Type, kenv: KindEnv, taenv: Map[Symbol.TypeAliasSym, KindedAst.TypeAlias], root: ResolvedAst.Root)(implicit flix: Flix): Validation[KindedAst.StructField, KindError] = field0 match {
-    case ResolvedAst.StructField(sym, tpe0, loc) =>
->>>>>>> 26dc4e70
+  private def visitStructField(field0: ResolvedAst.StructField, tparams: List[KindedAst.TypeParam], kenv: KindEnv, taenv: Map[Symbol.TypeAliasSym, KindedAst.TypeAlias], root: ResolvedAst.Root)(implicit flix: Flix): Validation[KindedAst.StructField, KindError] = field0 match {
+    case ResolvedAst.StructField(name, tpe0, loc) =>
       val tpeVal = visitType(tpe0, Kind.Star, kenv, taenv, root)
       mapN(tpeVal) {
         case tpe =>
-          throw new RuntimeException("JOE TBD")
-      }
-    }
+          KindedAst.StructField(name, tpe, loc)
+      }
+  }
 
   /**
     * Performs kinding on the given enum case under the given kind environment.
@@ -713,14 +681,14 @@
           KindedAst.Expr.StructGet(sym, exp, field, tvar, evar, loc)
       }
 
-    case ResolvedAst.Expr.StructPut(sym, e1, field, e2, loc) =>
+    case ResolvedAst.Expr.StructPut(sym, e1, name, e2, loc) =>
       val exp1Val = visitExp(e1, kenv0, taenv, henv0, root)
       val exp2Val = visitExp(e2, kenv0, taenv, henv0, root)
       mapN(exp1Val, exp2Val) {
         case (exp1, exp2) =>
           val tvar = Type.freshVar(Kind.Star, loc.asSynthetic)
           val evar = Type.freshVar(Kind.Eff, loc.asSynthetic)
-          KindedAst.Expr.StructPut(sym, exp1, field, exp2, tvar, evar, loc)
+          KindedAst.Expr.StructPut(sym, exp1, name, exp2, tvar, evar, loc)
       }
 
     case ResolvedAst.Expr.VectorLit(exps, loc) =>
@@ -1833,7 +1801,15 @@
   private def getStructKind(struct0: ResolvedAst.Declaration.Struct)(implicit flix: Flix): Kind = struct0 match {
     case ResolvedAst.Declaration.Struct(_, _, _, _, tparams0, _, _) =>
       // tparams default to zero except for the region param
-      val tparams = tparams0
+      val tparamsStart = tparams0.init.map {
+        _ match
+        {
+          case ResolvedAst.TypeParam.Kinded(name, sym, kind, loc) => ResolvedAst.TypeParam.Kinded(name, sym, kind, loc)
+          case ResolvedAst.TypeParam.Unkinded(name, sym, loc) => ResolvedAst.TypeParam.Kinded(name, sym, Kind.Star, loc)
+          case ResolvedAst.TypeParam.Implicit(name, sym, loc) => ResolvedAst.TypeParam.Kinded(name, sym, Kind.Star, loc)
+        }
+      }
+      val tparams = tparamsStart :+ ResolvedAst.TypeParam.Kinded(tparams0.last.name, tparams0.last.sym, Kind.Eff, tparams0.last.sym.loc)
       val kenv = getKindEnvFromTypeParams(tparams)
       tparams.foldRight(Kind.Star: Kind) {
         case (tparam, acc) => kenv.map(tparam.sym) ->: acc
