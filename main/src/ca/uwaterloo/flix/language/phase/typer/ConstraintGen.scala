/*
 * Copyright 2015-2023 Magnus Madsen, Matthew Lutze
 *
 * Licensed under the Apache License, Version 2.0 (the "License");
 * you may not use this file except in compliance with the License.
 * You may obtain a copy of the License at
 *
 *   http://www.apache.org/licenses/LICENSE-2.0
 *
 * Unless required by applicable law or agreed to in writing, software
 * distributed under the License is distributed on an "AS IS" BASIS,
 * WITHOUT WARRANTIES OR CONDITIONS OF ANY KIND, either express or implied.
 * See the License for the specific language governing permissions and
 * limitations under the License.
 */
package ca.uwaterloo.flix.language.phase.typer

import ca.uwaterloo.flix.api.Flix
import ca.uwaterloo.flix.language.ast.KindedAst.Expr
import ca.uwaterloo.flix.language.ast.shared.{CheckedCastType, Scope}
import ca.uwaterloo.flix.language.ast.{Ast, Kind, KindedAst, Name, Scheme, SemanticOp, SourceLocation, Symbol, Type, TypeConstructor}
import ca.uwaterloo.flix.util.{InternalCompilerException, SubEffectLevel}
import ca.uwaterloo.flix.language.phase.unification.Substitution

/**
  * This phase generates a list of type constraints, which include
  *   - equality constraints `tpe1 ~ tpe2`
  *   - trait constraints `C[tpe1]`
  *   - purification constraints `eff1 ~ eff2[sym ↦ Pure]`
  *
  * We gather constraints as we traverse each def.
  * Constraints are later resolved in ConstraintResolution.
  */
object ConstraintGen {

  /**
    * Generates constraints for the given expression `exp0`, adding them to the type context `c`.
    *
    * Returns the type of the expression and its effect.
    * The type and effect may include variables that must be resolved.
    */
  def visitExp(exp0: KindedAst.Expr)(implicit c: TypeContext, root: KindedAst.Root, flix: Flix): (Type, Type) = {
    implicit val scope: Scope = c.getScope
    exp0 match {
      case Expr.Var(sym, _) =>
        val resTpe = sym.tvar
        val resEff = Type.Pure
        (resTpe, resEff)

      case Expr.Sig(sym, tvar, loc) =>
        val sig = root.traits(sym.trt).sigs(sym)
        val (tconstrs, econstrs, sigTpe, _) = Scheme.instantiate(sig.spec.sc, loc.asSynthetic)
        c.unifyType(tvar, sigTpe, loc)
        val constrs = tconstrs.map(_.copy(loc = loc))
        c.addClassConstraints(constrs, loc)
        econstrs.foreach { econstr => c.unifyType(econstr.tpe1, econstr.tpe2, loc) }
        val resTpe = sigTpe
        val resEff = Type.Pure
        (resTpe, resEff)

      case Expr.Hole(_, tpe, eff, _) =>
        val resTpe = tpe
        val resEff = eff
        (resTpe, resEff)

      case Expr.HoleWithExp(exp, tvar, evar, loc) =>
        // We ignore exp's type and allow the hole to have any type.
        // We allow the effect to be any superset of exp's effect.
        val (_, eff) = visitExp(exp)
        val atLeastEff = Type.mkUnion(eff, Type.freshVar(Kind.Eff, loc.asSynthetic), loc.asSynthetic)
        c.unifyType(atLeastEff, evar, loc)
        val resTpe = tvar
        val resEff = atLeastEff
        (resTpe, resEff)

      case e: Expr.OpenAs => RestrictableChooseConstraintGen.visitOpenAs(e)

      case Expr.Use(_, _, exp, _) =>
        visitExp(exp)

      case Expr.Cst(cst, _) =>
        val resTpe = Type.constantType(cst)
        val resEff = Type.Pure
        (resTpe, resEff)

      case Expr.Apply(exp, exps, tvar, evar, loc) =>
        //
        // Determine if there is a direct call to a Def or Sig.
        // By treating these as special cases, we can:
        // - have better error messages (knowing the precise types of the arguments, etc)
        // - have better performance (we don't generate unnecessary type variables)
        //
        val knownTarget = exp match {
          case KindedAst.Expr.Sig(sym, tvar1, loc1) =>
            // Case 2: Lookup the sym and instantiate its scheme.
            val sig = root.traits(sym.trt).sigs(sym)
            val (tconstrs1, econstrs1, declaredType, _) = Scheme.instantiate(sig.spec.sc, loc1.asSynthetic)
            val constrs1 = tconstrs1.map(_.copy(loc = loc))
            Some((sym, tvar1, constrs1, econstrs1, declaredType))

          case _ =>
            // Case 3: Unknown target.
            None
        }


        knownTarget match {
          case Some((sym, tvar1, constrs1, econstrs1, declaredType)) =>
            //
            // Special Case: We are applying a Def or Sig and we break apart its declared type.
            //
            val declaredEff = declaredType.arrowEffectType
            val declaredArgumentTypes = declaredType.arrowArgTypes
            val declaredResultType = declaredType.arrowResultType

            val (tpes, effs) = exps.map(visitExp).unzip
            c.expectTypeArguments(sym, declaredArgumentTypes, tpes, exps.map(_.loc))
            c.addClassConstraints(constrs1, loc)
            econstrs1.foreach { econstr => c.unifyType(econstr.tpe1, econstr.tpe2, loc) }
            c.unifyType(tvar1, declaredType, loc)
            c.unifyType(tvar, declaredResultType, loc)
            c.unifyType(evar, Type.mkUnion(declaredEff :: effs, loc), loc)
            val resTpe = tvar
            val resEff = evar
            (resTpe, resEff)

          case None =>
            //
            // Default Case: Apply.
            //
            val lambdaBodyType = Type.freshVar(Kind.Star, loc)
            val lambdaBodyEff = Type.freshVar(Kind.Eff, loc)
            val (tpe, eff) = visitExp(exp)
            val (tpes, effs) = exps.map(visitExp).unzip
            c.expectType(tpe, Type.mkUncurriedArrowWithEffect(tpes, lambdaBodyEff, lambdaBodyType, loc), loc)
            c.unifyType(tvar, lambdaBodyType, loc)
            c.unifyType(evar, Type.mkUnion(lambdaBodyEff :: eff :: effs, loc), loc)
            val resTpe = tvar
            val resEff = evar
            (resTpe, resEff)
        }

<<<<<<< HEAD
      case Expr.ApplyDef(Ast.DefSymUse(sym, loc1), exps, ftvar, tvar, evar, loc2) =>
=======
      case Expr.ApplyDef(Ast.DefSymUse(sym, loc1), exps, itvar, tvar, evar, loc2) =>
>>>>>>> d55d777e
        val defn = root.defs(sym)
        val (tconstrs1, econstrs1, declaredType, _) = Scheme.instantiate(defn.spec.sc, loc1.asSynthetic)
        val constrs1 = tconstrs1.map(_.copy(loc = loc2))
        val declaredEff = declaredType.arrowEffectType
        val declaredArgumentTypes = declaredType.arrowArgTypes
        val declaredResultType = declaredType.arrowResultType
        val (tpes, effs) = exps.map(visitExp).unzip
<<<<<<< HEAD
        c.unifyType(ftvar, declaredType, loc2)
=======
        c.unifyType(itvar, declaredType, loc2)
>>>>>>> d55d777e
        c.expectTypeArguments(sym, declaredArgumentTypes, tpes, exps.map(_.loc))
        c.addClassConstraints(constrs1, loc2)
        econstrs1.foreach { econstr => c.unifyType(econstr.tpe1, econstr.tpe2, loc2) }
        c.unifyType(tvar, declaredResultType, loc2)
        c.unifyType(evar, Type.mkUnion(declaredEff :: effs, loc2), loc2)
        val resTpe = tvar
        val resEff = evar
        (resTpe, resEff)

      case Expr.Lambda(fparam, exp, loc) =>
        c.unifyType(fparam.sym.tvar, fparam.tpe, loc)
        val (tpe, eff0) = visitExp(exp)
        // Use sub-effecting for lambdas if the appropriate option is set
        val eff = if (flix.options.xsubeffecting < SubEffectLevel.Lambdas) eff0 else Type.mkUnion(eff0, Type.freshVar(Kind.Eff, loc), loc)
        val resTpe = Type.mkArrowWithEffect(fparam.tpe, eff, tpe, loc)
        val resEff = Type.Pure
        (resTpe, resEff)

      case KindedAst.Expr.Unary(sop, exp, tvar, loc) => sop match {
        case SemanticOp.BoolOp.Not =>
          val (tpe, eff) = visitExp(exp)
          c.expectType(expected = Type.Bool, actual = tpe, exp.loc)
          c.unifyType(Type.Bool, tvar, exp.loc)
          val resTpe = tvar
          val resEff = eff
          (resTpe, resEff)

        case SemanticOp.Float32Op.Neg =>
          val (tpe, eff) = visitExp(exp)
          c.expectType(expected = Type.Float32, actual = tpe, exp.loc)
          c.unifyType(Type.Float32, tvar, exp.loc)
          val resTpe = tvar
          val resEff = eff
          (resTpe, resEff)

        case SemanticOp.Float64Op.Neg =>
          val (tpe, eff) = visitExp(exp)
          c.expectType(expected = Type.Float64, actual = tpe, exp.loc)
          c.unifyType(Type.Float64, tvar, exp.loc)
          val resTpe = tvar
          val resEff = eff
          (resTpe, resEff)

        case SemanticOp.Int8Op.Neg | SemanticOp.Int8Op.Not =>
          val (tpe, eff) = visitExp(exp)
          c.expectType(expected = Type.Int8, actual = tpe, exp.loc)
          c.unifyType(Type.Int8, tvar, exp.loc)
          val resTpe = tvar
          val resEff = eff
          (resTpe, resEff)

        case SemanticOp.Int16Op.Neg | SemanticOp.Int16Op.Not =>
          val (tpe, eff) = visitExp(exp)
          c.expectType(expected = Type.Int16, actual = tpe, exp.loc)
          c.unifyType(Type.Int16, tvar, exp.loc)
          val resTpe = tvar
          val resEff = eff
          (resTpe, resEff)

        case SemanticOp.Int32Op.Neg | SemanticOp.Int32Op.Not =>
          val (tpe, eff) = visitExp(exp)
          c.expectType(expected = Type.Int32, actual = tpe, exp.loc)
          c.unifyType(Type.Int32, tvar, exp.loc)
          val resTpe = tvar
          val resEff = eff
          (resTpe, resEff)

        case SemanticOp.Int64Op.Neg | SemanticOp.Int64Op.Not =>
          val (tpe, eff) = visitExp(exp)
          c.expectType(expected = Type.Int64, actual = tpe, exp.loc)
          c.unifyType(Type.Int64, tvar, exp.loc)
          val resTpe = tvar
          val resEff = eff
          (resTpe, resEff)
      }

      case KindedAst.Expr.Binary(sop, exp1, exp2, tvar, loc) => sop match {

        case SemanticOp.BoolOp.And | SemanticOp.BoolOp.Or =>
          val (tpe1, eff1) = visitExp(exp1)
          val (tpe2, eff2) = visitExp(exp2)
          c.expectType(expected = Type.Bool, actual = tpe1, exp1.loc)
          c.expectType(expected = Type.Bool, actual = tpe2, exp2.loc)
          c.unifyType(tvar, Type.Bool, loc)
          val resTpe = tvar
          val resEff = Type.mkUnion(eff1, eff2, loc)
          (resTpe, resEff)

        case SemanticOp.Float32Op.Add | SemanticOp.Float32Op.Sub | SemanticOp.Float32Op.Mul | SemanticOp.Float32Op.Div
             | SemanticOp.Float32Op.Exp =>
          val (tpe1, eff1) = visitExp(exp1)
          val (tpe2, eff2) = visitExp(exp2)
          c.expectType(expected = Type.Float32, actual = tpe1, exp1.loc)
          c.expectType(expected = Type.Float32, actual = tpe2, exp2.loc)
          c.unifyType(tvar, Type.Float32, loc)
          val resTpe = tvar
          val resEff = Type.mkUnion(eff1, eff2, loc)
          (resTpe, resEff)

        case SemanticOp.Float64Op.Add | SemanticOp.Float64Op.Sub | SemanticOp.Float64Op.Mul | SemanticOp.Float64Op.Div
             | SemanticOp.Float64Op.Exp =>
          val (tpe1, eff1) = visitExp(exp1)
          val (tpe2, eff2) = visitExp(exp2)
          c.expectType(expected = Type.Float64, actual = tpe1, exp1.loc)
          c.expectType(expected = Type.Float64, actual = tpe2, exp2.loc)
          c.unifyType(tvar, Type.Float64, loc)
          val resTpe = tvar
          val resEff = Type.mkUnion(eff1, eff2, loc)
          (resTpe, resEff)

        case SemanticOp.Int8Op.Add | SemanticOp.Int8Op.Sub | SemanticOp.Int8Op.Mul | SemanticOp.Int8Op.Div
             | SemanticOp.Int8Op.Rem | SemanticOp.Int8Op.Exp
             | SemanticOp.Int8Op.And | SemanticOp.Int8Op.Or | SemanticOp.Int8Op.Xor =>
          val (tpe1, eff1) = visitExp(exp1)
          val (tpe2, eff2) = visitExp(exp2)
          c.expectType(expected = Type.Int8, actual = tpe1, exp1.loc)
          c.expectType(expected = Type.Int8, actual = tpe2, exp2.loc)
          c.unifyType(tvar, Type.Int8, loc)
          val resTpe = tvar
          val resEff = Type.mkUnion(eff1, eff2, loc)
          (resTpe, resEff)

        case SemanticOp.Int16Op.Add | SemanticOp.Int16Op.Sub | SemanticOp.Int16Op.Mul | SemanticOp.Int16Op.Div
             | SemanticOp.Int16Op.Rem | SemanticOp.Int16Op.Exp
             | SemanticOp.Int16Op.And | SemanticOp.Int16Op.Or | SemanticOp.Int16Op.Xor =>
          val (tpe1, eff1) = visitExp(exp1)
          val (tpe2, eff2) = visitExp(exp2)
          c.expectType(expected = Type.Int16, actual = tpe1, exp1.loc)
          c.expectType(expected = Type.Int16, actual = tpe2, exp2.loc)
          c.unifyType(tvar, Type.Int16, loc)
          val resTpe = tvar
          val resEff = Type.mkUnion(eff1, eff2, loc)
          (resTpe, resEff)

        case SemanticOp.Int32Op.Add | SemanticOp.Int32Op.Sub | SemanticOp.Int32Op.Mul | SemanticOp.Int32Op.Div
             | SemanticOp.Int32Op.Rem | SemanticOp.Int32Op.Exp
             | SemanticOp.Int32Op.And | SemanticOp.Int32Op.Or | SemanticOp.Int32Op.Xor =>
          val (tpe1, eff1) = visitExp(exp1)
          val (tpe2, eff2) = visitExp(exp2)
          c.expectType(expected = Type.Int32, actual = tpe1, exp1.loc)
          c.expectType(expected = Type.Int32, actual = tpe2, exp2.loc)
          c.unifyType(tvar, Type.Int32, loc)
          val resTpe = tvar
          val resEff = Type.mkUnion(eff1, eff2, loc)
          (resTpe, resEff)

        case SemanticOp.Int64Op.Add | SemanticOp.Int64Op.Sub | SemanticOp.Int64Op.Mul | SemanticOp.Int64Op.Div
             | SemanticOp.Int64Op.Rem | SemanticOp.Int64Op.Exp
             | SemanticOp.Int64Op.And | SemanticOp.Int64Op.Or | SemanticOp.Int64Op.Xor =>
          val (tpe1, eff1) = visitExp(exp1)
          val (tpe2, eff2) = visitExp(exp2)
          c.expectType(expected = Type.Int64, actual = tpe1, exp1.loc)
          c.expectType(expected = Type.Int64, actual = tpe2, exp2.loc)
          c.unifyType(tvar, Type.Int64, loc)
          val resTpe = tvar
          val resEff = Type.mkUnion(eff1, eff2, loc)
          (resTpe, resEff)

        case SemanticOp.Int8Op.Shl | SemanticOp.Int8Op.Shr
             | SemanticOp.Int16Op.Shl | SemanticOp.Int16Op.Shr
             | SemanticOp.Int32Op.Shl | SemanticOp.Int32Op.Shr
             | SemanticOp.Int64Op.Shl | SemanticOp.Int64Op.Shr =>
          val (tpe1, eff1) = visitExp(exp1)
          val (tpe2, eff2) = visitExp(exp2)
          c.unifyType(tvar, tpe1, loc)
          c.expectType(expected = Type.Int32, actual = tpe2, exp2.loc)
          val resTpe = tvar
          val resEff = Type.mkUnion(eff1, eff2, loc)
          (resTpe, resEff)

        case SemanticOp.BoolOp.Eq | SemanticOp.BoolOp.Neq
             | SemanticOp.CharOp.Eq | SemanticOp.CharOp.Neq
             | SemanticOp.Float32Op.Eq | SemanticOp.Float32Op.Neq
             | SemanticOp.Float64Op.Eq | SemanticOp.Float64Op.Neq
             | SemanticOp.Int8Op.Eq | SemanticOp.Int8Op.Neq
             | SemanticOp.Int16Op.Eq | SemanticOp.Int16Op.Neq
             | SemanticOp.Int32Op.Eq | SemanticOp.Int32Op.Neq
             | SemanticOp.Int64Op.Eq | SemanticOp.Int64Op.Neq =>
          val (tpe1, eff1) = visitExp(exp1)
          val (tpe2, eff2) = visitExp(exp2)
          c.unifyType(tpe1, tpe2, loc)
          c.unifyType(tvar, Type.Bool, loc)
          val resTpe = tvar
          val resEff = Type.mkUnion(eff1, eff2, loc)
          (resTpe, resEff)

        case SemanticOp.CharOp.Lt | SemanticOp.CharOp.Le | SemanticOp.CharOp.Gt | SemanticOp.CharOp.Ge
             | SemanticOp.Float32Op.Lt | SemanticOp.Float32Op.Le | SemanticOp.Float32Op.Gt | SemanticOp.Float32Op.Ge
             | SemanticOp.Float64Op.Lt | SemanticOp.Float64Op.Le | SemanticOp.Float64Op.Gt | SemanticOp.Float64Op.Ge
             | SemanticOp.Int8Op.Lt | SemanticOp.Int8Op.Le | SemanticOp.Int8Op.Gt | SemanticOp.Int8Op.Ge
             | SemanticOp.Int16Op.Lt | SemanticOp.Int16Op.Le | SemanticOp.Int16Op.Gt | SemanticOp.Int16Op.Ge
             | SemanticOp.Int32Op.Lt | SemanticOp.Int32Op.Le | SemanticOp.Int32Op.Gt | SemanticOp.Int32Op.Ge
             | SemanticOp.Int64Op.Lt | SemanticOp.Int64Op.Le | SemanticOp.Int64Op.Gt | SemanticOp.Int64Op.Ge =>
          val (tpe1, eff1) = visitExp(exp1)
          val (tpe2, eff2) = visitExp(exp2)
          c.unifyType(tpe1, tpe2, loc)
          c.unifyType(tvar, Type.Bool, loc)
          val resTpe = tvar
          val resEff = Type.mkUnion(eff1, eff2, loc)
          (resTpe, resEff)

        case SemanticOp.StringOp.Concat =>
          val (tpe1, eff1) = visitExp(exp1)
          val (tpe2, eff2) = visitExp(exp2)
          c.expectType(expected = Type.Str, actual = tpe1, exp1.loc)
          c.expectType(expected = Type.Str, actual = tpe2, exp2.loc)
          c.unifyType(tvar, Type.Str, loc)
          val resTpe = tvar
          val resEff = Type.mkUnion(eff1, eff2, loc)
          (resTpe, resEff)
      }

      case Expr.IfThenElse(exp1, exp2, exp3, loc) =>
        val (tpe1, eff1) = visitExp(exp1)
        val (tpe2, eff2) = visitExp(exp2)
        val (tpe3, eff3) = visitExp(exp3)
        c.expectType(expected = Type.Bool, actual = tpe1, exp1.loc)
        c.unifyType(tpe2, tpe3, loc)
        val resTpe = tpe3
        val resEff = Type.mkUnion(eff1, eff2, eff3, loc)
        (resTpe, resEff)

      case Expr.Stm(exp1, exp2, loc) =>
        val (_, eff1) = visitExp(exp1)
        val (tpe2, eff2) = visitExp(exp2)
        val resTpe = tpe2
        val resEff = Type.mkUnion(eff1, eff2, loc)
        (resTpe, resEff)

      case Expr.Discard(exp, _) =>
        val (_, eff) = visitExp(exp)
        val resTpe = Type.Unit
        val resEff = eff
        (resTpe, resEff)

      case Expr.Let(sym, _, exp1, exp2, loc) =>
        val (tpe1, eff1) = visitExp(exp1)
        c.unifyType(sym.tvar, tpe1, exp1.loc)
        val (tpe2, eff2) = visitExp(exp2)
        val resTpe = tpe2
        val resEff = Type.mkUnion(eff1, eff2, loc)
        (resTpe, resEff)

      case Expr.LetRec(sym, _, _, exp1, exp2, loc) =>
        // exp1 is known to be a lambda syntactically
        val (tpe1, eff1) = visitExp(exp1)
        c.unifyType(sym.tvar, tpe1, exp1.loc)
        val (tpe2, eff2) = visitExp(exp2)
        val resTpe = tpe2
        val resEff = Type.mkUnion(eff1, eff2, loc)
        (resTpe, resEff)

      case Expr.Region(tpe, _) =>
        val resTpe = tpe
        val resEff = Type.Pure
        (resTpe, resEff)

      case Expr.Scope(sym, regionVar, exp, evar, loc) =>
        // We must visit exp INSIDE the region
        // (i.e. between `enter` and `exit`)
        // because we need to resolve local constraints
        // BEFORE purifying the region as we exit

        // TODO LEVELS this may change when we do purification properly (?)
        // We must unify sym.tvar and the region var INSIDE the region
        // because we need to ensure that reference to the region are
        // resolved BEFORE purifying the region as we exit
        c.enterRegion(regionVar.sym)
        c.unifyType(sym.tvar, Type.mkRegion(regionVar, loc), loc)
        val (tpe, eff) = visitExp(exp)
        c.exitRegion(evar, eff, loc)
        val resTpe = tpe
        val resEff = evar
        (resTpe, resEff)

      case Expr.Match(exp, rules, loc) =>
        val (tpe, eff) = visitExp(exp)
        val (patTpes, tpes, effs) = rules.map(visitMatchRule).unzip3
        c.unifyAllTypes(tpe :: patTpes, loc)
        c.unifyAllTypes(tpes, loc)
        val resTpe = tpes.headOption.getOrElse(Type.freshVar(Kind.Star, loc))
        val resEff = Type.mkUnion(eff :: effs, loc)
        (resTpe, resEff)

      case Expr.TypeMatch(exp, rules, loc) =>
        val (_, eff) = visitExp(exp)
        val (tpes, effs) = rules.map(visitTypeMatchRule).unzip
        c.unifyAllTypes(tpes, loc)
        val resTpe = tpes.headOption.getOrElse(Type.freshVar(Kind.Star, loc))
        val resEff = Type.mkUnion(eff :: effs, loc)
        (resTpe, resEff)

      case e: Expr.RestrictableChoose => RestrictableChooseConstraintGen.visitRestrictableChoose(e)

      case KindedAst.Expr.Tag(symUse, exp, tvar, loc) =>
        val decl = root.enums(symUse.sym.enumSym)
        val caze = decl.cases(symUse.sym)
        // We ignore constraints as tag schemes do not have them
        val (_, _, tagType, _) = Scheme.instantiate(caze.sc, loc.asSynthetic)

        // The tag type is a function from the type of variant to the type of the enum.
        val (tpe, eff) = visitExp(exp)
        c.unifyType(tagType, Type.mkPureArrow(tpe, tvar, loc), loc)
        val resTpe = tvar
        val resEff = eff
        (resTpe, resEff)

      case e: Expr.RestrictableTag => RestrictableChooseConstraintGen.visitRestrictableTag(e)

      case Expr.Tuple(elms, loc) =>
        val (elmTpes, elmEffs) = elms.map(visitExp).unzip
        val resTpe = Type.mkTuple(elmTpes, loc)
        val resEff = Type.mkUnion(elmEffs, loc)
        (resTpe, resEff)

      case Expr.RecordEmpty(loc) =>
        val resTpe = Type.mkRecord(Type.RecordRowEmpty, loc)
        val resEff = Type.Pure
        (resTpe, resEff)

      case Expr.RecordSelect(exp, label, tvar, loc) =>
        //
        // r : { label = tpe | row }
        // -------------------------
        //       r.label : tpe
        //
        val freshRowVar = Type.freshVar(Kind.RecordRow, loc)
        val expectedRowType = Type.mkRecordRowExtend(label, tvar, freshRowVar, loc)
        val expectedRecordType = Type.mkRecord(expectedRowType, loc)
        val (tpe, eff) = visitExp(exp)
        c.unifyType(tpe, expectedRecordType, loc)
        val resTpe = tvar
        val resEff = eff
        (resTpe, resEff)

      case Expr.RecordExtend(label, exp1, exp2, tvar, loc) =>
        //
        //       exp1 : tpe        exp2 : {| r }
        // ---------------------------------------------
        // { label = exp1 | exp2 } : { label  :: tpe | r }
        //
        val freshRowVar = Type.freshVar(Kind.RecordRow, loc)
        val (tpe1, eff1) = visitExp(exp1)
        val (tpe2, eff2) = visitExp(exp2)
        c.unifyType(tpe2, Type.mkRecord(freshRowVar, loc), loc)
        c.unifyType(tvar, Type.mkRecord(Type.mkRecordRowExtend(label, tpe1, freshRowVar, loc), loc), loc)
        val resTpe = tvar
        val resEff = Type.mkUnion(eff1, eff2, loc)
        (resTpe, resEff)

      case Expr.RecordRestrict(label, exp, tvar, loc) =>
        //
        //  exp : { label  :: t | r }
        // -------------------------
        // { -label | exp } : {| r }
        //
        val freshLabelType = Type.freshVar(Kind.Star, loc)
        val freshRowVar = Type.freshVar(Kind.RecordRow, loc)
        val (tpe, eff) = visitExp(exp)
        c.unifyType(tpe, Type.mkRecord(Type.mkRecordRowExtend(label, freshLabelType, freshRowVar, loc), loc), loc)
        c.unifyType(tvar, Type.mkRecord(freshRowVar, loc), loc)
        val resTpe = tvar
        val resEff = eff
        (resTpe, resEff)

      case Expr.ArrayLit(exps, exp, tvar, evar, loc) =>
        val regionVar = Type.freshVar(Kind.Eff, loc)
        val regionType = Type.mkRegion(regionVar, loc)
        val (tpes, effs) = exps.map(visitExp).unzip
        val (tpe, eff) = visitExp(exp)
        c.expectType(expected = regionType, actual = tpe, exp.loc)
        c.unifyAllTypes(tpes, loc)
        val elmTpe = tpes.headOption.getOrElse(Type.freshVar(Kind.Star, loc))
        c.unifyType(tvar, Type.mkArray(elmTpe, regionVar, loc), loc)
        c.unifyType(evar, Type.mkUnion(Type.mkUnion(effs, loc), eff, regionVar, loc), loc)
        val resTpe = tvar
        val resEff = evar
        (resTpe, resEff)

      case Expr.ArrayNew(exp1, exp2, exp3, tvar, evar, loc) =>
        val regionVar = Type.freshVar(Kind.Eff, loc)
        val regionType = Type.mkRegion(regionVar, loc)
        val (tpe1, eff1) = visitExp(exp1)
        val (tpe2, eff2) = visitExp(exp2)
        val (tpe3, eff3) = visitExp(exp3)
        c.expectType(expected = regionType, actual = tpe1, loc)
        c.expectType(expected = Type.Int32, actual = tpe3, exp3.loc)
        c.unifyType(tvar, Type.mkArray(tpe2, regionVar, loc), loc)
        c.unifyType(evar, Type.mkUnion(eff1, eff2, eff3, regionVar, loc), loc)
        val resTpe = tvar
        val resEff = evar
        (resTpe, resEff)

      case Expr.ArrayLoad(exp1, exp2, tvar, evar, loc) =>
        val regionVar = Type.freshVar(Kind.Eff, loc)
        val (tpe1, eff1) = visitExp(exp1)
        val (tpe2, eff2) = visitExp(exp2)
        c.expectType(expected = Type.mkArray(tvar, regionVar, loc), actual = tpe1, exp1.loc)
        c.expectType(expected = Type.Int32, actual = tpe2, exp2.loc)
        c.unifyType(evar, Type.mkUnion(regionVar, eff1, eff2, loc), loc)
        val resTpe = tvar
        val resEff = evar
        (resTpe, resEff)

      case Expr.ArrayStore(exp1, exp2, exp3, evar, loc) =>
        val elmVar = Type.freshVar(Kind.Star, loc)
        val regionVar = Type.freshVar(Kind.Eff, loc)
        val arrayType = Type.mkArray(elmVar, regionVar, loc)
        val (tpe1, eff1) = visitExp(exp1)
        val (tpe2, eff2) = visitExp(exp2)
        val (tpe3, eff3) = visitExp(exp3)
        c.expectType(expected = arrayType, actual = tpe1, exp1.loc)
        c.expectType(expected = Type.Int32, actual = tpe2, exp2.loc)
        c.expectType(expected = elmVar, actual = tpe3, exp3.loc)
        c.unifyType(evar, Type.mkUnion(regionVar, eff1, eff2, eff3, loc), loc)
        val resTpe = Type.Unit
        val resEff = evar
        (resTpe, resEff)

      case Expr.ArrayLength(exp, evar, loc) =>
        val elmVar = Type.freshVar(Kind.Star, loc)
        val regionVar = Type.freshVar(Kind.Eff, loc)
        val (tpe, eff) = visitExp(exp)
        c.expectType(Type.mkArray(elmVar, regionVar, loc), tpe, exp.loc)
        c.unifyType(evar, Type.mkUnion(regionVar, eff, loc), loc)
        val resTpe = Type.Int32
        val resEff = evar
        (resTpe, resEff)

      case Expr.StructNew(sym, fields, region, tvar, evar, loc) =>
        // This case needs to handle expressions like `new S { f = rhs } @ r` where `f` was not present in the struct declaration
        // Here, we check that `rhs` is itself valid by visiting it but make sure not to unify it with anything
        val (instantiatedFieldTpes, structTpe, regionVar) = instantiateStruct(sym, root.structs)
        val visitedFields = fields.map { case (k, v) => visitExp(v) }
        val (regionTpe, regionEff) = visitExp(region)
        val (fieldTpes, fieldEffs) = visitedFields.unzip
        c.unifyType(tvar, structTpe, loc)
        for {
          ((fieldSym, expr), fieldTpe1) <- fields.zip(fieldTpes)
        } {
          instantiatedFieldTpes.get(fieldSym.sym) match {
            case None => () // if not an actual field, there is nothing to unify
            case Some(fieldTpe2) => c.unifyType(fieldTpe1, fieldTpe2, expr.loc)
          }
        }
        c.unifyType(Type.mkRegion(regionVar, loc), regionTpe, region.loc)
        c.unifyType(evar, Type.mkUnion(fieldEffs :+ regionEff :+ regionVar, loc), loc)
        val resTpe = tvar
        val resEff = evar
        (resTpe, resEff)

      case Expr.StructGet(exp, field, tvar, evar, loc) =>
        val (instantiatedFieldTpes, structTpe, regionVar) = instantiateStruct(field.sym.structSym, root.structs)
        val (tpe, eff) = visitExp(exp)
        c.expectType(structTpe, tpe, exp.loc)
        val fieldTpe = instantiatedFieldTpes(field.sym)
        c.unifyType(fieldTpe, tvar, loc)
        c.unifyType(Type.mkUnion(eff, regionVar, loc), evar, exp.loc)
        val resTpe = tvar
        val resEff = evar
        (resTpe, resEff)

      case Expr.StructPut(exp1, field, exp2, tvar, evar, loc) =>
        val (instantiatedFieldTpes, structTpe, regionVar) = instantiateStruct(field.sym.structSym, root.structs)
        val (tpe1, eff1) = visitExp(exp1)
        val (tpe2, eff2) = visitExp(exp2)
        c.expectType(structTpe, tpe1, exp1.loc)
        val fieldTpe = instantiatedFieldTpes(field.sym)
        c.expectType(fieldTpe, tpe2, exp2.loc)
        c.unifyType(Type.mkUnit(loc), tvar, loc)
        c.unifyType(Type.mkUnion(eff1, eff2, regionVar, loc), evar, loc)
        val resTpe = tvar
        val resEff = evar
        (resTpe, resEff)

      case Expr.VectorLit(exps, tvar, evar, loc) =>
        val (tpes, effs) = exps.map(visitExp).unzip
        c.unifyAllTypes(tpes, loc)
        val tpe = tpes.headOption.getOrElse(Type.freshVar(Kind.Star, loc))
        c.unifyType(tvar, Type.mkVector(tpe, loc), loc)
        c.unifyType(evar, Type.mkUnion(effs, loc), loc)
        val resTpe = tvar
        val resEff = evar
        (resTpe, resEff)

      case Expr.VectorLoad(exp1, exp2, tvar, evar, loc) =>
        val (tpe1, eff1) = visitExp(exp1)
        val (tpe2, eff2) = visitExp(exp2)
        c.expectType(expected = Type.mkVector(tvar, loc), actual = tpe1, exp1.loc)
        c.expectType(expected = Type.Int32, actual = tpe2, exp2.loc)
        c.unifyType(evar, Type.mkUnion(eff1, eff2, loc), loc)
        val resTpe = tvar
        val resEff = evar
        (resTpe, resEff)

      case Expr.VectorLength(exp, loc) =>
        val elmVar = Type.freshVar(Kind.Star, loc)
        val (tpe, eff) = visitExp(exp)
        c.expectType(Type.mkVector(elmVar, loc), tpe, exp.loc)
        val resTpe = Type.Int32
        val resEff = eff
        (resTpe, resEff)

      case Expr.Ascribe(exp, expectedTpe, expectedEff, tvar, loc) =>
        // An ascribe expression is sound; the type system checks that the declared type matches the inferred type.
        val (actualTpe, actualEff) = visitExp(exp)
        expectedTpe.foreach { tpe => c.expectType(expected = tpe, actual = actualTpe, loc) }
        c.unifyType(actualTpe, tvar, loc)
        expectedEff.foreach { eff => c.expectType(expected = eff, actual = actualEff, loc) }
        val resTpe = tvar
        val resEff = actualEff
        (resTpe, resEff)

      case Expr.InstanceOf(exp, _, _) =>
        val (_, eff) = visitExp(exp)
        val resTpe = Type.Bool
        val resEff = eff
        (resTpe, resEff)

      case Expr.CheckedCast(cast, exp, tvar, evar, loc) =>
        // A cast expression is sound; the type system ensures the declared type is correct.
        cast match {
          case CheckedCastType.TypeCast =>
            // We replace the type with a fresh variable to allow any type.
            // The validity of this cast is checked in the Safety phase.
            val (_, eff) = visitExp(exp)
            c.unifyType(evar, eff, loc)
            val resTpe = tvar
            val resEff = evar
            (resTpe, resEff)

          case CheckedCastType.EffectCast =>
            // We union the effect with a fresh variable to allow unifying with a "larger" effect.
            val (tpe, eff) = visitExp(exp)
            c.unifyType(tvar, tpe, loc)
            val resTpe = tvar
            val resEff = Type.mkUnion(eff, evar, loc)
            (resTpe, resEff)
        }

      case Expr.UncheckedCast(exp, declaredTpe, declaredEff, tvar, loc) =>
        // An unchecked cast expression is unsound; the type system assumes the declared type and effect are correct.
        val (actualTyp, actualEff) = visitExp(exp)
        c.unifyType(tvar, declaredTpe.getOrElse(actualTyp), loc)
        val resTpe = tvar
        val resEff = declaredEff.getOrElse(actualEff)
        (resTpe, resEff)

      case Expr.UncheckedMaskingCast(exp, _) =>
        // A masking cast expression is unsound; the type system assumes the declared type and effect are correct.
        // The expression is treated as impure later in the compiler to prevent erasure in optimizations.
        val (tpe, _) = visitExp(exp)
        val resTpe = tpe
        val resEff = Type.Pure
        (resTpe, resEff)

      case Expr.Without(exp, _, _) =>
        // We ignore the `without` here.
        // TODO EFF-MIGRATION Use set subtraction when we have set effects.
        val (tpe, eff) = visitExp(exp)
        val resTpe = tpe
        val resEff = eff
        (resTpe, resEff)

      case Expr.TryCatch(exp, rules, loc) =>
        val (tpe, eff) = visitExp(exp)
        val (tpes, effs) = rules.map(visitCatchRule).unzip
        c.unifyAllTypes(tpes, loc)
        val ruleTpe = tpes.headOption.getOrElse(Type.freshVar(Kind.Star, loc))
        c.unifyType(tpe, ruleTpe, loc)
        val resTpe = tpe
        val resEff = Type.mkUnion(eff :: effs, loc)
        (resTpe, resEff)

      case KindedAst.Expr.Throw(exp, tvar, evar, loc) =>
        val (_, eff) = visitExp(exp)
        c.unifyType(evar, Type.mkUnion(eff, Type.IO, loc), loc)
        val resultTpe = tvar
        val resultEff = evar
        (resultTpe, resultEff)

      case Expr.TryWith(exp, effUse, rules, tvar, loc) =>
        val (tpe, eff) = visitExp(exp)
        val continuationEffect = Type.freshVar(Kind.Eff, loc)
        val (tpes, effs) = rules.map(visitHandlerRule(_, tpe, continuationEffect, loc)).unzip
        c.unifyAllTypes(tpe :: tvar :: tpes, loc)


        // TODO ASSOC-TYPES The types used here are not correct.
        // TODO ASSOC-TYPES We should use set subtraction instead.
        // We subtract the handled effect from the body
        // Note: Does not work for polymorphic effects.
        val correctedBodyEff = c.purifyEff(effUse.sym, eff)

        // The continuation effect is the effect of all the rule bodies, plus the effect of the try-body
        c.unifyType(continuationEffect, Type.mkUnion(effs, loc), loc) // TODO temp simplification: ignoring try-body
        val resultTpe = tpe

        // TODO ASSOC-TYPES should be continuationEffect
        val resultEff = Type.mkUnion(effs, loc) // TODO temp simplification
        (resultTpe, resultEff)

      case Expr.Do(opUse, exps, tvar, loc) =>
        val op = lookupOp(opUse.sym, opUse.loc)
        val effTpe = Type.Cst(TypeConstructor.Effect(opUse.sym.eff), loc)

        // length check done in Resolver
        val effs = visitOpArgs(op, exps)

        // specialize the return type of the op if needed
        val opTpe = getDoType(op)

        c.unifyType(opTpe, tvar, loc)
        val resTpe = tvar
        val resEff = Type.mkUnion(effTpe :: op.spec.eff :: effs, loc)

        (resTpe, resEff)

      case Expr.InvokeConstructor2(clazz, exps, jvar, evar, loc) =>
        // Γ ⊢ eᵢ ... : τ₁ ...    Γ ⊢ ι ~ JvmConstructor(k, eᵢ ...)
        // --------------------------------------------------------
        // Γ ⊢ new k(e₁ ...) : k \ JvmToEff[ι]
        val baseEff = Type.JvmToEff(jvar, loc)
        val clazzTpe = Type.getFlixType(clazz)
        val (tpes, effs) = exps.map(visitExp).unzip
        c.unifyType(jvar, Type.UnresolvedJvmType(Type.JvmMember.JvmConstructor(clazz, tpes), loc), loc)
        c.unifyType(evar, Type.mkUnion(baseEff :: effs, loc), loc)
        val resTpe = clazzTpe
        val resEff = evar
        (resTpe, resEff)

      case Expr.InvokeMethod2(exp, methodName, exps, jvar, tvar, evar, loc) =>
        // Γ ⊢ e : τ    Γ ⊢ eᵢ ... : τ₁ ...    Γ ⊢ ι ~ JvmMethod(τ, m, τᵢ ...)
        // ---------------------------------------------------------------
        // Γ ⊢ e.m(eᵢ ...) : JvmToType[ι] \ JvmToEff[ι]
        val baseEff = Type.JvmToEff(jvar, loc)
        val (tpe, eff) = visitExp(exp)
        val (tpes, effs) = exps.map(visitExp).unzip
        c.unifyType(jvar, Type.UnresolvedJvmType(Type.JvmMember.JvmMethod(tpe, methodName, tpes), loc), loc)
        c.unifyType(tvar, Type.JvmToType(jvar, loc), loc)
        c.unifyType(evar, Type.mkUnion(baseEff :: eff :: effs, loc), loc)
        val resTpe = tvar
        val resEff = evar
        (resTpe, resEff)

      case Expr.InvokeStaticMethod2(clazz, methodName, exps, jvar, tvar, evar, loc) =>
        // Γ ⊢ eᵢ ... : τ₁ ...    Γ ⊢ ι ~ JvmStaticMethod(m, τᵢ ...)
        // ---------------------------------------------------------------
        // Γ ⊢ m(eᵢ ...) : JvmToType[ι] \ JvmToEff[ι]
        val baseEff = Type.JvmToEff(jvar, loc)
        val (tpes, effs) = exps.map(visitExp).unzip
        c.unifyType(jvar, Type.UnresolvedJvmType(Type.JvmMember.JvmStaticMethod(clazz, methodName, tpes), loc), loc)
        c.unifyType(tvar, Type.JvmToType(jvar, loc), loc)
        c.unifyType(evar, Type.mkUnion(baseEff :: effs, loc), loc)
        val resTpe = tvar
        val resEff = evar
        (resTpe, resEff)

      case Expr.GetField2(exp, fieldName, jvar, tvar, evar, loc) =>
        // Γ ⊢ e : τ    Γ ⊢ ι ~ JvmFieldMethod(τ, m)
        // ---------------------------------------------------------------
        // Γ ⊢ e.f : JvmToType[ι]
        val (tpe, eff) = visitExp(exp)
        c.unifyType(jvar, Type.UnresolvedJvmType(Type.JvmMember.JvmField(tpe, fieldName), loc), loc)
        c.unifyType(tvar, Type.JvmToType(jvar, loc), loc) // unify field type
        c.unifyType(evar, Type.mkUnion(Type.IO :: eff :: Nil, loc), loc) // unify effects
        val resTpe = tvar
        val resEff = evar
        (resTpe, resEff)

      case Expr.InvokeConstructorOld(constructor, exps, _) =>
        val classTpe = Type.getFlixType(constructor.getDeclaringClass)
        val (_, _) = exps.map(visitExp).unzip
        val resTpe = classTpe
        val resEff = Type.IO
        (resTpe, resEff)

      case Expr.InvokeMethodOld(method, clazz, exp, exps, loc) =>
        val classTpe = Type.getFlixType(clazz)
        val (thisTpe, _) = visitExp(exp)
        c.unifyType(thisTpe, classTpe, loc)
        val (_, _) = exps.map(visitExp).unzip
        val resTpe = Type.getFlixType(method.getReturnType)
        val resEff = Type.IO
        (resTpe, resEff)

      case Expr.InvokeStaticMethodOld(method, exps, _) =>
        val (_, _) = exps.map(visitExp).unzip
        val resTpe = Type.getFlixType(method.getReturnType)
        val resEff = Type.IO
        (resTpe, resEff)

      case Expr.GetFieldOld(field, clazz, exp, _) =>
        val classType = Type.getFlixType(clazz)
        val fieldType = Type.getFlixType(field.getType)
        val (tpe, _) = visitExp(exp)
        c.expectType(expected = classType, actual = tpe, exp.loc)
        val resTpe = fieldType
        val resEff = Type.IO
        (resTpe, resEff)

      case Expr.PutField(field, clazz, exp1, exp2, _) =>
        val fieldType = Type.getFlixType(field.getType)
        val classType = Type.getFlixType(clazz)
        val (tpe1, _) = visitExp(exp1)
        val (tpe2, _) = visitExp(exp2)
        c.expectType(expected = classType, actual = tpe1, exp1.loc)
        c.expectType(expected = fieldType, actual = tpe2, exp2.loc)
        val resTpe = Type.Unit
        val resEff = Type.IO
        (resTpe, resEff)

      case Expr.GetStaticField(field, _) =>
        val fieldType = Type.getFlixType(field.getType)
        val resTpe = fieldType
        val resEff = Type.IO
        (resTpe, resEff)

      case Expr.PutStaticField(field, exp, _) =>
        val (valueTyp, _) = visitExp(exp)
        c.expectType(expected = Type.getFlixType(field.getType), actual = valueTyp, exp.loc)
        val resTpe = Type.Unit
        val resEff = Type.IO
        (resTpe, resEff)

      case Expr.NewObject(_, clazz, methods, _) =>
        methods.foreach(visitJvmMethod)
        val resTpe = Type.getFlixType(clazz)
        val resEff = Type.IO
        (resTpe, resEff)

      case Expr.NewChannel(exp1, exp2, tvar, evar, loc) =>
        val regionVar = Type.freshVar(Kind.Eff, loc)
        val regionType = Type.mkRegion(regionVar, loc)
        val (tpe1, eff1) = visitExp(exp1)
        val (tpe2, eff2) = visitExp(exp2)
        c.expectType(expected = regionType, actual = tpe1, exp1.loc)
        c.expectType(expected = Type.Int32, actual = tpe2, exp2.loc)
        c.unifyType(evar, regionVar, loc)
        // TODO unify tvar with return type?
        val resTpe = tvar
        val resEff = Type.mkUnion(eff1, eff2, regionVar, loc)
        (resTpe, resEff)

      case Expr.GetChannel(exp, tvar, evar, loc) =>
        val regionVar = Type.freshVar(Kind.Eff, loc)
        val elmTpe = Type.freshVar(Kind.Star, loc)
        val receiverTpe = Type.mkReceiver(elmTpe, regionVar, loc)
        val (tpe, eff) = visitExp(exp)
        c.expectType(expected = receiverTpe, actual = tpe, exp.loc)
        c.unifyType(tvar, elmTpe, loc)
        c.unifyType(evar, Type.mkUnion(eff, regionVar, loc), loc)
        val resTpe = tvar
        val resEff = evar
        (resTpe, resEff)

      case Expr.PutChannel(exp1, exp2, evar, loc) =>
        val regionVar = Type.freshVar(Kind.Eff, loc)
        val elmTpe = Type.freshVar(Kind.Star, loc)
        val senderTpe = Type.mkSender(elmTpe, regionVar, loc)
        val (tpe1, eff1) = visitExp(exp1)
        val (tpe2, eff2) = visitExp(exp2)
        c.expectType(expected = senderTpe, actual = tpe1, exp1.loc)
        c.expectType(expected = elmTpe, actual = tpe2, exp2.loc)
        c.unifyType(evar, Type.mkUnion(eff1, eff2, regionVar, loc), loc)
        val resTpe = Type.mkUnit(loc)
        val resEff = evar
        (resTpe, resEff)

      case Expr.SelectChannel(rules, default, tvar, evar, loc) =>
        val regionVar = Type.freshVar(Kind.Eff, loc)
        val (ruleTypes, ruleEffs) = rules.map(visitSelectRule(_, regionVar)).unzip
        val (defaultType, eff2) = visitDefaultRule(default, loc)
        c.unifyAllTypes(tvar :: defaultType :: ruleTypes, loc)
        c.unifyType(evar, Type.mkUnion(regionVar :: eff2 :: ruleEffs, loc), loc)
        val resTpe = tvar
        val resEff = evar
        (resTpe, resEff)

      case Expr.Spawn(exp1, exp2, loc) =>
        // TODO it is unclear what the type rules of spawn should be
        val regionVar = Type.freshVar(Kind.Eff, loc)
        val regionType = Type.mkRegion(regionVar, loc)
        val (_, _) = visitExp(exp1)
        val (tpe2, _) = visitExp(exp2)
        c.expectType(expected = regionType, actual = tpe2, exp2.loc)
        val resTpe = Type.Unit
        val resEff = Type.mkUnion(Type.IO, regionVar, loc)
        (resTpe, resEff)

      case Expr.ParYield(frags, exp, _) =>
        // We don't need to keep the types of the fragments
        // since they are all bound to the patterns

        // The result effect is only the effect of exp
        // because the fragments must all be pure.
        frags.foreach(visitParYieldFragment)
        val (tpe, eff) = visitExp(exp)
        val resTpe = tpe
        val resEff = eff
        (resTpe, resEff)

      case Expr.Lazy(exp, loc) =>
        val (tpe, eff) = visitExp(exp)
        c.expectType(expected = Type.Pure, actual = eff, exp.loc)
        val resTpe = Type.mkLazy(tpe, loc)
        val resEff = Type.Pure
        (resTpe, resEff)

      case Expr.Force(exp, tvar, loc) =>
        val (tpe, eff) = visitExp(exp)
        c.expectType(expected = Type.mkLazy(tvar, loc), actual = tpe, exp.loc)
        val resTpe = tvar
        val resEff = eff
        (resTpe, resEff)

      case e: Expr.FixpointConstraintSet => SchemaConstraintGen.visitFixpointConstraintSet(e)
      case e: Expr.FixpointLambda => SchemaConstraintGen.visitFixpointLambda(e)
      case e: Expr.FixpointMerge => SchemaConstraintGen.visitFixpointMerge(e)
      case e: Expr.FixpointSolve => SchemaConstraintGen.visitFixpointSolve(e)
      case e: Expr.FixpointFilter => SchemaConstraintGen.visitFixpointFilter(e)
      case e: Expr.FixpointInject => SchemaConstraintGen.visitFixpointInject(e)
      case e: Expr.FixpointProject => SchemaConstraintGen.visitFixpointProject(e)

      case Expr.Error(_, tvar, evar) =>
        // The error expression has whatever type and effect it needs to have.
        val resTpe = tvar
        val resEff = evar
        (resTpe, resEff)
    }
  }

  /**
    * Generates constraints for the pattern.
    *
    * Returns the pattern's type. The type may be a variable which must later be resolved.
    */
  def visitPattern(pat0: KindedAst.Pattern)(implicit c: TypeContext, root: KindedAst.Root, flix: Flix): Type = {
    implicit val scope: Scope = c.getScope
    pat0 match {
      case KindedAst.Pattern.Wild(tvar, _) => tvar

      case KindedAst.Pattern.Var(sym, tvar, loc) =>
        c.unifyType(sym.tvar, tvar, loc)
        tvar

      case KindedAst.Pattern.Cst(cst, _) => Type.constantType(cst)

      case KindedAst.Pattern.Tag(symUse, pat, tvar, loc) =>
        val decl = root.enums(symUse.sym.enumSym)
        val caze = decl.cases(symUse.sym)
        // We ignore constraints as tag schemes do not have them
        val (_, _, tagType, _) = Scheme.instantiate(caze.sc, loc.asSynthetic)

        // The tag type is a function from the type of variant to the type of the enum.
        val tpe = visitPattern(pat)
        c.unifyType(tagType, Type.mkPureArrow(tpe, tvar, loc), loc)
        tvar


      case KindedAst.Pattern.Tuple(elms, loc) =>
        val tpes = elms.map(visitPattern)
        Type.mkTuple(tpes, loc)

      case KindedAst.Pattern.Record(pats, pat, tvar, loc) =>
        val freshRowVar = Type.freshVar(Kind.RecordRow, loc.asSynthetic)
        val freshRecord = Type.mkRecord(freshRowVar, loc.asSynthetic)

        val tailTpe = visitPattern(pat)
        c.unifyType(freshRecord, tailTpe, loc.asSynthetic)
        val patTpes = pats.map(visitRecordLabelPattern)
        val resTpe = mkRecordType(patTpes, freshRowVar, loc)
        c.unifyType(resTpe, tvar, loc)
        resTpe

      case KindedAst.Pattern.RecordEmpty(loc) => Type.mkRecord(Type.RecordRowEmpty, loc)

      case KindedAst.Pattern.Error(tvar, _) => tvar

    }
  }

  /**
    * Generates constraints for the patterns inside the record label pattern.
    *
    * Returns the label, pattern type, and location of the pattern.
    */
  private def visitRecordLabelPattern(pat: KindedAst.Pattern.Record.RecordLabelPattern)(implicit c: TypeContext, root: KindedAst.Root, flix: Flix): (Name.Label, Type, SourceLocation) = pat match {
    case KindedAst.Pattern.Record.RecordLabelPattern(label, tvar, p, loc) =>
      // { Label = Pattern ... }
      val tpe = visitPattern(p)
      c.unifyType(tpe, tvar, loc)
      (label, tpe, loc)
  }

  /**
    * Generates constraints for the given match rule.
    *
    * Returns the pattern type, the body's type, and the body's effect
    */
  private def visitMatchRule(rule: KindedAst.MatchRule)(implicit c: TypeContext, root: KindedAst.Root, flix: Flix): (Type, Type, Type) = rule match {
    case KindedAst.MatchRule(pat, guard, exp) =>
      val patTpe = visitPattern(pat)
      guard.foreach {
        g =>
          val (guardTpe, guardEff) = visitExp(g)
          c.expectType(expected = Type.Bool, actual = guardTpe, g.loc)
          c.expectType(expected = Type.Pure, actual = guardEff, g.loc)
      }
      val (tpe, eff) = visitExp(exp)
      (patTpe, tpe, eff)
  }

  /**
    * Generates constraints for the given typematch rule.
    *
    * Returns the the body's type and the body's effect
    */
  private def visitTypeMatchRule(rule: KindedAst.TypeMatchRule)(implicit c: TypeContext, root: KindedAst.Root, flix: Flix): (Type, Type) = rule match {
    case KindedAst.TypeMatchRule(sym, declTpe, exp) =>
      // We mark all the type vars in the declared type as rigid.
      // This ensures we get a substitution from the actual type to the declared type.
      // This marking only really affects wildcards,
      // as non-wildcard variables must come from the function signature
      // and are therefore already rigid.
      declTpe.typeVars.map(_.sym).foreach(c.rigidify)

      // Unify the variable's type with the declared type
      c.unifyType(sym.tvar, declTpe, sym.loc)

      visitExp(exp)
  }

  /**
    * Generates constraints for the given catch rule.
    *
    * Returns the the body's type and the body's effect
    */
  private def visitCatchRule(rule: KindedAst.CatchRule)(implicit c: TypeContext, root: KindedAst.Root, flix: Flix): (Type, Type) = rule match {
    case KindedAst.CatchRule(sym, clazz, exp) =>
      c.expectType(expected = Type.mkNative(clazz, sym.loc), sym.tvar, sym.loc)
      visitExp(exp)
  }

  /**
    * Generates constraints unifying the given expected and actual formal parameters.
    */
  private def unifyFormalParams(op: Symbol.OpSym, expected: List[KindedAst.FormalParam], actual: List[KindedAst.FormalParam], loc: SourceLocation)(implicit c: TypeContext, flix: Flix): Unit = {
    // length check done in Resolver
    c.expectTypeArguments(op, expectedTypes = expected.map(_.tpe), actualTypes = actual.map(_.tpe), actual.map(_.loc))
  }

  /**
    * Generates constraints for the given handler rule.
    *
    * Returns the body's type and the body's effect.
    *
    * @param tryBlockTpe        the type of the try-block associated with the handler
    * @param continuationEffect the effect of the continuation
    */
  private def visitHandlerRule(rule: KindedAst.HandlerRule, tryBlockTpe: Type, continuationEffect: Type, loc: SourceLocation)(implicit c: TypeContext, root: KindedAst.Root, flix: Flix): (Type, Type) = rule match {
    case KindedAst.HandlerRule(op, actualFparams0, body, opTvar) =>
      val effect = root.effects(op.sym.eff)
      val ops = effect.ops.map(op => op.sym -> op).toMap
      // Don't need to generalize since ops are monomorphic
      // Don't need to handle unknown op because resolver would have caught this
      val (actualFparams, List(resumptionFparam)) = actualFparams0.splitAt(actualFparams0.length - 1)
      ops(op.sym) match {
        case KindedAst.Op(_, KindedAst.Spec(_, _, _, _, expectedFparams, _, opTpe, _, _, _, _)) =>
          val resumptionArgType = opTpe
          val resumptionResType = tryBlockTpe
          val resumptionEff = continuationEffect
          val expectedResumptionType = Type.mkArrowWithEffect(resumptionArgType, resumptionEff, resumptionResType, loc.asSynthetic)
          unifyFormalParams(op.sym, expected = expectedFparams, actual = actualFparams, op.loc)
          c.expectType(expected = expectedResumptionType, actual = resumptionFparam.tpe, resumptionFparam.loc)
          val (actualTpe, actualEff) = visitExp(body)

          // unify the operation return type with its tvar
          c.unifyType(actualTpe, opTvar, body.loc)

          (actualTpe, actualEff)
      }
  }

  /**
    * Generates constraints for the JVM method.
    */
  private def visitJvmMethod(method: KindedAst.JvmMethod)(implicit c: TypeContext, root: KindedAst.Root, flix: Flix): Unit = method match {
    case KindedAst.JvmMethod(_, fparams, exp, returnTpe, eff, _) =>

      /**
        * Constrains the given formal parameter to its declared type.
        */
      def visitFormalParam(fparam: KindedAst.FormalParam): Unit = fparam match {
        case KindedAst.FormalParam(sym, _, tpe, _, loc) =>
          c.unifyType(sym.tvar, tpe, loc)
      }

      fparams.foreach(visitFormalParam)
      val (bodyTpe, bodyEff) = visitExp(exp)
      c.expectType(expected = returnTpe, actual = bodyTpe, exp.loc)
      c.expectType(expected = eff, actual = bodyEff, exp.loc)
  }

  /**
    * Generates constraints for the SelectChannelRule.
    *
    * Returns the type and effect of the rule.
    */
  private def visitSelectRule(sr0: KindedAst.SelectChannelRule, regionVar: Type)(implicit c: TypeContext, root: KindedAst.Root, flix: Flix): (Type, Type) = {
    sr0 match {
      case KindedAst.SelectChannelRule(sym, chan, body) =>
        val (chanType, eff1) = visitExp(chan)
        val (bodyType, eff2) = visitExp(body)
        c.unifyType(chanType, Type.mkReceiver(sym.tvar, regionVar, sym.loc), sym.loc)
        val resTpe = bodyType
        val resEff = Type.mkUnion(eff1, eff2, regionVar, body.loc)
        (resTpe, resEff)
    }
  }

  /**
    * Generates constraints for the default rule.
    *
    * Returns the type and effect of the rule body.
    */
  private def visitDefaultRule(exp0: Option[KindedAst.Expr], loc: SourceLocation)(implicit c: TypeContext, root: KindedAst.Root, flix: Flix): (Type, Type) = {
    implicit val scope: Scope = c.getScope
    exp0 match {
      case None => (Type.freshVar(Kind.Star, loc), Type.Pure)
      case Some(exp) => visitExp(exp)
    }
  }

  /**
    * Generates constraints unifying each argument's type with the corresponding parameter of the operation.
    *
    * The number of arguments must match the number of parameters (this check is done in Resolver).
    */
  private def visitOpArgs(op: KindedAst.Op, args: List[KindedAst.Expr])(implicit c: TypeContext, root: KindedAst.Root, flix: Flix): List[Type] = {
    (args zip op.spec.fparams) map {
      case (arg, fparam) => visitOpArg(arg, fparam)
    }
  }

  /**
    * Generates constraints unifying the given argument's type with the formal parameter's type.
    *
    * Returns the effect of the argument.
    */
  private def visitOpArg(arg: KindedAst.Expr, fparam: KindedAst.FormalParam)(implicit c: TypeContext, root: KindedAst.Root, flix: Flix): Type = {
    val (tpe, eff) = visitExp(arg)
    c.expectType(expected = fparam.tpe, actual = tpe, arg.loc)
    eff
  }

  /**
    * Generates constraints for the given ParYieldFragment.
    */
  private def visitParYieldFragment(frag: KindedAst.ParYieldFragment)(implicit c: TypeContext, root: KindedAst.Root, flix: Flix): Unit = frag match {
    case KindedAst.ParYieldFragment(pat, exp, loc) =>
      val patTpe = visitPattern(pat)
      val (tpe, eff) = visitExp(exp)
      c.unifyType(patTpe, tpe, loc)
      c.expectType(expected = Type.Pure, actual = eff, exp.loc)
  }

  /**
    * Builds a record type from the given fields and rest type.
    *
    * The rest type represents the "tail" of the record.
    */
  private def mkRecordType(patTypes: List[(Name.Label, Type, SourceLocation)], rest: Type, loc: SourceLocation): Type = {
    val ps = patTypes.foldRight(rest) {
      case ((lbl, t, l), acc) => Type.mkRecordRowExtend(
        lbl, t, acc, l)
    }
    Type.mkRecord(ps, loc)
  }

  /**
    * Returns the operation corresponding to the given symbol.
    */
  private def lookupOp(sym: Symbol.OpSym, loc: SourceLocation)(implicit root: KindedAst.Root): KindedAst.Op = {
    val eff = root.effects(sym.eff)
    eff.ops.find(_.sym == sym)
      .getOrElse(throw InternalCompilerException(s"Unexpected missing operation $sym in effect ${sym.eff}", loc))
  }

  /**
    * Returns the type inferred for `do`ing the given op.
    *
    * This is usually the annotated return type of the op.
    * But if the op returns Void, we return a free variable instead.
    */
  private def getDoType(op: KindedAst.Op)(implicit c: TypeContext, flix: Flix): Type = {
    implicit val scope: Scope = c.getScope
    // We special-case the result type of the operation.
    op.spec.tpe.typeConstructor match {
      case Some(TypeConstructor.Void) =>
        // The operation type is `Void`. Flix does not have subtyping, but here we want something close to it.
        // Hence we treat `Void` as a fresh type variable.
        // An alternative would be to allow empty pattern matches, but that is cumbersome.
        Type.freshVar(Kind.Star, op.spec.tpe.loc, isRegion = false, Ast.VarText.Absent)
      case _ => op.spec.tpe
    }
  }

  /**
    * Instantiates the scheme of the struct in corresponding to `sym` in `structs`
    * Returns a map from field name to its instantiated type, the type of the instantiated struct, and the instantiated struct's region variable
    *
    * For example, for the struct `struct S [v, r] { a: v, b: Int32 }` where `v` instantiates to `v'` and `r` instantiates to `r'`
    * The first element of the return tuple would be a map with entries `a -> v'` and `b -> Int32`
    * The second element of the return tuple would be(locations omitted) `Apply(Apply(Cst(Struct(S)), v'), r')`
    * The third element of the return tuple would be `r'`
    */
  private def instantiateStruct(sym: Symbol.StructSym, structs: Map[Symbol.StructSym, KindedAst.Struct])(implicit c: TypeContext, flix: Flix): (Map[Symbol.StructFieldSym, Type], Type, Type.Var) = {
    implicit val scope: Scope = c.getScope
    val struct = structs(sym)
    assert(struct.tparams.last.sym.kind == Kind.Eff)
    val fields = struct.fields
    val (_, _, tpe, substMap) = Scheme.instantiate(struct.sc, struct.loc)
    val subst = Substitution(substMap)
    val instantiatedFields = fields.map(f => f match {
      case KindedAst.StructField(fieldSym, tpe, _) =>
        fieldSym -> subst(tpe)
    })
    (instantiatedFields.toMap, tpe, substMap(struct.tparams.last.sym))
  }
}<|MERGE_RESOLUTION|>--- conflicted
+++ resolved
@@ -140,11 +140,7 @@
             (resTpe, resEff)
         }
 
-<<<<<<< HEAD
-      case Expr.ApplyDef(Ast.DefSymUse(sym, loc1), exps, ftvar, tvar, evar, loc2) =>
-=======
       case Expr.ApplyDef(Ast.DefSymUse(sym, loc1), exps, itvar, tvar, evar, loc2) =>
->>>>>>> d55d777e
         val defn = root.defs(sym)
         val (tconstrs1, econstrs1, declaredType, _) = Scheme.instantiate(defn.spec.sc, loc1.asSynthetic)
         val constrs1 = tconstrs1.map(_.copy(loc = loc2))
@@ -152,11 +148,7 @@
         val declaredArgumentTypes = declaredType.arrowArgTypes
         val declaredResultType = declaredType.arrowResultType
         val (tpes, effs) = exps.map(visitExp).unzip
-<<<<<<< HEAD
-        c.unifyType(ftvar, declaredType, loc2)
-=======
         c.unifyType(itvar, declaredType, loc2)
->>>>>>> d55d777e
         c.expectTypeArguments(sym, declaredArgumentTypes, tpes, exps.map(_.loc))
         c.addClassConstraints(constrs1, loc2)
         econstrs1.foreach { econstr => c.unifyType(econstr.tpe1, econstr.tpe2, loc2) }
