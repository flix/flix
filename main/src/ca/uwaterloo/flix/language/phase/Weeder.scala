--- conflicted
+++ resolved
@@ -524,51 +524,6 @@
   }
 
   /**
-<<<<<<< HEAD
-=======
-    * Rewrites the given relation declaration `r0` to a type alias.
-    */
-  private def visitRelation(r0: ParsedAst.Declaration.Relation)(implicit flix: Flix): Validation[List[WeededAst.Declaration.TypeAlias], WeederError] = r0 match {
-    case ParsedAst.Declaration.Relation(doc0, mod0, sp1, ident, tparams0, attr, sp2) =>
-      val doc = visitDoc(doc0)
-      val loc = mkSL(sp1, sp2)
-      val modVal = visitModifiers(mod0, legalModifiers = Set(Ast.Modifier.Public))
-      val tparamsVal = visitTypeParams(tparams0)
-      val termTypesVal = traverse(attr)(a => visitType(a.tpe))
-
-      //
-      // Rewrite the relation declaration to a type alias.
-      //
-      mapN(modVal, tparamsVal, termTypesVal) {
-        case (mod, tparams, termTypes) =>
-          val tpe = WeededAst.Type.Relation(termTypes, ident.loc)
-          List(WeededAst.Declaration.TypeAlias(doc, mod, ident, tparams, tpe, loc))
-      }
-  }
-
-  /**
-    * Performs weeding on the given lattice `r0`.
-    */
-  private def visitLattice(l0: ParsedAst.Declaration.Lattice)(implicit flix: Flix): Validation[List[WeededAst.Declaration.TypeAlias], WeederError] = l0 match {
-    case ParsedAst.Declaration.Lattice(doc0, mod0, sp1, ident, tparams0, attr, sp2) =>
-      val doc = visitDoc(doc0)
-      val loc = mkSL(sp1, sp2)
-      val modVal = visitModifiers(mod0, legalModifiers = Set(Ast.Modifier.Public))
-      val tparamsVal = visitTypeParams(tparams0)
-      val termTypesVal = traverse(attr)(a => visitType(a.tpe))
-
-      //
-      // Rewrite the lattice declaration to a type alias.
-      //
-      mapN(modVal, tparamsVal, termTypesVal) {
-        case (mod, tparams, termTypes) =>
-          val tpe = WeededAst.Type.Lattice(termTypes, ident.loc)
-          List(WeededAst.Declaration.TypeAlias(doc, mod, ident, tparams, tpe, loc))
-      }
-  }
-
-  /**
->>>>>>> 33597327
     * Performs weeding on the given use or import `u0`.
     */
   private def visitUseOrImport(u0: ParsedAst.UseOrImport): Validation[List[WeededAst.UseOrImport], WeederError] = u0 match {
