/*
 * Copyright 2015-2016 Magnus Madsen
 *
 * Licensed under the Apache License, Version 2.0 (the "License");
 * you may not use this file except in compliance with the License.
 * You may obtain a copy of the License at
 *
 *   http://www.apache.org/licenses/LICENSE-2.0
 *
 * Unless required by applicable law or agreed to in writing, software
 * distributed under the License is distributed on an "AS IS" BASIS,
 * WITHOUT WARRANTIES OR CONDITIONS OF ANY KIND, either express or implied.
 * See the License for the specific language governing permissions and
 * limitations under the License.
 */

package ca.uwaterloo.flix.util

import ca.uwaterloo.flix.language.errors.{Recoverable, Unrecoverable}
import ca.uwaterloo.flix.util.Validation._
import ca.uwaterloo.flix.util.collection.Chain
import org.scalatest.funsuite.AnyFunSuite


class TestValidation extends AnyFunSuite {

  test("map01") {
    val result = mapN(Validation.success("foo")) {
      case x => x.toUpperCase
    }
    assertResult(Validation.success("FOO"))(result)
  }

  test("map02") {
    val one = mapN(Validation.success("foo")) {
      case x => x.toUpperCase
    }
    val result = mapN(one) {
      case y => y.reverse
    }
    assertResult(Validation.success("OOF"))(result)
  }

  test("map03") {
    val one = mapN(Validation.success("foo")) {
      case x => x.toUpperCase
    }
    val two = mapN(one) {
      case y => y.reverse
    }
    val result = mapN(two) {
      case z => z + z
    }
    assertResult(Validation.success("OOFOOF"))(result)
  }

  test("map04") {
    val one = mapN(Validation.success("abc")) {
      case x => x.length
    }
    val result = mapN(one) {
      case y => y < 5
    }
    assertResult(Validation.success(true))(result)
  }

  test("map05") {
    val one = mapN(Validation.success[String, Exception]("abc")) {
      case x => x.charAt(1)
    }
    val two = mapN(one) {
      case y => y + 3
    }
    val result = mapN(two) {
      case z => z.toChar.toString
    }
    assertResult(Validation.success("e"))(result)
  }

  test("map06") {
<<<<<<< HEAD
    val one = mapN(SoftFailure("abc", LazyList.empty[Exception])) {
=======
    val result = SoftFailure("abc", Chain.empty).map {
>>>>>>> 9776ab10
      case x => x.length
    }
    val result = mapN(one) {
      case y => y < 5
    }
    assertResult(SoftFailure(true, Chain.empty))(result)
  }

  test("map07") {
<<<<<<< HEAD
    val one = mapN(SoftFailure("abc", LazyList.empty[Exception])) {
=======
    val result = SoftFailure("abc", Chain.empty).map {
>>>>>>> 9776ab10
      case x => x.charAt(1)
    }
    val two = mapN(one) {
      case y => y + 3
    }
    val result = mapN(two) {
      case z => z.toChar.toString
    }
    assertResult(SoftFailure("e", Chain.empty))(result)
  }

  test("map08") {
    val ex = new RuntimeException()
<<<<<<< HEAD
    val one = mapN(SoftFailure("abc", LazyList(ex))) {
=======
    val result = SoftFailure("abc", Chain(ex)).map {
>>>>>>> 9776ab10
      case x => x.length
    }
    val result = mapN(one) {
      case y => y < 5
    }
    assertResult(SoftFailure(true, Chain(ex)))(result)
  }

  test("map09") {
    val ex = new RuntimeException()
<<<<<<< HEAD
    val one = mapN(SoftFailure("abc", LazyList(ex))) {
=======
    val result = SoftFailure("abc", Chain(ex)).map {
>>>>>>> 9776ab10
      case x => x.charAt(1)
    }
    val two = mapN(one) {
      case y => y + 3
    }
    val result = mapN(two) {
      case z => z.toChar.toString
    }
    assertResult(SoftFailure("e", Chain(ex)))(result)
  }

  test("mapN01") {
    val result = mapN(Validation.success("foo"), Validation.success("foo")) {
      case (x, y) => x.toUpperCase.reverse + y.toUpperCase.reverse
    }
    assertResult(Validation.success("OOFOOF"))(result)
  }

  test("mapN02") {
    val result = mapN(Validation.success("foo"), Validation.success("foo"), SoftFailure("abc", Chain.empty)) {
      case (x, y, _) => x.toUpperCase.reverse + y.toUpperCase.reverse
    }
    assertResult(SoftFailure("OOFOOF", Chain.empty))(result)
  }

  test("mapN03") {
    val result = mapN(Validation.success("foo"), Validation.success("foo"), SoftFailure("abc", Chain.empty)) {
      case (x, y, z) => x.toUpperCase.reverse + y.toUpperCase.reverse + z.toUpperCase.reverse
    }
    assertResult(SoftFailure("OOFOOFCBA", Chain.empty))(result)
  }

  test("mapN04") {
    val ex = new RuntimeException()
    val result = mapN(Validation.success("foo"), Validation.success("foo"), SoftFailure("abc", Chain(ex))) {
      case (x, y, z) => x.toUpperCase.reverse + y.toUpperCase.reverse + z.toUpperCase.reverse
    }
    assertResult(SoftFailure("OOFOOFCBA", Chain(ex)))(result)
  }

  test("mapN05") {
    val result = mapN(SoftFailure("foo", Chain.empty)) {
      case x => x.toUpperCase.reverse
    }
    assertResult(SoftFailure("OOF", Chain.empty))(result)
  }

  test("mapN06") {
    val ex = new RuntimeException()
    val result = mapN(SoftFailure("foo", Chain(ex))) {
      case x => x.toUpperCase.reverse
    }
    assertResult(SoftFailure("OOF", Chain(ex)))(result)
  }

  test("mapN07") {
    val ex = new RuntimeException()
    val result = mapN(HardFailure(Chain(ex)): Validation[String, Exception]) {
      case x => x.toUpperCase.reverse
    }
    assertResult(HardFailure(Chain(ex)))(result)
  }

  test("mapN08") {
    val result = mapN(Validation.success("foo"): Validation[String, Exception]) {
      case x => x.toUpperCase.reverse + x.toUpperCase.reverse
    }
    assertResult(Validation.success("OOFOOF"))(result)
  }

  test("flatMapN01") {
    val result = flatMapN(Validation.success("foo")) {
      case x => Validation.success(x.toUpperCase)
    }
    assertResult(Validation.success("FOO"))(result)
  }

  test("flatMapN02") {
    val result = flatMapN(Validation.success("foo")) {
      case x => flatMapN(Validation.success(x.toUpperCase)) {
        case y => flatMapN(Validation.success(y.reverse)) {
          case z => Validation.success(z + z)
        }
      }
    }
    assertResult(Validation.success("OOFOOF"))(result)
  }

  test("flatMapN03") {
    val result = flatMapN(SoftFailure("foo", Chain.empty)) {
      case x => flatMapN(Validation.success(x.toUpperCase)) {
        case y => flatMapN(Validation.success(y.reverse)) {
          case z => Validation.success((z + z))
        }
      }
    }
    assertResult(SoftFailure("OOFOOF", Chain.empty))(result)
  }

  test("flatMapN04") {
    val ex = new RuntimeException()
    val result = flatMapN(SoftFailure("foo", Chain.empty)) {
      case x => flatMapN(SoftFailure(x.toUpperCase, Chain(ex))) {
        case y => flatMapN(Validation.success(y.reverse)) {
          case z => Validation.success((z + z))
        }
      }
    }
    assertResult(SoftFailure("OOFOOF", Chain(ex)))(result)
  }

  test("flatMapN05") {
    val ex = new RuntimeException()
    val result = flatMapN(Validation.success[String, Exception]("foo")) {
      case x => flatMapN(SoftFailure(x.toUpperCase, Chain(ex))) {
        case y => flatMapN(Validation.success(y.reverse)) {
          case z => Validation.success(z + z)
        }
      }
    }
    assertResult(SoftFailure("OOFOOF", Chain(ex)))(result)
  }

  test("andThen03") {
    val ex = DummyUnrecoverable()
    val result = flatMapN(Validation.success[String, DummyUnrecoverable]("foo")) {
      case x => Validation.toHardFailure(ex)
    }
    assertResult(HardFailure(Chain(ex)))(result)
  }

  test("andThen04") {
    val result = flatMapN(Validation.success("foo")) {
      case x => flatMapN(Validation.success(x.toUpperCase)) {
        case y => flatMapN(Validation.success(y.reverse)) {
          case z => Validation.success(z + z)
        }
      }
    }
    assertResult(Validation.success("OOFOOF"))(result)
  }

  test("andThen05") {
    val result = flatMapN(Validation.success[String, Int]("foo")) {
      case x => flatMapN(Validation.success(x.toUpperCase)) {
        case y => flatMapN(HardFailure(Chain(4, 5, 6))) {
          case z => HardFailure(Chain(7, 8, 9))
        }
      }
    }
    assertResult(HardFailure(Chain(4, 5, 6)))(result)
  }

  test("flatMap01") {
    val val1 = flatMapN(SoftFailure("foo", Chain.empty)) {
      case x => Validation.success(x.toUpperCase)
    }
    val val2 = flatMapN(val1) {
      case y => Validation.success(y.reverse)
    }
    val result = flatMapN(val2) {
      case z => Validation.success(z + z)
    }
    assertResult(SoftFailure("OOFOOF", Chain.empty))(result)
  }

  test("flatMap02") {
    val result = flatMapN(SoftFailure("foo", Chain.empty)) {
      case x => flatMapN(Validation.success(x.toUpperCase)) {
        case y => flatMapN(Validation.success(y.reverse)) {
          case z => Validation.success(z + z)
        }
      }
    }
    assertResult(SoftFailure("OOFOOF", Chain.empty))(result)
  }

  test("flatMap03") {
    val ex = new RuntimeException()
    val result = flatMapN(SoftFailure("foo", Chain.empty)) {
      case x => flatMapN(Validation.success(x.toUpperCase)) {
        case y => flatMapN(Validation.success(y.reverse)) {
          case z => SoftFailure[String, Exception](z + z, Chain(ex))
        }
      }
    }
    assertResult(SoftFailure("OOFOOF", Chain(ex)))(result)
  }

  test("flatMap04") {
    val ex = new RuntimeException()
    val result = flatMapN(SoftFailure("foo", Chain.empty)) {
      case x => flatMapN(Validation.success(x.toUpperCase)) {
        case y => flatMapN(Validation.success(y.reverse)) {
          case _ => HardFailure[String, Exception](Chain(ex))
        }
      }
    }
    assertResult(HardFailure(Chain(ex)))(result)
  }

  test("flatMap05") {
    val ex1: Exception = new RuntimeException("1")
    val ex2: Exception = new RuntimeException("2")
    val result = flatMapN(SoftFailure("abc", Chain(ex1))) {
      case x => flatMapN(Validation.success(x.toUpperCase)) {
        case y => flatMapN(SoftFailure[String, Exception](y.reverse, Chain(ex2))) {
          case z => Validation.success(z + z)
        }
      }
    }
    assertResult(SoftFailure("CBACBA", Chain(ex1, ex2)))(result)
  }

  test("flatMap06") {
    val ex1: Exception = new RuntimeException()
    val ex2: Exception = new RuntimeException()
    val result = flatMapN(Validation.success("abc")) {
      case x => flatMapN(SoftFailure(x.toUpperCase, Chain(ex2))) {
        case y => flatMapN(SoftFailure(y.reverse, Chain(ex1))) {
          case z => Success[String, Exception](z + z)
        }
      }
    }
    assertResult(SoftFailure("CBACBA", Chain(ex2, ex1)))(result)
  }

  test("traverse01") {
    val result = traverse(List(1, 2, 3)) {
      case x => Validation.success(x + 1)
    }
    assertResult(Validation.success(List(2, 3, 4)))(result)
  }

  test("traverse02") {
    val result = traverse(List(1, 2, 3)) {
      case x => HardFailure(Chain(42))
    }
    assertResult(HardFailure(Chain(42, 42, 42)))(result)
  }

  test("traverse03") {
    val result = traverse(List(1, 2, 3)) {
      case x => if (x % 2 == 1) Validation.success(x) else HardFailure(Chain(x))
    }
    assertResult(HardFailure(Chain(2)))(result)
  }

  test("traverse04") {
    val result = traverse(List(1, 2, 3)) {
      case x => if (x % 2 == 1) SoftFailure(x, Chain(-1)) else SoftFailure(-1, Chain(x))
    }
    assertResult(SoftFailure(List(1, -1, 3), Chain(-1, 2, -1)))(result)
  }

  test("traverse05") {
    val result = traverse(List(1, 2, 3)) {
      case x => if (x % 2 == 1) Validation.success(x) else SoftFailure(-1, Chain(x))
    }
    assertResult(SoftFailure(List(1, -1, 3), Chain(2)))(result)
  }

  test("traverse06") {
    val result = traverse(List(1, 2, 3, 4, 5)) {
      case x => if (x % 2 == 1) SoftFailure(x, Chain(-x)) else HardFailure(Chain(x))
    }
    assertResult(HardFailure(Chain(-1, 2, -3, 4, -5)))(result)
  }

  test("foldRight01") {
    val result = foldRight(List(1, 1, 1))(Validation.success(10)) {
      case (x, acc) => Validation.success(acc - x)
    }
    assertResult(Validation.success(7))(result)
  }

  test("toSoftFailure01") {
    val e = DummyRecoverable()
    val v = Validation.toSoftFailure("abc", e)
    assertResult(SoftFailure("abc", Chain(e)))(v)
  }

  test("toSoftFailure02") {
    val e = DummyRecoverable()
    val v = Validation.toSoftFailure("abc", e)
    val result = mapN(v) {
      case s => s.reverse
    }
    assertResult(SoftFailure("cba", Chain(e)))(result)
  }

  test("toSoftFailure03") {
    val e = DummyRecoverable()
    val v = mapN(Validation.toSoftFailure("abc", e)) {
      case s => s.reverse
    }
    assertResult(SoftFailure("cba", Chain(e)))(v)
  }

  test("recoverOne01") {
    val f: PartialFunction[DummyRecoverable, String] = (e: DummyRecoverable) => e.toString
    val v = Validation.success("abc").recoverOne(f)
    assertResult(Validation.success("abc"))(v)
  }

  test("recoverOne02") {
    val e = DummyRecoverable()
    val f: PartialFunction[DummyRecoverable, String] = (e: DummyRecoverable) => e.toString
    val r = Validation.toSoftFailure(e.toString, e).recoverOne(f)
    assertResult(Validation.toSoftFailure(e.toString, e))(r)
  }

  test("recoverOne03") {
    val ex = new RuntimeException()
    val f: PartialFunction[Exception, String] = (e: Exception) => e.toString
    val result = Validation.HardFailure(Chain(ex, ex)).recoverOne(f)
    assertResult(Validation.HardFailure(Chain(ex, ex)))(result)
  }

  test("toResult01") {
    val t = Validation.success[String, DummyError]("abc")
    val result = t.toResult
    assertResult(Result.Ok(("abc", List.empty)))(result)
  }

  test("toResult02") {
    val e = DummyRecoverable()
    val t = Validation.toSoftFailure("xyz", e)
    val result = t.toResult
    assertResult(Result.Ok(("xyz", List(e))))(result)
  }

  test("toResult03") {
    val e = DummyUnrecoverable()
    val t = Validation.toHardFailure[String, DummyUnrecoverable](e)
    val result = t.toResult
    assertResult(Result.Err(List(e)))(result)
  }

  trait DummyError

  case class DummyRecoverable() extends DummyError with Recoverable

  case class DummyUnrecoverable() extends DummyError with Unrecoverable
}<|MERGE_RESOLUTION|>--- conflicted
+++ resolved
@@ -78,11 +78,7 @@
   }
 
   test("map06") {
-<<<<<<< HEAD
-    val one = mapN(SoftFailure("abc", LazyList.empty[Exception])) {
-=======
-    val result = SoftFailure("abc", Chain.empty).map {
->>>>>>> 9776ab10
+    val one = mapN(SoftFailure("abc", Chain.empty)) {
       case x => x.length
     }
     val result = mapN(one) {
@@ -92,11 +88,7 @@
   }
 
   test("map07") {
-<<<<<<< HEAD
-    val one = mapN(SoftFailure("abc", LazyList.empty[Exception])) {
-=======
-    val result = SoftFailure("abc", Chain.empty).map {
->>>>>>> 9776ab10
+    val one = mapN(SoftFailure("abc", Chain.empty)) {
       case x => x.charAt(1)
     }
     val two = mapN(one) {
@@ -110,11 +102,7 @@
 
   test("map08") {
     val ex = new RuntimeException()
-<<<<<<< HEAD
-    val one = mapN(SoftFailure("abc", LazyList(ex))) {
-=======
-    val result = SoftFailure("abc", Chain(ex)).map {
->>>>>>> 9776ab10
+    val one = mapN(SoftFailure("abc", Chain(ex))) {
       case x => x.length
     }
     val result = mapN(one) {
@@ -125,11 +113,7 @@
 
   test("map09") {
     val ex = new RuntimeException()
-<<<<<<< HEAD
-    val one = mapN(SoftFailure("abc", LazyList(ex))) {
-=======
-    val result = SoftFailure("abc", Chain(ex)).map {
->>>>>>> 9776ab10
+    val one = mapN(SoftFailure("abc", Chain(ex))) {
       case x => x.charAt(1)
     }
     val two = mapN(one) {
