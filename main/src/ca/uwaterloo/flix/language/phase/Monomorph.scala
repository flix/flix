--- conflicted
+++ resolved
@@ -433,7 +433,6 @@
           val es = args.map(e => visitExp(e, env0))
           Expression.NativeMethod(method, es, subst0(tpe), eff, loc)
 
-<<<<<<< HEAD
         case Expression.NewChannel(tpe, eff, loc) =>
           Expression.NewChannel(subst0(tpe), eff, loc)
 
@@ -469,16 +468,7 @@
           val e = visitExp(exp, env0)
           Expression.Sleep(e, subst0(tpe), eff, loc)
 
-        case Expression.NewRelation(sym, tpe, eff, loc) =>
-          Expression.NewRelation(sym, subst0(tpe), eff, loc)
-
-        case Expression.NewLattice(sym, tpe, eff, loc) =>
-          Expression.NewLattice(sym, subst0(tpe), eff, loc)
-
-        case Expression.Constraint(c0, tpe, eff, loc) =>
-=======
         case Expression.FixpointConstraint(c0, tpe, eff, loc) =>
->>>>>>> e17c3271
           val Constraint(cparams0, head0, body0, loc) = c0
           val (cparams, env1) = specializeConstraintParams(cparams0, subst0)
           val head = visitHeadPredicate(head0, env0 ++ env1)
