/*
 * Copyright 2017 Magnus Madsen
 *
 * Licensed under the Apache License, Version 2.0 (the "License");
 * you may not use this file except in compliance with the License.
 * You may obtain a copy of the License at
 *
 *   http://www.apache.org/licenses/LICENSE-2.0
 *
 * Unless required by applicable law or agreed to in writing, software
 * distributed under the License is distributed on an "AS IS" BASIS,
 * WITHOUT WARRANTIES OR CONDITIONS OF ANY KIND, either express or implied.
 * See the License for the specific language governing permissions and
 * limitations under the License.
 */

package ca.uwaterloo.flix.language.phase.jvm

import java.nio.file.{Files, LinkOption, Path}

import ca.uwaterloo.flix.api.Flix
import ca.uwaterloo.flix.language.GenSym
import ca.uwaterloo.flix.language.ast.FinalAst._
import ca.uwaterloo.flix.language.ast.{Symbol, Type}
import ca.uwaterloo.flix.language.phase.Unification
import ca.uwaterloo.flix.util.{InternalCompilerException, Optimization}

object JvmOps {

  /**
    * The root package name.
    */
  val RootPackage: List[String] = Nil

  /**
    * Returns the given Flix type `tpe` as JVM type.
    *
    * For example, if the type is:
    *
    * Bool                  =>      Boolean
    * Char                  =>      Char
    * Option[Int]           =>      Option$Int
    * Result[Bool, Int]     =>      Result$Bool$Int
    * Int -> Bool           =>      Fn1$Int$Bool
    * (Int, Int) -> Bool    =>      Fn2$Int$Int$Bool
    */
  def getJvmType(tpe: Type)(implicit root: Root, flix: Flix): JvmType = {
    // Retrieve the type constructor.
    val base = tpe.typeConstructor

    // Retrieve the type arguments.
    val args = tpe.typeArguments

    // Match on the type constructor.
    base match {
      case Type.Unit => JvmType.Unit
      case Type.Bool => JvmType.PrimBool
      case Type.Char => JvmType.PrimChar
      case Type.Float32 => JvmType.PrimFloat
      case Type.Float64 => JvmType.PrimDouble
      case Type.Int8 => JvmType.PrimByte
      case Type.Int16 => JvmType.PrimShort
      case Type.Int32 => JvmType.PrimInt
      case Type.Int64 => JvmType.PrimLong
      case Type.BigInt => JvmType.BigInteger
      case Type.Str => JvmType.String
      case Type.Channel => JvmType.Object
      case Type.Native(clazz) => JvmType.Object
      case Type.Ref => getCellClassType(tpe)
      case Type.Arrow(l) => getFunctionInterfaceType(tpe)
      case Type.Tuple(l) => getTupleInterfaceType(tpe)
      case Type.Array => JvmType.Object
      case Type.Vector => JvmType.Object
      case Type.Schema(m) => JvmType.Reference(JvmName.Runtime.Fixpoint.ConstraintSystem)
      case Type.Relation(sym, attr, kind) => JvmType.Reference(JvmName.PredSym)
      case Type.Enum(sym, kind) => getEnumInterfaceType(tpe)
      case _ => throw InternalCompilerException(s"Unexpected type: '$tpe'.")
    }
  }

  /**
    * Returns the erased JvmType of the given Flix type `tpe`.
    */
  def getErasedJvmType(tpe: Type)(implicit root: Root, flix: Flix): JvmType = {
    /**
      * Returns the erased JvmType of the given JvmType `tpe`.
      *
      * Every primitive type is mapped to itself and every other type is mapped to Object.
      */
    def erase(tpe: JvmType): JvmType = tpe match {
      case JvmType.Void => JvmType.Void
      case JvmType.PrimBool => JvmType.PrimBool
      case JvmType.PrimChar => JvmType.PrimChar
      case JvmType.PrimByte => JvmType.PrimByte
      case JvmType.PrimShort => JvmType.PrimShort
      case JvmType.PrimInt => JvmType.PrimInt
      case JvmType.PrimLong => JvmType.PrimLong
      case JvmType.PrimFloat => JvmType.PrimFloat
      case JvmType.PrimDouble => JvmType.PrimDouble
      case JvmType.Reference(jvmName) => JvmType.Object
    }

    erase(getJvmType(tpe))
  }

  /**
    * Returns the erased result type of the given type `tpe`.
    *
    * NB: The given type `tpe` must be an arrow type.
    */
  def getErasedResultJvmType(tpe: Type)(implicit root: Root, flix: Flix): JvmType = {
    // Check that the given type is an arrow type.
    if (!tpe.typeConstructor.isArrow)
      throw InternalCompilerException(s"Unexpected type: '$tpe'.")

    // Check that the given type has at least one type argument.
    if (tpe.typeArguments.isEmpty)
      throw InternalCompilerException(s"Unexpected type: '$tpe'.")

    getErasedJvmType(tpe.typeArguments.last)
  }

  /**
    * Returns the continuation interface type `Cont$X` for the given type `tpe`.
    *
    * Int -> Int          =>  Cont$Int
    * (Int, Int) -> Int   =>  Cont$Int
    *
    * NB: The given type `tpe` must be an arrow type.
    */
  def getContinuationInterfaceType(tpe: Type)(implicit root: Root, flix: Flix): JvmType.Reference = {
    // Check that the given type is an arrow type.
    if (!tpe.typeConstructor.isArrow)
      throw InternalCompilerException(s"Unexpected type: '$tpe'.")

    // Check that the given type has at least one type argument.
    if (tpe.typeArguments.isEmpty)
      throw InternalCompilerException(s"Unexpected type: '$tpe'.")

    // The return type is the last type argument.
    val returnType = getErasedResultJvmType(tpe)

    // The JVM name is of the form Cont$ErasedType
    val name = "Cont$" + stringify(returnType)

    // The type resides in the root package.
    JvmType.Reference(JvmName(RootPackage, name))
  }

  /**
    * Returns the function interface type `FnX$Y$Z` for the given type `tpe`.
    *
    * For example:
    *
    * Int -> Int          =>  Fn2$Int$Int
    * (Int, Int) -> Int   =>  Fn3$Int$Int$Int
    *
    * NB: The given type `tpe` must be an arrow type.
    */
  def getFunctionInterfaceType(tpe: Type)(implicit root: Root, flix: Flix): JvmType.Reference = {
    // Check that the given type is an arrow type.
    if (!tpe.typeConstructor.isArrow)
      throw InternalCompilerException(s"Unexpected type: '$tpe'.")

    // Check that the given type has at least one type argument.
    if (tpe.typeArguments.isEmpty)
      throw InternalCompilerException(s"Unexpected type: '$tpe'.")

    // Compute the arity of the function interface.
    // We subtract one since the last argument is the return type.
    val arity = tpe.typeArguments.length - 1

    // Compute the stringified erased type of each type argument.
    val args = tpe.typeArguments.map(tpe => stringify(getErasedJvmType(tpe)))

    // The JVM name is of the form FnArity$Arg0$Arg1$Arg2
    val name = "Fn" + arity + "$" + args.mkString("$")

    // The type resides in the root package.
    JvmType.Reference(JvmName(RootPackage, name))
  }

  /**
    * Returns the closure class `Clo$Name` for the given closure.
    *
    * String.charAt     =>    String/Clo$charAt
    * List.length       =>    List/Clo$length
    * List.map          =>    List/Clo$map
    */
  def getClosureClassType(closure: ClosureInfo)(implicit root: Root, flix: Flix): JvmType.Reference = {
    // Retrieve the arrow type of the closure.
    val tpe = closure.tpe

    // Check that the given type is an arrow type.
    if (!tpe.typeConstructor.isArrow)
      throw InternalCompilerException(s"Unexpected type: '$tpe'.")

    // Check that the given type has at least one type argument.
    if (tpe.typeArguments.isEmpty)
      throw InternalCompilerException(s"Unexpected type: '$tpe'.")

    // Compute the arity of the function interface.
    // We subtract one since the last argument is the return type.
    val arity = tpe.typeArguments.length - 1

    // Compute the stringified erased type of each type argument.
    val args = tpe.typeArguments.map(tpe => stringify(getErasedJvmType(tpe)))

    // The JVM name is of the form Clo$sym.name
    val name = "Clo" + "$" + mangle(closure.sym.name)

    // The JVM package is the namespace of the symbol.
    val pkg = closure.sym.namespace

    // The result type.
    JvmType.Reference(JvmName(pkg, name))
  }

  /**
    * Returns the enum interface type `Enum$X$Y$Z` for the given type `tpe`.
    *
    * For example,
    *
    * Color                 =>      IColor
    * Option[Int]           =>      IOption$Int
    * Result[Char, Int]     =>      IResult$Char$Int
    *
    * NB: The given type `tpe` must be an enum type.
    */
  def getEnumInterfaceType(tpe: Type)(implicit root: Root, flix: Flix): JvmType.Reference = {
    // Check that the given type is an enum type.
    if (!tpe.typeConstructor.isEnum)
      throw InternalCompilerException(s"Unexpected type: '$tpe'.")

    // Retrieve the enum symbol.
    val sym = tpe.typeConstructor.asInstanceOf[Type.Enum].sym

    // Compute the stringified erased type of each type argument.
    val args = tpe.typeArguments.map(tpe => stringify(getErasedJvmType(tpe)))

    // The JVM name is of the form Option$ or Option$Int
    val name = if (args.isEmpty) "I" + sym.name else "I" + sym.name + "$" + args.mkString("$")

    // The enum resides in its namespace package.
    JvmType.Reference(JvmName(sym.namespace, name))
  }

  /**
    * Returns the tag class `Tag$X$Y$Z` for the given tag.
    *
    * For example,
    *
    * None: Option[Int]         =>    None
    * Some: Option[Char]        =>    Some$Char
    * Some: Option[Int]         =>    Some$Int
    * Some: Option[String]      =>    Some$Obj
    * Ok: Result[Bool, Char]    =>    Ok$Bool$Char
    * Err: Result[Bool, Char]   =>    Err$Bool$Char
    */
  // TODO: Magnus: Can we improve the representation w.r.t. unused type variables?
  def getTagClassType(tag: TagInfo)(implicit root: Root, flix: Flix): JvmType.Reference = {
    // Retrieve the tag name.
    val tagName = tag.tag

    // Retrieve the type arguments.
    val args = tag.tparams.map(tpe => stringify(getErasedJvmType(tpe)))

    // The JVM name is of the form Tag$Arg0$Arg1$Arg2
    val name = if (args.isEmpty) tagName else tagName + "$" + args.mkString("$")

    // The tag class resides in its namespace package.
    JvmType.Reference(JvmName(tag.sym.namespace, name))
  }

  /**
    * Returns the tuple interface type `TX$Y$Z` for the given type `tpe`.
    *
    * For example,
    *
    * (Int, Int)              =>    T2$Int$Int
    * (Int, Int, Int)         =>    T3$Int$Int$Int
    * (Bool, Char, Int)       =>    T3$Bool$Char$Int
    *
    * NB: The given type `tpe` must be a tuple type.
    */
  def getTupleInterfaceType(tpe: Type)(implicit root: Root, flix: Flix): JvmType.Reference = {
    // Check that the given type is an tuple type.
    if (!tpe.typeConstructor.isTuple)
      throw InternalCompilerException(s"Unexpected type: '$tpe'.")

    // Check that the given type has at least one type argument.
    if (tpe.typeArguments.isEmpty)
      throw InternalCompilerException(s"Unexpected type: '$tpe'.")

    // Compute the arity of the tuple.
    val arity = tpe.typeArguments.length

    // Compute the stringified erased type of each type argument.
    val args = tpe.typeArguments.map(tpe => stringify(getErasedJvmType(tpe)))

    // The JVM name is of the form TArity$Arg0$Arg1$Arg2
    val name = "ITuple" + arity + "$" + args.mkString("$")

    // The type resides in the root package.
    JvmType.Reference(JvmName(RootPackage, name))
  }

  /**
    * Returns the tuple class type `TupleX$Y$Z` for the given type `tpe`.
    *
    * For example,
    *
    * (Int, Int)              =>    Tuple2$Int$Int
    * (Int, Int, Int)         =>    Tuple3$Int$Int$Int
    * (Bool, Char, Int)       =>    Tuple3$Bool$Char$Int
    * (Bool, List[Int])       =>    Tuple2$Bool$Obj
    * (Bool, (Int, Int))      =>    Tuple2$Bool$Obj
    *
    * NB: The given type `tpe` must be a tuple type.
    */
  def getTupleClassType(tpe: Type)(implicit root: Root, flix: Flix): JvmType.Reference = {
    // Check that the given type is an tuple type.
    if (!tpe.typeConstructor.isTuple)
      throw InternalCompilerException(s"Unexpected type: '$tpe'.")

    // Check that the given type has at least one type argument.
    if (tpe.typeArguments.isEmpty)
      throw InternalCompilerException(s"Unexpected type: '$tpe'.")

    // Compute the arity of the tuple.
    val arity = tpe.typeArguments.length

    // Compute the stringified erased type of each type argument.
    val args = tpe.typeArguments.map(tpe => stringify(getErasedJvmType(tpe)))

    // The JVM name is of the form TupleArity$Arg0$Arg1$Arg2
    val name = "Tuple" + arity + "$" + args.mkString("$")

    // The type resides in the root package.
    JvmType.Reference(JvmName(RootPackage, name))
  }

  /**
    * Returns cell class type for the given type `tpe`.
    *
    * Ref[Bool]              =>    Ref$Bool
    * Ref[List[Int]          =>    Ref$Obj
    *
    * NB: The type must be a reference type.
    */
  def getCellClassType(tpe: Type)(implicit root: Root, flix: Flix): JvmType.Reference = {
    // Check that the given type is an tuple type.
    if (!tpe.typeConstructor.isRef)
      throw InternalCompilerException(s"Unexpected type: '$tpe'.")

    // Check that the given type has at least one type argument.
    if (tpe.typeArguments.isEmpty)
      throw InternalCompilerException(s"Unexpected type: '$tpe'.")

    // Compute the stringified erased type of the argument.
    val arg = stringify(getErasedJvmType(tpe.typeArguments.head))

    // The JVM name is of the form TArity$Arg0$Arg1$Arg2
    val name = "Cell" + "$" + arg

    // The type resides in the ca.uwaterloo.flix.api.cell package.
    JvmType.Reference(JvmName(List("ca", "uwaterloo", "flix"), name))
  }

  /**
    * Returns the function definition class for the given symbol.
    *
    * For example:
    *
    * print         =>  Def$print
    * List.length   =>  List.Def$length
    */
  def getFunctionDefinitionClassType(sym: Symbol.DefnSym)(implicit root: Root, flix: Flix): JvmType.Reference = {
    val pkg = sym.namespace
    val name = "Def$" + mangle(sym.name)
    JvmType.Reference(JvmName(pkg, name))
  }

  /**
    * Returns the namespace type for the given namespace `ns`.
    *
    * For example:
    *
    * <root>      =>  Ns
    * Foo         =>  Foo.Ns
    * Foo.Bar     =>  Foo.Bar.Ns
    * Foo.Bar.Baz =>  Foo.Bar.Baz.Ns
    */
  def getNamespaceClassType(ns: NamespaceInfo)(implicit root: Root, flix: Flix): JvmType.Reference = {
    val pkg = ns.ns
    val name = "Ns"
    JvmType.Reference(JvmName(pkg, name))
  }

  /**
    * Returns the field name of a namespace as used in the Context class.
    *
    * For example:
    *
    * <root>      =>  Ns$Root$
    * Foo         =>  Foo$Ns
    * Foo.Bar     =>  Foo$Bar$Ns
    * Foo.Bar.Baz =>  Foo$Bar$Baz$Ns
    */
  def getNamespaceFieldNameInContextClass(ns: NamespaceInfo): String =
    if (ns.isRoot)
      "ns$Root$"
    else
      "ns$" + ns.ns.mkString("$")

  /**
    * Returns the field name of a defn as used in a namespace class.
    *
    * For example:
    *
    * find      =>  f_find
    * length    =>  f_length
    */
  def getDefFieldNameInNamespaceClass(sym: Symbol.DefnSym): String = "f_" + mangle(sym.name)

  /**
    * Returns the method name of a defn as used in a namespace class.
    *
    * For example:
    *
    * find      =>  m_find
    * length    =>  m_length
    */
  def getDefMethodNameInNamespaceClass(sym: Symbol.DefnSym): String = "m_" + mangle(sym.name)

  /**
    * Optionally returns the given `tag` as a fusion `tag`.
    */
  def getFusionTag(tag: TagInfo): Option[FusionTagInfo] = {
    // Retrieve the tag type.
    val innerType = tag.tagType

    // Return none if the tag type is a non-tuple.
    if (!innerType.isTuple)
      return None

    // Retrieve the element types of the tuple.
    val elementTypes = innerType.typeArguments

    // Construct the fusion tag.
    Some(FusionTagInfo(tag.sym, tag.tag, tag.enumType, tag.tagType, elementTypes))
  }

  /**
    * Returns the fusion class type `Cons$X$Y$Z` for the given type `tpe`.
    *
    * For example,
    *
    * Some((Int, Int))      =>    Some$2$Int$Int
    */
  def getFusionClassType(tag: FusionTagInfo)(implicit root: Root, flix: Flix): JvmType.Reference = {
    // Retrieve the tag name.
    val tagName = tag.tag

    // Retrieve the type arguments.
    val args = tag.elms.map(tpe => stringify(getErasedJvmType(tpe)))

    // The JVM name is of the form Tag$Arg0$Arg1$Arg2
    val name = if (args.isEmpty) tagName else tagName + "$" + args.length + "$" + args.mkString("$")

    // The tag class resides in its namespace package.
    JvmType.Reference(JvmName(tag.sym.namespace, name))
  }

  /**
    * Returns `true` if the given enum symbol `sym` is a single-case enum.
    */
  def isSingleCaseEnum(sym: Symbol.EnumSym)(implicit root: Root, flix: Flix): Boolean = {
    // Check if the optimization is enabled.
    if (!(flix.options.optimizations contains Optimization.SingleCaseEnums)) {
      return false
    }

    // Retrieve the enum declaration.
    val enum = root.enums(sym)

    // Check whether the enum is single-cased.
    enum.cases.size == 1
  }

  /**
    * Returns the given Flix type `tpe` where every single-case enum has been eliminated.
    *
    * For example,
    *
    * Assume we have the declarations:
    *
    * type Celsius = Celsius(Int)
    * type Cold = Cold(Celsius)
    * type Hot = Hot(Celsius)
    *
    * Then we return the following:
    *
    * Celsius             =>    Int
    * Cold                =>    Int
    * Hot                 =>    Int
    * Option[Celsius]     =>    Option[Int]
    * Result[Hot, Cold]   =>    Result[Int, Int]
    *
    * NB: This function assumes that a single-case enum is non-recursive.
    */
  def getSingleCaseEnumType(tpe: Type)(implicit root: Root, flix: Flix): Type = {
    // Check if the optimization is enabled.
    if (!(flix.options.optimizations contains Optimization.SingleCaseEnums)) {
      return tpe
    }

    // Retrieve the type constructor.
    val base = tpe.typeConstructor

    // Retrieve the type arguments.
    val args = tpe.typeArguments

    // Match on the base type.
    val result = base match {
      case Type.Unit => Type.Unit
      case Type.Bool => Type.Bool
      case Type.Char => Type.Char
      case Type.Float32 => Type.Float32
      case Type.Float64 => Type.Float64
      case Type.Int8 => Type.Int8
      case Type.Int16 => Type.Int16
      case Type.Int32 => Type.Int32
      case Type.Int64 => Type.Int64
      case Type.BigInt => Type.BigInt
      case Type.Str => Type.Str
      case Type.Native(clazz) => Type.Native
      case Type.Ref => Type.Ref
      case Type.Arrow(l) => Type.Arrow(l)
      case Type.Tuple(l) => Type.Tuple(l)
      case Type.Enum(sym, kind) =>
        // Retrieve the tags of the enum.
        val tags = getTagsOf(tpe).toList

        // Check whether the enum is single-cased.
        tags match {
          case tag :: Nil =>
            // Case 1: The enum has exactly one case. Retrieve the inner type, recursively.
            getSingleCaseEnumType(tag.tagType)
          case _ =>
            // Case 2: The enum has zero, one, or more than two tags.
            tpe
        }
      case _ => throw InternalCompilerException(s"Unexpected type: '$base'.")
    }

    // Reconstruct the type.
    args.foldLeft(base)(Type.Apply)
  }

  /**
    * Performs name mangling on the given string `s` to avoid issues with special characters.
    */
  // TODO: Magnus: Use this in appropriate places.
  def mangle(s: String): String = s.
    replace("+", "$plus").
    replace("-", "$minus").
    replace("*", "$times").
    replace("/", "$divide").
    replace("%", "$modulo").
    replace("**", "$exponentiate").
    replace("<", "$lt").
    replace("<=", "$le").
    replace(">", "$gt").
    replace(">=", "$ge").
    replace("==", "$eq").
    replace("!=", "$neq").
    replace("&&", "$land").
    replace("||", "$lor").
    replace("&", "$band").
    replace("|", "$bor").
    replace("^", "$bxor").
    replace("<<", "$lshift").
    replace(">>", "$rshift")

  /**
    * Returns stringified name of the given JvmType `tpe`.
    *
    * The stringified name is short hand used for generation of interface and class names.
    */
  def stringify(tpe: JvmType): String = tpe match {
    case JvmType.Void => "Void"
    case JvmType.PrimBool => "Bool"
    case JvmType.PrimChar => "Char"
    case JvmType.PrimFloat => "Float32"
    case JvmType.PrimDouble => "Float64"
    case JvmType.PrimByte => "Int8"
    case JvmType.PrimShort => "Int16"
    case JvmType.PrimInt => "Int32"
    case JvmType.PrimLong => "Int64"
    case JvmType.Reference(jvmName) => "Obj"
  }

  /**
    * Returns the set of closures in the given AST `root`.
    */
  def closuresOf(root: Root): Set[ClosureInfo] = {
    /**
      * Returns the set of closures in the given expression `exp0`.
      */
    def visitExp(exp0: Expression): Set[ClosureInfo] = exp0 match {
      case Expression.Unit => Set.empty
      case Expression.True => Set.empty
      case Expression.False => Set.empty
      case Expression.Char(lit) => Set.empty
      case Expression.Float32(lit) => Set.empty
      case Expression.Float64(lit) => Set.empty
      case Expression.Int8(lit) => Set.empty
      case Expression.Int16(lit) => Set.empty
      case Expression.Int32(lit) => Set.empty
      case Expression.Int64(lit) => Set.empty
      case Expression.BigInt(lit) => Set.empty
      case Expression.Str(lit) => Set.empty
      case Expression.Var(sym, tpe, loc) => Set.empty

      case Expression.Closure(sym, freeVars, fnType, tpe, loc) =>
        Set(ClosureInfo(sym, freeVars, tpe))

      case Expression.ApplyClo(exp, args, tpe, loc) => args.foldLeft(visitExp(exp)) {
        case (sacc, e) => sacc ++ visitExp(e)
      }

      case Expression.ApplyDef(sym, args, tpe, loc) => args.foldLeft(Set.empty[ClosureInfo]) {
        case (sacc, e) => sacc ++ visitExp(e)
      }

      case Expression.ApplyEff(sym, args, tpe, loc) => args.foldLeft(Set.empty[ClosureInfo]) {
        case (sacc, e) => sacc ++ visitExp(e)
      }

      case Expression.ApplyCloTail(exp, args, tpe, loc) => args.foldLeft(visitExp(exp)) {
        case (sacc, e) => sacc ++ visitExp(e)
      }

      case Expression.ApplyDefTail(sym, args, tpe, loc) => args.foldLeft(Set.empty[ClosureInfo]) {
        case (sacc, e) => sacc ++ visitExp(e)
      }

      case Expression.ApplyEffTail(sym, args, tpe, loc) => args.foldLeft(Set.empty[ClosureInfo]) {
        case (sacc, e) => sacc ++ visitExp(e)
      }

      case Expression.ApplySelfTail(sym, fparams, args, tpe, loc) => args.foldLeft(Set.empty[ClosureInfo]) {
        case (sacc, e) => sacc ++ visitExp(e)
      }

      case Expression.Unary(sop, op, exp, tpe, loc) =>
        visitExp(exp)

      case Expression.Binary(sop, op, exp1, exp2, tpe, loc) =>
        visitExp(exp1) ++ visitExp(exp2)

      case Expression.IfThenElse(exp1, exp2, exp3, tpe, loc) =>
        visitExp(exp1) ++ visitExp(exp2) ++ visitExp(exp3)

      case Expression.Branch(exp, branches, tpe, loc) => branches.foldLeft(visitExp(exp)) {
        case (sacc, (_, e)) => sacc ++ visitExp(e)
      }
      case Expression.JumpTo(sym, tpe, loc) => Set.empty

      case Expression.Let(sym, exp1, exp2, tpe, loc) => visitExp(exp1) ++ visitExp(exp2)
      case Expression.LetRec(sym, exp1, exp2, tpe, loc) => visitExp(exp1) ++ visitExp(exp2)

      case Expression.Is(sym, tag, exp, loc) => visitExp(exp)
      case Expression.Tag(sym, tag, exp, tpe, loc) => visitExp(exp)
      case Expression.Untag(sym, tag, exp, tpe, loc) => visitExp(exp)

      case Expression.Index(base, offset, tpe, loc) => visitExp(base)

      case Expression.Tuple(elms, tpe, loc) => elms.foldLeft(Set.empty[ClosureInfo]) {
        case (sacc, e) => sacc ++ visitExp(e)
      }

      case Expression.RecordEmpty(tpe, loc) => ??? // TODO: RecordEmpty

      case Expression.RecordExtend(base, label, value, tpe, loc) => ??? // TODO: RecordExtension

      case Expression.RecordSelect(base, label, tpe, loc) => ??? // TODO: RecordProjection

      case Expression.RecordRestrict(base, label, tpe, loc) => ??? // TODO: RecordRestriction

      case Expression.ArrayLit(elms, tpe, loc) => elms.foldLeft(Set.empty[ClosureInfo]) {
        case (sacc, e) => sacc ++ visitExp(e)
      }

      case Expression.ArrayNew(elm, len, tpe, loc) => visitExp(elm) ++ visitExp(len)

      case Expression.ArrayLoad(exp1, exp2, tpe, loc) => visitExp(exp1) ++ visitExp(exp2)

      case Expression.ArrayStore(exp1, exp2, exp3, tpe, loc) => visitExp(exp1) ++ visitExp(exp2) ++ visitExp(exp3)

      case Expression.ArrayLength(exp, tpe, loc) => visitExp(exp)

      case Expression.ArraySlice(exp1, exp2, exp3, tpe, loc) => visitExp(exp1) ++ visitExp(exp2) ++ visitExp(exp3)

      case Expression.Ref(exp, tpe, loc) => visitExp(exp)
      case Expression.Deref(exp, tpe, loc) => visitExp(exp)
      case Expression.Assign(exp1, exp2, tpe, loc) => visitExp(exp1) ++ visitExp(exp2)

      case Expression.HandleWith(exp, bindings, tpe, loc) => ??? // TODO: HandleWith

      case Expression.Existential(fparam, exp, loc) => visitExp(exp)
      case Expression.Universal(fparam, exp, loc) => visitExp(exp)

      case Expression.TryCatch(exp, rules, tpe, loc) =>
        rules.foldLeft(visitExp(exp)) {
          case (sacc, CatchRule(sym, clazz, body)) => sacc ++ visitExp(body)
        }

      case Expression.NativeConstructor(constructor, args, tpe, loc) => args.foldLeft(Set.empty[ClosureInfo]) {
        case (sacc, e) => sacc ++ visitExp(e)
      }

      case Expression.NativeField(field, tpe, loc) => Set.empty

      case Expression.NativeMethod(method, args, tpe, loc) => args.foldLeft(Set.empty[ClosureInfo]) {
        case (sacc, e) => sacc ++ visitExp(e)
      }

<<<<<<< HEAD
      case Expression.NewChannel(tpe, loc) => Set.empty

      case Expression.GetChannel(exp, tpe, loc) => visitExp(exp)

      case Expression.PutChannel(exp1, exp2, tpe, loc) => visitExp(exp1) ++ visitExp(exp2)

      case Expression.SelectChannel(rules, tpe, loc) =>
        rules.foldLeft(Set[ClosureInfo]())((old, rule) => old ++ visitExp(rule.chan) ++ visitExp(rule.exp))

      case Expression.CloseChannel(exp, tpe, loc) => visitExp(exp)

      case Expression.Spawn(exp, tpe, loc) => visitExp(exp)

      case Expression.Sleep(exp, tpe, loc) => visitExp(exp)

      case Expression.NewRelation(sym, tpe, loc) => Set.empty

      case Expression.NewLattice(sym, tpe, loc) => Set.empty
=======
      case Expression.FixpointConstraint(con, tpe, loc) => Set.empty
>>>>>>> e17c3271

      case Expression.FixpointCompose(exp1, exp2, tpe, loc) => visitExp(exp1) ++ visitExp(exp2)

      case Expression.FixpointSolve(uid, exp, stf, tpe, loc) => visitExp(exp)

      case Expression.FixpointCheck(uid, exp, stf, tpe, loc) => visitExp(exp)

      case Expression.FixpointDelta(uid, exp, stf, tpe, loc) => visitExp(exp)

      case Expression.FixpointProject(sym, exp1, exp2, tpe, loc) => visitExp(exp1) ++ visitExp(exp2)

      case Expression.FixpointEntails(exp1, exp2, tpe, loc) => visitExp(exp1) ++ visitExp(exp2)

      case Expression.UserError(tpe, loc) => Set.empty
      case Expression.HoleError(sym, tpe, loc) => Set.empty
      case Expression.MatchError(tpe, loc) => Set.empty
      case Expression.SwitchError(tpe, loc) => Set.empty
    }


    // TODO: Magnus: Look for closures in other places.

    // Visit every definition.
    root.defs.foldLeft(Set.empty[ClosureInfo]) {
      case (sacc, (sym, defn)) => sacc ++ visitExp(defn.exp)
    }
  }

  /**
    * Returns the namespace info of the given definition symbol `sym`.
    */
  def getNamespace(sym: Symbol.DefnSym)(implicit root: Root, flix: Flix): NamespaceInfo = {
    NamespaceInfo(sym.namespace, Map.empty) // TODO: Magnus: Empty map.
  }

  /**
    * Returns the set of namespaces in the given AST `root`.
    */
  def namespacesOf(root: Root): Set[NamespaceInfo] = {
    // Group every symbol by namespace.
    root.defs.groupBy(_._1.namespace).map {
      case (ns, defs) =>
        // Collect all non-law definitions.
        val nonLaws = defs filter {
          case (sym, defn) => nonLaw(defn)
        }
        NamespaceInfo(ns, nonLaws)
    }.toSet
  }

  /**
    * Returns the set of tags associated with the given type.
    */
  def getTagsOf(tpe: Type)(implicit root: Root, flix: Flix): Set[TagInfo] = {
    implicit val genSym: GenSym = flix.genSym

    // Return the empty set if the type is not an enum.
    if (!tpe.isEnum) {
      return Set.empty
    }

    // Retrieve the enum symbol and type arguments.
    val enumType = tpe.typeConstructor.asInstanceOf[Type.Enum]
    val args = tpe.typeArguments

    // Retrieve the enum.
    val enum = root.enums(enumType.sym)

    // Compute the tag info.
    enum.cases.foldLeft(Set.empty[TagInfo]) {
      case (sacc, (_, Case(enumSym, tagName, uninstantiatedTagType, loc))) =>
        // TODO: Magnus: It would be nice if this information could be stored somewhere...
        val subst = Unification.unify(enum.tpe, tpe).get
        val tagType = subst(uninstantiatedTagType)

        sacc + TagInfo(enumSym, tagName.name, args, tpe, tagType)
    }
  }


  /**
    * Returns the tag info for the given `tpe` and `tag`
    */
  // TODO: Magnus: Should use getTags and then just find the correct tag.
  def getTagInfo(tpe: Type, tag: String)(implicit root: Root, flix: Flix): TagInfo = {
    // Throw an exception if `tpe` is not an enum type
    if (!tpe.isEnum)
      throw InternalCompilerException(s"Unexpected type: $tpe")

    val tags = getTagsOf(tpe)
    tags.find(_.tag == tag).get
  }

  /**
    * Returns true if the value of the given `tag` is the unit value.
    */
  def isUnitTag(tag: TagInfo): Boolean = {
    tag.tagType == Type.Unit
  }

  /**
    * Returns the set of tags in the given AST `root`.
    */
  def tagsOf(root: Root)(implicit flix: Flix): Set[TagInfo] = {
    typesOf(root).flatMap(tpe => getTagsOf(tpe)(root, flix))
  }

  /**
    * Returns the set of all instantiated types in the given AST `root`.
    *
    * This include type components. For example, if the program contains
    * the type (Bool, (Char, Int)) this includes the type (Char, Int).
    */
  def typesOf(root: Root)(implicit flix: Flix): Set[Type] = {
    /**
      * Returns the set of types which occur in the given definition `defn0`.
      */
    def visitDefn(defn: Def): Set[Type] = {
      // Compute the types in the formal parameters.
      val formalParamTypes = defn.formals.foldLeft(Set.empty[Type]) {
        case (sacc, FormalParam(sym, tpe)) => sacc + tpe
      }

      // Compute the types in the expression.
      val expressionTypes = visitExp(defn.exp)

      // Return the types in the defn.
      formalParamTypes ++ expressionTypes + defn.tpe
    }

    /**
      * Returns the set of types which occur in the given expression `exp0`.
      */
    def visitExp(exp0: Expression): Set[Type] = exp0 match {
      case Expression.Unit => Set(Type.Unit)
      case Expression.True => Set(Type.Bool)
      case Expression.False => Set(Type.Bool)
      case Expression.Char(lit) => Set(Type.Char)
      case Expression.Float32(lit) => Set(Type.Float32)
      case Expression.Float64(lit) => Set(Type.Float64)
      case Expression.Int8(lit) => Set(Type.Int8)
      case Expression.Int16(lit) => Set(Type.Int16)
      case Expression.Int32(lit) => Set(Type.Int32)
      case Expression.Int64(lit) => Set(Type.Int64)
      case Expression.BigInt(lit) => Set(Type.BigInt)
      case Expression.Str(lit) => Set(Type.Str)
      case Expression.Var(sym, tpe, loc) => Set(tpe)

      case Expression.Closure(sym, freeVars, fnType, tpe, loc) => Set(tpe)

      case Expression.ApplyClo(exp, args, tpe, loc) => args.foldLeft(visitExp(exp) + tpe) {
        case (sacc, e) => sacc ++ visitExp(e)
      }

      case Expression.ApplyDef(sym, args, tpe, loc) => args.foldLeft(Set(tpe)) {
        case (sacc, e) => sacc ++ visitExp(e)
      }

      case Expression.ApplyEff(sym, args, tpe, loc) => args.foldLeft(Set(tpe)) {
        case (sacc, e) => sacc ++ visitExp(e)
      }

      case Expression.ApplyCloTail(exp, args, tpe, loc) => args.foldLeft(visitExp(exp) + tpe) {
        case (sacc, e) => sacc ++ visitExp(e)
      }

      case Expression.ApplyDefTail(sym, args, tpe, loc) => args.foldLeft(Set(tpe)) {
        case (sacc, e) => sacc ++ visitExp(e)
      }

      case Expression.ApplyEffTail(sym, args, tpe, loc) => args.foldLeft(Set(tpe)) {
        case (sacc, e) => sacc ++ visitExp(e)
      }

      case Expression.ApplySelfTail(sym, fparams, args, tpe, loc) => args.foldLeft(Set(tpe)) {
        case (sacc, e) => sacc ++ visitExp(e)
      }

      case Expression.Unary(sop, op, exp, tpe, loc) =>
        visitExp(exp) + tpe

      case Expression.Binary(sop, op, exp1, exp2, tpe, loc) =>
        visitExp(exp1) ++ visitExp(exp2) + tpe

      case Expression.IfThenElse(exp1, exp2, exp3, tpe, loc) =>
        visitExp(exp1) ++ visitExp(exp2) ++ visitExp(exp3) + tpe

      case Expression.Branch(exp, branches, tpe, loc) => branches.foldLeft(visitExp(exp)) {
        case (sacc, (_, e)) => sacc ++ visitExp(e)
      }
      case Expression.JumpTo(sym, tpe, loc) => Set(tpe)

      case Expression.Let(sym, exp1, exp2, tpe, loc) => visitExp(exp1) ++ visitExp(exp2) + tpe
      case Expression.LetRec(sym, exp1, exp2, tpe, loc) => visitExp(exp1) ++ visitExp(exp2) + tpe

      case Expression.Is(sym, tag, exp, loc) => visitExp(exp)
      case Expression.Tag(sym, tag, exp, tpe, loc) => visitExp(exp) + tpe
      case Expression.Untag(sym, tag, exp, tpe, loc) => visitExp(exp) + tpe

      case Expression.Index(base, offset, tpe, loc) => visitExp(base) + tpe

      case Expression.Tuple(elms, tpe, loc) => elms.foldLeft(Set(tpe)) {
        case (sacc, e) => sacc ++ visitExp(e)
      }

      case Expression.RecordEmpty(tpe, loc) => ??? // TODO

      case Expression.RecordSelect(base, label, tpe, loc) => ??? // TODO

      case Expression.RecordExtend(base, label, value, tpe, loc) => ??? // TODO

      case Expression.RecordRestrict(base, label, tpe, loc) => ??? // TODO

      case Expression.ArrayLit(elms, tpe, loc) => elms.foldLeft(Set(tpe)) {
        case (sacc, e) => sacc ++ visitExp(e)
      }

      case Expression.ArrayNew(elm, len, tpe, loc) => visitExp(elm) ++ visitExp(len)

      case Expression.ArrayLoad(exp1, exp2, tpe, loc) => visitExp(exp1) ++ visitExp(exp2)

      case Expression.ArrayStore(exp1, exp2, exp3, tpe, loc) => visitExp(exp1) ++ visitExp(exp2) ++ visitExp(exp3)

      case Expression.ArrayLength(exp, tpe, loc) => visitExp(exp)

      case Expression.ArraySlice(exp1, exp2, exp3, tpe, loc) => visitExp(exp1) ++ visitExp(exp2) ++ visitExp(exp3)

      case Expression.Ref(exp, tpe, loc) => visitExp(exp) + tpe
      case Expression.Deref(exp, tpe, loc) => visitExp(exp) + tpe
      case Expression.Assign(exp1, exp2, tpe, loc) => visitExp(exp1) ++ visitExp(exp2) + tpe

      case Expression.HandleWith(exp, bindings, tpe, loc) => bindings.foldLeft(visitExp(exp)) {
        case (sacc, HandlerBinding(sym, handler)) => sacc ++ visitExp(handler)
      }

      case Expression.Existential(fparam, exp, loc) => visitExp(exp) + fparam.tpe
      case Expression.Universal(fparam, exp, loc) => visitExp(exp) + fparam.tpe

      case Expression.TryCatch(exp, rules, tpe, loc) =>
        rules.foldLeft(visitExp(exp)) {
          case (sacc, CatchRule(sym, clazz, body)) => sacc ++ visitExp(body)
        }

      case Expression.NativeConstructor(constructor, args, tpe, loc) => args.foldLeft(Set(tpe)) {
        case (sacc, e) => sacc ++ visitExp(e)
      }
      case Expression.NativeField(field, tpe, loc) => Set(tpe)
      case Expression.NativeMethod(method, args, tpe, loc) => args.foldLeft(Set(tpe)) {
        case (sacc, e) => sacc ++ visitExp(e)
      }

<<<<<<< HEAD
      case Expression.NewChannel(tpe, loc) => Set(tpe)

      case Expression.GetChannel(exp, tpe, loc) => visitExp(exp) + tpe

      case Expression.PutChannel(exp1, exp2, tpe, loc) => visitExp(exp1) ++ visitExp(exp2) + tpe

      case Expression.SelectChannel(rules, tpe, loc) =>
        rules.foldLeft(Set(tpe))( (old, rule) => old ++ visitExp(rule.chan) ++ visitExp(rule.exp))

      case Expression.CloseChannel(exp, tpe, loc) => visitExp(exp) + tpe

      case Expression.Spawn(exp, tpe, loc) => visitExp(exp) + tpe

      case Expression.Sleep(exp, tpe, loc) => visitExp(exp) + tpe

      case Expression.NewRelation(sym, tpe, loc) => Set(tpe)

      case Expression.NewLattice(sym, tpe, loc) => Set(tpe)

      case Expression.Constraint(con, tpe, loc) => ??? // TODO: Constraint
=======
      case Expression.FixpointConstraint(c, tpe, loc) => visitConstraint(c) + tpe
>>>>>>> e17c3271

      case Expression.FixpointCompose(exp1, exp2, tpe, loc) => visitExp(exp1) ++ visitExp(exp2) + tpe

      case Expression.FixpointSolve(uid, exp, stf, tpe, loc) => visitExp(exp) + tpe

      case Expression.FixpointCheck(uid, exp, stf, tpe, loc) => visitExp(exp) + tpe

      case Expression.FixpointDelta(uid, exp, stf, tpe, loc) => visitExp(exp) + tpe

      case Expression.FixpointProject(sym, exp1, exp2, tpe, loc) => visitExp(exp1) ++ visitExp(exp2) + tpe

      case Expression.FixpointEntails(exp1, exp2, tpe, loc) => visitExp(exp1) ++ visitExp(exp2) + tpe

      case Expression.UserError(tpe, loc) => Set(tpe)
      case Expression.HoleError(sym, tpe, loc) => Set(tpe)
      case Expression.MatchError(tpe, loc) => Set(tpe)
      case Expression.SwitchError(tpe, loc) => Set(tpe)
    }

    def visitConstraint(c0: Constraint): Set[Type] = c0 match {
      case Constraint(cparams, head, body) =>
        visitHeadPred(head) ++ body.flatMap(visitBodyPred)
    }

    def visitHeadPred(h0: Predicate.Head): Set[Type] = h0 match {
      case Predicate.Head.True(loc) => Set.empty
      case Predicate.Head.False(loc) => Set.empty
      case Predicate.Head.Atom(sym, exp, terms, tpe, loc) =>
        visitExp(exp) ++ terms.flatMap(visitHeadTerm) + tpe
    }

    def visitBodyPred(b0: Predicate.Body): Set[Type] = b0 match {
      case Predicate.Body.Atom(sym, exp, polarity, terms, tpe, loc) =>
        visitExp(exp) ++ terms.flatMap(visitBodyTerm)

      case Predicate.Body.Filter(sym, terms, loc) =>
        terms.flatMap(visitBodyTerm).toSet

      case Predicate.Body.Functional(varSym, defSym, terms, loc) => Set.empty
    }

    def visitHeadTerm(t0: Term.Head): Set[Type] = t0 match {
      case Term.Head.QuantVar(sym, tpe, loc) => Set(tpe)
      case Term.Head.CapturedVar(sym, tpe, loc) => Set(tpe)
      case Term.Head.Lit(sym, tpe, loc) => Set(tpe)
      case Term.Head.App(sym, args, tpe, loc) => Set(tpe)
    }

    def visitBodyTerm(t0: Term.Body): Set[Type] = t0 match {
      case Term.Body.Wild(tpe, loc) => Set(tpe)
      case Term.Body.QuantVar(sym, tpe, loc) => Set(tpe)
      case Term.Body.CapturedVar(sym, tpe, loc) => Set(tpe)
      case Term.Body.Lit(sym, tpe, loc) => Set(tpe)
    }

    // TODO: Magnus: Look for types in other places.

    // Visit every definition.
    val result = root.defs.foldLeft(Set.empty[Type]) {
      case (sacc, (_, defn)) => sacc ++ visitDefn(defn)
    }

    result.flatMap(t => nestedTypesOf(t)(root, flix))
  }

  /**
    * Returns all the type components of the given type `tpe`.
    *
    * For example, if the given type is `Option[(Bool, Char, Int)]`
    * this returns the set `Bool`, `Char`, `Int`, `(Bool, Char, Int)`, and `Option[(Bool, Char, Int)]`.
    */
  def nestedTypesOf(tpe: Type)(implicit root: Root, flix: Flix): Set[Type] = {
    // Retrieve the type constructor.
    val base = tpe.typeConstructor

    // Retrieve the type arguments.
    val args = tpe.typeArguments

    //
    // Check if the tag is an enum and if so, extract the types of its tags.
    // Usually this is not "necessary", but an enum might occur as a type,
    // but not have all its tags constructed as expressions.
    //
    base match {
      case Type.Enum(sym, _) =>
        // Case 1: The nested types are the type itself, its type arguments, and the types of the tags.
        val tagTypes = getTagsOf(tpe).map(_.tagType)

        args.foldLeft(Set(tpe) ++ tagTypes) {
          case (sacc, arg) => sacc ++ nestedTypesOf(arg)
        }
      case _ =>
        // Case 2: The nested types are the type itself and its type arguments.
        args.foldLeft(Set(tpe)) {
          case (sacc, arg) => sacc ++ nestedTypesOf(arg)
        }
    }
  }

  /**
    * Returns `true` if the given `path` exists and is a Java Virtual Machine class file.
    */
  def isClassFile(path: Path): Boolean = {
    if (Files.exists(path) && Files.isReadable(path) && Files.isRegularFile(path)) {
      // Read the first four bytes of the file.
      val is = Files.newInputStream(path)
      val b1 = is.read()
      val b2 = is.read()
      val b3 = is.read()
      val b4 = is.read()
      is.close()

      // Check if the four first bytes match CAFE BABE.
      return b1 == 0xCA && b2 == 0xFE && b3 == 0xBA && b4 == 0xBE
    }
    false
  }

  /**
    * Writes the given JVM class `clazz` to a sub path under the given `prefixPath`.
    *
    * For example, if the prefix path is `/tmp/` and the class name is Foo.Bar.Baz
    * then the bytecode is written to the path `/tmp/Foo/Bar/Baz.class` provided
    * that this path either does not exist or is already a JVM class file.
    */
  def writeClass(prefixPath: Path, clazz: JvmClass): Unit = {
    // Compute the absolute path of the class file to write.
    val path = prefixPath.resolve(clazz.name.toPath).toAbsolutePath

    // Create all parent directories (in case they don't exist).
    Files.createDirectories(path.getParent)

    // Check if the file already exists.
    if (Files.exists(path)) {
      // Check that the file is a regular file.
      if (!Files.isRegularFile(path, LinkOption.NOFOLLOW_LINKS)) {
        throw InternalCompilerException(s"Unable to write to non-regular file: '$path'.")
      }

      // Check if the file is writable.
      if (!Files.isWritable(path)) {
        throw InternalCompilerException(s"Unable to write to read-only file: '$path'.")
      }

      // Check that the file is a class file.
      if (!isClassFile(path)) {
        throw InternalCompilerException(s"Refusing to overwrite non-class file: '$path'.")
      }
    }

    // Write the bytecode.
    Files.write(path, clazz.bytecode)
  }

  /**
    * Returns `true` if the given definition `defn` is a law.
    */
  def nonLaw(defn: Def): Boolean = !defn.ann.isLaw

}<|MERGE_RESOLUTION|>--- conflicted
+++ resolved
@@ -727,7 +727,6 @@
         case (sacc, e) => sacc ++ visitExp(e)
       }
 
-<<<<<<< HEAD
       case Expression.NewChannel(tpe, loc) => Set.empty
 
       case Expression.GetChannel(exp, tpe, loc) => visitExp(exp)
@@ -743,12 +742,7 @@
 
       case Expression.Sleep(exp, tpe, loc) => visitExp(exp)
 
-      case Expression.NewRelation(sym, tpe, loc) => Set.empty
-
-      case Expression.NewLattice(sym, tpe, loc) => Set.empty
-=======
       case Expression.FixpointConstraint(con, tpe, loc) => Set.empty
->>>>>>> e17c3271
 
       case Expression.FixpointCompose(exp1, exp2, tpe, loc) => visitExp(exp1) ++ visitExp(exp2)
 
@@ -1000,7 +994,6 @@
         case (sacc, e) => sacc ++ visitExp(e)
       }
 
-<<<<<<< HEAD
       case Expression.NewChannel(tpe, loc) => Set(tpe)
 
       case Expression.GetChannel(exp, tpe, loc) => visitExp(exp) + tpe
@@ -1016,14 +1009,7 @@
 
       case Expression.Sleep(exp, tpe, loc) => visitExp(exp) + tpe
 
-      case Expression.NewRelation(sym, tpe, loc) => Set(tpe)
-
-      case Expression.NewLattice(sym, tpe, loc) => Set(tpe)
-
-      case Expression.Constraint(con, tpe, loc) => ??? // TODO: Constraint
-=======
       case Expression.FixpointConstraint(c, tpe, loc) => visitConstraint(c) + tpe
->>>>>>> e17c3271
 
       case Expression.FixpointCompose(exp1, exp2, tpe, loc) => visitExp(exp1) ++ visitExp(exp2) + tpe
 
