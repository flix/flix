/*
 * Copyright 2020 Magnus Madsen
 *
 * Licensed under the Apache License, Version 2.0 (the "License");
 * you may not use this file except in compliance with the License.
 * You may obtain a copy of the License at
 *
 *   http://www.apache.org/licenses/LICENSE-2.0
 *
 * Unless required by applicable law or agreed to in writing, software
 * distributed under the License is distributed on an "AS IS" BASIS,
 * WITHOUT WARRANTIES OR CONDITIONS OF ANY KIND, either express or implied.
 * See the License for the specific language governing permissions and
 * limitations under the License.
 */

///
/// The NonEmptyList type.
///
pub enum Nel[a] {
    case Nel(a, List[a])
}

instance Boxable[Nel[a]] with Boxable[a]

instance ToString[Nel[a]] with ToString[a] {
    pub def toString(l: Nel[a]): String = match l {
        case Nel(x, xs) => "Nel(${x}, ${xs})"
    }
}

instance Hash[Nel[a]] with Hash[a] {
    pub def hash(l: Nel[a]): Int32 = match l {
        case Nel(x, xs) => 39119 + Hash.hash(xs) + Hash.hash(x)
    }
}

instance Eq[Nel[a]] with Eq[a] {
    pub def eq(l1: Nel[a], l2: Nel[a]): Bool = match (l1, l2) {
        case (Nel(x, xs), Nel(y, ys)) => x == y and xs == ys
    }
}

instance Order[Nel[a]] with Order[a] {
    ///
    /// Compares `l1` and `l2` lexicographically.
    ///
    pub def compare(l1: Nel[a], l2: Nel[a]): Comparison = match (l1, l2) {
        case (Nel(x, xs), Nel(y, ys)) =>
            let cmp = x <=> y;
            if (cmp == EqualTo) xs <=> ys else cmp
    }
}

instance Functor[Nel] {
    pub def map(f: a -> b & ef, l: Nel[a]): Nel[b] & ef = Nel.map(f, l)
}

instance Applicative[Nel] {
    pub def point(x: a): Nel[a] = Nel.singleton(x)
    pub def ap(f: Nel[a -> b & ef], x: Nel[a]): Nel[b] & ef = Nel.ap(f, x)
}

instance Monad[Nel] {
    pub def flatMap(f: a -> Nel[b] & ef, x : Nel[a]) : Nel[b] & ef = Nel.flatMap(f, x)
}

instance Foldable[Nel] {
    pub def foldLeft(f: (b, a) -> b & ef, s: b, l: Nel[a]): b & ef = Nel.foldLeft(f, s, l)
    pub def foldRight(f: (a, b) -> b & ef, s: b, l: Nel[a]): b & ef = Nel.foldRight(f, s, l)
}

instance Traversable[Nel] {
    pub def traverse(f: a -> m[b] & ef, t: Nel[a]): m[Nel[b]] & ef with Applicative[m] = Nel.traverse(f, t)
    pub override def sequence(t: Nel[m[a]]): m[Nel[a]] with Applicative[m] = Nel.sequence(t)
}

<<<<<<< HEAD
instance Reducible[Nel] {
    pub def reduceLeftTo(f: (b, a) -> b & ef1, g: a -> b & ef2, l: Nel[a]): b & (ef1 and ef2) = Nel.reduceLeftTo(f, g, l)
    pub def reduceRightTo(f: (a, b) -> b & ef1, g: a -> b & ef2, l: Nel[a]): b & (ef1 and ef2) = Nel.reduceRightTo(f, g, l)
}

instance SemiGroup[Nel[a]] {
    pub def combine(x: Nel[a], y: Nel[a]): Nel[a] = Nel.append(x, y)
=======
instance Iterable[Nel] {
    pub def iterator(t: Nel[a]): Iterator[a] & Impure =
        Nel.toIterator(t)
>>>>>>> 8c59b053
}

namespace Nel {

    ///
    /// Returns a new non-empty list containing the single element `x`.
    ///
    @Time(1) @Space(1)
    pub def singleton(x: a): Nel[a] = Nel(x, Nil)

    ///
    /// Returns the non-empty list `l` prefixed with the new element `x`.
    ///
    @Time(1) @Space(1)
    pub def cons(x: a, l: Nel[a]): Nel[a] = match l {
        case Nel(y, ys) => Nel(x, y :: ys)
    }

    ///
    /// Returns the first element of `l`.
    ///
    @Time(1) @Space(1)
    pub def head(l: Nel[a]): a = match l {
        case Nel(x, _) => x
    }

    ///
    /// Returns the last element of `l`.
    ///
    @Time(length(l)) @Space(1)
    pub def last(l: Nel[a]): a = match l {
        case Nel(x, xs) => Option.getWithDefault(x, List.last(xs))
    }

    ///
    /// Returns all elements in `l` without the last element.
    ///
    @Time(length(l)) @Space(length(l))
    pub def init(l: Nel[a]): List[a] = match l {
        case Nel(_, Nil) => Nil
        case Nel(x, xs)   => match List.reverse(xs) {
            case Nil     => x :: Nil
            case _ :: ys => x :: List.reverse(ys)
        }
    }

    ///
    /// Returns all elements in `l` without the first element.
    ///
    @Time(1) @Space(1)
    pub def tail(l: Nel[a]): List[a] = match l {
        case Nel(_, xs) => xs
    }

    ///
    /// Returns the length of `l`.
    ///
    @Time(length(l)) @Space(1)
    pub def length(l: Nel[a]): Int32 = match l {
        case Nel(_, xs) => 1 + List.length(xs)
    }

    ///
    /// Returns `l2` appended to `l1`.
    ///
    @Time(length(l1)) @Space(length(l1))
    pub def append(l1: Nel[a], l2: Nel[a]): Nel[a] = match (l1, l2) {
        case (Nel(x, xs), Nel(y, ys)) => Nel(x, xs ::: (y :: ys))
    }

    ///
    /// Returns `true` if and only if `l` contains the element `a`.
    ///
    @Time(length(l)) @Space(1)
    pub def memberOf(a: a, l: Nel[a]): Bool with Eq[a] = match l {
        case Nel(x, xs) => x == a or List.memberOf(a, xs)
    }

    ///
    /// Finds the smallest element of `l` according to the `Order` on `a`.
    ///
    pub def minimum(l: Nel[a]): a with Order[a] =
        reduceLeft(Order.min, l)

    ///
    /// Finds the smallest element of `l` according to the given comparator `cmp`.
    ///
    pub def minimumBy(cmp: (a, a) -> Comparison, l: Nel[a]): a =
        reduceLeft(Order.minBy(cmp), l)

    ///
    /// Finds the largest element of `l` according to the `Order` on `a`.
    ///
    pub def maximum(l: Nel[a]): a with Order[a] =
        reduceLeft(Order.max, l)

    ///
    /// Finds the largest element of `l` according to the given comparator `cmp`.
    ///
    pub def maximumBy(cmp: (a, a) -> Comparison, l: Nel[a]): a =
        reduceLeft(Order.maxBy(cmp), l)

    ///
    /// Alias for `findLeft`.
    ///
    @Time(time(f) * length(l)) @Space(space(f))
    pub def find(f: a -> Bool, l: Nel[a]): Option[a] = findLeft(f, l)

    ///
    /// Optionally returns the first element of `l` that satisfies the predicate `f` when searching from left to right.
    ///
    @Time(time(f) * length(l)) @Space(space(f))
    pub def findLeft(f: a -> Bool, l: Nel[a]): Option[a] = match l {
        case Nel(x, xs) => if (f(x)) Some(x) else List.findLeft(f, xs)
    }

    ///
    /// Optionally returns the first element of `l` that satisfies the predicate `f` when searching from right to left.
    ///
    @Time(time(f) * length(l)) @Space(space(f))
    pub def findRight(f: a -> Bool, l: Nel[a]): Option[a] = match l {
        case Nel(x, xs) => match List.findRight(f, xs) {
            case None    => if (f(x)) Some(x) else None
            case Some(y) => Some(y)
        }
    }

    ///
    /// Returns the result of applying `f` to every element in `l`.
    ///
    /// That is, the result is of the form: `f(x1) :: f(x2) :: ...`.
    ///
    @Time(time(f) * length(l)) @Space(space(f) * length(l))
    pub def map(f: a -> b & ef, l: Nel[a]): Nel[b] & ef = match l {
        case Nel(x, xs) => Nel(f(x), List.map(f, xs))
    }

    ///
    /// Returns the result of applying `f` to every element in `l` along with that element's index.
    ///
    /// That is, the result is of the form: `f(x1, 0) :: f(x2, 1) :: ...`.
    ///
    @Time(time(f) * length(l)) @Space(space(f) * length(l))
    pub def mapWithIndex(f: (a, Int32) -> b & ef, l: Nel[a]): Nel[b] & ef = match l {
        case Nel(x, xs) => Nel(f(x, 0), mapWithIndexHelper(f, xs, 1))
    }

    ///
    /// Helper function for `mapWithIndex`.
    ///
    def mapWithIndexHelper(f: (a, Int32) -> b & ef, l: List[a], i: Int32): List[b] & ef = match l {
        case Nil     => Nil
        case x :: xs => f(x, i) :: mapWithIndexHelper(f, xs, i + 1)
    }

    ///
    /// Apply every function from `f` to every argument from `l` and return a non-empty list with all results.
    /// For `f = f1, f2, ...` and `x = x1, x2, ...` the results appear in the order
    /// `f1(x1), f1(x2), ..., f2(x1), f2(x2), ...`.
    ///
    pub def ap(f: Nel[a -> b & ef], l: Nel[a]) : Nel[b] & ef =
        // Note - loop has been worker-wrapper transformed to represent the list of
        // functions as head (f1) and tail (fs) so we never have an empty list to deal with.
        def loop(f1, fs, k) = match fs {
            case Nil      => k(map(f1, l))
            case f2 :: rs =>
                let ks1 = map(f1, l);
                loop(f2, rs, ks2 ->
                  k(append(ks1, ks2)))
        };
        match f {
            case Nel(f1, Nil) => map(f1, l)
            case Nel(f1, rs)  => loop(f1, rs, ks -> ks as & ef)
        }

    ///
    /// Returns the result of applying `f` to every element in `l` and concatenating the results.
    ///
    @Time(time(f) * length(l)) @Space(time(f) * length(l))
    pub def flatMap(f: a -> Nel[b] & ef, l: Nel[a]): Nel[b] & ef = match l {
        case Nel(x, xs) => match f(x) {
            case Nel(y, ys) => Nel(y, ys ::: List.flatMap(z -> toList(f(z)), xs))
        }
    }

    ///
    /// Returns the reverse of `l`.
    ///
    @Time(length(l)) @Space(length(l))
    pub def reverse(l: Nel[a]): Nel[a] = match l {
        case Nel(x, xs) => match List.reverse(x :: xs) {
            case y :: ys => Nel(y, ys)
            case _       => unreachable!()
        }
    }

    ///
    /// Returns `l` with every occurrence of `from` replaced by `to`.
    ///
    @Time(length(l)) @Space(length(l))
    pub def replace(from: {from :: a}, to: {to :: a}, l: Nel[a]): Nel[a] with Eq[a] = map(e -> if (e == from.from) to.to else e, l)

    ///
    /// Returns all permutations of `l` in lexicographical order by element indices in `l`.
    ///
    /// That is, `l` is the first permutation and `reverse(l)` is the last permutation.
    ///
    @Time(Int32.factorial(length(l))) @Space(Int32.factorial(length(l)))
    pub def permutations(l: Nel[a]): Nel[List[a]] = match l {
        case Nel(x, xs) => match List.permutations(x :: xs) {
            case y :: ys => Nel(y, ys)
            case Nil => unreachable!()
        }
    }

    ///
    /// Returns all subsequences of `l` in lexicographical order by element indices in `l`.
    ///
    /// That is, `l` is the first subsequence and `Nil` is the last subsequence.
    ///
    @Time(length(l) * length(l)) @Space(length(l) * length(l))
    pub def subsequences(l: Nel[a]): Nel[List[a]] = match l {
        case Nel(x, xs) => match List.subsequences(x :: xs) {
            case y :: ys => Nel(y, ys)
            case Nil => unreachable!()
        }
    }

    ///
    /// Returns `l` with `a` inserted between every two adjacent elements.
    ///
    @Time(length(l)) @Space(length(l))
    pub def intersperse(a: a, l: Nel[a]): Nel[a] = match l {
        case Nel(x, Nil)  => Nel(x, Nil)
        case Nel(x, xs)   => Nel(x, a :: List.intersperse(a, xs))
    }

    ///
    /// Returns the result of applying `combine` to all the elements in `l`, using `empty` as the initial value.
    ///
    pub def fold(l: Nel[a]): a with Monoid[a] = Foldable.fold(l)

    ///
    /// Applies `f` to a start value `s` and all elements in `l` going from left to right.
    ///
    /// That is, the result is of the form: `f(...f(f(s, x1), x2)..., xn)`.
    ///
    pub def foldLeft(f: (b, a) -> b & ef, s: b, l: Nel[a]): b & ef = match l {
        case Nel(x, xs) => List.foldLeft(f, f(s, x), xs)
    }

    ///
    /// Applies `f` to a start value `s` and all elements in `l` going from right to left.
    ///
    /// That is, the result is of the form: `f(x1, ...f(xn-1, f(xn, s))...)`.
    ///
    pub def foldRight(f: (a, b) -> b & ef, s: b, l: Nel[a]): b & ef = match l {
        case Nel(x, xs) => f(x, List.foldRight(f, s, xs))
    }

    ///
    /// Lazily applies `f` to a start value `s` and all elements in `l` going from right to left.
    /// The function f must be pure.
    ///
    /// That is, the result is of the form: `f(x1, ...lazy f(xn-1, lazy f(xn, s))...)`.
    /// The foldRightLazy function exists to allow early termination of a fold.
    ///
    pub def foldRightLazy(f: (a, Lazy[b]) -> b, s: b, l: Nel[a]): b = match l {
        case Nel(x, xs) => f(x, lazy List.foldRightLazy(f, s, xs))
    }

    ///
    /// Left-associative reduction of a structure.
    /// Applies `g` to the initial element of `l` and combines it
    /// with the remainder of `l` using `f` going from left to right.
    ///
    pub def reduceLeftTo(f: (b, a) -> b & ef1, g: a -> b & ef2, l: Nel[a]): b & (ef1 and ef2) = match l {
        case Nel(x, xs) => List.foldLeft(f, g(x), xs)
    }

    ///
    /// Right-associative reduction of a structure.
    /// Applies `g` to the initial element of `l` and combines it
    /// with the remainder of `l` using `f` going from right to left.
    ///
    pub def reduceRightTo(f: (a, b) -> b & ef1, g: a -> b & ef2, l: Nel[a]): b & (ef1 and ef2) =
        def loop(ll) = match ll { // TODO: Tail recursive impl
            case x :: Nil => g(x)
            case x :: xs  => f(x, loop(xs))
            case _        => unreachable!()
        };
        let Nel(x, xs) = l;
        loop(x :: xs)

    ///
    /// Applies `combine` to all elements in `l` until a single value is obtained.
    ///
    pub def reduce(l: Nel[a]): a with SemiGroup[a] = match l {
        case Nel(x, xs) => Foldable.foldLeft((acc, y) -> SemiGroup.combine(acc, y), x, xs)
    }

    ///
    /// Applies `f` to all elements in `l` going from left to right until a single value `v` is obtained.
    ///
    /// That is, the result is of the form: `f(...f(f(x1, x2), x3)..., xn)`
    ///
    pub def reduceLeft(f: (a, a) -> a & ef, l: Nel[a]): a & ef = match l {
        case Nel(x, xs) => List.foldLeft(f, x, xs)
    }

    ///
    /// Applies `f` to all elements in `l` going from right to left until a single value `v` is obtained.
    ///
    /// That is, the result is of the form: `Some(f(x1, ...f(xn-2, f(xn-1, xn))...))`
    ///
    pub def reduceRight(f: (a, a) -> a & ef, l: Nel[a]): a & ef = match l {
        case Nel(x, xs) => match List.reduceRight(f, x :: xs) {
            case None    => unreachable!()
            case Some(v) => v
        }
    }

    ///
    /// Returns the number of elements in `l` that satisfy the predicate `f`.
    ///
    @Time(time(f) * length(l)) @Space(space(f) * length(l))
    pub def count(f: a -> Bool, l: Nel[a]): Int32 = match l {
        case Nel(x, xs) => (if (f(x)) 1 else 0) + List.count(f, xs)
    }

    ///
    /// Returns the sum of all elements in the list `l`.
    ///
    pub def sum(l: Nel[Int32]): Int32 =
        Foldable.sum(l)

    ///
    /// Returns the sum of all elements in the list `l` according to the function `f`.
    ///
    pub def sumWith(f: a -> Int32 & ef, l: Nel[a]): Int32 & ef =
        Foldable.sumWith(f, l)

    ///
    /// Returns the product of all elements in the list `l`.
    ///
    pub def product(l: Nel[Int32]): Int32 =
        Foldable.product(l)

    ///
    /// Returns the product of all elements in the list `l` according to the function `f`.
    ///
    pub def productWith(f: a -> Int32 & ef, l: Nel[a]): Int32 & ef =
        Foldable.productWith(f, l)

    ///
    /// Returns the concatenation of the elements in `l`.
    ///
    @Time(length(l)) @Space(length(l))
    pub def flatten(l: Nel[Nel[a]]): Nel[a] = match l {
        case Nel(Nel(y, ys), xs) => Nel(y, ys ::: List.flatMap(toList, xs))
    }

    ///
    /// Returns `true` if and only if at least one element in `l` satisfies the predicate `f`.
    ///
    @Time(time(f) * length(l)) @Space(space(f))
    pub def exists(f: a -> Bool, l: Nel[a]): Bool = match l {
        case Nel(x, xs) => f(x) or List.exists(f, xs)
    }

    ///
    /// Returns `true` if and only if all elements in `l` satisfy the predicate `f`.
    ///
    @Time(time(f) * length(l)) @Space(space(f))
    pub def forall(f: a -> Bool, l: Nel[a]): Bool = match l {
        case Nel(x, xs) => f(x) and List.forall(f, xs)
    }

    ///
    /// Returns a list of every element in `l` that satisfies the predicate `f`.
    ///
    @Time(time(f) * length(l)) @Space(space(f) * length(l))
    pub def filter(f: a -> Bool, l: Nel[a]): List[a] = match l {
        case Nel(x, xs) =>
            if (f(x))
                x :: List.filter(f, xs)
            else
                List.filter(f, xs)
    }

    ///
    /// Returns a non-empty list where the element at index `i` is `(a, b)` where
    /// `a` is the element at index `i` in `l1` and `b` is the element at index `i` in `l2`.
    ///
    /// If either `l1` or `l2` becomes depleted, then no further elements are added to the resulting list.
    ///
    @Time(Int32.min(length(l1), length(l2))) @Space(Int32.min(length(l1), length(l2)))
    pub def zip(l1: Nel[a], l2: Nel[b]): Nel[(a,b)] = match (l1, l2) {
        case (Nel(x, xs), Nel(y, ys)) => Nel((x, y), List.zip(xs, ys))
    }

    ///
    /// Returns a non-empty list where the element at index `i` is `f(a, b)` where
    /// `a` is the element at index `i` in `l1` and `b` is the element at index `i` in `l2`.
    ///
    /// If either `l1` or `l2` becomes depleted, then no further elements are added to the resulting list.
    ///
    @Time(time(f) * Int32.min(length(l1), length(l2))) @Space(space(f) * Int32.min(length(l1), length(l2)))
    pub def zipWith(f: (a, b) -> c, l1: Nel[a], l2: Nel[b]): Nel[c] = match (l1, l2) {
        case (Nel(x, xs), Nel(y, ys)) => Nel(f(x, y), List.zipWith(f, xs, ys))
    }

    ///
    /// Returns a pair of non-empty lists, the first containing all first components in `l`
    /// and the second containing all second components in `l`.
    ///
    @Time(length(l)) @Space(length(l))
    pub def unzip(l: Nel[(a, b)]): (Nel[a], Nel[b]) = match l {
        case Nel((a, b), xs) =>
            let (l1, l2) = List.unzip(xs);
            (Nel(a, l1), Nel(b, l2))
    }

    ///
    /// Returns `l` as a normal list.
    ///
    @Time(1) @Space(1)
    pub def toList(l: Nel[a]): List[a] = match l {
        case Nel(x, xs) => x :: xs
    }

    ///
    /// Returns `l` as an array.
    ///
    pub def toArray(l: Nel[a]): Array[a] & Impure =
        l |> toList |> List.toArray

    ///
    /// Applies `f` to every element of `l`.
    ///
    @Time(time(f)) @Space(space(f))
    pub def foreach(f: a -> Unit & ef, l: Nel[a]): Unit & ef = match l {
        case Nel(x, xs) => f(x); List.foreach(f, xs)
    }

    ///
    /// Sort the non-empty list `l` so that elements are ordered from low to high according
    /// to their `Order` instance.
    ///
    /// The sort is not stable, i.e., equal elements may appear in a different order than in the input `l`.
    ///
    /// The sort implementation is a Quicksort.
    ///
    pub def sort(l: Nel[a]): Nel[a] with Order[a] =
        let list = (l |> toArray |> Array.sort |> Array.toList) as & Pure;
        match list {
            case x :: xs => Nel(x, xs)
            case _       => unreachable!()
        }

    ///
    /// Sort the non-empty list `l` so that elements are ordered from low to high according
    /// to the `Order` instance for the values obtained by applying `f` to each element.
    ///
    /// The sort is not stable, i.e., equal elements may appear in a different order than in the input `l`.
    ///
    /// The sort implementation is a Quicksort.
    ///
    pub def sortBy(f: a -> b, l: Nel[a]): Nel[a] with Order[b] =
        let list = (l |> toArray |> Array.sortBy(f) |> Array.toList) as & Pure;
        match list {
            case x :: xs => Nel(x, xs)
            case _       => unreachable!()
        }

    ///
    /// Sort the non-empty list `l` so that elements are ordered from low to high according
    /// to the comparison function `cmp`.
    ///
    /// The sort is not stable, i.e., equal elements may appear in a different order than in the input `l`.
    ///
    /// The sort implementation is a Quicksort.
    ///
    pub def sortWith(cmp: (a,a) -> Comparison, l: Nel[a]): Nel[a] =
        let list = (l |> toArray |> Array.sortWith(cmp) |> Array.toList) as & Pure;
        match list {
            case x :: xs => Nel(x, xs)
            case _       => unreachable!()
        }

    ///
    /// Returns an iterator over `l`.
    ///
    pub def toIterator(l: Nel[a]): Iterator[a] & Impure =
       let Nel(x, xs) = l;
       List.toIterator(x :: xs)

    ///
    /// Returns the result of applying the applicative mapping function `f` to all the elements of the
    /// non-empty list `l`.
    ///
    pub def sequence(l: Nel[m[a]]): m[Nel[a]] with Applicative[m] =
        match l {
            case Nel(x, xs) => (((y, ys) -> Nel(y, ys)) `Functor.map` x) `Applicative.ap` Traversable.sequence(xs)
        }

    ///
    /// Returns the result of running all the actions in the non-empty list `l`.
    ///
    pub def traverse(f: a -> m[b] & ef, l: Nel[a]): m[Nel[b]] & ef with Applicative[m] =
        match l {
            case Nel(x, xs) => (((y, ys) -> Nel(y, ys)) `Functor.map` f(x)) `Applicative.ap` Traversable.traverse(f, xs)
        }

    ///
    /// Returns a map with elements of `l` as keys and `f` applied as values.
    ///
    /// If `l` contains multiple mappings with the same key, `toMapWith` does not
    /// make any guarantees about which mapping will be in the resulting map.
    ///
    pub def toMapWith(f: a -> b, l: Nel[a]): Map[a, b] with Order[a] =
        Nel.foldRight((x, m) -> Map.insert(x, f(x), m), Map.empty(), l)

    ///
    /// Returns the concatenation of the string representation
    /// of each element in `l` with `sep` inserted between each element.
    ///
    pub def join(sep: String, l: Nel[a]): String with ToString[a] =
        Foldable.join(sep, l)

    ///
    /// Returns the concatenation of the string representation
    /// of each element in `l` according to `f` with `sep` inserted between each element.
    ///
    pub def joinWith(f: a -> String & ef, sep: String, l: Nel[a]): String =
        Foldable.joinWith(f, sep, l)

}
<|MERGE_RESOLUTION|>--- conflicted
+++ resolved
@@ -75,7 +75,6 @@
     pub override def sequence(t: Nel[m[a]]): m[Nel[a]] with Applicative[m] = Nel.sequence(t)
 }
 
-<<<<<<< HEAD
 instance Reducible[Nel] {
     pub def reduceLeftTo(f: (b, a) -> b & ef1, g: a -> b & ef2, l: Nel[a]): b & (ef1 and ef2) = Nel.reduceLeftTo(f, g, l)
     pub def reduceRightTo(f: (a, b) -> b & ef1, g: a -> b & ef2, l: Nel[a]): b & (ef1 and ef2) = Nel.reduceRightTo(f, g, l)
@@ -83,11 +82,10 @@
 
 instance SemiGroup[Nel[a]] {
     pub def combine(x: Nel[a], y: Nel[a]): Nel[a] = Nel.append(x, y)
-=======
+
 instance Iterable[Nel] {
     pub def iterator(t: Nel[a]): Iterator[a] & Impure =
         Nel.toIterator(t)
->>>>>>> 8c59b053
 }
 
 namespace Nel {
