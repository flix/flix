/*
 *  Copyright 2022 Nina Andrup Pedersen
 *
 *  Licensed under the Apache License, Version 2.0 (the "License");
 *  you may not use this file except in compliance with the License.
 *  You may obtain a copy of the License at
 *
 *  http://www.apache.org/licenses/LICENSE-2.0
 *
 *  Unless required by applicable law or agreed to in writing, software
 *  distributed under the License is distributed on an "AS IS" BASIS,
 *  WITHOUT WARRANTIES OR CONDITIONS OF ANY KIND, either express or implied.
 *  See the License for the specific language governing permissions and
 *  limitations under the License.
 */
namespace Graph {

    ///
    /// Returns the transitive closure of the directed graph `g`.
    ///
    pub def closure(g: m[(t, t)]): Set[(t, t)] with Foldable[m], Boxable[t] = {
        let edges = inject g into Edge;
        let res = query edges, nodes(), reachability()
                  select (src, dst)
                  from Reachable(src, dst);
        List.toSet(res)
    }

    ///
    /// Returns the vertices that are reachable from the `src` in the directed
    /// graph `g`.
    ///
    pub def reachable(src: t, g: m[(t, t)]): Set[t] with Foldable[m], Boxable[t] = {
        let edges = inject g into Edge;
        let res = query edges, reachabilityFromSrc(src)
                  select dst
                  from Reachable(dst);
        List.toSet(res)
    }

    ///
    /// Returns the vertices that are unreachable from the `src` in the directed
    /// graph `g`.
    ///
    pub def unreachable(src: t, g: m[(t, t)]): Set[t] with Foldable[m], Boxable[t] = {
        let edges = inject g into Edge;
        let unreachablility = #{
            // If there is a node that is not Reachable from src then it is
            // unreachable.
            UnReachable(x) :- Node(x), not Reachable(x).
        };
        let res = query edges, nodes(), reachabilityFromSrc(src), unreachablility
                  select dst
                  from UnReachable(dst);
        List.toSet(res)
    }

    ///
    /// Returns `true` if there is a path from `src` to `dst` in the directed
    /// graph `g`.
    ///
    pub def isConnected(src: {src = t}, dst: {dst = t}, g: m[(t, t)]): Bool with Foldable[m], Boxable[t] =
        reachable(src.src, g) |> Set.exists(x -> dst.dst == x)

    ///
    /// Returns the strongly connected components of the directed graph `g`.
    ///
    pub def stronglyConnectedComponents(g: m[(t, t)]): Set[Set[t]] with Foldable[m], Boxable[t] = {
        let edges = inject g into Edge;
        let connected = #{
            // If `n1` can reach `n2` and `n2` can reach `n1` then they are part
            // of the same strongly connected component.
            Connected(n1; Set#{n2}) :- Reachable(n1, n2), Reachable(n2, n1).
        };
        let components = #{
            // After the full computation of Connected, dublicates are removed
            // by checking `n` is the minimum in the strongly connected
            // component.
            Components(s) :- fix Connected(n; s), if Some(n) == Set.minimum(s).
        };
        let res = query edges, nodes(), reachability(), connected, components
                  select x
                  from Components(x);
        List.toSet(res)
    }

    ///
    /// Returns `true` if the directed graph `g` contains at least one cycle.
    ///
    pub def isCyclic(g: m[(t, t)]): Bool with Foldable[m], Boxable[t] = {
        let edges = inject g into Edge;
        let reachability = #{
            // Reachability given the edges.
            Reachable(n1, n2) :- Edge(n1, n2), if n1 != n2.
            // If `n1` can reach `m` and there is an edge from `m` to `n2` then
            // `n1` can also reach `n2`. This adds all node pairs to the
            // relational that are reachable using any number of nodes.
            Reachable(n1, n2) :- Reachable(n1, m), Edge(m, n2).
        };
        let res = query edges, reachability
                  select ()
                  from Reachable(x, y)
                  where x == y;
        List.length(res) > 0
    }

    ///
    /// Returns the shortest distance between all pairs of vertices in the
    /// weighted directed graph `g`.
    ///
    pub def distances(g: m[(t, Int32, t)]): Map[(t, t), Int32] with Foldable[m], Boxable[t] = {
        let edges = inject g into Edge;
        let dists = #{
            // Initialize all node distances to `0`.
            Dist(x, x; Down(0)) :- Edge(x, _, _).
            Dist(x, x; Down(0)) :- Edge(_, _, x).
            // Add distances from the edges.
            Dist(x, y; Down(d)) :- Edge(x, d, y).
            // Add transitive distances.
            Dist(x, y; d1 + Down(d2)) :- Dist(x, z; d1) , Edge(z, d2, y).
        };
        let mapping = #{
            // Create the output mapping.
            Mapping((x, y), destructDown(d)) :- fix Dist(x, y; d).
        };
        let res = query edges, dists, mapping
                  select (p, d)
                  from Mapping(p, d);
        res |> List.toMap
    }

    ///
    /// Returns the shortest distance from `src` to every other vertex in the
    /// weighted directed graph `g`.
    ///
    pub def distancesFrom(src: t, g: m[(t, Int32, t)]): Map[t, Int32] with Foldable[m], Boxable[t] = {
        let edges = inject g into Edge;
        let dists = #{
            Dist(src; Down(0)).
            Dist(y; d + Down(w)) :- Dist(x; d), Edge(x, w, y).
        };
        let mapping = #{
            Mapping(x, destructDown(d)) :- fix Dist(x; d).
        };
        let res = query edges, dists, mapping
                  select (x, d)
                  from Mapping(x, d);
        res |> List.toMap
    }

    ///
    /// Returns the shortest distance from `src` to `dst` in the weighted
    /// directed graph `g`.
    ///
    pub def distance(src: { src :: t }, dst: { dst :: t }, g: m[(t, Int32, t)]): Option[Int32] with Foldable[m], Boxable[t] =
        distancesFrom(src.src, g) |> Map.get(dst.dst)

    ///
    /// Returns a copy of `g` where `(a, b)` edges is added for all edges
    /// `(b, a)` in `g`, i.e. An undirected graph in directed representation.
    ///
    pub def toUndirected(g: m[(t, t)]): Set[(t, t)] with Foldable[m], Boxable[t] = {
        g |>
            Foldable.toSet |>
            Set.flatMap(match (a, b) -> Set#{(a, b), (b, a)})
    }

    ///
    /// Returns a copy of `g` where `(a, w, b)` edges is added for all edges
    /// `(b, w, a)` in `g`, i.e. An undirected graph in directed representation.
    ///
    pub def toUndirectedWeighted(g: m[(t, Int32, t)]): Set[(t, Int32, t)] with Foldable[m], Boxable[t] = {
        g |>
            Foldable.toSet |>
            Set.flatMap(match (a, w, b) -> Set#{(a, w, b), (b, w, a)})
    }

    ///
    /// Returns the in-degree (how many edges end in a given node)
    /// of each node in `g`.
    ///
    pub def inDegrees(g: m[(t, t)]): Map[t, Int32] with Foldable[m], Boxable[t] = {
        use Option.{getWithDefault, map};
        let edges = project g into Edge;
        let in = #{
            // Careful use of option type here to make sure the empty set is not
            // the bottom lattice element. that would exclude degrees of zero.
            InSet(n; Some(Set#{})) :- Node(n).
            InSet(n; Some(Set#{other})) :- Edge(other, n).
            InDegree(n, s |> map(Set.size) |> getWithDefault(0)) :-
                fix InSet(n; s).
        };
        let res = query edges, in, nodes()
                  select (n, d)
                  from InDegree(n, d);
        List.toMap(res)
    }

    ///
    /// Returns the out-degree (how many edges start in a given node)
    /// of each node in `g`.
    ///
    pub def outDegrees(g: m[(t, t)]): Map[t, Int32] with Foldable[m], Boxable[t] = {
        use Option.{getWithDefault, map};
        let edges = project g into Edge;
        let out = #{
            // Careful use of option type here to make sure the empty set is not
            // the bottom lattice element. that would exclude degrees of zero.
            OutSet(n; Some(Set#{})) :- Node(n).
            OutSet(n; Some(Set#{other})) :- Edge(n, other).
            OutDegree(n, s |> map(Set.size) |> getWithDefault(0)) :-
                fix OutSet(n; s).
        };
        let res = query edges, out, nodes()
                  select (n, d)
                  from OutDegree(n, d);
        List.toMap(res)
<<<<<<< HEAD
=======

    /// Returns a Graphviz (DOT) string of the graph `g`.
    /// The strings of nodes are put in quotes with existing quotes escaped,
    /// otherwise DOT identifier validity is up to the caller.
    ///
    pub def toGraphviz(g: m[((t, t))]): String with Foldable[m], Boxable[t], ToString[t] = region r {
        let sb = new StringBuilder(r);
        def output(s) = StringBuilder.appendLine!(s, sb);
        output("digraph {");
        foreach((x, y) <- Foldable.iterator(r, g)) {
            output("  ${graphvizId(x)} -> ${graphvizId(y)}")
        };
        output("}");
        StringBuilder.toString(sb)
    }

    ///
    /// Returns a Graphviz (DOT) string of the graph `g`.
    /// The strings of nodes are put in quotes with existing quotes escaped,
    /// otherwise DOT identifier validity is up to the caller.
    ///
    pub def toGraphvizWeighted(g: m[((t, Int32, t))]): String with Foldable[m], Boxable[t], ToString[t] = region r {
        let sb = new StringBuilder(r);
        def output(s) = StringBuilder.appendLine!(s, sb);
        output("digraph {");
        foreach((x, w, y) <- Foldable.iterator(r, g)) {
            output("  ${graphvizId(x)} -> ${graphvizId(y)} [label = ${w}]")
        };
        output("}");
        StringBuilder.toString(sb)
>>>>>>> d20cef8a
    }

    // -------------------------------------------------------------------------
    // Private Functions -------------------------------------------------------
    // -------------------------------------------------------------------------

    ///
    /// Wraps `toString(id)` with double quotes and escapes any existing quotes
    /// with backslash.
    ///
    def graphvizId(id: t): String with ToString[t] = {
        "\"${String.replace(from = "\"", to = "\\\"", "${id}")}\""
    }

    ///
    /// Returns a Datalog program which computes the reachable nodes when given
    /// a set of `Edge` and `Node` facts.
    ///
    def reachability(): #{ Edge(t, t), Reachable(t, t) | r } with Boxable[t] = #{
        // All nodes can reach themselves.
        Reachable(n, n) :- Node(n).
        // If `n1` can reach `m` and there is an edge from `m` to `n2` then `n1`
        // can also reach `n2`. This adds all node pairs to the relational that
        // are reachable using any number of nodes.
        Reachable(n1, n2) :- Reachable(n1, m), Edge(m, n2).
    }

    ///
    /// Returns a Datalog program which when given a set of `Edge` facts
    /// computes the nodes.
    ///
    def nodes(): #{ Edge(t, t), Node(t) | r } with Boxable[t] = #{
        Node(x) :- Edge(x, _).
        Node(x) :- Edge(_, x).
    }

    ///
    /// Returns a Datalog program which computes the reachable nodes from `src`
    /// when given a set of `Edge` facts.
    ///
    def reachabilityFromSrc(src: t): #{ Edge(t, t), Reachable(t) | r } with Boxable[t] = #{
        // A node can reach itself.
        Reachable(src).
        // If `src` can reach `m` and there is an edge from `m` to `n` then
        // `src` can also reach `n`. This adds all node pairs to the relational
        // that are reachable using any number of nodes.
        Reachable(n) :- Reachable(m), Edge(m, n).
    }

    ///
    /// Returns the value inside the `d` value.
    ///
    pub def destructDown(d: Down[a]): a = {
        let Down(a) = d;
        a
    }

}<|MERGE_RESOLUTION|>--- conflicted
+++ resolved
@@ -215,8 +215,6 @@
                   select (n, d)
                   from OutDegree(n, d);
         List.toMap(res)
-<<<<<<< HEAD
-=======
 
     /// Returns a Graphviz (DOT) string of the graph `g`.
     /// The strings of nodes are put in quotes with existing quotes escaped,
@@ -247,7 +245,6 @@
         };
         output("}");
         StringBuilder.toString(sb)
->>>>>>> d20cef8a
     }
 
     // -------------------------------------------------------------------------
