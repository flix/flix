--- conflicted
+++ resolved
@@ -206,17 +206,10 @@
       fields.map {case(k, v) => v}.map(visitExp)
       visitExp(region)
     case Expr.StructGet(_, e, _, t, _, _) =>
-<<<<<<< HEAD
-      // TODO region stuff
-      visitExp(e)
-    case Expr.StructPut(_, e1, _, e2, t, _, _) =>
-      // TODO region stuff
-=======
       // JOE TODO region stuff
       visitExp(e)
     case Expr.StructPut(_, e1, _, e2, t, _, _) =>
       // JOE TODO region stuff
->>>>>>> cbc68ebd
       visitExp(e1)
       visitExp(e2)
     case Expr.VectorLit(exps, tpe, eff, loc) =>
