/*
 * Copyright 2020-2021 Jonathan Lindegaard Starup
 *
 * Licensed under the Apache License, Version 2.0 (the "License");
 * you may not use this file except in compliance with the License.
 * You may obtain a copy of the License at
 *
 *   http://www.apache.org/licenses/LICENSE-2.0
 *
 * Unless required by applicable law or agreed to in writing, software
 * distributed under the License is distributed on an "AS IS" BASIS,
 * WITHOUT WARRANTIES OR CONDITIONS OF ANY KIND, either express or implied.
 * See the License for the specific language governing permissions and
 * limitations under the License.
 */

package ca.uwaterloo.flix.language.phase

import ca.uwaterloo.flix.api.Flix
import ca.uwaterloo.flix.language.ast.{AtomicOp, ErasedAst, MonoType, MonoTypedAst}
import ca.uwaterloo.flix.language.phase.jvm.AnonClassInfo

import scala.collection.mutable

object Eraser {

  def run(root: MonoTypedAst.Root)(implicit flix: Flix): ErasedAst.Root = flix.phase("Eraser") {

    //
    // A mutable set to hold all type information about all closures in the AST.
    //
    implicit val ctx: Context = Context(mutable.Set.empty)

    val defs = root.defs.map { case (k, v) => k -> visitDef(v) }
    val enums = root.enums.map { case (k, v) => k -> visitEnum(v) }

    ErasedAst.Root(defs, enums, root.entryPoint, root.sources, ctx.anonClasses.toSet)
  }

  private def visitEnum(enum0: MonoTypedAst.Enum): ErasedAst.Enum = {
    val cases = enum0.cases map { case (t, c) => t -> visitCase(c) }
    ErasedAst.Enum(enum0.ann, enum0.mod, enum0.sym, cases, enum0.tpe, enum0.loc)
  }

  private def visitDef(def0: MonoTypedAst.Def)(implicit ctx: Context): ErasedAst.Def = {
    val cs = def0.cparams.map(visitFormalParam)
    val fs = def0.fparams.map(visitFormalParam)
    val stmt = visitStmt(def0.stmt)
<<<<<<< HEAD
    val tpe = def0.tpe.asInstanceOf[MonoType.Arrow].result
=======
    val tpe = MonoType.Arrow(fs.map(_.tpe), def0.tpe)
>>>>>>> 6eda37ad
    ErasedAst.Def(def0.ann, def0.mod, def0.sym, cs, fs, stmt, tpe, def0.loc)
  }

  private def visitExpr(exp0: MonoTypedAst.Expr)(implicit ctx: Context): ErasedAst.Expr = exp0 match {
    case MonoTypedAst.Expr.Cst(cst, tpe, loc) =>
      ErasedAst.Expr.Cst(cst, tpe, loc)

    case MonoTypedAst.Expr.Var(sym, tpe, loc) =>
      ErasedAst.Expr.Var(sym, tpe, loc)

    case MonoTypedAst.Expr.ApplyAtomic(op, exps, tpe, loc) =>
      val es = exps.map(visitExpr)
      ErasedAst.Expr.ApplyAtomic(op, es, tpe, loc)

    case MonoTypedAst.Expr.ApplyClo(exp, exps, ct, tpe, loc) =>
      ErasedAst.Expr.ApplyClo(visitExpr(exp), exps.map(visitExpr), ct, tpe, loc)

    case MonoTypedAst.Expr.ApplyDef(sym, exps, ct, tpe, loc) =>
      ErasedAst.Expr.ApplyDef(sym, exps.map(visitExpr), ct, tpe, loc)

    case MonoTypedAst.Expr.ApplySelfTail(sym, formals0, exps, tpe, loc) =>
      val formals = formals0.map {
        case MonoTypedAst.FormalParam(formalSym, formalTpe) => ErasedAst.FormalParam(formalSym, formalTpe)
      }
      ErasedAst.Expr.ApplySelfTail(sym, formals, exps.map(visitExpr), tpe, loc)

    case MonoTypedAst.Expr.IfThenElse(exp1, exp2, exp3, tpe, loc) =>
      ErasedAst.Expr.IfThenElse(visitExpr(exp1), visitExpr(exp2), visitExpr(exp3), tpe, loc)

    case MonoTypedAst.Expr.Branch(exp, branches0, tpe, loc) =>
      val branches = branches0.map {
        case (branchLabel, branchExp) => (branchLabel, visitExpr(branchExp))
      }
      ErasedAst.Expr.Branch(visitExpr(exp), branches, tpe, loc)

    case MonoTypedAst.Expr.JumpTo(sym, tpe, loc) =>
      ErasedAst.Expr.JumpTo(sym, tpe, loc)

    case MonoTypedAst.Expr.Let(sym, exp1, exp2, tpe, loc) =>
      val e1 = visitExpr(exp1)
      val e2 = visitExpr(exp2)
      ErasedAst.Expr.Let(sym, e1, e2, tpe, loc)

    case MonoTypedAst.Expr.LetRec(varSym, index, defSym, exp1, exp2, tpe, loc) =>
      val e1 = visitExpr(exp1)
      val e2 = visitExpr(exp2)
      ErasedAst.Expr.LetRec(varSym, index, defSym, e1, e2, tpe, loc)

    case MonoTypedAst.Expr.Scope(sym, exp, tpe, loc) =>
      ErasedAst.Expr.Scope(sym, visitExpr(exp), tpe, loc)

    case MonoTypedAst.Expr.TryCatch(exp, rules0, tpe, loc) =>
      val rules = rules0.map {
        case MonoTypedAst.CatchRule(catchSym, catchClazz, catchExp) =>
          ErasedAst.CatchRule(catchSym, catchClazz, visitExpr(catchExp))
      }
      ErasedAst.Expr.TryCatch(visitExpr(exp), rules, tpe, loc)

    case MonoTypedAst.Expr.NewObject(name, clazz, tpe, methods0, loc) =>
      val methods = methods0.map {
        case MonoTypedAst.JvmMethod(ident, fparams, clo, retTpe, loc) =>
          val f = fparams.map(visitFormalParam)
          ErasedAst.JvmMethod(ident, f, visitExpr(clo), retTpe, loc)
      }
      ctx.anonClasses += AnonClassInfo(name, clazz, tpe, methods, loc)
      ErasedAst.Expr.NewObject(name, clazz, tpe, methods, loc)

    case MonoTypedAst.Expr.Spawn(exp1, exp2, tpe, loc) =>
      val op = AtomicOp.Spawn
      ErasedAst.Expr.ApplyAtomic(op, List(visitExpr(exp1), visitExpr(exp2)), tpe, loc)

  }

  private def visitStmt(stmt: MonoTypedAst.Stmt)(implicit ctx: Context): ErasedAst.Stmt = stmt match {
    case MonoTypedAst.Stmt.Ret(expr, tpe, loc) =>
      val e = visitExpr(expr)
      ErasedAst.Stmt.Ret(e, tpe, loc)
  }

  private def visitCase(case0: MonoTypedAst.Case): ErasedAst.Case = {
    ErasedAst.Case(case0.sym, case0.tpe, case0.loc)
  }

  private def visitFormalParam(p: MonoTypedAst.FormalParam): ErasedAst.FormalParam =
    ErasedAst.FormalParam(p.sym, p.tpe)

  private case class Context(anonClasses: mutable.Set[AnonClassInfo])

}<|MERGE_RESOLUTION|>--- conflicted
+++ resolved
@@ -46,12 +46,7 @@
     val cs = def0.cparams.map(visitFormalParam)
     val fs = def0.fparams.map(visitFormalParam)
     val stmt = visitStmt(def0.stmt)
-<<<<<<< HEAD
-    val tpe = def0.tpe.asInstanceOf[MonoType.Arrow].result
-=======
-    val tpe = MonoType.Arrow(fs.map(_.tpe), def0.tpe)
->>>>>>> 6eda37ad
-    ErasedAst.Def(def0.ann, def0.mod, def0.sym, cs, fs, stmt, tpe, def0.loc)
+    ErasedAst.Def(def0.ann, def0.mod, def0.sym, cs, fs, stmt, def0.tpe, def0.loc)
   }
 
   private def visitExpr(exp0: MonoTypedAst.Expr)(implicit ctx: Context): ErasedAst.Expr = exp0 match {
