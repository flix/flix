--- conflicted
+++ resolved
@@ -67,7 +67,7 @@
     expectError[KindError](result)
   }
 
-  ignore("MismatchedTypeParamKind.Implicit.07") {
+  test("MismatchedTypeParamKind.Implicit.07") {
     val input =
       """
         |struct E[a, r] {
@@ -149,7 +149,7 @@
     expectError[KindError](result)
   }
 
-  ignore("MismatchedTypeParamKind.Struct.01") {
+  test("MismatchedTypeParamKind.Struct.01") {
     val input =
       """
         |struct S[o, r] {
@@ -160,7 +160,7 @@
     expectError[KindError](result)
   }
 
-  ignore("MismatchedTypeParamKind.Struct.02") {
+  test("MismatchedTypeParamKind.Struct.02") {
     val input =
       """
         |struct S[e, r] {
@@ -171,7 +171,7 @@
     expectError[KindError](result)
   }
 
-  ignore("MismatchedTypeParamKind.Struct.03") {
+  test("MismatchedTypeParamKind.Struct.03") {
     val input =
       """
         |struct S[a, r] {
@@ -182,7 +182,7 @@
     expectError[KindError](result)
   }
 
-  ignore("MismatchedTypeParamKind.Struct.04") {
+  test("MismatchedTypeParamKind.Struct.04") {
     val input =
       """
         |struct S[a, r] {
@@ -193,7 +193,7 @@
     expectError[KindError](result)
   }
 
-  ignore("MismatchedTypeParamKind.Struct.05") {
+  test("MismatchedTypeParamKind.Struct.05") {
     val input =
       """
         |struct S[e, r] {
@@ -204,7 +204,7 @@
     expectError[KindError](result)
   }
 
-  ignore("MismatchedTypeParamKind.Struct.06") {
+  test("MismatchedTypeParamKind.Struct.06") {
     val input =
       """
         |struct D[a, r] {
@@ -218,7 +218,7 @@
     expectError[KindError](result)
   }
 
-  ignore("MismatchedTypeParamKind.Struct.07") {
+  test("MismatchedTypeParamKind.Struct.07") {
     val input =
       """
         |struct D[r] {
@@ -293,7 +293,7 @@
     expectError[KindError](result)
   }
 
-  ignore("MismatchedTypeParamKind.TypeAlias.07") {
+  test("MismatchedTypeParamKind.TypeAlias.07") {
     val input =
       """
         |struct S[a, r] {
@@ -1001,13 +1001,8 @@
     expectError[KindError.UnexpectedKind](result)
   }
 
-<<<<<<< HEAD
   test("KindError.Struct.WrongKind.04") {
-=======
-  ignore("KindError.Struct.Case.04") {
-    // When some kinds are specified and some aren't, the nonspecified ones
-    // default to kind Type, which is illegal for `r` in this case
->>>>>>> 7c46e055
+
     val input =
       """
         |struct S[a: Type, r: Type] {
