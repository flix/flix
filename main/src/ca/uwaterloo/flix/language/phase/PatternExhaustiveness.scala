--- conflicted
+++ resolved
@@ -220,11 +220,6 @@
         case Expression.Tuple(elms, _, _, _) => seqM(elms map {
           checkPats(_, root)
         }).map(const(tast))
-<<<<<<< HEAD
-        case Expression.VectorLit(elms, _, _, _) => seqM(elms map {
-          checkPats(_, root)
-        }).map(const(tast))
-=======
         case Expression.ArrayLit(elms, _, _, _) => seqM(elms map {
           checkPats(_, root)
         }).map(const(tast))
@@ -249,7 +244,9 @@
           _ <- checkPats(exp2, root)
           _ <- checkPats(exp3, root)
         } yield tast
->>>>>>> a30ee29c
+        case Expression.VectorLit(elms, _, _, _) => seqM(elms map {
+          checkPats(_, root)
+        }).map(const(tast))
         case Expression.Ref(exp, _, _, _) =>
           checkPats(exp, root).map(const(tast))
         case Expression.Deref(exp, _, _, _) =>
