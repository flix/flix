--- conflicted
+++ resolved
@@ -222,11 +222,15 @@
         documentation = None,
         kind = CompletionItemKind.Method
       )
-<<<<<<< HEAD
     case Completion.UseOpCompletion(name) =>
-=======
+      CompletionItem(
+        sortText = name,
+        textEdit = TextEdit(context.range, name),
+        label = name,
+        documentation = None,
+        kind = CompletionItemKind.Method
+      )
     case Completion.UseSignatureCompletion(name) =>
->>>>>>> 86cae182
       CompletionItem(
         sortText = name,
         textEdit = TextEdit(context.range, name),
@@ -460,7 +464,6 @@
    * Represents a Use Def completion.
    *
    * @param name the name of the use def completion.
-<<<<<<< HEAD
    */
   case class UseDefCompletion(name: String) extends Completion
 
@@ -469,18 +472,14 @@
    *
    * @param name the name of the use op completion.
    */
-  case class  UseOpCompletion(name: String) extends Completion
-=======
-   */
-   case class UseDefCompletion(name: String) extends Completion
+  case class UseOpCompletion(name: String) extends Completion
 
   /**
    * Represents a Use Signature completion.
    *
    * @param name the name of the use signature completion.
    */
-   case class UseSignatureCompletion(name: String) extends Completion
->>>>>>> 86cae182
+  case class UseSignatureCompletion(name: String) extends Completion
 
   /**
     * Represents a FromErrors completion
