/*
 * Copyright 2017 Magnus Madsen
 *
 * Licensed under the Apache License, Version 2.0 (the "License");
 * you may not use this file except in compliance with the License.
 * You may obtain a copy of the License at
 *
 *   http://www.apache.org/licenses/LICENSE-2.0
 *
 * Unless required by applicable law or agreed to in writing, software
 * distributed under the License is distributed on an "AS IS" BASIS,
 * WITHOUT WARRANTIES OR CONDITIONS OF ANY KIND, either express or implied.
 * See the License for the specific language governing permissions and
 * limitations under the License.
 */

package ca.uwaterloo.flix.language.phase

import ca.uwaterloo.flix.api.Flix
import ca.uwaterloo.flix.language.ast.Ast.Modifiers
import ca.uwaterloo.flix.language.ast.shared.Scope
import ca.uwaterloo.flix.language.ast.{Ast, Kind, LoweredAst, MonoAst, Name, RigidityEnv, SourceLocation, Symbol, Type, TypeConstructor}
import ca.uwaterloo.flix.language.dbg.AstPrinter.*
import ca.uwaterloo.flix.language.phase.unification.{EqualityEnvironment, Substitution, Unification}
import ca.uwaterloo.flix.util.Result.{Err, Ok}
<<<<<<< HEAD
import ca.uwaterloo.flix.util.collection.{ListMap, ListOps, MapOps}
=======
import ca.uwaterloo.flix.util.collection.{ListMap, ListOps}
>>>>>>> 976747af
import ca.uwaterloo.flix.util.{InternalCompilerException, ParOps}

import java.util.concurrent.ConcurrentLinkedQueue
import scala.collection.immutable.SortedSet
import scala.collection.mutable

/**
  * Monomorphization is a whole-program compilation strategy that replaces every reference to a
  * parametric function with a reference to a non-parametric version (of that function) specialized
  * to the concrete types of the reference.
  *
  * Additionally it eliminates all type variables and normalizes types. This means that types have
  * unique representations, without aliases and associated types.
  *
  * Additionally it resolves type class methods into actual function calls.
  *
  * For example, the polymorphic program:
  *
  *   - def fst[a, b](p: (a, b)): a = let (x, y) = p ; x
  *   - def f: Bool = fst((true, 'a'))
  *   - def g: Int32 = fst((42, "foo"))
  *
  * is, roughly speaking, translated to:
  *
  *   - def fst$1(p: (Bool, Char)): Bool = let (x, y) = p ; x
  *   - def fst$2(p: (Int32, String)): Int32 = let (x, y) = p ; x
  *   - def f: Bool = fst$1((true, 'a'))
  *   - def g: Bool = fst$2((42, "foo"))
  *
  * Additionally for things like record types and effect formulas, equivalent types are flattened
  * and ordered. This means that `{b = String, a = String}` becomes `{a = String, b = String}` and
  * that `Print + (Crash + Print)` becomes `Crash + Print`.
  *
  * At a high-level, monomorphization works as follows:
  *
  *   1. We maintain a queue of functions and the concrete, normalized types they must be
  *      specialized to.
  *   1. We populate the queue by specialization of non-parametric function definitions.
  *   1. We iteratively extract a function from the queue and specialize it:
  *      a. We replace every type variable appearing anywhere in the definition by its concrete
  *         type.
  *      a. We create new fresh local variable symbols (since the function is effectively being
  *         copied).
  *      a. We enqueue (or re-used) other functions referenced by the current function which require
  *         specialization.
  *   1. We reconstruct the AST from the specialized functions and remove all parametric functions
  *      (Enum declarations are deleted to avoid specializing them).
  *
  * Type normalization details:
  *
  *   - Record fields are in alphabetical order
  *   - Schema fields are in alphabetical order
  *   - Effect formulas are flat unions of effects in alphabetical order.
  *   - Case set formulas are a single CaseSet literal.
  *
  */
object Monomorpher {

  // TODO levels trying top scope to get it to compile. Revisit.
  private implicit val S: Scope = Scope.Top

  /**
    * A strict substitution is similar to a regular substitution except that free type variables are
    * replaced by an appropriate default type. In other words, when performing a type substitution,
    * if there is no requirement on a polymorphic type, we assume it to be the default type of its
    * kind. This is safe since otherwise the type would not be polymorphic after type-inference.
    *
    * Properties of normalized types (which is returned by apply):
    *   - No type variables
    *   - No associated types
    *   - No type aliases
    *   - Equivalent types are uniquely represented (e.g. fields in records types are alphabetized)
    *
    * Notes on `s`: It is only applied to variables directly in the apply of the strict
    * substitution. They image of `s` does not have type aliases or associated types but can have
    * type variables and non-unique types. Variables in the image are unconstrained and will be
    * mapped to their default representation. `s` is used without the [[StrictSubstitution]] to
    * support variables in typematch, where it is not only used on variables.
    */
  private case class StrictSubstitution(s: Substitution, eqEnv: ListMap[Symbol.AssocTypeSym, Ast.AssocTypeDef])(implicit flix: Flix) {

    /**
      * Applies `this` substitution to the given type `tpe`, returning a normalized type.
      *
      * Performance Note: We are on a hot path. We take extra care to avoid redundant type objects.
      */
    def apply(tpe0: Type): Type = tpe0 match {
      case v@Type.Var(sym, _) =>
        // Remove variables by substitution, otherwise by default type.
        s.m.get(sym) match {
          case Some(t) =>
            // Use default since variables in the output of `s.m` are unconstrained.
            // It is important to do this before apply to avoid looping on variables.
            val t1 = t.map(default)
            // `t1` is ground but still might need normalization.
            simplify(t1, eqEnv)
          case None =>
            // Default types are already normalized, so no normalization needed.
            default(v)
        }

      case cst@Type.Cst(_, _) =>
        // Maintain and exploit reference equality for performance.
        cst

      case app@Type.Apply(_, _, _) =>
        normalizeApply(apply, app)

      case Type.Alias(_, _, t, _) =>
        // Remove the Alias and continue.
        apply(t)

      case Type.AssocType(cst, arg0, _, _) =>
        // Remove the associated type.
<<<<<<< HEAD
        apply(infallibleReduceAssocType(cst, apply(arg0), eqEnv))
=======
        val reducedType = infallibleReduceAssocType(cst, apply(arg0), eqEnv)
        // `reducedType` is ground, but might need normalization.
        simplify(reducedType, eqEnv)
>>>>>>> 976747af

      case Type.JvmToType(_, loc) => throw InternalCompilerException("unexpected JVM type", loc)
      case Type.JvmToEff(_, loc) => throw InternalCompilerException("unexpected JVM eff", loc)
      case Type.UnresolvedJvmType(_, loc) => throw InternalCompilerException("unexpected JVM type", loc)
    }

    /**
      * Adds the given mapping to the substitution.
      *
      * The type must be a normalized type.
      */
    def +(kv: (Symbol.KindedTypeVarSym, Type)): StrictSubstitution = kv match {
      case (tvar, tpe) => StrictSubstitution(s ++ Substitution.singleton(tvar, tpe), eqEnv)
    }

    /**
      * Removes the binding for the given type variable `tvar` (if it exists).
      */
    def unbind(sym: Symbol.KindedTypeVarSym): StrictSubstitution =
      StrictSubstitution(s.unbind(sym), eqEnv)

    /**
      * Returns the non-strict version of this substitution.
      *
      * Mapping added must not contain type aliases or associated types. Variables in the image of
      * the substitution are considered unconstrained.
      */
    def nonStrict: Substitution = s
  }

  /**
    * Holds the mutable data used throughout monomorphization.
    *
    * This class is thread-safe.
    */
  private class Context() {

    /**
      * A queue of pending (fresh symbol, function definition, and substitution)-triples.
      *
      * For example, if the queue contains the entry:
      *
      *   - (f$1, f, [a -> Int32])
      *
      * it means that the function definition f should be specialized w.r.t. the map [a -> Int32] under the fresh name f$1.
      *
      * Note: We use a concurrent linked queue (which is non-blocking) so threads can enqueue items without contention.
      */
    private val defQueue: ConcurrentLinkedQueue[(Symbol.DefnSym, LoweredAst.Def, StrictSubstitution)] = new ConcurrentLinkedQueue

    /**
      * Returns `true` if the queue is non-empty.
      *
      * Note: This is not synchronized.
      */
    def nonEmpty: Boolean = synchronized {
      !defQueue.isEmpty
    }

    /**
      * Enqueues the given symbol, def, and substitution triple.
      *
      * Note: This is not synchronized.
      */
    def enqueue(sym: Symbol.DefnSym, defn: LoweredAst.Def, subst: StrictSubstitution): Unit = synchronized {
      defQueue.add((sym, defn, subst))
    }

    /**
      * Dequeues an element from the queue.
      *
      * Note: This is not synchronized.
      */
    def dequeueAll: Array[(Symbol.DefnSym, LoweredAst.Def, StrictSubstitution)] = synchronized {
      val r = defQueue.toArray(Array.empty[(Symbol.DefnSym, LoweredAst.Def, StrictSubstitution)])
      defQueue.clear()
      r
    }

    /**
      * A map from a symbol and a normalized type to the fresh symbol for the specialized version
      * of that function.
      *
      * For example, if the function:
      *
      *   - def fst[a, b](x: a, y: b): a = ...
      *
      * has been specialized w.r.t. to `Int32` and `String` then this map will contain an entry:
      *
      *   - (fst, (Int32, String) -> Int32) -> fst$1
      */
    private val def2def: mutable.Map[(Symbol.DefnSym, Type), Symbol.DefnSym] = mutable.Map.empty

    /**
      * Optionally returns the specialized def symbol for the given symbol `sym` and type `tpe`.
      */
    def getDef2Def(sym: Symbol.DefnSym, tpe: Type): Option[Symbol.DefnSym] = synchronized {
      def2def.get((sym, tpe))
    }

    /**
      * Adds a new def2def binding for the given symbol `sym1` and type `tpe`.
      */
    def putDef2Def(sym1: Symbol.DefnSym, tpe: Type, sym2: Symbol.DefnSym): Unit = synchronized {
      def2def.put((sym1, tpe), sym2)
    }

    /**
      * A map used to collect specialized definitions, etc.
      */
    private val specializedDefns: mutable.Map[Symbol.DefnSym, MonoAst.Def] = mutable.Map.empty

    /**
      * Adds a new specialized definition for the given def symbol `sym`.
      */
    def putSpecializedDef(sym: Symbol.DefnSym, defn: MonoAst.Def): Unit = synchronized {
      specializedDefns.put(sym, defn)
    }

    /**
      * Returns the specialized definitions as an immutable map.
      */
    def toMap: Map[Symbol.DefnSym, MonoAst.Def] = synchronized {
      specializedDefns.toMap
    }
  }

  /**
    * Returns a sorted record, assuming that `rest` is sorted.
    * Sorting is stable on duplicate fields.
    *
<<<<<<< HEAD
    * Assumes that rest does not contain aliases or associated types.
=======
    * Assumes that rest does not contain [[Type.AssocType]] or [[Type.Alias]].
>>>>>>> 976747af
    */
  private def mkRecordExtendSorted(label: Name.Label, tpe: Type, rest: Type, loc: SourceLocation): Type = rest match {
    case Type.Apply(Type.Apply(Type.Cst(TypeConstructor.RecordRowExtend(l), loc1), t, loc2), r, loc3) if l.name < label.name =>
      // Push extend further.
      val newRest = mkRecordExtendSorted(label, tpe, r, loc)
      Type.Apply(Type.Apply(Type.Cst(TypeConstructor.RecordRowExtend(l), loc1), t, loc2), newRest, loc3)
    case Type.Cst(_, _) | Type.Apply(_, _, _) | Type.Var(_, _) =>
      // Non-record related types or a record in correct order.
      Type.mkRecordRowExtend(label, tpe, rest, loc)
<<<<<<< HEAD
    case v@Type.Var(_, _) => v
=======
>>>>>>> 976747af
    case Type.Alias(_, _, _, _) => throw InternalCompilerException(s"Unexpected alias '$rest'", rest.loc)
    case Type.AssocType(_, _, _, _) => throw InternalCompilerException(s"Unexpected associated type '$rest'", rest.loc)
    case Type.JvmToType(_, _) => throw InternalCompilerException(s"Unexpected JVM type '$rest'", rest.loc)
    case Type.JvmToEff(_, _) => throw InternalCompilerException(s"Unexpected JVM eff '$rest'", rest.loc)
    case Type.UnresolvedJvmType(_, _) => throw InternalCompilerException(s"Unexpected JVM type '$rest'", rest.loc)
  }

  /**
    * Returns a sorted schema, assuming that `rest` is sorted.
    * Sorting is stable on duplicate predicates.
    *
    * Assumes that rest does not contain aliases or associated types.
    */
  private def mkSchemaExtendSorted(label: Name.Pred, tpe: Type, rest: Type, loc: SourceLocation): Type = rest match {
    case Type.Apply(Type.Apply(Type.Cst(TypeConstructor.SchemaRowExtend(l), loc1), t, loc2), r, loc3) if l.name < label.name =>
      // Push extend further.
      val newRest = mkSchemaExtendSorted(label, tpe, r, loc)
      Type.Apply(Type.Apply(Type.Cst(TypeConstructor.SchemaRowExtend(l), loc1), t, loc2), newRest, loc3)
    case Type.Cst(_, _) | Type.Apply(_, _, _) | Type.Var(_, _) =>
      // Non-record related types or a record in correct order.
      Type.mkSchemaRowExtend(label, tpe, rest, loc)
<<<<<<< HEAD
    case v@Type.Var(_, _) => v
=======
>>>>>>> 976747af
    case Type.Alias(_, _, _, _) => throw InternalCompilerException(s"Unexpected alias '$rest'", rest.loc)
    case Type.AssocType(_, _, _, _) => throw InternalCompilerException(s"Unexpected associated type '$rest'", rest.loc)
    case Type.JvmToType(_, _) => throw InternalCompilerException(s"Unexpected JVM type '$rest'", rest.loc)
    case Type.JvmToEff(_, _) => throw InternalCompilerException(s"Unexpected JVM eff '$rest'", rest.loc)
    case Type.UnresolvedJvmType(_, _) => throw InternalCompilerException(s"Unexpected JVM type '$rest'", rest.loc)
  }

  /**
    * Performs monomorphization of the given AST `root`.
    */
  def run(root: LoweredAst.Root)(implicit flix: Flix): MonoAst.Root = flix.phase("Monomorpher") {

    implicit val r: LoweredAst.Root = root
    implicit val ctx: Context = new Context()
    val empty = StrictSubstitution(Substitution.empty, root.eqEnv)

    /*
     * Collect all non-parametric function definitions.
     */
    val nonParametricDefns = root.defs.filter {
      case (_, defn) => defn.spec.tparams.isEmpty
    }

    /*
     * Perform specialization of all non-parametric function definitions.
     *
     * We perform specialization in parallel.
     *
     * This will enqueue additional functions for specialization.
     */
    ParOps.parMap(nonParametricDefns) {
      case (sym, defn) =>
        // We use an empty substitution because the defs are non-parametric.
        // its important that non-parametric functions keep their symbol to not
        // invalidate the set of reachable functions.
        mkFreshDefn(sym, defn, empty)
    }

    /*
     * Perform function specialization until the queue is empty.
     *
     * We perform specialization in parallel along the frontier, i.e. each frontier is done in parallel.
     */
    while (ctx.nonEmpty) {
      // Extract a function from the queue and specializes it w.r.t. its substitution.
      val queue = ctx.dequeueAll
      ParOps.parMap(queue) {
        case (freshSym, defn, subst) => mkFreshDefn(freshSym, defn, subst)
      }
    }

    val effects = ParOps.parMapValues(root.effects) {
      case LoweredAst.Effect(doc, ann, mod, sym, ops0, loc) =>
        val ops = ops0.map {
          case LoweredAst.Op(sym, spec) =>
            MonoAst.Op(sym, visitEffectOpSpec(spec, empty))
        }
        MonoAst.Effect(doc, ann, mod, sym, ops, loc)
    }

    val enums = ParOps.parMapValues(root.enums) {
      case LoweredAst.Enum(doc, ann, mod, sym, tparams0, _, cases, loc) =>
        val newCases = MapOps.mapValues(cases)(visitEnumCase)
        val tparams = tparams0.map(param => MonoAst.TypeParam(param.name, param.sym, param.loc))
        MonoAst.Enum(doc, ann, mod, sym, tparams, newCases, loc)
    }

    val structs = ParOps.parMapValues(root.structs) {
      case LoweredAst.Struct(doc, ann, mod, sym, tparams0, fields, loc) =>
        val newFields = fields.map(visitStructField)
        val tparams = tparams0.map(param => MonoAst.TypeParam(param.name, param.sym, param.loc))
        MonoAst.Struct(doc, ann, mod, sym, tparams, newFields, loc)
    }

    // Reassemble the AST.
    MonoAst.Root(
      ctx.toMap,
      enums,
      structs,
      effects,
      root.entryPoint,
      root.reachable,
      root.sources
    )
  }

  def visitStructField(field: LoweredAst.StructField)(implicit root: LoweredAst.Root, flix: Flix): MonoAst.StructField = {
    field match {
      case LoweredAst.StructField(fieldSym, tpe, loc) =>
        MonoAst.StructField(fieldSym, simplify(tpe, root.eqEnv), loc)
    }
  }

  def visitEnumCase(caze: LoweredAst.Case)(implicit root: LoweredAst.Root, flix: Flix): MonoAst.Case = {
    caze match {
      case LoweredAst.Case(sym, tpe, _, loc) =>
        MonoAst.Case(sym, simplify(tpe, root.eqEnv), loc)
    }
  }

  /**
    * Converts the given effect op spec. Effect operations are monomorphic -
    * they have no variables - so the substitution can be empty.
    */
  private def visitEffectOpSpec(spec: LoweredAst.Spec, subst: StrictSubstitution): MonoAst.Spec = spec match {
    case LoweredAst.Spec(doc, ann, mod, _, fparams0, declaredScheme, retTpe, eff, _, loc) =>
      val fparams = fparams0.map {
        case LoweredAst.FormalParam(sym, mod, tpe, src, loc) =>
          MonoAst.FormalParam(sym, mod, subst(tpe), src, loc)
      }
      MonoAst.Spec(doc, ann, mod, fparams, declaredScheme.base, subst(retTpe), subst(eff), loc)
  }

  /**
    * Adds a specialized def for the given symbol `freshSym` and def `defn` with the given substitution `subst`.
    */
  private def mkFreshDefn(freshSym: Symbol.DefnSym, defn: LoweredAst.Def, subst: StrictSubstitution)(implicit ctx: Context, root: LoweredAst.Root, flix: Flix): Unit = {
    // Specialize the formal parameters and introduce fresh local variable symbols.
    val (fparams, env0) = specializeFormalParams(defn.spec.fparams, subst)

    // Specialize the body expression.
    val specializedExp = visitExp(defn.exp, env0, subst)

    // Reassemble the definition.
    // NB: Removes the type parameters as the function is now monomorphic.
    val spec0 = defn.spec
    val spec = MonoAst.Spec(
      spec0.doc,
      spec0.ann,
      spec0.mod,
      fparams,
      subst(defn.spec.declaredScheme.base),
      subst(spec0.retTpe),
      subst(spec0.eff),
      spec0.loc
    )
    val specializedDefn = MonoAst.Def(freshSym, spec, specializedExp)

    // Save the specialized function.
    ctx.putSpecializedDef(freshSym, specializedDefn)
  }

  /**
    * Performs specialization of the given expression `exp0` under the environment `env0` w.r.t. the
    * given substitution `subst`.
    *
    * Replaces every reference to a parametric function with a reference to its specialized version.
    *
    * Replaces every local variable symbol with a fresh local variable symbol.
    *
    * If a specialized version of a function does not yet exist, a fresh symbol is created for it,
    * and the definition and substitution is enqueued.
    */
  private def visitExp(exp0: LoweredAst.Expr, env0: Map[Symbol.VarSym, Symbol.VarSym], subst: StrictSubstitution)(implicit ctx: Context, root: LoweredAst.Root, flix: Flix): MonoAst.Expr = exp0 match {
    case LoweredAst.Expr.Var(sym, tpe, loc) =>
      MonoAst.Expr.Var(env0(sym), subst(tpe), loc)

    case LoweredAst.Expr.Sig(sym, tpe, loc) =>
      val newSym = specializeSigSym(sym, subst(tpe))
      MonoAst.Expr.Sig(newSym, subst(tpe), loc)

    case LoweredAst.Expr.Cst(cst, tpe, loc) =>
      MonoAst.Expr.Cst(cst, subst(tpe), loc)

    case LoweredAst.Expr.Lambda(fparam, exp, tpe, loc) =>
      val (p, env1) = specializeFormalParam(fparam, subst)
      val e = visitExp(exp, env0 ++ env1, subst)
      MonoAst.Expr.Lambda(p, e, subst(tpe), loc)

    case LoweredAst.Expr.Apply(exp, exps, tpe, eff, loc) =>
      val e = visitExp(exp, env0, subst)
      val es = exps.map(visitExp(_, env0, subst))
      e match {
        case MonoAst.Expr.Sig(sym, itpe, _) => MonoAst.Expr.ApplyDef(sym, es, itpe, subst(tpe), subst(eff), loc)
        case _ => MonoAst.Expr.Apply(e, es, subst(tpe), subst(eff), loc)
      }

    case LoweredAst.Expr.ApplyDef(sym, exps, itpe, tpe, eff, loc2) =>
      val it = subst(itpe)
      val newSym = specializeDefSym(sym, it)
      val es = exps.map(visitExp(_, env0, subst))
      MonoAst.Expr.ApplyDef(newSym, es, it, subst(tpe), subst(eff), loc2)

    case LoweredAst.Expr.ApplyAtomic(op, exps, tpe, eff, loc) =>
      val es = exps.map(visitExp(_, env0, subst))
      MonoAst.Expr.ApplyAtomic(op, es, subst(tpe), subst(eff), loc)

    case LoweredAst.Expr.Let(sym, mod, exp1, exp2, tpe, eff, loc) =>
      // Generate a fresh symbol for the let-bound variable.
      val freshSym = Symbol.freshVarSym(sym)
      val env1 = env0 + (sym -> freshSym)
      MonoAst.Expr.Let(freshSym, mod, visitExp(exp1, env0, subst), visitExp(exp2, env1, subst), subst(tpe), subst(eff), loc)

    case LoweredAst.Expr.LetRec(sym, mod, exp1, exp2, tpe, eff, loc) =>
      // Generate a fresh symbol for the let-bound variable.
      val freshSym = Symbol.freshVarSym(sym)
      val env1 = env0 + (sym -> freshSym)
      MonoAst.Expr.LetRec(freshSym, mod, visitExp(exp1, env1, subst), visitExp(exp2, env1, subst), subst(tpe), subst(eff), loc)

    case LoweredAst.Expr.Scope(sym, regionVar, exp, tpe, eff, loc) =>
      val freshSym = Symbol.freshVarSym(sym)
      val env1 = env0 + (sym -> freshSym)
      // forcedly mark the region variable as IO inside the region
      val subst1 = subst.unbind(regionVar.sym) + (regionVar.sym -> Type.IO)
      MonoAst.Expr.Scope(freshSym, regionVar, visitExp(exp, env1, subst1), subst(tpe), subst(eff), loc)

    case LoweredAst.Expr.IfThenElse(exp1, exp2, exp3, tpe, eff, loc) =>
      val e1 = visitExp(exp1, env0, subst)
      val e2 = visitExp(exp2, env0, subst)
      val e3 = visitExp(exp3, env0, subst)
      MonoAst.Expr.IfThenElse(e1, e2, e3, subst(tpe), subst(eff), loc)

    case LoweredAst.Expr.Stm(exp1, exp2, tpe, eff, loc) =>
      val e1 = visitExp(exp1, env0, subst)
      val e2 = visitExp(exp2, env0, subst)
      MonoAst.Expr.Stm(e1, e2, subst(tpe), subst(eff), loc)

    case LoweredAst.Expr.Discard(exp, eff, loc) =>
      val e = visitExp(exp, env0, subst)
      MonoAst.Expr.Discard(e, subst(eff), loc)

    case LoweredAst.Expr.Match(exp, rules, tpe, eff, loc) =>
      val rs = rules map {
        case LoweredAst.MatchRule(pat, guard, body) =>
          val (p, env1) = visitPat(pat, subst)
          val extendedEnv = env0 ++ env1
          val g = guard.map(visitExp(_, extendedEnv, subst))
          val b = visitExp(body, extendedEnv, subst)
          MonoAst.MatchRule(p, g, b)
      }
      MonoAst.Expr.Match(visitExp(exp, env0, subst), rs, subst(tpe), subst(eff), loc)

    case LoweredAst.Expr.TypeMatch(exp, rules, tpe, _, loc) =>
      // use the non-strict substitution
      // to allow free type variables to match with anything
      val expTpe = subst.nonStrict(exp.tpe)
      // make the tvars in `exp`'s type rigid
      // so that Nil: List[x%123] can only match List[_]
      val renv = expTpe.typeVars.foldLeft(RigidityEnv.empty) {
        case (acc, Type.Var(sym, _)) => acc.markRigid(sym)
      }
      ListOps.findMap(rules) {
        case LoweredAst.TypeMatchRule(sym, t, body0) =>
          // try to unify
          Unification.fullyUnifyTypes(expTpe, subst.nonStrict(t), renv, root.eqEnv) match {
            // Case 1: types don't unify; just continue
            case None => None
            // Case 2: types unify; use the substitution in the body
            case Some(caseSubst) =>
              // visit the base expression under the initial environment
              val e = visitExp(exp, env0, subst)
              // Generate a fresh symbol for the let-bound variable.
              val freshSym = Symbol.freshVarSym(sym)
              val env1 = env0 + (sym -> freshSym)
              val subst1 = caseSubst @@ subst.nonStrict
              // visit the body under the extended environment
              val body = visitExp(body0, env1, StrictSubstitution(subst1, root.eqEnv))
              val eff = Type.mkUnion(e.eff, body.eff, loc.asSynthetic)
              Some(MonoAst.Expr.Let(freshSym, Modifiers.Empty, e, body, StrictSubstitution(subst1, root.eqEnv).apply(tpe), subst1(eff), loc))
          }
      }.get // We are safe to call get because the last case will always match

    case LoweredAst.Expr.VectorLit(exps, tpe, eff, loc) =>
      val es = exps.map(visitExp(_, env0, subst))
      MonoAst.Expr.VectorLit(es, subst(tpe), subst(eff), loc)

    case LoweredAst.Expr.VectorLoad(exp1, exp2, tpe, eff, loc) =>
      val e1 = visitExp(exp1, env0, subst)
      val e2 = visitExp(exp2, env0, subst)
      MonoAst.Expr.VectorLoad(e1, e2, subst(tpe), subst(eff), loc)

    case LoweredAst.Expr.VectorLength(exp, loc) =>
      val e = visitExp(exp, env0, subst)
      MonoAst.Expr.VectorLength(e, loc)

    case LoweredAst.Expr.Ascribe(exp, tpe, eff, loc) =>
      val e = visitExp(exp, env0, subst)
      MonoAst.Expr.Ascribe(e, subst(tpe), subst(eff), loc)

    case LoweredAst.Expr.Cast(exp, _, _, tpe, eff, loc) =>
      // We drop the declaredType and declaredEff here.
      val e = visitExp(exp, env0, subst)
      MonoAst.Expr.Cast(e, None, None, subst(tpe), subst(eff), loc)

    case LoweredAst.Expr.TryCatch(exp, rules, tpe, eff, loc) =>
      val e = visitExp(exp, env0, subst)
      val rs = rules map {
        case LoweredAst.CatchRule(sym, clazz, body) =>
          // Generate a fresh symbol.
          val freshSym = Symbol.freshVarSym(sym)
          val env1 = env0 + (sym -> freshSym)
          val b = visitExp(body, env1, subst)
          MonoAst.CatchRule(freshSym, clazz, b)
      }
      MonoAst.Expr.TryCatch(e, rs, subst(tpe), subst(eff), loc)

    case LoweredAst.Expr.TryWith(exp, effect, rules, tpe, eff, loc) =>
      val e = visitExp(exp, env0, subst)
      val rs = rules map {
        case LoweredAst.HandlerRule(op, fparams0, body0) =>
          val (fparams, fparamEnv) = specializeFormalParams(fparams0, subst)
          val env1 = env0 ++ fparamEnv
          val body = visitExp(body0, env1, subst)
          MonoAst.HandlerRule(op, fparams, body)
      }
      MonoAst.Expr.TryWith(e, effect, rs, subst(tpe), subst(eff), loc)

    case LoweredAst.Expr.Do(op, exps, tpe, eff, loc) =>
      val es = exps.map(visitExp(_, env0, subst))
      MonoAst.Expr.Do(op, es, subst(tpe), subst(eff), loc)

    case LoweredAst.Expr.NewObject(name, clazz, tpe, eff, methods0, loc) =>
      val methods = methods0.map(visitJvmMethod(_, env0, subst))
      MonoAst.Expr.NewObject(name, clazz, subst(tpe), subst(eff), methods, loc)

  }

  /**
    * Specializes the given pattern `p0` w.r.t. the current substitution.
    *
    * Returns the new pattern and a mapping from variable symbols to fresh variable symbols.
    */
  private def visitPat(p0: LoweredAst.Pattern, subst: StrictSubstitution)(implicit flix: Flix): (MonoAst.Pattern, Map[Symbol.VarSym, Symbol.VarSym]) = p0 match {
    case LoweredAst.Pattern.Wild(tpe, loc) => (MonoAst.Pattern.Wild(subst(tpe), loc), Map.empty)
    case LoweredAst.Pattern.Var(sym, tpe, loc) =>
      // Generate a fresh variable symbol for the pattern-bound variable.
      val freshSym = Symbol.freshVarSym(sym)
      (MonoAst.Pattern.Var(freshSym, subst(tpe), loc), Map(sym -> freshSym))
    case LoweredAst.Pattern.Cst(cst, tpe, loc) => (MonoAst.Pattern.Cst(cst, subst(tpe), loc), Map.empty)
    case LoweredAst.Pattern.Tag(sym, pat, tpe, loc) =>
      val (p, env1) = visitPat(pat, subst)
      (MonoAst.Pattern.Tag(sym, p, subst(tpe), loc), env1)
    case LoweredAst.Pattern.Tuple(elms, tpe, loc) =>
      val (ps, envs) = elms.map(visitPat(_, subst)).unzip
      (MonoAst.Pattern.Tuple(ps, subst(tpe), loc), envs.reduce(_ ++ _))
    case LoweredAst.Pattern.Record(pats, pat, tpe, loc) =>
      val (ps, envs) = pats.map {
        case LoweredAst.Pattern.Record.RecordLabelPattern(label, tpe1, pat1, loc1) =>
          val (p1, env1) = visitPat(pat1, subst)
          (MonoAst.Pattern.Record.RecordLabelPattern(label, subst(tpe1), p1, loc1), env1)
      }.unzip
      val (p, env1) = visitPat(pat, subst)
      val finalEnv = env1 :: envs
      (MonoAst.Pattern.Record(ps, p, subst(tpe), loc), finalEnv.reduce(_ ++ _))
    case LoweredAst.Pattern.RecordEmpty(tpe, loc) => (MonoAst.Pattern.RecordEmpty(subst(tpe), loc), Map.empty)
  }

  /**
    * Specializes the given method `method` w.r.t. the current substitution.
    *
    * Returns the new method.
    */
  private def visitJvmMethod(method: LoweredAst.JvmMethod, env0: Map[Symbol.VarSym, Symbol.VarSym], subst: StrictSubstitution)(implicit ctx: Context, root: LoweredAst.Root, flix: Flix): MonoAst.JvmMethod = method match {
    case LoweredAst.JvmMethod(ident, fparams0, exp0, tpe, eff, loc) =>
      val (fparams, env1) = specializeFormalParams(fparams0, subst)
      val exp = visitExp(exp0, env0 ++ env1, subst)
      MonoAst.JvmMethod(ident, fparams, exp, subst(tpe), subst(eff), loc)
  }

  /**
    * Returns the def symbol corresponding to the specialized symbol `sym` w.r.t. to the type `tpe`.
    *
    * The given type must be a normalized type.
    */
  private def specializeDefSym(sym: Symbol.DefnSym, tpe: Type)(implicit ctx: Context, root: LoweredAst.Root, flix: Flix): Symbol.DefnSym = {
    // Lookup the definition and its declared type.
    val defn = root.defs(sym)

    // Check if the function is non-polymorphic.
    if (defn.spec.tparams.isEmpty) {
      defn.sym
    } else {
      specializeDef(defn, tpe)
    }
  }

  /**
    * Returns the def symbol corresponding to the specialized symbol `sym` w.r.t. to the type `tpe`.
    *
    * The given type must be a normalized type.
    */
  private def specializeSigSym(sym: Symbol.SigSym, tpe: Type)(implicit ctx: Context, root: LoweredAst.Root, flix: Flix): Symbol.DefnSym = {
    val sig = root.sigs(sym)

    // lookup the instance corresponding to this type
    val instances = root.instances(sig.sym.trt)

    val defns = instances.flatMap {
      inst =>
        inst.defs.find {
          defn =>
            defn.sym.text == sig.sym.name && Unification.unifiesWith(defn.spec.declaredScheme.base, tpe, RigidityEnv.empty, root.eqEnv)
        }
    }

    (sig.exp, defns) match {
      // Case 1: An instance implementation exists. Use it.
      case (_, defn :: Nil) => specializeDef(defn, tpe)
      // Case 2: No instance implementation, but a default implementation exists. Use it.
      case (Some(impl), Nil) => specializeDef(sigToDef(sig.sym, sig.spec, impl), tpe)
      // Case 3: Multiple matching defs. Should have been caught previously.
      case (_, _ :: _ :: _) => throw InternalCompilerException(s"Expected at most one matching definition for '$sym', but found ${defns.size} signatures.", sym.loc)
      // Case 4: No matching defs and no default. Should have been caught previously.
      case (None, Nil) => throw InternalCompilerException(s"No default or matching definition found for '$sym'.", sym.loc)
    }
  }

  /**
    * Converts a signature with an implementation into the equivalent definition.
    */
  private def sigToDef(sigSym: Symbol.SigSym, spec: LoweredAst.Spec, exp: LoweredAst.Expr): LoweredAst.Def = {
    LoweredAst.Def(sigSymToDefnSym(sigSym), spec, exp)
  }

  /**
    * Converts a SigSym into the equivalent DefnSym.
    */
  private def sigSymToDefnSym(sigSym: Symbol.SigSym): Symbol.DefnSym = {
    val ns = sigSym.trt.namespace :+ sigSym.trt.name
    new Symbol.DefnSym(None, ns, sigSym.name, sigSym.loc)
  }

  /**
    * Returns the def symbol corresponding to the specialized def `defn` w.r.t. to the type `tpe`.
    *
    * The given type must be a normalized type.
    */
  private def specializeDef(defn: LoweredAst.Def, tpe: Type)(implicit ctx: Context, root: LoweredAst.Root, flix: Flix): Symbol.DefnSym = {
    // Unify the declared and actual type to obtain the substitution map.
    val subst = infallibleUnify(defn.spec.declaredScheme.base, tpe, defn.sym)

    // Check whether the function definition has already been specialized.
    ctx synchronized {
      ctx.getDef2Def(defn.sym, tpe) match {
        case None =>
          // Case 1: The function has not been specialized.
          // Generate a fresh specialized definition symbol.
          val freshSym = Symbol.freshDefnSym(defn.sym)

          // Register the fresh symbol (and actual type) in the symbol2symbol map.
          ctx.putDef2Def(defn.sym, tpe, freshSym)

          // Enqueue the fresh symbol with the definition and substitution.
          ctx.enqueue(freshSym, defn, subst)

          // Now simply refer to the freshly generated symbol.
          freshSym
        case Some(specializedSym) =>
          // Case 2: The function has already been specialized.
          // Simply refer to the already existing specialized symbol.
          specializedSym
      }
    }

  }

  /**
    * Specializes the given formal parameters `fparams0` w.r.t. the given substitution `subst0`.
    *
    * Returns the new formal parameters and an environment mapping the variable symbol for each parameter to a fresh symbol.
    */
  private def specializeFormalParams(fparams0: List[LoweredAst.FormalParam], subst0: StrictSubstitution)(implicit flix: Flix): (List[MonoAst.FormalParam], Map[Symbol.VarSym, Symbol.VarSym]) = {
    // Return early if there are no formal parameters.
    if (fparams0.isEmpty)
      return (Nil, Map.empty)

    // Specialize each formal parameter and recombine the results.
    val (params, envs) = fparams0.map(p => specializeFormalParam(p, subst0)).unzip
    (params, envs.reduce(_ ++ _))
  }

  /**
    * Specializes the given formal parameter `fparam0` w.r.t. the given substitution `subst0`.
    *
    * Returns the new formal parameter and an environment mapping the variable symbol to a fresh variable symbol.
    */
  private def specializeFormalParam(fparam0: LoweredAst.FormalParam, subst0: StrictSubstitution)(implicit flix: Flix): (MonoAst.FormalParam, Map[Symbol.VarSym, Symbol.VarSym]) = {
    val LoweredAst.FormalParam(sym, mod, tpe, src, loc) = fparam0
    val freshSym = Symbol.freshVarSym(sym)
    (MonoAst.FormalParam(freshSym, mod, subst0(tpe), src, loc), Map(sym -> freshSym))
  }

  /**
    * Unifies `tpe1` and `tpe2` which must be unifiable.
    */
  private def infallibleUnify(tpe1: Type, tpe2: Type, sym: Symbol.DefnSym)(implicit root: LoweredAst.Root, flix: Flix): StrictSubstitution = {
    Unification.unifyTypesIgnoreLeftoverAssocs(tpe1, tpe2, RigidityEnv.empty, root.eqEnv) match {
      case Some(subst) =>
        StrictSubstitution(subst, root.eqEnv)
      case None =>
        throw InternalCompilerException(s"Unable to unify: '$tpe1' and '$tpe2'.\nIn '${sym}'", tpe1.loc)
    }
  }

  /** Reduces the given associated type and crashes if it is not possible. */
  private def infallibleReduceAssocType(cst: Ast.AssocTypeConstructor, arg: Type, eqEnv: ListMap[Symbol.AssocTypeSym, Ast.AssocTypeDef])(implicit flix: Flix): Type = {
    EqualityEnvironment.reduceAssocType(cst, arg, eqEnv) match {
      case Ok(t) => t
      case Err(_) => throw InternalCompilerException("Unexpected associated type reduction failure", arg.loc)
    }
  }

  /**
<<<<<<< HEAD
    * Removes [[Type.Alias]] and [[Type.AssocType]]. This is used for enum and struct types that remain polymorphic.
    *
    * OBS: The given type must only contain associated types of ground types.
=======
    * Removes [[Type.Alias]] and [[Type.AssocType]], or crashes if some [[Type.AssocType]] is not
    * reducible.
>>>>>>> 976747af
    */
  private def simplify(tpe: Type, eqEnv: ListMap[Symbol.AssocTypeSym, Ast.AssocTypeDef])(implicit flix: Flix): Type = tpe match {
    case v@Type.Var(_, _) => v
    case c@Type.Cst(_, _) => c
    case app@Type.Apply(_, _, _) => normalizeApply(simplify(_, eqEnv), app)
    case Type.Alias(_, _, tpe, _) => simplify(tpe, eqEnv)
    case Type.AssocType(cst, arg0, _, _) => simplify(infallibleReduceAssocType(cst, simplify(arg0, eqEnv), eqEnv), eqEnv)
    case Type.JvmToType(_, loc) => throw InternalCompilerException("unexpected JVM type", loc)
    case Type.JvmToEff(_, loc) => throw InternalCompilerException("unexpected JVM eff", loc)
    case Type.UnresolvedJvmType(_, loc) => throw InternalCompilerException("unexpected JVM type", loc)
  }

  /**
    * Applies `f` on both sides of the application, then normalizing the remaining type.
    *
    * OBS: `f` must not output [[Type.AssocType]] or [[Type.Alias]].
    */
  @inline
<<<<<<< HEAD
  private def normalizeApply(f: Type => Type, app: Type.Apply): Type = {
    val Type.Apply(tpe1, tpe2, loc) = app
    (f(tpe1), f(tpe2)) match {
      // Simplify equations.
=======
  private def normalizeApply(normalize: Type => Type, app: Type.Apply): Type = {
    val Type.Apply(tpe1, tpe2, loc) = app
    (normalize(tpe1), normalize(tpe2)) match {
      // Simplify effect equations.
>>>>>>> 976747af
      case (Type.Cst(TypeConstructor.Complement, _), y) => Type.mkComplement(y, loc)
      case (Type.Apply(Type.Cst(TypeConstructor.Union, _), x, _), y) => Type.mkUnion(x, y, loc)
      case (Type.Apply(Type.Cst(TypeConstructor.Intersection, _), x, _), y) => Type.mkIntersection(x, y, loc)

<<<<<<< HEAD
=======
      // Simplify case equations.
>>>>>>> 976747af
      case (Type.Cst(TypeConstructor.CaseComplement(sym), _), y) => Type.mkCaseComplement(y, sym, loc)
      case (Type.Apply(Type.Cst(TypeConstructor.CaseIntersection(sym), _), x, _), y) => Type.mkCaseIntersection(x, y, sym, loc)
      case (Type.Apply(Type.Cst(TypeConstructor.CaseUnion(sym), _), x, _), y) => Type.mkCaseUnion(x, y, sym, loc)

      // Put records in alphabetical order.
      case (Type.Apply(Type.Cst(TypeConstructor.RecordRowExtend(label), _), tpe, _), rest) =>
        mkRecordExtendSorted(label, tpe, rest, loc)

      // Put schemas in alphabetical order.
      case (Type.Apply(Type.Cst(TypeConstructor.SchemaRowExtend(label), _), tpe, _), rest) =>
        mkSchemaExtendSorted(label, tpe, rest, loc)

      case (x, y) =>
<<<<<<< HEAD
        // Performance: Reuse tpe, if possible.
=======
        // Maintain and exploit reference equality for performance.
>>>>>>> 976747af
        if ((x eq tpe1) && (y eq tpe2)) app else Type.Apply(x, y, loc)
    }
  }

  /** Returns the normalized default type for the kind of `tpe0`. */
  private def default(tpe0: Type): Type = tpe0.kind match {
    case Kind.Wild => Type.mkAnyType(tpe0.loc)
    case Kind.WildCaseSet => Type.mkAnyType(tpe0.loc)
    case Kind.Star => Type.mkAnyType(tpe0.loc)
    case Kind.Eff =>
      // If an effect variable is free, we may assume its Pure due to the subst. lemma.
      Type.Pure
    case Kind.Bool => Type.mkAnyType(tpe0.loc)
    case Kind.RecordRow => Type.RecordRowEmpty
    case Kind.SchemaRow => Type.SchemaRowEmpty
    case Kind.Predicate => Type.mkAnyType(tpe0.loc)
    case Kind.CaseSet(sym) => Type.Cst(TypeConstructor.CaseSet(SortedSet.empty, sym), tpe0.loc)
    case Kind.Arrow(_, _) => Type.mkAnyType(tpe0.loc)
    case Kind.Jvm => throw InternalCompilerException(s"Unexpected type: '$tpe0'.", tpe0.loc)
    case Kind.Error => throw InternalCompilerException(s"Unexpected type '$tpe0'.", tpe0.loc)
  }

}<|MERGE_RESOLUTION|>--- conflicted
+++ resolved
@@ -23,11 +23,7 @@
 import ca.uwaterloo.flix.language.dbg.AstPrinter.*
 import ca.uwaterloo.flix.language.phase.unification.{EqualityEnvironment, Substitution, Unification}
 import ca.uwaterloo.flix.util.Result.{Err, Ok}
-<<<<<<< HEAD
 import ca.uwaterloo.flix.util.collection.{ListMap, ListOps, MapOps}
-=======
-import ca.uwaterloo.flix.util.collection.{ListMap, ListOps}
->>>>>>> 976747af
 import ca.uwaterloo.flix.util.{InternalCompilerException, ParOps}
 
 import java.util.concurrent.ConcurrentLinkedQueue
@@ -142,13 +138,9 @@
 
       case Type.AssocType(cst, arg0, _, _) =>
         // Remove the associated type.
-<<<<<<< HEAD
-        apply(infallibleReduceAssocType(cst, apply(arg0), eqEnv))
-=======
         val reducedType = infallibleReduceAssocType(cst, apply(arg0), eqEnv)
         // `reducedType` is ground, but might need normalization.
         simplify(reducedType, eqEnv)
->>>>>>> 976747af
 
       case Type.JvmToType(_, loc) => throw InternalCompilerException("unexpected JVM type", loc)
       case Type.JvmToEff(_, loc) => throw InternalCompilerException("unexpected JVM eff", loc)
@@ -280,11 +272,7 @@
     * Returns a sorted record, assuming that `rest` is sorted.
     * Sorting is stable on duplicate fields.
     *
-<<<<<<< HEAD
-    * Assumes that rest does not contain aliases or associated types.
-=======
     * Assumes that rest does not contain [[Type.AssocType]] or [[Type.Alias]].
->>>>>>> 976747af
     */
   private def mkRecordExtendSorted(label: Name.Label, tpe: Type, rest: Type, loc: SourceLocation): Type = rest match {
     case Type.Apply(Type.Apply(Type.Cst(TypeConstructor.RecordRowExtend(l), loc1), t, loc2), r, loc3) if l.name < label.name =>
@@ -294,10 +282,6 @@
     case Type.Cst(_, _) | Type.Apply(_, _, _) | Type.Var(_, _) =>
       // Non-record related types or a record in correct order.
       Type.mkRecordRowExtend(label, tpe, rest, loc)
-<<<<<<< HEAD
-    case v@Type.Var(_, _) => v
-=======
->>>>>>> 976747af
     case Type.Alias(_, _, _, _) => throw InternalCompilerException(s"Unexpected alias '$rest'", rest.loc)
     case Type.AssocType(_, _, _, _) => throw InternalCompilerException(s"Unexpected associated type '$rest'", rest.loc)
     case Type.JvmToType(_, _) => throw InternalCompilerException(s"Unexpected JVM type '$rest'", rest.loc)
@@ -319,10 +303,6 @@
     case Type.Cst(_, _) | Type.Apply(_, _, _) | Type.Var(_, _) =>
       // Non-record related types or a record in correct order.
       Type.mkSchemaRowExtend(label, tpe, rest, loc)
-<<<<<<< HEAD
-    case v@Type.Var(_, _) => v
-=======
->>>>>>> 976747af
     case Type.Alias(_, _, _, _) => throw InternalCompilerException(s"Unexpected alias '$rest'", rest.loc)
     case Type.AssocType(_, _, _, _) => throw InternalCompilerException(s"Unexpected associated type '$rest'", rest.loc)
     case Type.JvmToType(_, _) => throw InternalCompilerException(s"Unexpected JVM type '$rest'", rest.loc)
@@ -826,14 +806,8 @@
   }
 
   /**
-<<<<<<< HEAD
-    * Removes [[Type.Alias]] and [[Type.AssocType]]. This is used for enum and struct types that remain polymorphic.
-    *
-    * OBS: The given type must only contain associated types of ground types.
-=======
     * Removes [[Type.Alias]] and [[Type.AssocType]], or crashes if some [[Type.AssocType]] is not
     * reducible.
->>>>>>> 976747af
     */
   private def simplify(tpe: Type, eqEnv: ListMap[Symbol.AssocTypeSym, Ast.AssocTypeDef])(implicit flix: Flix): Type = tpe match {
     case v@Type.Var(_, _) => v
@@ -852,25 +826,15 @@
     * OBS: `f` must not output [[Type.AssocType]] or [[Type.Alias]].
     */
   @inline
-<<<<<<< HEAD
-  private def normalizeApply(f: Type => Type, app: Type.Apply): Type = {
-    val Type.Apply(tpe1, tpe2, loc) = app
-    (f(tpe1), f(tpe2)) match {
-      // Simplify equations.
-=======
   private def normalizeApply(normalize: Type => Type, app: Type.Apply): Type = {
     val Type.Apply(tpe1, tpe2, loc) = app
     (normalize(tpe1), normalize(tpe2)) match {
       // Simplify effect equations.
->>>>>>> 976747af
       case (Type.Cst(TypeConstructor.Complement, _), y) => Type.mkComplement(y, loc)
       case (Type.Apply(Type.Cst(TypeConstructor.Union, _), x, _), y) => Type.mkUnion(x, y, loc)
       case (Type.Apply(Type.Cst(TypeConstructor.Intersection, _), x, _), y) => Type.mkIntersection(x, y, loc)
 
-<<<<<<< HEAD
-=======
       // Simplify case equations.
->>>>>>> 976747af
       case (Type.Cst(TypeConstructor.CaseComplement(sym), _), y) => Type.mkCaseComplement(y, sym, loc)
       case (Type.Apply(Type.Cst(TypeConstructor.CaseIntersection(sym), _), x, _), y) => Type.mkCaseIntersection(x, y, sym, loc)
       case (Type.Apply(Type.Cst(TypeConstructor.CaseUnion(sym), _), x, _), y) => Type.mkCaseUnion(x, y, sym, loc)
@@ -884,11 +848,7 @@
         mkSchemaExtendSorted(label, tpe, rest, loc)
 
       case (x, y) =>
-<<<<<<< HEAD
-        // Performance: Reuse tpe, if possible.
-=======
         // Maintain and exploit reference equality for performance.
->>>>>>> 976747af
         if ((x eq tpe1) && (y eq tpe2)) app else Type.Apply(x, y, loc)
     }
   }
