--- conflicted
+++ resolved
@@ -230,7 +230,6 @@
 
     case class NativeMethod(method: Method, args: List[SimplifiedAst.Expression], tpe: Type, loc: SourceLocation) extends SimplifiedAst.Expression
 
-<<<<<<< HEAD
     case class NewChannel(tpe: Type, loc: SourceLocation) extends SimplifiedAst.Expression
 
     case class GetChannel(exp: SimplifiedAst.Expression, tpe: Type, loc: SourceLocation) extends SimplifiedAst.Expression
@@ -245,10 +244,7 @@
 
     case class Sleep(exp: SimplifiedAst.Expression, tpe: Type, loc: SourceLocation) extends SimplifiedAst.Expression
 
-    case class NewRelation(sym: Symbol.RelSym, tpe: Type, loc: SourceLocation) extends SimplifiedAst.Expression
-=======
     case class FixpointConstraint(c: SimplifiedAst.Constraint, tpe: Type, loc: SourceLocation) extends SimplifiedAst.Expression
->>>>>>> e17c3271
 
     case class FixpointCompose(exp1: SimplifiedAst.Expression, exp2: SimplifiedAst.Expression, tpe: Type, loc: SourceLocation) extends SimplifiedAst.Expression
 
