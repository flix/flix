/*
 * Copyright 2022 Jonathan Lindegaard Starup
 *
 * Licensed under the Apache License, Version 2.0 (the "License");
 * you may not use this file except in compliance with the License.
 * You may obtain a copy of the License at
 *
 *   http://www.apache.org/licenses/LICENSE-2.0
 *
 * Unless required by applicable law or agreed to in writing, software
 * distributed under the License is distributed on an "AS IS" BASIS,
 * WITHOUT WARRANTIES OR CONDITIONS OF ANY KIND, either express or implied.
 * See the License for the specific language governing permissions and
 * limitations under the License.
 */
package ca.uwaterloo.flix.api.lsp.provider

import ca.uwaterloo.flix.api.Flix
import ca.uwaterloo.flix.api.lsp.Index
import ca.uwaterloo.flix.language.ast.TypedAst.Root
<<<<<<< HEAD
import ca.uwaterloo.flix.language.dbg.AstPrinter
=======
import ca.uwaterloo.flix.language.dbg.PrettyPrinter
import ca.uwaterloo.flix.util.Formatter
>>>>>>> 38c81776
import org.json4s.JsonAST.JObject
import org.json4s.JsonDSL._

object ShowAstProvider {

  /**
    * Returns a JSON object with
    *
    * - `title` (a string like `Namer.flix.ir`)
    * - `text` (a string with the ir representation).
    */
<<<<<<< HEAD
  def showAst(phase: String)(implicit index: Index, root: Option[Root], flix: Flix): JObject = {

    // The optional root should be reused if present and the phase is in the
    // code-gen part of the compiler.

    val text = "def main(): String = \"Work in progress!\"\n"

    ("title" -> s"$phase.${AstPrinter.IrExtension}") ~ ("text" -> text)
=======
  def showAst(phase: String)(implicit index: Index, root: Option[Root], flix: Flix): JObject = root match {
    case None =>
      val text = "No IR available. Does the program not compile?"
      ("title" -> s"$phase.$IrFileExtension") ~ ("text" -> text)
    case Some(r) =>
      // We have to compile the program to obtain the relevant AST.
      flix.codeGen(r)

      phase match {
        case "TypedAst" =>
          val text = PrettyPrinter.Lifted.fmtRoot(flix.getLiftedAst, Formatter.NoFormatter)
          ("title" -> s"$phase.$IrFileExtension") ~ ("text" -> text)
        case _ =>
          ("title" -> s"$phase.$IrFileExtension") ~ ("text" -> s"Unknown phase: '$phase'.")
      }
>>>>>>> 38c81776
  }

}<|MERGE_RESOLUTION|>--- conflicted
+++ resolved
@@ -16,14 +16,11 @@
 package ca.uwaterloo.flix.api.lsp.provider
 
 import ca.uwaterloo.flix.api.Flix
+import ca.uwaterloo.flix.api.Flix.IrFileExtension
 import ca.uwaterloo.flix.api.lsp.Index
 import ca.uwaterloo.flix.language.ast.TypedAst.Root
-<<<<<<< HEAD
-import ca.uwaterloo.flix.language.dbg.AstPrinter
-=======
 import ca.uwaterloo.flix.language.dbg.PrettyPrinter
 import ca.uwaterloo.flix.util.Formatter
->>>>>>> 38c81776
 import org.json4s.JsonAST.JObject
 import org.json4s.JsonDSL._
 
@@ -35,16 +32,6 @@
     * - `title` (a string like `Namer.flix.ir`)
     * - `text` (a string with the ir representation).
     */
-<<<<<<< HEAD
-  def showAst(phase: String)(implicit index: Index, root: Option[Root], flix: Flix): JObject = {
-
-    // The optional root should be reused if present and the phase is in the
-    // code-gen part of the compiler.
-
-    val text = "def main(): String = \"Work in progress!\"\n"
-
-    ("title" -> s"$phase.${AstPrinter.IrExtension}") ~ ("text" -> text)
-=======
   def showAst(phase: String)(implicit index: Index, root: Option[Root], flix: Flix): JObject = root match {
     case None =>
       val text = "No IR available. Does the program not compile?"
@@ -60,7 +47,6 @@
         case _ =>
           ("title" -> s"$phase.$IrFileExtension") ~ ("text" -> s"Unknown phase: '$phase'.")
       }
->>>>>>> 38c81776
   }
 
 }