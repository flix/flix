--- conflicted
+++ resolved
@@ -316,14 +316,10 @@
     root.relativize(path).toString.replace('\\', '/')
 
   /**
-<<<<<<< HEAD
     * Returns all files in the given path `p` ending with `.ext`.
-=======
-    * Returns all files in the given path `p` ending with .`ext`.
     *
     * @param p   the path from which files a considered.
     * @param ext the file extension to match. Must not begin with `.`
->>>>>>> d25c654d
     */
   private def getAllFilesWithExt(p: Path, ext: String): List[Path] = {
     require(!ext.startsWith("."), "The file extension must not start with '.' -- This is handled by 'getAllFilesWithExt'.")
