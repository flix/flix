--- conflicted
+++ resolved
@@ -96,11 +96,8 @@
       xnobooltable = cmdOpts.xnobooltable,
       xstatistics = cmdOpts.xstatistics,
       xstrictmono = cmdOpts.xstrictmono,
-<<<<<<< HEAD
-      xeffectMetrics = cmdOpts.xeffectMetrics
-=======
+      xeffectMetrics = cmdOpts.xeffectMetrics,
       xeffects = cmdOpts.xeffects
->>>>>>> d52fbeec
     )
 
     // Don't use progress bar if benchmarking.
@@ -333,11 +330,8 @@
                      xnobooltable: Boolean = false,
                      xstatistics: Boolean = false,
                      xstrictmono: Boolean = false,
-<<<<<<< HEAD
+                     xeffects: Boolean = false,
                      xeffectMetrics: Boolean = false,
-=======
-                     xeffects: Boolean = false,
->>>>>>> d52fbeec
                      files: Seq[File] = Seq())
 
   /**
@@ -496,15 +490,13 @@
       opt[Unit]("Xstrictmono").action((_, c) => c.copy(xstrictmono = true)).
         text("[experimental] enable strict monomorphization.")
 
-<<<<<<< HEAD
+      opt[Unit]("Xeffects").action((_, c) => c.copy(xeffects = true)).
+        text("[experimental] enable set effects")
+
       // Xmetrics
       opt[Unit]("Xmetrics").action((_, c) => c.copy(xeffectMetrics = true)).
         text("[experimental] prints effect metrics.")
-=======
-      opt[Unit]("Xeffects").action((_, c) => c.copy(xeffects = true)).
-        text("[experimental] enable set effects")
-
->>>>>>> d52fbeec
+
       note("")
 
       // Input files.
