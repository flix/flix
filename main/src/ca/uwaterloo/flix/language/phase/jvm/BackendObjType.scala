/*
 * Copyright 2021 Jonathan Lindegaard Starup
 *
 * Licensed under the Apache License, Version 2.0 (the "License");
 * you may not use this file except in compliance with the License.
 * You may obtain a copy of the License at
 *
 *   http://www.apache.org/licenses/LICENSE-2.0
 *
 * Unless required by applicable law or agreed to in writing, software
 * distributed under the License is distributed on an "AS IS" BASIS,
 * WITHOUT WARRANTIES OR CONDITIONS OF ANY KIND, either express or implied.
 * See the License for the specific language governing permissions and
 * limitations under the License.
 */

package ca.uwaterloo.flix.language.phase.jvm

import ca.uwaterloo.flix.api.Flix
import ca.uwaterloo.flix.language.ast.{SourceLocation, Symbol}
import ca.uwaterloo.flix.language.phase.jvm.BackendObjType.mkClassName
import ca.uwaterloo.flix.language.phase.jvm.BytecodeInstructions.*
import ca.uwaterloo.flix.language.phase.jvm.BytecodeInstructions.Branch.*
import ca.uwaterloo.flix.language.phase.jvm.ClassMaker.*
import ca.uwaterloo.flix.language.phase.jvm.ClassMaker.Final.{IsFinal, NotFinal}
import ca.uwaterloo.flix.language.phase.jvm.ClassMaker.Visibility.{IsPrivate, IsPublic}
import ca.uwaterloo.flix.language.phase.jvm.ClassMaker.Volatility.{IsVolatile, NotVolatile}
import ca.uwaterloo.flix.language.phase.jvm.JvmName.MethodDescriptor.mkDescriptor
import ca.uwaterloo.flix.language.phase.jvm.JvmName.{DevFlixRuntime, JavaLang, JavaLangInvoke, JavaUtil, JavaUtilConcurrent, MethodDescriptor, RootPackage}
import org.objectweb.asm.Opcodes

/**
  * Represents all Flix types that are objects on the JVM (array is an exception).
  */
sealed trait BackendObjType {
  /**
    * The `JvmName` that represents the type `Ref(Int)` refers to `"Ref$Int"`.
    */
  val jvmName: JvmName = this match {
    case BackendObjType.Unit => JvmName(DevFlixRuntime, mkClassName("Unit"))
    case BackendObjType.Lazy(tpe) => JvmName(RootPackage, mkClassName("Lazy", tpe))
    case BackendObjType.Tuple(elms) => JvmName(RootPackage, mkClassName("Tuple", elms))
    case BackendObjType.Struct(elms) => JvmName(RootPackage, mkClassName("Struct", elms))
    case BackendObjType.Tagged => JvmName(RootPackage, mkClassName("Tagged"))
    case BackendObjType.Tag(tpe) => JvmName(RootPackage, mkClassName("Tag", tpe))
    case BackendObjType.Arrow(args, result) => JvmName(RootPackage, mkClassName(s"Fn${args.length}", args :+ result))
    case BackendObjType.RecordEmpty => JvmName(RootPackage, mkClassName(s"RecordEmpty"))
    case BackendObjType.RecordExtend(value) => JvmName(RootPackage, mkClassName("RecordExtend", value))
    case BackendObjType.Record => JvmName(RootPackage, mkClassName("Record"))
    case BackendObjType.ReifiedSourceLocation => JvmName(DevFlixRuntime, mkClassName("ReifiedSourceLocation"))
    case BackendObjType.Global => JvmName(DevFlixRuntime, "Global") // "Global" is fixed in source code, so should not be mangled and $ suffixed
    case BackendObjType.FlixError => JvmName(DevFlixRuntime, mkClassName("FlixError"))
    case BackendObjType.HoleError => JvmName(DevFlixRuntime, mkClassName("HoleError"))
    case BackendObjType.MatchError => JvmName(DevFlixRuntime, mkClassName("MatchError"))
    case BackendObjType.UnhandledEffectError => JvmName(DevFlixRuntime, mkClassName("UnhandledEffectError"))
    case BackendObjType.Region => JvmName(DevFlixRuntime, mkClassName("Region"))
    case BackendObjType.UncaughtExceptionHandler => JvmName(DevFlixRuntime, mkClassName("UncaughtExceptionHandler"))
    case BackendObjType.Main(_) => JvmName.Main
    // Java classes
    case BackendObjType.Native(className) => className
    case BackendObjType.Regex => JvmName(List("java", "util", "regex"), "Pattern")
    case BackendObjType.BigDecimal => JvmName(List("java", "math"), "BigDecimal")
    case BackendObjType.BigInt => JvmName(List("java", "math"), "BigInteger")
    case BackendObjType.JavaObject => JvmName(JavaLang, "Object")
    case BackendObjType.String => JvmName(JavaLang, "String")
    case BackendObjType.CharSequence => JvmName(JavaLang, "CharSequence")
    case BackendObjType.Arrays => JvmName(JavaUtil, "Arrays")
    case BackendObjType.StringBuilder => JvmName(JavaLang, "StringBuilder")
    case BackendObjType.Objects => JvmName(JavaLang, "Objects")
    case BackendObjType.LambdaMetaFactory => JvmName(JavaLangInvoke, "LambdaMetafactory")
    case BackendObjType.LinkedList => JvmName(JavaUtil, "LinkedList")
    case BackendObjType.Iterator => JvmName(JavaUtil, "Iterator")
    case BackendObjType.Runnable => JvmName(JavaLang, "Runnable")
    case BackendObjType.ConcurrentLinkedQueue => JvmName(JavaUtilConcurrent, "ConcurrentLinkedQueue")
    case BackendObjType.Thread => JvmName(JavaLang, "Thread")
    case BackendObjType.ThreadBuilderOfVirtual => JvmName(JavaLang, "Thread$Builder$OfVirtual")
    case BackendObjType.ThreadUncaughtExceptionHandler => JvmName(JavaLang, "Thread$UncaughtExceptionHandler")
    case BackendObjType.ReentrantLock => JvmName.ReentrantLock
    // Effects Runtime
    case BackendObjType.Result => JvmName(DevFlixRuntime, mkClassName("Result"))
    case BackendObjType.Value => JvmName(DevFlixRuntime, mkClassName("Value"))
    case BackendObjType.Frame => JvmName(DevFlixRuntime, mkClassName("Frame"))
    case BackendObjType.Thunk => JvmName(DevFlixRuntime, mkClassName("Thunk"))
    case BackendObjType.Suspension => JvmName(DevFlixRuntime, mkClassName("Suspension"))
    case BackendObjType.Frames => JvmName(DevFlixRuntime, mkClassName("Frames"))
    case BackendObjType.FramesCons => JvmName(DevFlixRuntime, mkClassName("FramesCons"))
    case BackendObjType.FramesNil => JvmName(DevFlixRuntime, mkClassName("FramesNil"))
    case BackendObjType.Resumption => JvmName(DevFlixRuntime, mkClassName("Resumption"))
    case BackendObjType.ResumptionCons => JvmName(DevFlixRuntime, mkClassName("ResumptionCons"))
    case BackendObjType.ResumptionNil => JvmName(DevFlixRuntime, mkClassName("ResumptionNil"))
    case BackendObjType.Handler => JvmName(DevFlixRuntime, mkClassName("Handler"))
    case BackendObjType.EffectCall => JvmName(DevFlixRuntime, mkClassName("EffectCall"))
    case BackendObjType.ResumptionWrapper(t) => JvmName(DevFlixRuntime, mkClassName("ResumptionWrapper", t))
  }

  /**
    * The JVM type descriptor of the form `"L<jvmName.toInternalName>;"`.
    */
  def toDescriptor: String = jvmName.toDescriptor

  /**
    * Returns `this` wrapped in `BackendType.Reference`.
    */
  def toTpe: BackendType.Reference = BackendType.Reference(this)

  protected def nullarySuperConstructor(superClass: ConstructorMethod): ConstructorMethod = ConstructorMethod(
    this.jvmName,
    IsPublic,
    Nil,
    Some(_ => thisLoad() ~ INVOKESPECIAL(superClass) ~ RETURN())
  )

  protected def singletonStaticConstructor(thisConstructor: ConstructorMethod, singleton: StaticField): StaticConstructorMethod = StaticConstructorMethod(this.jvmName, Some(_ =>
    NEW(this.jvmName) ~
      DUP() ~ INVOKESPECIAL(thisConstructor) ~
      PUTSTATIC(singleton) ~
      RETURN()
  ))
}

object BackendObjType {

  private def mkClassName(prefix: String, tpe: BackendType): String = {
    JvmName.mkClassName(prefix, tpe.toErasedString)
  }

  private def mkClassName(prefix: String, tpes: List[BackendType]): String = {
    JvmName.mkClassName(prefix, tpes.map(_.toErasedString))
  }

  private def mkClassName(prefix: String): String = {
    JvmName.mkClassName(prefix)
  }

  case object Unit extends BackendObjType with Generatable {
    def genByteCode()(implicit flix: Flix): Array[Byte] = {
      val cm = mkClass(this.jvmName, IsFinal)

      cm.mkStaticConstructor(StaticConstructor)
      cm.mkConstructor(Constructor)
      cm.mkField(SingletonField)
      cm.mkMethod(ToStringMethod)

      cm.closeClassMaker()
    }

    def Constructor: ConstructorMethod = nullarySuperConstructor(JavaObject.Constructor)

    def StaticConstructor: StaticConstructorMethod = singletonStaticConstructor(Constructor, SingletonField)

    def SingletonField: StaticField = StaticField(this.jvmName, IsPublic, IsFinal, NotVolatile, "INSTANCE", this.toTpe)

    private def ToStringMethod: InstanceMethod = JavaObject.ToStringMethod.implementation(this.jvmName, Some(_ =>
      pushString("()") ~ ARETURN()
    ))
  }

  case object BigDecimal extends BackendObjType

  case object BigInt extends BackendObjType

  case class Lazy(tpe: BackendType) extends BackendObjType with Generatable {

    def genByteCode()(implicit flix: Flix): Array[Byte] = {
      val cm = ClassMaker.mkClass(this.jvmName, IsFinal)

      cm.mkConstructor(Constructor)
      cm.mkField(ExpField)
      cm.mkField(ValueField)
      cm.mkField(LockField)
      cm.mkMethod(ForceMethod)

      cm.closeClassMaker()
    }

    def ExpField: InstanceField = InstanceField(this.jvmName, IsPublic, NotFinal, IsVolatile, "expression", JavaObject.toTpe)

    def ValueField: InstanceField = InstanceField(this.jvmName, IsPublic, NotFinal, NotVolatile, "value", tpe)

    private def LockField: InstanceField = InstanceField(this.jvmName, IsPrivate, NotFinal, NotVolatile, "lock", ReentrantLock.toTpe)

    def Constructor: ConstructorMethod = ConstructorMethod(this.jvmName, IsPublic, List(JavaObject.toTpe), Some(_ => {
      withName(1, JavaObject.toTpe)(exp =>
        // super()
        thisLoad() ~ INVOKESPECIAL(JavaObject.Constructor) ~
        // this.exp = exp
        thisLoad() ~ exp.load() ~ PUTFIELD(ExpField) ~
        // this.lock = new ReentrantLock()
        thisLoad() ~
        NEW(ReentrantLock.jvmName) ~ DUP() ~ INVOKESPECIAL(ReentrantLock.Constructor) ~
        PUTFIELD(LockField) ~
        // return
        RETURN()
      )
    }))

    def ForceMethod: InstanceMethod = InstanceMethod(this.jvmName, IsPublic, IsFinal, "force", mkDescriptor()(tpe), Some(_ => {
      val unlockLock = thisLoad() ~ GETFIELD(LockField) ~ INVOKEVIRTUAL(ReentrantLock.UnlockMethod)
      thisLoad() ~ GETFIELD(LockField) ~ INVOKEVIRTUAL(ReentrantLock.LockInterruptiblyMethod) ~
      tryCatch{
        thisLoad() ~ GETFIELD(ExpField) ~
        // if the expression is not null, compute the value and erase the expression
        ifCondition(Condition.NONNULL)(
          thisLoad() ~
          // get expression as thunk
          DUP() ~ GETFIELD(ExpField) ~ CHECKCAST(Thunk.jvmName) ~
          // this.value = thunk.unwind()
          Result.unwindSuspensionFreeThunkToType(tpe, "during call to Lazy.force", SourceLocation.Unknown) ~ PUTFIELD(ValueField) ~
          // this.exp = null
          thisLoad() ~ pushNull() ~ PUTFIELD(ExpField)
        ) ~
        thisLoad() ~ GETFIELD(ValueField)
      }{
         // catch
         unlockLock ~ ATHROW()
      } ~
        unlockLock ~ xReturn(tpe)
    }))

  }

  case class Tuple(elms: List[BackendType]) extends BackendObjType with Generatable {

    def genByteCode()(implicit flix: Flix): Array[Byte] = {
      val cm = ClassMaker.mkClass(this.jvmName, IsFinal)

      elms.indices.foreach(i => cm.mkField(IndexField(i)))
      cm.mkConstructor(Constructor)
      cm.mkMethod(ToStringMethod)

      cm.closeClassMaker()
    }

    def IndexField(i: Int): InstanceField = InstanceField(this.jvmName, IsPublic, NotFinal, NotVolatile, s"field$i", elms(i))

    def Constructor: ConstructorMethod = ConstructorMethod(this.jvmName, IsPublic, elms, Some(_ => {
      withNames(1, elms){ case (_, variables) =>
        thisLoad() ~
        // super()
        DUP() ~ INVOKESPECIAL(JavaObject.Constructor) ~
        // this.field$i = var$j
        // fields are numbered consecutively while variables skip indices based
        // on their stack size
        composeN(variables.zipWithIndex.map{case (elm, i) =>
          DUP() ~ elm.load() ~ PUTFIELD(IndexField(i))
        }) ~
        RETURN()
      }
    }))

    def ToStringMethod: InstanceMethod = JavaObject.ToStringMethod.implementation(this.jvmName, Some(_ => {
      Util.mkString(Some(pushString("(")), Some(pushString(")")), elms.length, getIndexField) ~
      xReturn(String.toTpe)
    }))

    /** `[] --> [this.index(i).xString()]` */
    private def getIndexField(i: Int): InstructionSet = {
      val field = IndexField(i)
      thisLoad() ~ GETFIELD(field) ~ xToString(field.tpe)
    }

  }
  case class Struct(elms: List[BackendType]) extends BackendObjType with Generatable {

    def genByteCode()(implicit flix: Flix): Array[Byte] = {
      val cm = ClassMaker.mkClass(this.jvmName, IsFinal)

      elms.indices.foreach(i => cm.mkField(IndexField(i)))
      cm.mkConstructor(Constructor)
      cm.mkMethod(ToStringMethod)

      cm.closeClassMaker()
    }

    def IndexField(i: Int): InstanceField = InstanceField(this.jvmName, IsPublic, NotFinal, NotVolatile, s"field$i", elms(i))

    def Constructor: ConstructorMethod = ConstructorMethod(this.jvmName, IsPublic, elms, Some(_ => {
      withNames(1, elms){ case (_, variables) =>
        thisLoad() ~
          // super()
          DUP() ~ INVOKESPECIAL(JavaObject.Constructor) ~
          // this.field$i = var$j
          // fields are numbered consecutively while variables skip indices based
          // on their stack size
          composeN(variables.zipWithIndex.map{case (elm, i) =>
            DUP() ~ elm.load() ~ PUTFIELD(IndexField(i))
          }) ~
          RETURN()
      }
    }))

    def ToStringMethod: InstanceMethod = JavaObject.ToStringMethod.implementation(this.jvmName, Some(_ => {
      Util.mkString(Some(pushString("Struct(")), Some(pushString(")")), elms.length, getIndexString) ~
      xReturn(String.toTpe)
    }))

    /** `[] --> [this.index(i).xString()]` */
    private def getIndexString(i: Int): InstructionSet = {
      val field = IndexField(i)
      thisLoad() ~ GETFIELD(field) ~ xToString(field.tpe)
    }

  }

  case object Tagged extends BackendObjType with Generatable {
    def genByteCode()(implicit flix: Flix): Array[Byte] = {
      val cm = ClassMaker.mkAbstractClass(this.jvmName)

      cm.mkConstructor(Constructor)

      cm.mkField(NameField)

      cm.closeClassMaker()
    }

    def NameField: InstanceField = InstanceField(this.jvmName, IsPublic, NotFinal, NotVolatile, "tag", String.toTpe)

    def Constructor: ConstructorMethod = nullarySuperConstructor(JavaObject.Constructor)

    /** [...] -> [..., tagName] */
    def mkTagName(sym: Symbol.CaseSym): InstructionSet = pushString(JvmOps.getTagName(sym))

    /** [..., tagName1, tagName2] --> [..., tagName1 == tagName2] */
    def eqTagName(): InstructionSet = {
      // ACMP is okay since tag strings are loaded through ldc instructions
      ifConditionElse(Condition.ACMPEQ)(pushBool(true))(pushBool(false))
    }
  }

  case class Tag(elms: List[BackendType]) extends BackendObjType with Generatable {
    def genByteCode()(implicit flix: Flix): Array[Byte] = {
      val cm = ClassMaker.mkClass(this.jvmName, IsFinal, superClass = Tagged.jvmName)

      cm.mkConstructor(Constructor)
      elms.indices.foreach(i => cm.mkField(IndexField(i)))
      cm.mkMethod(ToStringMethod)

      cm.closeClassMaker()
    }

    def NameField: InstanceField = Tagged.NameField

<<<<<<< HEAD
    def IndexField(i: Int): InstanceField = InstanceField(this.jvmName, IsPublic, NotFinal, NotVolatile, s"field$i", elms(i))
=======
    def IndexField(i: Int): InstanceField = InstanceField(this.jvmName, IsPublic, NotFinal, NotVolatile, s"v$i", elms(i))
>>>>>>> ebda33d8

    def Constructor: ConstructorMethod = nullarySuperConstructor(Tagged.Constructor)

    def ToStringMethod: InstanceMethod = JavaObject.ToStringMethod.implementation(this.jvmName, Some(_ => {
<<<<<<< HEAD
      // [...] -> [..., "v1, v2, ..."]
      def commaSepElmString(): InstructionSet = {
        // new String[elms.length] // referred to as `elms`
        cheat(mv => GenExpression.compileInt(elms.length)(mv)) ~ ANEWARRAY(String.jvmName) ~
          ICONST_M1() ~ // running index referred to as `j`
          // current stack [elms, j]
          composeN(elms.indices.map(i => {
            val field = IndexField(i)
            // [elms, j] -> [elms, j+1]
            ICONST_1() ~ IADD() ~
              // [elms, j + 1] -> [elms, j + 1, elms, j + 1]
              DUP2() ~
              // this.field$i.toString
              thisLoad() ~ GETFIELD(field) ~ xToString(field.tpe) ~
              // [elms, j + 1, elms, j + 1, string] -> [elms, j + 1]
              AASTORE()
          })) ~
          POP() ~
          // [elms] -> [", ", elms]
          pushString(", ") ~ SWAP() ~
          INVOKESTATIC(String.JoinMethod)
      }
      // new String[4] // referred to as `arr`
      ICONST_4() ~ ANEWARRAY(String.jvmName) ~
        // arr[0] = "Enum"
        DUP() ~ ICONST_0() ~ thisLoad() ~ GETFIELD(NameField) ~ AASTORE() ~
        // arr[1] = "("
        DUP() ~ ICONST_1() ~ pushString("(") ~ AASTORE() ~
        // arr[2] = "v1, v2, v3"
        DUP() ~ ICONST_2() ~ commaSepElmString() ~ AASTORE() ~
        // arr[3] = ")"
        DUP() ~ ICONST_3() ~ pushString(")") ~ AASTORE() ~
        // ["", arr]
        pushString("") ~ SWAP() ~
        INVOKESTATIC(String.JoinMethod) ~
        xReturn(String.toTpe)
=======
      Util.mkString(Some(thisLoad() ~ GETFIELD(NameField) ~ pushString("(") ~ INVOKEVIRTUAL(String.Concat)), Some(pushString(")")), elms.length, getIndexString) ~
      xReturn(String.toTpe)
>>>>>>> ebda33d8
    }))

    /** `[] --> [this.index(i).xString()]` */
    private def getIndexString(i: Int): InstructionSet = {
      val field = IndexField(i)
      thisLoad() ~ GETFIELD(field) ~ xToString(field.tpe)
    }
  }

  case class Arrow(args: List[BackendType], result: BackendType) extends BackendObjType with Generatable {

    /**
      * Represents a function interface from `java.util.function`.
      */
    sealed trait FunctionInterface {
      /**
        * The JvmName of the interface.
        */
      def jvmName: JvmName = this match {
        case ObjFunction => JvmName.ObjFunction
        case ObjConsumer => JvmName.ObjConsumer
        case ObjPredicate => JvmName.ObjPredicate
        case IntFunction => JvmName.IntFunction
        case IntConsumer => JvmName.IntConsumer
        case IntPredicate => JvmName.IntPredicate
        case IntUnaryOperator => JvmName.IntUnaryOperator
        case LongFunction => JvmName.LongFunction
        case LongConsumer => JvmName.LongConsumer
        case LongPredicate => JvmName.LongPredicate
        case LongUnaryOperator => JvmName.LongUnaryOperator
        case DoubleFunction => JvmName.DoubleFunction
        case DoubleConsumer => JvmName.DoubleConsumer
        case DoublePredicate => JvmName.DoublePredicate
        case DoubleUnaryOperator => JvmName.DoubleUnaryOperator
      }

      /**
        * The required method of the interface.
        * These methods should do the same as a non-tail call in genExpression.
        */
      def functionMethod: InstanceMethod = this match {
        case ObjFunction => InstanceMethod(this.jvmName, IsPublic, IsFinal, "apply",
          mkDescriptor(JavaObject.toTpe)(JavaObject.toTpe),
          Some(_ =>
            thisLoad() ~
              DUP() ~ ALOAD(1) ~ PUTFIELD(ArgField(0)) ~
              Result.unwindSuspensionFreeThunkToType(JavaObject.toTpe, s"in ${jvmName.toBinaryName}", SourceLocation.Unknown) ~ ARETURN()
          ))
        case ObjConsumer => InstanceMethod(this.jvmName, IsPublic, IsFinal, "accept",
          mkDescriptor(JavaObject.toTpe)(VoidableType.Void),
          Some(_ =>
            thisLoad() ~
              DUP() ~ ALOAD(1) ~ PUTFIELD(ArgField(0)) ~
              Result.unwindSuspensionFreeThunkToType(JavaObject.toTpe, s"in ${jvmName.toBinaryName}", SourceLocation.Unknown) ~ RETURN()
          ))
        case ObjPredicate => InstanceMethod(this.jvmName, IsPublic, IsFinal, "test",
          mkDescriptor(JavaObject.toTpe)(BackendType.Bool),
          Some(_ =>
            thisLoad() ~
              DUP() ~ ALOAD(1) ~ PUTFIELD(ArgField(0)) ~
              Result.unwindSuspensionFreeThunkToType(BackendType.Bool, s"in ${jvmName.toBinaryName}", SourceLocation.Unknown) ~ IRETURN()
          ))
        case IntFunction => InstanceMethod(this.jvmName, IsPublic, IsFinal, "apply",
          mkDescriptor(BackendType.Int32)(JavaObject.toTpe),
          Some(_ =>
            thisLoad() ~
              DUP() ~ ILOAD(1) ~ PUTFIELD(ArgField(0)) ~
              Result.unwindSuspensionFreeThunkToType(JavaObject.toTpe, s"in ${jvmName.toBinaryName}", SourceLocation.Unknown) ~ ARETURN()
          ))
        case IntConsumer => InstanceMethod(this.jvmName, IsPublic, IsFinal, "accept",
          mkDescriptor(BackendType.Int32)(VoidableType.Void),
          Some(_ =>
            thisLoad() ~
              DUP() ~ ILOAD(1) ~ PUTFIELD(ArgField(0)) ~
              Result.unwindSuspensionFreeThunkToType(JavaObject.toTpe, s"in ${jvmName.toBinaryName}", SourceLocation.Unknown) ~ RETURN()
          ))
        case IntPredicate => InstanceMethod(this.jvmName, IsPublic, IsFinal, "test",
          mkDescriptor(BackendType.Int32)(BackendType.Bool),
          Some(_ =>
            thisLoad() ~
              DUP() ~ ILOAD(1) ~ PUTFIELD(ArgField(0)) ~
              Result.unwindSuspensionFreeThunkToType(BackendType.Bool, s"in ${jvmName.toBinaryName}", SourceLocation.Unknown) ~ IRETURN()
          ))
        case IntUnaryOperator => InstanceMethod(this.jvmName, IsPublic, IsFinal, "applyAsInt",
          mkDescriptor(BackendType.Int32)(BackendType.Int32),
          Some(_ =>
            thisLoad() ~
              DUP() ~ ILOAD(1) ~ PUTFIELD(ArgField(0)) ~
              Result.unwindSuspensionFreeThunkToType(BackendType.Int32, s"in ${jvmName.toBinaryName}", SourceLocation.Unknown) ~ IRETURN()
          ))
        case LongFunction => InstanceMethod(this.jvmName, IsPublic, IsFinal, "apply",
          mkDescriptor(BackendType.Int64)(JavaObject.toTpe),
          Some(_ =>
            thisLoad() ~
              DUP() ~ LLOAD(1) ~ PUTFIELD(ArgField(0)) ~
              Result.unwindSuspensionFreeThunkToType(JavaObject.toTpe, s"in ${jvmName.toBinaryName}", SourceLocation.Unknown) ~ ARETURN()
          ))
        case LongConsumer => InstanceMethod(this.jvmName, IsPublic, IsFinal, "accept",
          mkDescriptor(BackendType.Int64)(VoidableType.Void),
          Some(_ =>
            thisLoad() ~
              DUP() ~ LLOAD(1) ~ PUTFIELD(ArgField(0)) ~
              Result.unwindSuspensionFreeThunkToType(JavaObject.toTpe, s"in ${jvmName.toBinaryName}", SourceLocation.Unknown) ~ RETURN()
          ))
        case LongPredicate => InstanceMethod(this.jvmName, IsPublic, IsFinal, "test",
          mkDescriptor(BackendType.Int64)(BackendType.Bool),
          Some(_ =>
            thisLoad() ~
              DUP() ~ LLOAD(1) ~ PUTFIELD(ArgField(0)) ~
              Result.unwindSuspensionFreeThunkToType(BackendType.Bool, s"in ${jvmName.toBinaryName}", SourceLocation.Unknown) ~ IRETURN()
          ))
        case LongUnaryOperator => InstanceMethod(this.jvmName, IsPublic, IsFinal, "applyAsLong",
          mkDescriptor(BackendType.Int64)(BackendType.Int64),
          Some(_ =>
            thisLoad() ~
              DUP() ~ LLOAD(1) ~ PUTFIELD(ArgField(0)) ~
              Result.unwindSuspensionFreeThunkToType(BackendType.Int64, s"in ${jvmName.toBinaryName}", SourceLocation.Unknown) ~ LRETURN()
          ))
        case DoubleFunction => InstanceMethod(this.jvmName, IsPublic, IsFinal, "apply",
          mkDescriptor(BackendType.Float64)(JavaObject.toTpe),
          Some(_ =>
            thisLoad() ~
              DUP() ~ DLOAD(1) ~ PUTFIELD(ArgField(0)) ~
              Result.unwindSuspensionFreeThunkToType(JavaObject.toTpe, s"in ${jvmName.toBinaryName}", SourceLocation.Unknown) ~ ARETURN()
          ))
        case DoubleConsumer => InstanceMethod(this.jvmName, IsPublic, IsFinal, "accept",
          mkDescriptor(BackendType.Float64)(VoidableType.Void),
          Some(_ =>
            thisLoad() ~
              DUP() ~ DLOAD(1) ~ PUTFIELD(ArgField(0)) ~
              Result.unwindSuspensionFreeThunkToType(JavaObject.toTpe, s"in ${jvmName.toBinaryName}", SourceLocation.Unknown) ~ RETURN()
          ))
        case DoublePredicate => InstanceMethod(this.jvmName, IsPublic, IsFinal, "test",
          mkDescriptor(BackendType.Float64)(BackendType.Bool),
          Some(_ =>
            thisLoad() ~
              DUP() ~ DLOAD(1) ~ PUTFIELD(ArgField(0)) ~
              Result.unwindSuspensionFreeThunkToType(BackendType.Bool, s"in ${jvmName.toBinaryName}", SourceLocation.Unknown) ~ IRETURN()
          ))
        case DoubleUnaryOperator => InstanceMethod(this.jvmName, IsPublic, IsFinal, "applyAsDouble",
          mkDescriptor(BackendType.Float64)(BackendType.Float64),
          Some(_ =>
            thisLoad() ~
              DUP() ~ DLOAD(1) ~ PUTFIELD(ArgField(0)) ~
              Result.unwindSuspensionFreeThunkToType(BackendType.Float64, s"in ${jvmName.toBinaryName}", SourceLocation.Unknown) ~ DRETURN()
          ))

      }
    }

    // JavaObject -> JavaObject
    case object ObjFunction extends FunctionInterface

    // JavaObject -> Unit
    case object ObjConsumer extends FunctionInterface

    // JavaObject -> Bool
    case object ObjPredicate extends FunctionInterface

    // Int32 -> JavaObject
    case object IntFunction extends FunctionInterface

    // Int32 -> Unit
    case object IntConsumer extends FunctionInterface

    // Int32 -> Bool
    case object IntPredicate extends FunctionInterface

    // Int32 -> Int32
    case object IntUnaryOperator extends FunctionInterface

    // Int64 -> JavaObject
    case object LongFunction extends FunctionInterface

    // Int64 -> Unit
    case object LongConsumer extends FunctionInterface

    // Int64 -> Bool
    case object LongPredicate extends FunctionInterface

    // Int64 -> Int64
    case object LongUnaryOperator extends FunctionInterface

    // Float64 -> JavaObject
    case object DoubleFunction extends FunctionInterface

    // Float64 -> Unit
    case object DoubleConsumer extends FunctionInterface

    // Float64 -> Bool
    case object DoublePredicate extends FunctionInterface

    // Float64 -> Float64
    case object DoubleUnaryOperator extends FunctionInterface

    /**
      * Returns the specialized java function interfaces of the function type.
      */
    def specialization(): List[FunctionInterface] = {
      (args, result) match {
        case (BackendType.Reference(BackendObjType.JavaObject) :: Nil, _) =>
          ObjFunction :: ObjConsumer :: ObjPredicate :: Nil
        case (BackendType.Int32 :: Nil, _) =>
          IntFunction :: IntConsumer :: IntPredicate :: IntUnaryOperator :: Nil
        case (BackendType.Int64 :: Nil, _) =>
          LongFunction :: LongConsumer :: LongPredicate :: LongUnaryOperator :: Nil
        case (BackendType.Float64 :: Nil, _) =>
          DoubleFunction :: DoubleConsumer :: DoublePredicate :: DoubleUnaryOperator :: Nil
        case _ => Nil
      }
    }

    def genByteCode()(implicit flix: Flix): Array[Byte] = {
      val specializedInterface = specialization()
      val interfaces = Thunk.jvmName :: specializedInterface.map(_.jvmName)

      val cm = ClassMaker.mkAbstractClass(this.jvmName, superClass = JavaObject.jvmName, interfaces)

      cm.mkConstructor(Constructor)
      args.indices.foreach(argIndex => cm.mkField(ArgField(argIndex)))
      specializedInterface.foreach(i => cm.mkMethod(i.functionMethod))
      cm.mkMethod(ToStringMethod)

      cm.closeClassMaker()
    }

    def Constructor: ConstructorMethod = nullarySuperConstructor(JavaObject.Constructor)

    def ArgField(index: Int): InstanceField = InstanceField(this.jvmName, IsPublic, NotFinal, NotVolatile, s"arg$index", args(index))

    def ToStringMethod: InstanceMethod = {
      val argString = args match {
        case Nil => "()"
        case arg :: Nil => arg.toErasedString
        case _ => args.map(_.toErasedString).mkString("(", ", ", ")")
      }
      JavaObject.ToStringMethod.implementation(this.jvmName, Some(_ =>
        pushString(s"$argString -> ${result.toErasedString}") ~
          ARETURN()
      ))
    }
  }

  case object RecordEmpty extends BackendObjType with Generatable {
    def genByteCode()(implicit flix: Flix): Array[Byte] = {
      val cm = ClassMaker.mkClass(this.jvmName, IsFinal, interfaces = List(this.interface.jvmName))

      cm.mkStaticConstructor(StaticConstructor)
      cm.mkConstructor(Constructor)
      cm.mkField(SingletonField)
      cm.mkMethod(LookupFieldMethod)
      cm.mkMethod(RestrictFieldMethod)
      cm.mkMethod(ToStringMethod)
      cm.mkMethod(ToTailStringMethod)

      cm.closeClassMaker()
    }

    def Constructor: ConstructorMethod = nullarySuperConstructor(JavaObject.Constructor)

    def StaticConstructor: StaticConstructorMethod = singletonStaticConstructor(Constructor, SingletonField)

    def interface: Record.type = Record

    def SingletonField: StaticField = StaticField(this.jvmName, IsPublic, IsFinal, NotVolatile, "INSTANCE", this.toTpe)

    def LookupFieldMethod: InstanceMethod = interface.LookupFieldMethod.implementation(this.jvmName, IsFinal, Some(_ =>
      throwUnsupportedOperationException(
        s"${Record.LookupFieldMethod.name} method shouldn't be called")
    ))

    def RestrictFieldMethod: InstanceMethod = interface.RestrictFieldMethod.implementation(this.jvmName, IsFinal, Some(_ =>
      throwUnsupportedOperationException(
        s"${Record.RestrictFieldMethod.name} method shouldn't be called")
    ))

    private def ToStringMethod: InstanceMethod = JavaObject.ToStringMethod.implementation(this.jvmName, Some(_ =>
      pushString("{}") ~ ARETURN()
    ))

    private def ToTailStringMethod: InstanceMethod = Record.ToTailStringMethod.implementation(this.jvmName, IsFinal, Some(_ =>
      withName(1, StringBuilder.toTpe) { sb =>
        sb.load() ~ pushString("}") ~ INVOKEVIRTUAL(StringBuilder.AppendStringMethod) ~
          INVOKEVIRTUAL(JavaObject.ToStringMethod) ~ ARETURN()
      }
    ))
  }

  case class RecordExtend(value: BackendType) extends BackendObjType with Generatable {
    def genByteCode()(implicit flix: Flix): Array[Byte] = {
      val cm = ClassMaker.mkClass(this.jvmName, IsFinal, interfaces = List(Record.jvmName))

      cm.mkConstructor(Constructor)
      cm.mkField(LabelField)
      cm.mkField(ValueField)
      cm.mkField(RestField)
      cm.mkMethod(LookupFieldMethod)
      cm.mkMethod(RestrictFieldMethod)
      cm.mkMethod(ToStringMethod)
      cm.mkMethod(ToTailStringMethod)

      cm.closeClassMaker()
    }

    def Constructor: ConstructorMethod = nullarySuperConstructor(JavaObject.Constructor)

    def LabelField: InstanceField = InstanceField(this.jvmName, IsPublic, NotFinal, NotVolatile, "label", String.toTpe)

    def ValueField: InstanceField = InstanceField(this.jvmName, IsPublic, NotFinal, NotVolatile, "value", value)

    def RestField: InstanceField = InstanceField(this.jvmName, IsPublic, NotFinal, NotVolatile, "rest", Record.toTpe)

    def LookupFieldMethod: InstanceMethod = Record.LookupFieldMethod.implementation(this.jvmName, IsFinal, Some(_ =>
      caseOnLabelEquality {
        case TrueBranch =>
          thisLoad() ~ ARETURN()
        case FalseBranch =>
          thisLoad() ~ GETFIELD(RestField) ~
            ALOAD(1) ~
            INVOKEINTERFACE(Record.LookupFieldMethod) ~
            ARETURN()
      }
    ))

    def RestrictFieldMethod: InstanceMethod = Record.RestrictFieldMethod.implementation(this.jvmName, IsFinal, Some(_ =>
      caseOnLabelEquality {
        case TrueBranch =>
          thisLoad() ~ GETFIELD(RestField) ~ ARETURN()
        case FalseBranch =>
          NEW(this.jvmName) ~ DUP() ~ INVOKESPECIAL(this.Constructor) ~
            DUP() ~ thisLoad() ~ GETFIELD(LabelField) ~ PUTFIELD(LabelField) ~
            DUP() ~ thisLoad() ~ GETFIELD(ValueField) ~ PUTFIELD(ValueField) ~
            DUP() ~ // get the new restricted rest to put
            thisLoad() ~ GETFIELD(RestField) ~
            ALOAD(1) ~
            INVOKEINTERFACE(Record.RestrictFieldMethod) ~
            PUTFIELD(RestField) ~ // put the rest field and return
            ARETURN()
      }
    ))

    private def ToStringMethod: InstanceMethod = JavaObject.ToStringMethod.implementation(this.jvmName, Some(_ =>
      // save the `rest` for the last recursive call
      thisLoad() ~ GETFIELD(this.RestField) ~
        // build this segment of the string
        NEW(StringBuilder.jvmName) ~ DUP() ~ INVOKESPECIAL(StringBuilder.Constructor) ~
        pushString("{") ~ INVOKEVIRTUAL(StringBuilder.AppendStringMethod) ~
        thisLoad() ~ GETFIELD(this.LabelField) ~ INVOKEVIRTUAL(StringBuilder.AppendStringMethod) ~
        pushString(" = ") ~ INVOKEVIRTUAL(StringBuilder.AppendStringMethod) ~
        thisLoad() ~ GETFIELD(this.ValueField) ~ xToString(this.ValueField.tpe) ~ INVOKEVIRTUAL(StringBuilder.AppendStringMethod) ~
        INVOKEINTERFACE(Record.ToTailStringMethod) ~ ARETURN()
    ))

    private def ToTailStringMethod: InstanceMethod = Record.ToTailStringMethod.implementation(this.jvmName, IsFinal, Some(_ =>
      withName(1, StringBuilder.toTpe) { sb =>
        // save the `rest` for the last recursive call
        thisLoad() ~ GETFIELD(this.RestField) ~
          // build this segment of the string
          sb.load() ~ pushString(", ") ~ INVOKEVIRTUAL(StringBuilder.AppendStringMethod) ~
          thisLoad() ~ GETFIELD(this.LabelField) ~ INVOKEVIRTUAL(StringBuilder.AppendStringMethod) ~
          pushString(" = ") ~ INVOKEVIRTUAL(StringBuilder.AppendStringMethod) ~
          thisLoad() ~ GETFIELD(this.ValueField) ~ xToString(this.ValueField.tpe) ~ INVOKEVIRTUAL(StringBuilder.AppendStringMethod) ~
          // call the tailString of `rest`
          INVOKEINTERFACE(Record.ToTailStringMethod) ~ ARETURN()

      }
    ))

    /**
      * Compares the label of `this`and `ALOAD(1)` and executes the designated branch.
      */
    private def caseOnLabelEquality(cases: Branch => InstructionSet): InstructionSet =
      thisLoad() ~ GETFIELD(LabelField) ~
        ALOAD(1) ~
        INVOKEVIRTUAL(JavaObject.EqualsMethod) ~
        branch(Condition.Bool)(cases)
  }

  case object Record extends BackendObjType with Generatable {
    def genByteCode()(implicit flix: Flix): Array[Byte] = {
      val cm = ClassMaker.mkInterface(this.jvmName)

      cm.mkInterfaceMethod(LookupFieldMethod)
      cm.mkInterfaceMethod(RestrictFieldMethod)
      cm.mkInterfaceMethod(ToTailStringMethod)

      cm.closeClassMaker()
    }

    def LookupFieldMethod: InterfaceMethod = InterfaceMethod(this.jvmName, "lookupField",
      mkDescriptor(String.toTpe)(this.toTpe))

    def RestrictFieldMethod: InterfaceMethod = InterfaceMethod(this.jvmName, "restrictField",
      mkDescriptor(String.toTpe)(this.toTpe))

    def ToTailStringMethod: InterfaceMethod = InterfaceMethod(this.jvmName, "toTailString",
      mkDescriptor(StringBuilder.toTpe)(String.toTpe))
  }

  /**
    * Represents a JVM type not represented in BackendObjType.
    * This should not be used for `java.lang.String` for example since `BackendObjType.String`
    * represents this type.
    */
  case class Native(className: JvmName) extends BackendObjType

  case object ReifiedSourceLocation extends BackendObjType with Generatable {
    def genByteCode()(implicit flix: Flix): Array[Byte] = {
      val cm = ClassMaker.mkClass(this.jvmName, IsFinal)

      cm.mkConstructor(Constructor)

      cm.mkField(SourceField)
      cm.mkField(BeginLineField)
      cm.mkField(BeginColField)
      cm.mkField(EndLineField)
      cm.mkField(EndColField)

      cm.mkMethod(ToStringMethod)

      cm.closeClassMaker()
    }

    def Constructor: ConstructorMethod = ConstructorMethod(this.jvmName, IsPublic,
      List(String.toTpe, BackendType.Int32, BackendType.Int32, BackendType.Int32, BackendType.Int32), Some(_ =>
        thisLoad() ~ INVOKESPECIAL(JavaObject.Constructor) ~
          thisLoad() ~ ALOAD(1) ~ PUTFIELD(SourceField) ~
          thisLoad() ~ ILOAD(2) ~ PUTFIELD(BeginLineField) ~
          thisLoad() ~ ILOAD(3) ~ PUTFIELD(BeginColField) ~
          thisLoad() ~ ILOAD(4) ~ PUTFIELD(EndLineField) ~
          thisLoad() ~ ILOAD(5) ~ PUTFIELD(EndColField) ~
          RETURN()
      ))

    def SourceField: InstanceField =
      InstanceField(this.jvmName, IsPublic, IsFinal, NotVolatile, "source", String.toTpe)

    def BeginLineField: InstanceField =
      InstanceField(this.jvmName, IsPublic, IsFinal, NotVolatile, "beginLine", BackendType.Int32)

    def BeginColField: InstanceField =
      InstanceField(this.jvmName, IsPublic, IsFinal, NotVolatile, "beginCol", BackendType.Int32)

    def EndLineField: InstanceField =
      InstanceField(this.jvmName, IsPublic, IsFinal, NotVolatile, "endLine", BackendType.Int32)

    def EndColField: InstanceField =
      InstanceField(this.jvmName, IsPublic, IsFinal, NotVolatile, "endCol", BackendType.Int32)

    private def ToStringMethod: InstanceMethod = JavaObject.ToStringMethod.implementation(this.jvmName, Some(_ =>
      // create string builder
      NEW(StringBuilder.jvmName) ~ DUP() ~ INVOKESPECIAL(StringBuilder.Constructor) ~
        // build string
        thisLoad() ~ GETFIELD(SourceField) ~ INVOKEVIRTUAL(StringBuilder.AppendStringMethod) ~
        pushString(":") ~ INVOKEVIRTUAL(StringBuilder.AppendStringMethod) ~
        thisLoad() ~ GETFIELD(BeginLineField) ~ INVOKEVIRTUAL(StringBuilder.AppendInt32Method) ~
        pushString(":") ~ INVOKEVIRTUAL(StringBuilder.AppendStringMethod) ~
        thisLoad() ~ GETFIELD(BeginColField) ~ INVOKEVIRTUAL(StringBuilder.AppendInt32Method) ~
        // create the string
        INVOKEVIRTUAL(JavaObject.ToStringMethod) ~ ARETURN()
    ))
  }

  case object Global extends BackendObjType with Generatable {
    def genByteCode()(implicit flix: Flix): Array[Byte] = {
      val cm = ClassMaker.mkClass(this.jvmName, IsFinal)

      cm.mkConstructor(Constructor)
      cm.mkStaticConstructor(StaticConstructor)

      cm.mkField(CounterField)
      cm.mkStaticMethod(NewIdMethod)

      cm.mkField(ArgsField)
      cm.mkStaticMethod(GetArgsMethod)
      cm.mkStaticMethod(SetArgsMethod)

      cm.closeClassMaker()
    }

    def Constructor: ConstructorMethod = nullarySuperConstructor(JavaObject.Constructor)

    def StaticConstructor: StaticConstructorMethod = StaticConstructorMethod(this.jvmName, Some(_ =>
      NEW(JvmName.AtomicLong) ~
        DUP() ~ invokeConstructor(JvmName.AtomicLong, MethodDescriptor.NothingToVoid) ~
        PUTSTATIC(CounterField) ~
        ICONST_0() ~
        ANEWARRAY(String.jvmName) ~
        PUTSTATIC(ArgsField) ~
        RETURN()
    ))

    def NewIdMethod: StaticMethod = StaticMethod(this.jvmName, IsPublic, IsFinal, "newId",
      mkDescriptor()(BackendType.Int64), Some(_ =>
        GETSTATIC(CounterField) ~
          INVOKEVIRTUAL(JvmName.AtomicLong, "getAndIncrement",
            MethodDescriptor(Nil, BackendType.Int64)) ~
          LRETURN()
      ))

    def GetArgsMethod: StaticMethod = StaticMethod(this.jvmName, IsPublic, IsFinal, "getArgs",
      mkDescriptor()(BackendType.Array(String.toTpe)), Some(_ =>
        GETSTATIC(ArgsField) ~ ARRAYLENGTH() ~ ANEWARRAY(String.jvmName) ~ ASTORE(0) ~
          // the new array is now created, now to copy the args
          GETSTATIC(ArgsField) ~
          ICONST_0() ~
          ALOAD(0) ~
          ICONST_0() ~
          GETSTATIC(ArgsField) ~ ARRAYLENGTH() ~
          arrayCopy() ~
          ALOAD(0) ~ ARETURN()
      ))

    def SetArgsMethod: StaticMethod = StaticMethod(this.jvmName, IsPublic, IsFinal, "setArgs",
      mkDescriptor(BackendType.Array(String.toTpe))(VoidableType.Void), Some(_ =>
        ALOAD(0) ~ ARRAYLENGTH() ~ ANEWARRAY(String.jvmName) ~ ASTORE(1) ~
          ALOAD(0) ~
          ICONST_0() ~
          ALOAD(1) ~
          ICONST_0() ~
          ALOAD(0) ~ ARRAYLENGTH() ~
          arrayCopy() ~
          ALOAD(1) ~ PUTSTATIC(ArgsField) ~ RETURN()
      ))

    def CounterField: StaticField =
      StaticField(this.jvmName, IsPrivate, IsFinal, NotVolatile, "counter", JvmName.AtomicLong.toTpe)

    def ArgsField: StaticField =
      StaticField(this.jvmName, IsPrivate, NotFinal, NotVolatile, "args", BackendType.Array(String.toTpe))

    private def arrayCopy(): InstructionSet = (f: F) => {
      f.visitMethodInstruction(Opcodes.INVOKESTATIC, JvmName.System, "arraycopy",
        MethodDescriptor(List(JavaObject.toTpe, BackendType.Int32, JavaObject.toTpe, BackendType.Int32,
          BackendType.Int32), VoidableType.Void), isInterface = false)
      f
    }
  }

  case object Regex extends BackendObjType

  case object FlixError extends BackendObjType with Generatable {
    def genByteCode()(implicit flix: Flix): Array[Byte] = {
      val cm = ClassMaker.mkAbstractClass(this.jvmName, JvmName.Error)

      cm.mkConstructor(Constructor)

      cm.closeClassMaker()
    }

    def Constructor: ConstructorMethod = ConstructorMethod(this.jvmName, IsPublic, List(String.toTpe), Some(_ =>
      thisLoad() ~
        ALOAD(1) ~
        invokeConstructor(JvmName.Error, mkDescriptor(String.toTpe)(VoidableType.Void)) ~
        RETURN()
    ))
  }

  case object HoleError extends BackendObjType with Generatable {
    def genByteCode()(implicit flix: Flix): Array[Byte] = {
      val cm = ClassMaker.mkClass(this.jvmName, IsFinal, FlixError.jvmName)

      cm.mkConstructor(Constructor)
      // These fields allow external equality checking.
      cm.mkField(HoleField)
      cm.mkField(LocationField)

      cm.closeClassMaker()
    }

    private def HoleField: InstanceField =
      InstanceField(this.jvmName, IsPublic, IsFinal, NotVolatile, "hole", String.toTpe)

    private def LocationField: InstanceField =
      InstanceField(this.jvmName, IsPublic, IsFinal, NotVolatile, "location", ReifiedSourceLocation.toTpe)

    def Constructor: ConstructorMethod = ConstructorMethod(this.jvmName, IsPublic,
      List(String.toTpe, ReifiedSourceLocation.toTpe), Some(_ =>
        withName(1, String.toTpe) { hole =>
          withName(2, ReifiedSourceLocation.toTpe) { loc =>
            thisLoad() ~
              // create an error msg
              NEW(StringBuilder.jvmName) ~
              DUP() ~ INVOKESPECIAL(StringBuilder.Constructor) ~
              pushString("Hole '") ~ INVOKEVIRTUAL(StringBuilder.AppendStringMethod) ~
              hole.load() ~ INVOKEVIRTUAL(StringBuilder.AppendStringMethod) ~
              pushString("' at ") ~ INVOKEVIRTUAL(StringBuilder.AppendStringMethod) ~
              loc.load() ~ INVOKEVIRTUAL(JavaObject.ToStringMethod) ~ INVOKEVIRTUAL(StringBuilder.AppendStringMethod) ~
              INVOKEVIRTUAL(JavaObject.ToStringMethod) ~
              INVOKESPECIAL(FlixError.Constructor) ~
              // save the arguments locally
              thisLoad() ~ hole.load() ~ PUTFIELD(HoleField) ~
              thisLoad() ~ loc.load() ~ PUTFIELD(LocationField) ~
              RETURN()
          }
        }
      ))
  }

  case object MatchError extends BackendObjType with Generatable {

    def genByteCode()(implicit flix: Flix): Array[Byte] = {
      val cm = ClassMaker.mkClass(MatchError.jvmName, IsFinal, superClass = FlixError.jvmName)

      cm.mkConstructor(Constructor)
      // This field allows external equality checking.
      cm.mkField(LocationField)

      cm.closeClassMaker()
    }

    def LocationField: InstanceField = InstanceField(this.jvmName, IsPublic, IsFinal, NotVolatile, "location", ReifiedSourceLocation.toTpe)

    def Constructor: ConstructorMethod = ConstructorMethod(MatchError.jvmName, IsPublic, List(ReifiedSourceLocation.toTpe), Some(_ =>
      thisLoad() ~
        NEW(StringBuilder.jvmName) ~
        DUP() ~ INVOKESPECIAL(StringBuilder.Constructor) ~
        pushString("Non-exhaustive match at ") ~
        INVOKEVIRTUAL(StringBuilder.AppendStringMethod) ~
        ALOAD(1) ~ INVOKEVIRTUAL(JavaObject.ToStringMethod) ~
        INVOKEVIRTUAL(StringBuilder.AppendStringMethod) ~
        INVOKEVIRTUAL(JavaObject.ToStringMethod) ~
        INVOKESPECIAL(FlixError.Constructor) ~
        // save argument locally
        thisLoad() ~
        ALOAD(1) ~
        PUTFIELD(this.LocationField) ~
        RETURN()
    ))
  }

  case object UnhandledEffectError extends BackendObjType with Generatable {

    def genByteCode()(implicit flix: Flix): Array[Byte] = {
      val cm = ClassMaker.mkClass(this.jvmName, IsFinal, superClass = FlixError.jvmName)

      cm.mkConstructor(Constructor)
      // This field allows external equality checking.
      cm.mkField(EffectNameField)
      cm.mkField(LocationField)

      cm.closeClassMaker()
    }

    def EffectNameField: InstanceField = InstanceField(this.jvmName, IsPublic, IsFinal, NotVolatile, "effectName", String.toTpe)

    def LocationField: InstanceField = InstanceField(this.jvmName, IsPublic, IsFinal, NotVolatile, "location", ReifiedSourceLocation.toTpe)

    def Constructor: ConstructorMethod = ConstructorMethod(this.jvmName, IsPublic, List(Suspension.toTpe, String.toTpe, ReifiedSourceLocation.toTpe), Some(_ =>
      withName(1, Suspension.toTpe)(suspension => withName(2, String.toTpe)(info => withName(3, ReifiedSourceLocation.toTpe)(loc => {
        val appendString = INVOKEVIRTUAL(StringBuilder.AppendStringMethod)
        thisLoad() ~
        NEW(StringBuilder.jvmName) ~
        DUP() ~ INVOKESPECIAL(StringBuilder.Constructor) ~
        pushString("Unhandled effect '") ~ appendString ~
        suspension.load() ~ GETFIELD(Suspension.EffSymField) ~ appendString ~
        pushString("' (") ~ appendString ~
        info.load() ~ appendString ~
        pushString(") at ") ~ appendString ~
        loc.load() ~ INVOKEVIRTUAL(JavaObject.ToStringMethod) ~ appendString ~
        INVOKEVIRTUAL(JavaObject.ToStringMethod) ~
        INVOKESPECIAL(FlixError.Constructor) ~
        // save arguments locally
        thisLoad() ~
        suspension.load() ~ GETFIELD(Suspension.EffSymField) ~
        PUTFIELD(EffectNameField) ~
        thisLoad() ~
        loc.load() ~
        PUTFIELD(LocationField) ~
        RETURN()
      })))
    ))

  }


  case object Region extends BackendObjType with Generatable {

    def genByteCode()(implicit flix: Flix): Array[Byte] = {
      val cm = mkClass(this.jvmName, IsFinal)

      cm.mkField(ThreadsField)
      cm.mkField(RegionThreadField)
      cm.mkField(ChildExceptionField)
      cm.mkField(OnExitField)

      cm.mkConstructor(Constructor)

      cm.mkMethod(SpawnMethod)
      cm.mkMethod(ExitMethod)
      cm.mkMethod(ReportChildExceptionMethod)
      cm.mkMethod(ReThrowChildExceptionMethod)
      cm.mkMethod(RunOnExitMethod)

      cm.closeClassMaker()
    }

    // private final ConcurrentLinkedQueue<Thread> threads = new ConcurrentLinkedQueue<Thread>();
    def ThreadsField: InstanceField = InstanceField(this.jvmName, IsPrivate, IsFinal, NotVolatile, "threads", BackendObjType.ConcurrentLinkedQueue.toTpe)

    // private final LinkedList<Runnable> onExit = new LinkedList<Runnable>();
    def OnExitField: InstanceField = InstanceField(this.jvmName, IsPrivate, IsFinal, NotVolatile, "onExit", BackendObjType.LinkedList.toTpe)

    // private final Thread regionThread = Thread.currentThread();
    def RegionThreadField: InstanceField = InstanceField(this.jvmName, IsPrivate, IsFinal, NotVolatile, "regionThread", JvmName.Thread.toTpe)

    // private volatile Throwable childException = null;
    def ChildExceptionField: InstanceField = InstanceField(this.jvmName, IsPrivate, NotFinal, IsVolatile, "childException", JvmName.Throwable.toTpe)

    def Constructor: ConstructorMethod = ConstructorMethod(this.jvmName, IsPublic, Nil, Some(_ =>
      thisLoad() ~ INVOKESPECIAL(JavaObject.Constructor) ~
      thisLoad() ~ NEW(BackendObjType.ConcurrentLinkedQueue.jvmName) ~
      DUP() ~ invokeConstructor(BackendObjType.ConcurrentLinkedQueue.jvmName, MethodDescriptor.NothingToVoid) ~
      PUTFIELD(ThreadsField) ~
      thisLoad() ~ INVOKESTATIC(Thread.CurrentThreadMethod) ~
      PUTFIELD(RegionThreadField) ~
      thisLoad() ~ ACONST_NULL() ~
      PUTFIELD(ChildExceptionField) ~
      thisLoad() ~ NEW(BackendObjType.LinkedList.jvmName) ~
      DUP() ~ invokeConstructor(BackendObjType.LinkedList.jvmName, MethodDescriptor.NothingToVoid) ~
      PUTFIELD(OnExitField) ~
      RETURN()
    ))

    // final public void spawn(Runnable r) {
    //   Thread t = new Thread(r);
    //   t.setUncaughtExceptionHandler(new UncaughtExceptionHandler(this));
    //   t.start();
    //   threads.add(t);
    // }
    def SpawnMethod(implicit flix: Flix): InstanceMethod = InstanceMethod(this.jvmName, IsPublic, IsFinal, "spawn", mkDescriptor(JvmName.Runnable.toTpe)(VoidableType.Void), Some(_ =>
      INVOKESTATIC(Thread.OfVirtualMethod) ~ ALOAD(1) ~ INVOKEINTERFACE(ThreadBuilderOfVirtual.UnstartedMethod) ~
      storeWithName(2, BackendObjType.Thread.toTpe) { thread =>
        thread.load() ~ NEW(BackendObjType.UncaughtExceptionHandler.jvmName) ~
        DUP() ~ thisLoad() ~
        invokeConstructor(BackendObjType.UncaughtExceptionHandler.jvmName, mkDescriptor(BackendObjType.Region.toTpe)(VoidableType.Void)) ~
        INVOKEVIRTUAL(Thread.SetUncaughtExceptionHandlerMethod) ~
        thread.load() ~ INVOKEVIRTUAL(Thread.StartMethod) ~
        thisLoad() ~ GETFIELD(ThreadsField) ~ thread.load() ~
        INVOKEVIRTUAL(ConcurrentLinkedQueue.AddMethod) ~ POP() ~
        RETURN()
      }
    ))

    // final public void exit() throws InterruptedException {
    //   Thread t;
    //   while ((t = threads.poll()) != null)
    //     t.join();
    //   for (Runnable r: onExit)
    //     r.run();
    // }
    def ExitMethod: InstanceMethod = InstanceMethod(this.jvmName, IsPublic, IsFinal, "exit", MethodDescriptor.NothingToVoid, Some(_ =>
      withName(1, BackendObjType.Thread.toTpe) { t =>
        whileLoop(Condition.NONNULL) {
          thisLoad() ~ GETFIELD(ThreadsField) ~
          INVOKEVIRTUAL(ConcurrentLinkedQueue.PollMethod) ~
          CHECKCAST(BackendObjType.Thread.jvmName) ~ DUP() ~ t.store()
        } {
          t.load() ~ INVOKEVIRTUAL(Thread.JoinMethod)
        } ~
        withName(2, BackendObjType.Iterator.toTpe) { i =>
          thisLoad() ~ GETFIELD(OnExitField) ~
          INVOKEVIRTUAL(LinkedList.IteratorMethod) ~
          i.store() ~
          whileLoop(Condition.NE) {
            i.load() ~ INVOKEINTERFACE(Iterator.HasNextMethod)
          } {
            i.load() ~ INVOKEINTERFACE(Iterator.NextMethod) ~
            CHECKCAST(Runnable.jvmName) ~
            INVOKEINTERFACE(Runnable.RunMethod)
          }
        } ~
        RETURN()
      }
    ))

    // final public void reportChildException(Throwable e) {
    //   childException = e;
    //   regionThread.interrupt();
    // }
    def ReportChildExceptionMethod: InstanceMethod = InstanceMethod(this.jvmName, IsPublic, IsFinal, "reportChildException", mkDescriptor(JvmName.Throwable.toTpe)(VoidableType.Void), Some(_ =>
      thisLoad() ~ ALOAD(1) ~
      PUTFIELD(ChildExceptionField) ~
      thisLoad() ~ GETFIELD(RegionThreadField) ~
      INVOKEVIRTUAL(Thread.InterruptMethod) ~
      RETURN()
    ))

    // final public void reThrowChildException() throws Throwable {
    //   if (childException != null)
    //     throw childException;
    // }
    def ReThrowChildExceptionMethod: InstanceMethod = InstanceMethod(this.jvmName, IsPublic, IsFinal, "reThrowChildException", MethodDescriptor.NothingToVoid, Some(_ =>
      thisLoad() ~ GETFIELD(ChildExceptionField) ~
      ifCondition(Condition.NONNULL) {
        thisLoad() ~ GETFIELD(ChildExceptionField) ~
        ATHROW()
      } ~
      RETURN()
    ))

    // final public void runOnExit(Runnable r) {
    //   onExit.addFirst(r);
    // }
    def RunOnExitMethod: InstanceMethod = InstanceMethod(this.jvmName, IsPublic, IsFinal, "runOnExit", mkDescriptor(BackendObjType.Runnable.toTpe)(VoidableType.Void), Some(_ =>
      thisLoad() ~ GETFIELD(OnExitField) ~ ALOAD(1) ~
      INVOKEVIRTUAL(LinkedList.AddFirstMethod) ~
      RETURN()
    ))
  }

  case object UncaughtExceptionHandler extends BackendObjType with Generatable {

    def genByteCode()(implicit flix: Flix): Array[Byte] = {
      val cm = mkClass(this.jvmName, IsFinal, interfaces = List(ThreadUncaughtExceptionHandler.jvmName))

      cm.mkField(RegionField)
      cm.mkConstructor(Constructor)
      cm.mkMethod(UncaughtExceptionMethod)

      cm.closeClassMaker()
    }

    // private final Region r;
    def RegionField: InstanceField = InstanceField(this.jvmName, IsPrivate, IsFinal, NotVolatile, "r", BackendObjType.Region.toTpe)

    // UncaughtExceptionHandler(Region r) { this.r = r; }
    def Constructor: ConstructorMethod = ConstructorMethod(this.jvmName, IsPublic, BackendObjType.Region.toTpe :: Nil, Some(_ =>
      thisLoad() ~ INVOKESPECIAL(JavaObject.Constructor) ~
      thisLoad() ~ ALOAD(1) ~ PUTFIELD(RegionField) ~
      RETURN()
    ))

    // public void uncaughtException(Thread t, Throwable e) { r.reportChildException(e); }
    def UncaughtExceptionMethod: InstanceMethod = InstanceMethod(this.jvmName, IsPublic, IsFinal, "uncaughtException", ThreadUncaughtExceptionHandler.UncaughtExceptionMethod.d, Some(_ =>
      thisLoad() ~ GETFIELD(RegionField) ~
      ALOAD(2) ~ INVOKEVIRTUAL(Region.ReportChildExceptionMethod) ~
      RETURN()
    ))
  }

  case class Main(sym: Symbol.DefnSym) extends BackendObjType with Generatable {

    def genByteCode()(implicit flix: Flix): Array[Byte] = {
      val cm = ClassMaker.mkClass(this.jvmName, IsFinal)

      cm.mkStaticMethod(MainMethod)

      cm.closeClassMaker()
    }

    def MainMethod: StaticMethod = StaticMethod(this.jvmName, IsPublic, NotFinal, "main", mkDescriptor(BackendType.Array(String.toTpe))(VoidableType.Void), Some(_ => {
      val defName = JvmOps.getFunctionDefinitionClassType(sym).name
      withName(0, BackendType.Array(String.toTpe))(args =>
        args.load() ~ INVOKESTATIC(Global.SetArgsMethod) ~
        NEW(defName) ~ DUP() ~ INVOKESPECIAL(defName, JvmName.ConstructorMethod, MethodDescriptor.NothingToVoid) ~
        DUP() ~ GETSTATIC(Unit.SingletonField) ~ PUTFIELD(InstanceField(defName, IsPublic, NotFinal, NotVolatile, "arg0", JavaObject.toTpe)) ~
        Result.unwindSuspensionFreeThunk(s"in ${this.jvmName.toBinaryName}", SourceLocation.Unknown) ~
        POP() ~ RETURN()
      )
    }))

  }

  //
  // Java Types
  //

  case object String extends BackendObjType {

    def JoinMethod: StaticMethod = StaticMethod(this.jvmName, IsPublic, NotFinal,
      "join", mkDescriptor(CharSequence.toTpe, BackendType.Array(CharSequence.toTpe))(String.toTpe), None)

    def BoolValueOf: StaticMethod = StaticMethod(this.jvmName, IsPublic, IsFinal,
      "valueOf", mkDescriptor(BackendType.Bool)(this.jvmName.toTpe), None)

    def CharValueOf: StaticMethod = StaticMethod(this.jvmName, IsPublic, IsFinal,
      "valueOf", mkDescriptor(BackendType.Char)(this.jvmName.toTpe), None)

    // implicit use of Int8 as Int32
    def Int8ValueOf: StaticMethod = StaticMethod(this.jvmName, IsPublic, IsFinal,
      "valueOf", mkDescriptor(BackendType.Int32)(this.jvmName.toTpe), None)

    // implicit use of Int16 as Int32
    def Int16ValueOf: StaticMethod = StaticMethod(this.jvmName, IsPublic, IsFinal,
      "valueOf", mkDescriptor(BackendType.Int32)(this.jvmName.toTpe), None)

    def Int32ValueOf: StaticMethod = StaticMethod(this.jvmName, IsPublic, IsFinal,
      "valueOf", mkDescriptor(BackendType.Int32)(this.jvmName.toTpe), None)

    def Int64ValueOf: StaticMethod = StaticMethod(this.jvmName, IsPublic, IsFinal,
      "valueOf", mkDescriptor(BackendType.Int64)(this.jvmName.toTpe), None)

    def Float32ValueOf: StaticMethod = StaticMethod(this.jvmName, IsPublic, IsFinal,
      "valueOf", mkDescriptor(BackendType.Float32)(this.jvmName.toTpe), None)

    def Float64ValueOf: StaticMethod = StaticMethod(this.jvmName, IsPublic, IsFinal,
      "valueOf", mkDescriptor(BackendType.Float64)(this.jvmName.toTpe), None)

    def ObjectValueOf: StaticMethod = StaticMethod(this.jvmName, IsPublic, IsFinal,
      "valueOf", mkDescriptor(BackendObjType.JavaObject.toTpe)(this.jvmName.toTpe), None)

    def Concat: InstanceMethod = InstanceMethod(this.jvmName, IsPublic, NotFinal,
      "concat", mkDescriptor(this.jvmName.toTpe)(this.jvmName.toTpe), None)
  }

  case object CharSequence extends BackendObjType

  case object Arrays extends BackendObjType {
    def BoolArrToString: StaticMethod = StaticMethod(this.jvmName, IsPublic, IsFinal,
      "toString", mkDescriptor(BackendType.Array(BackendType.Bool))(BackendObjType.String.toTpe), None)

    def CharArrToString: StaticMethod = StaticMethod(this.jvmName, IsPublic, IsFinal,
      "toString", mkDescriptor(BackendType.Array(BackendType.Char))(BackendObjType.String.toTpe), None)

    def Int8ArrToString: StaticMethod = StaticMethod(this.jvmName, IsPublic, IsFinal,
      "toString", mkDescriptor(BackendType.Array(BackendType.Int8))(BackendObjType.String.toTpe), None)

    def Int16ArrToString: StaticMethod = StaticMethod(this.jvmName, IsPublic, IsFinal,
      "toString", mkDescriptor(BackendType.Array(BackendType.Int16))(BackendObjType.String.toTpe), None)

    def Int32ArrToString: StaticMethod = StaticMethod(this.jvmName, IsPublic, IsFinal,
      "toString", mkDescriptor(BackendType.Array(BackendType.Int32))(BackendObjType.String.toTpe), None)

    def Int64ArrToString: StaticMethod = StaticMethod(this.jvmName, IsPublic, IsFinal,
      "toString", mkDescriptor(BackendType.Array(BackendType.Int64))(BackendObjType.String.toTpe), None)

    def Float32ArrToString: StaticMethod = StaticMethod(this.jvmName, IsPublic, IsFinal,
      "toString", mkDescriptor(BackendType.Array(BackendType.Float32))(BackendObjType.String.toTpe), None)

    def Float64ArrToString: StaticMethod = StaticMethod(this.jvmName, IsPublic, IsFinal,
      "toString", mkDescriptor(BackendType.Array(BackendType.Float64))(BackendObjType.String.toTpe), None)

    def ObjArrToString: StaticMethod = StaticMethod(this.jvmName, IsPublic, IsFinal,
      "toString", mkDescriptor(BackendType.Array(BackendObjType.JavaObject.toTpe))(BackendObjType.String.toTpe), None)

    def DeepToString: StaticMethod = StaticMethod(this.jvmName, IsPublic, IsFinal,
      "deepToString", mkDescriptor(BackendType.Array(BackendObjType.JavaObject.toTpe))(BackendObjType.String.toTpe), None)
  }

  case object JavaObject extends BackendObjType {

    def Constructor: ConstructorMethod = ConstructorMethod(this.jvmName, IsPublic, Nil, None)

    def EqualsMethod: InstanceMethod = InstanceMethod(this.jvmName, IsPublic, NotFinal, "equals",
      mkDescriptor(JavaObject.toTpe)(BackendType.Bool), None)

    def HashcodeMethod: InstanceMethod = InstanceMethod(this.jvmName, IsPublic, NotFinal, "hashCode",
      mkDescriptor()(BackendType.Int32), None)

    def ToStringMethod: InstanceMethod = InstanceMethod(this.jvmName, IsPublic, NotFinal, "toString",
      mkDescriptor()(String.toTpe), None)

    def GetClassMethod: InstanceMethod = InstanceMethod(this.jvmName, IsPublic, NotFinal, "getClass",
      mkDescriptor()(JvmName.Class.toTpe), None)
  }

  case object StringBuilder extends BackendObjType {

    def Constructor: ConstructorMethod = ConstructorMethod(this.jvmName, IsPublic, Nil, None)

    def AppendStringMethod: InstanceMethod = InstanceMethod(this.jvmName, IsPublic, IsFinal, "append",
      mkDescriptor(String.toTpe)(StringBuilder.toTpe), None)

    def AppendInt32Method: InstanceMethod = InstanceMethod(this.jvmName, IsPublic, IsFinal, "append",
      mkDescriptor(BackendType.Int32)(StringBuilder.toTpe), None)

  }

  case object Objects extends BackendObjType {

    def EqualsMethod: StaticMethod = StaticMethod(this.jvmName, IsPublic, IsFinal, "equals",
      mkDescriptor(JavaObject.toTpe, JavaObject.toTpe)(BackendType.Bool), None)

    def HashMethod: StaticMethod = StaticMethod(this.jvmName, IsPublic, IsFinal, "hash",
      mkDescriptor(BackendType.Array(JavaObject.toTpe))(BackendType.Int32), None)

  }

  case object LambdaMetaFactory extends BackendObjType {
    private def methodHandlesLookup: BackendType = JvmName(List("java", "lang", "invoke"), "MethodHandles$Lookup").toTpe

    private def methodType: BackendType = JvmName(List("java", "lang", "invoke"), "MethodType").toTpe

    private def methodHandle: BackendType = JvmName(List("java", "lang", "invoke"), "MethodHandle").toTpe

    private def callSite: BackendType = JvmName(List("java", "lang", "invoke"), "CallSite").toTpe

    def MetaFactoryMethod: StaticMethod = StaticMethod(
      this.jvmName, IsPublic, IsFinal, "metafactory",
      mkDescriptor(methodHandlesLookup, String.toTpe, methodType, methodType, methodHandle, methodType)(callSite),
      None
    )
  }

  case object LinkedList extends BackendObjType {

    def AddFirstMethod: InstanceMethod = InstanceMethod(this.jvmName, IsPublic, NotFinal, "addFirst",
      mkDescriptor(JavaObject.toTpe)(VoidableType.Void), None)

    def IteratorMethod: InstanceMethod = InstanceMethod(this.jvmName, IsPublic, NotFinal, "iterator",
      mkDescriptor()(BackendObjType.Iterator.toTpe), None)
  }

  case object Iterator extends BackendObjType {

    def HasNextMethod: InterfaceMethod = InterfaceMethod(this.jvmName, "hasNext",
      mkDescriptor()(BackendType.Bool))

    def NextMethod: InterfaceMethod = InterfaceMethod(this.jvmName, "next",
      mkDescriptor()(JavaObject.toTpe))
  }

  case object Runnable extends BackendObjType {

    def RunMethod: InterfaceMethod = InterfaceMethod(this.jvmName, "run",
      MethodDescriptor.NothingToVoid)
  }

  case object ConcurrentLinkedQueue extends BackendObjType {

    def AddMethod: InstanceMethod = InstanceMethod(this.jvmName, IsPublic, NotFinal, "add",
      mkDescriptor(JavaObject.toTpe)(BackendType.Bool), None)

    def PollMethod: InstanceMethod = InstanceMethod(this.jvmName, IsPublic, NotFinal, "poll",
      mkDescriptor()(JavaObject.toTpe), None)
  }

  case object Thread extends BackendObjType {

    def StartMethod: InstanceMethod = InstanceMethod(this.jvmName, IsPublic, NotFinal, "start",
      MethodDescriptor.NothingToVoid, None)

    def JoinMethod: InstanceMethod = InstanceMethod(this.jvmName, IsPublic, NotFinal, "join",
      MethodDescriptor.NothingToVoid, None)

    def CurrentThreadMethod: StaticMethod = StaticMethod(this.jvmName, IsPublic, IsFinal, "currentThread",
      mkDescriptor()(this.toTpe), None)

    def InterruptMethod: InstanceMethod = InstanceMethod(this.jvmName, IsPublic, IsFinal, "interrupt",
      MethodDescriptor.NothingToVoid, None)

    def SetUncaughtExceptionHandlerMethod: InstanceMethod = InstanceMethod(this.jvmName, IsPublic, IsFinal, "setUncaughtExceptionHandler",
      mkDescriptor(ThreadUncaughtExceptionHandler.toTpe)(VoidableType.Void), None)

    def OfVirtualMethod: StaticMethod = StaticMethod(this.jvmName, IsPublic, IsFinal, "ofVirtual",
      mkDescriptor()(ThreadBuilderOfVirtual.toTpe), None)
  }

  case object ThreadBuilderOfVirtual extends BackendObjType {

    def UnstartedMethod: InterfaceMethod = InterfaceMethod(this.jvmName, "unstarted",
      mkDescriptor(JvmName.Runnable.toTpe)(BackendObjType.Thread.toTpe))
  }

  case object ThreadUncaughtExceptionHandler extends BackendObjType {

    def UncaughtExceptionMethod: InstanceMethod = InstanceMethod(this.jvmName, IsPublic, NotFinal, "uncaughtException",
      mkDescriptor(Thread.toTpe, JvmName.Throwable.toTpe)(VoidableType.Void), None)
  }

  case object ReentrantLock extends BackendObjType {

    def Constructor: ConstructorMethod = ConstructorMethod(this.jvmName, IsPublic, Nil, None)

    def UnlockMethod: InstanceMethod = InstanceMethod(this.jvmName, IsPublic, NotFinal, "unlock", MethodDescriptor.NothingToVoid, None)

    def LockInterruptiblyMethod: InstanceMethod = InstanceMethod(this.jvmName, IsPublic, NotFinal, "lockInterruptibly", MethodDescriptor.NothingToVoid, None)

  }

  case object Result extends BackendObjType with Generatable {

    def genByteCode()(implicit flix: Flix): Array[Byte] = {
      val cm = mkInterface(this.jvmName)
      cm.closeClassMaker()
    }

    /**
      * Expects a Result on the stack and leaves a non-Thunk Result.
      * [..., Result] --> [..., Suspension|Value]
      */
    def unwindThunk(): InstructionSet = {
      whileLoop(Condition.NE)(DUP() ~ INSTANCEOF(Thunk.jvmName)) {
        CHECKCAST(Thunk.jvmName) ~
          INVOKEINTERFACE(Thunk.InvokeMethod)
      }
    }

    /**
      * Expects a Result on the stack.
      * If the result is a Suspension, this will return a modified Suspension.
      * If the result in NOT a Suspension, this will leave it on the stack.
      * [..., Result] --> [..., Thunk|Value]
      * side effect: Will return a modified suspension if a suspension occurs
      */
    def handleSuspension(pc: Int, newFrame: InstructionSet, setPc: InstructionSet): InstructionSet = {
      DUP() ~ INSTANCEOF(Suspension.jvmName) ~
      ifCondition(Condition.NE) {
        DUP() ~ CHECKCAST(Suspension.jvmName) ~ // [..., s]
        // Add our new frame
        NEW(Suspension.jvmName) ~ DUP() ~ INVOKESPECIAL(Suspension.Constructor) ~ // [..., s, s']
        SWAP() ~ // [..., s', s]
        DUP2() ~ // [..., s', s, s', s]
        GETFIELD(Suspension.EffSymField) ~ PUTFIELD(Suspension.EffSymField) ~ // [..., s', s]
        DUP2() ~ GETFIELD(Suspension.EffOpField) ~ PUTFIELD(Suspension.EffOpField) ~ // [..., s', s]
        DUP2() ~ GETFIELD(Suspension.ResumptionField) ~ PUTFIELD(Suspension.ResumptionField) ~ // [..., s', s]
        DUP2() ~ GETFIELD(Suspension.PrefixField) ~ // [..., s', s, s', s.prefix]
        // Make the new frame and push it
        newFrame ~
        DUP() ~ cheat(mv => GenExpression.compileInt(pc)(mv)) ~ setPc ~
        INVOKEINTERFACE(Frames.PushMethod) ~ // [..., s', s, s', prefix']
        PUTFIELD(Suspension.PrefixField) ~ // [..., s', s]
        POP() ~ // [..., s']
        // Return the suspension up the stack
        xReturn(Suspension.toTpe)
      }
    }

    /**
      * Expects a Result on the stack and leaves a Value.
      * This might return if a Suspension is encountered.
      * [..., Result] --> [..., Value.value: tpe]
      * side effect: Will return any Suspension found
      */
    def unwindThunkToValue(pc: Int, newFrame: InstructionSet, setPc: InstructionSet): InstructionSet = {
      unwindThunk() ~
      handleSuspension(pc, newFrame, setPc) ~
      CHECKCAST(Value.jvmName) // Cannot fail
    }

    /**
      * Expects a Result on the stack and leaves something of the given tpe but erased.
      * Assumes that the result is control-pure, i.e. it is not a suspension and will never return a suspension through a thunk.
      * [..., Result] --> [..., Value.value: tpe]
      * side effect: crashes on suspensions
      */
    def unwindSuspensionFreeThunkToType(tpe: BackendType, errorHint: String, loc: SourceLocation): InstructionSet = {
      unwindThunk() ~
      crashIfSuspension(errorHint, loc) ~
      CHECKCAST(Value.jvmName) ~ // Cannot fail
      GETFIELD(Value.fieldFromType(tpe))
    }

    /**
      * Expects a Result on the stack and leaves a Value.
      * Assumes that the result is control-pure, i.e. it is not a suspension and will never return a suspension through a thunk.
      * [..., Result] --> [..., Value]
      * side effect: crashes on suspensions
      */
    def unwindSuspensionFreeThunk(errorHint: String, loc: SourceLocation): InstructionSet = {
      unwindThunk() ~ crashIfSuspension(errorHint, loc) ~ CHECKCAST(Value.jvmName)
    }

    /**
      * [..., Result] -> [..., Value|Thunk]
      * side effect: if the result is a suspension, a [[UnhandledEffectError]] is thrown.
      */
    def crashIfSuspension(errorHint: String, loc: SourceLocation): InstructionSet = {
      DUP() ~ INSTANCEOF(Suspension.jvmName) ~
      ifCondition(Condition.NE)(
        CHECKCAST(Suspension.jvmName) ~
        NEW(UnhandledEffectError.jvmName) ~
          // [.., suspension, UEE] -> [.., suspension, UEE, UEE, suspension]
          DUP2() ~ SWAP() ~
          pushString(errorHint) ~
          cheat(mv => AsmOps.compileReifiedSourceLocation(mv, loc)) ~
          // [.., suspension, UEE, UEE, suspension, info, rsl] -> [.., suspension, UEE]
          INVOKESPECIAL(UnhandledEffectError.Constructor) ~
          ATHROW()
      )
    }
  }

  case object Value extends BackendObjType with Generatable {

    def genByteCode()(implicit flix: Flix): Array[Byte] = {
      val cm = mkClass(this.jvmName, IsFinal, interfaces = List(Result.jvmName))

      // The fields of all erased types, only one will be relevant
      cm.mkConstructor(Constructor)
      cm.mkField(BoolField)
      cm.mkField(CharField)
      cm.mkField(Int8Field)
      cm.mkField(Int16Field)
      cm.mkField(Int32Field)
      cm.mkField(Int64Field)
      cm.mkField(Float32Field)
      cm.mkField(Float64Field)
      cm.mkField(ObjectField)

      cm.closeClassMaker()
    }

    def Constructor: ConstructorMethod = nullarySuperConstructor(JavaObject.Constructor)

    def BoolField: InstanceField = InstanceField(this.jvmName, IsPublic, NotFinal, NotVolatile, "b", BackendType.Bool)

    def CharField: InstanceField = InstanceField(this.jvmName, IsPublic, NotFinal, NotVolatile, "c", BackendType.Char)

    def Int8Field: InstanceField = InstanceField(this.jvmName, IsPublic, NotFinal, NotVolatile, "i8", BackendType.Int8)

    def Int16Field: InstanceField = InstanceField(this.jvmName, IsPublic, NotFinal, NotVolatile, "i16", BackendType.Int16)

    def Int32Field: InstanceField = InstanceField(this.jvmName, IsPublic, NotFinal, NotVolatile, "i32", BackendType.Int32)

    def Int64Field: InstanceField = InstanceField(this.jvmName, IsPublic, NotFinal, NotVolatile, "i64", BackendType.Int64)

    def Float32Field: InstanceField = InstanceField(this.jvmName, IsPublic, NotFinal, NotVolatile, "f32", BackendType.Float32)

    def Float64Field: InstanceField = InstanceField(this.jvmName, IsPublic, NotFinal, NotVolatile, "f64", BackendType.Float64)

    def ObjectField: InstanceField = InstanceField(this.jvmName, IsPublic, NotFinal, NotVolatile, "o", BackendObjType.JavaObject.toTpe)

    /**
      * Returns the field of Value corresponding to the given type
      */
    def fieldFromType(tpe: BackendType): InstanceField = {
      import BackendType.*
      tpe match {
        case Bool => BoolField
        case Char => CharField
        case Int8 => Int8Field
        case Int16 => Int16Field
        case Int32 => Int32Field
        case Int64 => Int64Field
        case Float32 => Float32Field
        case Float64 => Float64Field
        case Array(_) | BackendType.Reference(_) => ObjectField
      }
    }
  }

  /** Frame is really just java.util.Function<Value, Result> **/
  case object Frame extends BackendObjType with Generatable {

    def genByteCode()(implicit flix: Flix): Array[Byte] = {
      val cm = mkInterface(this.jvmName)

      cm.mkInterfaceMethod(ApplyMethod)
      cm.mkStaticInterfaceMethod(StaticApplyMethod)

      cm.closeClassMaker()
    }

    def ApplyMethod: InterfaceMethod = InterfaceMethod(this.jvmName, "applyFrame", mkDescriptor(Value.toTpe)(Result.toTpe))

    def StaticApplyMethod: StaticInterfaceMethod = StaticInterfaceMethod(
      this.jvmName,
      IsPublic,
      NotFinal,
      "applyFrameStatic",
      mkDescriptor(Frame.toTpe, Value.toTpe)(Result.toTpe),
      Some(_ => withName(0, Frame.toTpe){f => withName(1, Value.toTpe){resumeArg => {
        f.load() ~ resumeArg.load() ~ INVOKEINTERFACE(Frame.ApplyMethod) ~ ARETURN()
      }}}))
  }

  case object Thunk extends BackendObjType with Generatable {

    def genByteCode()(implicit flix: Flix): Array[Byte] = {
      val cm = mkInterface(this.jvmName, interfaces = List(Result.jvmName, Runnable.jvmName))

      cm.mkInterfaceMethod(InvokeMethod)
      cm.mkDefaultMethod(RunMethod)

      cm.closeClassMaker()
    }

    def InvokeMethod: InterfaceMethod = InterfaceMethod(this.jvmName, "invoke", mkDescriptor()(Result.toTpe))

    def RunMethod: DefaultMethod = DefaultMethod(this.jvmName, IsPublic, NotFinal, "run", mkDescriptor()(VoidableType.Void), Some(_ =>
      thisLoad() ~ Result.unwindSuspensionFreeThunk(s"in ${JvmName.Runnable.toBinaryName}", SourceLocation.Unknown) ~ POP() ~ RETURN()
    ))
  }

  case object Suspension extends BackendObjType with Generatable {

    def genByteCode()(implicit flix: Flix): Array[Byte] = {
      val cm = mkClass(this.jvmName, IsFinal, interfaces = List(Result.jvmName))

      cm.mkConstructor(Constructor)
      cm.mkField(EffSymField)
      cm.mkField(EffOpField)
      cm.mkField(PrefixField)
      cm.mkField(ResumptionField)

      cm.closeClassMaker()
    }

    def Constructor: ConstructorMethod = nullarySuperConstructor(JavaObject.Constructor)

    def EffSymField: InstanceField = InstanceField(this.jvmName, IsPublic, NotFinal, NotVolatile, "effSym", String.toTpe)
    def EffOpField: InstanceField = InstanceField(this.jvmName, IsPublic, NotFinal, NotVolatile, "effOp", EffectCall.toTpe)
    def PrefixField: InstanceField = InstanceField(this.jvmName, IsPublic, NotFinal, NotVolatile, "prefix", Frames.toTpe)
    def ResumptionField: InstanceField = InstanceField(this.jvmName, IsPublic, NotFinal, NotVolatile, "resumption", Resumption.toTpe)

  }

  case object Frames extends BackendObjType with Generatable {

    def genByteCode()(implicit flix: Flix): Array[Byte] = {
      val cm = mkInterface(this.jvmName)

      cm.mkInterfaceMethod(PushMethod)
      cm.mkInterfaceMethod(ReverseOntoMethod)

      cm.closeClassMaker()
    }

    def PushMethod: InterfaceMethod = InterfaceMethod(this.jvmName, "push", mkDescriptor(Frame.toTpe)(Frames.toTpe))

    def ReverseOntoMethod: InterfaceMethod = InterfaceMethod(this.jvmName, "reverseOnto", mkDescriptor(Frames.toTpe)(Frames.toTpe))

    val pushImplementation: Unit => InstructionSet = _ => {
      withName(1, Frame.toTpe)(frame =>
        NEW(FramesCons.jvmName) ~ DUP() ~ INVOKESPECIAL(FramesCons.Constructor) ~
          DUP() ~ frame.load() ~ PUTFIELD(FramesCons.HeadField) ~
          DUP() ~ thisLoad() ~ PUTFIELD(FramesCons.TailField) ~
          xReturn(FramesCons.toTpe)
      )
    }
  }

  case object FramesCons extends BackendObjType with Generatable {

    def genByteCode()(implicit flix: Flix): Array[Byte] = {
      val cm = mkClass(this.jvmName, IsFinal, interfaces = List(Frames.jvmName))

      cm.mkField(HeadField)
      cm.mkField(TailField)
      cm.mkConstructor(Constructor)
      cm.mkMethod(PushMethod)
      cm.mkMethod(ReverseOntoMethod)

      cm.closeClassMaker()
    }

    def HeadField: InstanceField = InstanceField(this.jvmName, IsPublic, NotFinal, NotVolatile, "head", Frame.toTpe)

    def TailField: InstanceField = InstanceField(this.jvmName, IsPublic, NotFinal, NotVolatile, "tail", Frames.toTpe)

    def Constructor: ConstructorMethod = nullarySuperConstructor(JavaObject.Constructor)

    def PushMethod: InstanceMethod = Frames.PushMethod.implementation(this.jvmName, IsFinal, Some(Frames.pushImplementation))

    def ReverseOntoMethod: InstanceMethod = Frames.ReverseOntoMethod.implementation(this.jvmName, IsFinal, Some(_ =>
      withName(1, Frames.toTpe)(rest =>
        thisLoad() ~ GETFIELD(TailField) ~
        NEW(FramesCons.jvmName) ~ DUP() ~ INVOKESPECIAL(FramesCons.Constructor) ~
        DUP() ~ thisLoad() ~ GETFIELD(HeadField) ~ PUTFIELD(HeadField) ~
        DUP() ~ rest.load() ~ PUTFIELD(TailField) ~
        INVOKEINTERFACE(Frames.ReverseOntoMethod) ~
        xReturn(Frames.toTpe)
      )
    ))
  }

  case object FramesNil extends BackendObjType with Generatable {

    def genByteCode()(implicit flix: Flix): Array[Byte] = {
      val cm = mkClass(this.jvmName, IsFinal, interfaces = List(Frames.jvmName))

      cm.mkConstructor(Constructor)
      cm.mkMethod(PushMethod)
      cm.mkMethod(ReverseOntoMethod)

      cm.closeClassMaker()
    }

    def Constructor: ConstructorMethod = nullarySuperConstructor(JavaObject.Constructor)

    def PushMethod: InstanceMethod = Frames.PushMethod.implementation(this.jvmName, IsFinal, Some(Frames.pushImplementation))

    def ReverseOntoMethod: InstanceMethod = Frames.ReverseOntoMethod.implementation(this.jvmName, IsFinal, Some(_ =>
      withName(1, Frames.toTpe)(rest =>
        rest.load() ~ xReturn(rest.tpe)
      )
    ))
  }

  case object Resumption extends BackendObjType with Generatable {
    def genByteCode()(implicit flix: Flix): Array[Byte] = {
      val cm = mkInterface(this.jvmName)
      cm.mkInterfaceMethod(RewindMethod)
      cm.mkStaticInterfaceMethod(StaticRewindMethod)
      cm.closeClassMaker()
    }

    def RewindMethod: InterfaceMethod = InterfaceMethod(this.jvmName, "rewind", mkDescriptor(Value.toTpe)(Result.toTpe))

    def StaticRewindMethod: StaticInterfaceMethod = StaticInterfaceMethod(this.jvmName, IsPublic, NotFinal, "staticRewind", mkDescriptor(Resumption.toTpe, Value.toTpe)(Result.toTpe), Some(_ =>
      withName(0, Resumption.toTpe) { resumption =>
        withName(1, Value.toTpe) { v => {
          resumption.load() ~ v.load() ~ INVOKEINTERFACE(Resumption.RewindMethod) ~ ARETURN()
        }
        }
      }
    ))
  }

  case object ResumptionCons extends BackendObjType with Generatable {

    def genByteCode()(implicit flix: Flix): Array[Byte] = {
      val cm = mkClass(this.jvmName, IsFinal, interfaces = List(Resumption.jvmName))

      cm.mkConstructor(Constructor)

      cm.mkField(SymField)
      cm.mkField(HandlerField)
      cm.mkField(FramesField)
      cm.mkField(TailField)

      cm.mkMethod(RewindMethod)

      cm.closeClassMaker()
    }

    def Constructor: ConstructorMethod = nullarySuperConstructor(JavaObject.Constructor)

    def SymField: InstanceField = InstanceField(this.jvmName, IsPublic, NotFinal, NotVolatile, "sym", String.toTpe)
    def HandlerField: InstanceField = InstanceField(this.jvmName, IsPublic, NotFinal, NotVolatile, "handler", Handler.toTpe)
    def FramesField: InstanceField = InstanceField(this.jvmName, IsPublic, NotFinal, NotVolatile, "frames", Frames.toTpe)
    def TailField: InstanceField = InstanceField(this.jvmName, IsPublic, NotFinal, NotVolatile, "tail", Resumption.toTpe)

    def RewindMethod: InstanceMethod = Resumption.RewindMethod.implementation(this.jvmName, IsFinal, Some(_ =>
      withName(1, Value.toTpe) { v =>
        thisLoad() ~ GETFIELD(SymField) ~
          thisLoad() ~ GETFIELD(HandlerField) ~
          thisLoad() ~ GETFIELD(FramesField) ~
          // () -> tail.rewind(v)
          thisLoad() ~ GETFIELD(TailField) ~
          v.load() ~
          mkStaticLambda(Thunk.InvokeMethod, Resumption.StaticRewindMethod, drop = 0) ~
          mkStaticLambda(Thunk.InvokeMethod, Handler.InstallHandlerMethod, drop = 0) ~
          xReturn(Thunk.toTpe)
      }))
  }

  case object ResumptionNil extends BackendObjType with Generatable {

    def genByteCode()(implicit flix: Flix): Array[Byte] = {
      val cm = mkClass(this.jvmName, IsFinal, interfaces = List(Resumption.jvmName))

      cm.mkConstructor(Constructor)
      cm.mkMethod(RewindMethod)

      cm.closeClassMaker()
    }

    def Constructor: ConstructorMethod = nullarySuperConstructor(JavaObject.Constructor)

    def RewindMethod: InstanceMethod = Resumption.RewindMethod.implementation(this.jvmName, IsFinal, Some(_ =>
      withName(1, Value.toTpe) { v =>
        v.load() ~ xReturn(v.tpe)
      }
    ))
  }

  case object Handler extends BackendObjType with Generatable {

    def genByteCode()(implicit flix: Flix): Array[Byte] = {
      val cm = mkInterface(this.jvmName)
      cm.mkStaticInterfaceMethod(InstallHandlerMethod)
      cm.closeClassMaker()
    }

    def InstallHandlerMethod: StaticInterfaceMethod = StaticInterfaceMethod(
      this.jvmName,
      IsPublic,
      NotFinal,
      "installHandler",
      mkDescriptor(String.toTpe, Handler.toTpe, Frames.toTpe, Thunk.toTpe)(Result.toTpe),
      Some(_ => withName(0, String.toTpe){effSym => withName(1, Handler.toTpe){handler =>
        withName(2, Frames.toTpe){frames => withName(3, Thunk.toTpe){thunk =>
          thunk.load() ~
          // Thunk|Value|Suspension
          Result.unwindThunk() ~
          // Value|Suspension
          { // handle suspension
            DUP() ~ INSTANCEOF(Suspension.jvmName) ~ ifCondition(Condition.NE) {
              DUP() ~ CHECKCAST(Suspension.jvmName) ~ storeWithName(4, Suspension.toTpe) {s =>
                NEW(ResumptionCons.jvmName) ~ DUP() ~ INVOKESPECIAL(ResumptionCons.Constructor) ~
                  DUP() ~ effSym.load() ~ PUTFIELD(ResumptionCons.SymField) ~
                  DUP() ~ handler.load() ~ PUTFIELD(ResumptionCons.HandlerField) ~
                  DUP() ~
                  s.load() ~ GETFIELD(Suspension.PrefixField) ~ frames.load() ~ INVOKEINTERFACE(Frames.ReverseOntoMethod) ~
                  PUTFIELD(ResumptionCons.FramesField) ~
                  DUP() ~ s.load() ~ GETFIELD(Suspension.ResumptionField) ~ PUTFIELD(ResumptionCons.TailField) ~
                  storeWithName(5, ResumptionCons.toTpe){r =>
                    s.load() ~ GETFIELD(Suspension.EffSymField) ~ effSym.load() ~ INVOKEVIRTUAL(JavaObject.EqualsMethod) ~
                    ifCondition(Condition.NE){
                      s.load() ~ GETFIELD(Suspension.EffOpField) ~ handler.load() ~ r.load() ~
                      INVOKEINTERFACE(EffectCall.ApplyMethod) ~ xReturn(Result.toTpe)
                    } ~
                    NEW(Suspension.jvmName) ~ DUP() ~ INVOKESPECIAL(Suspension.Constructor) ~
                    DUP() ~ s.load() ~ GETFIELD(Suspension.EffSymField) ~ PUTFIELD(Suspension.EffSymField) ~
                    DUP() ~ s.load() ~ GETFIELD(Suspension.EffOpField) ~ PUTFIELD(Suspension.EffOpField) ~
                    DUP() ~ NEW(FramesNil.jvmName) ~ DUP() ~ INVOKESPECIAL(FramesNil.Constructor) ~ PUTFIELD(Suspension.PrefixField) ~
                    DUP() ~ r.load() ~ PUTFIELD(Suspension.ResumptionField) ~
                    xReturn(Suspension.toTpe)
                  }
              }
            }
          } ~
          // Value
          CHECKCAST(Value.jvmName) ~ storeWithName(6, Value.toTpe) {res =>
            //
            // Case on frames
            // FramesNil
            frames.load() ~ INSTANCEOF(FramesNil.jvmName) ~ ifCondition(Condition.NE) {
              res.load() ~ xReturn(Value.toTpe)
            } ~
              // FramesCons
              frames.load() ~ CHECKCAST(FramesCons.jvmName) ~ storeWithName(7, FramesCons.toTpe) { cons => {
              effSym.load() ~
              handler.load() ~
              cons.load() ~ GETFIELD(FramesCons.TailField) ~
              // thunk
              cons.load() ~ GETFIELD(FramesCons.HeadField) ~
              res.load() ~
              mkStaticLambda(Thunk.InvokeMethod, Frame.StaticApplyMethod, drop = 0) ~
              INVOKESTATIC(InstallHandlerMethod) ~
              xReturn(Result.toTpe)
            }
          }}
      }}}}
      )
    )
  }

  case object EffectCall extends BackendObjType with Generatable {

    def genByteCode()(implicit flix: Flix): Array[Byte] = {
      val cm = mkInterface(this.jvmName)
      cm.mkInterfaceMethod(ApplyMethod)
      cm.closeClassMaker()
    }

    def ApplyMethod: InterfaceMethod = InterfaceMethod(this.jvmName, "apply", mkDescriptor(Handler.toTpe, Resumption.toTpe)(Result.toTpe))

  }

  case class ResumptionWrapper(tpe: BackendType) extends BackendObjType with Generatable {

    // tpe -> Result
    private val superClass: JvmType.Reference = JvmOps.getClosureAbstractClassType(List(tpe.toErasedJvmType), JvmType.Object)

    def genByteCode()(implicit flix: Flix): Array[Byte] = {
      val cm = mkClass(this.jvmName, IsFinal, superClass.name)
      cm.mkConstructor(Constructor)
      cm.mkField(ResumptionField)
      cm.mkMethod(InvokeMethod)
      cm.mkMethod(UniqueMethod)
      cm.closeClassMaker()
    }

    def Constructor: ConstructorMethod = ConstructorMethod(this.jvmName, IsPublic, List(Resumption.toTpe), Some(_ =>
      withName(1, Resumption.toTpe) { resumption =>
        thisLoad() ~ INVOKESPECIAL(superClass.name, JvmName.ConstructorMethod, MethodDescriptor.NothingToVoid) ~
          thisLoad() ~ resumption.load() ~ PUTFIELD(ResumptionField) ~
          RETURN()
      }
    ))

    def ResumptionField: InstanceField = InstanceField(this.jvmName, IsPrivate, IsFinal, NotVolatile, "resumption", Resumption.toTpe)

    def InvokeMethod: InstanceMethod = Thunk.InvokeMethod.implementation(this.jvmName, NotFinal, Some(_ =>
      thisLoad() ~ GETFIELD(ResumptionField) ~
        NEW(Value.jvmName) ~ DUP() ~ INVOKESPECIAL(Value.Constructor) ~
        DUP() ~
        thisLoad() ~ cheat(_.visitFieldInsn(Opcodes.GETFIELD, this.jvmName.toInternalName, "arg0", tpe.toErased.toDescriptor)) ~
        PUTFIELD(Value.fieldFromType(tpe.toErased)) ~
        INVOKEINTERFACE(Resumption.RewindMethod) ~
        xReturn(Result.toTpe)
    ))

    def UniqueMethod: InstanceMethod = InstanceMethod(this.jvmName, IsPublic, NotFinal, GenClosureAbstractClasses.GetUniqueThreadClosureFunctionName, mkDescriptor()(Native(this.superClass.name).toTpe), Some(_ =>
      thisLoad() ~ ARETURN()
    ))

  }
}

sealed trait Generatable extends BackendObjType {
  def genByteCode()(implicit flix: Flix): Array[Byte]
}<|MERGE_RESOLUTION|>--- conflicted
+++ resolved
@@ -340,56 +340,13 @@
 
     def NameField: InstanceField = Tagged.NameField
 
-<<<<<<< HEAD
-    def IndexField(i: Int): InstanceField = InstanceField(this.jvmName, IsPublic, NotFinal, NotVolatile, s"field$i", elms(i))
-=======
     def IndexField(i: Int): InstanceField = InstanceField(this.jvmName, IsPublic, NotFinal, NotVolatile, s"v$i", elms(i))
->>>>>>> ebda33d8
 
     def Constructor: ConstructorMethod = nullarySuperConstructor(Tagged.Constructor)
 
     def ToStringMethod: InstanceMethod = JavaObject.ToStringMethod.implementation(this.jvmName, Some(_ => {
-<<<<<<< HEAD
-      // [...] -> [..., "v1, v2, ..."]
-      def commaSepElmString(): InstructionSet = {
-        // new String[elms.length] // referred to as `elms`
-        cheat(mv => GenExpression.compileInt(elms.length)(mv)) ~ ANEWARRAY(String.jvmName) ~
-          ICONST_M1() ~ // running index referred to as `j`
-          // current stack [elms, j]
-          composeN(elms.indices.map(i => {
-            val field = IndexField(i)
-            // [elms, j] -> [elms, j+1]
-            ICONST_1() ~ IADD() ~
-              // [elms, j + 1] -> [elms, j + 1, elms, j + 1]
-              DUP2() ~
-              // this.field$i.toString
-              thisLoad() ~ GETFIELD(field) ~ xToString(field.tpe) ~
-              // [elms, j + 1, elms, j + 1, string] -> [elms, j + 1]
-              AASTORE()
-          })) ~
-          POP() ~
-          // [elms] -> [", ", elms]
-          pushString(", ") ~ SWAP() ~
-          INVOKESTATIC(String.JoinMethod)
-      }
-      // new String[4] // referred to as `arr`
-      ICONST_4() ~ ANEWARRAY(String.jvmName) ~
-        // arr[0] = "Enum"
-        DUP() ~ ICONST_0() ~ thisLoad() ~ GETFIELD(NameField) ~ AASTORE() ~
-        // arr[1] = "("
-        DUP() ~ ICONST_1() ~ pushString("(") ~ AASTORE() ~
-        // arr[2] = "v1, v2, v3"
-        DUP() ~ ICONST_2() ~ commaSepElmString() ~ AASTORE() ~
-        // arr[3] = ")"
-        DUP() ~ ICONST_3() ~ pushString(")") ~ AASTORE() ~
-        // ["", arr]
-        pushString("") ~ SWAP() ~
-        INVOKESTATIC(String.JoinMethod) ~
-        xReturn(String.toTpe)
-=======
       Util.mkString(Some(thisLoad() ~ GETFIELD(NameField) ~ pushString("(") ~ INVOKEVIRTUAL(String.Concat)), Some(pushString(")")), elms.length, getIndexString) ~
       xReturn(String.toTpe)
->>>>>>> ebda33d8
     }))
 
     /** `[] --> [this.index(i).xString()]` */
