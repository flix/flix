--- conflicted
+++ resolved
@@ -436,7 +436,34 @@
         }
     }
 
-<<<<<<< HEAD
+    @Test
+    def testExtMatchUnit05(): Bool = {
+        ematch xvar Q() {
+            case Q() => true
+        }
+    }
+
+    @Test
+    def testExtMatchUnit06(): Bool = {
+        ematch xvar Q() {
+            case Q(u) => u == ()
+        }
+    }
+
+    @Test
+    def testExtMatchUnit07(): Bool = {
+        ematch xvar Q(()) {
+            case Q() => true
+        }
+    }
+
+    @Test
+    def testExtMatchUnit08(): Bool = {
+        ematch xvar A((), ()) {
+            case A(x, y) => x == () and y == ()
+        }
+    }
+
 
     ///////////////////////////////////////////////////////////////////////////
     /// `ematch` should support matching on default patterns.
@@ -446,31 +473,18 @@
     def testExtMatchDefault01(): Bool = {
         ematch xvar A(1) {
             case _ => true
-=======
-    @Test
-    def testExtMatchUnit05(): Bool = {
-        ematch xvar Q() {
-            case Q() => true
->>>>>>> 2020b0ad
-        }
-    }
-
-    @Test
-<<<<<<< HEAD
+        }
+    }
+
+    @Test
     def testExtMatchDefault02(): Bool = {
         ematch xvar A(1) {
             case A(x) => x == 1
             case _ => false
-=======
-    def testExtMatchUnit06(): Bool = {
-        ematch xvar Q() {
-            case Q(u) => u == ()
->>>>>>> 2020b0ad
-        }
-    }
-
-    @Test
-<<<<<<< HEAD
+        }
+    }
+
+    @Test
     def testExtMatchDefault03(): Bool = {
         ematch xvar A(1) {
             case B(_) => false
@@ -478,20 +492,6 @@
         }
     }
 
-=======
-    def testExtMatchUnit07(): Bool = {
-        ematch xvar Q(()) {
-            case Q() => true
-        }
-    }
-
-    @Test
-    def testExtMatchUnit08(): Bool = {
-        ematch xvar A((), ()) {
-            case A(x, y) => x == () and y == ()
-        }
-    }
->>>>>>> 2020b0ad
 
     ///////////////////////////////////////////////////////////////////////////
     /// Unsorted.
