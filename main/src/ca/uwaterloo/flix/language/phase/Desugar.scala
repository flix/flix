--- conflicted
+++ resolved
@@ -827,13 +827,11 @@
       val e = visitExp(exp)
       Expr.FixpointInject(e, pred, loc)
 
-<<<<<<< HEAD
+    case WeededAst.Expr.FixpointSolveWithProject(exps, optIdents, loc) =>
+      desugarFixpointSolveWithProject(exps, optIdents, loc)
+
     case WeededAst.Expr.FixpointQueryWithSelect(exps0, selects0, from0, where0, loc) =>
       desugarFixpointQueryWithSelect(exps0, selects0, from0, where0, loc)
-=======
-    case WeededAst.Expr.FixpointSolveWithProject(exps, optIdents, loc) =>
-      desugarFixpointSolveWithProject(exps, optIdents, loc)
->>>>>>> cd8edf7a
 
     case WeededAst.Expr.FixpointProject(pred, exp1, exp2, loc) =>
       val e1 = visitExp(exp1)
@@ -1275,7 +1273,58 @@
   }
 
   /**
-<<<<<<< HEAD
+    * Rewrites a [[WeededAst.Expr.FixpointSolveWithProject]] into a series of solve and merges.
+    *
+    * E.g.,
+    * {{{
+    * solve e1, e2, e3 project P1, P2, P3
+    * }}}
+    * becomes
+    * {{{
+    *   let tmp%  solve (merge e1, 2, e3);
+    *   merge (project P1 tmp%, project P2 tmp%, project P3 tmp%)
+    * }}}
+    */
+  private def desugarFixpointSolveWithProject(exps: List[WeededAst.Expr], optIdents: Option[List[Name.Ident]], loc: SourceLocation)(implicit flix: Flix): DesugaredAst.Expr = {
+    val es = visitExps(exps)
+
+    // Introduce a tmp% variable that holds the minimal model of the merge of the exps.
+    val freshVar = flix.genSym.freshId()
+    val localVar = Name.Ident(SourceLocation.Unknown.sp1, s"tmp" + Flix.Delimiter + freshVar, SourceLocation.Unknown.sp2)
+
+    // Merge all the exps into one Datalog program value.
+    val mergeExp = es.reduceRight[DesugaredAst.Expr] {
+      case (e, acc) => DesugaredAst.Expr.FixpointMerge(e, acc, loc)
+    }
+    val modelExp = DesugaredAst.Expr.FixpointSolve(mergeExp, loc)
+
+    // Any projections?
+    val bodyExp = optIdents match {
+      case None =>
+        // Case 1: No projections: Simply return the minimal model.
+        DesugaredAst.Expr.Ambiguous(Name.mkQName(localVar), loc)
+
+      case Some(idents) =>
+        // Case 2: A non-empty sequence of predicate symbols to project.
+
+        // Construct a list of each projection.
+        val projectExps = idents.map {
+          case ident =>
+            val varExp = DesugaredAst.Expr.Ambiguous(Name.mkQName(localVar), loc)
+            DesugaredAst.Expr.FixpointFilter(Name.Pred(ident.name, loc), varExp, loc)
+        }
+
+        // Merge all of the projections into one result.
+        projectExps.reduceRight[DesugaredAst.Expr] {
+          case (e, acc) => DesugaredAst.Expr.FixpointMerge(e, acc, loc)
+        }
+    }
+
+    // Bind the tmp% variable to the minimal model and combine it with the body expression.
+    DesugaredAst.Expr.Let(localVar, Ast.Modifiers.Empty, modelExp, bodyExp, loc.asReal)
+  }
+
+  /**
     * Rewrites a [[WeededAst.Expr.FixpointQueryWithSelect]] into a series of solves and merges.
     *
     * E.g.,
@@ -1325,57 +1374,6 @@
 
     // Extract the tuples of the result predicate.
     DesugaredAst.Expr.FixpointProject(pred, queryExp, dbExp, loc)
-=======
-    * Rewrites a [[WeededAst.Expr.FixpointSolveWithProject]] into a series of solve and merges.
-    *
-    * E.g.,
-    * {{{
-    * solve e1, e2, e3 project P1, P2, P3
-    * }}}
-    * becomes
-    * {{{
-    *   let tmp%  solve (merge e1, 2, e3);
-    *   merge (project P1 tmp%, project P2 tmp%, project P3 tmp%)
-    * }}}
-    */
-  private def desugarFixpointSolveWithProject(exps: List[WeededAst.Expr], optIdents: Option[List[Name.Ident]], loc: SourceLocation)(implicit flix: Flix): DesugaredAst.Expr = {
-    val es = visitExps(exps)
-
-    // Introduce a tmp% variable that holds the minimal model of the merge of the exps.
-    val freshVar = flix.genSym.freshId()
-    val localVar = Name.Ident(SourceLocation.Unknown.sp1, s"tmp" + Flix.Delimiter + freshVar, SourceLocation.Unknown.sp2)
-
-    // Merge all the exps into one Datalog program value.
-    val mergeExp = es.reduceRight[DesugaredAst.Expr] {
-      case (e, acc) => DesugaredAst.Expr.FixpointMerge(e, acc, loc)
-    }
-    val modelExp = DesugaredAst.Expr.FixpointSolve(mergeExp, loc)
-
-    // Any projections?
-    val bodyExp = optIdents match {
-      case None =>
-        // Case 1: No projections: Simply return the minimal model.
-        DesugaredAst.Expr.Ambiguous(Name.mkQName(localVar), loc)
-
-      case Some(idents) =>
-        // Case 2: A non-empty sequence of predicate symbols to project.
-
-        // Construct a list of each projection.
-        val projectExps = idents.map {
-          case ident =>
-            val varExp = DesugaredAst.Expr.Ambiguous(Name.mkQName(localVar), loc)
-            DesugaredAst.Expr.FixpointFilter(Name.Pred(ident.name, loc), varExp, loc)
-        }
-
-        // Merge all of the projections into one result.
-        projectExps.reduceRight[DesugaredAst.Expr] {
-          case (e, acc) => DesugaredAst.Expr.FixpointMerge(e, acc, loc)
-        }
-    }
-
-    // Bind the tmp% variable to the minimal model and combine it with the body expression.
-    DesugaredAst.Expr.Let(localVar, Ast.Modifiers.Empty, modelExp, bodyExp, loc.asReal)
->>>>>>> cd8edf7a
   }
 
   /**
