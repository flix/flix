/*
 * Copyright 2024 Matthew Lutze
 *
 * Licensed under the Apache License, Version 2.0 (the "License");
 * you may not use this file except in compliance with the License.
 * You may obtain a copy of the License at
 *
 *   http://www.apache.org/licenses/LICENSE-2.0
 *
 * Unless required by applicable law or agreed to in writing, software
 * distributed under the License is distributed on an "AS IS" BASIS,
 * WITHOUT WARRANTIES OR CONDITIONS OF ANY KIND, either express or implied.
 * See the License for the specific language governing permissions and
 * limitations under the License.
 */
package ca.uwaterloo.flix.language.phase.typer

import ca.uwaterloo.flix.api.Flix
import ca.uwaterloo.flix.language.ast.{Ast, RigidityEnv, SourceLocation, Symbol, Type, TypeConstructor}
import ca.uwaterloo.flix.language.errors.TypeError
import ca.uwaterloo.flix.language.phase.unification.Unification
import ca.uwaterloo.flix.util.Result
import ca.uwaterloo.flix.util.collection.{ListMap, ListOps}
import java.lang.reflect.Method;

import java.math.BigInteger

object TypeReduction {

  /**
    * Simplifies the given type by reducing associated type applications.
    *
    * Θ ⊩ τ ⤳ τ'
    *
    * Returns the simplified type and a Boolean flag to indicate whether progress was made.
    *
    * Applications that cannot be resolved are left as they are.
    * These are applications to variables and applications to other unresolvable types.
    *
    * Applications that are illegal result in an Err.
    * These are applications to types for which the eqEnv has no corresponding instance.
    *
    * For example:
    * {{{
    *   Int           ~> Int
    *   Elm[List[a]]  ~> a
    *   Elm[Int]      ~> <ERROR>
    *   Elm[Elm[a]]   ~> Elm[Elm[a]]
    * }}}
    */
  def simplify(tpe: Type, renv0: RigidityEnv, loc: SourceLocation)(implicit eenv: ListMap[Symbol.AssocTypeSym, Ast.AssocTypeDef], flix: Flix): Result[(Type, Boolean), TypeError] = tpe match {
    // A var is already simple.
    case t: Type.Var => Result.Ok((t, false))

    // A constant is already simple
    case t: Type.Cst => Result.Ok((t, false))

    // lapp_L and lapp_R
    case Type.Apply(tpe1, tpe2, loc) =>
      for {
        (t1, p1) <- simplify(tpe1, renv0, loc)
        (t2, p2) <- simplify(tpe2, renv0, loc)
        (t3, p3) <- simplifyJava(Type.Apply(t1, t2, loc), renv0, loc)
      } yield {
        (t3, p1 || p2 || p3)
      }

    // arg_R and syn_R
    case Type.AssocType(cst, arg, kind, _) =>
      simplify(arg, renv0, loc).flatMap {
        case (t, p) =>
          // we mark t's tvars as rigid so we get the substitution in the right direction
          val renv = t.typeVars.map(_.sym).foldLeft(RigidityEnv.empty)(_.markRigid(_))
          val insts = eenv(cst.sym)

          // find the first (and only) instance that matches
          val simplifiedOpt = ListOps.findMap(insts) {
            inst =>
              Unification.unifyTypes(t, inst.arg, renv).toOption.flatMap {
                case (subst, Nil) => Some(subst(inst.ret))
                case (_, _ :: _) => None // if we have leftover constraints then it didn't actually unify
              }
          }
          simplifiedOpt match {
            // Can't reduce. Check what the original type was.
            case None =>
              t.baseType match {
                // If it's a var, it's ok. It may be substituted later to a type we can reduce.
                // Or it might be part of the signature as an associated type.
                case Type.Var(sym, loc) => Result.Ok((Type.AssocType(cst, t, kind, loc), p))
                // If it's an associated type, it's ok. It may be reduced later to a concrete type.
                case _: Type.AssocType => Result.Ok((Type.AssocType(cst, t, kind, loc), p))
                // Otherwise it's a problem.
                case baseTpe => Result.Err(ConstraintSolver.mkMissingInstance(cst.sym.trt, baseTpe, renv, loc))
              }
            // We could reduce! Simplify further if possible.
            case Some(t) => simplify(t, renv0, loc).map { case (res, _) => (res, true) }
          }
      }

    case Type.Alias(cst, args, t, _) => simplify(t, renv0, loc)
  }

  /**
   * Simplifies the type of the java method.
   *
   * @param tpe the type of the java method
   * @param loc the location where the java method has been called
   * @return
   */
  private def simplifyJava(tpe: Type, renv0: RigidityEnv, loc: SourceLocation)(implicit flix: Flix): Result[(Type, Boolean), TypeError] = {
    tpe.typeConstructor match {
      case Some(TypeConstructor.MethodReturnType) =>
        val methodType = tpe.typeArguments.head
        methodType match {
          case Type.Cst(TypeConstructor.JvmMethod(method), _) => Result.Ok(Type.getFlixType(method.getReturnType), true)
          case _ => Result.Ok((tpe, false))
        }
      case _ => Result.Ok((tpe, false))
    }
  }

  /**
   * This is the resolution process of the java method method, member of the class of the java object thisObj.
   * Returns the return type of the java method according to the type of thisObj and the arguments of the method,
   * if there exists such a java method.
   * Otherwise, either the java method could not be found with the given method signature, or, the return type
   * could not be simplified more at this state of the process.
   *
   * @param thisObj the java object
   * @param method  the java method, supposedly member of the class of the java object
   * @param ts      the list containing the type of thisObj and the arguments of the method
   * @param loc     the location where the java method has been called
   * @return        A ResolutionResult object that indicates the status of the resolution progress
   */
  def lookupMethod(thisObj: Type, method: String, ts: List[Type], loc: SourceLocation)(implicit flix: Flix): JavaResolutionResult = {
    thisObj match { // there might be a possible factorization
      case Type.Cst(TypeConstructor.Str, _) =>
        val clazz = classOf[String]
        retrieveMethod(clazz, method, ts, loc)
<<<<<<< HEAD
=======
      case Type.Cst(TypeConstructor.BigInt, _) =>
        val clazz = classOf[BigInteger]
        retrieveMethod(clazz, method, ts, loc)
>>>>>>> e1e22581
      case _ => JavaResolutionResult.MethodNotFound
    }
  }

  /**
   * Helper method to retrieve a method given its name and parameter types.
   * Returns a JavaResolutionResult either containing the Java method or a MethodNotFound object.
   */
  private def retrieveMethod(clazz: Class[_], method: String, ts: List[Type], loc: SourceLocation)(implicit flix: Flix): JavaResolutionResult = {
    // NB: this considers also static methods
    val candidateMethods = clazz.getMethods
      .filter(m => m.getName == method)
      .filter(m => m.getParameterCount == ts.length)
      .filter(m =>
        (m.getParameterTypes zip ts).foldLeft(true){ case (acc, (clazz, tpe)) => acc && (Type.getFlixType(clazz) == tpe) } // Parameter types correspondance
      )

    candidateMethods.length match {
      case 0 => JavaResolutionResult.MethodNotFound
      case 1 =>
        val tpe = Type.Cst(TypeConstructor.JvmMethod(candidateMethods.head), loc)
        JavaResolutionResult.Resolved(tpe)
      case _ => JavaResolutionResult.AmbiguousMethod(candidateMethods.toList) // For now, method not found either if there is an ambiguity or no method found
    }
  }

  /**
   * Represents the result of a resolution process of a java method.
   *
   * There are three possible outcomes:
   *
   * 1. Resolved(tpe): Indicates that there was some progress in the resolution and returns a simplified type of the java method.
   * 2. AmbiguousMethod: The resolution lacked some elements to find a java method among a set of methods.
   * 3. MethodNotFound(): The resolution failed to find a corresponding java method.
   */
  sealed trait JavaResolutionResult
  object JavaResolutionResult {
    case class Resolved(tpe: Type) extends JavaResolutionResult
    case class AmbiguousMethod(methods: List[Method]) extends JavaResolutionResult
    case object MethodNotFound extends JavaResolutionResult
  }
}<|MERGE_RESOLUTION|>--- conflicted
+++ resolved
@@ -138,12 +138,9 @@
       case Type.Cst(TypeConstructor.Str, _) =>
         val clazz = classOf[String]
         retrieveMethod(clazz, method, ts, loc)
-<<<<<<< HEAD
-=======
       case Type.Cst(TypeConstructor.BigInt, _) =>
         val clazz = classOf[BigInteger]
         retrieveMethod(clazz, method, ts, loc)
->>>>>>> e1e22581
       case _ => JavaResolutionResult.MethodNotFound
     }
   }
