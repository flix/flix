--- conflicted
+++ resolved
@@ -308,15 +308,12 @@
 
 
 
-<<<<<<< HEAD
-=======
     ///
     /// Returns `xs` as a mutable set.
     ///
     pub def toMutable(xs: Set[a]): MutSet[a] & Impure =
         MutSet(ref xs)
 
->>>>>>> 61180f48
     ///
     /// Returns the set `xs` as a list.
     ///
