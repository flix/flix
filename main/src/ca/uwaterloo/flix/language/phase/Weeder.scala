/*
 * Copyright 2015-2016 Magnus Madsen
 *
 * Licensed under the Apache License, Version 2.0 (the "License");
 * you may not use this file except in compliance with the License.
 * You may obtain a copy of the License at
 *
 *   http://www.apache.org/licenses/LICENSE-2.0
 *
 * Unless required by applicable law or agreed to in writing, software
 * distributed under the License is distributed on an "AS IS" BASIS,
 * WITHOUT WARRANTIES OR CONDITIONS OF ANY KIND, either express or implied.
 * See the License for the specific language governing permissions and
 * limitations under the License.
 */

package ca.uwaterloo.flix.language.phase

import ca.uwaterloo.flix.api.Flix
import ca.uwaterloo.flix.language.ast.Ast.{Denotation, Fixity}
import ca.uwaterloo.flix.language.ast.ParsedAst.TypeParams
import ca.uwaterloo.flix.language.ast.WeededAst.Pattern
import ca.uwaterloo.flix.language.ast._
import ca.uwaterloo.flix.language.errors.WeederError
import ca.uwaterloo.flix.language.errors.WeederError._
import ca.uwaterloo.flix.util.Validation._
import ca.uwaterloo.flix.util.{InternalCompilerException, ParOps, Validation}

import java.lang.{Byte => JByte, Integer => JInt, Long => JLong, Short => JShort}
import java.math.{BigDecimal, BigInteger}
import java.util.regex.{PatternSyntaxException, Pattern => JPattern}
import scala.annotation.tailrec
import scala.collection.mutable

/**
  * The Weeder phase performs simple syntactic checks and rewritings.
  */
object Weeder {

  /**
    * Words that the Flix compiler reserves for special expressions.
    * Users must not define fields or variables with these names.
    */
  private val ReservedWords = Set(
    "!=", "*", "**", "+", "-", "..", "/", ":", "::", ":::", ":=", "<", "<+>", "<-", "<=",
    "<=>", "==", "=>", ">", ">=", "???", "@", "Absent", "Bool", "Impure", "Nil", "Predicate", "Present", "Pure",
    "RecordRow", "Region", "SchemaRow", "Type", "alias", "case", "catch", "chan",
    "class", "def", "deref", "else", "enum", "false", "fix", "force",
    "if", "import", "inline", "instance", "instanceof", "into", "law", "lawful", "lazy", "let", "let*", "match",
    "null", "override", "pub", "ref", "region",
    "sealed", "set", "spawn", "Static", "true",
    "type", "use", "where", "with", "discard", "object"
  )


  // NB: The following words should be reserved, but are currently allowed because of their presence in the standard library:
  // as, and, choose, choose*, forall, from, get, new, not, or, project, query, select, solve, try


  /**
    * Weeds the whole program.
    */
  def run(root: ParsedAst.Root, oldRoot: WeededAst.Root, changeSet: ChangeSet)(implicit flix: Flix): Validation[WeededAst.Root, WeederError] =
    flix.phase("Weeder") {
      // Compute the stale and fresh sources.
      val (stale, fresh) = changeSet.partition(root.units, oldRoot.units)

      val results = ParOps.parMap(stale)(kv => visitCompilationUnit(kv._1, kv._2))
      Validation.sequence(results) map {
        case rs =>
          val m = rs.foldLeft(fresh) {
            case (acc, (k, v)) => acc + (k -> v)
          }
          WeededAst.Root(m, root.entryPoint, root.names)
      }
    }

  /**
    * Weeds the given abstract syntax tree.
    */
  private def visitCompilationUnit(src: Ast.Source, unit: ParsedAst.CompilationUnit)(implicit flix: Flix): Validation[(Ast.Source, WeededAst.CompilationUnit), WeederError] = {
    val usesAndImportsVal = traverse(unit.usesOrImports)(visitUseOrImport)
    val declarationsVal = traverse(unit.decls)(visitDecl)
    val loc = mkSL(unit.sp1, unit.sp2)

    mapN(usesAndImportsVal, declarationsVal) {
      case (usesAndImports, decls) =>
        src -> WeededAst.CompilationUnit(usesAndImports.flatten, decls.flatten, loc)
    }
  }

  /**
    * Is successful if all parts in `names` begin with uppercase letters.
    * Returns a SoftFailure otherwise.
    */
  private def visitModuleName(names: Name.NName): Validation[Unit, WeederError.IllegalModuleName] = {
    names.idents.foldLeft(().toSuccess[Unit, WeederError.IllegalModuleName]) {
      case (acc, i) => flatMapN(acc) {
        _ =>
          val s = i.name
          val first = s.substring(0, 1)
          if (first.toUpperCase != first)
            ().toSoftFailure(WeederError.IllegalModuleName(s, i.loc))
          else
            ().toSuccess
      }
    }
  }

  /**
    * Compiles the given parsed declaration `past` to a list of weeded declarations.
    */
  private def visitDecl(decl: ParsedAst.Declaration)(implicit flix: Flix): Validation[List[WeededAst.Declaration], WeederError] = decl match {
    case ParsedAst.Declaration.Namespace(sp1, names, usesOrImports, decls, sp2) =>
      flatMapN(visitModuleName(names): Validation[Unit, WeederError]) {
        case _ =>
          val usesAndImportsVal = traverse(usesOrImports)(visitUseOrImport)

          val declarationsVal = traverse(decls)(visitDecl)

          mapN(usesAndImportsVal, declarationsVal) {
            case (us, ds) =>
              // TODO can improve SL by starting from ident
              val loc = mkSL(sp1, sp2)

              val base = WeededAst.Declaration.Namespace(names.idents.last, us.flatten, ds.flatten, mkSL(sp1, sp2))
              val ns = names.idents.init.foldRight(base: WeededAst.Declaration) {
                case (ident, acc) => WeededAst.Declaration.Namespace(ident, Nil, List(acc), loc)
              }
              List(ns)
          }
      }

    case d: ParsedAst.Declaration.Def => visitTopDef(d)

    case d: ParsedAst.Declaration.Law => visitLaw(d)

    case d: ParsedAst.Declaration.Enum => visitEnum(d)

    case d: ParsedAst.Declaration.RestrictableEnum => visitRestrictableEnum(d)

    case d: ParsedAst.Declaration.TypeAlias => visitTypeAlias(d)

    case d: ParsedAst.Declaration.Class => visitClass(d)

    case d: ParsedAst.Declaration.Instance => visitInstance(d)

    case d: ParsedAst.Declaration.Effect => visitEffect(d)
  }

  /**
    * Performs weeding on the given class declaration `c0`.
    */
  private def visitClass(c0: ParsedAst.Declaration.Class)(implicit flix: Flix): Validation[List[WeededAst.Declaration.Class], WeederError] = c0 match {
    case ParsedAst.Declaration.Class(doc0, ann0, mods0, sp1, ident, tparam0, superClasses0, assocs0, lawsAndSigs, sp2) =>
      val loc = mkSL(sp1, sp2)
      val doc = visitDoc(doc0)
      val laws0 = lawsAndSigs.collect { case law: ParsedAst.Declaration.Law => law }
      val sigs0 = lawsAndSigs.collect { case sig: ParsedAst.Declaration.Sig => sig }

      val annVal = visitAnnotations(ann0)
      val modsVal = visitModifiers(mods0, legalModifiers = Set(Ast.Modifier.Lawful, Ast.Modifier.Public, Ast.Modifier.Sealed))
      val assocsVal = traverse(assocs0)(visitAssocTypeSig)
      val sigsVal = traverse(sigs0)(visitSig)
      val lawsVal = traverse(laws0)(visitLaw)
      val superClassesVal = traverse(superClasses0)(visitTypeConstraint)

      val tparam = visitTypeParam(tparam0)

      mapN(annVal, modsVal, assocsVal, sigsVal, lawsVal, superClassesVal) {
        case (ann, mods, assocs, sigs, laws, superClasses) =>
          List(WeededAst.Declaration.Class(doc, ann, mods, ident, tparam, superClasses, assocs.flatten, sigs.flatten, laws.flatten, loc))
      }
  }

  /**
    * Performs weeding on the given sig declaration `s0`.
    */
  private def visitSig(s0: ParsedAst.Declaration.Sig)(implicit flix: Flix): Validation[List[WeededAst.Declaration.Sig], WeederError] = s0 match {
    case ParsedAst.Declaration.Sig(doc0, ann, mods, sp1, ident, tparams0, fparams0, tpe0, eff0, tconstrs0, exp0, sp2) =>
      val doc = visitDoc(doc0)

      val annVal = visitAnnotations(ann)
      val modVal = visitModifiers(mods, legalModifiers = Set(Ast.Modifier.Public))
      val pubVal = requirePublic(mods, ident)
      val identVal = visitName(ident)
      val tparamsVal = visitKindedTypeParams(tparams0)
      val formalsVal = visitFormalParams(fparams0, Presence.Required)
      val tpeVal = visitType(tpe0)
      val effVal = traverseOpt(eff0)(visitType)
      val tconstrsVal = traverse(tconstrs0)(visitTypeConstraint)
      val expVal = traverseOpt(exp0)(visitExp(_, SyntacticEnv.Top))

      mapN(annVal, modVal, pubVal, identVal, tparamsVal, formalsVal, tpeVal, effVal, tconstrsVal, expVal) {
        case (as, mod, _, _, tparams, fparams, tpe, eff, tconstrs, exp) =>
          List(WeededAst.Declaration.Sig(doc, as, mod, ident, tparams, fparams, exp, tpe, eff, tconstrs, mkSL(sp1, sp2)))
      }
  }

  /**
    * Performs weeding on the given instance declaration `i0`.
    */
  private def visitInstance(i0: ParsedAst.Declaration.Instance)(implicit flix: Flix): Validation[List[WeededAst.Declaration.Instance], WeederError] = i0 match {
    case ParsedAst.Declaration.Instance(doc0, ann0, mods0, sp1, clazz, tpe0, tconstrs0, assocs0, defs0, sp2) =>
      val doc = visitDoc(doc0)

      val annVal = visitAnnotations(ann0)
      val modsVal = visitModifiers(mods0, legalModifiers = Set.empty)
      val tpeVal = visitType(tpe0)
      val tconstrsVal = traverse(tconstrs0)(visitTypeConstraint)
      val defsVal = traverse(defs0)(visitInstanceDef)
      val assocsVal = traverse(assocs0)(visitAssocTypeDef)

      mapN(annVal, modsVal, tpeVal, assocsVal, defsVal, tconstrsVal) {
        case (ann, mods, tpe, assocs, defs, tconstrs) =>
          List(WeededAst.Declaration.Instance(doc, ann, mods, clazz, tpe, tconstrs, assocs.flatten, defs.flatten, mkSL(sp1, sp2)))
      }

  }

  /**
    * Performs weeding on the given top-level def declaration `d0`.
    */
  private def visitTopDef(d0: ParsedAst.Declaration.Def)(implicit flix: Flix): Validation[List[WeededAst.Declaration.Def], WeederError] = {
    visitDef(d0, Set(Ast.Modifier.Public), requiresPublic = false)
  }

  /**
    * Performs weeding on the given instance def declaration `d0`.
    */
  private def visitInstanceDef(d0: ParsedAst.Declaration.Def)(implicit flix: Flix): Validation[List[WeededAst.Declaration.Def], WeederError] = {
    visitDef(d0, Set(Ast.Modifier.Public, Ast.Modifier.Override), requiresPublic = true)
  }

  /**
    * Performs weeding on the given def declaration `d0`.
    */
  private def visitDef(d0: ParsedAst.Declaration.Def, legalModifiers: Set[Ast.Modifier], requiresPublic: Boolean)(implicit flix: Flix): Validation[List[WeededAst.Declaration.Def], WeederError] = d0 match {
    case ParsedAst.Declaration.Def(doc0, ann, mods, sp1, ident, tparams0, fparams0, tpe0, eff0, tconstrs0, econstrs0, exp0, sp2) =>
      flix.subtask(ident.name, sample = true)

      val doc = visitDoc(doc0)
      val annVal = visitAnnotations(ann)
      val modVal = visitModifiers(mods, legalModifiers)
      val pubVal = if (requiresPublic) requirePublic(mods, ident) else ().toSuccess // conditionally require a public modifier
      val identVal = visitName(ident)
      val expVal = visitExp(exp0, SyntacticEnv.Top)
      val tparamsVal = visitKindedTypeParams(tparams0)
      val formalsVal = visitFormalParams(fparams0, Presence.Required)
      val tpeVal = visitType(tpe0)
      val effVal = traverseOpt(eff0)(visitType)
      val tconstrsVal = traverse(tconstrs0)(visitTypeConstraint)
      val econstrsVal = traverse(econstrs0)(visitEqualityConstraint)

      mapN(annVal, modVal, pubVal, identVal, tparamsVal, formalsVal, tpeVal, effVal, expVal, tconstrsVal, econstrsVal) {
        case (as, mod, _, _, tparams, fparams, tpe, eff, exp, tconstrs, econstrs) =>
          List(WeededAst.Declaration.Def(doc, as, mod, ident, tparams, fparams, exp, tpe, eff, tconstrs, econstrs, mkSL(sp1, sp2)))
      }
  }

  /**
    * Performs weeding on the given law declaration `d0`.
    */
  private def visitLaw(d0: ParsedAst.Declaration.Law)(implicit flix: Flix): Validation[List[WeededAst.Declaration.Def], WeederError] = d0 match {
    case ParsedAst.Declaration.Law(doc0, ann0, mod0, sp1, ident, tparams0, fparams0, tconstrs0, exp0, sp2) =>
      val doc = visitDoc(doc0)
      val annVal = visitAnnotations(ann0)
      val modVal = visitModifiers(mod0, legalModifiers = Set.empty)
      val identVal = visitName(ident)
      val expVal = visitExp(exp0, SyntacticEnv.Top)
      val tparamsVal = visitKindedTypeParams(tparams0)
      val formalsVal = visitFormalParams(fparams0, Presence.Required)
      val tconstrsVal = Validation.traverse(tconstrs0)(visitTypeConstraint)

      mapN(annVal, modVal, identVal, tparamsVal, formalsVal, expVal, tconstrsVal) {
        case (ann, mod, _, tparams, fs, exp, tconstrs) =>
          val eff = None
          val tpe = WeededAst.Type.Ambiguous(Name.mkQName("Bool"), ident.loc)
          val econstrs = Nil // TODO ASSOC-TYPES allow econstrs here
          List(WeededAst.Declaration.Def(doc, ann, mod, ident, tparams, fs, exp, tpe, eff, tconstrs, econstrs, mkSL(sp1, sp2)))
      }
  }

  /**
    * Performs weeding on the given effect declaration.
    */
  private def visitEffect(d0: ParsedAst.Declaration.Effect)(implicit flix: Flix): Validation[List[WeededAst.Declaration.Effect], WeederError] = d0 match {
    case ParsedAst.Declaration.Effect(doc0, ann0, mod0, sp1, ident, tparams0, ops0, sp2) =>
      val doc = visitDoc(doc0)
      val annVal = visitAnnotations(ann0)
      val modVal = visitModifiers(mod0, legalModifiers = Set(Ast.Modifier.Public))
      val identVal = visitName(ident)
      val tparamsVal = requireNoTypeParams(tparams0)
      val opsVal = traverse(ops0)(visitOp)
      mapN(annVal, modVal, identVal, tparamsVal, opsVal) {
        case (ann, mod, _, _, ops) =>
          List(WeededAst.Declaration.Effect(doc, ann, mod, ident, ops, mkSL(sp1, sp2)))
      }
  }

  /**
    * Performs weeding on the given effect operation.
    */
  private def visitOp(d0: ParsedAst.Declaration.Op)(implicit flix: Flix): Validation[WeededAst.Declaration.Op, WeederError] = d0 match {
    case ParsedAst.Declaration.Op(doc0, ann0, mod0, sp1, ident, tparams0, fparamsOpt0, tpe0, eff0, tconstrs0, sp2) =>
      val doc = visitDoc(doc0)
      val annVal = visitAnnotations(ann0)
      val modVal = visitModifiers(mod0, legalModifiers = Set(Ast.Modifier.Public))
      val pubVal = requirePublic(mod0, ident)
      val identVal = visitName(ident)
      val tparamsVal = requireNoTypeParams(tparams0)
      val fparamsVal = visitFormalParams(fparamsOpt0, Presence.Required)
      val tpeVal = visitType(tpe0)
      val unitVal = requireUnit(tpe0, ident.loc)
      val effVal = requireNoEffect(eff0, ident.loc)
      val tconstrsVal = traverse(tconstrs0)(visitTypeConstraint)
      mapN(annVal, modVal, pubVal, identVal, tparamsVal, fparamsVal, tpeVal, unitVal, effVal, tconstrsVal) {
        case (ann, mod, _, _, _, fparams, tpe, _, _, tconstrs) =>
          WeededAst.Declaration.Op(doc, ann, mod, ident, fparams, tpe, tconstrs, mkSL(sp1, sp2));
      }
  }

  /**
    * Performs weeding on the given enum declaration `d0`.
    */
  private def visitEnum(d0: ParsedAst.Declaration.Enum)(implicit flix: Flix): Validation[List[WeededAst.Declaration.Enum], WeederError] = d0 match {
    case ParsedAst.Declaration.Enum(doc0, ann0, mods, sp1, ident, tparams0, tpe0, derives, cases0, sp2) =>
      val doc = visitDoc(doc0)
      val annVal = visitAnnotations(ann0)
      val modVal = visitModifiers(mods, legalModifiers = Set(Ast.Modifier.Public))
      val tparamsVal = visitTypeParams(tparams0)

      val casesVal = (tpe0, cases0) match {
        // Case 1: empty enum
        case (None, None) => Map.empty.toSuccess
        // Case 2: singleton enum
        case (Some(t0), None) =>
          val tVal = visitType(t0)
          mapN(tVal) {
            case t => Map(ident -> WeededAst.Case(ident, t, mkSL(sp1, sp2)))
          }
        // Case 3: multiton enum
        case (None, Some(cs0)) =>
          /*
           * Check for `DuplicateTag`.
           */
          // TODO clean up
          Validation.fold[ParsedAst.Case, Map[Name.Ident, WeededAst.Case], WeederError](cs0, Map.empty) {
            case (macc, caze: ParsedAst.Case) =>
              val tagName = caze.ident
              macc.get(tagName) match {
                case None =>
                  val cazeVal = visitCase(caze)
                  mapN(cazeVal) {
                    case caze => (macc + (tagName -> caze))
                  }
                case Some(otherTag) =>
                  val enumName = ident.name
                  val loc1 = otherTag.ident.loc
                  val loc2 = mkSL(caze.ident.sp1, caze.ident.sp2)
                  Failure(LazyList(
                    // NB: We report an error at both source locations.
                    DuplicateTag(enumName, tagName, loc1, loc2),
                    DuplicateTag(enumName, tagName, loc2, loc1)
                  ))
              }
          }
        // Case 4: both singleton and multiton syntax used: Error.
        case (Some(_), Some(_)) =>
          WeederError.IllegalEnum(ident.loc).toFailure
      }

      mapN(annVal, modVal, tparamsVal, casesVal) {
        case (ann, mod, tparams, cases) =>
          List(WeededAst.Declaration.Enum(doc, ann, mod, ident, tparams, derives.toList, cases.values.toList, mkSL(sp1, sp2)))
      }
  }

  /**
    * Performs weeding on the given enum declaration `d0`.
    */
  private def visitRestrictableEnum(d0: ParsedAst.Declaration.RestrictableEnum)(implicit flix: Flix): Validation[List[WeededAst.Declaration.RestrictableEnum], WeederError] = d0 match {
    case ParsedAst.Declaration.RestrictableEnum(doc0, ann0, mods, sp1, ident, index0, tparams0, tpe0, derives, cases0, sp2) =>
      val doc = visitDoc(doc0)
      val annVal = visitAnnotations(ann0)
      val modVal = visitModifiers(mods, legalModifiers = Set(Ast.Modifier.Public))
      val index = visitTypeParam(index0)
      val tparamsVal = visitTypeParams(tparams0)

      val casesVal = (tpe0, cases0) match {
        // Case 1: empty enum
        case (None, None) => Map.empty.toSuccess
        // Case 2: singleton enum
        case (Some(t0), None) =>
          val tVal = visitType(t0)
          mapN(tVal) {
            case t => Map(ident -> WeededAst.RestrictableCase(ident, t, mkSL(sp1, sp2)))
          }
        // Case 3: multiton enum
        case (None, Some(cs0)) =>
          /*
           * Check for `DuplicateTag`.
           */
          Validation.fold[ParsedAst.RestrictableCase, Map[Name.Ident, WeededAst.RestrictableCase], WeederError](cs0, Map.empty) {
            case (macc, caze: ParsedAst.RestrictableCase) =>
              val tagName = caze.ident
              macc.get(tagName) match {
                case None =>
                  val cazeVal = visitRestrictableCase(caze)
                  mapN(cazeVal) {
                    case caze => (macc + (tagName -> caze))
                  }
                case Some(otherTag) =>
                  val enumName = ident.name
                  val loc1 = otherTag.ident.loc
                  val loc2 = mkSL(caze.ident.sp1, caze.ident.sp2)
                  Failure(LazyList(
                    // NB: We report an error at both source locations.
                    DuplicateTag(enumName, tagName, loc1, loc2),
                    DuplicateTag(enumName, tagName, loc2, loc1)
                  ))
              }
          }
        // Case 4: both singleton and multiton syntax used: Error.
        case (Some(_), Some(_)) =>
          WeederError.IllegalEnum(ident.loc).toFailure
      }

      mapN(annVal, modVal, tparamsVal, casesVal) {
        case (ann, mod, tparams, cases) =>
          List(WeededAst.Declaration.RestrictableEnum(doc, ann, mod, ident, index, tparams, derives.toList, cases.values.toList, mkSL(sp1, sp2)))
      }
  }

  /**
    * Performs weeding on the given enum case `c0`.
    */
  private def visitCase(c0: ParsedAst.Case)(implicit flix: Flix): Validation[WeededAst.Case, WeederError] = c0 match {
    case ParsedAst.Case(sp1, ident, tpe0, sp2) =>
      val tpeVal = traverseOpt(tpe0)(visitType)
      mapN(tpeVal) {
        case tpeOpt =>
          val tpe = tpeOpt.getOrElse(WeededAst.Type.Unit(ident.loc))
          WeededAst.Case(ident, tpe, mkSL(sp1, sp2))
      }
  }

  /**
    * Performs weeding on the given enum case `c0`.
    */
  private def visitRestrictableCase(c0: ParsedAst.RestrictableCase)(implicit flix: Flix): Validation[WeededAst.RestrictableCase, WeederError] = c0 match {
    case ParsedAst.RestrictableCase(sp1, ident, tpe0, sp2) =>
      val tpeVal = traverseOpt(tpe0)(visitType)
      mapN(tpeVal) {
        case tpeOpt =>
          val tpe = tpeOpt.getOrElse(WeededAst.Type.Unit(ident.loc))
          WeededAst.RestrictableCase(ident, tpe, mkSL(sp1, sp2))
      }
  }

  /**
    * Performs weeding on the given type alias declaration `d0`.
    */
  private def visitTypeAlias(d0: ParsedAst.Declaration.TypeAlias)(implicit flix: Flix): Validation[List[WeededAst.Declaration.TypeAlias], WeederError] = d0 match {
    case ParsedAst.Declaration.TypeAlias(doc0, mod0, sp1, ident, tparams0, tpe0, sp2) =>
      val doc = visitDoc(doc0)
      val modVal = visitModifiers(mod0, legalModifiers = Set(Ast.Modifier.Public))
      val tparamsVal = visitTypeParams(tparams0)
      val tpeVal = visitType(tpe0)

      mapN(modVal, tparamsVal, tpeVal) {
        case (mod, tparams, tpe) =>
          List(WeededAst.Declaration.TypeAlias(doc, mod, ident, tparams, tpe, mkSL(sp1, sp2)))
      }
  }

  /**
    * Performs weeding on the given associated type signature `d0`.
    */
  private def visitAssocTypeSig(d0: ParsedAst.Declaration.AssocTypeSig): Validation[List[WeededAst.Declaration.AssocTypeSig], WeederError] = d0 match {
    case ParsedAst.Declaration.AssocTypeSig(doc0, mod0, sp1, ident, tparams0, kind0, sp2) =>

      val doc = visitDoc(doc0)
      val modVal = visitModifiers(mod0, legalModifiers = Set(Ast.Modifier.Public))
      val tparamsVal = visitTypeParams(tparams0)
      val kind = visitKind(kind0)
      val loc = mkSL(sp1, sp2)

      flatMapN(modVal, tparamsVal) {
        case (mod, tparams) =>
          val tparamVal = tparams match {
            case WeededAst.TypeParams.Kinded(hd :: Nil) => hd.toSuccess
            case WeededAst.TypeParams.Unkinded(hd :: Nil) => hd.toSuccess
            case WeededAst.TypeParams.Elided => NonUnaryAssocType(0, ident.loc).toFailure
            case WeededAst.TypeParams.Kinded(ts) => NonUnaryAssocType(ts.length, ident.loc).toFailure
            case WeededAst.TypeParams.Unkinded(ts) => NonUnaryAssocType(ts.length, ident.loc).toFailure
          }
          mapN(tparamVal) {
            case tparam => List(WeededAst.Declaration.AssocTypeSig(doc, mod, ident, tparam, kind, loc))
          }
      }
  }

  /**
    * Performs weeding on the given associated type definition `d0`.
    */
  private def visitAssocTypeDef(d0: ParsedAst.Declaration.AssocTypeDef): Validation[List[WeededAst.Declaration.AssocTypeDef], WeederError] = d0 match {
    case ParsedAst.Declaration.AssocTypeDef(doc0, mod0, sp1, ident, args0, tpe0, sp2) =>
      val doc = visitDoc(doc0)
      val modVal = visitModifiers(mod0, legalModifiers = Set(Ast.Modifier.Public))
      val argVal0 = args0.toList match {
        case hd :: Nil => hd.toSuccess
        case ts => (NonUnaryAssocType(ts.length, ident.loc): WeederError).toFailure
      }
      // TODO avoid short-circuiting with flatMap
      val argVal = flatMapN(argVal0)(visitType)
      val tpeVal = visitType(tpe0)
      val loc = mkSL(sp1, sp2)

      mapN(modVal, argVal, tpeVal) {
        case (mod, arg, tpe) =>
          List(WeededAst.Declaration.AssocTypeDef(doc, mod, ident, arg, tpe, loc))
      }
  }

  /**
    * Performs weeding on the given use or import `u0`.
    */
  private def visitUseOrImport(u0: ParsedAst.UseOrImport): Validation[List[WeededAst.UseOrImport], WeederError] = u0 match {
    case ParsedAst.Use.UseOne(sp1, qname, sp2) =>
      List(WeededAst.UseOrImport.Use(qname, qname.ident, mkSL(sp1, sp2))).toSuccess

    case ParsedAst.Use.UseMany(_, nname, names, _) =>
      traverse(names) {
        case ParsedAst.Use.NameAndAlias(sp1, ident, aliasOpt, sp2) =>
          mapN(checkAliasCase(ident.name, aliasOpt)) {
            case () =>
              val alias = aliasOpt.getOrElse(ident)
              WeededAst.UseOrImport.Use(Name.QName(sp1, nname, ident, sp2), alias, mkSL(sp1, sp2)): WeededAst.UseOrImport
          }
      }

    case ParsedAst.Imports.ImportOne(sp1, name, sp2) =>
      val loc = mkSL(sp1, sp2)
      val alias = name.fqn.last
      if (raw"[A-Z][A-Za-z0-9_!]*".r matches alias) {
        List(WeededAst.UseOrImport.Import(name, Name.Ident(sp1, alias, sp2), loc)).toSuccess
      } else {
        WeederError.IllegalJavaClass(alias, loc).toFailure
      }

    case ParsedAst.Imports.ImportMany(sp1, pkg, ids, sp2) =>
      val loc = mkSL(sp1, sp2)
      val is = ids.map {
        case ParsedAst.Imports.NameAndAlias(_, name, alias, _) =>
          val fqn = Name.JavaName(pkg.sp1, pkg.fqn :+ name, pkg.sp2)
          val ident = alias.getOrElse(Name.Ident(sp1, name, sp2))
          WeededAst.UseOrImport.Import(fqn, ident, loc)
      }
      is.toList.toSuccess
  }

  /**
    * Checks that the name's casing matches the alias's casing. (I.e., both uppercase or both lowercase.)
    */
  private def checkAliasCase(name: String, aliasOpt: Option[Name.Ident]): Validation[Unit, WeederError] = {
    aliasOpt match {
      case Some(alias) if (alias.name.charAt(0).isUpper != name(0).isUpper) =>
        WeederError.IllegalUseAlias(name, alias.name, alias.loc).toFailure
      case _ => ().toSuccess
    }
  }

  /**
    * Weeds the given expression.
    */
  private def visitExp(exp0: ParsedAst.Expression, senv: SyntacticEnv)(implicit flix: Flix): Validation[WeededAst.Expression, WeederError] = exp0 match {
    case ParsedAst.Expression.QName(sp1, qname, sp2) =>
      val parts = qname.namespace.idents :+ qname.ident
      val prefix = parts.takeWhile(_.isUpper)
      val suffix = parts.dropWhile(_.isUpper)
      suffix match {
        // Case 1: upper qualified name
        case Nil =>
          // NB: We only use the source location of the identifier itself.
          WeededAst.Expression.Ambiguous(qname, qname.ident.loc).toSuccess

        // Case 1: basic qualified name
        case ident :: Nil =>
          // NB: We only use the source location of the identifier itself.
          WeededAst.Expression.Ambiguous(qname, ident.loc).toSuccess

        // Case 2: actually a record access
        case ident :: fields =>
          // NB: We only use the source location of the identifier itself.
          val base = WeededAst.Expression.Ambiguous(Name.mkQName(prefix.map(_.toString), ident.name, ident.sp1, ident.sp2), ident.loc)
          fields.foldLeft(base: WeededAst.Expression) {
            case (acc, field) => WeededAst.Expression.RecordSelect(acc, Name.mkField(field), field.loc) // TODO NS-REFACTOR should use better location
          }.toSuccess
      }

    case ParsedAst.Expression.Open(sp1, qname, sp2) =>
      // TODO RESTR-VARS make sure it's capital
      WeededAst.Expression.Open(qname, mkSL(sp1, sp2)).toSuccess

    case ParsedAst.Expression.OpenAs(sp1, qname, exp, sp2) =>
      // TODO RESTR-VARS make sure it's capital
      val eVal = visitExp(exp, senv)
      mapN(eVal) {
        case e => WeededAst.Expression.OpenAs(qname, e, mkSL(sp1, sp2))
      }

    case ParsedAst.Expression.Hole(sp1, name, sp2) =>
      val loc = mkSL(sp1, sp2)
      WeededAst.Expression.Hole(name, loc).toSuccess

    case ParsedAst.Expression.HolyName(ident, sp2) =>
      val loc = mkSL(ident.sp1, sp2)
      val exp = WeededAst.Expression.Ambiguous(Name.mkQName(ident), ident.loc)
      WeededAst.Expression.HoleWithExp(exp, loc).toSuccess

    case ParsedAst.Expression.Use(sp1, use, exp, sp2) =>
      mapN(visitUseOrImport(use), visitExp(exp, senv)) {
        case (us, e) => WeededAst.Expression.Use(us, e, mkSL(sp1, sp2))
      }.recoverOne {
        case err: WeederError.IllegalJavaClass => WeededAst.Expression.Error(err)
      }

    case ParsedAst.Expression.Lit(sp1, lit, sp2) =>
      mapN(weedLiteral(lit)) {
        case l => WeededAst.Expression.Cst(l, mkSL(sp1, sp2))
      }.recoverOne {
        case err: WeederError.IllegalLiteral => WeededAst.Expression.Error(err)
      }

    case ParsedAst.Expression.Intrinsic(sp1, op, exps, sp2) =>
      val loc = mkSL(sp1, sp2)
      flatMapN(traverse(exps)(visitArgument(_, senv))) {
        case es => (op.name, es) match {
<<<<<<< HEAD
          case ("BOOL_NOT", e1 :: Nil) => WeededAst.Expression.Unary(SemanticOperator.BoolOp.Not, e1, loc).toSuccess
          case ("BOOL_AND", e1 :: e2 :: Nil) => WeededAst.Expression.Binary(SemanticOperator.BoolOp.And, e1, e2, loc).toSuccess
          case ("BOOL_OR", e1 :: e2 :: Nil) => WeededAst.Expression.Binary(SemanticOperator.BoolOp.Or, e1, e2, loc).toSuccess
          case ("BOOL_EQ", e1 :: e2 :: Nil) => WeededAst.Expression.Binary(SemanticOperator.BoolOp.Eq, e1, e2, loc).toSuccess
          case ("BOOL_NEQ", e1 :: e2 :: Nil) => WeededAst.Expression.Binary(SemanticOperator.BoolOp.Neq, e1, e2, loc).toSuccess

          case ("CHAR_EQ", e1 :: e2 :: Nil) => WeededAst.Expression.Binary(SemanticOperator.CharOp.Eq, e1, e2, loc).toSuccess
          case ("CHAR_NEQ", e1 :: e2 :: Nil) => WeededAst.Expression.Binary(SemanticOperator.CharOp.Neq, e1, e2, loc).toSuccess
          case ("CHAR_LT", e1 :: e2 :: Nil) => WeededAst.Expression.Binary(SemanticOperator.CharOp.Lt, e1, e2, loc).toSuccess
          case ("CHAR_LE", e1 :: e2 :: Nil) => WeededAst.Expression.Binary(SemanticOperator.CharOp.Le, e1, e2, loc).toSuccess
          case ("CHAR_GT", e1 :: e2 :: Nil) => WeededAst.Expression.Binary(SemanticOperator.CharOp.Gt, e1, e2, loc).toSuccess
          case ("CHAR_GE", e1 :: e2 :: Nil) => WeededAst.Expression.Binary(SemanticOperator.CharOp.Ge, e1, e2, loc).toSuccess

          case ("FLOAT32_NEG", e1 :: Nil) => WeededAst.Expression.Unary(SemanticOperator.Float32Op.Neg, e1, loc).toSuccess
          case ("FLOAT32_ADD", e1 :: e2 :: Nil) => WeededAst.Expression.Binary(SemanticOperator.Float32Op.Add, e1, e2, loc).toSuccess
          case ("FLOAT32_SUB", e1 :: e2 :: Nil) => WeededAst.Expression.Binary(SemanticOperator.Float32Op.Sub, e1, e2, loc).toSuccess
          case ("FLOAT32_MUL", e1 :: e2 :: Nil) => WeededAst.Expression.Binary(SemanticOperator.Float32Op.Mul, e1, e2, loc).toSuccess
          case ("FLOAT32_DIV", e1 :: e2 :: Nil) => WeededAst.Expression.Binary(SemanticOperator.Float32Op.Div, e1, e2, loc).toSuccess
          case ("FLOAT32_EXP", e1 :: e2 :: Nil) => WeededAst.Expression.Binary(SemanticOperator.Float32Op.Exp, e1, e2, loc).toSuccess
          case ("FLOAT32_EQ", e1 :: e2 :: Nil) => WeededAst.Expression.Binary(SemanticOperator.Float32Op.Eq, e1, e2, loc).toSuccess
          case ("FLOAT32_NEQ", e1 :: e2 :: Nil) => WeededAst.Expression.Binary(SemanticOperator.Float32Op.Neq, e1, e2, loc).toSuccess
          case ("FLOAT32_LT", e1 :: e2 :: Nil) => WeededAst.Expression.Binary(SemanticOperator.Float32Op.Lt, e1, e2, loc).toSuccess
          case ("FLOAT32_LE", e1 :: e2 :: Nil) => WeededAst.Expression.Binary(SemanticOperator.Float32Op.Le, e1, e2, loc).toSuccess
          case ("FLOAT32_GT", e1 :: e2 :: Nil) => WeededAst.Expression.Binary(SemanticOperator.Float32Op.Gt, e1, e2, loc).toSuccess
          case ("FLOAT32_GE", e1 :: e2 :: Nil) => WeededAst.Expression.Binary(SemanticOperator.Float32Op.Ge, e1, e2, loc).toSuccess

          case ("FLOAT64_NEG", e1 :: Nil) => WeededAst.Expression.Unary(SemanticOperator.Float64Op.Neg, e1, loc).toSuccess
          case ("FLOAT64_ADD", e1 :: e2 :: Nil) => WeededAst.Expression.Binary(SemanticOperator.Float64Op.Add, e1, e2, loc).toSuccess
          case ("FLOAT64_SUB", e1 :: e2 :: Nil) => WeededAst.Expression.Binary(SemanticOperator.Float64Op.Sub, e1, e2, loc).toSuccess
          case ("FLOAT64_MUL", e1 :: e2 :: Nil) => WeededAst.Expression.Binary(SemanticOperator.Float64Op.Mul, e1, e2, loc).toSuccess
          case ("FLOAT64_DIV", e1 :: e2 :: Nil) => WeededAst.Expression.Binary(SemanticOperator.Float64Op.Div, e1, e2, loc).toSuccess
          case ("FLOAT64_EXP", e1 :: e2 :: Nil) => WeededAst.Expression.Binary(SemanticOperator.Float64Op.Exp, e1, e2, loc).toSuccess
          case ("FLOAT64_EQ", e1 :: e2 :: Nil) => WeededAst.Expression.Binary(SemanticOperator.Float64Op.Eq, e1, e2, loc).toSuccess
          case ("FLOAT64_NEQ", e1 :: e2 :: Nil) => WeededAst.Expression.Binary(SemanticOperator.Float64Op.Neq, e1, e2, loc).toSuccess
          case ("FLOAT64_LT", e1 :: e2 :: Nil) => WeededAst.Expression.Binary(SemanticOperator.Float64Op.Lt, e1, e2, loc).toSuccess
          case ("FLOAT64_LE", e1 :: e2 :: Nil) => WeededAst.Expression.Binary(SemanticOperator.Float64Op.Le, e1, e2, loc).toSuccess
          case ("FLOAT64_GT", e1 :: e2 :: Nil) => WeededAst.Expression.Binary(SemanticOperator.Float64Op.Gt, e1, e2, loc).toSuccess
          case ("FLOAT64_GE", e1 :: e2 :: Nil) => WeededAst.Expression.Binary(SemanticOperator.Float64Op.Ge, e1, e2, loc).toSuccess

          case ("INT8_NEG", e1 :: Nil) => WeededAst.Expression.Unary(SemanticOperator.Int8Op.Neg, e1, loc).toSuccess
          case ("INT8_NOT", e1 :: Nil) => WeededAst.Expression.Unary(SemanticOperator.Int8Op.Not, e1, loc).toSuccess
          case ("INT8_ADD", e1 :: e2 :: Nil) => WeededAst.Expression.Binary(SemanticOperator.Int8Op.Add, e1, e2, loc).toSuccess
          case ("INT8_SUB", e1 :: e2 :: Nil) => WeededAst.Expression.Binary(SemanticOperator.Int8Op.Sub, e1, e2, loc).toSuccess
          case ("INT8_MUL", e1 :: e2 :: Nil) => WeededAst.Expression.Binary(SemanticOperator.Int8Op.Mul, e1, e2, loc).toSuccess
          case ("INT8_DIV", e1 :: e2 :: Nil) => WeededAst.Expression.Binary(SemanticOperator.Int8Op.Div, e1, e2, loc).toSuccess
          case ("INT8_REM", e1 :: e2 :: Nil) => WeededAst.Expression.Binary(SemanticOperator.Int8Op.Rem, e1, e2, loc).toSuccess
          case ("INT8_EXP", e1 :: e2 :: Nil) => WeededAst.Expression.Binary(SemanticOperator.Int8Op.Exp, e1, e2, loc).toSuccess
          case ("INT8_AND", e1 :: e2 :: Nil) => WeededAst.Expression.Binary(SemanticOperator.Int8Op.And, e1, e2, loc).toSuccess
          case ("INT8_OR", e1 :: e2 :: Nil) => WeededAst.Expression.Binary(SemanticOperator.Int8Op.Or, e1, e2, loc).toSuccess
          case ("INT8_XOR", e1 :: e2 :: Nil) => WeededAst.Expression.Binary(SemanticOperator.Int8Op.Xor, e1, e2, loc).toSuccess
          case ("INT8_SHL", e1 :: e2 :: Nil) => WeededAst.Expression.Binary(SemanticOperator.Int8Op.Shl, e1, e2, loc).toSuccess
          case ("INT8_SHR", e1 :: e2 :: Nil) => WeededAst.Expression.Binary(SemanticOperator.Int8Op.Shr, e1, e2, loc).toSuccess
          case ("INT8_EQ", e1 :: e2 :: Nil) => WeededAst.Expression.Binary(SemanticOperator.Int8Op.Eq, e1, e2, loc).toSuccess
          case ("INT8_NEQ", e1 :: e2 :: Nil) => WeededAst.Expression.Binary(SemanticOperator.Int8Op.Neq, e1, e2, loc).toSuccess
          case ("INT8_LT", e1 :: e2 :: Nil) => WeededAst.Expression.Binary(SemanticOperator.Int8Op.Lt, e1, e2, loc).toSuccess
          case ("INT8_LE", e1 :: e2 :: Nil) => WeededAst.Expression.Binary(SemanticOperator.Int8Op.Le, e1, e2, loc).toSuccess
          case ("INT8_GT", e1 :: e2 :: Nil) => WeededAst.Expression.Binary(SemanticOperator.Int8Op.Gt, e1, e2, loc).toSuccess
          case ("INT8_GE", e1 :: e2 :: Nil) => WeededAst.Expression.Binary(SemanticOperator.Int8Op.Ge, e1, e2, loc).toSuccess

          case ("INT16_NEG", e1 :: Nil) => WeededAst.Expression.Unary(SemanticOperator.Int16Op.Neg, e1, loc).toSuccess
          case ("INT16_NOT", e1 :: Nil) => WeededAst.Expression.Unary(SemanticOperator.Int16Op.Not, e1, loc).toSuccess
          case ("INT16_ADD", e1 :: e2 :: Nil) => WeededAst.Expression.Binary(SemanticOperator.Int16Op.Add, e1, e2, loc).toSuccess
          case ("INT16_SUB", e1 :: e2 :: Nil) => WeededAst.Expression.Binary(SemanticOperator.Int16Op.Sub, e1, e2, loc).toSuccess
          case ("INT16_MUL", e1 :: e2 :: Nil) => WeededAst.Expression.Binary(SemanticOperator.Int16Op.Mul, e1, e2, loc).toSuccess
          case ("INT16_DIV", e1 :: e2 :: Nil) => WeededAst.Expression.Binary(SemanticOperator.Int16Op.Div, e1, e2, loc).toSuccess
          case ("INT16_REM", e1 :: e2 :: Nil) => WeededAst.Expression.Binary(SemanticOperator.Int16Op.Rem, e1, e2, loc).toSuccess
          case ("INT16_EXP", e1 :: e2 :: Nil) => WeededAst.Expression.Binary(SemanticOperator.Int16Op.Exp, e1, e2, loc).toSuccess
          case ("INT16_AND", e1 :: e2 :: Nil) => WeededAst.Expression.Binary(SemanticOperator.Int16Op.And, e1, e2, loc).toSuccess
          case ("INT16_OR", e1 :: e2 :: Nil) => WeededAst.Expression.Binary(SemanticOperator.Int16Op.Or, e1, e2, loc).toSuccess
          case ("INT16_XOR", e1 :: e2 :: Nil) => WeededAst.Expression.Binary(SemanticOperator.Int16Op.Xor, e1, e2, loc).toSuccess
          case ("INT16_SHL", e1 :: e2 :: Nil) => WeededAst.Expression.Binary(SemanticOperator.Int16Op.Shl, e1, e2, loc).toSuccess
          case ("INT16_SHR", e1 :: e2 :: Nil) => WeededAst.Expression.Binary(SemanticOperator.Int16Op.Shr, e1, e2, loc).toSuccess
          case ("INT16_EQ", e1 :: e2 :: Nil) => WeededAst.Expression.Binary(SemanticOperator.Int16Op.Eq, e1, e2, loc).toSuccess
          case ("INT16_NEQ", e1 :: e2 :: Nil) => WeededAst.Expression.Binary(SemanticOperator.Int16Op.Neq, e1, e2, loc).toSuccess
          case ("INT16_LT", e1 :: e2 :: Nil) => WeededAst.Expression.Binary(SemanticOperator.Int16Op.Lt, e1, e2, loc).toSuccess
          case ("INT16_LE", e1 :: e2 :: Nil) => WeededAst.Expression.Binary(SemanticOperator.Int16Op.Le, e1, e2, loc).toSuccess
          case ("INT16_GT", e1 :: e2 :: Nil) => WeededAst.Expression.Binary(SemanticOperator.Int16Op.Gt, e1, e2, loc).toSuccess
          case ("INT16_GE", e1 :: e2 :: Nil) => WeededAst.Expression.Binary(SemanticOperator.Int16Op.Ge, e1, e2, loc).toSuccess

          case ("INT32_NEG", e1 :: Nil) => WeededAst.Expression.Unary(SemanticOperator.Int32Op.Neg, e1, loc).toSuccess
          case ("INT32_NOT", e1 :: Nil) => WeededAst.Expression.Unary(SemanticOperator.Int32Op.Not, e1, loc).toSuccess
          case ("INT32_ADD", e1 :: e2 :: Nil) => WeededAst.Expression.Binary(SemanticOperator.Int32Op.Add, e1, e2, loc).toSuccess
          case ("INT32_SUB", e1 :: e2 :: Nil) => WeededAst.Expression.Binary(SemanticOperator.Int32Op.Sub, e1, e2, loc).toSuccess
          case ("INT32_MUL", e1 :: e2 :: Nil) => WeededAst.Expression.Binary(SemanticOperator.Int32Op.Mul, e1, e2, loc).toSuccess
          case ("INT32_DIV", e1 :: e2 :: Nil) => WeededAst.Expression.Binary(SemanticOperator.Int32Op.Div, e1, e2, loc).toSuccess
          case ("INT32_REM", e1 :: e2 :: Nil) => WeededAst.Expression.Binary(SemanticOperator.Int32Op.Rem, e1, e2, loc).toSuccess
          case ("INT32_EXP", e1 :: e2 :: Nil) => WeededAst.Expression.Binary(SemanticOperator.Int32Op.Exp, e1, e2, loc).toSuccess
          case ("INT32_AND", e1 :: e2 :: Nil) => WeededAst.Expression.Binary(SemanticOperator.Int32Op.And, e1, e2, loc).toSuccess
          case ("INT32_OR", e1 :: e2 :: Nil) => WeededAst.Expression.Binary(SemanticOperator.Int32Op.Or, e1, e2, loc).toSuccess
          case ("INT32_XOR", e1 :: e2 :: Nil) => WeededAst.Expression.Binary(SemanticOperator.Int32Op.Xor, e1, e2, loc).toSuccess
          case ("INT32_SHL", e1 :: e2 :: Nil) => WeededAst.Expression.Binary(SemanticOperator.Int32Op.Shl, e1, e2, loc).toSuccess
          case ("INT32_SHR", e1 :: e2 :: Nil) => WeededAst.Expression.Binary(SemanticOperator.Int32Op.Shr, e1, e2, loc).toSuccess
          case ("INT32_EQ", e1 :: e2 :: Nil) => WeededAst.Expression.Binary(SemanticOperator.Int32Op.Eq, e1, e2, loc).toSuccess
          case ("INT32_NEQ", e1 :: e2 :: Nil) => WeededAst.Expression.Binary(SemanticOperator.Int32Op.Neq, e1, e2, loc).toSuccess
          case ("INT32_LT", e1 :: e2 :: Nil) => WeededAst.Expression.Binary(SemanticOperator.Int32Op.Lt, e1, e2, loc).toSuccess
          case ("INT32_LE", e1 :: e2 :: Nil) => WeededAst.Expression.Binary(SemanticOperator.Int32Op.Le, e1, e2, loc).toSuccess
          case ("INT32_GT", e1 :: e2 :: Nil) => WeededAst.Expression.Binary(SemanticOperator.Int32Op.Gt, e1, e2, loc).toSuccess
          case ("INT32_GE", e1 :: e2 :: Nil) => WeededAst.Expression.Binary(SemanticOperator.Int32Op.Ge, e1, e2, loc).toSuccess

          case ("INT64_NEG", e1 :: Nil) => WeededAst.Expression.Unary(SemanticOperator.Int64Op.Neg, e1, loc).toSuccess
          case ("INT64_NOT", e1 :: Nil) => WeededAst.Expression.Unary(SemanticOperator.Int64Op.Not, e1, loc).toSuccess
          case ("INT64_ADD", e1 :: e2 :: Nil) => WeededAst.Expression.Binary(SemanticOperator.Int64Op.Add, e1, e2, loc).toSuccess
          case ("INT64_SUB", e1 :: e2 :: Nil) => WeededAst.Expression.Binary(SemanticOperator.Int64Op.Sub, e1, e2, loc).toSuccess
          case ("INT64_MUL", e1 :: e2 :: Nil) => WeededAst.Expression.Binary(SemanticOperator.Int64Op.Mul, e1, e2, loc).toSuccess
          case ("INT64_DIV", e1 :: e2 :: Nil) => WeededAst.Expression.Binary(SemanticOperator.Int64Op.Div, e1, e2, loc).toSuccess
          case ("INT64_REM", e1 :: e2 :: Nil) => WeededAst.Expression.Binary(SemanticOperator.Int64Op.Rem, e1, e2, loc).toSuccess
          case ("INT64_EXP", e1 :: e2 :: Nil) => WeededAst.Expression.Binary(SemanticOperator.Int64Op.Exp, e1, e2, loc).toSuccess
          case ("INT64_AND", e1 :: e2 :: Nil) => WeededAst.Expression.Binary(SemanticOperator.Int64Op.And, e1, e2, loc).toSuccess
          case ("INT64_OR", e1 :: e2 :: Nil) => WeededAst.Expression.Binary(SemanticOperator.Int64Op.Or, e1, e2, loc).toSuccess
          case ("INT64_XOR", e1 :: e2 :: Nil) => WeededAst.Expression.Binary(SemanticOperator.Int64Op.Xor, e1, e2, loc).toSuccess
          case ("INT64_SHL", e1 :: e2 :: Nil) => WeededAst.Expression.Binary(SemanticOperator.Int64Op.Shl, e1, e2, loc).toSuccess
          case ("INT64_SHR", e1 :: e2 :: Nil) => WeededAst.Expression.Binary(SemanticOperator.Int64Op.Shr, e1, e2, loc).toSuccess
          case ("INT64_EQ", e1 :: e2 :: Nil) => WeededAst.Expression.Binary(SemanticOperator.Int64Op.Eq, e1, e2, loc).toSuccess
          case ("INT64_NEQ", e1 :: e2 :: Nil) => WeededAst.Expression.Binary(SemanticOperator.Int64Op.Neq, e1, e2, loc).toSuccess
          case ("INT64_LT", e1 :: e2 :: Nil) => WeededAst.Expression.Binary(SemanticOperator.Int64Op.Lt, e1, e2, loc).toSuccess
          case ("INT64_LE", e1 :: e2 :: Nil) => WeededAst.Expression.Binary(SemanticOperator.Int64Op.Le, e1, e2, loc).toSuccess
          case ("INT64_GT", e1 :: e2 :: Nil) => WeededAst.Expression.Binary(SemanticOperator.Int64Op.Gt, e1, e2, loc).toSuccess
          case ("INT64_GE", e1 :: e2 :: Nil) => WeededAst.Expression.Binary(SemanticOperator.Int64Op.Ge, e1, e2, loc).toSuccess
=======
          case ("BOOL_NOT", e1 :: Nil) => WeededAst.Expression.Unary(SemanticOp.BoolOp.Not, e1, loc).toSuccess
          case ("BOOL_AND", e1 :: e2 :: Nil) => WeededAst.Expression.Binary(SemanticOp.BoolOp.And, e1, e2, loc).toSuccess
          case ("BOOL_OR", e1 :: e2 :: Nil) => WeededAst.Expression.Binary(SemanticOp.BoolOp.Or, e1, e2, loc).toSuccess
          case ("BOOL_EQ", e1 :: e2 :: Nil) => WeededAst.Expression.Binary(SemanticOp.BoolOp.Eq, e1, e2, loc).toSuccess
          case ("BOOL_NEQ", e1 :: e2 :: Nil) => WeededAst.Expression.Binary(SemanticOp.BoolOp.Neq, e1, e2, loc).toSuccess

          case ("CHAR_EQ", e1 :: e2 :: Nil) => WeededAst.Expression.Binary(SemanticOp.CharOp.Eq, e1, e2, loc).toSuccess
          case ("CHAR_NEQ", e1 :: e2 :: Nil) => WeededAst.Expression.Binary(SemanticOp.CharOp.Neq, e1, e2, loc).toSuccess
          case ("CHAR_LT", e1 :: e2 :: Nil) => WeededAst.Expression.Binary(SemanticOp.CharOp.Lt, e1, e2, loc).toSuccess
          case ("CHAR_LE", e1 :: e2 :: Nil) => WeededAst.Expression.Binary(SemanticOp.CharOp.Le, e1, e2, loc).toSuccess
          case ("CHAR_GT", e1 :: e2 :: Nil) => WeededAst.Expression.Binary(SemanticOp.CharOp.Gt, e1, e2, loc).toSuccess
          case ("CHAR_GE", e1 :: e2 :: Nil) => WeededAst.Expression.Binary(SemanticOp.CharOp.Ge, e1, e2, loc).toSuccess

          case ("FLOAT32_NEG", e1 :: Nil) => WeededAst.Expression.Unary(SemanticOp.Float32Op.Neg, e1, loc).toSuccess
          case ("FLOAT32_ADD", e1 :: e2 :: Nil) => WeededAst.Expression.Binary(SemanticOp.Float32Op.Add, e1, e2, loc).toSuccess
          case ("FLOAT32_SUB", e1 :: e2 :: Nil) => WeededAst.Expression.Binary(SemanticOp.Float32Op.Sub, e1, e2, loc).toSuccess
          case ("FLOAT32_MUL", e1 :: e2 :: Nil) => WeededAst.Expression.Binary(SemanticOp.Float32Op.Mul, e1, e2, loc).toSuccess
          case ("FLOAT32_DIV", e1 :: e2 :: Nil) => WeededAst.Expression.Binary(SemanticOp.Float32Op.Div, e1, e2, loc).toSuccess
          case ("FLOAT32_EXP", e1 :: e2 :: Nil) => WeededAst.Expression.Binary(SemanticOp.Float32Op.Exp, e1, e2, loc).toSuccess
          case ("FLOAT32_EQ", e1 :: e2 :: Nil) => WeededAst.Expression.Binary(SemanticOp.Float32Op.Eq, e1, e2, loc).toSuccess
          case ("FLOAT32_NEQ", e1 :: e2 :: Nil) => WeededAst.Expression.Binary(SemanticOp.Float32Op.Neq, e1, e2, loc).toSuccess
          case ("FLOAT32_LT", e1 :: e2 :: Nil) => WeededAst.Expression.Binary(SemanticOp.Float32Op.Lt, e1, e2, loc).toSuccess
          case ("FLOAT32_LE", e1 :: e2 :: Nil) => WeededAst.Expression.Binary(SemanticOp.Float32Op.Le, e1, e2, loc).toSuccess
          case ("FLOAT32_GT", e1 :: e2 :: Nil) => WeededAst.Expression.Binary(SemanticOp.Float32Op.Gt, e1, e2, loc).toSuccess
          case ("FLOAT32_GE", e1 :: e2 :: Nil) => WeededAst.Expression.Binary(SemanticOp.Float32Op.Ge, e1, e2, loc).toSuccess

          case ("FLOAT64_NEG", e1 :: Nil) => WeededAst.Expression.Unary(SemanticOp.Float64Op.Neg, e1, loc).toSuccess
          case ("FLOAT64_ADD", e1 :: e2 :: Nil) => WeededAst.Expression.Binary(SemanticOp.Float64Op.Add, e1, e2, loc).toSuccess
          case ("FLOAT64_SUB", e1 :: e2 :: Nil) => WeededAst.Expression.Binary(SemanticOp.Float64Op.Sub, e1, e2, loc).toSuccess
          case ("FLOAT64_MUL", e1 :: e2 :: Nil) => WeededAst.Expression.Binary(SemanticOp.Float64Op.Mul, e1, e2, loc).toSuccess
          case ("FLOAT64_DIV", e1 :: e2 :: Nil) => WeededAst.Expression.Binary(SemanticOp.Float64Op.Div, e1, e2, loc).toSuccess
          case ("FLOAT64_EXP", e1 :: e2 :: Nil) => WeededAst.Expression.Binary(SemanticOp.Float64Op.Exp, e1, e2, loc).toSuccess
          case ("FLOAT64_EQ", e1 :: e2 :: Nil) => WeededAst.Expression.Binary(SemanticOp.Float64Op.Eq, e1, e2, loc).toSuccess
          case ("FLOAT64_NEQ", e1 :: e2 :: Nil) => WeededAst.Expression.Binary(SemanticOp.Float64Op.Neq, e1, e2, loc).toSuccess
          case ("FLOAT64_LT", e1 :: e2 :: Nil) => WeededAst.Expression.Binary(SemanticOp.Float64Op.Lt, e1, e2, loc).toSuccess
          case ("FLOAT64_LE", e1 :: e2 :: Nil) => WeededAst.Expression.Binary(SemanticOp.Float64Op.Le, e1, e2, loc).toSuccess
          case ("FLOAT64_GT", e1 :: e2 :: Nil) => WeededAst.Expression.Binary(SemanticOp.Float64Op.Gt, e1, e2, loc).toSuccess
          case ("FLOAT64_GE", e1 :: e2 :: Nil) => WeededAst.Expression.Binary(SemanticOp.Float64Op.Ge, e1, e2, loc).toSuccess

          case ("INT8_NEG", e1 :: Nil) => WeededAst.Expression.Unary(SemanticOp.Int8Op.Neg, e1, loc).toSuccess
          case ("INT8_NOT", e1 :: Nil) => WeededAst.Expression.Unary(SemanticOp.Int8Op.Not, e1, loc).toSuccess
          case ("INT8_ADD", e1 :: e2 :: Nil) => WeededAst.Expression.Binary(SemanticOp.Int8Op.Add, e1, e2, loc).toSuccess
          case ("INT8_SUB", e1 :: e2 :: Nil) => WeededAst.Expression.Binary(SemanticOp.Int8Op.Sub, e1, e2, loc).toSuccess
          case ("INT8_MUL", e1 :: e2 :: Nil) => WeededAst.Expression.Binary(SemanticOp.Int8Op.Mul, e1, e2, loc).toSuccess
          case ("INT8_DIV", e1 :: e2 :: Nil) => WeededAst.Expression.Binary(SemanticOp.Int8Op.Div, e1, e2, loc).toSuccess
          case ("INT8_REM", e1 :: e2 :: Nil) => WeededAst.Expression.Binary(SemanticOp.Int8Op.Rem, e1, e2, loc).toSuccess
          case ("INT8_EXP", e1 :: e2 :: Nil) => WeededAst.Expression.Binary(SemanticOp.Int8Op.Exp, e1, e2, loc).toSuccess
          case ("INT8_AND", e1 :: e2 :: Nil) => WeededAst.Expression.Binary(SemanticOp.Int8Op.And, e1, e2, loc).toSuccess
          case ("INT8_OR", e1 :: e2 :: Nil) => WeededAst.Expression.Binary(SemanticOp.Int8Op.Or, e1, e2, loc).toSuccess
          case ("INT8_XOR", e1 :: e2 :: Nil) => WeededAst.Expression.Binary(SemanticOp.Int8Op.Xor, e1, e2, loc).toSuccess
          case ("INT8_SHL", e1 :: e2 :: Nil) => WeededAst.Expression.Binary(SemanticOp.Int8Op.Shl, e1, e2, loc).toSuccess
          case ("INT8_SHR", e1 :: e2 :: Nil) => WeededAst.Expression.Binary(SemanticOp.Int8Op.Shr, e1, e2, loc).toSuccess
          case ("INT8_EQ", e1 :: e2 :: Nil) => WeededAst.Expression.Binary(SemanticOp.Int8Op.Eq, e1, e2, loc).toSuccess
          case ("INT8_NEQ", e1 :: e2 :: Nil) => WeededAst.Expression.Binary(SemanticOp.Int8Op.Neq, e1, e2, loc).toSuccess
          case ("INT8_LT", e1 :: e2 :: Nil) => WeededAst.Expression.Binary(SemanticOp.Int8Op.Lt, e1, e2, loc).toSuccess
          case ("INT8_LE", e1 :: e2 :: Nil) => WeededAst.Expression.Binary(SemanticOp.Int8Op.Le, e1, e2, loc).toSuccess
          case ("INT8_GT", e1 :: e2 :: Nil) => WeededAst.Expression.Binary(SemanticOp.Int8Op.Gt, e1, e2, loc).toSuccess
          case ("INT8_GE", e1 :: e2 :: Nil) => WeededAst.Expression.Binary(SemanticOp.Int8Op.Ge, e1, e2, loc).toSuccess

          case ("INT16_NEG", e1 :: Nil) => WeededAst.Expression.Unary(SemanticOp.Int16Op.Neg, e1, loc).toSuccess
          case ("INT16_NOT", e1 :: Nil) => WeededAst.Expression.Unary(SemanticOp.Int16Op.Not, e1, loc).toSuccess
          case ("INT16_ADD", e1 :: e2 :: Nil) => WeededAst.Expression.Binary(SemanticOp.Int16Op.Add, e1, e2, loc).toSuccess
          case ("INT16_SUB", e1 :: e2 :: Nil) => WeededAst.Expression.Binary(SemanticOp.Int16Op.Sub, e1, e2, loc).toSuccess
          case ("INT16_MUL", e1 :: e2 :: Nil) => WeededAst.Expression.Binary(SemanticOp.Int16Op.Mul, e1, e2, loc).toSuccess
          case ("INT16_DIV", e1 :: e2 :: Nil) => WeededAst.Expression.Binary(SemanticOp.Int16Op.Div, e1, e2, loc).toSuccess
          case ("INT16_REM", e1 :: e2 :: Nil) => WeededAst.Expression.Binary(SemanticOp.Int16Op.Rem, e1, e2, loc).toSuccess
          case ("INT16_EXP", e1 :: e2 :: Nil) => WeededAst.Expression.Binary(SemanticOp.Int16Op.Exp, e1, e2, loc).toSuccess
          case ("INT16_AND", e1 :: e2 :: Nil) => WeededAst.Expression.Binary(SemanticOp.Int16Op.And, e1, e2, loc).toSuccess
          case ("INT16_OR", e1 :: e2 :: Nil) => WeededAst.Expression.Binary(SemanticOp.Int16Op.Or, e1, e2, loc).toSuccess
          case ("INT16_XOR", e1 :: e2 :: Nil) => WeededAst.Expression.Binary(SemanticOp.Int16Op.Xor, e1, e2, loc).toSuccess
          case ("INT16_SHL", e1 :: e2 :: Nil) => WeededAst.Expression.Binary(SemanticOp.Int16Op.Shl, e1, e2, loc).toSuccess
          case ("INT16_SHR", e1 :: e2 :: Nil) => WeededAst.Expression.Binary(SemanticOp.Int16Op.Shr, e1, e2, loc).toSuccess
          case ("INT16_EQ", e1 :: e2 :: Nil) => WeededAst.Expression.Binary(SemanticOp.Int16Op.Eq, e1, e2, loc).toSuccess
          case ("INT16_NEQ", e1 :: e2 :: Nil) => WeededAst.Expression.Binary(SemanticOp.Int16Op.Neq, e1, e2, loc).toSuccess
          case ("INT16_LT", e1 :: e2 :: Nil) => WeededAst.Expression.Binary(SemanticOp.Int16Op.Lt, e1, e2, loc).toSuccess
          case ("INT16_LE", e1 :: e2 :: Nil) => WeededAst.Expression.Binary(SemanticOp.Int16Op.Le, e1, e2, loc).toSuccess
          case ("INT16_GT", e1 :: e2 :: Nil) => WeededAst.Expression.Binary(SemanticOp.Int16Op.Gt, e1, e2, loc).toSuccess
          case ("INT16_GE", e1 :: e2 :: Nil) => WeededAst.Expression.Binary(SemanticOp.Int16Op.Ge, e1, e2, loc).toSuccess

          case ("INT32_NEG", e1 :: Nil) => WeededAst.Expression.Unary(SemanticOp.Int32Op.Neg, e1, loc).toSuccess
          case ("INT32_NOT", e1 :: Nil) => WeededAst.Expression.Unary(SemanticOp.Int32Op.Not, e1, loc).toSuccess
          case ("INT32_ADD", e1 :: e2 :: Nil) => WeededAst.Expression.Binary(SemanticOp.Int32Op.Add, e1, e2, loc).toSuccess
          case ("INT32_SUB", e1 :: e2 :: Nil) => WeededAst.Expression.Binary(SemanticOp.Int32Op.Sub, e1, e2, loc).toSuccess
          case ("INT32_MUL", e1 :: e2 :: Nil) => WeededAst.Expression.Binary(SemanticOp.Int32Op.Mul, e1, e2, loc).toSuccess
          case ("INT32_DIV", e1 :: e2 :: Nil) => WeededAst.Expression.Binary(SemanticOp.Int32Op.Div, e1, e2, loc).toSuccess
          case ("INT32_REM", e1 :: e2 :: Nil) => WeededAst.Expression.Binary(SemanticOp.Int32Op.Rem, e1, e2, loc).toSuccess
          case ("INT32_EXP", e1 :: e2 :: Nil) => WeededAst.Expression.Binary(SemanticOp.Int32Op.Exp, e1, e2, loc).toSuccess
          case ("INT32_AND", e1 :: e2 :: Nil) => WeededAst.Expression.Binary(SemanticOp.Int32Op.And, e1, e2, loc).toSuccess
          case ("INT32_OR", e1 :: e2 :: Nil) => WeededAst.Expression.Binary(SemanticOp.Int32Op.Or, e1, e2, loc).toSuccess
          case ("INT32_XOR", e1 :: e2 :: Nil) => WeededAst.Expression.Binary(SemanticOp.Int32Op.Xor, e1, e2, loc).toSuccess
          case ("INT32_SHL", e1 :: e2 :: Nil) => WeededAst.Expression.Binary(SemanticOp.Int32Op.Shl, e1, e2, loc).toSuccess
          case ("INT32_SHR", e1 :: e2 :: Nil) => WeededAst.Expression.Binary(SemanticOp.Int32Op.Shr, e1, e2, loc).toSuccess
          case ("INT32_EQ", e1 :: e2 :: Nil) => WeededAst.Expression.Binary(SemanticOp.Int32Op.Eq, e1, e2, loc).toSuccess
          case ("INT32_NEQ", e1 :: e2 :: Nil) => WeededAst.Expression.Binary(SemanticOp.Int32Op.Neq, e1, e2, loc).toSuccess
          case ("INT32_LT", e1 :: e2 :: Nil) => WeededAst.Expression.Binary(SemanticOp.Int32Op.Lt, e1, e2, loc).toSuccess
          case ("INT32_LE", e1 :: e2 :: Nil) => WeededAst.Expression.Binary(SemanticOp.Int32Op.Le, e1, e2, loc).toSuccess
          case ("INT32_GT", e1 :: e2 :: Nil) => WeededAst.Expression.Binary(SemanticOp.Int32Op.Gt, e1, e2, loc).toSuccess
          case ("INT32_GE", e1 :: e2 :: Nil) => WeededAst.Expression.Binary(SemanticOp.Int32Op.Ge, e1, e2, loc).toSuccess

          case ("INT64_NEG", e1 :: Nil) => WeededAst.Expression.Unary(SemanticOp.Int64Op.Neg, e1, loc).toSuccess
          case ("INT64_NOT", e1 :: Nil) => WeededAst.Expression.Unary(SemanticOp.Int64Op.Not, e1, loc).toSuccess
          case ("INT64_ADD", e1 :: e2 :: Nil) => WeededAst.Expression.Binary(SemanticOp.Int64Op.Add, e1, e2, loc).toSuccess
          case ("INT64_SUB", e1 :: e2 :: Nil) => WeededAst.Expression.Binary(SemanticOp.Int64Op.Sub, e1, e2, loc).toSuccess
          case ("INT64_MUL", e1 :: e2 :: Nil) => WeededAst.Expression.Binary(SemanticOp.Int64Op.Mul, e1, e2, loc).toSuccess
          case ("INT64_DIV", e1 :: e2 :: Nil) => WeededAst.Expression.Binary(SemanticOp.Int64Op.Div, e1, e2, loc).toSuccess
          case ("INT64_REM", e1 :: e2 :: Nil) => WeededAst.Expression.Binary(SemanticOp.Int64Op.Rem, e1, e2, loc).toSuccess
          case ("INT64_EXP", e1 :: e2 :: Nil) => WeededAst.Expression.Binary(SemanticOp.Int64Op.Exp, e1, e2, loc).toSuccess
          case ("INT64_AND", e1 :: e2 :: Nil) => WeededAst.Expression.Binary(SemanticOp.Int64Op.And, e1, e2, loc).toSuccess
          case ("INT64_OR", e1 :: e2 :: Nil) => WeededAst.Expression.Binary(SemanticOp.Int64Op.Or, e1, e2, loc).toSuccess
          case ("INT64_XOR", e1 :: e2 :: Nil) => WeededAst.Expression.Binary(SemanticOp.Int64Op.Xor, e1, e2, loc).toSuccess
          case ("INT64_SHL", e1 :: e2 :: Nil) => WeededAst.Expression.Binary(SemanticOp.Int64Op.Shl, e1, e2, loc).toSuccess
          case ("INT64_SHR", e1 :: e2 :: Nil) => WeededAst.Expression.Binary(SemanticOp.Int64Op.Shr, e1, e2, loc).toSuccess
          case ("INT64_EQ", e1 :: e2 :: Nil) => WeededAst.Expression.Binary(SemanticOp.Int64Op.Eq, e1, e2, loc).toSuccess
          case ("INT64_NEQ", e1 :: e2 :: Nil) => WeededAst.Expression.Binary(SemanticOp.Int64Op.Neq, e1, e2, loc).toSuccess
          case ("INT64_LT", e1 :: e2 :: Nil) => WeededAst.Expression.Binary(SemanticOp.Int64Op.Lt, e1, e2, loc).toSuccess
          case ("INT64_LE", e1 :: e2 :: Nil) => WeededAst.Expression.Binary(SemanticOp.Int64Op.Le, e1, e2, loc).toSuccess
          case ("INT64_GT", e1 :: e2 :: Nil) => WeededAst.Expression.Binary(SemanticOp.Int64Op.Gt, e1, e2, loc).toSuccess
          case ("INT64_GE", e1 :: e2 :: Nil) => WeededAst.Expression.Binary(SemanticOp.Int64Op.Ge, e1, e2, loc).toSuccess

          case ("STRING_EQ", e1 :: e2 :: Nil) => WeededAst.Expression.Binary(SemanticOp.StringOp.Eq, e1, e2, loc).toSuccess
          case ("STRING_NEQ", e1 :: e2 :: Nil) => WeededAst.Expression.Binary(SemanticOp.StringOp.Neq, e1, e2, loc).toSuccess
>>>>>>> 98c8764b

          case ("CHANNEL_GET", e1 :: Nil) => WeededAst.Expression.GetChannel(e1, loc).toSuccess
          case ("CHANNEL_PUT", e1 :: e2 :: Nil) => WeededAst.Expression.PutChannel(e1, e2, loc).toSuccess
          case ("CHANNEL_NEW", e1 :: e2 :: Nil) => WeededAst.Expression.NewChannel(e1, e2, loc).toSuccess

          case ("ARRAY_NEW", e1 :: e2 :: e3 :: Nil) => WeededAst.Expression.ArrayNew(e1, e2, e3, loc).toSuccess
          case ("ARRAY_LENGTH", e1 :: Nil) => WeededAst.Expression.ArrayLength(e1, loc).toSuccess
          case ("ARRAY_LOAD", e1 :: e2 :: Nil) => WeededAst.Expression.ArrayLoad(e1, e2, loc).toSuccess
          case ("ARRAY_STORE", e1 :: e2 :: e3 :: Nil) => WeededAst.Expression.ArrayStore(e1, e2, e3, loc).toSuccess

          case ("VECTOR_GET", e1 :: e2 :: Nil) => WeededAst.Expression.VectorLoad(e1, e2, loc).toSuccess
          case ("VECTOR_LENGTH", e1 :: Nil) => WeededAst.Expression.VectorLength(e1, loc).toSuccess

          case ("SCOPE_EXIT", e1 :: e2 :: Nil) => WeededAst.Expression.ScopeExit(e1, e2, loc).toSuccess

          case _ =>
            val err = WeederError.IllegalIntrinsic(loc)
            WeededAst.Expression.Error(err).toSoftFailure(err)
        }
      }.recoverOne {
        case err: WeederError => WeededAst.Expression.Error(err)
      }

    case ParsedAst.Expression.Apply(lambda, args, sp2) =>
      val sp1 = leftMostSourcePosition(lambda)
      val loc = mkSL(sp1, sp2)
      mapN(visitExp(lambda, senv), traverse(args)(e => visitArgument(e, senv))) {
        case (e, as) =>
          val es = getArguments(as, loc)
          WeededAst.Expression.Apply(e, es, loc)
      }.recoverOne {
        case err: WeederError => WeededAst.Expression.Error(err)
      }

    case ParsedAst.Expression.Infix(exp1, name, exp2, sp2) =>
      /*
       * Rewrites infix expressions to apply expressions.
       */
      mapN(visitExp(exp1, senv), visitExp(name, senv), visitExp(exp2, senv)) {
        case (e1, lambda, e2) =>
          val loc = mkSL(leftMostSourcePosition(exp1), sp2)
          WeededAst.Expression.Apply(lambda, List(e1, e2), loc)
      }

    case ParsedAst.Expression.Lambda(sp1, fparams0, exp, sp2) =>
      val loc = mkSL(sp1, sp2)
      /*
       * Check for `DuplicateFormal`.
       */
      val fparamsVal = visitFormalParams(fparams0, Presence.Optional)
      val expVal = visitExp(exp, senv)
      mapN(fparamsVal, expVal) {
        case (fparams, e) => mkCurried(fparams, e, loc)
      }.recoverOne {
        case err: WeederError => WeededAst.Expression.Error(err)
      }

    case ParsedAst.Expression.LambdaMatch(sp1, pat, exp, sp2) =>
      /*
       * Rewrites lambda pattern match expressions into a lambda expression with a nested pattern match.
       */
      mapN(visitPattern(pat), visitExp(exp, senv)) {
        case (p, e) =>
          mkLambdaMatch(sp1, p, e, sp2)
      }.recoverOne {
        case err: WeederError => WeededAst.Expression.Error(err)
      }

    case ParsedAst.Expression.Unary(sp1, op, exp, sp2) =>
      val loc = mkSL(sp1, sp2)
      visitExp(exp, senv) map {
        case e => visitUnaryOperator(op) match {
          case OperatorResult.BuiltIn(name) => WeededAst.Expression.Apply(WeededAst.Expression.Ambiguous(name, name.loc), List(e), loc)
          case OperatorResult.Operator(o) => WeededAst.Expression.Unary(o, e, loc)
          case OperatorResult.Unrecognized(ident) => WeededAst.Expression.Apply(WeededAst.Expression.Ambiguous(Name.mkQName(ident), ident.loc), List(e), loc)
        }
      }

    case ParsedAst.Expression.Binary(exp1, op, exp2, sp2) =>
      val sp1 = leftMostSourcePosition(exp1)
      val loc = mkSL(sp1, sp2)
      mapN(visitExp(exp1, senv), visitExp(exp2, senv)) {
        case (e1, e2) => visitBinaryOperator(op) match {
          case OperatorResult.BuiltIn(name) => WeededAst.Expression.Apply(WeededAst.Expression.Ambiguous(name, name.loc), List(e1, e2), loc)
          case OperatorResult.Operator(o) => WeededAst.Expression.Binary(o, e1, e2, loc)
          case OperatorResult.Unrecognized(ident) => WeededAst.Expression.Apply(WeededAst.Expression.Ambiguous(Name.mkQName(ident), ident.loc), List(e1, e2), loc)
        }
      }

    case ParsedAst.Expression.IfThenElse(sp1, exp1, exp2, exp3, sp2) =>
      mapN(visitExp(exp1, senv), visitExp(exp2, senv), visitExp(exp3, senv)) {
        case (e1, e2, e3) => WeededAst.Expression.IfThenElse(e1, e2, e3, mkSL(sp1, sp2))
      }

    case ParsedAst.Expression.Stm(exp1, exp2, sp2) =>
      val sp1 = leftMostSourcePosition(exp1)
      mapN(visitExp(exp1, senv), visitExp(exp2, senv)) {
        case (e1, e2) => WeededAst.Expression.Stm(e1, e2, mkSL(sp1, sp2))
      }

    case ParsedAst.Expression.Discard(sp1, exp, sp2) =>
      val loc = mkSL(sp1, sp2)
      visitExp(exp, senv) map {
        case e => WeededAst.Expression.Discard(e, loc)
      }

    case ParsedAst.Expression.ApplicativeFor(sp1, frags, exp, sp2) =>
      //
      // Rewrites a ForA loop into a series of Applicative.ap calls:
      //
      //     forA (
      //         x <- xs;
      //         y <- ys
      //     ) yield exp
      //
      // desugars to
      //
      //     Applicative.ap(Functor.map(x -> y -> exp, xs), ys)
      //
      val loc = mkSL(sp1, sp2).asSynthetic

      if (frags.nonEmpty) {
        val fqnAp = "Applicative.ap"
        val fqnMap = "Functor.map"
        val yieldExp = visitExp(exp, senv)

        // Make lambda for Functor.map(lambda, ...). This lambda uses all patterns from the for-fragments.
        val lambda = foldRight(frags)(yieldExp) {
          case (ParsedAst.ForFragment.Generator(sp11, pat, _, sp12), acc) =>
            mapN(visitPattern(pat)) {
              case p => mkLambdaMatch(sp11, p, acc, sp12)
            }
        }

        // Apply first fragment to Functor.map
        val xs = visitExp(frags.head.exp, senv)
        val baseExp = mapN(lambda, xs) {
          case (l, x) => mkApplyFqn(fqnMap, List(l, x), loc)
        }

        // Apply rest of fragments to Applicative.ap
        frags.tail.foldLeft(baseExp) {
          case (acc, ParsedAst.ForFragment.Generator(sp11, _, fexp, sp12)) =>
            mapN(acc, visitExp(fexp, senv)) {
              case (a, e) => mkApplyFqn(fqnAp, List(a, e), mkSL(sp11, sp12).asSynthetic)
            }
        }
      } else {
        val err = WeederError.IllegalEmptyForFragment(loc)
        WeededAst.Expression.Error(err).toSoftFailure(err)
      }

    case ParsedAst.Expression.ForEach(sp1, frags, exp, sp2) =>
      //
      // Rewrites a foreach loop to Iterator.forEach call.
      //
      val loc = mkSL(sp1, sp2)

      if (frags.nonEmpty) {
        val fqnForEach = "Iterator.forEach"
        val fqnIterator = "Iterable.iterator"
        val regIdent = Name.Ident(sp1, "reg" + Flix.Delimiter + flix.genSym.freshId(), sp2)
        val regVar = WeededAst.Expression.Ambiguous(Name.mkQName(regIdent), loc)

        val foreachExp = foldRight(frags)(visitExp(exp, senv)) {
          case (ParsedAst.ForFragment.Generator(sp11, pat, exp1, sp12), exp0) =>
            mapN(visitPattern(pat), visitExp(exp1, senv)) {
              case (p, e1) =>
                val loc = mkSL(sp11, sp12).asSynthetic
                val lambda = mkLambdaMatch(sp11, p, exp0, sp12)
                val iterable = mkApplyFqn(fqnIterator, List(regVar, e1), e1.loc)
                val fparams = List(lambda, iterable)
                mkApplyFqn(fqnForEach, fparams, loc)
            }

          case (ParsedAst.ForFragment.Guard(sp11, exp1, sp12), exp0) =>
            mapN(visitExp(exp1, senv)) { e1 =>
              val loc = mkSL(sp11, sp12).asSynthetic
              WeededAst.Expression.IfThenElse(e1, exp0, WeededAst.Expression.Cst(Ast.Constant.Unit, loc), loc)
            }
        }

        mapN(foreachExp)(WeededAst.Expression.Scope(regIdent, _, loc))
          .recoverOne {
            case err: WeederError => WeededAst.Expression.Error(err)
          }
      } else {
        val err = WeederError.IllegalEmptyForFragment(loc)
        WeededAst.Expression.Error(err).toSoftFailure(err)
      }

    case ParsedAst.Expression.MonadicFor(sp1, frags, exp, sp2) =>
      //
      // Rewrites a for-loop to Monad.flatMap.
      //
      val loc = mkSL(sp1, sp2).asSynthetic

      if (frags.nonEmpty) {
        val fqnFlatMap = "Monad.flatMap"
        val fqnPoint = "Applicative.point"
        val fqnZero = "MonadZero.empty"
        val yieldExp = mapN(visitExp(exp, senv)) {
          case e => mkApplyFqn(fqnPoint, List(e), loc)
        }

        foldRight(frags)(yieldExp) {
          case (ParsedAst.ForFragment.Generator(sp11, pat, exp1, sp12), exp0) =>
            mapN(visitPattern(pat), visitExp(exp1, senv)) {
              case (p, e1) =>
                val loc = mkSL(sp11, sp12).asSynthetic
                val lambda = mkLambdaMatch(sp11, p, exp0, sp12)
                val fparams = List(lambda, e1)
                mkApplyFqn(fqnFlatMap, fparams, loc)
            }

          case (ParsedAst.ForFragment.Guard(sp11, exp1, sp12), exp0) =>
            mapN(visitExp(exp1, senv)) {
              case e1 =>
                val loc = mkSL(sp11, sp12).asSynthetic
                val zero = mkApplyFqn(fqnZero, List(WeededAst.Expression.Cst(Ast.Constant.Unit, loc)), loc)
                WeededAst.Expression.IfThenElse(e1, exp0, zero, loc)
            }
        }.recoverOne {
          case err: WeederError => WeededAst.Expression.Error(err)
        }
      } else {
        val err = WeederError.IllegalEmptyForFragment(loc)
        WeededAst.Expression.Error(err).toSoftFailure(err)
      }

    case ParsedAst.Expression.ForEachYield(sp1, frags, exp, sp2) => {
      //
      // Rewrites a foreach-yield loop into a series of iterators
      // wrapped in a Collectable.collect call:
      //
      //     foreach (x <- xs) yield x
      //
      // desugars to
      //
      //     region rc {
      //         Collectable.collect(
      //             Iterator.flatMap(
      //                 match x -> Iterator.singleton(rc, x),
      //                 Iterable.iterator(rc, xs)
      //             )
      //         )
      //     }
      //
      val baseLoc = mkSL(sp1, sp2).asSynthetic

      // Declare functions
      val fqnEmpty = "Iterator.empty"
      val fqnSingleton = "Iterator.singleton"
      val fqnFlatMap = "Iterator.flatMap"
      val fqnIterator = "Iterable.iterator"
      val fqnCollect = "Collectable.collect"

      // Make region variable
      val regionSym = "forEachYieldIteratorRegion" + Flix.Delimiter + flix.genSym.freshId()
      val regionIdent = Name.Ident(sp1, regionSym, sp2).asSynthetic
      val regionVar = WeededAst.Expression.Ambiguous(Name.mkQName(regionIdent), baseLoc)

      // Check that first fragment is an iterable collection
      // Also implies that there exists at least 1 iterable collection.
      frags.headOption match {
        case Some(ParsedAst.ForFragment.Generator(_, _, _, _)) =>
          // Desugar yield-exp
          //    ... yield x
          // Becomes
          //     Iterator.singleton(rc, x)
          val yieldExp = mapN(visitExp(exp, senv)) {
            case e =>
              mkApplyFqn(fqnSingleton, List(regionVar, e), baseLoc)
          }

          // Desugar loop
          val loop = foldRight(frags)(yieldExp) {
            case (ParsedAst.ForFragment.Generator(sp11, pat1, exp1, sp12), acc) =>
              // Case 1: a generator fragment i.e. `pat <- exp`
              // This should be desugared into
              //     Iterator.flatMap(match pat -> accExp, Iterator.iterator(exp))
              mapN(visitPattern(pat1), visitExp(exp1, senv)) {
                case (p, e1) =>
                  val loc = mkSL(sp11, sp12).asSynthetic

                  // 1. Create iterator from exp1
                  val iter = mkApplyFqn(fqnIterator, List(regionVar, e1), loc)

                  // 2. Create match-lambda with pat1 as params and acc as body
                  val lambda = mkLambdaMatch(sp11, p, acc, sp12)

                  // 3. Wrap in flatmap call
                  val fparams = List(lambda, iter)
                  mkApplyFqn(fqnFlatMap, fparams, loc)
              }

            case (ParsedAst.ForFragment.Guard(sp11, exp1, sp12), acc) =>
              // Case 2: a guard fragment i.e. `if exp`
              // This should be desugared into
              //     if (exp) accExp else Iterator.empty(rc)
              mapN(visitExp(exp1, senv)) {
                case e1 =>
                  val loc = mkSL(sp11, sp12).asSynthetic

                  // 1. Create empty iterator
                  val empty = mkApplyFqn(fqnEmpty, List(regionVar), loc)

                  // 2. Wrap acc in if-then-else exp: if (exp1) acc else Iterator.empty(empty)
                  WeededAst.Expression.IfThenElse(e1, acc, empty, loc)
              }
          }

          // Wrap in Collectable.collect function.
          // The nested calls to Iterator.flatMap are wrapped in
          // this function.
          val resultExp = mapN(loop) {
            case l => mkApplyFqn(fqnCollect, List(l), baseLoc)
          }

          // Wrap in region
          mapN(resultExp) {
            case e => WeededAst.Expression.Scope(regionIdent, e, baseLoc)
          }

        case Some(ParsedAst.ForFragment.Guard(_, _, _)) =>
          val err = WeederError.IllegalForFragment(baseLoc)
          WeededAst.Expression.Error(err).toSoftFailure(err)

        case None =>
          val err = WeederError.IllegalEmptyForFragment(baseLoc)
          WeededAst.Expression.Error(err).toSoftFailure(err)
      }
    }

    case ParsedAst.Expression.LetMatch(sp1, mod0, pat, tpe0, exp1, exp2, sp2) =>
      //
      // Rewrites a let-match to a regular let-binding or a full-blown pattern match.
      //
      val loc = mkSL(sp1, sp2)

      val patVal = visitPattern(pat)
      val tpeVal = traverseOpt(tpe0)(visitType)
      val exp1Val = visitExp(exp1, senv)
      val exp2Val = visitExp(exp2, senv)
      val modVal = visitModifiers(mod0, legalModifiers = Set.empty)

      mapN(patVal, tpeVal, exp1Val, exp2Val, modVal) {
        case (WeededAst.Pattern.Var(ident, _), tpe, value, body, mod) =>
          // No pattern match.
          WeededAst.Expression.Let(ident, mod, withAscription(value, tpe), body, loc)
        case (pat, tpe, value, body, _) =>
          // Full-blown pattern match.
          val rule = WeededAst.MatchRule(pat, None, body)
          WeededAst.Expression.Match(withAscription(value, tpe), List(rule), loc)
      }.recoverOne {
        case err: WeederError => WeededAst.Expression.Error(err)
      }

    case ParsedAst.Expression.LetRecDef(sp1, ident, fparams, tpeAndEff, exp1, exp2, sp2) =>
      val mod = Ast.Modifiers.Empty
      val loc = mkSL(sp1, sp2)

      val tpeOpt = tpeAndEff.map(_._1)
      val effOpt = tpeAndEff.flatMap(_._2)

      val fpVal = visitFormalParams(fparams, Presence.Optional)
      val e1Val = visitExp(exp1, senv)
      val e2Val = visitExp(exp2, senv)
      val tpeVal = traverseOpt(tpeOpt)(visitType)
      val effVal = traverseOpt(effOpt)(visitType)

      mapN(fpVal, e1Val, e2Val, tpeVal, effVal) {
        case (fp, e1, e2, tpe, eff) =>
          // skip ascription if it's empty
          val ascription = if (tpe.isDefined || eff.isDefined) {
            WeededAst.Expression.Ascribe(e1, tpe, eff, e1.loc)
          } else {
            e1
          }
          val lambda = mkCurried(fp, ascription, e1.loc)
          WeededAst.Expression.LetRec(ident, mod, lambda, e2, loc)
      }.recoverOne {
        case err: WeederError => WeededAst.Expression.Error(err)
      }

    case ParsedAst.Expression.LetImport(sp1, impl, exp2, sp2) =>
      val loc = mkSL(sp1, sp2)

      //
      // Visit the inner expression exp2.
      //
      impl match {
        case ParsedAst.JvmOp.Constructor(fqn, sig0, tpe0, eff0, ident) =>

          val tsVal = traverse(sig0)(visitType)
          val e2Val = visitExp(exp2, senv)
          val tpeVal = visitType(tpe0)
          val effVal = traverseOpt(eff0)(visitType)

          //
          // Introduce a let-bound lambda: (args...) -> InvokeConstructor(args) as tpe \ eff
          //
          mapN(tsVal, e2Val, tpeVal, effVal) {
            case (ts, e2, tpe, eff) =>
              // Compute the class name.
              val className = fqn.toString

              //
              // Case 1: No arguments.
              //
              if (ts.isEmpty) {
                val fparam = WeededAst.FormalParam(Name.Ident(sp1, "_", sp2), Ast.Modifiers.Empty, Some(WeededAst.Type.Unit(loc)), loc)
                val call = WeededAst.Expression.InvokeConstructor(className, Nil, Nil, loc)
                val lambdaBody = WeededAst.Expression.UncheckedCast(call, Some(tpe), eff, loc)
                val e1 = WeededAst.Expression.Lambda(fparam, lambdaBody, loc)
                WeededAst.Expression.Let(ident, Ast.Modifiers.Empty, e1, e2, loc)
              } else {

              // Introduce a formal parameter (of appropriate type) for each declared argument.
              val fs = ts.zipWithIndex.map {
                case (tpe, index) =>
                  val id = Name.Ident(sp1, "a" + index, sp2)
                  WeededAst.FormalParam(id, Ast.Modifiers.Empty, Some(tpe), loc)
              }

              // Compute the argument to the method call.
              val as = ts.zipWithIndex.map {
                case (_, index) =>
                  val ident = Name.Ident(sp1, "a" + index, sp2)
                  WeededAst.Expression.Ambiguous(Name.mkQName(ident), loc)
              }

              // Assemble the lambda expression.
              val call = WeededAst.Expression.InvokeConstructor(className, as, ts, loc)
              val lambdaBody = WeededAst.Expression.UncheckedCast(call, Some(tpe), eff, loc)
              val e1 = mkCurried(fs, lambdaBody, loc)
              WeededAst.Expression.Let(ident, Ast.Modifiers.Empty, e1, e2, loc)
          }}

        case ParsedAst.JvmOp.Method(fqn, sig0, tpe0, eff0, identOpt) =>

          val classMethodVal = parseClassAndMember(fqn)
          val tsVal = traverse(sig0)(visitType)
          val tpeVal = visitType(tpe0)
          val effVal = traverseOpt(eff0)(visitType)
          val e2Val = visitExp(exp2, senv)

          //
          // Introduce a let-bound lambda: (obj, args...) -> InvokeMethod(obj, args) as tpe \ eff
          //
          mapN(classMethodVal, tsVal, tpeVal, effVal, e2Val) {
            case ((className, methodName), ts, tpe, eff, e2) =>
              // Compute the name of the let-bound variable.
              val ident = identOpt.getOrElse(Name.Ident(fqn.sp1, methodName, fqn.sp2))

              val receiverType = WeededAst.Type.Native(className, loc)

              // Introduce a formal parameter for the object argument.
              val objId = Name.Ident(sp1, "obj" + Flix.Delimiter, sp2)
              val objParam = WeededAst.FormalParam(objId, Ast.Modifiers.Empty, Some(receiverType), loc)
              val objExp = WeededAst.Expression.Ambiguous(Name.mkQName(objId), loc)

              // Introduce a formal parameter (of appropriate type) for each declared argument.
              val fs = objParam :: ts.zipWithIndex.map {
                case (tpe, index) =>
                  val ident = Name.Ident(sp1, "a" + index + Flix.Delimiter, sp2)
                  WeededAst.FormalParam(ident, Ast.Modifiers.Empty, Some(tpe), loc)
              }

              // Compute the argument to the method call.
              val as = objExp :: ts.zipWithIndex.map {
                case (_, index) =>
                  val ident = Name.Ident(sp1, "a" + index + Flix.Delimiter, sp2)
                  WeededAst.Expression.Ambiguous(Name.mkQName(ident), loc)
              }

              // Assemble the lambda expression.
              val call = WeededAst.Expression.InvokeMethod(className, methodName, as.head, as.tail, ts, tpe, loc)
              val lambdaBody = WeededAst.Expression.UncheckedCast(call, Some(tpe), eff, loc)
              val e1 = mkCurried(fs, lambdaBody, loc)
              WeededAst.Expression.Let(ident, Ast.Modifiers.Empty, e1, e2, loc)
          }

        case ParsedAst.JvmOp.StaticMethod(fqn, sig0, tpe0, eff0, identOpt) =>

          val classMethodVal = parseClassAndMember(fqn)
          val tsVal = traverse(sig0)(visitType)
          val tpeVal = visitType(tpe0)
          val effVal = traverseOpt(eff0)(visitType)
          val e2Val = visitExp(exp2, senv)

          //
          // Introduce a let-bound lambda: (args...) -> InvokeStaticMethod(args) as tpe \ eff
          //
          mapN(classMethodVal, tsVal, tpeVal, effVal, e2Val) {
            case ((className, methodName), ts, tpe, eff, e2) =>

              // Compute the name of the let-bound variable.
              val ident = identOpt.getOrElse(Name.Ident(fqn.sp1, methodName, fqn.sp2))

              //
              // Case 1: No arguments.
              //
              if (ts.isEmpty) {
                val fparam = WeededAst.FormalParam(Name.Ident(sp1, "_", sp2), Ast.Modifiers.Empty, Some(WeededAst.Type.Unit(loc)), loc)
                val call = WeededAst.Expression.InvokeStaticMethod(className, methodName, Nil, Nil, tpe, loc)
                val lambdaBody = WeededAst.Expression.UncheckedCast(call, Some(tpe), eff, loc)
                val e1 = WeededAst.Expression.Lambda(fparam, lambdaBody, loc)
                return WeededAst.Expression.Let(ident, Ast.Modifiers.Empty, e1, e2, loc).toSuccess
              }

              // Introduce a formal parameter (of appropriate type) for each declared argument.
              val fs = ts.zipWithIndex.map {
                case (tpe, index) =>
                  val id = Name.Ident(sp1, "a" + index + Flix.Delimiter, sp2)
                  WeededAst.FormalParam(id, Ast.Modifiers.Empty, Some(tpe), loc)
              }

              // Compute the argument to the method call.
              val as = ts.zipWithIndex.map {
                case (_, index) =>
                  val ident = Name.Ident(sp1, "a" + index + Flix.Delimiter, sp2)
                  WeededAst.Expression.Ambiguous(Name.mkQName(ident), loc)
              }

              // Assemble the lambda expression.
              val call = WeededAst.Expression.InvokeStaticMethod(className, methodName, as, ts, tpe, loc)
              val lambdaBody = WeededAst.Expression.UncheckedCast(call, Some(tpe), eff, loc)
              val e1 = mkCurried(fs, lambdaBody, loc)
              WeededAst.Expression.Let(ident, Ast.Modifiers.Empty, e1, e2, loc)
          }

        case ParsedAst.JvmOp.GetField(fqn, tpe0, eff0, ident) =>

          val classMethodVal = parseClassAndMember(fqn)
          val tpeVal = visitType(tpe0)
          val effVal = traverseOpt(eff0)(visitType)
          val e2Val = visitExp(exp2, senv)

          //
          // Introduce a let-bound lambda: o -> GetField(o) as tpe \ eff
          //
          mapN(classMethodVal, tpeVal, effVal, e2Val) {
            case ((className, fieldName), tpe, eff, e2) =>

              val objectId = Name.Ident(sp1, "o" + Flix.Delimiter, sp2)
              val objectExp = WeededAst.Expression.Ambiguous(Name.mkQName(objectId), loc)
              val objectParam = WeededAst.FormalParam(objectId, Ast.Modifiers.Empty, None, loc)
              val call = WeededAst.Expression.GetField(className, fieldName, objectExp, loc)
              val lambdaBody = WeededAst.Expression.UncheckedCast(call, Some(tpe), eff, loc)
              val e1 = WeededAst.Expression.Lambda(objectParam, lambdaBody, loc)
              WeededAst.Expression.Let(ident, Ast.Modifiers.Empty, e1, e2, loc)
          }

        case ParsedAst.JvmOp.PutField(fqn, tpe0, eff0, ident) =>

          val classMethodVal = parseClassAndMember(fqn)
          val tpeVal = visitType(tpe0)
          val effVal = traverseOpt(eff0)(visitType)
          val e2Val = visitExp(exp2, senv)

          //
          // Introduce a let-bound lambda: (o, v) -> PutField(o, v) as tpe \ eff
          //
          mapN(classMethodVal, tpeVal, effVal, e2Val) {
            case ((className, fieldName), tpe, eff, e2) =>

              val objectId = Name.Ident(sp1, "o" + Flix.Delimiter, sp2)
              val valueId = Name.Ident(sp1, "v" + Flix.Delimiter, sp2)
              val objectExp = WeededAst.Expression.Ambiguous(Name.mkQName(objectId), loc)
              val valueExp = WeededAst.Expression.Ambiguous(Name.mkQName(valueId), loc)
              val objectParam = WeededAst.FormalParam(objectId, Ast.Modifiers.Empty, None, loc)
              val valueParam = WeededAst.FormalParam(valueId, Ast.Modifiers.Empty, None, loc)
              val call = WeededAst.Expression.PutField(className, fieldName, objectExp, valueExp, loc)
              val lambdaBody = WeededAst.Expression.UncheckedCast(call, Some(tpe), eff, loc)
              val e1 = mkCurried(objectParam :: valueParam :: Nil, lambdaBody, loc)
              WeededAst.Expression.Let(ident, Ast.Modifiers.Empty, e1, e2, loc)
          }

        case ParsedAst.JvmOp.GetStaticField(fqn, tpe0, eff0, ident) =>

          val classMethodVal = parseClassAndMember(fqn)
          val tpeVal = visitType(tpe0)
          val effVal = traverseOpt(eff0)(visitType)
          val e2Val = visitExp(exp2, senv)

          //
          // Introduce a let-bound lambda: _: Unit -> GetStaticField.
          //
          mapN(classMethodVal, tpeVal, effVal, e2Val) {
            case ((className, fieldName), tpe, eff, e2) =>

              val unitId = Name.Ident(sp1, "_", sp2)
              val unitParam = WeededAst.FormalParam(unitId, Ast.Modifiers.Empty, Some(WeededAst.Type.Unit(loc)), loc)
              val call = WeededAst.Expression.GetStaticField(className, fieldName, loc)
              val lambdaBody = WeededAst.Expression.UncheckedCast(call, Some(tpe), eff, loc)
              val e1 = WeededAst.Expression.Lambda(unitParam, lambdaBody, loc)
              WeededAst.Expression.Let(ident, Ast.Modifiers.Empty, e1, e2, loc)
          }

        case ParsedAst.JvmOp.PutStaticField(fqn, tpe0, eff0, ident) =>

          val classMethodVal = parseClassAndMember(fqn)
          val tpeVal = visitType(tpe0)
          val effVal = traverseOpt(eff0)(visitType)
          val e2Val = visitExp(exp2, senv)

          //
          // Introduce a let-bound lambda: x -> PutStaticField(x).
          //
          mapN(classMethodVal, tpeVal, effVal, e2Val) {
            case ((className, fieldName), tpe, eff, e2) =>

              val valueId = Name.Ident(sp1, "v" + Flix.Delimiter, sp2)
              val valueExp = WeededAst.Expression.Ambiguous(Name.mkQName(valueId), loc)
              val valueParam = WeededAst.FormalParam(valueId, Ast.Modifiers.Empty, None, loc)
              val call = WeededAst.Expression.PutStaticField(className, fieldName, valueExp, loc)
              val lambdaBody = WeededAst.Expression.UncheckedCast(call, Some(tpe), eff, loc)
              val e1 = WeededAst.Expression.Lambda(valueParam, lambdaBody, loc)
              WeededAst.Expression.Let(ident, Ast.Modifiers.Empty, e1, e2, loc)
          }
      }

    case ParsedAst.Expression.NewObject(sp1, tpe, methods, sp2) =>
      val tVal = visitType(tpe)
      val msVal = traverse(methods)(visitJvmMethod(_, senv))
      mapN(tVal, msVal) {
        case (t, ms) =>
          WeededAst.Expression.NewObject(t, ms, mkSL(sp1, sp2))
      }.recoverOne {
        case err: WeederError => WeededAst.Expression.Error(err)
      }

    case ParsedAst.Expression.Static(sp1, sp2) =>
      val loc = mkSL(sp1, sp2)
      val tpe = Type.mkRegion(Type.EffUniv, loc)
      WeededAst.Expression.Region(tpe, loc).toSuccess

    case ParsedAst.Expression.Scope(sp1, ident, exp, sp2) =>
      mapN(visitExp(exp, senv)) {
        case e => WeededAst.Expression.Scope(ident, e, mkSL(sp1, sp2))
      }

    case ParsedAst.Expression.Match(sp1, exp, rules, sp2) =>
      val loc = mkSL(sp1, sp2)
      val rulesVal = traverse(rules) {
        case ParsedAst.MatchRule(pat, guard, body) =>
          mapN(visitPattern(pat), traverseOpt(guard)(visitExp(_, senv)), visitExp(body, senv)) {
            case (p, g, b) => WeededAst.MatchRule(p, g, b)
          }
      }
      mapN(visitExp(exp, senv), rulesVal) {
        case (e, rs) => WeededAst.Expression.Match(e, rs, loc)
      }.recoverOne {
        case err: WeederError => WeededAst.Expression.Error(err)
      }

    case ParsedAst.Expression.TypeMatch(sp1, exp, rules, sp2) =>
      val loc = mkSL(sp1, sp2)
      val rulesVal = traverse(rules) {
        case ParsedAst.TypeMatchRule(ident, tpe0, body0) =>
          val tpeVal = visitType(tpe0)
          val bodyVal = visitExp(body0, senv)
          mapN(tpeVal, bodyVal) {
            case (tpe, body) => WeededAst.TypeMatchRule(ident, tpe, body)
          }
      }
      mapN(visitExp(exp, senv), rulesVal) {
        case (e, rs) => WeededAst.Expression.TypeMatch(e, rs, loc)
      }

    case ParsedAst.Expression.RelationalChoose(sp1, star, exps, rules, sp2) =>
      //
      // Check for mismatched arity of `exps` and `rules`.
      //
      val expectedArity = exps.length
      for (ParsedAst.RelationalChooseRule(sp1, pat, _, sp2) <- rules) {
        val actualArity = pat.length
        if (actualArity != expectedArity) {
          val err = WeederError.MismatchedArity(expectedArity, actualArity, mkSL(sp1, sp2))
          return WeededAst.Expression.Error(err).toSoftFailure(err)
        }
      }

      val expsVal = traverse(exps)(visitExp(_, senv))
      val rulesVal = traverse(rules) {
        case ParsedAst.RelationalChooseRule(_, pat, exp, _) =>
          val p = pat.map {
            case ParsedAst.RelationalChoosePattern.Wild(sp1, sp2) => WeededAst.RelationalChoosePattern.Wild(mkSL(sp1, sp2))
            case ParsedAst.RelationalChoosePattern.Absent(sp1, sp2) => WeededAst.RelationalChoosePattern.Absent(mkSL(sp1, sp2))
            case ParsedAst.RelationalChoosePattern.Present(sp1, ident, sp2) => WeededAst.RelationalChoosePattern.Present(ident, mkSL(sp1, sp2))
          }
          mapN(visitExp(exp, senv)) {
            case e => WeededAst.RelationalChooseRule(p.toList, e)
          }
      }
      mapN(expsVal, rulesVal) {
        case (es, rs) => WeededAst.Expression.RelationalChoose(star, es, rs, mkSL(sp1, sp2))
      }

    case ParsedAst.Expression.RestrictableChoose(sp1, star, exp, rules, sp2) =>
      val expVal = visitExp(exp, senv)
      val rulesVal = traverse(rules) {
        case ParsedAst.MatchRule(pat, guard, body) =>
          flatMapN(visitPattern(pat), traverseOpt(guard)(visitExp(_, senv)), visitExp(body, senv)) {
            case (p, g, b) => createRestrictableChooseRule(star, p, g, b)
          }
      }
      mapN(expVal, rulesVal) {
        case (e, rs) => WeededAst.Expression.RestrictableChoose(star, e, rs, mkSL(sp1, sp2))
      }.recoverOne {
        case err: WeederError => WeededAst.Expression.Error(err)
      }

    case ParsedAst.Expression.Tuple(sp1, elms, sp2) =>
      /*
       * Rewrites empty tuples to Unit and eliminate single-element tuples.
       */
      traverse(elms)(visitArgument(_, senv)) map {
        case Nil =>
          val loc = mkSL(sp1, sp2)
          WeededAst.Expression.Cst(Ast.Constant.Unit, loc)
        case x :: Nil => x
        case xs => WeededAst.Expression.Tuple(xs, mkSL(sp1, sp2))
      } recoverOne {
        case err: WeederError => WeededAst.Expression.Error(err)
      }

    case ParsedAst.Expression.RecordLit(sp1, fields, sp2) =>
      val fieldsVal = traverse(fields) {
        case ParsedAst.RecordField(_, ident, exp, _) =>
          val expVal = visitExp(exp, senv)

          mapN(expVal) {
            case e => ident -> e
          }
      }

      mapN(fieldsVal) {
        case fs =>
          // Rewrite into a sequence of nested record extensions.
          val zero = WeededAst.Expression.RecordEmpty(mkSL(sp1, sp2))
          fs.foldRight(zero: WeededAst.Expression) {
            case ((ident, e), acc) => WeededAst.Expression.RecordExtend(Name.mkField(ident), e, acc, mkSL(sp1, sp2))
          }
      }

    case ParsedAst.Expression.RecordSelect(exp, ident, sp2) =>
      val sp1 = leftMostSourcePosition(exp)
      mapN(visitExp(exp, senv)) {
        case e => WeededAst.Expression.RecordSelect(e, Name.mkField(ident), mkSL(sp1, sp2))
      }

    case ParsedAst.Expression.RecordOperation(_, ops, rest, _) =>
      // We translate the sequence of record operations into a nested tree using a fold right.
      foldRight(ops)(visitExp(rest, senv)) {
        case (ParsedAst.RecordOp.Extend(sp1, ident, exp, sp2), acc) =>
          mapN(visitExp(exp, senv)) {
            case e =>
              WeededAst.Expression.RecordExtend(Name.mkField(ident), e, acc, mkSL(sp1, sp2))
          }

        case (ParsedAst.RecordOp.Restrict(sp1, ident, sp2), acc) =>
          WeededAst.Expression.RecordRestrict(Name.mkField(ident), acc, mkSL(sp1, sp2)).toSuccess

        case (ParsedAst.RecordOp.Update(sp1, ident, exp, sp2), acc) =>
          mapN(visitExp(exp, senv)) {
            case e =>
              // An update is a restrict followed by an extension.
              val inner = WeededAst.Expression.RecordRestrict(Name.mkField(ident), acc, mkSL(sp1, sp2))
              WeededAst.Expression.RecordExtend(Name.mkField(ident), e, inner, mkSL(sp1, sp2))
          }
      }

    case ParsedAst.Expression.ArrayLit(sp1, exps, exp, sp2) =>
      mapN(traverse(exps)(visitExp(_, senv)), visitExp(exp, senv)) {
        case (es, e) => WeededAst.Expression.ArrayLit(es, e, mkSL(sp1, sp2))
      }

    case ParsedAst.Expression.VectorLit(sp1, exps, sp2) =>
      mapN(traverse(exps)(visitExp(_, senv))) {
        case es => WeededAst.Expression.VectorLit(es, mkSL(sp1, sp2))
      }

    case ParsedAst.Expression.FCons(exp1, sp1, sp2, exp2) =>
      /*
       * Rewrites a `FCons` expression into a tag expression.
       */
      mapN(visitExp(exp1, senv), visitExp(exp2, senv)) {
        case (e1, e2) =>
          val loc = mkSL(sp1, sp2)
          mkApplyFqn("List.Cons", List(e1, e2), loc)
      }

    case ParsedAst.Expression.FAppend(exp1, sp1, sp2, exp2) =>
      /*
       * Rewrites a `FAppend` expression into a call to `List/append`.
       */
      val loc = mkSL(sp1, sp2).asSynthetic

      mapN(visitExp(exp1, senv), visitExp(exp2, senv)) {
        case (e1, e2) =>
          // NB: We painstakingly construct the qualified name
          // to ensure that source locations are available.
          mkApplyFqn("List.append", List(e1, e2), loc)
      }

    case ParsedAst.Expression.ListLit(sp1, sp2, exps) =>
      /*
       * Rewrites a `FList` expression into `List.Nil` with `List.Cons`.
       */
      val loc = mkSL(sp1, sp2).asSynthetic

      traverse(exps)(e => visitExp(e, senv)) map {
        case es =>
          val nil: WeededAst.Expression = WeededAst.Expression.Ambiguous(Name.mkQName("List.Nil"), loc)
          es.foldRight(nil) {
            case (elm, acc) =>
              mkApplyFqn("List.Cons", List(elm, acc), loc)
          }
      }

    case ParsedAst.Expression.SetLit(sp1, sp2, exps) =>
      /*
       * Rewrites a `FSet` expression into `Set/empty` and a `Set/insert` calls.
       */
      val loc = mkSL(sp1, sp2).asSynthetic

      traverse(exps)(e => visitExp(e, senv)) map {
        case es =>
          val empty = mkApplyFqn("Set.empty", List(WeededAst.Expression.Cst(Ast.Constant.Unit, loc)), loc)
          es.foldLeft(empty) {
            case (acc, elm) => mkApplyFqn("Set.insert", List(elm, acc), loc)
          }
      }

    case ParsedAst.Expression.MapLit(sp1, sp2, exps) =>
      /*
       * Rewrites a `FMap` expression into `Map/empty` and a `Map/insert` calls.
       */
      val loc = mkSL(sp1, sp2).asSynthetic

      val elmsVal = traverse(exps) {
        case (key, value) => mapN(visitExp(key, senv), visitExp(value, senv)) {
          case (k, v) => (k, v)
        }
      }

      elmsVal map {
        case es =>
          val empty = mkApplyFqn("Map.empty", List(WeededAst.Expression.Cst(Ast.Constant.Unit, loc)), loc)
          es.foldLeft(empty) {
            case (acc, (k, v)) => mkApplyFqn("Map.insert", List(k, v, acc), loc)
          }
      }

    case ParsedAst.Expression.Interpolation(sp1, parts, sp2) =>

      /**
        * Returns an expression that concatenates the result of the expression `e1` with the expression `e2`.
        */
      def mkConcat(e1: WeededAst.Expression, e2: WeededAst.Expression, loc: SourceLocation): WeededAst.Expression = {
        val sop = SemanticOp.StringOp.Concat
        val l = loc.asSynthetic
        WeededAst.Expression.Binary(sop, e1, e2, l)
      }

      /**
        * Returns an expression that applies `toString` to the result of the given expression `e`.
        */
      def mkApplyToString(e: WeededAst.Expression, sp1: SourcePosition, sp2: SourcePosition): WeededAst.Expression = {
        val fqn = "ToString.toString"
        val loc = mkSL(sp1, sp2).asSynthetic
        mkApplyFqn(fqn, List(e), loc)
      }

      /**
        * Returns an expression that applies `debugString` to the result of the given expression `e`.
        */
      def mkApplyDebugString(e: WeededAst.Expression, sp1: SourcePosition, sp2: SourcePosition): WeededAst.Expression = {
        val fqn = "Debug.stringify"
        val loc = mkSL(sp1, sp2).asSynthetic
        mkApplyFqn(fqn, List(e), loc)
      }

      val loc = mkSL(sp1, sp2)

      parts match {
        case Seq(ParsedAst.InterpolationPart.StrPart(innerSp1, chars, innerSp2)) =>
          // Special case: We have a constant string. Check the contents and return it.
          weedCharSequence(chars) map {
            string => WeededAst.Expression.Cst(Ast.Constant.Str(string), mkSL(innerSp1, innerSp2))
          }

        case _ =>
          // General Case: Fold the interpolator parts together.
          val init = WeededAst.Expression.Cst(Ast.Constant.Str(""), loc)
          Validation.fold(parts, init: WeededAst.Expression) {
            // Case 1: string part
            case (acc, ParsedAst.InterpolationPart.StrPart(innerSp1, chars, innerSp2)) =>
              weedCharSequence(chars) map {
                string =>
                  val e2 = WeededAst.Expression.Cst(Ast.Constant.Str(string), mkSL(innerSp1, innerSp2))
                  mkConcat(acc, e2, loc)
              }
            // Case 2: interpolated expression
            case (acc, ParsedAst.InterpolationPart.ExpPart(innerSp1, Some(exp), innerSp2)) =>
              mapN(visitExp(exp, senv)) {
                e =>
                  val e2 = mkApplyToString(e, innerSp1, innerSp2)
                  mkConcat(acc, e2, mkSL(innerSp1, innerSp2))
              }
            // Case 3: interpolated debug
            case (acc, ParsedAst.InterpolationPart.DebugPart(innerSp1, Some(exp), innerSp2)) =>
              mapN(visitExp(exp, senv)) {
                e =>
                  val e2 = mkApplyDebugString(e, innerSp1, innerSp2)
                  mkConcat(acc, e2, mkSL(innerSp1, innerSp2))
              }
            // Case 4: empty interpolated expression
            case (_, ParsedAst.InterpolationPart.ExpPart(innerSp1, None, innerSp2)) =>
              val err = WeederError.EmptyInterpolatedExpression(mkSL(innerSp1, innerSp2))
              WeededAst.Expression.Error(err).toSoftFailure(err)
            // Case 5: empty interpolated debug
            case (_, ParsedAst.InterpolationPart.DebugPart(innerSp1, None, innerSp2)) =>
              val err = WeederError.EmptyInterpolatedExpression(mkSL(innerSp1, innerSp2))
              WeededAst.Expression.Error(err).toSoftFailure(err)
          }
      }

    case ParsedAst.Expression.Ref(sp1, exp1, exp2, sp2) =>
      val loc = mkSL(sp1, sp2)
      val exp1Val = visitExp(exp1, senv)
      val exp2Val = visitExp(exp2, senv)
      mapN(exp1Val, exp2Val) {
        case (e1, e2) => WeededAst.Expression.Ref(e1, e2, loc)
      }

    case ParsedAst.Expression.Deref(sp1, exp, sp2) =>
      for {
        e <- visitExp(exp, senv)
      } yield WeededAst.Expression.Deref(e, mkSL(sp1, sp2))

    case ParsedAst.Expression.Assign(exp1, exp2, sp2) =>
      val sp1 = leftMostSourcePosition(exp1)
      val exp1Val = visitExp(exp1, senv)
      val exp2Val = visitExp(exp2, senv)
      mapN(exp1Val, exp2Val) {
        case (e1, e2) => WeededAst.Expression.Assign(e1, e2, mkSL(sp1, sp2))
      }

    case ParsedAst.Expression.Ascribe(exp, expectedType, expectedEff, sp2) =>
      val eVal = visitExp(exp, senv)
      val tVal = visitTypeNoWild(expectedType)
      val fVal = traverseOpt(expectedEff)(visitType)
      mapN(eVal, tVal, fVal) {
        case (e, t, f) => WeededAst.Expression.Ascribe(e, t, f, mkSL(leftMostSourcePosition(exp), sp2))
      }

    case ParsedAst.Expression.InstanceOf(exp, className, sp2) =>
      val sp1 = leftMostSourcePosition(exp)
      val loc = mkSL(sp1, sp2)
      visitExp(exp, senv) map {
        case e => WeededAst.Expression.InstanceOf(e, className.toString, loc)
      }

    case ParsedAst.Expression.CheckedTypeCast(sp1, exp, sp2) =>
      mapN(visitExp(exp, senv)) {
        case e => WeededAst.Expression.CheckedCast(Ast.CheckedCastType.TypeCast, e, mkSL(sp1, sp2))
      }

    case ParsedAst.Expression.CheckedEffectCast(sp1, exp, sp2) =>
      mapN(visitExp(exp, senv)) {
        case e => WeededAst.Expression.CheckedCast(Ast.CheckedCastType.EffectCast, e, mkSL(sp1, sp2))
      }

    case ParsedAst.Expression.UncheckedCast(sp1, exp, declaredType, declaredEff, sp2) =>
      val eVal = visitExp(exp, senv)
      val tVal = visitTypeNoWild(declaredType)
      val fVal = traverseOpt(declaredEff)(visitType)
      mapN(eVal, tVal, fVal) {
        case (e, t, f) =>
          WeededAst.Expression.UncheckedCast(e, t, f, mkSL(sp1, sp2))
      }

    case ParsedAst.Expression.UncheckedMaskingCast(sp1, exp, sp2) =>
      mapN(visitExp(exp, senv)) {
        case e => WeededAst.Expression.UncheckedMaskingCast(e, mkSL(sp1, sp2))
      }

    case ParsedAst.Expression.Without(exp, effs, sp2) =>
      val loc = mkSL(leftMostSourcePosition(exp), sp2)
      // NB: We only give the innermost expression a real location
      mapN(visitExp(exp, senv)) {
        e =>
          val base = WeededAst.Expression.Without(e, effs.head, loc)
          effs.tail.foldLeft(base) {
            case (acc, eff) => WeededAst.Expression.Without(acc, eff, loc.asSynthetic)
          }
      }

    case ParsedAst.Expression.Do(sp1, op, args0, sp2) =>
      val loc = mkSL(sp1, sp2)
      val argsVal = traverse(args0)(visitArgument(_, senv)).map(getArguments(_, loc))
      mapN(argsVal) {
        args => WeededAst.Expression.Do(op, args, loc)
      }.recoverOne {
        case err: WeederError => WeededAst.Expression.Error(err)
      }

    case ParsedAst.Expression.Resume(sp1, arg0, sp2) =>
      val loc = mkSL(sp1, sp2)
      val argVal = visitArgument(arg0, senv)
      flatMapN(argVal) {
        case arg =>
          // ensure we are in a handler
          senv match {
            // Case 1: In a handler. All is well.
            case SyntacticEnv.Handler =>
              WeededAst.Expression.Resume(arg, loc).toSuccess
            // Case 2: Not in a handler. Error.
            case SyntacticEnv.Top =>
              val err = WeederError.IllegalResume(loc)
              WeededAst.Expression.Error(err).toSoftFailure(err)
          }
      }.recoverOne {
        case err: WeederError => WeededAst.Expression.Error(err)
      }

    case ParsedAst.Expression.Try(sp1, exp, ParsedAst.CatchOrHandler.Catch(rules), sp2) =>
      val expVal = visitExp(exp, senv)
      val rulesVal = traverse(rules) {
        case ParsedAst.CatchRule(ident, fqn, body) =>
          visitExp(body, senv) map {
            case b => WeededAst.CatchRule(ident, fqn.toString, b)
          }
      }

      mapN(expVal, rulesVal) {
        case (e, rs) => WeededAst.Expression.TryCatch(e, rs, mkSL(sp1, sp2))
      }

    // not handling these rules yet
    case ParsedAst.Expression.Try(sp1, exp0, ParsedAst.CatchOrHandler.Handler(eff, rules0), sp2) =>
      val expVal = visitExp(exp0, senv)
      val rulesVal = traverse(rules0.getOrElse(Seq.empty)) {
        case ParsedAst.HandlerRule(op, fparams0, body0) =>
          val fparamsVal = visitFormalParams(fparams0, Presence.Forbidden)
          val bodyVal = visitExp(body0, SyntacticEnv.Handler)
          mapN(fparamsVal, bodyVal) {
            case (fparams, body) => WeededAst.HandlerRule(op, fparams, body)
          }
      }
      val loc = mkSL(sp1, sp2)
      mapN(expVal, rulesVal) {
        case (exp, rules) => WeededAst.Expression.TryWith(exp, eff, rules, loc)
      }.recoverOne {
        case err: WeederError => WeededAst.Expression.Error(err)
      }

    case ParsedAst.Expression.SelectChannel(sp1, rules, exp, sp2) =>
      val rulesVal = traverse(rules) {
        case ParsedAst.SelectChannelRule(ident, chan, body) => mapN(visitExp(chan, senv), visitExp(body, senv)) {
          case (c, b) => WeededAst.SelectChannelRule(ident, c, b)
        }
      }

      val defaultVal = exp match {
        case Some(exp) => visitExp(exp, senv) map {
          case e => Some(e)
        }
        case None => None.toSuccess
      }

      mapN(rulesVal, defaultVal) {
        case (rs, d) => WeededAst.Expression.SelectChannel(rs, d, mkSL(sp1, sp2))
      }

    case ParsedAst.Expression.Spawn(sp1, exp1, exp2, sp2) =>
      val loc = mkSL(sp1, sp2)
      val exp1Val = visitExp(exp1, senv)
      val exp2Val = visitExp(exp2, senv)
      mapN(exp1Val, exp2Val) {
        case (e1, e2) => WeededAst.Expression.Spawn(e1, e2, loc)
      }

    case ParsedAst.Expression.ParYield(sp1, frags, exp, sp2) =>
      val fragVals = traverse(frags) {
        case ParsedAst.ParYieldFragment(fsp1, pat, e, fsp2) => mapN(visitPattern(pat), visitExp(e, senv)) {
          case (p, e1) => WeededAst.ParYieldFragment(p, e1, mkSL(fsp1, fsp2))
        }
      }

      mapN(fragVals, visitExp(exp, senv)) {
        case (fs, e) => WeededAst.Expression.ParYield(fs, e, mkSL(sp1, sp2))
      }.recoverOne {
        case err: WeederError => WeededAst.Expression.Error(err)
      }

    case ParsedAst.Expression.Lazy(sp1, exp, sp2) =>
      visitExp(exp, senv) map {
        case e => WeededAst.Expression.Lazy(e, mkSL(sp1, sp2))
      }

    case ParsedAst.Expression.Force(sp1, exp, sp2) =>
      visitExp(exp, senv) map {
        case e => WeededAst.Expression.Force(e, mkSL(sp1, sp2))
      }

    case ParsedAst.Expression.FixpointConstraint(sp1, con, sp2) =>
      val loc = mkSL(sp1, sp2)

      mapN(visitConstraint(con, senv)) {
        case c => WeededAst.Expression.FixpointConstraintSet(c :: Nil, loc)
      }.recoverOne {
        case err: WeederError => WeededAst.Expression.Error(err)
      }

    case ParsedAst.Expression.FixpointConstraintSet(sp1, cs0, sp2) =>
      val loc = mkSL(sp1, sp2)

      traverse(cs0)(visitConstraint(_, senv)) map {
        case cs => WeededAst.Expression.FixpointConstraintSet(cs, loc)
      } recoverOne {
        case err: WeederError => WeededAst.Expression.Error(err)
      }

    case ParsedAst.Expression.FixpointLambda(sp1, pparams, exp, sp2) =>
      val psVal = traverse(pparams)(visitPredicateParam)
      val eVal = visitExp(exp, senv)
      val loc = mkSL(sp1, sp2)
      mapN(psVal, eVal) {
        case (ps, e) => WeededAst.Expression.FixpointLambda(ps, e, loc)
      }

    case ParsedAst.Expression.FixpointCompose(exp1, exp2, sp2) =>
      mapN(visitExp(exp1, senv), visitExp(exp2, senv)) {
        case (e1, e2) =>
          val sp1 = leftMostSourcePosition(exp1)
          WeededAst.Expression.FixpointMerge(e1, e2, mkSL(sp1, sp2))
      }

    case ParsedAst.Expression.FixpointInjectInto(sp1, exps, idents, sp2) =>
      val loc = mkSL(sp1, sp2)

      ///
      /// Check for [[MismatchedArity]].
      ///
      if (exps.length != idents.length) {
        val err = WeederError.MismatchedArity(exps.length, idents.length, loc)
        return WeededAst.Expression.Error(err).toSoftFailure(err)
      }

      mapN(traverse(exps)(visitExp(_, senv))) {
        case es =>
          val init = WeededAst.Expression.FixpointConstraintSet(Nil, loc)
          es.zip(idents.toList).foldRight(init: WeededAst.Expression) {
            case ((exp, ident), acc) =>
              val pred = Name.mkPred(ident)
              val innerExp = WeededAst.Expression.FixpointInject(exp, pred, loc)
              WeededAst.Expression.FixpointMerge(innerExp, acc, loc)
          }
      }

    case ParsedAst.Expression.FixpointSolveWithProject(sp1, exps, optIdents, sp2) =>
      val loc = mkSL(sp1, sp2).asSynthetic
      mapN(traverse(exps)(visitExp(_, senv))) {
        case es =>
          //
          // Performs the following rewrite:
          //
          // solve e1, e2, e3 project P1, P2, P3
          //
          // =>
          //
          // let tmp% = solve (merge e1, 2, e3);
          // merge (project P1 tmp%, project P2 tmp%, project P3 tmp%)

          // Introduce a tmp% variable that holds the minimal model of the merge of the exps.
          val freshVar = flix.genSym.freshId()
          val localVar = Name.Ident(SourcePosition.Unknown, s"tmp" + Flix.Delimiter + freshVar, SourcePosition.Unknown)

          // Merge all the exps into one Datalog program value.
          val mergeExp = es.reduceRight[WeededAst.Expression] {
            case (e, acc) => WeededAst.Expression.FixpointMerge(e, acc, loc)
          }
          val modelExp = WeededAst.Expression.FixpointSolve(mergeExp, loc)

          // Any projections?
          val bodyExp = optIdents match {
            case None =>
              // Case 1: No projections: Simply return the minimal model.
              WeededAst.Expression.Ambiguous(Name.mkQName(localVar), loc)
            case Some(idents) =>
              // Case 2: A non-empty sequence of predicate symbols to project.

              // Construct a list of each projection.
              val projectExps = idents.map {
                case ident =>
                  val varExp = WeededAst.Expression.Ambiguous(Name.mkQName(localVar), loc)
                  WeededAst.Expression.FixpointFilter(Name.Pred(ident.name, loc), varExp, loc)
              }

              // Merge all of the projections into one result.
              projectExps.reduceRight[WeededAst.Expression] {
                case (e, acc) => WeededAst.Expression.FixpointMerge(e, acc, loc)
              }
          }

          // Bind the tmp% variable to the minimal model and combine it with the body expression.
          WeededAst.Expression.Let(localVar, Ast.Modifiers.Empty, modelExp, bodyExp, loc.asReal)
      }

    case ParsedAst.Expression.FixpointQueryWithSelect(sp1, exps0, selects0, from0, whereExp0, sp2) =>
      val loc = mkSL(sp1, sp2).asSynthetic

      mapN(traverse(exps0)(visitExp(_, senv)), traverse(selects0)(visitExp(_, senv)), traverse(from0)(visitPredicateBody(_, senv)), traverse(whereExp0)(visitExp(_, senv))) {
        case (exps, selects, from, where) =>
          //
          // Performs the following rewrite:
          //
          // query e1, e2, e3 select (x, y, z) from A(x, y), B(z) where x > 0
          //
          // =>
          //
          // project out %Result from (solve (merge (merge e1, e2, e3) #{ #Result(x, y, z) :- A(x, y), B(y) if x > 0 } )
          //
          // OBS: The last merge and solve is done in the typer because of trouble when
          // `(merge e1, e2, e3)` is a closed row.

          // The fresh predicate name where to store the result of the query.
          val pred = Name.Pred(Flix.Delimiter + "Result", loc)

          // The head of the pseudo-rule.
          val den = Denotation.Relational
          val head = WeededAst.Predicate.Head.Atom(pred, den, selects, loc)

          // The body of the pseudo-rule.
          val guard = where.map(g => WeededAst.Predicate.Body.Guard(g, loc))

          // Automatically fix all lattices atoms.
          val body = guard ::: from.map {
            case WeededAst.Predicate.Body.Atom(pred, Denotation.Latticenal, polarity, _, terms, loc) =>
              WeededAst.Predicate.Body.Atom(pred, Denotation.Latticenal, polarity, Fixity.Fixed, terms, loc)
            case pred => pred
          }

          // Construct the pseudo-query.
          val pseudoConstraint = WeededAst.Constraint(head, body, loc)

          // Construct a constraint set that contains the single pseudo constraint.
          val queryExp = WeededAst.Expression.FixpointConstraintSet(List(pseudoConstraint), loc)

          // Construct the merge of all the expressions.
          val dbExp = exps.reduceRight[WeededAst.Expression] {
            case (e, acc) => WeededAst.Expression.FixpointMerge(e, acc, loc)
          }

          // Extract the tuples of the result predicate.
          WeededAst.Expression.FixpointProject(pred, queryExp, dbExp, loc)
      }.recoverOne {
        case err: WeederError => WeededAst.Expression.Error(err)
      }

    case ParsedAst.Expression.Debug(sp1, kind, exp, sp2) =>
      mapN(visitExp(exp, senv)) {
        case e =>
          val loc = mkSL(sp1, sp2)
          val prefix = kind match {
            case ParsedAst.DebugKind.Debug => ""
            case ParsedAst.DebugKind.DebugWithLoc => s"[${loc.formatWithLine}] "
            case ParsedAst.DebugKind.DebugWithLocAndSrc =>
              val locPart = s"[${loc.formatWithLine}]"
              val srcPart = e.loc.text.map(s => s" $s = ").getOrElse("")
              locPart + srcPart
          }
          val e1 = WeededAst.Expression.Cst(Ast.Constant.Str(prefix), loc)
          val call = mkApplyFqn("Debug.debugWithPrefix", List(e1, e), loc)
          WeededAst.Expression.UncheckedMaskingCast(call, loc)
      }

  }

  /**
    * Returns a restrictable choice rule from an already visited pattern, guard, and body.
    * It is checked that
    *
    * - The guard is absent
    *
    * - The patterns are only tags with possible terms of variables and wildcards
    */
  private def createRestrictableChooseRule(star: Boolean, p0: WeededAst.Pattern, g0: Option[WeededAst.Expression], b0: WeededAst.Expression): Validation[WeededAst.RestrictableChooseRule, WeederError] = {
    // Check that guard is not present
    val gVal = g0 match {
      case Some(g) => WeederError.RestrictableChooseGuard(star, g.loc).toFailure
      case None => ().toSuccess
    }
    // Check that patterns are only tags of variables (or wildcards as variables, or unit)
    val pVal = p0 match {
      case Pattern.Tag(qname, pat, loc) =>
        val innerVal = pat match {
          case Pattern.Tuple(elms, _) =>
            traverse(elms) {
              case Pattern.Wild(loc) => WeededAst.RestrictableChoosePattern.Wild(loc).toSuccess
              case Pattern.Var(ident, loc) => WeededAst.RestrictableChoosePattern.Var(ident, loc).toSuccess
              case Pattern.Cst(Ast.Constant.Unit, loc) => WeededAst.RestrictableChoosePattern.Wild(loc).toSuccess
              case other => WeederError.UnsupportedRestrictedChoicePattern(star, other.loc).toFailure
            }
          case Pattern.Wild(loc) => List(WeededAst.RestrictableChoosePattern.Wild(loc)).toSuccess
          case Pattern.Var(ident, loc) => List(WeededAst.RestrictableChoosePattern.Var(ident, loc)).toSuccess
          case Pattern.Cst(Ast.Constant.Unit, loc) => List(WeededAst.RestrictableChoosePattern.Wild(loc)).toSuccess
          case other => WeederError.UnsupportedRestrictedChoicePattern(star, other.loc).toFailure
        }
        mapN(innerVal) {
          case inner => WeededAst.RestrictableChoosePattern.Tag(qname, inner, loc)
        }
      case other => WeederError.UnsupportedRestrictedChoicePattern(star, p0.loc).toFailure
    }
    mapN(gVal, pVal) {
      case (_, p) => WeededAst.RestrictableChooseRule(p, b0)
    }
  }

  /**
    * Returns a match lambda, i.e. a lambda with a pattern match on its arguments.
    *
    * This is also known as `ParsedAst.Expression.LambdaMatch`
    *
    * @param sp1 the position of the first character in the expression
    * @param p   the pattern of the parameter
    * @param e   the body of the lambda
    * @param sp2 the position of the last character in the expression
    * @return A lambda that matches on its parameter i.e. a `WeededAst.Expression.Lambda` that has a pattern match in its body.
    */
  private def mkLambdaMatch(sp1: SourcePosition, p: WeededAst.Pattern, e: WeededAst.Expression, sp2: SourcePosition)(implicit flix: Flix): WeededAst.Expression.Lambda = {
    val loc = mkSL(sp1, sp2).asSynthetic

    // The name of the lambda parameter.
    val ident = Name.Ident(sp1, "pat" + Flix.Delimiter + flix.genSym.freshId(), sp2).asSynthetic

    // Construct the body of the lambda expression.
    val varOrRef = WeededAst.Expression.Ambiguous(Name.mkQName(ident), loc)
    val rule = WeededAst.MatchRule(p, None, e)

    val fparam = WeededAst.FormalParam(ident, Ast.Modifiers.Empty, None, loc)
    val body = WeededAst.Expression.Match(varOrRef, List(rule), loc)
    WeededAst.Expression.Lambda(fparam, body, loc)
  }

  /**
    * Performs weeding on the given argument.
    *
    * Named arguments are transformed into records.
    * `f(arg = x)` becomes `f({arg = x})`
    */
  private def visitArgument(arg: ParsedAst.Argument, senv: SyntacticEnv)(implicit flix: Flix): Validation[WeededAst.Expression, WeederError] = arg match {
    // Case 1: Named parameter. Turn it into a record.
    case ParsedAst.Argument.Named(name, exp0, sp2) =>
      visitExp(exp0, senv) map {
        exp =>
          val loc = mkSL(name.sp1, sp2)
          WeededAst.Expression.RecordExtend(Name.mkField(name), exp, WeededAst.Expression.RecordEmpty(loc), loc)
      }
    // Case 2: Unnamed parameter. Just return it.
    case ParsedAst.Argument.Unnamed(exp) => visitExp(exp, senv)
  }

  /**
    * The result of weeding an operator.
    */
  private sealed trait OperatorResult

  private object OperatorResult {
    /**
      * The operator represents a signature or definition from the core library.
      */
    case class BuiltIn(name: Name.QName) extends OperatorResult

    /**
      * The operator represents a semantic operator.
      */
    case class Operator(op: SemanticOp) extends OperatorResult

    /**
      * The operator is unrecognized: it must have been defined elsewhere.
      */
    case class Unrecognized(ident: Name.Ident) extends OperatorResult
  }

  /**
    * Performs weeding on the given unary operator.
    */
  private def visitUnaryOperator(o: ParsedAst.Operator)(implicit flix: Flix): OperatorResult = o match {
    case ParsedAst.Operator(sp1, op, sp2) =>
      op match {
        case "not" => OperatorResult.Operator(SemanticOp.BoolOp.Not)
        case "-" => OperatorResult.BuiltIn(Name.mkQName("Neg.neg", sp1, sp2))
        case _ => OperatorResult.Unrecognized(Name.Ident(sp1, op, sp2))
      }
  }

  /**
    * Performs weeding on the given binary operator.
    */
  private def visitBinaryOperator(o: ParsedAst.Operator)(implicit flix: Flix): OperatorResult = o match {
    case ParsedAst.Operator(sp1, op, sp2) =>
      op match {
        case "+" => OperatorResult.BuiltIn(Name.mkQName("Add.add", sp1, sp2))
        case "-" => OperatorResult.BuiltIn(Name.mkQName("Sub.sub", sp1, sp2))
        case "*" => OperatorResult.BuiltIn(Name.mkQName("Mul.mul", sp1, sp2))
        case "/" => OperatorResult.BuiltIn(Name.mkQName("Div.div", sp1, sp2))
        case "<" => OperatorResult.BuiltIn(Name.mkQName("Order.less", sp1, sp2))
        case "<=" => OperatorResult.BuiltIn(Name.mkQName("Order.lessEqual", sp1, sp2))
        case ">" => OperatorResult.BuiltIn(Name.mkQName("Order.greater", sp1, sp2))
        case ">=" => OperatorResult.BuiltIn(Name.mkQName("Order.greaterEqual", sp1, sp2))
        case "==" => OperatorResult.BuiltIn(Name.mkQName("Eq.eq", sp1, sp2))
        case "!=" => OperatorResult.BuiltIn(Name.mkQName("Eq.neq", sp1, sp2))
        case "<=>" => OperatorResult.BuiltIn(Name.mkQName("Order.compare", sp1, sp2))
        case "and" => OperatorResult.Operator(SemanticOp.BoolOp.And)
        case "or" => OperatorResult.Operator(SemanticOp.BoolOp.Or)
        case _ => OperatorResult.Unrecognized(Name.Ident(sp1, op, sp2))
      }
  }

  /**
    * Translates the hex code into the corresponding character.
    * Returns an error if the code is not hexadecimal.
    */
  private def translateHexCode(code: String, loc: SourceLocation): Validation[Char, WeederError.MalformedUnicodeEscapeSequence] = {
    try {
      Integer.parseInt(code, 16).toChar.toSuccess
    } catch {
      case _: NumberFormatException => WeederError.MalformedUnicodeEscapeSequence(code, loc).toFailure
    }
  }

  /**
    * Performs weeding on the given sequence of CharCodes.
    */
  private def weedCharSequence(chars0: Seq[ParsedAst.CharCode]): Validation[String, WeederError.IllegalLiteral] = {

    @tailrec
    def visit(chars: List[ParsedAst.CharCode], acc: List[Char]): Validation[String, WeederError.IllegalLiteral] = {
      chars match {
        // Case 1: End of the sequence
        case Nil => acc.reverse.mkString.toSuccess
        // Case 2: Simple character literal
        case ParsedAst.CharCode.Literal(_, char, _) :: rest => visit(rest, char.head :: acc)
        // Case 3: Escape sequence
        case (esc@ParsedAst.CharCode.Escape(sp1, char, sp2)) :: rest => char match {
          // Cases 3.1: Standard escapes
          case "n" => visit(rest, '\n' :: acc)
          case "r" => visit(rest, '\r' :: acc)
          case "\\" => visit(rest, '\\' :: acc)
          case "\"" => visit(rest, '\"' :: acc)
          case "\'" => visit(rest, '\'' :: acc)
          case "t" => visit(rest, '\t' :: acc)

          // Case 3.2: Interpolation escape
          case "$" => rest match {
            case ParsedAst.CharCode.Literal(_, "{", _) :: rest2 => visit(rest2, '{' :: '$' :: acc)
            case _ => WeederError.InvalidEscapeSequence('$', mkSL(sp1, sp2)).toFailure
          }

          // Case 3.3 Debug escape
          case "%" => rest match {
            case ParsedAst.CharCode.Literal(_, "{", _) :: rest2 => visit(rest2, '{' :: '%' :: acc)
            case _ => WeederError.InvalidEscapeSequence('%', mkSL(sp1, sp2)).toFailure
          }

          // Case 3.3: Unicode escape
          case "u" => rest match {
            // Case 3.3.1: `\\u` followed by 4 or more literals
            case ParsedAst.CharCode.Literal(sp1, d0, _) ::
              ParsedAst.CharCode.Literal(_, d1, _) ::
              ParsedAst.CharCode.Literal(_, d2, _) ::
              ParsedAst.CharCode.Literal(_, d3, sp2) ::
              rest2 =>
              val code = List(d0, d1, d2, d3).mkString
              // Doing a manual flatMap to keep the function tail-recursive
              translateHexCode(code, mkSL(sp1, sp2)) match {
                case Validation.Success(char) => visit(rest2, char :: acc)
                case failure => Validation.Failure(failure.errors)
              }
            // Case 3.3.2: `\\u` followed by less than 4 literals
            case rest2 =>
              val code = rest2.takeWhile(_.isInstanceOf[ParsedAst.CharCode.Literal])
              val sp2 = code.lastOption.getOrElse(esc).sp2
              WeederError.MalformedUnicodeEscapeSequence(code.mkString, mkSL(esc.sp1, sp2)).toFailure
          }

          // Case 3.4: Invalid escape character
          case _ => WeederError.InvalidEscapeSequence(char.head, mkSL(sp1, sp2)).toFailure
        }
      }
    }

    visit(chars0.toList, Nil)
  }

  /**
    * Performs weeding on the given literal.
    */
  private def weedLiteral(lit0: ParsedAst.Literal)(implicit flix: Flix): Validation[Ast.Constant, WeederError.IllegalLiteral] = lit0 match {
    case ParsedAst.Literal.Unit(_, _) =>
      Ast.Constant.Unit.toSuccess

    case ParsedAst.Literal.Null(_, _) =>
      Ast.Constant.Null.toSuccess

    case ParsedAst.Literal.True(_, _) =>
      Ast.Constant.Bool(true).toSuccess

    case ParsedAst.Literal.False(_, _) =>
      Ast.Constant.Bool(false).toSuccess

    case ParsedAst.Literal.Char(sp1, chars, sp2) =>
      flatMapN(weedCharSequence(chars)) {
        case string if string.lengthIs == 1 => Ast.Constant.Char(string.head).toSuccess
        case string => WeederError.NonSingleCharacter(string, mkSL(sp1, sp2)).toFailure
      }

    case ParsedAst.Literal.Float32(sp1, sign, before, after, sp2) =>
      toFloat32(sign, before, after, mkSL(sp1, sp2)) map {
        case lit => Ast.Constant.Float32(lit)
      }

    case ParsedAst.Literal.Float64(sp1, sign, before, after, sp2) =>
      toFloat64(sign, before, after, mkSL(sp1, sp2)) map {
        case lit => Ast.Constant.Float64(lit)
      }

    case ParsedAst.Literal.BigDecimal(sp1, sign, before, after, power, sp2) =>
      toBigDecimal(sign, before, after, power, mkSL(sp1, sp2)) map {
        case lit => Ast.Constant.BigDecimal(lit)
      }

    case ParsedAst.Literal.Int8(sp1, sign, radix, digits, sp2) =>
      toInt8(sign, radix, digits, mkSL(sp1, sp2)) map {
        case lit => Ast.Constant.Int8(lit)
      }

    case ParsedAst.Literal.Int16(sp1, sign, radix, digits, sp2) =>
      toInt16(sign, radix, digits, mkSL(sp1, sp2)) map {
        case lit => Ast.Constant.Int16(lit)
      }

    case ParsedAst.Literal.Int32(sp1, sign, radix, digits, sp2) =>
      toInt32(sign, radix, digits, mkSL(sp1, sp2)) map {
        case lit => Ast.Constant.Int32(lit)
      }

    case ParsedAst.Literal.Int64(sp1, sign, radix, digits, sp2) =>
      toInt64(sign, radix, digits, mkSL(sp1, sp2)) map {
        case lit => Ast.Constant.Int64(lit)
      }

    case ParsedAst.Literal.BigInt(sp1, sign, radix, digits, sp2) =>
      toBigInt(sign, radix, digits, mkSL(sp1, sp2)) map {
        case lit => Ast.Constant.BigInt(lit)
      }

    case ParsedAst.Literal.Str(_, chars, _) =>
      weedCharSequence(chars) map {
        string => Ast.Constant.Str(string)
      }

    case ParsedAst.Literal.Regex(sp1, chars, sp2) =>
      flatMapN(weedCharSequence(chars)) {
        case string => toRegexPattern(string, mkSL(sp1, sp2)) map {
          case patt => Ast.Constant.Regex(patt)
        }
      }
  }

  /**
    * Compiles a parsed pattern into a weeded pattern.
    */
  private def visitPattern(pattern: ParsedAst.Pattern)(implicit flix: Flix): Validation[WeededAst.Pattern, WeederError] = {
    /*
     *  Check for non-linear pattern, i.e. if a variable occurs multiple times.
     */
    val seen = mutable.Map.empty[String, Name.Ident]

    /*
     * Local visitor.
     */
    def visit(pattern: ParsedAst.Pattern): Validation[WeededAst.Pattern, WeederError] = pattern match {
      case ParsedAst.Pattern.Var(sp1, ident, sp2) =>
        // Check if the identifier is a wildcard.
        if (ident.name == "_") {
          WeededAst.Pattern.Wild(mkSL(sp1, sp2)).toSuccess
        } else {
          seen.get(ident.name) match {
            case None =>
              seen += (ident.name -> ident)
              WeededAst.Pattern.Var(ident, mkSL(sp1, sp2)).toSuccess
            case Some(otherIdent) =>
              NonLinearPattern(ident.name, otherIdent.loc, mkSL(sp1, sp2)).toFailure
          }
        }

      case ParsedAst.Pattern.Lit(sp1, lit, sp2) =>
        flatMapN(weedLiteral(lit): Validation[Ast.Constant, WeederError]) {
          case Ast.Constant.Null => WeederError.IllegalNullPattern(mkSL(sp1, sp2)).toFailure
          case Ast.Constant.Regex(_) => WeederError.IllegalRegexPattern(mkSL(sp1, sp2)).toFailure
          case l => WeededAst.Pattern.Cst(l, mkSL(sp1, sp2)).toSuccess
        }

      case ParsedAst.Pattern.Tag(sp1, qname, o, sp2) =>
        /*
         * Introduce implicit unit, if needed.
         */
        o match {
          case None =>
            val loc = mkSL(sp1, sp2)
            val lit = WeededAst.Pattern.Cst(Ast.Constant.Unit, loc.asSynthetic)
            WeededAst.Pattern.Tag(qname, lit, loc).toSuccess
          case Some(pat) => visit(pat) map {
            case p => WeededAst.Pattern.Tag(qname, p, mkSL(sp1, sp2))
          }
        }

      case ParsedAst.Pattern.Tuple(sp1, pats, sp2) =>
        val loc = mkSL(sp1, sp2)

        /*
         * Rewrites empty tuples to Unit and eliminate single-element tuples.
         */
        traverse(pats)(visit) map {
          case Nil => WeededAst.Pattern.Cst(Ast.Constant.Unit, loc)
          case x :: Nil => x
          case xs => WeededAst.Pattern.Tuple(xs, loc)
        }

      case ParsedAst.Pattern.FCons(pat1, sp1, sp2, pat2) =>
        /*
         * Rewrites a `FCons` pattern into a tag pattern.
         */
        mapN(visitPattern(pat1), visitPattern(pat2)) {
          case (hd, tl) =>
            val loc = mkSL(sp1, sp2)
            val qname = Name.mkQName("List.Cons", sp1, sp2)
            val pat = WeededAst.Pattern.Tuple(List(hd, tl), loc)
            WeededAst.Pattern.Tag(qname, pat, loc)
        }

    }

    visit(pattern)
  }

  /**
    * Performs weeding on the given constraint `c0`.
    */
  private def visitConstraint(c0: ParsedAst.Constraint, senv: SyntacticEnv)(implicit flix: Flix): Validation[WeededAst.Constraint, WeederError] = c0 match {
    case ParsedAst.Constraint(sp1, head0, body0, sp2) =>
      val headVal = visitHeadPredicate(head0, senv)
      val bodyVal = traverse(body0)(visitPredicateBody(_, senv))

      mapN(headVal, bodyVal) {
        case (h, bs) => WeededAst.Constraint(h, bs, mkSL(sp1, sp2))
      }
  }

  /**
    * Weeds the given head predicate.
    */
  private def visitHeadPredicate(past: ParsedAst.Predicate.Head, senv: SyntacticEnv)(implicit flix: Flix): Validation[WeededAst.Predicate.Head, WeederError] = past match {
    case ParsedAst.Predicate.Head.Atom(sp1, ident, terms, None, sp2) =>
      // Case 1: the atom has a relational denotation (because of the absence of the optional lattice term).
      val loc = mkSL(sp1, sp2)
      mapN(traverse(terms)(visitExp(_, senv))) {
        case ts => WeededAst.Predicate.Head.Atom(Name.mkPred(ident), Denotation.Relational, ts, loc)
      }

    case ParsedAst.Predicate.Head.Atom(sp1, ident, terms, Some(term), sp2) =>
      // Case 2: the atom has a latticenal denotation (because of the presence of the optional lattice term).
      val loc = mkSL(sp1, sp2)
      mapN(traverse(terms)(visitExp(_, senv)), visitExp(term, senv)) {
        case (ts, t) => WeededAst.Predicate.Head.Atom(Name.Pred(ident.name, mkSL(ident.sp1, ident.sp2)), Denotation.Latticenal, ts ::: t :: Nil, loc)
      }
  }

  /**
    * Weeds the given body predicate.
    */
  private def visitPredicateBody(b: ParsedAst.Predicate.Body, senv: SyntacticEnv)(implicit flix: Flix): Validation[WeededAst.Predicate.Body, WeederError] = b match {
    case ParsedAst.Predicate.Body.Atom(sp1, polarity, fixity, ident, terms, None, sp2) =>
      //
      // Check for `[[IllegalFixedAtom]]`.
      //
      if (polarity == Ast.Polarity.Negative && fixity == Ast.Fixity.Fixed) {
        return WeederError.IllegalFixedAtom(mkSL(sp1, sp2)).toFailure
      }

      // Case 1: the atom has a relational denotation (because of the absence of the optional lattice term).
      val loc = mkSL(sp1, sp2)
      mapN(traverse(terms)(visitPattern)) {
        case ts =>
          WeededAst.Predicate.Body.Atom(Name.mkPred(ident), Denotation.Relational, polarity, fixity, ts, loc)
      }

    case ParsedAst.Predicate.Body.Atom(sp1, polarity, fixity, ident, terms, Some(term), sp2) =>
      // Case 2: the atom has a latticenal denotation (because of the presence of the optional lattice term).
      val loc = mkSL(sp1, sp2)
      mapN(traverse(terms)(visitPattern), visitPattern(term)) {
        case (ts, t) =>
          WeededAst.Predicate.Body.Atom(Name.mkPred(ident), Denotation.Latticenal, polarity, fixity, ts ::: t :: Nil, loc)
      }

    case ParsedAst.Predicate.Body.Functional(sp1, idents, exp, sp2) =>
      mapN(visitExp(exp, senv)) {
        case e => WeededAst.Predicate.Body.Functional(idents.toList, e, mkSL(sp1, sp2))
      }

    case ParsedAst.Predicate.Body.Guard(sp1, exp, sp2) =>
      mapN(visitExp(exp, senv)) {
        case e => WeededAst.Predicate.Body.Guard(e, mkSL(sp1, sp2))
      }

  }

  /**
    * Weeds the given sequence of parsed annotation `xs`.
    */
  private def visitAnnotations(xs: Seq[ParsedAst.Annotation])(implicit flix: Flix): Validation[Ast.Annotations, WeederError] = {
    // collect seen annotations.
    val seen = mutable.Map.empty[String, ParsedAst.Annotation]

    // loop through each annotation.
    val result = xs.toList.collect {
      case x: ParsedAst.Annotation => seen.get(x.ident.name) match {
        case None =>
          seen += (x.ident.name -> x)
          visitAnnotation(x.ident)
        case Some(otherAnn) =>
          val name = x.ident.name
          val loc1 = mkSL(otherAnn.sp1, otherAnn.sp2)
          val loc2 = mkSL(x.sp1, x.sp2)
          Failure(LazyList(
            // NB: We report an error at both source locations.
            DuplicateAnnotation(name, loc1, loc2),
            DuplicateAnnotation(name, loc2, loc1),
          ))
      }
    }

    sequence(result) map {
      case anns => Ast.Annotations(anns)
    }
  }

  /**
    * Performs weeding on the given annotation.
    */
  private def visitAnnotation(ident: Name.Ident)(implicit flix: Flix): Validation[Ast.Annotation, WeederError] = ident.name match {
    case "benchmark" => Ast.Annotation.Benchmark(ident.loc).toSuccess
    case "test" => Ast.Annotation.Test(ident.loc).toSuccess
    case "Test" => Ast.Annotation.Test(ident.loc).toSuccess
    case "Deprecated" => Ast.Annotation.Deprecated(ident.loc).toSuccess
    case "Experimental" => Ast.Annotation.Experimental(ident.loc).toSuccess
    case "Internal" => Ast.Annotation.Internal(ident.loc).toSuccess
    case "Parallel" => Ast.Annotation.Parallel(ident.loc).toSuccess
    case "ParallelWhenPure" => Ast.Annotation.ParallelWhenPure(ident.loc).toSuccess
    case "Lazy" => Ast.Annotation.Lazy(ident.loc).toSuccess
    case "LazyWhenPure" => Ast.Annotation.LazyWhenPure(ident.loc).toSuccess
    case "MustUse" => Ast.Annotation.MustUse(ident.loc).toSuccess
    case "Skip" => Ast.Annotation.Skip(ident.loc).toSuccess
    case name => WeederError.UndefinedAnnotation(name, ident.loc).toFailure
  }

  /**
    * Weeds the given sequence of parsed modifiers `xs`.
    */
  private def visitModifiers(xs: Seq[ParsedAst.Modifier], legalModifiers: Set[Ast.Modifier]): Validation[Ast.Modifiers, WeederError] = {
    val seen = mutable.Map.empty[String, ParsedAst.Modifier]
    val modifiersVal = traverse(xs) {
      modifier =>
        seen.get(modifier.name) match {
          case None =>
            seen += (modifier.name -> modifier)
            visitModifier(modifier, legalModifiers)
          case Some(other) =>
            val name = modifier.name
            val loc1 = mkSL(other.sp1, other.sp2)
            val loc2 = mkSL(modifier.sp1, modifier.sp2)
            Failure(LazyList(
              // NB: We report an error at both source locations.
              WeederError.DuplicateModifier(name, loc1, loc2),
              WeederError.DuplicateModifier(name, loc2, loc1)
            ))
        }
    }

    modifiersVal.map(ms => Ast.Modifiers(ms))
  }

  /**
    * Weeds the given parsed modifier `m`.
    */
  private def visitModifier(m: ParsedAst.Modifier, legalModifiers: Set[Ast.Modifier]): Validation[Ast.Modifier, WeederError] = {
    val modifier = m.name match {
      case "lawful" => Ast.Modifier.Lawful
      case "override" => Ast.Modifier.Override
      case "pub" => Ast.Modifier.Public
      case "sealed" => Ast.Modifier.Sealed
      case s => throw InternalCompilerException(s"Unknown modifier '$s'.", mkSL(m.sp1, m.sp2))
    }

    //
    // Check for `IllegalModifier`.
    //
    if (legalModifiers contains modifier)
      modifier.toSuccess
    else
      IllegalModifier(mkSL(m.sp1, m.sp2)).toFailure
  }

  /**
    * Returns an error if `public` is not among the modifiers in `mods`.
    */
  private def requirePublic(mods: Seq[ParsedAst.Modifier], ident: Name.Ident): Validation[Unit, WeederError] = {
    if (mods.exists(_.name == "pub")) {
      ().toSuccess
    } else {
      WeederError.IllegalPrivateDeclaration(ident, ident.loc).toFailure
    }
  }

  /**
    * Returns an error if type parameters are present.
    */
  private def requireNoTypeParams(tparams0: ParsedAst.TypeParams): Validation[Unit, WeederError] = tparams0 match {
    case TypeParams.Elided => ().toSuccess
    case TypeParams.Explicit(tparams) =>
      // safe to take head and tail since parsing ensures nonempty type parameters if explicit
      val sp1 = tparams.head.sp1
      val sp2 = tparams.last.sp2
      WeederError.IllegalEffectTypeParams(mkSL(sp1, sp2)).toFailure
  }

  /**
    * Returns an error if the type is not Unit.
    */
  private def requireUnit(tpe: ParsedAst.Type, loc: SourceLocation): Validation[Unit, WeederError] = tpe match {
    case ParsedAst.Type.Ambiguous(_, name, _) if name.isUnqualified && name.ident.name == "Unit" => ().toSuccess
    case _ => WeederError.NonUnitOperationType(loc).toFailure
  }

  /**
    * Returns an error if a type is present.
    */
  private def requireNoEffect(tpe: Option[ParsedAst.Type], loc: SourceLocation): Validation[Unit, WeederError] = tpe match {
    case Some(_) => WeederError.IllegalOperationEffect(loc).toFailure
    case None => ().toSuccess
  }

  /**
    * Weeds the given parsed type `tpe`.
    */
  private def visitType(tpe: ParsedAst.Type): Validation[WeededAst.Type, WeederError] = tpe match {
    case ParsedAst.Type.Var(sp1, ident, sp2) => WeededAst.Type.Var(ident, ident.loc).toSuccess

    case ParsedAst.Type.Ambiguous(sp1, qname, sp2) => WeededAst.Type.Ambiguous(qname, mkSL(sp1, sp2)).toSuccess

    case ParsedAst.Type.Tuple(sp1, elms0, sp2) =>
      val elmsVal = traverse(elms0)(visitType)
      mapN(elmsVal) {
        case elms => WeededAst.Type.Tuple(elms, mkSL(sp1, sp2))
      }

    case ParsedAst.Type.Record(sp1, fields, restOpt, sp2) =>
      val rowVal = buildRecordRow(fields, restOpt, mkSL(sp1, sp2))
      mapN(rowVal) {
        case row => WeededAst.Type.Record(row, mkSL(sp1, sp2))
      }

    case ParsedAst.Type.RecordRow(sp1, fields, restOpt, sp2) =>
      buildRecordRow(fields, restOpt, mkSL(sp1, sp2))

    case ParsedAst.Type.Schema(sp1, predicates, restOpt, sp2) =>
      val rowVal = buildSchemaRow(predicates, restOpt, mkSL(sp1, sp2))
      mapN(rowVal) {
        case row => WeededAst.Type.Schema(row, mkSL(sp1, sp2))
      }

    case ParsedAst.Type.SchemaRow(sp1, predicates, restOpt, sp2) =>
      buildSchemaRow(predicates, restOpt, mkSL(sp1, sp2))

    case ParsedAst.Type.UnaryPolymorphicArrow(tpe1, tpe2, eff0, sp2) =>
      val loc = mkSL(leftMostSourcePosition(tpe1), sp2)
      val t1Val = visitType(tpe1)
      val t2Val = visitType(tpe2)
      val effVal = traverseOpt(eff0)(visitType)
      mapN(t1Val, t2Val, effVal) {
        case (t1, t2, eff) => mkArrow(t1, eff, t2, loc)
      }

    case ParsedAst.Type.PolymorphicArrow(sp1, tparams, tresult, eff0, sp2) =>
      val loc = mkSL(sp1, sp2)
      val tsVal = traverse(tparams)(visitType)
      val trVal = visitType(tresult)
      val effVal = traverseOpt(eff0)(visitType)
      mapN(tsVal, trVal, effVal) {
        case (ts, tr, eff) => mkCurriedArrow(ts, eff, tr, loc)
      }

    case ParsedAst.Type.Native(sp1, fqn, sp2) =>
      WeededAst.Type.Native(fqn.toString, mkSL(sp1, sp2)).toSuccess

    case ParsedAst.Type.Apply(tpe1, args0, sp2) =>
      // Curry the type arguments.
      val sp1 = leftMostSourcePosition(tpe1)
      val t1Val = visitType(tpe1)
      val argsVal = traverse(args0)(visitType)
      mapN(t1Val, argsVal) {
        case (t1, args) =>
          args.foldLeft(t1) {
            case (acc, t2) => WeededAst.Type.Apply(acc, t2, mkSL(sp1, sp2))
          }
      }

    case ParsedAst.Type.True(sp1, sp2) =>
      WeededAst.Type.True(mkSL(sp1, sp2)).toSuccess

    case ParsedAst.Type.False(sp1, sp2) =>
      WeededAst.Type.False(mkSL(sp1, sp2)).toSuccess

    case ParsedAst.Type.Not(sp1, tpe, sp2) =>
      val tVal = visitType(tpe)
      mapN(tVal) {
        case t => WeededAst.Type.Not(t, mkSL(sp1, sp2))
      }

    case ParsedAst.Type.And(tpe1, tpe2, sp2) =>
      val sp1 = leftMostSourcePosition(tpe1)
      val t1Val = visitType(tpe1)
      val t2Val = visitType(tpe2)
      mapN(t1Val, t2Val) {
        case (t1, t2) => WeededAst.Type.And(t1, t2, mkSL(sp1, sp2))
      }

    case ParsedAst.Type.Or(tpe1, tpe2, sp2) =>
      val sp1 = leftMostSourcePosition(tpe1)
      val t1Val = visitType(tpe1)
      val t2Val = visitType(tpe2)
      mapN(t1Val, t2Val) {
        case (t1, t2) => WeededAst.Type.Or(t1, t2, mkSL(sp1, sp2))
      }

    case ParsedAst.Type.Complement(sp1, tpe, sp2) =>
      val tVal = visitType(tpe)
      mapN(tVal) {
        case t => WeededAst.Type.Complement(t, mkSL(sp1, sp2))
      }

    case ParsedAst.Type.Union(tpe1, tpe2, sp2) =>
      val sp1 = leftMostSourcePosition(tpe1)
      val t1Val = visitType(tpe1)
      val t2Val = visitType(tpe2)
      mapN(t1Val, t2Val) {
        case (t1, t2) => WeededAst.Type.Union(t1, t2, mkSL(sp1, sp2))
      }

    case ParsedAst.Type.Intersection(tpe1, tpe2, sp2) =>
      val sp1 = leftMostSourcePosition(tpe1)
      val t1Val = visitType(tpe1)
      val t2Val = visitType(tpe2)
      mapN(t1Val, t2Val) {
        case (t1, t2) => WeededAst.Type.Intersection(t1, t2, mkSL(sp1, sp2))
      }

    case ParsedAst.Type.Difference(tpe1, tpe2, sp2) =>
      val sp1 = leftMostSourcePosition(tpe1)
      val t1Val = visitType(tpe1)
      val t2Val = visitType(tpe2)
      val loc = mkSL(sp1, sp2)
      mapN(t1Val, t2Val) {
        case (t1, t2) => WeededAst.Type.Intersection(t1, WeededAst.Type.Complement(t2, loc), loc)
      }

    case ParsedAst.Type.Pure(sp1, sp2) =>
      val loc = mkSL(sp1, sp2)
      WeededAst.Type.Pure(loc).toSuccess

    case ParsedAst.Type.Impure(sp1, sp2) =>
      val loc = mkSL(sp1, sp2)
      // TODO EFF-MIGRATION create dedicated Impure type
      WeededAst.Type.Complement(WeededAst.Type.Pure(loc), loc).toSuccess

    case ParsedAst.Type.EffectSet(sp1, tpes0, sp2) =>
      val checkVal = traverseX(tpes0)(checkEffectSetMember)
      val tpesVal = traverse(tpes0)(visitType)
      val loc = mkSL(sp1, sp2)
      mapN(checkVal, tpesVal) {
        case ((), tpes) =>
          val effOpt = tpes.reduceLeftOption({
            case (acc, tpe) => WeededAst.Type.Union(acc, tpe, loc)
          }: (WeededAst.Type, WeededAst.Type) => WeededAst.Type)
          effOpt.getOrElse(WeededAst.Type.Pure(loc))
      }

    case ParsedAst.Type.CaseSet(sp1, cases, sp2) =>
      val loc = mkSL(sp1, sp2)
      WeededAst.Type.CaseSet(cases.toList, loc).toSuccess

    case ParsedAst.Type.CaseUnion(tpe1, tpe2, sp2) =>
      val sp1 = leftMostSourcePosition(tpe1)
      val loc = mkSL(sp1, sp2)
      val t1Val = visitType(tpe1)
      val t2Val = visitType(tpe2)
      mapN(t1Val, t2Val) {
        case (t1, t2) => WeededAst.Type.CaseUnion(t1, t2, loc)
      }

    case ParsedAst.Type.CaseIntersection(tpe1, tpe2, sp2) =>
      val sp1 = leftMostSourcePosition(tpe1)
      val loc = mkSL(sp1, sp2)
      val t1Val = visitType(tpe1)
      val t2Val = visitType(tpe2)
      mapN(t1Val, t2Val) {
        case (t1, t2) => WeededAst.Type.CaseIntersection(t1, t2, loc)
      }

    case ParsedAst.Type.CaseDifference(tpe1, tpe2, sp2) =>
      val sp1 = leftMostSourcePosition(tpe1)
      val loc = mkSL(sp1, sp2)
      val t1Val = visitType(tpe1)
      val t2Val = visitType(tpe2)
      mapN(t1Val, t2Val) {
        case (t1, t2) => WeededAst.Type.CaseIntersection(t1, WeededAst.Type.CaseComplement(t2, loc), loc)
      }

    case ParsedAst.Type.CaseComplement(sp1, tpe, sp2) =>
      val loc = mkSL(sp1, sp2)
      val tVal = visitType(tpe)
      mapN(tVal) {
        case t => WeededAst.Type.CaseComplement(t, loc)
      }

    case ParsedAst.Type.Ascribe(tpe, kind, sp2) =>
      val sp1 = leftMostSourcePosition(tpe)
      val tVal = visitType(tpe)
      val k = visitKind(kind)
      mapN(tVal) {
        case t => WeededAst.Type.Ascribe(t, k, mkSL(sp1, sp2))
      }
  }

  /**
    * Weeds the given type. Returns None if the type is a wildcard.
    */
  private def visitTypeNoWild(tpe: ParsedAst.Type): Validation[Option[WeededAst.Type], WeederError] = tpe match {
    case ParsedAst.Type.Var(_, ident, _) if ident.isWild => None.toSuccess
    case _ => visitType(tpe).map(t => Some(t))
  }

  /**
    * Checks that the effect set member is valid: a variable or constant.
    */
  private def checkEffectSetMember(t: ParsedAst.Type): Validation[Unit, WeederError] = t match {
    case _: ParsedAst.Type.Var => ().toSuccess
    case _: ParsedAst.Type.Ambiguous => ().toSuccess
    case _: ParsedAst.Type.True => ().toSuccess
    case _: ParsedAst.Type.False => ().toSuccess
    case _: ParsedAst.Type.Pure => ().toSuccess
    case _: ParsedAst.Type.Impure => ().toSuccess
    case _ =>
      val sp1 = leftMostSourcePosition(t)
      val sp2 = t.sp2
      WeederError.IllegalEffectSetMember(mkSL(sp1, sp2)).toFailure
  }

  /**
    * Builds a record row from the given fields and optional rest variable.
    */
  private def buildRecordRow(fields0: Seq[ParsedAst.RecordFieldType], restOpt: Option[Name.Ident], loc: SourceLocation): Validation[WeededAst.Type, WeederError] = {
    // If rest is absent, then it is the empty record row
    val rest = restOpt match {
      case None => WeededAst.Type.RecordRowEmpty(loc)
      case Some(name) => WeededAst.Type.Var(name, name.loc)
    }

    val fieldsVal = traverse(fields0) {
      case ParsedAst.RecordFieldType(sp1, ident, tpe, sp2) =>
        mapN(visitType(tpe)) {
          case t => (Name.mkField(ident), t)
        }
    }

    mapN(fieldsVal) {
      case fields =>
        fields.foldRight(rest) {
          case ((field, tpe), acc) =>
            WeededAst.Type.RecordRowExtend(field, tpe, acc, loc)
        }
    }

  }

  /**
    * Builds a schema row from the given predicates and optional rest identifier.
    */
  private def buildSchemaRow(predicates: Seq[ParsedAst.PredicateType], restOpt: Option[Name.Ident], loc: SourceLocation): Validation[WeededAst.Type, WeederError] = {
    // If rest is absent, then it is the empty schema row
    val rest = restOpt match {
      case None => WeededAst.Type.SchemaRowEmpty(loc)
      case Some(name) => WeededAst.Type.Var(name, name.loc)
    }

    // TODO should be non-short-circuiting
    Validation.foldRight(predicates)(rest.toSuccess) {
      case (ParsedAst.PredicateType.PredicateWithAlias(ssp1, qname, targs, ssp2), acc) =>
        val tsVal = traverse(targs.getOrElse(Nil))(visitType)
        mapN(tsVal) {
          case ts => WeededAst.Type.SchemaRowExtendByAlias(qname, ts, acc, mkSL(ssp1, ssp2))
        }

      case (ParsedAst.PredicateType.RelPredicateWithTypes(ssp1, name, ts0, ssp2), acc) =>
        val tsVal = traverse(ts0)(visitType)
        mapN(tsVal) {
          case ts => WeededAst.Type.SchemaRowExtendByTypes(name, Ast.Denotation.Relational, ts, acc, mkSL(ssp1, ssp2))
        }

      case (ParsedAst.PredicateType.LatPredicateWithTypes(ssp1, name, ts, tpe, ssp2), acc) =>
        val tsVal = traverse(ts :+ tpe)(visitType)
        mapN(tsVal) {
          case ts => WeededAst.Type.SchemaRowExtendByTypes(name, Ast.Denotation.Latticenal, ts, acc, mkSL(ssp1, ssp2))
        }
    }
  }

  /**
    * Returns an arrow type from `tpe1` to `tpe2` with effect `eff`.
    *
    * In other words, the type is of the form `tpe1 ->{eff} tpe2`
    */
  private def mkArrow(tpe1: WeededAst.Type, eff: Option[WeededAst.Type], tpe2: WeededAst.Type, loc: SourceLocation): WeededAst.Type =
    WeededAst.Type.Arrow(List(tpe1), eff, tpe2, loc.asSynthetic)

  /**
    * Returns a sequence of arrow types type from `tparams` to `tresult` where every arrow is pure except the last which has effect `eff`.
    *
    * In other words, the type is of the form `tpe1 ->> tpe2 ->> ... ->{eff} tresult`.
    */
  private def mkCurriedArrow(tparams: Seq[WeededAst.Type], eff: Option[WeededAst.Type], tresult: WeededAst.Type, loc: SourceLocation): WeededAst.Type = {
    val l = loc.asSynthetic
    val base = mkArrow(tparams.last, eff, tresult, l)
    tparams.init.foldRight(base)(mkArrow(_, None, _, l))
  }

  /**
    * Weeds the given list of formal parameter `fparams`.
    *
    * Checks for [[MissingFormalParamAscription]] and [[DuplicateFormalParam]].
    */
  private def visitFormalParams(fparams: Seq[ParsedAst.FormalParam], typePresence: Presence): Validation[List[WeededAst.FormalParam], WeederError] = {
    //
    // Special Case: Check if no formal parameters are present. If so, introduce a unit parameter.
    //
    if (fparams.isEmpty) {
      val sp1 = SourcePosition.Unknown
      val sp2 = SourcePosition.Unknown
      val loc = mkSL(sp1, sp2)
      val ident = Name.Ident(sp1, "_unit", sp2)
      val tpe = Some(WeededAst.Type.Unit(loc))
      return List(WeededAst.FormalParam(ident, Ast.Modifiers.Empty, tpe, loc)).toSuccess
    }

    val seen = mutable.Map.empty[String, ParsedAst.FormalParam]

    traverse(fparams) {
      case param@ParsedAst.FormalParam(sp1, mods, ident, tpeOpt0, sp2) => seen.get(ident.name) match {
        case None =>
          if (!ident.name.startsWith("_")) {
            // Wildcards cannot be duplicate.
            seen += (ident.name -> param)
          }
          val tpeOptVal = traverseOpt(tpeOpt0)(visitType)

          flatMapN(visitModifiers(mods, legalModifiers = Set.empty), tpeOptVal) {
            case (mod, tpeOpt) =>
              (tpeOpt, typePresence) match {
                // Case 1: Required but missing. Error.
                case (None, Presence.Required) => MissingFormalParamAscription(ident.name, mkSL(sp1, sp2)).toFailure
                // Case 2: Forbidden but present. Error.
                case (Some(_), Presence.Forbidden) => IllegalFormalParamAscription(mkSL(sp1, sp2)).toFailure
                // Case 3: No violation. Good to go.
                case _ => WeededAst.FormalParam(ident, mod, tpeOpt, mkSL(sp1, sp2)).toSuccess
              }
          }
        case Some(otherParam) =>
          val name = ident.name
          val loc1 = mkSL(otherParam.sp1, otherParam.sp2)
          val loc2 = mkSL(param.sp1, param.sp2)
          Failure(LazyList(
            // NB: We report an error at both source locations.
            DuplicateFormalParam(name, loc1, loc2),
            DuplicateFormalParam(name, loc2, loc1)
          ))
      }
    }
  }

  /**
    * Weeds the given predicate param `pparam`.
    */
  private def visitPredicateParam(pparam: ParsedAst.PredicateParam): Validation[WeededAst.PredicateParam, WeederError] = pparam match {
    case ParsedAst.PredicateParam.UntypedPredicateParam(sp1, ident, sp2) =>
      val pred = Name.mkPred(ident)
      WeededAst.PredicateParam.PredicateParamUntyped(pred, mkSL(sp1, sp2)).toSuccess

    case ParsedAst.PredicateParam.RelPredicateParam(sp1, ident, tpes, sp2) =>
      val pred = Name.mkPred(ident)
      val den = Ast.Denotation.Relational
      val tsVal = traverse(tpes)(visitType)
      mapN(tsVal) {
        case ts => WeededAst.PredicateParam.PredicateParamWithType(pred, den, ts, mkSL(sp1, sp2))
      }

    case ParsedAst.PredicateParam.LatPredicateParam(sp1, ident, tpes, tpe, sp2) =>
      val pred = Name.mkPred(ident)
      val den = Ast.Denotation.Latticenal
      val tsVal = traverse(tpes)(visitType)
      val tVal = visitType(tpe)
      mapN(tsVal, tVal) {
        case (ts, t) => WeededAst.PredicateParam.PredicateParamWithType(pred, den, ts ::: t :: Nil, mkSL(sp1, sp2))
      }
  }

  /**
    * Weeds the given documentation.
    */
  private def visitDoc(doc0: ParsedAst.Doc): Ast.Doc = {
    val trimmedLines = doc0.lines.map(_.trim)
    val trimmedBeginning = trimmedLines.dropWhile(_ == "")
    val trimmedEnd = trimmedBeginning.reverse.dropWhile(_ == "").reverse
    Ast.Doc(trimmedEnd.toList, mkSL(doc0.sp1, doc0.sp2))
  }

  /**
    * Weeds the given type parameters `tparams0`.
    */
  private def visitTypeParams(tparams0: ParsedAst.TypeParams): Validation[WeededAst.TypeParams, WeederError] = tparams0 match {
    case ParsedAst.TypeParams.Elided => WeededAst.TypeParams.Elided.toSuccess
    case ParsedAst.TypeParams.Explicit(tparams) =>
      val newTparams = tparams.map(visitTypeParam)
      val kindedTypeParams = newTparams.collect { case t: WeededAst.TypeParam.Kinded => t }
      val unkindedTypeParams = newTparams.collect { case t: WeededAst.TypeParam.Unkinded => t }
      (kindedTypeParams, unkindedTypeParams) match {
        // Case 1: only unkinded type parameters
        case (Nil, _ :: _) => WeededAst.TypeParams.Unkinded(unkindedTypeParams).toSuccess
        // Case 2: only kinded type parameters
        case (_ :: _, Nil) => WeededAst.TypeParams.Kinded(kindedTypeParams).toSuccess
        // Case 3: some unkinded and some kinded
        case (_ :: _, _ :: _) =>
          val loc = mkSL(tparams.head.sp1, tparams.last.sp2)
          WeederError.InconsistentTypeParameters(loc).toFailure
        // Case 4: no type parameters: should be prevented by parser
        case (Nil, Nil) => throw InternalCompilerException("Unexpected empty type parameters.", SourceLocation.Unknown)
      }
  }

  /**
    * Weeds the type params, requiring that they be explicitly kinded.
    */
  private def visitKindedTypeParams(tparams0: ParsedAst.TypeParams): Validation[WeededAst.KindedTypeParams, WeederError] = tparams0 match {
    case ParsedAst.TypeParams.Elided => WeededAst.TypeParams.Elided.toSuccess
    case ParsedAst.TypeParams.Explicit(tparams) =>
      val newTparams = tparams.map(visitTypeParam)
      val kindedTypeParams = newTparams.collect { case t: WeededAst.TypeParam.Kinded => t }
      val unkindedTypeParams = newTparams.collect { case t: WeededAst.TypeParam.Unkinded => t }
      (kindedTypeParams, unkindedTypeParams) match {
        // Case 1: some unkinded type params
        case (_, _ :: _) =>
          val loc = mkSL(tparams.head.sp1, tparams.last.sp2)
          WeederError.UnkindedTypeParameters(loc).toFailure
        // Case 2: only kinded type parameters
        case (_ :: _, Nil) => WeededAst.TypeParams.Kinded(kindedTypeParams).toSuccess
        // Case 3: no type parameters: should be prevented by parser
        case (Nil, Nil) => throw InternalCompilerException("Unexpected empty type parameters.", SourceLocation.Unknown)
      }
  }

  /**
    * Weeds the given type param `tparam`.
    */
  private def visitTypeParam(tparam0: ParsedAst.TypeParam): WeededAst.TypeParam = tparam0 match {
    case ParsedAst.TypeParam(_, ident, kind0, _) =>
      kind0.map(visitKind) match {
        case None => WeededAst.TypeParam.Unkinded(ident)
        case Some(kind) => WeededAst.TypeParam.Kinded(ident, kind)
      }
  }

  /**
    * Weeds the given kind `kind`.
    */
  private def visitKind(kind: ParsedAst.Kind): WeededAst.Kind = kind match {
    case ParsedAst.Kind.QName(sp1, qname, sp2) => WeededAst.Kind.Ambiguous(qname, mkSL(sp1, sp2))
    case ParsedAst.Kind.Arrow(k1, k2, sp2) =>
      val sp1 = leftMostSourcePosition(k1)
      WeededAst.Kind.Arrow(visitKind(k1), visitKind(k2), mkSL(sp1, sp2))
  }

  /**
    * Weeds the given type constraint `tconstr`.
    */
  private def visitTypeConstraint(tconstr: ParsedAst.TypeConstraint): Validation[WeededAst.TypeConstraint, WeederError] = tconstr match {
    case ParsedAst.TypeConstraint(sp1, clazz, tparam0, sp2) =>
      val tpeVal = visitType(tparam0)
      val checkVal = if (isAllVars(tparam0)) {
        ().toSuccess
      } else {
        WeederError.IllegalTypeConstraintParameter(mkSL(sp1, sp2)).toFailure
      }
      mapN(tpeVal, checkVal) {
        case (tpe, check) => WeededAst.TypeConstraint(clazz, tpe, mkSL(sp1, sp2))
      }
  }

  /**
    * Weeds the given equality constraint `econstr`.
    */
  private def visitEqualityConstraint(econstr: ParsedAst.EqualityConstraint): Validation[WeededAst.EqualityConstraint, WeederError] = econstr match {
    case ParsedAst.EqualityConstraint(sp1, tpe1, tpe2, sp2) =>
      val t1Val = visitType(tpe1)
      val t2Val = visitType(tpe2)
      val loc = mkSL(sp1, sp2)
      // TODO don't short-circuit
      flatMapN(t1Val, t2Val) {
        case (t1, t2) =>
          t1 match {
            case WeededAst.Type.Apply(WeededAst.Type.Ambiguous(qname, _), t11, _) => WeededAst.EqualityConstraint(qname, t11, t2, loc).toSuccess
            case _ => WeederError.IllegalEqualityConstraint(loc).toFailure
          }
      }
  }

  /**
    * Performs weeding on the given name `ident`.
    */
  private def visitName(ident: Name.Ident): Validation[Unit, WeederError] = {
    if (ReservedWords.contains(ident.name)) {
      WeederError.ReservedName(ident, ident.loc).toFailure
    } else {
      ().toSuccess
    }
  }

  /**
    * Performs weeding on the given JvmMethod
    */
  private def visitJvmMethod(method: ParsedAst.JvmMethod, senv: SyntacticEnv)(implicit flix: Flix): Validation[WeededAst.JvmMethod, WeederError] = method match {
    case ParsedAst.JvmMethod(sp1, ident, fparams0, tpe, eff0, exp0, sp2) =>
      val fparamsVal = visitFormalParams(fparams0, Presence.Required)
      val tpeVal = visitType(tpe)
      val effVal = traverseOpt(eff0)(visitType)
      val expVal = visitExp(exp0, senv)
      mapN(fparamsVal, tpeVal, effVal, expVal) {
        case (fparams, tpe, eff, exp) => WeededAst.JvmMethod(ident, fparams, exp, tpe, eff, mkSL(sp1, sp2))
      }
  }

  /**
    * Returns true iff the type is composed only of type variables possibly applied to other type variables.
    */
  private def isAllVars(tpe: ParsedAst.Type): Boolean = tpe match {
    case _: ParsedAst.Type.Var => true
    case ParsedAst.Type.Apply(tpe1, tpes, _) => (tpe1 +: tpes).forall(isAllVars)
    case _ => false
  }

  /**
    * Returns an apply expression for the given fully-qualified name `fqn` and the given arguments `args`.
    */
  private def mkApplyFqn(fqn: String, args: List[WeededAst.Expression], loc: SourceLocation): WeededAst.Expression = {
    val l = loc.asSynthetic
    val lambda = WeededAst.Expression.Ambiguous(Name.mkQName(fqn), l)
    WeededAst.Expression.Apply(lambda, args, l)
  }

  /**
    * Returns a curried version of the given expression `e` for each formal parameter in `fparams0`.
    */
  private def mkCurried(fparams0: List[WeededAst.FormalParam], e: WeededAst.Expression, loc: SourceLocation): WeededAst.Expression = {
    val l = loc.asSynthetic
    fparams0.foldRight(e) {
      case (fparam, acc) => WeededAst.Expression.Lambda(fparam, acc, l)
    }
  }

  /**
    * Returns the list of expressions `args0` unless the list is empty.
    *
    * If so, returns a list with a single unit expression.
    */
  private def getArguments(args0: List[WeededAst.Expression], loc: SourceLocation): List[WeededAst.Expression] = {
    val l = loc.asSynthetic
    args0 match {
      case Nil => List(WeededAst.Expression.Cst(Ast.Constant.Unit, l))
      case as => as
    }
  }

  /**
    * Returns the given expression `exp0` optionally wrapped in a type ascription if `tpe0` is `Some`.
    */
  private def withAscription(exp0: WeededAst.Expression, tpe0: Option[WeededAst.Type])(implicit flix: Flix): WeededAst.Expression = {
    val l = exp0.loc.asSynthetic
    tpe0 match {
      case None => exp0
      case Some(t) => WeededAst.Expression.Ascribe(exp0, Some(t), None, l)
    }
  }

  /**
    * Removes underscores from the given string of digits.
    */
  private def stripUnderscores(digits: String): String = {
    digits.filterNot(_ == '_')
  }

  /**
    * Attempts to parse the given float32 with `sign` digits `before` and `after` the comma.
    */
  private def toFloat32(sign: String, before: String, after: String, loc: SourceLocation): Validation[Float, WeederError.IllegalFloat] = try {
    val s = s"$sign$before.$after"
    stripUnderscores(s).toFloat.toSuccess
  } catch {
    case _: NumberFormatException => IllegalFloat(loc).toFailure
  }

  /**
    * Attempts to parse the given float64 with `sign` digits `before` and `after` the comma.
    */
  private def toFloat64(sign: String, before: String, after: String, loc: SourceLocation): Validation[Double, WeederError.IllegalFloat] = try {
    val s = s"$sign$before.$after"
    stripUnderscores(s).toDouble.toSuccess
  } catch {
    case _: NumberFormatException => IllegalFloat(loc).toFailure
  }

  /**
    * Attempts to parse the given big decimal with `sign` digits `before` and `after` the comma.
    */
  private def toBigDecimal(sign: String, before: String, after: Option[String], power: Option[String], loc: SourceLocation): Validation[BigDecimal, WeederError.IllegalFloat] = try {
    val frac = after match {
      case Some(digits) => "." + digits
      case None => ""
    }
    val pow = power match {
      case Some(digits) => "e" + digits
      case None => ""
    }
    val s = s"$sign$before$frac$pow"
    new BigDecimal(stripUnderscores(s)).toSuccess
  } catch {
    case _: NumberFormatException => IllegalFloat(loc).toFailure
  }

  /**
    * Attempts to parse the given int8 with `sign` and `digits`.
    */
  private def toInt8(sign: String, radix: Int, digits: String, loc: SourceLocation): Validation[Byte, WeederError.IllegalInt] = try {
    val s = sign + digits
    JByte.parseByte(stripUnderscores(s), radix).toSuccess
  } catch {
    case _: NumberFormatException => IllegalInt(loc).toFailure
  }

  /**
    * Attempts to parse the given int16 with `sign` and `digits`.
    */
  private def toInt16(sign: String, radix: Int, digits: String, loc: SourceLocation): Validation[Short, WeederError.IllegalInt] = try {
    val s = sign + digits
    JShort.parseShort(stripUnderscores(s), radix).toSuccess
  } catch {
    case _: NumberFormatException => IllegalInt(loc).toFailure
  }

  /**
    * Attempts to parse the given int32 with `sign` and `digits`.
    */
  private def toInt32(sign: String, radix: Int, digits: String, loc: SourceLocation): Validation[Int, WeederError.IllegalInt] = try {
    val s = sign + digits
    JInt.parseInt(stripUnderscores(s), radix).toSuccess
  } catch {
    case _: NumberFormatException => IllegalInt(loc).toFailure
  }

  /**
    * Attempts to parse the given int64 with `sign` and `digits`.
    */
  private def toInt64(sign: String, radix: Int, digits: String, loc: SourceLocation): Validation[Long, WeederError.IllegalInt] = try {
    val s = sign + digits
    JLong.parseLong(stripUnderscores(s), radix).toSuccess
  } catch {
    case _: NumberFormatException => IllegalInt(loc).toFailure
  }

  /**
    * Attempts to parse the given BigInt with `sign` and `digits`.
    */
  private def toBigInt(sign: String, radix: Int, digits: String, loc: SourceLocation): Validation[BigInteger, WeederError.IllegalInt] = try {
    val s = sign + digits
    new BigInteger(stripUnderscores(s), radix).toSuccess
  } catch {
    case _: NumberFormatException => IllegalInt(loc).toFailure
  }

  /**
    * Attempts to compile the given regular expression into a Pattern.
    */
  private def toRegexPattern(regex: String, loc: SourceLocation): Validation[JPattern, WeederError.InvalidRegularExpression] = try {
    var patt = JPattern.compile(regex)
    patt.toSuccess
  } catch {
    case ex: PatternSyntaxException => WeederError.InvalidRegularExpression(regex, ex.getMessage, loc).toFailure
  }

  /**
    * Alias for SourceLocation.mk
    */
  private def mkSL(sp1: SourcePosition, sp2: SourcePosition): SourceLocation = SourceLocation.mk(sp1, sp2)

  /**
    * Returns the left most source position in the sub-tree of the expression `e`.
    */
  @tailrec
  private def leftMostSourcePosition(e: ParsedAst.Expression): SourcePosition = e match {
    case ParsedAst.Expression.QName(sp1, _, _) => sp1
    case ParsedAst.Expression.Open(sp1, _, _) => sp1
    case ParsedAst.Expression.OpenAs(sp1, _, _, _) => sp1
    case ParsedAst.Expression.Hole(sp1, _, _) => sp1
    case ParsedAst.Expression.HolyName(ident, _) => ident.sp1
    case ParsedAst.Expression.Use(sp1, _, _, _) => sp1
    case ParsedAst.Expression.Lit(sp1, _, _) => sp1
    case ParsedAst.Expression.Intrinsic(sp1, _, _, _) => sp1
    case ParsedAst.Expression.Apply(e1, _, _) => leftMostSourcePosition(e1)
    case ParsedAst.Expression.Infix(e1, _, _, _) => leftMostSourcePosition(e1)
    case ParsedAst.Expression.Lambda(sp1, _, _, _) => sp1
    case ParsedAst.Expression.LambdaMatch(sp1, _, _, _) => sp1
    case ParsedAst.Expression.Unary(sp1, _, _, _) => sp1
    case ParsedAst.Expression.Binary(e1, _, _, _) => leftMostSourcePosition(e1)
    case ParsedAst.Expression.IfThenElse(sp1, _, _, _, _) => sp1
    case ParsedAst.Expression.Stm(e1, _, _) => leftMostSourcePosition(e1)
    case ParsedAst.Expression.Discard(sp1, _, _) => sp1
    case ParsedAst.Expression.ApplicativeFor(sp1, _, _, _) => sp1
    case ParsedAst.Expression.ForEach(sp1, _, _, _) => sp1
    case ParsedAst.Expression.MonadicFor(sp1, _, _, _) => sp1
    case ParsedAst.Expression.ForEachYield(sp1, _, _, _) => sp1
    case ParsedAst.Expression.LetMatch(sp1, _, _, _, _, _, _) => sp1
    case ParsedAst.Expression.LetRecDef(sp1, _, _, _, _, _, _) => sp1
    case ParsedAst.Expression.LetImport(sp1, _, _, _) => sp1
    case ParsedAst.Expression.NewObject(sp1, _, _, _) => sp1
    case ParsedAst.Expression.Static(sp1, _) => sp1
    case ParsedAst.Expression.Scope(sp1, _, _, _) => sp1
    case ParsedAst.Expression.Match(sp1, _, _, _) => sp1
    case ParsedAst.Expression.RelationalChoose(sp1, _, _, _, _) => sp1
    case ParsedAst.Expression.RestrictableChoose(sp1, _, _, _, _) => sp1
    case ParsedAst.Expression.TypeMatch(sp1, _, _, _) => sp1
    case ParsedAst.Expression.Tuple(sp1, _, _) => sp1
    case ParsedAst.Expression.RecordLit(sp1, _, _) => sp1
    case ParsedAst.Expression.RecordSelect(base, _, _) => leftMostSourcePosition(base)
    case ParsedAst.Expression.RecordOperation(sp1, _, _, _) => sp1
    case ParsedAst.Expression.VectorLit(sp1, _, _) => sp1
    case ParsedAst.Expression.FCons(hd, _, _, _) => leftMostSourcePosition(hd)
    case ParsedAst.Expression.FAppend(fst, _, _, _) => leftMostSourcePosition(fst)
    case ParsedAst.Expression.ArrayLit(sp1, _, _, _) => sp1
    case ParsedAst.Expression.ListLit(sp1, _, _) => sp1
    case ParsedAst.Expression.SetLit(sp1, _, _) => sp1
    case ParsedAst.Expression.MapLit(sp1, _, _) => sp1
    case ParsedAst.Expression.Interpolation(sp1, _, _) => sp1
    case ParsedAst.Expression.Ref(sp1, _, _, _) => sp1
    case ParsedAst.Expression.Deref(sp1, _, _) => sp1
    case ParsedAst.Expression.Assign(e1, _, _) => leftMostSourcePosition(e1)
    case ParsedAst.Expression.Ascribe(e1, _, _, _) => leftMostSourcePosition(e1)
    case ParsedAst.Expression.InstanceOf(e1, _, _) => leftMostSourcePosition(e1)
    case ParsedAst.Expression.UncheckedCast(sp1, _, _, _, _) => sp1
    case ParsedAst.Expression.UncheckedMaskingCast(sp1, _, _) => sp1
    case ParsedAst.Expression.CheckedTypeCast(sp1, _, _) => sp1
    case ParsedAst.Expression.CheckedEffectCast(sp1, _, _) => sp1
    case ParsedAst.Expression.Without(e1, _, _) => leftMostSourcePosition(e1)
    case ParsedAst.Expression.Do(sp1, _, _, _) => sp1
    case ParsedAst.Expression.Resume(sp1, _, _) => sp1
    case ParsedAst.Expression.Try(sp1, _, _, _) => sp1
    case ParsedAst.Expression.SelectChannel(sp1, _, _, _) => sp1
    case ParsedAst.Expression.Spawn(sp1, _, _, _) => sp1
    case ParsedAst.Expression.ParYield(sp1, _, _, _) => sp1
    case ParsedAst.Expression.Lazy(sp1, _, _) => sp1
    case ParsedAst.Expression.Force(sp1, _, _) => sp1
    case ParsedAst.Expression.FixpointConstraint(sp1, _, _) => sp1
    case ParsedAst.Expression.FixpointConstraintSet(sp1, _, _) => sp1
    case ParsedAst.Expression.FixpointLambda(sp1, _, _, _) => sp1
    case ParsedAst.Expression.FixpointCompose(e1, _, _) => leftMostSourcePosition(e1)
    case ParsedAst.Expression.FixpointInjectInto(sp1, _, _, _) => sp1
    case ParsedAst.Expression.FixpointSolveWithProject(sp1, _, _, _) => sp1
    case ParsedAst.Expression.FixpointQueryWithSelect(sp1, _, _, _, _, _) => sp1
    case ParsedAst.Expression.Debug(sp1, _, _, _) => sp1
  }

  /**
    * Returns the left most source position in the sub-tree of the type `tpe`.
    */
  @tailrec
  private def leftMostSourcePosition(tpe: ParsedAst.Type): SourcePosition = tpe match {
    case ParsedAst.Type.Var(sp1, _, _) => sp1
    case ParsedAst.Type.Ambiguous(sp1, _, _) => sp1
    case ParsedAst.Type.Tuple(sp1, _, _) => sp1
    case ParsedAst.Type.Record(sp1, _, _, _) => sp1
    case ParsedAst.Type.RecordRow(sp1, _, _, _) => sp1
    case ParsedAst.Type.Schema(sp1, _, _, _) => sp1
    case ParsedAst.Type.SchemaRow(sp1, _, _, _) => sp1
    case ParsedAst.Type.UnaryPolymorphicArrow(tpe1, _, _, _) => leftMostSourcePosition(tpe1)
    case ParsedAst.Type.PolymorphicArrow(sp1, _, _, _, _) => sp1
    case ParsedAst.Type.Native(sp1, _, _) => sp1
    case ParsedAst.Type.Apply(tpe1, _, _) => leftMostSourcePosition(tpe1)
    case ParsedAst.Type.True(sp1, _) => sp1
    case ParsedAst.Type.False(sp1, _) => sp1
    case ParsedAst.Type.Not(sp1, _, _) => sp1
    case ParsedAst.Type.And(tpe1, _, _) => leftMostSourcePosition(tpe1)
    case ParsedAst.Type.Or(tpe1, _, _) => leftMostSourcePosition(tpe1)
    case ParsedAst.Type.Complement(sp1, _, _) => sp1
    case ParsedAst.Type.Difference(tpe1, _, _) => leftMostSourcePosition(tpe1)
    case ParsedAst.Type.Intersection(tpe1, _, _) => leftMostSourcePosition(tpe1)
    case ParsedAst.Type.Union(tpe1, _, _) => leftMostSourcePosition(tpe1)
    case ParsedAst.Type.Pure(sp1, _) => sp1
    case ParsedAst.Type.Impure(sp1, _) => sp1
    case ParsedAst.Type.EffectSet(sp1, _, _) => sp1
    case ParsedAst.Type.CaseComplement(sp1, _, _) => sp1
    case ParsedAst.Type.CaseDifference(tpe1, _, _) => leftMostSourcePosition(tpe1)
    case ParsedAst.Type.CaseIntersection(tpe1, _, _) => leftMostSourcePosition(tpe1)
    case ParsedAst.Type.CaseSet(sp1, _, _) => sp1
    case ParsedAst.Type.CaseUnion(tpe1, _, _) => leftMostSourcePosition(tpe1)
    case ParsedAst.Type.Ascribe(tpe, _, _) => leftMostSourcePosition(tpe)
  }


  /**
    * Returns the left most source position in the sub-tree of the kind `kind`.
    */
  @tailrec
  private def leftMostSourcePosition(kind: ParsedAst.Kind): SourcePosition = kind match {
    case ParsedAst.Kind.QName(sp1, _, _) => sp1
    case ParsedAst.Kind.Arrow(k1, _, _) => leftMostSourcePosition(k1)
  }

  /**
    * Returns the class and member name constructed from the given fully-qualified name `fqn`.
    */
  private def parseClassAndMember(fqn: Name.JavaName): Validation[(String, String), WeederError] = fqn match {
    case Name.JavaName(sp1, components, sp2) =>
      // Ensure that the fqn has at least two components.
      if (components.length == 1) {
        return WeederError.IllegalJvmFieldOrMethodName(mkSL(sp1, sp2)).toFailure
      }

      // Compute the class and member name.
      val className = components.dropRight(1).mkString(".")
      val memberName = components.last

      (className, memberName).toSuccess
  }

  /**
    * The syntactic environment of an expression.
    *
    * Used to indicate which expressions are allowed at the given point in the syntax tree.
    */
  private sealed trait SyntacticEnv

  private object SyntacticEnv {
    /**
      * Indicates a top-level expression, not inside a handler.
      */
    case object Top extends SyntacticEnv

    /**
      * Indicates an expression inside a handler.
      */
    case object Handler extends SyntacticEnv
  }

  /**
    * Ternary enumeration of constraints on the presence of something.
    */
  private sealed trait Presence

  private object Presence {
    /**
      * Indicates that the thing is required.
      */
    case object Required extends Presence

    /**
      * Indicates that the thing is optional.
      */
    case object Optional extends Presence

    /**
      * Indicates that the thing is forbidden.
      */
    case object Forbidden extends Presence
  }
}<|MERGE_RESOLUTION|>--- conflicted
+++ resolved
@@ -637,126 +637,6 @@
       val loc = mkSL(sp1, sp2)
       flatMapN(traverse(exps)(visitArgument(_, senv))) {
         case es => (op.name, es) match {
-<<<<<<< HEAD
-          case ("BOOL_NOT", e1 :: Nil) => WeededAst.Expression.Unary(SemanticOperator.BoolOp.Not, e1, loc).toSuccess
-          case ("BOOL_AND", e1 :: e2 :: Nil) => WeededAst.Expression.Binary(SemanticOperator.BoolOp.And, e1, e2, loc).toSuccess
-          case ("BOOL_OR", e1 :: e2 :: Nil) => WeededAst.Expression.Binary(SemanticOperator.BoolOp.Or, e1, e2, loc).toSuccess
-          case ("BOOL_EQ", e1 :: e2 :: Nil) => WeededAst.Expression.Binary(SemanticOperator.BoolOp.Eq, e1, e2, loc).toSuccess
-          case ("BOOL_NEQ", e1 :: e2 :: Nil) => WeededAst.Expression.Binary(SemanticOperator.BoolOp.Neq, e1, e2, loc).toSuccess
-
-          case ("CHAR_EQ", e1 :: e2 :: Nil) => WeededAst.Expression.Binary(SemanticOperator.CharOp.Eq, e1, e2, loc).toSuccess
-          case ("CHAR_NEQ", e1 :: e2 :: Nil) => WeededAst.Expression.Binary(SemanticOperator.CharOp.Neq, e1, e2, loc).toSuccess
-          case ("CHAR_LT", e1 :: e2 :: Nil) => WeededAst.Expression.Binary(SemanticOperator.CharOp.Lt, e1, e2, loc).toSuccess
-          case ("CHAR_LE", e1 :: e2 :: Nil) => WeededAst.Expression.Binary(SemanticOperator.CharOp.Le, e1, e2, loc).toSuccess
-          case ("CHAR_GT", e1 :: e2 :: Nil) => WeededAst.Expression.Binary(SemanticOperator.CharOp.Gt, e1, e2, loc).toSuccess
-          case ("CHAR_GE", e1 :: e2 :: Nil) => WeededAst.Expression.Binary(SemanticOperator.CharOp.Ge, e1, e2, loc).toSuccess
-
-          case ("FLOAT32_NEG", e1 :: Nil) => WeededAst.Expression.Unary(SemanticOperator.Float32Op.Neg, e1, loc).toSuccess
-          case ("FLOAT32_ADD", e1 :: e2 :: Nil) => WeededAst.Expression.Binary(SemanticOperator.Float32Op.Add, e1, e2, loc).toSuccess
-          case ("FLOAT32_SUB", e1 :: e2 :: Nil) => WeededAst.Expression.Binary(SemanticOperator.Float32Op.Sub, e1, e2, loc).toSuccess
-          case ("FLOAT32_MUL", e1 :: e2 :: Nil) => WeededAst.Expression.Binary(SemanticOperator.Float32Op.Mul, e1, e2, loc).toSuccess
-          case ("FLOAT32_DIV", e1 :: e2 :: Nil) => WeededAst.Expression.Binary(SemanticOperator.Float32Op.Div, e1, e2, loc).toSuccess
-          case ("FLOAT32_EXP", e1 :: e2 :: Nil) => WeededAst.Expression.Binary(SemanticOperator.Float32Op.Exp, e1, e2, loc).toSuccess
-          case ("FLOAT32_EQ", e1 :: e2 :: Nil) => WeededAst.Expression.Binary(SemanticOperator.Float32Op.Eq, e1, e2, loc).toSuccess
-          case ("FLOAT32_NEQ", e1 :: e2 :: Nil) => WeededAst.Expression.Binary(SemanticOperator.Float32Op.Neq, e1, e2, loc).toSuccess
-          case ("FLOAT32_LT", e1 :: e2 :: Nil) => WeededAst.Expression.Binary(SemanticOperator.Float32Op.Lt, e1, e2, loc).toSuccess
-          case ("FLOAT32_LE", e1 :: e2 :: Nil) => WeededAst.Expression.Binary(SemanticOperator.Float32Op.Le, e1, e2, loc).toSuccess
-          case ("FLOAT32_GT", e1 :: e2 :: Nil) => WeededAst.Expression.Binary(SemanticOperator.Float32Op.Gt, e1, e2, loc).toSuccess
-          case ("FLOAT32_GE", e1 :: e2 :: Nil) => WeededAst.Expression.Binary(SemanticOperator.Float32Op.Ge, e1, e2, loc).toSuccess
-
-          case ("FLOAT64_NEG", e1 :: Nil) => WeededAst.Expression.Unary(SemanticOperator.Float64Op.Neg, e1, loc).toSuccess
-          case ("FLOAT64_ADD", e1 :: e2 :: Nil) => WeededAst.Expression.Binary(SemanticOperator.Float64Op.Add, e1, e2, loc).toSuccess
-          case ("FLOAT64_SUB", e1 :: e2 :: Nil) => WeededAst.Expression.Binary(SemanticOperator.Float64Op.Sub, e1, e2, loc).toSuccess
-          case ("FLOAT64_MUL", e1 :: e2 :: Nil) => WeededAst.Expression.Binary(SemanticOperator.Float64Op.Mul, e1, e2, loc).toSuccess
-          case ("FLOAT64_DIV", e1 :: e2 :: Nil) => WeededAst.Expression.Binary(SemanticOperator.Float64Op.Div, e1, e2, loc).toSuccess
-          case ("FLOAT64_EXP", e1 :: e2 :: Nil) => WeededAst.Expression.Binary(SemanticOperator.Float64Op.Exp, e1, e2, loc).toSuccess
-          case ("FLOAT64_EQ", e1 :: e2 :: Nil) => WeededAst.Expression.Binary(SemanticOperator.Float64Op.Eq, e1, e2, loc).toSuccess
-          case ("FLOAT64_NEQ", e1 :: e2 :: Nil) => WeededAst.Expression.Binary(SemanticOperator.Float64Op.Neq, e1, e2, loc).toSuccess
-          case ("FLOAT64_LT", e1 :: e2 :: Nil) => WeededAst.Expression.Binary(SemanticOperator.Float64Op.Lt, e1, e2, loc).toSuccess
-          case ("FLOAT64_LE", e1 :: e2 :: Nil) => WeededAst.Expression.Binary(SemanticOperator.Float64Op.Le, e1, e2, loc).toSuccess
-          case ("FLOAT64_GT", e1 :: e2 :: Nil) => WeededAst.Expression.Binary(SemanticOperator.Float64Op.Gt, e1, e2, loc).toSuccess
-          case ("FLOAT64_GE", e1 :: e2 :: Nil) => WeededAst.Expression.Binary(SemanticOperator.Float64Op.Ge, e1, e2, loc).toSuccess
-
-          case ("INT8_NEG", e1 :: Nil) => WeededAst.Expression.Unary(SemanticOperator.Int8Op.Neg, e1, loc).toSuccess
-          case ("INT8_NOT", e1 :: Nil) => WeededAst.Expression.Unary(SemanticOperator.Int8Op.Not, e1, loc).toSuccess
-          case ("INT8_ADD", e1 :: e2 :: Nil) => WeededAst.Expression.Binary(SemanticOperator.Int8Op.Add, e1, e2, loc).toSuccess
-          case ("INT8_SUB", e1 :: e2 :: Nil) => WeededAst.Expression.Binary(SemanticOperator.Int8Op.Sub, e1, e2, loc).toSuccess
-          case ("INT8_MUL", e1 :: e2 :: Nil) => WeededAst.Expression.Binary(SemanticOperator.Int8Op.Mul, e1, e2, loc).toSuccess
-          case ("INT8_DIV", e1 :: e2 :: Nil) => WeededAst.Expression.Binary(SemanticOperator.Int8Op.Div, e1, e2, loc).toSuccess
-          case ("INT8_REM", e1 :: e2 :: Nil) => WeededAst.Expression.Binary(SemanticOperator.Int8Op.Rem, e1, e2, loc).toSuccess
-          case ("INT8_EXP", e1 :: e2 :: Nil) => WeededAst.Expression.Binary(SemanticOperator.Int8Op.Exp, e1, e2, loc).toSuccess
-          case ("INT8_AND", e1 :: e2 :: Nil) => WeededAst.Expression.Binary(SemanticOperator.Int8Op.And, e1, e2, loc).toSuccess
-          case ("INT8_OR", e1 :: e2 :: Nil) => WeededAst.Expression.Binary(SemanticOperator.Int8Op.Or, e1, e2, loc).toSuccess
-          case ("INT8_XOR", e1 :: e2 :: Nil) => WeededAst.Expression.Binary(SemanticOperator.Int8Op.Xor, e1, e2, loc).toSuccess
-          case ("INT8_SHL", e1 :: e2 :: Nil) => WeededAst.Expression.Binary(SemanticOperator.Int8Op.Shl, e1, e2, loc).toSuccess
-          case ("INT8_SHR", e1 :: e2 :: Nil) => WeededAst.Expression.Binary(SemanticOperator.Int8Op.Shr, e1, e2, loc).toSuccess
-          case ("INT8_EQ", e1 :: e2 :: Nil) => WeededAst.Expression.Binary(SemanticOperator.Int8Op.Eq, e1, e2, loc).toSuccess
-          case ("INT8_NEQ", e1 :: e2 :: Nil) => WeededAst.Expression.Binary(SemanticOperator.Int8Op.Neq, e1, e2, loc).toSuccess
-          case ("INT8_LT", e1 :: e2 :: Nil) => WeededAst.Expression.Binary(SemanticOperator.Int8Op.Lt, e1, e2, loc).toSuccess
-          case ("INT8_LE", e1 :: e2 :: Nil) => WeededAst.Expression.Binary(SemanticOperator.Int8Op.Le, e1, e2, loc).toSuccess
-          case ("INT8_GT", e1 :: e2 :: Nil) => WeededAst.Expression.Binary(SemanticOperator.Int8Op.Gt, e1, e2, loc).toSuccess
-          case ("INT8_GE", e1 :: e2 :: Nil) => WeededAst.Expression.Binary(SemanticOperator.Int8Op.Ge, e1, e2, loc).toSuccess
-
-          case ("INT16_NEG", e1 :: Nil) => WeededAst.Expression.Unary(SemanticOperator.Int16Op.Neg, e1, loc).toSuccess
-          case ("INT16_NOT", e1 :: Nil) => WeededAst.Expression.Unary(SemanticOperator.Int16Op.Not, e1, loc).toSuccess
-          case ("INT16_ADD", e1 :: e2 :: Nil) => WeededAst.Expression.Binary(SemanticOperator.Int16Op.Add, e1, e2, loc).toSuccess
-          case ("INT16_SUB", e1 :: e2 :: Nil) => WeededAst.Expression.Binary(SemanticOperator.Int16Op.Sub, e1, e2, loc).toSuccess
-          case ("INT16_MUL", e1 :: e2 :: Nil) => WeededAst.Expression.Binary(SemanticOperator.Int16Op.Mul, e1, e2, loc).toSuccess
-          case ("INT16_DIV", e1 :: e2 :: Nil) => WeededAst.Expression.Binary(SemanticOperator.Int16Op.Div, e1, e2, loc).toSuccess
-          case ("INT16_REM", e1 :: e2 :: Nil) => WeededAst.Expression.Binary(SemanticOperator.Int16Op.Rem, e1, e2, loc).toSuccess
-          case ("INT16_EXP", e1 :: e2 :: Nil) => WeededAst.Expression.Binary(SemanticOperator.Int16Op.Exp, e1, e2, loc).toSuccess
-          case ("INT16_AND", e1 :: e2 :: Nil) => WeededAst.Expression.Binary(SemanticOperator.Int16Op.And, e1, e2, loc).toSuccess
-          case ("INT16_OR", e1 :: e2 :: Nil) => WeededAst.Expression.Binary(SemanticOperator.Int16Op.Or, e1, e2, loc).toSuccess
-          case ("INT16_XOR", e1 :: e2 :: Nil) => WeededAst.Expression.Binary(SemanticOperator.Int16Op.Xor, e1, e2, loc).toSuccess
-          case ("INT16_SHL", e1 :: e2 :: Nil) => WeededAst.Expression.Binary(SemanticOperator.Int16Op.Shl, e1, e2, loc).toSuccess
-          case ("INT16_SHR", e1 :: e2 :: Nil) => WeededAst.Expression.Binary(SemanticOperator.Int16Op.Shr, e1, e2, loc).toSuccess
-          case ("INT16_EQ", e1 :: e2 :: Nil) => WeededAst.Expression.Binary(SemanticOperator.Int16Op.Eq, e1, e2, loc).toSuccess
-          case ("INT16_NEQ", e1 :: e2 :: Nil) => WeededAst.Expression.Binary(SemanticOperator.Int16Op.Neq, e1, e2, loc).toSuccess
-          case ("INT16_LT", e1 :: e2 :: Nil) => WeededAst.Expression.Binary(SemanticOperator.Int16Op.Lt, e1, e2, loc).toSuccess
-          case ("INT16_LE", e1 :: e2 :: Nil) => WeededAst.Expression.Binary(SemanticOperator.Int16Op.Le, e1, e2, loc).toSuccess
-          case ("INT16_GT", e1 :: e2 :: Nil) => WeededAst.Expression.Binary(SemanticOperator.Int16Op.Gt, e1, e2, loc).toSuccess
-          case ("INT16_GE", e1 :: e2 :: Nil) => WeededAst.Expression.Binary(SemanticOperator.Int16Op.Ge, e1, e2, loc).toSuccess
-
-          case ("INT32_NEG", e1 :: Nil) => WeededAst.Expression.Unary(SemanticOperator.Int32Op.Neg, e1, loc).toSuccess
-          case ("INT32_NOT", e1 :: Nil) => WeededAst.Expression.Unary(SemanticOperator.Int32Op.Not, e1, loc).toSuccess
-          case ("INT32_ADD", e1 :: e2 :: Nil) => WeededAst.Expression.Binary(SemanticOperator.Int32Op.Add, e1, e2, loc).toSuccess
-          case ("INT32_SUB", e1 :: e2 :: Nil) => WeededAst.Expression.Binary(SemanticOperator.Int32Op.Sub, e1, e2, loc).toSuccess
-          case ("INT32_MUL", e1 :: e2 :: Nil) => WeededAst.Expression.Binary(SemanticOperator.Int32Op.Mul, e1, e2, loc).toSuccess
-          case ("INT32_DIV", e1 :: e2 :: Nil) => WeededAst.Expression.Binary(SemanticOperator.Int32Op.Div, e1, e2, loc).toSuccess
-          case ("INT32_REM", e1 :: e2 :: Nil) => WeededAst.Expression.Binary(SemanticOperator.Int32Op.Rem, e1, e2, loc).toSuccess
-          case ("INT32_EXP", e1 :: e2 :: Nil) => WeededAst.Expression.Binary(SemanticOperator.Int32Op.Exp, e1, e2, loc).toSuccess
-          case ("INT32_AND", e1 :: e2 :: Nil) => WeededAst.Expression.Binary(SemanticOperator.Int32Op.And, e1, e2, loc).toSuccess
-          case ("INT32_OR", e1 :: e2 :: Nil) => WeededAst.Expression.Binary(SemanticOperator.Int32Op.Or, e1, e2, loc).toSuccess
-          case ("INT32_XOR", e1 :: e2 :: Nil) => WeededAst.Expression.Binary(SemanticOperator.Int32Op.Xor, e1, e2, loc).toSuccess
-          case ("INT32_SHL", e1 :: e2 :: Nil) => WeededAst.Expression.Binary(SemanticOperator.Int32Op.Shl, e1, e2, loc).toSuccess
-          case ("INT32_SHR", e1 :: e2 :: Nil) => WeededAst.Expression.Binary(SemanticOperator.Int32Op.Shr, e1, e2, loc).toSuccess
-          case ("INT32_EQ", e1 :: e2 :: Nil) => WeededAst.Expression.Binary(SemanticOperator.Int32Op.Eq, e1, e2, loc).toSuccess
-          case ("INT32_NEQ", e1 :: e2 :: Nil) => WeededAst.Expression.Binary(SemanticOperator.Int32Op.Neq, e1, e2, loc).toSuccess
-          case ("INT32_LT", e1 :: e2 :: Nil) => WeededAst.Expression.Binary(SemanticOperator.Int32Op.Lt, e1, e2, loc).toSuccess
-          case ("INT32_LE", e1 :: e2 :: Nil) => WeededAst.Expression.Binary(SemanticOperator.Int32Op.Le, e1, e2, loc).toSuccess
-          case ("INT32_GT", e1 :: e2 :: Nil) => WeededAst.Expression.Binary(SemanticOperator.Int32Op.Gt, e1, e2, loc).toSuccess
-          case ("INT32_GE", e1 :: e2 :: Nil) => WeededAst.Expression.Binary(SemanticOperator.Int32Op.Ge, e1, e2, loc).toSuccess
-
-          case ("INT64_NEG", e1 :: Nil) => WeededAst.Expression.Unary(SemanticOperator.Int64Op.Neg, e1, loc).toSuccess
-          case ("INT64_NOT", e1 :: Nil) => WeededAst.Expression.Unary(SemanticOperator.Int64Op.Not, e1, loc).toSuccess
-          case ("INT64_ADD", e1 :: e2 :: Nil) => WeededAst.Expression.Binary(SemanticOperator.Int64Op.Add, e1, e2, loc).toSuccess
-          case ("INT64_SUB", e1 :: e2 :: Nil) => WeededAst.Expression.Binary(SemanticOperator.Int64Op.Sub, e1, e2, loc).toSuccess
-          case ("INT64_MUL", e1 :: e2 :: Nil) => WeededAst.Expression.Binary(SemanticOperator.Int64Op.Mul, e1, e2, loc).toSuccess
-          case ("INT64_DIV", e1 :: e2 :: Nil) => WeededAst.Expression.Binary(SemanticOperator.Int64Op.Div, e1, e2, loc).toSuccess
-          case ("INT64_REM", e1 :: e2 :: Nil) => WeededAst.Expression.Binary(SemanticOperator.Int64Op.Rem, e1, e2, loc).toSuccess
-          case ("INT64_EXP", e1 :: e2 :: Nil) => WeededAst.Expression.Binary(SemanticOperator.Int64Op.Exp, e1, e2, loc).toSuccess
-          case ("INT64_AND", e1 :: e2 :: Nil) => WeededAst.Expression.Binary(SemanticOperator.Int64Op.And, e1, e2, loc).toSuccess
-          case ("INT64_OR", e1 :: e2 :: Nil) => WeededAst.Expression.Binary(SemanticOperator.Int64Op.Or, e1, e2, loc).toSuccess
-          case ("INT64_XOR", e1 :: e2 :: Nil) => WeededAst.Expression.Binary(SemanticOperator.Int64Op.Xor, e1, e2, loc).toSuccess
-          case ("INT64_SHL", e1 :: e2 :: Nil) => WeededAst.Expression.Binary(SemanticOperator.Int64Op.Shl, e1, e2, loc).toSuccess
-          case ("INT64_SHR", e1 :: e2 :: Nil) => WeededAst.Expression.Binary(SemanticOperator.Int64Op.Shr, e1, e2, loc).toSuccess
-          case ("INT64_EQ", e1 :: e2 :: Nil) => WeededAst.Expression.Binary(SemanticOperator.Int64Op.Eq, e1, e2, loc).toSuccess
-          case ("INT64_NEQ", e1 :: e2 :: Nil) => WeededAst.Expression.Binary(SemanticOperator.Int64Op.Neq, e1, e2, loc).toSuccess
-          case ("INT64_LT", e1 :: e2 :: Nil) => WeededAst.Expression.Binary(SemanticOperator.Int64Op.Lt, e1, e2, loc).toSuccess
-          case ("INT64_LE", e1 :: e2 :: Nil) => WeededAst.Expression.Binary(SemanticOperator.Int64Op.Le, e1, e2, loc).toSuccess
-          case ("INT64_GT", e1 :: e2 :: Nil) => WeededAst.Expression.Binary(SemanticOperator.Int64Op.Gt, e1, e2, loc).toSuccess
-          case ("INT64_GE", e1 :: e2 :: Nil) => WeededAst.Expression.Binary(SemanticOperator.Int64Op.Ge, e1, e2, loc).toSuccess
-=======
           case ("BOOL_NOT", e1 :: Nil) => WeededAst.Expression.Unary(SemanticOp.BoolOp.Not, e1, loc).toSuccess
           case ("BOOL_AND", e1 :: e2 :: Nil) => WeededAst.Expression.Binary(SemanticOp.BoolOp.And, e1, e2, loc).toSuccess
           case ("BOOL_OR", e1 :: e2 :: Nil) => WeededAst.Expression.Binary(SemanticOp.BoolOp.Or, e1, e2, loc).toSuccess
@@ -876,10 +756,6 @@
           case ("INT64_GT", e1 :: e2 :: Nil) => WeededAst.Expression.Binary(SemanticOp.Int64Op.Gt, e1, e2, loc).toSuccess
           case ("INT64_GE", e1 :: e2 :: Nil) => WeededAst.Expression.Binary(SemanticOp.Int64Op.Ge, e1, e2, loc).toSuccess
 
-          case ("STRING_EQ", e1 :: e2 :: Nil) => WeededAst.Expression.Binary(SemanticOp.StringOp.Eq, e1, e2, loc).toSuccess
-          case ("STRING_NEQ", e1 :: e2 :: Nil) => WeededAst.Expression.Binary(SemanticOp.StringOp.Neq, e1, e2, loc).toSuccess
->>>>>>> 98c8764b
-
           case ("CHANNEL_GET", e1 :: Nil) => WeededAst.Expression.GetChannel(e1, loc).toSuccess
           case ("CHANNEL_PUT", e1 :: e2 :: Nil) => WeededAst.Expression.PutChannel(e1, e2, loc).toSuccess
           case ("CHANNEL_NEW", e1 :: e2 :: Nil) => WeededAst.Expression.NewChannel(e1, e2, loc).toSuccess
@@ -1297,26 +1173,27 @@
                 WeededAst.Expression.Let(ident, Ast.Modifiers.Empty, e1, e2, loc)
               } else {
 
-              // Introduce a formal parameter (of appropriate type) for each declared argument.
-              val fs = ts.zipWithIndex.map {
-                case (tpe, index) =>
-                  val id = Name.Ident(sp1, "a" + index, sp2)
-                  WeededAst.FormalParam(id, Ast.Modifiers.Empty, Some(tpe), loc)
+                // Introduce a formal parameter (of appropriate type) for each declared argument.
+                val fs = ts.zipWithIndex.map {
+                  case (tpe, index) =>
+                    val id = Name.Ident(sp1, "a" + index, sp2)
+                    WeededAst.FormalParam(id, Ast.Modifiers.Empty, Some(tpe), loc)
+                }
+
+                // Compute the argument to the method call.
+                val as = ts.zipWithIndex.map {
+                  case (_, index) =>
+                    val ident = Name.Ident(sp1, "a" + index, sp2)
+                    WeededAst.Expression.Ambiguous(Name.mkQName(ident), loc)
+                }
+
+                // Assemble the lambda expression.
+                val call = WeededAst.Expression.InvokeConstructor(className, as, ts, loc)
+                val lambdaBody = WeededAst.Expression.UncheckedCast(call, Some(tpe), eff, loc)
+                val e1 = mkCurried(fs, lambdaBody, loc)
+                WeededAst.Expression.Let(ident, Ast.Modifiers.Empty, e1, e2, loc)
               }
-
-              // Compute the argument to the method call.
-              val as = ts.zipWithIndex.map {
-                case (_, index) =>
-                  val ident = Name.Ident(sp1, "a" + index, sp2)
-                  WeededAst.Expression.Ambiguous(Name.mkQName(ident), loc)
-              }
-
-              // Assemble the lambda expression.
-              val call = WeededAst.Expression.InvokeConstructor(className, as, ts, loc)
-              val lambdaBody = WeededAst.Expression.UncheckedCast(call, Some(tpe), eff, loc)
-              val e1 = mkCurried(fs, lambdaBody, loc)
-              WeededAst.Expression.Let(ident, Ast.Modifiers.Empty, e1, e2, loc)
-          }}
+          }
 
         case ParsedAst.JvmOp.Method(fqn, sig0, tpe0, eff0, identOpt) =>
 
