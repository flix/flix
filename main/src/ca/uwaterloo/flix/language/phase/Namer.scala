/*
 * Copyright 2015-2016 Magnus Madsen
 *
 * Licensed under the Apache License, Version 2.0 (the "License");
 * you may not use this file except in compliance with the License.
 * You may obtain a copy of the License at
 *
 *   http://www.apache.org/licenses/LICENSE-2.0
 *
 * Unless required by applicable law or agreed to in writing, software
 * distributed under the License is distributed on an "AS IS" BASIS,
 * WITHOUT WARRANTIES OR CONDITIONS OF ANY KIND, either express or implied.
 * See the License for the specific language governing permissions and
 * limitations under the License.
 */

package ca.uwaterloo.flix.language.phase

import ca.uwaterloo.flix.api.Flix
import ca.uwaterloo.flix.language.ast.Ast.{BoundBy, Source}
import ca.uwaterloo.flix.language.ast.WeededAst.ChoicePattern
import ca.uwaterloo.flix.language.ast.{NamedAst, _}
import ca.uwaterloo.flix.language.errors.NameError
import ca.uwaterloo.flix.util.Validation._
import ca.uwaterloo.flix.util.{InternalCompilerException, Validation}

import scala.collection.mutable

/**
  * The Namer phase introduces unique symbols for each syntactic entity in the program.
  */
object Namer {

  /**
    * Introduces unique names for each syntactic entity in the given `program`.
    * */
  def run(program: WeededAst.Root)(implicit flix: Flix): Validation[NamedAst.Root, NameError] = flix.phase("Namer") {
    // compute all the source locations
    val locations = program.units.values.foldLeft(Map.empty[Source, SourceLocation]) {
      case (macc, root) => macc + (root.loc.source -> root.loc)
    }

    // make an empty program to fold over.
    val prog0 = NamedAst.Root(
      classes = Map.empty,
      instances = Map.empty,
      defsAndSigs = Map.empty,
      enums = Map.empty,
      typeAliases = Map.empty,
      effects = Map.empty,
      ops = Map.empty,
      entryPoint = program.entryPoint,
      sources = locations
    )

    // collect all the declarations.
    val declarations = mapN(traverse(program.units.values) {
      case root => mapN(mergeUseEnvs(root.uses, UseEnv.empty)) {
        case uenv0 => root.decls.map(d => (uenv0, d))
      }
    })(_.flatten)

    // fold over the top-level declarations.
    flatMapN(declarations) {
      case decls => Validation.fold(decls, prog0) {
        case (pacc, (uenv0, decl)) => visitDecl(decl, Name.RootNS, uenv0, pacc)
      }
    }
  }

  /**
    * Performs naming on the given declaration `decl0` in the given namespace `ns0` under the given (partial) program `prog0`.
    */
  private def visitDecl(decl0: WeededAst.Declaration, ns0: Name.NName, uenv0: UseEnv, prog0: NamedAst.Root)(implicit flix: Flix): Validation[NamedAst.Root, NameError] = {

    decl0 match {
      /*
       * Namespace.
       */
      case WeededAst.Declaration.Namespace(ns, uses, decls, loc) =>
        flatMapN(mergeUseEnvs(uses, uenv0)) {
          newEnv =>
            Validation.fold(decls, prog0) {
              case (pacc, decl) =>
                val namespace = Name.NName(ns.sp1, ns0.idents ::: ns.idents, ns.sp2)
                visitDecl(decl, namespace, newEnv, pacc)
            }
        }

      case decl@WeededAst.Declaration.Class(_, _, _, ident, _, _, _, _, _) =>
        // Check if the class already exists.
        val sigNs = Name.extendNName(ns0, ident)
        val defsAndSigs0 = prog0.defsAndSigs.getOrElse(sigNs, Map.empty)
        val classes0 = prog0.classes.getOrElse(ns0, Map.empty)
        lookupUpperName(ident, ns0, prog0) match {
          case LookupResult.NotDefined =>
            // Case 1: The class does not already exist. Update it.
            flatMapN(visitClass(decl, uenv0, Map.empty, ns0)) {
              case clazz@NamedAst.Class(_, _, _, _, _, _, sigs, _, _) =>
                // add each signature to the namespace
                // TODO add laws
                val sigsProgVal = Validation.fold(sigs, prog0) {
                  case (prog, sig) => lookupLowerName(sig.sym.name, sigNs, prog) match {
                    case LookupResult.NotDefined =>
                      val defsAndSigsInNs = prog.defsAndSigs.getOrElse(sigNs, Map.empty) + (sig.sym.name -> NamedAst.DefOrSig.Sig(sig))
                      prog.copy(defsAndSigs = prog.defsAndSigs + (sigNs -> defsAndSigsInNs)).toSuccess
                    case LookupResult.AlreadyDefined(otherLoc) => mkDuplicateNamePair(sig.sym.name, sig.sym.loc, otherLoc)
                  }
                }
                sigsProgVal.map {
                  prog => prog.copy(classes = prog0.classes + (ns0 -> (classes0 + (ident.name -> clazz))))
                }
            }

          // Case 2: The name is in use.
          case LookupResult.AlreadyDefined(otherLoc) => mkDuplicateNamePair(ident.name, ident.loc, otherLoc)
        }

      case decl@WeededAst.Declaration.Instance(_, _, _, clazz, _, _, _, _) =>
        // duplication check must come after name resolution
        val instances = prog0.instances.getOrElse(ns0, Map.empty)
        visitInstance(decl, uenv0, Map.empty, ns0) map {
          instance =>
            val newInstanceList = instance :: instances.getOrElse(clazz.ident.name, Nil)
            prog0.copy(instances = prog0.instances + (ns0 -> (instances + (clazz.ident.name -> newInstanceList))))
        }

      /*
     * Definition.
     */
      case decl@WeededAst.Declaration.Def(_, _, _, ident, _, _, _, _, _, _, _) =>
        // Check if the definition already exists.
        val defsAndSigs = prog0.defsAndSigs.getOrElse(ns0, Map.empty)
        lookupLowerName(ident.name, ns0, prog0) match {
          // Case 1: Not used. Add it to the namespace
          case LookupResult.NotDefined =>
            mapN(visitDef(decl, uenv0, Map.empty, ns0, Nil)) {
              defn => prog0.copy(defsAndSigs = prog0.defsAndSigs + (ns0 -> (defsAndSigs + (ident.name -> NamedAst.DefOrSig.Def(defn)))))
            }
          case LookupResult.AlreadyDefined(otherLoc) => mkDuplicateNamePair(ident.name, ident.loc, otherLoc)
        }

      /*
      * Law.
      */
      case WeededAst.Declaration.Law(doc, ann, mod, ident, tparams0, fparams0, exp, tpe, eff0, tconstrs, loc) => ??? // TODO

      /*
     * Enum.
     */
      case enum0@WeededAst.Declaration.Enum(_, _, _, ident, _, _, _, _) =>
        val enums0 = prog0.enums.getOrElse(ns0, Map.empty)
        lookupUpperName(ident, ns0, prog0) match {
          case LookupResult.NotDefined =>
            // Case 1: The enum does not exist in the namespace. Update it.
            visitEnum(enum0, uenv0, ns0) map {
              enum =>
                val enums = enums0 + (ident.name -> enum)
                prog0.copy(enums = prog0.enums + (ns0 -> enums))
            }
          // Case 2: The name is in use.
          case LookupResult.AlreadyDefined(otherLoc) => mkDuplicateNamePair(ident.name, ident.loc, otherLoc)
        }

      /*
     * Type Alias.
     */
      case alias0@WeededAst.Declaration.TypeAlias(doc, mod, ident, tparams0, tpe0, loc) =>
        val typeAliases0 = prog0.typeAliases.getOrElse(ns0, Map.empty)
        lookupUpperName(ident, ns0, prog0) match {
          case LookupResult.NotDefined =>
            // Case 1: The type alias does not exist in the namespace. Add it.
            visitTypeAlias(alias0, uenv0, ns0) map {
              alias =>
                val typeAliases = typeAliases0 + (ident.name -> alias)
                prog0.copy(typeAliases = prog0.typeAliases + (ns0 -> typeAliases))
            }
          // Case 2: The name is in use.
          case LookupResult.AlreadyDefined(otherLoc) => mkDuplicateNamePair(ident.name, ident.loc, otherLoc)
        }

      case decl@WeededAst.Declaration.Effect(_, _, _, ident, _, _) =>
        val effs0 = prog0.effects.getOrElse(ns0, Map.empty)
        val opNs = Name.extendNName(ns0, ident)
        lookupUpperName(ident, ns0, prog0) match {
          case LookupResult.NotDefined =>
            // Case 1: The effect does not exist. Add it.
            flatMapN(visitEffect(decl, uenv0, Map.empty, ns0)) {
              case eff@NamedAst.Effect(_, _, _, _, ops, _) =>
                // add each operation to the namespace
                val opsProgVal = Validation.fold(ops, prog0) {
                  case (prog, op) => lookupLowerName(op.sym.name, opNs, prog) match {
                    case LookupResult.NotDefined =>
                      val opsInNs = prog.ops.getOrElse(opNs, Map.empty) + (op.sym.name -> op)
                      prog.copy(ops = prog.ops + (opNs -> opsInNs)).toSuccess
                    case LookupResult.AlreadyDefined(otherLoc) => mkDuplicateNamePair(op.sym.name, op.sym.loc, otherLoc)
                  }
                }
                opsProgVal.map {
                  prog => prog.copy(effects = prog0.effects + (ns0 -> (effs0 + (ident.name -> eff))))
                }
            }
          // Case 2: The name is in use. Error
          case LookupResult.AlreadyDefined(otherLoc) => mkDuplicateNamePair(ident.name, ident.loc, otherLoc)
        }
    }
  }

  /**
    * Creates a pair of errors reporting a duplicate type declaration at each location.
    */
  private def mkDuplicateNamePair[T](name: String, loc1: SourceLocation, loc2: SourceLocation): Validation.Failure[T, NameError] = {
    // NB: We report an error at both source locations.
    if (name.charAt(0).isUpper) {
      // Case 1: uppercase name
      Failure(LazyList(
        NameError.DuplicateUpperName(name, loc1, loc2),
        NameError.DuplicateUpperName(name, loc2, loc1)
      ))
    } else {
      // Case 2: lowercase name
      Failure(LazyList(
        NameError.DuplicateLowerName(name, loc1, loc2),
        NameError.DuplicateLowerName(name, loc2, loc1)
      ))
    }
  }

  /**
    * The result of looking up a type or class name in an ast root.
    */
  private sealed trait NameLookupResult

  private object LookupResult {

    case object NotDefined extends NameLookupResult

    case class AlreadyDefined(loc: SourceLocation) extends NameLookupResult

  }

  /**
    * Looks up the uppercase name in the given namespace and root.
    */
  private def lookupUpperName(ident: Name.Ident, ns0: Name.NName, prog0: NamedAst.Root): NameLookupResult = {
    val classes0 = prog0.classes.getOrElse(ns0, Map.empty)
    val enums0 = prog0.enums.getOrElse(ns0, Map.empty)
    val typeAliases0 = prog0.typeAliases.getOrElse(ns0, Map.empty)
    val effects0 = prog0.effects.getOrElse(ns0, Map.empty)
    (classes0.get(ident.name), enums0.get(ident.name), typeAliases0.get(ident.name), effects0.get(ident.name)) match {
      // Case 1: The name is unused.
      case (None, None, None, None) => LookupResult.NotDefined
      // Case 2: A class with the name already exists.
      case (Some(clazz), None, None, None) => LookupResult.AlreadyDefined(clazz.sym.loc)
      // Case 3: An enum with the name already exists.
      case (None, Some(enum), None, None) => LookupResult.AlreadyDefined(enum.sym.loc)
      // Case 4: A type alias with the name already exists.
      case (None, None, Some(typeAlias), None) => LookupResult.AlreadyDefined(typeAlias.sym.loc)
      // Case 5: An effect with the name already exists.
      case (None, None, None, Some(eff)) => LookupResult.AlreadyDefined(eff.sym.loc)
      // Impossible.
      case _ => throw InternalCompilerException("Unexpected duplicate name found.")
    }
  }

  /**
    * Looks up the lowercase name in the given namespace and root.
    */
  private def lookupLowerName(name: String, ns0: Name.NName, prog0: NamedAst.Root): NameLookupResult = {
    val defsAndSigs0 = prog0.defsAndSigs.getOrElse(ns0, Map.empty)
    val ops0 = prog0.ops.getOrElse(ns0, Map.empty)
    (defsAndSigs0.get(name), ops0.get(name)) match {
      // Case 1: The name is unused.
      case (None, None) => LookupResult.NotDefined
      // Case 2: A sig or def with the name already exists.
      case (Some(defOrSig), None) => LookupResult.AlreadyDefined(getSymLocation(defOrSig))
      // Case 3: An op with the name already exists.
      case (None, Some(op)) => LookupResult.AlreadyDefined(op.sym.loc)
      // Impossible
      case _ => throw InternalCompilerException("Unexpected duplicate name found.")
    }
  }

  /**
    * Performs naming on the given constraint `c0` under the given environments `env0`, `uenv0`, and `tenv0`.
    */
  private def visitConstraint(c0: WeededAst.Constraint, outerEnv: Map[String, Symbol.VarSym], uenv0: UseEnv, tenv0: Map[String, Symbol.UnkindedTypeVarSym])(implicit flix: Flix): Validation[NamedAst.Constraint, NameError] = c0 match {
    case WeededAst.Constraint(h, bs, loc) =>
      // Find the variables visible in the head and rule scope of the constraint.
      // Remove any variables already in the outer environment.
      val headVars = bs.flatMap(visibleInHeadScope).filterNot(ident => outerEnv.contains(ident.name))
      val ruleVars = bs.flatMap(visibleInRuleScope).filterNot(ident => outerEnv.contains(ident.name))

      // Introduce a symbol for each variable that is visible in the head scope of the constraint (excluding those visible by the rule scope).
      val headEnv = headVars.foldLeft(Map.empty[String, Symbol.VarSym]) {
        case (macc, ident) => macc.get(ident.name) match {
          // Check if the identifier is bound by the rule scope.
          case None if !ruleVars.exists(_.name == ident.name) =>
            macc + (ident.name -> Symbol.freshVarSym(ident, BoundBy.Constraint))
          case _ => macc
        }
      }

      // Introduce a symbol for each variable that is visible in the rule scope of the constraint.
      val ruleEnv = ruleVars.foldLeft(Map.empty[String, Symbol.VarSym]) {
        case (macc, ident) => macc.get(ident.name) match {
          case None => macc + (ident.name -> Symbol.freshVarSym(ident, BoundBy.Constraint))
          case Some(sym) => macc
        }
      }

      // Perform naming on the head and body predicates.
      mapN(visitHeadPredicate(h, outerEnv, headEnv, ruleEnv, uenv0, tenv0), traverse(bs)(b => visitBodyPredicate(b, outerEnv, headEnv, ruleEnv, uenv0, tenv0))) {
        case (head, body) =>
          val headParams = headEnv.map {
            case (_, sym) => NamedAst.ConstraintParam.HeadParam(sym, sym.tvar, sym.loc)
          }
          val ruleParam = ruleEnv.map {
            case (_, sym) => NamedAst.ConstraintParam.RuleParam(sym, sym.tvar, sym.loc)
          }
          val cparams = (headParams ++ ruleParam).toList
          NamedAst.Constraint(cparams, head, body, loc)
      }
  }


  /**
    * Performs naming on the given enum `enum0`.
    */
  private def visitEnum(enum0: WeededAst.Declaration.Enum, uenv0: UseEnv, ns0: Name.NName)(implicit flix: Flix): Validation[NamedAst.Enum, NameError] = enum0 match {
    case WeededAst.Declaration.Enum(doc, ann0, mod0, ident, tparams0, derives, cases0, loc) =>
      val sym = Symbol.mkEnumSym(ns0, ident)

      // Compute the type parameters.
      val tparams = getTypeParams(tparams0)

      val tenv = tparams.tparams.map(kv => kv.name.name -> kv.sym).toMap
      val quantifiers = tparams.tparams.map(_.sym).map(sym => NamedAst.Type.Var(sym, sym.loc))
      val base = NamedAst.Type.Enum(sym, ident.loc)
      val enumType = quantifiers.foldLeft(base: NamedAst.Type) {
        case (tacc, tvar) => NamedAst.Type.Apply(tacc, tvar, tvar.loc)
      }

      val annVal = traverse(ann0)(visitAnnotation(_, Map.empty, uenv0, tenv))
      val mod = visitModifiers(mod0, ns0)
      mapN(annVal, casesOf(cases0, uenv0, tenv)) {
        case (ann, cases) =>
          NamedAst.Enum(doc, ann, mod, sym, tparams, derives, cases, enumType, loc)
      }
  }

  /**
    * Performs naming on the given `cases` map.
    */
  private def casesOf(cases: Map[Name.Tag, WeededAst.Case], uenv0: UseEnv, tenv0: Map[String, Symbol.UnkindedTypeVarSym])(implicit flix: Flix): Validation[Map[Name.Tag, NamedAst.Case], NameError] = {
    val casesVal = cases map {
      case (name, WeededAst.Case(enum, tag, tpe)) =>
        mapN(visitType(tpe, uenv0, tenv0)) {
          case t => (name, NamedAst.Case(enum, tag, t))
        }
    }
    mapN(sequence(casesVal))(_.toMap)
  }

  /**
    * Performs naming on the given type alias `alias0`.
    */
  private def visitTypeAlias(alias0: WeededAst.Declaration.TypeAlias, uenv0: UseEnv, ns0: Name.NName)(implicit flix: Flix): Validation[NamedAst.TypeAlias, NameError] = alias0 match {
    case WeededAst.Declaration.TypeAlias(doc, mod0, ident, tparams0, tpe0, loc) =>
      val mod = visitModifiers(mod0, ns0)
      val tparams = getTypeParams(tparams0)
      val tenv = getTypeEnv(tparams.tparams)
      mapN(visitType(tpe0, uenv0, tenv)) {
        tpe =>
          val sym = Symbol.mkTypeAliasSym(ns0, ident)
          NamedAst.TypeAlias(doc, mod, sym, tparams, tpe, loc)
      }
  }

  /**
    * Performs naming on the given class `clazz`.
    */
  private def visitClass(clazz: WeededAst.Declaration.Class, uenv0: UseEnv, tenv0: Map[String, Symbol.UnkindedTypeVarSym], ns0: Name.NName)(implicit flix: Flix): Validation[NamedAst.Class, NameError] = clazz match {
    case WeededAst.Declaration.Class(doc, ann0, mod0, ident, tparams0, superClasses0, signatures, laws0, loc) =>
      val sym = Symbol.mkClassSym(ns0, ident)
      val mod = visitModifiers(mod0, ns0)
      val tparam = getTypeParam(tparams0)
      val tenv = tenv0 ++ getTypeEnv(List(tparam))
      val tconstr = NamedAst.TypeConstraint(Name.mkQName(ident), NamedAst.Type.Var(tparam.sym, tparam.loc.asSynthetic), sym.loc.asSynthetic)

      val annVal = traverse(ann0)(visitAnnotation(_, Map.empty, uenv0, tenv))
      val superClassesVal = traverse(superClasses0)(visitTypeConstraint(_, uenv0, tenv, ns0))
      val sigsVal = traverse(signatures)(visitSig(_, uenv0, tenv, ns0, ident, sym, tparam))
      val lawsVal = traverse(laws0)(visitDef(_, uenv0, tenv, ns0, List(tconstr)))

      mapN(annVal, superClassesVal, sigsVal, lawsVal) {
        case (ann, superClasses, sigs, laws) =>
          NamedAst.Class(doc, ann, mod, sym, tparam, superClasses, sigs, laws, loc)
      }
  }

  /**
    * Performs naming on the given instance `instance`.
    */
  private def visitInstance(instance: WeededAst.Declaration.Instance, uenv0: UseEnv, tenv0: Map[String, Symbol.UnkindedTypeVarSym], ns0: Name.NName)(implicit flix: Flix): Validation[NamedAst.Instance, NameError] = instance match {
    case WeededAst.Declaration.Instance(doc, ann0, mod, clazz, tpe0, tconstrs0, defs0, loc) =>
      val tparams = getImplicitTypeParamsFromTypes(List(tpe0))
      val tenv = tenv0 ++ getTypeEnv(tparams.tparams)

      val annVal = traverse(ann0)(visitAnnotation(_, Map.empty, uenv0, tenv))
      val tpeVal = visitType(tpe0, uenv0, tenv)
      val tconstrsVal = traverse(tconstrs0)(visitTypeConstraint(_, uenv0, tenv, ns0))
      flatMapN(annVal, tpeVal, tconstrsVal) {
        case (ann, tpe, tconstrs) =>
          val qualifiedClass = getClassOrEffect(clazz, uenv0)
          val instTconstr = NamedAst.TypeConstraint(qualifiedClass, tpe, clazz.loc)
          val defsVal = traverse(defs0)(visitDef(_, uenv0, tenv, ns0, List(instTconstr)))
          mapN(defsVal) {
            defs => NamedAst.Instance(doc, ann, mod, qualifiedClass, tpe, tconstrs, defs, loc)
          }
      }
  }


  /**
    * Performs naming on the given type constraint `tconstr`.
    */
  private def visitTypeConstraint(tconstr: WeededAst.TypeConstraint, uenv0: UseEnv, tenv0: Map[String, Symbol.UnkindedTypeVarSym], ns0: Name.NName)(implicit flix: Flix): Validation[NamedAst.TypeConstraint, NameError] = tconstr match {
    case WeededAst.TypeConstraint(clazz0, tparam0, loc) =>
      val clazz = getClassOrEffect(clazz0, uenv0)
      mapN(visitType(tparam0, uenv0, tenv0)) {
        tparam => NamedAst.TypeConstraint(clazz, tparam, loc)
      }
  }

  /**
    * Performs naming on the given signature declaration `sig` under the given environments `env0`, `uenv0`, and `tenv0`.
    */
  private def visitSig(sig: WeededAst.Declaration.Sig, uenv0: UseEnv, tenv0: Map[String, Symbol.UnkindedTypeVarSym], ns0: Name.NName, classIdent: Name.Ident, classSym: Symbol.ClassSym, classTparam: NamedAst.TypeParam)(implicit flix: Flix): Validation[NamedAst.Sig, NameError] = sig match {
    case WeededAst.Declaration.Sig(doc, ann, mod0, ident, tparams0, fparams0, exp0, tpe0, purAndEff0, tconstrs0, loc) =>
      val tparams = getTypeParamsFromFormalParams(tparams0, fparams0, tpe0, purAndEff0, uenv0, tenv0)
      val tenv = tenv0 ++ getTypeEnv(tparams.tparams)

      // First visit all the top-level information
      val sigTypeCheckVal = checkSigType(ident, classTparam, fparams0, tpe0, purAndEff0, ident.loc)
      val mod = visitModifiers(mod0, ns0)
      val fparamsVal = getFormalParams(fparams0, uenv0, tenv)
      val tpeVal = visitType(tpe0, uenv0, tenv)
      val purAndEffVal = visitPurityAndEffect(purAndEff0, uenv0, tenv)
      val tconstrsVal = traverse(tconstrs0)(visitTypeConstraint(_, uenv0, tenv, ns0))

      flatMapN(sigTypeCheckVal, fparamsVal, tpeVal, purAndEffVal, tconstrsVal) {
        case (_, fparams, tpe, purAndEff, tconstrs) =>

          // Then visit the parts depending on the parameters
          val env0 = getVarEnv(fparams)
          val annVal = traverse(ann)(visitAnnotation(_, env0, uenv0, tenv))
          val expVal = traverse(exp0)(visitExp(_, env0, uenv0, tenv))

          mapN(annVal, expVal) {
            case (as, exp) =>

              // Add the class tconstr to the list
              val classTconstr = NamedAst.TypeConstraint(Name.mkQName(classIdent), NamedAst.Type.Var(classTparam.sym, classTparam.loc), classSym.loc)
              val allTconstrs = classTconstr :: tconstrs

              val sym = Symbol.mkSigSym(classSym, ident)
              val spec = NamedAst.Spec(doc, as, mod, tparams, fparams, tpe, purAndEff, allTconstrs, loc)
              NamedAst.Sig(sym, spec, exp.headOption)
          }
      }
  }

  /**
    * Checks the type `tpe` of the signature to ensure that it contains the class type parameter `classTparam`.
    */
  private def checkSigType(sigIdent: Name.Ident, classTparam: NamedAst.TypeParam, fparams: List[WeededAst.FormalParam], tpe: WeededAst.Type, purAndEff: WeededAst.PurityAndEffect, loc: SourceLocation): Validation[Unit, NameError] = {
    val WeededAst.PurityAndEffect(pur, eff) = purAndEff
    val tpes = fparams.flatMap(_.tpe) ::: tpe :: pur.toList ::: eff.getOrElse(Nil)
    val tvars = tpes.flatMap(freeVars)
    if (tvars.exists(tvar => tvar.name == classTparam.name.name)) {
      ().toSuccess
    } else {
      NameError.IllegalSignature(sigIdent, loc).toFailure
    }
  }

  /**
    * Performs naming on the given definition declaration `decl0` under the given environments `env0`, `uenv0`, and `tenv0`, with type constraints `tconstrs`.
    */
  private def visitDef(decl0: WeededAst.Declaration.Def, uenv0: UseEnv, tenv0: Map[String, Symbol.UnkindedTypeVarSym], ns0: Name.NName, addedTconstrs: List[NamedAst.TypeConstraint])(implicit flix: Flix): Validation[NamedAst.Def, NameError] = decl0 match {
    case WeededAst.Declaration.Def(doc, ann, mod0, ident, tparams0, fparams0, exp, tpe0, purAndEff0, tconstrs0, loc) =>
      flix.subtask(ident.name, sample = true)

      val tparams = getTypeParamsFromFormalParams(tparams0, fparams0, tpe0, purAndEff0, uenv0, tenv0)
      val tenv = tenv0 ++ getTypeEnv(tparams.tparams)

      // First visit all the top-level information
      val mod = visitModifiers(mod0, ns0)
      val fparamsVal = getFormalParams(fparams0, uenv0, tenv)
      val tpeVal = visitType(tpe0, uenv0, tenv)
      val purAndEffVal = visitPurityAndEffect(purAndEff0, uenv0, tenv)
      val tconstrsVal = traverse(tconstrs0)(visitTypeConstraint(_, uenv0, tenv, ns0))

      flatMapN(fparamsVal, tpeVal, purAndEffVal, tconstrsVal) {
        case (fparams, tpe, purAndEff, tconstrs) =>

          // Then visit the parts depending on the parameters
          val env0 = getVarEnv(fparams)
          val annVal = traverse(ann)(visitAnnotation(_, env0, uenv0, tenv))
          val expVal = visitExp(exp, env0, uenv0, tenv)

          mapN(annVal, expVal) {
            case (as, e) =>

              // add the extra tconstrs
              val allTconstrs = addedTconstrs ::: tconstrs

              val sym = Symbol.mkDefnSym(ns0, ident)
              val spec = NamedAst.Spec(doc, as, mod, tparams, fparams, tpe, purAndEff, allTconstrs, loc)
              NamedAst.Def(sym, spec, e)
          }
      }
  }

  /**
    * Performs naming on the given effect `eff0` under the given environments `env0`, `uenv0`, and `tenv0`.
    */
  private def visitEffect(eff0: WeededAst.Declaration.Effect, uenv0: UseEnv, tenv0: Map[String, Symbol.UnkindedTypeVarSym], ns0: Name.NName)(implicit flix: Flix): Validation[NamedAst.Effect, NameError] = eff0 match {
    case WeededAst.Declaration.Effect(doc, ann0, mod0, ident, ops, loc) =>
      val sym = Symbol.mkEffectSym(ns0, ident)

      val annVal = traverse(ann0)(visitAnnotation(_, Map.empty, uenv0, tenv0))
      val mod = visitModifiers(mod0, ns0)
      val opsVal = traverse(ops)(visitOp(_, uenv0, tenv0, ns0, sym))

      mapN(annVal, opsVal) {
        case (ann, ops) => NamedAst.Effect(doc, ann, mod, sym, ops, loc)
      }
  }

  /**
    * Performs naming on the given effect operation `op0` under the given environments `env0`, `uenv0`, and `tenv0`.
    */
  private def visitOp(op0: WeededAst.Declaration.Op, uenv0: UseEnv, tenv: Map[String, Symbol.UnkindedTypeVarSym], ns0: Name.NName, effSym: Symbol.EffectSym)(implicit flix: Flix): Validation[NamedAst.Op, NameError] = op0 match {
    case WeededAst.Declaration.Op(doc, ann0, mod0, ident, fparams0, tpe0, tconstrs0, loc) =>
      // First visit all the top-level information
      val mod = visitModifiers(mod0, ns0)
      val fparamsVal = getFormalParams(fparams0, uenv0, tenv)
      val tpeVal = visitType(tpe0, uenv0, tenv)
      val tconstrsVal = traverse(tconstrs0)(visitTypeConstraint(_, uenv0, tenv, ns0))

      flatMapN(fparamsVal, tpeVal, tconstrsVal) {
        case (fparams, tpe, tconstrs) =>

          // Then visit the parts depending on the parameters
          val env0 = getVarEnv(fparams)
          val annVal = traverse(ann0)(visitAnnotation(_, env0, uenv0, tenv))

          mapN(annVal) {
            ann =>

              val tparams = NamedAst.TypeParams.Kinded(Nil) // operations are monomorphic
              val purAndEff = NamedAst.PurityAndEffect(None, None) // operations are pure

              val sym = Symbol.mkOpSym(effSym, ident)
              val spec = NamedAst.Spec(doc, ann, mod, tparams, fparams, tpe, purAndEff, tconstrs, loc)
              NamedAst.Op(sym, spec)
          }
      }
  }

  /**
    * Performs naming on the given expression `exp0` under the given environments `env0`, `uenv0`, and `tenv0`.
    */
  private def visitExp(exp0: WeededAst.Expression, env0: Map[String, Symbol.VarSym], uenv0: UseEnv, tenv0: Map[String, Symbol.UnkindedTypeVarSym])(implicit flix: Flix): Validation[NamedAst.Expression, NameError] = exp0 match {

    case WeededAst.Expression.Wild(loc) =>
      NamedAst.Expression.Wild(loc).toSuccess

    case WeededAst.Expression.DefOrSig(qname, loc) =>
      NamedAst.Expression.DefOrSig(qname, env0, loc).toSuccess

    case WeededAst.Expression.VarOrDefOrSig(ident, loc) =>
      // the ident name.
      val name = ident.name

      // lookup the name in the var and use environments.
      (env0.get(name), uenv0.lowerNames.get(name)) match {
        case (None, None) =>
          // Case 1: the name is a top-level function.
          NamedAst.Expression.DefOrSig(Name.mkQName(ident), env0, loc).toSuccess
        case (None, Some(actualQName)) =>
          // Case 2: the name is a use def.
          NamedAst.Expression.DefOrSig(actualQName, env0, loc).toSuccess
        case (Some(sym), None) =>
          // Case 4: the name is a variable.
          NamedAst.Expression.Var(sym, loc).toSuccess
        case (Some(sym), Some(qname)) =>
          // Case 5.1: the name is ambiguous: var-def
          NameError.AmbiguousVarOrUse(name, loc, sym.loc, qname.loc).toFailure
      }

    case WeededAst.Expression.Hole(name, loc) =>
      NamedAst.Expression.Hole(name, loc).toSuccess

    case WeededAst.Expression.Use(uses0, exp, loc) =>
      val uses = uses0.map {
        case WeededAst.Use.UseLower(qname, alias, loc) => NamedAst.Use.UseDefOrSig(qname, alias, loc)
        case WeededAst.Use.UseUpper(qname, alias, loc) => NamedAst.Use.UseTypeOrClass(qname, alias, loc)
        case WeededAst.Use.UseTag(qname, tag, alias, loc) => NamedAst.Use.UseTag(qname, tag, alias, loc)
      }

      flatMapN(mergeUseEnvs(uses0, uenv0)) {
        case uenv1 => mapN(visitExp(exp, env0, uenv1, tenv0)) {
          case e => uses.foldRight(e) {
            case (use, acc) => NamedAst.Expression.Use(use, acc, loc)
          }
        }
      }

    case WeededAst.Expression.Unit(loc) => NamedAst.Expression.Unit(loc).toSuccess

    case WeededAst.Expression.Null(loc) => NamedAst.Expression.Null(loc).toSuccess

    case WeededAst.Expression.True(loc) => NamedAst.Expression.True(loc).toSuccess

    case WeededAst.Expression.False(loc) => NamedAst.Expression.False(loc).toSuccess

    case WeededAst.Expression.Char(lit, loc) => NamedAst.Expression.Char(lit, loc).toSuccess

    case WeededAst.Expression.Float32(lit, loc) => NamedAst.Expression.Float32(lit, loc).toSuccess

    case WeededAst.Expression.Float64(lit, loc) => NamedAst.Expression.Float64(lit, loc).toSuccess

    case WeededAst.Expression.Int8(lit, loc) => NamedAst.Expression.Int8(lit, loc).toSuccess

    case WeededAst.Expression.Int16(lit, loc) => NamedAst.Expression.Int16(lit, loc).toSuccess

    case WeededAst.Expression.Int32(lit, loc) => NamedAst.Expression.Int32(lit, loc).toSuccess

    case WeededAst.Expression.Int64(lit, loc) => NamedAst.Expression.Int64(lit, loc).toSuccess

    case WeededAst.Expression.BigInt(lit, loc) => NamedAst.Expression.BigInt(lit, loc).toSuccess

    case WeededAst.Expression.Str(lit, loc) => NamedAst.Expression.Str(lit, loc).toSuccess

    case WeededAst.Expression.Default(loc) => NamedAst.Expression.Default(loc).toSuccess

    case WeededAst.Expression.Apply(exp, exps, loc) =>
      mapN(visitExp(exp, env0, uenv0, tenv0), traverse(exps)(visitExp(_, env0, uenv0, tenv0))) {
        case (e, es) => NamedAst.Expression.Apply(e, es, loc)
      }

    case WeededAst.Expression.Lambda(fparam0, exp, loc) =>
      flatMapN(visitFormalParam(fparam0, uenv0, tenv0)) {
        case p =>
          val env1 = env0 + (p.sym.text -> p.sym)
          mapN(visitExp(exp, env1, uenv0, tenv0)) {
            case e => NamedAst.Expression.Lambda(p, e, loc)
          }
      }

    case WeededAst.Expression.Unary(sop, exp, loc) =>
      visitExp(exp, env0, uenv0, tenv0) map {
        case e => NamedAst.Expression.Unary(sop, e, loc)
      }

    case WeededAst.Expression.Binary(sop, exp1, exp2, loc) =>
      mapN(visitExp(exp1, env0, uenv0, tenv0), visitExp(exp2, env0, uenv0, tenv0)) {
        case (e1, e2) => NamedAst.Expression.Binary(sop, e1, e2, loc)
      }

    case WeededAst.Expression.IfThenElse(exp1, exp2, exp3, loc) =>
      val e1 = visitExp(exp1, env0, uenv0, tenv0)
      val e2 = visitExp(exp2, env0, uenv0, tenv0)
      val e3 = visitExp(exp3, env0, uenv0, tenv0)
      mapN(e1, e2, e3) {
        NamedAst.Expression.IfThenElse(_, _, _, loc)
      }

    case WeededAst.Expression.Stm(exp1, exp2, loc) =>
      val e1 = visitExp(exp1, env0, uenv0, tenv0)
      val e2 = visitExp(exp2, env0, uenv0, tenv0)
      mapN(e1, e2) {
        NamedAst.Expression.Stm(_, _, loc)
      }

    case WeededAst.Expression.Discard(exp, loc) =>
      visitExp(exp, env0, uenv0, tenv0) map {
        case e => NamedAst.Expression.Discard(e, loc)
      }

    case WeededAst.Expression.Let(ident, mod, exp1, exp2, loc) =>
      // make a fresh variable symbol for the local variable.
      val sym = Symbol.freshVarSym(ident, BoundBy.Let)
      mapN(visitExp(exp1, env0, uenv0, tenv0), visitExp(exp2, env0 + (ident.name -> sym), uenv0, tenv0)) {
        case (e1, e2) => NamedAst.Expression.Let(sym, mod, e1, e2, loc)
      }

    case WeededAst.Expression.LetRec(ident, mod, exp1, exp2, loc) =>
      val sym = Symbol.freshVarSym(ident, BoundBy.Let)
      val env1 = env0 + (ident.name -> sym)
      mapN(visitExp(exp1, env1, uenv0, tenv0), visitExp(exp2, env1, uenv0, tenv0)) {
        case (e1, e2) => NamedAst.Expression.LetRec(sym, mod, e1, e2, loc)
      }

    case WeededAst.Expression.Region(tpe, loc) =>
      NamedAst.Expression.Region(tpe, loc).toSuccess

    case WeededAst.Expression.Scope(ident, exp, loc) =>
      // Introduce a fresh variable symbol for the region.
      val sym = Symbol.freshVarSym(ident, BoundBy.Let)

      // Introduce a rigid region variable for the region.
      val regionVar = Symbol.freshUnkindedTypeVarSym(Ast.VarText.SourceText(sym.text), isRegion = true, loc)

      val env1 = env0 + (ident.name -> sym)
      val tenv1 = tenv0 + (ident.name -> regionVar)
      mapN(visitExp(exp, env1, uenv0, tenv1)) {
        case e => NamedAst.Expression.Scope(sym, regionVar, e, loc)
      }

    case WeededAst.Expression.Match(exp, rules, loc) =>
      val expVal = visitExp(exp, env0, uenv0, tenv0)
      val rulesVal = traverse(rules) {
        case WeededAst.MatchRule(pat, guard, body) =>
          // extend the environment with every variable occurring in the pattern
          // and perform naming on the rule guard and body under the extended environment.
          val (p, env1) = visitPattern(pat, uenv0)
          val extendedEnv = env0 ++ env1
          mapN(visitExp(guard, extendedEnv, uenv0, tenv0), visitExp(body, extendedEnv, uenv0, tenv0)) {
            case (g, b) => NamedAst.MatchRule(p, g, b)
          }
      }
      mapN(expVal, rulesVal) {
        case (e, rs) => NamedAst.Expression.Match(e, rs, loc)
      }

    case WeededAst.Expression.Choose(star, exps, rules, loc) =>
      val expsVal = traverse(exps)(visitExp(_, env0, uenv0, tenv0))
      val rulesVal = traverse(rules) {
        case WeededAst.ChoiceRule(pat0, exp0) =>
          val env1 = pat0.foldLeft(Map.empty[String, Symbol.VarSym]) {
            case (acc, WeededAst.ChoicePattern.Wild(loc)) => acc
            case (acc, WeededAst.ChoicePattern.Absent(loc)) => acc
            case (acc, WeededAst.ChoicePattern.Present(ident, loc)) => acc + (ident.name -> Symbol.freshVarSym(ident, BoundBy.Pattern))
          }
          val p = pat0.map {
            case WeededAst.ChoicePattern.Wild(loc) => NamedAst.ChoicePattern.Wild(loc)
            case WeededAst.ChoicePattern.Absent(loc) => NamedAst.ChoicePattern.Absent(loc)
            case WeededAst.ChoicePattern.Present(ident, loc) => NamedAst.ChoicePattern.Present(env1(ident.name), loc)
          }
          mapN(visitExp(exp0, env0 ++ env1, uenv0, tenv0)) {
            case e => NamedAst.ChoiceRule(p, e)
          }
      }
      mapN(expsVal, rulesVal) {
        case (es, rs) => NamedAst.Expression.Choose(star, es, rs, loc)
      }

    case WeededAst.Expression.Tag(enumOpt0, tag0, expOpt, loc) =>
      val (enumOpt, tag) = getDisambiguatedTag(enumOpt0, tag0, uenv0)

      expOpt match {
        case None =>
          // Case 1: The tag does not have an expression. Nothing more to be done.
          NamedAst.Expression.Tag(enumOpt, tag, None, loc).toSuccess
        case Some(exp) =>
          // Case 2: The tag has an expression. Perform naming on it.
          visitExp(exp, env0, uenv0, tenv0) map {
            case e => NamedAst.Expression.Tag(enumOpt, tag, Some(e), loc)
          }
      }

    case WeededAst.Expression.Tuple(elms, loc) =>
      traverse(elms)(e => visitExp(e, env0, uenv0, tenv0)) map {
        case es => NamedAst.Expression.Tuple(es, loc)
      }

    case WeededAst.Expression.RecordEmpty(loc) =>
      NamedAst.Expression.RecordEmpty(loc).toSuccess

    case WeededAst.Expression.RecordSelect(exp, field, loc) =>
      mapN(visitExp(exp, env0, uenv0, tenv0)) {
        case e => NamedAst.Expression.RecordSelect(e, field, loc)
      }

    case WeededAst.Expression.RecordExtend(field, value, rest, loc) =>
      mapN(visitExp(value, env0, uenv0, tenv0), visitExp(rest, env0, uenv0, tenv0)) {
        case (v, r) => NamedAst.Expression.RecordExtend(field, v, r, loc)
      }

    case WeededAst.Expression.RecordRestrict(field, rest, loc) =>
      mapN(visitExp(rest, env0, uenv0, tenv0)) {
        case r => NamedAst.Expression.RecordRestrict(field, r, loc)
      }

    case WeededAst.Expression.New(qname, exp, loc) =>
      mapN(traverse(exp)(visitExp(_, env0, uenv0, tenv0)).map(_.headOption)) {
        case e => NamedAst.Expression.New(qname, e, loc)
      }

    case WeededAst.Expression.ArrayLit(exps, exp, loc) =>
      mapN(traverse(exps)(visitExp(_, env0, uenv0, tenv0)), traverse(exp)(visitExp(_, env0, uenv0, tenv0)).map(_.headOption)) {
        case (es, e) => NamedAst.Expression.ArrayLit(es, e, loc)
      }

    case WeededAst.Expression.ArrayNew(exp1, exp2, exp3, loc) =>
      mapN(visitExp(exp1, env0, uenv0, tenv0), visitExp(exp2, env0, uenv0, tenv0), traverse(exp3)(visitExp(_, env0, uenv0, tenv0)).map(_.headOption)) {
        case (e1, e2, e3) => NamedAst.Expression.ArrayNew(e1, e2, e3, loc)
      }

    case WeededAst.Expression.ArrayLoad(base, index, loc) =>
      mapN(visitExp(base, env0, uenv0, tenv0), visitExp(index, env0, uenv0, tenv0)) {
        case (b, i) => NamedAst.Expression.ArrayLoad(b, i, loc)
      }

    case WeededAst.Expression.ArrayStore(base, index, elm, loc) =>
      mapN(visitExp(base, env0, uenv0, tenv0), visitExp(index, env0, uenv0, tenv0), visitExp(elm, env0, uenv0, tenv0)) {
        case (b, i, e) => NamedAst.Expression.ArrayStore(b, i, e, loc)
      }

    case WeededAst.Expression.ArrayLength(base, loc) =>
      visitExp(base, env0, uenv0, tenv0) map {
        case b => NamedAst.Expression.ArrayLength(b, loc)
      }

    case WeededAst.Expression.ArraySlice(base, startIndex, endIndex, loc) =>
      mapN(visitExp(base, env0, uenv0, tenv0), visitExp(startIndex, env0, uenv0, tenv0), visitExp(endIndex, env0, uenv0, tenv0)) {
        case (b, i1, i2) => NamedAst.Expression.ArraySlice(b, i1, i2, loc)
      }

    case WeededAst.Expression.Ref(exp1, exp2, loc) =>
      mapN(visitExp(exp1, env0, uenv0, tenv0), traverse(exp2)(visitExp(_, env0, uenv0, tenv0)).map(_.headOption)) {
        case (e1, e2) =>
          NamedAst.Expression.Ref(e1, e2, loc)
      }

    case WeededAst.Expression.Deref(exp, loc) =>
      visitExp(exp, env0, uenv0, tenv0) map {
        case e =>
          NamedAst.Expression.Deref(e, loc)
      }

    case WeededAst.Expression.Assign(exp1, exp2, loc) =>
      mapN(visitExp(exp1, env0, uenv0, tenv0), visitExp(exp2, env0, uenv0, tenv0)) {
        case (e1, e2) =>
          NamedAst.Expression.Assign(e1, e2, loc)
      }

    case WeededAst.Expression.Ascribe(exp, expectedType, expectedEff, loc) =>
      val expVal = visitExp(exp, env0, uenv0, tenv0)
      val expectedTypVal = expectedType match {
        case None => (None: Option[NamedAst.Type]).toSuccess
        case Some(t) => mapN(visitType(t, uenv0, tenv0))(x => Some(x))
      }
      val expectedEffVal = visitPurityAndEffect(expectedEff, uenv0, tenv0)

      mapN(expVal, expectedTypVal, expectedEffVal) {
        case (e, t, f) => NamedAst.Expression.Ascribe(e, t, f, loc)
      }

    case WeededAst.Expression.Cast(exp, declaredType, declaredEff, loc) =>
      val expVal = visitExp(exp, env0, uenv0, tenv0)
      val declaredTypVal = declaredType match {
        case None => (None: Option[NamedAst.Type]).toSuccess
        case Some(t) => mapN(visitType(t, uenv0, tenv0))(x => Some(x))
      }
      val declaredEffVal = visitPurityAndEffect(declaredEff, uenv0, tenv0)

      mapN(expVal, declaredTypVal, declaredEffVal) {
        case (e, t, f) => NamedAst.Expression.Cast(e, t, f, loc)
      }

    case WeededAst.Expression.Upcast(exp, loc) =>
      mapN(visitExp(exp, env0, uenv0, tenv0)) {
        case e => NamedAst.Expression.Upcast(e, loc)
      }

    case WeededAst.Expression.Without(exp, eff, loc) =>
      val expVal = visitExp(exp, env0, uenv0, tenv0)
      val f = getClassOrEffect(eff, uenv0)
      mapN(expVal) {
        e => NamedAst.Expression.Without(e, f, loc)
      }

    case WeededAst.Expression.TryCatch(exp, rules, loc) =>
      val expVal = visitExp(exp, env0, uenv0, tenv0)
      val rulesVal = traverse(rules) {
        case WeededAst.CatchRule(ident, className, body) =>
          val sym = Symbol.freshVarSym(ident, BoundBy.CatchRule)
          val bodyVal = visitExp(body, env0 + (ident.name -> sym), uenv0, tenv0)
          mapN(bodyVal) {
            b => NamedAst.CatchRule(sym, className, b)
          }
      }

      mapN(expVal, rulesVal) {
        case (e, rs) => NamedAst.Expression.TryCatch(e, rs, loc)
      }

    case WeededAst.Expression.TryWith(e0, eff0, rules0, loc) =>
      val eVal = visitExp(e0, env0, uenv0, tenv0)
      val eff = getClassOrEffect(eff0, uenv0)
      val rulesVal = traverse(rules0) {
        case WeededAst.HandlerRule(op, fparams0, body0) =>
          val fparamsVal = traverse(fparams0)(visitFormalParam(_, uenv0, tenv0))
          flatMapN(fparamsVal) {
            fparams =>
              // visit the body with the fparams in the env
              val env = env0 ++ getVarEnv(fparams)
              val bodyVal = visitExp(body0, env, uenv0, tenv0)
              mapN(bodyVal)(NamedAst.HandlerRule(op, fparams, _))
          }
      }
      mapN(eVal, rulesVal) {
        case (e, rules) => NamedAst.Expression.TryWith(e, eff, rules, loc)
      }

    case WeededAst.Expression.Do(op0, exps0, loc) =>
      // lookup the op in the use environment if it is not qualified
      val op = if (op0.isQualified) {
        op0
      } else {
        uenv0.lowerNames.getOrElse(op0.ident.name, op0)
      }

      val expsVal = traverse(exps0)(visitExp(_, env0, uenv0, tenv0))
      mapN(expsVal) {
        exps => NamedAst.Expression.Do(op, exps, loc)
      }

    case WeededAst.Expression.Resume(exp, loc) =>
      val expVal = visitExp(exp, env0, uenv0, tenv0)
      mapN(expVal) {
        e => NamedAst.Expression.Resume(e, loc)
      }

    case WeededAst.Expression.InvokeConstructor(className, args, sig, loc) =>
      val argsVal = traverse(args)(visitExp(_, env0, uenv0, tenv0))
      val sigVal = traverse(sig)(visitType(_, uenv0, tenv0))
      mapN(argsVal, sigVal) {
        case (as, sig) => NamedAst.Expression.InvokeConstructor(className, as, sig, loc)
      }

    case WeededAst.Expression.InvokeMethod(className, methodName, exp, args, sig, loc) =>
      val expVal = visitExp(exp, env0, uenv0, tenv0)
      val argsVal = traverse(args)(visitExp(_, env0, uenv0, tenv0))
      val sigVal = traverse(sig)(visitType(_, uenv0, tenv0))
      mapN(expVal, argsVal, sigVal) {
        case (e, as, sig) => NamedAst.Expression.InvokeMethod(className, methodName, e, as, sig, loc)
      }

    case WeededAst.Expression.InvokeStaticMethod(className, methodName, args, sig, loc) =>
      val argsVal = traverse(args)(visitExp(_, env0, uenv0, tenv0))
      val sigVal = traverse(sig)(visitType(_, uenv0, tenv0))
      mapN(argsVal, sigVal) {
        case (as, sig) => NamedAst.Expression.InvokeStaticMethod(className, methodName, as, sig, loc)
      }

    case WeededAst.Expression.GetField(className, fieldName, exp, loc) =>
      mapN(visitExp(exp, env0, uenv0, tenv0)) {
        case e => NamedAst.Expression.GetField(className, fieldName, e, loc)
      }

    case WeededAst.Expression.PutField(className, fieldName, exp1, exp2, loc) =>
      mapN(visitExp(exp1, env0, uenv0, tenv0), visitExp(exp2, env0, uenv0, tenv0)) {
        case (e1, e2) => NamedAst.Expression.PutField(className, fieldName, e1, e2, loc)
      }

    case WeededAst.Expression.GetStaticField(className, fieldName, loc) =>
      NamedAst.Expression.GetStaticField(className, fieldName, loc).toSuccess

    case WeededAst.Expression.PutStaticField(className, fieldName, exp, loc) =>
      mapN(visitExp(exp, env0, uenv0, tenv0)) {
        case e => NamedAst.Expression.PutStaticField(className, fieldName, e, loc)
      }

<<<<<<< HEAD
    case WeededAst.Expression.NewObject(className, methods, loc) =>
      mapN(traverse(methods)(visitJvmMethod(_, env0, uenv0, tenv0))) { case m =>
        val name = s"Anon$$${flix.genSym.freshId()}"
        NamedAst.Expression.NewObject(name, className, m, loc)
=======
    case WeededAst.Expression.NewObject(tpe, methods, loc) =>
      mapN(visitType(tpe, uenv0, tenv0), traverse(methods)(visitJvmMethod(_, env0, uenv0, tenv0))) {
        case (tpe, ms) =>
          val name = s"Anon$$${flix.genSym.freshId()}"
          NamedAst.Expression.NewObject(name, tpe, ms, loc)
>>>>>>> 7c828b73
      }

    case WeededAst.Expression.NewChannel(exp, tpe, loc) =>
      mapN(visitExp(exp, env0, uenv0, tenv0), visitType(tpe, uenv0, tenv0)) {
        case (e, t) => NamedAst.Expression.NewChannel(e, t, loc)
      }

    case WeededAst.Expression.GetChannel(exp, loc) =>
      visitExp(exp, env0, uenv0, tenv0) map {
        case e => NamedAst.Expression.GetChannel(e, loc)
      }

    case WeededAst.Expression.PutChannel(exp1, exp2, loc) =>
      mapN(visitExp(exp1, env0, uenv0, tenv0), visitExp(exp2, env0, uenv0, tenv0)) {
        case (e1, e2) => NamedAst.Expression.PutChannel(e1, e2, loc)
      }

    case WeededAst.Expression.SelectChannel(rules, default, loc) =>
      val rulesVal = traverse(rules) {
        case WeededAst.SelectChannelRule(ident, chan, body) =>
          // make a fresh variable symbol for the local recursive variable.
          val sym = Symbol.freshVarSym(ident, BoundBy.SelectRule)
          val env1 = env0 + (ident.name -> sym)
          mapN(visitExp(chan, env0, uenv0, tenv0), visitExp(body, env1, uenv0, tenv0)) {
            case (c, b) => NamedAst.SelectChannelRule(sym, c, b)
          }
      }

      val defaultVal = default match {
        case Some(exp) => visitExp(exp, env0, uenv0, tenv0) map {
          case e => Some(e)
        }
        case None => None.toSuccess
      }

      mapN(rulesVal, defaultVal) {
        case (rs, d) => NamedAst.Expression.SelectChannel(rs, d, loc)
      }

    case WeededAst.Expression.Spawn(exp, loc) =>
      visitExp(exp, env0, uenv0, tenv0) map {
        case e => NamedAst.Expression.Spawn(e, loc)
      }

    case WeededAst.Expression.Par(exp, loc) =>
      mapN(visitExp(exp, env0, uenv0, tenv0)) {
        case e => NamedAst.Expression.Par(e, loc)
      }

    case WeededAst.Expression.Lazy(exp, loc) =>
      visitExp(exp, env0, uenv0, tenv0) map {
        case e => NamedAst.Expression.Lazy(e, loc)
      }

    case WeededAst.Expression.Force(exp, loc) =>
      visitExp(exp, env0, uenv0, tenv0) map {
        case e => NamedAst.Expression.Force(e, loc)
      }

    case WeededAst.Expression.FixpointConstraintSet(cs0, loc) =>
      mapN(traverse(cs0)(visitConstraint(_, env0, uenv0, tenv0))) {
        case cs =>
          NamedAst.Expression.FixpointConstraintSet(cs, loc)
      }

    case WeededAst.Expression.FixpointLambda(pparams, exp, loc) =>
      val psVal = traverse(pparams)(visitPredicateParam(_, uenv0, tenv0))
      val expVal = visitExp(exp, env0, uenv0, tenv0)
      mapN(psVal, expVal) {
        case (ps, e) => NamedAst.Expression.FixpointLambda(ps, e, loc)
      }

    case WeededAst.Expression.FixpointMerge(exp1, exp2, loc) =>
      mapN(visitExp(exp1, env0, uenv0, tenv0), visitExp(exp2, env0, uenv0, tenv0)) {
        case (e1, e2) => NamedAst.Expression.FixpointMerge(e1, e2, loc)
      }

    case WeededAst.Expression.FixpointSolve(exp, loc) =>
      visitExp(exp, env0, uenv0, tenv0) map {
        case e => NamedAst.Expression.FixpointSolve(e, loc)
      }

    case WeededAst.Expression.FixpointFilter(ident, exp, loc) =>
      mapN(visitExp(exp, env0, uenv0, tenv0)) {
        case e => NamedAst.Expression.FixpointFilter(ident, e, loc)
      }

    case WeededAst.Expression.FixpointInject(exp, pred, loc) =>
      mapN(visitExp(exp, env0, uenv0, tenv0)) {
        case e => NamedAst.Expression.FixpointInject(e, pred, loc)
      }

    case WeededAst.Expression.FixpointProject(pred, exp1, exp2, loc) =>
      mapN(visitExp(exp1, env0, uenv0, tenv0), visitExp(exp2, env0, uenv0, tenv0)) {
        case (e1, e2) => NamedAst.Expression.FixpointProject(pred, e1, e2, loc)
      }

    case WeededAst.Expression.Reify(t0, loc) =>
      mapN(visitType(t0, uenv0, tenv0)) {
        case t => NamedAst.Expression.Reify(t, loc)
      }

    case WeededAst.Expression.ReifyType(t0, k, loc) =>
      mapN(visitType(t0, uenv0, tenv0)) {
        case t => NamedAst.Expression.ReifyType(t, k, loc)
      }

    case WeededAst.Expression.ReifyEff(ident, exp1, exp2, exp3, loc) =>
      val sym = Symbol.freshVarSym(ident, BoundBy.Let)
      mapN(visitExp(exp1, env0, uenv0, tenv0), visitExp(exp2, env0 + (ident.name -> sym), uenv0, tenv0), visitExp(exp3, env0, uenv0, tenv0)) {
        case (e1, e2, e3) => NamedAst.Expression.ReifyEff(sym, e1, e2, e3, loc)
      }

  }

  /**
    * Names the given pattern `pat0` and returns map from variable names to variable symbols.
    */
  private def visitPattern(pat0: WeededAst.Pattern, uenv0: UseEnv)(implicit flix: Flix): (NamedAst.Pattern, Map[String, Symbol.VarSym]) = {
    val m = mutable.Map.empty[String, Symbol.VarSym]

    def visit(p: WeededAst.Pattern): NamedAst.Pattern = p match {
      case WeededAst.Pattern.Wild(loc) => NamedAst.Pattern.Wild(loc)
      case WeededAst.Pattern.Var(ident, loc) =>
        // make a fresh variable symbol for the local variable.
        val sym = Symbol.freshVarSym(ident, BoundBy.Pattern)
        m += (ident.name -> sym)
        NamedAst.Pattern.Var(sym, loc)
      case WeededAst.Pattern.Unit(loc) => NamedAst.Pattern.Unit(loc)
      case WeededAst.Pattern.True(loc) => NamedAst.Pattern.True(loc)
      case WeededAst.Pattern.False(loc) => NamedAst.Pattern.False(loc)
      case WeededAst.Pattern.Char(lit, loc) => NamedAst.Pattern.Char(lit, loc)
      case WeededAst.Pattern.Float32(lit, loc) => NamedAst.Pattern.Float32(lit, loc)
      case WeededAst.Pattern.Float64(lit, loc) => NamedAst.Pattern.Float64(lit, loc)
      case WeededAst.Pattern.Int8(lit, loc) => NamedAst.Pattern.Int8(lit, loc)
      case WeededAst.Pattern.Int16(lit, loc) => NamedAst.Pattern.Int16(lit, loc)
      case WeededAst.Pattern.Int32(lit, loc) => NamedAst.Pattern.Int32(lit, loc)
      case WeededAst.Pattern.Int64(lit, loc) => NamedAst.Pattern.Int64(lit, loc)
      case WeededAst.Pattern.BigInt(lit, loc) => NamedAst.Pattern.BigInt(lit, loc)
      case WeededAst.Pattern.Str(lit, loc) => NamedAst.Pattern.Str(lit, loc)

      case WeededAst.Pattern.Tag(enumOpt0, tag0, pat, loc) =>
        val (enumOpt, tag) = getDisambiguatedTag(enumOpt0, tag0, uenv0)
        NamedAst.Pattern.Tag(enumOpt, tag, visit(pat), loc)

      case WeededAst.Pattern.Tuple(elms, loc) => NamedAst.Pattern.Tuple(elms map visit, loc)

      case WeededAst.Pattern.Array(elms, loc) => NamedAst.Pattern.Array(elms map visit, loc)

      case WeededAst.Pattern.ArrayTailSpread(elms, ident, loc) => ident match {
        case None =>
          val sym = Symbol.freshVarSym("_", BoundBy.Pattern, loc)
          NamedAst.Pattern.ArrayTailSpread(elms map visit, sym, loc)
        case Some(id) =>
          val sym = Symbol.freshVarSym(id, BoundBy.Pattern)
          m += (id.name -> sym)
          NamedAst.Pattern.ArrayTailSpread(elms map visit, sym, loc)
      }
      case WeededAst.Pattern.ArrayHeadSpread(ident, elms, loc) => ident match {
        case None =>
          val sym = Symbol.freshVarSym("_", BoundBy.Pattern, loc)
          NamedAst.Pattern.ArrayTailSpread(elms map visit, sym, loc)
        case Some(id) =>
          val sym = Symbol.freshVarSym(id, BoundBy.Pattern)
          m += (id.name -> sym)
          NamedAst.Pattern.ArrayHeadSpread(sym, elms map visit, loc)
      }
    }

    (visit(pat0), m.toMap)
  }

  /**
    * Names the given pattern `pat0` under the given environments `env0` and `uenv0`.
    *
    * Every variable in the pattern must be bound by the environment.
    */
  private def visitPattern(pat0: WeededAst.Pattern, env0: Map[String, Symbol.VarSym], uenv0: UseEnv)(implicit flix: Flix): NamedAst.Pattern = {
    def visit(p: WeededAst.Pattern): NamedAst.Pattern = p match {
      case WeededAst.Pattern.Wild(loc) => NamedAst.Pattern.Wild(loc)
      case WeededAst.Pattern.Var(ident, loc) =>
        val sym = env0(ident.name)
        NamedAst.Pattern.Var(sym, loc)
      case WeededAst.Pattern.Unit(loc) => NamedAst.Pattern.Unit(loc)
      case WeededAst.Pattern.True(loc) => NamedAst.Pattern.True(loc)
      case WeededAst.Pattern.False(loc) => NamedAst.Pattern.False(loc)
      case WeededAst.Pattern.Char(lit, loc) => NamedAst.Pattern.Char(lit, loc)
      case WeededAst.Pattern.Float32(lit, loc) => NamedAst.Pattern.Float32(lit, loc)
      case WeededAst.Pattern.Float64(lit, loc) => NamedAst.Pattern.Float64(lit, loc)
      case WeededAst.Pattern.Int8(lit, loc) => NamedAst.Pattern.Int8(lit, loc)
      case WeededAst.Pattern.Int16(lit, loc) => NamedAst.Pattern.Int16(lit, loc)
      case WeededAst.Pattern.Int32(lit, loc) => NamedAst.Pattern.Int32(lit, loc)
      case WeededAst.Pattern.Int64(lit, loc) => NamedAst.Pattern.Int64(lit, loc)
      case WeededAst.Pattern.BigInt(lit, loc) => NamedAst.Pattern.BigInt(lit, loc)
      case WeededAst.Pattern.Str(lit, loc) => NamedAst.Pattern.Str(lit, loc)

      case WeededAst.Pattern.Tag(enumOpt0, tag0, pat, loc) =>
        val (enumOpt, tag) = getDisambiguatedTag(enumOpt0, tag0, uenv0)
        NamedAst.Pattern.Tag(enumOpt, tag, visit(pat), loc)

      case WeededAst.Pattern.Tuple(elms, loc) => NamedAst.Pattern.Tuple(elms map visit, loc)

      case WeededAst.Pattern.Array(elms, loc) => NamedAst.Pattern.Array(elms map visit, loc)
      case WeededAst.Pattern.ArrayTailSpread(elms, ident, loc) => ident match {
        case None =>
          val sym = Symbol.freshVarSym("_", BoundBy.Pattern, loc)
          NamedAst.Pattern.ArrayTailSpread(elms map visit, sym, loc)
        case Some(value) =>
          val sym = env0(value.name)
          NamedAst.Pattern.ArrayTailSpread(elms map visit, sym, loc)
      }
      case WeededAst.Pattern.ArrayHeadSpread(ident, elms, loc) => ident match {
        case None =>
          val sym = Symbol.freshVarSym("_", BoundBy.Pattern, loc)
          NamedAst.Pattern.ArrayHeadSpread(sym, elms map visit, loc)
        case Some(value) =>
          val sym = env0(value.name)
          NamedAst.Pattern.ArrayHeadSpread(sym, elms map visit, loc)
      }
    }

    visit(pat0)
  }

  /**
    * Names the given head predicate `head` under the given environments `env0`, `uenv0`, and `tenv0`.
    */
  private def visitHeadPredicate(head: WeededAst.Predicate.Head, outerEnv: Map[String, Symbol.VarSym], headEnv0: Map[String, Symbol.VarSym], ruleEnv0: Map[String, Symbol.VarSym], uenv0: UseEnv, tenv0: Map[String, Symbol.UnkindedTypeVarSym])(implicit flix: Flix): Validation[NamedAst.Predicate.Head, NameError] = head match {
    case WeededAst.Predicate.Head.Atom(pred, den, terms, loc) =>
      for {
        ts <- traverse(terms)(t => visitExp(t, outerEnv ++ headEnv0 ++ ruleEnv0, uenv0, tenv0))
      } yield NamedAst.Predicate.Head.Atom(pred, den, ts, loc)
  }

  /**
    * Names the given body predicate `body` under the given environments `env0`, `uenv0`, and `tenv0`.
    */
  private def visitBodyPredicate(body: WeededAst.Predicate.Body, outerEnv: Map[String, Symbol.VarSym], headEnv0: Map[String, Symbol.VarSym], ruleEnv0: Map[String, Symbol.VarSym], uenv0: UseEnv, tenv0: Map[String, Symbol.UnkindedTypeVarSym])(implicit flix: Flix): Validation[NamedAst.Predicate.Body, NameError] = body match {
    case WeededAst.Predicate.Body.Atom(pred, den, polarity, fixity, terms, loc) =>
      val ts = terms.map(t => visitPattern(t, outerEnv ++ ruleEnv0, uenv0))
      NamedAst.Predicate.Body.Atom(pred, den, polarity, fixity, ts, loc).toSuccess

    case WeededAst.Predicate.Body.Guard(exp, loc) =>
      for {
        e <- visitExp(exp, outerEnv ++ headEnv0 ++ ruleEnv0, uenv0, tenv0)
      } yield NamedAst.Predicate.Body.Guard(e, loc)

    case WeededAst.Predicate.Body.Loop(idents, exp, loc) =>
      val varSyms = idents.map(ident => headEnv0(ident.name))
      for {
        e <- visitExp(exp, outerEnv ++ headEnv0 ++ ruleEnv0, uenv0, tenv0)
      } yield NamedAst.Predicate.Body.Loop(varSyms, e, loc)

  }

  /**
    * Returns the identifiers that are visible in the head scope by the given body predicate `p0`.
    */
  private def visibleInHeadScope(p0: WeededAst.Predicate.Body): List[Name.Ident] = p0 match {
    case WeededAst.Predicate.Body.Atom(_, _, _, _, terms, _) => terms.flatMap(freeVars)
    case WeededAst.Predicate.Body.Guard(exp, _) => Nil
    case WeededAst.Predicate.Body.Loop(idents, _, _) => idents
  }

  /**
    * Returns the identifiers that are visible in the rule scope by the given body predicate `p0`.
    */
  private def visibleInRuleScope(p0: WeededAst.Predicate.Body): List[Name.Ident] = p0 match {
    case WeededAst.Predicate.Body.Atom(_, _, _, _, terms, _) => terms.flatMap(freeVars)
    case WeededAst.Predicate.Body.Guard(_, _) => Nil
    case WeededAst.Predicate.Body.Loop(_, _, _) => Nil
  }

  /**
    * Names the given type `tpe` under the given environments `uenv0` and `tenv0`.
    */
  private def visitType(tpe0: WeededAst.Type, uenv0: UseEnv, tenv0: Map[String, Symbol.UnkindedTypeVarSym])(implicit flix: Flix): Validation[NamedAst.Type, NameError] = tpe0 match {
    case WeededAst.Type.Unit(loc) => NamedAst.Type.Unit(loc).toSuccess

    case WeededAst.Type.Var(ident, loc) =>
      //
      // Check for [[NameError.SuspiciousTypeVarName]].
      //
      if (isSuspiciousTypeVarName(ident.name)) {
        NameError.SuspiciousTypeVarName(ident.name, loc).toFailure
      } else if (ident.isWild) {
        // Wild idents will not be in the environment. Create a tvar instead.
        NamedAst.Type.Var(Symbol.freshUnkindedTypeVarSym(Ast.VarText.Absent, isRegion = false, loc), loc).toSuccess
      } else {
        tenv0.get(ident.name) match {
          case None => NameError.UndefinedTypeVar(ident.name, loc).toFailure
          case Some(tvar) => NamedAst.Type.Var(tvar, loc).toSuccess
        }
      }

    case WeededAst.Type.Ambiguous(qname, loc) =>
      if (qname.isUnqualified) {
        val name = qname.ident.name
        // Disambiguate the qname.
        (tenv0.get(name), uenv0.upperNames.get(name)) match {
          case (None, None) =>
            // Case 1: the name is top-level type.
            NamedAst.Type.Ambiguous(qname, loc).toSuccess

          case (Some(tvar), None) =>
            // Case 2: the name is a type variable.
            NamedAst.Type.Var(tvar, loc).toSuccess

          case (None, Some(actualQName)) =>
            // Case 3: the name is a use.
            NamedAst.Type.Ambiguous(actualQName, loc).toSuccess

          case (Some(tvar), Some(qname)) =>
            // Case 4: the name is ambiguous.
            throw InternalCompilerException(s"Unexpected ambiguous type.")
        }
      }
      else
        NamedAst.Type.Ambiguous(qname, loc).toSuccess

    case WeededAst.Type.Tuple(elms, loc) =>
      mapN(traverse(elms)(visitType(_, uenv0, tenv0))) {
        case ts => NamedAst.Type.Tuple(ts, loc)
      }

    case WeededAst.Type.RecordRowEmpty(loc) =>
      NamedAst.Type.RecordRowEmpty(loc).toSuccess

    case WeededAst.Type.RecordRowExtend(field, value, rest, loc) =>
      mapN(visitType(value, uenv0, tenv0), visitType(rest, uenv0, tenv0)) {
        case (t, r) => NamedAst.Type.RecordRowExtend(field, t, r, loc)
      }

    case WeededAst.Type.Record(row, loc) =>
      mapN(visitType(row, uenv0, tenv0)) {
        r => NamedAst.Type.Record(r, loc)
      }

    case WeededAst.Type.SchemaRowEmpty(loc) =>
      NamedAst.Type.SchemaRowEmpty(loc).toSuccess

    case WeededAst.Type.SchemaRowExtendByAlias(qname, targs, rest, loc) =>
      // Disambiguate the qname.
      val name = if (qname.isUnqualified) {
        uenv0.upperNames.getOrElse(qname.ident.name, qname)
      } else {
        qname
      }

      mapN(traverse(targs)(visitType(_, uenv0, tenv0)), visitType(rest, uenv0, tenv0)) {
        case (ts, r) => NamedAst.Type.SchemaRowExtendWithAlias(name, ts, r, loc)
      }

    case WeededAst.Type.SchemaRowExtendByTypes(ident, den, tpes, rest, loc) =>
      mapN(traverse(tpes)(visitType(_, uenv0, tenv0)), visitType(rest, uenv0, tenv0)) {
        case (ts, r) => NamedAst.Type.SchemaRowExtendWithTypes(ident, den, ts, r, loc)
      }

    case WeededAst.Type.Schema(row, loc) =>
      mapN(visitType(row, uenv0, tenv0)) {
        r => NamedAst.Type.Schema(r, loc)
      }

    case WeededAst.Type.Relation(tpes, loc) =>
      mapN(traverse(tpes)(visitType(_, uenv0, tenv0))) {
        case ts => NamedAst.Type.Relation(ts, loc)
      }

    case WeededAst.Type.Lattice(tpes, loc) =>
      mapN(traverse(tpes)(visitType(_, uenv0, tenv0))) {
        case ts => NamedAst.Type.Lattice(ts, loc)
      }

    case WeededAst.Type.Native(fqn, loc) =>
      NamedAst.Type.Native(fqn, loc).toSuccess

    case WeededAst.Type.Arrow(tparams0, purAndEff0, tresult0, loc) =>
      val tparamsVal = traverse(tparams0)(visitType(_, uenv0, tenv0))
      val purAndEffVal = visitPurityAndEffect(purAndEff0, uenv0, tenv0)
      val tresultVal = visitType(tresult0, uenv0, tenv0)
      mapN(tparamsVal, purAndEffVal, tresultVal) {
        case (tparams, purAndEff, tresult) => NamedAst.Type.Arrow(tparams, purAndEff, tresult, loc)
      }

    case WeededAst.Type.Apply(tpe1, tpe2, loc) =>
      mapN(visitType(tpe1, uenv0, tenv0), visitType(tpe2, uenv0, tenv0)) {
        case (t1, t2) => NamedAst.Type.Apply(t1, t2, loc)
      }

    case WeededAst.Type.True(loc) =>
      NamedAst.Type.True(loc).toSuccess

    case WeededAst.Type.False(loc) =>
      NamedAst.Type.False(loc).toSuccess

    case WeededAst.Type.Not(tpe, loc) =>
      mapN(visitType(tpe, uenv0, tenv0)) {
        case t => NamedAst.Type.Not(t, loc)
      }

    case WeededAst.Type.And(tpe1, tpe2, loc) =>
      mapN(visitType(tpe1, uenv0, tenv0), visitType(tpe2, uenv0, tenv0)) {
        case (t1, t2) => NamedAst.Type.And(t1, t2, loc)
      }

    case WeededAst.Type.Or(tpe1, tpe2, loc) =>
      mapN(visitType(tpe1, uenv0, tenv0), visitType(tpe2, uenv0, tenv0)) {
        case (t1, t2) => NamedAst.Type.Or(t1, t2, loc)
      }

    case WeededAst.Type.Complement(tpe, loc) =>
      mapN(visitType(tpe, uenv0, tenv0)) {
        case t => NamedAst.Type.Complement(t, loc)
      }

    case WeededAst.Type.Union(tpe1, tpe2, loc) =>
      mapN(visitType(tpe1, uenv0, tenv0), visitType(tpe2, uenv0, tenv0)) {
        case (t1, t2) => NamedAst.Type.Union(t1, t2, loc)
      }

    case WeededAst.Type.Intersection(tpe1, tpe2, loc) =>
      mapN(visitType(tpe1, uenv0, tenv0), visitType(tpe2, uenv0, tenv0)) {
        case (t1, t2) => NamedAst.Type.Intersection(t1, t2, loc)
      }

    case WeededAst.Type.Read(tpe, loc) =>
      mapN(visitType(tpe, uenv0, tenv0)) {
        case t => NamedAst.Type.Read(t, loc)
      }

    case WeededAst.Type.Write(tpe, loc) =>
      mapN(visitType(tpe, uenv0, tenv0)) {
        case t => NamedAst.Type.Write(t, loc)
      }

    case WeededAst.Type.Empty(loc) => NamedAst.Type.Empty(loc).toSuccess

    case WeededAst.Type.Ascribe(tpe, kind, loc) =>
      mapN(visitType(tpe, uenv0, tenv0)) {
        t => NamedAst.Type.Ascribe(t, kind, loc)
      }
  }

  /**
    * Returns `true` if the given string `s` is a suspicious type variable name.
    */
  private def isSuspiciousTypeVarName(s: String): Boolean = s match {
    case "unit" => true
    case "bool" => true
    case "char" => true
    case "float" => true
    case "float32" => true
    case "float64" => true
    case "int8" => true
    case "int16" => true
    case "int32" => true
    case "int64" => true
    case "bigint" => true
    case "string" => true
    case "array" => true
    case "ref" => true
    case "pure" => true
    case "impure" => true
    case _ => false
  }

  /**
    * Performs naming on the given purity and effect.
    */
  private def visitPurityAndEffect(purAndEff: WeededAst.PurityAndEffect, uenv: UseEnv, tenv: Map[String, Symbol.UnkindedTypeVarSym])(implicit flix: Flix): Validation[NamedAst.PurityAndEffect, NameError] = purAndEff match {
    case WeededAst.PurityAndEffect(pur0, eff0) =>
      val purVal = traverse(pur0)(visitType(_, uenv, tenv)).map(_.headOption)
      val effVal = traverse(eff0)(effs => traverse(effs)(visitType(_, uenv, tenv))).map(_.headOption)
      mapN(purVal, effVal) {
        case (pur, eff) => NamedAst.PurityAndEffect(pur, eff)
      }
  }

  /**
    * Returns all the free variables in the given expression `exp0`.
    */
  private def freeVars(exp0: WeededAst.Expression): List[Name.Ident] = exp0 match {
    case WeededAst.Expression.Wild(_) => Nil
    case WeededAst.Expression.VarOrDefOrSig(ident, _) => List(ident)
    case WeededAst.Expression.DefOrSig(_, _) => Nil
    case WeededAst.Expression.Hole(_, _) => Nil
    case WeededAst.Expression.Use(_, exp, _) => freeVars(exp)
    case WeededAst.Expression.Unit(_) => Nil
    case WeededAst.Expression.Null(_) => Nil
    case WeededAst.Expression.True(_) => Nil
    case WeededAst.Expression.False(_) => Nil
    case WeededAst.Expression.Char(_, _) => Nil
    case WeededAst.Expression.Float32(_, _) => Nil
    case WeededAst.Expression.Float64(_, _) => Nil
    case WeededAst.Expression.Int8(_, _) => Nil
    case WeededAst.Expression.Int16(_, _) => Nil
    case WeededAst.Expression.Int32(_, _) => Nil
    case WeededAst.Expression.Int64(_, _) => Nil
    case WeededAst.Expression.BigInt(_, _) => Nil
    case WeededAst.Expression.Str(_, _) => Nil
    case WeededAst.Expression.Default(_) => Nil
    case WeededAst.Expression.Apply(exp, exps, _) => freeVars(exp) ++ exps.flatMap(freeVars)
    case WeededAst.Expression.Lambda(fparam, exp, _) => filterBoundVars(freeVars(exp), List(fparam.ident))
    case WeededAst.Expression.Unary(_, exp, _) => freeVars(exp)
    case WeededAst.Expression.Binary(_, exp1, exp2, _) => freeVars(exp1) ++ freeVars(exp2)
    case WeededAst.Expression.IfThenElse(exp1, exp2, exp3, _) => freeVars(exp1) ++ freeVars(exp2) ++ freeVars(exp3)
    case WeededAst.Expression.Stm(exp1, exp2, _) => freeVars(exp1) ++ freeVars(exp2)
    case WeededAst.Expression.Discard(exp, _) => freeVars(exp)
    case WeededAst.Expression.Let(ident, _, exp1, exp2, _) => freeVars(exp1) ++ filterBoundVars(freeVars(exp2), List(ident))
    case WeededAst.Expression.LetRec(ident, _, exp1, exp2, _) => filterBoundVars(freeVars(exp1) ++ freeVars(exp2), List(ident))
    case WeededAst.Expression.Region(_, _) => Nil
    case WeededAst.Expression.Scope(ident, exp, _) => filterBoundVars(freeVars(exp), List(ident))
    case WeededAst.Expression.Match(exp, rules, _) => freeVars(exp) ++ rules.flatMap {
      case WeededAst.MatchRule(pat, guard, body) => filterBoundVars(freeVars(guard) ++ freeVars(body), freeVars(pat))
    }
    case WeededAst.Expression.Choose(_, exps, rules, _) => exps.flatMap(freeVars) ++ rules.flatMap {
      case WeededAst.ChoiceRule(pat, exp) => filterBoundVars(freeVars(exp), pat.flatMap(freeVars))
    }
    case WeededAst.Expression.Tag(_, _, expOpt, _) => expOpt.map(freeVars).getOrElse(Nil)
    case WeededAst.Expression.Tuple(elms, _) => elms.flatMap(freeVars)
    case WeededAst.Expression.RecordEmpty(_) => Nil
    case WeededAst.Expression.RecordSelect(exp, _, _) => freeVars(exp)
    case WeededAst.Expression.RecordExtend(_, exp, rest, _) => freeVars(exp) ++ freeVars(rest)
    case WeededAst.Expression.RecordRestrict(_, rest, _) => freeVars(rest)
    case WeededAst.Expression.New(_, exp, _) => exp.map(freeVars).getOrElse(Nil)
    case WeededAst.Expression.ArrayLit(exps, exp, _) => exps.flatMap(freeVars) ++ exp.map(freeVars).getOrElse(Nil)
    case WeededAst.Expression.ArrayNew(exp1, exp2, exp3, _) => freeVars(exp1) ++ freeVars(exp2) ++ exp3.map(freeVars).getOrElse(Nil)
    case WeededAst.Expression.ArrayLoad(base, index, _) => freeVars(base) ++ freeVars(index)
    case WeededAst.Expression.ArrayStore(base, index, elm, _) => freeVars(base) ++ freeVars(index) ++ freeVars(elm)
    case WeededAst.Expression.ArrayLength(base, _) => freeVars(base)
    case WeededAst.Expression.ArraySlice(base, startIndex, endIndex, _) => freeVars(base) ++ freeVars(startIndex) ++ freeVars(endIndex)
    case WeededAst.Expression.Ref(exp1, exp2, _) => freeVars(exp1) ++ exp2.map(freeVars).getOrElse(Nil)
    case WeededAst.Expression.Deref(exp, _) => freeVars(exp)
    case WeededAst.Expression.Assign(exp1, exp2, _) => freeVars(exp1) ++ freeVars(exp2)
    case WeededAst.Expression.Ascribe(exp, _, _, _) => freeVars(exp)
    case WeededAst.Expression.Cast(exp, _, _, _) => freeVars(exp)
    case WeededAst.Expression.Upcast(exp, _) => freeVars(exp)
    case WeededAst.Expression.Without(exp, _, _) => freeVars(exp)
    case WeededAst.Expression.Do(_, exps, _) => exps.flatMap(freeVars)
    case WeededAst.Expression.Resume(exp, _) => freeVars(exp)
    case WeededAst.Expression.TryWith(exp, _, rules, _) =>
      rules.foldLeft(freeVars(exp)) {
        case (fvs, WeededAst.HandlerRule(_, fparams, body)) => fvs ++ filterBoundVars(freeVars(body), fparams.map(_.ident))
      }
    case WeededAst.Expression.TryCatch(exp, rules, _) =>
      rules.foldLeft(freeVars(exp)) {
        case (fvs, WeededAst.CatchRule(ident, _, body)) => fvs ++ filterBoundVars(freeVars(body), List(ident))
      }
    case WeededAst.Expression.InvokeConstructor(_, args, _, _) => args.flatMap(freeVars)
    case WeededAst.Expression.InvokeMethod(_, _, exp, args, _, _) => freeVars(exp) ++ args.flatMap(freeVars)
    case WeededAst.Expression.InvokeStaticMethod(_, _, args, _, _) => args.flatMap(freeVars)
    case WeededAst.Expression.GetField(_, _, exp, _) => freeVars(exp)
    case WeededAst.Expression.PutField(_, _, exp1, exp2, _) => freeVars(exp1) ++ freeVars(exp2)
    case WeededAst.Expression.GetStaticField(_, _, _) => Nil
    case WeededAst.Expression.PutStaticField(_, _, exp, _) => freeVars(exp)
    case WeededAst.Expression.NewObject(_, methods, _) => methods.flatMap(m => freeVars(m.exp))
    case WeededAst.Expression.NewChannel(exp, _, _) => freeVars(exp)
    case WeededAst.Expression.GetChannel(exp, _) => freeVars(exp)
    case WeededAst.Expression.PutChannel(exp1, exp2, _) => freeVars(exp1) ++ freeVars(exp2)
    case WeededAst.Expression.SelectChannel(rules, default, _) =>
      val rulesFreeVars = rules.flatMap {
        case WeededAst.SelectChannelRule(ident, chan, exp) =>
          freeVars(chan) ++ filterBoundVars(freeVars(exp), List(ident))
      }
      val defaultFreeVars = default.map(freeVars).getOrElse(Nil)
      rulesFreeVars ++ defaultFreeVars
    case WeededAst.Expression.Spawn(exp, _) => freeVars(exp)
    case WeededAst.Expression.Par(exp, _) => freeVars(exp)
    case WeededAst.Expression.Lazy(exp, _) => freeVars(exp)
    case WeededAst.Expression.Force(exp, _) => freeVars(exp)
    case WeededAst.Expression.FixpointConstraintSet(cs, _) => cs.flatMap(freeVarsConstraint)
    case WeededAst.Expression.FixpointLambda(_, exp, _) => freeVars(exp)
    case WeededAst.Expression.FixpointMerge(exp1, exp2, _) => freeVars(exp1) ++ freeVars(exp2)
    case WeededAst.Expression.FixpointSolve(exp, _) => freeVars(exp)
    case WeededAst.Expression.FixpointFilter(_, exp, _) => freeVars(exp)
    case WeededAst.Expression.FixpointInject(exp, _, _) => freeVars(exp)
    case WeededAst.Expression.FixpointProject(_, exp1, exp2, _) => freeVars(exp1) ++ freeVars(exp2)
    case WeededAst.Expression.Reify(_, _) => Nil
    case WeededAst.Expression.ReifyType(_, _, _) => Nil
    case WeededAst.Expression.ReifyEff(ident, exp1, exp2, exp3, _) => filterBoundVars(freeVars(exp1) ++ freeVars(exp2) ++ freeVars(exp3), List(ident))
  }

  /**
    * Returns all the free variables in the given pattern `pat0`.
    */
  private def freeVars(pat0: WeededAst.Pattern): List[Name.Ident] = pat0 match {
    case WeededAst.Pattern.Var(ident, loc) => List(ident)
    case WeededAst.Pattern.Wild(loc) => Nil
    case WeededAst.Pattern.Unit(loc) => Nil
    case WeededAst.Pattern.True(loc) => Nil
    case WeededAst.Pattern.False(loc) => Nil
    case WeededAst.Pattern.Char(lit, loc) => Nil
    case WeededAst.Pattern.Float32(lit, loc) => Nil
    case WeededAst.Pattern.Float64(lit, loc) => Nil
    case WeededAst.Pattern.Int8(lit, loc) => Nil
    case WeededAst.Pattern.Int16(lit, loc) => Nil
    case WeededAst.Pattern.Int32(lit, loc) => Nil
    case WeededAst.Pattern.Int64(lit, loc) => Nil
    case WeededAst.Pattern.BigInt(lit, loc) => Nil
    case WeededAst.Pattern.Str(lit, loc) => Nil
    case WeededAst.Pattern.Tag(enumName, tagName, p, loc) => freeVars(p)
    case WeededAst.Pattern.Tuple(elms, loc) => elms flatMap freeVars
    case WeededAst.Pattern.Array(elms, loc) => elms flatMap freeVars
    case WeededAst.Pattern.ArrayTailSpread(elms, ident, loc) =>
      val freeElms = elms flatMap freeVars
      ident match {
        case None => freeElms
        case Some(value) => freeElms.appended(value)
      }
    case WeededAst.Pattern.ArrayHeadSpread(ident, elms, loc) =>
      val freeElms = elms flatMap freeVars
      ident match {
        case None => freeElms
        case Some(value) => freeElms.appended(value)
      }
  }

  /**
    * Returns all free variables in the given null pattern `pat0`.
    */
  private def freeVars(pat0: WeededAst.ChoicePattern): List[Name.Ident] = pat0 match {
    case ChoicePattern.Wild(_) => Nil
    case ChoicePattern.Present(ident, _) => ident :: Nil
    case ChoicePattern.Absent(_) => Nil
  }

  /**
    * Returns the free variables in the given type `tpe0`.
    */
  private def freeVars(tpe0: WeededAst.Type): List[Name.Ident] = tpe0 match {
    case WeededAst.Type.Var(ident, loc) => ident :: Nil
    case WeededAst.Type.Ambiguous(qname, loc) => Nil
    case WeededAst.Type.Unit(loc) => Nil
    case WeededAst.Type.Tuple(elms, loc) => elms.flatMap(freeVars)
    case WeededAst.Type.RecordRowEmpty(loc) => Nil
    case WeededAst.Type.RecordRowExtend(l, t, r, loc) => freeVars(t) ::: freeVars(r)
    case WeededAst.Type.Record(row, loc) => freeVars(row)
    case WeededAst.Type.SchemaRowEmpty(loc) => Nil
    case WeededAst.Type.SchemaRowExtendByTypes(_, _, ts, r, loc) => ts.flatMap(freeVars) ::: freeVars(r)
    case WeededAst.Type.SchemaRowExtendByAlias(_, ts, r, _) => ts.flatMap(freeVars) ::: freeVars(r)
    case WeededAst.Type.Schema(row, loc) => freeVars(row)
    case WeededAst.Type.Relation(ts, loc) => ts.flatMap(freeVars)
    case WeededAst.Type.Lattice(ts, loc) => ts.flatMap(freeVars)
    case WeededAst.Type.Native(fqm, loc) => Nil
    case WeededAst.Type.Arrow(tparams, WeededAst.PurityAndEffect(pur, eff), tresult, loc) => tparams.flatMap(freeVars) ::: pur.toList.flatMap(freeVars) ::: eff.toList.flatMap(_.flatMap(freeVars)) ::: freeVars(tresult)
    case WeededAst.Type.Apply(tpe1, tpe2, loc) => freeVars(tpe1) ++ freeVars(tpe2)
    case WeededAst.Type.True(loc) => Nil
    case WeededAst.Type.False(loc) => Nil
    case WeededAst.Type.Not(tpe, loc) => freeVars(tpe)
    case WeededAst.Type.And(tpe1, tpe2, loc) => freeVars(tpe1) ++ freeVars(tpe2)
    case WeededAst.Type.Or(tpe1, tpe2, loc) => freeVars(tpe1) ++ freeVars(tpe2)
    case WeededAst.Type.Complement(tpe, loc) => freeVars(tpe)
    case WeededAst.Type.Union(tpe1, tpe2, loc) => freeVars(tpe1) ++ freeVars(tpe2)
    case WeededAst.Type.Intersection(tpe1, tpe2, loc) => freeVars(tpe1) ++ freeVars(tpe2)
    case WeededAst.Type.Read(tpe, loc) => freeVars(tpe)
    case WeededAst.Type.Write(tpe, loc) => freeVars(tpe)
    case WeededAst.Type.Empty(_) => Nil
    case WeededAst.Type.Ascribe(tpe, _, _) => freeVars(tpe)
  }

  /**
    * Returns the free variables under the type environment `tenv`.
    */
  private def freeVarsInTenv(tpe0: WeededAst.Type, tenv: Map[String, Symbol.UnkindedTypeVarSym]): List[Name.Ident] = {
    def visit(tpe0: WeededAst.Type): List[Name.Ident] = tpe0 match {
      case WeededAst.Type.Var(ident, loc) if tenv.contains(ident.name) => Nil
      case WeededAst.Type.Var(ident, loc) => ident :: Nil
      case WeededAst.Type.Ambiguous(qname, loc) => Nil
      case WeededAst.Type.Unit(loc) => Nil
      case WeededAst.Type.Tuple(elms, loc) => elms.flatMap(visit)
      case WeededAst.Type.RecordRowEmpty(loc) => Nil
      case WeededAst.Type.RecordRowExtend(l, t, r, loc) => visit(t) ::: visit(r)
      case WeededAst.Type.Record(row, loc) => visit(row)
      case WeededAst.Type.SchemaRowEmpty(loc) => Nil
      case WeededAst.Type.SchemaRowExtendByTypes(_, _, ts, r, loc) => ts.flatMap(visit) ::: visit(r)
      case WeededAst.Type.SchemaRowExtendByAlias(_, ts, r, _) => ts.flatMap(visit) ::: visit(r)
      case WeededAst.Type.Schema(row, loc) => visit(row)
      case WeededAst.Type.Relation(ts, loc) => ts.flatMap(visit)
      case WeededAst.Type.Lattice(ts, loc) => ts.flatMap(visit)
      case WeededAst.Type.Native(fqm, loc) => Nil
      case WeededAst.Type.Arrow(tparams, WeededAst.PurityAndEffect(pur, eff), tresult, loc) => tparams.flatMap(visit) ::: pur.toList.flatMap(visit) ::: eff.toList.flatMap(_.flatMap(visit)) ::: visit(tresult)
      case WeededAst.Type.Apply(tpe1, tpe2, loc) => visit(tpe1) ++ visit(tpe2)
      case WeededAst.Type.True(loc) => Nil
      case WeededAst.Type.False(loc) => Nil
      case WeededAst.Type.Not(tpe, loc) => visit(tpe)
      case WeededAst.Type.And(tpe1, tpe2, loc) => visit(tpe1) ++ visit(tpe2)
      case WeededAst.Type.Or(tpe1, tpe2, loc) => visit(tpe1) ++ visit(tpe2)
      case WeededAst.Type.Complement(tpe, loc) => visit(tpe)
      case WeededAst.Type.Union(tpe1, tpe2, loc) => visit(tpe1) ++ visit(tpe2)
      case WeededAst.Type.Intersection(tpe1, tpe2, loc) => visit(tpe1) ++ visit(tpe2)
      case WeededAst.Type.Read(tpe, loc) => visit(tpe)
      case WeededAst.Type.Write(tpe, loc) => visit(tpe)
      case WeededAst.Type.Empty(_) => Nil
      case WeededAst.Type.Ascribe(tpe, _, _) => visit(tpe)
    }

    visit(tpe0)
  }

  /**
    * Returns the free variables in the given constraint `c0`.
    */
  private def freeVarsConstraint(c0: WeededAst.Constraint): List[Name.Ident] = c0 match {
    case WeededAst.Constraint(head, body, loc) => freeVarsHeadPred(head) ::: body.flatMap(freeVarsBodyPred)
  }

  /**
    * Returns the free variables in the given head predicate `h0`.
    */
  private def freeVarsHeadPred(h0: WeededAst.Predicate.Head): List[Name.Ident] = h0 match {
    case WeededAst.Predicate.Head.Atom(_, den, terms, loc) => terms.flatMap(freeVars)
  }

  /**
    * Returns the free variables in the given body predicate `b0`.
    */
  private def freeVarsBodyPred(b0: WeededAst.Predicate.Body): List[Name.Ident] = b0 match {
    case WeededAst.Predicate.Body.Atom(_, _, _, _, terms, _) => terms.flatMap(freeVars)
    case WeededAst.Predicate.Body.Guard(exp, _) => freeVars(exp)
    case WeededAst.Predicate.Body.Loop(_, exp, _) => freeVars(exp)
  }

  /**
    * Translates the given weeded annotation to a named annotation.
    */
  private def visitAnnotation(ann: WeededAst.Annotation, env0: Map[String, Symbol.VarSym], uenv0: UseEnv, tenv0: Map[String, Symbol.UnkindedTypeVarSym])(implicit flix: Flix): Validation[NamedAst.Annotation, NameError] = ann match {
    case WeededAst.Annotation(name, args, loc) =>
      mapN(traverse(args)(visitExp(_, env0, uenv0, tenv0))) {
        case as => NamedAst.Annotation(name, as, loc)
      }
  }

  /**
    * Performs naming on the given modifiers.
    *
    * Adds the `pub` modifier if in the root namespace.
    */
  private def visitModifiers(mod: Ast.Modifiers, ns0: Name.NName): Ast.Modifiers = {
    if (ns0.isRoot) {
      mod.asPublic
    } else {
      mod
    }
  }

  /**
    * Translates the given weeded attribute to a named attribute.
    */
  private def visitAttribute(attr: WeededAst.Attribute, uenv0: UseEnv, tenv0: Map[String, Symbol.UnkindedTypeVarSym])(implicit flix: Flix): Validation[NamedAst.Attribute, NameError] = attr match {
    case WeededAst.Attribute(ident, tpe0, loc) =>
      mapN(visitType(tpe0, uenv0, tenv0)) {
        case tpe => NamedAst.Attribute(ident, tpe, loc)
      }
  }

  /**
    * Translates the given weeded formal parameter to a named formal parameter.
    */
  private def visitFormalParam(fparam: WeededAst.FormalParam, uenv0: UseEnv, tenv0: Map[String, Symbol.UnkindedTypeVarSym])(implicit flix: Flix): Validation[NamedAst.FormalParam, NameError] = fparam match {
    case WeededAst.FormalParam(ident, mod, optType, loc) =>
      // Generate a fresh variable symbol for the identifier.
      val freshSym = Symbol.freshVarSym(ident, BoundBy.FormalParam)

      // Compute the type of the formal parameter or use the type variable of the symbol.
      val tpeVal = optType match {
        case None => NamedAst.Type.Var(freshSym.tvar.sym, loc).toSuccess
        case Some(t) => visitType(t, uenv0, tenv0)
      }

      val src = optType match {
        case None => Ast.TypeSource.Inferred
        case Some(_) => Ast.TypeSource.Ascribed
      }

      // Construct the formal parameter.
      mapN(tpeVal) {
        case tpe => NamedAst.FormalParam(freshSym, mod, tpe, src, loc)
      }
  }

  /**
    * Translates the given weeded predicate parameter to a named predicate parameter.
    */
  private def visitPredicateParam(pparam: WeededAst.PredicateParam, uenv0: UseEnv, tenv0: Map[String, Symbol.UnkindedTypeVarSym])(implicit flix: Flix): Validation[NamedAst.PredicateParam, NameError] = pparam match {
    case WeededAst.PredicateParam.PredicateParamUntyped(pred, loc) =>
      NamedAst.PredicateParam.PredicateParamUntyped(pred, loc).toSuccess

    case WeededAst.PredicateParam.PredicateParamWithType(pred, den, tpes, loc) =>
      mapN(traverse(tpes)(visitType(_, uenv0, tenv0))) {
        case ts => NamedAst.PredicateParam.PredicateParamWithType(pred, den, ts, loc)
      }
  }

  /**
    * Translates the given weeded JvmMethod to a named JvmMethod.
    */
  private def visitJvmMethod(method: WeededAst.JvmMethod, env: Map[String, Symbol.VarSym], uenv: UseEnv, tenv: Map[String, Symbol.UnkindedTypeVarSym])(implicit flix: Flix): Validation[NamedAst.JvmMethod, NameError] = method match {
    case WeededAst.JvmMethod(ident, fparams, exp0, tpe0, purAndEff0, loc) =>
      flatMapN(traverse(fparams)(visitFormalParam(_, uenv, tenv))) {
        case fparams =>
          val exp = visitExp(exp0, env ++ getVarEnv(fparams), uenv, tenv)
          val tpe = visitType(tpe0, uenv, tenv)
          val purAndEff = visitPurityAndEffect(purAndEff0, uenv, tenv)
          mapN(exp, tpe, purAndEff) {
            case (e, t, p) => NamedAst.JvmMethod(ident, fparams, e, t, p, loc)
          }
      }
  }

  /**
    * Returns the given `freeVars` less the `boundVars`.
    */
  private def filterBoundVars(freeVars: List[Name.Ident], boundVars: List[Name.Ident]): List[Name.Ident] = {
    freeVars.filter(n1 => !boundVars.exists(n2 => n1.name == n2.name))
  }

  /**
    * Returns `true` if the class types present in `expected` equals those in `actual`.
    */
  private def parameterTypeMatch(expected: List[Option[Class[_]]], actual: List[Class[_]]): Boolean =
    (expected zip actual) forall {
      case (None, _) => true
      case (Some(clazz1), clazz2) => clazz1 == clazz2
    }

  /**
    * Performs naming on the given formal parameters `fparam0` under the given environments `uenv0` and `tenv0`.
    */
  private def getFormalParams(fparams0: List[WeededAst.FormalParam], uenv0: UseEnv, tenv0: Map[String, Symbol.UnkindedTypeVarSym])(implicit flix: Flix): Validation[List[NamedAst.FormalParam], NameError] = {
    traverse(fparams0)(visitFormalParam(_, uenv0, tenv0))
  }


  /**
    * Performs naming on the given type parameter.
    */
  private def getTypeParam(tparam0: WeededAst.TypeParam)(implicit flix: Flix): NamedAst.TypeParam = tparam0 match {
    case WeededAst.TypeParam.Kinded(ident, kind) =>
      NamedAst.TypeParam.Kinded(ident, mkTypeVarSym(ident), kind, ident.loc)
    case WeededAst.TypeParam.Unkinded(ident) =>
      NamedAst.TypeParam.Unkinded(ident, mkTypeVarSym(ident), ident.loc)
  }

  /**
    * Performs naming on the given type parameters `tparam0` from the given cases `cases`.
    */
  private def getTypeParams(tparams0: WeededAst.TypeParams)(implicit flix: Flix): NamedAst.TypeParams = {
    tparams0 match {
      case WeededAst.TypeParams.Elided => NamedAst.TypeParams.Kinded(Nil)
      case WeededAst.TypeParams.Unkinded(tparams) => getExplicitTypeParams(tparams)
      case WeededAst.TypeParams.Kinded(tparams) => getExplicitKindedTypeParams(tparams)
    }
  }


  /**
    * Performs naming on the given type parameters `tparams0` from the given formal params `fparams` and overall type `tpe`.
    */
  private def getTypeParamsFromFormalParams(tparams0: WeededAst.TypeParams, fparams: List[WeededAst.FormalParam], tpe: WeededAst.Type, purAndEff: WeededAst.PurityAndEffect, uenv: UseEnv, tenv: Map[String, Symbol.UnkindedTypeVarSym])(implicit flix: Flix): NamedAst.TypeParams = {
    tparams0 match {
      case WeededAst.TypeParams.Elided => getImplicitTypeParamsFromFormalParams(fparams, tpe, purAndEff, tenv)
      case WeededAst.TypeParams.Unkinded(tparams0) => getExplicitTypeParams(tparams0)
      case WeededAst.TypeParams.Kinded(tparams0) => getExplicitKindedTypeParams(tparams0)

    }
  }

  /**
    * Names the explicit kinded type params.
    */
  private def getExplicitKindedTypeParams(tparams0: List[WeededAst.TypeParam.Kinded])(implicit flix: Flix): NamedAst.TypeParams.Kinded = {
    val tparams = tparams0.map {
      case WeededAst.TypeParam.Kinded(ident, kind) =>
        NamedAst.TypeParam.Kinded(ident, mkTypeVarSym(ident), kind, ident.loc)
    }
    NamedAst.TypeParams.Kinded(tparams)
  }

  /**
    * Returns the explicit unkinded type parameters from the given type parameter names and implicit type parameters.
    */
  private def getExplicitTypeParams(tparams0: List[WeededAst.TypeParam.Unkinded])(implicit flix: Flix): NamedAst.TypeParams.Unkinded = {
    val tparams = tparams0.map {
      case WeededAst.TypeParam.Unkinded(ident) =>
        NamedAst.TypeParam.Unkinded(ident, mkTypeVarSym(ident), ident.loc)
    }
    NamedAst.TypeParams.Unkinded(tparams)
  }

  /**
    * Returns the implicit type parameters constructed from the given types.
    */
  private def getImplicitTypeParamsFromTypes(types: List[WeededAst.Type])(implicit flix: Flix): NamedAst.TypeParams.Unkinded = {
    val tvars = types.flatMap(freeVars).distinct
    val tparams = tvars.map {
      ident => NamedAst.TypeParam.Unkinded(ident, mkTypeVarSym(ident), ident.loc)
    }
    NamedAst.TypeParams.Unkinded(tparams)
  }

  /**
    * Returns the implicit type parameters constructed from the given formal parameters and type.
    */
  private def getImplicitTypeParamsFromFormalParams(fparams: List[WeededAst.FormalParam], tpe: WeededAst.Type, purAndEff: WeededAst.PurityAndEffect, tenv: Map[String, Symbol.UnkindedTypeVarSym])(implicit flix: Flix): NamedAst.TypeParams = {
    // Compute the type variables that occur in the formal parameters.
    val fparamTvars = fparams.flatMap {
      case WeededAst.FormalParam(_, _, Some(tpe), _) => freeVarsInTenv(tpe, tenv)
      case WeededAst.FormalParam(_, _, None, _) => Nil
    }

    val tpeTvars = freeVarsInTenv(tpe, tenv)

    val WeededAst.PurityAndEffect(pur, eff) = purAndEff
    val purTvars = pur.toList.flatMap(freeVarsInTenv(_, tenv))
    val effTvars = eff.getOrElse(Nil).flatMap(freeVarsInTenv(_, tenv))

    val tparams = (fparamTvars ::: tpeTvars ::: purTvars ::: effTvars).distinct.map {
      ident => NamedAst.TypeParam.Unkinded(ident, mkTypeVarSym(ident), ident.loc)
    }

    NamedAst.TypeParams.Unkinded(tparams)
  }

  /**
    * Returns a variable environment constructed from the given formal parameters `fparams0`.
    */
  private def getVarEnv(fparams0: List[NamedAst.FormalParam]): Map[String, Symbol.VarSym] = {
    fparams0.foldLeft(Map.empty[String, Symbol.VarSym]) {
      case (macc, NamedAst.FormalParam(sym, _, _, _, _)) =>
        if (sym.isWild) macc else macc + (sym.text -> sym)
    }
  }

  /**
    * Returns a type environment constructed from the given type parameters `tparams0`.
    */
  private def getTypeEnv(tparams0: List[NamedAst.TypeParam]): Map[String, Symbol.UnkindedTypeVarSym] = {
    tparams0.map(p => p.name.name -> p.sym).toMap
  }

  /**
    * Disambiguate the given tag `tag0` with the given optional enum name `enumOpt0` under the given use environment `uenv0`.
    */
  private def getDisambiguatedTag(enumOpt0: Option[Name.QName], tag0: Name.Tag, uenv0: UseEnv): (Option[Name.QName], Name.Tag) = {
    enumOpt0 match {
      case None =>
        // Case 1: The tag is unqualified. Look it up in the use environment.
        uenv0.tags.get(tag0.name) match {
          case None =>
            // Case 1.1: The tag is unqualified and does not appear in the use environment. Leave it as is.
            (None, tag0)
          case Some((actualQName, actualTag)) =>
            // Case 1.2: The tag is unqualified and appears in the use environment. Use the actual qualified name and actual tag.
            (Some(actualQName), actualTag)
        }
      case Some(qname) =>
        // Case 2: The tag is qualified. Check if it fully-qualified.
        if (qname.isUnqualified) {
          // Case 2.1: The tag is only qualified by one name. Look it up in the use environment.
          uenv0.upperNames.get(qname.ident.name) match {
            case None =>
              // Case 2.1.1: The qualified name is not in the use environment. Do not touch it.
              (Some(qname), tag0)
            case Some(actualQName) =>
              // Case 2.1.2: The qualified name is in the use environment. Use it instead.
              (Some(actualQName), tag0)
          }
        } else {
          // Case 2.2: The tag is fully-qualified. Do not touch it.
          (Some(qname), tag0)
        }
    }
  }

  /**
    * Looks up the class or effect in the given UseEnv.
    */
  private def getClassOrEffect(qname: Name.QName, uenv0: UseEnv): Name.QName = {
    if (qname.isQualified) {
      qname
    } else {
      uenv0.upperNames.getOrElse(qname.ident.name, qname)
    }
  }

  /**
    * Gets the location of the symbol of the given def or sig.
    */
  private def getSymLocation(f: NamedAst.DefOrSig): SourceLocation = f match {
    case NamedAst.DefOrSig.Def(d) => d.sym.loc
    case NamedAst.DefOrSig.Sig(s) => s.sym.loc
  }

  /**
    * Creates a flexible unkinded type variable symbol from the given ident.
    */
  private def mkTypeVarSym(ident: Name.Ident)(implicit flix: Flix): Symbol.UnkindedTypeVarSym = {
    Symbol.freshUnkindedTypeVarSym(Ast.VarText.SourceText(ident.name), isRegion = false, ident.loc)
  }


  /**
    * Merges the given `uses` into the given use environment `uenv0`.
    */
  private def mergeUseEnvs(uses: List[WeededAst.Use], uenv0: UseEnv): Validation[UseEnv, NameError] = {

    Validation.fold(uses, uenv0) {
      case (uenv1, WeededAst.Use.UseLower(qname, alias, _)) =>
        val name = alias.name
        uenv1.lowerNames.get(name) match {
          case None => uenv1.addLower(name, qname).toSuccess
          case Some(otherQName) =>
            val loc1 = otherQName.loc
            val loc2 = qname.loc
            // NB: We report an error at both source locations.
            Failure(LazyList(
              NameError.DuplicateUseLower(name, loc1, loc2),
              NameError.DuplicateUseLower(name, loc2, loc1)
            ))
        }
      case (uenv1, WeededAst.Use.UseUpper(qname, alias, _)) =>
        val name = alias.name
        uenv1.upperNames.get(name) match {
          case None => uenv1.addUpper(name, qname).toSuccess
          case Some(otherQName) =>
            val loc1 = otherQName.loc
            val loc2 = qname.loc
            Failure(LazyList(
              // NB: We report an error at both source locations.
              NameError.DuplicateUseUpper(name, loc1, loc2),
              NameError.DuplicateUseUpper(name, loc2, loc1)
            ))
        }
      case (uenv1, WeededAst.Use.UseTag(qname, tag, alias, loc)) =>
        val name = alias.name
        uenv1.tags.get(name) match {
          case None => uenv1.addTag(name, qname, tag).toSuccess
          case Some((otherQName, otherTag)) =>
            val loc1 = otherTag.loc
            val loc2 = tag.loc
            Failure(LazyList(
              // NB: We report an error at both source locations.
              NameError.DuplicateUseTag(name, loc1, loc2),
              NameError.DuplicateUseTag(name, loc2, loc1)
            ))
        }
    }
  }

  /**
    * Companion object for the [[UseEnv]] class.
    */
  private object UseEnv {
    val empty: UseEnv = UseEnv(Map.empty, Map.empty, Map.empty)
  }

  /**
    * Represents an environment of "imported" names, including defs, types, and tags.
    */
  private case class UseEnv(lowerNames: Map[String, Name.QName], upperNames: Map[String, Name.QName], tags: Map[String, (Name.QName, Name.Tag)]) {
    /**
      * Binds the lowercase name `s` to the qualified name `n`.
      */
    def addLower(s: String, n: Name.QName): UseEnv = copy(lowerNames = lowerNames + (s -> n))

    /**
      * Binds the uppercase name `s` to the qualified name `n`.
      */
    def addUpper(s: String, n: Name.QName): UseEnv = copy(upperNames = upperNames + (s -> n))

    /**
      * Binds the tag name `s` to the qualified name `n` and tag `t`.
      */
    def addTag(s: String, n: Name.QName, t: Name.Tag): UseEnv = copy(tags = tags + (s -> (n, t)))
  }

}<|MERGE_RESOLUTION|>--- conflicted
+++ resolved
@@ -977,18 +977,11 @@
         case e => NamedAst.Expression.PutStaticField(className, fieldName, e, loc)
       }
 
-<<<<<<< HEAD
-    case WeededAst.Expression.NewObject(className, methods, loc) =>
-      mapN(traverse(methods)(visitJvmMethod(_, env0, uenv0, tenv0))) { case m =>
-        val name = s"Anon$$${flix.genSym.freshId()}"
-        NamedAst.Expression.NewObject(name, className, m, loc)
-=======
     case WeededAst.Expression.NewObject(tpe, methods, loc) =>
       mapN(visitType(tpe, uenv0, tenv0), traverse(methods)(visitJvmMethod(_, env0, uenv0, tenv0))) {
         case (tpe, ms) =>
           val name = s"Anon$$${flix.genSym.freshId()}"
           NamedAst.Expression.NewObject(name, tpe, ms, loc)
->>>>>>> 7c828b73
       }
 
     case WeededAst.Expression.NewChannel(exp, tpe, loc) =>
