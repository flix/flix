--- conflicted
+++ resolved
@@ -91,11 +91,7 @@
     val freeVars = computeVariableOrder(flexibleTypeVars)
 
     // Eliminate all variables.
-<<<<<<< HEAD
-    val res = Try {
-=======
     try {
->>>>>>> 7070781e
       val subst = successiveVariableElimination(query, freeVars)
 
       //    if (!subst.isEmpty) {
@@ -106,19 +102,13 @@
       //        println()
       //      }
       //    }
-<<<<<<< HEAD
-      subst
-    }
-    res
-  }.toOption
-=======
 
       Some(subst)
     } catch {
       case ex: BooleanUnificationException => None
     }
   }
->>>>>>> 7070781e
+
 
   /**
     * A heuristic used to determine the order in which to eliminate variable.
