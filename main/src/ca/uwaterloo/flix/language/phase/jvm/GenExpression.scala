--- conflicted
+++ resolved
@@ -31,17 +31,10 @@
 object GenExpression {
 
   /**
-<<<<<<< HEAD
     * Emits code for the given expression `exp0` to the given method `visitor` in the `currentClass`.
     */
-  private def compileExp(exp0: Expression, visitor: MethodVisitor, currentClass: JvmType.Reference, lenv0: Map[Symbol.LabelSym, Label], entryPoint: Label)(implicit root: Root, flix: Flix): () => Unit = exp0 match {
-    case Expression.Unit(loc) => () =>
-=======
-   * Emits code for the given expression `exp0` to the given method `visitor` in the `currentClass`.
-   */
   def compileExpression(exp0: Expression, visitor: MethodVisitor, currentClass: JvmType.Reference, lenv0: Map[Symbol.LabelSym, Label], entryPoint: Label)(implicit root: Root, flix: Flix): Unit = exp0 match {
     case Expression.Unit(loc) =>
->>>>>>> ca8e138d
       addSourceLine(visitor, loc)
       visitor.visitFieldInsn(GETSTATIC, JvmName.Unit.toInternalName, GenUnitClass.InstanceFieldName, JvmName.Unit.toDescriptor)
 
@@ -805,63 +798,30 @@
       compileExpression(exp, visitor, currentClass, lenv0, entryPoint)
       AsmOps.castIfNotPrim(visitor, JvmOps.getJvmType(tpe))
 
-<<<<<<< HEAD
-    case Expression.TryCatchHeader(exp, startOfTry, endOfTry, catchCases, tpe, loc) =>
+    case Expression.TryCatchHeader(exp, startOfTry, endOfTry, catchCases, _, loc) =>
+      addSourceLine(visitor, loc)
       val initNewLabelEnv = lenv0 + (startOfTry -> new Label()) + (endOfTry -> new Label())
       val newLabelEnv = catchCases.foldLeft(initNewLabelEnv) { case (env, (label, _)) => env + (label -> new Label()) }
       catchCases.foreach { case (label, clazz) => visitor.visitTryCatchBlock(newLabelEnv(startOfTry), newLabelEnv(endOfTry), newLabelEnv(label), asm.Type.getInternalName(clazz)) }
-      compileExp(exp, visitor, currentClass, newLabelEnv, entryPoint)
-
-    case Expression.TryCatch(exp, startOfBody, endOfBody, rules, _, loc) =>
-
-      // make sure inner handlers are added first
-      val innerCode = compileExp(exp, visitor, currentClass, lenv0, entryPoint)
-=======
-    case Expression.TryCatch(exp, rules, tpe, loc) =>
+      compileExpression(exp, visitor, currentClass, newLabelEnv, entryPoint)
+
+    case Expression.TryCatch(exp, startOfTry, endOfTry, rules, _, loc) =>
       // Add source line number for debugging.
       addSourceLine(visitor, loc)
->>>>>>> ca8e138d
 
       // Introduce a label after the try block and after all catch rules.
       val afterTryAndCatch = new Label()
 
-<<<<<<< HEAD
-      () =>
-        // Add source line number for debugging.
-        addSourceLine(visitor, loc)
-
-        // Emit code for the try block.
-        visitor.visitLabel(lenv0(startOfBody))
-        innerCode.apply()
-        visitor.visitLabel(lenv0(endOfBody))
-        visitor.visitJumpInsn(GOTO, afterTryAndCatch)
-
-        // Emit code for each catch rule.
-        for (CatchRule(sym, _, label, body) <- rules) {
-          // Emit the label.
-          visitor.visitLabel(lenv0(label))
-=======
-      // Introduce a label for each catch rule.
-      val rulesAndLabels = rules map {
-        case rule => rule -> new Label()
-      }
-
-      // Emit a try catch block for each catch rule.
-      for ((CatchRule(sym, clazz, body), handlerLabel) <- rulesAndLabels) {
-        visitor.visitTryCatchBlock(beforeTryBlock, afterTryBlock, handlerLabel, asm.Type.getInternalName(clazz))
-      }
-
       // Emit code for the try block.
-      visitor.visitLabel(beforeTryBlock)
+      visitor.visitLabel(lenv0(startOfTry))
       compileExpression(exp, visitor, currentClass, lenv0, entryPoint)
-      visitor.visitLabel(afterTryBlock)
+      visitor.visitLabel(lenv0(endOfTry))
       visitor.visitJumpInsn(GOTO, afterTryAndCatch)
 
       // Emit code for each catch rule.
-      for ((CatchRule(sym, clazz, body), handlerLabel) <- rulesAndLabels) {
+      for (CatchRule(sym, _, label, body) <- rules) {
         // Emit the label.
-        visitor.visitLabel(handlerLabel)
->>>>>>> ca8e138d
+        visitor.visitLabel(lenv0(label))
 
         // Store the exception in a local variable.
         val istore = AsmOps.getStoreInstruction(JvmType.Object)
