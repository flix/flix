--- conflicted
+++ resolved
@@ -875,47 +875,21 @@
     * Get completions for java imports.
     */
   private def getImportCompletions()(implicit context: Context, root: TypedAst.Root): Iterable[CompletionItem] = {
-<<<<<<< HEAD
     if (root == null) Nil else getImportNewCompletions() ++ getImportMethodCompletions()
-=======
-    if (root == null) Nil else getImportNewCompletions()
->>>>>>> c35337a1
   }
 
   /**
     * Get completions for importing java constructors.
     */
   private def getImportNewCompletions()(implicit context: Context): Iterable[CompletionItem] = {
-<<<<<<< HEAD
     val regex = raw"\s*import\s+new\s+(.*)".r
-=======
-    val regex = raw"\s*.*import\s+new\s+(.*)".r
->>>>>>> c35337a1
     context.prefix match {
       case regex(clazz) => {
         try {
           val clazzObject = java.lang.Class.forName(clazz)
-<<<<<<< HEAD
           // Gets the name of the type excluding the package to use as a suggestion for the name of the constructor.
           val className = clazz.split('.').last
           clazzObject.getConstructors().map(constructor => executableCompletion(constructor, clazz, Some(s"new$className")))
-=======
-          clazzObject.getConstructors().map(constructor => {
-            val types = constructor.getParameters().map(param => convertJavaClassToFlixType(param.getType())).mkString("(", ", ", ")")
-            // Gets the name of the type excluding the package to use as a suggestion for the name of the constructor.
-            val className = clazz.split('.').last
-            val label = s"$clazz$types"
-            val replace = s"$clazz$types: ${convertJavaClassToFlixType(clazzObject)} \\ IO as $${0:new$className};"
-            CompletionItem(
-              label = label,
-              // Prioritise constructors with fewer parameters.
-              sortText = Priority.high(s"${constructor.getParameterCount()}$label"),
-              textEdit = TextEdit(context.range, replace),
-              documentation = None,
-              insertTextFormat = InsertTextFormat.Snippet,
-              kind = CompletionItemKind.Constructor)
-          })
->>>>>>> c35337a1
         }
         catch {
           //If the user did not type a valid class or is not finished typing it we do not show any completion suggestions
@@ -927,7 +901,6 @@
   }
 
   /**
-<<<<<<< HEAD
     * Get completions for method imports (both static and instance methods)
     */
   private def getImportMethodCompletions()(implicit context: Context): Iterable[CompletionItem] = {
@@ -1000,8 +973,6 @@
   }
 
   /**
-=======
->>>>>>> c35337a1
     * Converts a Java Class Object into a string representing the type in flix syntax. 
     * I.e. java.lang.String => String, byte => Int8, java.lang.Object[] => Array[##java.lang.Object, false].
     */
