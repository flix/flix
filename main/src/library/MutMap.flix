/*
 * Copyright 2020 Magnus Madsen
 *
 * Licensed under the Apache License, Version 2.0 (the "License");
 * you may not use this file except in compliance with the License.
 * You may obtain a copy of the License at
 *
 *   http://www.apache.org/licenses/LICENSE-2.0
 *
 * Unless required by applicable law or agreed to in writing, software
 * distributed under the License is distributed on an "AS IS" BASIS,
 * WITHOUT WARRANTIES OR CONDITIONS OF ANY KIND, either express or implied.
 * See the License for the specific language governing permissions and
 * limitations under the License.
 */

///
/// The Mutable Map type.
///
opaque type MutMap[k: Type, v: Type, r: Region] = ScopedRef[Map[k, v], r]

instance Scoped[MutMap[k, v]] {
    pub def regionOf(_: MutMap[k, v, r]): Region[r] = () as Region[r]
}

instance Newable[MutMap[k, v]] {
    pub def new(r: Region[r]): MutMap[k, v, r] \ Write(r) = MutMap.emptyWithRegion(r)
}

namespace MutMap {

    ///
    /// Placeholder function until `new MutMap(static)` is implemented
    ///
    pub def empty(): MutMap[k, v, Impure] & Impure =
        MutMap(ref Map.empty())

    ///
    /// Returns a fresh empty mutable map.
    ///
    pub def emptyWithRegion(r: Region[r]): MutMap[k, v, r] \ Write(r) =
        MutMap(ref Map.empty() @ r)

    ///
    /// Returns `true` if and only if the mutable map `m` contains the key `k`.
    ///
    pub def memberOf(k: k, m: MutMap[k, v, r]): Bool \ Read(r) with Order[k] =
        let MutMap(mm) = m;
        Map.memberOf(k, deref mm)

    ///
    /// Returns `true` if and only if `m` is the empty map.
    ///
    pub def isEmpty(m: MutMap[k, v, r]): Bool \ Read(r) =
        let MutMap(mm) = m;
        Map.isEmpty(deref mm)

    ///
    /// Optionally finds `k -> v` where `k` is the smallest key according to the `Order` instance of `k`.
    ///
    /// Returns `None` if `m` is empty.
    ///
    pub def minimumKey(m: MutMap[k, v, r]): Option[(k, v)] \ Read(r) =
        let MutMap(mm) = m;
        Map.minimumKey(deref mm)

    ///
    /// Optionally finds `k => v` where `k` is the smallest key according to the given comparator `cmp`.
    ///
    /// Returns `None` if `m` is empty.
    ///
    /// Purity reflective: Runs in parallel when given a pure function `cmp`.
    ///
    @ParallelWhenPure
    pub def minimumKeyBy(cmp: (k, k) -> Comparison & ef, m: MutMap[k, v, r]): Option[(k, v)] \ { ef, Read(r) } =
        let MutMap(mm) = m;
        Map.minimumKeyBy(cmp, deref mm)

    ///
    /// Optionally finds `k => v` where `v` is the smallest value.
    ///
    /// Returns `None` if `m` is empty.
    ///
    @Parallel
    pub def minimumValue(m: MutMap[k, v, r]): Option[(k, v)] \ Read(r) with Order[v] =
        let MutMap(mm) = m;
        Map.minimumValue(deref mm)

    ///
    /// Optionally finds `k => v` where `v` is the smallest value according to the given comparator `cmp`.
    ///
    /// Returns `None` if `m` is empty.
    ///
    /// Purity reflective: Runs in parallel when given a pure function `cmp`.
    ///
    @ParallelWhenPure
    pub def minimumValueBy(cmp: (v, v) -> Comparison & ef, m: MutMap[k, v, r]): Option[(k, v)] \ { ef, Read(r) } =
        let MutMap(mm) = m;
        Map.minimumValueBy(cmp, deref mm)

    ///
    /// Optionally finds `k => v` where `k` is the largest key according to the `Order` instance of `k`.
    ///
    /// Returns `None` if `m` is empty.
    ///
    pub def maximumKey(m: MutMap[k, v, r]): Option[(k, v)] \ Read(r) =
        let MutMap(mm) = m;
        Map.maximumKey(deref mm)

    ///
    /// Optionally finds `k => v` where `k` is the largest key according to the given comparator `cmp`.
    ///
    /// Returns `None` if `m` is empty.
    ///
    /// Purity reflective: Runs in parallel when given a pure function `f`.
    ///
    @ParallelWhenPure
    pub def maximumKeyBy(cmp: (k, k) -> Comparison & ef, m: MutMap[k, v, r]): Option[(k, v)] \ { ef, Read(r) } =
        let MutMap(mm) = m;
        Map.maximumKeyBy(cmp, deref mm)

    ///
    /// Optionally finds `k => v` where `v` is the largest value.
    ///
    /// Returns `None` if `m` is empty.
    ///
    @Parallel
    pub def maximumValue(m: MutMap[k, v, r]): Option[(k, v)] \ Read(r) with Order[v] =
        let MutMap(mm) = m;
        Map.maximumValue(deref mm)

    ///
    /// Optionally finds `k => v` where `v` is the largest value according to the given comparator `cmp`.
    ///
    /// Returns `None` if `m` is empty.
    ///
    /// Purity reflective: Runs in parallel when given a pure function `cmp`.
    ///
    @ParallelWhenPure
    pub def maximumValueBy(cmp: (v, v) -> Comparison & ef, m: MutMap[k, v, r]): Option[(k, v)] \ { ef, Read(r) } =
        let MutMap(mm) = m;
        Map.maximumValueBy(cmp, deref mm)

    ///
    /// Returns the keys of the mutable map `m`.
    ///
    pub def keysOf(m: MutMap[k, v, r]): Set[k] \ Read(r) with Order[k] =
        let MutMap(mm) = m;
        Map.keysOf(deref mm)

    ///
    /// Returns the values of the mutable map `m`.
    ///
    pub def valuesOf(m: MutMap[k, v, r]): List[v] \ Read(r) =
        let MutMap(mm) = m;
        Map.valuesOf(deref mm)

    ///
    /// Returns the size of the mutable map `m`.
    ///
    pub def size(m: MutMap[k, v, r]): Int32 \ Read(r) =
        let MutMap(mm) = m;
        Map.size(deref mm)

    ///
    /// Returns `Some(v)` if `k -> v` is in the mutable map `m`.
    ///
    /// Otherwise returns `None`.
    ///
    pub def get(k: k, m: MutMap[k, v, r]): Option[v] \ Read(r) with Order[k] =
        let MutMap(mm) = m;
        Map.get(k, deref mm)

    ///
    /// Returns `v` if `k -> v` is in the mutable map `m`.
    ///
    /// Otherwise returns `d`.
    ///
    pub def getWithDefault(k: k, d: v, m: MutMap[k, v, r]): v \ Read(r) with Order[k] =
        let MutMap(mm) = m;
        Map.getWithDefault(k, d, deref mm)

    ///
    /// Updates the mutable map `m` with the binding `k -> v`. Replaces any existing binding.
    ///
    pub def put!(k: k, v: v, m: MutMap[k, v, r]): Unit \ { Read(r), Write(r) } with Order[k] =
        let MutMap(mm) = m;
        mm := Map.insert(k, v, deref mm)

    ///
    /// Updates the mutable map `m` with the binding `k -> f(v, v1)` if `k -> v1` is in `m`.
    ///
    /// Otherwise updates the mutable map `m` with the binding `k -> v`.
    ///
    pub def putWith!(f: (v, v) -> v & ef, k: k, v: v, m: MutMap[k, v, r]): Unit \ { ef, Read(r), Write(r) } with Order[k] =
        let MutMap(mm) = m;
        mm := Map.insertWith(f, k, v, deref mm)

    ///
    /// Updates the mutable map `m` with `k -> f(v)` if `k -> v` is in `m`.
    ///
    /// Otherwise leaves the map is unchanged.
    ///
    pub def adjust!(f: v -> v & ef, k: k, m: MutMap[k, v, r]): Unit \ { ef, Read(r), Write(r) } with Order[k] =
        adjustWithKey!((_, v1) -> f(v1), k, m)

    ///
    /// Updates the mutable map `m` with `k -> f(k, v)` if `k -> v` is in `m`.
    ///
    /// Otherwise leaves the map is unchanged.
    ///
    pub def adjustWithKey!(f: (k, v) -> v & ef, k: k, m: MutMap[k, v, r]): Unit \ { ef, Read(r), Write(r) } with Order[k] =
        let MutMap(mm) = m;
        mm := Map.adjustWithKey(f, k, deref mm)

    ///
    /// Removes all mappings from the mutable map `m`.
    ///
    pub def clear!(m: MutMap[k, v, r]): Unit \ { Read(r), Write(r) } =
        let MutMap(mm) = m;
        mm := Map.empty()

    ///
    /// Returns `v` if `k -> v` is in the mutable map `m`.
    ///
    /// Otherwise updates the mutable map `m` with a new mapping `k -> d` and returns d.
    ///
    pub def getOrElsePut!(k: k, d: v, m: MutMap[k, v, r]): v \ { Read(r), Write(r) } with Order[k] =
        let MutMap(mm) = m;
        match Map.get(k, deref mm) {
            case None    => mm := Map.insert(k, d, deref mm); d
            case Some(v) => v
        }

    ///
    /// Merges the mutable map `m1` into the mutable map `m2` in a left-biased manner.
    ///
    /// That is, key collisions are resolved by taking the mapping from `m1`.
    ///
    pub def merge!(m1: MutMap[k, v, r], m2: MutMap[k, v, r]): Unit \ { Read(r), Write(r) } with Order[k] =
        mergeWithKey!((_, v1, _) -> v1, m1, m2)

    ///
    /// Merges the mutable map `m1` into the mutable map `m2` where key collisions are resolved with the merge function `f`.
    ///
    pub def mergeWith!(f: (v, v) -> v & ef, m1: MutMap[k, v, r], m2: MutMap[k, v, r]): Unit \ { ef, Read(r), Write(r) } with Order[k] =
        mergeWithKey!(_ -> f, m1, m2)

    ///
    /// Merges the mutable map `m1` into the mutable map `m2` where key collisions are resolved with the merge function `f`, taking both the key and values.
    ///
    pub def mergeWithKey!(f: (k, v, v) -> v & ef, m1: MutMap[k, v, r], m2: MutMap[k, v, r]): Unit \ { ef, Read(r), Write(r) } with Order[k] =
        let MutMap(mm1) = m1;
        let MutMap(mm2) = m2;
        mm2 := Map.unionWithKey(f, deref mm1, deref mm2)

    ///
    /// Removes all mappings `k -> v` from the mutable map `m` where `v` does not satisfy the predicate function `f`.
    ///
    /// The function `f` must be pure.
    ///
    pub def refine!(f: v -> Bool, m: MutMap[k, v, r]): Unit \ { Read(r), Write(r) } with Order[k] =
        refineWithKey!(_ -> f, m)

    ///
    /// Removes all mappings `k -> v` from the mutable map `m` where `(k, v)` does not satisfy the predicate function `f`.
    ///
    /// The function `f` must be pure.
    ///
    pub def refineWithKey!(f: (k, v) -> Bool, m: MutMap[k, v, r]): Unit \ { Read(r), Write(r) } with Order[k] =
        let MutMap(mm) = m;
        mm := Map.filterWithKey(f, deref mm)

    ///
    /// Removes the mapping `k` from the mutable map `m`.
    ///
    /// Leaves the map unchanged if the mutable map `m` does not contain any mapping for `k`.
    ///
    pub def remove!(k: k, m: MutMap[k, v, r]): Unit \ { Read(r), Write(r) } with Order[k] =
        let MutMap(mm) = m;
        mm := Map.remove(k, deref mm)

    ///
    /// Applies the function `f` to every value in the mutable map `m`.
    ///
    pub def transform!(f: v -> v & ef, m: MutMap[k, v, r]): Unit \ { ef, Read(r), Write(r) } with Order[k] =
        let MutMap(mm) = m;
        mm := Map.map(f, deref mm)

    ///
    /// Applies the function `f` to every value in the mutable map `m`.
    ///
    pub def transformWithKey!(f: (k, v) -> v & ef, m: MutMap[k, v, r]): Unit \ { ef, Read(r), Write(r) } with Order[k] =
        let MutMap(mm) = m;
        mm := Map.mapWithKey(f, deref mm)

    ///
    /// Returns `true` if and only if all mappings in the mutable map `m1` occur in the mutable map `m2`.
    ///
    pub def isSubmapOf(m1: MutMap[k, v, r1], m2: MutMap[k, v, r2]): Bool \ { Read(r1, r2) } with Order[k], Eq[v] =
        let MutMap(mm1) = m1;
        let MutMap(mm2) = m2;
        Map.isSubmapOf(deref mm1, deref mm2)

    ///
    /// Returns `true` if and only if all mappings in the mutable map `m1` occur in the mutable map `m2` and `m1 != m2`.
    ///
    pub def isProperSubmapOf(m1: MutMap[k, v, r1], m2: MutMap[k, v, r2]): Bool \ { Read(r1, r2) } with Order[k], Eq[v] =
        let MutMap(mm1) = m1;
        let MutMap(mm2) = m2;
        Map.isProperSubmapOf(deref mm1, deref mm2)

    ///
    /// Alias for `findLeft`.
    ///
    /// The function `f` must be pure.
    ///
    pub def find(f: (k, v) -> Bool, m: MutMap[k, v, r]): Option[(k, v)] \ Read(r) =
        findLeft(f, m)

    ///
    /// Optionally returns the first mapping of the mutable map `m` that satisfies the predicate function `f` when searching from left to right.
    ///
    /// The function `f` must be pure.
    ///
    pub def findLeft(f: (k, v) -> Bool, m: MutMap[k, v, r]): Option[(k, v)] \ Read(r) =
        let MutMap(mm) = m;
        Map.findLeft(f, deref mm)

    ///
    /// Optionally returns the first mapping of the mutable map `m` that satisfies the predicate function `f` when searching from right to left.
    ///
    /// The function `f` must be pure.
    ///
    pub def findRight(f: (k, v) -> Bool, m: MutMap[k, v, r]): Option[(k, v)] \ Read(r) =
        let MutMap(mm) = m;
        Map.findRight(f, deref mm)

    ///
    /// Returns a map with mappings `k => f(v)` for every `k => v` in `m`.
    ///
    /// Purity reflective: Runs in parallel when given a pure function `f`.
    ///
    @ParallelWhenPure
    pub def map(f: v1 -> v2 & ef, m: MutMap[k, v1, r]): MutMap[k, v2, r] \ { ef, Read(r), Write(r) } =
        mapWithKey(_ -> f, m)

    ///
    /// Returns a map with mappings `k => f(k, v)` for every `k => v` in `m`.
    ///
    /// Purity reflective: Runs in parallel when given a pure function `f`.
    ///
    @ParallelWhenPure
    pub def mapWithKey(f: (k, v1) -> v2 & ef, m: MutMap[k, v1, r]): MutMap[k, v2, r] \ { ef, Read(r), Write(r) } =
        let MutMap(mm) = m;
        MutMap(ref Map.mapWithKey(f, deref mm) @ Scoped.regionOf(m))

    ///
    /// Alias for `foldLeftWithKey`.
    ///
    pub def foldWithKey(f: (b, k, v) -> b & ef, i: b, m: MutMap[k, v, r]): b \ { ef, Read(r) }  =
        foldLeftWithKey(f, i, m)

    ///
    /// Applies `f` to a start value `i` and all values in the mutable map `m` going from left to right.
    ///
    /// That is, the result is of the form: `f(...f(f(i, v1), v2)..., vn)`.
    ///
    pub def foldLeft(f: (b, v) -> b & ef, i: b, m: MutMap[k, v, r]): b \ { ef, Read(r) } =
        let MutMap(mm) = m;
        Map.foldLeft(f, i, deref mm)

    ///
    /// Applies `f` to a start value `i` and all key-value pairs in the mutable map `m` going from left to right.
    ///
    /// That is, the result is of the form: `f(...f(k2, f(k1, i, v1), v2)..., vn)`.
    ///
    pub def foldLeftWithKey(f: (b, k, v) -> b & ef, i: b, m: MutMap[k, v, r]): b \ { ef, Read(r) } =
        let MutMap(mm) = m;
        Map.foldLeftWithKey(f, i, deref mm)

    ///
    /// Applies `f` to a start value `z` and all values in the mutable map `m` going from right to left.
    ///
    /// That is, the result is of the form: `f(v1, ...f(vn-1, f(vn, z)))`.
    /// A `foldRight` allows early termination by not calling the continuation.
    ///
<<<<<<< HEAD
    pub def foldRight(f: (v, Unit -> b & ef) -> b & ef, z: b, m: MutMap[k, v]): b & Impure =
        foldRightWithKey((_, v, b) -> f(v, b), z, m)
=======
    pub def foldRight(f: (v, b) -> b & ef, i: b, m: MutMap[k, v, r]): b \ { ef, Read(r) } =
        foldRightWithKey((_, v, b) -> f(v, b), i, m)
>>>>>>> 7a1256f8

    ///
    /// Applies `f` to a start value `z` and all key-value pairs in the mutable map `m` going from right to left.
    ///
    /// That is, the result is of the form: `f(k1, v1, ...f(kn-1, vn-1, f(kn, vn, z)))`.
    ///
<<<<<<< HEAD
    pub def foldRightWithKey(f: (k, v, Unit -> b & ef) -> b & ef, z: b, m: MutMap[k, v]): b & Impure =
        let MutMap(mm) = m;
        Map.foldRightWithKey(f, z, deref mm)
=======
    pub def foldRightWithKey(f: (k, v, b) -> b & ef, i: b, m: MutMap[k, v, r]): b \ { ef, Read(r) } =
        let MutMap(mm) = m;
        Map.foldRightWithKey(f, i, deref mm)

    ///
    /// Lazily applies `f` to a start value `s` and all elements in `m` going from right to left.
    ///
    /// That is, the result is of the form: `f(x1, ...lazy f(xn-1, lazy f(xn, s))...)`.
    /// The foldRightLazy function exists to allow early termination of a fold.
    ///
    pub def foldRightLazy(f: (v, Lazy[b]) -> b, i: b, m: MutMap[k, v, r]): b \ Read(r) =
        let MutMap(mm) = m;
        Map.foldRightLazy(f, i, deref mm)
>>>>>>> 7a1256f8

    ///
    /// Applies `f` to all values in the mutable map `m` going from left to right until a single value `v` is obtained. Returns `Some(v)`.
    ///
    /// That is, the result is of the form: `Some(f(...f(f(v1, v2), v3)..., vn))`
    ///
    /// Returns `None` if `m` is the empty map.
    ///
    pub def reduceLeft(f: (v, v) -> v & ef, m: MutMap[k, v, r]): Option[v] \ { ef, Read(r) } =
        let MutMap(mm) = m;
        Map.reduceLeft(f, deref mm)

    ///
    /// Applies `f` to all mappings in the mutable map `m` going from left to right until a single mapping `(k, v)` is obtained. Returns `Some((k, v))`.
    ///
    /// That is, the result is of the form: `Some(f(...f(f(k1, v1, k2, v2), k3, v3)..., kn, vn))`
    ///
    /// Returns `None` if `m` is the empty map.
    ///
    pub def reduceLeftWithKey(f: (k, v, k, v) -> (k, v) & ef, m: MutMap[k, v, r]): Option[(k, v)] \ { ef, Read(r) } =
        let MutMap(mm) = m;
        Map.reduceLeftWithKey(f, deref mm)

    ///
    /// Applies `f` to all values in the mutable map `m` going from right to left until a single value `v` is obtained. Returns `Some(v)`.
    ///
    /// That is, the result is of the form: `Some(f(v1, ...f(vn-2, f(vn-1, vn))...))`
    ///
    /// Returns `None` if `m` is the empty map.
    ///
    pub def reduceRight(f: (v, v) -> v & ef, m: MutMap[k, v, r]): Option[v] \ { ef, Read(r) } =
        let MutMap(mm) = m;
        Map.reduceRight(f, deref mm)

    ///
    /// Applies `f` to all mappings in the mutable map `m` going from right to left until a single mapping `(k, v)` is obtained. Returns `Some((k, v))`.
    ///
    /// That is, the result is of the form: `Some(f(k1, v1, ...f(kn-2, vn-2, f(kn-1, vn-1, kn, vn))...))`
    ///
    /// Returns `None` if `m` is the empty map.
    ///
    pub def reduceRightWithKey(f: (k, v, k, v) -> (k, v) & ef, m: MutMap[k, v, r]): Option[(k, v)] \ { ef, Read(r) } =
        let MutMap(mm) = m;
        Map.reduceRightWithKey(f, deref mm)

    ///
    /// Returns the number of mappings in the mutable map `m` that satisfy the predicate function `f`.
    ///
    /// Purity reflective: Runs in parallel when given a pure function `f`.
    ///
    @ParallelWhenPure
    pub def count(f: (k, v) -> Bool & ef, m: MutMap[k, v, r]): Int32 \ { ef, Read(r) } =
        let MutMap(mm) = m;
        Map.count(f, deref mm)

    ///
    /// Returns the sum of all keys in the map `m`.
    ///
    pub def sumKeys(m: MutMap[Int32, v, r]): Int32 \ Read(r) =
        let MutMap(mm) = m;
        Map.sumKeys(deref mm)

    ///
    /// Returns the sum of all values in the map `m`.
    ///
    pub def sumValues(m: MutMap[k, Int32, r]): Int32 \ Read(r) =
        let MutMap(mm) = m;
        Map.sumValues(deref mm)

    ///
    /// Returns the sum of all key-value pairs `k => v` in the map `m` according to the function `f`.
    ///
    /// Purity reflective: Runs in parallel when given a pure function `f`.
    ///
    @ParallelWhenPure
    pub def sumWith(f: (k, v) -> Int32 & ef, m: MutMap[k, v, r]): Int32 \ { ef, Read(r) } =
        let MutMap(mm) = m;
        Map.sumWith(f, deref mm)

    ///
    /// Returns the product of all keys in the mutable map `m`.
    ///
    pub def productKeys(m: MutMap[Int32, v, r]): Int32 \ Read(r) =
        let MutMap(mm) = m;
        Map.productKeys(deref mm)

    ///
    /// Returns the product of all values in the mutable map `m`.
    ///
    pub def productValues(m: MutMap[k, Int32, r]): Int32 \ Read(r) =
        let MutMap(mm) = m;
        Map.productValues(deref mm)

    ///
    /// Returns the product of all key-value pairs `k => v` in the mutable map `m` according to the function `f`.
    ///
    /// Purity reflective: Runs in parallel when given a pure function `f`.
    ///
    @ParallelWhenPure
    pub def productWith(f: (k, v) -> Int32 & ef, m: MutMap[k, v, r]): Int32 \ { ef, Read(r) } =
        let MutMap(mm) = m;
        Map.productWith(f, deref mm)

    ///
    /// Returns `true` if and only if at least one mapping in the mutable map `m` satisfies the predicate function `f`.
    ///
    /// Returns `false` if `m` is the empty map.
    ///
    /// The function `f` must be pure.
    ///
    pub def exists(f: (k, v) -> Bool, m: MutMap[k, v, r]): Bool \ Read(r) =
        let MutMap(mm) = m;
        Map.exists(f, deref mm)

    ///
    /// Returns `true` if and only if all mappings in the mutable map `m` satisfy the predicate function `f`.
    ///
    /// Returns `true` if `m` is the empty map.
    ///
    /// The function `f` must be pure.
    ///
    pub def forall(f: (k, v) -> Bool, m: MutMap[k, v, r]): Bool \ Read(r) =
        let MutMap(mm) = m;
        Map.forall(f, deref mm)

    ///
    /// Returns a shallow copy of the mutable map `m`.
    ///
    pub def copy(m: MutMap[k, v, r]): MutMap[k, v, r] \ { Read(r), Write(r) } =
        let MutMap(mm) = m;
        MutMap(ref (deref mm) @ Scoped.regionOf(m))

    ///
    /// Returns the mutable map `m` as an immutable map.
    ///
    pub def toMap(m: MutMap[k, v, r]): Map[k, v] \ Read(r) =
        let MutMap(mm) = m;
        deref mm

    ///
    /// Returns the mutable map `m` as a list of key-value pairs.
    ///
    pub def toList(m: MutMap[k, v, r]): List[(k, v)] \ Read(r) =
        let MutMap(mm) = m;
        Map.toList(deref mm)

    ///
    /// Returns the mutable map `m` as a set of key-value pairs.
    ///
    pub def toSet(m: MutMap[k, v, r]): Set[(k, v)] \ Read(r) with Order[k], Order[v] =
        let MutMap(mm) = m;
        Map.toSet(deref mm)

    ///
    /// Applies `f` to every element in the mutable map `m`.
    ///
    pub def foreach(f: (k, v) -> Unit & ef, m: MutMap[k, v, r]): Unit \ { ef, Read(r) } =
        let MutMap(mm) = m;
        Map.foreach(f, deref mm)

    ///
    /// Extracts a range of key-value pairs from the mutable map `m`.
    ///
    /// That is, the result is a list of all pairs `(k, v)` where `p(k)` returns `Equal`.
    ///
    pub def query(p: k -> Comparison, m: MutMap[k, v, r]): List[(k, v)] \ Read(r) =
        let MutMap(mm) = m;
        Map.query(p, deref mm)

    ///
    /// Applies `f` to all key-value pairs `(k, v)` in the mutable map `m` where `p(k)` returns `EqualTo`.
    ///
    /// The function `f` must be impure.
    ///
    pub def queryWith(p: k -> Comparison, f: (k, v) -> Unit & ef, m: MutMap[k, v, r]): Unit \ { ef, Read(r) } =
        let MutMap(mm) = m;
        Map.queryWith(p, f, deref mm)

    ///
    /// Returns `true` if MutMaps `a` and `b` have the same elements, i.e. are structurally equal.
    ///
    pub def sameElements(a: MutMap[k, v, r], b: MutMap[k, v, r]): Bool \ Read(r) with Order[k], Eq[v] =
        (MutMap.isSubmapOf(a, b) and MutMap.isSubmapOf(b, a))

    ///
    /// Returns the concatenation of the string representation of each key `k`
    /// in `m` with `sep` inserted between each element.
    ///
    pub def joinKeys(sep: String, m: MutMap[k, v, r]): String \ Read(r) with ToString[k] =
        let MutMap(mm) = m;
        Map.joinKeys(sep, deref mm)

    ///
    /// Returns the concatenation of the string representation of each value `v`
    /// in `m` with `sep` inserted between each element.
    ///
    pub def joinValues(sep: String, m: MutMap[k, v, r]): String \ Read(r) with ToString[v] =
        let MutMap(mm) = m;
        Map.joinValues(sep, deref mm)

    ///
    /// Returns the concatenation of the string representation of each key-value pair
    /// `k => v` in `m` according to `f` with `sep` inserted between each element.
    ///
    pub def joinWith(f: (k, v) -> String & ef, sep: String, m: MutMap[k, v, r]): String \ { ef, Read(r) } =
        let MutMap(mm) = m;
        Map.joinWith(f, sep, deref mm)

}<|MERGE_RESOLUTION|>--- conflicted
+++ resolved
@@ -385,38 +385,17 @@
     /// That is, the result is of the form: `f(v1, ...f(vn-1, f(vn, z)))`.
     /// A `foldRight` allows early termination by not calling the continuation.
     ///
-<<<<<<< HEAD
-    pub def foldRight(f: (v, Unit -> b & ef) -> b & ef, z: b, m: MutMap[k, v]): b & Impure =
+    pub def foldRight(f: (v, Unit -> b & ef) -> b & ef, z: b, m: MutMap[k, v, r]): b \ { ef, Read(r) } =
         foldRightWithKey((_, v, b) -> f(v, b), z, m)
-=======
-    pub def foldRight(f: (v, b) -> b & ef, i: b, m: MutMap[k, v, r]): b \ { ef, Read(r) } =
-        foldRightWithKey((_, v, b) -> f(v, b), i, m)
->>>>>>> 7a1256f8
 
     ///
     /// Applies `f` to a start value `z` and all key-value pairs in the mutable map `m` going from right to left.
     ///
     /// That is, the result is of the form: `f(k1, v1, ...f(kn-1, vn-1, f(kn, vn, z)))`.
     ///
-<<<<<<< HEAD
-    pub def foldRightWithKey(f: (k, v, Unit -> b & ef) -> b & ef, z: b, m: MutMap[k, v]): b & Impure =
+    pub def foldRightWithKey(f: (k, v, Unit -> b & ef) -> b & ef, z: b, m: MutMap[k, v, r]): b \ { ef, Read(r) } =
         let MutMap(mm) = m;
         Map.foldRightWithKey(f, z, deref mm)
-=======
-    pub def foldRightWithKey(f: (k, v, b) -> b & ef, i: b, m: MutMap[k, v, r]): b \ { ef, Read(r) } =
-        let MutMap(mm) = m;
-        Map.foldRightWithKey(f, i, deref mm)
-
-    ///
-    /// Lazily applies `f` to a start value `s` and all elements in `m` going from right to left.
-    ///
-    /// That is, the result is of the form: `f(x1, ...lazy f(xn-1, lazy f(xn, s))...)`.
-    /// The foldRightLazy function exists to allow early termination of a fold.
-    ///
-    pub def foldRightLazy(f: (v, Lazy[b]) -> b, i: b, m: MutMap[k, v, r]): b \ Read(r) =
-        let MutMap(mm) = m;
-        Map.foldRightLazy(f, i, deref mm)
->>>>>>> 7a1256f8
 
     ///
     /// Applies `f` to all values in the mutable map `m` going from left to right until a single value `v` is obtained. Returns `Some(v)`.
