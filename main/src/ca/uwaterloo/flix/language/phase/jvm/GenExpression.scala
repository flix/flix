--- conflicted
+++ resolved
@@ -1457,46 +1457,11 @@
       case DirectContext(_, _, _, _) =>
         throw InternalCompilerException("unexpected do-expression in direct method context", loc)
 
-<<<<<<< HEAD
       case EffectContext(_, _, _, newFrame, setPc, _, pcLabels, pcCounter) =>
         val pcPoint = pcCounter(0) + 1
         val pcPointLabel = pcLabels(pcPoint)
         val afterUnboxing = new Label()
         val erasedResult = BackendType.toErasedBackendType(tpe)
-=======
-      ctx.pcCounter(0) += 1
-      val ins: InstructionSet = {
-        import BackendObjType.Suspension
-        import BytecodeInstructions.*
-        val effectClass = JvmOps.getEffectDefinitionClassType(op.sym.eff)
-        val effectStaticMethod = ClassMaker.StaticMethod(
-          effectClass.name,
-          ClassMaker.Visibility.IsPublic,
-          ClassMaker.Final.NotFinal,
-          JvmOps.getEffectOpName(op.sym),
-          GenEffectClasses.opStaticFunctionDescriptor(op.sym),
-          None
-        )
-        NEW(Suspension.jvmName) ~ DUP() ~ INVOKESPECIAL(Suspension.Constructor) ~
-          DUP() ~ pushString(op.sym.eff.toString) ~ PUTFIELD(Suspension.EffSymField) ~
-          DUP() ~
-          // --- eff op ---
-          cheat(mv => exps.foreach(e => compileExpr(e)(mv, ctx, root, flix))) ~
-          mkStaticLambda(BackendObjType.EffectCall.ApplyMethod, effectStaticMethod, 2) ~
-          // --------------
-          PUTFIELD(Suspension.EffOpField) ~
-          DUP() ~
-          // create continuation
-          NEW(BackendObjType.FramesNil.jvmName) ~ DUP() ~ INVOKESPECIAL(BackendObjType.FramesNil.Constructor) ~
-          ctx.newFrame ~ DUP() ~ pushInt(pcPoint) ~ ctx.setPc ~
-          INVOKEVIRTUAL(BackendObjType.FramesNil.PushMethod) ~
-          // store continuation
-          PUTFIELD(Suspension.PrefixField) ~
-          DUP() ~ NEW(BackendObjType.ResumptionNil.jvmName) ~ DUP() ~ INVOKESPECIAL(BackendObjType.ResumptionNil.Constructor) ~ PUTFIELD(Suspension.ResumptionField) ~
-          xReturn(Suspension.toTpe)
-      }
-      ins(new BytecodeInstructions.F(mv))
->>>>>>> 59fe48cc
 
         pcCounter(0) += 1
         val ins: InstructionSet = {
