--- conflicted
+++ resolved
@@ -590,15 +590,9 @@
    * FlatMaps over t1, t2, t3, t4, t5, t6, t7 t8 and t9
    */
   def flatMapN[T1, T2, T3, T4, T5, T6, T7, T8, T9, U, E](t1: Validation[T1, E], t2: Validation[T2, E], t3: Validation[T3, E],
-<<<<<<< HEAD
-                                                     t4: Validation[T4, E], t5: Validation[T5, E], t6: Validation[T6, E],
-                                                     t7: Validation[T7, E], t8: Validation[T8, E], t9: Validation[T9, E])
-                                                    (f: (T1, T2, T3, T4, T5, T6, T7, T8, T9) => Validation[U, E]): Validation[U, E] =
-=======
                                                          t4: Validation[T4, E], t5: Validation[T5, E], t6: Validation[T6, E],
                                                          t7: Validation[T7, E], t8: Validation[T8, E], t9: Validation[T9, E])
                                                         (f: (T1, T2, T3, T4, T5, T6, T7, T8, T9) => Validation[U, E]): Validation[U, E] =
->>>>>>> 3b41c89b
     flatten(ap(mapN(t1, t2, t3, t4, t5, t6, t7, t8)(curry(f)))(t9))
 
   /**
