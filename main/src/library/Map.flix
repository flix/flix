--- conflicted
+++ resolved
@@ -621,11 +621,7 @@
             case g: (k, v) -> Bool \ {} =>
                 if (useParallelEvaluation(m))
                     let Map(t) = m;
-<<<<<<< HEAD
-                    RedBlackTree.parCount(threads() - 1, h, t)
-=======
-                    RedBlackTree.parCount(threads() - 1, g, t) as \ {}
->>>>>>> c52fa440
+                    RedBlackTree.parCount(threads() - 1, g, t)
                 else
                     c()
             case _: (k, v) -> Bool \ ef => c()
@@ -656,11 +652,7 @@
         typematch f {
             case g: (k, v) -> Int32 \ {} =>
                 if (useParallelEvaluation(m))
-<<<<<<< HEAD
-                    RedBlackTree.parSumWith(threads() - 1, (k, v) -> g((k, v)), t)
-=======
-                    RedBlackTree.parSumWith(threads() - 1, g, t) as \ {}
->>>>>>> c52fa440
+                    RedBlackTree.parSumWith(threads() - 1, g, t)
                 else
                     sw()
             case _: (k, v) -> Int32 \ ef => sw()
@@ -693,11 +685,7 @@
         typematch f {
             case g: (k, v) -> Int32 \ {} =>
                 if (useParallelEvaluation(m))
-<<<<<<< HEAD
-                    RedBlackTree.parProductWith(threads() - 1, (k, v) -> g((k, v)), t)
-=======
-                    RedBlackTree.parProductWith(threads() - 1, g, t) as \ {}
->>>>>>> c52fa440
+                    RedBlackTree.parProductWith(threads() - 1, g, t)
                 else
                     pw()
             case _: (k, v) -> Int32 \ ef => pw()
@@ -718,11 +706,7 @@
         typematch f {
             case g: (k, v) -> Bool \ {} =>
                 if (useParallelEvaluation(m))
-<<<<<<< HEAD
-                    RedBlackTree.parExists(threads() - 1, (k, v) -> g((k, v)), t)
-=======
-                    RedBlackTree.parExists(threads() - 1, g, t) as \ {}
->>>>>>> c52fa440
+                    RedBlackTree.parExists(threads() - 1, g, t)
                 else
                     e()
             case _: (k, v) -> Bool \ ef => e()
@@ -743,11 +727,7 @@
         typematch f {
             case g: (k, v) -> Bool \ {} =>
                 if (useParallelEvaluation(m))
-<<<<<<< HEAD
-                    RedBlackTree.parForAll(threads() - 1, (k, v) -> g((k, v)), t)
-=======
-                    RedBlackTree.parForall(threads() - 1, g, t) as \ {}
->>>>>>> c52fa440
+                    RedBlackTree.parForAll(threads() - 1, g, t)
                 else
                     fa()
             case _: (k, v) -> Bool \ ef => fa()
