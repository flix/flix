--- conflicted
+++ resolved
@@ -654,11 +654,6 @@
           case es => NamedAst.Expression.Tuple(es, Type.freshTypeVar(), loc)
         }
 
-<<<<<<< HEAD
-      case WeededAst.Expression.VecLit(elms, loc) =>
-        @@(elms map (e => namer(e, env0, tenv0))) map{
-          case es => NamedAst.Expression.VecLit(es, Type.freshTypeVar(), loc)
-=======
       case WeededAst.Expression.ArrayLit(elms,loc) =>
         @@(elms map (e => namer(e, env0, tenv0))) map {
           case es => NamedAst.Expression.ArrayLit(es, Type.freshTypeVar(), loc)
@@ -687,8 +682,12 @@
       case WeededAst.Expression.ArraySlice(exp1, exp2, exp3, loc) =>
         @@(namer(exp1, env0, tenv0), namer(exp2, env0, tenv0), namer(exp3, env0, tenv0)) map {
           case(ex1, ex2, ex3) => NamedAst.Expression.ArraySlice(ex1, ex2, ex3, Type.freshTypeVar(), loc)
->>>>>>> c1f98b0b
-        }
+        }
+        
+      case WeededAst.Expression.VecLit(elms, loc) =>
+      @@(elms map (e => namer(e, env0, tenv0))) map{
+        case es => NamedAst.Expression.VecLit(es, Type.freshTypeVar(), loc)
+      }
 
       case WeededAst.Expression.Ref(exp, loc) =>
         namer(exp, env0, tenv0) map {
@@ -798,16 +797,13 @@
       }
       case WeededAst.Expression.Tag(enum, tag, expOpt, loc) => expOpt.map(freeVars).getOrElse(Nil)
       case WeededAst.Expression.Tuple(elms, loc) => elms.flatMap(freeVars)
-<<<<<<< HEAD
-      case WeededAst.Expression.VecLit(elms, loc) => elms.flatMap(freeVars)
-=======
       case WeededAst.Expression.ArrayLit(elms, loc) => elms.flatMap(freeVars)
       case WeededAst.Expression.ArrayNew(elm, len, loc) =>  freeVars(elm) ++ freeVars(len)
       case WeededAst.Expression.ArrayLoad(exp1, exp2, loc) => freeVars(exp1) ++ freeVars(exp2)
       case WeededAst.Expression.ArrayStore(exp1, exp2, exp3, loc) => freeVars(exp1) ++ freeVars(exp2) ++ freeVars(exp3)
       case WeededAst.Expression.ArrayLength(exp, loc) => freeVars(exp)
       case WeededAst.Expression.ArraySlice(exp1, exp2, exp3, loc) => freeVars(exp1) ++ freeVars(exp2) ++ freeVars(exp3)
->>>>>>> c1f98b0b
+      case WeededAst.Expression.VecLit(elms, loc) => elms.flatMap(freeVars)
       case WeededAst.Expression.Ref(exp, loc) => freeVars(exp)
       case WeededAst.Expression.Deref(exp, loc) => freeVars(exp)
       case WeededAst.Expression.Assign(exp1, exp2, loc) => freeVars(exp1) ++ freeVars(exp2)
