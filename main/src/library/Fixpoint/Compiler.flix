/*
 * Copyright 2021 Benjamin Dahse
 *
 * Licensed under the Apache License, Version 2.0 (the "License");
 * you may not use this file except in compliance with the License.
 * You may obtain a copy of the License at
 *
 *   http://www.apache.org/licenses/LICENSE-2.0
 *
 * Unless required by applicable law or agreed to in writing, software
 * distributed under the License is distributed on an "AS IS" BASIS,
 * WITHOUT WARRANTIES OR CONDITIONS OF ANY KIND, either express or implied.
 * See the License for the specific language governing permissions and
 * limitations under the License.
 */

use Fixpoint/Ram.{RamStmt, RelOp, RamSym, RamTerm, BoolExp, RowVar};
use Fixpoint/Ast.{Datalog, Constraint, BodyPredicate, BodyTerm, HeadTerm, Denotation, Polarity, VarSym};
use Fixpoint/Ast.Datalog.Datalog;
use Fixpoint/Ast.Constraint.Constraint;
use Fixpoint/Ast.HeadPredicate.HeadAtom;
use Fixpoint/Ast.BodyPredicate.{BodyAtom};
use Fixpoint/Ast.BodyPredicate.{Guard0, Guard1, Guard2, Guard3, Guard4, Guard5};
use Fixpoint/Ast.BodyPredicate.{Loop1};
use Fixpoint/Ast.isRelational;
use Fixpoint/Shared.PredSym;
use Fixpoint/Shared.PredSym.PredSym;

namespace Fixpoint {
    ///
    /// Compile the given Datalog program `d` to RAM.
    /// First compile all facts in `d` to project-statements.
    /// For example, the fact `Path(1, 2).` becomes `project (1, 2) into Path`.
    /// Second compile all rules in `d` according to the given stratification `strat`.
    /// This means to compile all rules in stratum 0, then stratum 1 and so on.
    /// A rule belongs to the same stratum as its head predicate.
    ///
    def compile(d: Datalog[v], strat: Map[PredSym, Int32]): RamStmt[v] & Impure with ToString[v] = match d {
        case Datalog(facts, rules) =>
            let stmts = new MutList(Static);
            Array.foreach(compileRule(stmts), facts);
            Array.foldRight(rule -> match rule {
                case Constraint(HeadAtom(p, _, _), _) =>
                    let ruleStratum = Map.getWithDefault(p, 0, strat);
                    Map.insertWith(List.append, ruleStratum, rule :: Nil)
            }, Map#{}, rules) |>
            Map.foreach(_ -> (x -> List.toArray(x, Static)) >> compileStratum(stmts));
            RamStmt.Seq(MutList.toArray(stmts, Static))
        case _ => bug!("Datalog normalization bug")
    }

    ///
    /// Compile all rules to be evaluated in `stratum` to RAM
    /// by using semi-naive evaluation as a code generator.
    /// The steps are:
    ///     1. For each rule Ri in `stratum` with head Pi:
    ///     Pi = Pi ∪ Eval-Rule(Ri);
    ///     merge Pi into ΔPi;
    ///     2. Generate fixpoint loop:
    ///     until(⋃Pi == ∅) do
    ///     2.1. For each rule Ri with Pi in its head:
    ///         purge ΔPi';
    ///         ΔPi' = ΔPi' ∪ Eval-Rule-Incr(Ri);
    ///         merge ΔPi' into Pi;
    ///         ΔPi = ΔPi';
    ///     end
    /// Note that Eval-Rule is the code emitted by `compileRule`
    /// and Eval-Rule-Incr is the code emitted by `compileRuleIncr`.
    ///
<<<<<<< HEAD
    def compileStratum(stmts: MutList[RamStmt[v], Impure], stratum: UnscopedArray[Constraint[v]]): Unit & Impure with ToString[v] =
=======
    def compileStratum(stmts: MutList[RamStmt[v], Static], stratum: Array[Constraint[v]]): Unit & Impure with ToString[v] =
>>>>>>> 6ad816e6
        let idb = Array.foldRight(match Constraint(HeadAtom(pred, den, terms), _) -> {
            let arity = Array.length(terms);
            Map.insert(pred, (arity, den))
        }, Map#{}, stratum);
        let loopBody = new MutList(Static);
        Array.foreach(compileRule(stmts), stratum);
        Map.foreach(predSym -> match (arity, den) -> {
            let full = RamSym.Full(predSym, arity, den);
            let delta = RamSym.Delta(predSym, arity, den);
            let mergeDelta = RamStmt.Merge(full, delta);
            MutList.push!(mergeDelta, stmts)
        }, idb);
        Map.foreach(predSym -> match (arity, den) -> {
            let purge = RamStmt.Purge(RamSym.New(predSym, arity, den));
            MutList.push!(purge, loopBody)
        }, idb);
        Array.foreach(compileRuleIncr(loopBody), stratum);
        Map.foreach(predSym -> match (arity, den) -> {
            let new = RamSym.New(predSym, arity, den);
            let full = RamSym.Full(predSym, arity, den);
            let mergeNew = RamStmt.Merge(new, full);
            MutList.push!(mergeNew, loopBody)
        }, idb);
        Map.foreach(predSym -> match (arity, den) -> {
            let delta = RamSym.Delta(predSym, arity, den);
            let new = RamSym.New(predSym, arity, den);
            let assign = RamStmt.Assign(delta, new);
            MutList.push!(assign, loopBody)
        }, idb);
        let loopTest =
            Map.mapWithKey(predSym -> match (arity, den) -> {
                BoolExp.Empty(RamSym.Delta(predSym, arity, den))
            }, idb) |>
            Map.valuesOf;
        let untilBody = RamStmt.Seq(MutList.toArray(loopBody, Static));
        let fixpoint = RamStmt.Until(loopTest, untilBody);
        MutList.push!(fixpoint, stmts)

    ///
    /// Compile `rule` into a join loop. A join loop is a nested loop.
    /// Each positive body atom in `rule` becomes part of the nested loop.
    /// The head atom in `rule` is compiled to an insertion into the corresponding relation.
    /// Negative atoms are compiled into if-statements.
    /// The rule `R(x) :- not A(x), B(x),  C(x).` compiles to:
    ///     search B$1 ∈ B do
    ///         search C$2 ∈ C do
    ///             if (B$1[0] == C$2[0] ∧ (B$1[0]) ∉ A) then
    ///                 project (B$1[0]) into R
    ///             end
    ///         end
    ///     end
    ///
    def compileRule(stmts: MutList[RamStmt[v], Static], rule: Constraint[v]): Unit & Impure with ToString[v] = match rule {
        case Constraint(HeadAtom(headSym, headDen, headTerms), body) =>
            let augBody = augmentBody(body);
            let env = unifyVars(augBody);
            let ramTerms = Array.map(compileHeadTerm(env), headTerms);
            let arity = Array.length(ramTerms);
            let projection = RelOp.Project(ramTerms, RamSym.Full(headSym, arity, headDen));
            let join = compileBody(env, augBody);
            let loopBody = RelOp.If(join, projection);
            let insert =
                Array.foldRight(match (atom, rowVar) -> acc -> match atom {
                    case BodyAtom(bodySym, den, Polarity.Positive, _, terms) =>
                        let arity = Array.length(terms);
                        RelOp.Search(rowVar, RamSym.Full(bodySym, arity, den), acc)
                    case _ => acc
                }, loopBody, augBody) |>
                RamStmt.Insert;
            if (enableDebugging()) {
                let comment = RamStmt.Comment(ToString.toString(rule));
                MutList.push!(comment, stmts);
                MutList.push!(insert, stmts)
            } else {
                MutList.push!(insert, stmts)
            }
    }

    ///
    /// Compile `rule` into an incremental join loop. A join loop is a nested loop.
    /// Each positive body atom in `rule` becomes part of the nested loop.
    /// The head atom in `rule` is compiled to an insertion into the corresponding relation.
    /// Incremental means there is a join loop for every positive atom.
    /// Each join loop "focuses" on a particular atom.
    /// Negative atoms are compiled into if-statements.
    /// The rule `R(x) :- not A(x), B(x),  C(x).` compiles to:
    ///     search B$1 ∈ ΔB do
    ///         search C$2 ∈ C do
    ///             if (B$1[0] == C$2[0] ∧ (B$1[0]) ∉ A ∧ (B$1[0]) ∉ R) then
    ///                 project (B$1[0]) into ΔR'
    ///             end
    ///         end
    ///     end
    ///     search B$1 ∈ B do
    ///         search C$2 ∈ ΔC do
    ///             if (B$1[0] == C$2[0] ∧ (B$1[0]) ∉ A ∧ (B$1[0]) ∉ R) then
    ///                 project (B$1[0]) into ΔR'
    ///             end
    ///         end
    ///     end
    ///
    /// Note that there are two join loops, because there are two positive atoms.
    /// Also note how in the first loop, `B` is the focused atom and `C` is focused in the second loop.
    ///
    def compileRuleIncr(stmts: MutList[RamStmt[v], Static], rule: Constraint[v]): Unit & Impure with ToString[v] = match rule {
        case Constraint(HeadAtom(headSym, headDen, headTerms), body) =>
            let augBody = augmentBody(body);
            let env = unifyVars(augBody);
            let ramTerms = Array.map(compileHeadTerm(env), headTerms);
            let arity = Array.length(ramTerms);
            let projection = RelOp.Project(ramTerms, RamSym.New(headSym, arity, headDen));
            let join = compileBody(env, augBody);
            let loopBody = RelOp.If(BoolExp.NotMemberOf(ramTerms, RamSym.Full(headSym, arity, headDen)) :: join, projection);
            let compile = delta -> { // `delta` designates the focused atom.
                let insert =
                    Array.foldRight(match (atom, rowVar) -> acc -> match atom {
                        case BodyAtom(bodySym, den, Polarity.Positive, _, terms) =>
                            let arity = Array.length(terms);
                            let ramSym = if (rowVar == delta and isRelational(den)) {
                                RamSym.Delta(bodySym, arity, den)
                            } else {
                                RamSym.Full(bodySym, arity, den)
                            };
                            RelOp.Search(rowVar, ramSym, acc)
                        case _ => acc
                    }, loopBody, augBody) |>
                    RamStmt.Insert;
                MutList.push!(insert, stmts)
            };

            let positiveAtoms = Array.filter(match (atom, _) -> match atom {
                case BodyAtom(_, _, Polarity.Positive, _, _) => true
                case _ => false
            }, augBody);
            if (enableDebugging()) {
                let comment = RamStmt.Comment(ToString.toString(rule));
                MutList.push!(comment, stmts);
                Array.foreach(match (_, rowVar) -> compile(rowVar), positiveAtoms)
            } else {
                Array.foreach(match (_, rowVar) -> compile(rowVar), positiveAtoms)
            }
    }

    ///
    /// Substitute Datalog head term `term` for a RAM term according to the given substitution `env`.
    ///
    def compileHeadTerm(env: Map[VarSym, RamTerm[v]], term: HeadTerm[v]): RamTerm[v] = match term {
        case HeadTerm.Var(var) => unwrap(Map.get(var, env))
        case HeadTerm.Lit(v) => RamTerm.Lit(v)
        case HeadTerm.App0(f) => RamTerm.App0(f)
        case HeadTerm.App1(f, v) =>
            let t = unwrap(Map.get(v, env));
            RamTerm.App1(f, t)
        case HeadTerm.App2(f, v1, v2) =>
            let t1 = unwrap(Map.get(v1, env));
            let t2 = unwrap(Map.get(v2, env));
            RamTerm.App2(f, t1, t2)
        case HeadTerm.App3(f, v1, v2, v3) =>
            let t1 = unwrap(Map.get(v1, env));
            let t2 = unwrap(Map.get(v2, env));
            let t3 = unwrap(Map.get(v3, env));
            RamTerm.App3(f, t1, t2, t3)
        case HeadTerm.App4(f, v1, v2, v3, v4) =>
            let t1 = unwrap(Map.get(v1, env));
            let t2 = unwrap(Map.get(v2, env));
            let t3 = unwrap(Map.get(v3, env));
            let t4 = unwrap(Map.get(v4, env));
            RamTerm.App4(f, t1, t2, t3, t4)
        case HeadTerm.App5(f, v1, v2, v3, v4, v5) =>
            let t1 = unwrap(Map.get(v1, env));
            let t2 = unwrap(Map.get(v2, env));
            let t3 = unwrap(Map.get(v3, env));
            let t4 = unwrap(Map.get(v4, env));
            let t5 = unwrap(Map.get(v5, env));
            RamTerm.App5(f, t1, t2, t3, t4, t5)
    }

    ///
    /// Augment body atoms with row variables.
    /// Every atom is thus identified by a unique row variable, regardless of its position in the body.
    ///
    /// Note that row variables not unique across rules.
    ///
    def augmentBody(body: UnscopedArray[BodyPredicate[v]]): UnscopedArray[(BodyPredicate[v], RowVar)] & Impure =
        Array.mapWithIndex(atom -> i -> match atom {
            case BodyAtom(predSym, _, Polarity.Positive, _, _) => (atom, RowVar.Named("${predSym}$${i}"))
            case _ => (atom, RowVar.Named("IfYouSeeThisYouFoundABug"))
        }, body)

    ///
    /// Unifies each relational variable that occurs in a rule body with an attribute
    /// corresponding to a positive atom where the variable is a term.
    /// Latticenal variables are unified with a "meet" term.
    /// For example, a body like `not A(x), B(x; s),  C(x; s).` returns the substitution:
    ///     `Map#{x -> B$1[0], s -> B$1[1] ⊓ C$2[1]}`
    /// `x` is mapped to B$1[0] because `x` occurs positively in the second atom.
    /// `s` is mapped to the glb of all its positive occurences because it is latticenal.
    ///
    def unifyVars(body: UnscopedArray[(BodyPredicate[v], RowVar)]): Map[VarSym, RamTerm[v]] & Impure =
        Array.foldLeft(acc -> match (atom, rowVar) -> match atom {
            case BodyAtom(_, denotation, Polarity.Positive, _, terms) =>
                Array.mapWithIndex(term -> i -> (term, i), terms) |>
                Array.foldRight(match (term, i) -> match term {
                    case BodyTerm.Var(var) => match denotation {
                        case Denotation.Relational =>
                            Map.insertWith(_ -> t -> t, var, RamTerm.RowLoad(rowVar, i))
                        case Denotation.Latticenal(_, _, _, glb) =>
                            if (i < Array.length(terms) - 1)
                                Map.insertWith(_ -> t -> t, var, RamTerm.RowLoad(rowVar, i))
                            else
                                let f = t1 -> t2 -> RamTerm.Meet(glb, t1, t2);
                                Map.insertWith(f, var, RamTerm.LoadLatVar(rowVar))
                    }
                    case _ => x -> x
                }, acc)
            case _ => acc
        }, Map#{}, body)

    ///
    /// Equates every term in a positive body atom with a RAM term corresponding to an attribute
    /// and declares that terms in negative body atoms are not in the corresponding relations.
    /// Latticenal terms are handled slightly differently: they are compared with the partial
    /// order on the lattice instead of with equality.
    /// Guard atoms are compiled to function calls.
    /// For example, a body like `not A(x), B(x), if x > 0.` is compiled to the following expressions:
    /// 1.    B$1[0] = B$1[0]
    /// 2.    (B$1[0]) ∉ A
    /// 3.    <clo>(x)
    /// Intuitively, the variable `x` has been unified with the term B$1[0]
    /// because `x` occurs positively in the second atom.
    /// All positive occurences of `x` is therefore equated with B$1[0], generating (1).
    /// (2) comes from the negative atom `not A(x)`.
    /// (3) is a function call that computes the expression `x > 0`.
    ///
    def compileBody(env: Map[VarSym, RamTerm[v]], body: UnscopedArray[(BodyPredicate[v], RowVar)]): List[BoolExp[v]] & Impure =
        Array.foldRight(match (atom, rowVar) -> acc ->
            let compileBodyTerm = term -> j -> match term {
                case BodyTerm.Wild      => RamTerm.RowLoad(rowVar, j)
                case BodyTerm.Var(var)  => unwrap(Map.get(var, env))
                case BodyTerm.Lit(v)    => RamTerm.Lit(v)
            };
            match atom {
                case BodyAtom(_, denotation, Polarity.Positive, _, terms) =>
                    Array.mapWithIndex(compileBodyTerm, terms) |>
                    Array.mapWithIndex(t -> i -> match denotation {
                        case Denotation.Relational => BoolExp.Eq(RamTerm.RowLoad(rowVar, i), t)
                        case Denotation.Latticenal(_, leq, _, _) =>
                            if (i < Array.length(terms) - 1)
                                BoolExp.Eq(RamTerm.RowLoad(rowVar, i), t)
                            else
                                BoolExp.Leq(leq, t, RamTerm.LoadLatVar(rowVar))
                    }) |>
                    Array.foldRight(x -> xs -> x :: xs, acc)
                case BodyAtom(bodySym, denotation, Polarity.Negative, _, terms) =>
                    let ramTerms = Array.mapWithIndex(compileBodyTerm, terms);
                    let arity = Array.length(ramTerms);
                    BoolExp.NotMemberOf(ramTerms, RamSym.Full(bodySym, arity, denotation)) :: acc
                case Guard0(f) =>
                    BoolExp.Guard0(f) :: acc
                case Guard1(f, v) =>
                    let t = unwrap(Map.get(v, env));
                    BoolExp.Guard1(f, t) :: acc
                case Guard2(f, v1, v2) =>
                    let t1 = unwrap(Map.get(v1, env));
                    let t2 = unwrap(Map.get(v2, env));
                    BoolExp.Guard2(f, t1, t2) :: acc
                case Guard3(f, v1, v2, v3) =>
                    let t1 = unwrap(Map.get(v1, env));
                    let t2 = unwrap(Map.get(v2, env));
                    let t3 = unwrap(Map.get(v3, env));
                    BoolExp.Guard3(f, t1, t2, t3) :: acc
                case Guard4(f, v1, v2, v3, v4) =>
                    let t1 = unwrap(Map.get(v1, env));
                    let t2 = unwrap(Map.get(v2, env));
                    let t3 = unwrap(Map.get(v3, env));
                    let t4 = unwrap(Map.get(v4, env));
                    BoolExp.Guard4(f, t1, t2, t3, t4) :: acc
                case Guard5(f, v1, v2, v3, v4, v5) =>
                    let t1 = unwrap(Map.get(v1, env));
                    let t2 = unwrap(Map.get(v2, env));
                    let t3 = unwrap(Map.get(v3, env));
                    let t4 = unwrap(Map.get(v4, env));
                    let t5 = unwrap(Map.get(v5, env));
                    BoolExp.Guard5(f, t1, t2, t3, t4, t5) :: acc
                case Loop1(_) =>
                    ??? // TODO
            }, Nil, body)

    def unwrap(o: Option[a]): a = match o {
        case Some(a) => a
        case None => bug!("Unexpected None")
    }
}<|MERGE_RESOLUTION|>--- conflicted
+++ resolved
@@ -67,11 +67,7 @@
     /// Note that Eval-Rule is the code emitted by `compileRule`
     /// and Eval-Rule-Incr is the code emitted by `compileRuleIncr`.
     ///
-<<<<<<< HEAD
-    def compileStratum(stmts: MutList[RamStmt[v], Impure], stratum: UnscopedArray[Constraint[v]]): Unit & Impure with ToString[v] =
-=======
-    def compileStratum(stmts: MutList[RamStmt[v], Static], stratum: Array[Constraint[v]]): Unit & Impure with ToString[v] =
->>>>>>> 6ad816e6
+    def compileStratum(stmts: MutList[RamStmt[v], Static], stratum: UnscopedArray[Constraint[v]]): Unit & Impure with ToString[v] =
         let idb = Array.foldRight(match Constraint(HeadAtom(pred, den, terms), _) -> {
             let arity = Array.length(terms);
             Map.insert(pred, (arity, den))
