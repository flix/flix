/*
 * Copyright 2020 Magnus Madsen
 *
 * Licensed under the Apache License, Version 2.0 (the "License");
 * you may not use this file except in compliance with the License.
 * You may obtain a copy of the License at
 *
 *   http://www.apache.org/licenses/LICENSE-2.0
 *
 * Unless required by applicable law or agreed to in writing, software
 * distributed under the License is distributed on an "AS IS" BASIS,
 * WITHOUT WARRANTIES OR CONDITIONS OF ANY KIND, either express or implied.
 * See the License for the specific language governing permissions and
 * limitations under the License.
 */

///
/// The Mutable Set type.
///
pub enum MutSet[t: Type, r: Region] {
    case MutSet(Region[r], Ref[Set[t], r])
}

mod MutSet {

    ///
    /// Returns a string representation of the given mutable set `s`.
    ///
    pub def toString(s: MutSet[a, r]): String \r with ToString[a] = region rc {
        let sb = StringBuilder.empty(rc);
        StringBuilder.appendString!("MutSet#{", sb);
        forEachWithIndex((i, x) -> {
            if (i == 0)
                StringBuilder.appendString!("${x}", sb)
            else
                StringBuilder.appendString!(", ${x}", sb)
        }, s);
        StringBuilder.appendString!("}", sb);
        StringBuilder.toString(sb)
    }

    ///
    /// Returns a fresh empty set.
    ///
    pub def empty(rc: Region[r]): MutSet[a, r] \ r =
        MutSet(rc, ref Set.empty() @ rc)

    ///
    /// Returns the singleton set containing `x`.
    ///
    pub def singleton(rc: Region[r], x: a): MutSet[a, r] \ r with Order[a] =
        MutSet(rc, ref Set.singleton(x) @ rc)

    ///
    /// Adds the element `x` to the mutable set `s`.
    ///
    pub def add!(x: a, s: MutSet[a, r]): Unit \ r with Order[a] =
        let MutSet(_, ms) = s;
        Ref.put(Set.insert(x, deref ms), ms)

    ///
    /// Adds all elements in the collection `m` to the mutable set `s`.
    ///
    pub def addAll!(m: m[a], s: MutSet[a, r]): Unit \ r with Order[a], Foldable[m] =
        Foldable.forEach(x -> add!(x, s), m)

    ///
    /// Removes all elements from the mutable set `s`.
    ///
    pub def clear!(s: MutSet[a, r]): Unit \ r =
        let MutSet(_, ms) = s;
        Ref.put(Set.empty(), ms)

    ///
    /// Removes the element `x` from the mutable set `s`.
    ///
    pub def remove!(x: a, s: MutSet[a, r]): Unit \ r with Order[a] =
        let MutSet(_, ms) = s;
        Ref.put(Set.remove(x, deref ms), ms)

    ///
    /// Removes all elements in the collection `m` from the mutable set `s`.
    ///
    pub def removeAll!(m: m[a], s: MutSet[a, r]): Unit \ r with Order[a], Foldable[m] =
        let MutSet(_, ms) = s;
        let s2 = Foldable.toSet(m);
        Ref.put(Set.difference(deref ms, s2), ms)

    ///
    /// Removes all elements from the mutable set `s` that are not in collection `m`.
    ///
    pub def retainAll!(m: m[a], s: MutSet[a, r]): Unit \ r with Order[a], Foldable[m] =
        let MutSet(_, ms) = s;
        let s2 = Foldable.toSet(m);
        Ref.put(Set.intersection(s2, deref ms), ms)

    ///
    /// Removes all elements from the mutable set `s` that do not satisfy the predicate function `f`.
    ///
    /// The function `f` must be pure.
    ///
    pub def refine!(f: a -> Bool, s: MutSet[a, r]): Unit \ r with Order[a] =
        let MutSet(_, ms) = s;
        Ref.put(Set.filter(f, deref ms), ms)

    ///
    /// Replaces the element `src` with the element `dst` if `from` is in the mutable set `s`.
    ///
    /// The mutable set `s` is unchanged if the element `from` is not in it.
    ///
    pub def replace!(src: {src = a}, dst: {dst = a}, s: MutSet[a, r]): Unit \ r with Order[a] =
        let MutSet(_, ms) = s;
<<<<<<< HEAD
        Ref.put(Set.replace(from, to, deref ms), ms)
=======
        ms := Set.replace(src = src.src, dst = dst.dst, deref ms)
>>>>>>> 3fa42bd2

    ///
    /// Applies the function `f` to every element in the mutable set `s`.
    ///
    pub def transform!(f: a -> a \ ef, s: MutSet[a, r]): Unit \ { ef, r } with Order[a] =
        let MutSet(_, ms) = s;
        Ref.put(Set.map(f, deref ms), ms)

    ///
    /// Returns true if and only if `s` is the empty set.
    ///
    pub def isEmpty(s: MutSet[a, r]): Bool \ r =
        let MutSet(_, ms) = s;
        Set.isEmpty(deref ms)

    ///
    /// Returns true if and only if `x` is a member of the mutable set `s`.
    ///
    pub def memberOf(x: a, s: MutSet[a, r]): Bool \ r with Order[a] =
        let MutSet(_, ms) = s;
        Set.memberOf(x, deref ms)

    ///
    /// Optionally finds the smallest element of `s` according to the `Order` on `a`.
    ///
    /// Returns `None` if `s` is empty.
    ///
    pub def minimum(s: MutSet[a, r]): Option[a] \ r =
        let MutSet(_, ms) = s;
        Set.minimum(deref ms)

    ///
    /// Optionally finds the smallest element of `s` according to the given comparator `cmp`.
    ///
    /// Returns `None` if `s` is empty.
    ///
    /// Purity reflective: Runs in parallel when given a pure function `f`.
    ///
    pub def minimumBy(cmp: (a, a) -> Comparison \ ef, s: MutSet[a, r]): Option[a] \ { ef, r } =
        let MutSet(_, ms) = s;
        Set.minimumBy(cmp, deref ms)

    ///
    /// Optionally finds the largest element of `s` according to the `Order` on `a`.
    ///
    /// Returns `None` if `s` is empty.
    ///
    pub def maximum(s: MutSet[a, r]): Option[a] \ r =
        let MutSet(_, ms) = s;
        Set.maximum(deref ms)

    ///
    /// Optionally finds the largest element of `s` according to the given comparator `cmp`.
    ///
    /// Returns `None` if `s` is empty.
    ///
    /// Purity reflective: Runs in parallel when given a pure function `f`.
    ///
    pub def maximumBy(cmp: (a, a) -> Comparison \ ef, s: MutSet[a, r]): Option[a] \ { ef, r } =
        let MutSet(_, ms) = s;
        Set.maximumBy(cmp, deref ms)

    ///
    /// Returns the size of the mutable set `s`.
    ///
    pub def size(s: MutSet[a, r]): Int32 \ r =
        let MutSet(_, ms) = s;
        Set.size(deref ms)

    ///
    /// Returns true if and only if every element in the mutable set `s1` appears in the mutable set `s2`.
    ///
    pub def isSubsetOf(s1: MutSet[a, r1], s2: MutSet[a, r2]): Bool \ { r1, r2 } with Order[a] =
        let MutSet(_, ms1) = s1;
        let MutSet(_, ms2) = s2;
        Set.isSubsetOf(deref ms1, deref ms2)

    ///
    /// Returns true if and only if every element in the mutable set `s1` appears in the mutable set `s2` and `s1 != s2`.
    ///
    pub def isProperSubsetOf(s1: MutSet[a, r1], s2: MutSet[a, r2]): Bool \ { r1, r2 } with Order[a] =
        let MutSet(_, ms1) = s1;
        let MutSet(_, ms2) = s2;
        Set.isProperSubsetOf(deref ms1, deref ms2)

    ///
    /// Alias for `findLeft`.
    ///
    /// The function `f` must be pure.
    ///
    pub def find(f: a -> Bool, s: MutSet[a, r]): Option[a] \ r =
        findLeft(f, s)

    ///
    /// Optionally returns the first element of the mutable set `s` that satisfies the predicate function `f` when searching from left to right.
    ///
    /// The function `f` must be pure.
    ///
    pub def findLeft(f: a -> Bool, s: MutSet[a, r]): Option[a] \ r =
        let MutSet(_, ms) = s;
        Set.findLeft(f, deref ms)

    ///
    /// Optionally returns the first element of the mutable set `s` that satisfies the predicate function `f` when searching from right to left.
    ///
    /// The function `f` must be pure.
    ///
    pub def findRight(f: a -> Bool, s: MutSet[a, r]): Option[a] \ r =
        let MutSet(_, ms) = s;
        Set.findRight(f, deref ms)

    ///
    /// Applies `f` to a start value `i` and all elements in the mutable set `s` going from left to right.
    ///
    /// That is, the result is of the form: `f(...f(f(i, x1), x2)..., xn)`.
    ///
    pub def foldLeft(f: (b, a) -> b \ ef, i: b, s: MutSet[a, r]): b \ { ef, r } =
        let MutSet(_, ms) = s;
        Set.foldLeft(f, i, deref ms)

    ///
    /// Applies `f` to a start value `z` and all elements in the mutable set `s` going from right to left.
    ///
    /// That is, the result is of the form: `f(x1, ...f(xn-1, f(xn, z))...)`.
    ///
    pub def foldRight(f: (a, b) -> b \ ef, z: b, s: MutSet[a, r]): b \ { ef, r } =
        let MutSet(_, ms) = s;
        Set.foldRight(f, z, deref ms)

    ///
    /// Applies `f` to a start value `z` and all elements in the mutable set `s` going from right to left.
    ///
    /// That is, the result is of the form: `f(x1, ...f(xn-1, f(xn, z))...)`.
    /// A `foldRightWithCont` allows early termination by not calling the continuation.
    ///
    pub def foldRightWithCont(f: (a, Unit -> b \ ef) -> b \ ef, z: b, s: MutSet[a, r]): b \ { ef, r } =
        let MutSet(_, ms) = s;
        Set.foldRightWithCont(f, z, deref ms)

    ///
    /// Returns the result of mapping each element and combining the results.
    ///
    pub def foldMap(f: a -> b \ ef, s: MutSet[a, r]): b \ {ef, r} with Monoid[b] =
        foldLeft((acc, x) -> Monoid.combine(acc, f(x)), Monoid.empty(), s)

    ///
    /// Applies `f` to all elements in the mutable set `s` going from left to right until a single value `v` is obtained. Returns `Some(v)`.
    ///
    /// That is, the result is of the form: `Some(f(...f(f(x1, x2), x3)..., xn))`
    ///
    /// Returns `None` if `s` is the empty set.
    ///
    pub def reduceLeft(f: (a, a) -> a \ ef, s: MutSet[a, r]): Option[a] \ { ef, r } =
        let MutSet(_, ms) = s;
        Set.reduceLeft(f, deref ms)

    ///
    /// Applies `f` to all elements in the mutable set `s` going from right to left until a single value `v` is obtained.  Returns `Some(v)`.
    ///
    /// That is, the result is of the form: `Some(f(x1, ...f(xn-2, f(xn-1, xn))...))`
    ///
    /// Returns `None` if `s` is the empty set.
    ///
    pub def reduceRight(f: (a, a) -> a \ ef, s: MutSet[a, r]): Option[a] \ { ef, r } =
        let MutSet(_, ms) = s;
        Set.reduceRight(f, deref ms)

    ///
    /// Returns the number of elements in the mutable set `s` that satisfy the predicate function `f`.
    ///
    /// Purity reflective: Runs in parallel when given a pure function `f`.
    ///
    pub def count(f: a -> Bool \ ef, s: MutSet[a, r]): Int32 \ { ef, r } =
        let MutSet(_, ms) = s;
        Set.count(f, deref ms)

    ///
    /// Returns the sum of all elements in the mutable set `s`.
    ///
    pub def sum(s: MutSet[Int32, r]): Int32 \ r =
        let MutSet(_, ms) = s;
        Set.sum(deref ms)

    ///
    /// Returns the sum of all elements in the mutable set `s` according to the function `f`.
    ///
    /// Purity reflective: Runs in parallel when given a pure function `f`.
    ///
    pub def sumWith(f: a -> Int32 \ ef, s: MutSet[a, r]): Int32 \ { ef, r } =
        let MutSet(_, ms) = s;
        Set.sumWith(f, deref ms)

    ///
    /// Returns `true` if and only if at least one element in the mutable set `s` satisfies the predicate function `f`.
    ///
    /// Returns `false` if `s` is the empty set.
    ///
    pub def exists(f: a -> Bool \ ef, s: MutSet[a, r]): Bool \ { ef, r } =
        let MutSet(_, ms) = s;
        Set.exists(f, deref ms)

    ///
    /// Returns `true` if and only if all elements in the mutable set `s` satisfy the predicate function `f`.
    ///
    /// Returns `true` if `s` is the empty set.
    ///
    pub def forAll(f: a -> Bool \ ef, s: MutSet[a, r]): Bool \ { ef, r } =
        let MutSet(_, ms) = s;
        Set.forAll(f, deref ms)

    ///
    /// Returns a shallow copy of the mutable set `s`.
    ///
    pub def copy(rc1: Region[r1], s: MutSet[a, r]): MutSet[a, r1] \ { r, r1 } =
        let MutSet(_, ms) = s;
        MutSet(rc1, ref (deref ms) @ rc1)

    ///
    /// Returns a pair of mutable sets `(s1, s2)` such that:
    //
    /// `s1` contains all elements of the mutable set `s` that satisfy the predicate function `f`.
    /// `s2` contains all elements of the mutable set `s` that do not satisfy the predicate function `f`.
    ///
    /// The function `f` must be pure.
    ///
    pub def partition(rc1: Region[r1], rc2: Region[r2], f: a -> Bool, s: MutSet[a, r]): (MutSet[a, r1], MutSet[a, r2]) \ { r, r1, r2 } with Order[a] =
        let MutSet(_, ms) = s;
        let (ys, zs) = Set.partition(f, deref ms);
        (MutSet(rc1, ref ys @ rc1), MutSet(rc2, ref zs @ rc2))

    ///
    /// Returns the mutable set `s` as an immutable set.
    ///
    pub def toSet(s: MutSet[a, r]): Set[a] \ r =
        let MutSet(_, ms) = s;
        deref ms

    ///
    /// Returns the mutable set `s` as a list.
    ///
    pub def toList(s: MutSet[a, r]): List[a] \ r =
        let MutSet(_, ms) = s;
        Set.toList(deref ms)

    ///
    /// Returns the association set `s` as a map.
    ///
    /// If `s` contains multiple mappings with the same key, `toMap` does not
    /// make any guarantees about which mapping will be in the resulting map.
    ///
    pub def toMap(s: MutSet[(a, b), r]): Map[a, b] \ r with Order[a] =
        let MutSet(_, ms) = s;
        Set.toMap(deref ms)

    ///
    /// Returns the mutable set `s` as a MutDeque.
    ///
    pub def toMutDeque(rc1: Region[r1], s: MutSet[a, r2]): MutDeque[a, r1] \ { r2, r1 } =
        let MutSet(_, ms) = s;
        Set.toMutDeque(rc1, deref ms)

    ///
    /// Applies `f` to every element of the mutable set `s`.
    ///
    pub def forEach(f: a -> Unit \ ef, s: MutSet[a, r]): Unit \ { ef, r } =
        let MutSet(_, ms) = s;
        Set.forEach(f, deref ms)

    ///
    /// Applies `f` to every element of the mutable set `s` along with that element's index.
    ///
    pub def forEachWithIndex(f: (Int32, a) -> Unit \ ef, s: MutSet[a, r]): Unit \ { ef, r } = region rc {
        let ix = ref 0 @ rc;
        forEach(x -> { let i = deref ix; f(i, x); Ref.put(i + 1, ix) }, s)
    }

    ///
    /// Returns an iterator over `s`.
    ///
    pub def iterator(rc: Region[r1], s: MutSet[a, r2]): Iterator[a, r1 + r2, r1] \ { r1, r2 } =
        let MutSet(_, ms) = s;
        Set.iterator(rc, deref ms) |> Iterator.map(x -> { discard deref ms; x })

    ///
    /// Returns an enumerator over `s`.
    ///
    pub def enumerator(rc: Region[r1], s: MutSet[a, r2]): Iterator[(Int32, a), r1 + r2, r1] \ { r1, r2 } =
        iterator(rc, s) |> Iterator.zipWithIndex

    ///
    /// Returns `true` if MutSets `a` and `b` have the same elements, i.e. are structurally equal.
    ///
    pub def sameElements(a: MutSet[a, r], b: MutSet[a, r]): Bool \ r with Order[a] =
        MutSet.isSubsetOf(a, b) and MutSet.isSubsetOf(b, a)

    ///
    /// Returns the concatenation of the string representation
    /// of each element in `s` with `sep` inserted between each element.
    ///
    pub def join(sep: String, s: MutSet[a, r]): String \ r with ToString[a] =
        let MutSet(_, ms) = s;
        Set.join(sep, deref ms)

    ///
    /// Returns the concatenation of the string representation
    /// of each element in `s` according to `f` with `sep` inserted between each element.
    ///
    pub def joinWith(f: a -> String \ ef, sep: String, s: MutSet[a, r]): String \ { ef, r } =
        let MutSet(_, ms) = s;
        Set.joinWith(f, sep, deref ms)

}<|MERGE_RESOLUTION|>--- conflicted
+++ resolved
@@ -110,11 +110,7 @@
     ///
     pub def replace!(src: {src = a}, dst: {dst = a}, s: MutSet[a, r]): Unit \ r with Order[a] =
         let MutSet(_, ms) = s;
-<<<<<<< HEAD
-        Ref.put(Set.replace(from, to, deref ms), ms)
-=======
-        ms := Set.replace(src = src.src, dst = dst.dst, deref ms)
->>>>>>> 3fa42bd2
+        Ref.put(Set.replace(src = src.src, dst = dst.dst, deref ms), ms)
 
     ///
     /// Applies the function `f` to every element in the mutable set `s`.
