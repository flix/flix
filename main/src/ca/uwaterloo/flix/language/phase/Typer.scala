--- conflicted
+++ resolved
@@ -786,8 +786,6 @@
             resultType <- unifyM(tvar, tpe, loc)
           ) yield resultType
 
-<<<<<<< HEAD
-=======
         /*
          * ArrayLength expression.
          */
@@ -814,29 +812,9 @@
             resultType <- unifyM(tvar, Type.mkArray(tpe), loc)
           ) yield resultType
 
->>>>>>> 93f3fa82
-          /*
-           * VectorLit expression.
-           * Mangler: Beregn type, og se at alle elementer er af samme type.
-           * Brug UnifyM med type
-           */
-<<<<<<< HEAD
-
         case ResolvedAst.Expression.VectorLength(exp, tvar, loc) =>
           for(
             resultType <- unifyM(tvar, Type.Int32, loc)
-=======
-        /*case ResolvedAst.Expression.VectorLit(elms, tvar, loc) => */
-          /*
-           * exp_1 : t ... exp_n : t
-           * --------------------------
-           * V[exp_1...exp_n] : Vec[t]
-           */
-         /* for(
-             elementTypes <- seqM(elms.map(visitExp));
-             resultType <- unifyM(tvar, Type.mkVec(elementTypes), loc)
->>>>>>> 93f3fa82
-          ) yield resultType
 
         /*
          * Reference expression.
