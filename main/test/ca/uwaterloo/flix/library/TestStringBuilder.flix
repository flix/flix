--- conflicted
+++ resolved
@@ -490,13 +490,8 @@
 
 @test
 def appendLinesWith01!(): Bool = region rc {
-<<<<<<< HEAD
-    let sb = StringBuilder.empty(rc);
-    StringBuilder.appendLinesWith!(Int32.toString, (Array#{} @ rc): Array[Int32, _], sb);
-=======
-    let sb = StringBuilder.new(rc);
+    let sb = StringBuilder.empty(rc);
     StringBuilder.appendLinesWith!(Int32.toString, ((Array#{} @ rc): Array[Int32, _]), sb);
->>>>>>> 3d93998f
     StringBuilder.toString(sb) == ""
 }
 
