--- conflicted
+++ resolved
@@ -666,24 +666,8 @@
         case ParsedAst.Expression.VectorStore(base, indexes, elm, sp2) =>
           val sp1 = leftMostSourcePosition(base)
           val loc = mkSL(sp1, sp2)
-<<<<<<< HEAD
-
-          @@(visit(base, unsafe), visit(elm, unsafe)) flatMap {
-            case (b, el) => val inner = indexes.init.foldLeft(b) {
-              case (accc, e) => e match {
-                case ParsedAst.Literal.Int32(sp1, sign, digits, sp2) =>
-                  WeededAst.Expression.VectorLoad(accc, toInt32(sign, digits, loc).get, loc)
-                case _ => throw InternalCompilerException(s"Expected literal.int32. Actual: ${e}.")
-              }
-            }
-            indexes.last match {
-              case ParsedAst.Literal.Int32(sp1, sign, digits, sp2) => toInt32(sign, digits, loc) flatMap {
-                case l if l >= 0 => WeededAst.Expression.VectorStore(inner, l, el, loc).toSuccess
-                case _ => WeederError.IllegalVectorLength(loc).toFailure
-              }
-              case _ => throw InternalCompilerException(s"Expected literal.int32. Actual: ${indexes.last}.")
-=======
           val validIndexes = checkIndexSequence(indexes, sp1, sp2)
+        
           if(validIndexes.isSuccess) {
             @@(visit(base, unsafe), visit(elm, unsafe)) flatMap {
               case (b, el) => val inner = indexes.init.foldLeft(b) {
@@ -697,7 +681,6 @@
                   case l => WeededAst.Expression.VectorStore(inner, l, el, loc).toSuccess
                 }
               case _ => WeederError.IllegalVectorLength(loc).toFailure
->>>>>>> 53a0b2ef
             }
           }
           else
@@ -951,11 +934,7 @@
           case l if l >= 0 => l.toSuccess
           case _ => WeederError.IllegalVectorLength(mkSL(sp1, sp2)).toFailure
         }
-<<<<<<< HEAD
         case _ => throw InternalCompilerException(s"Expected literal.int32. Actual: ${elm}.")
-=======
-        case _=> throw InternalCompilerException("Index must be an integer.")
->>>>>>> 53a0b2ef
       }
     }
 
