--- conflicted
+++ resolved
@@ -183,8 +183,7 @@
       case Expression.Index(exp, offset, tpe, loc) =>
         Expression.Index(visitExp(exp), offset, tpe, loc)
       case Expression.Tuple(elms, tpe, loc) =>
-<<<<<<< HEAD
-        Expression.Tuple(elms.map(visit), tpe, loc)
+        Expression.Tuple(elms.map(visitExp), tpe, loc)
       case Expression.ArrayLit(elms, tpe, loc) =>
         Expression.ArrayLit(elms.map(visit), tpe, loc)
       case Expression.ArrayNew(elm, len, tpe, loc) =>
@@ -208,17 +207,6 @@
         val i1 = visit(beginIndex)
         val i2 = visit(endIndex)
         Expression.ArraySlice(b, i1, i2, tpe, loc)
-=======
-        Expression.Tuple(elms.map(visitExp), tpe, loc)
-      case Expression.ArrayNew(elm, len, tpe, loc) =>
-        Expression.ArrayNew(visitExp(elm), len, tpe, loc)
-      case Expression.ArrayLit(elms, tpe, loc) =>
-        Expression.ArrayLit(elms.map(visitExp), tpe, loc)
-      case Expression.ArrayLoad(base, index, tpe, loc) =>
-        Expression.ArrayLoad(visitExp(base), visitExp(index), tpe, loc)
-      case Expression.ArrayStore(base, index, value, tpe, loc) =>
-        Expression.ArrayStore(visitExp(base), visitExp(index), visitExp(value), tpe, loc)
->>>>>>> 32d8f30d
       case Expression.Ref(exp, tpe, loc) =>
         Expression.Ref(visitExp(exp), tpe, loc)
       case Expression.Deref(exp, tpe, loc) =>
