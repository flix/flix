--- conflicted
+++ resolved
@@ -1613,75 +1613,45 @@
     expectError[ResolutionError.MismatchedOpArity](result)
   }
 
-<<<<<<< HEAD
-  test("ResolutionError.NonExistentStruct.01") {
-=======
   test("ResolutionError.UndefinedStruct.01") {
->>>>>>> 26dc4e70
     val input =
       """
         |def f(): Unit = {
         |    region rc {
-<<<<<<< HEAD
-        |        new NonExistentStruct{ } @ rc;
-=======
         |        new UndefinedStruct{ } @ rc;
->>>>>>> 26dc4e70
         |        ()
         |    }
         |}
         |""".stripMargin
     val result = compile(input, Options.TestWithLibNix)
-<<<<<<< HEAD
-    expectError[ResolutionError.NonExistentStruct](result)
-  }
-
-  test("ResolutionError.NonExistentStruct.02") {
-=======
     expectError[ResolutionError.UndefinedStruct](result)
   }
 
   test("ResolutionError.UndefinedStruct.02") {
->>>>>>> 26dc4e70
     val input =
       """
         |mod M {
         |    struct S1[r] {}
         |    def f(): Unit = {
         |        region rc {
-<<<<<<< HEAD
-        |            new NonExistentStruct{ } @ rc;
-=======
         |            new UndefinedStruct{ } @ rc;
->>>>>>> 26dc4e70
         |            ()
         |        }
         |    }
         |}
         |""".stripMargin
     val result = compile(input, Options.TestWithLibNix)
-<<<<<<< HEAD
-    expectError[ResolutionError.NonExistentStruct](result)
-  }
-
-  test("ResolutionError.NonExistentStruct.03") {
-=======
     expectError[ResolutionError.UndefinedStruct](result)
   }
 
   test("ResolutionError.UndefinedStruct.03") {
->>>>>>> 26dc4e70
     val input =
       """
         |mod M {
         |    struct S1[r] {}
         |    def f(): Unit = {
         |        region rc {
-<<<<<<< HEAD
-        |            new NonExistentStruct{ } @ rc;
-=======
         |            new UndefinedStruct{ } @ rc;
->>>>>>> 26dc4e70
         |            new S1 { } @ rc;
         |            ()
         |        }
@@ -1689,19 +1659,12 @@
         |}
         |""".stripMargin
     val result = compile(input, Options.TestWithLibNix)
-<<<<<<< HEAD
-    expectError[ResolutionError.NonExistentStruct](result)
-  }
-
-  test("ResoutionError.MissingStructField.01") {
-=======
     expectError[ResolutionError.UndefinedStruct](result)
   }
 
   // A bug was introduced into the kinder when it was refactored, so this test fails, but
   // will reenable it once my next struct kinder support pr is merged
   ignore("ResoutionError.MissingStructField.01") {
->>>>>>> 26dc4e70
     val input =
       """
         |mod S {
@@ -1713,11 +1676,7 @@
         |}
         |""".stripMargin
     val result = compile(input, Options.TestWithLibNix)
-<<<<<<< HEAD
-    expectError[ResolutionError.NonExistentStructField](result)
-=======
     expectError[ResolutionError.UndefinedStructField](result)
->>>>>>> 26dc4e70
   }
 
   test("ResolutionError.MissingStructField.02") {
@@ -1732,11 +1691,7 @@
         |}
         |""".stripMargin
     val result = compile(input, Options.TestWithLibNix)
-<<<<<<< HEAD
-    expectError[ResolutionError.NonExistentStructField](result)
-=======
     expectError[ResolutionError.UndefinedStructField](result)
->>>>>>> 26dc4e70
   }
 
   test("ResolutionError.MissingStructField.03") {
@@ -1751,11 +1706,7 @@
         |}
         |""".stripMargin
     val result = compile(input, Options.TestWithLibNix)
-<<<<<<< HEAD
-    expectError[ResolutionError.NonExistentStructField](result)
-=======
     expectError[ResolutionError.UndefinedStructField](result)
->>>>>>> 26dc4e70
   }
 
   test("ResolutionError.TooFewFields.01") {
@@ -1768,11 +1719,7 @@
                   |}
                   |""".stripMargin
     val result = compile(input, Options.TestWithLibNix)
-<<<<<<< HEAD
-    expectError[ResolutionError.UnprovidedStructField](result)
-=======
     expectError[ResolutionError.MissingStructField](result)
->>>>>>> 26dc4e70
   }
 
   test("ResolutionError.TooFewFields.02") {
@@ -1786,11 +1733,7 @@
                   |}
                   |""".stripMargin
     val result = compile(input, Options.TestWithLibNix)
-<<<<<<< HEAD
-    expectError[ResolutionError.UnprovidedStructField](result)
-=======
     expectError[ResolutionError.MissingStructField](result)
->>>>>>> 26dc4e70
   }
 
   test("ResolutionError.TooFewFields.03") {
@@ -1805,11 +1748,7 @@
                   |}
                   |""".stripMargin
     val result = compile(input, Options.TestWithLibNix)
-<<<<<<< HEAD
-    expectError[ResolutionError.UnprovidedStructField](result)
-=======
     expectError[ResolutionError.MissingStructField](result)
->>>>>>> 26dc4e70
   }
 
   test("ResolutionError.TooManyFields.01") {
