/*
 * Copyright 2017 Magnus Madsen
 *
 * Licensed under the Apache License, Version 2.0 (the "License");
 * you may not use this file except in compliance with the License.
 * You may obtain a copy of the License at
 *
 *   http://www.apache.org/licenses/LICENSE-2.0
 *
 * Unless required by applicable law or agreed to in writing, software
 * distributed under the License is distributed on an "AS IS" BASIS,
 * WITHOUT WARRANTIES OR CONDITIONS OF ANY KIND, either express or implied.
 * See the License for the specific language governing permissions and
 * limitations under the License.
 */

package ca.uwaterloo.flix.language.phase

import ca.uwaterloo.flix.api.Flix
import ca.uwaterloo.flix.language.CompilationError
import ca.uwaterloo.flix.language.ast.SimplifiedAst.Expression
import ca.uwaterloo.flix.language.ast.{SimplifiedAst, Symbol, Type}
import ca.uwaterloo.flix.util.Validation._
import ca.uwaterloo.flix.util.{InternalCompilerException, Validation}

import scala.collection.mutable

/**
  * The Tree Shaking phase removes all unused function definitions.
  *
  * A function is considered reachable if it:
  *
  * (a) Appears in the global namespaces, takes a unit argument, and is not marked as synthetic.
  * (b) Appears in the global handlers.
  * (c) Appears in a lattice declaration.
  * (d) Appears in a property declaration.
  * (e) Appears as a special op.
  * (f) Appears in a function which itself is reachable.
  */

object TreeShaker extends Phase[SimplifiedAst.Root, SimplifiedAst.Root] {
  /**
    * Performs tree shaking on the given AST `root`.
    */
  def run(root: SimplifiedAst.Root)(implicit flix: Flix): Validation[SimplifiedAst.Root, CompilationError] = flix.phase("TreeShaker") {
    /**
      * A set used to collect the definition symbols of reachable functions.
      */
    val reachableFunctions: mutable.Set[Symbol.DefnSym] = mutable.Set.empty ++ root.reachable

    /**
      * A queue of function definitions to be processed recursively.
      *
      * For example, if the queue contains the entry:
      *
      * -   f
      *
      * it means that the function definition f should be considered to determine new reachable functions.
      */
    val queue: mutable.Queue[SimplifiedAst.Def] = mutable.Queue.empty

    /**
      * Returns true iff the function definition `defn` is initially reachable by (a).
      *
      * That is, returns true iff `defn` satisfies:
      *
      * (a) Appears in the global namespaces, takes a unit argument, and is not marked as synthetic.
      */
    def isReachableRoot(defn: SimplifiedAst.Def): Boolean = {
      val isRootNs = defn.sym.namespace.isEmpty
      val isSingleUnitArg = defn.fparams.nonEmpty && defn.fparams.head.tpe == Type.Unit
      val isNonSynthetic = !defn.mod.isSynthetic
      val isBenchmark = defn.ann.isBenchmark
      val isTest = defn.ann.isTest

      (isRootNs && isSingleUnitArg && isNonSynthetic) || isBenchmark || isTest
    }

    /**
      * Returns the function symbols reachable from the given Expression `e0`.
      */
    def visitExp(e0: Expression): Set[Symbol.DefnSym] = e0 match {
      case Expression.Unit => Set.empty
      case Expression.True => Set.empty
      case Expression.False => Set.empty
      case Expression.Char(lit) => Set.empty
      case Expression.Float32(lit) => Set.empty
      case Expression.Float64(lit) => Set.empty
      case Expression.Int8(lit) => Set.empty
      case Expression.Int16(lit) => Set.empty
      case Expression.Int32(lit) => Set.empty
      case Expression.Int64(lit) => Set.empty
      case Expression.BigInt(lit) => Set.empty
      case Expression.Str(lit) => Set.empty
      case Expression.Var(sym, tpe, loc) => Set.empty
      case Expression.Def(sym, tpe, loc) => Set(sym)
      case Expression.Eff(sym, tpe, loc) => Set.empty
      case Expression.Lambda(args, body, tpe, loc) => visitExp(body)
      case Expression.Closure(sym, freeVars, tpe, loc) => Set(sym)
      case Expression.ApplyClo(exp, args, tpe, loc) => visitExps(args) ++ visitExp(exp)
      case Expression.ApplyDef(sym, args, tpe, loc) => visitExps(args) + sym
      case Expression.ApplyEff(sym, args, tpe, loc) => visitExps(args)
      case Expression.ApplyCloTail(exp, args, tpe, loc) => visitExps(args) ++ visitExp(exp)
      case Expression.ApplyDefTail(sym, args, tpe, loc) => visitExps(args) + sym
      case Expression.ApplyEffTail(sym, args, tpe, loc) => visitExps(args)
      case Expression.ApplySelfTail(sym, formals, actuals, tpe, loc) => visitExps(actuals) + sym
      case Expression.Unary(sop, op, exp, tpe, loc) => visitExp(exp)
      case Expression.Binary(sop, op, exp1, exp2, tpe, loc) => visitExp(exp1) ++ visitExp(exp2)
      case Expression.IfThenElse(exp1, exp2, exp3, tpe, loc) => visitExp(exp1) ++ visitExp(exp2) ++ visitExp(exp3)
      case Expression.Branch(exp, branches, tpe, loc) => visitExp(exp) ++ visitExps(branches.values.toList)
      case Expression.JumpTo(sym, tpe, loc) => Set.empty
      case Expression.Let(sym, exp1, exp2, tpe, loc) => visitExp(exp1) ++ visitExp(exp2)
      case Expression.LetRec(sym, exp1, exp2, tpe, loc) => visitExp(exp1) ++ visitExp(exp2)
      case Expression.Is(sym, tag, exp, loc) => visitExp(exp)
      case Expression.Tag(sym, tag, exp, tpe, loc) => visitExp(exp)
      case Expression.Untag(sym, tag, exp, tpe, loc) => visitExp(exp)
      case Expression.Index(base, offset, tpe, loc) => visitExp(base)
      case Expression.Tuple(elms, tpe, loc) => visitExps(elms)
      case Expression.RecordEmpty(tpe, loc) => Set.empty
      case Expression.RecordSelect(exp, label, tpe, loc) => visitExp(exp)
      case Expression.RecordExtend(label, value, rest, tpe, loc) => visitExp(value) ++ visitExp(rest)
      case Expression.RecordRestrict(label, rest, tpe, loc) => visitExp(rest)
      case Expression.ArrayLit(elms, tpe, loc) => visitExps(elms)
      case Expression.ArrayNew(elm, len, tpe, loc) => visitExp(elm) ++ visitExp(len)
      case Expression.ArrayLoad(base, index, tpe, lco) => visitExp(base) ++ visitExp(index)
      case Expression.ArrayStore(base, index, elm, tpe, loc) => visitExp(base) ++ visitExp(index) ++ visitExp(elm)
      case Expression.ArrayLength(base, tpe, loc) => visitExp(base)
      case Expression.ArraySlice(base, startIndex, endIndex, tpe, loc) => visitExp(base) ++ visitExp(startIndex) ++ visitExp(endIndex)
      case Expression.Ref(exp, tpe, loc) => visitExp(exp)
      case Expression.Deref(exp, tpe, loc) => visitExp(exp)
      case Expression.Assign(exp1, exp2, tpe, loc) => visitExp(exp1) ++ visitExp(exp2)
      case Expression.HandleWith(exp, bindings, tpe, loc) => visitExp(exp) ++ visitExps(bindings.map(_.exp))
      case Expression.Existential(fparam, exp, loc) => visitExp(exp)
      case Expression.Universal(fparam, exp, loc) => visitExp(exp)
      case Expression.TryCatch(exp, rules, tpe, eff, loc) =>
        visitExp(exp) ++ visitExps(rules.map(_.exp))
      case Expression.NativeConstructor(constructor, args, tpe, loc) => visitExps(args)
      case Expression.NativeField(field, tpe, loc) => Set.empty
      case Expression.NativeMethod(method, args, tpe, loc) => visitExps(args)
<<<<<<< HEAD
      case Expression.NewChannel(tpe, loc) => Set.empty
      case Expression.GetChannel(exp, tpe, loc) => visitExp(exp)
      case Expression.PutChannel(exp1, exp2, tpe, loc) => visitExp(exp1) ++ visitExp(exp2)
      case Expression.SelectChannel(rules, tpe, loc) => visitExps(rules.map(_.chan)) ++ visitExps(rules.map(_.exp))
      case Expression.CloseChannel(exp, tpe, loc) => visitExp(exp)
      case Expression.Spawn(exp, tpe, loc) => visitExp(exp)
      case Expression.Sleep(exp, tpe, loc) => visitExp(exp)
      case Expression.NewRelation(sym, tpe, loc) => Set.empty
      case Expression.NewLattice(sym, tpe, loc) => Set.empty
      case Expression.Constraint(c0, tpe, loc) => visitConstraint(c0)
      case Expression.ConstraintUnion(exp1, exp2, tpe, loc) => visitExp(exp1) ++ visitExp(exp2)
=======
      case Expression.FixpointConstraint(c0, tpe, loc) => visitConstraint(c0)
      case Expression.FixpointCompose(exp1, exp2, tpe, loc) => visitExp(exp1) ++ visitExp(exp2)
>>>>>>> e17c3271
      case Expression.FixpointSolve(exp, tpe, loc) => visitExp(exp)
      case Expression.FixpointCheck(exp, tpe, loc) => visitExp(exp)
      case Expression.FixpointDelta(exp, tpe, loc) => visitExp(exp)
      case Expression.FixpointProject(sym, exp1, exp2, tpe, loc) => visitExp(exp1) ++ visitExp(exp2)
      case Expression.FixpointEntails(exp1, exp2, tpe, loc) => visitExp(exp1) ++ visitExp(exp2)
      case Expression.UserError(tpe, loc) => Set.empty
      case Expression.HoleError(sym, tpe, eff, loc) => Set.empty
      case Expression.MatchError(tpe, loc) => Set.empty
      case Expression.SwitchError(tpe, loc) => Set.empty

      case Expression.LambdaClosure(fparams, freeVars, exp, tpe, loc) => throw InternalCompilerException(s"Unexpected expression: '${e0.getClass}'.")
      case Expression.Apply(exp, args, tpe, loc) => throw InternalCompilerException(s"Unexpected expression: '${e0.getClass}'.")
    }

    /**
      * Returns the function symbols reachable from `es`.
      */
    def visitExps(es: List[Expression]): Set[Symbol.DefnSym] = es.map(visitExp).fold(Set())(_ ++ _)

    /**
      * Returns the function symbols reachable from the given constraint `c0`.
      */
    def visitConstraint(c0: SimplifiedAst.Constraint): Set[Symbol.DefnSym] = {
      val headSymbols = c0.head match {
        case SimplifiedAst.Predicate.Head.True(loc) => Set.empty
        case SimplifiedAst.Predicate.Head.False(loc) => Set.empty
        case SimplifiedAst.Predicate.Head.Atom(sym, exp, terms, tpe, loc) => terms.map(visitHeadTerm).fold(visitExp(exp))(_ ++ _)
      }

      val bodySymbols = c0.body.map {
        case SimplifiedAst.Predicate.Body.Atom(sym, exp, polarity, terms, tpe, loc) => terms.map(visitBodyTerm).fold(visitExp(exp))(_ ++ _)
        case SimplifiedAst.Predicate.Body.Filter(sym, terms, loc) => Set(sym) ++ terms.flatMap(visitBodyTerm)
        case SimplifiedAst.Predicate.Body.Functional(sym, term, loc) => visitHeadTerm(term)
      }.fold(Set())(_ ++ _)

      headSymbols ++ bodySymbols
    }

    /**
      * Returns the function symbols reachable from the given SimplifiedAst.Term.Head `head`.
      */
    def visitHeadTerm(h0: SimplifiedAst.Term.Head): Set[Symbol.DefnSym] = {
      h0 match {
        case SimplifiedAst.Term.Head.QuantVar(sym, tpe, loc) => Set.empty
        case SimplifiedAst.Term.Head.CapturedVar(sym, tpe, loc) => Set.empty
        case SimplifiedAst.Term.Head.Lit(lit, tpe, loc) => visitExp(lit)
        case SimplifiedAst.Term.Head.App(sym, args, tpe, loc) => Set(sym)
      }
    }

    /**
      * Returns the function symbols reachable from the given SimplifiedAst.Term.Body `body`.
      */
    def visitBodyTerm(b0: SimplifiedAst.Term.Body): Set[Symbol.DefnSym] = {
      b0 match {
        case SimplifiedAst.Term.Body.Wild(tpe, loc) => Set.empty
        case SimplifiedAst.Term.Body.QuantVar(sym, tpe, loc) => Set.empty
        case SimplifiedAst.Term.Body.CapturedVar(sym, tpe, loc) => Set.empty
        case SimplifiedAst.Term.Body.Lit(exp, tpe, loc) => visitExp(exp)
      }
    }

    /**
      * Adds the function `sym` to the set of reachable functions.
      */
    def newReachableDefinitionSymbol(sym: Symbol.DefnSym): Unit = {
      // If `sym` has not already been determined reachable, look up its definition in `root`.
      if (!reachableFunctions.contains(sym)) {
        root.defs.get(sym) match {
          case Some(defn) =>
            reachableFunctions.add(sym)
            queue.enqueue(defn)
          // If `sym` is not defined in `root`, leave this for error checking later.
          case None =>
        }
      }
    }

    /*
     * We can now use these helper functions to perform tree shaking.
     */

    /*
     * Find reachable functions that:
     *
     * (a) Appear in the global namespaces, take zero arguments, and are not marked as synthetic.
     */
    for ((sym, defn) <- root.defs) {
      if (isReachableRoot(defn)) {
        reachableFunctions.add(sym)
      }
    }

    /*
     * Find reachable functions that:
     *
     * (b) Appear in global handlers.
     */
    for ((sym, handler) <- root.handlers) {
      reachableFunctions ++= visitExp(handler.exp)
    }

    /*
     * Find reachable functions that:
     *
     * (c) Appear in a lattice declaration.
     */
    reachableFunctions ++= root.latticeComponents.values.map {
      case SimplifiedAst.LatticeComponents(tpe, bot, top, equ, leq, lub, glb, loc) =>
        Set(bot, top, equ, leq, lub, glb)
    }.fold(Set())(_ ++ _)

    /*
     * Find reachable functions that:
     *
     * (d) Appear in a property declaration.
     */
    reachableFunctions ++= root.properties.map {
      case SimplifiedAst.Property(law, defn, exp) => visitExp(exp) + law + defn
    }.fold(Set())(_ ++ _)

    /*
     * Find reachable functions that:
     *
     * (e) Appear as a special op.
     */
    reachableFunctions ++= root.specialOps.values.flatMap(_.values)

    /*
     * Find reachable functions that:
     *
     * (f) Appear in a function which itself is reachable.
     */
    reachableFunctions.foreach {
      root.defs.get(_) match {
        case Some(defn) => queue.enqueue(defn)
        case None =>
      }
    }

    while (queue.nonEmpty) {
      // Extract a function body from the queue and search for other reachable functions.
      visitExp(queue.dequeue().exp).foreach(newReachableDefinitionSymbol)
    }

    // Compute the live defs.
    val liveDefs = root.defs.filterKeys(reachableFunctions.contains)

    // All reachable function should be live.
    // assert(reachableFunctions.size == liveDefs.size)

    // Reassemble the AST.
    root.copy(defs = liveDefs).toSuccess
  }
}<|MERGE_RESOLUTION|>--- conflicted
+++ resolved
@@ -137,7 +137,6 @@
       case Expression.NativeConstructor(constructor, args, tpe, loc) => visitExps(args)
       case Expression.NativeField(field, tpe, loc) => Set.empty
       case Expression.NativeMethod(method, args, tpe, loc) => visitExps(args)
-<<<<<<< HEAD
       case Expression.NewChannel(tpe, loc) => Set.empty
       case Expression.GetChannel(exp, tpe, loc) => visitExp(exp)
       case Expression.PutChannel(exp1, exp2, tpe, loc) => visitExp(exp1) ++ visitExp(exp2)
@@ -145,14 +144,8 @@
       case Expression.CloseChannel(exp, tpe, loc) => visitExp(exp)
       case Expression.Spawn(exp, tpe, loc) => visitExp(exp)
       case Expression.Sleep(exp, tpe, loc) => visitExp(exp)
-      case Expression.NewRelation(sym, tpe, loc) => Set.empty
-      case Expression.NewLattice(sym, tpe, loc) => Set.empty
-      case Expression.Constraint(c0, tpe, loc) => visitConstraint(c0)
-      case Expression.ConstraintUnion(exp1, exp2, tpe, loc) => visitExp(exp1) ++ visitExp(exp2)
-=======
       case Expression.FixpointConstraint(c0, tpe, loc) => visitConstraint(c0)
       case Expression.FixpointCompose(exp1, exp2, tpe, loc) => visitExp(exp1) ++ visitExp(exp2)
->>>>>>> e17c3271
       case Expression.FixpointSolve(exp, tpe, loc) => visitExp(exp)
       case Expression.FixpointCheck(exp, tpe, loc) => visitExp(exp)
       case Expression.FixpointDelta(exp, tpe, loc) => visitExp(exp)
