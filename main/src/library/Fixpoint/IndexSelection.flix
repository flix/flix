--- conflicted
+++ resolved
@@ -128,22 +128,13 @@
         case RelOp.Project(_) => (op, Vector.empty())
         case RelOp.If(test, then) =>
             let (innerOp, innerGround) = queryOp(then, freeVars);
-<<<<<<< HEAD
             (innerOp, Vector.append(test, innerGround))
+        case RelOp.Loop(_) => ??? // TODO;
     }
 
     def longestPrefixQuery(varQuery: Vector[BoolExp[v]]): (Vector[BoolExp[v]], Vector[BoolExp[v]]) =
         use Fixpoint/Ram.BoolExp.Eq;
         use Fixpoint/Ram.RamTerm.{RowLoad, Lit};
-=======
-            (innerOp, test ::: innerGround)
-        case RelOp.Loop(_) => ??? // TODO
-    }
-
-    def longestPrefixQuery(varQuery: List[BoolExp[v]]): (List[BoolExp[v]], List[BoolExp[v]]) =
-        use Fixpoint.Ram.BoolExp.Eq;
-        use Fixpoint.Ram.RamTerm.{RowLoad, Lit};
->>>>>>> f3705d18
         // Sort equalities of the form `var[i] = rhs` ascending on `i`.
         Vector.sortWith(x -> y -> match (x, y) {
             case (Eq(RowLoad(_, index1), _), Eq(RowLoad(_, index2), _)) => Comparison.fromInt32(index1 - index2)
