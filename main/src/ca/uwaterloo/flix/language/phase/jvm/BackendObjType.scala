--- conflicted
+++ resolved
@@ -70,21 +70,6 @@
     case BackendObjType.ThreadBuilderOfVirtual => JvmName(JavaLang, "Thread$Builder$OfVirtual")
     case BackendObjType.ThreadUncaughtExceptionHandler => JvmName(JavaLang, "Thread$UncaughtExceptionHandler")
     // Effects Runtime
-<<<<<<< HEAD
-    case BackendObjType.Value => JvmName(DevFlixRuntime, "Value")
-    case BackendObjType.Frame => JvmName(DevFlixRuntime, "Frame")
-    case BackendObjType.Thunk => JvmName(DevFlixRuntime, "Thunk")
-    case BackendObjType.Suspension => JvmName(DevFlixRuntime, "Suspension")
-    case BackendObjType.Frames => JvmName(DevFlixRuntime, "Frames")
-    case BackendObjType.FramesCons => JvmName(DevFlixRuntime, "FramesCons")
-    case BackendObjType.FramesNil => JvmName(DevFlixRuntime, "FramesNil")
-    case BackendObjType.Resumption => JvmName(DevFlixRuntime, "Resumption")
-    case BackendObjType.ResumptionCons => JvmName(DevFlixRuntime, "ResumptionCons")
-    case BackendObjType.ResumptionNil => JvmName(DevFlixRuntime, "ResumptionNil")
-    case BackendObjType.Handler => JvmName(DevFlixRuntime, "Handler")
-    case BackendObjType.EffectCall => JvmName(DevFlixRuntime, "EffectCall")
-    case BackendObjType.ResumptionWrapper(t) => JvmName(DevFlixRuntime, mkName("ResumptionWrapper", t))
-=======
     case BackendObjType.Result => JvmName(DevFlixRuntime, mkClassName("Result"))
     case BackendObjType.Value => JvmName(DevFlixRuntime, mkClassName("Value"))
     case BackendObjType.Frame => JvmName(DevFlixRuntime, mkClassName("Frame"))
@@ -99,7 +84,6 @@
     case BackendObjType.Handler => JvmName(DevFlixRuntime, mkClassName("Handler"))
     case BackendObjType.EffectCall => JvmName(DevFlixRuntime, mkClassName("EffectCall"))
     case BackendObjType.ResumptionWrapper(t) => JvmName(DevFlixRuntime, mkClassName("ResumptionWrapper", t))
->>>>>>> 5e62c686
   }
 
   /**
@@ -719,7 +703,7 @@
     ))
 
     private def boxInt(): InstructionSet = INVOKESTATIC(JvmName.Integer, "valueOf",
-      mkDescriptor(BackendType.Int32)(JvmName.Integer.toTpe), isInterface = false)
+      mkDescriptor(BackendType.Int32)(JvmName.Integer.toTpe))
   }
 
   case object Global extends BackendObjType with Generatable {
@@ -1773,11 +1757,7 @@
 
   case class ResumptionWrapper(tpe: BackendType) extends BackendObjType with Generatable {
 
-<<<<<<< HEAD
-    // Value -> Result
-=======
     // tpe -> Result
->>>>>>> 5e62c686
     private val superClass: JvmType.Reference = JvmOps.getClosureAbstractClassType(List(tpe.toErasedJvmType), JvmType.Object)
 
     def genByteCode()(implicit flix: Flix): Array[Byte] = {
