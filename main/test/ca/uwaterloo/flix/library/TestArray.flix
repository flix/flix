/*
 * Copyright 2019 Magnus Madsen, Stephen Tetley
 *
 * Licensed under the Apache License, Version 2.0 (the "License");
 * you may not use this file except in compliance with the License.
 * You may obtain a copy of the License at
 *
 *   http://www.apache.org/licenses/LICENSE-2.0
 *
 * Unless required by applicable law or agreed to in writing, software
 * distributed under the License is distributed on an "AS IS" BASIS,
 * WITHOUT WARRANTIES OR CONDITIONS OF ANY KIND, either express or implied.
 * See the License for the specific language governing permissions and
 * limitations under the License.
 */

namespace TestArray {

    use Array.sameElements;

    /////////////////////////////////////////////////////////////////////////////
    // new                                                                     //
    /////////////////////////////////////////////////////////////////////////////

    @test
    def testNew01(): Bool = region r {
        Array.new(42, 10, r)[0] == 42
    }

    @test
    def testNew02(): Bool = region r {
        Array.new(42, 10, r)[5] == 42
    }

    @test
    def testNew03(): Bool = region r {
        Array.new(42, 10, r)[9] == 42
    }

    /////////////////////////////////////////////////////////////////////////////
    // get                                                                     //
    /////////////////////////////////////////////////////////////////////////////

    @test
    def testGet01(): Bool = region r {
        Array.get(0, [1, 2, 3] @ r) == 1
    }

    @test
    def testGet02(): Bool = region r {
        Array.get(1, [1, 2, 3] @ r) == 2
    }

    @test
    def testGet03(): Bool = region r {
        Array.get(2, [1, 2, 3] @ r) == 3
    }

    /////////////////////////////////////////////////////////////////////////////
    // put                                                                     //
    /////////////////////////////////////////////////////////////////////////////

    @test
    def testPut01(): Bool = region r {
        Array.put(42, 0, [1] @ r)[0] == 42
    }

    @test
    def testPut02(): Bool = region r {
        Array.put(42, 1, [1, 2] @ r)[1] == 42
    }

    @test
    def testPut03(): Bool = region r {
        Array.put(42, 2, [1, 2, 3] @ r)[2] == 42
    }

    /////////////////////////////////////////////////////////////////////////////
    // isEmpty                                                                 //
    /////////////////////////////////////////////////////////////////////////////

    @test
    def testIsEmpty01(): Bool = region r {
        Array.isEmpty([])
    }

    @test
    def testIsEmpty02(): Bool = region r {
        not Array.isEmpty([1])
    }

    @test
    def testIsEmpty03(): Bool = region r {
        not Array.isEmpty([1, 2, 3])
    }

    /////////////////////////////////////////////////////////////////////////////
    // length                                                                  //
    /////////////////////////////////////////////////////////////////////////////

    @test
    def testLength01(): Bool = region r {
        Array.length([]) == 0
    }

    @test
    def testLength02(): Bool = region r {
        Array.length([1]) == 1
    }

    @test
    def testLength03(): Bool = region r {
        Array.length([1, 2, 3]) == 3
    }

    /////////////////////////////////////////////////////////////////////////////
    // slice                                                                   //
    /////////////////////////////////////////////////////////////////////////////

    @test
    def testSlice01(): Bool = region r {
        Array.slice(0, 1, [1, 2, 3])[0] == 1
    }

    @test
    def testSlice02(): Bool = region r {
        Array.slice(1, 2, [1, 2, 3])[0] == 2
    }

    @test
    def testSlice03(): Bool = region r {
        Array.slice(2, 3, [1, 2, 3])[0] == 3
    }

    /////////////////////////////////////////////////////////////////////////////
    // toList                                                                  //
    /////////////////////////////////////////////////////////////////////////////

    @test
    def testToList01(): Bool = region r {
        Array.toList([]: Array[Unit, _]) == Nil
    }

    @test
    def testToList02(): Bool = region r {
        Array.toList([1]) == 1 :: Nil
    }

    @test
    def testToList03(): Bool = region r {
        Array.toList([1, 2]) == 1 :: 2 :: Nil
    }

    /////////////////////////////////////////////////////////////////////////////
    // head                                                                    //
    /////////////////////////////////////////////////////////////////////////////

    @test
    def head01(): Bool = region r {
        Array.head([]: Array[Int32, _]) == None
    }

    @test
    def head02(): Bool = region r {
        Array.head([1]) == Some(1)
    }

    @test
    def head03(): Bool = region r {
        Array.head([2,1]) == Some(2)
    }

    @test
    def head04(): Bool = region r {
        Array.head([3,2,1]) == Some(3)
    }

    /////////////////////////////////////////////////////////////////////////////
    // last                                                                    //
    /////////////////////////////////////////////////////////////////////////////

    @test
    def last01(): Bool = region r {
        Array.last([]): Option[Unit] == None
    }

    @test
    def last02(): Bool = region r {
        Array.last([1]) == Some(1)
    }

    @test
    def last03(): Bool = region r {
        Array.last([1,2]) == Some(2)
    }

    @test
    def last04(): Bool = region r {
        Array.last([1,2,3]) == Some(3)
    }

    /////////////////////////////////////////////////////////////////////////////
    // append                                                                  //
    /////////////////////////////////////////////////////////////////////////////

    @test
    def append01(): Bool = region r {
        let a = Array.append([]: Array[Int32, _], []: Array[Int32, _]);
        Array.sameElements(a, []: Array[Int32, _])
    }

    @test
    def append02(): Bool = region r {
        let a = Array.append([]: Array[Int32, _], [1]);
        Array.sameElements(a, [1])
    }

    @test
    def append03(): Bool = region r {
        let a = Array.append([]: Array[Int32, _], [1,2]);
        Array.sameElements(a, [1,2])
    }

    @test
    def append04(): Bool = region r {
        let a = Array.append([1], []: Array[Int32, _]);
        Array.sameElements(a, [1])
    }

    @test
    def append05(): Bool = region r {
        let a = Array.append([1,2], []: Array[Int32, _]);
        Array.sameElements(a, [1,2])
    }

    @test
    def append06(): Bool = region r {
        let a = Array.append([1], [2]);
        Array.sameElements(a, [1,2])
    }

    @test
    def append07(): Bool = region r {
        let a = Array.append([1,2], [3]);
        Array.sameElements(a, [1,2,3])
    }

    @test
    def append08(): Bool = region r {
        let a = Array.append([1], [2,3]);
        Array.sameElements(a, [1,2,3])
    }

    /////////////////////////////////////////////////////////////////////////////
    // memberOf                                                                //
    /////////////////////////////////////////////////////////////////////////////

    @test
    def memberOf01(): Bool = region r {
        Array.memberOf(0, []: Array[Int32, _]) == false
    }

    @test
    def memberOf02(): Bool = region r {
        Array.memberOf(0, [1]) == false
    }

    @test
    def memberOf03(): Bool = region r {
        Array.memberOf(0, [0]) == true
    }

    @test
    def memberOf04(): Bool = region r {
        Array.memberOf(0, [1,2]) == false
    }

    @test
    def memberOf05(): Bool = region r {
        Array.memberOf(1, [1,2]) == true
    }

    @test
    def memberOf06(): Bool = region r {
        Array.memberOf(2, [1,2]) == true
    }

    @test
    def memberOf07(): Bool = region r {
        Array.memberOf(3, [1,2]) == false
    }

    /////////////////////////////////////////////////////////////////////////////
    // indexOf                                                                 //
    /////////////////////////////////////////////////////////////////////////////

    @test
    def indexOf01(): Bool = region r {
        Array.indexOf(0, []: Array[Int32, _]) == None
    }

    @test
    def indexOf02(): Bool = region r {
        Array.indexOf(0, [1]) == None
    }

    @test
    def indexOf03(): Bool = region r {
        Array.indexOf(1, [1]) == Some(0)
    }

    @test
    def indexOf04(): Bool = region r {
        Array.indexOf(0, [1,2]) == None
    }

    @test
    def indexOf05(): Bool = region r {
        Array.indexOf(1, [1,2]) == Some(0)
    }

    @test
    def indexOf06(): Bool = region r {
        Array.indexOf(2, [1,2]) == Some(1)
    }

    /////////////////////////////////////////////////////////////////////////////
    // indexOfLeft                                                             //
    /////////////////////////////////////////////////////////////////////////////

    @test
    def indexOfLeft01(): Bool = region r {
        Array.indexOfLeft(0, []: Array[Int32, _]) == None
    }

    @test
    def indexOfLeft02(): Bool = region r {
        Array.indexOfLeft(0, [1]) == None
    }

    @test
    def indexOfLeft03(): Bool = region r {
        Array.indexOfLeft(1, [1]) == Some(0)
    }

    @test
    def indexOfLeft04(): Bool = region r {
        Array.indexOfLeft(0, [1,2]) == None
    }

    @test
    def indexOfLeft05(): Bool = region r {
        Array.indexOfLeft(1, [1,2]) == Some(0)
    }

    @test
    def indexOfLeft06(): Bool = region r {
        Array.indexOfLeft(2, [1,2]) == Some(1)
    }

    @test
    def indexOfLeft07(): Bool = region r {
        Array.indexOfLeft(1, [1,1]) == Some(0)
    }

    /////////////////////////////////////////////////////////////////////////////
    // indexOfRight                                                            //
    /////////////////////////////////////////////////////////////////////////////

    @test
    def indexOfRight01(): Bool = region r {
        Array.indexOfRight(0, []: Array[Int32, _]) == None
    }

    @test
    def indexOfRight02(): Bool = region r {
        Array.indexOfRight(0, [1]) == None
    }

    @test
    def indexOfRight03(): Bool = region r {
        Array.indexOfRight(1, [1]) == Some(0)
    }

    @test
    def indexOfRight04(): Bool = region r {
        Array.indexOfRight(0, [1,2]) == None
    }

    @test
    def indexOfRight05(): Bool = region r {
        Array.indexOfRight(1, [1,2]) == Some(0)
    }

    @test
    def indexOfRight06(): Bool = region r {
        Array.indexOfRight(2, [1,2]) == Some(1)
    }

    @test
    def indexOfRight07(): Bool = region r {
        Array.indexOfRight(1, [1,1]) == Some(1)
    }

/////////////////////////////////////////////////////////////////////////////
// indices                                                                 //
/////////////////////////////////////////////////////////////////////////////

@test
def indices01(): Bool & Impure =
    let a = Array.indices(0, []: UnscopedArray[Int32]);
    Array.sameElements(a, []: UnscopedArray[Int32])

@test
def indices02(): Bool & Impure =
    let a = Array.indices(0, [1]);
    Array.sameElements(a, []: UnscopedArray[Int32])

@test
def indices03(): Bool & Impure =
    let a = Array.indices(1, [1]);
    Array.sameElements(a, [0])

@test
def indices04(): Bool & Impure =
    let a = Array.indices(0, [1,2]);
    Array.sameElements(a, []: UnscopedArray[Int32])

@test
def indices05(): Bool & Impure =
    let a = Array.indices(1, [1,2]);
    Array.sameElements(a, [0])

@test
def indices06(): Bool & Impure =
    let a = Array.indices(2, [1,2]);
    Array.sameElements(a, [1])

@test
def indices07(): Bool & Impure =
    let a = Array.indices(1, [1,1]);
    Array.sameElements(a, [0,1])

    /////////////////////////////////////////////////////////////////////////////
    // find                                                                    //
    /////////////////////////////////////////////////////////////////////////////

    @test
    def find01(): Bool = region r {
        Array.find(i -> i > 2, []) == None
    }

    @test
    def find02(): Bool = region r {
        Array.find(i -> i > 2, [1]) == None
    }

    @test
    def find03(): Bool = region r {
        Array.find(i -> i > 2, [3]) == Some(3)
    }

    @test
    def find04(): Bool = region r {
        Array.find(i -> i > 2, [1,2]) == None
    }

    @test
    def find05(): Bool = region r {
        Array.find(i -> i > 2, [6,-6]) == Some(6)
    }

    @test
    def find06(): Bool = region r {
        Array.find(i -> i > 2, [-6,6]) == Some(6)
    }

    @test
    def find07(): Bool = region r {
        Array.find(i -> i > 2, [6,7]) == Some(6)
    }

    /////////////////////////////////////////////////////////////////////////////
    // findLeft                                                                //
    /////////////////////////////////////////////////////////////////////////////

    @test
    def findLeft01(): Bool = region r {
        Array.findLeft(i -> i > 2, []) == None
    }

    @test
    def findLeft02(): Bool = region r {
        Array.findLeft(i -> i > 2, [1]) == None
    }

    @test
    def findLeft03(): Bool = region r {
        Array.findLeft(i -> i > 2, [3]) == Some(3)
    }

    @test
    def findLeft04(): Bool = region r {
        Array.findLeft(i -> i > 2, [1,2]) == None
    }

    @test
    def findLeft05(): Bool = region r {
        Array.findLeft(i -> i > 2, [6,-6]) == Some(6)
    }

    @test
    def findLeft06(): Bool = region r {
        Array.findLeft(i -> i > 2, [-6,6]) == Some(6)
    }

    @test
    def findLeft07(): Bool = region r {
        Array.findLeft(i -> i > 2, [6,7]) == Some(6)
    }

    /////////////////////////////////////////////////////////////////////////////
    // findRight                                                               //
    /////////////////////////////////////////////////////////////////////////////

    @test
    def findRight01(): Bool = region r {
        Array.findRight(i -> i > 2, []) == None
    }

    @test
    def findRight02(): Bool = region r {
        Array.findRight(i -> i > 2, [1]) == None
    }

    @test
    def findRight03(): Bool = region r {
        Array.findRight(i -> i > 2, [3]) == Some(3)
    }

    @test
    def findRight04(): Bool = region r {
        Array.findRight(i -> i > 2, [1,2]) == None
    }

    @test
    def findRight05(): Bool = region r {
        Array.findRight(i -> i > 2, [6,-6]) == Some(6)
    }

    @test
    def findRight06(): Bool = region r {
        Array.findRight(i -> i > 2, [-6,6]) == Some(6)
    }

    @test
    def findRight07(): Bool = region r {
        Array.findRight(i -> i > 2, [6,7]) == Some(7)
    }

    /////////////////////////////////////////////////////////////////////////////
    // range                                                                   //
    /////////////////////////////////////////////////////////////////////////////

    @test
    def range01(): Bool = region r {
        let a = Array.range(1, 0, r);
        Array.sameElements(a, []: Array[Int32, _])
    }

    @test
    def range02(): Bool = region r {
        let a = Array.range(1, 1, r);
        Array.sameElements(a, []: Array[Int32, _])
    }

    @test
    def range03(): Bool = region r {
        let a = Array.range(1, 2, r);
        Array.sameElements(a, [1])
    }

    @test
    def range04(): Bool = region r {
        let a = Array.range(1, 3, r);
        Array.sameElements(a, [1,2])
    }

    @test
    def range05(): Bool = region r {
        let a = Array.range(1, 4, r);
        Array.sameElements(a, [1,2,3])
    }

    @test
    def range06(): Bool = region r {
        let a = Array.range(-1, 3, r);
        Array.sameElements(a, [-1,0,1,2])
    }

    /////////////////////////////////////////////////////////////////////////////
    // repeat                                                                  //
    /////////////////////////////////////////////////////////////////////////////

    @test
    def repeat01(): Bool = region r {
        let a = Array.repeat(-1, 1, r);
        Array.sameElements(a, []: Array[Int32, _])
    }

    @test
    def repeat02(): Bool = region r {
        let a = Array.repeat(0, 1, r);
        Array.sameElements(a, []: Array[Int32, _])
    }

    @test
    def repeat03(): Bool = region r {
        let a = Array.repeat(1, 1, r);
        Array.sameElements(a, [1])
    }

    @test
    def repeat04(): Bool = region r {
        let a = Array.repeat(2, 1, r);
        Array.sameElements(a, [1,1])
    }

    @test
    def repeat05(): Bool = region r {
        let a = Array.repeat(3, 1, r);
        Array.sameElements(a, [1,1,1])
    }

    /////////////////////////////////////////////////////////////////////////////
    // scan                                                                    //
    /////////////////////////////////////////////////////////////////////////////

    @test
    def scan01(): Bool = region r {
        let a = Array.scan((i, b) -> if (b) i + 1 else i + 2, 1, []);
        Array.sameElements(a, [1])
    }

    @test
    def scan02(): Bool = region r {
        let a = Array.scan((i, b) -> if (b) i + 1 else i + 2, 1, [false]);
        Array.sameElements(a, [1,3])
    }

    @test
    def scan03(): Bool = region r {
        let a = Array.scan((i, b) -> if (b) i + 1 else i + 2, 1, [true]);
        Array.sameElements(a, [1,2])
    }

    @test
    def scan04(): Bool = region r {
        let a = Array.scan((i, b) -> if (b) i + 1 else i + 2, 1, [false,false]);
        Array.sameElements(a, [1,3,5])
    }

    @test
    def scan05(): Bool = region r {
        let a = Array.scan((i, b) -> if (b) i + 1 else i + 2, 1, [false,true]);
        Array.sameElements(a, [1,3,4])
    }

    @test
    def scan06(): Bool = region r {
        let a = Array.scan((i, b) -> if (b) i + 1 else i + 2, 1, [true,false]);
        Array.sameElements(a, [1,2,4])
    }

    @test
    def scan07(): Bool = region r {
        let a = Array.scan((i, b) -> if (b) i + 1 else i + 2, 1, [true,true]);
        Array.sameElements(a, [1,2,3])
    }

    /////////////////////////////////////////////////////////////////////////////
    // scanLeft                                                                //
    /////////////////////////////////////////////////////////////////////////////

    @test
    def scanLeft01(): Bool = region r {
        let a = Array.scanLeft((i, b) -> if (b) i + 1 else i + 2, 1, []: Array[Bool, _]);
        Array.sameElements(a, [1])
    }

    @test
    def scanLeft02(): Bool = region r {
        let a = Array.scanLeft((i, b) -> if (b) i + 1 else i + 2, 1, [false]);
        Array.sameElements(a, [1,3])
    }

    @test
    def scanLeft03(): Bool = region r {
        let a = Array.scanLeft((i, b) -> if (b) i + 1 else i + 2, 1, [true]);
        Array.sameElements(a, [1,2])
    }

    @test
    def scanLeft04(): Bool = region r {
        let a = Array.scanLeft((i, b) -> if (b) i + 1 else i + 2, 1, [false,false]);
        Array.sameElements(a, [1,3,5])
    }

    @test
    def scanLeft05(): Bool = region r {
        let a = Array.scanLeft((i, b) -> if (b) i + 1 else i + 2, 1, [false,true]);
        Array.sameElements(a, [1,3,4])
    }

    @test
    def scanLeft06(): Bool = region r {
        let a = Array.scanLeft((i, b) -> if (b) i + 1 else i + 2, 1, [true,false]);
        Array.sameElements(a, [1,2,4])
    }

    @test
    def scanLeft07(): Bool = region r {
        let a = Array.scanLeft((i, b) -> if (b) i + 1 else i + 2, 1, [true,true]);
        Array.sameElements(a, [1,2,3])
    }

    /////////////////////////////////////////////////////////////////////////////
    // scanRight                                                               //
    /////////////////////////////////////////////////////////////////////////////

    @test
    def scanRight01(): Bool = region r {
        let a = Array.scanRight((b, i) -> if (b) i + 1 else i + 2, 1, []);
        Array.sameElements(a, [1])
    }

    @test
    def scanRight02(): Bool = region r {
        let a = Array.scanRight((b, i) -> if (b) i + 1 else i + 2, 1, [false]);
        Array.sameElements(a, [3,1])
    }

    @test
    def scanRight03(): Bool = region r {
        let a = Array.scanRight((b, i) -> if (b) i + 1 else i + 2, 1, [true]);
        Array.sameElements(a, [2,1])
    }

    @test
    def scanRight04(): Bool = region r {
        let a = Array.scanRight((b, i) -> if (b) i + 1 else i + 2, 1, [false,false]);
        Array.sameElements(a, [5,3,1])
    }

    @test
    def scanRight05(): Bool = region r {
        let a = Array.scanRight((b, i) -> if (b) i + 1 else i + 2, 1, [false,true]);
        Array.sameElements(a, [4,2,1])
    }

    @test
    def scanRight06(): Bool = region r {
        let a = Array.scanRight((b, i) -> if (b) i + 1 else i + 2, 1, [true,false]);
        Array.sameElements(a, [4,3,1])
    }

    @test
    def scanRight07(): Bool = region r {
        let a = Array.scanRight((b, i) -> if (b) i + 1 else i + 2, 1, [true,true]);
        Array.sameElements(a, [3,2,1])
    }

    /////////////////////////////////////////////////////////////////////////////
    // map                                                                     //
    /////////////////////////////////////////////////////////////////////////////

    @test
    def map01(): Bool = region r {
        let a = Array.map(i -> i > 2, []);
        Array.sameElements(a, []: Array[Bool, _])
    }

    @test
    def map02(): Bool = region r {
        let a = Array.map(i -> i > 2, [1]);
        Array.sameElements(a, [false])
    }

    @test
    def map03(): Bool = region r {
        let a = Array.map(i -> i > 2, [3]);
        Array.sameElements(a, [true])
    }

    @test
    def map04(): Bool = region r {
        let a = Array.map(i -> i > 2, [1,2]);
        Array.sameElements(a, [false,false])
    }

    @test
    def map05(): Bool = region r {
        let a = Array.map(i -> i > 2, [1,8]);
        Array.sameElements(a, [false, true])
    }

    @test
    def map06(): Bool = region r {
        let a = Array.map(i -> i > 2, [8,1]);
        Array.sameElements(a, [true,false])
    }

    @test
    def map07(): Bool = region r {
        let a = Array.map(i -> i > 2, [7,8]);
        Array.sameElements(a, [true,true])
    }

    /////////////////////////////////////////////////////////////////////////////
    // transform!                                                              //
    /////////////////////////////////////////////////////////////////////////////

    @test
    def transform01!(): Bool = region r {
        let a: Array[Int32, _] = [];
        Array.transform!(x -> x+1, a);
        Array.sameElements(a, []: Array[Int32, _])
    }

    @test
    def transform02!(): Bool = region r {
        let a = [0];
        Array.transform!(x -> x+1, a);
        Array.sameElements(a, [1])
    }

    @test
    def transform03!(): Bool = region r {
        let a = [0,1];
        Array.transform!(x -> x+1, a);
        Array.sameElements(a, [1,2])
    }

    @test
    def transform04!(): Bool = region r {
        let a = [0,1,2];
        Array.transform!(x -> x+1, a);
        Array.sameElements(a, [1,2,3])
    }

    /////////////////////////////////////////////////////////////////////////////
    // mapWithIndex                                                            //
    /////////////////////////////////////////////////////////////////////////////

    @test
    def mapWithIndex01(): Bool = region r {
        let a = Array.mapWithIndex((e, i) -> if (i < 1) e > 2 else e <= 2, []);
        Array.sameElements(a, []: Array[Bool, _])
    }

    @test
    def mapWithIndex02(): Bool = region r {
        let a = Array.mapWithIndex((e, i) -> if (i < 1) e > 2 else e <= 2, [1]);
        Array.sameElements(a, [false])
    }

    @test
    def mapWithIndex03(): Bool = region r {
        let a = Array.mapWithIndex((e, i) -> if (i < 1) e > 2 else e <= 2, [3]);
        Array.sameElements(a, [true])
    }

    @test
    def mapWithIndex04(): Bool = region r {
        let a = Array.mapWithIndex((e, i) -> if (i < 1) e > 2 else e <= 2, [1,2]);
        Array.sameElements(a, [false,true])
    }

    @test
    def mapWithIndex05(): Bool = region r {
        let a = Array.mapWithIndex((e, i) -> if (i < 1) e > 2 else e <= 2, [1,8]);
        Array.sameElements(a, [false,false])
    }

    @test
    def mapWithIndex06(): Bool = region r {
        let a = Array.mapWithIndex((e, i) -> if (i < 1) e > 2 else e <= 2, [8,1]);
        Array.sameElements(a, [true,true])
    }

    @test
    def mapWithIndex07(): Bool = region r {
        let a = Array.mapWithIndex((e, i) -> if (i < 1) e > 2 else e <= 2, [7,8]);
        Array.sameElements(a, [true,false])
    }

    /////////////////////////////////////////////////////////////////////////////
    // transformWithIndex!                                                     //
    /////////////////////////////////////////////////////////////////////////////

    @test
    def transformWithIndex01!(): Bool = region r {
        let a = []: Array[Int32, _];
        Array.transformWithIndex!((e, i) -> if (i < 1) e + 10 else e, a);
        Array.sameElements(a, []: Array[Int32, _])
    }

    @test
    def transformWithIndex02!(): Bool = region r {
        let a = [1];
        Array.transformWithIndex!((e, i) -> if (i < 1) e + 10 else e, a);
        Array.sameElements(a, [11])
    }

    @test
    def transformWithIndex03!(): Bool = region r {
        let a = [3];
        Array.transformWithIndex!((e, i) -> if (i < 1) e + 10 else e, a);
        Array.sameElements(a, [13])
    }

    @test
    def transformWithIndex04!(): Bool = region r {
        let a = [1,2];
        Array.transformWithIndex!((e, i) -> if (i < 1) e + 10 else e, a);
        Array.sameElements(a, [11,2])
    }

    @test
    def transformWithIndex05!(): Bool = region r {
        let a = [1,8];
        Array.transformWithIndex!((e, i) -> if (i < 1) e + 10 else e, a);
        Array.sameElements(a, [11,8])
    }

    @test
    def transformWithIndex06!(): Bool = region r {
        let a = [8,1];
        Array.transformWithIndex!((e, i) -> if (i < 1) e + 10 else e, a);
        Array.sameElements(a, [18,1])
    }

    @test
    def transformWithIndex07!(): Bool = region r {
        let a = [7,8,9];
        Array.transformWithIndex!((e, i) -> if (i < 1) e + 10 else e, a);
        Array.sameElements(a, [17,8,9])
    }

/////////////////////////////////////////////////////////////////////////////
// flatMap                                                                 //
/////////////////////////////////////////////////////////////////////////////

// depends on flatten

@test
def flatMap01(): Bool & Impure =
<<<<<<< HEAD
    let a = Array.flatMap(i -> Array.repeat(i, i, static), []);
    Array.sameElements(a, []: UnscopedArray[Int32])

@test
def flatMap02(): Bool & Impure =
    let a = Array.flatMap(i -> Array.repeat(i, i, static), [0]);
    Array.sameElements(a, []: UnscopedArray[Int32])
=======
    let a = Array.flatMap(i -> Array.repeat(i, i, Static), []);
    Array.sameElements(a, []: Array[Int32])

@test
def flatMap02(): Bool & Impure =
    let a = Array.flatMap(i -> Array.repeat(i, i, Static), [0]);
    Array.sameElements(a, []: Array[Int32])
>>>>>>> 6ad816e6

@test
def flatMap03(): Bool & Impure =
    let a = Array.flatMap(i -> Array.repeat(i, i, Static), [1]);
    Array.sameElements(a, [1])

@test
def flatMap04(): Bool & Impure =
    let a = Array.flatMap(i -> Array.repeat(i, i, Static), [2]);
    Array.sameElements(a, [2,2])

@test
def flatMap05(): Bool & Impure =
    let a = Array.flatMap(i -> Array.repeat(i, i, Static), [1,2]);
    Array.sameElements(a, [1,2,2])

@test
def flatMap06(): Bool & Impure =
    let a = Array.flatMap(i -> Array.repeat(i, i, Static), [2,3]);
    Array.sameElements(a, [2,2,3,3,3])

    /////////////////////////////////////////////////////////////////////////////
    // reverse                                                                 //
    /////////////////////////////////////////////////////////////////////////////

    @test
    def reverse01(): Bool = region r {
        let a = Array.reverse([]: Array[Int32, _]);
        Array.sameElements(a, []: Array[Int32, _])
    }

    @test
    def reverse02(): Bool = region r {
        let a = Array.reverse([1]);
        Array.sameElements(a, [1])
    }

    @test
    def reverse03(): Bool = region r {
        let a = Array.reverse([1,2]);
        Array.sameElements(a, [2,1])
    }

    @test
    def reverse04(): Bool = region r {
        let a = Array.reverse([1,1]);
        Array.sameElements(a, [1,1])
    }

    @test
    def reverse05(): Bool = region r {
        let a = Array.reverse([1,2,3]);
        Array.sameElements(a, [3,2,1])
    }

    @test
    def reverse06(): Bool = region r {
        let a = Array.reverse([1,2,3,4]);
        Array.sameElements(a, [4,3,2,1])
    }

    /////////////////////////////////////////////////////////////////////////////
    // reverse!                                                                //
    /////////////////////////////////////////////////////////////////////////////

    @test
    def reverse01!(): Bool = region r {
        let a: Array[Int32, _] = [];
        Array.reverse!(a);
        Array.sameElements(a, []: Array[Int32, _])
    }

    @test
    def reverse02!(): Bool = region r {
        let a = [1];
        Array.reverse!(a);
        Array.sameElements(a, [1])
    }

    @test
    def reverse03!(): Bool = region r {
        let a = [1,2];
        Array.reverse!(a);
        Array.sameElements(a, [2,1])
    }

    @test
    def reverse04!(): Bool = region r {
        let a = [1,1];
        Array.reverse!(a);
        Array.sameElements(a, [1,1])
    }

    @test
    def reverse05!(): Bool = region r {
        let a = [1,2,3];
        Array.reverse!(a);
        Array.sameElements(a, [3,2,1])
    }

    @test
    def reverse06!(): Bool = region r {
        let a = [1,2,3,4];
        Array.reverse!(a);
        Array.sameElements(a, [4,3,2,1])
    }

    /////////////////////////////////////////////////////////////////////////////
    // rotateLeft                                                              //
    /////////////////////////////////////////////////////////////////////////////

    @test
    def rotateLeft01(): Bool = region r {
        let a = Array.rotateLeft(0, []: Array[Int32, _]);
        Array.sameElements(a, []: Array[Int32, _])
    }

    @test
    def rotateLeft02(): Bool = region r {
        let a = Array.rotateLeft(1, []: Array[Int32, _]);
        Array.sameElements(a, []: Array[Int32, _])
    }

    @test
    def rotateLeft03(): Bool = region r {
        let a = Array.rotateLeft(0, [1]);
        Array.sameElements(a, [1])
    }

    @test
    def rotateLeft04(): Bool = region r {
        let a = Array.rotateLeft(0, [1,2]);
        Array.sameElements(a, [1,2])
    }

    @test
    def rotateLeft05(): Bool = region r {
        let a = Array.rotateLeft(1, [1,2]);
        Array.sameElements(a, [2,1])
    }

    @test
    def rotateLeft06(): Bool = region r {
        let a = Array.rotateLeft(2, [1,2]);
        Array.sameElements(a, [1,2])
    }

    @test
    def rotateLeft07(): Bool = region r {
        let a = Array.rotateLeft(3, [1,2]);
        Array.sameElements(a, [2,1])
    }

    @test
    def rotateLeft08(): Bool = region r {
        let a = Array.rotateLeft(-1, [1,2]);
        Array.sameElements(a, [2,1])
    }

    @test
    def rotateLeft09(): Bool = region r {
        let a = Array.rotateLeft(0, [1,2,3]);
        Array.sameElements(a, [1,2,3])
    }

    @test
    def rotateLeft10(): Bool = region r {
        let a = Array.rotateLeft(1, [1,2,3]);
        Array.sameElements(a, [2,3,1])
    }

    @test
    def rotateLeft11(): Bool = region r {
        let a = Array.rotateLeft(2, [1,2,3]);
        Array.sameElements(a, [3,1,2])
    }

    /////////////////////////////////////////////////////////////////////////////
    // rotateRight                                                             //
    /////////////////////////////////////////////////////////////////////////////

    @test
    def rotateRight01(): Bool = region r {
        let a = Array.rotateRight(0, []: Array[Int32, _]);
        Array.sameElements(a, []: Array[Int32, _])
    }

    @test
    def rotateRight02(): Bool = region r {
        let a = Array.rotateRight(1, []: Array[Int32, _]);
        Array.sameElements(a, []: Array[Int32, _])
    }

    @test
    def rotateRight03(): Bool = region r {
        let a = Array.rotateRight(0, [1]);
        Array.sameElements(a, [1])
    }

    @test
    def rotateRight04(): Bool = region r {
        let a = Array.rotateRight(0, [1,2]);
        Array.sameElements(a, [1,2])
    }

    @test
    def rotateRight05(): Bool = region r {
        let a = Array.rotateRight(1, [1,2]);
        Array.sameElements(a, [2,1])
    }

    @test
    def rotateRight06(): Bool = region r {
        let a = Array.rotateRight(2, [1,2]);
        Array.sameElements(a, [1,2])
    }

    @test
    def rotateRight07(): Bool = region r {
        let a = Array.rotateRight(3, [1,2]);
        Array.sameElements(a, [2,1])
    }

    @test
    def rotateRight08(): Bool = region r {
        let a = Array.rotateRight(-1, [1,2]);
        Array.sameElements(a, [2,1])
    }

    @test
    def rotateRight09(): Bool = region r {
        let a = Array.rotateRight(0, [1,2,3]);
        Array.sameElements(a, [1,2,3])
    }

    @test
    def rotateRight10(): Bool = region r {
        let a = Array.rotateRight(1, [1,2,3]);
        Array.sameElements(a, [3,1,2])
    }

    @test
    def rotateRight11(): Bool = region r {
        let a = Array.rotateRight(2, [1,2,3]);
        Array.sameElements(a, [2,3,1])
    }

    /////////////////////////////////////////////////////////////////////////////
    // update                                                                  //
    /////////////////////////////////////////////////////////////////////////////

    @test
    def update01(): Bool = region r {
        let a = Array.update(0, 2, []: Array[Int32, _]);
        Array.sameElements(a, []: Array[Int32, _])
    }

    @test
    def update02(): Bool = region r {
        let a = Array.update(-1, 2, [1]);
        Array.sameElements(a, [1])
    }

    @test
    def update03(): Bool = region r {
        let a = Array.update(0, 2, [1]);
        Array.sameElements(a, [2])
    }

    @test
    def update04(): Bool = region r {
        let a = Array.update(1, 2, [1]);
        Array.sameElements(a, [1])
    }

    @test
    def update05(): Bool = region r {
        let a = Array.update(0, 5, [1,2]);
        Array.sameElements(a, [5,2])
    }

    @test
    def update06(): Bool = region r {
        let a = Array.update(1, 5, [1,2]);
        Array.sameElements(a, [1,5])
    }

    @test
    def update07(): Bool = region r {
        let a = Array.update(2, 5, [1,2]);
        Array.sameElements(a, [1,2])
    }

    /////////////////////////////////////////////////////////////////////////////
    // replace                                                                 //
    /////////////////////////////////////////////////////////////////////////////

    @test
    def replace01(): Bool = region r {
        let a = Array.replace(from = 3, to = 4, []);
        Array.sameElements(a, []: Array[Int32, _])
    }

    @test
    def replace02(): Bool = region r {
        let a = Array.replace(from = 3, to = 4, [1]);
        Array.sameElements(a, [1])
    }

    @test
    def replace03(): Bool = region r {
        let a = Array.replace(from = 3, to = 4, [3]);
        Array.sameElements(a, [4])
    }

    @test
    def replace04(): Bool = region r {
        let a = Array.replace(from = 3, to = 4, [4]);
        Array.sameElements(a, [4])
    }

    @test
    def replace05(): Bool = region r {
        let a = Array.replace(from = 3, to = 4, [1, 2]);
        Array.sameElements(a, [1,2])
    }

    @test
    def replace06(): Bool = region r {
        let a = Array.replace(from = 3, to = 4, [1,3]);
        Array.sameElements(a, [1,4])
    }

    @test
    def replace07(): Bool = region r {
        let a = Array.replace(from = 3, to = 4, [3,4]);
        Array.sameElements(a, [4,4])
    }

    @test
    def replace08(): Bool = region r {
        let a = Array.replace(from = 3, to = 4, [3,3]);
        Array.sameElements(a, [4,4])
    }

    /////////////////////////////////////////////////////////////////////////////
    // replace!                                                                //
    /////////////////////////////////////////////////////////////////////////////

    @test
    def replace01!(): Bool = region r {
        let a: Array[Int32, _] = [];
        Array.replace!(from = 3, to = 4, a);
        Array.sameElements(a, []: Array[Int32, _])
    }

    @test
    def replace02!(): Bool = region r {
        let a = [1];
        Array.replace!(from = 3, to = 4, a);
        Array.sameElements(a, [1])
    }

    @test
    def replace03!(): Bool = region r {
        let a = [3];
        Array.replace!(from = 3, to = 4, a);
        Array.sameElements(a, [4])
    }

    @test
    def replace04!(): Bool = region r {
        let a = [4];
        Array.replace!(from = 3, to = 4, a);
        Array.sameElements(a, [4])
    }

    @test
    def replace05!(): Bool = region r {
        let a = [1, 2];
        Array.replace!(from = 3, to = 4, a);
        Array.sameElements(a, [1,2])
    }

    @test
    def replace06!(): Bool = region r {
        let a = [1,3];
        Array.replace!(from = 3, to = 4, a);
        Array.sameElements(a, [1,4])
    }

    @test
    def replace07!(): Bool = region r {
        let a = [3,4];
        Array.replace!(from = 3, to = 4, a);
        Array.sameElements(a, [4,4])
    }

    @test
    def replace08!(): Bool = region r {
        let a = [3,3];
        Array.replace!(from = 3, to = 4, a);
        Array.sameElements(a, [4,4])
    }

    /////////////////////////////////////////////////////////////////////////////
    // patch                                                                   //
    /////////////////////////////////////////////////////////////////////////////

    @test
    def patch01(): Bool = region r {
        let a = Array.patch(0, 0, []: Array[Int32, _], []: Array[Int32, _]);
        Array.sameElements(a, []: Array[Int32, _])
    }

    @test
    def patch02(): Bool = region r {
        let a = Array.patch(0, 2, [1,2], []);
        Array.sameElements(a, []: Array[Int32, _])
    }

    @test
    def patch03(): Bool = region r {
        let a = Array.patch(0, 2, [], [1,2]);
        Array.sameElements(a, [1,2])
    }

    @test
    def patch04(): Bool = region r {
        let a = Array.patch(-3, 3, [1,2,4], [1,2]);
        Array.sameElements(a, [1,2])
    }

    @test
    def patch05(): Bool = region r {
        let a = Array.patch(2, 3, [1,2,4], [1,2]);
        Array.sameElements(a, [1,2])
    }

    @test
    def patch06(): Bool = region r {
        let a = Array.patch(0, 0, [], [1]);
        Array.sameElements(a, [1])
    }

    @test
    def patch07(): Bool = region r {
        let a = Array.patch(1, 0, [2], [1]);
        Array.sameElements(a, [1])
    }

    @test
    def patch08(): Bool = region r {
        let a = Array.patch(0, 1, [2], [1]);
        Array.sameElements(a, [2])
    }

    @test
    def patch09(): Bool = region r {
        let a = Array.patch(0, 2, [2,4], [1]);
        Array.sameElements(a, [2])
    }

    @test
    def patch10(): Bool = region r {
        let a = Array.patch(-1, 2, [2,4], [1]);
        Array.sameElements(a, [4])
    }

    @test
    def patch11(): Bool = region r {
        let a = Array.patch(-1, 2, [3,4], [1,2]);
        Array.sameElements(a, [4,2])
    }

    @test
    def patch12(): Bool = region r {
        let a = Array.patch(1, 2, [3,4], [1,2]);
        Array.sameElements(a, [1,3])
    }

    @test
    def patch13(): Bool = region r {
        let a = Array.patch(-2, 2, [3,4], [1,2]);
        Array.sameElements(a, [1,2])
    }

    @test
    def patch14(): Bool = region r {
        let a = Array.patch(2, 2, [3,4], [1,2]);
        Array.sameElements(a, [1,2])
    }

    @test
    def patch15(): Bool = region r {
        let a = Array.patch(1, 1, [3], [1,2]);
        Array.sameElements(a, [1,3])
    }

    @test
    def patch16(): Bool = region r {
        let a = Array.patch(0, 2, [3,4], [1,2]);
        Array.sameElements(a, [3,4])
    }

    @test
    def patch17(): Bool = region r {
        let a = Array.patch(0, 1, [4], [1, 2, 3]);
        Array.sameElements(a, [4, 2, 3])
    }

    @test
    def patch18(): Bool = region r {
        let a = Array.patch(1, 1, [4], [1, 2, 3]);
        Array.sameElements(a, [1, 4, 3])
    }

    @test
    def patch19(): Bool = region r {
        let a = Array.patch(2, 1, [4], [1, 2, 3]);
        Array.sameElements(a, [1, 2, 4])
    }

    @test
    def patch20(): Bool = region r {
        let a = Array.patch(0, 2, [4, 5], [1, 2, 3]);
        Array.sameElements(a, [4, 5, 3])
    }

    @test
    def patch21(): Bool = region r {
        let a = Array.patch(1, 2, [4, 5], [1, 2, 3]);
        Array.sameElements(a, [1, 4, 5])
    }

    @test
    def patch22(): Bool = region r {
        let a = Array.patch(0, 2, [4, 5, 6], [1, 2, 3]);
        Array.sameElements(a, [4, 5, 3])
    }

    @test
    def patch23(): Bool = region r {
        let a = Array.patch(0, 3, [4, 5, 6], [1, 2, 3]);
        Array.sameElements(a, [4, 5, 6])
    }

    @test
    def patch24(): Bool = region r {
        let a = Array.patch(2, 4, [14, 15, 16, 17], [1, 2, 3, 4, 5, 6, 7]);
        Array.sameElements(a, [1, 2, 14, 15, 16, 17, 7])
    }

    @test
    def patch25(): Bool = region r {
        let a = Array.patch(-2, 4, [14, 15, 16, 17], [1, 2, 3, 4, 5, 6, 7]);
        Array.sameElements(a, [16, 17, 3, 4, 5, 6, 7])
    }

    @test
    def patch26(): Bool = region r {
        let a = Array.patch(4, 5, [14, 15, 16, 17], [1, 2, 3, 4, 5, 6, 7]);
        Array.sameElements(a, [1, 2, 3, 4, 14, 15, 16])
    }

    @test
    def patch27(): Bool = region r {
        let a = Array.patch(4, 2, [14, 15, 16, 17], [1, 2, 3, 4, 5, 6, 7]);
        Array.sameElements(a, [1, 2, 3, 4, 14, 15, 7])
    }

    @test
    def patch28(): Bool = region r {
        let a = Array.patch(-1, 10, [-1, -2, -3, -4, -5, -6, -7, -8], [1, 2, 3, 4, 5, 6, 7]);
        Array.sameElements(a, [-2, -3, -4, -5, -6, -7, -8])
    }

    /////////////////////////////////////////////////////////////////////////////
    // patch!                                                                  //
    /////////////////////////////////////////////////////////////////////////////

    @test
    def patch01!(): Bool = region r {
        let a = []: Array[Int32, _];
        Array.patch!(0, 0, []: Array[Int32, _], a);
        Array.sameElements(a, []: Array[Int32, _])
    }

    @test
    def patch02!(): Bool = region r {
        let a = []: Array[Int32, _];
        Array.patch!(0, 2, [1,2], a);
        Array.sameElements(a, []: Array[Int32, _])
    }

    @test
    def patch03!(): Bool = region r {
        let a = [1,2];
        Array.patch!(0, 2, [], a);
        Array.sameElements(a, [1,2])
    }

    @test
    def patch04!(): Bool = region r {
        let a = [1,2];
        Array.patch!(-3, 3, [1,2,4], a);
        Array.sameElements(a, [1,2])
    }

    @test
    def patch05!(): Bool = region r {
        let a = [1,2];
        Array.patch!(2, 3, [1,2,4], a);
        Array.sameElements(a, [1,2])
    }

    @test
    def patch06!(): Bool = region r {
        let a = [1];
        Array.patch!(0, 0, [], a);
        Array.sameElements(a, [1])
    }

    @test
    def patch07!(): Bool = region r {
        let a = [1];
        Array.patch!(1, 0, [2], a);
        Array.sameElements(a, [1])
    }

    @test
    def patch08!(): Bool = region r {
        let a = [1];
        Array.patch!(0, 1, [2], a);
        Array.sameElements(a, [2])
    }

    @test
    def patch09!(): Bool = region r {
        let a = [1];
        Array.patch!(0, 2, [2,4], a);
        Array.sameElements(a, [2])
    }

    @test
    def patch10!(): Bool = region r {
        let a = [1];
        Array.patch!(-1, 2, [2,4], a);
        Array.sameElements(a, [4])
    }

    @test
    def patch11!(): Bool = region r {
        let a = [1,2];
        Array.patch!(-1, 2, [3,4], a);
        Array.sameElements(a, [4,2])
    }

    @test
    def patch12!(): Bool = region r {
        let a = [1,2];
        Array.patch!(1, 2, [3,4], a);
        Array.sameElements(a, [1,3])
    }

    @test
    def patch13!(): Bool = region r {
        let a = [1,2];
        Array.patch!(-2, 2, [3,4], a);
        Array.sameElements(a, [1,2])
    }

    @test
    def patch14!(): Bool = region r {
        let a = [1,2];
        Array.patch!(2, 2, [3,4], a);
        Array.sameElements(a, [1,2])
    }

    @test
    def patch15!(): Bool = region r {
        let a = [1,2];
        Array.patch!(1, 1, [3], a);
        Array.sameElements(a, [1,3])
    }

    @test
    def patch16!(): Bool = region r {
        let a = [1,2];
        Array.patch!(0, 2, [3,4], a);
        Array.sameElements(a, [3,4])
    }

    @test
    def patch17!(): Bool = region r {
        let a = [1, 2, 3];
        Array.patch!(0, 1, [4], a);
        Array.sameElements(a, [4, 2, 3])
    }

    @test
    def patch18!(): Bool = region r {
        let a = [1, 2, 3];
        Array.patch!(1, 1, [4], a);
        Array.sameElements(a, [1, 4, 3])
    }

    @test
    def patch19!(): Bool = region r {
        let a = [1, 2, 3];
        Array.patch!(2, 1, [4], a);
        Array.sameElements(a, [1, 2, 4])
    }

    @test
    def patch20!(): Bool = region r {
        let a = [1, 2, 3];
        Array.patch!(0, 2, [4, 5], a);
        Array.sameElements(a, [4, 5, 3])
    }

    @test
    def patch21!(): Bool = region r {
        let a = [1, 2, 3];
        Array.patch!(1, 2, [4, 5], a);
        Array.sameElements(a, [1, 4, 5])
    }

    @test
    def patch22!(): Bool = region r {
        let a = [1, 2, 3];
        Array.patch!(0, 2, [4, 5, 6], a);
        Array.sameElements(a, [4, 5, 3])
    }

    @test
    def patch23!(): Bool = region r {
        let a = [1, 2, 3];
        Array.patch!(0, 3, [4, 5, 6], a);
        Array.sameElements(a, [4, 5, 6])
    }

    @test
    def patch24!(): Bool = region r {
        let a = [1, 2, 3, 4, 5, 6, 7];
        Array.patch!(2, 4, [14, 15, 16, 17], a);
        Array.sameElements(a, [1, 2, 14, 15, 16, 17, 7])
    }

    @test
    def patch25!(): Bool = region r {
        let a = [1, 2, 3, 4, 5, 6, 7];
        Array.patch!(-2, 4, [14, 15, 16, 17], a);
        Array.sameElements(a, [16, 17, 3, 4, 5, 6, 7])
    }

    @test
    def patch26!(): Bool = region r {
        let a = [1, 2, 3, 4, 5, 6, 7];
        Array.patch!(4, 5, [14, 15, 16, 17], a);
        Array.sameElements(a, [1, 2, 3, 4, 14, 15, 16])
    }

    @test
    def patch27!(): Bool = region r {
        let a = [1, 2, 3, 4, 5, 6, 7];
        Array.patch!(4, 2, [14, 15, 16, 17], a);
        Array.sameElements(a, [1, 2, 3, 4, 14, 15, 7])
    }

    @test
    def patch28!(): Bool = region r {
        let a = [1, 2, 3, 4, 5, 6, 7];
        Array.patch!(-1, 10, [-1, -2, -3, -4, -5, -6, -7, -8], a);
        Array.sameElements(a, [-2, -3, -4, -5, -6, -7, -8])
    }

    /////////////////////////////////////////////////////////////////////////////
    // intersperse                                                             //
    /////////////////////////////////////////////////////////////////////////////

    @test
    def intersperse01(): Bool = region r {
        let a = Array.intersperse(11, []);
        Array.sameElements(a, []: Array[Int32, _])
    }

    @test
    def intersperse02(): Bool = region r {
        let a = Array.intersperse(11, [1]);
        Array.sameElements(a, [1])
    }

    @test
    def intersperse03(): Bool = region r {
        let a = Array.intersperse(11, [1,2]);
        Array.sameElements(a, [1,11,2])
    }

    @test
    def intersperse04(): Bool = region r {
        let a = Array.intersperse(11, [1,2,3]);
        Array.sameElements(a, [1,11,2,11,3])
    }

    @test
    def intersperse05(): Bool = region r {
        let a = Array.intersperse(11, [1,2,3,4]);
        Array.sameElements(a, [1,11,2,11,3,11,4])
    }


/////////////////////////////////////////////////////////////////////////////
// intercalate                                                             //
/////////////////////////////////////////////////////////////////////////////

    @test
    def intercalate01(): Bool & Impure = // crashes with regions
        let a = Array.intercalate([]: UnscopedArray[Int32], []: UnscopedArray[UnscopedArray[Int32]]);
        Array.sameElements(a, []: UnscopedArray[Int32])

@test
def intercalate02(): Bool & Impure =
    let a = Array.intercalate([]: UnscopedArray[Int32], [[1]]);
    Array.sameElements(a, [1])

    @test
    def intercalate03(): Bool & Impure = // crashes with regions
        let a = Array.intercalate([11,12,13], []: UnscopedArray[UnscopedArray[Int32]]);
        Array.sameElements(a, []: UnscopedArray[Int32])

@test
def intercalate04(): Bool & Impure =
    let a = Array.intercalate([]: UnscopedArray[Int32], [[1],[2,3]]);
    Array.sameElements(a, [1,2,3])

@test
def intercalate05(): Bool & Impure =
    let a = Array.intercalate([11,12,13], [[1],[2,3]]);
    Array.sameElements(a, [1,11,12,13,2,3])

@test
def intercalate06(): Bool & Impure =
    let a = Array.intercalate([]: UnscopedArray[Int32], [[1],[2,3],[4]]);
    Array.sameElements(a, [1,2,3,4])

@test
def intercalate07(): Bool & Impure =
    let a = Array.intercalate([11,12,13], [[1],[2,3],[4]]);
    Array.sameElements(a, [1,11,12,13,2,3,11,12,13,4])

    /////////////////////////////////////////////////////////////////////////////
    // transpose                                                               //
    /////////////////////////////////////////////////////////////////////////////

    @test
    def transpose01(): Bool = region r {
        let a = Array.transpose([]);
        let b = Array.toList(a) |> List.map(Array.toList);
        b: List[List[Unit]] == Nil
    }

    @test
    def transpose02(): Bool = region r {
        let a: Array[Array[Int32, _], _] = Array.transpose([[]]);
        let b = Array.toList(a) |> List.map(Array.toList);
        b == Nil :: Nil
    }

    @test
    def transpose03(): Bool = region r {
        let a: Array[Array[Int32, _], _] = Array.transpose([[], []]);
        let b = Array.toList(a) |> List.map(Array.toList);
        b == Nil :: Nil :: Nil
    }

    @test
    def transpose04(): Bool = region r {
        let a: Array[Array[Int32, _], _] = Array.transpose([[], [], []]);
        let b = Array.toList(a) |> List.map(Array.toList);
        b == Nil :: Nil :: Nil :: Nil
    }

    @test
    def transpose05(): Bool = region r {
        let a = Array.transpose([ [1] ]);
        let b = Array.toList(a) |> List.map(Array.toList);
        b == (1 :: Nil) :: Nil
    }

    @test
    def transpose06(): Bool = region r {
        let a = Array.transpose([[1,2]]);
        let b = Array.toList(a) |> List.map(Array.toList);
        b == (1 :: Nil) :: (2 :: Nil) :: Nil
    }

    @test
    def transpose07(): Bool = region r {
        let a = Array.transpose([[1, 2, 3]]);
        let b = Array.toList(a) |> List.map(Array.toList);
        b == (1 :: Nil) :: (2 :: Nil) :: (3 :: Nil) :: Nil
    }

    @test
    def transpose08(): Bool = region r {
        let a = Array.transpose([[1, 2, 3, 4]]);
        let b = Array.toList(a) |> List.map(Array.toList);
        b == (1 :: Nil) :: (2 :: Nil) :: (3 :: Nil) :: (4 :: Nil) :: Nil
    }

    @test
    def transpose09(): Bool = region r {
        let a = Array.transpose([[1], [2]]);
        let b = Array.toList(a) |> List.map(Array.toList);
        b ==   (1 :: 2 :: Nil) :: Nil
    }

    @test
    def transpose10(): Bool = region r {
        let a = Array.transpose([[1], [2], [3]]);
        let b = Array.toList(a) |> List.map(Array.toList);
        b ==  (1 :: 2 :: 3 :: Nil) :: Nil
    }

    @test
    def transpose11(): Bool = region r {
        let a = Array.transpose([[1], [2], [3], [4]]);
        let b = Array.toList(a) |> List.map(Array.toList);
        b == (1 :: 2 :: 3 :: 4 :: Nil) :: Nil
    }

    @test
    def transpose12(): Bool = region r {
        let a = Array.transpose([[1, 2], [3, 4]]);
        let b = Array.toList(a) |> List.map(Array.toList);
        b == (1 :: 3 :: Nil) :: (2 :: 4 :: Nil) :: Nil
    }

    @test
    def transpose13(): Bool = region r {
        let a = Array.transpose([[1, 2, 3], [4, 5, 6]]);
        let b = Array.toList(a) |> List.map(Array.toList);
        b == (1 :: 4 :: Nil) :: (2 :: 5 :: Nil) :: (3 :: 6 :: Nil) :: Nil
    }

    @test
    def transpose14(): Bool = region r {
        let a = Array.transpose([[1, 2, 3, 4], [5, 6, 7, 8]]);
        let b = Array.toList(a) |> List.map(Array.toList);
        b == (1 :: 5 :: Nil) :: (2 :: 6 :: Nil) :: (3 :: 7 :: Nil) :: (4 :: 8 :: Nil) :: Nil
    }

    @test
    def transpose15(): Bool = region r {
        let a = Array.transpose([[1, 2, 3, 4, 5], [6, 7, 8, 9, 10]]);
        let b = Array.toList(a) |> List.map(Array.toList);
        b == (1 :: 6 :: Nil) :: (2 :: 7 :: Nil) :: (3 :: 8 :: Nil) :: (4 :: 9 :: Nil) :: (5 :: 10 :: Nil) :: Nil
    }

    @test
    def transpose16(): Bool = region r {
        let a = Array.transpose([[1, 2], [3, 4], [5, 6]]);
        let b = Array.toList(a) |> List.map(Array.toList);
        b == (1 :: 3 :: 5 :: Nil) :: (2 :: 4 :: 6 :: Nil) :: Nil
    }

    @test
    def transpose17(): Bool = region r {
        let a = Array.transpose([[1, 2], [3, 4], [5, 6], [7,8]]);
        let b = Array.toList(a) |> List.map(Array.toList);
        b == (1 :: 3 :: 5 :: 7 :: Nil) :: (2 :: 4 :: 6 :: 8 :: Nil) :: Nil
    }

    @test
    def transpose18(): Bool = region r {
        let a = Array.transpose([[1, 2], [3, 4], [5, 6], [7, 8], [9, 10]]);
        let b = Array.toList(a) |> List.map(Array.toList);
        b == (1 :: 3 :: 5 :: 7 :: 9 :: Nil) :: (2 :: 4 :: 6 :: 8 :: 10 :: Nil) :: Nil
    }

    @test
    def transpose19(): Bool = region r {
        let a = Array.transpose([[1, 2, 3], [4, 5, 6], [7, 8, 9]]);
        let b = Array.toList(a) |> List.map(Array.toList);
        b == (1 :: 4 :: 7 :: Nil) :: (2 :: 5 :: 8 :: Nil) :: (3 :: 6 :: 9 :: Nil) :: Nil
    }

    @test
    def transpose20(): Bool = region r {
        let a = Array.transpose([[1, 2, 3], [4, 5], [7, 8, 9]]);
        let b = Array.toList(a) |> List.map(Array.toList);
        b == (1 :: 2 :: 3 :: Nil) :: (4 :: 5 :: Nil) :: (7 :: 8 :: 9 :: Nil) :: Nil
    }

    @test
    def transpose21(): Bool = region r {
        let a = Array.transpose([[1, 2, 3], [], [7, 8, 9]]);
        let b = Array.toList(a) |> List.map(Array.toList);
        b == (1 :: 2 :: 3 :: Nil) :: Nil :: (7 :: 8 :: 9 :: Nil) :: Nil
    }

    @test
    def transpose22(): Bool = region r {
        let a = Array.transpose([[1, 2, 3], [4, 5, 6], [7, 8, 9, 10]]);
        let b = Array.toList(a) |> List.map(Array.toList);
        b == (1 :: 2 :: 3 :: Nil) :: (4 :: 5 :: 6 :: Nil) :: (7 :: 8 :: 9 :: 10 :: Nil) :: Nil
    }

    /////////////////////////////////////////////////////////////////////////////
    // isPrefixOf                                                              //
    /////////////////////////////////////////////////////////////////////////////

    @test
    def isPrefixOf01(): Bool = region r {
        Array.isPrefixOf([]: Array[Int32, _], []: Array[Int32, _])
    }

    @test
    def isPrefixOf02(): Bool = region r {
        Array.isPrefixOf([1], []: Array[Int32, _]) == false
    }

    @test
    def isPrefixOf03(): Bool = region r {
        Array.isPrefixOf([]: Array[Int32, _], [1])
    }

    @test
    def isPrefixOf04(): Bool = region r {
        Array.isPrefixOf([1], [1])
    }

    @test
    def isPrefixOf05(): Bool = region r {
        Array.isPrefixOf([2], [1]) == false
    }

    @test
    def isPrefixOf06(): Bool = region r {
        Array.isPrefixOf([1,2], [1]) == false
    }

    @test
    def isPrefixOf07(): Bool = region r {
        Array.isPrefixOf([]: Array[Int32, _], [1,2])
    }

    @test
    def isPrefixOf08(): Bool = region r {
        Array.isPrefixOf([1], [1,2])
    }

    @test
    def isPrefixOf09(): Bool = region r {
        Array.isPrefixOf([2], [1,2]) == false
    }

    @test
    def isPrefixOf10(): Bool = region r {
        Array.isPrefixOf([1,2], [1,2])
    }

    @test
    def isPrefixOf11(): Bool = region r {
        Array.isPrefixOf([1,3], [1,2]) == false
    }

    @test
    def isPrefixOf12(): Bool = region r {
        Array.isPrefixOf([1,2,3], [1,2]) == false
    }

    @test
    def isPrefixOf13(): Bool = region r {
        Array.isPrefixOf([1,2,3], [89,11,1,2,3,4]) == false
    }

    /////////////////////////////////////////////////////////////////////////////
    // isInfixOf                                                               //
    /////////////////////////////////////////////////////////////////////////////

    @test
    def isInfixOf01(): Bool = region r {
        Array.isInfixOf([]: Array[Int32, _], []: Array[Int32, _])
    }

    @test
    def isInfixOf02(): Bool = region r {
        Array.isInfixOf([1], []: Array[Int32, _]) == false
    }

    @test
    def isInfixOf03(): Bool = region r {
        Array.isInfixOf([]: Array[Int32, _], [1])
    }

    @test
    def isInfixOf04(): Bool = region r {
        Array.isInfixOf([1], [1])
    }

    @test
    def isInfixOf05(): Bool = region r {
        Array.isInfixOf([2], [1]) == false
    }

    @test
    def isInfixOf06(): Bool = region r {
        Array.isInfixOf([1,2], [1]) == false
    }

    @test
    def isInfixOf07(): Bool = region r {
        Array.isInfixOf([]: Array[Int32, _], [1,2])
    }

    @test
    def isInfixOf08(): Bool = region r {
        Array.isInfixOf([1], [1,2])
    }

    @test
    def isInfixOf09(): Bool = region r {
        Array.isInfixOf([2], [1,2])
    }

    @test
    def isInfixOf10(): Bool = region r {
        Array.isInfixOf([1,2], [1,2])
    }

    @test
    def isInfixOf11(): Bool = region r {
        Array.isInfixOf([1,3], [1,2]) == false
    }

    @test
    def isInfixOf12(): Bool = region r {
        Array.isInfixOf([1,2,3], [1,2]) == false
    }

    @test
    def isInfixOf13(): Bool = region r {
        Array.isInfixOf([1,2,3], [89,11,1,2,3,4])
    }

    /////////////////////////////////////////////////////////////////////////////
    // isSuffixOf                                                              //
    /////////////////////////////////////////////////////////////////////////////

    @test
    def isSuffixOf01(): Bool = region r {
        Array.isSuffixOf([]: Array[Int32, _], []: Array[Int32, _])
    }

    @test
    def isSuffixOf02(): Bool = region r {
        Array.isSuffixOf([1], []: Array[Int32, _]) == false
    }

    @test
    def isSuffixOf03(): Bool = region r {
        Array.isSuffixOf([]: Array[Int32, _], [1])
    }

    @test
    def isSuffixOf04(): Bool = region r {
        Array.isSuffixOf([1], [1])
    }

    @test
    def isSuffixOf05(): Bool = region r {
        Array.isSuffixOf([2], [1]) == false
    }

    @test
    def isSuffixOf06(): Bool = region r {
        Array.isSuffixOf([1,2], [1]) == false
    }

    @test
    def isSuffixOf07(): Bool = region r {
        Array.isSuffixOf([]: Array[Int32, _], [1,2])
    }

    @test
    def isSuffixOf08(): Bool = region r {
        Array.isSuffixOf([1], [1,2]) == false
    }

    @test
    def isSuffixOf09(): Bool = region r {
        Array.isSuffixOf([2], [1,2])
    }

    @test
    def isSuffixOf10(): Bool = region r {
        Array.isSuffixOf([1,2], [1,2])
    }

    @test
    def isSuffixOf11(): Bool = region r {
        Array.isSuffixOf([1,3], [1,2]) == false
    }

    @test
    def isSuffixOf12(): Bool = region r {
        Array.isSuffixOf([1,2,3], [1,2]) == false
    }

    @test
    def isSuffixOf13(): Bool = region r {
        Array.isSuffixOf([1,2,3], [89,11,1,2,3])
    }

    /////////////////////////////////////////////////////////////////////////////
    // eq                                                                      //
    /////////////////////////////////////////////////////////////////////////////

    @test
    def testSameElements01(): Bool = region r {
        ([]: Array[Int32, _]) `sameElements` ([]: Array[Int32, _])
    }

    @test
    def testSameElements02(): Bool = region r {
        not ([1] `sameElements` [])
    }

    @test
    def testSameElements03(): Bool = region r {
        not ([] `sameElements` [1])
    }

    @test
    def testSameElements04(): Bool = region r {
        [1] `sameElements` [1]
    }

    @test
    def testSameElements05(): Bool = region r {
        not ([1] `sameElements` [2])
    }

    @test
    def testSameElements06(): Bool = region r {
        not ([1,2] `sameElements` [1])
    }

    @test
    def testSameElements07(): Bool = region r {
        not ([1] `sameElements` [1,2])
    }

    @test
    def testSameElements08(): Bool = region r {
        [1,2,3,4] `sameElements` [1,2,3,4]
    }

    /////////////////////////////////////////////////////////////////////////////
    // compare                                                                 //
    /////////////////////////////////////////////////////////////////////////////

    @test
    def testCompare01(): Bool = region r {
        ([]: Array[Int32, _]) `Array.compare` ([]: Array[Int32, _]) == EqualTo
    }

    @test
    def testCompare02(): Bool = region r {
        ([1] `Array.compare` []) == GreaterThan
    }

    @test
    def testCompare03(): Bool = region r {
        ([] `Array.compare` [1]) == LessThan
    }

    @test
    def testCompare04(): Bool = region r {
        ([1] `Array.compare` [1]) == EqualTo
    }

    @test
    def testCompare05(): Bool = region r {
        ([1] `Array.compare` [2]) == LessThan
    }

    @test
    def testCompare06(): Bool = region r {
        ([2] `Array.compare` [1]) == GreaterThan
    }

    @test
    def testCompare07(): Bool = region r {
        ([1] `Array.compare` [1,2]) == LessThan
    }

    @test
    def testCompare08(): Bool = region r {
        ([1,2] `Array.compare` [1]) == GreaterThan
    }

    @test
    def testCompare09(): Bool = region r {
        ([1] `Array.compare` [0,0]) == GreaterThan
    }

    @test
    def testCompare10(): Bool = region r {
        ([0,0] `Array.compare` [1]) == LessThan
    }

    @test
    def testCompare11(): Bool = region r {
        ([1,2] `Array.compare` [1,1]) == GreaterThan
    }

    @test
    def testCompare12(): Bool = region r {
        ([1,2] `Array.compare` [1,3]) == LessThan
    }

    @test
    def testCompare13(): Bool = region r {
        ([1,2,3,4] `Array.compare` [1,2,3,4]) == EqualTo
    }

    /////////////////////////////////////////////////////////////////////////////
    // fold                                                                    //
    /////////////////////////////////////////////////////////////////////////////

    @test
    def fold01(): Bool = region r {
        Array.fold([]: Array[Unit, _]) == ()
    }

    @test
    def fold02(): Bool = region r {
        Array.fold(["a"]) == "a"
    }

    @test
    def fold03(): Bool = region r {
        Array.fold(["a", "b", "c"]) == "abc"
    }

    @test
    def fold04(): Bool = region r {
        Array.fold([("yes", "no"), ("no", "yes")]) == ("yesno", "noyes")
    }

    /////////////////////////////////////////////////////////////////////////////
    // foldLeft                                                                //
    /////////////////////////////////////////////////////////////////////////////

    @test
    def foldLeft01(): Bool = region r {
        Array.foldLeft((i, e) -> (i - e) * (e rem 2 + 1), 100, []) == 100
    }

    @test
    def foldLeft02(): Bool = region r {
        Array.foldLeft((i, e) -> (i - e) * (e rem 2 + 1), 100, [1]) == 198
    }

    @test
    def foldLeft03(): Bool = region r {
        Array.foldLeft((i, e) -> (i - e) * (e rem 2 + 1), 100, [1,2]) == 196
    }

    @test
    def foldLeft04(): Bool = region r {
        Array.foldLeft((i, e) -> (i - e) * (e rem 2 + 1), 100, [1,2,3]) == 386
    }

    /////////////////////////////////////////////////////////////////////////////
    // foldRight                                                               //
    /////////////////////////////////////////////////////////////////////////////

    @test
    def foldRight01(): Bool = region r {
        Array.foldRight((e, i) -> (i - e) * (e rem 2 + 1), 100, []) == 100
    }

    @test
    def foldRight02(): Bool = region r {
        Array.foldRight((e, i) -> (i - e) * (e rem 2 + 1), 100, [1]) == 198
    }

    @test
    def foldRight03(): Bool = region r {
        Array.foldRight((e, i) -> (i - e) * (e rem 2 + 1), 100, [1,2]) == 194
    }

    @test
    def foldRight04(): Bool = region r {
        Array.foldRight((e, i) -> (i - e) * (e rem 2 + 1), 100, [1,2,3]) == 382
    }

    /////////////////////////////////////////////////////////////////////////////
    // foldRightWithCont                                                       //
    /////////////////////////////////////////////////////////////////////////////

    @test
    def foldRightWithCont01(): Bool = region r {
        Array.foldRightWithCont((e, k) -> (k() - e) * (e rem 2 + 1), 100, []) == 100
    }

    @test
    def foldRightWithCont02(): Bool = region r {
        Array.foldRightWithCont((e, k) -> (k() - e) * (e rem 2 + 1), 100, [1]) == 198
    }

    @test
    def foldRightWithCont03(): Bool = region r {
        Array.foldRightWithCont((e, k) -> (k() - e) * (e rem 2 + 1), 100, [1,2]) == 194
    }

    @test
    def foldRightWithCont04(): Bool = region r {
        Array.foldRightWithCont((e, k) -> (k() - e) * (e rem 2 + 1), 100, [1,2,3]) == 382
    }

    /////////////////////////////////////////////////////////////////////////////
    // foldMap                                                                 //
    /////////////////////////////////////////////////////////////////////////////

    @test
    def foldMap01(): Bool & Impure = Array.foldMap(x -> 2 * x, []) == 0

    @test
    def foldMap02(): Bool & Impure = Array.foldMap(x -> 2 * x, [1, 2]) == 6

    @test
    def foldMap03(): Bool & Impure = Array.foldMap(x -> if (x == "a") "b" else x, ["a"]) == "b"

    @test
    def foldMap04(): Bool & Impure = Array.foldMap(x -> if (x == "c") "b" else x, ["a", "b", "c"]) == "abb"

    @test
    def foldMap05(): Bool & Impure = Array.foldMap(Int32.toString, [1, 2, 3]) == "123"

    /////////////////////////////////////////////////////////////////////////////
    // reduceLeft                                                              //
    /////////////////////////////////////////////////////////////////////////////

    @test
    def reduceLeft01(): Bool = region r {
        Array.reduceLeft((a, b) -> a - b, []: Array[Int32, _]) == None
    }

    @test
    def reduceLeft02(): Bool = region r {
        Array.reduceLeft((a, b) -> a - b, [1]) == Some(1)
    }

    @test
    def reduceLeft03(): Bool = region r {
        Array.reduceLeft((a, b) -> a - b, [1,2]) == Some(-1)
    }

    @test
    def reduceLeft04(): Bool = region r {
        Array.reduceLeft((a, b) -> a - b, [1,2,3]) == Some(-4)
    }

    @test
    def reduceLeft05(): Bool = region r {
        Array.reduceLeft((a, b) -> a - b, [1,2,3,4]) == Some(-8)
    }

    /////////////////////////////////////////////////////////////////////////////
    // reduceRight                                                             //
    /////////////////////////////////////////////////////////////////////////////

    @test
    def reduceRight01(): Bool = region r {
        Array.reduceRight((a, b) -> a - b, []: Array[Int32, _]) == None
    }

    @test
    def reduceRight02(): Bool = region r {
        Array.reduceRight((a, b) -> a - b, [1]) == Some(1)
    }

    @test
    def reduceRight03(): Bool = region r {
        Array.reduceRight((a, b) -> a - b, [1,2]) == Some(-1)
    }

    @test
    def reduceRight04(): Bool = region r {
        Array.reduceRight((a, b) -> a - b, [1,2,3]) == Some(2)
    }

    @test
    def reduceRight05(): Bool = region r {
        Array.reduceRight((a, b) -> a - b, [1,2,3,4]) == Some(-2)
    }

    /////////////////////////////////////////////////////////////////////////////
    // count                                                                   //
    /////////////////////////////////////////////////////////////////////////////

    @test
    def count01(): Bool = region r {
        Array.count(i -> i > 3, []) == 0
    }

    @test
    def count02(): Bool = region r {
        Array.count(i -> i > 3, [1]) == 0
    }

    @test
    def count03(): Bool = region r {
        Array.count(i -> i > 3, [4]) == 1
    }

    @test
    def count04(): Bool = region r {
        Array.count(i -> i > 3, [1,2]) == 0
    }

    @test
    def count05(): Bool = region r {
        Array.count(i -> i > 3, [1,8]) == 1
    }

    @test
    def count06(): Bool = region r {
        Array.count(i -> i > 3, [8,1]) == 1
    }

    @test
    def count07(): Bool = region r {
        Array.count(i -> i > 3, [6,7]) == 2
    }


    /////////////////////////////////////////////////////////////////////////////
    // product                                                                 //
    /////////////////////////////////////////////////////////////////////////////

    @test
    def product01(): Bool = region r {
        Array.product([]) == 0
    }

    @test
    def product02(): Bool = region r {
        Array.product([1]) == 1
    }

    @test
    def product03(): Bool = region r {
        Array.product([1, 2, 3]) == 6
    }

    @test
    def product04(): Bool = region r {
        Array.product([1, 2, 3, -3]) == -18
    }

    @test
    def product05(): Bool = region r {
        Array.product([-1, -2, -3, -4]) == 24
    }

    @test
    def product06(): Bool = region r {
        Array.product([10, -10]) == -100
    }


    /////////////////////////////////////////////////////////////////////////////
    // productWith                                                             //
    /////////////////////////////////////////////////////////////////////////////

    @test
    def productWith01(): Bool = region r {
        Array.productWith(x -> x + 1, []) == 0
    }

    @test
    def productWith02(): Bool = region r {
        Array.productWith(x -> x + 1, [1]) == 2
    }

    @test
    def productWith03(): Bool = region r {
        Array.productWith(x -> x + 1, [1, 2, 3]) == 24
    }

    @test
    def productWith04(): Bool = region r {
        Array.productWith(x -> x + 1, [1, 2, 3, -3]) == -48
    }

    @test
    def productWith05(): Bool = region r {
        Array.productWith(x -> x + 1, [-2, -3, -4, -5]) == 24
    }

    @test
    def productWith06(): Bool = region r {
        Array.productWith(x -> x + 1, [10, -10]) == -99
    }


/////////////////////////////////////////////////////////////////////////////
// flatten                                                                 //
/////////////////////////////////////////////////////////////////////////////

@test
def flatten01(): Bool & Impure =
    let a = Array.flatten([]: UnscopedArray[UnscopedArray[Int32]]);
    Array.sameElements(a, []: UnscopedArray[Int32])

@test
def flatten02(): Bool & Impure =
    let a = Array.flatten([[]]: UnscopedArray[UnscopedArray[Int32]]);
    Array.sameElements(a, []: UnscopedArray[Int32])

@test
def flatten03(): Bool & Impure =
    let a = Array.flatten([[1]]);
    Array.sameElements(a, [1])

@test
def flatten04(): Bool & Impure =
    let a= Array.flatten([[1,2]]);
    Array.sameElements(a, [1,2])

@test
def flatten05(): Bool & Impure =
    let a = Array.flatten([[],[]]: UnscopedArray[UnscopedArray[Int32]]);
    Array.sameElements(a, []: UnscopedArray[Int32])

@test
def flatten06(): Bool & Impure =
    let a = Array.flatten([[1],[]]);
    Array.sameElements(a, [1])

@test
def flatten07(): Bool & Impure =
    let a = Array.flatten([[],[1]]);
    Array.sameElements(a, [1])

@test
def flatten08(): Bool & Impure =
    let a = Array.flatten([[1],[2]]);
    Array.sameElements(a, [1,2])

@test
def flatten09(): Bool & Impure =
    let a = Array.flatten([[1,2],[3,4,5]]);
    Array.sameElements(a, [1,2,3,4,5])

@test
def flatten10(): Bool & Impure =
    let a = Array.flatten([[1],[2,3],[4]]);
    Array.sameElements(a, [1,2,3,4])

    /////////////////////////////////////////////////////////////////////////////
    // exists                                                                  //
    /////////////////////////////////////////////////////////////////////////////

    @test
    def exists01(): Bool = region r {
        Array.exists(i -> i > 3, []: Array[Int32, _]) == false
    }

    @test
    def exists02(): Bool = region r {
        Array.exists(i -> i > 3, [1]) == false
    }

    @test
    def exists03(): Bool = region r {
        Array.exists(i -> i > 3, [5]) == true
    }

    @test
    def exists04(): Bool = region r {
        Array.exists(i -> i > 3, [1,2]) == false
    }

    @test
    def exists05(): Bool = region r {
        Array.exists(i -> i > 3, [1,6]) == true
    }

    @test
    def exists06(): Bool = region r {
        Array.exists(i -> i > 3, [6,1]) == true
    }

    @test
    def exists07(): Bool = region r {
        Array.exists(i -> i > 3, [16,6]) == true
    }

    @test
    def exists08(): Bool = region r {
        Array.exists(i -> i > 3, [1,-9,3]) == false
    }

    @test
    def exists09(): Bool = region r {
        Array.exists(i -> i > 3, [1,9,3]) == true
    }

    /////////////////////////////////////////////////////////////////////////////
    // forall                                                                  //
    /////////////////////////////////////////////////////////////////////////////

    @test
    def forall01(): Bool = region r {
        Array.forall(i -> i > 3, []: Array[Int32, _]) == true
    }

    @test
    def forall02(): Bool = region r {
        Array.forall(i -> i > 3, [1]) == false
    }

    @test
    def forall03(): Bool = region r {
        Array.forall(i -> i > 3, [5]) == true
    }

    @test
    def forall04(): Bool = region r {
        Array.forall(i -> i > 3, [1,2]) == false
    }

    @test
    def forall05(): Bool = region r {
        Array.forall(i -> i > 3, [1,6]) == false
    }

    @test
    def forall06(): Bool = region r {
        Array.forall(i -> i > 3, [6,1]) == false
    }

    @test
    def forall07(): Bool = region r {
        Array.forall(i -> i > 3, [16,6]) == true
    }

    @test
    def forall08(): Bool = region r {
        Array.forall(i -> i > 3, [1,-9,3]) == false
    }

    @test
    def forall09(): Bool = region r {
        Array.forall(i -> i > 3, [1,9,3]) == false
    }

    @test
    def forall10(): Bool = region r {
        Array.forall(i -> i > 3, [11,9,31]) == true
    }

    /////////////////////////////////////////////////////////////////////////////
    // filter                                                                  //
    /////////////////////////////////////////////////////////////////////////////

    @test
    def filter01(): Bool = region r {
        let a = Array.filter(i -> i > 3, []: Array[Int32, _]);
        Array.sameElements(a, []: Array[Int32, _])
    }

    @test
    def filter02(): Bool = region r {
        let a = Array.filter(i -> i > 3, [2]);
        Array.sameElements(a, []: Array[Int32, _])
    }

    @test
    def filter03(): Bool = region r {
        let a = Array.filter(i -> i > 3, [4]);
        Array.sameElements(a, [4])
    }

    @test
    def filter04(): Bool = region r {
        let a = Array.filter(i -> i > 3, [1,3]);
        Array.sameElements(a, []: Array[Int32, _])
    }

    @test
    def filter05(): Bool = region r {
        let a = Array.filter(i -> i > 3, [1,8]);
        Array.sameElements(a, [8])
    }

    @test
    def filter06(): Bool = region r {
        let a = Array.filter(i -> i > 3, [8,1]);
        Array.sameElements(a, [8])
    }

    @test
    def filter07(): Bool = region r {
        let a = Array.filter(i -> i > 3, [8,9]);
        Array.sameElements(a, [8,9])
    }

    @test
    def filter08(): Bool = region r {
        let a = Array.filter(i -> i > 3, [1,4,11,2,-22,17]);
        Array.sameElements(a, [4,11,17])
    }

    /////////////////////////////////////////////////////////////////////////////
    // partition                                                               //
    /////////////////////////////////////////////////////////////////////////////

    @test
    def partition01(): Bool = region r {
        let (a,b) = Array.partition(i -> i > 3, []: Array[Int32, _]);
        Array.sameElements(a, []: Array[Int32, _]) and Array.sameElements(b, []: Array[Int32, _])
    }

    @test
    def partition02(): Bool = region r {
        let (a,b) = Array.partition(i -> i > 3, [1]);
        Array.sameElements(a, []: Array[Int32, _]) and Array.sameElements(b, [1])
    }

    @test
    def partition03(): Bool = region r {
        let (a,b) = Array.partition(i -> i > 3, [4]);
        Array.sameElements(a, [4]) and Array.sameElements(b, []: Array[Int32, _])
    }

    @test
    def partition04(): Bool = region r {
        let (a,b) = Array.partition(i -> i > 3, [1,2]);
        Array.sameElements(a, []: Array[Int32, _]) and Array.sameElements(b, [1,2])
    }

    @test
    def partition05(): Bool = region r {
        let (a,b) = Array.partition(i -> i > 3, [1,5]);
        Array.sameElements(a, [5]) and Array.sameElements(b, [1])
    }

    @test
    def partition06(): Bool = region r {
        let (a,b) = Array.partition(i -> i > 3, [5,1]);
        Array.sameElements(a, [5]) and Array.sameElements(b, [1])
    }

    @test
    def partition07(): Bool = region r {
        let (a,b) = Array.partition(i -> i > 3, [5,8]);
        Array.sameElements(a, [5,8]) and Array.sameElements(b, []: Array[Int32, _])
    }

    @test
    def partition08(): Bool = region r {
        let (a,b) = Array.partition(i -> i > 3, [4, -3, -5, 1, 2, 16, 7, 1, 7]);
        Array.sameElements(a, [4, 16, 7, 7]) and Array.sameElements(b, [-3, -5, 1, 2, 1])
    }

    /////////////////////////////////////////////////////////////////////////////
    // span                                                                    //
    /////////////////////////////////////////////////////////////////////////////

    @test
    def span01(): Bool = region r {
        let (a,b) = Array.span(i -> i > 3, []: Array[Int32, _]);
        Array.sameElements(a, []: Array[Int32, _]) and Array.sameElements(b, []: Array[Int32, _])
    }

    @test
    def span02(): Bool = region r {
        let (a,b) = Array.span(i -> i > 3, [1]);
        Array.sameElements(a,[]: Array[Int32, _]) and Array.sameElements(b, [1])
    }

    @test
    def span03(): Bool = region r {
        let (a,b) = Array.span(i -> i > 3, [4]);
        Array.sameElements(a, [4]) and Array.sameElements(b, []: Array[Int32, _])
    }

    @test
    def span04(): Bool = region r {
        let (a,b) = Array.span(i -> i > 3, [1,2]);
        Array.sameElements(a, []: Array[Int32, _]) and Array.sameElements(b, [1,2])
    }

    @test
    def span05(): Bool = region r {
        let (a,b) = Array.span(i -> i > 3, [1,5]);
        Array.sameElements(a, []: Array[Int32, _]) and Array.sameElements(b, [1,5])
    }

    @test
    def span06(): Bool = region r {
        let (a,b) = Array.span(i -> i > 3, [5,1]);
        Array.sameElements(a, [5]) and Array.sameElements(b, [1])
    }

    @test
    def span07(): Bool = region r {
        let (a,b) = Array.span(i -> i > 3, [5,8]);
        Array.sameElements(a, [5,8]) and Array.sameElements(b, []: Array[Int32, _])
    }

    @test
    def span08(): Bool = region r {
        let (a,b) = Array.span(i -> i > 3, [4, 6, -3, 11, -5, 1, 2, 16, 7, 1, 7]);
        Array.sameElements(a, [4, 6]) and Array.sameElements(b, [-3, 11, -5, 1, 2, 16, 7, 1, 7])
    }

    /////////////////////////////////////////////////////////////////////////////
    // drop                                                                    //
    /////////////////////////////////////////////////////////////////////////////

    @test
    def drop01(): Bool = region r {
        let a = Array.drop(-1, []: Array[Int32, _]);
        Array.sameElements(a, []: Array[Int32, _])
    }

    @test
    def drop02(): Bool = region r {
        let a = Array.drop(0, []: Array[Int32, _]);
        Array.sameElements(a, []: Array[Int32, _])
    }

    @test
    def drop03(): Bool = region r {
        let a = Array.drop(1, []: Array[Int32, _]);
        Array.sameElements(a, []: Array[Int32, _])
    }

    @test
    def drop04(): Bool = region r {
        let a = Array.drop(-1, [1]);
        Array.sameElements(a, [1])
    }

    @test
    def drop05(): Bool = region r {
        let a = Array.drop(0, [1]);
        Array.sameElements(a, [1])
    }

    @test
    def drop06(): Bool = region r {
        let a = Array.drop(1, [1]);
        Array.sameElements(a, []: Array[Int32, _])
    }

    @test
    def drop07(): Bool = region r {
        let a = Array.drop(2, [1]);
        Array.sameElements(a, []: Array[Int32, _])
    }

    @test
    def drop08(): Bool = region r {
        let a = Array.drop(0, [1,2]);
        Array.sameElements(a, [1,2])
    }

    @test
    def drop09(): Bool = region r {
        let a = Array.drop(1, [1,2]);
        Array.sameElements(a, [2])
    }

    @test
    def drop10(): Bool = region r {
        let a = Array.drop(2, [1,2]);
        Array.sameElements(a, []: Array[Int32, _])
    }

    @test
    def drop11(): Bool = region r {
        let a = Array.drop(2, [1,2,3,4,5,6]);
        Array.sameElements(a, [3,4,5,6])
    }

    @test
    def drop12(): Bool = region r {
        let a = Array.drop(4, [1,2,3,4,5,6]);
        Array.sameElements(a, [5,6])
    }

    /////////////////////////////////////////////////////////////////////////////
    // dropLeft                                                                //
    /////////////////////////////////////////////////////////////////////////////

    @test
    def dropLeft01(): Bool = region r {
        let a = Array.dropLeft(-1, []: Array[Int32, _]);
        Array.sameElements(a, []: Array[Int32, _])
    }

    @test
    def dropLeft02(): Bool = region r {
        let a = Array.dropLeft(0, []: Array[Int32, _]);
        Array.sameElements(a, []: Array[Int32, _])
    }

    @test
    def dropLeft03(): Bool = region r {
        let a = Array.dropLeft(1, []: Array[Int32, _]);
        Array.sameElements(a, []: Array[Int32, _])
    }

    @test
    def dropLeft04(): Bool = region r {
        let a = Array.dropLeft(-1, [1]);
        Array.sameElements(a, [1])
    }

    @test
    def dropLeft05(): Bool = region r {
        let a = Array.dropLeft(0, [1]);
        Array.sameElements(a, [1])
    }

    @test
    def dropLeft06(): Bool = region r {
        let a = Array.dropLeft(1, [1]);
        Array.sameElements(a, []: Array[Int32, _])
    }

    @test
    def dropLeft07(): Bool = region r {
        let a = Array.dropLeft(2, [1]);
        Array.sameElements(a, []: Array[Int32, _])
    }

    @test
    def dropLeft08(): Bool = region r {
        let a = Array.dropLeft(0, [1,2]);
        Array.sameElements(a, [1,2])
    }

    @test
    def dropLeft09(): Bool = region r {
        let a = Array.dropLeft(1, [1,2]);
        Array.sameElements(a, [2])
    }

    @test
    def dropLeft10(): Bool = region r {
        let a = Array.dropLeft(2, [1,2]);
        Array.sameElements(a, []: Array[Int32, _])
    }

    @test
    def dropLeft11(): Bool = region r {
        let a = Array.dropLeft(2, [1,2,3,4,5,6]);
        Array.sameElements(a, [3,4,5,6])
    }

    @test
    def dropLeft12(): Bool = region r {
        let a = Array.dropLeft(4, [1,2,3,4,5,6]);
        Array.sameElements(a, [5,6])
    }

    /////////////////////////////////////////////////////////////////////////////
    // dropRight                                                               //
    /////////////////////////////////////////////////////////////////////////////

    @test
    def dropRight01(): Bool = region r {
        let a = Array.dropRight(-1, []: Array[Int32, _]);
        Array.sameElements(a, []: Array[Int32, _])
    }

    @test
    def dropRight02(): Bool = region r {
        let a = Array.dropRight(0, []: Array[Int32, _]);
        Array.sameElements(a, []: Array[Int32, _])
    }

    @test
    def dropRight03(): Bool = region r {
        let a = Array.dropRight(1, []: Array[Int32, _]);
        Array.sameElements(a, []: Array[Int32, _])
    }

    @test
    def dropRight04(): Bool = region r {
        let a = Array.dropRight(-1, [1]);
        Array.sameElements(a, [1])
    }

    @test
    def dropRight05(): Bool = region r {
        let a = Array.dropRight(0, [1]);
        Array.sameElements(a, [1])
    }

    @test
    def dropRight06(): Bool = region r {
        let a = Array.dropRight(1, [1]);
        Array.sameElements(a, []: Array[Int32, _])
    }

    @test
    def dropRight07(): Bool = region r {
        let a = Array.dropRight(2, [1]);
        Array.sameElements(a, []: Array[Int32, _])
    }

    @test
    def dropRight08(): Bool = region r {
        let a = Array.dropRight(0, [1,2]);
        Array.sameElements(a, [1,2])
    }

    @test
    def dropRight09(): Bool = region r {
        let a = Array.dropRight(1, [1,2]);
        Array.sameElements(a, [1])
    }

    @test
    def dropRight10(): Bool = region r {
        let a = Array.dropRight(2, [1,2]);
        Array.sameElements(a, []: Array[Int32, _])
    }

    @test
    def dropRight11(): Bool = region r {
        let a = Array.dropRight(2, [1,2,3,4,5,6]);
        Array.sameElements(a, [1,2,3,4])
    }

    @test
    def dropRight12(): Bool = region r {
        let a = Array.dropRight(4, [1,2,3,4,5,6]);
        Array.sameElements(a, [1,2])
    }

    /////////////////////////////////////////////////////////////////////////////
    // dropWhile                                                               //
    /////////////////////////////////////////////////////////////////////////////

    @test
    def dropWhile01(): Bool = region r {
        let a = Array.dropWhile(i -> i > 3, []);
        Array.sameElements(a, []: Array[Int32, _])
    }

    @test
    def dropWhile02(): Bool = region r {
        let a = Array.dropWhile(i -> i > 3, [1]);
        Array.sameElements(a, [1])
    }

    @test
    def dropWhile03(): Bool = region r {
        let a = Array.dropWhile(i -> i > 3, [4]);
        Array.sameElements(a, []: Array[Int32, _])
    }

    @test
    def dropWhile04(): Bool = region r {
        let a = Array.dropWhile(i -> i > 3, [1,2]);
        Array.sameElements(a, [1,2])
    }

    @test
    def dropWhile05(): Bool = region r {
        let a = Array.dropWhile(i -> i > 3, [1,5]);
        Array.sameElements(a, [1,5])
    }

    @test
    def dropWhile06(): Bool = region r {
        let a = Array.dropWhile(i -> i > 3, [5,1]);
        Array.sameElements(a, [1])
    }

    @test
    def dropWhile07(): Bool = region r {
        let a = Array.dropWhile(i -> i > 3, [5,8]);
        Array.sameElements(a, []: Array[Int32, _])
    }

    @test
    def dropWhile08(): Bool = region r {
        let a = Array.dropWhile(i -> i > 3, [4, 6, -3, 11, -5, 1, 2, 16, 7, 1, 7]);
        Array.sameElements(a, [-3, 11, -5, 1, 2, 16, 7, 1, 7])
    }

    /////////////////////////////////////////////////////////////////////////////
    // dropWhileLeft                                                           //
    /////////////////////////////////////////////////////////////////////////////

    @test
    def dropWhileLeft01(): Bool = region r {
        let a = Array.dropWhileLeft(i -> i > 3, []);
        Array.sameElements(a, []: Array[Int32, _])
    }

    @test
    def dropWhileLeft02(): Bool = region r {
        let a = Array.dropWhileLeft(i -> i > 3, [1]);
        Array.sameElements(a, [1])
    }

    @test
    def dropWhileLeft03(): Bool = region r {
        let a = Array.dropWhileLeft(i -> i > 3, [4]);
        Array.sameElements(a, []: Array[Int32, _])
    }

    @test
    def dropWhileLeft04(): Bool = region r {
        let a = Array.dropWhileLeft(i -> i > 3, [1,2]);
        Array.sameElements(a, [1,2])
    }

    @test
    def dropWhileLeft05(): Bool = region r {
        let a = Array.dropWhileLeft(i -> i > 3, [1,5]);
        Array.sameElements(a, [1,5])
    }

    @test
    def dropWhileLeft06(): Bool = region r {
        let a = Array.dropWhileLeft(i -> i > 3, [5,1]);
        Array.sameElements(a, [1])
    }

    @test
    def dropWhileLeft07(): Bool = region r {
        let a = Array.dropWhileLeft(i -> i > 3, [5,8]);
        Array.sameElements(a, []: Array[Int32, _])
    }

    @test
    def dropWhileLeft08(): Bool = region r {
        let a = Array.dropWhileLeft(i -> i > 3, [4, 6, -3, 11, -5, 1, 2, 16, 7, 1, 7]);
        Array.sameElements(a, [-3, 11, -5, 1, 2, 16, 7, 1, 7])
    }

    /////////////////////////////////////////////////////////////////////////////
    // dropWhileRight                                                          //
    /////////////////////////////////////////////////////////////////////////////

    @test
    def dropWhileRight01(): Bool = region r {
        let a = Array.dropWhileRight(i -> i > 3, []);
        Array.sameElements(a, []: Array[Int32, _])
    }

    @test
    def dropWhileRight02(): Bool = region r {
        let a = Array.dropWhileRight(i -> i > 3, [1]);
        Array.sameElements(a, [1])
    }

    @test
    def dropWhileRight03(): Bool = region r {
        let a = Array.dropWhileRight(i -> i > 3, [4]);
        Array.sameElements(a, []: Array[Int32, _])
    }

    @test
    def dropWhileRight04(): Bool = region r {
        let a = Array.dropWhileRight(i -> i > 3, [1,2]);
        Array.sameElements(a, [1,2])
    }

    @test
    def dropWhileRight05(): Bool = region r {
        let a = Array.dropWhileRight(i -> i > 3, [1,5]);
        Array.sameElements(a, [1])
    }

    @test
    def dropWhileRight06(): Bool = region r {
        let a = Array.dropWhileRight(i -> i > 3, [5,1]);
        Array.sameElements(a, [5,1])
    }

    @test
    def dropWhileRight07(): Bool = region r {
        let a = Array.dropWhileRight(i -> i > 3, [5,8]);
        Array.sameElements(a, []: Array[Int32, _])
    }

    @test
    def dropWhileRight08(): Bool = region r {
        let a = Array.dropWhileRight(i -> i > 3, [4, 6, -3, 11, -5, 1, 2, 16, 7, 1, 7]);
        Array.sameElements(a, [4, 6, -3, 11, -5, 1, 2, 16, 7, 1])
    }

    /////////////////////////////////////////////////////////////////////////////
    // take                                                                    //
    /////////////////////////////////////////////////////////////////////////////

    @test
    def take01(): Bool = region r {
        let a = Array.take(-1, []: Array[Int32, _]);
        Array.sameElements(a, []: Array[Int32, _])
    }

    @test
    def take02(): Bool = region r {
        let a = Array.take(0, []: Array[Int32, _]);
        Array.sameElements(a, []: Array[Int32, _])
    }

    @test
    def take03(): Bool = region r {
        let a = Array.take(1, []: Array[Int32, _]);
        Array.sameElements(a, []: Array[Int32, _])
    }

    @test
    def take04(): Bool = region r {
        let a = Array.take(-1, [1]);
        Array.sameElements(a, []: Array[Int32, _])
    }

    @test
    def take05(): Bool = region r {
        let a = Array.take(0, [1]);
        Array.sameElements(a, []: Array[Int32, _])

    }
    @test
    def take06(): Bool = region r {
        let a = Array.take(1, [1]);
        Array.sameElements(a, [1])

    }
    @test
    def take07(): Bool = region r {
        let a = Array.take(2, [1]);
        Array.sameElements(a, [1])

    }
    @test
    def take08(): Bool = region r {
        let a = Array.take(0, [1,2]);
        Array.sameElements(a, []: Array[Int32, _])
    }

    @test
    def take09(): Bool = region r {
        let a = Array.take(1, [1,2]);
        Array.sameElements(a, [1])
    }

    @test
    def take10(): Bool = region r {
        let a = Array.take(2, [1,2]);
        Array.sameElements(a, [1,2])
    }

    @test
    def take11(): Bool = region r {
        let a = Array.take(2, [1,2,3,4,5,6]);
        Array.sameElements(a, [1,2])
    }

    @test
    def take12(): Bool = region r {
        let a = Array.take(4, [1,2,3,4,5,6]);
        Array.sameElements(a, [1,2,3,4])
    }

    /////////////////////////////////////////////////////////////////////////////
    // takeLeft                                                                //
    /////////////////////////////////////////////////////////////////////////////

    @test
    def takeLeft01(): Bool = region r {
        let a = Array.takeLeft(-1, []: Array[Int32, _]);
        Array.sameElements(a, []: Array[Int32, _])
    }

    @test
    def takeLeft02(): Bool = region r {
        let a = Array.takeLeft(0, []: Array[Int32, _]);
        Array.sameElements(a, []: Array[Int32, _])
    }

    @test
    def takeLeft03(): Bool = region r {
        let a = Array.takeLeft(1, []: Array[Int32, _]);
        Array.sameElements(a, []: Array[Int32, _])
    }

    @test
    def takeLeft04(): Bool = region r {
        let a = Array.takeLeft(-1, [1]);
        Array.sameElements(a, []: Array[Int32, _])
    }

    @test
    def takeLeft05(): Bool = region r {
        let a = Array.takeLeft(0, [1]);
        Array.sameElements(a, []: Array[Int32, _])
    }

    @test
    def takeLeft06(): Bool = region r {
        let a = Array.takeLeft(1, [1]);
        Array.sameElements(a, [1])
    }

    @test
    def takeLeft07(): Bool = region r {
        let a = Array.takeLeft(2, [1]);
        Array.sameElements(a, [1])
    }

    @test
    def takeLeft08(): Bool = region r {
        let a = Array.takeLeft(0, [1,2]);
        Array.sameElements(a, []: Array[Int32, _])
    }

    @test
    def takeLeft09(): Bool = region r {
        let a = Array.takeLeft(1, [1,2]);
        Array.sameElements(a, [1])
    }

    @test
    def takeLeft10(): Bool = region r {
        let a = Array.takeLeft(2, [1,2]);
        Array.sameElements(a, [1,2])
    }

    @test
    def takeLeft11(): Bool = region r {
        let a = Array.takeLeft(2, [1,2,3,4,5,6]);
        Array.sameElements(a, [1,2])
    }

    @test
    def takeLeft12(): Bool = region r {
        let a = Array.takeLeft(4, [1,2,3,4,5,6]);
        Array.sameElements(a, [1,2,3,4])
    }

    /////////////////////////////////////////////////////////////////////////////
    // takeRight                                                               //
    /////////////////////////////////////////////////////////////////////////////

    @test
    def takeRight01(): Bool = region r {
        let a = Array.takeRight(-1, []: Array[Int32, _]);
        Array.sameElements(a, []: Array[Int32, _])
    }

    @test
    def takeRight02(): Bool = region r {
        let a = Array.takeRight(0, []: Array[Int32, _]);
        Array.sameElements(a, []: Array[Int32, _])
    }

    @test
    def takeRight03(): Bool = region r {
        let a = Array.takeRight(1, []: Array[Int32, _]);
        Array.sameElements(a, []: Array[Int32, _])
    }

    @test
    def takeRight04(): Bool = region r {
        let a = Array.takeRight(-1, [1]);
        Array.sameElements(a, []: Array[Int32, _])
    }

    @test
    def takeRight05(): Bool = region r {
        let a = Array.takeRight(0, [1]);
        Array.sameElements(a, []: Array[Int32, _])
    }

    @test
    def takeRight06(): Bool = region r {
        let a = Array.takeRight(1, [1]);
        Array.sameElements(a, [1])
    }

    @test
    def takeRight07(): Bool = region r {
        let a = Array.takeRight(2, [1]);
        Array.sameElements(a, [1])
    }

    @test
    def takeRight08(): Bool = region r {
        let a = Array.takeRight(0, [1,2]);
        Array.sameElements(a, []: Array[Int32, _])
    }

    @test
    def takeRight09(): Bool = region r {
        let a = Array.takeRight(1, [1,2]);
        Array.sameElements(a, [2])
    }

    @test
    def takeRight10(): Bool = region r {
        let a = Array.takeRight(2, [1,2]);
        Array.sameElements(a, [1,2])
    }

    @test
    def takeRight11(): Bool = region r {
        let a = Array.takeRight(2, [1,2,3,4,5,6]);
        Array.sameElements(a, [5,6])
    }

    @test
    def takeRight12(): Bool = region r {
        let a = Array.takeRight(4, [1,2,3,4,5,6]);
        Array.sameElements(a, [3,4,5,6])
    }

    /////////////////////////////////////////////////////////////////////////////
    // takeWhile                                                               //
    /////////////////////////////////////////////////////////////////////////////

    @test
    def takeWhile01(): Bool = region r {
        let a = Array.takeWhile(i -> i > 3, []: Array[Int32, _]);
        Array.sameElements(a, []: Array[Int32, _])
    }

    @test
    def takeWhile02(): Bool = region r {
        let a = Array.takeWhile(i -> i > 3, [1]);
        Array.sameElements(a, []: Array[Int32, _])
    }

    @test
    def takeWhile03(): Bool = region r {
        let a = Array.takeWhile(i -> i > 3, [4]);
        Array.sameElements(a, [4])
    }

    @test
    def takeWhile04(): Bool = region r {
        let a = Array.takeWhile(i -> i > 3, [1,2]);
        Array.sameElements(a, []: Array[Int32, _])
    }

    @test
    def takeWhile05(): Bool = region r {
        let a = Array.takeWhile(i -> i > 3, [1,5]);
        Array.sameElements(a, []: Array[Int32, _])
    }

    @test
    def takeWhile06(): Bool = region r {
        let a = Array.takeWhile(i -> i > 3, [5,1]);
        Array.sameElements(a, [5])
    }

    @test
    def takeWhile07(): Bool = region r {
        let a = Array.takeWhile(i -> i > 3, [5,8]);
        Array.sameElements(a, [5,8])
    }

    @test
    def takeWhile08(): Bool = region r {
        let a = Array.takeWhile(i -> i > 3, [4, 6, -3, 11, -5, 1, 2, 16, 7, 1, 7]);
        Array.sameElements(a, [4, 6])
    }

    /////////////////////////////////////////////////////////////////////////////
    // takeWhileLeft                                                           //
    /////////////////////////////////////////////////////////////////////////////

    @test
    def takeWhileLeft01(): Bool = region r {
        let a = Array.takeWhileLeft(i -> i > 3, []: Array[Int32, _]);
        Array.sameElements(a, []: Array[Int32, _])
    }

    @test
    def takeWhileLeft02(): Bool = region r {
        let a = Array.takeWhileLeft(i -> i > 3, [1]);
        Array.sameElements(a, []: Array[Int32, _])
    }

    @test
    def takeWhileLeft03(): Bool = region r {
        let a = Array.takeWhileLeft(i -> i > 3, [4]);
        Array.sameElements(a, [4])
    }

    @test
    def takeWhileLeft04(): Bool = region r {
        let a = Array.takeWhileLeft(i -> i > 3, [1,2]);
        Array.sameElements(a, []: Array[Int32, _])
    }

    @test
    def takeWhileLeft05(): Bool = region r {
        let a = Array.takeWhileLeft(i -> i > 3, [1,5]);
        Array.sameElements(a, []: Array[Int32, _])
    }

    @test
    def takeWhileLeft06(): Bool = region r {
        let a = Array.takeWhileLeft(i -> i > 3, [5,1]);
        Array.sameElements(a, [5])
    }

    @test
    def takeWhileLeft07(): Bool = region r {
        let a = Array.takeWhileLeft(i -> i > 3, [5,8]);
        Array.sameElements(a, [5,8])
    }

    @test
    def takeWhileLeft08(): Bool = region r {
        let a = Array.takeWhileLeft(i -> i > 3, [4, 6, -3, 11, -5, 1, 2, 16, 7, 1, 7]);
        Array.sameElements(a, [4, 6])
    }

    /////////////////////////////////////////////////////////////////////////////
    // takeWhileRight                                                          //
    /////////////////////////////////////////////////////////////////////////////

    @test
    def takeWhileRight01(): Bool = region r {
        let a = Array.takeWhileRight(i -> i > 3, []: Array[Int32, _]);
        Array.sameElements(a, []: Array[Int32, _])
    }

    @test
    def takeWhileRight02(): Bool = region r {
        let a = Array.takeWhileRight(i -> i > 3, [1]);
        Array.sameElements(a, []: Array[Int32, _])
    }

    @test
    def takeWhileRight03(): Bool = region r {
        let a = Array.takeWhileRight(i -> i > 3, [4]);
        Array.sameElements(a, [4])
    }

    @test
    def takeWhileRight04(): Bool = region r {
        let a = Array.takeWhileRight(i -> i > 3, [1,2]);
        Array.sameElements(a, []: Array[Int32, _])
    }

    @test
    def takeWhileRight05(): Bool = region r {
        let a = Array.takeWhileRight(i -> i > 3, [1,5]);
        Array.sameElements(a, [5])
    }

    @test
    def takeWhileRight06(): Bool = region r {
        let a = Array.takeWhileRight(i -> i > 3, [5,1]);
        Array.sameElements(a, []: Array[Int32, _])
    }

    @test
    def takeWhileRight07(): Bool = region r {
        let a = Array.takeWhileRight(i -> i > 3, [5,8]);
        Array.sameElements(a, [5,8])
    }

    @test
    def takeWhileRight08(): Bool = region r {
        let a = Array.takeWhileRight(i -> i > 3, [4, 6, -3, 11, -5, 1, 2, 16, 7, 1, 7]);
        Array.sameElements(a, [7])
    }

    /////////////////////////////////////////////////////////////////////////////
    // groupBy                                                                 //
    /////////////////////////////////////////////////////////////////////////////

    @test
    def groupBy01(): Bool = region r {
        let arr = Array.groupBy((a, b) -> a > 3 or b > 8, []: Array[Int32, _], r);
        let xs = Array.toList(arr) |> List.map(Array.toList);
        xs == Nil
    }

    @test
    def groupBy02(): Bool = region r {
        let arr = Array.groupBy((a, b) -> a > 3 or b > 8, [1], r);
        let xs = Array.toList(arr) |> List.map(Array.toList);
        xs == (1 :: Nil) :: Nil
    }

    @test
    def groupBy03(): Bool = region r {
        let arr = Array.groupBy((a, b) -> a > 3 or b > 8, [1,4], r);
        let xs = Array.toList(arr) |> List.map(Array.toList);
        xs == (1 :: Nil) :: (4 :: Nil) :: Nil
    }

    @test
    def groupBy04(): Bool = region r {
        let arr = Array.groupBy((a, b) -> a > 3 or b > 8, [1,9], r);
        let xs = Array.toList(arr) |> List.map(Array.toList);
        xs == (1 :: 9 :: Nil) :: Nil
    }

    @test
    def groupBy05(): Bool = region r {
        let arr = Array.groupBy((a, b) -> a > 3 or b > 8, [1, 4, 7, 6, 9, 2, 4, 4, 8, 16], r);
        let xs = Array.toList(arr) |> List.map(Array.toList);
        xs == (1 :: 9 :: 16 :: Nil) :: (4 :: 7 :: 6 :: 4 :: 4 :: 8 :: Nil) :: (2 :: Nil) :: Nil
    }

    @test
    def groupBy06(): Bool = region r {
        let arr = Array.groupBy((a, b) -> a > -6 or a*b >= 0, [-1, -11, 4, -11, 0, 8, 2, 1, -3, -24], r);
        let xs = Array.toList(arr) |> List.map(Array.toList);
        xs == (-1 :: -11 :: -11 :: 0 :: -3 :: -24 :: Nil) :: (4 :: 8 :: 2 :: 1 :: Nil) :: Nil
    }

    @test
    def groupBy07(): Bool = region r {
        let arr = Array.groupBy((a, b) -> a < 0 or (a > 10 or (b > 10 or a == b)), [-5, 6, 11, 8, 8, -11, -1, 0, 4, -1], r);
        let xs = Array.toList(arr) |> List.map(Array.toList);
        xs == (-5 :: 11 :: -11 :: -1 :: -1 :: Nil) :: (6 :: Nil) :: (8 :: 8 :: Nil) :: (0 :: Nil) :: (4 :: Nil) :: Nil
    }

    /////////////////////////////////////////////////////////////////////////////
    // zip                                                                     //
    /////////////////////////////////////////////////////////////////////////////

    @test
    def zip01(): Bool = region r {
        let a = Array.zip([]: Array[Int32, _], []: Array[Int32, _]);
        Array.sameElements(a, []: Array[(Int32, Int32), _])
    }

    @test
    def zip02(): Bool = region r {
        let a = Array.zip([1], []: Array[Int32, _]);
        Array.sameElements(a, []: Array[(Int32, Int32), _])
    }

    @test
    def zip03(): Bool = region r {
        let a = Array.zip([]: Array[Int32, _], [2]);
        Array.sameElements(a, []: Array[(Int32, Int32), _])
    }

    @test
    def zip04(): Bool = region r {
        let a = Array.zip([1], [2]);
        Array.sameElements(a, [(1, 2)])
    }

    @test
    def zip05(): Bool = region r {
        let a = Array.zip([1,3], [2,4]);
        Array.sameElements(a, [(1, 2), (3, 4)])
    }

    @test
    def zip06(): Bool = region r {
        let a = Array.zip([1,3,5], [2,4,6]);
        Array.sameElements(a, [(1, 2), (3, 4), (5, 6)])
    }

    @test
    def zip07(): Bool = region r {
        let a = Array.zip([1,3,5,7], [2,4,6,8]);
        Array.sameElements(a, [(1, 2), (3, 4), (5, 6), (7, 8)])
    }

    /////////////////////////////////////////////////////////////////////////////
    // zipWith                                                                 //
    /////////////////////////////////////////////////////////////////////////////

    @test
    def zipWith01(): Bool = region r {
        let arr = Array.zipWith((a, b) -> if (b) a + 1 else a, []: Array[Int32, _], []: Array[Bool, _]);
        Array.sameElements(arr, []: Array[Int32, _])
    }

    @test
    def zipWith02(): Bool = region r {
        let arr = Array.zipWith((a, b) -> if (b) a + 1 else a, [1], []: Array[Bool, _]);
        Array.sameElements(arr, []: Array[Int32, _])
    }

    @test
    def zipWith03(): Bool = region r {
        let arr = Array.zipWith((a, b) -> if (b) a + 1 else a, []: Array[Int32, _], [true]);
        Array.sameElements(arr, []: Array[Int32, _])
    }

    @test
    def zipWith04(): Bool = region r {
        let arr = Array.zipWith((a, b) -> if (b) a + 1 else a, [1], [true]);
        Array.sameElements(arr, [2])
    }

    @test
    def zipWith05(): Bool = region r {
        let arr = Array.zipWith((a, b) -> if (b) a + 1 else a, [1], [false]);
        Array.sameElements(arr, [1])
    }

    @test
    def zipWith06(): Bool = region r {
        let arr = Array.zipWith((a, b) -> if (b) a + 1 else a,
                        [1, 2, 3, 4, 5, 6, 7, 8],
                        [false, true, true, false, false, true, true, true]);
        Array.sameElements(arr, [1, 3, 4, 4, 5, 7, 8, 9])
    }

    /////////////////////////////////////////////////////////////////////////////
    // unzip                                                                   //
    /////////////////////////////////////////////////////////////////////////////

    @test
    def unzip01(): Bool = region r {
        let (a,b) = Array.unzip([]: Array[(Unit, Unit), _]);
        Array.sameElements(a, []) and Array.sameElements(b, [])
    }

    @test
    def unzip02(): Bool = region r {
        let (a,b) = Array.unzip([(1, true)]);
        Array.sameElements(a, [1]) and Array.sameElements(b, [true])
    }

    @test
    def unzip03(): Bool = region r {
        let (a,b) = Array.unzip([(1, true), (2, true)]);
        Array.sameElements(a, [1,2])  and Array.sameElements(b, [true,true])
    }

    @test
    def unzip04(): Bool = region r {
        let (a,b) = Array.unzip([(1, true), (2, true), (3, false)]);
        Array.sameElements(a, [1,2,3]) and Array.sameElements(b, [true,true,false])
    }

    /////////////////////////////////////////////////////////////////////////////
    // fold2                                                                   //
    /////////////////////////////////////////////////////////////////////////////

    @test
    def fold201(): Bool = region r {
        Array.fold2((c, a, b) -> if (b) a + c else a * c, 4, []: Array[Int32, _], []: Array[Bool, _]) == 4
    }

    @test
    def fold202(): Bool = region r {
        Array.fold2((c, a, b) -> if (b) a + c else a * c, 4, [1], []) == 4
    }

    @test
    def fold203(): Bool = region r {
        Array.fold2((c, a, b) -> if (b) a + c else a * c, 4, [], [true]) == 4
    }

    @test
    def fold204(): Bool = region r {
        Array.fold2((c, a, b) -> if (b) a + c else a * c, 4, [2], [true]) == 6
    }

    @test
    def fold205(): Bool = region r {
        Array.fold2((c, a, b) -> if (b) a + c else a * c, 4, [2], [false]) == 8
    }

    @test
    def fold206(): Bool = region r {
        Array.fold2((c, a, b) -> if (b) a + c else a * c, 4, [3,2], [true,true]) == 9
    }

    @test
    def fold207(): Bool = region r {
        Array.fold2((c, a, b) -> if (b) a + c else a * c, 4, [3,2], [true,false]) == 14
    }

    @test
    def fold208(): Bool = region r {
        Array.fold2((c, a, b) -> if (b) a + c else a * c, 4, [3,2], [false,true]) == 14
    }

    @test
    def fold209(): Bool = region r {
        Array.fold2((c, a, b) -> if (b) a + c else a * c, 4, [3,2], [false,false]) == 24
    }

    @test
    def fold210(): Bool = region r {
        Array.fold2((c, a, b) -> if (b) a + c else a * c, 4, [6,-4,3,2],
            [true,false,false,true]) == -118
    }

    /////////////////////////////////////////////////////////////////////////////
    // foldLeft2                                                               //
    /////////////////////////////////////////////////////////////////////////////

    @test
    def foldLeft201(): Bool = region r {
        Array.foldLeft2((c, a, b) -> if (b) a + c else a * c, 4, []: Array[Int32, _], []: Array[Bool, _]) == 4
    }

    @test
    def foldLeft202(): Bool = region r {
        Array.foldLeft2((c, a, b) -> if (b) a + c else a * c, 4, [1], []: Array[Bool, _]) == 4
    }

    @test
    def foldLeft203(): Bool = region r {
        Array.foldLeft2((c, a, b) -> if (b) a + c else a * c, 4, []: Array[Int32, _], [true]) == 4
    }

    @test
    def foldLeft204(): Bool = region r {
        Array.foldLeft2((c, a, b) -> if (b) a + c else a * c, 4, [2], [true]) == 6
    }

    @test
    def foldLeft205(): Bool = region r {
        Array.foldLeft2((c, a, b) -> if (b) a + c else a * c, 4, [2], [false]) == 8
    }

    @test
    def foldLeft206(): Bool = region r {
        Array.foldLeft2((c, a, b) -> if (b) a + c else a * c, 4, [3,2], [true,true]) == 9
    }

    @test
    def foldLeft207(): Bool = region r {
        Array.foldLeft2((c, a, b) -> if (b) a + c else a * c, 4, [3,2], [true,false]) == 14
    }

    @test
    def foldLeft208(): Bool = region r {
        Array.foldLeft2((c, a, b) -> if (b) a + c else a * c, 4, [3,2], [false,true]) == 14
    }

    @test
    def foldLeft209(): Bool = region r {
        Array.foldLeft2((c, a, b) -> if (b) a + c else a * c, 4, [3,2], [false,false]) == 24
    }

    @test
    def foldLeft210(): Bool = region r {
        Array.foldLeft2((c, a, b) -> if (b) a + c else a * c, 4, [6,-4,3,2],
            [true,false,false,true]) == -118
    }

    /////////////////////////////////////////////////////////////////////////////
    // foldRight2                                                              //
    /////////////////////////////////////////////////////////////////////////////

    @test
    def foldRight201(): Bool = region r {
        Array.foldRight2((a, b, c) -> if (b) a + c else a * c, 4, []: Array[Int32, _], []: Array[Bool, _]) == 4
    }

    @test
    def foldRight202(): Bool = region r {
        Array.foldRight2((a, b, c) -> if (b) a + c else a * c, 4, [1], []: Array[Bool, _]) == 4
    }

    @test
    def foldRight203(): Bool = region r {
        Array.foldRight2((a, b, c) -> if (b) a + c else a * c, 4, []: Array[Int32, _], [true]) == 4
    }

    @test
    def foldRight204(): Bool = region r {
        Array.foldRight2((a, b, c) -> if (b) a + c else a * c, 4, [2], [true]) == 6
    }

    @test
    def foldRight205(): Bool = region r {
        Array.foldRight2((a, b, c) -> if (b) a + c else a * c, 4, [2], [false]) == 8
    }

    @test
    def foldRight206(): Bool = region r {
        Array.foldRight2((a, b, c) -> if (b) a + c else a * c, 4, [3,2], [true,true]) == 9
    }

    @test
    def foldRight207(): Bool = region r {
        Array.foldRight2((a, b, c) -> if (b) a + c else a * c, 4, [3,2], [true,false]) == 11
    }

    @test
    def foldRight208(): Bool = region r {
        Array.foldRight2((a, b, c) -> if (b) a + c else a * c, 4, [3,2], [false,true]) == 18
    }

    @test
    def foldRight209(): Bool = region r {
        Array.foldRight2((a, b, c) -> if (b) a + c else a * c, 4, [3,2], [false,false]) == 24
    }

    @test
    def foldRight210(): Bool = region r {
        Array.foldRight2((a, b, c) -> if (b) a + c else a * c, 4, [6,-4,3,2],
            [true,false,false,true]) == -66
    }

    /////////////////////////////////////////////////////////////////////////////
    // filterMap                                                               //
    /////////////////////////////////////////////////////////////////////////////

    @test
    def filterMap01(): Bool = region r {
        let a = Array.filterMap(i -> if (i rem 2 == 0) Some(i/2) else None, []: Array[Int32, _]);
        Array.sameElements(a, []: Array[Int32, _])
    }

    @test
    def filterMap02(): Bool = region r {
        let a = Array.filterMap(i -> if (i rem 2 == 0) Some(i/2) else None, [1]);
        Array.sameElements(a, []: Array[Int32, _])
    }

    @test
    def filterMap03(): Bool = region r {
        let a = Array.filterMap(i -> if (i rem 2 == 0) Some(i/2) else None, [2]);
        Array.sameElements(a, [1])
    }

    @test
    def filterMap04(): Bool = region r {
        let a = Array.filterMap(i -> if (i rem 2 == 0) Some(i/2) else None, [1,3]);
        Array.sameElements(a, []: Array[Int32, _])
    }

    @test
    def filterMap05(): Bool = region r {
        let a = Array.filterMap(i -> if (i rem 2 == 0) Some(i/2) else None, [1,4]);
        Array.sameElements(a, [2])
    }

    @test
    def filterMap06(): Bool = region r {
        let a = Array.filterMap(i -> if (i rem 2 == 0) Some(i/2) else None, [6,-1]);
        Array.sameElements(a, [3])
    }

    @test
    def filterMap07(): Bool = region r {
        let a = Array.filterMap(i -> if (i rem 2 == 0) Some(i/2) else None, [8,6]);
        Array.sameElements(a, [4,3])
    }

    @test
    def filterMap08(): Bool = region r {
        let a = Array.filterMap(i -> if (i rem 2 == 0) Some(i/2) else None, [0,1,2,3,4,5,10]);
        Array.sameElements(a, [0,1,2,5])
    }

    /////////////////////////////////////////////////////////////////////////////
    // findMap                                                                 //
    /////////////////////////////////////////////////////////////////////////////

    @test
    def findMap01(): Bool = region r {
        Array.findMap(i -> if (i rem 2 == 0) Some(i/2) else None, []: Array[Int32, _]) == None
    }

    @test
    def findMap02(): Bool = region r {
        Array.findMap(i -> if (i rem 2 == 0) Some(i/2) else None, [1]) == None
    }

    @test
    def findMap03(): Bool = region r {
        Array.findMap(i -> if (i rem 2 == 0) Some(i/2) else None, [2]) == Some(1)
    }

    @test
    def findMap04(): Bool = region r {
        Array.findMap(i -> if (i rem 2 == 0) Some(i/2) else None, [1,3]) == None
    }

    @test
    def findMap05(): Bool = region r {
        Array.findMap(i -> if (i rem 2 == 0) Some(i/2) else None, [1,4]) == Some(2)
    }

    @test
    def findMap06(): Bool = region r {
        Array.findMap(i -> if (i rem 2 == 0) Some(i/2) else None, [6,-1]) == Some(3)
    }

    @test
    def findMap07(): Bool = region r {
        Array.findMap(i -> if (i rem 2 == 0) Some(i/2) else None, [8,6]) == Some(4)
    }

    @test
    def findMap08(): Bool = region r {
        Array.findMap(i -> if (i rem 2 == 0) Some(i/2) else None, [0,1,2,3,4,5,10]) == Some(0)
    }

    /////////////////////////////////////////////////////////////////////////////
    // toSet                                                                   //
    /////////////////////////////////////////////////////////////////////////////

    @test
    def toSet01(): Bool = region r {
        Array.toSet([]: Array[Int32, _]) == Set#{}
    }

    @test
    def toSet02(): Bool = region r {
        Array.toSet([1]) == Set#{1}
    }

    @test
    def toSet03(): Bool = region r {
        Array.toSet([1,2]) == Set#{1, 2}
    }

    @test
    def toSet04(): Bool = region r {
        Array.toSet([1,1]) == Set#{1}
    }

    @test
    def toSet05(): Bool = region r {
        Array.toSet([1,2,3]) == Set#{1, 2, 3}
    }

    @test
    def toSet06(): Bool = region r {
        Array.toSet([1,2,1]) == Set#{1, 2}
    }

    @test
    def toSet07(): Bool = region r {
        Array.toSet([1,1,2]) == Set#{1, 2}
    }

    @test
    def toSet08(): Bool = region r {
        Array.toSet([2,1,2,3,4,5,6,3,3]) == Set#{1, 2, 3, 4, 5, 6}
    }

    /////////////////////////////////////////////////////////////////////////////
    // toMap                                                                   //
    /////////////////////////////////////////////////////////////////////////////

    @test
    def toMap01(): Bool = region r {
        Array.toMap([]: Array[(Int32, Bool), _]) == Map#{}
    }

    @test
    def toMap02(): Bool = region r {
        Array.toMap([(1, true)]) == Map#{1 => true}
    }

    @test
    def toMap03(): Bool = region r {
        Array.toMap([(1, true), (2, false)]) == Map#{1 => true, 2 => false}
    }

    @test
    def toMap04(): Bool = region r {
        Array.toMap([(1, true), (1, false)]) == Map#{1 => true}
    }

    /////////////////////////////////////////////////////////////////////////////
    // findIndexOf                                                             //
    /////////////////////////////////////////////////////////////////////////////

    @test
    def findIndexOf01(): Bool = region r {
        Array.findIndexOf(i -> i > 2, []: Array[Int32, _]) == None
    }

    @test
    def findIndexOf02(): Bool = region r {
        Array.findIndexOf(i -> i > 2, [1]) == None
    }

    @test
    def findIndexOf03(): Bool = region r {
        Array.findIndexOf(i -> i > 2, [3]) == Some(0)
    }

    @test
    def findIndexOf04(): Bool = region r {
        Array.findIndexOf(i -> i > 2, [1,2]) == None
    }

    @test
    def findIndexOf05(): Bool = region r {
        Array.findIndexOf(i -> i > 2, [6,-6]) == Some(0)
    }

    @test
    def findIndexOf06(): Bool = region r {
        Array.findIndexOf(i -> i > 2, [-6,6]) == Some(1)
    }

    @test
    def findIndexOf07(): Bool = region r {
        Array.findIndexOf(i -> i > 2, [6,7]) == Some(0)
    }

    /////////////////////////////////////////////////////////////////////////////
    // findIndexOfLeft                                                         //
    /////////////////////////////////////////////////////////////////////////////

    @test
    def findIndexOfLeft01(): Bool = region r {
        Array.findIndexOfLeft(i -> i > 2, []: Array[Int32, _]) == None
    }

    @test
    def findIndexOfLeft02(): Bool = region r {
        Array.findIndexOfLeft(i -> i > 2, [1]) == None
    }

    @test
    def findIndexOfLeft03(): Bool = region r {
        Array.findIndexOfLeft(i -> i > 2, [3]) == Some(0)
    }

    @test
    def findIndexOfLeft04(): Bool = region r {
        Array.findIndexOfLeft(i -> i > 2, [1,2]) == None
    }

    @test
    def findIndexOfLeft05(): Bool = region r {
        Array.findIndexOfLeft(i -> i > 2, [6,-6]) == Some(0)
    }

    @test
    def findIndexOfLeft06(): Bool = region r {
        Array.findIndexOfLeft(i -> i > 2, [-6,6]) == Some(1)
    }

    @test
    def findIndexOfLeft07(): Bool = region r {
        Array.findIndexOfLeft(i -> i > 2, [6,7]) == Some(0)
    }

    /////////////////////////////////////////////////////////////////////////////
    // findIndexOfRight                                                        //
    /////////////////////////////////////////////////////////////////////////////

    @test
    def findIndexOfRight01(): Bool = region r {
        Array.findIndexOfRight(i -> i > 2, []: Array[Int32, _]) == None
    }

    @test
    def findIndexOfRight02(): Bool = region r {
        Array.findIndexOfRight(i -> i > 2, [1]) == None
    }

    @test
    def findIndexOfRight03(): Bool = region r {
        Array.findIndexOfRight(i -> i > 2, [3]) == Some(0)
    }

    @test
    def findIndexOfRight04(): Bool = region r {
        Array.findIndexOfRight(i -> i > 2, [1,2]) == None
    }

    @test
    def findIndexOfRight05(): Bool = region r {
        Array.findIndexOfRight(i -> i > 2, [6,-6]) == Some(0)
    }

    @test
    def findIndexOfRight06(): Bool = region r {
        Array.findIndexOfRight(i -> i > 2, [-6,6]) == Some(1)
    }

    @test
    def findIndexOfRight07(): Bool = region r {
        Array.findIndexOfRight(i -> i > 2, [6,7]) == Some(1)
    }

/////////////////////////////////////////////////////////////////////////////
// findIndices                                                             //
/////////////////////////////////////////////////////////////////////////////

@test
def findIndices01(): Bool & Impure =
    let a = Array.findIndices(i -> i > 2, []: UnscopedArray[Int32]);
    Array.sameElements(a, []: UnscopedArray[Int32])

@test
def findIndices02(): Bool & Impure =
    let a = Array.findIndices(i -> i > 2, [1]);
    Array.sameElements(a, []: UnscopedArray[Int32])

@test
def findIndices03(): Bool & Impure =
    let a = Array.findIndices(i -> i > 2, [3]);
    Array.sameElements(a, [0])

@test
def findIndices04(): Bool & Impure =
    let a = Array.findIndices(i -> i > 2, [1,2]);
    Array.sameElements(a, [] : UnscopedArray[Int32])

@test
def findIndices05(): Bool & Impure =
    let a = Array.findIndices(i -> i > 2, [6,-6]);
    Array.sameElements(a, [0])

@test
def findIndices06(): Bool & Impure =
    let a = Array.findIndices(i -> i > 2, [-6,6]);
    Array.sameElements(a, [1])

@test
def findIndices07(): Bool & Impure =
    let a = Array.findIndices(i -> i > 2, [6,7]);
    Array.sameElements(a, [0,1])

    /////////////////////////////////////////////////////////////////////////////
    // init                                                                    //
    /////////////////////////////////////////////////////////////////////////////

    @test
    def init01(): Bool = region r {
        let a = Array.init(x -> x, 0, r);
        Array.sameElements(a, []: Array[Int32, _])
    }

    @test
    def init02(): Bool = region r {
        let a = Array.init(x -> x, -1, r);
        Array.sameElements(a, []: Array[Int32, _])
    }

    @test
    def init03(): Bool = region r {
        let a = Array.init(x -> x, 1, r);
        Array.sameElements(a, [0])
    }

    @test
    def init04(): Bool = region r {
        let a = Array.init(x -> x, 2, r);
        Array.sameElements(a, [0,1])
    }

    @test
    def init05(): Bool = region r {
        let a = Array.init(x -> x, 50, r);
        Array.length(a) == 50
    }

    /////////////////////////////////////////////////////////////////////////////
    // init2                                                                   //
    /////////////////////////////////////////////////////////////////////////////

    @test
    def init201(): Bool = region r {
        let (a,b) = Array.init2(x -> (x, true), 0, r, r);
        Array.sameElements(a, []: Array[Int32, _]) and Array.sameElements(b, []: Array[Bool, _])
    }

    @test
    def init202(): Bool = region r {
        let (a,b) = Array.init2(x -> (x, true), -1, r, r);
        Array.sameElements(a, []: Array[Int32, _]) and Array.sameElements(b, []: Array[Bool, _])
    }

    @test
    def init203(): Bool = region r {
        let (a,b) = Array.init2(x -> (x, true), 1, r, r);
        Array.sameElements(a, [0]) and Array.sameElements(b, [true])
    }

    @test
    def init204(): Bool = region r {
        let (a,b) = Array.init2(x -> (x, true), 2, r, r);
        Array.sameElements(a, [0,1]) and Array.sameElements(b, [true, true])
    }

    @test
    def init205(): Bool = region r {
        let (a,b) = Array.init2(x -> (x, true), 50, r, r);
        Array.length(a) == 50 and Array.length(b) == 50
    }


    /////////////////////////////////////////////////////////////////////////////
    // sameElements                                                            //
    /////////////////////////////////////////////////////////////////////////////

    @test
    def sameElements01(): Bool = region r {
        let a = []: Array[Int32, _];
        let b = []: Array[Int32, _];
        Array.sameElements(a,b) == true
    }

    @test
    def sameElements02(): Bool = region r {
        let a = [1]: Array[Int32, _];
        let b = []: Array[Int32, _];
        Array.sameElements(a,b) == false
    }

    @test
    def sameElements03(): Bool = region r {
        let a = []: Array[Int32, _];
        let b = [1]: Array[Int32, _];
        Array.sameElements(a,b) == false
    }

    @test
    def sameElements04(): Bool = region r {
        let a = [1]: Array[Int32, _];
        let b = [1]: Array[Int32, _];
        Array.sameElements(a,b) == true
    }

    @test
    def sameElements05(): Bool = region r {
        let a = [1]: Array[Int32, _];
        let b = [0]: Array[Int32, _];
        Array.sameElements(a,b) == false
    }

    @test
    def sameElements06(): Bool = region r {
        let a = [1,2]: Array[Int32, _];
        let b = [1,2]: Array[Int32, _];
        Array.sameElements(a,b) == true
    }

    @test
    def sameElements07(): Bool = region r {
        let a = [1,2]: Array[Int32, _];
        let b = [2,1]: Array[Int32, _];
        Array.sameElements(a,b) == false
    }

    /////////////////////////////////////////////////////////////////////////////
    // foreach                                                                 //
    /////////////////////////////////////////////////////////////////////////////

    @test
    def foreach01(): Bool = region r {
        let a = []: Array[Int32, _];
        let sb = new StringBuilder(r);
        let fn = x -> if (x > 0) StringBuilder.append!('T', sb) else StringBuilder.append!('F', sb);
        Array.foreach(fn, a);
        StringBuilder.toString(sb) == ""
    }

    @test
    def foreach02(): Bool = region r {
        let a = [0];
        let sb = new StringBuilder(r);
        let fn = x -> if (x > 0) StringBuilder.append!('T', sb) else StringBuilder.append!('F', sb);
        Array.foreach(fn, a);
        StringBuilder.toString(sb) == "F"
    }

    @test
    def foreach03(): Bool = region r {
        let a = [1];
        let sb = new StringBuilder(r);
        let fn = x -> if (x > 0) StringBuilder.append!('T', sb) else StringBuilder.append!('F', sb);
        Array.foreach(fn, a);
        StringBuilder.toString(sb) == "T"
    }

    @test
    def foreach04(): Bool = region r {
        let a = [0,1];
        let sb = new StringBuilder(r);
        let fn = x -> if (x > 0) StringBuilder.append!('T', sb) else StringBuilder.append!('F', sb);
        Array.foreach(fn, a);
        StringBuilder.toString(sb) == "FT"
    }

    /////////////////////////////////////////////////////////////////////////////
    // foreachWithIndex                                                        //
    /////////////////////////////////////////////////////////////////////////////

    @test
    def foreachWithIndex01(): Bool = region r {
        let a = []: Array[Float32, _];
        let sb = new StringBuilder(r);
        let fn = (_,ix) -> if (ix > 0) StringBuilder.append!('T', sb) else StringBuilder.append!('F', sb);
        Array.foreachWithIndex(fn, a);
        StringBuilder.toString(sb) == ""
    }

    @test
    def foreachWithIndex02(): Bool = region r {
        let a = [0.0];
        let sb = new StringBuilder(r);
        let fn = (_,ix) -> if (ix > 0) StringBuilder.append!('T', sb) else StringBuilder.append!('F', sb);
        Array.foreachWithIndex(fn, a);
        StringBuilder.toString(sb) == "F"
    }

    @test
    def foreachWithIndex03(): Bool = region r {
        let a = [0.0, 0.1];
        let sb = new StringBuilder(r);
        let fn = (_,ix) -> if (ix > 0) StringBuilder.append!('T', sb) else StringBuilder.append!('F', sb);
        Array.foreachWithIndex(fn, a);
        StringBuilder.toString(sb) == "FT"
    }

    @test
    def foreachWithIndex04(): Bool = region r {
        let a = [0.0, 0.1, 0.2];
        let sb = new StringBuilder(r);
        let fn = (_,ix) -> if (ix > 0) StringBuilder.append!('T', sb) else StringBuilder.append!('F', sb);
        Array.foreachWithIndex(fn, a);
        StringBuilder.toString(sb) == "FTT"
    }

    @test
    def foreachWithIndex05(): Bool = region r {
        let a = [0.0, 0.1, 0.2, 0.3];
        let sb = new StringBuilder(r);
        let fn = (_,ix) -> if (ix > 0) StringBuilder.append!('T', sb) else StringBuilder.append!('F', sb);
        Array.foreachWithIndex(fn, a);
        StringBuilder.toString(sb) == "FTTT"
    }

    /////////////////////////////////////////////////////////////////////////////
    // updateSequence                                                          //
    /////////////////////////////////////////////////////////////////////////////

    @test
    def updateSequence01(): Bool = region r {
         let a = Array.updateSequence(0, []: Array[Int32, _], []: Array[Int32, _]);
         Array.sameElements(a, []: Array[Int32, _])
     }

    @test
    def updateSequence02(): Bool = region r {
        let a = Array.updateSequence(0, [1,2], []);
        Array.sameElements(a, []: Array[Int32, _])
    }

    @test
    def updateSequence03(): Bool = region r {
        let a = Array.updateSequence(0, [], [1,2]);
        Array.sameElements(a, [1,2])
    }

    @test
    def updateSequence04(): Bool = region r {
        let a = Array.updateSequence(-3, [1,2,4], [1,2]);
        Array.sameElements(a, [1,2])
    }

    @test
    def updateSequence05(): Bool = region r {
        let a = Array.updateSequence(2, [1,2,4], [1,2]);
        Array.sameElements(a, [1,2])
    }

    @test
    def updateSequence06(): Bool = region r {
        let a = Array.updateSequence(0, [], [1]);
        Array.sameElements(a, [1])
    }

    @test
    def updateSequence07(): Bool = region r {
        let a = Array.updateSequence(1, [2], [1]);
        Array.sameElements(a, [1])
    }

    @test
    def updateSequence08(): Bool = region r {
        let a = Array.updateSequence(0, [2], [1]);
        Array.sameElements(a, [2])
    }

    @test
    def updateSequence09(): Bool = region r {
        let a = Array.updateSequence(0, [2,4], [1]);
        Array.sameElements(a, [2])
    }

    @test
    def updateSequence10(): Bool = region r {
        let a = Array.updateSequence(-1, [2,4], [1]);
        Array.sameElements(a, [4])
    }

    @test
    def updateSequence11(): Bool = region r {
        let a = Array.updateSequence(-1, [3,4], [1,2]);
        Array.sameElements(a, [4,2])
    }

    @test
    def updateSequence12(): Bool = region r {
        let a = Array.updateSequence(1, [3,4], [1,2]);
        Array.sameElements(a, [1,3])
    }

    @test
    def updateSequence13(): Bool = region r {
        let a = Array.updateSequence(-2, [3,4], [1,2]);
        Array.sameElements(a, [1,2])
    }

    @test
    def updateSequence14(): Bool = region r {
        let a = Array.updateSequence(2, [3,4], [1,2]);
        Array.sameElements(a, [1,2])
    }

    @test
    def updateSequence15(): Bool = region r {
        let a = Array.updateSequence(1, [3], [1,2]);
        Array.sameElements(a, [1,3])
    }

    @test
    def updateSequence16(): Bool = region r {
        let a = Array.updateSequence(0, [3,4], [1,2]);
        Array.sameElements(a, [3,4])
    }

    @test
    def updateSequence17(): Bool = region r {
        let a = Array.updateSequence(0, [4], [1, 2, 3]);
        Array.sameElements(a, [4, 2, 3])
    }

    @test
    def updateSequence18(): Bool = region r {
        let a = Array.updateSequence(1, [4], [1, 2, 3]);
        Array.sameElements(a, [1, 4, 3])
    }

    @test
    def updateSequence19(): Bool = region r {
        let a = Array.updateSequence(2, [4], [1, 2, 3]);
        Array.sameElements(a, [1, 2, 4])
    }

    @test
    def updateSequence20(): Bool = region r {
        let a = Array.updateSequence(0, [4, 5], [1, 2, 3]);
        Array.sameElements(a, [4, 5, 3])
    }

    @test
    def updateSequence21(): Bool = region r {
        let a = Array.updateSequence(1, [4, 5], [1, 2, 3]);
        Array.sameElements(a, [1, 4, 5])
    }

    @test
    def updateSequence22(): Bool = region r {
        let a = Array.updateSequence(-1, [4, 5, 6], [1, 2, 3]);
        Array.sameElements(a, [5, 6, 3])
    }

    @test
    def updateSequence23(): Bool = region r {
        let a = Array.updateSequence(0, [4, 5, 6], [1, 2, 3]);
        Array.sameElements(a, [4, 5, 6])
    }

    @test
    def updateSequence24(): Bool = region r {
        let a = Array.updateSequence(2, [14, 15, 16, 17], [1, 2, 3, 4, 5, 6, 7]);
        Array.sameElements(a, [1, 2, 14, 15, 16, 17, 7])
    }

    @test
    def updateSequence25(): Bool = region r {
        let a = Array.updateSequence(-2, [14, 15, 16, 17], [1, 2, 3, 4, 5, 6, 7]);
        Array.sameElements(a, [16, 17, 3, 4, 5, 6, 7])
    }

    @test
    def updateSequence26(): Bool = region r {
        let a = Array.updateSequence(4, [14, 15, 16, 17], [1, 2, 3, 4, 5, 6, 7]);
        Array.sameElements(a, [1, 2, 3, 4, 14, 15, 16])
    }

    @test
    def updateSequence27(): Bool = region r {
        let a = Array.updateSequence(4, [14, 15], [1, 2, 3, 4, 5, 6, 7]);
        Array.sameElements(a, [1, 2, 3, 4, 14, 15, 7])
    }

    @test
    def updateSequence28(): Bool = region r {
        let a = Array.updateSequence(-1, [-1, -2, -3, -4, -5, -6, -7, -8], [1, 2, 3, 4, 5, 6, 7]);
        Array.sameElements(a, [-2, -3, -4, -5, -6, -7, -8])
    }

    /////////////////////////////////////////////////////////////////////////////
    // updateSequence!                                                         //
    /////////////////////////////////////////////////////////////////////////////

    @test
    def updateSequence01!(): Bool = region r {
         let a = []: Array[Int32, _];
         Array.updateSequence!(0, []: Array[Int32, _], a);
         Array.sameElements(a, []: Array[Int32, _])
     }

    @test
    def updateSequence02!(): Bool = region r {
        let a = []: Array[Int32, _];
        Array.updateSequence!(0, [1,2], a);
        Array.sameElements(a, []: Array[Int32, _])
    }

    @test
    def updateSequence03!(): Bool = region r {
        let a = [1,2];
        Array.updateSequence!(0, [], a);
        Array.sameElements(a, [1,2])
    }

    @test
    def updateSequence04!(): Bool = region r {
        let a = [1,2];
        Array.updateSequence!(-3, [1,2,4], a);
        Array.sameElements(a, [1,2])
    }

    @test
    def updateSequence05!(): Bool = region r {
        let a = [1,2];
        Array.updateSequence!(2, [1,2,4], a);
        Array.sameElements(a, [1,2])
    }

    @test
    def updateSequence06!(): Bool = region r {
        let a = [1];
        Array.updateSequence!(0, [], a);
        Array.sameElements(a, [1])
    }

    @test
    def updateSequence07!(): Bool = region r {
        let a = [1];
        Array.updateSequence!(1, [2], a);
        Array.sameElements(a, [1])
    }

    @test
    def updateSequence08!(): Bool = region r {
        let a = [1];
        Array.updateSequence!(0, [2], a);
        Array.sameElements(a, [2])
    }

    @test
    def updateSequence09!(): Bool = region r {
        let a = [1];
        Array.updateSequence!(0, [2,4], a);
        Array.sameElements(a, [2])
    }

    @test
    def updateSequence10!(): Bool = region r {
        let a = [1];
        Array.updateSequence!(-1, [2,4], a);
        Array.sameElements(a, [4])
    }

    @test
    def updateSequence11!(): Bool = region r {
        let a = [1,2];
        Array.updateSequence!(-1, [3,4], a);
        Array.sameElements(a, [4,2])
    }

    @test
    def updateSequence12!(): Bool = region r {
        let a = [1,2];
        Array.updateSequence!(1, [3,4], a);
        Array.sameElements(a, [1,3])
    }

    @test
    def updateSequence13!(): Bool = region r {
        let a = [1,2];
        Array.updateSequence!(-2, [3,4], a);
        Array.sameElements(a, [1,2])
    }

    @test
    def updateSequence14!(): Bool = region r {
        let a = [1,2];
        Array.updateSequence!(2, [3,4], a);
        Array.sameElements(a, [1,2])
    }

    @test
    def updateSequence15!(): Bool = region r {
        let a = [1,2];
        Array.updateSequence!(1, [3], a);
        Array.sameElements(a, [1,3])
    }

    @test
    def updateSequence16!(): Bool = region r {
        let a = [1,2];
        Array.updateSequence!(0, [3,4], a);
        Array.sameElements(a, [3,4])
    }

    @test
    def updateSequence17!(): Bool = region r {
        let a = [1, 2, 3];
        Array.updateSequence!(0, [4], a);
        Array.sameElements(a, [4, 2, 3])
    }

    @test
    def updateSequence18!(): Bool = region r {
        let a = [1, 2, 3];
        Array.updateSequence!(1, [4], a);
        Array.sameElements(a, [1, 4, 3])
    }

    @test
    def updateSequence19!(): Bool = region r {
        let a = [1, 2, 3];
        Array.updateSequence!(2, [4], a);
        Array.sameElements(a, [1, 2, 4])
    }

    @test
    def updateSequence20!(): Bool = region r {
        let a = [1, 2, 3];
        Array.updateSequence!(0, [4, 5], a);
        Array.sameElements(a, [4, 5, 3])
    }

    @test
    def updateSequence21!(): Bool = region r {
        let a = [1, 2, 3];
        Array.updateSequence!(1, [4, 5], a);
        Array.sameElements(a, [1, 4, 5])
    }

    @test
    def updateSequence22!(): Bool = region r {
        let a = [1, 2, 3];
        Array.updateSequence!(-1, [4, 5, 6], a);
        Array.sameElements(a, [5, 6, 3])
    }

    @test
    def updateSequence23!(): Bool = region r {
        let a = [1, 2, 3];
        Array.updateSequence!(0, [4, 5, 6], a);
        Array.sameElements(a, [4, 5, 6])
    }

    @test
    def updateSequence24!(): Bool = region r {
        let a = [1, 2, 3, 4, 5, 6, 7];
        Array.updateSequence!(2, [14, 15, 16, 17], a);
        Array.sameElements(a, [1, 2, 14, 15, 16, 17, 7])
    }

    @test
    def updateSequence25!(): Bool = region r {
        let a = [1, 2, 3, 4, 5, 6, 7];
        Array.updateSequence!(-2, [14, 15, 16, 17], a);
        Array.sameElements(a, [16, 17, 3, 4, 5, 6, 7])
    }

    @test
    def updateSequence26!(): Bool = region r {
        let a = [1, 2, 3, 4, 5, 6, 7];
        Array.updateSequence!(4, [14, 15, 16, 17], a);
        Array.sameElements(a, [1, 2, 3, 4, 14, 15, 16])
    }

    @test
    def updateSequence27!(): Bool = region r {
        let a = [1, 2, 3, 4, 5, 6, 7];
        Array.updateSequence!(4, [14, 15], a);
        Array.sameElements(a, [1, 2, 3, 4, 14, 15, 7])
    }

    @test
    def updateSequence28!(): Bool = region r {
        let a = [1, 2, 3, 4, 5, 6, 7];
        Array.updateSequence!(-1, [-1, -2, -3, -4, -5, -6, -7, -8], a);
        Array.sameElements(a, [-2, -3, -4, -5, -6, -7, -8])
    }


    /////////////////////////////////////////////////////////////////////////////
    // sortWith                                                                //
    /////////////////////////////////////////////////////////////////////////////

    def cmp(x: Int32, y: Int32): Comparison =
        if (x < y) LessThan
        else if (x == y) EqualTo
        else GreaterThan

    @test
    def sortWith01(): Bool = region r {
        let a = Array.sortWith(cmp, []: Array[Int32, _]);
        a `sameElements` []: Array[Int32, _]
    }

    @test
    def sortWith02(): Bool = region r {
        let a = Array.sortWith(cmp, [0]);
        a `sameElements` [0]
    }

    @test
    def sortWith03(): Bool = region r {
        let a = Array.sortWith(cmp, [0,1]);
        a `sameElements` [0,1]
    }

    @test
    def sortWith04(): Bool = region r {
        let a = Array.sortWith(cmp, [1,0]);
        a `sameElements` [0,1]
    }

    @test
    def sortWith05(): Bool = region r {
        let a = Array.sortWith(cmp, [1,1]);
        a `sameElements` [1,1]
    }

    @test
    def sortWith06(): Bool = region r {
        let a = Array.sortWith(cmp, [0,1,2,3,4,5]);
        a `sameElements` [0,1,2,3,4,5]
    }

    @test
    def sortWith07(): Bool = region r {
        let a = Array.sortWith(cmp, [5,4,3,2,1,0]);
        a `sameElements` [0,1,2,3,4,5]
    }

    @test
    def sortWith08(): Bool = region r {
        let a = Array.sortWith(cmp, [5,3,0,4,1,2]);
        a `sameElements` [0,1,2,3,4,5]
    }

    @test
    def sortWith09(): Bool = region r {
        let a = Array.sortWith(cmp, [2,3,0,4,1,2]);
        a `sameElements` [0,1,2,2,3,4]
    }

    @test
    def sortWith10(): Bool = region r {
        let a = Array.sortWith(flip(cmp), [0,1,2,3,4,5]);
        a `sameElements` [5,4,3,2,1,0]
    }

    @test
    def sortWith11(): Bool = region r {
        let a = Array.sortWith(flip(cmp), [5,4,3,2,1,0]);
        a `sameElements` [5,4,3,2,1,0]
    }

    @test
    def sortWith12(): Bool = region r {
        let a = Array.sortWith(flip(cmp), [5,3,0,4,1,2]);
        a `sameElements` [5,4,3,2,1,0]
    }

    @test
    def sortWith13(): Bool = region r {
        let a = Array.sortWith(flip(cmp), [2,3,0,4,1,2]);
        a `sameElements` [4,3,2,2,1,0]
    }

    /////////////////////////////////////////////////////////////////////////////
    // sort                                                                    //
    /////////////////////////////////////////////////////////////////////////////

    def testSortVsSortWith(a: Array[Int32, r]): Bool \ { Read(r), Write(r) } =
        Array.sort(a) `sameElements` Array.sortWith(cmp, a)

    @test
    def sort01(): Bool = region r {
        testSortVsSortWith([]: Array[Int32, _])
    }

    @test
    def sort02(): Bool = region r {
        testSortVsSortWith([0])
    }

    @test
    def sort03(): Bool = region r {
        testSortVsSortWith([0,1])
    }

    @test
    def sort04(): Bool = region r {
        testSortVsSortWith([1,0])
    }

    @test
    def sort05(): Bool = region r {
        testSortVsSortWith([1,1])
    }

    @test
    def sort06(): Bool = region r {
        testSortVsSortWith([0,1,2,3,4,5])
    }

    @test
    def sort07(): Bool = region r {
        testSortVsSortWith([5,4,3,2,1,0])
    }

    @test
    def sort08(): Bool = region r {
        testSortVsSortWith([5,3,0,4,1,2])
    }

    @test
    def sort09(): Bool = region r {
        testSortVsSortWith([2,3,0,4,1,2])
    }

    /////////////////////////////////////////////////////////////////////////////
    // sortWith!                                                               //
    /////////////////////////////////////////////////////////////////////////////

    @test
    def sortWith01!(): Bool = region r {
<<<<<<< HEAD
        let a = []: Array[Int32, _];
        Array.sortWith(cmp, a);
        a `sameElements` []: Array[Int32, _]
=======
        let a = []: ScopedArray[Int32, _];
        Array.sortWith!(cmp, a);
        a `sameElements` []: ScopedArray[Int32, _]
>>>>>>> 6ad816e6
    }

    @test
    def sortWith02!(): Bool = region r {
        let a = [0];
        Array.sortWith!(cmp, a);
        a `sameElements` [0]
    }

    @test
    def sortWith03!(): Bool = region r {
        let a = [0,1];
        Array.sortWith!(cmp, a);
        a `sameElements` [0,1]
    }

    @test
    def sortWith04!(): Bool = region r {
        let a = [1,0];
        Array.sortWith!(cmp, a);
        a `sameElements` [0,1]
    }

    @test
    def sortWith05!(): Bool = region r {
        let a = [1,1];
        Array.sortWith!(cmp, a);
        a `sameElements` [1,1]
    }

    @test
    def sortWith06!(): Bool = region r {
        let a = [0,1,2,3,4,5];
        Array.sortWith!(cmp, a);
        a `sameElements` [0,1,2,3,4,5]
    }

    @test
    def sortWith07!(): Bool = region r {
        let a = [5,4,3,2,1,0];
        Array.sortWith!(cmp, a);
        a `sameElements` [0,1,2,3,4,5]
    }

    @test
    def sortWith08!(): Bool = region r {
        let a = [5,3,0,4,1,2];
        Array.sortWith!(cmp, a);
        a `sameElements` [0,1,2,3,4,5]
    }

    @test
    def sortWith09!(): Bool = region r {
        let a = [2,3,0,4,1,2];
        Array.sortWith!(cmp, a);
        a `sameElements` [0,1,2,2,3,4]
    }

    @test
    def sortWith10!(): Bool = region r {
        let a = [0,1,2,3,4,5];
        Array.sortWith!(flip(cmp), a);
        a `sameElements` [5,4,3,2,1,0]
    }

    @test
    def sortWith11!(): Bool = region r {
        let a = [5,4,3,2,1,0];
        Array.sortWith!(flip(cmp), a);
        a `sameElements` [5,4,3,2,1,0]
    }

    @test
    def sortWith12!(): Bool = region r {
        let a = [5,3,0,4,1,2];
        Array.sortWith!(flip(cmp), a);
        a `sameElements` [5,4,3,2,1,0]
    }

    @test
    def sortWith13!(): Bool = region r {
        let a = [2,3,0,4,1,2];
        Array.sortWith!(flip(cmp), a);
        a `sameElements` [4,3,2,2,1,0]
    }

    /////////////////////////////////////////////////////////////////////////////
    // sort!                                                                   //
    /////////////////////////////////////////////////////////////////////////////

    def testSort!VsSortWith!(a: Array[Int32, r]): Bool \ { Read(r), Write(r) } =
        let b = Array.slice(0, Array.length(a), a);
        let c = Array.slice(0, Array.length(a), a);
        Array.sort!(b);
        Array.sortWith!(cmp, c);
        b `sameElements` c

    @test
    def sort!01(): Bool = region r {
        testSort!VsSortWith!([]: Array[Int32, _])
    }

    @test
    def sort!02(): Bool = region r {
        testSort!VsSortWith!([0])
    }

    @test
    def sort!03(): Bool = region r {
        testSort!VsSortWith!([0,1])
    }

    @test
    def sort!04(): Bool = region r {
        testSort!VsSortWith!([1,0])
    }

    @test
    def sort!05(): Bool = region r {
        testSort!VsSortWith!([1,1])
    }

    @test
    def sort!06(): Bool = region r {
        testSort!VsSortWith!([0,1,2,3,4,5])
    }

    @test
    def sort!07(): Bool = region r {
        testSort!VsSortWith!([5,4,3,2,1,0])
    }

    @test
    def sort!08(): Bool = region r {
        testSort!VsSortWith!([5,3,0,4,1,2])
    }

    @test
    def sort!09(): Bool = region r {
        testSort!VsSortWith!([2,3,0,4,1,2])
    }

    /////////////////////////////////////////////////////////////////////////////
    // sortBy                                                                  //
    /////////////////////////////////////////////////////////////////////////////

    def testSortByVsSort(a: Array[Int32, r]): Bool \ { Read(r), Write(r) } =
        (Array.sortBy(identity, a) `sameElements` Array.sort(a)) and
        (Array.sortBy(x -> 4 * x + 7, a) `sameElements` Array.sort(a)) and
        (Array.sortBy(x -> -x, a) `sameElements` Array.sortWith(flip(cmp),a))

    @test
    def sortBy01(): Bool = region r {
        testSortByVsSort([]: Array[Int32, _])
    }

    @test
    def sortBy02(): Bool = region r {
        testSortByVsSort([0])
    }

    @test
    def sortBy03(): Bool = region r {
        testSortByVsSort([0,1])
    }

    @test
    def sortBy04(): Bool = region r {
        testSortByVsSort([1,0])
    }

    @test
    def sortBy05(): Bool = region r {
        testSortByVsSort([1,1])
    }

    @test
    def sortBy06(): Bool = region r {
        testSortByVsSort([0,1,2,3,4,5])
    }

    @test
    def sortBy07(): Bool = region r {
        testSortByVsSort([5,4,3,2,1,0])
    }

    @test
    def sortBy08(): Bool = region r {
        testSortByVsSort([5,3,0,4,1,2])
    }

    @test
    def sortBy09(): Bool = region r {
        testSortByVsSort([2,3,0,4,1,2])
    }

    enum R {
        case R({i :: Int32, s :: String})
    }

    instance Eq[R] {
        pub def eq(a: R, b: R): Bool =
            let R(x) = a;
            let R(y) = b;
            x.i == y.i and x.s == y.s
    }

    @test
    def sortBy10(): Bool = region r {
        Array.sortBy(r -> let R(x) = r; x.i, [R({i = 2, s = "A"}), R({i = 1, s = "B"}), R({i = 3, s = "C"})])
        `sameElements` [R({i = 1, s = "B"}), R({i = 2, s = "A"}), R({i = 3, s = "C"})]
    }

    /////////////////////////////////////////////////////////////////////////////
    // sortBy!                                                                 //
    /////////////////////////////////////////////////////////////////////////////

    def testSortBy!VsSortBy(a: Array[Int32, r]) : Bool \ { Read(r), Write(r) } =
        let b = Array.slice(0, Array.length(a), a);
        let c = Array.slice(0, Array.length(a), a);
        Array.sortBy!(identity, b);
        Array.sortBy!(x -> 4 * x + 7, c);
        (b `sameElements` Array.sortBy(x -> 4 * x + 7, a)) and
        (c `sameElements` Array.sortBy(identity, a))

    @test
    def sortBy!01(): Bool = region r {
        testSortBy!VsSortBy([]: Array[Int32, _])
    }

    @test
    def sortBy!02(): Bool = region r {
        testSortBy!VsSortBy([0])
    }

    @test
    def sortBy!03(): Bool = region r {
        testSortBy!VsSortBy([0,1])
    }

    @test
    def sortBy!04(): Bool = region r {
        testSortBy!VsSortBy([1,0])
    }

    @test
    def sortBy!05(): Bool = region r {
        testSortBy!VsSortBy([1,1])
    }

    @test
    def sortBy!06(): Bool = region r {
        testSortBy!VsSortBy([0,1,2,3,4,5])
    }

    @test
    def sortBy!07(): Bool = region r {
        testSortBy!VsSortBy([5,4,3,2,1,0])
    }

    @test
    def sortBy!08(): Bool = region r {
        testSortBy!VsSortBy([5,3,0,4,1,2])
    }

    @test
    def sortBy!09(): Bool = region r {
        testSortBy!VsSortBy([2,3,0,4,1,2])
    }

    /////////////////////////////////////////////////////////////////////////////
    // minimumBy                                                               //
    /////////////////////////////////////////////////////////////////////////////

    @test
    def minimumBy01(): Bool = region r {
        Array.minimumBy((x, y) -> x <=> y, []: Array[Int32, _]) == None
    }

    @test
    def minimumBy02(): Bool = region r {
        Array.minimumBy((x, y) -> x <=> y, Array.range(0, 5, r)) == Some(0)
    }

    @test
    def minimumBy03(): Bool = region r {
        Array.minimumBy((x, y) -> x <=> y, Array.range(4, 10, r)) == Some(4)
    }

    @test
    def minimumBy04(): Bool = region r {
        let a = Array.range(10, 20, r);
        a[5] = -22;
        Array.minimumBy((x, y) -> x <=> y, a) == Some(-22)
    }

    /////////////////////////////////////////////////////////////////////////////
    // maximumBy                                                               //
    /////////////////////////////////////////////////////////////////////////////

    @test
    def maximumBy01(): Bool = region r {
        Array.maximumBy((x, y) -> x <=> y, []: Array[Int32, _]) == None
    }

    @test
    def maximumBy02(): Bool = region r {
        Array.maximumBy((x, y) -> x <=> y, Array.range(0, 5, r)) == Some(4)
    }

    @test
    def maximumBy03(): Bool = region r {
        Array.maximumBy((x, y) -> x <=> y, Array.range(4, 10, r)) == Some(9)
    }

    @test
    def maximumBy04(): Bool = region r {
        let a = Array.range(10, 20, r);
        a[5] = 42;
        Array.maximumBy((x, y) -> x <=> y, a) == Some(42)
    }


    /////////////////////////////////////////////////////////////////////////////
    // sum                                                                     //
    /////////////////////////////////////////////////////////////////////////////

    @test
    def sum01(): Bool = region r {
        Array.sum([]) == 0
    }

    @test
    def sum02(): Bool = region r {
        Array.sum([1]) == 1
    }

    @test
    def sum03(): Bool = region r {
        Array.sum([1, 2, 3]) == 6
    }

    @test
    def sum04(): Bool = region r {
        Array.sum([1, 2, 3, -3]) == 3
    }

    @test
    def sum05(): Bool = region r {
        Array.sum([-1, -2, -3, -4]) == -10
    }
    @test
    def sum06(): Bool = region r {
        Array.sum([10, -10]) == 0
    }

    @test
    def sum07(): Bool = region r {
        Array.range(1, 101, r) |> Array.sum == 5050
    }


    /////////////////////////////////////////////////////////////////////////////
    // sumWith                                                                 //
    /////////////////////////////////////////////////////////////////////////////

    @test
    def sumWith01(): Bool = region r {
        Array.sumWith(x -> x + 1, []) == 0
    }

    @test
    def sumWith02(): Bool = region r {
        Array.sumWith(x -> x + 1, [1]) == 2
    }

    @test
    def sumWith03(): Bool = region r {
        Array.sumWith(x -> x + 1, [1, 2, 3]) == 9
    }

    @test
    def sumWith04(): Bool = region r {
        Array.sumWith(x -> x + 1, [1, 2, 3, -3]) == 7
    }

    @test
    def sumWith05(): Bool = region r {
        Array.sumWith(x -> x + 1, [-1, -2, -3, -4]) == -6
    }

    @test
    def sumWith06(): Bool = region r {
        Array.sumWith(x -> x + 1, [10, -10]) == 2
    }


    /////////////////////////////////////////////////////////////////////////////
    // toDelayList                                                             //
    /////////////////////////////////////////////////////////////////////////////

    @test
    def toDelayList01(): Bool = region r {
        ([] @ r): Array[Unit, _] |> Array.toDelayList == DelayList.empty()
    }

    @test
    def toDelayList02(): Bool = region r {
        ([0; 0] @ r) |> Array.toDelayList == DelayList.empty()
    }

    @test
    def toDelayList03(): Bool = region r {
        Array.range(-1000, 1000, r) |> Array.toDelayList == DelayList.range(-1000, 1000)
    }

    @test
    def toDelayList04(): Bool = region r {
        (Array.range(-1000, 1000, r) |> Array.toDelayList |> DelayList.toArray)(r) `sameElements` Array.range(-1000, 1000, r)
    }

    /////////////////////////////////////////////////////////////////////////////
    // toChain                                                                 //
    /////////////////////////////////////////////////////////////////////////////

    @test
    def toChain01(): Bool = region r {
        Array.toChain([]: Array[Unit, _]) == Chain.empty(): Chain[Unit]
    }

    @test
    def toChain02(): Bool = region r {
        Array.toChain([1]) == Chain.singleton(1)
    }

    @test
    def toChain03(): Bool = region r {
        Array.toChain([1,2]) == List.toChain(1 :: 2 :: Nil)
    }

    @test
    def toChain04(): Bool = region r {
        Array.toChain([1,2,3]) == List.toChain(1 :: 2 :: 3 :: Nil)
    }

    /////////////////////////////////////////////////////////////////////////////
    // copyOfRange                                                             //
    /////////////////////////////////////////////////////////////////////////////

    // depends on flatten

    @test
    def copyOfRange01(): Bool & Impure =
        Array.copyOfRange(0, 3, [true, false, true], Static) `sameElements` [true, false, true]

    @test
    def copyOfRange02(): Bool & Impure =
        Array.copyOfRange(1, 3, [true, false, true], Static) `sameElements` [false, true]

    @test
    def copyOfRange03(): Bool & Impure =
        let a = Array.copyOfRange(2, 5, [true, false, true], Static);
        Array.length(a) == 3 and Array.memberOf(true, a)

    @test
    def copyOfRange04(): Bool & Impure =
        Array.copyOfRange(0, 3, ['a', 'b', 'c'], Static) `sameElements` ['a', 'b', 'c']

    @test
    def copyOfRange05(): Bool & Impure =
        Array.copyOfRange(1, 3, ['a', 'b', 'c'], Static) `sameElements` ['b', 'c']

    @test
    def copyOfRange06(): Bool & Impure =
        let a = Array.copyOfRange(2, 5, ['a', 'b', 'c'], Static);
        Array.length(a) == 3 and Array.memberOf('c', a)

    @test
    def copyOfRange07(): Bool & Impure =
        Array.copyOfRange(0, 3, [1.0f32, 2.0f32, 3.0f32], Static) `sameElements` [1.0f32, 2.0f32, 3.0f32]

    @test
    def copyOfRange08(): Bool & Impure =
        Array.copyOfRange(1, 3, [1.0f32, 2.0f32, 3.0f32], Static) `sameElements` [2.0f32, 3.0f32]

    @test
    def copyOfRange09(): Bool & Impure =
        let a = Array.copyOfRange(2, 5, [1.0f32, 2.0f32, 3.0f32], Static);
        Array.length(a) == 3 and Array.memberOf(3.0f32, a)

    @test
    def copyOfRange10(): Bool & Impure =
        Array.copyOfRange(0, 3, [1.0f64, 2.0f64, 3.0f64], Static) `sameElements` [1.0f64, 2.0f64, 3.0f64]

    @test
    def copyOfRange11(): Bool & Impure =
        Array.copyOfRange(1, 3, [1.0f64, 2.0f64, 3.0f64], Static) `sameElements` [2.0f64, 3.0f64]

    @test
    def copyOfRange12(): Bool & Impure =
        let a = Array.copyOfRange(2, 5, [1.0f64, 2.0f64, 3.0f64], Static);
        Array.length(a) == 3 and Array.memberOf(3.0f64, a)

    @test
    def copyOfRange13(): Bool & Impure =
        Array.copyOfRange(0, 3, [1i8, 2i8, 3i8], Static) `sameElements` [1i8, 2i8, 3i8]

    @test
    def copyOfRange14(): Bool & Impure =
        Array.copyOfRange(1, 3, [1i8, 2i8, 3i8], Static) `sameElements` [2i8, 3i8]

    @test
    def copyOfRange15(): Bool & Impure =
        let a = Array.copyOfRange(2, 5, [1i8, 2i8, 3i8], Static);
        Array.length(a) == 3 and Array.memberOf(3i8, a)

    @test
    def copyOfRange16(): Bool & Impure =
        Array.copyOfRange(0, 3, [1i16, 2i16, 3i16], Static) `sameElements` [1i16, 2i16, 3i16]

    @test
    def copyOfRange17(): Bool & Impure =
        Array.copyOfRange(1, 3, [1i16, 2i16, 3i16], Static) `sameElements` [2i16, 3i16]

    @test
    def copyOfRange18(): Bool & Impure =
        let a = Array.copyOfRange(2, 5, [1i16, 2i16, 3i16], Static);
        Array.length(a) == 3 and Array.memberOf(3i16, a)

    @test
    def copyOfRange19(): Bool & Impure =
        Array.copyOfRange(0, 3, [1, 2, 3], Static) `sameElements` [1, 2, 3]

    @test
    def copyOfRange20(): Bool & Impure =
        Array.copyOfRange(1, 3, [1, 2, 3], Static) `sameElements` [2, 3]

    @test
    def copyOfRange21(): Bool & Impure =
        let a = Array.copyOfRange(2, 5, [1, 2, 3], Static);
        Array.length(a) == 3 and Array.memberOf(3, a)

    @test
    def copyOfRange22(): Bool & Impure =
        Array.copyOfRange(0, 3, [1i64, 2i64, 3i64], Static) `sameElements` [1i64, 2i64, 3i64]

    @test
    def copyOfRange23(): Bool & Impure =
        Array.copyOfRange(1, 3, [1i64, 2i64, 3i64], Static) `sameElements` [2i64, 3i64]

    @test
    def copyOfRange24(): Bool & Impure =
        let a = Array.copyOfRange(2, 5, [1i64, 2i64, 3i64], Static);
        Array.length(a) == 3 and Array.memberOf(3i64, a)

    @test
    def copyOfRange25(): Bool & Impure =
        let a = Array.copyOfRange(0, 3, [['a', 'b', 'c'], ['d', 'e', 'f', 'g'], ['h']], Static);
        let b = [['a', 'b', 'c'], ['d', 'e', 'f', 'g'], ['h']];
        Array.flatten(a) `sameElements` Array.flatten(b)

    @test
    def copyOfRange26(): Bool & Impure =
        let a = Array.copyOfRange(1, 3, [['a', 'b', 'c'], ['d', 'e', 'f', 'g'], ['h']], Static);
        let b = [['d', 'e', 'f', 'g'], ['h']];
        Array.flatten(a) `sameElements` Array.flatten(b)

    @test
    def copyOfRange27(): Bool & Impure =
        Array.copyOfRange(0, 3, [Some(1), Some(2), None], Static) `sameElements` [Some(1), Some(2), None]

    @test
    def copyOfRange28(): Bool & Impure =
        Array.copyOfRange(1, 3, [Some(1), Some(2), None], Static) `sameElements` [Some(2), None]

    @test
    def copyOfRange29(): Bool & Impure =
        let a = Array.copyOfRange(2, 5, [Some(1), Some(2), None], Static);
        Array.length(a) == 3 and Array.memberOf(None, a)

    @test
    def copyOfRange30(): Bool & Impure =
        let a = Array.copyOfRange(0, 3, [[Some('a'), Some('b'), Some('c')], [Some('d'), Some('e'), Some('f'), Some('g')], [None]], Static);
        let b = [[Some('a'), Some('b'), Some('c')], [Some('d'), Some('e'), Some('f'), Some('g')], [None]];
        Array.flatten(a) `sameElements` Array.flatten(b)

    @test
    def copyOfRange31(): Bool & Impure =
        let a = Array.copyOfRange(1, 3, [[Some('a'), Some('b'), Some('c')], [Some('d'), Some('e'), Some('f'), Some('g')], [None]], Static);
        let b = [[Some('d'), Some('e'), Some('f'), Some('g')], [None]];
        Array.flatten(a) `sameElements` Array.flatten(b)


    /////////////////////////////////////////////////////////////////////////////
    // toIterator                                                              //
    /////////////////////////////////////////////////////////////////////////////

    @test
    def toIterator01(): Bool & Impure =
        []: UnscopedArray[Int32] |> Array.toIterator |> Iterator.toList == Nil

    @test
    def toIterator02(): Bool & Impure =
        [1, 2, 3] |> Array.toIterator |> Iterator.toList == 1 :: 2 :: 3 :: Nil

    @test
    def toIterator03(): Bool & Impure = region r {
        (([1, 2, 3] @ r) |> Array.toIterator |> Iterator.toArray)(r) `sameElements` [1, 2, 3] @ r
    }

    @test
    def toIterator04(): Bool & Impure = region r {
        (Array.range(-100, 100, r) |> Array.toIterator |> Iterator.toArray)(r) `sameElements` Array.range(-100, 100, r)
    }

    @test
    def toIterator05(): Bool & Impure = {
        let a = [1, 2, 3];
        let iter = Array.toIterator(a);
        a[0] = 10000;
        Iterator.toArray(iter, Static) `sameElements` [1, 2, 3]
    }


    /////////////////////////////////////////////////////////////////////////////
    // join                                                                    //
    /////////////////////////////////////////////////////////////////////////////

    @test
    def join01(): Bool = region r {
        Array.join(",", ([] @ r): Array[Int32, _]) == ""
    }

    @test
    def join02(): Bool = region r {
        Array.join(",", [1] @ r) == "1"
    }

    @test
    def join03(): Bool = region r {
        Array.join(",", [1, 2, 3] @ r) == "1,2,3"
    }

    @test
    def join04(): Bool = region r {
        Array.join(",", ["1", "2", "3"] @ r) == "1,2,3"
    }


    /////////////////////////////////////////////////////////////////////////////
    // joinWith                                                                //
    /////////////////////////////////////////////////////////////////////////////

    @test
    def joinWith01(): Bool = region r {
        Array.joinWith(x -> "${x + 1}", ",", [] @ r) == ""
    }

    @test
    def joinWith02(): Bool = region r {
        Array.joinWith(x -> "${x + 1}", ",", [1] @ r) == "2"
    }

    @test
    def joinWith03(): Bool = region r {
        Array.joinWith(x -> "${x + 1}", ",", [1, 2, 3] @ r) == "2,3,4"
    }

    @test
    def joinWith04(): Bool = region r {
        Array.joinWith(x -> x + x, ",", ["1", "2", "3"] @ r) == "11,22,33"
    }

    @test
    def joinWith05(): Bool = region r {
        let a: Array[Int32, _] = [] @ r;
        let s = Array.joinWith(Int32.toString, ",", a);
        s == ""
    }

    @test
    def joinWith06(): Bool = region r {
        let a = [1] @ r;
        let s = Array.joinWith(Int32.toString, ",", a);
        s == "1"
    }

    @test
    def joinWith07(): Bool = region r {
        let a = [1,2] @ r;
        let s = Array.joinWith(Int32.toString, ",", a);
        s == "1,2"
    }

    @test
    def joinWith08(): Bool = region r {
        let a = [1,2,3] @ r;
        let s = Array.joinWith(Int32.toString, ",", a);
        s == "1,2,3"
    }

    @test
    def joinWith09(): Bool = region r {
        let a = [1,2,3] @ r;
        let s = Array.joinWith(Int32.toString, "", a);
        s == "123"
    }

    @test
    def joinWith10(): Bool = region r {
        let a = [1,2,3] @ r;
        let s = Array.joinWith(Int32.toString, "..", a);
        s == "1..2..3"
    }


    /////////////////////////////////////////////////////////////////////////////
    // toMutList                                                               //
    /////////////////////////////////////////////////////////////////////////////

    @test
    def toMutList01(): Bool = region r {
        MutList.sameElements(Array.toMutList(([] @ r): Array[Int32, _], r), new MutList(r))
    }

    @test
    def toMutList02(): Bool = region r {
        let v = new MutList(r);
        MutList.push!(1, v);
        MutList.sameElements(Array.toMutList([1] @ r, r), v)
    }

    @test
    def toMutList03(): Bool = region r {
        let v = new MutList(r);
        MutList.push!(1, v);
        MutList.push!(2, v);
        MutList.push!(3, v);
        MutList.sameElements(Array.toMutList([1, 2, 3] @ r, r), v)
    }

    @test
    def toMutList04(): Bool = region r {
        MutList.sameElements((Array.range(0, 100, r) |> Array.toMutList)(r), MutList.range(0, 100, r))
    }

    @test
    def toMutList05(): Bool = region r {
        let v = Array.toMutList([1, 2, 3] @ r, r);
        MutList.push!(4, v);
        Array.sameElements(MutList.toArray(v, r), [1, 2, 3, 4] @ r)
    }

    @test
    def toMutList06(): Bool = region r {
        let v = Array.toMutList([1, 2, 3] @ r, r);
        MutList.push!(4, v);
        let _ = MutList.pop!(v);
        let _ = MutList.pop!(v);
        let _ = MutList.pop!(v);
        let _ = MutList.pop!(v);
        Array.sameElements(MutList.toArray(v, r), [] @ r)
    }

}<|MERGE_RESOLUTION|>--- conflicted
+++ resolved
@@ -955,23 +955,13 @@
 
 @test
 def flatMap01(): Bool & Impure =
-<<<<<<< HEAD
-    let a = Array.flatMap(i -> Array.repeat(i, i, static), []);
+    let a = Array.flatMap(i -> Array.repeat(i, i, Static), []);
     Array.sameElements(a, []: UnscopedArray[Int32])
-
-@test
-def flatMap02(): Bool & Impure =
-    let a = Array.flatMap(i -> Array.repeat(i, i, static), [0]);
-    Array.sameElements(a, []: UnscopedArray[Int32])
-=======
-    let a = Array.flatMap(i -> Array.repeat(i, i, Static), []);
-    Array.sameElements(a, []: Array[Int32])
 
 @test
 def flatMap02(): Bool & Impure =
     let a = Array.flatMap(i -> Array.repeat(i, i, Static), [0]);
-    Array.sameElements(a, []: Array[Int32])
->>>>>>> 6ad816e6
+    Array.sameElements(a, []: UnscopedArray[Int32])
 
 @test
 def flatMap03(): Bool & Impure =
@@ -5048,15 +5038,9 @@
 
     @test
     def sortWith01!(): Bool = region r {
-<<<<<<< HEAD
         let a = []: Array[Int32, _];
-        Array.sortWith(cmp, a);
+        Array.sortWith!(cmp, a);
         a `sameElements` []: Array[Int32, _]
-=======
-        let a = []: ScopedArray[Int32, _];
-        Array.sortWith!(cmp, a);
-        a `sameElements` []: ScopedArray[Int32, _]
->>>>>>> 6ad816e6
     }
 
     @test
