--- conflicted
+++ resolved
@@ -1,9 +1,24 @@
 @test
 def testSpawn01(): Unit = spawn ()
 
-<<<<<<< HEAD
-//@test
-//def testSpawn(): Unit = spawn ()
+@test
+def testSpawn02(): Unit = spawn true
+
+@test
+def testSpawn03(): Unit = spawn 'c'
+
+@test
+def testSpawn04(): Unit = spawn 4.2
+
+@test
+def testSpawn05(): Unit = spawn 42
+
+@test
+def testSpawn06(): Unit = spawn 42ii
+
+@test
+def testSpawn07(): Unit = spawn "42"
+
 
 // TESTS FROM THE PREVIOUS GROUP
 
@@ -349,23 +364,4 @@
 def fIntFloat02(x: Int, y: Float64): Int = x
 
 @test
-def testIntFloat02(): Unit = spawn fIntFloat02(1, 2.2)
-=======
-@test
-def testSpawn02(): Unit = spawn true
-
-@test
-def testSpawn03(): Unit = spawn 'c'
-
-@test
-def testSpawn04(): Unit = spawn 4.2
-
-@test
-def testSpawn05(): Unit = spawn 42
-
-@test
-def testSpawn06(): Unit = spawn 42ii
-
-@test
-def testSpawn07(): Unit = spawn "42"
->>>>>>> 0d73282a
+def testIntFloat02(): Unit = spawn fIntFloat02(1, 2.2)