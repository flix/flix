/*
 * Copyright 2020 Esben Bjerre
 *
 * Licensed under the Apache License, Version 2.0 (the "License");
 * you may not use this file except in compliance with the License.
 * You may obtain a copy of the License at
 *
 *   http://www.apache.org/licenses/LICENSE-2.0
 *
 * Unless required by applicable law or agreed to in writing, software
 * distributed under the License is distributed on an "AS IS" BASIS,
 * WITHOUT WARRANTIES OR CONDITIONS OF ANY KIND, either express or implied.
 * See the License for the specific language governing permissions and
 * limitations under the License.
 */

namespace RedBlackTree {

    ///
    /// An immutable red-black tree implementation with keys
    /// of type `k` and values of type `v`.
    ///
    /// A red-black tree is a self-balancing binary search tree.
    /// Each node is either red or black, although a transitory
    /// color double-black is allowed during deletion.
    /// The red-black tree satisfy the following invariants.
    ///
    /// 1. For all nodes with key `x`,
    /// the left subtree contains only nodes with keys `y` < `x` and
    /// the right subtree contains only nodes with keys `z` > `x`.
    /// 2. No red node has a red parent.
    /// 3. Every path from the root to a leaf contains the same
    /// number of black nodes.
    ///
    pub enum RedBlackTree[k, v] {

        ///
        /// A black leaf.
        ///
        case Leaf

        ///
        /// A double-black leaf.
        ///
        case DoubleBlackLeaf

        ///
        /// A tree node consists of a color, left subtree, key, value and right subtree.
        ///
        case Node(Color, RedBlackTree[k, v], k, v, RedBlackTree[k, v])

    }

    instance Eq[RedBlackTree[k, v]] with Eq[k], Eq[v] {
        pub def eq(t1: RedBlackTree[k, v], t2: RedBlackTree[k, v]): Bool with Eq[v] =
            toList(t1) == toList(t2)
    }

    instance Functor[RedBlackTree[k]] {
        pub def map(f: a -> b & ef, t: RedBlackTree[k, a]): RedBlackTree[k, b] & ef = mapWithKey((_, v) -> f(v), t)
    }

    instance Foldable[RedBlackTree[k]] {
        pub def foldLeft(f: (b, v) -> b & ef, s: b, t: RedBlackTree[k, v]): b & ef = foldLeft((acc, _, v) -> f(acc, v), s, t)
        pub def foldRight(f: (v, b) -> b & ef, s: b, t: RedBlackTree[k, v]): b & ef = foldRight((_, v, acc) -> f(v, acc), s, t)
    }

    instance Traversable[RedBlackTree[k]] {
        pub def traverse(f: a -> m[b] & ef, t: RedBlackTree[k, a]): m[RedBlackTree[k, b]] & ef with Applicative[m] =
            mapAWithKey((_, v) -> f(v), t)

        pub override def sequence(t: RedBlackTree[k, m[a]]): m[RedBlackTree[k, a]] with Applicative[m] =
            mapAWithKey((_, v) -> v, t)
    }

    ///
    /// The color of a red-black tree node.
    ///
    pub enum Color {

        case Red
        case Black

        ///
        /// The special color double-black is allowed temporarily during deletion.
        ///
        case DoubleBlack

    }

    ///
    /// Returns the number of threads to use for parallel evaluation.
    ///
    def threads(): Int32 =
        // Note: We use a multiple of the number of physical cores for better performance.
        let multiplier = 4;
        multiplier * Environment.getVirtualProcessors()

    ///
    /// Determines whether to use parallel evaluation.
    ///
    /// By default we only enable parallel evaluation if the tree has a certain size.
    ///
    def useParallelEvaluation(t: RedBlackTree[k, v]): Bool =
        let minSize = 2 ** RedBlackTree.blackHeight(t);
        minSize >= 1024

    ///
    /// Returns the number of nodes in `tree`.
    ///
    @Time(size(tree)) @Space(Int32.log2(size(tree)))
    pub def size(tree: RedBlackTree[k, v]): Int32 = match tree {
        case Node(_, a, _, _, b) => 1 + size(a) + size(b)
        case _ => 0
    }

    ///
    /// Returns the empty tree.
    ///
    @Time(1) @Space(1)
    pub def empty(): RedBlackTree[k, v] = Leaf

    ///
    /// Returns `true` if and only if `tree` is the empty tree.
    ///
    @Time(1) @Space(1)
    pub def isEmpty(tree: RedBlackTree[k, v]): Bool = match tree {
        case Leaf => true
        case _ => false
    }

    ///
    /// Updates `tree` with `k -> v` if `k -> v1` is in `tree`.
    ///
    /// Otherwise, updates `tree` with `k -> v`.
    ///
    @Time(Int32.log2(size(tree))) @Space(Int32.log2(size(tree)))
    pub def insert(k: k, v: v, tree: RedBlackTree[k, v]): RedBlackTree[k, v] with Order[k] =
        blacken(insertHelper(k, v, tree))

    ///
    /// Updates `tree` with `k -> f(k, v, v1)` if `k -> v1` is in `tree`.
    ///
    /// Otherwise, updates `tree` with `k -> v`.
    ///
    @Time(time(f) + Int32.log2(size(tree))) @Space(space(f) + Int32.log2(size(tree)))
    pub def insertWith(f: (k, v, v) -> v & ef, k: k, v: v, tree: RedBlackTree[k, v]): RedBlackTree[k, v] & ef with Order[k] =
        blacken(insertWithHelper(f, k, v, tree))

    ///
    /// Updates `tree` with `k -> v1` if `k -> v` is in `tree` and `f(k, v) = Some(v1)`.
    ///
    /// Otherwise, returns `tree`.
    ///
    @Time(time(f) + Int32.log2(size(tree))) @Space(space(f) + Int32.log2(size(tree)))
    pub def updateWith(f: (k, v) -> Option[v] & ef, k: k, tree: RedBlackTree[k, v]): RedBlackTree[k, v] & ef with Order[k] =
        blacken(updateWithHelper(f, k, tree))

    ///
    /// Removes `k -> v` from `tree` if `tree` contains the key `k`.
    ///
    /// Otherwise, returns `tree`.
    ///
    pub def remove(k: k, tree: RedBlackTree[k, v]): RedBlackTree[k, v] with Order[k] = redden(removeHelper(k, tree))

    ///
    /// Returns `Some(v)` if `k -> v` is in `tree`.
    ///
    /// Otherwise returns `None`.
    ///
    @Time(Int32.log2(size(tree))) @Space(1)
    pub def get(k: k, tree: RedBlackTree[k, v]): Option[v] with Order[k] = match tree {
        case Node(_, a, k1, v, b) =>
            match k <=> k1 {
                case LessThan => get(k, a)
                case EqualTo => Some(v)
                case GreaterThan => get(k, b)
            }
        case _ => None
    }

    ///
    /// Returns `true` if and only if `tree` contains the key `k`.
    ///
    @Time(Int32.log2(size(tree))) @Space(1)
    pub def memberOf(k: k, tree: RedBlackTree[k, v]): Bool with Order[k] = match tree {
        case Node(_, a, k1, _, b) =>
            match k <=> k1 {
                case LessThan => memberOf(k, a)
                case EqualTo => true
                case GreaterThan => memberOf(k, b)
            }
        case _ => false
    }

    ///
    /// Optionally returns the first key-value pair in `tree` that satisfies the predicate `f` when searching from left to right.
    ///
    /// The function `f` must be pure.
    ///
    @Time(time(f) * size(tree)) @Space(space(f) * Int32.log2(size(tree)))
    pub def findLeft(f: (k, v) -> Bool, tree: RedBlackTree[k, v]): Option[(k, v)] = match tree {
        case Node(_, a, k, v, b) => match findLeft(f, a) {
            case None => if (f(k, v)) Some((k, v)) else findLeft(f, b)
            case Some((k1, v1)) => Some((k1, v1))
        }
        case _ => None
    }

    ///
    /// Optionally returns the first key-value pair in `tree` that satisfies the predicate `f` when searching from right to left.
    ///
    /// The function `f` must be pure.
    ///
    @Time(time(f) * size(tree)) @Space(space(f) * Int32.log2(size(tree)))
    pub def findRight(f: (k, v) -> Bool, tree: RedBlackTree[k, v]): Option[(k, v)] = match tree {
        case Node(_, a, k, v, b) => match findRight(f, b) {
            case None => if (f(k, v)) Some(k, v) else findRight(f, a)
            case Some((k1, v1)) => Some((k1, v1))
        }
        case _ => None
    }

    ///
    /// Applies `f` to a start value `s` and all key-value pairs in `tree` going from left to right.
    ///
    /// That is, the result is of the form: `f(...f(f(s, k1, v1), k2, v2)..., vn)`.
    ///
    pub def foldLeft(f: (b, k, v) -> b & ef, s: b, tree: RedBlackTree[k, v]): b & ef = match tree {
        case Node(_, a, k, v, b) => foldLeft(f, f(foldLeft(f, s, a), k, v), b)
        case _ => s
    }

    ///
    /// Applies `f` to a start value `s` and all key-value pairs in `tree` going from right to left.
    ///
    /// That is, the result is of the form: `f(k1, v1, ...f(kn-1, vn-1, f(kn, vn, s)))`.
    ///
    pub def foldRight(f: (k, v, b) -> b & ef, s: b, tree: RedBlackTree[k, v]): b & ef = match tree {
        case Node(_, a, k, v, b) => foldRight(f, f(k, v, foldRight(f, s, b)), a)
        case _ => s
    }

    /// Applies `f` to all key-value pairs in `tree` going from left to right until a single pair `(k, v)` is obtained.
    ///
    /// That is, the result is of the form: `Some(f(...f(f(k1, v1, k2, v2), k3, v3)..., kn, vn))`
    ///
    /// Returns `None` if `tree` is the empty tree.
    ///
    pub def reduceLeft(f: (k, v, k, v) -> (k, v) & ef, tree: RedBlackTree[k, v]): Option[(k, v)] & ef =
        foldLeft((x, k1, v1) -> match x {
            case Some((k2, v2)) => Some(f(k2, v2, k1, v1))
            case None => Some(k1, v1)
        }, None, tree)

    ///
    /// Applies `f` to all key-value pairs in `tree` going from right to left until a single pair `(k, v)` is obtained.
    ///
    /// That is, the result is of the form: `Some(f(k1, v1, ...f(kn-2, vn-2, f(kn-1, vn-1, kn, vn))...))`.
    ///
    /// Returns `None` if `tree` is the empty tree.
    ///
    pub def reduceRight(f: (k, v, k, v) -> (k, v) & ef, tree: RedBlackTree[k, v]): Option[(k, v)] & ef =
        foldRight((k1, v1, x) -> match x {
            case Some((k2, v2)) => Some(f(k1, v1, k2, v2))
            case None => Some(k1, v1)
        }, None, tree)

    ///
    /// Returns `true` if and only if at least one key-value pair in `tree` satisfies the predicate `f`.
    ///
    /// Returns `false` if `tree` is the empty tree.
    ///
    /// The function `f` must be pure.
    ///
    @Time(time(f) * size(tree)) @Space(space(f) * Int32.log2(size(tree)))
    pub def exists(f: (k, v) -> Bool, tree: RedBlackTree[k, v]): Bool = match tree {
        case Node(_, a, k, v, b) => f(k, v) or exists(f, a) or exists(f, b)
        case _ => false
    }

    ///
    /// Returns `true` if and only if all key-value pairs in `tree` satisfy the predicate `f`.
    ///
    /// Returns `true` if `tree` is the empty tree.
    ///
    /// The function `f` must be pure.
    ///
    @Time(time(f) * size(tree)) @Space(space(f) * Int32.log2(size(tree)))
    pub def forall(f: (k, v) -> Bool, tree: RedBlackTree[k, v]): Bool = match tree {
        case Node(_, a, k, v, b) => f(k, v) and forall(f, a) and forall(f, b)
        case _ => true
    }

    ///
    /// Applies `f` to every key-value pair of `tree`.
    ///
    @Time(time(f) * size(tree)) @Space(space(f) * Int32.log2(size(tree)))
    pub def foreach(f: (k, v) -> Unit & ef, tree: RedBlackTree[k, v]): Unit & ef = match tree {
        case Node(_, a, k, v, b) => foreach(f, a); f(k, v); foreach(f, b)
        case _ => ()
    }

    ///
    /// Helper function for `insert` and `delete`.
    ///
    def balance(tree: RedBlackTree[k, v]): RedBlackTree[k, v] = match tree {
        case Node(Black, Node(Red, Node(Red, a, k1, v1, b), k2, v2, c), k3, v3, d) =>
            Node(Red, Node(Black, a, k1, v1, b), k2, v2, Node(Black, c, k3, v3, d))
        case Node(Black, Node(Red, a, k1, v1, Node(Red, b, k2, v2, c)), k3, v3, d) =>
            Node(Red, Node(Black, a, k1, v1, b), k2, v2, Node(Black, c, k3, v3, d))
        case Node(Black, a, k1, v1, Node(Red, Node(Red, b, k2, v2, c), k3, v3, d)) =>
            Node(Red, Node(Black, a, k1, v1, b), k2, v2, Node(Black, c, k3, v3, d))
        case Node(Black, a, k1, v1, Node(Red, b, k2, v2, Node(Red, c, k3, v3, d))) =>
            Node(Red, Node(Black, a, k1, v1, b), k2, v2, Node(Black, c, k3, v3, d))
        case Node(DoubleBlack, a, k1, v1, Node(Red, Node(Red, b, k2, v2, c), k3, v3, d)) =>
            Node(Black, Node(Black, a, k1, v1, b), k2, v2, Node(Black, c, k3, v3, d))
        case Node(DoubleBlack, Node(Red, a, k1, v1, Node(Red, b, k2, v2, c)), k3, v3, d) =>
            Node(Black, Node(Black, a, k1, v1, b), k2, v2, Node(Black, c, k3, v3, d))
        case _ => tree
    }

    ///
    /// Helper function for `insert`.
    ///
    def blacken(tree: RedBlackTree[k, v]): RedBlackTree[k, v] = match tree {
        case Node(Red, Node(Red, a, k1, v1, b), k2, v2, c) =>
            Node(Black, Node(Red, a, k1, v1, b), k2, v2, c)
        case Node(Red, a, k1, v1, Node(Red, b, k2, v2, c)) =>
            Node(Black, a, k1, v1, Node(Red, b, k2, v2, c))
        case _ => tree
    }

    ///
    /// Helper function for `insert`.
    ///
    def insertHelper(k: k, v: v, tree: RedBlackTree[k, v]): RedBlackTree[k, v] with Order[k] = match tree {
        case Leaf => Node(Red, Leaf, k, v, Leaf)
        case Node(color, a, k1, v1, b) =>
            match k <=> k1 {
                case LessThan => balance(Node(color, insertHelper(k, v, a), k1, v1, b))
                case EqualTo => Node(color, a, k, v, b)
                case GreaterThan => balance(Node(color, a, k1, v1, insertHelper(k, v, b)))
            }
        case _ => tree
    }

    ///
    /// Helper function for `insertWith`.
    ///
    def insertWithHelper(f: (k, v, v) -> v & ef, k: k, v: v, tree: RedBlackTree[k, v]): RedBlackTree[k, v] & ef with Order[k] = match tree {
        case Leaf => Node(Red, Leaf, k, v, Leaf)
        case Node(color, a, k1, v1, b) =>
            match k <=> k1 {
                case LessThan => balance(Node(color, insertWithHelper(f, k, v, a), k1, v1, b))
                case EqualTo => Node(color, a, k, f(k, v, v1), b)
                case GreaterThan => balance(Node(color, a, k1, v1, insertWithHelper(f, k, v, b)))
            }
        case _ => tree
    }

    ///
    /// Helper function for `updateWith`.
    ///
    def updateWithHelper(f: (k, v) -> Option[v] & ef, k: k, tree: RedBlackTree[k, v]): RedBlackTree[k, v] & ef with Order[k] = match tree {
        case Leaf => tree
        case Node(color, a, k1, v1, b) =>
            match k <=> k1 {
                case LessThan => balance(Node(color, updateWithHelper(f, k, a), k1, v1, b))
                case EqualTo => match f(k1, v1) {
                    case None => tree
                    case Some(v) => Node(color, a, k, v, b)
                }
                case GreaterThan => balance(Node(color, a, k1, v1, updateWithHelper(f, k, b)))
            }
        case _ => tree
    }

    ///
    /// Helper function for `delete`.
    ///
    def rotate(tree: RedBlackTree[k, v]): RedBlackTree[k, v] = match tree {
        case Node(Red, Node(DoubleBlack, a, k1, v1, b), k2, v2, Node(Black, c, k3, v3, d)) =>
            balance(Node(Black, Node(Red, Node(Black, a, k1, v1, b), k2, v2, c), k3, v3, d))
        case Node(Red, DoubleBlackLeaf, k2, v2, Node(Black, c, k3, v3, d)) =>
            balance(Node(Black, Node(Red, Leaf, k2, v2, c), k3, v3, d))
        case Node(Red, Node(Black, a, k1, v1, b), k2, v2, Node(DoubleBlack, c, k3, v3, d)) =>
            balance(Node(Black, a, k1, v1, Node(Red, b, k2, v2, Node(Black, c, k3, v3, d))))
        case Node(Red, Node(Black, a, k1, v1, b), k2, v2, DoubleBlackLeaf) =>
            balance(Node(Black, a, k1, v1, Node(Red, b, k2, v2, Leaf)))
        case Node(Black, Node(DoubleBlack, a, k1, v1, b), k2, v2, Node(Black, c, k3, v3, d)) =>
            balance(Node(DoubleBlack, Node(Red, Node(Black, a, k1, v1, b), k2, v2, c), k3, v3, d))
        case Node(Black, DoubleBlackLeaf, k2, v2, Node(Black, c, k3, v3, d)) =>
            balance(Node(DoubleBlack, Node(Red, Leaf, k2, v2, c), k3, v3, d))
        case Node(Black, Node(Black, a, k1, v1, b), k2, v2, Node(DoubleBlack, c, k3, v3, d)) =>
            balance(Node(DoubleBlack, a, k1, v1, Node(Red, b, k2, v2, Node(Black, c, k3, v3, d))))
        case Node(Black, Node(Black, a, k1, v1, b), k2, v2, DoubleBlackLeaf) =>
            balance(Node(DoubleBlack, a, k1, v1, Node(Red, b, k2, v2, Leaf)))
        case Node(Black, Node(DoubleBlack, a, k4, v4, b), k1, v1, Node(Red, Node(Black, c, k2, v2, d), k3, v3, e)) =>
            Node(Black, balance(Node(Black, Node(Red, Node(Black, a, k4, v4, b), k1, v1, c), k2, v2, d)), k3, v3, e)
        case Node(Black, DoubleBlackLeaf, k1, v1, Node(Red, Node(Black, c, k2, v2, d), k3, v3, e)) =>
            Node(Black, balance(Node(Black, Node(Red, Leaf, k1, v1, c), k2, v2, d)), k3, v3, e)
        case Node(Black, Node(Red, a, k4, v4, Node(Black, b, k1, v1, c)), k2, v2, Node(DoubleBlack, d, k3, v3, e)) =>
            Node(Black, a, k4, v4, balance(Node(Black, b, k1, v1, Node(Red, c, k2, v2, Node(Black, d, k3, v3, e)))))
        case Node(Black, Node(Red, a, k4, v4, Node(Black, b, k1, v1, c)), k2, v2, DoubleBlackLeaf) =>
            Node(Black, a, k4, v4, balance(Node(Black, b, k1, v1, Node(Red, c, k2, v2, Leaf))))
        case _ => tree
    }

    ///
    /// Helper function for `delete`.
    ///
    def redden(tree: RedBlackTree[k, v]): RedBlackTree[k, v] = match tree {
        case Node(Black, Node(Black, a, k1, v1, b), k2, v2, Node(Black, c, k3, v3, d)) =>
            Node(Red, Node(Black, a, k1, v1, b), k2, v2, Node(Black, c, k3, v3, d))
        case DoubleBlackLeaf => Leaf
        case _ => tree
    }

    ///
    /// Helper function for `delete`.
    ///
    def minDelete(tree: RedBlackTree[k, v]): (k, v, RedBlackTree[k, v]) = match tree {
        case Node(Red, Leaf, k1, v1, Leaf) => (k1, v1, Leaf)
        case Node(Black, Leaf, k1, v1, Leaf) => (k1, v1, DoubleBlackLeaf)
        case Node(Black, Leaf, k1, v1, Node(Red, Leaf, k2, v2, Leaf)) =>
            (k1, v1, Node(Black, Leaf, k2, v2, Leaf))
        case Node(c, a, k1, v1, b) =>
            let (k3, v3, e) = minDelete(a);
            (k3, v3, rotate(Node(c, e, k1, v1, b)))
        case _ => unreachable!()
    }

    ///
    /// Helper function for `delete`.
    ///
    def removeHelper(k: k, tree: RedBlackTree[k, v]): RedBlackTree[k, v] with Order[k] = match tree {
        case Node(Red, Leaf, k1, _, Leaf) => if (k <=> k1 == EqualTo) Leaf else tree
        case Node(Black, Leaf, k1, _, Leaf) => if (k <=> k1 == EqualTo) DoubleBlackLeaf else tree
        case Node(Black, Node(Red, Leaf, k1, v1, Leaf), k2, v2, Leaf) =>
            match k <=> k2 {
                case LessThan => Node(Black, removeHelper(k, Node(Red, Leaf, k1, v1, Leaf)), k2, v2, Leaf)
                case EqualTo => Node(Black, Leaf, k1, v1, Leaf)
                case GreaterThan => Node(Black, Node(Red, Leaf, k1, v1, Leaf), k2, v2, Leaf)
            }
        case Node(c, a, k1, v1, b) =>
            match k <=> k1 {
                case LessThan => rotate(Node(c, removeHelper(k, a), k1, v1, b))
                case EqualTo =>
                    let (k2, v2, e) = minDelete(b);
                    rotate(Node(c, a, k2, v2, e))
                case GreaterThan => rotate(Node(c, a, k1, v1, removeHelper(k, b)))
            }
        case _ => tree
    }

    ///
    /// Applies `f` to all key-value pairs from `tree` where `p(k)` returns `EqualTo`.
    ///
    /// The function `f` must be impure.
    ///
    pub def queryWith(p: k -> Comparison, f: (k, v) -> Unit & ef, tree: RedBlackTree[k, v]): Unit & ef = match tree {
        case Node(_, a, k, v, b) =>
            match p(k) {
                case LessThan => queryWith(p, f, b)
                case EqualTo => {
                    queryWith(p, f, a);
                    f(k, v);
                    queryWith(p, f, b)
                }
                case GreaterThan => queryWith(p, f, a)
            }
        case _ => ()
    }

    ///
    /// Extracts a range of key-value pairs from `tree`.
    ///
    /// That is, the result is a list of all pairs `f(k, v)` where `p(k)` returns `Equal`.
    ///
    pub def query(p: k -> Comparison, f: (k, v) -> a & ef, tree: RedBlackTree[k, v]): List[a] & ef = {
        let buffer = MutList.new();
        let g = k -> v -> MutList.push!(f(k, v), buffer);
        queryWith(p, g, tree);
        MutList.toList(buffer)
    } as & ef

    ///
    /// Extracts `k -> v` where `k` is the leftmost (i.e. smallest) key in the tree.
    ///
    pub def minimum(tree: RedBlackTree[k, v]): Option[(k, v)] = match tree {
        case Node(_, Leaf, k, v, _) => Some((k, v))
        case Node(_, a, _, _, _) => minimum(a)
        case _ => None
    }

    ///
    /// Extracts `k -> v` where `k` is the rightmost (i.e. largest) key in the tree.
    ///
    pub def maximum(tree: RedBlackTree[k, v]): Option[(k, v)] = match tree {
        case Node(_, _, k, v, Leaf) => Some((k, v))
        case Node(_, _, _, _, b) => maximum(b)
        case _ => None
    }

    ///
    /// Returns the black height of `tree`.
    ///
    @Time(Int32.log2(size(tree))) @Space(1)
    pub def blackHeight(tree: RedBlackTree[k, v]): Int32 = match tree {
        case Node(Black, a, _, _, _) => 1 + blackHeight(a)
        case Node(_, a, _, _, _) => blackHeight(a)
        case _ => 0
    }

    ///
    /// Returns a RedBlackTree with mappings `k -> f(k, v)` for every `k -> v` in `t`.
    ///
    /// Purity polymorphic: Runs in parallel when given a pure function `f`.
    ///
    @ParallelWhenPure
    pub def mapWithKey(f: (k, v1) -> v2 & ef, t: RedBlackTree[k, v1]): RedBlackTree[k, v2] & ef =
        let f1 = (r) -> f(r.k, r.v);
        reifyEff(f1) {
            case Pure(g) =>
                if (useParallelEvaluation(t))
                    let h = (k, v) -> g({k = k, v = v});
                    parMapWithKey(threads() - 1, h, t) as & Pure
                else
                    seqMapWithKey(f, t)
            case _  => seqMapWithKey(f, t)
        }

    ///
    /// Maps `f` over the tree `t` in parallel.
    ///
    /// The implementation spawns `n` threads each applying `f` sequentially
    /// from left to right on some subtree that is disjoint from the rest of
    /// the threads.
    ///
    @Parallel
    def parMapWithKey(n: Int32, f: (k, v1) -> v2, t: RedBlackTree[k, v1]): RedBlackTree[k, v2] & Impure = {
        if (n <= 1)
            parSeqMapWithKey(f, t)
        else
            match t {
                case Leaf                   => Leaf
                case DoubleBlackLeaf        => DoubleBlackLeaf
                case Node(c, a, k, v, b)    =>
                    let chanL = chan RedBlackTree[k, v2] 1;
                    let chanR = chan RedBlackTree[k, v2] 1;
                    spawn (chanL <- parMapWithKey((n - 2) / 2, f, a)); // We divide the rest of the threads as follows:
                    spawn (chanR <- parMapWithKey((n - 2) / 2, f, b)); // We spawn two new threads leaving us with n - 2
                    let v1 = f(k, v);                                  // that we distribute over the two spanned threads.
                    let a1 = <- chanL;
                    let b1 = <- chanR;
                    Node(c, a1, k, v1, b1)
            }
    }

    ///
    /// Maps `f` over the tree `t` sequentially from left to right.
    ///
    /// Note that this is equivalent to `seqMapWithKey` but for performance reasons -- to avoid
    /// megamorphic calls -- we use a copy here.
    ///
    def parSeqMapWithKey(f: (k, v1) -> v2, t: RedBlackTree[k, v1]): RedBlackTree[k, v2] = match t {
        // Note that while this is identical to `seqMapWithKey` it must still be its own function
        // because the parallel path must not be reuse the seq. path.
        case Leaf                   => Leaf
        case DoubleBlackLeaf        => DoubleBlackLeaf
        case Node(c, a, k, v, b)    =>
            let a1 = parSeqMapWithKey(f, a);
            let v1 = f(k, v);
            let b1 = parSeqMapWithKey(f, b);
            Node(c, a1, k, v1, b1)
    }

    ///
    /// Sequentially maps `f` over the tree `t`.
    ///
    def seqMapWithKey(f: (k, v1) -> v2 & ef, t: RedBlackTree[k, v1]): RedBlackTree[k, v2] & ef = match t {
        case Leaf                   => Leaf
        case DoubleBlackLeaf        => DoubleBlackLeaf
        case Node(c, a, k, v, b)    =>
            let a1 = seqMapWithKey(f, a);
            let v1 = f(k, v);
            let b1 = seqMapWithKey(f, b);
            Node(c, a1, k, v1, b1)
    }

    ///
    /// Applies `f` over the tree `t` in parallel and returns the number of elements
    /// that satisfy the predicate `f`.
    ///
    /// The implementation spawns `n` threads each applying `f` sequentially
    /// from left to right on some subtree that is disjoint from the rest of
    /// the threads.
    ///
    @Parallel
    pub def parCount(n: Int32, f: (k, v) -> Bool, t: RedBlackTree[k, v]): Int32 & Impure = {
        if (n <= 1)
            parSeqCount(f, t)
        else
            match t {
                case Leaf                   => 0
                case DoubleBlackLeaf        => 0
                case Node(_, a, k, v, b)    =>
                    let chanL = chan Int32 1;
                    let chanR = chan Int32 1;
                    spawn (chanL <- parCount((n - 2) / 2, f, a)); // We divide the rest of the threads as follows:
                    spawn (chanR <- parCount((n - 2) / 2, f, b)); // We spawn two new threads leaving us with n - 2
                    let v1 = if (f(k, v)) 1 else 0;               // that we distribute over the two spanned threads.
                    let a1 = <- chanL;
                    let b1 = <- chanR;
                    a1 + v1 + b1
            }
    }

    ///
    /// Applies `f` over the tree `t` sequentially from left to right and returns the number of elements
    /// that satisfy the predicate `f`.
    ///
    /// Note that this is equivalent to `seqCount` but for performance reasons -- to avoid
    /// megamorphic calls -- we use a copy here.
    ///
    def parSeqCount(f: (k, v) -> Bool, t: RedBlackTree[k, v]): Int32 = match t {
        case Leaf                   => 0
        case DoubleBlackLeaf        => 0
        case Node(_, a, k, v, b)    =>
            let a1 = parSeqCount(f, a);
            let v1 = if (f(k, v)) 1 else 0;
            let b1 = parSeqCount(f, b);
            a1 + v1 + b1
    }

    ///
<<<<<<< HEAD
=======
    /// Applies `f` over the tree `t` sequentially from left to right and returns the number of elements
    /// that satisfy the predicate `f`.
    ///
    pub def seqCount(f: (k, v) -> Bool & ef, t: RedBlackTree[k, v]): Int32 & ef = match t {
        case Leaf                   => 0
        case DoubleBlackLeaf        => 0
        case Node(_, a, k, v, b)    =>
            let a1 = seqCount(f, a);
            let v1 = if (f(k, v)) 1 else 0;
            let b1 = seqCount(f, b);
            a1 + v1 + b1
    }

    ///
    /// Returns the tree `t` as a list. Elements are ordered from smallest (left) to largest (right).
    ///
    pub def toList(t: RedBlackTree[k, v]): List[(k, v)] =
        RedBlackTree.foldRight((k, v, xs) -> (k, v) :: xs, Nil, t)

    ///
    /// Build a node applicatively.
    ///
    /// This is a helper function for `mapAWithKeyHelper`.
    ///
    def nodeA(color: Color, left: m[RedBlackTree[k, v]], k: k, value: m[v], right: m[RedBlackTree[k, v]]): m[RedBlackTree[k, v]] with Applicative[m] =
        ((((l, v, r) -> Node(color, l, k, v, r)) `Functor.map` left) `Applicative.ap` value) `Applicative.ap` right

    ///
    /// Returns a RedBlackTree with mappings `k -> f(v)` for every `k -> v` in `tree`.
    ///
    pub def mapAWithKey(f: (k, v1) -> m[v2] & ef, tree: RedBlackTree[k, v1]): m[RedBlackTree[k, v2]] & ef with Applicative[m] =
        mapAWithKeyHelper(f, tree, t -> t as & ef)

    ///
    /// Helper function for `mapAWithKey`.
    ///
    def mapAWithKeyHelper(f: (k, v1) -> m[v2] & ef,
                        tree: RedBlackTree[k, v1],
                        k: m[RedBlackTree[k, v2]] -> m[RedBlackTree[k, v2]] & ef): m[RedBlackTree[k, v2]] & ef with Applicative[m] =
        match tree {
            case Node(color, left, key, v, right) =>
                mapAWithKeyHelper(f, left, kl ->
                    mapAWithKeyHelper(f, right, kr ->
                        let mv = f(key, v);
                        k(nodeA(color, kl, key, mv, kr))))
            case _                              => k(Applicative.point(Leaf))
        }

    ///
    /// Optionally finds `k -> v` where `k` is the smallest key according to the given comparator `cmp`.
    ///
    /// Returns `None` if `m` is empty.
    ///
    /// Purity polymorphic: Runs in parallel when given a pure function `f`.
    ///
    @ParallelWhenPure
    pub def minimumBy(cmp: (k, v, k, v) -> Comparison & ef, t: RedBlackTree[k, v]): Option[(k, v)] & ef =
        let f = r -> cmp(r.k1, r.v1, r.k2, r.v2);
        reifyEff(f) {
            case Pure(g) =>
                let g1 = (k1, v1, k2, v2) -> g({k1 = k1, v1 = v1, k2 = k2, v2 = v2});
                if (useParallelEvaluation(t))
                    parMinimumBy(threads() - 1, g1, t) as & Pure
                else
                    seqMinimumBy(g1, t)
            case _       => seqMinimumBy(cmp, t)
        }

    ///
>>>>>>> 0fdfcd3d
    /// Applies `cmp` over the tree `t` in parallel and optionally returns the lowest
    /// element according to `cmp`.
    ///
    /// The implementation spawns `n` threads each applying `cmp` sequentially
    /// from left to right on some subtree that is disjoint from the rest of
    /// the threads.
    ///
    @Parallel
    pub def parMinimumBy(n: Int32, cmp: (k, v, k, v) -> Comparison, t: RedBlackTree[k, v]): Option[(k, v)] & Impure =
        if (n <= 0)
            parSeqMinimumBy(cmp, t)
        else
            match t {
                case Leaf                => None
                case DoubleBlackLeaf     => None
                case Node(_, a, k, v, b) =>
                    let chanL = chan Option[(k, v)] 1;
                    let chanR = chan Option[(k, v)] 1;
                    spawn (chanL <- parMinimumBy((n - 2) / 2, cmp, a));
                    spawn (chanR <- parMinimumBy((n - 2) / 2, cmp, b));
                    def smallest(kl, vl, kr, vr) = if (cmp(kl, vl, kr, vr) == LessThan) (kl, vl) else (kr, vr);
                    let a1 = <- chanL;
                    let res = match a1 {
                        case None         => (k, v)
                        case Some(kl, vl) => smallest(kl, vl, k, v)
                    };
                    let b1 = <- chanR;
                    match b1 {
                        case None         => Some(res)
                        case Some(kr, vr) =>
                            let (ks, vs) = res;
                            Some(smallest(ks, vs, kr, vr))
                    }
            }

    ///
    /// Applies `cmp` over the tree `t` sequentially and optionally returns the lowest
    /// element according to `cmp`.
    ///
    /// Note that this is equivalent to `seqMinimumBy` but for performance reasons -- to avoid
    /// megamorphic calls -- we use a copy here.
    ///
    def parSeqMinimumBy(cmp: (k, v, k, v) -> Comparison & ef, t: RedBlackTree[k, v]): Option[(k, v)] & ef = match t {
        case Leaf                   => None
        case DoubleBlackLeaf        => None
        case Node(_, a, k, v, b)    =>
            def smallest(kl, vl, kr, vr) = if (cmp(kl, vl, kr, vr) == LessThan) (kl, vl) else (kr, vr);
            let res = match parSeqMinimumBy(cmp, a) {
                case None         => (k, v)
                case Some(kl, vl) => smallest(kl, vl, k, v)
            };
            match parSeqMinimumBy(cmp, b) {
                case None         => Some(res)
                case Some(kr, vr) =>
                    let (ks, vs) = res;
                    Some(smallest(ks, vs, kr, vr))
            }
    }
<<<<<<< HEAD
=======

    ///
    /// Applies `cmp` over the tree `t` sequentially and optionally returns the lowest
    /// element according to `cmp`.
    ///
    def seqMinimumBy(cmp: (k, v, k, v) -> Comparison & ef, t: RedBlackTree[k, v]): Option[(k, v)] & ef =
        reduceLeft((k1, v1, k2, v2) -> if (cmp(k1, v1, k2, v2) == LessThan) (k1, v1) else (k2, v2), t)


>>>>>>> 0fdfcd3d
}<|MERGE_RESOLUTION|>--- conflicted
+++ resolved
@@ -635,22 +635,6 @@
     }
 
     ///
-<<<<<<< HEAD
-=======
-    /// Applies `f` over the tree `t` sequentially from left to right and returns the number of elements
-    /// that satisfy the predicate `f`.
-    ///
-    pub def seqCount(f: (k, v) -> Bool & ef, t: RedBlackTree[k, v]): Int32 & ef = match t {
-        case Leaf                   => 0
-        case DoubleBlackLeaf        => 0
-        case Node(_, a, k, v, b)    =>
-            let a1 = seqCount(f, a);
-            let v1 = if (f(k, v)) 1 else 0;
-            let b1 = seqCount(f, b);
-            a1 + v1 + b1
-    }
-
-    ///
     /// Returns the tree `t` as a list. Elements are ordered from smallest (left) to largest (right).
     ///
     pub def toList(t: RedBlackTree[k, v]): List[(k, v)] =
@@ -686,27 +670,6 @@
         }
 
     ///
-    /// Optionally finds `k -> v` where `k` is the smallest key according to the given comparator `cmp`.
-    ///
-    /// Returns `None` if `m` is empty.
-    ///
-    /// Purity polymorphic: Runs in parallel when given a pure function `f`.
-    ///
-    @ParallelWhenPure
-    pub def minimumBy(cmp: (k, v, k, v) -> Comparison & ef, t: RedBlackTree[k, v]): Option[(k, v)] & ef =
-        let f = r -> cmp(r.k1, r.v1, r.k2, r.v2);
-        reifyEff(f) {
-            case Pure(g) =>
-                let g1 = (k1, v1, k2, v2) -> g({k1 = k1, v1 = v1, k2 = k2, v2 = v2});
-                if (useParallelEvaluation(t))
-                    parMinimumBy(threads() - 1, g1, t) as & Pure
-                else
-                    seqMinimumBy(g1, t)
-            case _       => seqMinimumBy(cmp, t)
-        }
-
-    ///
->>>>>>> 0fdfcd3d
     /// Applies `cmp` over the tree `t` in parallel and optionally returns the lowest
     /// element according to `cmp`.
     ///
@@ -765,16 +728,4 @@
                     Some(smallest(ks, vs, kr, vr))
             }
     }
-<<<<<<< HEAD
-=======
-
-    ///
-    /// Applies `cmp` over the tree `t` sequentially and optionally returns the lowest
-    /// element according to `cmp`.
-    ///
-    def seqMinimumBy(cmp: (k, v, k, v) -> Comparison & ef, t: RedBlackTree[k, v]): Option[(k, v)] & ef =
-        reduceLeft((k1, v1, k2, v2) -> if (cmp(k1, v1, k2, v2) == LessThan) (k1, v1) else (k2, v2), t)
-
-
->>>>>>> 0fdfcd3d
 }