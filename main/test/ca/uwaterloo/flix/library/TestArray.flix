--- conflicted
+++ resolved
@@ -13,87 +13,59 @@
  * See the License for the specific language governing permissions and
  * limitations under the License.
  */
-
-/////////////////////////////////////////////////////////////////////////////
-// new                                                                     //
-/////////////////////////////////////////////////////////////////////////////
-@test
-def new01(): Bool = Array.new(42, 10)[0] == 42
-
-@test
-def new02(): Bool = Array.new(42, 10)[5] == 42
-
-@test
-def new03(): Bool = Array.new(42, 10)[9] == 42
-
-/////////////////////////////////////////////////////////////////////////////
-// get                                                                     //
-/////////////////////////////////////////////////////////////////////////////
-@test
-def get01(): Bool = Array.get([1, 2, 3], 0) == 1
-
-@test
-def get02(): Bool = Array.get([1, 2, 3], 1) == 2
-
-@test
-def get03(): Bool = Array.get([1, 2, 3], 2) == 3
-
-/////////////////////////////////////////////////////////////////////////////
-// put                                                                     //
-/////////////////////////////////////////////////////////////////////////////
-@test
-def put01(): Bool =
-    let a = [1];
-    Array.put(a, 0, 42);
-    a[0] == 42
-
-@test
-def put02(): Bool =
-    let a = [1, 2];
-    Array.put(a, 1, 42);
-    a[1] == 42
-
-@test
-def put03(): Bool =
-    let a = [1, 2, 3];
-    Array.put(a, 2, 42);
-    a[2] == 42
-
-/////////////////////////////////////////////////////////////////////////////
-// length                                                                  //
-/////////////////////////////////////////////////////////////////////////////
-@test
-def length01(): Bool = Array.length([]) == 0
-
-@test
-def length02(): Bool = Array.length([1]) == 1
-
-@test
-def length03(): Bool = Array.length([1, 2, 3]) == 3
-
-/////////////////////////////////////////////////////////////////////////////
-// slice                                                                   //
-/////////////////////////////////////////////////////////////////////////////
-@test
-def slice01(): Bool = Array.slice([1, 2, 3], 0, 1)[0] == 1
-
-@test
-def slice02(): Bool = Array.slice([1, 2, 3], 1, 2)[0] == 2
-
-@test
-def slice03(): Bool = Array.slice([1, 2, 3], 2, 3)[0] == 3
-
-/////////////////////////////////////////////////////////////////////////////
-// toList                                                                  //
-/////////////////////////////////////////////////////////////////////////////
-@test
-def toList01(): Bool = Array.toList([]) == Nil
-
-@test
-def toList02(): Bool = Array.toList([1]) == 1 :: Nil
-
-@test
-def toList03(): Bool = Array.toList([1, 2]) == 1 :: 2 :: Nil
+@test
+def testNew01(): Bool @ Impure = Array.new(42, 10)[0] == 42
+
+@test
+def testNew02(): Bool @ Impure = Array.new(42, 10)[5] == 42
+
+@test
+def testNew03(): Bool @ Impure = Array.new(42, 10)[9] == 42
+
+@test
+def testGet01(): Bool @ Impure = Array.get([1, 2, 3], 0) == 1
+
+@test
+def testGet02(): Bool @ Impure = Array.get([1, 2, 3], 1) == 2
+
+@test
+def testGet03(): Bool @ Impure = Array.get([1, 2, 3], 2) == 3
+
+@test
+def testPut01(): Bool @ Impure = Array.put([1], 0, 42)[0] == 42
+
+@test
+def testPut02(): Bool @ Impure = Array.put([1, 2], 1, 42)[1] == 42
+
+@test
+def testPut03(): Bool @ Impure = Array.put([1, 2, 3], 2, 42)[2] == 42
+
+@test
+def testLength01(): Bool @ Impure = Array.length([]) == 0
+
+@test
+def testLength02(): Bool @ Impure = Array.length([1]) == 1
+
+@test
+def testLength03(): Bool @ Impure = Array.length([1, 2, 3]) == 3
+
+@test
+def testSlice01(): Bool @ Impure = Array.slice([1, 2, 3], 0, 1)[0] == 1
+
+@test
+def testSlice02(): Bool @ Impure = Array.slice([1, 2, 3], 1, 2)[0] == 2
+
+@test
+def testSlice03(): Bool @ Impure = Array.slice([1, 2, 3], 2, 3)[0] == 3
+
+@test
+def testToList01(): Bool @ Impure = Array.toList([]) == Nil
+
+@test
+def testToList02(): Bool @ Impure = Array.toList([1]) == 1 :: Nil
+
+@test
+def testToList03(): Bool @ Impure = Array.toList([1, 2]) == 1 :: 2 :: Nil
 
 /////////////////////////////////////////////////////////////////////////////
 // head                                                                    //
@@ -3234,7 +3206,6 @@
     Array.sameElements(a, [1,3])
 
 @test
-<<<<<<< HEAD
 def updateSequenceInPlace16(): Bool =
     let a = [1,2];
     Array.updateSequenceInPlace(0, [3,4], a);
@@ -3311,51 +3282,11 @@
     let a = [1, 2, 3, 4, 5, 6, 7];
     Array.updateSequenceInPlace(-1, [-1, -2, -3, -4, -5, -6, -7, -8], a);
     Array.sameElements(a, [-2, -3, -4, -5, -6, -7, -8])
-=======
-def testNew01(): Bool @ Impure = Array.new(42, 10)[0] == 42
-
-@test
-def testNew02(): Bool @ Impure = Array.new(42, 10)[5] == 42
-
-@test
-def testNew03(): Bool @ Impure = Array.new(42, 10)[9] == 42
-
-@test
-def testGet01(): Bool @ Impure = Array.get([1, 2, 3], 0) == 1
-
-@test
-def testGet02(): Bool @ Impure = Array.get([1, 2, 3], 1) == 2
-
-@test
-def testGet03(): Bool @ Impure = Array.get([1, 2, 3], 2) == 3
-
-@test
-def testPut01(): Bool @ Impure = Array.put([1], 0, 42)[0] == 42
-
-@test
-def testPut02(): Bool @ Impure = Array.put([1, 2], 1, 42)[1] == 42
-
-@test
-def testPut03(): Bool @ Impure = Array.put([1, 2, 3], 2, 42)[2] == 42
-
-@test
-def testLength01(): Bool @ Impure = Array.length([]) == 0
-
-@test
-def testLength02(): Bool @ Impure = Array.length([1]) == 1
-
-@test
-def testLength03(): Bool @ Impure = Array.length([1, 2, 3]) == 3
-
-@test
-def testSlice01(): Bool @ Impure = Array.slice([1, 2, 3], 0, 1)[0] == 1
->>>>>>> e4204655
 
 /////////////////////////////////////////////////////////////////////////////
 // findIndexOf                                                             //
 /////////////////////////////////////////////////////////////////////////////
 @test
-<<<<<<< HEAD
 def findIndexOf01(): Bool = Array.findIndexOf(i -> i > 2, []: Array[Int32]) == None
 
 @test
@@ -3505,22 +3436,4 @@
 def mkStringBy04(): Bool =
     let a = [1,2,3];
     let s = Array.mkStringBy(Int32.toString, ",", a);
-    s == "1,2,3"
-
-
-
-=======
-def testSlice02(): Bool @ Impure = Array.slice([1, 2, 3], 1, 2)[0] == 2
-
-@test
-def testSlice03(): Bool @ Impure = Array.slice([1, 2, 3], 2, 3)[0] == 3
-
-@test
-def testToList01(): Bool @ Impure = Array.toList([]) == Nil
-
-@test
-def testToList02(): Bool @ Impure = Array.toList([1]) == 1 :: Nil
-
-@test
-def testToList03(): Bool @ Impure = Array.toList([1, 2]) == 1 :: 2 :: Nil
->>>>>>> e4204655
+    s == "1,2,3"