--- conflicted
+++ resolved
@@ -384,60 +384,6 @@
 
 
     /////////////////////////////////////////////////////////////////////////////
-<<<<<<< HEAD
-    // foldLeft                                                                //
-    /////////////////////////////////////////////////////////////////////////////
-
-    @test
-    def foldLeft01(): Bool & Impure =
-        let iter = List.toIterator(Nil);
-        Iterator.foldLeft((i, e) -> (i - e) * (e rem 2 + 1), 100, iter) == 100
-
-    @test
-    def foldLeft02(): Bool & Impure =
-        let iter = List.toIterator(1 :: Nil);
-        Iterator.foldLeft((i, e) -> (i - e) * (e rem 2 + 1), 100, iter) == 198
-
-    @test
-    def foldLeft03(): Bool & Impure =
-        let iter = List.toIterator(1 :: 2 :: Nil);
-        Iterator.foldLeft((i, e) -> (i - e) * (e rem 2 + 1), 100, iter) == 196
-
-    @test
-    def foldLeft04(): Bool & Impure =
-        let iter = List.toIterator(1 :: 2 :: 3 :: Nil);
-        Iterator.foldLeft((i, e) -> (i - e) * (e rem 2 + 1), 100, iter) == 386
-
-
-    /////////////////////////////////////////////////////////////////////////////
-    // reduceLeft                                                              //
-    /////////////////////////////////////////////////////////////////////////////
-
-    @test
-    def reduceLeft01(): Bool & Impure =
-        let iter = List.toIterator(Nil: List[Int]);
-        Iterator.reduceLeft((a, b) -> a - b, iter) == None
-
-    @test
-    def reduceLeft02(): Bool & Impure =
-        let iter = List.toIterator(1 :: Nil);
-        Iterator.reduceLeft((a, b) -> a - b, iter) == Some(1)
-
-    @test
-    def reduceLeft03(): Bool & Impure =
-        let iter = List.toIterator(1 :: 2 :: Nil);
-        Iterator.reduceLeft((a, b) -> a - b, iter) == Some(-1)
-
-    @test
-    def reduceLeft04(): Bool & Impure =
-        let iter = List.toIterator(1 :: 2 :: 3 :: Nil);
-        Iterator.reduceLeft((a, b) -> a - b, iter) == Some(-4)
-
-    @test
-    def reduceLeft05(): Bool & Impure =
-        let iter = List.toIterator(1 :: 2 :: 3 :: 4 :: Nil);
-        Iterator.reduceLeft((a, b) -> a - b, iter) == Some(-8)
-=======
     // replace                                                                 //
     /////////////////////////////////////////////////////////////////////////////
 
@@ -657,6 +603,60 @@
         let iterA = List.toIterator(1 :: 2 :: 3 :: 4 :: 5 :: 6 :: 7 :: 8 :: Nil);
         let iterB = List.toIterator(false :: true :: true :: false :: false :: true :: true :: true :: Nil);
         Iterator.zipWith((a, b) -> if (b) a + 1 else a, iterA, iterB) == 1 :: 3 :: 4 :: 4 :: 5 :: 7 :: 8 :: 9 :: Nil
->>>>>>> b8f46bb9
+
+
+    /////////////////////////////////////////////////////////////////////////////
+    // foldLeft                                                                //
+    /////////////////////////////////////////////////////////////////////////////
+
+    @test
+    def foldLeft01(): Bool & Impure =
+        let iter = List.toIterator(Nil);
+        Iterator.foldLeft((i, e) -> (i - e) * (e rem 2 + 1), 100, iter) == 100
+
+    @test
+    def foldLeft02(): Bool & Impure =
+        let iter = List.toIterator(1 :: Nil);
+        Iterator.foldLeft((i, e) -> (i - e) * (e rem 2 + 1), 100, iter) == 198
+
+    @test
+    def foldLeft03(): Bool & Impure =
+        let iter = List.toIterator(1 :: 2 :: Nil);
+        Iterator.foldLeft((i, e) -> (i - e) * (e rem 2 + 1), 100, iter) == 196
+
+    @test
+    def foldLeft04(): Bool & Impure =
+        let iter = List.toIterator(1 :: 2 :: 3 :: Nil);
+        Iterator.foldLeft((i, e) -> (i - e) * (e rem 2 + 1), 100, iter) == 386
+
+
+    /////////////////////////////////////////////////////////////////////////////
+    // reduceLeft                                                              //
+    /////////////////////////////////////////////////////////////////////////////
+
+    @test
+    def reduceLeft01(): Bool & Impure =
+        let iter = List.toIterator(Nil: List[Int]);
+        Iterator.reduceLeft((a, b) -> a - b, iter) == None
+
+    @test
+    def reduceLeft02(): Bool & Impure =
+        let iter = List.toIterator(1 :: Nil);
+        Iterator.reduceLeft((a, b) -> a - b, iter) == Some(1)
+
+    @test
+    def reduceLeft03(): Bool & Impure =
+        let iter = List.toIterator(1 :: 2 :: Nil);
+        Iterator.reduceLeft((a, b) -> a - b, iter) == Some(-1)
+
+    @test
+    def reduceLeft04(): Bool & Impure =
+        let iter = List.toIterator(1 :: 2 :: 3 :: Nil);
+        Iterator.reduceLeft((a, b) -> a - b, iter) == Some(-4)
+
+    @test
+    def reduceLeft05(): Bool & Impure =
+        let iter = List.toIterator(1 :: 2 :: 3 :: 4 :: Nil);
+        Iterator.reduceLeft((a, b) -> a - b, iter) == Some(-8)
 
 }