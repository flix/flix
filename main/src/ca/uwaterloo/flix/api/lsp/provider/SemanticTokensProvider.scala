--- conflicted
+++ resolved
@@ -417,19 +417,6 @@
       visitExp(exp)
 
     case Expr.StructNew(sym, fields, region, _, _, _) =>
-<<<<<<< HEAD
-      val t = SemanticToken(SemanticTokenType.Property, Nil, sym.loc)
-      val ts = fields.map {case (k, v) => SemanticToken(SemanticTokenType.Property, Nil, k.loc)}
-      ts.foldLeft(Iterator(t) ++ visitExps(fields.map {case (_, v) => v}) ++ visitExp(region))(_ ++ Iterator(_))
-
-    case Expr.StructGet(_, exp, field, _, _, _) =>
-      val t = SemanticToken(SemanticTokenType.Property, Nil, field.loc)
-      Iterator(t) ++ visitExp(exp)
-
-    case Expr.StructPut(_, exp1, field, exp2, _, _, _) =>
-      val t = SemanticToken(SemanticTokenType.Property, Nil, field.loc)
-      Iterator(t) ++ visitExp(exp1) ++ visitExp(exp2)
-=======
       val (names, exps) = fields.unzip
       val ts = names.map(name => SemanticToken(SemanticTokenType.Property, Nil, name.loc))
       val t = SemanticToken(SemanticTokenType.Type, Nil, sym.loc)
@@ -442,7 +429,6 @@
     case Expr.StructPut(_, exp1, field, exp2, _, _, _) =>
       val t = SemanticToken(SemanticTokenType.Property, Nil, field.loc)
       visitExp(exp1) ++ visitExp(exp2) ++ Iterator(t)
->>>>>>> cbc68ebd
 
     case Expr.VectorLit(exps, _, _, _) =>
       visitExps(exps)
