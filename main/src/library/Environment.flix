/*
 * Copyright 2021 Ramiro Calle
 *
 * Licensed under the Apache License, Version 2.0 (the "License");
 * you may not use this file except in compliance with the License.
 * You may obtain a copy of the License at
 *
 *   http://www.apache.org/licenses/LICENSE-2.0
 *
 * Unless required by applicable law or agreed to in writing, software
 * distributed under the License is distributed on an "AS IS" BASIS,
 * WITHOUT WARRANTIES OR CONDITIONS OF ANY KIND, either express or implied.
 * See the License for the specific language governing permissions and
 * limitations under the License.
 */
mod Environment {

<<<<<<< HEAD
    import java.lang.Exception
=======
    import java.lang.{Object, Runtime}
    import java.util.{Iterator => JIterator, Map => JMap, Set => JSet}
>>>>>>> 14f1e656

    ///
    /// Returns the arguments passed to the program via the command line.
    ///
    pub def getArgs(): List[String] = region rc {
        import static dev.flix.runtime.Global.getArgs(): Array[String, rc] \ rc;
        let _ = rc; // Avoids redundancy error.
        Array.toList(getArgs())
    }

    ///
    /// Returns an map of the current system environment.
    ///
    pub def getEnv(): Map[String, String] = region rc {
        import static java.lang.System.getenv(): JMap \ rc;
        import java.util.Map.entrySet(): JSet \ { rc };
        import java.util.Set.iterator(): JIterator \ { rc };
        let _ = rc; // Avoids redundancy error.
        try {
            let iter = getenv() |> entrySet |> iterator;
            getEnvHelper(iter, Map.empty())
        } catch {
<<<<<<< HEAD
            case _: Exception => Map.empty()
=======
            case _: ##java.lang.Exception => Map.empty()
>>>>>>> 14f1e656
        }
    }

    ///
    /// Returns the value of the specified environment variable.
    ///
    pub def getVar(name: String): Option[String] =
        import static java.lang.System.getenv(String): String \ {};
        try {
            let result = getenv(name);
            Object.toOption(result)
        } catch {
<<<<<<< HEAD
            case _: Exception => None
=======
            case _: ##java.lang.Exception => None
>>>>>>> 14f1e656
        }

    ///
    /// Returns the system property by name.
    ///
    pub def getProp(name: String): Option[String] =
        import static java.lang.System.getProperty(String): String \ {};
        try {
            let result = getProperty(name);
            Object.toOption(result)
        } catch {
<<<<<<< HEAD
            case _: Exception => None
=======
            case _: ##java.lang.Exception => None
>>>>>>> 14f1e656
        }

    ///
    /// Returns the operating system name
    ///
    pub def getOsName(): Option[String] = getProp("os.name")

    ///
    ///  Returns the operating system architecture
    ///
    pub def getOsArch(): Option[String] = getProp("os.arch")

    ///
    ///  Returns the operating system version
    ///
    pub def getOsVersion(): Option[String] = getProp("os.version")

    ///
    ///  Returns the file separator
    ///
    pub def getFileSeparator(): String =
        import static java_get_field java.io.File.separator: String \ {} as sep;
        sep()

    ///
    /// Returns the path separator
    ///
    pub def getPathSeparator(): String =
        import static java_get_field java.io.File.pathSeparator: String \ {} as pathSep;
        pathSep()

    ///
    /// Returns the system line separator
    ///
    pub def getLineSeparator(): String =
        import static java.lang.System.lineSeparator(): String \ {};
        lineSeparator()

    ///
    /// Returns the user's current working directory
    ///
    pub def getCurrentWorkingDirectory(): Option[String] = getProp("user.dir")

    ///
    /// Returns the default temp file path
    ///
    pub def getTemporaryDirectory(): Option[String] = getProp("java.io.tmpdir")

    ///
    /// Returns the user's account name
    ///
    pub def getUserName(): Option[String] = getProp("user.name")

    ///
    /// Returns the user's home directory
    ///
    pub def getUserHomeDirectory(): Option[String] = getProp("user.home")

    ///
    /// Returns the number of virtual processors available to the JVM.
    ///
    /// The returned value is never less than one.
    ///
    pub def getVirtualProcessors(): Int32 =
        import static java.lang.Runtime.getRuntime(): Runtime \ {};
        import java.lang.Runtime.availableProcessors(): Int32 \ {};
        (getRuntime() |> availableProcessors)

    def getEnvHelper(iter: ##java.util.Iterator, m: Map[String, String]): Map[String, String] =
        import java.util.Iterator.hasNext(): Bool \ {};
        import java.util.Iterator.next(): Object \ {};
        import java.util.Map$Entry.getKey(): Object \ {};
        import java.util.Map$Entry.getValue(): Object \ {};
        if (hasNext(iter))
            let e = unchecked_cast(next(iter) as ##java.util.Map$Entry);
            let k = unchecked_cast(getKey(e) as String);
            let v = unchecked_cast(getValue(e) as String);
            getEnvHelper(iter, Map.insert(k, v, m))
        else
            m

}<|MERGE_RESOLUTION|>--- conflicted
+++ resolved
@@ -15,12 +15,8 @@
  */
 mod Environment {
 
-<<<<<<< HEAD
-    import java.lang.Exception
-=======
-    import java.lang.{Object, Runtime}
+    import java.lang.{Exception, Object, Runtime}
     import java.util.{Iterator => JIterator, Map => JMap, Set => JSet}
->>>>>>> 14f1e656
 
     ///
     /// Returns the arguments passed to the program via the command line.
@@ -43,11 +39,7 @@
             let iter = getenv() |> entrySet |> iterator;
             getEnvHelper(iter, Map.empty())
         } catch {
-<<<<<<< HEAD
             case _: Exception => Map.empty()
-=======
-            case _: ##java.lang.Exception => Map.empty()
->>>>>>> 14f1e656
         }
     }
 
@@ -60,11 +52,7 @@
             let result = getenv(name);
             Object.toOption(result)
         } catch {
-<<<<<<< HEAD
             case _: Exception => None
-=======
-            case _: ##java.lang.Exception => None
->>>>>>> 14f1e656
         }
 
     ///
@@ -76,11 +64,7 @@
             let result = getProperty(name);
             Object.toOption(result)
         } catch {
-<<<<<<< HEAD
             case _: Exception => None
-=======
-            case _: ##java.lang.Exception => None
->>>>>>> 14f1e656
         }
 
     ///
