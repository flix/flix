/*
 * Copyright 2017 Liam Palmer, Esben Bjerre
 *
 * Licensed under the Apache License, Version 2.0 (the "License");
 * you may not use this file except in compliance with the License.
 * You may obtain a copy of the License at
 *
 *   http://www.apache.org/licenses/LICENSE-2.0
 *
 * Unless required by applicable law or agreed to in writing, software
 * distributed under the License is distributed on an "AS IS" BASIS,
 * WITHOUT WARRANTIES OR CONDITIONS OF ANY KIND, either express or implied.
 * See the License for the specific language governing permissions and
 * limitations under the License.
 */

use RedBlackTree.RedBlackTree;

///
/// The Map type.
///
/// A map is currently represented internally as a red-black tree.
///
enum Map[k, v] {
    case Map(RedBlackTree[k, v])
}

<<<<<<< HEAD
instance Boxable[Map[k, v]] with [k: Eq, k: Order, k: ToString, v: Eq, v: Order, v: ToString] {
=======
instance Boxable[Map[k, v]] with Eq[k], Order[k], ToString[k], Eq[v], Order[v], ToString[v] {
>>>>>>> 4562f6af
    pub def box(x: Map[k, v]): Boxed = {
        let value = x as ##java.lang.Object;
        let compare = (o1, o2) -> Order.compare(o1 as Map[k, v], o2 as Map[k, v]);
        let toString = o -> ToString.toString(o as Map[k, v]);
        BoxedObject(value, compare, toString)
    }
    pub def unbox(x: Boxed): Map[k, v] = match x {
        case BoxedObject(v, _, _) => v as Map[k, v]
        case _                    => ?bug
    }
}

<<<<<<< HEAD
instance ToString[Map[k, v]] with [k : ToString, v : ToString] {
=======
instance ToString[Map[k, v]] with ToString[k], ToString[v] {
>>>>>>> 4562f6af
    pub def toString(m: Map[k, v]): String =
        let s = Map.foldRightWithKey((k, v, acc) -> "${k} -> ${v}, ${acc}", "", m);
        "Map#{${String.dropRight(2, s)}}"
}

instance Hash[Map[k, v]] with Hash[k], Hash[v] {
    pub def hash(m: Map[k, v]): Int =
        Map.foldLeftWithKey((acc, k, v) -> acc * 17 + Hash.hash(k) + 19 * Hash.hash(v), 7937, m)
}

instance Eq[Map[k, v]] with Eq[k], Order[k], Eq[v] {
    pub def eq(m1: Map[k, v], m2: Map[k, v]): Bool =
        Map.isSubmapOf(m1, m2) and Map.isSubmapOf(m2, m1)

}

instance Order[Map[k, v]] with Order[k], Eq[v], Order[v] {

    pub def compare(x: Map[k, v], y: Map[k, v]): Comparison =
        Map.toList(x) <=> Map.toList(y)

}

namespace Map {

    ///
    /// Returns the size of `m`.
    ///
    @Time(size(m)) @Space(Int32.log2(size(m)))
    pub def size(m: Map[k, v]): Int32 =
        let Map(xs) = m;
        RedBlackTree.size(xs)






    ///
    /// Returns the empty map.
    ///
    /// `Map#{}` is syntactic sugar for `empty` (`Map#{} = empty()`).
    ///
    @Time(1) @Space(1)
    pub def empty(): Map[k, v] = Map(RedBlackTree.empty())

    ///
    /// Returns the singleton map where key `k` is mapped to value `v`.
    ///
    /// `Map#{k -> v}` is syntactic sugar for `singleton` (`Map#{k -> v} = singleton(k, v)`).
    ///
    @Time(1) @Space(1)
    pub def singleton[k : Order, v](k: k, v: v): Map[k, v] = insert(k, v, empty())






    ///
    /// Returns `true` if and only if `m` is the empty map, i.e. `Map(Nil)`.
    ///
    @Time(1) @Space(1)
    pub def isEmpty(m: Map[k, v]): Bool =
        let Map(xs) = m;
        RedBlackTree.isEmpty(xs)

    ///
    /// Returns `Some(v)` if `k -> v` is in `m`.
    ///
    /// Otherwise returns `None`.
    ///
    @Time(Int32.log2(size(m))) @Space(1)
    pub def get[k : Order, v](k: k, m: Map[k, v]): Option[v] =
        let Map(xs) = m;
        RedBlackTree.get(k, xs)

    ///
    /// Returns `v` if `k -> v` is in `m`.
    ///
    /// Otherwise, returns `d`.
    ///
    @Time(Int32.log2(size(m))) @Space(1)
    pub def getWithDefault[k : Order, v](k: k, d: v, m: Map[k, v]): v = Option.getWithDefault(get(k, m), d)

    ///
    /// Returns `true` if and only if `m` contains the key `k`.
    ///
    @Time(Int32.log2(size(m))) @Space(1)
    pub def memberOf[k : Order, v](k: k, m: Map[k, v]): Bool =
        let Map(xs) = m;
        RedBlackTree.memberOf(k, xs)

    ///
    /// Optionally finds `k -> v` where `k` is the smallest key according to the `Order` instance of `k`.
    ///
    /// Returns `None` if `m` is empty.
    ///
    pub def minimum(m: Map[k, v]): Option[(k, v)] =
        let Map(xs) = m;
        RedBlackTree.minimum(xs)

    ///
    /// Optionally finds `k -> v` where `k` is the smallest key according to the given comparator `cmp`.
    ///
    /// Returns `None` if `m` is empty.
    ///
    pub def minimumBy(cmp: (k, v, k, v) -> Comparison, m: Map[k, v]): Option[(k, v)] =
        reduceLeftWithKey((k1, v1, k2, v2) -> if (cmp(k1, v1, k2, v2) == LessThan) (k1, v1) else (k2, v2), m)

    ///
    /// Optionally finds `k -> v` where `k` is the largest key according to the `Order` instance of `k`.
    ///
    /// Returns `None` if `m` is empty.
    ///
    pub def maximum(m: Map[k, v]): Option[(k, v)] =
        let Map(xs) = m;
        RedBlackTree.maximum(xs)

    ///
    /// Optionally finds `k -> v` where `k` is the largest key according to the given comparator `cmp`.
    ///
    /// Returns `None` if `m` is empty.
    ///
    pub def maximumBy(cmp: (k, v, k, v) -> Comparison, m: Map[k, v]): Option[(k, v)] =
        reduceLeftWithKey((k1, v1, k2, v2) -> if (cmp(k1, v1, k2, v2) == GreaterThan) (k1, v1) else (k2, v2), m)

    ///
    /// Returns the keys of `m`.
    ///
    @Time(size(m)) @Space(size(m) )
    pub def keysOf[k : Order, v](m: Map[k, v]): Set[k] =
        foldLeftWithKey((acc, k, _) -> Set.insert(k, acc), Set.empty(), m)

    ///
    /// Returns the values of `m`.
    ///
    @Time(size(m)) @Space(size(m))
    pub def valuesOf(m: Map[k, v]): List[v] =
        foldRight((v, acc) -> v :: acc, Nil, m)






    ///
    /// Updates `m` with `k -> v`.
    ///
    @Time(Int32.log2(size(m))) @Space(Int32.log2(size(m)))
    pub def insert[k : Order, v](k: k, v: v, m: Map[k, v]): Map[k, v] =
        let Map(xs) = m;
        Map(RedBlackTree.insert(k, v, xs))

    ///
    /// Updates `m` with `k -> f(v, v1)` if `k -> v1` is in `m`.
    ///
    /// Otherwise, updates `m` with `k -> v`.
    ///
    @Time(time(f) + Int32.log2(size(m))) @Space(space(f) + Int32.log2(size(m)))
    pub def insertWith[k : Order, v, e](f: (v, v) -> v & e, k: k, v: v, m: Map[k, v]): Map[k, v] & e =
        insertWithKey((_, v1, v2) -> f(v1, v2), k, v, m)

    ///
    /// Updates `m` with `k -> f(k, v, v1)` if `k -> v1` is in `m`.
    ///
    /// Otherwise, updates `m` with `k -> v`.
    ///
    @Time(time(f) + Int32.log2(size(m))) @Space(space(f) + Int32.log2(size(m)))
    pub def insertWithKey[k : Order, v, e](f: (k, v, v) -> v & e, k: k, v: v, m: Map[k, v]): Map[k, v] & e =
        let Map(xs) = m;
        Map(RedBlackTree.insertWith(f, k, v, xs))





    ///
    /// Updates `m` with `k -> f(v)` if `k -> v` is in `m`.
    ///
    /// Otherwise, returns `m`.
    ///
    @Time(time(f) + Int32.log2(size(m))) @Space(space(f) + Int32.log2(size(m)))
    pub def adjust[k : Order, v, e](f: v -> v & e, k: k, m: Map[k, v]): Map[k, v] & e =
        adjustWithKey((_, v1) -> f(v1), k, m)

    ///
    /// Updates `m` with `k -> f(k, v)` if `k -> v` is in `m`. Otherwise, returns `m`.
    ///
    @Time(time(f) + Int32.log2(size(m))) @Space(space(f) + Int32.log2(size(m)))
    pub def adjustWithKey[k : Order, v, e](f: (k, v) -> v & e, k: k, m: Map[k, v]): Map[k, v] & e =
        updateWithKey((k1, v) -> Some(f(k1, v)), k, m)

    ///
    /// Updates `m` with `k -> v1` if `k -> v` is in `m` and `f(v) = Some(v1)`. Otherwise, returns `m`.
    ///
    @Time(time(f) + Int32.log2(size(m))) @Space(space(f) + Int32.log2(size(m)))
    pub def update[k : Order, v, e](f: v -> Option[v] & e, k: k, m: Map[k, v]): Map[k, v] & e =
        updateWithKey((_, v1) -> f(v1), k, m)

    ///
    /// Updates `m` with `k -> v1` if `k -> v` is in `m` and `f(k, v) = Some(v1)`. Otherwise, returns `m`.
    ///
    @Time(time(f) + Int32.log2(size(m))) @Space(space(f) + Int32.log2(size(m)))
    pub def updateWithKey[k : Order, v, e](f: (k, v) -> Option[v] & e, k: k, m: Map[k, v]): Map[k, v] & e =
        let Map(xs) = m;
        Map(RedBlackTree.updateWith(f, k, xs))





    ///
    /// Removes the mapping `k` from the map `m`.
    ///
    @Time(Int32.log2(size(m))) @Space(Int32.log2(size(m)))
    pub def delete[k : Order, v](k: k, m: Map[k, v]): Map[k, v] =
        let Map(xs) = m;
        Map(RedBlackTree.delete(k, xs))






    ///
    /// Returns `true` if and only if all mappings in `m1` occur in `m2`.
    ///
    @Time(size(m1)) @Space(size(m1) * Int32.log2(size(m2)))
    pub def isSubmapOf[k : Order, v : Eq](m1: Map[k, v], m2: Map[k, v]): Bool = forall((k, v) -> get(k, m2) == Some(v), m1)

    ///
    /// Returns `true` if and only if all mappings in `m1` occur in `m2` and `m1 != m2`.
    ///
    @Time(size(m1) + size(m2)) @Space(size(m1) * Int32.log2(size(m2)))
    pub def isProperSubmapOf[k : Order, v : Eq](m1: Map[k, v], m2: Map[k, v]): Bool =
        size(m1) != size(m2) and isSubmapOf(m1, m2)

    ///
    /// Alias for `findLeft`.
    ///
    /// The function `f` must be pure.
    ///
    @Time(time(f) * size(m)) @Space(space(f) * Int32.log2(size(m)))
    pub def find(f: (k, v) -> Bool, m: Map[k, v]): Option[(k, v)] = findLeft(f, m)

    ///
    /// Optionally returns the first mapping of `m` that satisfies the predicate `f` when searching from left to right.
    ///
    /// The function `f` must be pure.
    ///
    @Time(time(f) * size(m)) @Space(space(f) * Int32.log2(size(m)))
    pub def findLeft(f: (k, v) -> Bool, m: Map[k, v]): Option[(k, v)] =
        let Map(xs) = m;
        RedBlackTree.findLeft(f, xs)

    ///
    /// Optionally returns the first mapping of `m` that satisfies the predicate `f` when searching from right to left.
    ///
    /// The function `f` must be pure.
    ///
    @Time(time(f) * size(m)) @Space(space(f) * Int32.log2(size(m)))
    pub def findRight(f: (k, v) -> Bool, m: Map[k, v]): Option[(k, v)] =
        let Map(xs) = m;
        RedBlackTree.findRight(f, xs)






    ///
    /// Returns a map of all mappings `k -> v` in `m` where `v` satisfies the predicate `f`.
    ///
    /// The function `f` must be pure.
    ///
    @Time(time(f) * size(m)) @Space(space(f) * size(m))
    pub def filter[k : Order, v](f: v -> Bool, m: Map[k, v]): Map[k, v] = filterWithKey((_, v) -> f(v), m)

    ///
    /// Returns a map of all mappings `k -> v` in `m` where `(k, v)` satisfies the predicate `f`.
    ///
    /// The function `f` must be pure.
    ///
    @Time(time(f) * size(m)) @Space(space(f) * size(m))
    pub def filterWithKey[k : Order, v](f: (k, v) -> Bool, m: Map[k, v]): Map[k, v] =
        foldLeftWithKey((acc, k, v) -> if (f(k, v)) insert(k, v, acc) else acc, empty(), m)

    ///
    /// Returns a map with mappings `k -> f(v)` for every `k -> v` in `m`.
    ///
    @Time(time(f) * size(m)) @Space(space(f) * size(m))
    pub def map[k : Order, v1, v2, e](f: v1 -> v2 & e, m: Map[k, v1]): Map[k, v2] & e = mapWithKey((_, v) -> f(v), m)

    ///
    /// Returns a map with mappings `k -> f(k, v)` for every `k -> v` in `m`.
    ///
    @Time(time(f) * size(m)) @Space(space(f) * size(m))
    pub def mapWithKey[k : Order, v1, v2, e](f: (k, v1) -> v2 & e, m: Map[k, v1]): Map[k, v2] & e =
        foldLeftWithKey((acc, k, v) -> insert(k, f(k, v), acc), empty(), m)

    ///
    /// Alias for `foldLeftWithKey`.
    ///
    pub def foldWithKey(f: (b, k, v) -> b & e, s: b, m: Map[k, v]): b & e = foldLeftWithKey(f, s, m)

    ///
    /// Applies `f` to a start value `s` and all values in `m` going from left to right.
    ///
    /// That is, the result is of the form: `f(...f(f(s, v1), v2)..., vn)`.
    ///
    pub def foldLeft(f: (b, v) -> b & e, s: b, m: Map[k, v]): b & e =
        foldLeftWithKey((acc, _, v) -> f(acc, v), s, m)

    ///
    /// Applies `f` to a start value `s` and all key-value pairs in `m` going from left to right.
    ///
    /// That is, the result is of the form: `f(...f(f(s, k1, v1), k2, v2)..., vn)`.
    ///
    pub def foldLeftWithKey(f: (b, k, v) -> b & e, s: b, m: Map[k, v]): b & e =
        let Map(xs) = m;
        RedBlackTree.foldLeft(f, s, xs)

    ///
    /// Applies `f` to a start value `s` and all values in `m` going from right to left.
    ///
    /// That is, the result is of the form: `f(v1, ...f(vn-1, f(vn, s)))`.
    ///
    pub def foldRight(f: (v, b) -> b & e, s: b, m: Map[k, v]): b & e =
        foldRightWithKey((_, v, acc) -> f(v, acc), s, m)

    ///
    /// Applies `f` to a start value `s` and all key-value pairs in `m` going from right to left.
    ///
    /// That is, the result is of the form: `f(k1, v1, ...f(kn-1, vn-1, f(kn, vn, s)))`.
    ///
    pub def foldRightWithKey(f: (k, v, b) -> b & e, s: b, m: Map[k, v]): b & e =
        let Map(xs) = m;
        RedBlackTree.foldRight(f, s, xs)

    ///
    /// Applies `f` to all values in `m` going from left to right until a single value `v` is obtained.  Returns `Some(v)`.
    ///
    /// That is, the result is of the form: `Some(f(...f(f(v1, v2), v3)..., vn))`
    ///
    /// Returns `None` if `m` is the empty map.
    ///
    pub def reduceLeft(f: (v, v) -> v & e, m: Map[k, v]): Option[v] & e =
        reduceLeftWithKey((k, v1, _, v2) -> (k, f(v1, v2)), m) |> Option.map(snd)

    ///
    /// Applies `f` to all mappings in `m` going from left to right until a single mapping `(k, v)` is obtained.  Returns `Some((k, v))`.
    ///
    /// That is, the result is of the form: `Some(f(...f(f(k1, v1, k2, v2), k3, v3)..., kn, vn))`
    ///
    /// Returns `None` if `m` is the empty map.
    ///
    pub def reduceLeftWithKey(f: (k, v, k, v) -> (k, v) & e, m: Map[k, v]): Option[(k, v)] & e =
        let Map(xs) = m;
        RedBlackTree.reduceLeft(f, xs)

    ///
    /// Applies `f` to all values in `m` going from right to left until a single value `v` is obtained.  Returns `Some(v)`.
    ///
    /// That is, the result is of the form: `Some(f(v1, ...f(vn-2, f(vn-1, vn))...))`
    ///
    /// Returns `None` if `m` is the empty map.
    ///
    pub def reduceRight(f: (v, v) -> v & e, m: Map[k, v]): Option[v] & e =
        reduceRightWithKey((k, v1, _, v2) -> (k, f(v1, v2)), m) |> Option.map(snd)

    ///
    /// Applies `f` to all mappings in `m` going from right to left until a single mapping `(k, v)` is obtained.  Returns `Some((k, v))`.
    ///
    /// That is, the result is of the form: `Some(f(k1, v1, ...f(kn-2, vn-2, f(kn-1, vn-1, kn, vn))...))`
    ///
    /// Returns `None` if `m` is the empty map.
    ///
    pub def reduceRightWithKey(f: (k, v, k, v) -> (k, v) & e, m: Map[k, v]): Option[(k, v)] & e =
        let Map(xs) = m;
        RedBlackTree.reduceRight(f, xs)






    ///
    /// Returns the number of mappings in `m` that satisfy the predicate `f`.
    ///
    /// The function `f` must be pure.
    ///
    @Time(time(f) * size(m)) @Space(space(f) * Int32.log2(size(m)))
    pub def count(f: (k, v) -> Bool, m: Map[k, v]): Int32 =
        foldLeftWithKey((acc, k, v) -> if (f(k, v)) 1 + acc else acc, 0, m)

    ///
    /// Returns `true` if and only if at least one mapping in `m` satisfies the predicate `f`.
    ///
    /// Returns `false` if `m` is the empty map.
    ///
    /// The function `f` must be pure.
    ///
    @Time(time(f) * size(m)) @Space(space(f) * Int32.log2(size(m)))
    pub def exists(f: (k, v) -> Bool, m: Map[k, v]): Bool =
        let Map(xs) = m;
        RedBlackTree.exists(f, xs)

    ///
    /// Returns `true` if and only if all mappings in `m` satisfy the predicate `f`.
    ///
    /// Returns `true` if `m` is the empty map.
    ///
    /// The function `f` must be pure.
    ///
    @Time(time(f) * size(m)) @Space(space(f) * Int32.log2(size(m)))
    pub def forall(f: (k, v) -> Bool, m: Map[k, v]): Bool =
        let Map(xs) = m;
        RedBlackTree.forall(f, xs)






    ///
    /// Returns the left-biased union of `m1` and `m2`.
    ///
    /// That is, key collisions are resolved by taking the mapping from `m1`.
    ///
    @Time(size(m1) * Int32.log2(size(m2))) @Space(size(m1) * Int32.log2(size(m2)))
    pub def union[k : Order, v](m1: Map[k, v], m2: Map[k, v]): Map[k, v] =
        unionWithKey((_, v1, _) -> v1, m1, m2)

    ///
    /// Returns the union of `m1` and `m2` where key collisions are resolved with the merge function `f`.
    ///
    @Time(time(f) * size(m1) * Int32.log2(size(m2))) @Space(space(f) * size(m1) *  Int32.log2(size(m2)))
    pub def unionWith[k : Order, v, e](f: (v, v) -> v & e, m1: Map[k, v], m2: Map[k, v]): Map[k, v] & e =
        unionWithKey((_, v1, v2) -> f(v1, v2), m1, m2)

    ///
    /// Returns the union of `m1` and `m2` where key collisions are resolved with the merge function `f`, taking both the key and values.
    ///
    @Time(time(f) * size(m1) * Int32.log2(size(m2))) @Space(space(f) * size(m1) *  Int32.log2(size(m2)))
    pub def unionWithKey[k : Order, v, e](f: (k, v, v) -> v & e, m1: Map[k, v], m2: Map[k, v]): Map[k, v] & e =
        foldRightWithKey((k, v, m) -> insertWithKey((key, v1, v2) -> f(key, v1, v2), k, v, m) , m2, m1)

    ///
    /// Returns the left-biased intersection of `m1` and `m2`.
    ///
    /// That is, key collisions are resolved by taking the mapping from `m1`.
    ///
    @Time(size(m1) * Int32.log2(size(m2))) @Space(size(m1) * Int32.log2(size(m2)))
    pub def intersection[k : Order, v](m1: Map[k, v], m2: Map[k, v]): Map[k, v] =
        intersectionWithKey((_, v1, _) -> v1, m1, m2)

    ///
    /// Returns the intersection of `m1` and `m2` where key collisions are resolved with the merge function `f`.
    ///
    @Time(time(f) * size(m1) * Int32.log2(size(m2))) @Space(space(f) * size(m1) *  Int32.log2(size(m2)))
    pub def intersectionWith[k : Order, v, e](f: (v, v) -> v & e, m1: Map[k, v], m2: Map[k, v]): Map[k, v] & e =
        intersectionWithKey((_, v1, v2) -> f(v1, v2), m1, m2)

    ///
    /// Returns the intersection of `m1` and `m2` where key collisions are resolved with the merge function `f`, taking both the key and values.
    ///
    @Time(time(f) * size(m1) * Int32.log2(size(m2))) @Space(space(f) * size(m1) *  Int32.log2(size(m2)))
    pub def intersectionWithKey[k : Order, v, e](f: (k, v, v) -> v & e, m1: Map[k, v], m2: Map[k, v]): Map[k, v] & e =
        let intersect = filterWithKey((k, _) -> memberOf(k, m1), m2);
        foldRightWithKey((k, v, m) -> adjustWithKey((key, v1) -> f(key, v, v1), k, m), intersect, m1)

    ///
    /// Returns the difference of `m1` and `m2`, i.e. `m1 - m2`.
    ///
    /// That is, returns the map `m1` with the keys removed that are in `m2`.
    ///
    @Time(size(m2) * Int32.log2(size(m1))) @Space(size(m2) * Int32.log2(size(m1)))
    pub def difference[k : Order, v](m1: Map[k, v], m2: Map[k, v]): Map[k, v] =
        differenceWithKey((_, _, _) -> None, m1, m2)

    ///
    /// Returns the difference of `m1` and `m2`, i.e. `m1 - m2`.
    ///
    /// When a key `k` is in both `m1` and `m2`, the associated values are passed to the merge function `f`.
    /// If `f` returns `None` the mapping with `k` is thrown away (proper set difference).
    /// If `f` returns `Some(v)` the mapping `k -> v` is included in the result.
    ///
    @Time(size(f) * size(m2) * Int32.log2(size(m1))) @Space(space(f) * size(m2) * Int32.log2(size(m1)))
    pub def differenceWith[k : Order, v, e](f: (v, v) -> Option[v] & e, m1: Map[k, v], m2: Map[k, v]): Map[k, v] & e =
        differenceWithKey((_, v1, v2) -> f(v1, v2), m1, m2)

    ///
    /// Returns the difference of `m1` and `m2`, i.e. `m1 - m2`.
    ///
    /// When a key `k` is in both `m1` and `m2`, `k` and the associated values are passed to the merge function `f`.
    /// If `f` returns `None` the mapping with `k` is thrown away (proper set difference).
    /// If `f` returns `Some(v)` the mapping `k -> v` is included in the result.
    ///
    @Time(size(f) * size(m2) * Int32.log2(size(m1))) @Space(space(f) * size(m2) * Int32.log2(size(m1)))
    pub def differenceWithKey[k : Order, v, e](f: (k, v, v) -> Option[v] & e, m1: Map[k, v], m2: Map[k, v]): Map[k, v] & e =
        let diff = filterWithKey((k, _) -> not memberOf(k, m2), m1);
        let g = (k, v, m) -> if (memberOf(k, m1))
                                match get(k, m1) {
                                    case Some(v1) => match f(k, v1, v) {
                                        case None => m
                                        case Some(w) => insert(k, w, m)
                                    }
                                    case None => panic("unreachable")
                                }
                             else m;
        foldRightWithKey(g, diff, m2)

    ///
    /// Returns the inverse map of `m`.
    ///
    /// That is, given a `Map[k, v]` returns a map `Map[v, Set[k]]`
    /// where every value is mapped to its key(s) in the original map.
    ///
    pub def invert[k: Order, v: Order](m: Map[k, v]): Map[v, Set[k]] =
        let f = (acc, k, v) -> Map.insertWith(Set.union, v, Set#{k}, acc);
        Map.foldLeftWithKey(f, Map#{}, m)

    ///
    /// Returns `m` as a mutable set.
    ///
    @Time(1) @Space(1)
    pub def toMut(m: Map[k, v]): MutMap[k, v] & Impure =
        MutMap(ref m)

    ///
    /// Returns the map `m` as a list of key-value pairs.
    ///
    @Time(size(m)) @Space(size(m))
    pub def toList(m: Map[k, v]): List[(k, v)] =
        foldRightWithKey((k, v, acc) -> (k, v) :: acc, Nil, m)

    ///
    /// Returns the map `m` as a set of key-value pairs.
    ///
    @Time(size(m)) @Space(size(m))
    pub def toSet[k : Order, v : Order](m: Map[k, v]): Set[(k, v)] =
        foldLeftWithKey((acc, k, v) -> Set.insert((k, v), acc), Set.empty(), m)

    ///
    /// Applies `f` to every element of `xs`.
    ///
    /// The function `f` must be impure.
    ///
    @Time(size(f) * size(m)) @Space(space(f) * Int32.log2(size(m)))
    pub def foreach(f: (k, v) ~> Unit, m: Map[k, v]): Unit & Impure =
        let Map(xs) = m;
        RedBlackTree.foreach(f, xs)

    ///
    /// Build a map by applying `f` to the seed value `st`.
    ///
    /// `f` should return `Some(k,v,st1)` to signal a new key-value pair `k` and `v` and a new seed value `st1`.
    ///
    /// `f` should return `None` to signal the end of building the map.
    ///
    pub def unfold[k : Order, v, s, e](f: s -> Option[(k, v, s)] & e, st: s): Map[k,v] & e = unfoldHelper(f, st, empty())

    ///
    /// Helper function for `unfold`.
    ///
    def unfoldHelper[k : Order, v, s, e](f: s -> Option[(k, v, s)] & e, st: s, ac: Map[k,v]): Map[k,v] & e = match f(st) {
        case None => ac
        case Some((k, v, st1)) => unfoldHelper(f, st1, insert(k, v, ac))
    }

    ///
    /// Build a map by applying the function `next` to `()`. `next` is expected to encapsulate
    /// a stateful resource such as a file handle that can be iterated.
    ///
    /// `next` should return `Some(k,v)` to signal a new key-value pair `k` and `v`.
    ///
    /// `next` should return `None` to signal the end of building the map.
    ///
    pub def unfoldWithIter[k : Order, v](next: () ~> Option[(k, v)]): Map[k, v] & Impure = unfoldWithIterHelper(next, empty())

    ///
    /// Helper function for `unfoldWithIter`.
    ///
    def unfoldWithIterHelper[k : Order, v](next: () ~> Option[(k, v)], ac: Map[k, v]): Map[k, v] & Impure = match next() {
        case None => ac
        case Some(k, v) => unfoldWithIterHelper(next, insert(k, v, ac))
    }

    ///
    /// Extracts a range of key-value pairs from the map `m`.
    ///
    /// That is, the result is a list of all pairs `(k, v)` where `p(k)` returns `Equal`.
    ///
    pub def query(p: k -> Comparison & e, m: Map[k, v]): List[(k, v)] & e =
        let Map(xs) = m;
        RedBlackTree.query(p, (k, v) -> (k, v), xs)

    ///
    /// Applies `f` to all key-value pairs `(k, v)` from the map `m` where `p(k)` returns `EqualTo`.
    ///
    /// The function `f` must be impure.
    ///
    pub def queryWith(p: k -> Comparison & e, f: (k, v) ~> Unit, m: Map[k, v]): Unit & Impure =
        let Map(xs) = m;
        RedBlackTree.queryWith(p, f, xs)

    /////////////////////////////////////////////////////////////////////////////
    // Lints: Use Cases                                                        //
    /////////////////////////////////////////////////////////////////////////////

///    @lint
///    def useGetWithDefault(): Bool =
///        forall [k, v] (k: k, d: v, m: Map[k, v]).
///            Option.getWithDefault(Map.get(k, m), d) === Map.getWithDefault(k, d, m)
///
///    @lint
///    def useIsSubmapOf(): Bool =
///        forall [k, v] (m1: Map[k, v], m2: Map[k, v]).
///            Map.forall((k, v) -> Map.get(k, m1) == Some(v), m2) === Map.isSubmapOf(m1, m2)


}<|MERGE_RESOLUTION|>--- conflicted
+++ resolved
@@ -25,11 +25,7 @@
     case Map(RedBlackTree[k, v])
 }
 
-<<<<<<< HEAD
-instance Boxable[Map[k, v]] with [k: Eq, k: Order, k: ToString, v: Eq, v: Order, v: ToString] {
-=======
 instance Boxable[Map[k, v]] with Eq[k], Order[k], ToString[k], Eq[v], Order[v], ToString[v] {
->>>>>>> 4562f6af
     pub def box(x: Map[k, v]): Boxed = {
         let value = x as ##java.lang.Object;
         let compare = (o1, o2) -> Order.compare(o1 as Map[k, v], o2 as Map[k, v]);
@@ -42,11 +38,7 @@
     }
 }
 
-<<<<<<< HEAD
-instance ToString[Map[k, v]] with [k : ToString, v : ToString] {
-=======
 instance ToString[Map[k, v]] with ToString[k], ToString[v] {
->>>>>>> 4562f6af
     pub def toString(m: Map[k, v]): String =
         let s = Map.foldRightWithKey((k, v, acc) -> "${k} -> ${v}, ${acc}", "", m);
         "Map#{${String.dropRight(2, s)}}"
