--- conflicted
+++ resolved
@@ -103,7 +103,9 @@
         flatMapN(unitsVal) {
           case units =>
             val table = SymbolTable.traverse(units)(tableUnit)
-            val structFieldTraitsVal = traverse(root.structFieldTraits)(resolveTrait(_, ListMap.empty, taenv, Name.RootNS, root))
+            implicit val implicit_taenv = taenv
+            implicit val implicit_root = root
+            val structFieldTraitsVal = traverse(root.structFieldTraits)(resolveTrait(_, ListMap.empty, Name.RootNS))
             mapN(checkSuperTraitDag(table.traits), structFieldTraitsVal) {
               case ((), structFieldTraitsList) =>
                 val structFieldTraits = structFieldTraitsList.map(t => t.sym -> t)
@@ -1169,30 +1171,18 @@
           Validation.toSoftFailure(ResolvedAst.Expr.Error(e), e)
       }
 
-    case NamedAst.Expr.StructGet(e, field0, loc) =>
-      lookupStructField(field0, env0, ns0, root) match {
-        case Result.Ok(field) =>
-          val eVal = resolveExp(e, env0)
-          val idx = field.sym.idx
-          mapN(eVal) {
-            case e => ResolvedAst.Expr.StructGet(e, field.sym, loc)
-          }
-        case Result.Err(e) =>
-          Validation.toSoftFailure(ResolvedAst.Expr.Error(e), e)
-      }
-
-    case NamedAst.Expr.StructPut(e1, field0, e2, loc) =>
-      lookupStructField(field0, env0, ns0, root) match {
-        case Result.Ok(field) =>
-          val e1Val = resolveExp(e1, env0)
-          val e2Val = resolveExp(e2, env0)
-          val idx = field.sym.idx
-          mapN(e1Val, e2Val) {
-            case (e1, e2) => ResolvedAst.Expr.StructPut(e1, field.sym, e2, loc)
-          }
-        case Result.Err(e) =>
-          Validation.toSoftFailure(ResolvedAst.Expr.Error(e), e)
-      }
+      case NamedAst.Expr.StructGet(e, field0, loc) =>
+        val eVal = resolveExp(e, env0)
+        mapN(eVal) {
+          case e => ResolvedAst.Expr.StructGet(e, field0, loc)
+        }
+
+      case NamedAst.Expr.StructPut(e1, field0, e2, loc) =>
+        val e1Val = resolveExp(e1, env0)
+        val e2Val = resolveExp(e2, env0)
+        mapN(e1Val, e2Val) {
+          case (e1, e2) => ResolvedAst.Expr.StructPut(e1, field0, e2, loc)
+        }
 
     case NamedAst.Expr.VectorLit(exps, loc) =>
       val expsVal = traverse(exps)(resolveExp(_, env0))
@@ -1492,20 +1482,6 @@
         case (e1, e2) => ResolvedAst.Expr.PutChannel(e1, e2, loc)
       }
 
-<<<<<<< HEAD
-      case NamedAst.Expr.StructGet(e, field0, loc) =>
-        val eVal = visitExp(e, env0)
-        mapN(eVal) {
-          case e => ResolvedAst.Expr.StructGet(e, field0, loc)
-        }
-
-      case NamedAst.Expr.StructPut(e1, field0, e2, loc) =>
-        val e1Val = visitExp(e1, env0)
-        val e2Val = visitExp(e2, env0)
-        mapN(e1Val, e2Val) {
-          case (e1, e2) => ResolvedAst.Expr.StructPut(e1, field0, e2, loc)
-        }
-=======
     case NamedAst.Expr.SelectChannel(rules, default, loc) =>
       val rulesVal = traverse(rules) {
         case NamedAst.SelectChannelRule(sym, chan, body) =>
@@ -1526,7 +1502,6 @@
         case None =>
           Validation.success(None)
       }
->>>>>>> 05b780f8
 
       mapN(rulesVal, defaultVal) {
         case (rs, d) => ResolvedAst.Expr.SelectChannel(rs, d, loc)
@@ -2349,36 +2324,6 @@
   }
 
   /**
-<<<<<<< HEAD
-=======
-    * Finds the struct field that matches the given name `name` in the namespace `ns0`.
-    */
-  private def lookupStructField(name: Name.Label, env: ListMap[String, Resolution], ns0: Name.NName, root: NamedAst.Root): Result[NamedAst.Declaration.StructField, ResolutionError.UndefinedStructField] = {
-    val matches = tryLookupName(Name.mkQName("€" + name.name, name.loc), env, ns0, root) collect {
-      case Resolution.Declaration(s: NamedAst.Declaration.StructField) => s
-    }
-    matches match {
-      // Case 0: No matches. Error.
-      case Nil => Result.Err(ResolutionError.UndefinedStructField(name, name.loc))
-      // Case 1: Exactly one match. Success.
-      case field :: _ => Result.Ok(field)
-      // Case 2: Multiple matches. Error
-      case sts => throw InternalCompilerException(s"unexpected duplicate struct field: '$name'.", name.loc)
-    }
-    // TODO NS-REFACTOR check accessibility
-  }
-
-  /**
-    * Finds the struct that matches the given symbol `sym` and `tag` in the namespace `ns0`.
-    */
-  private def lookupStruct(sym: Symbol.StructSym, env: ListMap[String, Resolution], ns0: Name.NName, root: NamedAst.Root): Result[NamedAst.Declaration.Struct, ResolutionError.UndefinedStruct] = {
-    // look up the name
-    val qname = Name.mkQName(sym.namespace, sym.name, sym.loc)
-    lookupStruct(qname, env, ns0, root)
-  }
-
-  /**
->>>>>>> 05b780f8
     * Finds the restrictable enum case that matches the given qualified name `qname` and `tag` in the namespace `ns0`.
     */
   private def lookupRestrictableTag(qname: Name.QName, env: ListMap[String, Resolution], ns0: Name.NName, root: NamedAst.Root): Validation[NamedAst.Declaration.RestrictableCase, ResolutionError] = {
