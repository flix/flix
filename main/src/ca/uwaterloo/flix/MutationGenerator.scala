--- conflicted
+++ resolved
@@ -105,8 +105,8 @@
           println(s, fun.exp)
           val mutExps = mutateExpr(fun.exp)
           val mutDefs = mutExps.map(mexp => {
-            /*val mutatedDef =*/ fun.copy(exp = mexp)
-            // insertDecAndCheckInDef(mutatedDef)
+            val mutatedDef = fun.copy(exp = mexp)
+            MutationTester.insertDecAndCheckInDef(mutatedDef)
           })
           Some(d._1 -> mutDefs)
         } else None
@@ -200,185 +200,6 @@
       val mut1 = Expr.Unary(sop, original, tpe, eff, loc)
       mut1 :: mutateExpr(exp).map(m => original.copy(exp = m))
 
-<<<<<<< HEAD
-        case original@Expr.Binary(_, exp1, exp2, _, _, _) =>
-            val mut2 = mutateExpr(exp1).map(m => original.copy(exp1 = m))
-            val mut3 = mutateExpr(exp2).map(m => original.copy(exp2 = m))
-            mut2 ::: mut3
-        case original@Expr.Let(_, _, exp1, exp2, _, _, _) =>
-            val mut1 = mutateExpr(exp1).map(m => original.copy(exp1 = m))
-            val mut2 = mutateExpr(exp2).map(m => original.copy(exp2 = m))
-            mut1 ::: mut2
-        case original@Expr.LetRec(_, _, _, exp1, exp2, _, _, _) =>
-            val mut1 = mutateExpr(exp1).map(m => original.copy(exp1 = m))
-            val mut2 = mutateExpr(exp2).map(m => original.copy(exp2 = m))
-            mut1 ::: mut2
-        case Expr.Region(_, _) => Nil
-        case Expr.Scope(_, _, _, _, _, _) => Nil
-        case original@Expr.IfThenElse(exp1, exp2, exp3, _, _, _) =>
-            val ifTrue = original.copy(exp1 = Expr.Cst(Constant.Bool(true), True, exp1.loc))
-            val ifFalse = original.copy(exp1 = Expr.Cst(Constant.Bool(false), False, exp1.loc))
-            val mut2 = mutateExpr(exp2).map(m => original.copy(exp2 = m))
-            val mut3 = mutateExpr(exp3).map(m => original.copy(exp3 = m))
-            ifTrue :: ifFalse :: mut2 ::: mut3
-        case original@Expr.Stm(exp1, exp2, _, _, _) =>
-            val mut1 = mutateExpr(exp1).map(m => original.copy(exp1 = m))
-            val mut2 = mutateExpr(exp2).map(m => original.copy(exp2 = m))
-            mut1 ::: mut2
-        case Expr.Discard(_, _, _) => Nil
-        case original@Expr.Match(_, rules, _, _, _) =>
-            val permutations = rules.permutations.toList.map(m => original.copy(rules = m))
-            val deletedCasesMutation = rules.indices
-                .map(index =>
-                    rules.filter(e => rules.indexOf(e) != index || rules.indexOf(e) == rules.length - 1))
-                .toList.map(m => original.copy(rules = m))
-            val mutateRules = rules.zipWithIndex.flatMap {
-                case (rule, index) =>
-                    val mutations = mutateMatchrule(rule)
-                    mutations.map(m => original.copy(rules = rules.updated(index, m)))
-            }
-            val lengths = mutateRules.map(mr => mr.rules.length)
-            lengths.foreach(l => assert(rules.length == l, "fail in match"))
-            permutations ::: mutateRules ::: deletedCasesMutation.reverse.tail
-        case Expr.TypeMatch(exp, rules, _, _, _) => Nil
-        case Expr.RestrictableChoose(_, _, _, _, _, _) => Nil
-        case Expr.Tag(_, exp, _, _, _) => Nil
-        case Expr.RestrictableTag(_, _, _, _, _) => Nil
-        case original@Expr.Tuple(elms, _, _, _) =>
-            elms.zipWithIndex.flatMap {
-                case (exp, index) =>
-                    val mutations = mutateExpr(exp)
-                    mutations.map(m => original.copy(elms = elms.updated(index, m)))
-            }
-        case Expr.RecordEmpty(_, _) => Nil
-        case o@Expr.RecordSelect(exp, label, tpe, _, _) =>
-          def nameAndType(xs: List[TypeConstructor]): List[(Name.Label, TypeConstructor)] = xs match {
-            case RecordRowExtend(label) :: tp :: tail  => (label, tp) :: nameAndType(tail)
-            case _ :: tail => nameAndType(tail)
-            case _ => Nil
-          }
-          val types = nameAndType(exp.tpe.typeConstructors)
-          val res = types.map{
-            case (name, tp) =>
-              if (!name.equals(label) && tp.equals(tpe.typeConstructor.get))
-                Some(o.copy(label = name))
-              else None
-          }.flatten
-          println("mutation for record select")
-          println(res)
-          res
-        case o@Expr.RecordExtend(_, exp1, exp2, _, _, _) =>
-            val mut1 = mutateExpr(exp1).map(m => o.copy(exp1 = m))
-            val mut2 = mutateExpr(exp2).map(m => o.copy(exp2 = m))
-            mut1 ::: mut2
-        case Expr.RecordRestrict(_, exp, _, _, _) => Nil
-        case original@Expr.ArrayLit(exps, exp, _, _, _) =>
-            val mut = mutateExpr(exp).map(m => original.copy(exp = m))
-            val mutateExps = exps.map(e => mutateExpr(e))
-            mutateExps.map(m => original.copy(exps = m)) ::: mut
-        case original@Expr.ArrayNew(exp1, exp2, exp3, _, _, _) =>
-            val mut1 = mutateExpr(exp1).map(m => original.copy(exp1 = m))
-            val mut2 = mutateExpr(exp2).map(m => original.copy(exp2 = m))
-            val mut3 = mutateExpr(exp3).map(m => original.copy(exp3 = m))
-            mut1 ::: mut2 ::: mut3
-        case original@Expr.ArrayLoad(exp1, exp2, _, _, _) =>
-            val mut1 = mutateExpr(exp1).map(m => original.copy(exp1 = m))
-            val mut2 = mutateExpr(exp2).map(m => original.copy(exp2 = m))
-            mut1 ::: mut2
-        case original@Expr.ArrayLength(exp, _, _) =>
-            mutateExpr(exp).map(m => original.copy(exp = m))
-        case original@Expr.ArrayStore(exp1, exp2, exp3, _, _) =>
-            val mut1 = mutateExpr(exp1).map(m => original.copy(exp1 = m))
-            val mut2 = mutateExpr(exp2).map(m => original.copy(exp2 = m))
-            val mut3 = mutateExpr(exp3).map(m => original.copy(exp3 = m))
-            mut1 ::: mut2 ::: mut3
-        case original@Expr.VectorLit(exps, _, _, _) =>
-            exps.zipWithIndex.flatMap {
-                case (exp, index) =>
-                    val mutations = mutateExpr(exp)
-                    mutations.map(m => original.copy(exps = exps.updated(index, m)))
-            }
-        case original@Expr.VectorLoad(exp1, exp2, _, _, _) =>
-            val mut1 = mutateExpr(exp1).map(m => original.copy(exp1 = m))
-            val mut2 = mutateExpr(exp2).map(m => original.copy(exp2 = m))
-            mut1 ::: mut2
-        case original@Expr.VectorLength(exp, _) =>
-            mutateExpr(exp).map(m => original.copy(exp = m))
-        case original@Expr.Ref(exp1, exp2, _, _, _) =>
-            val mut1 = mutateExpr(exp1).map(m => original.copy(exp1 = m))
-            val mut2 = mutateExpr(exp2).map(m => original.copy(exp2 = m))
-            mut1 ::: mut2
-        case original@Expr.Deref(exp, _, _, _) =>
-            mutateExpr(exp).map(m => original.copy(exp = m))
-        case original@Expr.Assign(exp1, exp2, _, _, _) =>
-            val mut1 = mutateExpr(exp1).map(m => original.copy(exp1 = m))
-            val mut2 = mutateExpr(exp2).map(m => original.copy(exp2 = m))
-            mut1 ::: mut2
-        case original@Expr.Ascribe(exp, _, _, _) =>
-            // mutateExpr(exp).map(m => original.copy(exp = m))
-            Nil
-        case original@Expr.InstanceOf(exp, _, _) => mutateExpr(exp).map(m => original.copy(exp = m))
-        case original@Expr.CheckedCast(_, exp, _, _, _) => mutateExpr(exp).map(m => original.copy(exp = m))
-        case original@Expr.UncheckedCast(exp, _, _, _, _, _) => mutateExpr(exp).map(m => original.copy(exp = m))
-        case original@Expr.UncheckedMaskingCast(exp, _, _, _) => mutateExpr(exp).map(m => original.copy(exp = m))
-        case original@Expr.Without(exp, _, _, _, _) => mutateExpr(exp).map(m => original.copy(exp = m))
-        case original@Expr.TryCatch(exp, _, _, _, _) => mutateExpr(exp).map(m => original.copy(exp = m))
-        case original@Expr.TryWith(exp, _, _, _, _, _) => mutateExpr(exp).map(m => original.copy(exp = m))
-        case original@Expr.Do(_, exps, _, _, _) =>
-            exps.zipWithIndex.flatMap {
-                case (exp, index) =>
-                    val mutations = mutateExpr(exp)
-                    mutations.map(m => original.copy(exps = exps.updated(index, m)))
-            }
-        case original@Expr.InvokeConstructor(_, exps, _, _, _) =>
-            val mutateExps = exps.map(e => mutateExpr(e))
-            mutateExps.map(m => original.copy(exps = m))
-        case original@Expr.InvokeMethod(_, exp, exps, _, _, _) =>
-            val mut = mutateExpr(exp).map(m => original.copy(exp = m))
-            val mutateExps = exps.map(e => mutateExpr(e))
-            mutateExps.map(m => original.copy(exps = m)) ::: mut
-        case original@Expr.InvokeStaticMethod(_, exps, _, _, _) =>
-            val mutateExps = exps.map(e => mutateExpr(e))
-            mutateExps.map(m => original.copy(exps = m))
-        case original@Expr.GetField(_, exp, _, _, _) =>
-            mutateExpr(exp).map(m => original.copy(exp = m))
-        case original@Expr.PutField(_, exp1, exp2, _, _, _) =>
-            val mut1 = mutateExpr(exp1).map(m => original.copy(exp1 = m))
-            val mut2 = mutateExpr(exp2).map(m => original.copy(exp2 = m))
-            mut1 ::: mut2
-        case Expr.GetStaticField(_, _, _, _) => Nil
-        case original@Expr.PutStaticField(_, exp, _, _, _) => mutateExpr(exp).map(m => original.copy(exp = m))
-        case Expr.NewObject(_, _, _, _, _, _) => Nil
-        case original@Expr.NewChannel(exp1, exp2, _, _, _) =>
-            val mut1 = mutateExpr(exp1).map(m => original.copy(exp1 = m))
-            val mut2 = mutateExpr(exp2).map(m => original.copy(exp2 = m))
-            mut1 ::: mut2
-        case original@Expr.GetChannel(exp, _, _, _) => mutateExpr(exp).map(m => original.copy(exp = m))
-        case original@Expr.PutChannel(exp1, exp2, _, _, _) =>
-            val mut1 = mutateExpr(exp1).map(m => original.copy(exp1 = m))
-            val mut2 = mutateExpr(exp2).map(m => original.copy(exp2 = m))
-            mut1 ::: mut2
-        case Expr.SelectChannel(_, _, _, _, _) => Nil
-        case original@Expr.Spawn(exp1, exp2, _, _, _) =>
-            val mut1 = mutateExpr(exp1).map(m => original.copy(exp1 = m))
-            val mut2 = mutateExpr(exp2).map(m => original.copy(exp2 = m))
-            mut1 ::: mut2
-        case original@Expr.ParYield(_, exp, _, _, _) => mutateExpr(exp).map(m => original.copy(exp = m))
-        case original@Expr.Lazy(exp, _, _) => mutateExpr(exp).map(m => original.copy(exp = m))
-        case original@Expr.Force(exp, _, _, _) => mutateExpr(exp).map(m => original.copy(exp = m))
-        case Expr.FixpointConstraintSet(_, _, _) => Nil
-        case original@Expr.FixpointLambda(_, exp, _, _, _) => mutateExpr(exp).map(m => original.copy(exp = m))
-        case original@Expr.FixpointMerge(exp1, exp2, _, _, _) =>
-            val mut1 = mutateExpr(exp1).map(m => original.copy(exp1 = m))
-            val mut2 = mutateExpr(exp2).map(m => original.copy(exp2 = m))
-            mut1 ::: mut2
-        case original@Expr.FixpointSolve(exp, _, _, _) => mutateExpr(exp).map(m => original.copy(exp = m))
-        case original@Expr.FixpointFilter(_, exp, _, _, _) => mutateExpr(exp).map(m => original.copy(exp = m))
-        case original@Expr.FixpointInject(exp, _, _, _, _) => mutateExpr(exp).map(m => original.copy(exp = m))
-        case original@Expr.FixpointProject(_, exp, _, _, _) => mutateExpr(exp).map(m => original.copy(exp = m))
-        case Expr.Error(_, _, _) => Nil
-    }
-=======
     case original@Expr.Binary(_, exp1, exp2, _, _, _) =>
       val mut2 = mutateExpr(exp1).map(m => original.copy(exp1 = m))
       val mut3 = mutateExpr(exp2).map(m => original.copy(exp2 = m))
@@ -537,7 +358,6 @@
     case original@Expr.FixpointProject(_, exp, _, _, _) => mutateExpr(exp).map(m => original.copy(exp = m))
     case Expr.Error(_, _, _) => Nil
   }
->>>>>>> 4a6108b2
 
   private def mutateMatchrule(mr: TypedAst.MatchRule): List[TypedAst.MatchRule] = {
     val mut1 = mutateExpr(mr.exp).map(m => mr.copy(exp = m))
