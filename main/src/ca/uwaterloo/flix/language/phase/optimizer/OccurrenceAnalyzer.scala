/*
 * Copyright 2022 Anna Krogh, Patrick Lundvig, Christian Bonde
 * Copyright 2025 Jakob Schneider Villumsen
 *
 * Licensed under the Apache License, Version 2.0 (the "License");
 * you may not use this file except in compliance with the License.
 * You may obtain a copy of the License at
 *
 *   http://www.apache.org/licenses/LICENSE-2.0
 *
 * Unless required by applicable law or agreed to in writing, software
 * distributed under the License is distributed on an "AS IS" BASIS,
 * WITHOUT WARRANTIES OR CONDITIONS OF ANY KIND, either express or implied.
 * See the License for the specific language governing permissions and
 * limitations under the License.
 */

package ca.uwaterloo.flix.language.phase.optimizer

import ca.uwaterloo.flix.api.Flix
import ca.uwaterloo.flix.language.ast.MonoAst.{DefContext, Expr, Occur}
import ca.uwaterloo.flix.language.ast.Symbol.VarSym
import ca.uwaterloo.flix.language.ast.{MonoAst, SourceLocation, Symbol}
import ca.uwaterloo.flix.util.{InternalCompilerException, ParOps}

/**
  * The occurrence analyzer collects occurrence information on binders according to the definition of [[Occur]].
  * Additionally, it also counts the number of subexpressions in a function to compute its size.
  */
object OccurrenceAnalyzer {

  /**
    * Performs occurrence analysis on the given AST `root`.
    */
  def run(root: MonoAst.Root, delta: Set[Symbol.DefnSym])(implicit flix: Flix): MonoAst.Root = {
    val changedDefs = root.defs.filter(kv => delta.contains(kv._1))
    val visitedDefs = ParOps.parMapValues(changedDefs)(visitDef)
    root.copy(defs = root.defs ++ visitedDefs)
  }

  /**
    * Performs occurrence analysis on `defn`.
    */
  private def visitDef(defn: MonoAst.Def): MonoAst.Def = {
    val (exp, ctx) = visitExp(defn.exp)(defn.sym)
    val defContext = DefContext(isSelfRef(ctx.selfOccur))
    val fparams = defn.spec.fparams.map(visitFormalParam(_, ctx))
    val spec = defn.spec.copy(fparams = fparams, defContext = defContext)
    MonoAst.Def(defn.sym, spec, exp, defn.loc)
  }

  /**
    * Performs occurrence analysis on `exp0`
    */
  private def visitExp(exp0: Expr)(implicit sym0: Symbol.DefnSym): (Expr, ExprContext) = {
    exp0 match {
      case Expr.Cst(_, _, _) =>
        (exp0, ExprContext.Empty)

      case Expr.Var(sym, _, _) =>
        (exp0, ExprContext.Empty.addVar(sym, Occur.Once))

      case Expr.Lambda(fparam, exp, tpe, loc) =>
        val (e, ctx1) = visitExp(exp)
        val ctx2 = ctx1.map {
          case Occur.Once => Occur.OnceInLambda
          case o => o
        }
        val fp = visitFormalParam(fparam, ctx2)
        val ctx3 = ctx2.removeVar(fp.sym)
        if ((e eq exp) && (fp eq fparam)) {
          (exp0, ctx3) // Reuse exp0.
        } else {
          (Expr.Lambda(fp, e, tpe, loc), ctx3)
        }

      case Expr.ApplyAtomic(op, exps, tpe, eff, loc) =>
        val (es, ctxs) = exps.map(visitExp).unzip
        val ctx = ctxs.foldLeft(ExprContext.Empty)(combineSeq)
        if (exps.zip(es).forall { case (e1, e2) => e1 eq e2 }) {
          (exp0, ctx) // Reuse exp0.
        } else {
          (Expr.ApplyAtomic(op, es, tpe, eff, loc), ctx)
        }

      case Expr.ApplyClo(exp1, exp2, tpe, eff, loc) =>
        val (e1, ctx1) = visitExp(exp1)
        val (e2, ctx2) = visitExp(exp2)
        val ctx3 = combineSeq(ctx1, ctx2)
        if ((e1 eq exp1) && (e2 eq exp2)) {
          (exp0, ctx3) // Reuse exp0.
        } else {
          (Expr.ApplyClo(e1, e2, tpe, eff, loc), ctx3)
        }

      case Expr.ApplyDef(sym, exps, itpe, tpe, eff, loc) =>
        val (es, ctxs) = exps.map(visitExp).unzip
        val ctx1 = if (sym == sym0) ExprContext.RecursiveOnce else ExprContext.Empty
        val ctx2 = ctxs.foldLeft(ctx1)(combineSeq)
        if (exps.zip(es).forall { case (e1, e2) => e1 eq e2 }) {
          (exp0, ctx2) // Reuse exp0.
        } else {
          (Expr.ApplyDef(sym, es, itpe, tpe, eff, loc), ctx2)
        }

      case Expr.ApplyLocalDef(sym, exps, tpe, eff, loc) =>
        val (es, ctxs) = exps.map(visitExp).unzip
        val ctx = ctxs.foldLeft(ExprContext.Empty)(combineSeq).addVar(sym, Occur.Once)
        if (exps.zip(es).forall { case (e1, e2) => e1 eq e2 }) {
          (exp0, ctx) // Reuse exp0.
        } else {
          (Expr.ApplyLocalDef(sym, es, tpe, eff, loc), ctx)
        }

      case Expr.ApplyOp(sym, exps, tpe, eff, loc) =>
        val (es, ctxs) = exps.map(visitExp).unzip
        val ctx = ctxs.foldLeft(ExprContext.Empty)(combineSeq)
        if (exps.zip(es).forall { case (e1, e2) => e1 eq e2 }) {
          (exp0, ctx) // Reuse exp0.
        } else {
          (Expr.ApplyOp(sym, es, tpe, eff, loc), ctx)
        }

      case Expr.Let(sym, exp1, exp2, tpe, eff, occur0, loc) =>
        val (e1, ctx1) = visitExp(exp1)
        val (e2, ctx2) = visitExp(exp2)
        val ctx3 = combineSeq(ctx1, ctx2)
        val occur = ctx3.get(sym)
        val ctx4 = ctx3.removeVar(sym)
        if ((e1 eq exp1) && (e2 eq exp2) && (occur eq occur0)) {
          (exp0, ctx4) // Reuse exp0.
        } else {
          (Expr.Let(sym, e1, e2, tpe, eff, occur, loc), ctx4)
        }

      case Expr.LocalDef(sym, fparams, exp1, exp2, tpe, eff, occur0, loc) =>
        val (e1, ctx1) = visitExp(exp1)
        val ctx2 = ctx1.map {
          case Occur.Once => Occur.OnceInLocalDef
          case o => o
        }
        val fps = fparams.map(visitFormalParam(_, ctx2))
        val ctx3 = ctx2.removeVars(fps.map(_.sym))
        val (e2, ctx4) = visitExp(exp2)
        val ctx5 = combineSeq(ctx3, ctx4)
        val occur = ctx5.get(sym)
        val ctx6 = ctx5.removeVar(sym)
        if ((e1 eq exp1) && (e2 eq exp2) && fparams.zip(fps).forall { case (fp1, fp2) => fp1 eq fp2 } && (occur eq occur0)) {
          (exp0, ctx6) // Reuse exp0.
        } else {
          (Expr.LocalDef(sym, fps, e1, e2, tpe, eff, occur, loc), ctx6)
        }

      case Expr.Scope(sym, rsym, exp, tpe, eff, loc) =>
        val (e, ctx) = visitExp(exp)
        if (e eq exp) {
          (exp0, ctx) // Reuse exp0.
        } else {
          (Expr.Scope(sym, rsym, e, tpe, eff, loc), ctx)
        }

      case Expr.IfThenElse(exp1, exp2, exp3, tpe, eff, loc) =>
        val (e1, ctx1) = visitExp(exp1)
        val (e2, ctx2) = visitExp(exp2)
        val (e3, ctx3) = visitExp(exp3)
        val ctx4 = combineSeq(ctx1, combineBranch(ctx2, ctx3))
        if ((e1 eq exp1) && (e2 eq exp2) && (e3 eq exp3)) {
          (exp0, ctx4) // Reuse exp0.
        } else {
          (Expr.IfThenElse(e1, e2, e3, tpe, eff, loc), ctx4)
        }

      case Expr.Stm(exp1, exp2, tpe, eff, loc) =>
        val (e1, ctx1) = visitExp(exp1)
        val (e2, ctx2) = visitExp(exp2)
        val ctx3 = combineSeq(ctx1, ctx2)
        if ((e1 eq exp1) && (e2 eq exp2)) {
          (exp0, ctx3) // Reuse exp0.
        } else {
          (Expr.Stm(e1, e2, tpe, eff, loc), ctx3)
        }

      case Expr.Discard(exp, eff, loc) =>
        val (e, ctx) = visitExp(exp)
        if (e eq exp) {
          (exp0, ctx) // Reuse exp0.
        } else {
          (Expr.Discard(e, eff, loc), ctx)
        }

      case Expr.Match(exp, rules, tpe, eff, loc) =>
        val (e, ctx1) = visitExp(exp)
        val (rs, ctxs) = rules.map(visitMatchRule).unzip
        val ctx2 = ctxs.foldLeft(ExprContext.Empty)(combineBranch)
        val ctx3 = combineSeq(ctx1, ctx2)
        if ((e eq exp) && rules.zip(rs).forall { case (r1, r2) => r1 eq r2 }) {
          (exp0, ctx3) // Reuse exp0.
        } else {
          (Expr.Match(e, rs, tpe, eff, loc), ctx3)
        }

      case Expr.ExtMatch(exp, rules, tpe, eff, loc) =>
        val (e, ctx1) = visitExp(exp)
        val (rs, ctxs) = rules.map(visitExtMatchRule).unzip
        val ctx2 = ctxs.foldLeft(ExprContext.Empty)(combineBranch)
        val ctx3 = combineSeq(ctx1, ctx2)
        if ((e eq exp) && rules.zip(rs).forall { case (r1, r2) => r1 eq r2 }) {
          (exp0, ctx3) // Reuse exp0.
        } else {
          (Expr.ExtMatch(e, rs, tpe, eff, loc), ctx3)
        }

      case Expr.VectorLit(exps, tpe, eff, loc) =>
        val (es, ctxs) = exps.map(visitExp).unzip
        val ctx = ctxs.foldLeft(ExprContext.Empty)(combineSeq)
        if (exps.zip(es).forall { case (e1, e2) => e1 eq e2 }) {
          (exp0, ctx) // Reuse exp0.
        } else {
          (Expr.VectorLit(es, tpe, eff, loc), ctx)
        }

      case Expr.VectorLoad(exp1, exp2, tpe, eff, loc) =>
        val (e1, ctx1) = visitExp(exp1)
        val (e2, ctx2) = visitExp(exp2)
        val ctx3 = combineSeq(ctx1, ctx2)
        if ((e1 eq exp1) && (e2 eq exp2)) {
          (exp0, ctx3) // Reuse exp0.
        } else {
          (Expr.VectorLoad(e1, e2, tpe, eff, loc), ctx3)
        }

      case Expr.VectorLength(exp, loc) =>
        val (e, ctx) = visitExp(exp)
        if (e eq exp) {
          (exp0, ctx) // Reuse exp0.
        } else {
          (Expr.VectorLength(e, loc), ctx)
        }

      case Expr.Cast(exp, tpe, eff, loc) =>
        val (e, ctx) = visitExp(exp)
        if (e eq exp) {
          (exp0, ctx) // Reuse exp0.
        } else {
          (Expr.Cast(e, tpe, eff, loc), ctx)
        }

      case Expr.TryCatch(exp, rules, tpe, eff, loc) =>
        val (e, ctx1) = visitExp(exp)
        val (rs, ctxs) = rules.map(visitCatchRule).unzip
        val ctx2 = ctxs.foldLeft(ExprContext.Empty)(combineBranch)
        val ctx3 = combineSeq(ctx1, ctx2)
        if ((e eq exp) && rules.zip(rs).forall { case (r1, r2) => r1 eq r2 }) {
          (exp0, ctx3) // Reuse exp0.
        } else {
          (Expr.TryCatch(e, rs, tpe, eff, loc), ctx3)
        }

      case Expr.RunWith(exp, effUse, rules, tpe, eff, loc) =>
        val (e, ctx1) = visitExp(exp)
        val (rs, ctxs) = rules.map(visitHandlerRule).unzip
        val ctx2 = ctxs.foldLeft(ExprContext.Empty)(combineBranch)
        val ctx3 = combineSeq(ctx1, ctx2)
        if ((e eq exp) && rules.zip(rs).forall { case (r1, r2) => r1 eq r2 }) {
          (exp0, ctx3) // Reuse exp0.
        } else {
          (Expr.RunWith(e, effUse, rs, tpe, eff, loc), ctx3)
        }

      case Expr.NewObject(name, clazz, tpe, eff, methods, loc) =>
        val (ms, ctxs) = methods.map(visitJvmMethod).unzip
        val ctx = ctxs.foldLeft(ExprContext.Empty)(combineBranch)
        if (methods.zip(ms).forall { case (m1, m2) => m1 eq m2 }) {
          (exp0, ctx) // Reuse exp0.
        } else {
          (Expr.NewObject(name, clazz, tpe, eff, ms, loc), ctx)
        }
    }
  }

  private def visitMatchRule(rule: MonoAst.MatchRule)(implicit sym0: Symbol.DefnSym): (MonoAst.MatchRule, ExprContext) = rule match {
    case MonoAst.MatchRule(pat, guard, exp) =>
      val (g, ctx1) = guard.map(visitExp).unzip
      val (e, ctx2) = visitExp(exp)
      val ctx3 = combineSeqOpt(ctx1, ctx2)
      val (p, syms) = visitPattern(pat, ctx3)
      val ctx4 = ctx3.removeVars(syms)
      if ((p eq pat) && (g eq guard) && (e eq exp)) {
        (rule, ctx4) // Reuse rule.
      } else {
        (MonoAst.MatchRule(p, g, e), ctx4)
      }
  }

  private def visitExtMatchRule(rule: MonoAst.ExtMatchRule)(implicit sym0: Symbol.DefnSym): (MonoAst.ExtMatchRule, ExprContext) = rule match {
    case MonoAst.ExtMatchRule(pat, exp, loc) =>
      val (e, ctx1) = visitExp(exp)
      val (p, syms) = visitExtPattern(pat, ctx1)
      val ctx2 = ctx1.removeVars(syms)
      if ((p eq pat) && (e eq exp)) {
        (rule, ctx2) // Reuse rule.
      } else {
        (MonoAst.ExtMatchRule(p, e, loc), ctx2)
      }
  }

  private def visitCatchRule(rule: MonoAst.CatchRule)(implicit sym0: Symbol.DefnSym): (MonoAst.CatchRule, ExprContext) = rule match {
    case MonoAst.CatchRule(sym, clazz, exp) =>
      val (e, ctx1) = visitExp(exp)
      val ctx2 = ctx1.removeVar(sym)
      if (e eq exp) {
        (rule, ctx2) // Reuse rule.
      } else {
        (MonoAst.CatchRule(sym, clazz, e), ctx2)
      }
  }

  private def visitHandlerRule(rule: MonoAst.HandlerRule)(implicit sym0: Symbol.DefnSym): (MonoAst.HandlerRule, ExprContext) = rule match {
    case MonoAst.HandlerRule(op, fparams, exp) =>
      val (e, ctx1) = visitExp(exp)
      val fps = fparams.map(visitFormalParam(_, ctx1))
      val ctx2 = ctx1.removeVars(fps.map(_.sym))
      if ((e eq exp) && fparams.zip(fps).forall { case (fp1, fp2) => fp1 eq fp2 }) {
        (rule, ctx2) // Reuse rule.
      } else {
        (MonoAst.HandlerRule(op, fps, e), ctx2)
      }
  }

  private def visitJvmMethod(method: MonoAst.JvmMethod)(implicit sym0: Symbol.DefnSym): (MonoAst.JvmMethod, ExprContext) = method match {
    case MonoAst.JvmMethod(ident, fparams, exp, retTpe, eff, loc) =>
      val (e, ctx1) = visitExp(exp)
      val fps = fparams.map(visitFormalParam(_, ctx1))
      val ctx2 = ctx1.removeVars(fps.map(_.sym))
      if ((e eq exp) && fparams.zip(fps).forall { case (fp1, fp2) => fp1 eq fp2 }) {
        (method, ctx2) // Reuse method.
      } else {
        (MonoAst.JvmMethod(ident, fparams, e, retTpe, eff, loc), ctx2)
      }
  }

  private def visitPattern(pat0: MonoAst.Pattern, ctx: ExprContext): (MonoAst.Pattern, Set[VarSym]) = pat0 match {
    case MonoAst.Pattern.Wild(_, _) =>
      (pat0, Set.empty) // Always reuse pat0.

    case MonoAst.Pattern.Var(sym, tpe, occur0, loc) =>
      val occur = ctx.get(sym)
      if (occur eq occur0) {
        (pat0, Set(sym)) // Reuse pat0.
      } else {
        (MonoAst.Pattern.Var(sym, tpe, occur, loc), Set(sym))
      }

    case MonoAst.Pattern.Cst(_, _, _) =>
      (pat0, Set.empty) // Always reuse pat0.

    case MonoAst.Pattern.Tag(symUse, pats, tpe, loc) =>
      val (ps, listOfSyms) = pats.map(visitPattern(_, ctx)).unzip
      val syms = listOfSyms.flatten.toSet
      if (pats.zip(ps).forall { case (p1, p2) => p1 eq p2 }) {
        (pat0, syms) // Reuse pat0.
      } else {
        (MonoAst.Pattern.Tag(symUse, ps, tpe, loc), syms)
      }

    case MonoAst.Pattern.Tuple(pats, tpe, loc) =>
      val (ps, listOfSyms) = pats.map(visitPattern(_, ctx)).unzip
      val syms = listOfSyms.flatten.toSet
      if (pats.zip(ps).forall { case (p1, p2) => p1 eq p2 }) {
        (pat0, syms) // Reuse pat0.
      } else {
        (MonoAst.Pattern.Tuple(ps, tpe, loc), syms)
      }

    case MonoAst.Pattern.Record(pats, pat, tpe, loc) =>
      val (ps, listOfSyms) = pats.map(visitRecordLabelPattern(_, ctx)).unzip
      val (p, syms0) = visitPattern(pat, ctx)
      val syms = listOfSyms.flatten.toSet ++ syms0
      if ((p eq pat) && pats.zip(ps).forall { case (p1, p2) => p1 eq p2 }) {
        (pat0, syms) // Reuse pat0.
      } else {
        (MonoAst.Pattern.Record(ps, p, tpe, loc), syms)
      }
  }

  private def visitRecordLabelPattern(pat0: MonoAst.Pattern.Record.RecordLabelPattern, ctx: ExprContext): (MonoAst.Pattern.Record.RecordLabelPattern, Set[VarSym]) = pat0 match {
    case MonoAst.Pattern.Record.RecordLabelPattern(label, pat, tpe, loc) =>
      val (p, syms) = visitPattern(pat, ctx)
      if (p eq pat) {
        (pat0, syms) // Reuse pat0.
      } else {
        (MonoAst.Pattern.Record.RecordLabelPattern(label, p, tpe, loc), syms)
      }
  }

  private def visitExtPattern(pat0: MonoAst.ExtPattern, ctx: ExprContext): (MonoAst.ExtPattern, Set[VarSym]) = pat0 match {
    case MonoAst.ExtPattern.Tag(label, pats, tpe, loc) =>
      val (ps, nestedSyms) = pats.map(visitExtTagPattern(_, ctx)).unzip
      val syms = nestedSyms.foldLeft(Set.empty[VarSym])(_ ++ _)
      if (ps eq pats) {
        (pat0, syms) // Reuse pat0.
      } else {
        (MonoAst.ExtPattern.Tag(label, ps, tpe, loc), syms)
      }
  }

  private def visitExtTagPattern(pat0: MonoAst.ExtTagPattern, ctx: ExprContext): (MonoAst.ExtTagPattern, Set[VarSym]) = pat0 match {
    case MonoAst.ExtTagPattern.Wild(_, _) =>
      (pat0, Set.empty) // Always reuse pat0.

<<<<<<< HEAD
    case MonoAst.ExtPattern.Unit(_, _) =>
      (pat0, Set.empty) // Always reuse pat0.

    case MonoAst.ExtPattern.Var(sym, tpe, occur0, loc) =>
=======
    case MonoAst.ExtTagPattern.Var(sym, tpe, occur0, loc) =>
>>>>>>> 438df701
      val occur = ctx.get(sym)
      if (occur eq occur0) {
        (pat0, Set(sym)) // Reuse pat0.
      } else {
        (MonoAst.ExtTagPattern.Var(sym, tpe, occur, loc), Set(sym))
      }
  }

  private def visitFormalParam(fparam0: MonoAst.FormalParam, ctx: ExprContext): MonoAst.FormalParam = {
    val occur = ctx.get(fparam0.sym)
    if (occur eq fparam0.occur) {
      fparam0 // Reuse fparam0.
    } else {
      fparam0.copy(occur = occur)
    }
  }

  /**
    * Combines `ctx1` and `ctx2` into a single [[ExprContext]] using [[combineSeq]] to merge [[Occur]].
    */
  private def combineSeq(ctx1: ExprContext, ctx2: ExprContext): ExprContext = {
    combine(ctx1, ctx2, combineSeq)
  }

  /**
    * Combines `ctx1` and `ctx2` into a single [[ExprContext]] using [[combineSeq]] to merge [[Occur]].
    *
    * If `ctx1` is [[None]] then `ctx2` is returned.
    */
  private def combineSeqOpt(ctx1: Option[ExprContext], ctx2: ExprContext): ExprContext = {
    ctx1.map(combineSeq(_, ctx2)).getOrElse(ctx2)
  }

  /**
    * Combines `ctx1` and `ctx2` into a single [[ExprContext]] using [[combineBranch]] to merge [[Occur]].
    */
  private def combineBranch(ctx1: ExprContext, ctx2: ExprContext): ExprContext = {
    combine(ctx1, ctx2, combineBranch)
  }

  /**
    * Combines `ctx1` and `ctx2` into a single [[ExprContext]] using `combine` to merge [[Occur]].
    */
  private def combine(ctx1: ExprContext, ctx2: ExprContext, combine: (Occur, Occur) => Occur): ExprContext = {
    if (ctx1 eq ExprContext.Empty) {
      return ctx2
    }
    if (ctx2 eq ExprContext.Empty) {
      return ctx1
    }

    val selfOccur = combine(ctx1.selfOccur, ctx2.selfOccur)
    val varMap = combineMaps(ctx1.vars, ctx2.vars, combine)
    ExprContext(selfOccur, varMap)
  }

  /**
    * Combines maps `m1` and `m2` into a single map using `combine` to merge [[Occur]].
    */
  private def combineMaps[A](m1: Map[A, Occur], m2: Map[A, Occur], combine: (Occur, Occur) => Occur): Map[A, Occur] = {
    if (m1.isEmpty) {
      return m2
    }
    if (m2.isEmpty) {
      return m1
    }

    val (smallest, largest) = if (m1.size < m2.size) (m1, m2) else (m2, m1)
    smallest.foldLeft[Map[A, Occur]](largest) {
      case (acc, (k, v)) =>
        val occur = combine(v, acc.getOrElse(k, Occur.Dead))
        acc + (k -> occur)
    }
  }

  /**
    * Combines two occurrences `o1` and `o2` from the same branch into a single occurrence.
    *
    * If none of the occurrences are [[Occur.Dead]] then they are merged as [[Occur.Many]].
    */
  private def combineSeq(o1: Occur, o2: Occur): Occur = (o1, o2) match {
    case (Occur.Dead, _) => o2
    case (_, Occur.Dead) => o1
    case _ => Occur.Many
  }

  /**
    * Combines two occurrences `o1` and `o2` from distinct branches into a single occurrence.
    *
    * If none of the occurrences are [[Occur.Dead]] then they are merged as [[Occur.Many]],
    * except if both occurrences are [[Occur.Once]] then they are merged as [[Occur.ManyBranch]].
    */
  private def combineBranch(o1: Occur, o2: Occur): Occur = (o1, o2) match {
    case (Occur.Dead, _) => o2
    case (_, Occur.Dead) => o1
    case (Occur.Once, Occur.Once) => Occur.ManyBranch
    case _ => Occur.Many
  }

  private object ExprContext {

    /** Context for an empty sequence of expressions. */
    val Empty: ExprContext = ExprContext(Occur.Dead, Map.empty)

    /** Context for a self-recursive call. */
    val RecursiveOnce: ExprContext = ExprContext(Occur.Once, Map.empty)

  }

  /**
    * Stores various pieces of information extracted from an expression.
    *
    * @param selfOccur Occurrence information on how the function occurs in its own definition.
    * @param vars      A map from variable symbols to occurrence information (this also includes uses of [[Expr.LocalDef]]).
    *                  If the map does not contain a certain symbol, then the symbol is [[Occur.Dead]].
    */
  case class ExprContext(selfOccur: Occur, vars: Map[VarSym, Occur]) {

    /**
      * Returns the occurrence information collected on `sym`.
      * If [[vars]] does not contain `sym`, then it is [[Occur.Dead]].
      */
    def get(sym: VarSym): Occur = {
      this.vars.getOrElse(sym, Occur.Dead)
    }

    /** Returns a new [[ExprContext]] with the mapping `sym -> occur` added to [[vars]]. */
    def addVar(sym: VarSym, occur: Occur): ExprContext = {
      this.copy(vars = this.vars + (sym -> occur))
    }

    /** Returns a new [[ExprContext]] with `sym` and the corresponding value removed from [[vars]]. */
    def removeVar(sym: VarSym): ExprContext = {
      this.copy(vars = this.vars - sym)
    }

    /** Returns a new [[ExprContext]] with `syms` and the corresponding values removed from [[vars]]. */
    def removeVars(syms: Iterable[VarSym]): ExprContext = {
      this.copy(vars = this.vars -- syms)
    }

    /** Applies `f` to each value in `vars`, i.e., maps `(k, v) > (k, f(v))`. */
    def map(f: Occur => Occur): ExprContext = {
      val newVars = vars.map {
        case (k, v) => (k, f(v))
      }
      this.copy(vars = newVars)
    }
  }

  /**
    * Returns true if `defn` occurs in `ctx`.
    */
  private def isSelfRef(occur: Occur): Boolean = occur match {
    case Occur.Unknown => throw InternalCompilerException("unexpected unknown occurrence information", SourceLocation.Unknown)
    case Occur.Dead => false
    case Occur.Once => true
    case Occur.OnceInLambda => true
    case Occur.OnceInLocalDef => true
    case Occur.Many => true
    case Occur.ManyBranch => true
  }

}<|MERGE_RESOLUTION|>--- conflicted
+++ resolved
@@ -408,14 +408,10 @@
     case MonoAst.ExtTagPattern.Wild(_, _) =>
       (pat0, Set.empty) // Always reuse pat0.
 
-<<<<<<< HEAD
-    case MonoAst.ExtPattern.Unit(_, _) =>
+    case MonoAst.ExtTagPattern.Unit(_, _) =>
       (pat0, Set.empty) // Always reuse pat0.
 
-    case MonoAst.ExtPattern.Var(sym, tpe, occur0, loc) =>
-=======
     case MonoAst.ExtTagPattern.Var(sym, tpe, occur0, loc) =>
->>>>>>> 438df701
       val occur = ctx.get(sym)
       if (occur eq occur0) {
         (pat0, Set(sym)) // Reuse pat0.
