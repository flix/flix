--- conflicted
+++ resolved
@@ -938,7 +938,6 @@
         };
         Iterator(done, next)
 
-<<<<<<< HEAD
     ///
     /// Moves a file or directory from path `src` to path `dst`.
     ///
@@ -1022,6 +1021,5 @@
                 Err(getMessage(ex))
         }
 
-=======
->>>>>>> 2c03c87d
+
 }