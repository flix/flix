--- conflicted
+++ resolved
@@ -25,11 +25,7 @@
     case Set(RedBlackTree[t, Unit])
 }
 
-<<<<<<< HEAD
-instance Boxable[Set[t]] with [t: Order, t: ToString] {
-=======
 instance Boxable[Set[t]] with Order[t], ToString[t] {
->>>>>>> 4562f6af
     pub def box(x: Set[t]): Boxed = {
         let value = x as ##java.lang.Object;
         let compare = (o1, o2) -> Order.compare(o1 as Set[t], o2 as Set[t]);
@@ -42,11 +38,7 @@
     }
 }
 
-<<<<<<< HEAD
-instance ToString[Set[a]] with [a : ToString] {
-=======
 instance ToString[Set[a]] with ToString[a] {
->>>>>>> 4562f6af
     pub def toString(xs: Set[a]): String =
         let s = Set.foldRight((x, acc) -> "${x}, ${acc}", "", xs);
         "Set#{${String.dropRight(2, s)}}"
