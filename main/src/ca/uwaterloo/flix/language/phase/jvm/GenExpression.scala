/*
 * Copyright 2017 Ramin Zarifi
 *
 * Licensed under the Apache License, Version 2.0 (the "License");
 * you may not use this file except in compliance with the License.
 * You may obtain a copy of the License at
 *
 *   http://www.apache.org/licenses/LICENSE-2.0
 *
 * Unless required by applicable law or agreed to in writing, software
 * distributed under the License is distributed on an "AS IS" BASIS,
 * WITHOUT WARRANTIES OR CONDITIONS OF ANY KIND, either express or implied.
 * See the License for the specific language governing permissions and
 * limitations under the License.
 */

package ca.uwaterloo.flix.language.phase.jvm

import ca.uwaterloo.flix.api.Flix
import ca.uwaterloo.flix.language.ast.FinalAst._
import ca.uwaterloo.flix.language.ast.SemanticOperator._
import ca.uwaterloo.flix.language.ast.{MonoType, _}
import ca.uwaterloo.flix.util.InternalCompilerException
import org.objectweb.asm
import org.objectweb.asm.Opcodes._
import org.objectweb.asm._

/**
 * Generate expression
 */
object GenExpression {

  /**
   * Emits code for the given expression `exp0` to the given method `visitor` in the `currentClass`.
   */
  def compileExpression(exp0: Expression, visitor: MethodVisitor, currentClass: JvmType.Reference, lenv0: Map[Symbol.LabelSym, Label], entryPoint: Label)(implicit root: Root, flix: Flix): Unit = exp0 match {
    case Expression.Unit(loc) =>
      addSourceLine(visitor, loc)
      visitor.visitFieldInsn(GETSTATIC, JvmName.Unit.toInternalName, GenUnitClass.InstanceFieldName, JvmName.Unit.toDescriptor)

    case Expression.Null(tpe, loc) =>
      addSourceLine(visitor, loc)
      visitor.visitInsn(ACONST_NULL)
      AsmOps.castIfNotPrim(visitor, JvmOps.getJvmType(tpe))

    case Expression.True(loc) =>
      addSourceLine(visitor, loc)
      visitor.visitInsn(ICONST_1)

    case Expression.False(loc) =>
      addSourceLine(visitor, loc)
      visitor.visitInsn(ICONST_0)

    case Expression.Char(c, loc) =>
      addSourceLine(visitor, loc)
      compileInt(visitor, c)

    case Expression.Float32(f, loc) =>
      addSourceLine(visitor, loc)
      f match {
        case 0f => visitor.visitInsn(FCONST_0)
        case 1f => visitor.visitInsn(FCONST_1)
        case 2f => visitor.visitInsn(FCONST_2)
        case _ => visitor.visitLdcInsn(f)
      }

    case Expression.Float64(d, loc) =>
      addSourceLine(visitor, loc)
      d match {
        case 0d => visitor.visitInsn(DCONST_0)
        case 1d => visitor.visitInsn(DCONST_1)
        case _ => visitor.visitLdcInsn(d)
      }

    case Expression.Int8(b, loc) =>
      addSourceLine(visitor, loc)
      compileInt(visitor, b)

    case Expression.Int16(s, loc) =>
      addSourceLine(visitor, loc)
      compileInt(visitor, s)

    case Expression.Int32(i, loc) =>
      addSourceLine(visitor, loc)
      compileInt(visitor, i)

    case Expression.Int64(l, loc) =>
      addSourceLine(visitor, loc)
      compileInt(visitor, l, isLong = true)

    case Expression.BigInt(ii, loc) =>
      addSourceLine(visitor, loc)
      visitor.visitTypeInsn(NEW, JvmName.BigInteger.toInternalName)
      visitor.visitInsn(DUP)
      visitor.visitLdcInsn(ii.toString)
      visitor.visitMethodInsn(INVOKESPECIAL, JvmName.BigInteger.toInternalName, "<init>",
        AsmOps.getMethodDescriptor(List(JvmType.String), JvmType.Void), false)

    case Expression.Str(s, loc) =>
      addSourceLine(visitor, loc)
      visitor.visitLdcInsn(s)

    case Expression.Var(sym, tpe, _) =>
      readVar(sym, tpe, visitor)

    case Expression.Closure(sym, freeVars, fnType, tpe, loc) =>
      // ClosureInfo
      val closure = ClosureInfo(sym, freeVars, fnType)
      // JvmType of the closure
      val jvmType = JvmOps.getClosureClassType(closure)
      // new closure instance
      visitor.visitTypeInsn(NEW, jvmType.name.toInternalName)
      // Duplicate
      visitor.visitInsn(DUP)
      // Load the context object
      visitor.visitVarInsn(ALOAD, 1)
      // Capturing free args
      for (f <- freeVars) {
        val v = Expression.Var(f.sym, f.tpe, loc)
        compileExpression(v, visitor, currentClass, lenv0, entryPoint)
      }
      // Calling the constructor
      val varTypes = freeVars.map(_.tpe).map(JvmOps.getErasedJvmType)
      visitor.visitMethodInsn(INVOKESPECIAL, jvmType.name.toInternalName, "<init>", AsmOps.getMethodDescriptor(JvmType.Object +: varTypes, JvmType.Void), false)

    case Expression.ApplyClo(exp, args, tpe, loc) =>
      // Type of the function interface
      val functionInterface = JvmOps.getFunctionInterfaceType(exp.tpe)
      // Put the closure on `continuation` field of `Context`
      visitor.visitVarInsn(ALOAD, 1)
      compileExpression(exp, visitor, currentClass, lenv0, entryPoint)
      // Casting to JvmType of FunctionInterface
      visitor.visitTypeInsn(CHECKCAST, functionInterface.name.toInternalName)
      // Saving the continuation so we don't have to use calculate this again
      visitor.visitInsn(DUP)
      // Putting args on the stack
      for (arg <- args) {
        // Duplicate the FunctionInterface
        visitor.visitInsn(DUP)
        // Erased Type
        val argErasedType = JvmOps.getErasedJvmType(arg.tpe)
        // Evaluating the expression
        compileExpression(arg, visitor, currentClass, lenv0, entryPoint)
        if (AsmOps.getStackSize(argErasedType) == 1) {
          visitor.visitInsn(SWAP)
        } else {
          visitor.visitInsn(DUP2_X1)
          visitor.visitInsn(POP2)
        }
      }
      visitor.visitInsn(POP)
      AsmOps.compileClosureApplication(visitor, exp.tpe, args.map(_.tpe), tpe)

    case Expression.ApplyDef(name, args, tpe, loc) =>
      // Namespace of the Def
      val ns = JvmOps.getNamespace(name)
      // JvmType of `ns`
      val nsJvmType = JvmOps.getNamespaceClassType(ns)
      // Name of the field for `ns` on `Context`
      val nsFieldName = JvmOps.getNamespaceFieldNameInContextClass(ns)
      // Field for Def on `ns`
      val defFiledName = JvmOps.getDefFieldNameInNamespaceClass(name)
      // JvmType of Def
      val defJvmType = JvmOps.getFunctionDefinitionClassType(name)
      // Type of the function
      val fnType = root.defs(name).tpe
      // Type of the function interface
      val functionInterface = JvmOps.getFunctionInterfaceType(fnType)
      // Put the closure on `continuation` field of `Context`
      visitor.visitVarInsn(ALOAD, 1)
      // Load `Context`
      visitor.visitVarInsn(ALOAD, 1)
      // Load `ns`
      visitor.visitFieldInsn(GETFIELD, JvmName.Context.toInternalName, nsFieldName, nsJvmType.toDescriptor)
      // Load `continuation`
      visitor.visitFieldInsn(GETFIELD, nsJvmType.name.toInternalName, defFiledName, defJvmType.toDescriptor)
      // Casting to JvmType of FunctionInterface
      visitor.visitTypeInsn(CHECKCAST, functionInterface.name.toInternalName)
      visitor.visitInsn(DUP)
      // Putting args on the stack
      for (arg <- args) {
        // Duplicate the FunctionInterface
        visitor.visitInsn(DUP)
        // Erased Type
        val argErasedType = JvmOps.getErasedJvmType(arg.tpe)
        // Evaluating the expression
        compileExpression(arg, visitor, currentClass, lenv0, entryPoint)
        if (AsmOps.getStackSize(argErasedType) == 1) {
          visitor.visitInsn(SWAP)
        } else {
          visitor.visitInsn(DUP2_X1)
          visitor.visitInsn(POP2)
        }
      }
      visitor.visitInsn(POP)
      AsmOps.compileClosureApplication(visitor, fnType, args.map(_.tpe), tpe)

    case Expression.ApplyCloTail(exp, args, tpe, loc) =>
      // Type of the function interface
      val functionInterface = JvmOps.getFunctionInterfaceType(exp.tpe)
      // Result type
      val resultType = JvmOps.getErasedJvmType(tpe)
      // Loading `Context`
      visitor.visitVarInsn(ALOAD, 1)
      // Evaluating the closure
      compileExpression(exp, visitor, currentClass, lenv0, entryPoint)
      // Casting to JvmType of FunctionInterface
      visitor.visitTypeInsn(CHECKCAST, functionInterface.name.toInternalName)
      // Saving the continuation so we don't have to use calculate this again
      visitor.visitInsn(DUP)
      // Putting args on the stack
      for (arg <- args) {
        // Duplicate the FunctionInterface
        visitor.visitInsn(DUP)
        // Erased Type
        val argErasedType = JvmOps.getErasedJvmType(arg.tpe)
        // Evaluating the expression
        compileExpression(arg, visitor, currentClass, lenv0, entryPoint)
        if (AsmOps.getStackSize(argErasedType) == 1) {
          visitor.visitInsn(SWAP)
        } else {
          visitor.visitInsn(DUP2_X1)
          visitor.visitInsn(POP2)
        }
      }
      visitor.visitInsn(POP)
      // Saving args to continuation in reverse order
      for ((arg, ind) <- args.zipWithIndex.reverse) {
        val argErasedType = JvmOps.getErasedJvmType(arg.tpe)
        // Setting the arg
        visitor.visitMethodInsn(INVOKEINTERFACE, functionInterface.name.toInternalName, s"setArg$ind",
          AsmOps.getMethodDescriptor(List(argErasedType), JvmType.Void), true)
      }
      // Placing the interface on continuation field of `Context`
      visitor.visitFieldInsn(PUTFIELD, JvmName.Context.toInternalName, "continuation", JvmType.Object.toDescriptor)
      // Dummy value, since we have to put a result on top of the arg, this will be thrown away
      pushDummyValue(visitor, tpe)

    case Expression.ApplyDefTail(name, args, tpe, loc) =>
      // Namespace of the Def
      val ns = JvmOps.getNamespace(name)
      // JvmType of `ns`
      val nsJvmType = JvmOps.getNamespaceClassType(ns)
      // Name of the field for `ns` on `Context`
      val nsFieldName = JvmOps.getNamespaceFieldNameInContextClass(ns)
      // Field for Def on `ns`
      val defFiledName = JvmOps.getDefFieldNameInNamespaceClass(name)
      // JvmType of Def
      val defJvmType = JvmOps.getFunctionDefinitionClassType(name)
      // Type of the function
      val fnType = root.defs(name).tpe
      // Type of the continuation interface
      val cont = JvmOps.getContinuationInterfaceType(fnType)
      // Type of the function interface
      val functionInterface = JvmOps.getFunctionInterfaceType(fnType)
      // Put the def on `continuation` field of `Context`
      visitor.visitVarInsn(ALOAD, 1)
      // Load `Context`
      visitor.visitVarInsn(ALOAD, 1)
      // Load `ns`
      visitor.visitFieldInsn(GETFIELD, JvmName.Context.toInternalName, nsFieldName, nsJvmType.toDescriptor)
      // Load Function
      visitor.visitFieldInsn(GETFIELD, nsJvmType.name.toInternalName, defFiledName, defJvmType.toDescriptor)
      // Result type
      val resultType = JvmOps.getErasedJvmType(tpe)
      // Casting to JvmType of FunctionInterface
      visitor.visitTypeInsn(CHECKCAST, functionInterface.name.toInternalName)
      // Putting args on the stack
      visitor.visitInsn(DUP)
      for (arg <- args) {
        // Duplicate the FunctionInterface
        visitor.visitInsn(DUP)
        // Erased Type
        val argErasedType = JvmOps.getErasedJvmType(arg.tpe)
        // Evaluating the expression
        compileExpression(arg, visitor, currentClass, lenv0, entryPoint)
        if (AsmOps.getStackSize(argErasedType) == 1) {
          visitor.visitInsn(SWAP)
        } else {
          visitor.visitInsn(DUP2_X1)
          visitor.visitInsn(POP2)
        }
      }
      visitor.visitInsn(POP)
      // Saving args on the continuation in reverse order
      for ((arg, ind) <- args.zipWithIndex.reverse) {
        val argErasedType = JvmOps.getErasedJvmType(arg.tpe)
        visitor.visitMethodInsn(INVOKEINTERFACE, functionInterface.name.toInternalName, s"setArg$ind",
          AsmOps.getMethodDescriptor(List(argErasedType), JvmType.Void), true)
      }
      // Placing the interface on continuation field of `Context`
      visitor.visitFieldInsn(PUTFIELD, JvmName.Context.toInternalName, "continuation", JvmType.Object.toDescriptor)
      // Dummy value, since we have to put a result on top of the arg, this will be thrown away
      pushDummyValue(visitor, tpe)

    case Expression.ApplySelfTail(name, formals, actuals, tpe, loc) =>
      // Evaluate each argument and push the result on the stack.
      for (arg <- actuals) {
        visitor.visitVarInsn(ALOAD, 0)
        // Evaluate the argument and push the result on the stack.
        compileExpression(arg, visitor, currentClass, lenv0, entryPoint)
      }
      // The values are on the stack in reverse order, so we must iterate over the arguments in reverse order.
      for ((arg, ind) <- actuals.zipWithIndex.reverse) {
        val argType = JvmOps.getErasedJvmType(arg.tpe)
        visitor.visitMethodInsn(INVOKEVIRTUAL, currentClass.name.toInternalName, s"setArg$ind",
          AsmOps.getMethodDescriptor(List(argType), JvmType.Void), false)
      }
      // Jump to the entry point of the method.
      visitor.visitJumpInsn(GOTO, entryPoint)

    case Expression.Unary(sop, op, exp, _, _) =>
      sop match {
        case SemanticOperator.ObjectOp.EqNull =>
          compileExpression(exp, visitor, currentClass, lenv0, entryPoint)
          val condElse = new Label()
          val condEnd = new Label()
          visitor.visitJumpInsn(IFNULL, condElse)
          visitor.visitInsn(ICONST_0)
          visitor.visitJumpInsn(GOTO, condEnd)
          visitor.visitLabel(condElse)
          visitor.visitInsn(ICONST_1)
          visitor.visitLabel(condEnd)
        case SemanticOperator.ObjectOp.NeqNull =>
          compileExpression(exp, visitor, currentClass, lenv0, entryPoint)
          val condElse = new Label()
          val condEnd = new Label()
          visitor.visitJumpInsn(IFNULL, condElse)
          visitor.visitInsn(ICONST_1)
          visitor.visitJumpInsn(GOTO, condEnd)
          visitor.visitLabel(condElse)
          visitor.visitInsn(ICONST_0)
          visitor.visitLabel(condEnd)
        case _ =>
          // TODO: Ramin: Must not use `op`, should only use `sop`.
          compileUnaryExpr(exp, currentClass, visitor, lenv0, entryPoint, op, sop)
      }

    case Expression.Binary(sop, op, exp1, exp2, _, _) =>
      // TODO: Ramin: Must not use `op`, should only use `sop`.
      // TODO: Ramin: Probably better to group these methods by type, e.g. compileFloat32Exp. (See interpreter for a possible structure).
      op match {
        case o: ArithmeticOperator => compileArithmeticExpr(exp1, exp2, currentClass, visitor, lenv0, entryPoint, o, sop)
        case o: ComparisonOperator => compileComparisonExpr(exp1, exp2, currentClass, visitor, lenv0, entryPoint, o, sop)
        case o: LogicalOperator => compileLogicalExpr(exp1, exp2, currentClass, visitor, lenv0, entryPoint, o)
        case o: BitwiseOperator => compileBitwiseExpr(exp1, exp2, currentClass, visitor, lenv0, entryPoint, o, sop)
      }

    case Expression.IfThenElse(exp1, exp2, exp3, _, loc) =>
      // Adding source line number for debugging
      addSourceLine(visitor, loc)
      val ifElse = new Label()
      val ifEnd = new Label()
      compileExpression(exp1, visitor, currentClass, lenv0, entryPoint)
      visitor.visitJumpInsn(IFEQ, ifElse)
      compileExpression(exp2, visitor, currentClass, lenv0, entryPoint)
      visitor.visitJumpInsn(GOTO, ifEnd)
      visitor.visitLabel(ifElse)
      compileExpression(exp3, visitor, currentClass, lenv0, entryPoint)
      visitor.visitLabel(ifEnd)

    case Expression.Branch(exp, branches, tpe, loc) =>
      // Adding source line number for debugging
      addSourceLine(visitor, loc)
      // Calculating the updated jumpLabels map
      val updatedJumpLabels = branches.foldLeft(lenv0)((map, branch) => map + (branch._1 -> new Label()))
      // Compiling the exp
      compileExpression(exp, visitor, currentClass, updatedJumpLabels, entryPoint)
      // Label for the end of all branches
      val endLabel = new Label()
      // Skip branches if `exp` does not jump
      visitor.visitJumpInsn(GOTO, endLabel)
      // Compiling branches
      branches.foreach { case (sym, branchExp) =>
        // Label for the start of the branch
        visitor.visitLabel(updatedJumpLabels(sym))
        // evaluating the expression for the branch
        compileExpression(branchExp, visitor, currentClass, updatedJumpLabels, entryPoint)
        // Skip the rest of the branches
        visitor.visitJumpInsn(GOTO, endLabel)
      }
      // label for the end of branches
      visitor.visitLabel(endLabel)

    case Expression.JumpTo(sym, tpe, loc) =>
      // Adding source line number for debugging
      addSourceLine(visitor, loc)
      // Jumping to the label
      visitor.visitJumpInsn(GOTO, lenv0(sym))

    case Expression.Let(sym, exp1, exp2, _, loc) =>
      // Adding source line number for debugging
      addSourceLine(visitor, loc)
      compileExpression(exp1, visitor, currentClass, lenv0, entryPoint)
      // Jvm Type of the `exp1`
      val jvmType = JvmOps.getJvmType(exp1.tpe)
      // Store instruction for `jvmType`
      val iStore = AsmOps.getStoreInstruction(jvmType)
      visitor.visitVarInsn(iStore, sym.getStackOffset + 3)
      compileExpression(exp2, visitor, currentClass, lenv0, entryPoint)

    case Expression.Is(enum, tag, exp, loc) =>
      // Adding source line number for debugging
      addSourceLine(visitor, loc)
      // We get the `TagInfo` for the tag
      val tagInfo = JvmOps.getTagInfo(exp.tpe, tag.name)
      // We get the JvmType of the class for tag
      val classType = JvmOps.getTagClassType(tagInfo)

      // First we compile the `exp`
      compileExpression(exp, visitor, currentClass, lenv0, entryPoint)
      // We check if the enum is `instanceof` the class
      visitor.visitTypeInsn(INSTANCEOF, classType.name.toInternalName)

    // Normal Tag
    case Expression.Tag(enum, tag, exp, tpe, loc) =>
      // Adding source line number for debugging
      addSourceLine(visitor, loc)
      // Get the tag info.
      val tagInfo = JvmOps.getTagInfo(tpe, tag.name)
      // We get the JvmType of the class for tag
      val classType = JvmOps.getTagClassType(tagInfo)

      ///
      /// Special Case: A tag with a single argument: The unit argument.
      ///
      // TODO: This is a hack until the new and improved backend arrives.
      val whitelistedEnums = List(
        Symbol.mkEnumSym("Comparison"),
        Symbol.mkEnumSym("RedBlackTree.RedBlackTree"),
        Symbol.mkEnumSym("RedBlackTree.Color"),
      )
      if (exp.tpe == MonoType.Unit && whitelistedEnums.contains(enum)) {
        // Read the "unitInstance" field of the appropriate class.
        val declaration = classType.name.toInternalName
        val descriptor = classType.toDescriptor
        visitor.visitFieldInsn(GETSTATIC, declaration, "unitInstance", descriptor)
      } else {
        /*
       If the definition of the enum case has a `Unit` field, then it is represented by singleton pattern which means
       there is only one instance of the class initiated as a field. We have to fetch this field instead of instantiating
       a new one.
       */
        // Creating a new instance of the class
        visitor.visitTypeInsn(NEW, classType.name.toInternalName)
        visitor.visitInsn(DUP)
        if (JvmOps.isUnitTag(tagInfo)) {
          visitor.visitFieldInsn(GETSTATIC, JvmName.Unit.toInternalName, GenUnitClass.InstanceFieldName, JvmName.Unit.toDescriptor)
        } else {
          // Evaluating the single argument of the class constructor
          compileExpression(exp, visitor, currentClass, lenv0, entryPoint)
        }
        // Descriptor of the constructor
        val constructorDescriptor = AsmOps.getMethodDescriptor(List(JvmOps.getErasedJvmType(tagInfo.tagType)), JvmType.Void)
        // Calling the constructor of the class
        visitor.visitMethodInsn(INVOKESPECIAL, classType.name.toInternalName, "<init>", constructorDescriptor, false)
      }

    case Expression.Untag(enum, tag, exp, tpe, loc) =>
      // Adding source line number for debugging
      addSourceLine(visitor, loc)

      // We get the `TagInfo` for the tag
      val tagInfo = JvmOps.getTagInfo(exp.tpe, tag.name)
      // We get the JvmType of the class for the tag
      val classType = JvmOps.getTagClassType(tagInfo)
      // Evaluate the exp
      compileExpression(exp, visitor, currentClass, lenv0, entryPoint)
      // Cast the exp to the type of the tag
      visitor.visitTypeInsn(CHECKCAST, classType.name.toInternalName)
      // Descriptor of the method
      val methodDescriptor = AsmOps.getMethodDescriptor(Nil, JvmOps.getErasedJvmType(tagInfo.tagType))
      // Invoke `getValue()` method to extract the field of the tag
      visitor.visitMethodInsn(INVOKEVIRTUAL, classType.name.toInternalName, "getValue", methodDescriptor, false)
      // Cast the object to it's type if it's not a primitive
      AsmOps.castIfNotPrim(visitor, JvmOps.getJvmType(tpe))

    case Expression.Index(base, offset, tpe, _) =>
      // We get the JvmType of the class for the tuple
      val classType = JvmOps.getTupleInterfaceType(base.tpe.asInstanceOf[MonoType.Tuple])
      // evaluating the `base`
      compileExpression(base, visitor, currentClass, lenv0, entryPoint)
      // Descriptor of the method
      val methodDescriptor = AsmOps.getMethodDescriptor(Nil, JvmOps.getErasedJvmType(tpe))
      // Invoking `getField${offset}()` method for fetching the field
      visitor.visitMethodInsn(INVOKEINTERFACE, classType.name.toInternalName, s"getIndex$offset", methodDescriptor, true)
      // Cast the object to it's type if it's not a primitive
      AsmOps.castIfNotPrim(visitor, JvmOps.getJvmType(tpe))

    case Expression.Tuple(elms, tpe, loc) =>
      // Adding source line number for debugging
      addSourceLine(visitor, loc)
      // We get the JvmType of the class for the tuple
      val classType = JvmOps.getTupleClassType(tpe.asInstanceOf[MonoType.Tuple])
      // Instantiating a new object of tuple
      visitor.visitTypeInsn(NEW, classType.name.toInternalName)
      // Duplicating the class
      visitor.visitInsn(DUP)
      // Evaluating all the elements to be stored in the tuple class
      elms.foreach(compileExpression(_, visitor, currentClass, lenv0, entryPoint))
      // Erased type of `elms`
      val erasedElmTypes = elms.map(_.tpe).map(JvmOps.getErasedJvmType).toList
      // Descriptor of constructor
      val constructorDescriptor = AsmOps.getMethodDescriptor(erasedElmTypes, JvmType.Void)
      // Invoking the constructor
      visitor.visitMethodInsn(INVOKESPECIAL, classType.name.toInternalName, "<init>", constructorDescriptor, false)

    case Expression.RecordEmpty(tpe, loc) =>
      // Adding source line number for debugging
      addSourceLine(visitor, loc)
      // We get the JvmType of the class for the RecordEmpty
      val classType = JvmOps.getRecordEmptyClassType()
      // Instantiating a new object of tuple
      visitor.visitTypeInsn(NEW, classType.name.toInternalName)
      // Duplicating the class
      visitor.visitInsn(DUP)

      // Descriptor of constructor
      val constructorDescriptor = AsmOps.getMethodDescriptor(List(), JvmType.Void)
      // Invoking the constructor
      visitor.visitMethodInsn(INVOKESPECIAL, classType.name.toInternalName, "<init>", constructorDescriptor, false)

    case Expression.RecordSelect(exp, field, tpe, loc) =>
      // Adding source line number for debugging
      addSourceLine(visitor, loc)

      // Get the correct record extend class, given the expression type 'tpe'
      // We get the JvmType of the extended record class to call the proper getField
      val classType = JvmOps.getRecordType(tpe)

      // We get the JvmType of the record interface
      val interfaceType = JvmOps.getRecordInterfaceType()

      //Compile the expression exp (which should be a record), as we need to have on the stack a record in order to call
      //lookupField
      compileExpression(exp, visitor, currentClass, lenv0, entryPoint)

      //Push the desired label of the field we want get of the record onto the stack
      visitor.visitLdcInsn(field.name)

      //Invoke the lookupField method on the record. (To get the proper record object)
      visitor.visitMethodInsn(INVOKEINTERFACE, interfaceType.name.toInternalName, "lookupField",
        AsmOps.getMethodDescriptor(List(JvmType.String), interfaceType), true)

      //Cast to proper record extend class
      visitor.visitTypeInsn(CHECKCAST, classType.name.toInternalName)

      //Invoke the getField method on the record. (To get the proper value)
      visitor.visitMethodInsn(INVOKEVIRTUAL, classType.name.toInternalName, "getField",
        AsmOps.getMethodDescriptor(Nil, JvmOps.getErasedJvmType(tpe)), false)

      // Cast the field value to the expected type.
      AsmOps.castIfNotPrim(visitor, JvmOps.getJvmType(tpe))

    case Expression.RecordExtend(field, value, rest, tpe, loc) =>
      // Adding source line number for debugging
      addSourceLine(visitor, loc)
      // We get the JvmType of the class for the record extend
      val classType = JvmOps.getRecordExtendClassType(tpe)

      // We get the JvmType of the record interface
      val interfaceType = JvmOps.getRecordInterfaceType()

      // Instantiating a new object of tuple
      visitor.visitTypeInsn(NEW, classType.name.toInternalName)
      // Duplicating the class
      visitor.visitInsn(DUP)

      //Push the required argument to call the RecordExtend constructor.

      //Push the label of field (which is going to be the extension).
      visitor.visitLdcInsn(field.name)

      //Push the value of the field onto the stack, since it is an expression we first need to compile it.
      compileExpression(value, visitor, currentClass, lenv0, entryPoint)

      //Push the value of the rest of the record onto the stack, since it's an expression we need to compile it first.
      compileExpression(rest, visitor, currentClass, lenv0, entryPoint)

      // Descriptor of constructor
      val constructorDescriptor = AsmOps.getMethodDescriptor(List(JvmType.String, JvmOps.getErasedJvmType(value.tpe),
        interfaceType), JvmType.Void)
      // Invoking the constructor
      visitor.visitMethodInsn(INVOKESPECIAL, classType.name.toInternalName, "<init>", constructorDescriptor, false)

    case Expression.RecordRestrict(field, rest, tpe, loc) =>
      // Adding source line number for debugging
      addSourceLine(visitor, loc)
      // We get the JvmType of the record interface
      val interfaceType = JvmOps.getRecordInterfaceType()

      //Push the value of the rest of the record onto the stack, since it's an expression we need to compile it first.
      compileExpression(rest, visitor, currentClass, lenv0, entryPoint)
      //Push the label of field (which is going to be the removed/restricted).
      visitor.visitLdcInsn(field.name)

      // Invoking the restrictField method
      visitor.visitMethodInsn(INVOKEINTERFACE, interfaceType.name.toInternalName, "restrictField",
        AsmOps.getMethodDescriptor(List(JvmType.String), interfaceType), true)


    case Expression.ArrayLit(elms, tpe, loc) =>
      // Adding source line number for debugging
      addSourceLine(visitor, loc)
      // We push the 'length' of the array on top of stack
      compileInt(visitor, elms.length, isLong = false)
      // We get the inner type of the array
      val jvmType = JvmOps.getJvmType(tpe.asInstanceOf[MonoType.Array].tpe)
      // Instantiating a new array of type jvmType
      jvmType match {
        case ref: JvmType.Reference => // Happens if the inner type is an object type
          visitor.visitTypeInsn(ANEWARRAY, ref.name.toInternalName)
        case _ => // Happens if the inner type is a primitive type
          visitor.visitIntInsn(NEWARRAY, AsmOps.getArrayTypeCode(jvmType))
      }
      // For each element we generate code to store it into the array
      for (i <- 0 until elms.length) {
        // Duplicates the 'array reference'
        visitor.visitInsn(DUP)
        // We push the 'index' of the current element on top of stack
        compileInt(visitor, i, isLong = false)
        // Evaluating the 'element' to be stored
        compileExpression(elms(i), visitor, currentClass, lenv0, entryPoint)
        // Stores the 'element' at the given 'index' in the 'array'
        // with the store instruction corresponding to the stored element
        visitor.visitInsn(AsmOps.getArrayStoreInstruction(jvmType))
      }

    case Expression.ArrayNew(elm, len, tpe, loc) =>
      // Adding source line number for debugging
      addSourceLine(visitor, loc)
      // We get the inner type of the array
      val jvmType = JvmOps.getErasedJvmType(tpe.asInstanceOf[MonoType.Array].tpe)
      // Evaluating the value of the 'default element'
      compileExpression(elm, visitor, currentClass, lenv0, entryPoint)
      // Evaluating the 'length' of the array
      compileExpression(len, visitor, currentClass, lenv0, entryPoint)
      // Instantiating a new array of type jvmType
      if (jvmType == JvmType.Object) { // Happens if the inner type is an object type
        visitor.visitTypeInsn(ANEWARRAY, "java/lang/Object")
      } else { // Happens if the inner type is a primitive type
        visitor.visitIntInsn(NEWARRAY, AsmOps.getArrayTypeCode(jvmType))
      }
      if (jvmType == JvmType.PrimLong || jvmType == JvmType.PrimDouble) { // Happens if the inner type is Int64 or Float64
        // Duplicates the 'array reference' three places down the stack
        visitor.visitInsn(DUP_X2)
        // Duplicates the 'array reference' three places down the stack
        visitor.visitInsn(DUP_X2)
        // Pops the 'ArrayRef' at the top of the stack
        visitor.visitInsn(POP)
      } else {
        // Duplicates the 'array reference' two places down the stack
        visitor.visitInsn(DUP_X1)
        // Swaps the 'array reference' and 'default element'
        visitor.visitInsn(SWAP)
      }
      // We get the array fill type
      val arrayFillType = AsmOps.getArrayFillType(jvmType)
      // Invoking the method to fill the array with the default element
      visitor.visitMethodInsn(Opcodes.INVOKESTATIC, "java/util/Arrays", "fill", arrayFillType, false);

    case Expression.ArrayLoad(base, index, tpe, loc) =>
      // Adding source line number for debugging
      addSourceLine(visitor, loc)
      // We get the jvmType of the element to be loaded
      val jvmType = JvmOps.getErasedJvmType(tpe)
      // Evaluating the 'base'
      compileExpression(base, visitor, currentClass, lenv0, entryPoint)
      // Cast the object to Array
      visitor.visitTypeInsn(CHECKCAST, AsmOps.getArrayType(jvmType))
      // Evaluating the 'index' to load from
      compileExpression(index, visitor, currentClass, lenv0, entryPoint)
      // Loads the 'element' at the given 'index' from the 'array'
      // with the load instruction corresponding to the loaded element
      visitor.visitInsn(AsmOps.getArrayLoadInstruction(jvmType))

    case Expression.ArrayStore(base, index, elm, tpe, loc) =>
      // Adding source line number for debugging
      addSourceLine(visitor, loc)
      // We get the jvmType of the element to be stored
      val jvmType = JvmOps.getErasedJvmType(elm.tpe)
      // Evaluating the 'base'
      compileExpression(base, visitor, currentClass, lenv0, entryPoint)
      // Cast the object to Array
      visitor.visitTypeInsn(CHECKCAST, AsmOps.getArrayType(jvmType))
      // Evaluating the 'index' to be stored in
      compileExpression(index, visitor, currentClass, lenv0, entryPoint)
      // Evaluating the 'element' to be stored
      compileExpression(elm, visitor, currentClass, lenv0, entryPoint)
      // Stores the 'element' at the given 'index' in the 'array'
      // with the store instruction corresponding to the stored element
      visitor.visitInsn(AsmOps.getArrayStoreInstruction(jvmType))
      // Since the return type is 'unit', we put an instance of 'unit' on top of the stack
      visitor.visitFieldInsn(GETSTATIC, JvmName.Unit.toInternalName, GenUnitClass.InstanceFieldName, JvmName.Unit.toDescriptor)

    case Expression.ArrayLength(base, tpe, loc) =>
      // Adding source line number for debugging
      addSourceLine(visitor, loc)
      // We get the inner type of the array
      val jvmType = JvmOps.getErasedJvmType(base.tpe.asInstanceOf[MonoType.Array].tpe)
      // Evaluating the 'base'
      compileExpression(base, visitor, currentClass, lenv0, entryPoint)
      // Cast the object to array
      visitor.visitTypeInsn(CHECKCAST, AsmOps.getArrayType(jvmType))
      // Pushes the 'length' of the array on top of stack
      visitor.visitInsn(ARRAYLENGTH)

    case Expression.ArraySlice(base, startIndex, endIndex, tpe, loc) =>
      // Adding source line number for debugging
      addSourceLine(visitor, loc)
      // We get the inner type of the array
      val jvmType = JvmOps.getErasedJvmType(base.tpe.asInstanceOf[MonoType.Array].tpe)
      // Evaluating the 'base'
      compileExpression(base, visitor, currentClass, lenv0, entryPoint)
      // Evaluating the 'startIndex'
      compileExpression(startIndex, visitor, currentClass, lenv0, entryPoint)
      // Evaluating the 'endIndex'
      compileExpression(endIndex, visitor, currentClass, lenv0, entryPoint)
      // Swaps the startIndex and 'endIndex'
      visitor.visitInsn(SWAP)
      // Duplicates the 'startIndex' two places down the stack
      visitor.visitInsn(DUP_X1)
      // Subtracts the 'startIndex' from the 'endIndex' (leaving the 'length' of the array)
      visitor.visitInsn(ISUB)
      // Duplicates the 'length'
      visitor.visitInsn(DUP)
      // Instantiating a new array of type jvmType
      if (jvmType == JvmType.Object) { // Happens if the inner type is an object type
        visitor.visitTypeInsn(ANEWARRAY, "java/lang/Object")
      } else { // Happens if the inner type is a primitive type
        visitor.visitIntInsn(NEWARRAY, AsmOps.getArrayTypeCode(jvmType))
      }
      // Duplicates the 'array reference' and 'length' 4 places down the stack
      visitor.visitInsn(DUP2_X2)
      // Swaps the 'array reference' and 'length'
      visitor.visitInsn(SWAP)
      // Pushes 0 on top of stack
      visitor.visitInsn(ICONST_0)
      // Swaps 'length' and 0
      visitor.visitInsn(SWAP)
      // Invoking the method to copy the source array to the destination array
      visitor.visitMethodInsn(INVOKESTATIC, "java/lang/System", "arraycopy", "(Ljava/lang/Object;ILjava/lang/Object;II)V", false);
      // Swaps 'new array reference' and 'length'
      visitor.visitInsn(SWAP)
      // Pops the 'length' - leaving 'new array reference' top of stack
      visitor.visitInsn(POP)

    case Expression.Ref(exp, tpe, loc) =>
      // Adding source line number for debugging
      addSourceLine(visitor, loc)
      // JvmType of the reference class
      val classType = JvmOps.getRefClassType(tpe)
      // Create a new reference object
      visitor.visitTypeInsn(NEW, classType.name.toInternalName)
      // Duplicate it since one instance will get consumed by constructor
      visitor.visitInsn(DUP)
      // Evaluate the underlying expression
      compileExpression(exp, visitor, currentClass, lenv0, entryPoint)
      // Erased type of the value of the reference
      val valueErasedType = JvmOps.getErasedJvmType(tpe.asInstanceOf[MonoType.Ref].tpe)
      // Constructor descriptor
      val constructorDescriptor = AsmOps.getMethodDescriptor(List(valueErasedType), JvmType.Void)
      // Call the constructor
      visitor.visitMethodInsn(INVOKESPECIAL, classType.name.toInternalName, "<init>", constructorDescriptor, false)

    case Expression.Deref(exp, tpe, loc) =>
      // Adding source line number for debugging
      addSourceLine(visitor, loc)
      // Evaluate the exp
      compileExpression(exp, visitor, currentClass, lenv0, entryPoint)
      // JvmType of the reference class
      val classType = JvmOps.getRefClassType(exp.tpe)
      // Get descriptor of `getValue` method
      val methodDescriptor = AsmOps.getMethodDescriptor(Nil, JvmOps.getErasedJvmType(tpe))
      // Dereference the expression
      visitor.visitMethodInsn(INVOKEVIRTUAL, classType.name.toInternalName, "getValue", methodDescriptor, false)
      // Cast underlying value to the correct type if the underlying type is Object
      AsmOps.castIfNotPrim(visitor, JvmOps.getJvmType(tpe))

    case Expression.Assign(exp1, exp2, tpe, loc) =>
      // Adding source line number for debugging
      addSourceLine(visitor, loc)
      // Evaluate the reference address
      compileExpression(exp1, visitor, currentClass, lenv0, entryPoint)
      // Evaluating the value to be assigned to the reference
      compileExpression(exp2, visitor, currentClass, lenv0, entryPoint)
      // JvmType of the reference class
      val classType = JvmOps.getRefClassType(exp1.tpe)
      // Get descriptor of `setValue` method
      val methodDescriptor = AsmOps.getMethodDescriptor(List(JvmOps.getErasedJvmType(exp2.tpe)), JvmType.Void)
      // Invoke `setValue` method to set the value to the given number
      visitor.visitMethodInsn(INVOKEVIRTUAL, classType.name.toInternalName, "setValue", methodDescriptor, false)
      // Since the return type is unit, we put an instance of unit on top of the stack
      visitor.visitFieldInsn(GETSTATIC, JvmName.Unit.toInternalName, GenUnitClass.InstanceFieldName, JvmName.Unit.toDescriptor)

<<<<<<< HEAD
=======
    case Expression.Existential(params, exp, loc) =>
      // TODO: Better exception.
      addSourceLine(visitor, loc)
      AsmOps.compileThrowFlixError(visitor, JvmName.NotImplementedError, loc)

    case Expression.Universal(params, exp, loc) =>
      // TODO: Better exception.
      addSourceLine(visitor, loc)
      AsmOps.compileThrowFlixError(visitor, JvmName.NotImplementedError, loc)

>>>>>>> 33a61f51
    case Expression.Cast(exp, tpe, loc) =>
      addSourceLine(visitor, loc)
      compileExpression(exp, visitor, currentClass, lenv0, entryPoint)
      AsmOps.castIfNotPrim(visitor, JvmOps.getJvmType(tpe))

    case Expression.TryCatch(exp, rules, tpe, loc) =>
      // Add source line number for debugging.
      addSourceLine(visitor, loc)

      // Introduce a label for before the try block.
      val beforeTryBlock = new Label()

      // Introduce a label for after the try block.
      val afterTryBlock = new Label()

      // Introduce a label after the try block and after all catch rules.
      val afterTryAndCatch = new Label()

      // Introduce a label for each catch rule.
      val rulesAndLabels = rules map {
        case rule => rule -> new Label()
      }

      // Emit a try catch block for each catch rule.
      for ((CatchRule(sym, clazz, body), handlerLabel) <- rulesAndLabels) {
        visitor.visitTryCatchBlock(beforeTryBlock, afterTryBlock, handlerLabel, asm.Type.getInternalName(clazz))
      }

      // Emit code for the try block.
      visitor.visitLabel(beforeTryBlock)
      compileExpression(exp, visitor, currentClass, lenv0, entryPoint)
      visitor.visitLabel(afterTryBlock)
      visitor.visitJumpInsn(GOTO, afterTryAndCatch)

      // Emit code for each catch rule.
      for ((CatchRule(sym, clazz, body), handlerLabel) <- rulesAndLabels) {
        // Emit the label.
        visitor.visitLabel(handlerLabel)

        // Store the exception in a local variable.
        val istore = AsmOps.getStoreInstruction(JvmType.Object)
        // TODO: We must store the exception in a local variable, but currently that does not work.
        //visitor.visitVarInsn(istore, sym.getIndex + 3)
        visitor.visitInsn(POP)

        // Emit code for the handler body expression.
        compileExpression(body, visitor, currentClass, lenv0, entryPoint)
      }

      // Add the label after both the try and catch rules.
      visitor.visitLabel(afterTryAndCatch)

    case Expression.InvokeConstructor(constructor, args, tpe, loc) =>
      // Adding source line number for debugging
      addSourceLine(visitor, loc)
      val descriptor = asm.Type.getConstructorDescriptor(constructor)
      val declaration = asm.Type.getInternalName(constructor.getDeclaringClass)
      // Create a new object of the declaration type
      visitor.visitTypeInsn(NEW, declaration)
      // Duplicate the reference since the first argument for a constructor call is the reference to the object
      visitor.visitInsn(DUP)
      // Evaluate arguments left-to-right and push them onto the stack.
      for (arg <- args) {
        compileExpression(arg, visitor, currentClass, lenv0, entryPoint)
        // Cast the argument to the right type.
        arg.tpe match {
          // NB: This is not exhaustive. In the new backend we should handle all types, including multidim arrays.
          case MonoType.Array(MonoType.Float32) => visitor.visitTypeInsn(CHECKCAST, "[F")
          case MonoType.Array(MonoType.Float64) => visitor.visitTypeInsn(CHECKCAST, "[D")
          case MonoType.Array(MonoType.Int8) => visitor.visitTypeInsn(CHECKCAST, "[B")
          case MonoType.Array(MonoType.Int16) => visitor.visitTypeInsn(CHECKCAST, "[S")
          case MonoType.Array(MonoType.Int32) => visitor.visitTypeInsn(CHECKCAST, "[I")
          case MonoType.Array(MonoType.Int64) => visitor.visitTypeInsn(CHECKCAST, "[J")
          case MonoType.Native(clazz) =>
            val argType = asm.Type.getInternalName(clazz)
            visitor.visitTypeInsn(CHECKCAST, argType)
          case _ => // nop
        }
      }
      // Call the constructor
      visitor.visitMethodInsn(INVOKESPECIAL, declaration, "<init>", descriptor, false)

    case Expression.InvokeMethod(method, exp, args, tpe, loc) =>
      // Adding source line number for debugging
      addSourceLine(visitor, loc)

      // Evaluate the receiver object.
      compileExpression(exp, visitor, currentClass, lenv0, entryPoint)
      val thisType = asm.Type.getInternalName(method.getDeclaringClass)
      visitor.visitTypeInsn(CHECKCAST, thisType)

      // Retrieve the signature.
      val signature = method.getParameterTypes

      // Evaluate arguments left-to-right and push them onto the stack.
      for (((arg, argType), index) <- args.zip(signature).zipWithIndex) {
        compileExpression(arg, visitor, currentClass, lenv0, entryPoint)
        if (!argType.isPrimitive) {
          // NB: Really just a hack because the backend does not support array JVM types properly.
          visitor.visitTypeInsn(CHECKCAST, asm.Type.getInternalName(argType))
        } else {
          arg.tpe match {
            // NB: This is not exhaustive. In the new backend we should handle all types, including multidim arrays.
            case MonoType.Array(MonoType.Float32) => visitor.visitTypeInsn(CHECKCAST, "[F")
            case MonoType.Array(MonoType.Float64) => visitor.visitTypeInsn(CHECKCAST, "[D")
            case MonoType.Array(MonoType.Int8) => visitor.visitTypeInsn(CHECKCAST, "[B")
            case MonoType.Array(MonoType.Int16) => visitor.visitTypeInsn(CHECKCAST, "[S")
            case MonoType.Array(MonoType.Int32) => visitor.visitTypeInsn(CHECKCAST, "[I")
            case MonoType.Array(MonoType.Int64) => visitor.visitTypeInsn(CHECKCAST, "[J")
            case _ => // nop
          }
        }
      }
      val declaration = asm.Type.getInternalName(method.getDeclaringClass)
      val name = method.getName
      val descriptor = asm.Type.getMethodDescriptor(method)

      // Check if we are invoking an interface or class.
      if (method.getDeclaringClass.isInterface) {
        visitor.visitMethodInsn(INVOKEINTERFACE, declaration, name, descriptor, true)
      } else {
        visitor.visitMethodInsn(INVOKEVIRTUAL, declaration, name, descriptor, false)
      }

      // If the method is void, put a unit on top of the stack
      if (asm.Type.getType(method.getReturnType) == asm.Type.VOID_TYPE) {
        visitor.visitFieldInsn(GETSTATIC, JvmName.Unit.toInternalName, GenUnitClass.InstanceFieldName, JvmName.Unit.toDescriptor)
      }

    case Expression.InvokeStaticMethod(method, args, tpe, loc) =>
      addSourceLine(visitor, loc)
      val signature = method.getParameterTypes
      for (((arg, argType), index) <- args.zip(signature).zipWithIndex) {
        compileExpression(arg, visitor, currentClass, lenv0, entryPoint)
        if (!argType.isPrimitive) {
          // NB: Really just a hack because the backend does not support array JVM types properly.
          visitor.visitTypeInsn(CHECKCAST, asm.Type.getInternalName(argType))
        } else {
          arg.tpe match {
            // NB: This is not exhaustive. In the new backend we should handle all types, including multidim arrays.
            case MonoType.Array(MonoType.Float32) => visitor.visitTypeInsn(CHECKCAST, "[F")
            case MonoType.Array(MonoType.Float64) => visitor.visitTypeInsn(CHECKCAST, "[D")
            case MonoType.Array(MonoType.Int8) => visitor.visitTypeInsn(CHECKCAST, "[B")
            case MonoType.Array(MonoType.Int16) => visitor.visitTypeInsn(CHECKCAST, "[S")
            case MonoType.Array(MonoType.Int32) => visitor.visitTypeInsn(CHECKCAST, "[I")
            case MonoType.Array(MonoType.Int64) => visitor.visitTypeInsn(CHECKCAST, "[J")
            case _ => // nop
          }
        }
      }
      val declaration = asm.Type.getInternalName(method.getDeclaringClass)
      val name = method.getName
      val descriptor = asm.Type.getMethodDescriptor(method)
      visitor.visitMethodInsn(INVOKESTATIC, declaration, name, descriptor, false)
      if (asm.Type.getType(method.getReturnType) == asm.Type.VOID_TYPE) {
        visitor.visitFieldInsn(GETSTATIC, JvmName.Unit.toInternalName, GenUnitClass.InstanceFieldName, JvmName.Unit.toDescriptor)
      }

    case Expression.GetField(field, exp, tpe, loc) =>
      addSourceLine(visitor, loc)
      compileExpression(exp, visitor, currentClass, lenv0, entryPoint)
      val declaration = asm.Type.getInternalName(field.getDeclaringClass)
      visitor.visitFieldInsn(GETFIELD, declaration, field.getName, JvmOps.getJvmType(tpe).toDescriptor)

    case Expression.PutField(field, exp1, exp2, tpe, loc) =>
      addSourceLine(visitor, loc)
      compileExpression(exp1, visitor, currentClass, lenv0, entryPoint)
      compileExpression(exp2, visitor, currentClass, lenv0, entryPoint)
      val declaration = asm.Type.getInternalName(field.getDeclaringClass)
      visitor.visitFieldInsn(PUTFIELD, declaration, field.getName, JvmOps.getJvmType(exp2.tpe).toDescriptor)

      // Push Unit on the stack.
      visitor.visitFieldInsn(GETSTATIC, JvmName.Unit.toInternalName, GenUnitClass.InstanceFieldName, JvmName.Unit.toDescriptor)

    case Expression.GetStaticField(field, tpe, loc) =>
      addSourceLine(visitor, loc)
      val declaration = asm.Type.getInternalName(field.getDeclaringClass)
      visitor.visitFieldInsn(GETSTATIC, declaration, field.getName, JvmOps.getJvmType(tpe).toDescriptor)

    case Expression.PutStaticField(field, exp, tpe, loc) =>
      addSourceLine(visitor, loc)
      compileExpression(exp, visitor, currentClass, lenv0, entryPoint)
      val declaration = asm.Type.getInternalName(field.getDeclaringClass)
      visitor.visitFieldInsn(PUTSTATIC, declaration, field.getName, JvmOps.getJvmType(exp.tpe).toDescriptor)

      // Push Unit on the stack.
      visitor.visitFieldInsn(GETSTATIC, JvmName.Unit.toInternalName, GenUnitClass.InstanceFieldName, JvmName.Unit.toDescriptor)

    case Expression.NewChannel(exp, tpe, loc) =>
      addSourceLine(visitor, loc)
      visitor.visitTypeInsn(NEW, JvmName.Channel.toInternalName)
      visitor.visitInsn(DUP)
      compileExpression(exp, visitor, currentClass, lenv0, entryPoint)
      visitor.visitMethodInsn(INVOKESPECIAL, JvmName.Channel.toInternalName, "<init>", "(I)V", false)

    case Expression.GetChannel(exp, tpe, loc) =>
      addSourceLine(visitor, loc)
      compileExpression(exp, visitor, currentClass, lenv0, entryPoint)
      visitor.visitTypeInsn(CHECKCAST, JvmName.Channel.toInternalName)
      visitor.visitMethodInsn(INVOKEVIRTUAL, JvmName.Channel.toInternalName, "get", AsmOps.getMethodDescriptor(Nil, JvmType.Object), false)
      AsmOps.castIfNotPrimAndUnbox(visitor, JvmOps.getJvmType(tpe))

    case Expression.PutChannel(exp1, exp2, tpe, loc) =>
      addSourceLine(visitor, loc)
      compileExpression(exp1, visitor, currentClass, lenv0, entryPoint)
      visitor.visitTypeInsn(CHECKCAST, JvmName.Channel.toInternalName)
      visitor.visitInsn(DUP)
      compileExpression(exp2, visitor, currentClass, lenv0, entryPoint)
      AsmOps.boxIfPrim(visitor, JvmOps.getJvmType(exp2.tpe))
      visitor.visitMethodInsn(INVOKEVIRTUAL, JvmName.Channel.toInternalName, "put", "(Ljava/lang/Object;)V", false)

    case Expression.SelectChannel(rules, default, tpe, loc) =>
      addSourceLine(visitor, loc)
      // Make a new Channel[] containing all channel expressions

      // Calculate the size of the array and initiate it
      compileInt(visitor, rules.size)
      visitor.visitTypeInsn(ANEWARRAY, JvmName.Channel.toInternalName)
      for ((rule, index) <- rules.zipWithIndex) {
        // Dup so we end up with an array on top of the stack
        visitor.visitInsn(DUP)
        // Compile the index
        compileInt(visitor, index)
        // Compile the chan expression 100
        compileExpression(rule.chan, visitor, currentClass, lenv0, entryPoint)
        // Cast the type from Object to Channel
        visitor.visitTypeInsn(CHECKCAST, JvmName.Channel.toInternalName)
        // Store the expression in the array
        visitor.visitInsn(AASTORE)
      }

      // If this select has a default, we want to call select with true
      if (default.isDefined) {
        visitor.visitInsn(ICONST_1)
      } else {
        visitor.visitInsn(ICONST_0)
      }


      // TODO SJ: Should we create a JvmName for the return type here? yes
      // Invoke select in Channel. This puts a SelectChoice on the stack
      visitor.visitMethodInsn(INVOKESTATIC, JvmName.Channel.toInternalName, "select", "([Lca/uwaterloo/flix/runtime/interpreter/Channel;Z)Lca/uwaterloo/flix/runtime/interpreter/SelectChoice;", false)

      // Check if the default case was selected
      val defaultLabel = new Label()
      visitor.visitInsn(DUP)
      visitor.visitFieldInsn(GETFIELD, JvmName.SelectChoice.toInternalName, "defaultChoice", "Z")
      // Jump if needed
      visitor.visitJumpInsn(IFNE, defaultLabel)

      // Dup since we need to get the element and the relevant index
      visitor.visitInsn(DUP)
      // Get the relevant branchNumber and put it on the stack
      visitor.visitFieldInsn(GETFIELD, JvmName.SelectChoice.toInternalName, "branchNumber", "I")

      val labels: List[Label] = rules.map(_ => new Label())
      val lookupErrorLabel: Label = new Label()
      val completedLabel: Label = new Label()
      // Find the correct branch with a table switch
      visitor.visitTableSwitchInsn(0, rules.length - 1, lookupErrorLabel, labels: _*)

      for ((rule, label) <- rules.zip(labels)) {
        visitor.visitLabel(label)
        // The SelectChoice is on top of the stack. We get the element of the channel
        visitor.visitFieldInsn(GETFIELD, JvmName.SelectChoice.toInternalName, "element", "Ljava/lang/Object;")
        // Jvm Type of the elementType
        val channelType = rule.chan.tpe.asInstanceOf[MonoType.Channel].tpe
        val jvmType = JvmOps.getErasedJvmType(channelType)
        // Unbox if needed for primitives
        AsmOps.castIfNotPrimAndUnbox(visitor, jvmType)
        // Store instruction for `jvmType`
        val iStore = AsmOps.getStoreInstruction(jvmType)
        // Extend the environment with the element from the channel
        visitor.visitVarInsn(iStore, rule.sym.getStackOffset + 3)
        // Finally compile the body of the selected rule
        compileExpression(rule.exp, visitor, currentClass, lenv0, entryPoint)
        // Jump out of the cases so we do not fall through to the next one
        visitor.visitJumpInsn(GOTO, completedLabel)
      }

      // TableSwitch instruction jumps here if "0 <= index < rules.length" is not satisfied.
      visitor.visitLabel(lookupErrorLabel)
      // TODO SJ: throw flixError med god string ELLER egen subclass
      // Throw exception
      visitor.visitInsn(ACONST_NULL)
      visitor.visitInsn(ATHROW)

      // Place the default label
      visitor.visitLabel(defaultLabel)
      // Pop the SelectChoice
      visitor.visitInsn(POP)
      // If we have a default case we can compile that, otherwise we write
      // an error we will never hit to satisfy the jvm
      if (default.isDefined) {
        compileExpression(default.get, visitor, currentClass, lenv0, entryPoint)
      } else {
        visitor.visitInsn(ACONST_NULL)
        visitor.visitInsn(ATHROW)
      }

      // Jump here if the correct rule has been evaluated
      visitor.visitLabel(completedLabel)

    case Expression.Spawn(exp, _, loc) =>
      addSourceLine(visitor, loc)
      // Compile the expression, putting a function implementing the Spawnable interface on the stack
      compileExpression(exp, visitor, currentClass, lenv0, entryPoint)
      // make a thread and run it
      visitor.visitTypeInsn(NEW, "java/lang/Thread")
      visitor.visitInsn(DUP_X1)
      visitor.visitInsn(SWAP)
      visitor.visitMethodInsn(INVOKESPECIAL, "java/lang/Thread", "<init>", s"(${JvmName.Runnable.toDescriptor})${JvmType.Void.toDescriptor}", false)
      visitor.visitMethodInsn(INVOKEVIRTUAL, "java/lang/Thread", "start", AsmOps.getMethodDescriptor(Nil, JvmType.Void), false)
      // Put a Unit value on the stack
      visitor.visitFieldInsn(GETSTATIC, JvmName.Unit.toInternalName, GenUnitClass.InstanceFieldName, JvmName.Unit.toDescriptor)

    case Expression.Lazy(exp, tpe, loc) =>
      // Add source line numbers for debugging.
      addSourceLine(visitor, loc)

      // Find the Lazy class name (Lazy$tpe).
      val classType = JvmOps.getLazyClassType(tpe.asInstanceOf[MonoType.Lazy]).name.toInternalName

      // Make a new lazy object and dup it to leave it on the stack.
      visitor.visitTypeInsn(NEW, classType)
      visitor.visitInsn(DUP)

      // Compile the thunked expression and call new Lazy$erased_tpe(expression).
      compileExpression(exp, visitor, currentClass, lenv0, entryPoint)
      visitor.visitMethodInsn(INVOKESPECIAL, classType, "<init>", AsmOps.getMethodDescriptor(List(JvmType.Object), JvmType.Void), false)

    case Expression.Force(exp, tpe, loc) =>
      // Add source line numbers for debugging.
      addSourceLine(visitor, loc)

      // Find the Lazy class type (Lazy$tpe) and the inner value type.
      val classMonoType = exp.tpe.asInstanceOf[MonoType.Lazy]
      val classType = JvmOps.getLazyClassType(classMonoType)
      val internalClassType = classType.name.toInternalName
      val MonoType.Lazy(tpe) = classMonoType

      // Emit code for the lazy expression.
      compileExpression(exp, visitor, currentClass, lenv0, entryPoint)

      // Lazy$tpe is expected.
      visitor.visitTypeInsn(CHECKCAST, internalClassType)

      // Call force(context).
      visitor.visitVarInsn(ALOAD, 1)
      visitor.visitMethodInsn(INVOKEVIRTUAL, internalClassType, "force", AsmOps.getMethodDescriptor(List(JvmType.Context), JvmOps.getErasedJvmType(tpe)), false)

      // The result of force is a generic object so a cast is needed.
      AsmOps.castIfNotPrim(visitor, JvmOps.getJvmType(tpe))

    case Expression.HoleError(sym, _, loc) =>
      addSourceLine(visitor, loc)
      AsmOps.compileThrowHoleError(visitor, sym.toString, loc)

    case Expression.MatchError(_, loc) =>
      addSourceLine(visitor, loc)
      AsmOps.compileThrowFlixError(visitor, JvmName.MatchError, loc)
  }

  /*
   * Pushes a dummy value of type `jvmType` to the top of the stack
   */
  private def pushDummyValue(visitor: MethodVisitor, tpe: MonoType)(implicit root: Root, flix: Flix): Unit = {
    val erasedType = JvmOps.getErasedJvmType(tpe)
    erasedType match {
      case JvmType.Void => throw InternalCompilerException(s"Unexpected type: $erasedType")
      case JvmType.PrimBool => visitor.visitInsn(ICONST_1)
      case JvmType.PrimChar => visitor.visitInsn(ICONST_M1)
      case JvmType.PrimByte => visitor.visitInsn(ICONST_M1)
      case JvmType.PrimShort => visitor.visitInsn(ICONST_M1)
      case JvmType.PrimInt => visitor.visitInsn(ICONST_M1)
      case JvmType.PrimLong =>
        visitor.visitInsn(ICONST_M1)
        visitor.visitInsn(I2L)
      case JvmType.PrimFloat => visitor.visitInsn(FCONST_1)
      case JvmType.PrimDouble => visitor.visitInsn(DCONST_1)
      case JvmType.Reference(_) => visitor.visitInsn(ACONST_NULL)
    }
  }

  /*
   * Generate code to load an integer constant.
   *
   * Uses the smallest number of bytes necessary, e.g. ICONST_0 takes 1 byte to load a 0, but BIPUSH 7 takes 2 bytes to
   * load a 7, and SIPUSH 200 takes 3 bytes to load a 200. However, note that values on the stack normally take up 4
   * bytes. The exception is if we set `isLong` to true, in which case a cast will be performed if necessary.
   *
   * This is needed because sometimes we expect the operands to be a long, which means two (int) values are popped from
   * the stack and concatenated to form a long.
   */
  private def compileInt(visitor: MethodVisitor, i: Long, isLong: Boolean = false): Unit = {
    i match {
      case -1 => visitor.visitInsn(ICONST_M1)
      case 0 => if (!isLong) visitor.visitInsn(ICONST_0) else visitor.visitInsn(LCONST_0)
      case 1 => if (!isLong) visitor.visitInsn(ICONST_1) else visitor.visitInsn(LCONST_1)
      case 2 => visitor.visitInsn(ICONST_2)
      case 3 => visitor.visitInsn(ICONST_3)
      case 4 => visitor.visitInsn(ICONST_4)
      case 5 => visitor.visitInsn(ICONST_5)
      case _ if scala.Byte.MinValue <= i && i <= scala.Byte.MaxValue => visitor.visitIntInsn(BIPUSH, i.toInt)
      case _ if scala.Short.MinValue <= i && i <= scala.Short.MaxValue => visitor.visitIntInsn(SIPUSH, i.toInt)
      case _ if scala.Int.MinValue <= i && i <= scala.Int.MaxValue => visitor.visitLdcInsn(i.toInt)
      case _ => visitor.visitLdcInsn(i)
    }
    if (isLong && scala.Int.MinValue <= i && i <= scala.Int.MaxValue && i != 0 && i != 1) visitor.visitInsn(I2L)
  }

  private def compileUnaryExpr(e: Expression,
                               currentClassType: JvmType.Reference,
                               visitor: MethodVisitor,
                               jumpLabels: Map[Symbol.LabelSym, Label],
                               entryPoint: Label,
                               op: UnaryOperator,
                               sop: SemanticOperator)(implicit root: Root, flix: Flix): Unit = {
    // Adding source line number for debugging
    addSourceLine(visitor, e.loc)

    compileExpression(e, visitor, currentClassType, jumpLabels, entryPoint)
    op match {
      case UnaryOperator.LogicalNot =>
        val condElse = new Label()
        val condEnd = new Label()
        visitor.visitJumpInsn(IFNE, condElse)
        visitor.visitInsn(ICONST_1)
        visitor.visitJumpInsn(GOTO, condEnd)
        visitor.visitLabel(condElse)
        visitor.visitInsn(ICONST_0)
        visitor.visitLabel(condEnd)
      case UnaryOperator.Plus => // nop
      case UnaryOperator.Minus => compileUnaryMinusExpr(visitor, sop)
      case UnaryOperator.BitwiseNegate => compileUnaryNegateExpr(visitor, sop)
    }
  }

  /*
   * For Int8/Int16, we need to truncate and sign extend the result.
   *
   * Example:
   * Suppose we store the value -128 into an Int8 (byte). The number is represented as (in two's complement):
   *   10000000
   * But on the JVM, the value is sign extended and stored as an Int32 (int):
   *   11111111 11111111 11111111 10000000
   * If we simply negate -128, we get the value 128, which is represented as:
   *   00000000 00000000 00000000 10000000
   * But this is greater than the maximum value (127) for an Int8 (byte). We use I2B to convert the Int32 (int) to an
   * Int8 (byte), which does a truncation and sign extension:
   *   11111111 11111111 11111111 10000000
   * And the final value is -128.
   *
   * Note that in Java semantics, the unary minus operator returns an Int32 (int), so the programmer must explicitly
   * cast to an Int8 (byte).
   */
  private def compileUnaryMinusExpr(visitor: MethodVisitor, sop: SemanticOperator)(implicit root: Root, flix: Flix): Unit = sop match {
    case Float32Op.Neg => visitor.visitInsn(FNEG)
    case Float64Op.Neg => visitor.visitInsn(DNEG)
    case Int8Op.Neg =>
      visitor.visitInsn(INEG)
      visitor.visitInsn(I2B)
    case Int16Op.Neg =>
      visitor.visitInsn(INEG)
      visitor.visitInsn(I2S)
    case Int32Op.Neg => visitor.visitInsn(INEG)
    case Int64Op.Neg => visitor.visitInsn(LNEG)
    case BigIntOp.Neg =>
      visitor.visitMethodInsn(INVOKEVIRTUAL, JvmName.BigInteger.toInternalName, "negate",
        AsmOps.getMethodDescriptor(Nil, JvmType.BigInteger), false)
    case _ => throw InternalCompilerException(s"Unexpected semantic operator: $sop.")
  }

  /*
   * Note that ~xxxx = xxxx ^ 1111, and since the JVM uses two's complement, -1 = 0xFFFFFFFF, so ~b = b ^ -1. No need to
   * truncate because Int8/Int16 (byte/short) are sign extended to Int32 (int), and s.ext(negate(b) = negate(s.ext(b)).
   *
   * Example:
   * Consider two Int8s:
   *     b = 11000011    c = 00001111
   * Conceptually, ~b and ~c would be:
   *    ~b = 00111100   ~c = 11110000
   * On the JVM, b, ~b, c, and ~c would be stored as an Int32s:
   *    b' = 11111111 11111111 11111111 11000011    c' = 00000000 00000000 00000000 00001111
   *   ~b' = 00000000 00000000 00000000 00111100   ~c' = 11111111 11111111 11111111 11110000
   *
   * Note that sign extending and then negating a value is equal to negating and then sign extending it.
   */
  private def compileUnaryNegateExpr(visitor: MethodVisitor, sop: SemanticOperator)(implicit root: Root, flix: Flix): Unit = sop match {
    case Int8Op.Not | Int16Op.Not | Int32Op.Not =>
      visitor.visitInsn(ICONST_M1)
      visitor.visitInsn(IXOR)
    case Int64Op.Not =>
      visitor.visitInsn(ICONST_M1)
      visitor.visitInsn(I2L)
      visitor.visitInsn(LXOR)
    case BigIntOp.Not =>
      visitor.visitMethodInsn(INVOKEVIRTUAL, JvmName.BigInteger.toInternalName, "not",
        AsmOps.getMethodDescriptor(Nil, JvmType.BigInteger), false)
    case _ => throw InternalCompilerException(s"Unexpected semantic operator: $sop.")
  }

  /*
   * Results are truncated (and sign extended), so that adding two IntN's will always return an IntN. Overflow can
   * occur. Note that in Java semantics, the result of an arithmetic operation is an Int32 (int) or an Int64 (long), and
   * the user must explicitly downcast to an Int8 (byte) or Int16 (short).
   *
   * Example:
   * Consider adding two Int8s (bytes), 127 and 1. The result overflows:
   *     01111111 =  127
   *   + 00000001 =    1
   * --------------------
   *     10000000 = -128
   * However, on the JVM, Int8s (bytes) are represented as Int32s (ints). The result of an arithmetic operation is an
   * Int32 (int), and there is no overflow (in this case):
   *     00000000 00000000 00000000 01111111 =  127
   *   + 00000000 00000000 00000000 00000001 =    1
   * -----------------------------------------------
   *     00000000 00000000 00000000 10000000 =  128
   * We want the value to be an Int8 (byte), so we use I2B to truncate and sign extend:
   *     11111111 11111111 11111111 10000000 = -128
   *
   * Exponentiation takes a separate codepath. Values must be cast to doubles (F2D, I2D, L2D; note that bytes and shorts
   * are represented as ints and so we use I2D), then we invoke the static method `math.pow`, and then we have to cast
   * back to the original type (D2F, D2I, D2L; note that bytes and shorts need to be cast again with I2B and I2S).
   */
  private def compileArithmeticExpr(e1: Expression,
                                    e2: Expression,
                                    currentClassType: JvmType.Reference,
                                    visitor: MethodVisitor,
                                    jumpLabels: Map[Symbol.LabelSym, Label],
                                    entryPoint: Label,
                                    o: ArithmeticOperator,
                                    sop: SemanticOperator)(implicit root: Root, flix: Flix): Unit = {
    if (o == BinaryOperator.Exponentiate) {
      val (castToDouble, castFromDouble) = sop match {
        case Float32Op.Exp => (F2D, D2F)
        case Float64Op.Exp => (NOP, NOP) // already a double
        case Int8Op.Exp | Int16Op.Exp | Int32Op.Exp => (I2D, D2I)
        case Int64Op.Exp => (L2D, D2L)
        case _ => throw InternalCompilerException(s"Unexpected semantic operator: $sop.")
      }
      visitor.visitFieldInsn(GETSTATIC, JvmName.ScalaMathPkg.toInternalName, "MODULE$", JvmType.ScalaMathPkg.toDescriptor)
      compileExpression(e1, visitor, currentClassType, jumpLabels, entryPoint)
      visitor.visitInsn(castToDouble)
      compileExpression(e2, visitor, currentClassType, jumpLabels, entryPoint)
      visitor.visitInsn(castToDouble)
      visitor.visitMethodInsn(INVOKEVIRTUAL, JvmName.ScalaMathPkg.toInternalName, "pow",
        AsmOps.getMethodDescriptor(List(JvmType.PrimDouble, JvmType.PrimDouble), JvmType.PrimDouble), false)
      visitor.visitInsn(castFromDouble)
      sop match {
        case Int8Op.Exp => visitor.visitInsn(I2B)
        case Int16Op.Exp => visitor.visitInsn(I2S)
        case Float32Op.Exp | Float64Op.Exp | Int32Op.Exp | Int64Op.Exp => visitor.visitInsn(NOP)
        case _ => throw InternalCompilerException(s"Unexpected semantic operator: $sop.")
      }
    } else {
      compileExpression(e1, visitor, currentClassType, jumpLabels, entryPoint)
      compileExpression(e2, visitor, currentClassType, jumpLabels, entryPoint)
      val (intOp, longOp, floatOp, doubleOp, bigIntOp) = o match {
        case BinaryOperator.Plus => (IADD, LADD, FADD, DADD, "add")
        case BinaryOperator.Minus => (ISUB, LSUB, FSUB, DSUB, "subtract")
        case BinaryOperator.Times => (IMUL, LMUL, FMUL, DMUL, "multiply")
        case BinaryOperator.Modulo => (IREM, LREM, FREM, DREM, "remainder")
        case BinaryOperator.Divide => (IDIV, LDIV, FDIV, DDIV, "divide")
        case BinaryOperator.Exponentiate => throw InternalCompilerException("BinaryOperator.Exponentiate already handled.")
      }
      sop match {
        case Float32Op.Add | Float32Op.Sub | Float32Op.Mul | Float32Op.Div | Float32Op.Rem => visitor.visitInsn(floatOp)
        case Float64Op.Add | Float64Op.Sub | Float64Op.Mul | Float64Op.Div | Float64Op.Rem => visitor.visitInsn(doubleOp)
        case Int8Op.Add | Int8Op.Sub | Int8Op.Mul | Int8Op.Div | Int8Op.Rem =>
          visitor.visitInsn(intOp)
          visitor.visitInsn(I2B)
        case Int16Op.Add | Int16Op.Sub | Int16Op.Mul | Int16Op.Div | Int16Op.Rem =>
          visitor.visitInsn(intOp)
          visitor.visitInsn(I2S)
        case Int32Op.Add | Int32Op.Sub | Int32Op.Mul | Int32Op.Div | Int32Op.Rem => visitor.visitInsn(intOp)
        case Int64Op.Add | Int64Op.Sub | Int64Op.Mul | Int64Op.Div | Int64Op.Rem => visitor.visitInsn(longOp)
        case BigIntOp.Add | BigIntOp.Sub | BigIntOp.Mul | BigIntOp.Div | BigIntOp.Rem =>
          visitor.visitMethodInsn(INVOKEVIRTUAL, JvmName.BigInteger.toInternalName, bigIntOp,
            AsmOps.getMethodDescriptor(List(JvmType.BigInteger), JvmType.BigInteger), false)
        case StringOp.Concat =>
          visitor.visitMethodInsn(INVOKEVIRTUAL, JvmName.String.toInternalName, "concat",
            AsmOps.getMethodDescriptor(List(JvmType.String), JvmType.String), false)
        case _ => throw InternalCompilerException(s"Unexpected semantic operator: $sop.")
      }
    }
  }

  /*
   * Ints, Floats, and Chars support all six comparison operations (LE, LT, GE, GT, EQ, NE), but Unit, Bools, Strings,
   * Enums, Tuples, and Sets only support EQ and NE. Note that the generated code uses the negated condition, i.e.
   * branch if the (source) condition is false.
   *
   * Some reference types (Unit and String) can use reference equality because of interning.
   *
   * Int8/16/32 and Char comparisons only need a single instruction (IF_ICMPyy, where yy is one of
   * {LE, LT, GE, GT, EQ, NE}), which jumps if the yy condition is true, i.e. the (source) condition is false. All other
   * types do a comparison first (LCMP, {F,D}CMP{G,L}), and then a branch (IFyy).
   *
   * Specifically, LCMP can be represented in pseudocode as:
   *
   *     if (v1 > v2)        1
   *     else if (v1 == v2)  0
   *     else if (v1 < v2)  -1
   *
   * Then the result is used in the IFyy comparison to determine which branch to take. So the pair of instructions
   * for comparing longs (LCMP, IFyy) is similar to the single instruction for comparing ints (IF_ICMPyy).
   *
   * Float32/64 is similar, using xCMPz instead of LCMP, where x is one of {F,D} and z is one of {G,L}. z is necessary
   * to handle the fact that a float can be NaN (which is unordered), and any comparison involving NaN must fail.
   * xCMPG and xCMPL are the same, except for how they handle NaN. If either operand is NaN, xCMPG will push 1 onto the
   * stack, while xCMPL will push -1. In pseudocode:
   *
   *     if (v1 > v2)        1
   *     else if (v1 == v2)  0
   *     else if (v1 < v2)  -1
   *     else if (v1 is NaN || v2 is NaN)
   *       if (xCMPG)       1
   *       else if (xCMPL) -1
   *
   * For more information, see the following:
   * http://docs.oracle.com/javase/specs/jvms/se8/html/jvms-3.html#jvms-3.5
   * http://docs.oracle.com/javase/specs/jvms/se8/html/jvms-6.html#jvms-6.5.if_icmp_cond
   * http://docs.oracle.com/javase/specs/jvms/se8/html/jvms-6.html#jvms-6.5.lcmp
   * http://docs.oracle.com/javase/specs/jvms/se8/html/jvms-6.html#jvms-6.5.fcmp_op
   * http://docs.oracle.com/javase/specs/jvms/se8/html/jvms-6.html#jvms-6.5.if_cond
   *
   * BigInts are compared using the `compareTo` method.
   * `bigint1 OP bigint2` is compiled as `bigint1.compareTo(bigint2) OP 0`.
   */
  private def compileComparisonExpr(e1: Expression,
                                    e2: Expression,
                                    currentClassType: JvmType.Reference,
                                    visitor: MethodVisitor,
                                    jumpLabels: Map[Symbol.LabelSym, Label],
                                    entryPoint: Label,
                                    o: ComparisonOperator,
                                    sop: SemanticOperator)(implicit root: Root, flix: Flix): Unit = {
    compileExpression(e1, visitor, currentClassType, jumpLabels, entryPoint)
    compileExpression(e2, visitor, currentClassType, jumpLabels, entryPoint)
    val condElse = new Label()
    val condEnd = new Label()
    val (intOp, floatOp, doubleOp, cmp) = o match {
      case BinaryOperator.Less => (IF_ICMPGE, FCMPG, DCMPG, IFGE)
      case BinaryOperator.LessEqual => (IF_ICMPGT, FCMPG, DCMPG, IFGT)
      case BinaryOperator.Greater => (IF_ICMPLE, FCMPL, DCMPL, IFLE)
      case BinaryOperator.GreaterEqual => (IF_ICMPLT, FCMPL, DCMPL, IFLT)
      case BinaryOperator.Equal => (IF_ICMPNE, FCMPG, DCMPG, IFNE)
      case BinaryOperator.NotEqual => (IF_ICMPEQ, FCMPG, DCMPG, IFEQ)
      case BinaryOperator.Spaceship => throw InternalCompilerException("Unexpected operator.")
    }
    sop match {
      case StringOp.Eq | StringOp.Neq =>
        // String can be compared using Object's `equal` method
        visitor.visitMethodInsn(INVOKEVIRTUAL, JvmName.Object.toInternalName, "equals",
          AsmOps.getMethodDescriptor(List(JvmType.Object), JvmType.PrimBool), false)
        visitor.visitInsn(ICONST_1)
        visitor.visitJumpInsn(intOp, condElse)
      case BoolOp.Eq | BoolOp.Neq =>
        // Bool can be (value) compared for equality.
        visitor.visitJumpInsn(intOp, condElse)
      case Float32Op.Lt | Float32Op.Le | Float32Op.Gt | Float32Op.Ge | Float32Op.Eq | Float32Op.Neq =>
        visitor.visitInsn(floatOp)
        visitor.visitJumpInsn(cmp, condElse)
      case Float64Op.Lt | Float64Op.Le | Float64Op.Gt | Float64Op.Ge | Float64Op.Eq | Float64Op.Neq =>
        visitor.visitInsn(doubleOp)
        visitor.visitJumpInsn(cmp, condElse)
      case CharOp.Lt | CharOp.Le | CharOp.Gt | CharOp.Ge | CharOp.Eq | CharOp.Neq => visitor.visitJumpInsn(intOp, condElse)
      case Int8Op.Lt | Int8Op.Le | Int8Op.Gt | Int8Op.Ge | Int8Op.Eq | Int8Op.Neq => visitor.visitJumpInsn(intOp, condElse)
      case Int16Op.Lt | Int16Op.Le | Int16Op.Gt | Int16Op.Ge | Int16Op.Eq | Int16Op.Neq => visitor.visitJumpInsn(intOp, condElse)
      case Int32Op.Lt | Int32Op.Le | Int32Op.Gt | Int32Op.Ge | Int32Op.Eq | Int32Op.Neq => visitor.visitJumpInsn(intOp, condElse)
      case Int64Op.Lt | Int64Op.Le | Int64Op.Gt | Int64Op.Ge | Int64Op.Eq | Int64Op.Neq =>
        visitor.visitInsn(LCMP)
        visitor.visitJumpInsn(cmp, condElse)
      case BigIntOp.Lt | BigIntOp.Le | BigIntOp.Gt | BigIntOp.Ge | BigIntOp.Eq | BigIntOp.Neq =>
        visitor.visitMethodInsn(INVOKEVIRTUAL, JvmName.BigInteger.toInternalName, "compareTo",
          AsmOps.getMethodDescriptor(List(JvmType.BigInteger), JvmType.PrimInt), false)
        visitor.visitInsn(ICONST_0)
        visitor.visitJumpInsn(intOp, condElse)
      case _ => throw InternalCompilerException(s"Unexpected semantic operator: $sop.")
    }
    visitor.visitInsn(ICONST_1)
    visitor.visitJumpInsn(GOTO, condEnd)
    visitor.visitLabel(condElse)
    visitor.visitInsn(ICONST_0)
    visitor.visitLabel(condEnd)
  }

  /*
   * Note that LogicalAnd, LogicalOr, and Implication do short-circuit evaluation.
   * Implication and Biconditional are rewritten to their logical equivalents, and then compiled.
   */
  private def compileLogicalExpr(e1: Expression,
                                 e2: Expression,
                                 currentClassType: JvmType.Reference,
                                 visitor: MethodVisitor,
                                 jumpLabels: Map[Symbol.LabelSym, Label],
                                 entryPoint: Label,
                                 o: LogicalOperator)(implicit root: Root, flix: Flix): Unit = o match {
    case BinaryOperator.LogicalAnd =>
      val andFalseBranch = new Label()
      val andEnd = new Label()
      compileExpression(e1, visitor, currentClassType, jumpLabels, entryPoint)
      visitor.visitJumpInsn(IFEQ, andFalseBranch)
      compileExpression(e2, visitor, currentClassType, jumpLabels, entryPoint)
      visitor.visitJumpInsn(IFEQ, andFalseBranch)
      visitor.visitInsn(ICONST_1)
      visitor.visitJumpInsn(GOTO, andEnd)
      visitor.visitLabel(andFalseBranch)
      visitor.visitInsn(ICONST_0)
      visitor.visitLabel(andEnd)
    case BinaryOperator.LogicalOr =>
      val orTrueBranch = new Label()
      val orFalseBranch = new Label()
      val orEnd = new Label()
      compileExpression(e1, visitor, currentClassType, jumpLabels, entryPoint)
      visitor.visitJumpInsn(IFNE, orTrueBranch)
      compileExpression(e2, visitor, currentClassType, jumpLabels, entryPoint)
      visitor.visitJumpInsn(IFEQ, orFalseBranch)
      visitor.visitLabel(orTrueBranch)
      visitor.visitInsn(ICONST_1)
      visitor.visitJumpInsn(GOTO, orEnd)
      visitor.visitLabel(orFalseBranch)
      visitor.visitInsn(ICONST_0)
      visitor.visitLabel(orEnd)
  }

  /*
   * In general we don't do any truncation, because it doesn't matter what the higher-order bits are.
   *
   * Example:
   * Consider the bitwise-and of the following Int8s:
   *     11110000             00000011
   *   & 11000000           & 11001111
   * -------------        -------------
   *     11000000             00000011
   * On the JVM, these Int8s (bytes) would be represented as Int32s (ints):
   *    11111111 11111111 11111111 11110000        00000000 00000000 00000000 00000011
   *  & 11111111 11111111 11111111 11000000      & 00000000 00000000 00000000 11001111
   * ---------------------------------------    ---------------------------------------
   *    11111111 11111111 11111111 11000000        00000000 00000000 00000000 00000011
   *
   * As with Unary.Negate, sign extension before or after the operation yields the same result.
   *
   *
   * The exception is with bitwise left shifts. The higher-order bits matter because we might sign extend.
   *
   * Example:
   * Consider the following left shift, where x and y each represent unknown values (0 or 1):
   *   x000y000 << 4 = y0000000
   * But because Int8s (bytes) are represented as Int32s (ints), and the x is sign extended, we get:
   *   xxxxxxxx xxxxxxxx xxxxxxxx x000y000 << 4 = xxxxxxxx xxxxxxxx xxxxx000 y0000000
   * We truncate and sign extend (I2B), which gives:
   *   yyyyyyyy yyyyyyyy yyyyyyyy y0000000
   *
   * It doesn't matter that we left shifted x, because we (generally) ignore the higher-order bits. However, it *does*
   * matter that we shifted y into the sign bit of an Int8. If y = 1, then the Int8 (byte) 10000000 has value -128,
   * which needs to be sign extended to represent that value as an Int32 (int).
   *
   * Example:
   * Consider the following (signed) right shift, where x represents an unknown value (0 or 1):
   *   x0000000 >> 4 = xxxxx000
   * These Int8s (bytes) are represented as Int32s (ints), so the x is sign extended:
   *   xxxxxxxx xxxxxxxx xxxxxxxx x0000000 >> 4 = xxxxxxxx xxxxxxxx xxxxxxxx xxxxx000
   *
   * We don't need to truncate, because it is impossible for random data to be in the higher-order bits. Either those
   * bits are all 0, or they are 1 (because of sign extension).
   *
   * Note: the right-hand operand of a shift (i.e. the shift amount) *must* be Int32.
   */
  private def compileBitwiseExpr(e1: Expression,
                                 e2: Expression,
                                 currentClassType: JvmType.Reference,
                                 visitor: MethodVisitor,
                                 jumpLabels: Map[Symbol.LabelSym, Label],
                                 entryPoint: Label,
                                 o: BitwiseOperator,
                                 sop: SemanticOperator)(implicit root: Root, flix: Flix): Unit = {
    compileExpression(e1, visitor, currentClassType, jumpLabels, entryPoint)
    compileExpression(e2, visitor, currentClassType, jumpLabels, entryPoint)
    val (intOp, longOp, bigintOp) = o match {
      case BinaryOperator.BitwiseAnd => (IAND, LAND, "and")
      case BinaryOperator.BitwiseOr => (IOR, LOR, "or")
      case BinaryOperator.BitwiseXor => (IXOR, LXOR, "xor")
      case BinaryOperator.BitwiseLeftShift => (ISHL, LSHL, "shiftLeft")
      case BinaryOperator.BitwiseRightShift => (ISHR, LSHR, "shiftRight")
    }
    sop match {
      case Int8Op.And | Int8Op.Or | Int8Op.Xor | Int8Op.Shl | Int8Op.Shr =>
        visitor.visitInsn(intOp)
        if (intOp == ISHL) visitor.visitInsn(I2B)
      case Int16Op.And | Int16Op.Or | Int16Op.Xor | Int16Op.Shl | Int16Op.Shr =>
        visitor.visitInsn(intOp)
        if (intOp == ISHL) visitor.visitInsn(I2S)
      case Int32Op.And | Int32Op.Or | Int32Op.Xor | Int32Op.Shl | Int32Op.Shr => visitor.visitInsn(intOp)
      case Int64Op.And | Int64Op.Or | Int64Op.Xor | Int64Op.Shl | Int64Op.Shr => visitor.visitInsn(longOp)
      case BigIntOp.And | BigIntOp.Or | BigIntOp.Xor | BigIntOp.Shl | BigIntOp.Shr =>
        visitor.visitMethodInsn(INVOKEVIRTUAL, JvmName.BigInteger.toInternalName,
          bigintOp, AsmOps.getMethodDescriptor(List(JvmOps.getJvmType(e2.tpe)), JvmType.BigInteger), false)
      case _ => throw InternalCompilerException(s"Unexpected semantic operator: $sop.")
    }
  }

  /**
   * Generates code to read the given variable symbol and put it on top of the stack.
   */
  private def readVar(sym: Symbol.VarSym, tpe: MonoType, mv: MethodVisitor)(implicit root: Root, flix: Flix): Unit = {
    val jvmType = JvmOps.getErasedJvmType(tpe)
    val iLOAD = AsmOps.getLoadInstruction(jvmType)
    mv.visitVarInsn(iLOAD, sym.getStackOffset + 3) // This is `+2` because the first 2 are reserved!
    AsmOps.castIfNotPrim(mv, JvmOps.getJvmType(tpe))
  }

  /*
   * Adding the source of the line for debugging
   */
  private def addSourceLine(visitor: MethodVisitor, loc: SourceLocation): Unit = {
    val label = new Label()
    visitor.visitLabel(label)
    visitor.visitLineNumber(loc.beginLine, label)
  }

}<|MERGE_RESOLUTION|>--- conflicted
+++ resolved
@@ -793,19 +793,6 @@
       // Since the return type is unit, we put an instance of unit on top of the stack
       visitor.visitFieldInsn(GETSTATIC, JvmName.Unit.toInternalName, GenUnitClass.InstanceFieldName, JvmName.Unit.toDescriptor)
 
-<<<<<<< HEAD
-=======
-    case Expression.Existential(params, exp, loc) =>
-      // TODO: Better exception.
-      addSourceLine(visitor, loc)
-      AsmOps.compileThrowFlixError(visitor, JvmName.NotImplementedError, loc)
-
-    case Expression.Universal(params, exp, loc) =>
-      // TODO: Better exception.
-      addSourceLine(visitor, loc)
-      AsmOps.compileThrowFlixError(visitor, JvmName.NotImplementedError, loc)
-
->>>>>>> 33a61f51
     case Expression.Cast(exp, tpe, loc) =>
       addSourceLine(visitor, loc)
       compileExpression(exp, visitor, currentClass, lenv0, entryPoint)
