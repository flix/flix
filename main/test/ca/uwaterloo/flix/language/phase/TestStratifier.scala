--- conflicted
+++ resolved
@@ -122,7 +122,6 @@
   }
 
   test("Stratification.08") {
-<<<<<<< HEAD
     // stratification error:
     // ... <- A <- B <-x A <- ...
     val input =
@@ -143,7 +142,12 @@
         |    (query p2 select x from B301(x) |> Array.length)
         |    > 0
         |}
-=======
+      """.stripMargin
+    val result = compile(input, Options.TestWithLibAll)
+    expectError[StratificationError](result)
+  }
+
+  test("Stratification.09") {
     val input =
       """
         |pub def f(): Bool =
@@ -161,7 +165,6 @@
         |    (query p1 select x from A302(x) |> Array.length) +
         |    (query p2 select x from B302(x) |> Array.length)
         |    > 0
->>>>>>> 80a356d2
       """.stripMargin
     val result = compile(input, Options.TestWithLibAll)
     expectError[StratificationError](result)
