/*
 * Copyright 2021 Matthew Lutze
 *
 * Licensed under the Apache License, Version 2.0 (the "License");
 * you may not use this file except in compliance with the License.
 * You may obtain a copy of the License at
 *
 *   http://www.apache.org/licenses/LICENSE-2.0
 *
 * Unless required by applicable law or agreed to in writing, software
 * distributed under the License is distributed on an "AS IS" BASIS,
 * WITHOUT WARRANTIES OR CONDITIONS OF ANY KIND, either express or implied.
 * See the License for the specific language governing permissions and
 * limitations under the License.
 */

package ca.uwaterloo.flix.language.phase

import ca.uwaterloo.flix.api.Flix
import ca.uwaterloo.flix.language.ast.*
import ca.uwaterloo.flix.language.ast.Kind.WildCaseSet
import ca.uwaterloo.flix.language.ast.shared.SymUse.{DefSymUse, SigSymUse}
import ca.uwaterloo.flix.language.ast.shared.{Denotation, EqualityConstraint, Scope, TraitConstraint}
import ca.uwaterloo.flix.language.dbg.AstPrinter.*
import ca.uwaterloo.flix.language.errors.KindError
import ca.uwaterloo.flix.language.phase.unification.EqualityEnvironment
import ca.uwaterloo.flix.language.phase.unification.KindUnification.unify
import ca.uwaterloo.flix.util.{InternalCompilerException, ParOps}

import java.util.concurrent.ConcurrentLinkedQueue
import scala.collection.immutable.SortedSet
import scala.jdk.CollectionConverters.CollectionHasAsScala

/**
  * Attributes kinds to the types in the AST.
  *
  * For enums, structs, traits, instances, and type aliases:
  * Either:
  *   - type parameters are not annotated and are then assumed all to be Star, or
  *   - type parameters are all annotated with their kinds.
  *
  * For defs:
  * Either:
  *   - type parameters are all annotated with their kinds, or
  *   - type parameters are not annotated and their kinds are inferred from their
  *     use in the formal parameters, return type and effect, and type constraints.
  *     This inference uses the following rules:
  *       - If the type variable is the type of a formal parameter, it is ascribed kind Star.
  *       - If the type variable is the return type of the function, it is ascribed kind Star.
  *       - If the type variable is the purity type of the function, it is ascribed kind Eff.
  *       - If the type variable is an argument to a type constraint, it is ascribed the trait's parameter kind
  *       - If the type variable is an argument to a type constructor, it is ascribed the type constructor's parameter kind.
  *       - If the type variable is used as an type constructor, it is ascribed the kind Star -> Star ... -> Star -> X,
  *         where X is the kind inferred from enacting these rules in the place of the fully-applied type.
  *       - If there is an inconsistency among these kinds, an error is raised.
  *
  * In inferring types, variable type constructors are assumed to have kind * -> * -> * -> ???.
  *
  */
object Kinder {

  def run(root: ResolvedAst.Root, oldRoot: KindedAst.Root, changeSet: ChangeSet)(implicit flix: Flix): (KindedAst.Root, List[KindError]) = flix.phaseNew("Kinder") {
    implicit val sctx: SharedContext = SharedContext.mk()

    // Type aliases must be processed first in order to provide a `taenv` for looking up type alias symbols.
    val taenv = visitTypeAliases(root.taOrder, root)

    val enums = ParOps.parMapValues(root.enums)(visitEnum(_, taenv, root))

    val structs = ParOps.parMapValues(root.structs)(visitStruct(_, taenv, root))

    val restrictableEnums = ParOps.parMapValues(root.restrictableEnums)(visitRestrictableEnum(_, taenv, root))

    val traits = visitTraits(root, taenv, oldRoot, changeSet)

    val defs = visitDefs(root, taenv, oldRoot, changeSet)

    val instances = ParOps.parMapValues(root.instances)(_.map(visitInstance(_, taenv, root)))

    val effects = ParOps.parMapValues(root.effects)(visitEffect(_, taenv, root))

<<<<<<< HEAD
    val newRoot = KindedAst.Root(traits, instances, defs, enums, structs, restrictableEnums, effects, taenv, root.uses, root.mainEntryPoint, root.sources, root.names)
=======
    val newRoot = KindedAst.Root(traits, instances, defs, enums, structs, restrictableEnums, effects, taenv, root.uses, root.entryPoint, root.sources, root.availableClasses)
>>>>>>> c9b0d4cd

    (newRoot, sctx.errors.asScala.toList)
  }

  /**
    * Performs kinding on the given enum.
    */
  private def visitEnum(enum0: ResolvedAst.Declaration.Enum, taenv: Map[Symbol.TypeAliasSym, KindedAst.TypeAlias], root: ResolvedAst.Root)(implicit sctx: SharedContext, flix: Flix): KindedAst.Enum = enum0 match {
    case ResolvedAst.Declaration.Enum(doc, ann, mod, sym, tparams0, derives, cases0, loc) =>
      val kenv = getKindEnvFromTypeParams(tparams0)
      val tparams = tparams0.map(visitTypeParam(_, kenv))
      val targs = tparams.map(tparam => Type.Var(tparam.sym, tparam.loc.asSynthetic))
      val t = Type.mkApply(Type.Cst(TypeConstructor.Enum(sym, getEnumKind(enum0)), sym.loc.asSynthetic), targs, sym.loc.asSynthetic)
      val cases = cases0.map(visitCase(_, tparams, t, kenv, taenv, root)).map(caze => caze.sym -> caze).toMap
      KindedAst.Enum(doc, ann, mod, sym, tparams, derives, cases, t, loc)
  }

  /**
    * Performs kinding on the given struct.
    */
  private def visitStruct(struct0: ResolvedAst.Declaration.Struct, taenv: Map[Symbol.TypeAliasSym, KindedAst.TypeAlias], root: ResolvedAst.Root)(implicit sctx: SharedContext, flix: Flix): KindedAst.Struct = struct0 match {
    case ResolvedAst.Declaration.Struct(doc, ann, mod, sym, tparams0, fields0, loc) =>
      // In the case in which the user doesn't supply any type params,
      // the parser will have already notified the user of this error
      // The recovery step here is to simply add a single type param that is never used
      val tparams1 = if (tparams0.isEmpty) {
        val regionTparam = ResolvedAst.TypeParam.Unkinded(Name.Ident("$rc", loc), Symbol.freshUnkindedTypeVarSym(Ast.VarText.Absent, isRegion = false, loc)(Scope.Top, flix), loc)
        List(regionTparam)
      } else {
        tparams0
      }
      val kenv1 = getKindEnvFromTypeParams(tparams1.init)
      val kenv2 = getKindEnvFromRegion(tparams1.last)
      // The last add is simply to verify that the last tparam was marked as Eff
      val kenv = KindEnv.disjointAppend(kenv1, kenv2) + (tparams1.last.sym -> Kind.Eff)
      val tparams = tparams1.map(visitTypeParam(_, kenv))
      val fields = fields0.map(visitStructField(_, kenv, taenv, root))
      val targs = tparams.map(tparam => Type.Var(tparam.sym, tparam.loc.asSynthetic))
      val sc = Scheme(tparams.map(_.sym), List(), List(), Type.mkStruct(sym, targs, loc))
      KindedAst.Struct(doc, ann, mod, sym, tparams, sc, fields, loc)
  }

  /**
    * Performs kinding on the given restrictable enum.
    */
  private def visitRestrictableEnum(enum0: ResolvedAst.Declaration.RestrictableEnum, taenv: Map[Symbol.TypeAliasSym, KindedAst.TypeAlias], root: ResolvedAst.Root)(implicit sctx: SharedContext, flix: Flix): KindedAst.RestrictableEnum = enum0 match {
    case ResolvedAst.Declaration.RestrictableEnum(doc, ann, mod, sym, index0, tparams0, derives, cases0, loc) =>
      val kenvIndex = getKindEnvFromIndex(index0, sym)
      val kenvTparams = getKindEnvFromTypeParams(tparams0)
      val kenv = KindEnv.disjointAppend(kenvIndex, kenvTparams)
      val index = visitIndex(index0, sym, kenv)
      val tparams = tparams0.map(visitTypeParam(_, kenv))
      val targs = (index :: tparams).map(tparam => Type.Var(tparam.sym, tparam.loc.asSynthetic))
      val t = Type.mkApply(Type.Cst(TypeConstructor.RestrictableEnum(sym, getRestrictableEnumKind(enum0)), sym.loc.asSynthetic), targs, sym.loc.asSynthetic)
      val cases = cases0.map(visitRestrictableCase(_, index, tparams, t, kenv, taenv, root)).map(caze => caze.sym -> caze).toMap
      KindedAst.RestrictableEnum(doc, ann, mod, sym, index, tparams, derives, cases, t, loc)
  }

  /**
    * Performs kinding on the given type alias.
    * Returns the kind of the type alias.
    */
  private def visitTypeAlias(alias: ResolvedAst.Declaration.TypeAlias, taenv: Map[Symbol.TypeAliasSym, KindedAst.TypeAlias], root: ResolvedAst.Root)(implicit sctx: SharedContext, flix: Flix): KindedAst.TypeAlias = alias match {
    case ResolvedAst.Declaration.TypeAlias(doc, ann, mod, sym, tparams0, tpe0, loc) =>
      val kenv = getKindEnvFromTypeParams(tparams0)
      val tparams = tparams0.map(visitTypeParam(_, kenv))
      val t = visitType(tpe0, Kind.Wild, kenv, taenv, root)
      KindedAst.TypeAlias(doc, ann, mod, sym, tparams, t, loc)
  }

  /**
    * Performs kinding on the given type aliases.
    * The aliases must be sorted topologically.
    */
  private def visitTypeAliases(aliases: List[Symbol.TypeAliasSym], root: ResolvedAst.Root)(implicit sctx: SharedContext, flix: Flix): Map[Symbol.TypeAliasSym, KindedAst.TypeAlias] = {
    aliases.foldLeft(Map.empty[Symbol.TypeAliasSym, KindedAst.TypeAlias]) {
      case (taenv, sym) =>
        val alias = root.typeAliases(sym)
        val kind = visitTypeAlias(alias, taenv, root)
        taenv + (sym -> kind)
    }
  }

  /**
    * Performs kinding on the given enum case under the given kind environment.
    */
  private def visitCase(caze0: ResolvedAst.Declaration.Case, tparams: List[KindedAst.TypeParam], resTpe: Type, kenv: KindEnv, taenv: Map[Symbol.TypeAliasSym, KindedAst.TypeAlias], root: ResolvedAst.Root)(implicit sctx: SharedContext, flix: Flix): KindedAst.Case = caze0 match {
    case ResolvedAst.Declaration.Case(sym, tpe0, loc) =>
      val t = visitType(tpe0, Kind.Star, kenv, taenv, root)
      val quants = tparams.map(_.sym)
      val sc = Scheme(quants, Nil, Nil, Type.mkPureArrow(t, resTpe, sym.loc.asSynthetic))
      KindedAst.Case(sym, t, sc, loc)
  }

  /**
    * Performs kinding on the given struct field under the given kind environment.
    */
  private def visitStructField(field0: ResolvedAst.Declaration.StructField, kenv: KindEnv, taenv: Map[Symbol.TypeAliasSym, KindedAst.TypeAlias], root: ResolvedAst.Root)(implicit sctx: SharedContext, flix: Flix): KindedAst.StructField = field0 match {
    case ResolvedAst.Declaration.StructField(mod, sym, tpe0, loc) =>
      val t = visitType(tpe0, Kind.Star, kenv, taenv, root)
      KindedAst.StructField(mod, sym, t, loc)
  }

  /**
    * Performs kinding on the given enum case under the given kind environment.
    */
  private def visitRestrictableCase(caze0: ResolvedAst.Declaration.RestrictableCase, index: KindedAst.TypeParam, tparams: List[KindedAst.TypeParam], resTpe: Type, kenv: KindEnv, taenv: Map[Symbol.TypeAliasSym, KindedAst.TypeAlias], root: ResolvedAst.Root)(implicit sctx: SharedContext, flix: Flix): KindedAst.RestrictableCase = caze0 match {
    case ResolvedAst.Declaration.RestrictableCase(sym, tpe0, loc) =>
      val t = visitType(tpe0, Kind.Star, kenv, taenv, root)
      val quants = (index :: tparams).map(_.sym)
      val sc = Scheme(quants, Nil, Nil, Type.mkPureArrow(t, resTpe, sym.loc.asSynthetic))
      KindedAst.RestrictableCase(sym, t, sc, loc) // TODO RESTR-VARS the scheme is different for these. REVISIT
  }

  /**
    * Performs kinding on the all the traits in the given root.
    */
  private def visitTraits(root: ResolvedAst.Root, taenv: Map[Symbol.TypeAliasSym, KindedAst.TypeAlias], oldRoot: KindedAst.Root, changeSet: ChangeSet)(implicit sctx: SharedContext, flix: Flix): Map[Symbol.TraitSym, KindedAst.Trait] = {
    val (staleTraits, freshTraits) = changeSet.partition(root.traits, oldRoot.traits)
    val result = ParOps.parMapValues(staleTraits)(visitTrait(_, taenv, root))
    freshTraits ++ result
  }

  /**
    * Performs kinding on the given trait.
    */
  private def visitTrait(trt: ResolvedAst.Declaration.Trait, taenv: Map[Symbol.TypeAliasSym, KindedAst.TypeAlias], root: ResolvedAst.Root)(implicit sctx: SharedContext, flix: Flix): KindedAst.Trait = trt match {
    case ResolvedAst.Declaration.Trait(doc, ann, mod, sym, tparam0, superTraits0, assocs0, sigs0, laws0, loc) =>
      val kenv = getKindEnvFromTypeParam(tparam0)
      val tparam = visitTypeParam(tparam0, kenv)
      val superTraits = superTraits0.map(visitTraitConstraint(_, kenv, taenv, root))
      val assocs = assocs0.map(visitAssocTypeSig(_, kenv, taenv, root))
      val sigs = sigs0.map {
        case (sigSym, sig0) =>
          val sig = visitSig(sig0, tparam, kenv, taenv, root)
          sigSym -> sig
      }
      val laws = laws0.map(visitDef(_, kenv, taenv, root)) // TODO ASSOC-TYPES need to include super traits?
      KindedAst.Trait(doc, ann, mod, sym, tparam, superTraits, assocs, sigs, laws, loc)
  }

  /**
    * Performs kinding on the given instance.
    */
  private def visitInstance(inst: ResolvedAst.Declaration.Instance, taenv: Map[Symbol.TypeAliasSym, KindedAst.TypeAlias], root: ResolvedAst.Root)(implicit sctx: SharedContext, flix: Flix): KindedAst.Instance = inst match {
    case ResolvedAst.Declaration.Instance(doc, ann, mod, trt, tpe0, tconstrs0, assocs0, defs0, ns, loc) =>
      val kind = getTraitKind(root.traits(trt.sym))
      val kenv = inferType(tpe0, kind, KindEnv.empty, taenv, root)
      val t = visitType(tpe0, kind, kenv, taenv, root)
      val tconstrs = tconstrs0.map(visitTraitConstraint(_, kenv, taenv, root))
      val assocs = assocs0.map(visitAssocTypeDef(_, kind, kenv, taenv, root))
      val defs = defs0.map(visitDef(_, kenv, taenv, root))
      KindedAst.Instance(doc, ann, mod, trt, t, tconstrs, assocs, defs, ns, loc)
  }

  /**
    * Performs kinding on the given effect declaration.
    */
  private def visitEffect(eff: ResolvedAst.Declaration.Effect, taenv: Map[Symbol.TypeAliasSym, KindedAst.TypeAlias], root: ResolvedAst.Root)(implicit sctx: SharedContext, flix: Flix): KindedAst.Effect = eff match {
    case ResolvedAst.Declaration.Effect(doc, ann, mod, sym, ops0, loc) =>
      val ops = ops0.map(visitOp(_, taenv, root))
      KindedAst.Effect(doc, ann, mod, sym, ops, loc)
  }

  /**
    * Performs kinding on the all the definitions in the given root.
    */
  private def visitDefs(root: ResolvedAst.Root, taenv: Map[Symbol.TypeAliasSym, KindedAst.TypeAlias], oldRoot: KindedAst.Root, changeSet: ChangeSet)(implicit sctx: SharedContext, flix: Flix): Map[Symbol.DefnSym, KindedAst.Def] = {
    val (staleDefs, freshDefs) = changeSet.partition(root.defs, oldRoot.defs)
    val result = ParOps.parMapValues(staleDefs)(visitDef(_, KindEnv.empty, taenv, root))
    freshDefs ++ result
  }

  /**
    * Performs kinding on the given def under the given kind environment.
    */
  private def visitDef(def0: ResolvedAst.Declaration.Def, kenv0: KindEnv, taenv: Map[Symbol.TypeAliasSym, KindedAst.TypeAlias], root: ResolvedAst.Root)(implicit sctx: SharedContext, flix: Flix): KindedAst.Def = def0 match {
    case ResolvedAst.Declaration.Def(sym, spec0, exp0, loc) =>
      flix.subtask(sym.toString, sample = true)
      val kenv = getKindEnvFromSpec(spec0, kenv0, taenv, root)
      val henv = None
      val spec = visitSpec(spec0, Nil, kenv, taenv, root)
      val exp = visitExp(exp0, kenv, taenv, henv, root)(Scope.Top, sctx, flix)
      KindedAst.Def(sym, spec, exp, loc)
  }

  /**
    * Performs kinding on the given sig under the given kind environment.
    */
  private def visitSig(sig0: ResolvedAst.Declaration.Sig, traitTparam: KindedAst.TypeParam, kenv0: KindEnv, taenv: Map[Symbol.TypeAliasSym, KindedAst.TypeAlias], root: ResolvedAst.Root)(implicit sctx: SharedContext, flix: Flix): KindedAst.Sig = sig0 match {
    case ResolvedAst.Declaration.Sig(sym, spec0, exp0, loc) =>
      val kenv = getKindEnvFromSpec(spec0, kenv0, taenv, root)
      val henv = None
      val spec = visitSpec(spec0, List(traitTparam.sym), kenv, taenv, root)
      val exp = exp0.map(visitExp(_, kenv, taenv, henv, root)(Scope.Top, sctx, flix))
      KindedAst.Sig(sym, spec, exp, loc)
  }

  /**
    * Performs kinding on the given effect operation under the given kind environment.
    */
  private def visitOp(op: ResolvedAst.Declaration.Op, taenv: Map[Symbol.TypeAliasSym, KindedAst.TypeAlias], root: ResolvedAst.Root)(implicit sctx: SharedContext, flix: Flix): KindedAst.Op = op match {
    case ResolvedAst.Declaration.Op(sym, spec0, loc) =>
      val kenv = inferSpec(spec0, KindEnv.empty, taenv, root)
      val spec = visitSpec(spec0, Nil, kenv, taenv, root)
      KindedAst.Op(sym, spec, loc)
  }

  /**
    * Performs kinding on the given spec under the given kind environment.
    *
    * Adds `quantifiers` to the generated scheme's quantifier list.
    */
  private def visitSpec(spec0: ResolvedAst.Spec, quantifiers: List[Symbol.KindedTypeVarSym], kenv: KindEnv, taenv: Map[Symbol.TypeAliasSym, KindedAst.TypeAlias], root: ResolvedAst.Root)(implicit sctx: SharedContext, flix: Flix): KindedAst.Spec = spec0 match {
    case ResolvedAst.Spec(doc, ann, mod, tparams0, fparams0, tpe0, eff0, tconstrs0, econstrs0) =>
      val tparams = tparams0.map(visitTypeParam(_, kenv))
      val fparams = fparams0.map(visitFormalParam(_, kenv, taenv, root))
      val tpe = visitType(tpe0, Kind.Star, kenv, taenv, root)
      val eff = visitEffectDefaultPure(eff0, kenv, taenv, root)
      val tconstrs = tconstrs0.map(visitTraitConstraint(_, kenv, taenv, root))
      val econstrs = econstrs0.map(visitEqualityConstraint(_, kenv, taenv, root))
      val allQuantifiers = quantifiers ::: tparams.map(_.sym)
      val base = Type.mkUncurriedArrowWithEffect(fparams.map(_.tpe), eff, tpe, tpe.loc)
      val sc = Scheme(allQuantifiers, tconstrs, econstrs.map(EqualityEnvironment.broaden), base)
      KindedAst.Spec(doc, ann, mod, tparams, fparams, sc, tpe, eff, tconstrs, econstrs)
  }

  /**
    * Performs kinding on the given associated type signature under the given kind environment.
    */
  private def visitAssocTypeSig(s0: ResolvedAst.Declaration.AssocTypeSig, kenv: KindEnv, taenv: Map[Symbol.TypeAliasSym, KindedAst.TypeAlias], root: ResolvedAst.Root)(implicit sctx: SharedContext, flix: Flix): KindedAst.AssocTypeSig = s0 match {
    case ResolvedAst.Declaration.AssocTypeSig(doc, mod, sym, tparam0, kind, tpe0, loc) =>
      val tparam = visitTypeParam(tparam0, kenv)
      val tpe = tpe0.map(visitType(_, kind, kenv, taenv, root))
      KindedAst.AssocTypeSig(doc, mod, sym, tparam, kind, tpe, loc)
  }

  /**
    * Performs kinding on the given associated type definition under the given kind environment.
    */
  private def visitAssocTypeDef(d0: ResolvedAst.Declaration.AssocTypeDef, trtKind: Kind, kenv: KindEnv, taenv: Map[Symbol.TypeAliasSym, KindedAst.TypeAlias], root: ResolvedAst.Root)(implicit sctx: SharedContext, flix: Flix): KindedAst.AssocTypeDef = d0 match {
    case ResolvedAst.Declaration.AssocTypeDef(doc, mod, symUse, arg0, tpe0, loc) =>
      val trt = root.traits(symUse.sym.trt)
      val assocSig = trt.assocs.find(assoc => assoc.sym == symUse.sym).get
      val tpeKind = assocSig.kind
      val args = visitType(arg0, trtKind, kenv, taenv, root)
      val tpe = visitType(tpe0, tpeKind, kenv, taenv, root)
      KindedAst.AssocTypeDef(doc, mod, symUse, args, tpe, loc)
  }

  /**
    * Performs kinding on the given expression under the given kind environment.
    */
  private def visitExp(exp00: ResolvedAst.Expr, kenv0: KindEnv, taenv: Map[Symbol.TypeAliasSym, KindedAst.TypeAlias], henv0: Option[(Type.Var, Type.Var)], root: ResolvedAst.Root)(implicit scope: Scope, sctx: SharedContext, flix: Flix): KindedAst.Expr = exp00 match {
    case ResolvedAst.Expr.Var(sym, loc) =>
      KindedAst.Expr.Var(sym, loc)

    case ResolvedAst.Expr.Hole(sym, loc) =>
      val tvar = Type.freshVar(Kind.Star, loc.asSynthetic)
      val evar = Type.freshVar(Kind.Eff, loc.asSynthetic)
      KindedAst.Expr.Hole(sym, tvar, evar, loc)

    case ResolvedAst.Expr.HoleWithExp(exp0, loc) =>
      val exp = visitExp(exp0, kenv0, taenv, henv0, root)
      val tvar = Type.freshVar(Kind.Star, loc.asSynthetic)
      val evar = Type.freshVar(Kind.Eff, loc.asSynthetic)
      KindedAst.Expr.HoleWithExp(exp, tvar, evar, loc)

    case ResolvedAst.Expr.OpenAs(sym, exp0, loc) =>
      val exp = visitExp(exp0, kenv0, taenv, henv0, root)
      val tvar = Type.freshVar(Kind.Star, loc.asSynthetic)
      KindedAst.Expr.OpenAs(sym, exp, tvar, loc)

    case ResolvedAst.Expr.Use(sym, alias, exp0, loc) =>
      val exp = visitExp(exp0, kenv0, taenv, henv0, root)
      KindedAst.Expr.Use(sym, alias, exp, loc)

    case ResolvedAst.Expr.Cst(cst, loc) =>
      KindedAst.Expr.Cst(cst, loc)

    case ResolvedAst.Expr.ApplyClo(exp0, exps0, loc) =>
      val exp = visitExp(exp0, kenv0, taenv, henv0, root)
      val exps = exps0.map(visitExp(_, kenv0, taenv, henv0, root))
      val tvar = Type.freshVar(Kind.Star, loc.asSynthetic)
      val evar = Type.freshVar(Kind.Eff, loc.asSynthetic)
      KindedAst.Expr.ApplyClo(exp, exps, tvar, evar, loc)

    case ResolvedAst.Expr.ApplyDef(DefSymUse(sym, loc1), exps0, loc2) =>
      val exps = exps0.map(visitExp(_, kenv0, taenv, henv0, root))
      val itvar = Type.freshVar(Kind.Star, loc1.asSynthetic)
      val tvar = Type.freshVar(Kind.Star, loc2.asSynthetic)
      val evar = Type.freshVar(Kind.Eff, loc2.asSynthetic)
      KindedAst.Expr.ApplyDef(DefSymUse(sym, loc1), exps, itvar, tvar, evar, loc2)

    case ResolvedAst.Expr.ApplyLocalDef(symUse, exps0, loc) =>
      val exps = exps0.map(visitExp(_, kenv0, taenv, henv0, root))
      val arrowTvar = Type.freshVar(Kind.Star, loc.asSynthetic) // use loc of symuse
      val tvar = Type.freshVar(Kind.Star, loc.asSynthetic)
      val evar = Type.freshVar(Kind.Eff, loc.asSynthetic)
      KindedAst.Expr.ApplyLocalDef(symUse, exps, arrowTvar, tvar, evar, loc)

    case ResolvedAst.Expr.ApplySig(SigSymUse(sym, loc1), exps0, loc2) =>
      val exps = exps0.map(visitExp(_, kenv0, taenv, henv0, root))
      val itvar = Type.freshVar(Kind.Star, loc1.asSynthetic)
      val tvar = Type.freshVar(Kind.Star, loc2.asSynthetic)
      val evar = Type.freshVar(Kind.Eff, loc2.asSynthetic)
      KindedAst.Expr.ApplySig(SigSymUse(sym, loc1), exps, itvar, tvar, evar, loc2)

    case ResolvedAst.Expr.Lambda(fparam0, exp0, allowSubeffecting, loc) =>
      val fparam = visitFormalParam(fparam0, kenv0, taenv, root)
      val exp = visitExp(exp0, kenv0, taenv, henv0, root)
      KindedAst.Expr.Lambda(fparam, exp, allowSubeffecting, loc)

    case ResolvedAst.Expr.Unary(sop, exp0, loc) =>
      val exp = visitExp(exp0, kenv0, taenv, henv0, root)
      val tvar = Type.freshVar(Kind.Star, loc.asSynthetic)
      KindedAst.Expr.Unary(sop, exp, tvar, loc)

    case ResolvedAst.Expr.Binary(sop, exp10, exp20, loc) =>
      val exp1 = visitExp(exp10, kenv0, taenv, henv0, root)
      val exp2 = visitExp(exp20, kenv0, taenv, henv0, root)
      val tvar = Type.freshVar(Kind.Star, loc.asSynthetic)
      KindedAst.Expr.Binary(sop, exp1, exp2, tvar, loc)

    case ResolvedAst.Expr.IfThenElse(exp10, exp20, exp30, loc) =>
      val exp1 = visitExp(exp10, kenv0, taenv, henv0, root)
      val exp2 = visitExp(exp20, kenv0, taenv, henv0, root)
      val exp3 = visitExp(exp30, kenv0, taenv, henv0, root)
      KindedAst.Expr.IfThenElse(exp1, exp2, exp3, loc)

    case ResolvedAst.Expr.Stm(exp10, exp20, loc) =>
      val exp1 = visitExp(exp10, kenv0, taenv, henv0, root)
      val exp2 = visitExp(exp20, kenv0, taenv, henv0, root)
      KindedAst.Expr.Stm(exp1, exp2, loc)

    case ResolvedAst.Expr.Discard(exp0, loc) =>
      val exp = visitExp(exp0, kenv0, taenv, henv0, root)
      KindedAst.Expr.Discard(exp, loc)

    case ResolvedAst.Expr.Let(sym, exp10, exp20, loc) =>
      val exp1 = visitExp(exp10, kenv0, taenv, henv0, root)
      val exp2 = visitExp(exp20, kenv0, taenv, henv0, root)
      KindedAst.Expr.Let(sym, exp1, exp2, loc)

    case ResolvedAst.Expr.LocalDef(sym, fparams0, exp10, exp20, loc) =>
      val fparams = fparams0.map(visitFormalParam(_, kenv0, taenv, root))
      val fparamKenvs = fparams0.map(inferFormalParam(_, kenv0, taenv, root))
      val kenv1 = kenv0 ++ KindEnv.merge(fparamKenvs)
      val exp1 = visitExp(exp10, kenv1, taenv, henv0, root)
      val exp2 = visitExp(exp20, kenv0, taenv, henv0, root)
      KindedAst.Expr.LocalDef(sym, fparams, exp1, exp2, loc)

    case ResolvedAst.Expr.Region(tpe, loc) =>
      KindedAst.Expr.Region(tpe, loc)

    case ResolvedAst.Expr.Scope(sym, regionVar, exp0, loc) =>
      val rvar = Type.Var(regionVar.withKind(Kind.Eff), loc)
      val evar = Type.freshVar(Kind.Eff, loc.asSynthetic)
      val kenv = kenv0 + (regionVar -> Kind.Eff)
      // Record that we enter the new scope.
      val newScope = scope.enter(rvar.sym)
      val exp = visitExp(exp0, kenv, taenv, henv0, root)(newScope, sctx, flix)
      KindedAst.Expr.Scope(sym, rvar, exp, evar, loc)

    case ResolvedAst.Expr.Match(exp0, rules0, loc) =>
      val exp = visitExp(exp0, kenv0, taenv, henv0, root)
      val rules = rules0.map(visitMatchRule(_, kenv0, taenv, henv0, root))
      KindedAst.Expr.Match(exp, rules, loc)

    case ResolvedAst.Expr.TypeMatch(exp0, rules0, loc) =>
      val exp = visitExp(exp0, kenv0, taenv, henv0, root)
      val rules = rules0.map(visitTypeMatchRule(_, kenv0, taenv, henv0, root))
      KindedAst.Expr.TypeMatch(exp, rules, loc)

    case ResolvedAst.Expr.RestrictableChoose(star, exp0, rules0, loc) =>
      val exp = visitExp(exp0, kenv0, taenv, henv0, root)
      val rules = rules0.map(visitRestrictableChooseRule(_, kenv0, taenv, henv0, root))
      val tvar = Type.freshVar(Kind.Star, loc.asSynthetic)
      KindedAst.Expr.RestrictableChoose(star, exp, rules, tvar, loc)

    case ResolvedAst.Expr.Tag(sym, exp0, loc) =>
      val exp = visitExp(exp0, kenv0, taenv, henv0, root)
      val tvar = Type.freshVar(Kind.Star, loc.asSynthetic)
      KindedAst.Expr.Tag(sym, exp, tvar, loc)

    case ResolvedAst.Expr.RestrictableTag(sym, exp0, isOpen, loc) =>
      val exp = visitExp(exp0, kenv0, taenv, henv0, root)
      val tvar = Type.freshVar(Kind.Star, loc.asSynthetic)
      KindedAst.Expr.RestrictableTag(sym, exp, isOpen, tvar, loc)

    case ResolvedAst.Expr.Tuple(exps0, loc) =>
      val exps = exps0.map(visitExp(_, kenv0, taenv, henv0, root))
      KindedAst.Expr.Tuple(exps, loc)

    case ResolvedAst.Expr.RecordEmpty(loc) =>
      KindedAst.Expr.RecordEmpty(loc)

    case ResolvedAst.Expr.RecordSelect(exp0, label, loc) =>
      val exp = visitExp(exp0, kenv0, taenv, henv0, root)
      val tvar = Type.freshVar(Kind.Star, loc.asSynthetic)
      KindedAst.Expr.RecordSelect(exp, label, tvar, loc)

    case ResolvedAst.Expr.RecordExtend(label, exp10, exp20, loc) =>
      val exp1 = visitExp(exp10, kenv0, taenv, henv0, root)
      val exp2 = visitExp(exp20, kenv0, taenv, henv0, root)
      val tvar = Type.freshVar(Kind.Star, loc.asSynthetic)
      KindedAst.Expr.RecordExtend(label, exp1, exp2, tvar, loc)

    case ResolvedAst.Expr.RecordRestrict(label, exp0, loc) =>
      val exp = visitExp(exp0, kenv0, taenv, henv0, root)
      val tvar = Type.freshVar(Kind.Star, loc.asSynthetic)
      KindedAst.Expr.RecordRestrict(label, exp, tvar, loc)

    case ResolvedAst.Expr.ArrayLit(exps0, exp0, loc) =>
      val exps = exps0.map(visitExp(_, kenv0, taenv, henv0, root))
      val exp = visitExp(exp0, kenv0, taenv, henv0, root)
      val tvar = Type.freshVar(Kind.Star, loc.asSynthetic)
      val evar = Type.freshVar(Kind.Eff, loc.asSynthetic)
      KindedAst.Expr.ArrayLit(exps, exp, tvar, evar, loc)

    case ResolvedAst.Expr.ArrayNew(exp10, exp20, exp30, loc) =>
      val exp1 = visitExp(exp10, kenv0, taenv, henv0, root)
      val exp2 = visitExp(exp20, kenv0, taenv, henv0, root)
      val exp3 = visitExp(exp30, kenv0, taenv, henv0, root)
      val tvar = Type.freshVar(Kind.Star, loc.asSynthetic)
      val evar = Type.freshVar(Kind.Eff, loc.asSynthetic)
      KindedAst.Expr.ArrayNew(exp1, exp2, exp3, tvar, evar, loc)

    case ResolvedAst.Expr.ArrayLoad(exp10, exp20, loc) =>
      val exp1 = visitExp(exp10, kenv0, taenv, henv0, root)
      val exp2 = visitExp(exp20, kenv0, taenv, henv0, root)
      val tvar = Type.freshVar(Kind.Star, loc.asSynthetic)
      val evar = Type.freshVar(Kind.Eff, loc.asSynthetic)
      KindedAst.Expr.ArrayLoad(exp1, exp2, tvar, evar, loc)

    case ResolvedAst.Expr.ArrayStore(exp10, exp20, exp30, loc) =>
      val exp1 = visitExp(exp10, kenv0, taenv, henv0, root)
      val exp2 = visitExp(exp20, kenv0, taenv, henv0, root)
      val exp3 = visitExp(exp30, kenv0, taenv, henv0, root)
      val evar = Type.freshVar(Kind.Eff, loc.asSynthetic)
      KindedAst.Expr.ArrayStore(exp1, exp2, exp3, evar, loc)

    case ResolvedAst.Expr.ArrayLength(exp0, loc) =>
      val exp = visitExp(exp0, kenv0, taenv, henv0, root)
      val evar = Type.freshVar(Kind.Eff, loc.asSynthetic)
      KindedAst.Expr.ArrayLength(exp, evar, loc)

    case ResolvedAst.Expr.StructNew(sym, fields0, region0, loc) =>
      val fields = fields0.map {
        case (field, exp0) =>
          val exp = visitExp(exp0, kenv0, taenv, henv0, root)
          (field, exp)
      }
      val region = visitExp(region0, kenv0, taenv, henv0, root)
      val tvar = Type.freshVar(Kind.Star, loc.asSynthetic)
      val evar = Type.freshVar(Kind.Eff, loc.asSynthetic)
      KindedAst.Expr.StructNew(sym, fields, region, tvar, evar, loc)

    case ResolvedAst.Expr.StructGet(exp0, field0, loc) =>
      val exp = visitExp(exp0, kenv0, taenv, henv0, root)
      val tvar = Type.freshVar(Kind.Star, loc.asSynthetic)
      val evar = Type.freshVar(Kind.Eff, loc.asSynthetic)
      KindedAst.Expr.StructGet(exp, field0, tvar, evar, loc)

    case ResolvedAst.Expr.StructPut(exp10, sym, exp20, loc) =>
      val exp1 = visitExp(exp10, kenv0, taenv, henv0, root)
      val exp2 = visitExp(exp20, kenv0, taenv, henv0, root)
      val tvar = Type.freshVar(Kind.Star, loc.asSynthetic)
      val evar = Type.freshVar(Kind.Eff, loc.asSynthetic)
      KindedAst.Expr.StructPut(exp1, sym, exp2, tvar, evar, loc)

    case ResolvedAst.Expr.VectorLit(exps0, loc) =>
      val exps = exps0.map(visitExp(_, kenv0, taenv, henv0, root))
      val tvar = Type.freshVar(Kind.Star, loc.asSynthetic)
      val evar = Type.freshVar(Kind.Eff, loc.asSynthetic)
      KindedAst.Expr.VectorLit(exps, tvar, evar, loc)

    case ResolvedAst.Expr.VectorLoad(exp10, exp20, loc) =>
      val exp1 = visitExp(exp10, kenv0, taenv, henv0, root)
      val exp2 = visitExp(exp20, kenv0, taenv, henv0, root)
      val tvar = Type.freshVar(Kind.Star, loc.asSynthetic)
      val evar = Type.freshVar(Kind.Eff, loc.asSynthetic)
      KindedAst.Expr.VectorLoad(exp1, exp2, tvar, evar, loc)

    case ResolvedAst.Expr.VectorLength(exp, loc) =>
      val e = visitExp(exp, kenv0, taenv, henv0, root)
      KindedAst.Expr.VectorLength(e, loc)

    case ResolvedAst.Expr.Ascribe(exp0, expectedType0, expectedEff0, loc) =>
      val exp = visitExp(exp0, kenv0, taenv, henv0, root)
      val expectedType = expectedType0.map(visitType(_, Kind.Star, kenv0, taenv, root))
      val expectedEff = expectedEff0.map(visitType(_, Kind.Eff, kenv0, taenv, root))
      val tvar = Type.freshVar(Kind.Star, loc.asSynthetic)
      KindedAst.Expr.Ascribe(exp, expectedType, expectedEff, tvar, loc)

    case ResolvedAst.Expr.InstanceOf(exp0, clazz, loc) =>
      val exp = visitExp(exp0, kenv0, taenv, henv0, root)
      KindedAst.Expr.InstanceOf(exp, clazz, loc)

    case ResolvedAst.Expr.CheckedCast(cast, exp0, loc) =>
      val exp = visitExp(exp0, kenv0, taenv, henv0, root)
      val tvar = Type.freshVar(Kind.Star, loc)
      val evar = Type.freshVar(Kind.Eff, loc)
      KindedAst.Expr.CheckedCast(cast, exp, tvar, evar, loc)

    case ResolvedAst.Expr.UncheckedCast(exp0, declaredType0, declaredEff0, loc) =>
      val exp = visitExp(exp0, kenv0, taenv, henv0, root)
      val declaredType = declaredType0.map(visitType(_, Kind.Star, kenv0, taenv, root))
      val declaredEff = declaredEff0.map(visitType(_, Kind.Eff, kenv0, taenv, root))
      val tvar = Type.freshVar(Kind.Star, loc.asSynthetic)
      KindedAst.Expr.UncheckedCast(exp, declaredType, declaredEff, tvar, loc)

    case ResolvedAst.Expr.UncheckedMaskingCast(exp0, loc) =>
      val exp = visitExp(exp0, kenv0, taenv, henv0, root)
      KindedAst.Expr.UncheckedMaskingCast(exp, loc)

    case ResolvedAst.Expr.Without(exp0, eff, loc) =>
      val exp = visitExp(exp0, kenv0, taenv, henv0, root)
      KindedAst.Expr.Without(exp, eff, loc)

    case ResolvedAst.Expr.TryCatch(exp0, rules0, loc) =>
      val exp = visitExp(exp0, kenv0, taenv, henv0, root)
      val rules = rules0.map(visitCatchRule(_, kenv0, taenv, henv0, root))
      KindedAst.Expr.TryCatch(exp, rules, loc)

    case ResolvedAst.Expr.Throw(exp0, loc) =>
      val exp = visitExp(exp0, kenv0, taenv, henv0, root)
      val tvar = Type.freshVar(Kind.Star, loc)
      val evar = Type.freshVar(Kind.Eff, loc)
      KindedAst.Expr.Throw(exp, tvar, evar, loc)

    case ResolvedAst.Expr.TryWith(exp0, eff, rules0, loc) =>
      // create a fresh type variable for the handling block (same as resume result)
      // and for the operation result (same as resume argument)
      // and set the handled env
      val tvar = Type.freshVar(Kind.Star, loc)

      // use the old henv for the handled expression
      val exp = visitExp(exp0, kenv0, taenv, henv0, root)

      // use the new henv for the handler
      val rules = rules0.map(visitHandlerRule(_, kenv0, taenv, tvar, root))
      KindedAst.Expr.TryWith(exp, eff, rules, tvar, loc)

    case ResolvedAst.Expr.Do(op, exps0, loc) =>
      val exps = exps0.map(visitExp(_, kenv0, taenv, henv0, root))
      val tvar = Type.freshVar(Kind.Star, loc)
      KindedAst.Expr.Do(op, exps, tvar, loc)

    case ResolvedAst.Expr.InvokeConstructor(clazz, exps0, loc) =>
      val exps = exps0.map(visitExp(_, kenv0, taenv, henv0, root))
      val jvar = Type.freshVar(Kind.Jvm, loc.asSynthetic)
      val evar = Type.freshVar(Kind.Eff, loc.asSynthetic)
      KindedAst.Expr.InvokeConstructor(clazz, exps, jvar, evar, loc)

    case ResolvedAst.Expr.InvokeMethod(exp0, methodName, exps0, loc) =>
      val exp = visitExp(exp0, kenv0, taenv, henv0, root)
      val exps = exps0.map(visitExp(_, kenv0, taenv, henv0, root))
      val jvar = Type.freshVar(Kind.Jvm, loc.asSynthetic)
      val tvar = Type.freshVar(Kind.Star, loc.asSynthetic)
      val evar = Type.freshVar(Kind.Eff, loc.asSynthetic)
      KindedAst.Expr.InvokeMethod(exp, methodName, exps, jvar, tvar, evar, loc)

    case ResolvedAst.Expr.InvokeStaticMethod(clazz, methodName, exps0, loc) =>
      val exps = exps0.map(visitExp(_, kenv0, taenv, henv0, root))
      val jvar = Type.freshVar(Kind.Jvm, loc.asSynthetic)
      val tvar = Type.freshVar(Kind.Star, loc.asSynthetic)
      val evar = Type.freshVar(Kind.Eff, loc.asSynthetic)
      KindedAst.Expr.InvokeStaticMethod(clazz, methodName, exps, jvar, tvar, evar, loc)

    case ResolvedAst.Expr.GetField(exp0, fieldName, loc) =>
      val exp = visitExp(exp0, kenv0, taenv, henv0, root)
      val jvar = Type.freshVar(Kind.Jvm, loc.asSynthetic)
      val tvar = Type.freshVar(Kind.Star, loc.asSynthetic)
      val evar = Type.freshVar(Kind.Eff, loc.asSynthetic)
      KindedAst.Expr.GetField(exp, fieldName, jvar, tvar, evar, loc)

    case ResolvedAst.Expr.PutField(field, clazz, exp10, exp20, loc) =>
      val exp1 = visitExp(exp10, kenv0, taenv, henv0, root)
      val exp2 = visitExp(exp20, kenv0, taenv, henv0, root)
      KindedAst.Expr.PutField(field, clazz, exp1, exp2, loc)

    case ResolvedAst.Expr.GetStaticField(field, loc) =>
      KindedAst.Expr.GetStaticField(field, loc)

    case ResolvedAst.Expr.PutStaticField(field, exp0, loc) =>
      val exp = visitExp(exp0, kenv0, taenv, henv0, root)
      KindedAst.Expr.PutStaticField(field, exp, loc)

    case ResolvedAst.Expr.NewObject(name, clazz, methods0, loc) =>
      val methods = methods0.map(visitJvmMethod(_, kenv0, taenv, henv0, root))
      KindedAst.Expr.NewObject(name, clazz, methods, loc)

    case ResolvedAst.Expr.NewChannel(exp10, exp20, loc) =>
      val exp1 = visitExp(exp10, kenv0, taenv, henv0, root)
      val exp2 = visitExp(exp20, kenv0, taenv, henv0, root)
      val tvar = Type.freshVar(Kind.Star, loc.asSynthetic)
      val evar = Type.freshVar(Kind.Eff, loc.asSynthetic)
      KindedAst.Expr.NewChannel(exp1, exp2, tvar, evar, loc)

    case ResolvedAst.Expr.GetChannel(exp0, loc) =>
      val exp = visitExp(exp0, kenv0, taenv, henv0, root)
      val tvar = Type.freshVar(Kind.Star, loc.asSynthetic)
      val evar = Type.freshVar(Kind.Eff, loc.asSynthetic)
      KindedAst.Expr.GetChannel(exp, tvar, evar, loc)

    case ResolvedAst.Expr.PutChannel(exp10, exp20, loc) =>
      val exp1 = visitExp(exp10, kenv0, taenv, henv0, root)
      val exp2 = visitExp(exp20, kenv0, taenv, henv0, root)
      val evar = Type.freshVar(Kind.Eff, loc.asSynthetic)
      KindedAst.Expr.PutChannel(exp1, exp2, evar, loc)

    case ResolvedAst.Expr.SelectChannel(rules0, exp0, loc) =>
      val rules = rules0.map(visitSelectChannelRule(_, kenv0, taenv, henv0, root))
      val exp = exp0.map(visitExp(_, kenv0, taenv, henv0, root))
      val tvar = Type.freshVar(Kind.Star, loc.asSynthetic)
      val evar = Type.freshVar(Kind.Eff, loc.asSynthetic)
      KindedAst.Expr.SelectChannel(rules, exp, tvar, evar, loc)

    case ResolvedAst.Expr.Spawn(exp10, exp20, loc) =>
      val exp1 = visitExp(exp10, kenv0, taenv, henv0, root)
      val exp2 = visitExp(exp20, kenv0, taenv, henv0, root)
      KindedAst.Expr.Spawn(exp1, exp2, loc)

    case ResolvedAst.Expr.ParYield(frags0, exp0, loc) =>
      val frags = frags0.map {
        case ResolvedAst.ParYieldFragment(pat1, exp1, l0) =>
          val pat = visitPattern(pat1, kenv0, root)
          val exp = visitExp(exp1, kenv0, taenv, henv0, root)
          KindedAst.ParYieldFragment(pat, exp, l0)
      }
      val exp = visitExp(exp0, kenv0, taenv, henv0, root)
      KindedAst.Expr.ParYield(frags, exp, loc)

    case ResolvedAst.Expr.Lazy(exp0, loc) =>
      val exp = visitExp(exp0, kenv0, taenv, henv0, root)
      KindedAst.Expr.Lazy(exp, loc)

    case ResolvedAst.Expr.Force(exp0, loc) =>
      val exp = visitExp(exp0, kenv0, taenv, henv0, root)
      val tvar = Type.freshVar(Kind.Star, loc.asSynthetic)
      KindedAst.Expr.Force(exp, tvar, loc)

    case ResolvedAst.Expr.FixpointConstraintSet(cs0, loc) =>
      val cs = cs0.map(visitConstraint(_, kenv0, taenv, henv0, root))
      val tvar = Type.freshVar(Kind.Star, loc.asSynthetic)
      KindedAst.Expr.FixpointConstraintSet(cs, tvar, loc)

    case ResolvedAst.Expr.FixpointLambda(pparams0, exp0, loc) =>
      val pparams = pparams0.map(visitPredicateParam(_, kenv0, taenv, root))
      val exp = visitExp(exp0, kenv0, taenv, henv0, root)
      val tvar = Type.freshVar(Kind.Star, loc.asSynthetic)
      KindedAst.Expr.FixpointLambda(pparams, exp, tvar, loc)

    case ResolvedAst.Expr.FixpointMerge(exp10, exp20, loc) =>
      val exp1 = visitExp(exp10, kenv0, taenv, henv0, root)
      val exp2 = visitExp(exp20, kenv0, taenv, henv0, root)
      KindedAst.Expr.FixpointMerge(exp1, exp2, loc)

    case ResolvedAst.Expr.FixpointSolve(exp0, loc) =>
      val exp = visitExp(exp0, kenv0, taenv, henv0, root)
      KindedAst.Expr.FixpointSolve(exp, loc)

    case ResolvedAst.Expr.FixpointFilter(pred, exp0, loc) =>
      val exp = visitExp(exp0, kenv0, taenv, henv0, root)
      val tvar = Type.freshVar(Kind.Star, loc.asSynthetic)
      KindedAst.Expr.FixpointFilter(pred, exp, tvar, loc)

    case ResolvedAst.Expr.FixpointInject(exp0, pred, loc) =>
      val exp = visitExp(exp0, kenv0, taenv, henv0, root)
      val tvar = Type.freshVar(Kind.Star, loc.asSynthetic)
      val evar = Type.freshVar(Kind.Eff, loc.asSynthetic)
      KindedAst.Expr.FixpointInject(exp, pred, tvar, evar, loc)

    case ResolvedAst.Expr.FixpointProject(pred, exp10, exp20, loc) =>
      val exp1 = visitExp(exp10, kenv0, taenv, henv0, root)
      val exp2 = visitExp(exp20, kenv0, taenv, henv0, root)
      val tvar = Type.freshVar(Kind.Star, loc.asSynthetic)
      KindedAst.Expr.FixpointProject(pred, exp1, exp2, tvar, loc)

    case ResolvedAst.Expr.Error(m) =>
      val tvar = Type.freshVar(Kind.Star, m.loc)
      val evar = Type.freshVar(Kind.Eff, m.loc)
      KindedAst.Expr.Error(m, tvar, evar)
  }

  /**
    * Performs kinding on the given match rule under the given kind environment.
    */
  private def visitMatchRule(rule0: ResolvedAst.MatchRule, kenv: KindEnv, taenv: Map[Symbol.TypeAliasSym, KindedAst.TypeAlias], henv: Option[(Type.Var, Type.Var)], root: ResolvedAst.Root)(implicit scope: Scope, sctx: SharedContext, flix: Flix): KindedAst.MatchRule = rule0 match {
    case ResolvedAst.MatchRule(pat0, guard0, exp0) =>
      val pat = visitPattern(pat0, kenv, root)
      val guard = guard0.map(visitExp(_, kenv, taenv, henv, root))
      val exp = visitExp(exp0, kenv, taenv, henv, root)
      KindedAst.MatchRule(pat, guard, exp)
  }

  /**
    * Performs kinding on the given match rule under the given kind environment.
    */
  private def visitTypeMatchRule(rule0: ResolvedAst.TypeMatchRule, kenv0: KindEnv, taenv: Map[Symbol.TypeAliasSym, KindedAst.TypeAlias], henv: Option[(Type.Var, Type.Var)], root: ResolvedAst.Root)(implicit scope: Scope, sctx: SharedContext, flix: Flix): KindedAst.TypeMatchRule = rule0 match {
    case ResolvedAst.TypeMatchRule(sym, tpe0, exp0) =>
      val kenv = inferType(tpe0, Kind.Star, kenv0, taenv, root)
      val tpe = visitType(tpe0, Kind.Star, kenv, taenv, root)
      val exp = visitExp(exp0, kenv, taenv, henv, root)
      KindedAst.TypeMatchRule(sym, tpe, exp)
  }

  /**
    * Performs kinding on the given relational choice rule under the given kind environment.
    */
  private def visitRestrictableChooseRule(rule0: ResolvedAst.RestrictableChooseRule, kenv: KindEnv, taenv: Map[Symbol.TypeAliasSym, KindedAst.TypeAlias], henv: Option[(Type.Var, Type.Var)], root: ResolvedAst.Root)(implicit scope: Scope, sctx: SharedContext, flix: Flix): KindedAst.RestrictableChooseRule = rule0 match {
    case ResolvedAst.RestrictableChooseRule(pat0, exp0) =>
      val pat = visitRestrictableChoosePattern(pat0)
      val exp = visitExp(exp0, kenv, taenv, henv, root)
      KindedAst.RestrictableChooseRule(pat, exp)
  }

  /**
    * Performs kinding on the given catch rule under the given kind environment.
    */
  private def visitCatchRule(rule0: ResolvedAst.CatchRule, kenv: KindEnv, taenv: Map[Symbol.TypeAliasSym, KindedAst.TypeAlias], henv: Option[(Type.Var, Type.Var)], root: ResolvedAst.Root)(implicit scope: Scope, sctx: SharedContext, flix: Flix): KindedAst.CatchRule = rule0 match {
    case ResolvedAst.CatchRule(sym, clazz, exp0) =>
      val exp = visitExp(exp0, kenv, taenv, henv, root)
      KindedAst.CatchRule(sym, clazz, exp)
  }

  /**
    * Performs kinding on the given handler rule under the given kind environment.
    */
  private def visitHandlerRule(rule0: ResolvedAst.HandlerRule, kenv: KindEnv, taenv: Map[Symbol.TypeAliasSym, KindedAst.TypeAlias], hTvar: Type.Var, root: ResolvedAst.Root)(implicit scope: Scope, sctx: SharedContext, flix: Flix): KindedAst.HandlerRule = rule0 match {
    case ResolvedAst.HandlerRule(op, fparams0, exp0) =>
      // create a new type variable for the op return type (same as resume argument type)
      val tvar = Type.freshVar(Kind.Star, exp0.loc)

      val henv = Some((tvar, hTvar))

      val fparams = fparams0.map(visitFormalParam(_, kenv, taenv, root))
      val exp = visitExp(exp0, kenv, taenv, henv, root)
      KindedAst.HandlerRule(op, fparams, exp, tvar)
  }

  /**
    * Performs kinding on the given select channel rule under the given kind environment.
    */
  private def visitSelectChannelRule(rule0: ResolvedAst.SelectChannelRule, kenv: KindEnv, taenv: Map[Symbol.TypeAliasSym, KindedAst.TypeAlias], henv: Option[(Type.Var, Type.Var)], root: ResolvedAst.Root)(implicit scope: Scope, sctx: SharedContext, flix: Flix): KindedAst.SelectChannelRule = rule0 match {
    case ResolvedAst.SelectChannelRule(sym, chan0, exp0) =>
      val chan = visitExp(chan0, kenv, taenv, henv, root)
      val exp = visitExp(exp0, kenv, taenv, henv, root)
      KindedAst.SelectChannelRule(sym, chan, exp)
  }

  /**
    * Performs kinding on the given pattern under the given kind environment.
    */
  private def visitPattern(pat00: ResolvedAst.Pattern, kenv: KindEnv, root: ResolvedAst.Root)(implicit scope: Scope, flix: Flix): KindedAst.Pattern = pat00 match {
    case ResolvedAst.Pattern.Wild(loc) =>
      val tvar = Type.freshVar(Kind.Star, loc.asSynthetic)
      KindedAst.Pattern.Wild(tvar, loc)

    case ResolvedAst.Pattern.Var(sym, loc) =>
      val tvar = Type.freshVar(Kind.Star, loc.asSynthetic)
      KindedAst.Pattern.Var(sym, tvar, loc)

    case ResolvedAst.Pattern.Cst(cst, loc) => KindedAst.Pattern.Cst(cst, loc)
    case ResolvedAst.Pattern.Tag(sym, pat0, loc) =>
      val pat = visitPattern(pat0, kenv, root)
      val tvar = Type.freshVar(Kind.Star, loc.asSynthetic)
      KindedAst.Pattern.Tag(sym, pat, tvar, loc)

    case ResolvedAst.Pattern.Tuple(pats0, loc) =>
      val pats = pats0.map(visitPattern(_, kenv, root))
      KindedAst.Pattern.Tuple(pats, loc)

    case ResolvedAst.Pattern.Record(pats0, pat0, loc) =>
      val pats = pats0.map {
        case ResolvedAst.Pattern.Record.RecordLabelPattern(label, pat1, loc1) =>
          val tvar = Type.freshVar(Kind.Star, loc1.asSynthetic)
          val pat = visitPattern(pat1, kenv, root)
          KindedAst.Pattern.Record.RecordLabelPattern(label, pat, tvar, loc1)
      }
      val pat = visitPattern(pat0, kenv, root)
      val tvar = Type.freshVar(Kind.Star, loc.asSynthetic)
      KindedAst.Pattern.Record(pats, pat, tvar, loc)

    case ResolvedAst.Pattern.RecordEmpty(loc) =>
      KindedAst.Pattern.RecordEmpty(loc)

    case ResolvedAst.Pattern.Error(loc) =>
      val tvar = Type.freshVar(Kind.Star, loc.asSynthetic)
      KindedAst.Pattern.Error(tvar, loc)
  }

  /**
    * Performs kinding on the given restrictable choice pattern under the given kind environment.
    */
  private def visitRestrictableChoosePattern(pat00: ResolvedAst.RestrictableChoosePattern)(implicit scope: Scope, flix: Flix): KindedAst.RestrictableChoosePattern = pat00 match {
    case ResolvedAst.RestrictableChoosePattern.Tag(sym, pat0, loc) =>
      val pat = pat0.map(visitRestrictableChoosePatternVarOrWild)
      val tvar = Type.freshVar(Kind.Star, loc.asSynthetic)
      KindedAst.RestrictableChoosePattern.Tag(sym, pat, tvar, loc)

    case ResolvedAst.RestrictableChoosePattern.Error(loc) =>
      val tvar = Type.freshVar(Kind.Star, loc.asSynthetic)
      KindedAst.RestrictableChoosePattern.Error(tvar, loc)
  }

  /**
    * Performs kinding on the given restrictable choice pattern under the given kind environment.
    */
  private def visitRestrictableChoosePatternVarOrWild(pat0: ResolvedAst.RestrictableChoosePattern.VarOrWild)(implicit scope: Scope, flix: Flix): KindedAst.RestrictableChoosePattern.VarOrWild = pat0 match {
    case ResolvedAst.RestrictableChoosePattern.Wild(loc) =>
      val tvar = Type.freshVar(Kind.Star, loc.asSynthetic)
      KindedAst.RestrictableChoosePattern.Wild(tvar, loc)

    case ResolvedAst.RestrictableChoosePattern.Var(sym, loc) =>
      val tvar = Type.freshVar(Kind.Star, loc.asSynthetic)
      KindedAst.RestrictableChoosePattern.Var(sym, tvar, loc)

    case ResolvedAst.RestrictableChoosePattern.Error(loc) =>
      val tvar = Type.freshVar(Kind.Star, loc.asSynthetic)
      KindedAst.RestrictableChoosePattern.Error(tvar, loc)
  }

  /**
    * Performs kinding on the given constraint under the given kind environment.
    */
  private def visitConstraint(constraint0: ResolvedAst.Constraint, kenv: KindEnv, taenv: Map[Symbol.TypeAliasSym, KindedAst.TypeAlias], henv: Option[(Type.Var, Type.Var)], root: ResolvedAst.Root)(implicit scope: Scope, sctx: SharedContext, flix: Flix): KindedAst.Constraint = constraint0 match {
    case ResolvedAst.Constraint(cparams0, head0, body0, loc) =>
      val cparams = cparams0.map(visitConstraintParam)
      val head = visitHeadPredicate(head0, kenv, taenv, henv, root)
      val body = body0.map(visitBodyPredicate(_, kenv, taenv, henv, root))
      KindedAst.Constraint(cparams, head, body, loc)
  }

  /**
    * Performs kinding on the given constraint param under the given kind environment.
    */
  private def visitConstraintParam(cparam0: ResolvedAst.ConstraintParam): KindedAst.ConstraintParam = cparam0 match {
    case ResolvedAst.ConstraintParam(sym, loc) => KindedAst.ConstraintParam(sym, loc)
  }

  /**
    * Performs kinding on the given head predicate under the given kind environment.
    */
  private def visitHeadPredicate(pred0: ResolvedAst.Predicate.Head, kenv: KindEnv, taenv: Map[Symbol.TypeAliasSym, KindedAst.TypeAlias], henv: Option[(Type.Var, Type.Var)], root: ResolvedAst.Root)(implicit scope: Scope, sctx: SharedContext, flix: Flix): KindedAst.Predicate.Head = pred0 match {
    case ResolvedAst.Predicate.Head.Atom(pred, den, terms0, loc) =>
      val terms = terms0.map(visitExp(_, kenv, taenv, henv, root))
      val pvar = Type.freshVar(Kind.Predicate, loc.asSynthetic)
      KindedAst.Predicate.Head.Atom(pred, den, terms, pvar, loc)
  }

  /**
    * Performs kinding on the given body predicate under the given kind environment.
    */
  private def visitBodyPredicate(pred0: ResolvedAst.Predicate.Body, kenv: KindEnv, taenv: Map[Symbol.TypeAliasSym, KindedAst.TypeAlias], henv: Option[(Type.Var, Type.Var)], root: ResolvedAst.Root)(implicit scope: Scope, sctx: SharedContext, flix: Flix): KindedAst.Predicate.Body = pred0 match {
    case ResolvedAst.Predicate.Body.Atom(pred, den, polarity, fixity, terms0, loc) =>
      val terms = terms0.map(visitPattern(_, kenv, root))
      val pvar = Type.freshVar(Kind.Predicate, loc.asSynthetic)
      KindedAst.Predicate.Body.Atom(pred, den, polarity, fixity, terms, pvar, loc)

    case ResolvedAst.Predicate.Body.Functional(outVars, exp0, loc) =>
      val exp = visitExp(exp0, kenv, taenv, henv, root)
      KindedAst.Predicate.Body.Functional(outVars, exp, loc)

    case ResolvedAst.Predicate.Body.Guard(exp0, loc) =>
      val exp = visitExp(exp0, kenv, taenv, henv, root)
      KindedAst.Predicate.Body.Guard(exp, loc)
  }

  /**
    * Performs kinding on the given type variable under the given kind environment, with `expectedKind` expected from context.
    */
  private def visitTypeVar(tvar: UnkindedType.Var, expectedKind: Kind, kenv: KindEnv)(implicit sctx: SharedContext): Type.Var = tvar match {
    case UnkindedType.Var(sym0, loc) =>
      val sym = visitTypeVarSym(sym0, expectedKind, kenv, loc)
      Type.Var(sym, loc)
  }

  /**
    * Performs kinding on the given type variable symbol under the given kind environment, with `expectedKind` expected from context.
    */
  private def visitTypeVarSym(sym: Symbol.UnkindedTypeVarSym, expectedKind: Kind, kenv: KindEnv, loc: SourceLocation)(implicit sctx: SharedContext): Symbol.KindedTypeVarSym = {
    kenv.map.get(sym) match {
      // Case 1: we don't know about this kind, just ascribe it with what the context expects
      case None => sym.withKind(expectedKind)
      // Case 2: we know about this kind, make sure it's behaving as we expect
      case Some(actualKind) =>
        unify(expectedKind, actualKind) match {
          case Some(kind) => sym.withKind(kind)
          case None =>
            val e = KindError.UnexpectedKind(expectedKind = expectedKind, actualKind = actualKind, loc = loc)
            sctx.errors.add(e)
            sym.withKind(Kind.Error)
        }
    }
  }


  /**
    * Performs kinding on the given type under the given kind environment, with `expectedKind` expected from context.
    * This is roughly analogous to the reassembly of expressions under a type environment, except that:
    *   - Kind errors may be discovered here as they may not have been found during inference (or inference may not have happened at all).
    */
  private def visitType(tpe0: UnkindedType, expectedKind: Kind, kenv: KindEnv, taenv: Map[Symbol.TypeAliasSym, KindedAst.TypeAlias], root: ResolvedAst.Root)(implicit sctx: SharedContext, flix: Flix): Type = tpe0 match {
    case tvar: UnkindedType.Var => visitTypeVar(tvar, expectedKind, kenv)

    case UnkindedType.Cst(cst, loc) =>
      val kind = cst.kind
      unify(expectedKind, kind) match {
        case Some(_) => Type.Cst(cst, loc)
        case None =>
          sctx.errors.add(KindError.UnexpectedKind(expectedKind = expectedKind, actualKind = kind, loc))
          Type.freshError(Kind.Error, loc)
      }

    case UnkindedType.Apply(t10, t20, loc) =>
      val t2 = visitType(t20, Kind.Wild, kenv, taenv, root)
      val k1 = Kind.Arrow(t2.kind, expectedKind)
      val t1 = visitType(t10, k1, kenv, taenv, root)
      mkApply(t1, t2, loc)

    case UnkindedType.Ascribe(t, k, loc) =>
      unify(k, expectedKind) match {
        case Some(kind) => visitType(t, kind, kenv, taenv, root)
        case None =>
          sctx.errors.add(KindError.UnexpectedKind(expectedKind = expectedKind, actualKind = k, loc))
          Type.freshError(Kind.Error, loc)
      }

    case UnkindedType.Alias(cst, args0, t0, loc) =>
      taenv(cst.sym) match {
        case KindedAst.TypeAlias(_, _, _, _, tparams, tpe, _) =>
          val args = tparams.zip(args0).map { case (tparam, arg) => visitType(arg, tparam.sym.kind, kenv, taenv, root) }
          val t = visitType(t0, tpe.kind, kenv, taenv, root)
          unify(t.kind, expectedKind) match {
            case Some(_) => Type.Alias(cst, args, t, loc)
            case None =>
              sctx.errors.add(KindError.UnexpectedKind(expectedKind = expectedKind, actualKind = t.kind, loc))
              Type.freshError(Kind.Error, loc)
          }
      }

    case UnkindedType.AssocType(cst, arg0, loc) =>
      val trt = root.traits(cst.sym.trt)
      // TODO ASSOC-TYPES maybe have dedicated field in root for assoc types
      trt.assocs.find(_.sym == cst.sym).get match {
        case ResolvedAst.Declaration.AssocTypeSig(_, _, _, _, k0, _, _) =>
          // TODO ASSOC-TYPES for now assuming just one type parameter
          // check that the assoc type kind matches the expected
          unify(k0, expectedKind) match {
            case Some(kind) =>
              val innerExpectedKind = getTraitKind(trt)
              val arg = visitType(arg0, innerExpectedKind, kenv, taenv, root)
              Type.AssocType(cst, arg, kind, loc)
            case None =>
              sctx.errors.add(KindError.UnexpectedKind(expectedKind = expectedKind, actualKind = k0, loc))
              Type.freshError(Kind.Error, loc)
          }
      }

    case UnkindedType.Arrow(eff0, arity, loc) =>
      val kind = Kind.mkArrow(arity)
      unify(kind, expectedKind) match {
        case Some(_) =>
          val eff = visitEffectDefaultPure(eff0, kenv, taenv, root)
          Type.mkApply(Type.Cst(TypeConstructor.Arrow(arity), loc), List(eff), loc)
        case None =>
          sctx.errors.add(KindError.UnexpectedKind(expectedKind = expectedKind, actualKind = kind, loc))
          Type.freshError(Kind.Error, loc)
      }

    case UnkindedType.Enum(sym, loc) =>
      val kind = getEnumKind(root.enums(sym))
      unify(kind, expectedKind) match {
        case Some(k) => Type.Cst(TypeConstructor.Enum(sym, k), loc)
        case None =>
          sctx.errors.add(KindError.UnexpectedKind(expectedKind = expectedKind, actualKind = kind, loc))
          Type.freshError(Kind.Error, loc)
      }

    case UnkindedType.Struct(sym, loc) =>
      val kind = getStructKind(root.structs(sym))
      unify(kind, expectedKind) match {
        case Some(k) => Type.Cst(TypeConstructor.Struct(sym, k), loc)
        case None =>
          sctx.errors.add(KindError.UnexpectedKind(expectedKind = expectedKind, actualKind = kind, loc))
          Type.freshError(Kind.Error, loc)
      }

    case UnkindedType.RestrictableEnum(sym, loc) =>
      val kind = getRestrictableEnumKind(root.restrictableEnums(sym))
      unify(kind, expectedKind) match {
        case Some(k) => Type.Cst(TypeConstructor.RestrictableEnum(sym, k), loc)
        case None =>
          sctx.errors.add(KindError.UnexpectedKind(expectedKind = expectedKind, actualKind = kind, loc))
          Type.freshError(Kind.Error, loc)
      }

    case UnkindedType.CaseSet(cases, loc) =>
      // Infer the kind from the cases.
      val actualKind: Kind = cases.foldLeft(Kind.WildCaseSet: Kind) {
        case (kindAcc, sym) =>
          val symKind = Kind.CaseSet(sym.enumSym)
          unify(kindAcc, symKind) match {
            // Case 1: The kinds unify. Update the kind.
            case Some(k) => k
            // Case 2: The kinds do not unify. Error.
            case None =>
              sctx.errors.add(KindError.MismatchedKinds(kindAcc, symKind, loc))
              Kind.Error
          }
      }

      // Check against the expected kind.
      unify(actualKind, expectedKind) match {
        // Case 1:  We have an explicit case kind.
        case Some(Kind.CaseSet(sym)) => Type.Cst(TypeConstructor.CaseSet(cases.to(SortedSet), sym), loc)
        // Case 2: We have a generic case kind. Error.
        case Some(Kind.WildCaseSet) =>
          sctx.errors.add(KindError.UninferrableKind(loc))
          Type.freshError(Kind.Error, loc)
        // Case 3: Unexpected kind. Error.
        case None =>
          sctx.errors.add(KindError.UnexpectedKind(expectedKind = expectedKind, actualKind = actualKind, loc))
          Type.freshError(Kind.Error, loc)

        case Some(k) if Kind.hasError(k) =>
          sctx.errors.add(KindError.UnexpectedKind(expectedKind = expectedKind, actualKind = actualKind, loc))
          Type.freshError(Kind.Error, loc)

        case Some(_) => throw InternalCompilerException("unexpected non-case set kind", loc)
      }


    case UnkindedType.CaseComplement(t0, loc) =>
      val t = visitType(t0, Kind.WildCaseSet, kenv, taenv, root)
      unify(t.kind, expectedKind) match {
        case Some(Kind.CaseSet(enumSym)) => Type.mkCaseComplement(t, enumSym, loc)
        case None =>
          sctx.errors.add(KindError.UnexpectedKind(expectedKind = expectedKind, actualKind = t.kind, loc))
          Type.freshError(Kind.Error, loc)
        case Some(_) => throw InternalCompilerException("unexpected failed kind unification", loc)
      }

    case UnkindedType.CaseUnion(t10, t20, loc) =>
      // Get the component types.
      val t1 = visitType(t10, Kind.WildCaseSet, kenv, taenv, root)
      val t2 = visitType(t20, Kind.WildCaseSet, kenv, taenv, root)

      val actualKind: Kind = unify(t1.kind, t2.kind) match {
        // Case 1: The kinds unify.
        case Some(k) => k
        // Case 2: The kinds do not unify. Error.
        case None =>
          sctx.errors.add(KindError.MismatchedKinds(t1.kind, t2.kind, loc))
          Kind.Error
      }

      unify(actualKind, expectedKind) match {
        case Some(Kind.CaseSet(enumSym)) => Type.mkCaseUnion(t1, t2, enumSym, loc)
        case None =>
          sctx.errors.add(KindError.UnexpectedKind(expectedKind = expectedKind, actualKind = actualKind, loc))
          Type.freshError(Kind.Error, loc)
        case Some(_) => throw InternalCompilerException("unexpected failed kind unification", loc)
      }


    case UnkindedType.CaseIntersection(t10, t20, loc) =>
      // Get the component types.
      val t1 = visitType(t10, Kind.WildCaseSet, kenv, taenv, root)
      val t2 = visitType(t20, Kind.WildCaseSet, kenv, taenv, root)

      val actualKind: Kind = unify(t1.kind, t2.kind) match {
        // Case 1: The kinds unify.
        case Some(k) => k
        // Case 2: The kinds do not unify. Error.
        case None =>
          sctx.errors.add(KindError.MismatchedKinds(t1.kind, t2.kind, loc))
          Kind.Error
      }

      unify(actualKind, expectedKind) match {
        case Some(Kind.CaseSet(enumSym)) => Type.mkCaseIntersection(t1, t2, enumSym, loc)
        case None =>
          sctx.errors.add(KindError.UnexpectedKind(expectedKind = expectedKind, actualKind = actualKind, loc))
          Type.freshError(Kind.Error, loc)
        case Some(_) => throw InternalCompilerException("unexpected failed kind unification", loc)
      }


    case UnkindedType.Error(loc) => Type.freshError(expectedKind, loc)

    case _: UnkindedType.UnappliedAlias => throw InternalCompilerException("unexpected unapplied alias", tpe0.loc)
    case _: UnkindedType.UnappliedAssocType => throw InternalCompilerException("unexpected unapplied associated type", tpe0.loc)


  }

  /**
    * Performs kinding on the given effect, assuming it to be Pure if it is absent.
    */
  private def visitEffectDefaultPure(tpe: Option[UnkindedType], kenv: KindEnv, taenv: Map[Symbol.TypeAliasSym, KindedAst.TypeAlias], root: ResolvedAst.Root)(implicit sctx: SharedContext, flix: Flix): Type = tpe match {
    case None => Type.mkPure(SourceLocation.Unknown)
    case Some(t) => visitType(t, Kind.Eff, kenv, taenv, root)
  }

  /**
    * Performs kinding on the given trait constraint under the given kind environment.
    */
  private def visitTraitConstraint(tconstr: ResolvedAst.TraitConstraint, kenv: KindEnv, taenv: Map[Symbol.TypeAliasSym, KindedAst.TypeAlias], root: ResolvedAst.Root)(implicit sctx: SharedContext, flix: Flix): TraitConstraint = tconstr match {
    case ResolvedAst.TraitConstraint(head, tpe0, loc) =>
      val traitKind = getTraitKind(root.traits(head.sym))
      val t = visitType(tpe0, traitKind, kenv, taenv, root)
      TraitConstraint(head, t, loc)
  }

  /**
    * Performs kinding on the given equality constraint under the given kind environment.
    */
  private def visitEqualityConstraint(econstr: ResolvedAst.EqualityConstraint, kenv: KindEnv, taenv: Map[Symbol.TypeAliasSym, KindedAst.TypeAlias], root: ResolvedAst.Root)(implicit sctx: SharedContext, flix: Flix): EqualityConstraint = econstr match {
    case ResolvedAst.EqualityConstraint(cst, tpe1, tpe2, loc) =>
      val t1 = visitType(tpe1, Kind.Wild, kenv, taenv, root)
      val t2 = visitType(tpe2, Kind.Wild, kenv, taenv, root)
      EqualityConstraint(cst, t1, t2, loc)
  }

  /**
    * Performs kinding on the given type parameter under the given kind environment.
    */
  private def visitTypeParam(tparam: ResolvedAst.TypeParam, kenv: KindEnv)(implicit sctx: SharedContext): KindedAst.TypeParam = {
    val (name, sym0, loc) = tparam match {
      case ResolvedAst.TypeParam.Kinded(kName, kSym, _, kLoc) => (kName, kSym, kLoc)
      case ResolvedAst.TypeParam.Unkinded(uName, uSym, uLoc) => (uName, uSym, uLoc)
      case ResolvedAst.TypeParam.Implicit(iName, iSym, iLoc) => (iName, iSym, iLoc)
    }
    val sym = visitTypeVarSym(sym0, Kind.Wild, kenv, loc)
    KindedAst.TypeParam(name, sym, loc)
  }

  /**
    * Performs kinding on the given index parameter of the given enum sym under the given kind environment.
    */
  private def visitIndex(index: ResolvedAst.TypeParam, `enum`: Symbol.RestrictableEnumSym, kenv: KindEnv)(implicit sctx: SharedContext): KindedAst.TypeParam = {
    val (name, sym0, loc) = index match {
      case ResolvedAst.TypeParam.Kinded(kName, kSym, _, kLoc) => (kName, kSym, kLoc)
      case ResolvedAst.TypeParam.Unkinded(uName, uSym, uLoc) => (uName, uSym, uLoc)
      case ResolvedAst.TypeParam.Implicit(iName, iSym, iLoc) => (iName, iSym, iLoc)
    }

    val sym = visitTypeVarSym(sym0, Kind.CaseSet(`enum`), kenv, loc)
    KindedAst.TypeParam(name, sym, loc)
  }

  /**
    * Performs kinding on the given formal param under the given kind environment.
    */
  private def visitFormalParam(fparam0: ResolvedAst.FormalParam, kenv: KindEnv, taenv: Map[Symbol.TypeAliasSym, KindedAst.TypeAlias], root: ResolvedAst.Root)(implicit sctx: SharedContext, flix: Flix): KindedAst.FormalParam = fparam0 match {
    case ResolvedAst.FormalParam(sym, mod, tpe0, loc) =>
      val (t, src) = tpe0 match {
        case None => (sym.tvar, Ast.TypeSource.Inferred)
        case Some(tpe) => (visitType(tpe, Kind.Star, kenv, taenv, root), Ast.TypeSource.Ascribed)
      }
      KindedAst.FormalParam(sym, mod, t, src, loc)
  }

  /**
    * Performs kinding on the given predicate param under the given kind environment.
    */
  private def visitPredicateParam(pparam0: ResolvedAst.PredicateParam, kenv: KindEnv, taenv: Map[Symbol.TypeAliasSym, KindedAst.TypeAlias], root: ResolvedAst.Root)(implicit scope: Scope, sctx: SharedContext, flix: Flix): KindedAst.PredicateParam = pparam0 match {
    case ResolvedAst.PredicateParam.PredicateParamUntyped(pred, loc) =>
      val t = Type.freshVar(Kind.Predicate, loc)
      KindedAst.PredicateParam(pred, t, loc)

    case ResolvedAst.PredicateParam.PredicateParamWithType(pred, den, tpes, loc) =>
      val ts = tpes.map(visitType(_, Kind.Star, kenv, taenv, root))
      val t = den match {
        case Denotation.Relational => Type.mkRelation(ts, pred.loc.asSynthetic)
        case Denotation.Latticenal => Type.mkLattice(ts, pred.loc.asSynthetic)
      }
      KindedAst.PredicateParam(pred, t, loc)
  }

  /**
    * Performs kinding on the given JVM method.
    */
  private def visitJvmMethod(method: ResolvedAst.JvmMethod, kenv: KindEnv, taenv: Map[Symbol.TypeAliasSym, KindedAst.TypeAlias], henv: Option[(Type.Var, Type.Var)], root: ResolvedAst.Root)(implicit scope: Scope, sctx: SharedContext, flix: Flix): KindedAst.JvmMethod = method match {
    case ResolvedAst.JvmMethod(_, fparams0, exp0, tpe0, eff0, loc) =>
      val fparams = fparams0.map(visitFormalParam(_, kenv, taenv, root))
      val exp = visitExp(exp0, kenv, taenv, henv, root)
      val eff = visitEffectDefaultPure(eff0, kenv, taenv, root)
      val tpe = visitType(tpe0, Kind.Wild, kenv, taenv, root)
      KindedAst.JvmMethod(method.ident, fparams, exp, tpe, eff, loc)
  }

  /**
    * Infers a kind environment from the given spec.
    * A KindEnvironment is provided in case some subset of of kinds have been declared (and therefore should not be inferred),
    * as in the case of a trait type parameter used in a sig or law.
    */
  private def inferSpec(spec0: ResolvedAst.Spec, kenv: KindEnv, taenv: Map[Symbol.TypeAliasSym, KindedAst.TypeAlias], root: ResolvedAst.Root)(implicit sctx: SharedContext, flix: Flix): KindEnv = spec0 match {
    case ResolvedAst.Spec(_, _, _, _, fparams, tpe, eff0, tconstrs, econstrs) =>
      val fparamKenvs = fparams.map(inferFormalParam(_, kenv, taenv, root))
      val tpeKenv = inferType(tpe, Kind.Star, kenv, taenv, root)
      val effKenvs = eff0.map(inferType(_, Kind.Eff, kenv, taenv, root)).toList
      val tconstrsKenvs = tconstrs.map(inferTraitConstraint(_, kenv, taenv, root))
      val econstrsKenvs = econstrs.map(inferEqualityConstraint(_, kenv, taenv, root))
      KindEnv.merge(fparamKenvs ::: tpeKenv :: effKenvs ::: tconstrsKenvs ::: econstrsKenvs)
  }

  /**
    * Infers a kind environment from the given formal param.
    */
  private def inferFormalParam(fparam0: ResolvedAst.FormalParam, kenv: KindEnv, taenv: Map[Symbol.TypeAliasSym, KindedAst.TypeAlias], root: ResolvedAst.Root)(implicit sctx: SharedContext, flix: Flix): KindEnv = fparam0 match {
    case ResolvedAst.FormalParam(_, _, tpe0, _) => tpe0 match {
      case None => KindEnv.empty
      case Some(tpe) => inferType(tpe, Kind.Star, kenv, taenv, root)
    }
  }

  /**
    * Infers a kind environment from the given type constraint.
    */
  private def inferTraitConstraint(tconstr: ResolvedAst.TraitConstraint, kenv: KindEnv, taenv: Map[Symbol.TypeAliasSym, KindedAst.TypeAlias], root: ResolvedAst.Root)(implicit sctx: SharedContext): KindEnv = tconstr match {
    case ResolvedAst.TraitConstraint(head, tpe, _) =>
      val kind = getTraitKind(root.traits(head.sym))
      inferType(tpe, kind, kenv: KindEnv, taenv, root)
  }

  /**
    * Infers a kind environment from the given equality constraint.
    */
  private def inferEqualityConstraint(econstr: ResolvedAst.EqualityConstraint, kenv: KindEnv, taenv: Map[Symbol.TypeAliasSym, KindedAst.TypeAlias], root: ResolvedAst.Root)(implicit sctx: SharedContext): KindEnv = econstr match {
    case ResolvedAst.EqualityConstraint(Ast.AssocTypeConstructor(sym, _), tpe1, tpe2, _) =>
      val trt = root.traits(sym.trt)
      val kind1 = getTraitKind(trt)
      val kind2 = trt.assocs.find(_.sym == sym).get.kind
      val kenv1 = inferType(tpe1, kind1, kenv, taenv, root)
      val kenv2 = inferType(tpe2, kind2, kenv, taenv, root)
      kenv1 ++ kenv2
  }

  /**
    * Infers a kind environment from the given type, with an expectation from context.
    * The inference is roughly analogous to the inference of types for expressions.
    * The primary differences are:
    *   - There are no kind variables; kinds that cannot be determined are instead marked with [[Kind.Wild]].
    *   - Subkinding may allow a variable to be ascribed with two different kinds; the most specific is used in the returned environment.
    */
  private def inferType(tpe: UnkindedType, expectedKind: Kind, kenv0: KindEnv, taenv: Map[Symbol.TypeAliasSym, KindedAst.TypeAlias], root: ResolvedAst.Root)(implicit sctx: SharedContext): KindEnv = tpe.baseType match {
    // Case 1: the type constructor is a variable: all args are * and the constructor is * -> * -> * ... -> expectedType
    case tvar: UnkindedType.Var =>
      val tyconKind = kenv0.map.get(tvar.sym) match {
        // Case 1.1: the type is not in the kenv: guess that it is Star -> Star -> ... -> ???.
        case None =>
          tpe.typeArguments.foldLeft(expectedKind) {
            case (acc, _) => Kind.Star ->: acc
          }
        // Case 1.2: the type is in the kenv: use it.
        case Some(k) => k
      }
      val args = Kind.kindArgs(tyconKind)
      tpe.typeArguments.zip(args).foldLeft(KindEnv.singleton(tvar.sym -> tyconKind)) {
        case (acc, (targ, kind)) => acc ++ inferType(targ, kind, kenv0, taenv, root)
      }

    case UnkindedType.Cst(cst, _) =>
      val args = Kind.kindArgs(cst.kind)
      tpe.typeArguments.zip(args).foldLeft(KindEnv.empty) {
        case (acc, (targ, kind)) => acc ++ inferType(targ, kind, kenv0, taenv, root)
      }

    case UnkindedType.Ascribe(t, k, _) => inferType(t, k, kenv0, taenv, root)

    case UnkindedType.Alias(cst, args, _, _) =>
      val alias = taenv(cst.sym)
      val tparamKinds = alias.tparams.map(_.sym.kind)
      args.zip(tparamKinds).foldLeft(KindEnv.empty) {
        case (acc, (targ, kind)) => acc ++ inferType(targ, kind, kenv0, taenv, root)
      }

    case UnkindedType.AssocType(cst, arg, _) =>
      val trt = root.traits(cst.sym.trt)
      val kind = getTraitKind(trt)
      inferType(arg, kind, kenv0, taenv, root)

    case UnkindedType.Arrow(eff, _, _) =>
      val effKenvs = eff.map(inferType(_, Kind.Eff, kenv0, taenv, root)).toList
      val argKenv = tpe.typeArguments.foldLeft(KindEnv.empty) {
        case (acc, targ) => acc ++ inferType(targ, Kind.Star, kenv0, taenv, root)
      }
      KindEnv.merge(effKenvs :+ argKenv)

    case UnkindedType.Enum(sym, _) =>
      val tyconKind = getEnumKind(root.enums(sym))
      val args = Kind.kindArgs(tyconKind)
      tpe.typeArguments.zip(args).foldLeft(KindEnv.empty) {
        case (acc, (targ, kind)) => acc ++ inferType(targ, kind, kenv0, taenv, root)
      }

    case UnkindedType.Struct(sym, _) =>
      val tyconKind = getStructKind(root.structs(sym))
      val args = Kind.kindArgs(tyconKind)
      tpe.typeArguments.zip(args).foldLeft(KindEnv.empty) {
        case (acc, (targ, kind)) => acc ++ inferType(targ, kind, kenv0, taenv, root)
      }

    case UnkindedType.RestrictableEnum(sym, _) =>
      val tyconKind = getRestrictableEnumKind(root.restrictableEnums(sym))
      val args = Kind.kindArgs(tyconKind)
      tpe.typeArguments.zip(args).foldLeft(KindEnv.empty) {
        case (acc, (targ, kind)) => acc ++ inferType(targ, kind, kenv0, taenv, root)
      }

    case UnkindedType.CaseSet(_, _) => KindEnv.empty

    case UnkindedType.CaseComplement(t, _) =>
      // Expected kind for t is GenericCaseSet, but if we have a more specific kind we use that.
      val expected = unify(expectedKind, WildCaseSet) match {
        case Some(k) => k
        // This case will be an error in visitType
        case None => WildCaseSet
      }
      inferType(t, expected, kenv0, taenv, root)

    case UnkindedType.CaseUnion(t1, t2, _) =>
      // Expected kind for t1 and t2 is GenericCaseSet, but if we have a more specific kind we use that.
      val expected = unify(expectedKind, WildCaseSet) match {
        case Some(k) => k
        // This case will be an error in visitType
        case None => WildCaseSet
      }

      val kenv1 = inferType(t1, expected, kenv0, taenv, root)
      val kenv2 = inferType(t2, expected, kenv0, taenv, root)
      kenv1 ++ kenv2

    case UnkindedType.CaseIntersection(t1, t2, _) =>
      // Expected kind for t1 and t2 is GenericCaseSet, but if we have a more specific kind we use that.
      val expected = unify(expectedKind, WildCaseSet) match {
        case Some(k) => k
        // This case will be an error in visitType
        case None => WildCaseSet
      }
      val kenv1 = inferType(t1, expected, kenv0, taenv, root)
      val kenv2 = inferType(t2, expected, kenv0, taenv, root)
      kenv1 ++ kenv2

    case UnkindedType.Error(_) => KindEnv.empty

    case _: UnkindedType.Apply => throw InternalCompilerException("unexpected type application", tpe.loc)
    case _: UnkindedType.UnappliedAlias => throw InternalCompilerException("unexpected unapplied alias", tpe.loc)
    case _: UnkindedType.UnappliedAssocType => throw InternalCompilerException("unexpected unapplied associated type", tpe.loc)
  }

  /**
    * Gets a kind environment from the type params, defaulting to Star kind if they are unkinded.
    */
  private def getKindEnvFromTypeParams(tparams0: List[ResolvedAst.TypeParam]): KindEnv = {
    val kenvs = tparams0.map(getKindEnvFromTypeParam)
    KindEnv.disjointMerge(kenvs)
  }

  /**
    * Gets a kind environment from the type param, defaulting to Star kind if it is unkinded.
    */
  private def getKindEnvFromTypeParam(tparam0: ResolvedAst.TypeParam): KindEnv = tparam0 match {
    case ResolvedAst.TypeParam.Kinded(_, tvar, kind, _) => KindEnv.singleton(tvar -> kind)
    case ResolvedAst.TypeParam.Unkinded(_, tvar, _) => KindEnv.singleton(tvar -> Kind.Star)
    case ResolvedAst.TypeParam.Implicit(_, _, _) => KindEnv.empty
  }

  /**
    * Gets a kind environment from the type param, defaulting the to kind of the given enum's tags if it is unkinded.
    */
  private def getKindEnvFromIndex(index0: ResolvedAst.TypeParam, sym: Symbol.RestrictableEnumSym): KindEnv = index0 match {
    case ResolvedAst.TypeParam.Kinded(_, tvar, kind, _) => KindEnv.singleton(tvar -> kind)
    case ResolvedAst.TypeParam.Unkinded(_, tvar, _) => KindEnv.singleton(tvar -> Kind.CaseSet(sym))
    case ResolvedAst.TypeParam.Implicit(_, _, _) => KindEnv.empty
  }

  /**
    * Gets a kind environment from the type param, defaulting to `Kind.Eff` if it is unspecified
    */
  private def getKindEnvFromRegion(tparam0: ResolvedAst.TypeParam): KindEnv = tparam0 match {
    case ResolvedAst.TypeParam.Kinded(_, tvar, kind, _) => KindEnv.singleton(tvar -> kind)
    case ResolvedAst.TypeParam.Unkinded(_, tvar, _) => KindEnv.singleton(tvar -> Kind.Eff)
    case ResolvedAst.TypeParam.Implicit(_, tvar, _) => KindEnv.singleton(tvar -> Kind.Eff)
  }

  /**
    * Gets a kind environment from the spec.
    */
  private def getKindEnvFromSpec(spec0: ResolvedAst.Spec, kenv0: KindEnv, taenv: Map[Symbol.TypeAliasSym, KindedAst.TypeAlias], root: ResolvedAst.Root)(implicit sctx: SharedContext, flix: Flix): KindEnv = spec0 match {
    case ResolvedAst.Spec(_, _, _, tparams0, _, _, _, _, _) =>
      // first get the kenv from the declared tparams
      val kenv1 = getKindEnvFromTypeParams(tparams0)

      // merge it from the kenv from the context
      val kenv2 = kenv0 ++ kenv1

      // Finally do inference on the spec under the new kenv
      inferSpec(spec0, kenv2, taenv, root)
  }

  /**
    * Gets the kind of the enum.
    */
  private def getEnumKind(enum0: ResolvedAst.Declaration.Enum): Kind = enum0 match {
    case ResolvedAst.Declaration.Enum(_, _, _, _, tparams, _, _, _) =>
      val kenv = getKindEnvFromTypeParams(tparams)
      tparams.foldRight(Kind.Star: Kind) {
        case (tparam, acc) => kenv.map(tparam.sym) ->: acc
      }
  }

  /**
    * Gets the kind of the struct.
    */
  private def getStructKind(struct0: ResolvedAst.Declaration.Struct): Kind = struct0 match {
    case ResolvedAst.Declaration.Struct(_, _, _, _, tparams0, _, _) =>
      // tparams default to zero except for the region param
      val kenv1 = getKindEnvFromTypeParams(tparams0.init)
      val kenv2 = getKindEnvFromRegion(tparams0.last)
      // The last add is simply to verify that the last tparam was marked as Eff
      val kenv = KindEnv.disjointAppend(kenv1, kenv2)
      tparams0.foldRight(Kind.Star: Kind) {
        case (tparam, acc) => kenv.map(tparam.sym) ->: acc
      }
  }

  /**
    * Gets the kind of the restrictable enum.
    */
  private def getRestrictableEnumKind(enum0: ResolvedAst.Declaration.RestrictableEnum): Kind = enum0 match {
    case ResolvedAst.Declaration.RestrictableEnum(_, _, _, sym, index, tparams, _, _, _) =>
      val kenvIndex = getKindEnvFromIndex(index, sym)
      val kenvTparams = getKindEnvFromTypeParams(tparams)

      val kenv = KindEnv.disjointAppend(kenvIndex, kenvTparams)

      (index :: tparams).foldRight(Kind.Star: Kind) {
        case (tparam, acc) => kenv.map(tparam.sym) ->: acc
      }
  }

  /**
    * Gets the kind of the trait.
    */
  private def getTraitKind(trt: ResolvedAst.Declaration.Trait): Kind = trt.tparam match {
    case ResolvedAst.TypeParam.Kinded(_, _, kind, _) => kind
    case _: ResolvedAst.TypeParam.Unkinded => Kind.Star
    case ResolvedAst.TypeParam.Implicit(_, _, loc) => throw InternalCompilerException("unexpected implicit type parameter for trait", loc)
  }

  /**
    * Creates the type application `t1[t2]`, while simplifying trivial boolean formulas.
    */
  private def mkApply(t1: Type, t2: Type, loc: SourceLocation): Type = t1 match {
    case Type.Apply(Type.Cst(TypeConstructor.Union, _), arg, _) => Type.mkUnion(arg, t2, loc)
    case Type.Apply(Type.Cst(TypeConstructor.Intersection, _), arg, _) => Type.mkIntersection(arg, t2, loc)
    case Type.Apply(Type.Cst(TypeConstructor.Difference, _), arg, _) => Type.mkDifference(arg, t2, loc)
    case Type.Apply(Type.Cst(TypeConstructor.SymmetricDiff, _), arg, _) => Type.mkSymmetricDiff(arg, t2, loc)
    case Type.Cst(TypeConstructor.Complement, _) => Type.mkComplement(t2, loc)

    case t => Type.Apply(t, t2, loc)
  }

  /**
    * A mapping from type variables to kinds.
    */
  private object KindEnv {
    /**
      * The empty kind environment.
      */
    val empty: KindEnv = KindEnv(Map.empty)

    /**
      * Returns a kind environment consisting of a single mapping.
      */
    def singleton(pair: (Symbol.UnkindedTypeVarSym, Kind)): KindEnv = KindEnv(Map(pair))

    /**
      * Merges all the given kind environments.
      */
    def merge(kenvs: List[KindEnv])(implicit sctx: SharedContext): KindEnv = {
      kenvs.foldLeft(KindEnv.empty)(_ ++ _)
    }

    /**
      * Merges the given kind environments.
      *
      * The environments must be disjoint.
      */
    def disjointAppend(kenv1: KindEnv, kenv2: KindEnv): KindEnv = {
      KindEnv(kenv1.map ++ kenv2.map)
    }

    /**
      * Merges all the given kind environments.
      *
      * The environments must be disjoint.
      */
    def disjointMerge(kenvs: List[KindEnv]): KindEnv = {
      kenvs.fold(KindEnv.empty)(disjointAppend)
    }
  }

  private case class KindEnv(map: Map[Symbol.UnkindedTypeVarSym, Kind]) {
    /**
      * Adds the given mapping to the kind environment.
      */
    def +(pair: (Symbol.UnkindedTypeVarSym, Kind))(implicit sctx: SharedContext): KindEnv = pair match {
      case (tvar, kind) => map.get(tvar) match {
        case Some(kind0) => unify(kind0, kind) match {
          case Some(minKind) => KindEnv(map + (tvar -> minKind))
          case None =>
            val e = KindError.MismatchedKinds(kind0, kind, tvar.loc)
            sctx.errors.add(e)
            KindEnv(map + (tvar -> kind0))
        }
        case None => KindEnv(map + (tvar -> kind))
      }
    }

    /**
      * Merges the given kind environment into this kind environment.
      */
    def ++(other: KindEnv)(implicit sctx: SharedContext): KindEnv = {
      other.map.foldLeft(this)(_ + _)
    }
  }

  /**
    * Companion object for [[SharedContext]]
    */
  private object SharedContext {

    /**
      * Returns a fresh shared context.
      */
    def mk(): SharedContext = new SharedContext(new ConcurrentLinkedQueue())
  }

  /**
    * A global shared context. Must be thread-safe.
    *
    * @param errors the [[KindError]]s in the AST, if any.
    */
  private case class SharedContext(errors: ConcurrentLinkedQueue[KindError])

}<|MERGE_RESOLUTION|>--- conflicted
+++ resolved
@@ -79,11 +79,7 @@
 
     val effects = ParOps.parMapValues(root.effects)(visitEffect(_, taenv, root))
 
-<<<<<<< HEAD
-    val newRoot = KindedAst.Root(traits, instances, defs, enums, structs, restrictableEnums, effects, taenv, root.uses, root.mainEntryPoint, root.sources, root.names)
-=======
-    val newRoot = KindedAst.Root(traits, instances, defs, enums, structs, restrictableEnums, effects, taenv, root.uses, root.entryPoint, root.sources, root.availableClasses)
->>>>>>> c9b0d4cd
+    val newRoot = KindedAst.Root(traits, instances, defs, enums, structs, restrictableEnums, effects, taenv, root.uses, root.mainEntryPoint, root.sources, root.availableClasses)
 
     (newRoot, sctx.errors.asScala.toList)
   }
