/*
 * Copyright 2015-2016 Magnus Madsen
 *
 * Licensed under the Apache License, Version 2.0 (the "License");
 * you may not use this file except in compliance with the License.
 * You may obtain a copy of the License at
 *
 *   http://www.apache.org/licenses/LICENSE-2.0
 *
 * Unless required by applicable law or agreed to in writing, software
 * distributed under the License is distributed on an "AS IS" BASIS,
 * WITHOUT WARRANTIES OR CONDITIONS OF ANY KIND, either express or implied.
 * See the License for the specific language governing permissions and
 * limitations under the License.
 */

package ca.uwaterloo.flix.language.ast

import ca.uwaterloo.flix.language.CompilationMessage
import ca.uwaterloo.flix.language.ast.shared.*
import ca.uwaterloo.flix.language.ast.shared.SymUse.*
import ca.uwaterloo.flix.language.phase.unification.{EqualityEnv, TraitEnv}
import ca.uwaterloo.flix.util.collection.{ListMap, Nel}

import java.lang.reflect.{Constructor, Field, Method}

object TypedAst {

  val empty: Root = Root(ListMap.empty, Map.empty, ListMap.empty, Map.empty, Map.empty, Map.empty, Map.empty, Map.empty, Map.empty, Map.empty, ListMap.empty, None, Set.empty, Map.empty, TraitEnv.empty, EqualityEnv.empty, AvailableClasses.empty, LabelledPrecedenceGraph.empty, DependencyGraph.empty, Map.empty)

  case class Root(modules: ListMap[Symbol.ModuleSym, Symbol],
                  traits: Map[Symbol.TraitSym, Trait],
                  instances: ListMap[Symbol.TraitSym, Instance],
                  sigs: Map[Symbol.SigSym, Sig],
                  defs: Map[Symbol.DefnSym, Def],
                  enums: Map[Symbol.EnumSym, Enum],
                  structs: Map[Symbol.StructSym, Struct],
                  restrictableEnums: Map[Symbol.RestrictableEnumSym, RestrictableEnum],
                  effects: Map[Symbol.EffSym, Effect],
                  typeAliases: Map[Symbol.TypeAliasSym, TypeAlias],
                  uses: ListMap[Symbol.ModuleSym, UseOrImport],
                  mainEntryPoint: Option[Symbol.DefnSym],
                  entryPoints: Set[Symbol.DefnSym],
                  sources: Map[Source, SourceLocation],
                  traitEnv: TraitEnv,
                  eqEnv: EqualityEnv,
                  availableClasses: AvailableClasses,
                  precedenceGraph: LabelledPrecedenceGraph,
                  dependencyGraph: DependencyGraph,
                  tokens: Map[Source, Array[Token]])

  sealed trait Decl {
    val ann: Annotations
    val mod: Modifiers
  }

  case class Trait(doc: Doc, ann: Annotations, mod: Modifiers, sym: Symbol.TraitSym, tparam: TypeParam, superTraits: List[TraitConstraint], assocs: List[AssocTypeSig], sigs: List[Sig], laws: List[Def], loc: SourceLocation) extends Decl

  case class Instance(doc: Doc, ann: Annotations, mod: Modifiers, trt: TraitSymUse, tparams: List[TypeParam], tpe: Type, tconstrs: List[TraitConstraint], econstrs: List[EqualityConstraint], assocs: List[AssocTypeDef], defs: List[Def], ns: Name.NName, loc: SourceLocation) extends Sourceable with Decl {
    override def src: Source = loc.source
  }

  case class Sig(sym: Symbol.SigSym, spec: Spec, exp: Option[Expr], loc: SourceLocation)

  case class Def(sym: Symbol.DefnSym, spec: Spec, exp: Expr, loc: SourceLocation)

  case class Spec(doc: Doc, ann: Annotations, mod: Modifiers, tparams: List[TypeParam], fparams: List[FormalParam], declaredScheme: Scheme, retTpe: Type, eff: Type, tconstrs: List[TraitConstraint], econstrs: List[EqualityConstraint]) extends Decl

  case class Enum(doc: Doc, ann: Annotations, mod: Modifiers, sym: Symbol.EnumSym, tparams: List[TypeParam], derives: Derivations, cases: Map[Symbol.CaseSym, Case], loc: SourceLocation) extends Decl

  case class Struct(doc: Doc, ann: Annotations, mod: Modifiers, sym: Symbol.StructSym, tparams: List[TypeParam], sc: Scheme, fields: Map[Symbol.StructFieldSym, StructField], loc: SourceLocation) extends Decl

  case class RestrictableEnum(doc: Doc, ann: Annotations, mod: Modifiers, sym: Symbol.RestrictableEnumSym, index: TypeParam, tparams: List[TypeParam], derives: Derivations, cases: Map[Symbol.RestrictableCaseSym, RestrictableCase], loc: SourceLocation) extends Decl

  case class TypeAlias(doc: Doc, ann: Annotations, mod: Modifiers, sym: Symbol.TypeAliasSym, tparams: List[TypeParam], tpe: Type, loc: SourceLocation) extends Decl

  // TODO ASSOC-TYPES can probably be combined with KindedAst.AssocTypeSig
  case class AssocTypeSig(doc: Doc, mod: Modifiers, sym: Symbol.AssocTypeSym, tparam: TypeParam, kind: Kind, tpe: Option[Type], loc: SourceLocation)

  // TODO ASSOC-TYPES can probably be combined with KindedAst.AssocTypeSig
  case class AssocTypeDef(doc: Doc, mod: Modifiers, symUse: AssocTypeSymUse, arg: Type, tpe: Type, loc: SourceLocation)

  case class Effect(doc: Doc, ann: Annotations, mod: Modifiers, sym: Symbol.EffSym, tparams: List[TypeParam], ops: List[Op], loc: SourceLocation) extends Decl

  case class Op(sym: Symbol.OpSym, spec: Spec, loc: SourceLocation)

  sealed trait Expr extends Product {
    def tpe: Type

    def eff: Type

    def loc: SourceLocation
  }

  object Expr {

    case class Cst(cst: Constant, tpe: Type, loc: SourceLocation) extends Expr {
      def eff: Type = Type.Pure
    }

    case class Var(sym: Symbol.VarSym, tpe: Type, loc: SourceLocation) extends Expr {
      def eff: Type = Type.Pure
    }

    case class Hole(sym: Symbol.HoleSym, scp: LocalScope, tpe: Type, eff: Type, loc: SourceLocation) extends Expr

    case class HoleWithExp(exp: Expr, scp: LocalScope, tpe: Type, eff: Type, loc: SourceLocation) extends Expr

    case class OpenAs(symUse: RestrictableEnumSymUse, exp: Expr, tpe: Type, loc: SourceLocation) extends Expr {
      def eff: Type = exp.eff
    }

    case class Use(sym: Symbol, alias: Name.Ident, exp: Expr, loc: SourceLocation) extends Expr {
      def tpe: Type = exp.tpe

      def eff: Type = exp.eff
    }

    case class Lambda(fparam: FormalParam, exp: Expr, tpe: Type, loc: SourceLocation) extends Expr {
      def eff: Type = Type.Pure
    }

    case class ApplyClo(exp1: Expr, exp2: Expr, tpe: Type, eff: Type, loc: SourceLocation) extends Expr

    case class ApplyDef(symUse: DefSymUse, exps: List[Expr], targs: List[Type], itpe: Type, tpe: Type, eff: Type, loc: SourceLocation) extends Expr

    case class ApplyLocalDef(symUse: LocalDefSymUse, exps: List[Expr], arrowTpe: Type, tpe: Type, eff: Type, loc: SourceLocation) extends Expr

    case class ApplyOp(symUse: OpSymUse, exps: List[Expr], tpe: Type, eff: Type, loc: SourceLocation) extends Expr

    case class ApplySig(symUse: SigSymUse, exps: List[Expr], targ: Type, targs: List[Type], itpe: Type, tpe: Type, eff: Type, loc: SourceLocation) extends Expr

    case class Unary(sop: SemanticOp.UnaryOp, exp: Expr, tpe: Type, eff: Type, loc: SourceLocation) extends Expr

    case class Binary(sop: SemanticOp.BinaryOp, exp1: Expr, exp2: Expr, tpe: Type, eff: Type, loc: SourceLocation) extends Expr

    case class Let(bnd: Binder, exp1: Expr, exp2: Expr, tpe: Type, eff: Type, loc: SourceLocation) extends Expr

    case class LocalDef(bnd: Binder, fparams: List[FormalParam], exp1: Expr, exp2: Expr, tpe: Type, eff: Type, loc: SourceLocation) extends Expr

    case class Region(tpe: Type, loc: SourceLocation) extends Expr {
      def eff: Type = Type.Pure
    }

    case class Scope(bnd: Binder, regSym: Symbol.RegionSym, exp: Expr, tpe: Type, eff: Type, loc: SourceLocation) extends Expr

    case class IfThenElse(exp1: Expr, exp2: Expr, exp3: Expr, tpe: Type, eff: Type, loc: SourceLocation) extends Expr

    case class Stm(exp1: Expr, exp2: Expr, tpe: Type, eff: Type, loc: SourceLocation) extends Expr

    case class Discard(exp: Expr, eff: Type, loc: SourceLocation) extends Expr {
      def tpe: Type = Type.mkUnit(loc)
    }

    case class Match(exp: Expr, rules: List[MatchRule], tpe: Type, eff: Type, loc: SourceLocation) extends Expr

    case class TypeMatch(exp: Expr, rules: List[TypeMatchRule], tpe: Type, eff: Type, loc: SourceLocation) extends Expr

    case class RestrictableChoose(star: Boolean, exp: Expr, rules: List[RestrictableChooseRule], tpe: Type, eff: Type, loc: SourceLocation) extends Expr

    case class ExtMatch(exp: Expr, rules: List[ExtMatchRule], tpe: Type, eff: Type, loc: SourceLocation) extends Expr

    case class Tag(symUse: CaseSymUse, exps: List[Expr], tpe: Type, eff: Type, loc: SourceLocation) extends Expr

    case class RestrictableTag(symUse: RestrictableCaseSymUse, exps: List[Expr], tpe: Type, eff: Type, loc: SourceLocation) extends Expr

    case class ExtTag(label: Name.Label, exps: List[Expr], tpe: Type, eff: Type, loc: SourceLocation) extends Expr

    case class Tuple(exps: List[Expr], tpe: Type, eff: Type, loc: SourceLocation) extends Expr

    case class RecordSelect(exp: Expr, label: Name.Label, tpe: Type, eff: Type, loc: SourceLocation) extends Expr

    case class RecordExtend(label: Name.Label, exp1: Expr, exp2: Expr, tpe: Type, eff: Type, loc: SourceLocation) extends Expr

    case class RecordRestrict(label: Name.Label, exp: Expr, tpe: Type, eff: Type, loc: SourceLocation) extends Expr

    case class ArrayLit(exps: List[Expr], exp: Expr, tpe: Type, eff: Type, loc: SourceLocation) extends Expr

    case class ArrayNew(exp1: Expr, exp2: Expr, exp3: Expr, tpe: Type, eff: Type, loc: SourceLocation) extends Expr

    case class ArrayLoad(exp1: Expr, exp2: Expr, tpe: Type, eff: Type, loc: SourceLocation) extends Expr

    case class ArrayLength(exp: Expr, eff: Type, loc: SourceLocation) extends Expr {
      def tpe: Type = Type.Int32
    }

    case class ArrayStore(exp1: Expr, exp2: Expr, exp3: Expr, eff: Type, loc: SourceLocation) extends Expr {
      def tpe: Type = Type.Unit
    }

    case class StructNew(sym: Symbol.StructSym, fields: List[(StructFieldSymUse, Expr)], region: Expr, tpe: Type, eff: Type, loc: SourceLocation) extends Expr

    case class StructGet(exp: Expr, symUse: StructFieldSymUse, tpe: Type, eff: Type, loc: SourceLocation) extends Expr

    case class StructPut(exp1: Expr, symUse: StructFieldSymUse, exp2: Expr, tpe: Type, eff: Type, loc: SourceLocation) extends Expr

    case class VectorLit(exps: List[Expr], tpe: Type, eff: Type, loc: SourceLocation) extends Expr

    case class VectorLoad(exp1: Expr, exp2: Expr, tpe: Type, eff: Type, loc: SourceLocation) extends Expr

    case class VectorLength(exp: Expr, loc: SourceLocation) extends Expr {
      def eff: Type = exp.eff

      def tpe: Type = Type.Int32
    }

    case class Ascribe(exp: Expr, expectedType: Option[Type], expectedEff: Option[Type], tpe: Type, eff: Type, loc: SourceLocation) extends Expr

    case class InstanceOf(exp: Expr, clazz: java.lang.Class[?], loc: SourceLocation) extends Expr {
      def eff: Type = exp.eff

      def tpe: Type = Type.Bool
    }

    case class CheckedCast(cast: CheckedCastType, exp: Expr, tpe: Type, eff: Type, loc: SourceLocation) extends Expr

    case class UncheckedCast(exp: Expr, declaredType: Option[Type], declaredEff: Option[Type], tpe: Type, eff: Type, loc: SourceLocation) extends Expr

    case class Unsafe(exp: Expr, runEff: Type, tpe: Type, eff: Type, loc: SourceLocation) extends Expr

    case class Without(exp: Expr, symUse: EffSymUse, tpe: Type, eff: Type, loc: SourceLocation) extends Expr

    case class TryCatch(exp: Expr, rules: List[CatchRule], tpe: Type, eff: Type, loc: SourceLocation) extends Expr

    case class Throw(exp: Expr, tpe: Type, eff: Type, loc: SourceLocation) extends Expr

    case class Handler(symUse: EffSymUse, rules: List[HandlerRule], bodyType: Type, bodyEff: Type, handledEff: Type, tpe: Type, loc: SourceLocation) extends Expr {
      override def eff: Type = Type.Pure
    }

    case class RunWith(exp1: Expr, exp2: Expr, tpe: Type, eff: Type, loc: SourceLocation) extends Expr

    case class InvokeConstructor(constructor: Constructor[?], exps: List[Expr], tpe: Type, eff: Type, loc: SourceLocation) extends Expr

    case class InvokeMethod(method: Method, exp: Expr, exps: List[Expr], tpe: Type, eff: Type, loc: SourceLocation) extends Expr

    case class InvokeStaticMethod(method: Method, exps: List[Expr], tpe: Type, eff: Type, loc: SourceLocation) extends Expr

    case class GetField(field: Field, exp: Expr, tpe: Type, eff: Type, loc: SourceLocation) extends Expr

    case class PutField(field: Field, exp1: Expr, exp2: Expr, tpe: Type, eff: Type, loc: SourceLocation) extends Expr

    case class GetStaticField(field: Field, tpe: Type, eff: Type, loc: SourceLocation) extends Expr

    case class PutStaticField(field: Field, exp: Expr, tpe: Type, eff: Type, loc: SourceLocation) extends Expr

    case class NewObject(name: String, clazz: java.lang.Class[?], tpe: Type, eff: Type, methods: List[JvmMethod], loc: SourceLocation) extends Expr

    case class NewChannel(exp: Expr, tpe: Type, eff: Type, loc: SourceLocation) extends Expr

    case class GetChannel(exp: Expr, tpe: Type, eff: Type, loc: SourceLocation) extends Expr

    case class PutChannel(exp1: Expr, exp2: Expr, tpe: Type, eff: Type, loc: SourceLocation) extends Expr

    case class SelectChannel(rules: List[SelectChannelRule], default: Option[Expr], tpe: Type, eff: Type, loc: SourceLocation) extends Expr

    case class Spawn(exp1: Expr, exp2: Expr, tpe: Type, eff: Type, loc: SourceLocation) extends Expr

    case class ParYield(frags: List[ParYieldFragment], exp: Expr, tpe: Type, eff: Type, loc: SourceLocation) extends Expr

    case class Lazy(exp: Expr, tpe: Type, loc: SourceLocation) extends Expr {
      def eff: Type = Type.Pure
    }

    case class Force(exp: Expr, tpe: Type, eff: Type, loc: SourceLocation) extends Expr

    case class FixpointConstraintSet(cs: List[Constraint], tpe: Type, loc: SourceLocation) extends Expr {
      def eff: Type = Type.Pure
    }

    case class FixpointLambda(pparams: List[PredicateParam], exp: Expr, tpe: Type, eff: Type, loc: SourceLocation) extends Expr

    case class FixpointMerge(exp1: Expr, exp2: Expr, tpe: Type, eff: Type, loc: SourceLocation) extends Expr

    case class FixpointQueryWithProvenance(exps: List[Expr], select: Predicate.Head, withh: List[Name.Pred], tpe: Type, eff: Type, loc: SourceLocation) extends Expr

    case class FixpointSolve(exp: Expr, tpe: Type, eff: Type, mode: SolveMode, loc: SourceLocation) extends Expr

    case class FixpointFilter(pred: Name.Pred, exp: Expr, tpe: Type, eff: Type, loc: SourceLocation) extends Expr

    case class FixpointInject(exp: Expr, pred: Name.Pred, tpe: Type, eff: Type, loc: SourceLocation) extends Expr

<<<<<<< HEAD
    case class FixpointInjectInto(exps: List[Expr], predsAndArities: List[PredicateAndArity], tpe: Type, eff: Type, loc: SourceLocation) extends Expr

    case class FixpointProject(pred: Name.Pred, exp: Expr, tpe: Type, eff: Type, loc: SourceLocation) extends Expr
=======
    case class FixpointProject(pred: Name.Pred, arity: Int, exp: Expr, tpe: Type, eff: Type, loc: SourceLocation) extends Expr
>>>>>>> a6783e00

    case class Error(m: CompilationMessage, tpe: Type, eff: Type) extends Expr {
      override def loc: SourceLocation = m.loc
    }

  }

  sealed trait Pattern {
    def tpe: Type

    def loc: SourceLocation
  }

  object Pattern {

    case class Wild(tpe: Type, loc: SourceLocation) extends Pattern

    case class Var(bnd: Binder, tpe: Type, loc: SourceLocation) extends Pattern

    case class Cst(cst: Constant, tpe: Type, loc: SourceLocation) extends Pattern

    case class Tag(symUse: CaseSymUse, pats: List[Pattern], tpe: Type, loc: SourceLocation) extends Pattern

    case class Tuple(pats: Nel[Pattern], tpe: Type, loc: SourceLocation) extends Pattern

    case class Record(pats: List[Record.RecordLabelPattern], pat: Pattern, tpe: Type, loc: SourceLocation) extends Pattern

    object Record {
      case class RecordLabelPattern(label: Name.Label, pat: Pattern, tpe: Type, loc: SourceLocation)
    }

    case class Error(tpe: Type, loc: SourceLocation) extends Pattern
  }

  sealed trait RestrictableChoosePattern

  object RestrictableChoosePattern {

    sealed trait VarOrWild

    case class Wild(tpe: Type, loc: SourceLocation) extends VarOrWild

    case class Var(bnd: Binder, tpe: Type, loc: SourceLocation) extends VarOrWild

    case class Tag(symUse: RestrictableCaseSymUse, pat: List[VarOrWild], tpe: Type, loc: SourceLocation) extends RestrictableChoosePattern

    case class Error(tpe: Type, loc: SourceLocation) extends VarOrWild with RestrictableChoosePattern

  }

  sealed trait ExtPattern {
    def tpe: Type

    def loc: SourceLocation
  }

  object ExtPattern {

    case class Wild(tpe: Type, loc: SourceLocation) extends ExtPattern

    case class Var(bnd: Binder, tpe: Type, loc: SourceLocation) extends ExtPattern

    case class Error(tpe: Type, loc: SourceLocation) extends ExtPattern
  }

  sealed trait Predicate {
    def loc: SourceLocation
  }

  object Predicate {

    sealed trait Head extends Predicate

    object Head {

      case class Atom(pred: Name.Pred, den: Denotation, terms: List[Expr], tpe: Type, loc: SourceLocation) extends Predicate.Head

    }

    sealed trait Body extends Predicate

    object Body {

      case class Atom(pred: Name.Pred, den: Denotation, polarity: Polarity, fixity: Fixity, terms: List[Pattern], tpe: Type, loc: SourceLocation) extends Predicate.Body

      case class Functional(outBnds: List[Binder], exp: Expr, loc: SourceLocation) extends Predicate.Body

      case class Guard(exp: Expr, loc: SourceLocation) extends Predicate.Body

    }

  }

  case class Binder(sym: Symbol.VarSym, tpe: Type)

  case class Case(sym: Symbol.CaseSym, tpes: List[Type], sc: Scheme, loc: SourceLocation)

  case class StructField(sym: Symbol.StructFieldSym, tpe: Type, loc: SourceLocation)

  case class RestrictableCase(sym: Symbol.RestrictableCaseSym, tpes: List[Type], sc: Scheme, loc: SourceLocation)

  case class Constraint(cparams: List[ConstraintParam], head: Predicate.Head, body: List[Predicate.Body], loc: SourceLocation)

  case class ConstraintParam(bnd: Binder, tpe: Type, loc: SourceLocation)

  case class FormalParam(bnd: Binder, mod: Modifiers, tpe: Type, src: TypeSource, loc: SourceLocation)

  case class PredicateParam(pred: Name.Pred, tpe: Type, loc: SourceLocation)

  case class JvmMethod(ident: Name.Ident, fparams: List[FormalParam], exp: Expr, retTpe: Type, eff: Type, loc: SourceLocation)

  case class CatchRule(bnd: Binder, clazz: java.lang.Class[?], exp: Expr, loc: SourceLocation)

  case class HandlerRule(op: OpSymUse, fparams: List[FormalParam], exp: Expr, loc: SourceLocation)

  case class RestrictableChooseRule(pat: RestrictableChoosePattern, exp: Expr)

  case class ExtMatchRule(label: Name.Label, pats: List[ExtPattern], exp: Expr, loc: SourceLocation)

  case class MatchRule(pat: Pattern, guard: Option[Expr], exp: Expr, loc: SourceLocation)

  case class TypeMatchRule(bnd: Binder, tpe: Type, exp: Expr, loc: SourceLocation)

  case class SelectChannelRule(bnd: Binder, chan: Expr, exp: Expr, loc: SourceLocation)

  case class TypeParam(name: Name.Ident, sym: Symbol.KindedTypeVarSym, loc: SourceLocation)

  case class ParYieldFragment(pat: Pattern, exp: Expr, loc: SourceLocation)

}<|MERGE_RESOLUTION|>--- conflicted
+++ resolved
@@ -280,13 +280,9 @@
 
     case class FixpointInject(exp: Expr, pred: Name.Pred, tpe: Type, eff: Type, loc: SourceLocation) extends Expr
 
-<<<<<<< HEAD
     case class FixpointInjectInto(exps: List[Expr], predsAndArities: List[PredicateAndArity], tpe: Type, eff: Type, loc: SourceLocation) extends Expr
 
-    case class FixpointProject(pred: Name.Pred, exp: Expr, tpe: Type, eff: Type, loc: SourceLocation) extends Expr
-=======
     case class FixpointProject(pred: Name.Pred, arity: Int, exp: Expr, tpe: Type, eff: Type, loc: SourceLocation) extends Expr
->>>>>>> a6783e00
 
     case class Error(m: CompilationMessage, tpe: Type, eff: Type) extends Expr {
       override def loc: SourceLocation = m.loc
