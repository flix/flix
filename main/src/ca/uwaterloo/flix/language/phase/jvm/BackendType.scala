--- conflicted
+++ resolved
@@ -221,13 +221,8 @@
     case MonoType.Float64 => BackendType.Float64
     case MonoType.Void | MonoType.AnyType | MonoType.Unit | MonoType.BigDecimal | MonoType.BigInt |
          MonoType.String | MonoType.Regex | MonoType.Array(_) | MonoType.Lazy(_) | MonoType.Ref(_) |
-<<<<<<< HEAD
          MonoType.Tuple(_) | MonoType.Enum(_) | MonoType.Struct(_, _, _) | MonoType.Arrow(_, _) | MonoType.RecordEmpty |
-         MonoType.RecordExtend(_, _, _) | MonoType.Native(_) | MonoType.Region =>
-=======
-         MonoType.Tuple(_) | MonoType.Enum(_) | MonoType.Struct(_) | MonoType.Arrow(_, _) | MonoType.RecordEmpty |
          MonoType.RecordExtend(_, _, _) | MonoType.Native(_) | MonoType.Region | MonoType.Null =>
->>>>>>> 1d95c460
       BackendObjType.JavaObject.toTpe
   }
 
@@ -243,13 +238,8 @@
     case MonoType.Native(clazz) if clazz == classOf[Object] => BackendObjType.JavaObject.toTpe
     case MonoType.Void | MonoType.AnyType | MonoType.Unit | MonoType.BigDecimal | MonoType.BigInt |
          MonoType.String | MonoType.Regex | MonoType.Array(_) | MonoType.Lazy(_) | MonoType.Ref(_) |
-<<<<<<< HEAD
-         MonoType.Tuple(_) | MonoType.Enum(_) | MonoType.Arrow(_, _) | MonoType.RecordEmpty |
-         MonoType.RecordExtend(_, _, _) | MonoType.Native(_) | MonoType.Region | MonoType.Struct(_, _, _) =>
-=======
-         MonoType.Tuple(_) | MonoType.Enum(_) | MonoType.Struct(_) | MonoType.Arrow(_, _) | MonoType.RecordEmpty |
+         MonoType.Tuple(_) | MonoType.Enum(_) | MonoType.Struct(_, _, _) | MonoType.Arrow(_, _) | MonoType.RecordEmpty |
          MonoType.RecordExtend(_, _, _) | MonoType.Native(_) | MonoType.Region | MonoType.Null =>
->>>>>>> 1d95c460
       throw InternalCompilerException(s"Unexpected type $tpe", SourceLocation.Unknown)
   }
 
@@ -276,11 +266,7 @@
     case MonoType.Native(clazz) => JvmName.ofClass(clazz).toTpe
     case MonoType.Void | MonoType.AnyType | MonoType.Unit | MonoType.Lazy(_) | MonoType.Ref(_) |
          MonoType.Tuple(_) | MonoType.Arrow(_, _) | MonoType.RecordEmpty |
-<<<<<<< HEAD
-         MonoType.RecordExtend(_, _, _) | MonoType.Region | MonoType.Enum(_) | MonoType.Struct(_, _, _) =>
-=======
-         MonoType.RecordExtend(_, _, _) | MonoType.Region | MonoType.Enum(_) | MonoType.Struct(_) | MonoType.Null =>
->>>>>>> 1d95c460
+         MonoType.RecordExtend(_, _, _) | MonoType.Region | MonoType.Enum(_) | MonoType.Struct(_, _, _) | MonoType.Null =>
       BackendObjType.JavaObject.toTpe
   }
 
