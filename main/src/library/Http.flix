/*
 *  Copyright 2024 Holger Dal Mogensen
 *
 *  Licensed under the Apache License, Version 2.0 (the "License");
 *  you may not use this file except in compliance with the License.
 *  You may obtain a copy of the License at
 *
 *  http://www.apache.org/licenses/LICENSE-2.0
 *
 *  Unless required by applicable law or agreed to in writing, software
 *  distributed under the License is distributed on an "AS IS" BASIS,
 *  WITHOUT WARRANTIES OR CONDITIONS OF ANY KIND, either express or implied.
 *  See the License for the specific language governing permissions and
 *  limitations under the License.
 */

///
/// The effect used to interact with the HTTP protocol.
///
eff Http {
    def request(method: String, url: String, headers: Map[String, List[String]], body: Option[String]): Http.Response
}

mod Http {

    use IoError.ErrorKind
    use IoError.IoError

    import java.io.IOException
    import java.io.UncheckedIOException
    import java.lang.IllegalArgumentException
    import java.lang.InterruptedException
    import java.net.ConnectException
    import java.net.http.HttpClient
    import java.net.http.{HttpResponse$BodyHandlers => BodyHandlers}
    import java.net.http.HttpRequest
    import java.net.http.{HttpRequest$BodyPublishers => BodyPublishers}
    import java.net.URI
    import java.util.{List => JList}

    ///
    /// A response from an HTTP request.
    ///
    pub enum Response({status = Int32, headers = Map[String, List[String]], body = String})

    mod Response {
        pub def status(r: Response): Int32 = match r {
            case Response(x) => x#status
        }
        pub def headers(r: Response): Map[String, List[String]] = match r {
            case Response(x) => x#headers
        }
        pub def body(r: Response): String = match r {
            case Response(x) => x#body
        }
    }

    ///
    /// Send a `GET` request to the given `url` with the given `headers` and wait for the response.
    ///
    pub def get(url: String, headers: Map[String, List[String]]): Http.Response \ Http =
        Http.request("GET", url, headers, None)

    ///
    /// Send a `HEAD` request to the given `url` with the given `headers` and wait for the response.
    ///
    /// A `HEAD` request is identical to a `GET` request except that the server should not return a message-body in the response.
    ///
    pub def head(url: String, headers: Map[String, List[String]]): Http.Response \ Http =
        Http.request("HEAD", url, headers, None)

    ///
    /// Send a `DELETE` request to the given `url` with the given `headers` and wait for the response.
    ///
    pub def delete(url: String, headers: Map[String, List[String]]): Http.Response \ Http =
        Http.request("DELETE", url, headers, None)

    ///
    /// Send an `OPTIONS` request to the given `url` with the given `headers` and wait for the response.
    ///
    pub def options(url: String, headers: Map[String, List[String]]): Http.Response \ Http =
        Http.request("OPTIONS", url, headers, None)

    ///
    /// Send a `TRACE` request to the given `url` with the given `headers` and wait for the response.
    ///
    pub def trace(url: String, headers: Map[String, List[String]]): Http.Response \ Http =
        Http.request("TRACE", url, headers, None)

    ///
    /// Send a `POST` request to the given `url` with the given `headers` and `body` and wait for the response.
    ///
    pub def post(url: String, headers: Map[String, List[String]], body: String): Http.Response \ Http =
        Http.request("POST", url, headers, Some(body))

    ///
    /// Send a `PUT` request to the given `url` with the given `headers` and `body` and wait for the response.
    ///
    pub def put(url: String, headers: Map[String, List[String]], body: String): Http.Response \ Http =
        Http.request("PUT", url, headers, Some(body))

    ///
    /// Send a `PATCH` request to the given `url` with the given `headers` and `body` and wait for the response.
    ///
    pub def patch(url: String, headers: Map[String, List[String]], body: String): Http.Response \ Http =
        Http.request("PATCH", url, headers, Some(body))

    ///
    /// Handles the `Http` effect of the given function `f`.
    ///
    /// In other words, re-interprets the `Http` effect using the `Net` and `IO` effects.
    ///
    pub def handle(f: a -> b \ ef): a -> Result[IoError, b] \ (ef - Http) + {Net, IO} = x ->
        run {
            Ok(f(x))
        } with Http {
<<<<<<< HEAD
            def request(method, url, headers, body, k) =
                try {
                    let bodyPublisher = match body {
                       case Some(b) => BodyPublishers.ofString(b)
                       case None    => BodyPublishers.noBody()
                    };
                    let builder =
                       HttpRequest.newBuilder(URI.create(url)).method(method, bodyPublisher)
                           |> builder -> Map.foldLeftWithKey(
                               (mb, k, l) -> List.foldLeft((lb, v) -> lb.header(k, v), mb, l),
                               builder,
                               headers
                           );
                    let request = builder.build();

                    let client = HttpClient.newHttpClient();
                    let response = client.send(request, BodyHandlers.ofString());

                    let responseHeadersJlist: Map[String, JList] = FromJava.fromJava(response.headers().map());
                    let responseHeaders: Map[String, List[String]] = Map.map(FromJava.fromJava, responseHeadersJlist);

                    k(Http.Response.Response({
                       status = response.statusCode(),
                       headers = responseHeaders,
                       body = response.body().toString() // Body already is a string but has type Object
                    }))
                } catch {
                    case ex: IllegalArgumentException => Err(IoError(ErrorKind.InvalidInput, ex.getMessage()))
                    case _: ConnectException          => Err(IoError(ErrorKind.ConnectionFailed, "Connection failed"))
                    case ex: InterruptedException     => Err(IoError(ErrorKind.Interrupted, ex.getMessage()))
                    case ex: UncheckedIOException     => Err(IoError(ErrorKind.Other, ex.getMessage()))
                    case ex: IOException              => Err(IoError(ErrorKind.Other, ex.getMessage()))
                }
=======
            def request(method, url, headers, body, k) = {
               let bodyPublisher = match body {
                   case Some(b) => BodyPublishers.ofString(b)
                   case None    => BodyPublishers.noBody()
               };
               let builder =
                   HttpRequest.newBuilder(URI.create(url)).method(method, bodyPublisher)
                       |> builder -> Map.foldLeftWithKey(
                           (mb, k, l) -> List.foldLeft((lb, v) -> lb.header(k, v), mb, l),
                           builder,
                           headers
                       );
               let request = builder.build();

               let client = HttpClient.newHttpClient();
               let response = client.send(request, BodyHandlers.ofString());

               let responseHeadersJlist: Map[String, JList] = ToFlix.toFlix(response.headers().map());
               let responseHeaders: Map[String, List[String]] = Map.map(ToFlix.toFlix, responseHeadersJlist);

               k(Http.Response.Response({
                   status = response.statusCode(),
                   headers = responseHeaders,
                   body = response.body().toString() // Body already is a string but has type Object
               }))
           }
>>>>>>> 92a9390e
        }

}<|MERGE_RESOLUTION|>--- conflicted
+++ resolved
@@ -114,7 +114,6 @@
         run {
             Ok(f(x))
         } with Http {
-<<<<<<< HEAD
             def request(method, url, headers, body, k) =
                 try {
                     let bodyPublisher = match body {
@@ -133,8 +132,8 @@
                     let client = HttpClient.newHttpClient();
                     let response = client.send(request, BodyHandlers.ofString());
 
-                    let responseHeadersJlist: Map[String, JList] = FromJava.fromJava(response.headers().map());
-                    let responseHeaders: Map[String, List[String]] = Map.map(FromJava.fromJava, responseHeadersJlist);
+                    let responseHeadersJlist: Map[String, JList] = ToFlix.toFlix(response.headers().map());
+                    let responseHeaders: Map[String, List[String]] = Map.map(ToFlix.toFlix, responseHeadersJlist);
 
                     k(Http.Response.Response({
                        status = response.statusCode(),
@@ -143,39 +142,11 @@
                     }))
                 } catch {
                     case ex: IllegalArgumentException => Err(IoError(ErrorKind.InvalidInput, ex.getMessage()))
-                    case _: ConnectException          => Err(IoError(ErrorKind.ConnectionFailed, "Connection failed"))
+                    case ex: ConnectException          => Err(IoError(ErrorKind.ConnectionFailed, ex.getMessage()))
                     case ex: InterruptedException     => Err(IoError(ErrorKind.Interrupted, ex.getMessage()))
                     case ex: UncheckedIOException     => Err(IoError(ErrorKind.Other, ex.getMessage()))
                     case ex: IOException              => Err(IoError(ErrorKind.Other, ex.getMessage()))
                 }
-=======
-            def request(method, url, headers, body, k) = {
-               let bodyPublisher = match body {
-                   case Some(b) => BodyPublishers.ofString(b)
-                   case None    => BodyPublishers.noBody()
-               };
-               let builder =
-                   HttpRequest.newBuilder(URI.create(url)).method(method, bodyPublisher)
-                       |> builder -> Map.foldLeftWithKey(
-                           (mb, k, l) -> List.foldLeft((lb, v) -> lb.header(k, v), mb, l),
-                           builder,
-                           headers
-                       );
-               let request = builder.build();
-
-               let client = HttpClient.newHttpClient();
-               let response = client.send(request, BodyHandlers.ofString());
-
-               let responseHeadersJlist: Map[String, JList] = ToFlix.toFlix(response.headers().map());
-               let responseHeaders: Map[String, List[String]] = Map.map(ToFlix.toFlix, responseHeadersJlist);
-
-               k(Http.Response.Response({
-                   status = response.statusCode(),
-                   headers = responseHeaders,
-                   body = response.body().toString() // Body already is a string but has type Object
-               }))
-           }
->>>>>>> 92a9390e
         }
 
 }