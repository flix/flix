--- conflicted
+++ resolved
@@ -416,16 +416,12 @@
     * @param caseSym the sym of the case (for that specific enum).
     * @param arity   the arity of the enumTag.
     */
-<<<<<<< HEAD
-  case class EnumTagCompletion(enumSym: EnumSym, caseSym: CaseSym) extends Completion
+  case class EnumTagCompletion(enumSym: EnumSym, caseSym: CaseSym, arity: Int) extends Completion
 
   /**
     * Represents a Module completion.
     *
     * @param ns the nameSpace of the module completion.
-    */
+  */
   case class ModCompletion(ns: List[String]) extends Completion
-=======
-  case class EnumTagCompletion(enumSym: EnumSym, caseSym: CaseSym, arity: Int) extends Completion
->>>>>>> 8797da63
 }