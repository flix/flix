/*
 * Copyright 2021 Jonathan Lindegaard Starup
 *
 * Licensed under the Apache License, Version 2.0 (the "License");
 * you may not use this file except in compliance with the License.
 * You may obtain a copy of the License at
 *
 *   http://www.apache.org/licenses/LICENSE-2.0
 *
 * Unless required by applicable law or agreed to in writing, software
 * distributed under the License is distributed on an "AS IS" BASIS,
 * WITHOUT WARRANTIES OR CONDITIONS OF ANY KIND, either express or implied.
 * See the License for the specific language governing permissions and
 * limitations under the License.
 */

package ca.uwaterloo.flix.language.phase.jvm

import ca.uwaterloo.flix.api.Flix
import ca.uwaterloo.flix.language.phase.jvm.BackendObjType.mkClassName
import ca.uwaterloo.flix.language.phase.jvm.BytecodeInstructions.Branch._
import ca.uwaterloo.flix.language.phase.jvm.BytecodeInstructions._
import ca.uwaterloo.flix.language.phase.jvm.ClassMaker.Final.{IsFinal, NotFinal}
import ca.uwaterloo.flix.language.phase.jvm.ClassMaker.Visibility.{IsPrivate, IsPublic}
import ca.uwaterloo.flix.language.phase.jvm.ClassMaker.Volatility.{IsVolatile, NotVolatile}
import ca.uwaterloo.flix.language.phase.jvm.ClassMaker._
import ca.uwaterloo.flix.language.phase.jvm.JvmName.MethodDescriptor.mkDescriptor
import ca.uwaterloo.flix.language.phase.jvm.JvmName.{DevFlixRuntime, JavaLang, JavaLangInvoke, JavaUtil, JavaUtilConcurrent, MethodDescriptor, RootPackage}
import org.objectweb.asm.Opcodes

/**
  * Represents all Flix types that are objects on the JVM (array is an exception).
  */
sealed trait BackendObjType {
  /**
    * The `JvmName` that represents the type `Ref(Int)` refers to `"Ref$Int"`.
    */
  val jvmName: JvmName = this match {
    case BackendObjType.Unit => JvmName(DevFlixRuntime, mkClassName("Unit"))
    case BackendObjType.Lazy(tpe) => JvmName(RootPackage, mkClassName("Lazy", tpe))
    case BackendObjType.Ref(tpe) => JvmName(RootPackage, mkClassName("Ref", tpe))
    case BackendObjType.Tuple(elms) => JvmName(RootPackage, mkClassName("Tuple", elms))
    case BackendObjType.Arrow(args, result) => JvmName(RootPackage, mkClassName(s"Fn${args.length}", args :+ result))
    case BackendObjType.RecordEmpty => JvmName(RootPackage, mkClassName(s"RecordEmpty"))
    case BackendObjType.RecordExtend(_, value, _) => JvmName(RootPackage, mkClassName("RecordExtend", value))
    case BackendObjType.Record => JvmName(RootPackage, mkClassName("Record"))
    case BackendObjType.ReifiedSourceLocation => JvmName(DevFlixRuntime, mkClassName("ReifiedSourceLocation"))
    case BackendObjType.Global => JvmName(DevFlixRuntime, "Global") // "Global" is fixed in source code, so should not be mangled and $ suffixed
    case BackendObjType.FlixError => JvmName(DevFlixRuntime, mkClassName("FlixError"))
    case BackendObjType.HoleError => JvmName(DevFlixRuntime, mkClassName("HoleError"))
    case BackendObjType.MatchError => JvmName(DevFlixRuntime, mkClassName("MatchError"))
    case BackendObjType.Region => JvmName(DevFlixRuntime, mkClassName("Region"))
    case BackendObjType.UncaughtExceptionHandler => JvmName(DevFlixRuntime, mkClassName("UncaughtExceptionHandler"))
    // Java classes
    case BackendObjType.Native(className) => className
    case BackendObjType.Regex => JvmName(List("java", "util", "regex"), "Pattern")
    case BackendObjType.BigDecimal => JvmName(List("java", "math"), "BigDecimal")
    case BackendObjType.BigInt => JvmName(List("java", "math"), "BigInteger")
    case BackendObjType.JavaObject => JvmName(JavaLang, "Object")
    case BackendObjType.String => JvmName(JavaLang, "String")
    case BackendObjType.Arrays => JvmName(JavaUtil, "Arrays")
    case BackendObjType.StringBuilder => JvmName(JavaLang, "StringBuilder")
    case BackendObjType.Objects => JvmName(JavaLang, "Objects")
    case BackendObjType.LambdaMetaFactory => JvmName(JavaLangInvoke, "LambdaMetafactory")
    case BackendObjType.LinkedList => JvmName(JavaUtil, "LinkedList")
    case BackendObjType.Iterator => JvmName(JavaUtil, "Iterator")
    case BackendObjType.Runnable => JvmName(JavaLang, "Runnable")
    case BackendObjType.ConcurrentLinkedQueue => JvmName(JavaUtilConcurrent, "ConcurrentLinkedQueue")
    case BackendObjType.Thread => JvmName(JavaLang, "Thread")
    case BackendObjType.ThreadBuilderOfVirtual => JvmName(JavaLang, "Thread$Builder$OfVirtual")
    case BackendObjType.ThreadUncaughtExceptionHandler => JvmName(JavaLang, "Thread$UncaughtExceptionHandler")
    // Effects Runtime
    case BackendObjType.Result => JvmName(DevFlixRuntime, mkClassName("Result"))
    case BackendObjType.Value => JvmName(DevFlixRuntime, mkClassName("Value"))
    case BackendObjType.Frame => JvmName(DevFlixRuntime, mkClassName("Frame"))
    case BackendObjType.Thunk => JvmName(DevFlixRuntime, mkClassName("Thunk"))
    case BackendObjType.Suspension => JvmName(DevFlixRuntime, mkClassName("Suspension"))
    case BackendObjType.Frames => JvmName(DevFlixRuntime, mkClassName("Frames"))
    case BackendObjType.FramesCons => JvmName(DevFlixRuntime, mkClassName("FramesCons"))
    case BackendObjType.FramesNil => JvmName(DevFlixRuntime, mkClassName("FramesNil"))
    case BackendObjType.Resumption => JvmName(DevFlixRuntime, mkClassName("Resumption"))
    case BackendObjType.ResumptionCons => JvmName(DevFlixRuntime, mkClassName("ResumptionCons"))
    case BackendObjType.ResumptionNil => JvmName(DevFlixRuntime, mkClassName("ResumptionNil"))
    case BackendObjType.Handler => JvmName(DevFlixRuntime, mkClassName("Handler"))
    case BackendObjType.EffectCall => JvmName(DevFlixRuntime, mkClassName("EffectCall"))
    case BackendObjType.ResumptionWrapper(t) => JvmName(DevFlixRuntime, mkClassName("ResumptionWrapper", t))
  }

  /**
    * The JVM type descriptor of the form `"L<jvmName.toInternalName>;"`.
    */
  def toDescriptor: String = jvmName.toDescriptor

  /**
    * Returns `this` wrapped in `BackendType.Reference`.
    */
  def toTpe: BackendType.Reference = BackendType.Reference(this)

  protected def nullarySuperConstructor(superClass: ConstructorMethod): ConstructorMethod = ConstructorMethod(
    this.jvmName,
    IsPublic,
    Nil,
    Some(_ => thisLoad() ~ INVOKESPECIAL(superClass) ~ RETURN())
  )

  protected def singletonStaticConstructor(thisConstructor: ConstructorMethod, singleton: StaticField): StaticConstructorMethod = StaticConstructorMethod(this.jvmName, Some(_ =>
    NEW(this.jvmName) ~
      DUP() ~ INVOKESPECIAL(thisConstructor) ~
      PUTSTATIC(singleton) ~
      RETURN()
  ))
}

object BackendObjType {

  private def mkClassName(prefix: String, tpe: BackendType): String = {
    JvmName.mkClassName(prefix, tpe.toErasedString)
  }

  private def mkClassName(prefix: String, tpes: List[BackendType]): String = {
    JvmName.mkClassName(prefix, tpes.map(_.toErasedString))
  }

  private def mkClassName(prefix: String): String = {
    JvmName.mkClassName(prefix)
  }

  case object Unit extends BackendObjType with Generatable {
    def genByteCode()(implicit flix: Flix): Array[Byte] = {
      val cm = mkClass(this.jvmName, IsFinal)

      cm.mkStaticConstructor(StaticConstructor)
      cm.mkConstructor(Constructor)
      cm.mkField(SingletonField)
      cm.mkMethod(ToStringMethod)

      cm.closeClassMaker()
    }

    def Constructor: ConstructorMethod = nullarySuperConstructor(JavaObject.Constructor)

    def StaticConstructor: StaticConstructorMethod = singletonStaticConstructor(Constructor, SingletonField)

    def SingletonField: StaticField = StaticField(this.jvmName, IsPublic, IsFinal, NotVolatile, "INSTANCE", this.toTpe)

    private def ToStringMethod: InstanceMethod = JavaObject.ToStringMethod.implementation(this.jvmName, Some(_ =>
      pushString("()") ~ ARETURN()
    ))
  }

  case object BigDecimal extends BackendObjType

  case object BigInt extends BackendObjType

  case class Lazy(tpe: BackendType) extends BackendObjType

  case class Ref(tpe: BackendType) extends BackendObjType with Generatable {
    def genByteCode()(implicit flix: Flix): Array[Byte] = {
      val cm = ClassMaker.mkClass(this.jvmName, IsFinal)

      cm.mkField(ValueField)
      cm.mkConstructor(Constructor)

      cm.closeClassMaker()
    }

    def Constructor: ConstructorMethod = nullarySuperConstructor(JavaObject.Constructor)

    def ValueField: InstanceField = InstanceField(this.jvmName, IsPublic, NotFinal, NotVolatile, "value", tpe)
  }

  case class Tuple(elms: List[BackendType]) extends BackendObjType

  //case class Enum(sym: Symbol.EnumSym, args: List[BackendType]) extends BackendObjType

  case class Arrow(args: List[BackendType], result: BackendType) extends BackendObjType with Generatable {


    /**
      * Represents a function interface from `java.util.function`.
      */
    sealed trait FunctionInterface {
      /**
        * The JvmName of the interface.
        */
      def jvmName: JvmName = this match {
        case ObjFunction => JvmName.ObjFunction
        case ObjConsumer => JvmName.ObjConsumer
        case ObjPredicate => JvmName.ObjPredicate
        case IntFunction => JvmName.IntFunction
        case IntConsumer => JvmName.IntConsumer
        case IntPredicate => JvmName.IntPredicate
        case IntUnaryOperator => JvmName.IntUnaryOperator
        case LongFunction => JvmName.LongFunction
        case LongConsumer => JvmName.LongConsumer
        case LongPredicate => JvmName.LongPredicate
        case LongUnaryOperator => JvmName.LongUnaryOperator
        case DoubleFunction => JvmName.DoubleFunction
        case DoubleConsumer => JvmName.DoubleConsumer
        case DoublePredicate => JvmName.DoublePredicate
        case DoubleUnaryOperator => JvmName.DoubleUnaryOperator
      }

      /**
        * The required method of the interface.
        * These methods should do the same as a non-tail call in genExpression.
        */
      def functionMethod: InstanceMethod = this match {
        case ObjFunction => InstanceMethod(this.jvmName, IsPublic, IsFinal, "apply",
          mkDescriptor(JavaObject.toTpe)(JavaObject.toTpe),
          Some(_ =>
            thisLoad() ~
              DUP() ~ ALOAD(1) ~ PUTFIELD(ArgField(0)) ~
              Result.unwindSuspensionFreeThunkToType(JavaObject.toTpe) ~ ARETURN()
          ))
        case ObjConsumer => InstanceMethod(this.jvmName, IsPublic, IsFinal, "accept",
          mkDescriptor(JavaObject.toTpe)(VoidableType.Void),
          Some(_ =>
            thisLoad() ~
              DUP() ~ ALOAD(1) ~ PUTFIELD(ArgField(0)) ~
              Result.unwindSuspensionFreeThunkToType(JavaObject.toTpe) ~ RETURN()
          ))
        case ObjPredicate => InstanceMethod(this.jvmName, IsPublic, IsFinal, "test",
          mkDescriptor(JavaObject.toTpe)(BackendType.Bool),
          Some(_ =>
            thisLoad() ~
              DUP() ~ ALOAD(1) ~ PUTFIELD(ArgField(0)) ~
              Result.unwindSuspensionFreeThunkToType(BackendType.Bool) ~ IRETURN()
          ))
        case IntFunction => InstanceMethod(this.jvmName, IsPublic, IsFinal, "apply",
          mkDescriptor(BackendType.Int32)(JavaObject.toTpe),
          Some(_ =>
            thisLoad() ~
              DUP() ~ ILOAD(1) ~ PUTFIELD(ArgField(0)) ~
              Result.unwindSuspensionFreeThunkToType(JavaObject.toTpe) ~ ARETURN()
          ))
        case IntConsumer => InstanceMethod(this.jvmName, IsPublic, IsFinal, "accept",
          mkDescriptor(BackendType.Int32)(VoidableType.Void),
          Some(_ =>
            thisLoad() ~
              DUP() ~ ILOAD(1) ~ PUTFIELD(ArgField(0)) ~
              Result.unwindSuspensionFreeThunkToType(JavaObject.toTpe) ~ RETURN()
          ))
        case IntPredicate => InstanceMethod(this.jvmName, IsPublic, IsFinal, "test",
          mkDescriptor(BackendType.Int32)(BackendType.Bool),
          Some(_ =>
            thisLoad() ~
              DUP() ~ ILOAD(1) ~ PUTFIELD(ArgField(0)) ~
              Result.unwindSuspensionFreeThunkToType(BackendType.Bool) ~ IRETURN()
          ))
        case IntUnaryOperator => InstanceMethod(this.jvmName, IsPublic, IsFinal, "applyAsInt",
          mkDescriptor(BackendType.Int32)(BackendType.Int32),
          Some(_ =>
            thisLoad() ~
              DUP() ~ ILOAD(1) ~ PUTFIELD(ArgField(0)) ~
              Result.unwindSuspensionFreeThunkToType(BackendType.Int32) ~ IRETURN()
          ))
        case LongFunction => InstanceMethod(this.jvmName, IsPublic, IsFinal, "apply",
          mkDescriptor(BackendType.Int64)(JavaObject.toTpe),
          Some(_ =>
            thisLoad() ~
              DUP() ~ LLOAD(1) ~ PUTFIELD(ArgField(0)) ~
              Result.unwindSuspensionFreeThunkToType(JavaObject.toTpe) ~ ARETURN()
          ))
        case LongConsumer => InstanceMethod(this.jvmName, IsPublic, IsFinal, "accept",
          mkDescriptor(BackendType.Int64)(VoidableType.Void),
          Some(_ =>
            thisLoad() ~
              DUP() ~ LLOAD(1) ~ PUTFIELD(ArgField(0)) ~
              Result.unwindSuspensionFreeThunkToType(JavaObject.toTpe) ~ RETURN()
          ))
        case LongPredicate => InstanceMethod(this.jvmName, IsPublic, IsFinal, "test",
          mkDescriptor(BackendType.Int64)(BackendType.Bool),
          Some(_ =>
            thisLoad() ~
              DUP() ~ LLOAD(1) ~ PUTFIELD(ArgField(0)) ~
              Result.unwindSuspensionFreeThunkToType(BackendType.Bool) ~ IRETURN()
          ))
        case LongUnaryOperator => InstanceMethod(this.jvmName, IsPublic, IsFinal, "applyAsLong",
          mkDescriptor(BackendType.Int64)(BackendType.Int64),
          Some(_ =>
            thisLoad() ~
              DUP() ~ LLOAD(1) ~ PUTFIELD(ArgField(0)) ~
              Result.unwindSuspensionFreeThunkToType(BackendType.Int64) ~ LRETURN()
          ))
        case DoubleFunction => InstanceMethod(this.jvmName, IsPublic, IsFinal, "apply",
          mkDescriptor(BackendType.Float64)(JavaObject.toTpe),
          Some(_ =>
            thisLoad() ~
              DUP() ~ DLOAD(1) ~ PUTFIELD(ArgField(0)) ~
              Result.unwindSuspensionFreeThunkToType(JavaObject.toTpe) ~ ARETURN()
          ))
        case DoubleConsumer => InstanceMethod(this.jvmName, IsPublic, IsFinal, "accept",
          mkDescriptor(BackendType.Float64)(VoidableType.Void),
          Some(_ =>
            thisLoad() ~
              DUP() ~ DLOAD(1) ~ PUTFIELD(ArgField(0)) ~
              Result.unwindSuspensionFreeThunkToType(JavaObject.toTpe) ~ RETURN()
          ))
        case DoublePredicate => InstanceMethod(this.jvmName, IsPublic, IsFinal, "test",
          mkDescriptor(BackendType.Float64)(BackendType.Bool),
          Some(_ =>
            thisLoad() ~
              DUP() ~ DLOAD(1) ~ PUTFIELD(ArgField(0)) ~
              Result.unwindSuspensionFreeThunkToType(BackendType.Bool) ~ IRETURN()
          ))
        case DoubleUnaryOperator => InstanceMethod(this.jvmName, IsPublic, IsFinal, "applyAsDouble",
          mkDescriptor(BackendType.Float64)(BackendType.Float64),
          Some(_ =>
            thisLoad() ~
              DUP() ~ DLOAD(1) ~ PUTFIELD(ArgField(0)) ~
              Result.unwindSuspensionFreeThunkToType(BackendType.Float64) ~ DRETURN()
          ))

      }
    }

    // JavaObject -> JavaObject
    case object ObjFunction extends FunctionInterface

    // JavaObject -> Unit
    case object ObjConsumer extends FunctionInterface

    // JavaObject -> Bool
    case object ObjPredicate extends FunctionInterface

    // Int32 -> JavaObject
    case object IntFunction extends FunctionInterface

    // Int32 -> Unit
    case object IntConsumer extends FunctionInterface

    // Int32 -> Bool
    case object IntPredicate extends FunctionInterface

    // Int32 -> Int32
    case object IntUnaryOperator extends FunctionInterface

    // Int64 -> JavaObject
    case object LongFunction extends FunctionInterface

    // Int64 -> Unit
    case object LongConsumer extends FunctionInterface

    // Int64 -> Bool
    case object LongPredicate extends FunctionInterface

    // Int64 -> Int64
    case object LongUnaryOperator extends FunctionInterface

    // Float64 -> JavaObject
    case object DoubleFunction extends FunctionInterface

    // Float64 -> Unit
    case object DoubleConsumer extends FunctionInterface

    // Float64 -> Bool
    case object DoublePredicate extends FunctionInterface

    // Float64 -> Float64
    case object DoubleUnaryOperator extends FunctionInterface

    /**
      * Returns the specialized java function interfaces of the function type.
      */
    def specialization(): List[FunctionInterface] = {
      (args, result) match {
        case (BackendType.Reference(BackendObjType.JavaObject) :: Nil, BackendType.Reference(BackendObjType.JavaObject)) =>
          ObjFunction :: ObjConsumer :: Nil
        case (BackendType.Reference(BackendObjType.JavaObject) :: Nil, BackendType.Bool) =>
          ObjPredicate :: Nil
        case (BackendType.Int32 :: Nil, BackendType.Reference(BackendObjType.JavaObject)) =>
          IntFunction :: IntConsumer :: Nil
        case (BackendType.Int32 :: Nil, BackendType.Bool) =>
          IntPredicate :: Nil
        case (BackendType.Int32 :: Nil, BackendType.Int32) =>
          IntUnaryOperator :: Nil
        case (BackendType.Int64 :: Nil, BackendType.Reference(BackendObjType.JavaObject)) =>
          LongFunction :: LongConsumer :: Nil
        case (BackendType.Int64 :: Nil, BackendType.Bool) =>
          LongPredicate :: Nil
        case (BackendType.Int64 :: Nil, BackendType.Int64) =>
          LongUnaryOperator :: Nil
        case (BackendType.Float64 :: Nil, BackendType.Reference(BackendObjType.JavaObject)) =>
          DoubleFunction :: DoubleConsumer :: Nil
        case (BackendType.Float64 :: Nil, BackendType.Bool) =>
          DoublePredicate :: Nil
        case (BackendType.Float64 :: Nil, BackendType.Float64) =>
          DoubleUnaryOperator :: Nil
        case _ => Nil
      }
    }

    def genByteCode()(implicit flix: Flix): Array[Byte] = {
      val specializedInterface = specialization()
      val interfaces = Thunk.jvmName :: specializedInterface.map(_.jvmName)

      val cm = ClassMaker.mkAbstractClass(this.jvmName, superClass = JavaObject.jvmName, interfaces)

      cm.mkConstructor(Constructor)
      args.indices.foreach(argIndex => cm.mkField(ArgField(argIndex)))
      specializedInterface.foreach(i => cm.mkMethod(i.functionMethod))
      cm.mkMethod(ToStringMethod)

      cm.closeClassMaker()
    }

    def Constructor: ConstructorMethod = nullarySuperConstructor(JavaObject.Constructor)

    def ArgField(index: Int): InstanceField = InstanceField(this.jvmName, IsPublic, NotFinal, NotVolatile, s"arg$index", args(index))

    def ToStringMethod: InstanceMethod = {
      val argString = args match {
        case Nil => "()"
        case arg :: Nil => arg.toErasedString
        case _ => args.map(_.toErasedString).mkString("(", ", ", ")")
      }
      JavaObject.ToStringMethod.implementation(this.jvmName, Some(_ =>
        pushString(s"$argString -> ${result.toErasedString}") ~
          ARETURN()
      ))
    }
  }

  case object RecordEmpty extends BackendObjType with Generatable {
    def genByteCode()(implicit flix: Flix): Array[Byte] = {
      val cm = ClassMaker.mkClass(this.jvmName, IsFinal, interfaces = List(this.interface.jvmName))

      cm.mkStaticConstructor(StaticConstructor)
      cm.mkConstructor(Constructor)
      cm.mkField(SingletonField)
      cm.mkMethod(LookupFieldMethod)
      cm.mkMethod(RestrictFieldMethod)
      cm.mkMethod(ToStringMethod)
      cm.mkMethod(ToTailStringMethod)

      cm.closeClassMaker()
    }

    def Constructor: ConstructorMethod = nullarySuperConstructor(JavaObject.Constructor)

    def StaticConstructor: StaticConstructorMethod = singletonStaticConstructor(Constructor, SingletonField)

    def interface: Record.type = Record

    def SingletonField: StaticField = StaticField(this.jvmName, IsPublic, IsFinal, NotVolatile, "INSTANCE", this.toTpe)

    def LookupFieldMethod: InstanceMethod = interface.LookupFieldMethod.implementation(this.jvmName, IsFinal, Some(_ =>
      throwUnsupportedOperationException(
        s"${Record.LookupFieldMethod.name} method shouldn't be called")
    ))

    def RestrictFieldMethod: InstanceMethod = interface.RestrictFieldMethod.implementation(this.jvmName, IsFinal, Some(_ =>
      throwUnsupportedOperationException(
        s"${Record.RestrictFieldMethod.name} method shouldn't be called")
    ))

    private def ToStringMethod: InstanceMethod = JavaObject.ToStringMethod.implementation(this.jvmName, Some(_ =>
      pushString("{}") ~ ARETURN()
    ))

    private def ToTailStringMethod: InstanceMethod = Record.ToTailStringMethod.implementation(this.jvmName, IsFinal, Some(_ =>
      withName(1, StringBuilder.toTpe) { sb =>
        sb.load() ~ pushString("}") ~ INVOKEVIRTUAL(StringBuilder.AppendStringMethod) ~
          INVOKEVIRTUAL(JavaObject.ToStringMethod) ~ ARETURN()
      }
    ))
  }

  case class RecordExtend(field: String, value: BackendType, rest: BackendType) extends BackendObjType with Generatable {
    def genByteCode()(implicit flix: Flix): Array[Byte] = {
      val cm = ClassMaker.mkClass(this.jvmName, IsFinal, interfaces = List(Record.jvmName))

      cm.mkConstructor(Constructor)
      cm.mkField(LabelField)
      cm.mkField(ValueField)
      cm.mkField(RestField)
      cm.mkMethod(LookupFieldMethod)
      cm.mkMethod(RestrictFieldMethod)
      cm.mkMethod(ToStringMethod)
      cm.mkMethod(ToTailStringMethod)

      cm.closeClassMaker()
    }

    def Constructor: ConstructorMethod = nullarySuperConstructor(JavaObject.Constructor)

    def LabelField: InstanceField = InstanceField(this.jvmName, IsPublic, NotFinal, NotVolatile, "label", String.toTpe)

    def ValueField: InstanceField = InstanceField(this.jvmName, IsPublic, NotFinal, NotVolatile, "value", value)

    def RestField: InstanceField = InstanceField(this.jvmName, IsPublic, NotFinal, NotVolatile, "rest", Record.toTpe)

    def LookupFieldMethod: InstanceMethod = Record.LookupFieldMethod.implementation(this.jvmName, IsFinal, Some(_ =>
      caseOnLabelEquality {
        case TrueBranch =>
          thisLoad() ~ ARETURN()
        case FalseBranch =>
          thisLoad() ~ GETFIELD(RestField) ~
            ALOAD(1) ~
            INVOKEINTERFACE(Record.LookupFieldMethod) ~
            ARETURN()
      }
    ))

    def RestrictFieldMethod: InstanceMethod = Record.RestrictFieldMethod.implementation(this.jvmName, IsFinal, Some(_ =>
      caseOnLabelEquality {
        case TrueBranch =>
          thisLoad() ~ GETFIELD(RestField) ~ ARETURN()
        case FalseBranch =>
          NEW(this.jvmName) ~ DUP() ~ INVOKESPECIAL(this.Constructor) ~
            DUP() ~ thisLoad() ~ GETFIELD(LabelField) ~ PUTFIELD(LabelField) ~
            DUP() ~ thisLoad() ~ GETFIELD(ValueField) ~ PUTFIELD(ValueField) ~
            DUP() ~ // get the new restricted rest to put
            thisLoad() ~ GETFIELD(RestField) ~
            ALOAD(1) ~
            INVOKEINTERFACE(Record.RestrictFieldMethod) ~
            PUTFIELD(RestField) ~ // put the rest field and return
            ARETURN()
      }
    ))

    private def ToStringMethod: InstanceMethod = JavaObject.ToStringMethod.implementation(this.jvmName, Some(_ =>
      // save the `rest` for the last recursive call
      thisLoad() ~ GETFIELD(this.RestField) ~
        // build this segment of the string
        NEW(StringBuilder.jvmName) ~ DUP() ~ INVOKESPECIAL(StringBuilder.Constructor) ~
        pushString("{") ~ INVOKEVIRTUAL(StringBuilder.AppendStringMethod) ~
        thisLoad() ~ GETFIELD(this.LabelField) ~ INVOKEVIRTUAL(StringBuilder.AppendStringMethod) ~
        pushString(" = ") ~ INVOKEVIRTUAL(StringBuilder.AppendStringMethod) ~
        thisLoad() ~ GETFIELD(this.ValueField) ~ xToString(this.ValueField.tpe) ~ INVOKEVIRTUAL(StringBuilder.AppendStringMethod) ~
        INVOKEINTERFACE(Record.ToTailStringMethod) ~ ARETURN()
    ))

    private def ToTailStringMethod: InstanceMethod = Record.ToTailStringMethod.implementation(this.jvmName, IsFinal, Some(_ =>
      withName(1, StringBuilder.toTpe) { sb =>
        // save the `rest` for the last recursive call
        thisLoad() ~ GETFIELD(this.RestField) ~
          // build this segment of the string
          sb.load() ~ pushString(", ") ~ INVOKEVIRTUAL(StringBuilder.AppendStringMethod) ~
          thisLoad() ~ GETFIELD(this.LabelField) ~ INVOKEVIRTUAL(StringBuilder.AppendStringMethod) ~
          pushString(" = ") ~ INVOKEVIRTUAL(StringBuilder.AppendStringMethod) ~
          thisLoad() ~ GETFIELD(this.ValueField) ~ xToString(this.ValueField.tpe) ~ INVOKEVIRTUAL(StringBuilder.AppendStringMethod) ~
          // call the tailString of `rest`
          INVOKEINTERFACE(Record.ToTailStringMethod) ~ ARETURN()

      }
    ))

    /**
      * Compares the label of `this`and `ALOAD(1)` and executes the designated branch.
      */
    private def caseOnLabelEquality(cases: Branch => InstructionSet): InstructionSet =
      thisLoad() ~ GETFIELD(LabelField) ~
        ALOAD(1) ~
        INVOKEVIRTUAL(JavaObject.EqualsMethod) ~
        branch(Condition.Bool)(cases)
  }

  case object Record extends BackendObjType with Generatable {
    def genByteCode()(implicit flix: Flix): Array[Byte] = {
      val cm = ClassMaker.mkInterface(this.jvmName)

      cm.mkInterfaceMethod(LookupFieldMethod)
      cm.mkInterfaceMethod(RestrictFieldMethod)
      cm.mkInterfaceMethod(ToTailStringMethod)

      cm.closeClassMaker()
    }

    def LookupFieldMethod: InterfaceMethod = InterfaceMethod(this.jvmName, "lookupField",
      mkDescriptor(String.toTpe)(this.toTpe))

    def RestrictFieldMethod: InterfaceMethod = InterfaceMethod(this.jvmName, "restrictField",
      mkDescriptor(String.toTpe)(this.toTpe))

    def ToTailStringMethod: InterfaceMethod = InterfaceMethod(this.jvmName, "toTailString",
      mkDescriptor(StringBuilder.toTpe)(String.toTpe))
  }

  // case object SchemaEmpty extends BackendObjType

  //  case class SchemaExtend(name: String, tpe: BackendType, rest: BackendType) extends BackendObjType

  //  case class Relation(tpes: List[BackendType]) extends BackendObjType

  //  case class Lattice(tpes: List[BackendType]) extends BackendObjType

  /**
    * Represents a JVM type not represented in BackendObjType.
    * This should not be used for `java.lang.String` for example since `BackendObjType.String`
    * represents this type.
    */
  case class Native(className: JvmName) extends BackendObjType


  case object ReifiedSourceLocation extends BackendObjType with Generatable {
    def genByteCode()(implicit flix: Flix): Array[Byte] = {
      val cm = ClassMaker.mkClass(this.jvmName, IsFinal)

      cm.mkConstructor(Constructor)

      cm.mkField(SourceField)
      cm.mkField(BeginLineField)
      cm.mkField(BeginColField)
      cm.mkField(EndLineField)
      cm.mkField(EndColField)

      cm.mkMethod(EqualsMethod)
      cm.mkMethod(HashCodeMethod)
      cm.mkMethod(ToStringMethod)

      cm.closeClassMaker()
    }

    def Constructor: ConstructorMethod = ConstructorMethod(this.jvmName, IsPublic,
      List(String.toTpe, BackendType.Int32, BackendType.Int32, BackendType.Int32, BackendType.Int32), Some(_ =>
        thisLoad() ~ INVOKESPECIAL(JavaObject.Constructor) ~
          thisLoad() ~ ALOAD(1) ~ PUTFIELD(SourceField) ~
          thisLoad() ~ ILOAD(2) ~ PUTFIELD(BeginLineField) ~
          thisLoad() ~ ILOAD(3) ~ PUTFIELD(BeginColField) ~
          thisLoad() ~ ILOAD(4) ~ PUTFIELD(EndLineField) ~
          thisLoad() ~ ILOAD(5) ~ PUTFIELD(EndColField) ~
          RETURN()
      ))

    def SourceField: InstanceField =
      InstanceField(this.jvmName, IsPublic, IsFinal, NotVolatile, "source", String.toTpe)

    def BeginLineField: InstanceField =
      InstanceField(this.jvmName, IsPublic, IsFinal, NotVolatile, "beginLine", BackendType.Int32)

    def BeginColField: InstanceField =
      InstanceField(this.jvmName, IsPublic, IsFinal, NotVolatile, "beginCol", BackendType.Int32)

    def EndLineField: InstanceField =
      InstanceField(this.jvmName, IsPublic, IsFinal, NotVolatile, "endLine", BackendType.Int32)

    def EndColField: InstanceField =
      InstanceField(this.jvmName, IsPublic, IsFinal, NotVolatile, "endCol", BackendType.Int32)

    private def ToStringMethod: InstanceMethod = JavaObject.ToStringMethod.implementation(this.jvmName, Some(_ =>
      // create string builder
      NEW(StringBuilder.jvmName) ~ DUP() ~ INVOKESPECIAL(StringBuilder.Constructor) ~
        // build string
        thisLoad() ~ GETFIELD(SourceField) ~ INVOKEVIRTUAL(StringBuilder.AppendStringMethod) ~
        pushString(":") ~ INVOKEVIRTUAL(StringBuilder.AppendStringMethod) ~
        thisLoad() ~ GETFIELD(BeginLineField) ~ INVOKEVIRTUAL(StringBuilder.AppendInt32Method) ~
        pushString(":") ~ INVOKEVIRTUAL(StringBuilder.AppendStringMethod) ~
        thisLoad() ~ GETFIELD(BeginColField) ~ INVOKEVIRTUAL(StringBuilder.AppendInt32Method) ~
        // create the string
        INVOKEVIRTUAL(JavaObject.ToStringMethod) ~ ARETURN()
    ))

    private def EqualsMethod: InstanceMethod = JavaObject.EqualsMethod.implementation(this.jvmName, Some(_ =>
      withName(1, JavaObject.toTpe) { otherObj =>
        // check exact equality
        thisLoad() ~
          otherObj.load() ~
          ifCondition(Condition.ACMPEQ)(pushBool(true) ~ IRETURN()) ~
          // check `other == null`
          otherObj.load() ~
          ifCondition(Condition.NULL)(pushBool(false) ~ IRETURN()) ~
          // the class equality
          thisLoad() ~
          INVOKEVIRTUAL(JavaObject.GetClassMethod) ~
          otherObj.load() ~
          INVOKEVIRTUAL(JavaObject.GetClassMethod) ~
          ifCondition(Condition.ACMPNE)(pushBool(false) ~ IRETURN()) ~
          // check individual fields
          otherObj.load() ~
          CHECKCAST(this.jvmName) ~
          storeWithName(2, this.toTpe) { otherLoc =>
            thisLoad() ~ GETFIELD(BeginLineField) ~
              otherLoc.load() ~ GETFIELD(BeginLineField) ~
              ifCondition(Condition.ICMPNE)(pushBool(false) ~ IRETURN()) ~
              thisLoad() ~ GETFIELD(BeginColField) ~
              otherLoc.load() ~ GETFIELD(BeginColField) ~
              ifCondition(Condition.ICMPNE)(pushBool(false) ~ IRETURN()) ~
              thisLoad() ~ GETFIELD(EndLineField) ~
              otherLoc.load() ~ GETFIELD(EndLineField) ~
              ifCondition(Condition.ICMPNE)(pushBool(false) ~ IRETURN()) ~
              thisLoad() ~ GETFIELD(EndColField) ~
              otherLoc.load() ~ GETFIELD(EndColField) ~
              ifCondition(Condition.ICMPNE)(pushBool(false) ~ IRETURN()) ~
              thisLoad() ~ GETFIELD(SourceField) ~
              otherLoc.load() ~ GETFIELD(SourceField) ~
              INVOKESTATIC(Objects.EqualsMethod) ~
              IRETURN()
          }
      }
    ))

    private def HashCodeMethod: InstanceMethod = JavaObject.HashcodeMethod.implementation(this.jvmName, Some(_ =>
      ICONST_5() ~ ANEWARRAY(JavaObject.jvmName) ~
        DUP() ~ ICONST_0() ~ thisLoad() ~ GETFIELD(SourceField) ~ AASTORE() ~
        DUP() ~ ICONST_1() ~ thisLoad() ~ GETFIELD(BeginLineField) ~ boxInt() ~ AASTORE() ~
        DUP() ~ ICONST_2() ~ thisLoad() ~ GETFIELD(BeginColField) ~ boxInt() ~ AASTORE() ~
        DUP() ~ ICONST_3() ~ thisLoad() ~ GETFIELD(EndLineField) ~ boxInt() ~ AASTORE() ~
        DUP() ~ ICONST_4() ~ thisLoad() ~ GETFIELD(EndColField) ~ boxInt() ~ AASTORE() ~
        INVOKESTATIC(Objects.HashMethod) ~
        IRETURN()
    ))

    private def boxInt(): InstructionSet = INVOKESTATIC(JvmName.Integer, "valueOf",
      mkDescriptor(BackendType.Int32)(JvmName.Integer.toTpe))
  }

  case object Global extends BackendObjType with Generatable {
    def genByteCode()(implicit flix: Flix): Array[Byte] = {
      val cm = ClassMaker.mkClass(this.jvmName, IsFinal)

      cm.mkConstructor(Constructor)
      cm.mkStaticConstructor(StaticConstructor)

      cm.mkField(CounterField)
      cm.mkStaticMethod(NewIdMethod)

      cm.mkField(ArgsField)
      cm.mkStaticMethod(GetArgsMethod)
      cm.mkStaticMethod(SetArgsMethod)

      cm.closeClassMaker()
    }

    def Constructor: ConstructorMethod = nullarySuperConstructor(JavaObject.Constructor)

    def StaticConstructor: StaticConstructorMethod = StaticConstructorMethod(this.jvmName, Some(_ =>
      NEW(JvmName.AtomicLong) ~
        DUP() ~ invokeConstructor(JvmName.AtomicLong, MethodDescriptor.NothingToVoid) ~
        PUTSTATIC(CounterField) ~
        ICONST_0() ~
        ANEWARRAY(String.jvmName) ~
        PUTSTATIC(ArgsField) ~
        RETURN()
    ))

    def NewIdMethod: StaticMethod = StaticMethod(this.jvmName, IsPublic, IsFinal, "newId",
      mkDescriptor()(BackendType.Int64), Some(_ =>
        GETSTATIC(CounterField) ~
          INVOKEVIRTUAL(JvmName.AtomicLong, "getAndIncrement",
            MethodDescriptor(Nil, BackendType.Int64)) ~
          LRETURN()
      ))

    def GetArgsMethod: StaticMethod = StaticMethod(this.jvmName, IsPublic, IsFinal, "getArgs",
      mkDescriptor()(BackendType.Array(String.toTpe)), Some(_ =>
        GETSTATIC(ArgsField) ~ ARRAYLENGTH() ~ ANEWARRAY(String.jvmName) ~ ASTORE(0) ~
          // the new array is now created, now to copy the args
          GETSTATIC(ArgsField) ~
          ICONST_0() ~
          ALOAD(0) ~
          ICONST_0() ~
          GETSTATIC(ArgsField) ~ ARRAYLENGTH() ~
          arrayCopy() ~
          ALOAD(0) ~ ARETURN()
      ))

    def SetArgsMethod: StaticMethod = StaticMethod(this.jvmName, IsPublic, IsFinal, "setArgs",
      mkDescriptor(BackendType.Array(String.toTpe))(VoidableType.Void), Some(_ =>
        ALOAD(0) ~ ARRAYLENGTH() ~ ANEWARRAY(String.jvmName) ~ ASTORE(1) ~
          ALOAD(0) ~
          ICONST_0() ~
          ALOAD(1) ~
          ICONST_0() ~
          ALOAD(0) ~ ARRAYLENGTH() ~
          arrayCopy() ~
          ALOAD(1) ~ PUTSTATIC(ArgsField) ~ RETURN()
      ))

    def CounterField: StaticField =
      StaticField(this.jvmName, IsPrivate, IsFinal, NotVolatile, "counter", JvmName.AtomicLong.toTpe)

    def ArgsField: StaticField =
      StaticField(this.jvmName, IsPrivate, NotFinal, NotVolatile, "args", BackendType.Array(String.toTpe))

    private def arrayCopy(): InstructionSet = (f: F) => {
      f.visitMethodInstruction(Opcodes.INVOKESTATIC, JvmName.System, "arraycopy",
        MethodDescriptor(List(JavaObject.toTpe, BackendType.Int32, JavaObject.toTpe, BackendType.Int32,
          BackendType.Int32), VoidableType.Void), isInterface = false)
      f
    }
  }

  case object Regex extends BackendObjType

  case object FlixError extends BackendObjType with Generatable {
    def genByteCode()(implicit flix: Flix): Array[Byte] = {
      val cm = ClassMaker.mkAbstractClass(this.jvmName, JvmName.Error)

      cm.mkConstructor(Constructor)

      cm.closeClassMaker()
    }

    def Constructor: ConstructorMethod = ConstructorMethod(this.jvmName, IsPublic, List(String.toTpe), Some(_ =>
      thisLoad() ~
        ALOAD(1) ~
        invokeConstructor(JvmName.Error, mkDescriptor(String.toTpe)(VoidableType.Void)) ~
        RETURN()
    ))
  }

  case object HoleError extends BackendObjType with Generatable {
    def genByteCode()(implicit flix: Flix): Array[Byte] = {
      val cm = ClassMaker.mkClass(this.jvmName, IsFinal, FlixError.jvmName)

      cm.mkConstructor(Constructor)
      cm.mkField(HoleField)
      cm.mkField(LocationField)
      cm.mkMethod(EqualsMethod)
      cm.mkMethod(HashCodeMethod)

      cm.closeClassMaker()
    }

    def Constructor: ConstructorMethod = ConstructorMethod(this.jvmName, IsPublic,
      List(String.toTpe, ReifiedSourceLocation.toTpe), Some(_ =>
        withName(1, String.toTpe) { hole =>
          withName(2, ReifiedSourceLocation.toTpe) { loc =>
            thisLoad() ~
              // create an error msg
              NEW(StringBuilder.jvmName) ~
              DUP() ~ INVOKESPECIAL(StringBuilder.Constructor) ~
              pushString("Hole '") ~ INVOKEVIRTUAL(StringBuilder.AppendStringMethod) ~
              hole.load() ~ INVOKEVIRTUAL(StringBuilder.AppendStringMethod) ~
              pushString("' at ") ~ INVOKEVIRTUAL(StringBuilder.AppendStringMethod) ~
              loc.load() ~ INVOKEVIRTUAL(JavaObject.ToStringMethod) ~ INVOKEVIRTUAL(StringBuilder.AppendStringMethod) ~
              INVOKEVIRTUAL(JavaObject.ToStringMethod) ~
              INVOKESPECIAL(FlixError.Constructor) ~
              // save the arguments locally
              thisLoad() ~ hole.load() ~ PUTFIELD(HoleField) ~
              thisLoad() ~ loc.load() ~ PUTFIELD(LocationField) ~
              RETURN()
          }
        }
      ))

    private def HoleField: InstanceField =
      InstanceField(this.jvmName, IsPrivate, IsFinal, NotVolatile, "hole", String.toTpe)

    private def LocationField: InstanceField =
      InstanceField(this.jvmName, IsPrivate, IsFinal, NotVolatile, "location", ReifiedSourceLocation.toTpe)

    private def EqualsMethod: InstanceMethod = JavaObject.EqualsMethod.implementation(this.jvmName, Some(_ =>
      withName(1, JavaObject.toTpe) { other =>
        // check exact equality
        thisLoad() ~ other.load() ~
          ifCondition(Condition.ACMPEQ)(pushBool(true) ~ IRETURN()) ~
          // check for null
          other.load() ~
          ifCondition(Condition.NULL)(pushBool(false) ~ IRETURN()) ~
          // check for class equality
          thisLoad() ~
          INVOKEVIRTUAL(JavaObject.GetClassMethod) ~
          other.load() ~
          INVOKEVIRTUAL(JavaObject.GetClassMethod) ~
          ifCondition(Condition.ACMPNE)(pushBool(false) ~ IRETURN()) ~
          // cast the other obj
          other.load() ~ CHECKCAST(this.jvmName) ~
          storeWithName(2, HoleError.toTpe) { otherHoleError =>
            // compare the hole field
            thisLoad() ~ GETFIELD(HoleField) ~
              otherHoleError.load() ~ GETFIELD(HoleField) ~
              INVOKESTATIC(Objects.EqualsMethod) ~
              ifCondition(Condition.EQ)(pushBool(false) ~ IRETURN()) ~
              // compare the location field
              thisLoad() ~ GETFIELD(LocationField) ~
              otherHoleError.load() ~ GETFIELD(LocationField) ~
              INVOKESTATIC(Objects.EqualsMethod) ~
              IRETURN()
          }
      }
    ))

    private def HashCodeMethod: InstanceMethod = JavaObject.HashcodeMethod.implementation(this.jvmName, Some(_ =>
      ICONST_2() ~
        ANEWARRAY(JavaObject.jvmName) ~
        // store hole
        DUP() ~ ICONST_0() ~ thisLoad() ~ GETFIELD(HoleField) ~ AASTORE() ~
        // store location
        DUP() ~ ICONST_1() ~ thisLoad() ~ GETFIELD(LocationField) ~ AASTORE() ~
        // hash the array
        INVOKESTATIC(Objects.HashMethod) ~
        IRETURN()
    ))
  }

  case object MatchError extends BackendObjType with Generatable {

    def genByteCode()(implicit flix: Flix): Array[Byte] = {
      val cm = ClassMaker.mkClass(MatchError.jvmName, IsFinal, superClass = FlixError.jvmName)

      cm.mkConstructor(Constructor)

      cm.mkField(LocationField)

      cm.mkMethod(EqualsMethod)
      cm.mkMethod(HashCodeMethod)

      cm.closeClassMaker()
    }

    def Constructor: ConstructorMethod = ConstructorMethod(MatchError.jvmName, IsPublic, List(ReifiedSourceLocation.toTpe), Some(_ =>
      thisLoad() ~
        NEW(StringBuilder.jvmName) ~
        DUP() ~ INVOKESPECIAL(StringBuilder.Constructor) ~
        pushString("Non-exhaustive match at ") ~
        INVOKEVIRTUAL(StringBuilder.AppendStringMethod) ~
        ALOAD(1) ~ INVOKEVIRTUAL(JavaObject.ToStringMethod) ~
        INVOKEVIRTUAL(StringBuilder.AppendStringMethod) ~
        INVOKEVIRTUAL(JavaObject.ToStringMethod) ~
        INVOKESPECIAL(FlixError.Constructor) ~
        thisLoad() ~
        ALOAD(1) ~
        PUTFIELD(MatchError.LocationField) ~
        RETURN()
    ))

    def LocationField: InstanceField = InstanceField(this.jvmName, IsPublic, IsFinal, NotVolatile, "location", ReifiedSourceLocation.toTpe)

    private def EqualsMethod: InstanceMethod = JavaObject.EqualsMethod.implementation(this.jvmName, Some(_ =>
      withName(1, JavaObject.toTpe) { otherObj =>
        // check exact equality
        thisLoad() ~
          otherObj.load() ~
          ifCondition(Condition.ACMPEQ)(pushBool(true) ~ IRETURN()) ~
          // check `other == null`
          otherObj.load() ~
          ifCondition(Condition.NULL)(pushBool(false) ~ IRETURN()) ~
          // the class equality
          thisLoad() ~
          INVOKEVIRTUAL(JavaObject.GetClassMethod) ~
          otherObj.load() ~
          INVOKEVIRTUAL(JavaObject.GetClassMethod) ~
          ifCondition(Condition.ACMPNE)(pushBool(false) ~ IRETURN()) ~
          // check individual fields
          ALOAD(1) ~ CHECKCAST(this.jvmName) ~
          storeWithName(2, this.toTpe) { otherErr =>
            thisLoad() ~ GETFIELD(LocationField) ~
              otherErr.load() ~ GETFIELD(MatchError.LocationField) ~
              INVOKESTATIC(Objects.EqualsMethod) ~
              IRETURN()
          }
      }
    ))

    private def HashCodeMethod: InstanceMethod = JavaObject.HashcodeMethod.implementation(this.jvmName, Some(_ =>
      ICONST_1() ~ ANEWARRAY(JavaObject.jvmName) ~
        DUP() ~ ICONST_0() ~ thisLoad() ~ GETFIELD(LocationField) ~ AASTORE() ~
        INVOKESTATIC(Objects.HashMethod) ~
        IRETURN()
    ))
  }

  case object Region extends BackendObjType with Generatable {

    def genByteCode()(implicit flix: Flix): Array[Byte] = {
      val cm = mkClass(this.jvmName, IsFinal)

      cm.mkField(ThreadsField)
      cm.mkField(RegionThreadField)
      cm.mkField(ChildExceptionField)
      cm.mkField(OnExitField)

      cm.mkConstructor(Constructor)

      cm.mkMethod(SpawnMethod)
      cm.mkMethod(ExitMethod)
      cm.mkMethod(ReportChildExceptionMethod)
      cm.mkMethod(ReThrowChildExceptionMethod)
      cm.mkMethod(RunOnExitMethod)

      cm.closeClassMaker()
    }

    // private final ConcurrentLinkedQueue<Thread> threads = new ConcurrentLinkedQueue<Thread>();
    def ThreadsField: InstanceField = InstanceField(this.jvmName, IsPrivate, IsFinal, NotVolatile, "threads", BackendObjType.ConcurrentLinkedQueue.toTpe)

    // private final LinkedList<Runnable> onExit = new LinkedList<Runnable>();
    def OnExitField: InstanceField = InstanceField(this.jvmName, IsPrivate, IsFinal, NotVolatile, "onExit", BackendObjType.LinkedList.toTpe)

    // private final Thread regionThread = Thread.currentThread();
    def RegionThreadField: InstanceField = InstanceField(this.jvmName, IsPrivate, IsFinal, NotVolatile, "regionThread", JvmName.Thread.toTpe)

    // private volatile Throwable childException = null;
    def ChildExceptionField: InstanceField = InstanceField(this.jvmName, IsPrivate, NotFinal, IsVolatile, "childException", JvmName.Throwable.toTpe)

    def Constructor: ConstructorMethod = ConstructorMethod(this.jvmName, IsPublic, Nil, Some(_ =>
      thisLoad() ~ INVOKESPECIAL(JavaObject.Constructor) ~
      thisLoad() ~ NEW(BackendObjType.ConcurrentLinkedQueue.jvmName) ~
      DUP() ~ invokeConstructor(BackendObjType.ConcurrentLinkedQueue.jvmName, MethodDescriptor.NothingToVoid) ~
      PUTFIELD(ThreadsField) ~
      thisLoad() ~ INVOKESTATIC(Thread.CurrentThreadMethod) ~
      PUTFIELD(RegionThreadField) ~
      thisLoad() ~ ACONST_NULL() ~
      PUTFIELD(ChildExceptionField) ~
      thisLoad() ~ NEW(BackendObjType.LinkedList.jvmName) ~
      DUP() ~ invokeConstructor(BackendObjType.LinkedList.jvmName, MethodDescriptor.NothingToVoid) ~
      PUTFIELD(OnExitField) ~
      RETURN()
    ))

    // final public void spawn(Runnable r) {
    //   Thread t = new Thread(r);
    //   t.setUncaughtExceptionHandler(new UncaughtExceptionHandler(this));
    //   t.start();
    //   threads.add(t);
    // }
    def SpawnMethod(implicit flix: Flix): InstanceMethod = InstanceMethod(this.jvmName, IsPublic, IsFinal, "spawn", mkDescriptor(JvmName.Runnable.toTpe)(VoidableType.Void), Some(_ =>
      INVOKESTATIC(Thread.OfVirtualMethod) ~ ALOAD(1) ~ INVOKEINTERFACE(ThreadBuilderOfVirtual.UnstartedMethod) ~
      storeWithName(2, BackendObjType.Thread.toTpe) { thread =>
        thread.load() ~ NEW(BackendObjType.UncaughtExceptionHandler.jvmName) ~
        DUP() ~ thisLoad() ~
        invokeConstructor(BackendObjType.UncaughtExceptionHandler.jvmName, mkDescriptor(BackendObjType.Region.toTpe)(VoidableType.Void)) ~
        INVOKEVIRTUAL(Thread.SetUncaughtExceptionHandlerMethod) ~
        thread.load() ~ INVOKEVIRTUAL(Thread.StartMethod) ~
        thisLoad() ~ GETFIELD(ThreadsField) ~ thread.load() ~
        INVOKEVIRTUAL(ConcurrentLinkedQueue.AddMethod) ~ POP() ~
        RETURN()
      }
    ))

    // final public void exit() throws InterruptedException {
    //   Thread t;
    //   while ((t = threads.poll()) != null)
    //     t.join();
    //   for (Runnable r: onExit)
    //     r.run();
    // }
    def ExitMethod: InstanceMethod = InstanceMethod(this.jvmName, IsPublic, IsFinal, "exit", MethodDescriptor.NothingToVoid, Some(_ =>
      withName(1, BackendObjType.Thread.toTpe) { t =>
        whileLoop(Condition.NONNULL) {
          thisLoad() ~ GETFIELD(ThreadsField) ~
          INVOKEVIRTUAL(ConcurrentLinkedQueue.PollMethod) ~
          CHECKCAST(BackendObjType.Thread.jvmName) ~ DUP() ~ t.store()
        } {
          t.load() ~ INVOKEVIRTUAL(Thread.JoinMethod)
        } ~
        withName(2, BackendObjType.Iterator.toTpe) { i =>
          thisLoad() ~ GETFIELD(OnExitField) ~
          INVOKEVIRTUAL(LinkedList.IteratorMethod) ~
          i.store() ~
          whileLoop(Condition.NE) {
            i.load() ~ INVOKEINTERFACE(Iterator.HasNextMethod)
          } {
            i.load() ~ INVOKEINTERFACE(Iterator.NextMethod) ~
            CHECKCAST(Runnable.jvmName) ~
            INVOKEINTERFACE(Runnable.RunMethod)
          }
        } ~
        RETURN()
      }
    ))

    // final public void reportChildException(Throwable e) {
    //   childException = e;
    //   regionThread.interrupt();
    // }
    def ReportChildExceptionMethod: InstanceMethod = InstanceMethod(this.jvmName, IsPublic, IsFinal, "reportChildException", mkDescriptor(JvmName.Throwable.toTpe)(VoidableType.Void), Some(_ =>
      thisLoad() ~ ALOAD(1) ~
      PUTFIELD(ChildExceptionField) ~
      thisLoad() ~ GETFIELD(RegionThreadField) ~
      INVOKEVIRTUAL(Thread.InterruptMethod) ~
      RETURN()
    ))

    // final public void reThrowChildException() throws Throwable {
    //   if (childException != null)
    //     throw childException;
    // }
    def ReThrowChildExceptionMethod: InstanceMethod = InstanceMethod(this.jvmName, IsPublic, IsFinal, "reThrowChildException", MethodDescriptor.NothingToVoid, Some(_ =>
      thisLoad() ~ GETFIELD(ChildExceptionField) ~
      ifCondition(Condition.NONNULL) {
        thisLoad() ~ GETFIELD(ChildExceptionField) ~
        ATHROW()
      } ~
      RETURN()
    ))

    // final public void runOnExit(Runnable r) {
    //   onExit.addFirst(r);
    // }
    def RunOnExitMethod: InstanceMethod = InstanceMethod(this.jvmName, IsPublic, IsFinal, "runOnExit", mkDescriptor(BackendObjType.Runnable.toTpe)(VoidableType.Void), Some(_ =>
      thisLoad() ~ GETFIELD(OnExitField) ~ ALOAD(1) ~
      INVOKEVIRTUAL(LinkedList.AddFirstMethod) ~
      RETURN()
    ))
  }

  case object UncaughtExceptionHandler extends BackendObjType with Generatable {

    def genByteCode()(implicit flix: Flix): Array[Byte] = {
      val cm = mkClass(this.jvmName, IsFinal, interfaces = List(ThreadUncaughtExceptionHandler.jvmName))

      cm.mkField(RegionField)
      cm.mkConstructor(Constructor)
      cm.mkMethod(UncaughtExceptionMethod)

      cm.closeClassMaker()
    }

    // private final Region r;
    def RegionField: InstanceField = InstanceField(this.jvmName, IsPrivate, IsFinal, NotVolatile, "r", BackendObjType.Region.toTpe)

    // UncaughtExceptionHandler(Region r) { this.r = r; }
    def Constructor: ConstructorMethod = ConstructorMethod(this.jvmName, IsPublic, BackendObjType.Region.toTpe :: Nil, Some(_ =>
      thisLoad() ~ INVOKESPECIAL(JavaObject.Constructor) ~
      thisLoad() ~ ALOAD(1) ~ PUTFIELD(RegionField) ~
      RETURN()
    ))

    // public void uncaughtException(Thread t, Throwable e) { r.reportChildException(e); }
    def UncaughtExceptionMethod: InstanceMethod = InstanceMethod(this.jvmName, IsPublic, IsFinal, "uncaughtException", ThreadUncaughtExceptionHandler.UncaughtExceptionMethod.d, Some(_ =>
      thisLoad() ~ GETFIELD(RegionField) ~
      ALOAD(2) ~ INVOKEVIRTUAL(Region.ReportChildExceptionMethod) ~
      RETURN()
    ))
  }

  //
  // Java Types
  //

  case object String extends BackendObjType {
    def BoolValueOf: StaticMethod = StaticMethod(this.jvmName, IsPublic, IsFinal,
      "valueOf", mkDescriptor(BackendType.Bool)(this.jvmName.toTpe), None)

    def CharValueOf: StaticMethod = StaticMethod(this.jvmName, IsPublic, IsFinal,
      "valueOf", mkDescriptor(BackendType.Char)(this.jvmName.toTpe), None)

    // implicit use of Int8 as Int32
    def Int8ValueOf: StaticMethod = StaticMethod(this.jvmName, IsPublic, IsFinal,
      "valueOf", mkDescriptor(BackendType.Int32)(this.jvmName.toTpe), None)

    // implicit use of Int16 as Int32
    def Int16ValueOf: StaticMethod = StaticMethod(this.jvmName, IsPublic, IsFinal,
      "valueOf", mkDescriptor(BackendType.Int32)(this.jvmName.toTpe), None)

    def Int32ValueOf: StaticMethod = StaticMethod(this.jvmName, IsPublic, IsFinal,
      "valueOf", mkDescriptor(BackendType.Int32)(this.jvmName.toTpe), None)

    def Int64ValueOf: StaticMethod = StaticMethod(this.jvmName, IsPublic, IsFinal,
      "valueOf", mkDescriptor(BackendType.Int64)(this.jvmName.toTpe), None)

    def Float32ValueOf: StaticMethod = StaticMethod(this.jvmName, IsPublic, IsFinal,
      "valueOf", mkDescriptor(BackendType.Float32)(this.jvmName.toTpe), None)

    def Float64ValueOf: StaticMethod = StaticMethod(this.jvmName, IsPublic, IsFinal,
      "valueOf", mkDescriptor(BackendType.Float64)(this.jvmName.toTpe), None)

    def ObjectValueOf: StaticMethod = StaticMethod(this.jvmName, IsPublic, IsFinal,
      "valueOf", mkDescriptor(BackendObjType.JavaObject.toTpe)(this.jvmName.toTpe), None)
  }

  case object Arrays extends BackendObjType {
    def BoolArrToString: StaticMethod = StaticMethod(this.jvmName, IsPublic, IsFinal,
      "toString", mkDescriptor(BackendType.Array(BackendType.Bool))(BackendObjType.String.toTpe), None)

    def CharArrToString: StaticMethod = StaticMethod(this.jvmName, IsPublic, IsFinal,
      "toString", mkDescriptor(BackendType.Array(BackendType.Char))(BackendObjType.String.toTpe), None)

    def Int8ArrToString: StaticMethod = StaticMethod(this.jvmName, IsPublic, IsFinal,
      "toString", mkDescriptor(BackendType.Array(BackendType.Int8))(BackendObjType.String.toTpe), None)

    def Int16ArrToString: StaticMethod = StaticMethod(this.jvmName, IsPublic, IsFinal,
      "toString", mkDescriptor(BackendType.Array(BackendType.Int16))(BackendObjType.String.toTpe), None)

    def Int32ArrToString: StaticMethod = StaticMethod(this.jvmName, IsPublic, IsFinal,
      "toString", mkDescriptor(BackendType.Array(BackendType.Int32))(BackendObjType.String.toTpe), None)

    def Int64ArrToString: StaticMethod = StaticMethod(this.jvmName, IsPublic, IsFinal,
      "toString", mkDescriptor(BackendType.Array(BackendType.Int64))(BackendObjType.String.toTpe), None)

    def Float32ArrToString: StaticMethod = StaticMethod(this.jvmName, IsPublic, IsFinal,
      "toString", mkDescriptor(BackendType.Array(BackendType.Float32))(BackendObjType.String.toTpe), None)

    def Float64ArrToString: StaticMethod = StaticMethod(this.jvmName, IsPublic, IsFinal,
      "toString", mkDescriptor(BackendType.Array(BackendType.Float64))(BackendObjType.String.toTpe), None)

    def ObjArrToString: StaticMethod = StaticMethod(this.jvmName, IsPublic, IsFinal,
      "toString", mkDescriptor(BackendType.Array(BackendObjType.JavaObject.toTpe))(BackendObjType.String.toTpe), None)

    def DeepToString: StaticMethod = StaticMethod(this.jvmName, IsPublic, IsFinal,
      "deepToString", mkDescriptor(BackendType.Array(BackendObjType.JavaObject.toTpe))(BackendObjType.String.toTpe), None)
  }

  case object JavaObject extends BackendObjType {

    def Constructor: ConstructorMethod = ConstructorMethod(this.jvmName, IsPublic, Nil, None)

    def EqualsMethod: InstanceMethod = InstanceMethod(this.jvmName, IsPublic, NotFinal, "equals",
      mkDescriptor(JavaObject.toTpe)(BackendType.Bool), None)

    def HashcodeMethod: InstanceMethod = InstanceMethod(this.jvmName, IsPublic, NotFinal, "hashCode",
      mkDescriptor()(BackendType.Int32), None)

    def ToStringMethod: InstanceMethod = InstanceMethod(this.jvmName, IsPublic, NotFinal, "toString",
      mkDescriptor()(String.toTpe), None)

    def GetClassMethod: InstanceMethod = InstanceMethod(this.jvmName, IsPublic, NotFinal, "getClass",
      mkDescriptor()(JvmName.Class.toTpe), None)
  }

  case object StringBuilder extends BackendObjType {

    def Constructor: ConstructorMethod = ConstructorMethod(this.jvmName, IsPublic, Nil, None)

    def AppendStringMethod: InstanceMethod = InstanceMethod(this.jvmName, IsPublic, IsFinal, "append",
      mkDescriptor(String.toTpe)(StringBuilder.toTpe), None)

    def AppendInt32Method: InstanceMethod = InstanceMethod(this.jvmName, IsPublic, IsFinal, "append",
      mkDescriptor(BackendType.Int32)(StringBuilder.toTpe), None)

  }

  case object Objects extends BackendObjType {

    def EqualsMethod: StaticMethod = StaticMethod(this.jvmName, IsPublic, IsFinal, "equals",
      mkDescriptor(JavaObject.toTpe, JavaObject.toTpe)(BackendType.Bool), None)

    def HashMethod: StaticMethod = StaticMethod(this.jvmName, IsPublic, IsFinal, "hash",
      mkDescriptor(BackendType.Array(JavaObject.toTpe))(BackendType.Int32), None)

  }

  case object LambdaMetaFactory extends BackendObjType {
    private def methodHandlesLookup: BackendType = JvmName(List("java", "lang", "invoke"), "MethodHandles$Lookup").toTpe

    private def methodType: BackendType = JvmName(List("java", "lang", "invoke"), "MethodType").toTpe

    private def methodHandle: BackendType = JvmName(List("java", "lang", "invoke"), "MethodHandle").toTpe

    private def callSite: BackendType = JvmName(List("java", "lang", "invoke"), "CallSite").toTpe

    def MetaFactoryMethod: StaticMethod = StaticMethod(
      this.jvmName, IsPublic, IsFinal, "metafactory",
      mkDescriptor(methodHandlesLookup, String.toTpe, methodType, methodType, methodHandle, methodType)(callSite),
      None
    )
  }

  case object LinkedList extends BackendObjType {

    def AddFirstMethod: InstanceMethod = InstanceMethod(this.jvmName, IsPublic, NotFinal, "addFirst",
      mkDescriptor(JavaObject.toTpe)(VoidableType.Void), None)

    def IteratorMethod: InstanceMethod = InstanceMethod(this.jvmName, IsPublic, NotFinal, "iterator",
      mkDescriptor()(BackendObjType.Iterator.toTpe), None)
  }

  case object Iterator extends BackendObjType {

    def HasNextMethod: InterfaceMethod = InterfaceMethod(this.jvmName, "hasNext",
      mkDescriptor()(BackendType.Bool))

    def NextMethod: InterfaceMethod = InterfaceMethod(this.jvmName, "next",
      mkDescriptor()(JavaObject.toTpe))
  }

  case object Runnable extends BackendObjType {

    def RunMethod: InterfaceMethod = InterfaceMethod(this.jvmName, "run",
      MethodDescriptor.NothingToVoid)
  }

  case object ConcurrentLinkedQueue extends BackendObjType {

    def AddMethod: InstanceMethod = InstanceMethod(this.jvmName, IsPublic, NotFinal, "add",
      mkDescriptor(JavaObject.toTpe)(BackendType.Bool), None)

    def PollMethod: InstanceMethod = InstanceMethod(this.jvmName, IsPublic, NotFinal, "poll",
      mkDescriptor()(JavaObject.toTpe), None)
  }

  case object Thread extends BackendObjType {

    def StartMethod: InstanceMethod = InstanceMethod(this.jvmName, IsPublic, NotFinal, "start",
      MethodDescriptor.NothingToVoid, None)

    def JoinMethod: InstanceMethod = InstanceMethod(this.jvmName, IsPublic, NotFinal, "join",
      MethodDescriptor.NothingToVoid, None)

    def CurrentThreadMethod: StaticMethod = StaticMethod(this.jvmName, IsPublic, IsFinal, "currentThread",
      mkDescriptor()(this.toTpe), None)

    def InterruptMethod: InstanceMethod = InstanceMethod(this.jvmName, IsPublic, IsFinal, "interrupt",
      MethodDescriptor.NothingToVoid, None)

    def SetUncaughtExceptionHandlerMethod: InstanceMethod = InstanceMethod(this.jvmName, IsPublic, IsFinal, "setUncaughtExceptionHandler",
      mkDescriptor(ThreadUncaughtExceptionHandler.toTpe)(VoidableType.Void), None)

    def OfVirtualMethod: StaticMethod = StaticMethod(this.jvmName, IsPublic, IsFinal, "ofVirtual",
      mkDescriptor()(ThreadBuilderOfVirtual.toTpe), None)
  }

  case object ThreadBuilderOfVirtual extends BackendObjType {

    def UnstartedMethod: InterfaceMethod = InterfaceMethod(this.jvmName, "unstarted",
      mkDescriptor(JvmName.Runnable.toTpe)(BackendObjType.Thread.toTpe))
  }

  case object ThreadUncaughtExceptionHandler extends BackendObjType {

    def UncaughtExceptionMethod: InstanceMethod = InstanceMethod(this.jvmName, IsPublic, NotFinal, "uncaughtException",
      mkDescriptor(Thread.toTpe, JvmName.Throwable.toTpe)(VoidableType.Void), None)
  }

  case object Result extends BackendObjType with Generatable {

    def genByteCode()(implicit flix: Flix): Array[Byte] = {
      val cm = mkInterface(this.jvmName)
      cm.closeClassMaker()
    }

    /**
<<<<<<< HEAD
      * Expects a result on the stack and leaves a non-Thunk Result.
=======
      * Expects a Result on the stack and leaves a non-Thunk Result.
>>>>>>> b0f201fc
      * [..., Result] --> [..., Suspension|Value]
      */
    def unwindThunk(): InstructionSet = {
      whileLoop(Condition.NE)(DUP() ~ INSTANCEOF(Thunk.jvmName)) {
        CHECKCAST(Thunk.jvmName) ~
          INVOKEINTERFACE(Thunk.InvokeMethod)
      }
    }

    /**
      * Expects a Result on the stack.
      * If the result is a Suspension, this will return a modified Suspension.
      * If the result in NOT a Suspension, this will leave it on the stack.
      * [..., Result] --> [..., Thunk|Value]
      * side effect: Will return a modified suspension if a suspension occurs
      */
    def handleSuspension(pc: Int, newFrame: InstructionSet, setPc: InstructionSet): InstructionSet = {
      DUP() ~ INSTANCEOF(Suspension.jvmName) ~
      ifCondition(Condition.NE) {
        DUP() ~ CHECKCAST(Suspension.jvmName) ~ // [..., s]
        // Add our new frame
        NEW(Suspension.jvmName) ~ DUP() ~ INVOKESPECIAL(Suspension.Constructor) ~ // [..., s, s']
        SWAP() ~ // [..., s', s]
        DUP2() ~ // [..., s', s, s', s]
        GETFIELD(Suspension.EffSymField) ~ PUTFIELD(Suspension.EffSymField) ~ // [..., s', s]
        DUP2() ~ GETFIELD(Suspension.EffOpField) ~ PUTFIELD(Suspension.EffOpField) ~ // [..., s', s]
        DUP2() ~ GETFIELD(Suspension.ResumptionField) ~ PUTFIELD(Suspension.ResumptionField) ~ // [..., s', s]
        DUP2() ~ GETFIELD(Suspension.PrefixField) ~ // [..., s', s, s', s.prefix]
        // Make the new frame and push it
        newFrame ~
        DUP() ~ cheat(mv => GenExpression.compileInt(pc)(mv)) ~ setPc ~
        INVOKEINTERFACE(Frames.PushMethod) ~ // [..., s', s, s', prefix']
        PUTFIELD(Suspension.PrefixField) ~ // [..., s', s]
        POP() ~ // [..., s']
        // Return the suspension up the stack
        xReturn(Suspension.toTpe)
      }
    }

    /**
      * Expects a Result on the stack and leaves something of the given tpe but erased.
      * This might return if a Suspension is encountered.
      * [..., Result] --> [..., Value.value: tpe]
      * side effect: Will return any Suspension found
      */
    def unwindThunkToType(pc: Int, newFrame: InstructionSet, setPc: InstructionSet, tpe: BackendType): InstructionSet = {
      unwindThunk() ~
      handleSuspension(pc, newFrame, setPc) ~
      CHECKCAST(Value.jvmName) ~ GETFIELD(Value.fieldFromType(tpe))
    }

    /**
      * Expects a Result on the stack and leaves something of the given tpe but erased.
      * Assumes that the result is control-pure, i.e. it is not a suspension and will never return a suspension through a thunk.
      * [..., Result] --> [..., Value.value: tpe]
      * side effect: crashes on suspensions
      */
    def unwindSuspensionFreeThunkToType(tpe: BackendType): InstructionSet = {
      unwindThunk() ~ CHECKCAST(Value.jvmName) ~ GETFIELD(Value.fieldFromType(tpe))
    }
  }

  case object Value extends BackendObjType with Generatable {

    def genByteCode()(implicit flix: Flix): Array[Byte] = {
      val cm = mkClass(this.jvmName, IsFinal, interfaces = List(Result.jvmName))

      // The fields of all erased types, only one will be relevant
      cm.mkConstructor(Constructor)
      cm.mkField(BoolField)
      cm.mkField(CharField)
      cm.mkField(Int8Field)
      cm.mkField(Int16Field)
      cm.mkField(Int32Field)
      cm.mkField(Int64Field)
      cm.mkField(Float32Field)
      cm.mkField(Float64Field)
      cm.mkField(ObjectField)

      cm.closeClassMaker()
    }

    def Constructor: ConstructorMethod = nullarySuperConstructor(JavaObject.Constructor)

    def BoolField: InstanceField = InstanceField(this.jvmName, IsPublic, NotFinal, NotVolatile, "b", BackendType.Bool)

    def CharField: InstanceField = InstanceField(this.jvmName, IsPublic, NotFinal, NotVolatile, "c", BackendType.Char)

    def Int8Field: InstanceField = InstanceField(this.jvmName, IsPublic, NotFinal, NotVolatile, "i8", BackendType.Int8)

    def Int16Field: InstanceField = InstanceField(this.jvmName, IsPublic, NotFinal, NotVolatile, "i16", BackendType.Int16)

    def Int32Field: InstanceField = InstanceField(this.jvmName, IsPublic, NotFinal, NotVolatile, "i32", BackendType.Int32)

    def Int64Field: InstanceField = InstanceField(this.jvmName, IsPublic, NotFinal, NotVolatile, "i64", BackendType.Int64)

    def Float32Field: InstanceField = InstanceField(this.jvmName, IsPublic, NotFinal, NotVolatile, "f32", BackendType.Float32)

    def Float64Field: InstanceField = InstanceField(this.jvmName, IsPublic, NotFinal, NotVolatile, "f64", BackendType.Float64)

    def ObjectField: InstanceField = InstanceField(this.jvmName, IsPublic, NotFinal, NotVolatile, "o", BackendObjType.JavaObject.toTpe)

    /**
      * Returns the field of Value corresponding to the given type
      */
    def fieldFromType(tpe: BackendType): InstanceField = {
      import BackendType._
      tpe match {
        case Bool => BoolField
        case Char => CharField
        case Int8 => Int8Field
        case Int16 => Int16Field
        case Int32 => Int32Field
        case Int64 => Int64Field
        case Float32 => Float32Field
        case Float64 => Float64Field
        case Array(_) | BackendType.Reference(_) => ObjectField
      }
    }
  }

  /** Frame is really just java.util.Function<Value, Result> **/
  case object Frame extends BackendObjType with Generatable {

    def genByteCode()(implicit flix: Flix): Array[Byte] = {
      val cm = mkInterface(this.jvmName)

      cm.mkInterfaceMethod(ApplyMethod)
      cm.mkStaticInterfaceMethod(StaticApplyMethod)

      cm.closeClassMaker()
    }

    def ApplyMethod: InterfaceMethod = InterfaceMethod(this.jvmName, "applyFrame", mkDescriptor(Value.toTpe)(Result.toTpe))

    def StaticApplyMethod: StaticInterfaceMethod = StaticInterfaceMethod(
      this.jvmName,
      IsPublic,
      NotFinal,
      "applyFrameStatic",
      mkDescriptor(Frame.toTpe, Value.toTpe)(Result.toTpe),
      Some(_ => withName(0, Frame.toTpe){f => withName(1, Value.toTpe){resumeArg => {
        f.load() ~ resumeArg.load() ~ INVOKEINTERFACE(Frame.ApplyMethod) ~ ARETURN()
      }}}))
  }

  case object Thunk extends BackendObjType with Generatable {

    def genByteCode()(implicit flix: Flix): Array[Byte] = {
      val cm = mkInterface(this.jvmName, interfaces = List(Result.jvmName, Runnable.jvmName))

      cm.mkInterfaceMethod(InvokeMethod)
      cm.mkDefaultMethod(RunMethod)

      cm.closeClassMaker()
    }

    def InvokeMethod: InterfaceMethod = InterfaceMethod(this.jvmName, "invoke", mkDescriptor()(Result.toTpe))

    def RunMethod: DefaultMethod = DefaultMethod(this.jvmName, IsPublic, NotFinal, "run", mkDescriptor()(VoidableType.Void), Some(_ =>
      thisLoad() ~ Result.unwindThunk() ~ CHECKCAST(Value.jvmName) ~ POP() ~ RETURN()
    ))
  }

  case object Suspension extends BackendObjType with Generatable {

    def genByteCode()(implicit flix: Flix): Array[Byte] = {
      val cm = mkClass(this.jvmName, IsFinal, interfaces = List(Result.jvmName))

      cm.mkConstructor(Constructor)
      cm.mkField(EffSymField)
      cm.mkField(EffOpField)
      cm.mkField(PrefixField)
      cm.mkField(ResumptionField)

      cm.closeClassMaker()
    }

    def Constructor: ConstructorMethod = nullarySuperConstructor(JavaObject.Constructor)

    def EffSymField: InstanceField = InstanceField(this.jvmName, IsPublic, NotFinal, NotVolatile, "effSym", String.toTpe)
    def EffOpField: InstanceField = InstanceField(this.jvmName, IsPublic, NotFinal, NotVolatile, "effOp", EffectCall.toTpe)
    def PrefixField: InstanceField = InstanceField(this.jvmName, IsPublic, NotFinal, NotVolatile, "prefix", Frames.toTpe)
    def ResumptionField: InstanceField = InstanceField(this.jvmName, IsPublic, NotFinal, NotVolatile, "resumption", Resumption.toTpe)

  }

  case object Frames extends BackendObjType with Generatable {

    def genByteCode()(implicit flix: Flix): Array[Byte] = {
      val cm = mkInterface(this.jvmName)

      cm.mkInterfaceMethod(PushMethod)
      cm.mkInterfaceMethod(ReverseOntoMethod)

      cm.closeClassMaker()
    }

    def PushMethod: InterfaceMethod = InterfaceMethod(this.jvmName, "push", mkDescriptor(Frame.toTpe)(Frames.toTpe))

    def ReverseOntoMethod: InterfaceMethod = InterfaceMethod(this.jvmName, "reverseOnto", mkDescriptor(Frames.toTpe)(Frames.toTpe))

    val pushImplementation: Unit => InstructionSet = _ => {
      withName(1, Frame.toTpe)(frame =>
        NEW(FramesCons.jvmName) ~ DUP() ~ INVOKESPECIAL(FramesCons.Constructor) ~
          DUP() ~ frame.load() ~ PUTFIELD(FramesCons.HeadField) ~
          DUP() ~ thisLoad() ~ PUTFIELD(FramesCons.TailField) ~
          xReturn(FramesCons.toTpe)
      )
    }
  }

  case object FramesCons extends BackendObjType with Generatable {

    def genByteCode()(implicit flix: Flix): Array[Byte] = {
      val cm = mkClass(this.jvmName, IsFinal, interfaces = List(Frames.jvmName))

      cm.mkField(HeadField)
      cm.mkField(TailField)
      cm.mkConstructor(Constructor)
      cm.mkMethod(PushMethod)
      cm.mkMethod(ReverseOntoMethod)

      cm.closeClassMaker()
    }

    def HeadField: InstanceField = InstanceField(this.jvmName, IsPublic, NotFinal, NotVolatile, "head", Frame.toTpe)

    def TailField: InstanceField = InstanceField(this.jvmName, IsPublic, NotFinal, NotVolatile, "tail", Frames.toTpe)

    def Constructor: ConstructorMethod = nullarySuperConstructor(JavaObject.Constructor)

    def PushMethod: InstanceMethod = Frames.PushMethod.implementation(this.jvmName, IsFinal, Some(Frames.pushImplementation))

    def ReverseOntoMethod: InstanceMethod = Frames.ReverseOntoMethod.implementation(this.jvmName, IsFinal, Some(_ =>
      withName(1, Frames.toTpe)(rest =>
        thisLoad() ~ GETFIELD(TailField) ~
        NEW(FramesCons.jvmName) ~ DUP() ~ INVOKESPECIAL(FramesCons.Constructor) ~
        DUP() ~ thisLoad() ~ GETFIELD(HeadField) ~ PUTFIELD(HeadField) ~
        DUP() ~ rest.load() ~ PUTFIELD(TailField) ~
        INVOKEINTERFACE(Frames.ReverseOntoMethod) ~
        xReturn(Frames.toTpe)
      )
    ))
  }

  case object FramesNil extends BackendObjType with Generatable {

    def genByteCode()(implicit flix: Flix): Array[Byte] = {
      val cm = mkClass(this.jvmName, IsFinal, interfaces = List(Frames.jvmName))

      cm.mkConstructor(Constructor)
      cm.mkMethod(PushMethod)
      cm.mkMethod(ReverseOntoMethod)

      cm.closeClassMaker()
    }

    def Constructor: ConstructorMethod = nullarySuperConstructor(JavaObject.Constructor)

    def PushMethod: InstanceMethod = Frames.PushMethod.implementation(this.jvmName, IsFinal, Some(Frames.pushImplementation))

    def ReverseOntoMethod: InstanceMethod = Frames.ReverseOntoMethod.implementation(this.jvmName, IsFinal, Some(_ =>
      withName(1, Frames.toTpe)(rest =>
        rest.load() ~ xReturn(rest.tpe)
      )
    ))
  }

  case object Resumption extends BackendObjType with Generatable {
    def genByteCode()(implicit flix: Flix): Array[Byte] = {
      val cm = mkInterface(this.jvmName)
      cm.mkInterfaceMethod(RewindMethod)
      cm.mkStaticInterfaceMethod(StaticRewindMethod)
      cm.closeClassMaker()
    }

    def RewindMethod: InterfaceMethod = InterfaceMethod(this.jvmName, "rewind", mkDescriptor(Value.toTpe)(Result.toTpe))

    def StaticRewindMethod: StaticInterfaceMethod = StaticInterfaceMethod(this.jvmName, IsPublic, NotFinal, "staticRewind", mkDescriptor(Resumption.toTpe, Value.toTpe)(Result.toTpe), Some(_ =>
      withName(0, Resumption.toTpe) { resumption =>
        withName(1, Value.toTpe) { v => {
          resumption.load() ~ v.load() ~ INVOKEINTERFACE(Resumption.RewindMethod) ~ ARETURN()
        }
        }
      }
    ))
  }

  case object ResumptionCons extends BackendObjType with Generatable {

    def genByteCode()(implicit flix: Flix): Array[Byte] = {
      val cm = mkClass(this.jvmName, IsFinal, interfaces = List(Resumption.jvmName))

      cm.mkConstructor(Constructor)

      cm.mkField(SymField)
      cm.mkField(HandlerField)
      cm.mkField(FramesField)
      cm.mkField(TailField)

      cm.mkMethod(RewindMethod)

      cm.closeClassMaker()
    }

    def Constructor: ConstructorMethod = nullarySuperConstructor(JavaObject.Constructor)

    def SymField: InstanceField = InstanceField(this.jvmName, IsPublic, NotFinal, NotVolatile, "sym", String.toTpe)
    def HandlerField: InstanceField = InstanceField(this.jvmName, IsPublic, NotFinal, NotVolatile, "handler", Handler.toTpe)
    def FramesField: InstanceField = InstanceField(this.jvmName, IsPublic, NotFinal, NotVolatile, "frames", Frames.toTpe)
    def TailField: InstanceField = InstanceField(this.jvmName, IsPublic, NotFinal, NotVolatile, "tail", Resumption.toTpe)

    def RewindMethod: InstanceMethod = Resumption.RewindMethod.implementation(this.jvmName, IsFinal, Some(_ =>
      withName(1, Value.toTpe) { v =>
        thisLoad() ~ GETFIELD(SymField) ~
          thisLoad() ~ GETFIELD(HandlerField) ~
          thisLoad() ~ GETFIELD(FramesField) ~
          // () -> tail.rewind(v)
          thisLoad() ~ GETFIELD(TailField) ~
          v.load() ~
          mkStaticLambda(Thunk.InvokeMethod, Resumption.StaticRewindMethod, drop = 0) ~
          mkStaticLambda(Thunk.InvokeMethod, Handler.InstallHandlerMethod, drop = 0) ~
          xReturn(Thunk.toTpe)
      }))
  }

  case object ResumptionNil extends BackendObjType with Generatable {

    def genByteCode()(implicit flix: Flix): Array[Byte] = {
      val cm = mkClass(this.jvmName, IsFinal, interfaces = List(Resumption.jvmName))

      cm.mkConstructor(Constructor)
      cm.mkMethod(RewindMethod)

      cm.closeClassMaker()
    }

    def Constructor: ConstructorMethod = nullarySuperConstructor(JavaObject.Constructor)

    def RewindMethod: InstanceMethod = Resumption.RewindMethod.implementation(this.jvmName, IsFinal, Some(_ =>
      withName(1, Value.toTpe) { v =>
        v.load() ~ xReturn(v.tpe)
      }
    ))
  }

  case object Handler extends BackendObjType with Generatable {

    def genByteCode()(implicit flix: Flix): Array[Byte] = {
      val cm = mkInterface(this.jvmName)
      cm.mkStaticInterfaceMethod(InstallHandlerMethod)
      cm.closeClassMaker()
    }

    def InstallHandlerMethod: StaticInterfaceMethod = StaticInterfaceMethod(
      this.jvmName,
      IsPublic,
      NotFinal,
      "installHandler",
      mkDescriptor(String.toTpe, Handler.toTpe, Frames.toTpe, Thunk.toTpe)(Result.toTpe),
      Some(_ => withName(0, String.toTpe){effSym => withName(1, Handler.toTpe){handler =>
        withName(2, Frames.toTpe){frames => withName(3, Thunk.toTpe){thunk =>
          thunk.load() ~
          // Thunk|Value|Suspension
          Result.unwindThunk() ~
          // Value|Suspension
          { // handle suspension
            DUP() ~ INSTANCEOF(Suspension.jvmName) ~ ifCondition(Condition.NE) {
              DUP() ~ CHECKCAST(Suspension.jvmName) ~ storeWithName(4, Suspension.toTpe) {s =>
                NEW(ResumptionCons.jvmName) ~ DUP() ~ INVOKESPECIAL(ResumptionCons.Constructor) ~
                  DUP() ~ effSym.load() ~ PUTFIELD(ResumptionCons.SymField) ~
                  DUP() ~ handler.load() ~ PUTFIELD(ResumptionCons.HandlerField) ~
                  DUP() ~
                  s.load() ~ GETFIELD(Suspension.PrefixField) ~ frames.load() ~ INVOKEINTERFACE(Frames.ReverseOntoMethod) ~
                  PUTFIELD(ResumptionCons.FramesField) ~
                  DUP() ~ s.load() ~ GETFIELD(Suspension.ResumptionField) ~ PUTFIELD(ResumptionCons.TailField) ~
                  storeWithName(5, ResumptionCons.toTpe){r =>
                    s.load() ~ GETFIELD(Suspension.EffSymField) ~ effSym.load() ~ INVOKEVIRTUAL(JavaObject.EqualsMethod) ~
                    ifCondition(Condition.NE){
                      s.load() ~ GETFIELD(Suspension.EffOpField) ~ handler.load() ~ r.load() ~
                      INVOKEINTERFACE(EffectCall.ApplyMethod) ~ xReturn(Result.toTpe)
                    } ~
                    NEW(Suspension.jvmName) ~ DUP() ~ INVOKESPECIAL(Suspension.Constructor) ~
                    DUP() ~ s.load() ~ GETFIELD(Suspension.EffSymField) ~ PUTFIELD(Suspension.EffSymField) ~
                    DUP() ~ s.load() ~ GETFIELD(Suspension.EffOpField) ~ PUTFIELD(Suspension.EffOpField) ~
                    DUP() ~ NEW(FramesNil.jvmName) ~ DUP() ~ INVOKESPECIAL(FramesNil.Constructor) ~ PUTFIELD(Suspension.PrefixField) ~
                    DUP() ~ r.load() ~ PUTFIELD(Suspension.ResumptionField) ~
                    xReturn(Suspension.toTpe)
                  }
              }
            }
          } ~
          // Value
          CHECKCAST(Value.jvmName) ~ storeWithName(6, Value.toTpe) {res =>
            //
            // Case on frames
            // FramesNil
            frames.load() ~ INSTANCEOF(FramesNil.jvmName) ~ ifCondition(Condition.NE) {
              res.load() ~ xReturn(Value.toTpe)
            } ~
              // FramesCons
              frames.load() ~ CHECKCAST(FramesCons.jvmName) ~ storeWithName(7, FramesCons.toTpe) { cons => {
              effSym.load() ~
              handler.load() ~
              cons.load() ~ GETFIELD(FramesCons.TailField) ~
              // thunk
              cons.load() ~ GETFIELD(FramesCons.HeadField) ~
              res.load() ~
              mkStaticLambda(Thunk.InvokeMethod, Frame.StaticApplyMethod, drop = 0) ~
              INVOKESTATIC(InstallHandlerMethod) ~
              xReturn(Result.toTpe)
            }
          }}
      }}}}
      )
    )
  }

  case object EffectCall extends BackendObjType with Generatable {

    def genByteCode()(implicit flix: Flix): Array[Byte] = {
      val cm = mkInterface(this.jvmName)
      cm.mkInterfaceMethod(ApplyMethod)
      cm.closeClassMaker()
    }

    def ApplyMethod: InterfaceMethod = InterfaceMethod(this.jvmName, "apply", mkDescriptor(Handler.toTpe, Resumption.toTpe)(Result.toTpe))

  }

  case class ResumptionWrapper(tpe: BackendType) extends BackendObjType with Generatable {

    // tpe -> Result
    private val superClass: JvmType.Reference = JvmOps.getClosureAbstractClassType(List(tpe.toErasedJvmType), JvmType.Object)

    def genByteCode()(implicit flix: Flix): Array[Byte] = {
      val cm = mkClass(this.jvmName, IsFinal, superClass.name)
      cm.mkConstructor(Constructor)
      cm.mkField(ResumptionField)
      cm.mkMethod(InvokeMethod)
      cm.mkMethod(UniqueMethod)
      cm.closeClassMaker()
    }

    def Constructor: ConstructorMethod = ConstructorMethod(this.jvmName, IsPublic, List(Resumption.toTpe), Some(_ =>
      withName(1, Resumption.toTpe) { resumption =>
        thisLoad() ~ INVOKESPECIAL(superClass.name, JvmName.ConstructorMethod, MethodDescriptor.NothingToVoid) ~
          thisLoad() ~ resumption.load() ~ PUTFIELD(ResumptionField) ~
          RETURN()
      }
    ))

    def ResumptionField: InstanceField = InstanceField(this.jvmName, IsPrivate, IsFinal, NotVolatile, "resumption", Resumption.toTpe)

    def InvokeMethod: InstanceMethod = Thunk.InvokeMethod.implementation(this.jvmName, NotFinal, Some(_ =>
      thisLoad() ~ GETFIELD(ResumptionField) ~
        NEW(Value.jvmName) ~ DUP() ~ INVOKESPECIAL(Value.Constructor) ~
        DUP() ~
        thisLoad() ~ cheat(_.visitFieldInsn(Opcodes.GETFIELD, this.jvmName.toInternalName, "arg0", tpe.toErased.toDescriptor)) ~
        PUTFIELD(Value.fieldFromType(tpe.toErased)) ~
        INVOKEINTERFACE(Resumption.RewindMethod) ~
        xReturn(Result.toTpe)
    ))

    def UniqueMethod: InstanceMethod = InstanceMethod(this.jvmName, IsPublic, NotFinal, GenClosureAbstractClasses.GetUniqueThreadClosureFunctionName, mkDescriptor()(Native(this.superClass.name).toTpe), Some(_ =>
      thisLoad() ~ ARETURN()
    ))

  }
}

sealed trait Generatable extends BackendObjType {
  def genByteCode()(implicit flix: Flix): Array[Byte]
}<|MERGE_RESOLUTION|>--- conflicted
+++ resolved
@@ -1314,11 +1314,7 @@
     }
 
     /**
-<<<<<<< HEAD
-      * Expects a result on the stack and leaves a non-Thunk Result.
-=======
       * Expects a Result on the stack and leaves a non-Thunk Result.
->>>>>>> b0f201fc
       * [..., Result] --> [..., Suspension|Value]
       */
     def unwindThunk(): InstructionSet = {
