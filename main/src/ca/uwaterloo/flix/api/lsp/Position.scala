--- conflicted
+++ resolved
@@ -61,15 +61,8 @@
 /**
   * Represent a one-indexed position representation of an LSP `Position`.
   *
-<<<<<<< HEAD
-  * TODO currently not actually zero-indexed but instead one-indexed because of `parse` function. This needs to be fixed!
-  *
-  * @param line      Line position in a document (zero-based).
-  * @param character Character offset on a line in a document (zero-based).
-=======
   * @param line      Line position in a document (one-indexed).
   * @param character Character offset on a line in a document (one-indexed).
->>>>>>> ea3ba09d
   */
 case class Position(line: Int, character: Int) {
   // NB: LSP line and column numbers are zero-indexed, but Flix uses one-indexed numbers internally.
