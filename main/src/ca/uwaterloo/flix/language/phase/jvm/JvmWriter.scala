/*
 * Copyright 2017 Magnus Madsen
 * Copyright 2021 Jonathan Lindegaard Starup
 *
 * Licensed under the Apache License, Version 2.0 (the "License");
 * you may not use this file except in compliance with the License.
 * You may obtain a copy of the License at
 *
 *   http://www.apache.org/licenses/LICENSE-2.0
 *
 * Unless required by applicable law or agreed to in writing, software
 * distributed under the License is distributed on an "AS IS" BASIS,
 * WITHOUT WARRANTIES OR CONDITIONS OF ANY KIND, either express or implied.
 * See the License for the specific language governing permissions and
 * limitations under the License.
 */

package ca.uwaterloo.flix.language.phase.jvm

import ca.uwaterloo.flix.api.Flix
import ca.uwaterloo.flix.language.ast.{BytecodeAst, SourceLocation}
import ca.uwaterloo.flix.language.dbg.AstPrinter
import ca.uwaterloo.flix.util.InternalCompilerException

import java.nio.file.{Files, LinkOption, Path}

object JvmWriter {

<<<<<<< HEAD
  /** Writes `classes` into the `<build>/class/` folder if enabled by [[Flix.options.output]]. */
  def run(root: BytecodeAst.Root)(implicit flix: Flix): Unit = {
    // Write each class (and interface) to disk if enabled.
    if (flix.options.output.nonEmpty) {
      for ((_, jvmClass) <- root.classes) {
        flix.subtask(jvmClass.name.toBinaryName, sample = true)
        writeClass(flix.options.output.get.resolve("class/"), jvmClass)
=======
  /** Writes `classes` into the `<build>/class/` folder if enabled by [[Flix.options.outputJvm]]. */
  def run(classes: List[JvmClass])(implicit flix: Flix): Unit = {
    // Write each class (and interface) to disk if enabled.
    if (flix.options.outputJvm) {
      for (jvmClass <- classes) {
        writeClass(flix.options.outputPath.resolve("class/"), jvmClass)
>>>>>>> bea4889e
      }
    }
  }

  /**
    * Writes the given JVM class `clazz` to a sub path under the given `prefixPath`.
    *
    * For example, if the prefix path is `/tmp/` and the class name is Foo.Bar.Baz
    * then the bytecode is written to the path `/tmp/Foo/Bar/Baz.class` provided
    * that this path either does not exist or is already a JVM class file.
    */
  private def writeClass(prefixPath: Path, clazz: JvmClass): Unit = {
    // Compute the absolute path of the class file to write.
    val path = prefixPath.resolve(clazz.name.toPath).toAbsolutePath

    // Create all parent directories (in case they don't exist).
    Files.createDirectories(path.getParent)

    // Check if the file already exists.
    if (Files.exists(path)) {
      // Check that the file is a regular file.
      if (!Files.isRegularFile(path, LinkOption.NOFOLLOW_LINKS)) {
        throw InternalCompilerException(s"Unable to write to non-regular file: '$path'.", SourceLocation.Unknown)
      }

      // Check if the file is writable.
      if (!Files.isWritable(path)) {
        throw InternalCompilerException(s"Unable to write to read-only file: '$path'.", SourceLocation.Unknown)
      }

      // Check that the file is empty or a class file.
      if (!(isEmpty(path) || isClassFile(path))) {
        throw InternalCompilerException(s"Refusing to overwrite non-empty, non-class file: '$path'.", SourceLocation.Unknown)
      }
    }

    // Write the bytecode.
    Files.write(path, clazz.bytecode)
  }

  /** Returns `true` if the given `path` is non-empty (i.e. contains data). */
  private def isEmpty(path: Path): Boolean = Files.size(path) == 0L

  /** Returns `true` if the given `path` exists and is a Java Virtual Machine class file. */
  private def isClassFile(path: Path): Boolean = {
    if (Files.exists(path) && Files.isReadable(path) && Files.isRegularFile(path)) {
      // Read the first four bytes of the file.
      val is = Files.newInputStream(path)
      val b1 = is.read()
      val b2 = is.read()
      val b3 = is.read()
      val b4 = is.read()
      is.close()

      // Check if the four first bytes match CAFE BABE.
      return b1 == 0xCA && b2 == 0xFE && b3 == 0xBA && b4 == 0xBE
    }
    false
  }

}<|MERGE_RESOLUTION|>--- conflicted
+++ resolved
@@ -26,22 +26,12 @@
 
 object JvmWriter {
 
-<<<<<<< HEAD
-  /** Writes `classes` into the `<build>/class/` folder if enabled by [[Flix.options.output]]. */
+  /** Writes `classes` into the `<build>/class/` folder if enabled by [[Flix.options.outputJvm]]. */
   def run(root: BytecodeAst.Root)(implicit flix: Flix): Unit = {
     // Write each class (and interface) to disk if enabled.
-    if (flix.options.output.nonEmpty) {
+    if (flix.options.outputJvm) {
       for ((_, jvmClass) <- root.classes) {
-        flix.subtask(jvmClass.name.toBinaryName, sample = true)
-        writeClass(flix.options.output.get.resolve("class/"), jvmClass)
-=======
-  /** Writes `classes` into the `<build>/class/` folder if enabled by [[Flix.options.outputJvm]]. */
-  def run(classes: List[JvmClass])(implicit flix: Flix): Unit = {
-    // Write each class (and interface) to disk if enabled.
-    if (flix.options.outputJvm) {
-      for (jvmClass <- classes) {
         writeClass(flix.options.outputPath.resolve("class/"), jvmClass)
->>>>>>> bea4889e
       }
     }
   }
