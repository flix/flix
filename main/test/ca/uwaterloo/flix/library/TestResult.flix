--- conflicted
+++ resolved
@@ -148,7 +148,33 @@
 def count03(): Bool = Result.count(i -> i == 2, Ok(2)) == 1
 
 
-<<<<<<< HEAD
+    /////////////////////////////////////////////////////////////////////////////
+    // sum                                                                     //
+    /////////////////////////////////////////////////////////////////////////////
+
+    @test
+    def sum01(): Bool = Result.sum(Err(false)) == 0
+
+    @test
+    def sum02(): Bool = Result.sum(Ok(1)) == 1
+
+    @test
+    def sum03(): Bool = Result.sum(Ok(-2)) == -2
+
+
+    /////////////////////////////////////////////////////////////////////////////
+    // sumWith                                                                 //
+    /////////////////////////////////////////////////////////////////////////////
+
+    @test
+    def sumWith01(): Bool = Result.sumWith(x -> x + 1, Err(false)) == 0
+
+    @test
+    def sumWith02(): Bool = Result.sumWith(x -> x + 1, Ok(1)) == 2
+
+    @test
+    def sumWith03(): Bool = Result.sumWith(x -> x + 1, Ok(-2)) == -1
+
 
     /////////////////////////////////////////////////////////////////////////////
     // product                                                                 //
@@ -176,34 +202,6 @@
 
     @test
     def productWith03(): Bool = Result.productWith(x -> x + 1, Ok(-2)) == -1
-=======
-    /////////////////////////////////////////////////////////////////////////////
-    // sum                                                                     //
-    /////////////////////////////////////////////////////////////////////////////
-
-    @test
-    def sum01(): Bool = Result.sum(Err(false)) == 0
-
-    @test
-    def sum02(): Bool = Result.sum(Ok(1)) == 1
-
-    @test
-    def sum03(): Bool = Result.sum(Ok(-2)) == -2
-
-
-    /////////////////////////////////////////////////////////////////////////////
-    // sumWith                                                                 //
-    /////////////////////////////////////////////////////////////////////////////
-
-    @test
-    def sumWith01(): Bool = Result.sumWith(x -> x + 1, Err(false)) == 0
-
-    @test
-    def sumWith02(): Bool = Result.sumWith(x -> x + 1, Ok(1)) == 2
-
-    @test
-    def sumWith03(): Bool = Result.sumWith(x -> x + 1, Ok(-2)) == -1
->>>>>>> 7f059dbf
 
 
 /////////////////////////////////////////////////////////////////////////////
