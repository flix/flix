--- conflicted
+++ resolved
@@ -195,7 +195,6 @@
       case Expression.NativeMethod(method, args, tpe, loc) =>
         Expression.NativeMethod(method, args.map(visit), tpe, loc)
 
-<<<<<<< HEAD
       // TODO SJ:
       case Expression.NewChannel(tpe, loc) => exp0
       case Expression.GetChannel(exp ,tpe, loc) => exp0
@@ -205,14 +204,7 @@
       case Expression.Spawn(exp, tpe, loc) => exp0
       case Expression.Sleep(exp, tpe, loc) => exp0
 
-      case Expression.NewRelation(sym, tpe, loc) => Expression.NewRelation(sym, tpe, loc)
-
-      case Expression.NewLattice(sym, tpe, loc) => Expression.NewLattice(sym, tpe, loc)
-
-      case Expression.Constraint(con, tpe, loc) =>
-=======
       case Expression.FixpointConstraint(con, tpe, loc) =>
->>>>>>> e17c3271
         ??? // TODO: Expression.Constraint
 
       case Expression.FixpointCompose(exp1, exp2, tpe, loc) =>
@@ -374,7 +366,6 @@
     case Expression.NativeMethod(method, args, tpe, loc) =>
       Expression.NativeMethod(method, args.map(renameAndSubstitute(_, env0)), tpe, loc)
 
-<<<<<<< HEAD
     // TODO SJ:
     case Expression.NewChannel(tpe, loc) => exp0
     case Expression.GetChannel(exp ,tpe, loc) => exp0
@@ -384,10 +375,7 @@
     case Expression.Spawn(exp, tpe, loc) => exp0
     case Expression.Sleep(exp, tpe, loc) => exp0
 
-    case Expression.NewRelation(sym, tpe, loc) => Expression.NewRelation(sym, tpe, loc)
-=======
     case Expression.FixpointConstraint(con, tpe, loc) => ??? // TODO: Expression.Constraint
->>>>>>> e17c3271
 
     case Expression.FixpointCompose(exp1, exp2, tpe, loc) =>
       val e1 = renameAndSubstitute(exp1, env0)
