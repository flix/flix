/*
 * Copyright 2024 Herluf Baggesen
 *
 * Licensed under the Apache License, Version 2.0 (the "License");
 * you may not use this file except in compliance with the License.
 * You may obtain a copy of the License at
 *
 *   http://www.apache.org/licenses/LICENSE-2.0
 *
 * Unless required by applicable law or agreed to in writing, software
 * distributed under the License is distributed on an "AS IS" BASIS,
 * WITHOUT WARRANTIES OR CONDITIONS OF ANY KIND, either express or implied.
 * See the License for the specific language governing permissions and
 * limitations under the License.
 */
package ca.uwaterloo.flix.language.phase

import ca.uwaterloo.flix.api.Flix
import ca.uwaterloo.flix.language.CompilationMessage
import ca.uwaterloo.flix.language.ast.Ast.SyntacticContext
import ca.uwaterloo.flix.language.ast.SyntaxTree.TreeKind
import ca.uwaterloo.flix.language.ast._
import ca.uwaterloo.flix.language.dbg.AstPrinter._
import ca.uwaterloo.flix.language.errors.{ParseError, WeederError}
import ca.uwaterloo.flix.language.errors.ParseError._
import ca.uwaterloo.flix.util.Validation._
import ca.uwaterloo.flix.util.{InternalCompilerException, ParOps, Validation}

import scala.annotation.tailrec
import scala.collection.mutable.ArrayBuffer

/**
  * A resilient LL parser.
  * Parses a stream of tokens into a [[SyntaxTree.Tree]].
  * This parser works in two steps:
  * 1. First the list of tokens is traversed while emitting Open, Advance and Close events.
  * Conceptually this is exactly the same as inserting parenthesis in a stream of tokens, only here each parenthesis is annotated with a kind.
  * For instance:
  * def main(): Int32 = 123
  * Becomes:
  * (Def 'def' (Name 'main' ) '(' ')' ':' (Type 'Int32' ) '=' (Literal '123' ) )
  * 2. The flat list of events is automatically turned into a SyntaxTree.Tree.
  *
  * This parser is adopted from 'Resilient LL Parsing Tutorial' by Alex Kladov who works on rust-analyzer.
  * The tutorial is also a great resource for understanding this parser (and a great read to boot!)
  * https://matklad.github.io/2023/05/21/resilient-ll-parsing-tutorial.html
  */
object Parser2 {

  private sealed trait Event

  /**
    * An event emitted by the parser while traversing a list of [[Token]]s
    */
  private object Event {
    /**
      * Opens a grouping of tokens with the [[TreeKind]] kind.
      */
    case class Open(kind: TreeKind) extends Event

    /**
      * Closed the most recently opened group.
      */
    case object Close extends Event

    /**
      * Advances one token adding it to the currently open group.
      */
    case object Advance extends Event
  }

  private class State(val tokens: Array[Token], val src: Ast.Source) {
    /**
      * The current token being considered by the parser.
      */
    var position: Int = 0
    /**
      * The parser avoids endless loops via a fuel abstraction.
      * When a look-up is made with [[nth]] one unit of fuel is lost.
      * If fuel reaches zero by this, that is a compiler error, since the parser is stuck.
      * Whenever progress is made with [[advance]] fuel is reset to its original amount.
      */
    var fuel: Int = 256
    /**
      * The Parsing events emitted during parsing.
      * Note that this is a flat collection that later gets turned into a [[SyntaxTree.Tree]] by [[buildTree()]].
      */
    var events: ArrayBuffer[Event] = ArrayBuffer.empty
    /**
      * Errors reside both within the produced `Tree` but are also kept here.
      * This is done to avoid crawling the tree for errors.
      * Note that there is data-duplication, but not in the happy case.
      * An alternative could be to collect errors as part of [[buildTree]] and return them in a list there.
      */
    val errors: ArrayBuffer[CompilationMessage] = ArrayBuffer.empty
  }

  private sealed trait Mark

  /**
    * Marks point to positions in a list of tokens where an Open or Close event resides.
    * This is useful because it lets the parser open a group, without knowing exactly what [[TreeKind]] the group should have.
    * For instance we need to look past doc-comments, annotations and modifiers to see what kind of declaration we a dealing with (def, enum, trait...).
    * The convention used throughout is to open a group with kind [[TreeKind.ErrorTree]] and then later close it with the correct kind.
    * This happens via the [[open]] and [[close]] functions.
    *
    * Conversely we sometimes need to open a group before the currently open one.
    * The best example is binary expressions. In '1 + 2' we first see '1' and open a group for a Literal.
    * Then we see '+' which means we want to open a Expr.Binary group that also includes the '1'.
    * This is done with [[openBefore]] which takes a [[Mark.Closed]] and inserts an Open event before it.
    * Whenever possible grammar rules return a [[Mark.Closed]] so another rule may wrap it.
    */
  private object Mark {
    case class Opened(index: Int) extends Mark

    case class Closed(index: Int) extends Mark
  }

  def run(tokens: Map[Ast.Source, Array[Token]], oldRoot: SyntaxTree.Root, changeSet: ChangeSet)(implicit flix: Flix): Validation[SyntaxTree.Root, CompilationMessage] = {
    flix.phase("Parser2") {
      // Compute the stale and fresh sources.
      val (stale, fresh) = changeSet.partition(tokens, oldRoot.units)

      // Parse each stale source in parallel and join them into a WeededAst.Root
      val refreshed = ParOps.parMap(stale) {
        case (src, tokens) => mapN(parse(src, tokens))(trees => src -> trees)
      }

      // Join refreshed syntax trees with the already fresh ones.
      mapN(sequence(refreshed)) {
        refreshed => SyntaxTree.Root(refreshed.toMap ++ fresh)
      }
    }(DebugValidation())
  }

  private def parse(src: Ast.Source, tokens: Array[Token]): Validation[SyntaxTree.Tree, CompilationMessage] = {
    implicit val s: State = new State(tokens, src)
    // Call the top-most grammar rule to gather all events into state.
    root()
    // Build the syntax tree using events in state.
    val tree = buildTree()
    // Return with errors as soft failures to run subsequent phases for more validations.
    Validation.success(tree).withSoftFailures(s.errors)
  }

  private def buildTree()(implicit s: State): SyntaxTree.Tree = {
    val tokens = s.tokens.iterator.buffered
    // We are using lists as stacks here (Scala does have a 'Stack', but it is backed by an ArrayDeque).
    // Lists are fastest here though since they have constant time prepend (+:) and tail implementations.
    // We use prepend on Event.Open and stack.tail on Event.Close.
    var stack: List[SyntaxTree.Tree] = List.empty
    var locationStack: List[Token] = List.empty

    // Pop the last event, which must be a Close,
    // to ensure that the stack is not empty when handling event below.
    val lastEvent = s.events.last
    s.events = s.events.dropRight(1)
    assert(lastEvent match {
      case Event.Close => true
      case _ => false
    })

    // Make a synthetic token to begin with, to make the SourceLocations generated below be correct.
    val b = SourcePosition(s.src, 0, 0)
    val e = SourcePosition(s.src, 0, 0)
    var lastAdvance = Token(TokenKind.Eof, s.src, 0, 0, b, e)
    for (event <- s.events) {
      event match {
        case Event.Open(kind) =>
          locationStack = tokens.head +: locationStack
          stack = SyntaxTree.Tree(kind, Array.empty, SourceLocation.Unknown) +: stack

        case Event.Close =>
          val child = stack.head
          val openToken = locationStack.head
          stack.head.loc = if (stack.head.children.length == 0)
            // If the subtree has no children, give it a zero length position just after the last token
            SourceLocation(
              isReal = true,
              lastAdvance.sp2,
              lastAdvance.sp2
            )
          else
            // Otherwise the source location can span from the first to the last token in the sub tree
            SourceLocation(
              isReal = true,
              openToken.sp1,
              lastAdvance.sp2
            )
          locationStack = locationStack.tail
          stack = stack.tail
          stack.head.children = stack.head.children :+ child

        case Event.Advance =>
          val token = tokens.next()
          lastAdvance = token
          stack.head.children = stack.head.children :+ token
      }
    }

    // Set source location of the root
    val openToken = locationStack.last
    stack.last.loc = SourceLocation(
      isReal = true,
      openToken.sp1,
      tokens.head.sp2
    )

    // The stack should now contain a single Source tree,
    // and there should only be an <eof> token left.
    assert(stack.length == 1)
    assert(tokens.next().kind == TokenKind.Eof)
    stack.head
  }

  /**
    * Get first non-comment previous position of the parser as a [[SourceLocation]].
    * TODO: It might make sense to seek the first non-comment position here.
    */
  private def previousSourceLocation()(implicit s: State): SourceLocation = {
    val token = s.tokens((s.position - 1).max(0))
    SourceLocation(isReal = true, token.sp1, token.sp2)
  }

  /**
    * Get current position of the parser as a [[SourceLocation]]
    */
  private def currentSourceLocation()(implicit s: State): SourceLocation = {
    val token = s.tokens(s.position)
    SourceLocation(isReal = true, token.sp1, token.sp2)
  }

  /**
    * Opens a group with kind [[TreeKind.UnclosedMark]].
    * Each call to [[open]] must have a pairing call to [[close]]. This is asserted in [[buildTree]].
    * [[open]] consumes comments into the opened group.
    */
  private def open(consumeDocComments: Boolean = true)(implicit s: State): Mark.Opened = {
    val mark = Mark.Opened(s.events.length)
    s.events.append(Event.Open(TreeKind.UnclosedMark))
    // Consume any comments just before opening a new mark
    comments(consumeDocComments = consumeDocComments)
    mark
  }

  /**
    * Closes a group and marks it with `kind`.
    * [[close]] consumes comments into the group before closing.
    */
  private def close(mark: Mark.Opened, kind: TreeKind)(implicit s: State): Mark.Closed = {
    s.events(mark.index) = Event.Open(kind)
    // Consume any comments just before closing a mark
    comments()
    s.events.append(Event.Close)
    Mark.Closed(mark.index)
  }

  /**
    * Opens a group before another one.
    * This is useful when we want to wrap one or more groups in a parent group.
    * For instance:
    * (Literal '1') '+' (Literal '2')
    * Into:
    * (Expr.Binary (Literal '1') '+' (Literal '2'))
    */
  private def openBefore(before: Mark.Closed)(implicit s: State): Mark.Opened = {
    val mark = Mark.Opened(before.index)
    s.events.insert(before.index, Event.Open(TreeKind.UnclosedMark))
    mark
  }

  /**
    * Advances the parser one token. [[advance]] refuels the parser.
    */
  private def advance()(implicit s: State): Unit = {
    if (eof()) {
      return
    }
    s.fuel = 256
    s.events.append(Event.Advance)
    s.position += 1
  }

  private def closeWithError(mark: Mark.Opened, error: CompilationMessage, token: Option[TokenKind] = None)(implicit s: State): Mark.Closed = {
    token.getOrElse(nth(0)) match {
      // Avoid double reporting lexer errors.
      case TokenKind.Err(_) =>
      case _ => s.errors.append(error)
    }
    close(mark, TreeKind.ErrorTree(error))
  }

  /**
    * Wrap the next token in an error.
    */
  private def advanceWithError(error: CompilationMessage, mark: Option[Mark.Opened] = None)(implicit s: State): Mark.Closed = {
    val m = mark.getOrElse(open())
    nth(0) match {
      // Avoid double reporting lexer errors.
      case TokenKind.Err(_) =>
      case _ => s.errors.append(error)
    }
    advance()
    close(m, TreeKind.ErrorTree(error))
  }

  /**
    * Check if the parser is at the end-of-file.
    */
  private def eof()(implicit s: State): Boolean = {
    s.position == s.tokens.length - 1
  }

  /**
    * Look-ahead `lookahead` tokens.
    * Consumes one fuel and throws [[InternalCompilerException]] if the parser is out of fuel.
    * Does not consume fuel if parser has hit end-of-file.
    * This lets the parser return what ever errors were produced from a deep call-stack without running out of fuel.
    */
  private def nth(lookahead: Int)(implicit s: State): TokenKind = {
    if (s.fuel == 0) {
      throw InternalCompilerException(s"[${currentSourceLocation()}] Parser is stuck", currentSourceLocation())
    }

    if (s.position + lookahead >= s.tokens.length - 1) {
      TokenKind.Eof
    } else {
      s.fuel -= 1
      s.tokens(s.position + lookahead).kind
    }
  }

  /**
    * Checks if the parser is at a token of a specific `kind`.
    */
  private def at(kind: TokenKind)(implicit s: State): Boolean = {
    nth(0) == kind
  }

  /**
    * Checks if the parser is at a token of kind in `kinds`.
    */
  private def atAny(kinds: Set[TokenKind])(implicit s: State): Boolean = {
    kinds.contains(nth(0))
  }

  /**
    * Checks if the parser is at a token of a specific `kind` and advances past it if it is.
    */
  private def eat(kind: TokenKind)(implicit s: State): Boolean = {
    if (at(kind)) {
      advance()
      true
    } else {
      false
    }
  }

  /**
    * Checks if the parser is at a token of kind in `kinds` and advances past it if it is.
    */
  private def eatAny(kinds: Set[TokenKind])(implicit s: State): Boolean = {
    if (atAny(kinds)) {
      advance()
      true
    } else {
      false
    }
  }

  /**
    * Advance past current token if it is of kind `kind`. Otherwise wrap it in an error.
    * Something to note about [[expect]] is that it does __not__ consume any comments.
    * That means that consecutive calls to expect work in an atomic manner.
    * expect(TokenKind.KeywordIf)
    * expect(TokenKind.ParenL)
    * Means "if (" with no comment in-between "if" and "(".
    */
  private def expect(kind: TokenKind, context: SyntacticContext, hint: Option[String] = None)(implicit s: State): Unit = {
    if (eat(kind)) {
      return
    }

    val mark = open()
    val error = nth(0) match {
      case TokenKind.CommentLine => MisplacedComments(context, currentSourceLocation())
      case TokenKind.CommentBlock => MisplacedComments(context, currentSourceLocation())
      case TokenKind.CommentDoc => MisplacedDocComments(context, currentSourceLocation())
      case at => UnexpectedToken(expected = NamedTokenSet.FromKinds(Set(kind)), actual = Some(at), context, hint = hint, loc = currentSourceLocation())
    }
    closeWithError(mark, error)
  }

  /**
    * Advance past current token if it is of kind in `kinds`. Otherwise wrap it in an error.
    */
  private def expectAny(kinds: Set[TokenKind], context: SyntacticContext, hint: Option[String] = None)(implicit s: State): Unit = {
    if (eatAny(kinds)) {
      return
    }
    val mark = open()
    val error = nth(0) match {
      case TokenKind.CommentLine => MisplacedComments(context, currentSourceLocation())
      case TokenKind.CommentBlock => MisplacedComments(context, currentSourceLocation())
      case TokenKind.CommentDoc => MisplacedDocComments(context, currentSourceLocation())
      case at => UnexpectedToken(expected = NamedTokenSet.FromKinds(kinds), actual = Some(at), context, hint = hint, loc = currentSourceLocation())
    }
    closeWithError(mark, error)
  }

  /**
    * Checks if a token of kind `needle` can be found before any token of a kind in `before`.
    * This is useful for detecting which grammar rule to use, when language constructs share a prefix.
    * For instance, when sitting on a '{' it's not clear if a block or a record is to come.
    * But if we can find a '|' before either '{' or '}' we know it is a record.
    */
  private def findBefore(needle: TokenKind, before: Array[TokenKind])(implicit s: State): Boolean = {
    var lookahead = 1
    while (!eof()) {
      nth(lookahead) match {
        case t if t == needle => return true
        case t if before.contains(t) => return false
        case TokenKind.Eof => return false
        case _ => lookahead += 1
      }
    }
    false
  }

  /**
    * Enumeration of possible separation modes between a list of items.
    */
  sealed trait Separation

  private object Separation {
    /**
      * Separator is required and will spawn an error if missing.
      *
      * @param separator     TokenKind to be used as separator.
      * @param allowTrailing Whether to allow a trailing separator token.
      */
    case class Required(separator: TokenKind, allowTrailing: Boolean = false) extends Separation

    /**
      * Separator is optional and will *not* spawn an error if missing.
      *
      * @param separator     TokenKind to be used as separator.
      * @param allowTrailing Whether to allow a trailing separator token.
      */
    case class Optional(separator: TokenKind, allowTrailing: Boolean = false) extends Separation

    /**
      * Separator is disallowed.
      */
    case object None extends Separation
  }

  /**
    * A helper function for parsing a number of items surrounded by delimiters and separated by some token.
    * Examples of language features that use [[zeroOrMore]]:
    * Tuples "(1, 2, 3)".
    * Records "{ -y, +z = 3 | r }" <- Note the '| r' part. That can be handled by `optionallyWith`
    * ParFieldFragments "par (x <- e1; y <- e2; z <- e3) yield ...".
    * and many many more...
    *
    * @param namedTokenSet  The named token set to be used in an error message. ie. "Expected $namedTokenSet before xyz".
    * @param getItem        Function for parsing a single item.
    * @param checkForItem   Function used to check if the next token indicates an item. getItem is only called when this returns true.
    * @param breakWhen      Function for deciding if an unexpected token is in the recover set of the current context. If it is then parsing of items stops.
    * @param separation     Separation mode. Either required, optional or none.
    * @param delimiterL     The left delimiter.
    * @param delimiterR     The right delimiter.
    * @param optionallyWith Used to parse a single rule before delimiterR but after all items if a specific token is found.
    *                       For instance in a record operation "{ +x, -y, z = 3 | w }" we can parse the "| w" part with
    *                       optionallyWith = Some((TokenKind.Bar, () => expression()))
    * @return The number of items successfully parsed.
    */
  private def zeroOrMore(
                          namedTokenSet: NamedTokenSet,
                          getItem: () => Mark.Closed,
                          checkForItem: TokenKind => Boolean,
                          breakWhen: TokenKind => Boolean,
                          context: SyntacticContext,
                          separation: Separation = Separation.Required(TokenKind.Comma),
                          delimiterL: TokenKind = TokenKind.ParenL,
                          delimiterR: TokenKind = TokenKind.ParenR,
                          optionallyWith: Option[(TokenKind, () => Unit)] = None
                        )(implicit s: State): Int = {
    def atEnd(): Boolean = at(delimiterR) || optionallyWith.exists { case (indicator, _) => at(indicator) }

    if (!at(delimiterL)) {
      return 0
    }
    expect(delimiterL, context)
    var continue = true
    var numItems = 0
    while (continue && !atEnd() && !eof()) {
      comments()
      val kind = nth(0)
      if (checkForItem(kind)) {
        getItem()
        numItems += 1
        if (!atEnd()) {
          // Check for separator if needed.
          separation match {
            case Separation.Required(separator, _) => expect(separator, context)
            case Separation.Optional(separator, _) => eat(separator)
            case Separation.None =>
          }
          // Check for trailing separator if needed.
          if (atEnd()) {
            separation match {
              case Separation.Required(separator, false) => closeWithError(open(), TrailingSeparator(separator, context, previousSourceLocation()))
              case Separation.Optional(separator, false) => closeWithError(open(), TrailingSeparator(separator, context, previousSourceLocation()))
              case _ =>
            }
          }
        }
      } else {
        // We are not at an item (checkForItem returned false).
        // Break out of the loop if we hit one of the tokens in the recover set.
        if (breakWhen(kind)) {
          continue = false
        } else {
          // Otherwise eat one token and continue parsing next item.
          val error = UnexpectedToken(expected = namedTokenSet, actual = Some(nth(0)), context, loc = currentSourceLocation())
          advanceWithError(error)
        }
      }
      // Consume any comments trailing an item.
      // This is needed because the comment might be just before delimiterR obscuring the atEnd check.
      comments()
    }
    optionallyWith match {
      case Some((indicator, rule)) => if (eat(indicator)) {
        rule()
      }
      case None =>
    }
    expect(delimiterR, context)
    numItems
  }

  /**
    * A helper function for parsing one ore more items surrounded by delimiters and separated by some token.
    * Works by forwarding parameters to [[zeroOrMore]] and then checking that there was at least one item parsed.
    * Otherwise an error is produced.
    * See [[zeroOrMore]] for documentation of parameters.
    *
    * @return An optional parse error. If one or more item is found, None is returned.
    */
  def oneOrMore(
                 namedTokenSet: NamedTokenSet,
                 getItem: () => Mark.Closed,
                 checkForItem: TokenKind => Boolean,
                 breakWhen: TokenKind => Boolean,
                 context: SyntacticContext,
                 separation: Separation = Separation.Required(TokenKind.Comma),
                 delimiterL: TokenKind = TokenKind.ParenL,
                 delimiterR: TokenKind = TokenKind.ParenR,
                 optionallyWith: Option[(TokenKind, () => Unit)] = None
               )(implicit s: State): Option[ParseError] = {
    val locBefore = currentSourceLocation()
    val itemCount = zeroOrMore(namedTokenSet, getItem, checkForItem, breakWhen, context, separation, delimiterL, delimiterR, optionallyWith)
    val locAfter = previousSourceLocation()
    if (itemCount < 1) {
      val loc = SourceLocation(isReal = true, locBefore.sp1, locAfter.sp1)
      Some(NeedAtleastOne(namedTokenSet, context, loc = loc))
    } else {
      None
    }
  }

  /**
    * Groups of [[TokenKind]]s that make of the different kinds of names in Flix.
    * So for instance NAME_PARAMETER is all the kinds of tokens that may occur as a parameter identifier.
    * Use these together with the [[name]] helper function.
    */
  private val NAME_DEFINITION: Set[TokenKind] = Set(TokenKind.NameLowerCase, TokenKind.NameUpperCase, TokenKind.NameMath, TokenKind.NameGreek, TokenKind.UserDefinedOperator)
  private val NAME_PARAMETER: Set[TokenKind] = Set(TokenKind.NameLowerCase, TokenKind.NameMath, TokenKind.NameGreek, TokenKind.Underscore)
  private val NAME_VARIABLE: Set[TokenKind] = Set(TokenKind.NameLowerCase, TokenKind.NameMath, TokenKind.NameGreek, TokenKind.Underscore)
  private val NAME_JAVA: Set[TokenKind] = Set(TokenKind.NameJava, TokenKind.NameLowerCase, TokenKind.NameUpperCase)
  private val NAME_QNAME: Set[TokenKind] = Set(TokenKind.NameLowerCase, TokenKind.NameUpperCase)
  private val NAME_USE: Set[TokenKind] = Set(TokenKind.NameLowerCase, TokenKind.NameUpperCase, TokenKind.NameMath, TokenKind.NameGreek, TokenKind.UserDefinedOperator)
  private val NAME_FIELD: Set[TokenKind] = Set(TokenKind.NameLowerCase)
  // TODO: Static is used as a type in Prelude.flix. Static is also an expression.
  // TODO: refactor When Static is used as a region "@ Static" to "@ static" since lowercase is already a keyword.
  private val NAME_TYPE: Set[TokenKind] = Set(TokenKind.NameUpperCase, TokenKind.KeywordStaticUppercase)
  private val NAME_KIND: Set[TokenKind] = Set(TokenKind.NameUpperCase)
  private val NAME_EFFECT: Set[TokenKind] = Set(TokenKind.NameUpperCase)
  private val NAME_MODULE: Set[TokenKind] = Set(TokenKind.NameUpperCase)
  private val NAME_TAG: Set[TokenKind] = Set(TokenKind.NameUpperCase)
  private val NAME_PREDICATE: Set[TokenKind] = Set(TokenKind.NameUpperCase)

  /**
    * Consumes a token if kind is in `kinds`.
    * If `allowQualified` is passed also consume subsequent dot-separated tokens with kind in `kinds`.
    */
  private def name(kinds: Set[TokenKind], allowQualified: Boolean = false, context: SyntacticContext)(implicit s: State): Mark.Closed = {
    val mark = open(consumeDocComments = false)

    // Check if we are at a keyword and emit nice error if so.
    val current = nth(0)
    if (current.isKeyword) {
      // If the keyword is leads a declaration it's best to leave it be.
      if (!current.isFirstDecl) {
        advance()
      }
      return closeWithError(mark, UnexpectedToken(
        NamedTokenSet.FromKinds(kinds),
        actual = Some(current),
        sctx = context,
        hint = Some(s"${current.display} is a keyword."),
        loc = previousSourceLocation()
      ))
    }

    expectAny(kinds, context)
    val first = close(mark, TreeKind.Ident)
    if (!allowQualified) {
      return first
    }

    var continue = true
    while (continue && !eof()) {
      nth(0) match {
        case TokenKind.Dot =>
          if (!kinds.contains(nth(1))) {
            // Trailing dot, stop parsing the qualified name.
            val error = UnexpectedToken(
              expected = NamedTokenSet.FromKinds(kinds),
              actual = Some(TokenKind.Dot),
              sctx = context,
              hint = None,
              loc = currentSourceLocation()
            )
            advanceWithError(error)
            continue = false
          } else {
            advance() // Eat the dot
            val mark = open()
            expectAny(kinds, context)
            close(mark, TreeKind.Ident)
          }
        case TokenKind.DotWhiteSpace if kinds.contains(nth(1)) =>
          // Nice error for:
          // SomeName.
          //    myFunc()
          val markErr = open()
          advance() // Eat the dot
          val error = UnexpectedToken(
            expected = NamedTokenSet.FromKinds(Set(TokenKind.Dot)),
            actual = None,
            sctx = context,
            hint = Some("Remove whitespace after '.'"),
            loc = previousSourceLocation()
          )
          closeWithError(markErr, error)
          // Now continue parsing qualified name.
          val mark = open()
          expectAny(kinds, context)
          close(mark, TreeKind.Ident)
        case _ => continue = false
      }
    }

    close(openBefore(first), TreeKind.QName)
  }

  /**
    * Consumes subsequent comments.
    * In cases where doc-comments cannot occur (above expressions for instance), we would like to treat them as regular comments.
    * This is achieved by passing `canStartOnDoc = true`.
    */
  private def comments(consumeDocComments: Boolean = false)(implicit s: State): Unit = {
    // Note: In case of a misplaced CommentDoc, we would just like to consume it into the comment list.
    // This is forgiving in the common case of accidentally inserting an extra '/'.
    def atComment() = if (consumeDocComments) nth(0).isComment else nth(0).isCommentNonDoc

    if (atComment()) {
      val mark = Mark.Opened(s.events.length)
      s.events.append(Event.Open(TreeKind.UnclosedMark))
      // Note: This loop will also consume doc-comments that are preceded or surrounded by either line or block comments.
      while (atComment() && !eof()) {
        advance()
      }
      // Check for a trailing doc-comment that is not followed by a declaration.
      val isDanglingDoc = consumeDocComments && nth(-1) == TokenKind.CommentDoc && !nth(0).isDocumentable
      if (isDanglingDoc) {
        val errMark = open()
        closeWithError(errMark, MisplacedDocComments(SyntacticContext.Decl.OtherDecl, previousSourceLocation()))
      }
      close(mark, TreeKind.CommentList)
    }
  }

  //////////////////////////////////////////////////////////////////////////////////////////
  /// GRAMMAR                                                                             //
  //////////////////////////////////////////////////////////////////////////////////////////
  private def root()(implicit s: State): Unit = {
    val mark = open(consumeDocComments = false)
    usesOrImports()
    while (!eof()) {
      Decl.declaration()
    }
    close(mark, TreeKind.Root)
  }

  private def usesOrImports()(implicit s: State): Mark.Closed = {
    val mark = open(consumeDocComments = false)
    var continue = true
    while (continue && !eof()) {
      nth(0) match {
        case TokenKind.KeywordUse =>
          use()
          eat(TokenKind.Semi)
        case TokenKind.KeywordImport =>
          iimport()
          eat(TokenKind.Semi)
        case _ => continue = false
      }
    }
    close(mark, TreeKind.UsesOrImports.UseOrImportList)
  }

  private def use()(implicit s: State): Mark.Closed = {
    assert(at(TokenKind.KeywordUse))
    val mark = open()
    expect(TokenKind.KeywordUse, SyntacticContext.Use)
    name(NAME_USE, allowQualified = true, context = SyntacticContext.Use)
    // handle use many case
    if (at(TokenKind.DotCurlyL)) {
      val mark = open()
      oneOrMore(
        namedTokenSet = NamedTokenSet.Name,
        getItem = () => aliasedName(NAME_USE, SyntacticContext.Use),
        checkForItem = NAME_USE.contains,
        breakWhen = _.isRecoverUseOrImport,
        delimiterL = TokenKind.DotCurlyL,
        delimiterR = TokenKind.CurlyR,
        context = SyntacticContext.Use
      ) match {
        case Some(err) => closeWithError(open(), err)
        case None =>
      }
      close(mark, TreeKind.UsesOrImports.UseMany)
    }
    close(mark, TreeKind.UsesOrImports.Use)
  }

  private def iimport()(implicit s: State): Mark.Closed = {
    assert(at(TokenKind.KeywordImport))
    val mark = open()
    expect(TokenKind.KeywordImport, SyntacticContext.Import)
    name(NAME_JAVA, allowQualified = true, context = SyntacticContext.Import)
    // handle import many case
    if (at(TokenKind.DotCurlyL)) {
      val mark = open()
      oneOrMore(
        namedTokenSet = NamedTokenSet.Name,
        getItem = () => aliasedName(NAME_JAVA, SyntacticContext.Import),
        checkForItem = NAME_JAVA.contains,
        breakWhen = _.isRecoverUseOrImport,
        delimiterL = TokenKind.DotCurlyL,
        delimiterR = TokenKind.CurlyR,
        context = SyntacticContext.Import
      ) match {
        case Some(err) => closeWithError(open(), err)
        case None =>
      }
      close(mark, TreeKind.UsesOrImports.ImportMany)
    }
    close(mark, TreeKind.UsesOrImports.Import)
  }

  private def aliasedName(names: Set[TokenKind], context: SyntacticContext)(implicit s: State): Mark.Closed = {
    var lhs = name(names, context = context)
    if (eat(TokenKind.ArrowThickR)) {
      name(names, context = context)
      lhs = close(openBefore(lhs), TreeKind.UsesOrImports.Alias)
    }
    lhs
  }

  private object Decl {
    def declaration(nestingLevel: Int = 0)(implicit s: State): Mark.Closed = {
      val mark = open(consumeDocComments = false)
      docComment()
      // Handle modules
      if (at(TokenKind.KeywordMod)) {
        return moduleDecl(mark, nestingLevel)
      }
      // Handle declarations
      annotations()
      modifiers()
      // If a new declaration is added to this, make sure to add it to FIRST_DECL too.
      nth(0) match {
        case TokenKind.KeywordTrait => traitDecl(mark)
        case TokenKind.KeywordInstance => instanceDecl(mark)
        case TokenKind.KeywordDef => definitionDecl(mark)
        case TokenKind.KeywordEnum | TokenKind.KeywordRestrictable => enumerationDecl(mark)
        case TokenKind.KeywordType => typeAliasDecl(mark)
        case TokenKind.KeywordEff => effectDecl(mark)
        case TokenKind.Eof => close(mark, TreeKind.CommentList) // Last tokens in the file were comments.
        case at =>
          val loc = currentSourceLocation()
          val error = UnexpectedToken(expected = NamedTokenSet.Declaration, actual = Some(at), SyntacticContext.Decl.OtherDecl, loc = loc)
          if (nestingLevel == 0) {
            // If we are at top-level (nestingLevel == 0) skip ahead until we hit another declaration.
            // If we are in a module (nestingLevel > 0) we let the module rule handle recovery.
            while (!nth(0).isRecoverDecl && !eof()) {
              advance()
            }
          }
          closeWithError(mark, error, Some(at))
      }
    }

    private def moduleDecl(mark: Mark.Opened, nestingLevel: Int = 0)(implicit s: State): Mark.Closed = {
      assert(at(TokenKind.KeywordMod))
      expect(TokenKind.KeywordMod, SyntacticContext.Decl.OtherDecl)
      name(NAME_MODULE, allowQualified = true, context = SyntacticContext.Decl.OtherDecl)
      expect(TokenKind.CurlyL, SyntacticContext.Decl.OtherDecl)
      usesOrImports()
      var continue = true
      while (continue && !eof()) {
        nth(0) match {
          case t if t.isFirstDecl => declaration(nestingLevel + 1)
          case TokenKind.CurlyR => continue = false
          case at =>
            val markErr = open()
            val loc = currentSourceLocation()
            val error = UnexpectedToken(expected = NamedTokenSet.Declaration, actual = Some(at), SyntacticContext.Decl.OtherDecl, loc = loc)
            // Skip ahead until we find another declaration or a '}' signifying the end of the module.
            while (!nth(0).isRecoverMod) {
              advance()
            }
            closeWithError(markErr, error)
        }
      }
      expect(TokenKind.CurlyR, SyntacticContext.Decl.OtherDecl)
      close(mark, TreeKind.Decl.Module)
    }

    private def traitDecl(mark: Mark.Opened)(implicit s: State): Mark.Closed = {
      assert(at(TokenKind.KeywordTrait))
      expect(TokenKind.KeywordTrait, SyntacticContext.Decl.Trait)
      name(NAME_DEFINITION, context = SyntacticContext.Decl.Trait)
      Type.parameters()
      if (at(TokenKind.KeywordWith)) {
        Type.constraints()
      }
      if (at(TokenKind.CurlyL)) {
        expect(TokenKind.CurlyL, SyntacticContext.Decl.Trait)
        var continue = true
        while (continue && !eof()) {
          val docMark = docComment()
          annotations()
          modifiers()
          nth(0) match {
            case TokenKind.CurlyR => continue = false
            case TokenKind.KeywordLaw => lawDecl(openBefore(docMark))
            case TokenKind.KeywordDef => signatureDecl(openBefore(docMark))
            case TokenKind.KeywordType => associatedTypeSigDecl(openBefore(docMark))
            case at =>
              val errMark = open()
              val loc = currentSourceLocation()
              // Skip ahead until we hit another declaration or any CurlyR.
              while (!nth(0).isFirstTrait && !eat(TokenKind.CurlyR) && !eof()) {
                advance()
              }
              val error = UnexpectedToken(expected = NamedTokenSet.FromKinds(Set(TokenKind.KeywordType, TokenKind.KeywordDef, TokenKind.KeywordLaw)), actual = Some(at), SyntacticContext.Decl.Trait, loc = loc)
              closeWithError(errMark, error, Some(at))
          }
        }
        expect(TokenKind.CurlyR, SyntacticContext.Decl.Trait)
      }
      close(mark, TreeKind.Decl.Trait)
    }

    private def instanceDecl(mark: Mark.Opened)(implicit s: State): Mark.Closed = {
      assert(at(TokenKind.KeywordInstance))
      expect(TokenKind.KeywordInstance, SyntacticContext.Decl.Instance)
      name(NAME_DEFINITION, allowQualified = true, context = SyntacticContext.Decl.Instance)
      if (!eat(TokenKind.BracketL)) {
        // Produce an error for missing type parameter.
        expect(TokenKind.BracketL, SyntacticContext.Decl.Instance, hint = Some("Instances must have a type parameter."))
      } else {
        Type.ttype()
        expect(TokenKind.BracketR, SyntacticContext.Decl.Instance)
      }
      if (at(TokenKind.KeywordWith)) {
        Type.constraints()
      }
      if (at(TokenKind.CurlyL)) {
        expect(TokenKind.CurlyL, SyntacticContext.Decl.Instance)
        var continue = true
        while (continue && !eof()) {
          val docMark = docComment()
          annotations()
          modifiers()
          nth(0) match {
            case TokenKind.CurlyR => continue = false
            case TokenKind.KeywordDef => definitionDecl(openBefore(docMark))
            case TokenKind.KeywordType => associatedTypeDefDecl(openBefore(docMark))
            case at =>
              val errMark = open()
              val loc = currentSourceLocation()
              // Skip ahead until we hit another declaration or any CurlyR.
              while (!nth(0).isFirstInstance && !eat(TokenKind.CurlyR) && !eof()) {
                advance()
              }
              val error = UnexpectedToken(expected = NamedTokenSet.FromKinds(Set(TokenKind.KeywordType, TokenKind.KeywordDef)), actual = Some(at), SyntacticContext.Decl.Instance, loc = loc)
              closeWithError(errMark, error, Some(at))
          }
        }
        expect(TokenKind.CurlyR, SyntacticContext.Decl.Instance)
      }
      close(mark, TreeKind.Decl.Instance)
    }

    private def signatureDecl(mark: Mark.Opened)(implicit s: State): Mark.Closed = {
      assert(at(TokenKind.KeywordDef))
      expect(TokenKind.KeywordDef, SyntacticContext.Decl.OtherDecl)
      name(NAME_DEFINITION, context = SyntacticContext.Decl.OtherDecl)
      if (at(TokenKind.BracketL)) {
        Type.parameters()
      }
      parameters(SyntacticContext.Decl.OtherDecl)
      expect(TokenKind.Colon, SyntacticContext.Decl.OtherDecl)
      Type.typeAndEffect()

      if (at(TokenKind.KeywordWith)) {
        Type.constraints()
      }
      if (at(TokenKind.KeywordWhere)) {
        equalityConstraints()
      }
      if (eat(TokenKind.Equal)) {
        Expr.statement()
      }
      close(mark, TreeKind.Decl.Signature)
    }

    private def definitionDecl(mark: Mark.Opened)(implicit s: State): Mark.Closed = {
      assert(at(TokenKind.KeywordDef))
      expect(TokenKind.KeywordDef, SyntacticContext.Decl.OtherDecl)
      name(NAME_DEFINITION, context = SyntacticContext.Decl.OtherDecl)
      if (at(TokenKind.BracketL)) {
        Type.parameters()
      }
      parameters(SyntacticContext.Decl.OtherDecl)
      expect(TokenKind.Colon, SyntacticContext.Decl.OtherDecl)
      Type.typeAndEffect()
      if (at(TokenKind.KeywordWith)) {
        Type.constraints()
      }
      if (at(TokenKind.KeywordWhere)) {
        equalityConstraints()
      }

      // We want to only parse an expression if we see an equal sign to avoid consuming following definitions as LetRecDefs.
      // Here is an example. We want to avoid consuming 'main' as a nested function, even though 'def' signifies an Expr.LetRecDef:
      // def f(): Unit // <- no equal sign
      // def main(): Unit = ()
      if (eat(TokenKind.Equal)) {
        Expr.statement()
      } else {
        expect(TokenKind.Equal, SyntacticContext.Decl.OtherDecl) // Produce an error for missing '='
      }

      close(mark, TreeKind.Decl.Def)
    }

    private def lawDecl(mark: Mark.Opened)(implicit s: State): Mark.Closed = {
      assert(at(TokenKind.KeywordLaw))
      expect(TokenKind.KeywordLaw, SyntacticContext.Decl.OtherDecl)
      name(NAME_DEFINITION, context = SyntacticContext.Decl.OtherDecl)
      expect(TokenKind.Colon, SyntacticContext.Decl.OtherDecl)
      expect(TokenKind.KeywordForall, SyntacticContext.Decl.OtherDecl)
      if (at(TokenKind.BracketL)) {
        Type.parameters()
      }
      if (at(TokenKind.ParenL)) {
        parameters(SyntacticContext.Decl.OtherDecl)
      }
      if (at(TokenKind.KeywordWith)) {
        Type.constraints()
      }
      if (at(TokenKind.KeywordWhere)) {
        equalityConstraints()
      }
      Expr.expression()
      close(mark, TreeKind.Decl.Law)
    }

    private def enumerationDecl(mark: Mark.Opened)(implicit s: State): Mark.Closed = {
      assert(atAny(Set(TokenKind.KeywordRestrictable, TokenKind.KeywordEnum)))
      val isRestrictable = eat(TokenKind.KeywordRestrictable)
      expect(TokenKind.KeywordEnum, SyntacticContext.Decl.Enum)
      val nameLoc = currentSourceLocation()
      name(NAME_TYPE, context = SyntacticContext.Decl.Enum)
      if (isRestrictable) {
        expect(TokenKind.BracketL, SyntacticContext.Decl.Enum)
        val markParam = open()
        name(NAME_VARIABLE, context = SyntacticContext.Decl.Enum)
        close(markParam, TreeKind.Parameter)
        expect(TokenKind.BracketR, SyntacticContext.Decl.Enum)
      }
      if (at(TokenKind.BracketL)) {
        Type.parameters()
      }
      // Singleton short-hand
      val isShorthand = at(TokenKind.ParenL)
      if (isShorthand) {
        val markType = open()
        Type.tuple()
        close(markType, TreeKind.Type.Type)
      }
      // derivations
      if (at(TokenKind.KeywordWith)) {
        Type.derivations()
      }

      // Check for illegal enum using both shorthand and body
      if (isShorthand && eat(TokenKind.CurlyL)) {
        val mark = open()
        enumCases()
        expect(TokenKind.CurlyR, SyntacticContext.Decl.Enum)
        closeWithError(mark, WeederError.IllegalEnum(nameLoc))
      }

      // enum body
      if (eat(TokenKind.CurlyL)) {
        enumCases()
        expect(TokenKind.CurlyR, SyntacticContext.Decl.Enum)
      }
      close(mark, if (isRestrictable) TreeKind.Decl.RestrictableEnum else TreeKind.Decl.Enum)
    }

    private def FIRST_ENUM_CASE: Set[TokenKind] = Set(TokenKind.CommentDoc, TokenKind.KeywordCase, TokenKind.Comma)

    private def enumCases()(implicit s: State): Unit = {
      // Clear non-doc comments that appear before any cases.
      comments()
      while (!eof() && atAny(FIRST_ENUM_CASE)) {
        val mark = open(consumeDocComments = false)
        docComment()
        if (!eat(TokenKind.KeywordCase)) {
          expect(TokenKind.Comma, SyntacticContext.Decl.Enum)
          // Handle comma followed by case keyword
          docComment()
          eat(TokenKind.KeywordCase)
        }
        name(NAME_TAG, context = SyntacticContext.Decl.Enum)
        if (at(TokenKind.ParenL)) {
          val mark = open()
          val markTuple = open()
          oneOrMore(
            namedTokenSet = NamedTokenSet.Type,
            getItem = () => Type.ttype(),
            checkForItem = _.isFirstType,
            breakWhen = _.isRecoverDecl,
            context = SyntacticContext.Decl.Enum
          ) match {
            case Some(error) =>
              close(markTuple, TreeKind.Type.Tuple)
              closeWithError(mark, error)
            case None =>
              close(markTuple, TreeKind.Type.Tuple)
              close(mark, TreeKind.Type.Type)
          }
        }
        close(mark, TreeKind.Case)
      }
    }

    private def typeAliasDecl(mark: Mark.Opened)(implicit s: State): Mark.Closed = {
      assert(at(TokenKind.KeywordType))
      expect(TokenKind.KeywordType, SyntacticContext.Decl.OtherDecl)
      expect(TokenKind.KeywordAlias, SyntacticContext.Decl.OtherDecl)
      name(NAME_TYPE, context = SyntacticContext.Decl.OtherDecl)
      if (at(TokenKind.BracketL)) {
        Type.parameters()
      }
      if (eat(TokenKind.Equal)) {
        Type.ttype()
      }
      close(mark, TreeKind.Decl.TypeAlias)
    }

    private def associatedTypeSigDecl(mark: Mark.Opened)(implicit s: State): Mark.Closed = {
      assert(at(TokenKind.KeywordType))
      expect(TokenKind.KeywordType, SyntacticContext.Decl.OtherDecl)
      name(NAME_TYPE, context = SyntacticContext.Decl.OtherDecl)
      if (at(TokenKind.BracketL)) {
        Type.parameters()
      }
      if (eat(TokenKind.Colon)) {
        Type.kind()
      }
      if (eat(TokenKind.Equal)) {
        Type.ttype()
      }
      close(mark, TreeKind.Decl.AssociatedTypeSig)
    }

    private def associatedTypeDefDecl(mark: Mark.Opened)(implicit s: State): Mark.Closed = {
      expect(TokenKind.KeywordType, SyntacticContext.Decl.OtherDecl)
      name(NAME_TYPE, context = SyntacticContext.Decl.OtherDecl)
      if (at(TokenKind.BracketL)) {
        Type.arguments()
      }
      if (eat(TokenKind.Equal)) {
        Type.ttype()
      }
      close(mark, TreeKind.Decl.AssociatedTypeDef)
    }

    private def effectDecl(mark: Mark.Opened)(implicit s: State): Mark.Closed = {
      assert(at(TokenKind.KeywordEff))
      expect(TokenKind.KeywordEff, SyntacticContext.Decl.OtherDecl)
      name(NAME_EFFECT, context = SyntacticContext.Decl.OtherDecl)

      // Check for illegal type parameters.
      if (at(TokenKind.BracketL)) {
        val mark = open()
        val loc = currentSourceLocation()
        Type.parameters()
        closeWithError(mark, WeederError.IllegalEffectTypeParams(loc))
      }

      if (eat(TokenKind.CurlyL)) {
        var continue = true
        while (continue && !eof()) {
          val docMark = docComment()
          annotations()
          modifiers()
          nth(0) match {
            case TokenKind.CurlyR => continue = false
            case TokenKind.KeywordDef => operationDecl(openBefore(docMark))
            case at =>
              val errMark = open()
              val loc = currentSourceLocation()
              // Skip ahead until we hit another declaration or any CurlyR.
              while (!nth(0).isFirstDecl && !eat(TokenKind.CurlyR) && !eof()) {
                advance()
              }
              val error = UnexpectedToken(expected = NamedTokenSet.FromKinds(Set(TokenKind.KeywordDef)), actual = Some(at), SyntacticContext.Decl.OtherDecl, loc = loc)
              closeWithError(errMark, error, Some(at))
          }
        }
        expect(TokenKind.CurlyR, SyntacticContext.Decl.OtherDecl)
      }
      close(mark, TreeKind.Decl.Effect)
    }

    private def operationDecl(mark: Mark.Opened)(implicit s: State): Mark.Closed = {
      expect(TokenKind.KeywordDef, SyntacticContext.Decl.OtherDecl)
      name(NAME_DEFINITION, context = SyntacticContext.Decl.OtherDecl)

      // Check for illegal type parameters.
      if (at(TokenKind.BracketL)) {
        val mark = open()
        val loc = currentSourceLocation()
        Type.parameters()
        closeWithError(mark, WeederError.IllegalEffectTypeParams(loc))
      }

      if (at(TokenKind.ParenL)) {
        parameters(SyntacticContext.Decl.OtherDecl)
      }
      if (eat(TokenKind.Colon)) {
        val typeLoc = currentSourceLocation()
        Type.ttype()
        // Check for illegal effect
        if (at(TokenKind.Backslash)) {
          val mark = open()
          eat(TokenKind.Backslash)
          Type.ttype()
          closeWithError(mark, WeederError.IllegalEffectfulOperation(typeLoc))
        }
      }
      if (at(TokenKind.KeywordWith)) {
        Type.constraints()
      }
      close(mark, TreeKind.Decl.Op)
    }

    private def modifiers()(implicit s: State): Mark.Closed = {
      val mark = open()
      while (nth(0).isModifier && !eof()) {
        advance()
      }
      close(mark, TreeKind.ModifierList)
    }

    def annotations()(implicit s: State): Mark.Closed = {
      val mark = open()
      while (at(TokenKind.Annotation) && !eof()) {
        advance()
      }
      close(mark, TreeKind.AnnotationList)
    }

    def docComment()(implicit s: State): Mark.Closed = {
      // Let `open` handle consuming the doc-comments, since it is already capable of doing so.
      val mark = open(consumeDocComments = true)
      close(mark, TreeKind.Doc)
    }

    def parameters(context: SyntacticContext)(implicit s: State): Mark.Closed = {
      val mark = open()
      zeroOrMore(
        namedTokenSet = NamedTokenSet.Parameter,
        getItem = () => parameter(context),
        checkForItem = NAME_PARAMETER.contains,
        breakWhen = _.isRecoverParameters,
        context = context
      )
      close(mark, TreeKind.ParameterList)
    }

    private def parameter(context: SyntacticContext)(implicit s: State): Mark.Closed = {
      val mark = open()
      name(NAME_PARAMETER, context = context)
      if (eat(TokenKind.Colon)) {
        Type.ttype()
      }
      close(mark, TreeKind.Parameter)
    }

    private def equalityConstraints()(implicit s: State): Mark.Closed = {
      assert(at(TokenKind.KeywordWhere))
      val mark = open()
      expect(TokenKind.KeywordWhere, SyntacticContext.Decl.OtherDecl)
      var continue = nth(0).isFirstType
      while (continue && !eof()) {
        val markConstraint = open()
        Type.ttype()
        expect(TokenKind.Tilde, SyntacticContext.Decl.OtherDecl)
        Type.ttype()
        continue = eat(TokenKind.Comma)
        close(markConstraint, TreeKind.Decl.EqualityConstraintFragment)
      }
      close(mark, TreeKind.Decl.EqualityConstraintList)
    }
  }

  private object Expr {
    /**
      * Parse a statement, which is an expression optionally followed by a semi-colon and another expression.
      * If mustHaveRhs is true, the right-hand-side expression is not treated as optional
      */
    def statement(rhsIsOptional: Boolean = true)(implicit s: State): Mark.Closed = {
      var lhs = expression()
      if (eat(TokenKind.Semi)) {
        statement()
        lhs = close(openBefore(lhs), TreeKind.Expr.Statement)
        lhs = close(openBefore(lhs), TreeKind.Expr.Expr)
      } else if (!rhsIsOptional) {
        // If no semi is found and it was required, produce an error.
        // TODO: We can add a parse error hint as an argument to statement ala:
        // "Add an expression after the let-binding like so: 'let x = <expr1>; <expr2>'"
        expect(TokenKind.Semi, SyntacticContext.Expr.OtherExpr)
      }
      lhs
    }

    def expression(left: TokenKind = TokenKind.Eof, leftIsUnary: Boolean = false)(implicit s: State): Mark.Closed = {
      var lhs = exprDelimited()
      // Handle calls
      while (at(TokenKind.ParenL)) {
        val mark = openBefore(lhs)
        arguments()
        lhs = close(mark, TreeKind.Expr.Apply)
        lhs = close(openBefore(lhs), TreeKind.Expr.Expr)
      }
      // Handle record select after function call. Example: funcReturningRecord().field
      if (at(TokenKind.Dot) && nth(1) == TokenKind.NameLowerCase) {
        val mark = openBefore(lhs)
        eat(TokenKind.Dot)
        name(NAME_FIELD, context = SyntacticContext.Expr.OtherExpr)
        while (eat(TokenKind.Dot)) {
          name(NAME_FIELD, context = SyntacticContext.Expr.OtherExpr)
        }
        lhs = close(mark, TreeKind.Expr.RecordSelect)
        lhs = close(openBefore(lhs), TreeKind.Expr.Expr)
      }
      // Handle binary operators
      var continue = true
      while (continue) {
        val right = nth(0)
        if (rightBindsTighter(left, right, leftIsUnary)) {
          val mark = openBefore(lhs)
          val markOp = open()
          advance()
          close(markOp, TreeKind.Operator)
          expression(right)
          lhs = close(mark, TreeKind.Expr.Binary)
          lhs = close(openBefore(lhs), TreeKind.Expr.Expr)
        } else {
          continue = false
        }
      }
      // Handle without expressions
      if (eat(TokenKind.KeywordWithout)) {
        val mark = open()
        if (at(TokenKind.CurlyL)) {
          oneOrMore(
            namedTokenSet = NamedTokenSet.Effect,
            getItem = () => name(NAME_EFFECT, allowQualified = true, SyntacticContext.Type.Eff),
            checkForItem = NAME_EFFECT.contains,
            breakWhen = _.isRecoverExpr,
            delimiterL = TokenKind.CurlyL,
            delimiterR = TokenKind.CurlyR,
            context = SyntacticContext.Expr.OtherExpr
          ) match {
            case Some(error) => closeWithError(open(), error)
            case _ =>
          }
        } else if (NAME_EFFECT.contains(nth(0))) {
          name(NAME_EFFECT, allowQualified = true, context = SyntacticContext.Expr.OtherExpr)
        } else {
          closeWithError(open(), UnexpectedToken(
            expected = NamedTokenSet.Effect,
            actual = Some(nth(0)),
            sctx = SyntacticContext.Expr.OtherExpr,
            hint = Some(s"supply at least one effect to ${TokenKind.KeywordWithout.display}."),
            loc = previousSourceLocation()))
        }
        close(mark, TreeKind.Type.EffectSet)
        lhs = close(openBefore(lhs), TreeKind.Expr.Without)
        lhs = close(openBefore(lhs), TreeKind.Expr.Expr)
      }
      lhs
    }

    sealed trait OpKind

    private object OpKind {

      case object Unary extends OpKind

      case object Binary extends OpKind
    }

    /**
      * A precedence table for operators, lower is higher precedence.
      * Note that [[OpKind]] is necessary for the cases where the same token kind can be both unary and binary. IE. Plus or Minus.
      */
    private def PRECEDENCE: List[(OpKind, Array[TokenKind])] = List(
      (OpKind.Binary, Array(TokenKind.ColonEqual, TokenKind.KeywordInstanceOf)), // :=, instanceof
      (OpKind.Binary, Array(TokenKind.KeywordOr)),
      (OpKind.Binary, Array(TokenKind.KeywordAnd)),
      (OpKind.Binary, Array(TokenKind.TripleBar)), // |||
      (OpKind.Binary, Array(TokenKind.TripleCaret)), // ^^^
      (OpKind.Binary, Array(TokenKind.TripleAmpersand)), // &&&
      (OpKind.Binary, Array(TokenKind.EqualEqual, TokenKind.AngledEqual, TokenKind.BangEqual)), // ==, <=>, !=
      (OpKind.Binary, Array(TokenKind.AngleL, TokenKind.AngleR, TokenKind.AngleLEqual, TokenKind.AngleREqual)), // <, >, <=, >=
      (OpKind.Binary, Array(TokenKind.ColonColon, TokenKind.TripleColon)), // ::
      (OpKind.Binary, Array(TokenKind.TripleAngleL, TokenKind.TripleAngleR)), // <<<, >>>
      (OpKind.Binary, Array(TokenKind.Plus, TokenKind.Minus)), // +, -
      (OpKind.Binary, Array(TokenKind.Star, TokenKind.StarStar, TokenKind.Slash)), // *, **, /
      (OpKind.Binary, Array(TokenKind.AngledPlus)), // <+>
      (OpKind.Unary, Array(TokenKind.KeywordDiscard)), // discard
      (OpKind.Binary, Array(TokenKind.InfixFunction)), // `my_function`
      (OpKind.Binary, Array(TokenKind.UserDefinedOperator, TokenKind.NameMath)), // +=+ user defined op like '+=+' or '++'
      (OpKind.Unary, Array(TokenKind.KeywordLazy, TokenKind.KeywordForce, TokenKind.KeywordDeref)), // lazy, force, deref
      (OpKind.Unary, Array(TokenKind.Plus, TokenKind.Minus, TokenKind.TripleTilde)), // +, -, ~~~
      (OpKind.Unary, Array(TokenKind.KeywordNot))
    )

    // These operators are right associative, meaning for instance that "x :: y :: z" becomes "x :: (y :: z)" rather than "(x :: y) :: z"
    private val rightAssoc: Array[TokenKind] = Array(TokenKind.ColonColon, TokenKind.TripleColon) // FCons, FAppend

    private def rightBindsTighter(left: TokenKind, right: TokenKind, leftIsUnary: Boolean): Boolean = {
      def tightness(kind: TokenKind, opKind: OpKind = OpKind.Binary): Int = {
        PRECEDENCE.indexWhere { case (k, l) => k == opKind && l.contains(kind) }
      }

      val rt = tightness(right)
      if (rt == -1) {
        return false
      }
      val lt = tightness(left, if (leftIsUnary) OpKind.Unary else OpKind.Binary)
      if (lt == -1) {
        assert(left == TokenKind.Eof)
        return true
      }

      if (lt == rt && rightAssoc.contains(left)) true else rt > lt
    }

    private def arguments()(implicit s: State): Mark.Closed = {
      val mark = open()
      zeroOrMore(
        namedTokenSet = NamedTokenSet.Expression,
        getItem = argument,
        // Remove KeywordDef from isFirstExpr for arguments only.
        // This handles the common case of incomplete arguments followed by another declaration gracefully.
        // For instance:
        // def foo(): Int32 = bar(
        // def main(): Unit = ()
        // In this example, if we had KeywordDef, main would be read as a LetRecDef expression!
        checkForItem = kind => kind != TokenKind.KeywordDef && kind.isFirstExpr,
        breakWhen = _.isRecoverExpr,
        context = SyntacticContext.Expr.OtherExpr
      )
      close(mark, TreeKind.ArgumentList)
    }

    private def argument()(implicit s: State): Mark.Closed = {
      val mark = open()
      expression()
      if (eat(TokenKind.Equal)) {
        expression()
        close(mark, TreeKind.ArgumentNamed)
      } else {
        close(mark, TreeKind.Argument)
      }
    }

    private def exprDelimited()(implicit s: State): Mark.Closed = {
      // If a new expression is added here, remember to add it to FIRST_EXPR also.
      val mark = open()
      nth(0) match {
        case TokenKind.KeywordOpenVariant => openVariantExpr()
        case TokenKind.KeywordOpenVariantAs => openVariantAsExpr()
        case TokenKind.HoleNamed
             | TokenKind.HoleAnonymous => holeExpr()
        case TokenKind.HoleVariable => holeVariableExpr()
        case TokenKind.KeywordUse => useExpr()
        case TokenKind.LiteralString
             | TokenKind.LiteralChar
             | TokenKind.LiteralFloat32
             | TokenKind.LiteralFloat64
             | TokenKind.LiteralBigDecimal
             | TokenKind.LiteralInt8
             | TokenKind.LiteralInt16
             | TokenKind.LiteralInt32
             | TokenKind.LiteralInt64
             | TokenKind.LiteralBigInt
             | TokenKind.KeywordTrue
             | TokenKind.KeywordFalse
             | TokenKind.KeywordNull
             | TokenKind.LiteralRegex => literalExpr()
        case TokenKind.ParenL => parenOrTupleOrLambdaExpr()
        case TokenKind.Underscore => if (nth(1) == TokenKind.ArrowThinR) unaryLambdaExpr() else name(NAME_VARIABLE, context = SyntacticContext.Expr.OtherExpr)
<<<<<<< HEAD
        case TokenKind.NameLowerCase | TokenKind.NameUpperCase if nth(1) == TokenKind.Hash =>
          invokeMethod2Expr()
=======
        case TokenKind.NameLowerCase if nth(1) == TokenKind.Hash => invokeMethod2Expr()
>>>>>>> 32ef4205
        case TokenKind.NameLowerCase => if (nth(1) == TokenKind.ArrowThinR) unaryLambdaExpr() else name(NAME_FIELD, allowQualified = true, context = SyntacticContext.Expr.OtherExpr)
        case TokenKind.NameUpperCase
             | TokenKind.NameMath
             | TokenKind.NameGreek => if (nth(1) == TokenKind.ArrowThinR) unaryLambdaExpr() else name(NAME_DEFINITION, allowQualified = true, context = SyntacticContext.Expr.OtherExpr)
        case TokenKind.Minus
             | TokenKind.KeywordNot
             | TokenKind.Plus
             | TokenKind.TripleTilde
             | TokenKind.KeywordLazy
             | TokenKind.KeywordForce
             | TokenKind.KeywordDiscard
             | TokenKind.KeywordDeref => unaryExpr()
        case TokenKind.KeywordIf => ifThenElseExpr()
        case TokenKind.KeywordLet => letMatchExpr()
        case TokenKind.Annotation | TokenKind.KeywordDef => letRecDefExpr()
        case TokenKind.KeywordImport => letImportExpr()
        case TokenKind.KeywordRegion => scopeExpr()
        case TokenKind.KeywordMatch => matchOrMatchLambdaExpr()
        case TokenKind.KeywordTypeMatch => typematchExpr()
        case TokenKind.KeywordChoose
             | TokenKind.KeywordChooseStar => restrictableChooseExpr()
        case TokenKind.KeywordForA => forApplicativeExpr()
        case TokenKind.KeywordForeach => foreachExpr()
        case TokenKind.KeywordForM => forMonadicExpr()
        case TokenKind.CurlyL => blockOrRecordExpr()
        case TokenKind.ArrayHash => arrayLiteralExpr()
        case TokenKind.VectorHash => vectorLiteralExpr()
        case TokenKind.ListHash => listLiteralExpr()
        case TokenKind.SetHash => setLiteralExpr()
        case TokenKind.MapHash => mapLiteralExpr()
        case TokenKind.KeywordRef => refExpr()
        case TokenKind.KeywordCheckedCast => checkedTypeCastExpr()
        case TokenKind.KeywordCheckedECast => checkedEffectCastExpr()
        case TokenKind.KeywordUncheckedCast => uncheckedCastExpr()
        case TokenKind.KeywordMaskedCast => uncheckedMaskingCastExpr()
        case TokenKind.KeywordTry => tryExpr()
        case TokenKind.KeywordDo => doExpr()
        case TokenKind.KeywordNew => newObjectExpr()
        case TokenKind.KeywordStaticUppercase => staticExpr()
        case TokenKind.KeywordSelect => selectExpr()
        case TokenKind.KeywordSpawn => spawnExpr()
        case TokenKind.KeywordPar => parYieldExpr()
        case TokenKind.HashCurlyL => fixpointConstraintSetExpr()
        case TokenKind.HashParenL => fixpointLambdaExpr()
        case TokenKind.KeywordSolve => fixpointSolveExpr()
        case TokenKind.KeywordInject => fixpointInjectExpr()
        case TokenKind.KeywordQuery => fixpointQueryExpr()
        case TokenKind.BuiltIn => intrinsicExpr()
        case TokenKind.LiteralStringInterpolationL
             | TokenKind.LiteralDebugStringL => interpolatedStringExpr()
        case TokenKind.KeywordDebug
             | TokenKind.KeywordDebugBang
             | TokenKind.KeywordDebugBangBang => debugExpr()
        case TokenKind.NameJava => name(NAME_JAVA, allowQualified = true, SyntacticContext.Expr.OtherExpr)
        case t =>
          val mark = open()
          val error = UnexpectedToken(expected = NamedTokenSet.Expression, actual = Some(t), SyntacticContext.Expr.OtherExpr, loc = currentSourceLocation())
          closeWithError(mark, error)
      }
      close(mark, TreeKind.Expr.Expr)
    }

    private def openVariantExpr()(implicit s: State): Mark.Closed = {
      assert(at(TokenKind.KeywordOpenVariant))
      val mark = open()
      expect(TokenKind.KeywordOpenVariant, SyntacticContext.Expr.OtherExpr)
      name(NAME_QNAME, allowQualified = true, context = SyntacticContext.Expr.OtherExpr)
      close(mark, TreeKind.Expr.OpenVariant)
    }

    private def openVariantAsExpr()(implicit s: State): Mark.Closed = {
      assert(at(TokenKind.KeywordOpenVariantAs))
      val mark = open()
      expect(TokenKind.KeywordOpenVariantAs, SyntacticContext.Expr.OtherExpr)
      name(NAME_QNAME, allowQualified = true, context = SyntacticContext.Expr.OtherExpr)
      expression()
      close(mark, TreeKind.Expr.OpenVariantAs)
    }

    private def holeExpr()(implicit s: State): Mark.Closed = {
      assert(atAny(Set(TokenKind.HoleNamed, TokenKind.HoleAnonymous)))
      val mark = open()
      nth(0) match {
        case TokenKind.HoleAnonymous =>
          advance()
          close(mark, TreeKind.Expr.Hole)
        case TokenKind.HoleNamed =>
          name(Set(TokenKind.HoleNamed), context = SyntacticContext.Expr.OtherExpr)
          close(mark, TreeKind.Expr.Hole)
        case _ => throw InternalCompilerException("Parser assert missed case", currentSourceLocation())
      }
    }

    private def holeVariableExpr()(implicit s: State): Mark.Closed = {
      assert(at(TokenKind.HoleVariable))
      val mark = open()
      name(Set(TokenKind.HoleVariable), context = SyntacticContext.Expr.OtherExpr)
      close(mark, TreeKind.Expr.HoleVariable)
    }

    private def useExpr()(implicit s: State): Mark.Closed = {
      val mark = open()
      use()
      expect(TokenKind.Semi, SyntacticContext.Expr.OtherExpr)
      statement()
      close(mark, TreeKind.Expr.Use)
    }

    private def literalExpr()(implicit s: State): Mark.Closed = {
      val mark = open()
      advance()
      close(mark, TreeKind.Expr.Literal)
    }

    private def parenOrTupleOrLambdaExpr()(implicit s: State): Mark.Closed = {
      assert(at(TokenKind.ParenL))
      (nth(0), nth(1)) match {
        // Detect unit tuple
        case (TokenKind.ParenL, TokenKind.ParenR) =>
          // Detect unit lambda: () -> expr
          if (nth(2) == TokenKind.ArrowThinR) {
            lambda()
          } else {
            val mark = open()
            advance()
            advance()
            close(mark, TreeKind.Expr.Tuple)
          }

        case (TokenKind.ParenL, _) =>
          // Detect lambda function declaration
          val isLambda = {
            var level = 1
            var curlyLevel = 0
            var lookAhead = 0
            val tokensLeft = s.tokens.length - s.position
            while (level > 0 && lookAhead < tokensLeft && !eof()) {
              lookAhead += 1
              nth(lookAhead) match {
                case TokenKind.ParenL => level += 1
                case TokenKind.ParenR => level -= 1
                case TokenKind.CurlyL | TokenKind.HashCurlyL => curlyLevel += 1
                case TokenKind.CurlyR if level == 1 =>
                  if (curlyLevel == 0) {
                    // Hitting '}' on top-level is a clear indicator that something is wrong. Most likely the terminating ')' was forgotten.
                    return advanceWithError(Malformed(NamedTokenSet.Tuple, SyntacticContext.Expr.OtherExpr, loc = currentSourceLocation()))
                  } else {
                    curlyLevel -= 1
                  }
                case TokenKind.Eof => return advanceWithError(Malformed(NamedTokenSet.Tuple, SyntacticContext.Expr.OtherExpr, loc = currentSourceLocation()))
                case _ =>
              }
            }
            nth(lookAhead + 1) == TokenKind.ArrowThinR
          }

          if (isLambda) {
            lambda()
          } else {
            parenOrTupleOrAscribe()
          }

        case (t, _) =>
          val error = UnexpectedToken(expected = NamedTokenSet.FromKinds(Set(TokenKind.ParenL)), actual = Some(t), SyntacticContext.Expr.OtherExpr, loc = currentSourceLocation())
          advanceWithError(error)
      }
    }

    private def lambda()(implicit s: State): Mark.Closed = {
      val mark = open()
      Decl.parameters(SyntacticContext.Expr.OtherExpr)
      expect(TokenKind.ArrowThinR, SyntacticContext.Expr.OtherExpr)
      expression()
      close(mark, TreeKind.Expr.Lambda)
    }

    private def parenOrTupleOrAscribe()(implicit s: State): Mark.Closed = {
      val mark = open()
      expect(TokenKind.ParenL, SyntacticContext.Expr.OtherExpr)
      val markExpr = expression()
      // Distinguish between expression in parenthesis, type ascriptions and tuples
      nth(0) match {
        // Type ascription
        case TokenKind.Colon =>
          expect(TokenKind.Colon, SyntacticContext.Expr.OtherExpr)
          Type.typeAndEffect()
          expect(TokenKind.ParenR, SyntacticContext.Expr.OtherExpr)
          close(mark, TreeKind.Expr.Ascribe)
        // Tuple
        case TokenKind.Equal | TokenKind.Comma =>
          if (eat(TokenKind.Equal)) {
            expression()
            close(openBefore(markExpr), TreeKind.ArgumentNamed)
          } else {
            close(openBefore(markExpr), TreeKind.Argument)
          }
          while (!at(TokenKind.ParenR) && !eof()) {
            eat(TokenKind.Comma)
            argument()
          }
          expect(TokenKind.ParenR, SyntacticContext.Expr.OtherExpr)
          close(mark, TreeKind.Expr.Tuple)
        // Paren
        case _ =>
          expect(TokenKind.ParenR, SyntacticContext.Expr.OtherExpr)
          close(mark, TreeKind.Expr.Paren)
      }
    }

    private def unaryLambdaExpr()(implicit s: State): Mark.Closed = {
      val mark = open()
      val markParams = open()
      val markParam = open()
      name(NAME_PARAMETER, context = SyntacticContext.Expr.OtherExpr)
      close(markParam, TreeKind.Parameter)
      close(markParams, TreeKind.ParameterList)
      expect(TokenKind.ArrowThinR, SyntacticContext.Expr.OtherExpr)
      expression()
      close(mark, TreeKind.Expr.Lambda)
    }

    private val FIRST_EXPR_UNARY: Set[TokenKind] = Set(
      TokenKind.Minus,
      TokenKind.KeywordNot,
      TokenKind.Plus,
      TokenKind.TripleTilde,
      TokenKind.KeywordLazy,
      TokenKind.KeywordForce,
      TokenKind.KeywordDiscard,
      TokenKind.KeywordDeref)

    private def unaryExpr()(implicit s: State): Mark.Closed = {
      val mark = open()
      val op = nth(0)
      val markOp = open()
      expectAny(FIRST_EXPR_UNARY, context = SyntacticContext.Expr.OtherExpr)
      close(markOp, TreeKind.Operator)
      expression(left = op, leftIsUnary = true)
      close(mark, TreeKind.Expr.Unary)
    }

    private def ifThenElseExpr()(implicit s: State): Mark.Closed = {
      assert(at(TokenKind.KeywordIf))
      val mark = open()
      expect(TokenKind.KeywordIf, SyntacticContext.Expr.OtherExpr)
      expect(TokenKind.ParenL, SyntacticContext.Expr.OtherExpr)
      expression()
      expect(TokenKind.ParenR, SyntacticContext.Expr.OtherExpr)
      expression()
      if (eat(TokenKind.KeywordElse)) {
        // Only call expression, if we found an 'else'. Otherwise when it is missing, defs might get read as let-rec-defs.
        expression()
      }
      close(mark, TreeKind.Expr.IfThenElse)
    }

    private def letMatchExpr()(implicit s: State): Mark.Closed = {
      assert(at(TokenKind.KeywordLet))
      val mark = open()
      expect(TokenKind.KeywordLet, SyntacticContext.Expr.OtherExpr)
      Pattern.pattern()
      if (eat(TokenKind.Colon)) {
        Type.ttype()
      }
      expect(TokenKind.Equal, SyntacticContext.Expr.OtherExpr)
      statement(rhsIsOptional = false)
      close(mark, TreeKind.Expr.LetMatch)
    }

    private def letRecDefExpr()(implicit s: State): Mark.Closed = {
      assert(atAny(Set(TokenKind.Annotation, TokenKind.KeywordDef, TokenKind.CommentDoc)))
      val mark = open(consumeDocComments = false)
      Decl.docComment()
      Decl.annotations()
      expect(TokenKind.KeywordDef, SyntacticContext.Expr.OtherExpr)
      name(NAME_DEFINITION, context = SyntacticContext.Expr.OtherExpr)
      Decl.parameters(SyntacticContext.Expr.OtherExpr)
      if (eat(TokenKind.Colon)) {
        Type.typeAndEffect()
      }
      expect(TokenKind.Equal, SyntacticContext.Expr.OtherExpr)
      statement(rhsIsOptional = false)
      close(mark, TreeKind.Expr.LetRecDef)
    }

    private def letImportExpr()(implicit s: State): Mark.Closed = {
      assert(at(TokenKind.KeywordImport))
      val mark = open()
      expect(TokenKind.KeywordImport, SyntacticContext.Expr.OtherExpr)
      val markJvmOp = open()
      nth(0) match {
        case TokenKind.KeywordJavaNew => JvmOp.constructor()
        case TokenKind.KeywordJavaGetField => JvmOp.getField()
        case TokenKind.KeywordJavaSetField => JvmOp.putField()
        case TokenKind.KeywordStatic => nth(1) match {
          case TokenKind.KeywordJavaGetField => JvmOp.staticGetField()
          case TokenKind.KeywordJavaSetField => JvmOp.staticPutField()
          case TokenKind.NameJava | TokenKind.NameLowerCase | TokenKind.NameUpperCase => JvmOp.staticMethod()
          case t =>
            val error = UnexpectedToken(expected = NamedTokenSet.JavaImport, actual = Some(t), SyntacticContext.Unknown, loc = currentSourceLocation())
            advanceWithError(error)
        }
        case TokenKind.NameJava | TokenKind.NameLowerCase | TokenKind.NameUpperCase => JvmOp.method()
        case t =>
          val error = UnexpectedToken(expected = NamedTokenSet.JavaImport, actual = Some(t), SyntacticContext.Unknown, loc = currentSourceLocation())
          advanceWithError(error)
      }
      close(markJvmOp, TreeKind.JvmOp.JvmOp)
      expect(TokenKind.Semi, SyntacticContext.Expr.OtherExpr)
      statement()
      close(mark, TreeKind.Expr.LetImport)
    }

    private def scopeExpr()(implicit s: State): Mark.Closed = {
      assert(at(TokenKind.KeywordRegion))
      val mark = open()
      expect(TokenKind.KeywordRegion, SyntacticContext.Expr.OtherExpr)
      name(NAME_VARIABLE, context = SyntacticContext.Expr.OtherExpr)
      if (at(TokenKind.CurlyL)) {
        block()
      }
      close(mark, TreeKind.Expr.Scope)
    }

    private def block()(implicit s: State): Mark.Closed = {
      assert(at(TokenKind.CurlyL))
      val mark = open()
      expect(TokenKind.CurlyL, SyntacticContext.Expr.OtherExpr)
      if (eat(TokenKind.CurlyR)) { // Handle empty block
        return close(mark, TreeKind.Expr.LiteralRecord)
      }
      statement()
      expect(TokenKind.CurlyR, SyntacticContext.Expr.OtherExpr)
      close(mark, TreeKind.Expr.Block)
    }

    private val FIRST_EXPR_DEBUG: Set[TokenKind] = Set(
      TokenKind.KeywordDebug,
      TokenKind.KeywordDebugBang,
      TokenKind.KeywordDebugBangBang
    )

    private def debugExpr()(implicit s: State): Mark.Closed = {
      assert(atAny(FIRST_EXPR_DEBUG))
      val mark = open()
      expectAny(FIRST_EXPR_DEBUG, SyntacticContext.Expr.OtherExpr)
      expect(TokenKind.ParenL, SyntacticContext.Expr.OtherExpr)
      expression()
      expect(TokenKind.ParenR, SyntacticContext.Expr.OtherExpr)
      close(mark, TreeKind.Expr.Debug)
    }

    private def matchOrMatchLambdaExpr()(implicit s: State): Mark.Closed = {
      assert(at(TokenKind.KeywordMatch))
      val mark = open()
      expect(TokenKind.KeywordMatch, SyntacticContext.Expr.OtherExpr)
      // Detect match lambda
      val isLambda = {
        var lookAhead = 0
        var isLambda = false
        var continue = true
        // We need to track the parenthesis nesting level to handle match-expressions
        // that include lambdas. IE. "match f(x -> g(x)) { case ... }".
        // In these cases the ArrowThin __does not__ indicate that the expression being parsed is a match lambda.
        var parenNestingLevel = 0
        while (continue && !eof()) {
          nth(lookAhead) match {
            // match expr { case ... }
            case TokenKind.KeywordCase => continue = false
            // match pattern -> expr
            case TokenKind.ArrowThinR if parenNestingLevel == 0 => isLambda = true; continue = false
            case TokenKind.ParenL => parenNestingLevel += 1; lookAhead += 1
            case TokenKind.ParenR => parenNestingLevel -= 1; lookAhead += 1
            case TokenKind.Eof =>
              val error = UnexpectedToken(expected = NamedTokenSet.Expression, actual = None, SyntacticContext.Expr.OtherExpr, loc = currentSourceLocation())
              return closeWithError(mark, error)
            case t if t.isFirstDecl =>
              // Advance past the erroneous region to the next stable token (the start of the declaration)
              for (_ <- 0 until lookAhead) {
                advance()
              }
              val error = UnexpectedToken(expected = NamedTokenSet.Expression, actual = Some(t), SyntacticContext.Expr.OtherExpr, loc = currentSourceLocation())
              return closeWithError(mark, error)
            case _ => lookAhead += 1
          }
        }
        isLambda
      }

      if (isLambda) {
        Pattern.pattern()
        expect(TokenKind.ArrowThinR, SyntacticContext.Expr.OtherExpr)
        expression()
        close(mark, TreeKind.Expr.LambdaMatch)
      } else {
        expression()
        oneOrMore(
          namedTokenSet = NamedTokenSet.MatchRule,
          checkForItem = _ == TokenKind.KeywordCase,
          getItem = matchRule,
          breakWhen = _.isRecoverExpr,
          delimiterL = TokenKind.CurlyL,
          delimiterR = TokenKind.CurlyR,
          separation = Separation.Optional(TokenKind.Comma),
          context = SyntacticContext.Expr.OtherExpr
        )
        close(mark, TreeKind.Expr.Match)
      }
    }

    private def matchRule()(implicit s: State): Mark.Closed = {
      assert(at(TokenKind.KeywordCase))
      val mark = open()
      expect(TokenKind.KeywordCase, SyntacticContext.Expr.OtherExpr)
      Pattern.pattern()
      if (eat(TokenKind.KeywordIf)) {
        expression()
      }
      if (eat(TokenKind.Equal)) {
        val error = UnexpectedToken(
          NamedTokenSet.FromKinds(Set(TokenKind.ArrowThickR)),
          actual = Some(TokenKind.Equal),
          sctx = SyntacticContext.Expr.OtherExpr,
          hint = Some("match cases use '=>' instead of '='."),
          loc = previousSourceLocation())
        closeWithError(open(), error)
      } else {
        expect(TokenKind.ArrowThickR, SyntacticContext.Expr.OtherExpr)
      }
      statement()
      close(mark, TreeKind.Expr.MatchRuleFragment)
    }

    private def typematchExpr()(implicit s: State): Mark.Closed = {
      assert(at(TokenKind.KeywordTypeMatch))
      val mark = open()
      expect(TokenKind.KeywordTypeMatch, SyntacticContext.Expr.OtherExpr)
      expression()
      oneOrMore(
        namedTokenSet = NamedTokenSet.MatchRule,
        checkForItem = _ == TokenKind.KeywordCase,
        getItem = typematchRule,
        breakWhen = _.isRecoverExpr,
        delimiterL = TokenKind.CurlyL,
        delimiterR = TokenKind.CurlyR,
        separation = Separation.Optional(TokenKind.Comma),
        context = SyntacticContext.Expr.OtherExpr
      )
      close(mark, TreeKind.Expr.TypeMatch)
    }

    private def typematchRule()(implicit s: State): Mark.Closed = {
      assert(at(TokenKind.KeywordCase))
      val mark = open()
      expect(TokenKind.KeywordCase, SyntacticContext.Expr.OtherExpr)
      name(NAME_VARIABLE, context = SyntacticContext.Expr.OtherExpr)
      if (eat(TokenKind.Colon)) {
        Type.ttype()
      }
      // TODO: It's common to type '=' instead of '=>' here. Should we make a specific error?
      if (eat(TokenKind.ArrowThickR)) {
        statement()
      }
      close(mark, TreeKind.Expr.TypeMatchRuleFragment)
    }

    private def restrictableChooseExpr()(implicit s: State): Mark.Closed = {
      assert(atAny(Set(TokenKind.KeywordChoose, TokenKind.KeywordChooseStar)))
      val mark = open()
      val isStar = eat(TokenKind.KeywordChooseStar)
      if (!isStar) {
        expect(TokenKind.KeywordChoose, SyntacticContext.Expr.OtherExpr)
      }
      expression()
      oneOrMore(
        namedTokenSet = NamedTokenSet.MatchRule,
        checkForItem = _ == TokenKind.KeywordCase,
        getItem = matchRule,
        breakWhen = _.isRecoverExpr,
        delimiterL = TokenKind.CurlyL,
        delimiterR = TokenKind.CurlyR,
        separation = Separation.Optional(TokenKind.Comma),
        context = SyntacticContext.Expr.OtherExpr
      )
      close(mark, if (isStar) TreeKind.Expr.RestrictableChooseStar else TreeKind.Expr.RestrictableChoose)
    }

    private def forApplicativeExpr()(implicit s: State): Mark.Closed = {
      assert(at(TokenKind.KeywordForA))
      val mark = open()
      expect(TokenKind.KeywordForA, SyntacticContext.Expr.OtherExpr)
      // Note: Only generator patterns are allowed here. Weeder verifies this.
      forFragments()
      expect(TokenKind.KeywordYield, SyntacticContext.Expr.OtherExpr)
      expression()
      close(mark, TreeKind.Expr.ForApplicative)
    }

    private def foreachExpr()(implicit s: State): Mark.Closed = {
      assert(at(TokenKind.KeywordForeach))
      val mark = open()
      var kind: TreeKind = TreeKind.Expr.Foreach
      expect(TokenKind.KeywordForeach, SyntacticContext.Expr.OtherExpr)
      forFragments()
      if (eat(TokenKind.KeywordYield)) {
        kind = TreeKind.Expr.ForeachYield
      }
      expression()
      close(mark, kind)
    }

    private def forMonadicExpr()(implicit s: State): Mark.Closed = {
      assert(at(TokenKind.KeywordForM))
      val mark = open()
      expect(TokenKind.KeywordForM, SyntacticContext.Expr.OtherExpr)
      forFragments()
      expect(TokenKind.KeywordYield, SyntacticContext.Expr.OtherExpr)
      expression()
      close(mark, TreeKind.Expr.ForMonadic)
    }

    private def forFragments()(implicit s: State): Unit = {
      oneOrMore(
        namedTokenSet = NamedTokenSet.ForFragment,
        checkForItem = t => t.isFirstPattern || t == TokenKind.KeywordIf,
        getItem = () =>
          if (at(TokenKind.KeywordIf)) {
            guardFragment()
          } else {
            generatorOrLetFragment()
          },
        breakWhen = t => t == TokenKind.KeywordYield || t.isRecoverExpr,
        separation = Separation.Required(TokenKind.Semi),
        context = SyntacticContext.Expr.OtherExpr
      )
    }

    private def guardFragment()(implicit s: State): Mark.Closed = {
      assert(at(TokenKind.KeywordIf))
      val mark = open()
      expect(TokenKind.KeywordIf, SyntacticContext.Expr.OtherExpr)
      expression()
      close(mark, TreeKind.Expr.ForFragmentGuard)
    }

    private def generatorOrLetFragment()(implicit s: State): Mark.Closed = {
      val mark = open()
      Pattern.pattern()
      val isGenerator = eat(TokenKind.ArrowThinL)
      if (!isGenerator) {
        expect(TokenKind.Equal, SyntacticContext.Expr.OtherExpr)
      }
      expression()
      close(mark, if (isGenerator) {
        TreeKind.Expr.ForFragmentGenerator
      } else {
        TreeKind.Expr.ForFragmentLet
      })
    }

    private def blockOrRecordExpr()(implicit s: State): Mark.Closed = {
      // Determines if a '{' is opening a block, a record literal or a record operation.
      assert(at(TokenKind.CurlyL))

      /**
        * Gets the distance to the first non-comment token after lookahead.
        */
      @tailrec
      def nextNonComment(lookahead: Int): Int = {
        if (s.position + lookahead > s.tokens.length - 1) {
          lookahead
        } else s.tokens(s.position + lookahead).kind match {
          case t if t.isComment => nextNonComment(lookahead + 1)
          case _ => lookahead
        }
      }

      // We can discern between record ops and literals vs. blocks by looking at the next two non-comment tokens.
      val nextTwoNonCommentTokens = {
        val nextIdx = nextNonComment(1)
        val nextNextIdx = nextNonComment(nextIdx + 1)
        (nth(nextIdx), nth(nextNextIdx))
      }
      nextTwoNonCommentTokens match {
        case (TokenKind.CurlyR, _)
             | (TokenKind.NameLowerCase, TokenKind.Equal)
             | (TokenKind.Plus, TokenKind.NameLowerCase)
             | (TokenKind.Minus, TokenKind.NameLowerCase) =>
          // Now check for record operation or record literal,
          // by looking for a '|' before the closing '}'
          val isRecordOp = {
            val tokensLeft = s.tokens.length - s.position
            var lookahead = 1
            var nestingLevel = 0
            var isRecordOp = false
            var continue = true
            while (continue && lookahead < tokensLeft) {
              nth(lookahead) match {
                // Found closing '}' so stop seeking.
                case TokenKind.CurlyR if nestingLevel == 0 => continue = false
                // found '|' before closing '}' -> It is a record operation.
                case TokenKind.Bar if nestingLevel == 0 =>
                  isRecordOp = true
                  continue = false
                case TokenKind.CurlyL | TokenKind.HashCurlyL =>
                  nestingLevel += 1
                  lookahead += 1
                case TokenKind.CurlyR =>
                  nestingLevel -= 1
                  lookahead += 1
                case _ => lookahead += 1
              }
            }
            isRecordOp
          }
          if (isRecordOp) {
            recordOperation()
          } else {
            recordLiteral()
          }
        case _ => block()
      }
    }

    private def recordLiteral()(implicit s: State): Mark.Closed = {
      assert(at(TokenKind.CurlyL))
      val mark = open()
      zeroOrMore(
        namedTokenSet = NamedTokenSet.FromKinds(NAME_FIELD),
        getItem = recordLiteralField,
        checkForItem = NAME_FIELD.contains,
        breakWhen = _.isRecoverExpr,
        delimiterL = TokenKind.CurlyL,
        delimiterR = TokenKind.CurlyR,
        context = SyntacticContext.Expr.OtherExpr
      )
      close(mark, TreeKind.Expr.LiteralRecord)
    }

    private def recordLiteralField()(implicit s: State): Mark.Closed = {
      val mark = open()
      name(NAME_FIELD, context = SyntacticContext.Expr.OtherExpr)
      expect(TokenKind.Equal, SyntacticContext.Expr.OtherExpr)
      expression()
      close(mark, TreeKind.Expr.LiteralRecordFieldFragment)
    }


    private def recordOperation()(implicit s: State): Mark.Closed = {
      assert(at(TokenKind.CurlyL))
      val mark = open()
      oneOrMore(
        namedTokenSet = NamedTokenSet.FromKinds(Set(TokenKind.Plus, TokenKind.Minus, TokenKind.NameLowerCase)),
        getItem = recordOp,
        checkForItem = _.isFirstRecordOp,
        breakWhen = _.isRecoverExpr,
        delimiterL = TokenKind.CurlyL,
        delimiterR = TokenKind.CurlyR,
        optionallyWith = Some((TokenKind.Bar, () => expression())),
        context = SyntacticContext.Expr.OtherExpr
      ) match {
        case Some(error) => closeWithError(mark, error)
        case None => close(mark, TreeKind.Expr.RecordOperation)
      }
    }

    private def recordOp()(implicit s: State): Mark.Closed = {
      val mark = open()
      nth(0) match {
        case TokenKind.Plus =>
          advance()
          name(NAME_FIELD, context = SyntacticContext.Expr.OtherExpr)
          expect(TokenKind.Equal, SyntacticContext.Expr.OtherExpr)
          expression()
          close(mark, TreeKind.Expr.RecordOpExtend)
        case TokenKind.Minus =>
          advance()
          name(NAME_FIELD, context = SyntacticContext.Expr.OtherExpr)
          close(mark, TreeKind.Expr.RecordOpRestrict)
        case TokenKind.NameLowerCase =>
          name(NAME_FIELD, context = SyntacticContext.Expr.OtherExpr)
          expect(TokenKind.Equal, SyntacticContext.Expr.OtherExpr)
          expression()
          close(mark, TreeKind.Expr.RecordOpUpdate)
        case at =>
          val error = UnexpectedToken(expected = NamedTokenSet.FromKinds(Set(TokenKind.Plus, TokenKind.Minus, TokenKind.NameLowerCase)), actual = Some(at), SyntacticContext.Expr.OtherExpr, loc = currentSourceLocation())
          advanceWithError(error, Some(mark))
      }
    }

    private def arrayLiteralExpr()(implicit s: State): Mark.Closed = {
      assert(at(TokenKind.ArrayHash))
      val mark = open()
      expect(TokenKind.ArrayHash, context = SyntacticContext.Expr.OtherExpr)
      zeroOrMore(
        namedTokenSet = NamedTokenSet.Expression,
        getItem = () => expression(),
        checkForItem = _.isFirstExpr,
        breakWhen = _.isRecoverExpr,
        delimiterL = TokenKind.CurlyL,
        delimiterR = TokenKind.CurlyR,
        context = SyntacticContext.Expr.OtherExpr
      )
      scopeName()
      close(mark, TreeKind.Expr.LiteralArray)
    }

    private def scopeName()(implicit s: State): Mark.Closed = {
      val mark = open()
      expect(TokenKind.At, SyntacticContext.Expr.OtherExpr)
      expression()
      close(mark, TreeKind.Expr.ScopeName)
    }

    private def vectorLiteralExpr()(implicit s: State): Mark.Closed = {
      assert(at(TokenKind.VectorHash))
      val mark = open()
      expect(TokenKind.VectorHash, SyntacticContext.Expr.OtherExpr)
      zeroOrMore(
        namedTokenSet = NamedTokenSet.Expression,
        getItem = () => expression(),
        checkForItem = _.isFirstExpr,
        breakWhen = _.isRecoverExpr,
        delimiterL = TokenKind.CurlyL,
        delimiterR = TokenKind.CurlyR,
        context = SyntacticContext.Expr.OtherExpr
      )
      close(mark, TreeKind.Expr.LiteralVector)
    }

    private def listLiteralExpr()(implicit s: State): Mark.Closed = {
      assert(at(TokenKind.ListHash))
      val mark = open()
      expect(TokenKind.ListHash, SyntacticContext.Expr.OtherExpr)
      zeroOrMore(
        namedTokenSet = NamedTokenSet.Expression,
        getItem = () => expression(),
        checkForItem = _.isFirstExpr,
        breakWhen = _.isRecoverExpr,
        delimiterL = TokenKind.CurlyL,
        delimiterR = TokenKind.CurlyR,
        context = SyntacticContext.Expr.OtherExpr
      )
      close(mark, TreeKind.Expr.LiteralList)
    }

    private def setLiteralExpr()(implicit s: State): Mark.Closed = {
      assert(at(TokenKind.SetHash))
      val mark = open()
      expect(TokenKind.SetHash, SyntacticContext.Expr.OtherExpr)
      zeroOrMore(
        namedTokenSet = NamedTokenSet.Expression,
        getItem = () => expression(),
        checkForItem = _.isFirstExpr,
        breakWhen = _.isRecoverExpr,
        delimiterL = TokenKind.CurlyL,
        delimiterR = TokenKind.CurlyR,
        context = SyntacticContext.Expr.OtherExpr
      )
      close(mark, TreeKind.Expr.LiteralSet)
    }

    private def mapLiteralExpr()(implicit s: State): Mark.Closed = {
      assert(at(TokenKind.MapHash))
      val mark = open()
      expect(TokenKind.MapHash, SyntacticContext.Expr.OtherExpr)
      zeroOrMore(
        namedTokenSet = NamedTokenSet.Expression,
        getItem = mapLiteralValue,
        checkForItem = _.isFirstExpr,
        breakWhen = _.isRecoverExpr,
        delimiterL = TokenKind.CurlyL,
        delimiterR = TokenKind.CurlyR,
        context = SyntacticContext.Expr.OtherExpr
      )
      close(mark, TreeKind.Expr.LiteralMap)
    }

    private def mapLiteralValue()(implicit s: State): Mark.Closed = {
      val mark = open()
      expression()
      expect(TokenKind.ArrowThickR, SyntacticContext.Expr.OtherExpr)
      expression()
      close(mark, TreeKind.Expr.LiteralMapKeyValueFragment)
    }

    private def refExpr()(implicit s: State): Mark.Closed = {
      assert(at(TokenKind.KeywordRef))
      val mark = open()
      expect(TokenKind.KeywordRef, SyntacticContext.Expr.OtherExpr)
      expression()
      scopeName()
      close(mark, TreeKind.Expr.Ref)
    }

    private def checkedTypeCastExpr()(implicit s: State): Mark.Closed = {
      assert(at(TokenKind.KeywordCheckedCast))
      val mark = open()
      expect(TokenKind.KeywordCheckedCast, SyntacticContext.Expr.OtherExpr)
      if (eat(TokenKind.ParenL)) {
        expression()
        expect(TokenKind.ParenR, SyntacticContext.Expr.OtherExpr)
      }
      close(mark, TreeKind.Expr.CheckedTypeCast)
    }

    private def checkedEffectCastExpr()(implicit s: State): Mark.Closed = {
      assert(at(TokenKind.KeywordCheckedECast))
      val mark = open()
      expect(TokenKind.KeywordCheckedECast, SyntacticContext.Expr.OtherExpr)
      if (eat(TokenKind.ParenL)) {
        expression()
        expect(TokenKind.ParenR, SyntacticContext.Expr.OtherExpr)
      }
      close(mark, TreeKind.Expr.CheckedEffectCast)
    }

    private def uncheckedCastExpr()(implicit s: State): Mark.Closed = {
      assert(at(TokenKind.KeywordUncheckedCast))
      val mark = open()
      expect(TokenKind.KeywordUncheckedCast, SyntacticContext.Expr.OtherExpr)
      if (eat(TokenKind.ParenL)) {
        expression()
        if (eat(TokenKind.KeywordAs)) {
          Type.typeAndEffect()
        }
        expect(TokenKind.ParenR, SyntacticContext.Expr.OtherExpr)
      }
      close(mark, TreeKind.Expr.UncheckedCast)
    }

    private def uncheckedMaskingCastExpr()(implicit s: State): Mark.Closed = {
      assert(at(TokenKind.KeywordMaskedCast))
      val mark = open()
      expect(TokenKind.KeywordMaskedCast, SyntacticContext.Expr.OtherExpr)
      if (eat(TokenKind.ParenL)) {
        expression()
        expect(TokenKind.ParenR, SyntacticContext.Expr.OtherExpr)
      }
      close(mark, TreeKind.Expr.UncheckedMaskingCast)
    }

    private def tryExpr()(implicit s: State): Mark.Closed = {
      assert(at(TokenKind.KeywordTry))
      val mark = open()
      expect(TokenKind.KeywordTry, SyntacticContext.Expr.OtherExpr)
      expression()
      if (at(TokenKind.KeywordCatch)) {
        while (at(TokenKind.KeywordCatch)) {
          catchBody()
        }
      } else if (at(TokenKind.KeywordWith)) {
        while (at(TokenKind.KeywordWith)) {
          withBody()
        }
      }

      close(mark, TreeKind.Expr.Try)
    }

    private def catchBody()(implicit s: State): Mark.Closed = {
      assert(at(TokenKind.KeywordCatch))
      val mark = open()
      expect(TokenKind.KeywordCatch, SyntacticContext.Expr.OtherExpr)
      oneOrMore(
        namedTokenSet = NamedTokenSet.CatchRule,
        getItem = catchRule,
        checkForItem = _ == TokenKind.KeywordCase,
        breakWhen = _.isRecoverExpr,
        separation = Separation.Optional(TokenKind.Comma),
        delimiterL = TokenKind.CurlyL,
        delimiterR = TokenKind.CurlyR,
        context = SyntacticContext.Expr.OtherExpr
      ) match {
        case Some(error) => closeWithError(mark, error)
        case None => close(mark, TreeKind.Expr.TryCatchBodyFragment)
      }
    }

    private def catchRule()(implicit s: State): Mark.Closed = {
      val mark = open()
      expect(TokenKind.KeywordCase, SyntacticContext.Expr.OtherExpr)
      name(NAME_VARIABLE, context = SyntacticContext.Expr.OtherExpr)
      expect(TokenKind.Colon, SyntacticContext.Expr.OtherExpr)
      name(NAME_JAVA, allowQualified = true, context = SyntacticContext.Expr.OtherExpr)
      expect(TokenKind.ArrowThickR, SyntacticContext.Expr.OtherExpr)
      expression()
      close(mark, TreeKind.Expr.TryCatchRuleFragment)
    }

    private def withBody()(implicit s: State): Mark.Closed = {
      assert(at(TokenKind.KeywordWith))
      val mark = open()
      expect(TokenKind.KeywordWith, SyntacticContext.Expr.OtherExpr)
      name(NAME_EFFECT, allowQualified = true, context = SyntacticContext.Expr.OtherExpr)
      oneOrMore(
        namedTokenSet = NamedTokenSet.WithRule,
        getItem = withRule,
        checkForItem = kind => kind == TokenKind.KeywordDef || kind.isComment,
        breakWhen = _.isRecoverExpr,
        separation = Separation.Optional(TokenKind.Comma),
        delimiterL = TokenKind.CurlyL,
        delimiterR = TokenKind.CurlyR,
        context = SyntacticContext.Expr.OtherExpr
      ) match {
        case Some(error) => closeWithError(mark, error)
        case None => close(mark, TreeKind.Expr.TryWithBodyFragment)
      }
    }

    private def withRule()(implicit s: State): Mark.Closed = {
      assert(nth(0).isComment || at(TokenKind.KeywordDef))
      val mark = open()
      expect(TokenKind.KeywordDef, SyntacticContext.Expr.OtherExpr)
      name(Set(TokenKind.NameLowerCase), context = SyntacticContext.Expr.OtherExpr)
      Decl.parameters(SyntacticContext.Expr.OtherExpr)
      expect(TokenKind.Equal, SyntacticContext.Expr.OtherExpr)
      expression()
      close(mark, TreeKind.Expr.TryWithRuleFragment)
    }

    private def doExpr()(implicit s: State): Mark.Closed = {
      assert(at(TokenKind.KeywordDo))
      val mark = open()
      expect(TokenKind.KeywordDo, SyntacticContext.Expr.Do)
      name(NAME_QNAME, allowQualified = true, context = SyntacticContext.Expr.Do)
      arguments()
      close(mark, TreeKind.Expr.Do)
    }

    private def invokeMethod2Expr()(implicit s: State): Mark.Closed = {
<<<<<<< HEAD
      assert(at(TokenKind.NameLowerCase) || at(TokenKind.NameUpperCase))
      val mark = open()
      name(Set(TokenKind.NameUpperCase, TokenKind.NameLowerCase), context = SyntacticContext.Expr.OtherExpr)
=======
      assert(at(TokenKind.NameLowerCase))
      val mark = open()
      name(Set(TokenKind.NameLowerCase), context = SyntacticContext.Expr.OtherExpr)
>>>>>>> 32ef4205
      // TODO INTEROP emit an error if we are not at an hash here
      while (eat(TokenKind.Hash)) {
        val fragmentMark = open()
        name(Set(TokenKind.NameUpperCase, TokenKind.NameLowerCase), context = SyntacticContext.Expr.OtherExpr)
        arguments()
        close(fragmentMark, TreeKind.Expr.InvokeMethod2Fragment)
      }
      close(mark, TreeKind.Expr.InvokeMethod2)
    }

    private def newObjectExpr()(implicit s: State): Mark.Closed = {
      assert(at(TokenKind.KeywordNew))
      val mark = open()
      expect(TokenKind.KeywordNew, SyntacticContext.Expr.OtherExpr)
      Type.ttype()
      oneOrMore(
        namedTokenSet = NamedTokenSet.FromKinds(Set(TokenKind.KeywordDef)),
        checkForItem = t => t.isComment || t == TokenKind.KeywordDef,
        getItem = jvmMethod,
        breakWhen = _.isRecoverExpr,
        delimiterL = TokenKind.CurlyL,
        delimiterR = TokenKind.CurlyR,
        separation = Separation.None,
        context = SyntacticContext.Expr.OtherExpr
      )
      close(mark, TreeKind.Expr.NewObject)
    }

    private def jvmMethod()(implicit s: State): Mark.Closed = {
      assert(at(TokenKind.KeywordDef))
      val mark = open()
      expect(TokenKind.KeywordDef, SyntacticContext.Expr.OtherExpr)
      name(NAME_JAVA, context = SyntacticContext.Expr.OtherExpr)
      Decl.parameters(SyntacticContext.Expr.OtherExpr)
      expect(TokenKind.Colon, SyntacticContext.Expr.OtherExpr)
      Type.typeAndEffect()
      expect(TokenKind.Equal, SyntacticContext.Expr.OtherExpr)
      Expr.statement()
      close(mark, TreeKind.Expr.JvmMethod)
    }

    private def staticExpr()(implicit s: State): Mark.Closed = {
      assert(at(TokenKind.KeywordStaticUppercase))
      val mark = open()
      expect(TokenKind.KeywordStaticUppercase, SyntacticContext.Expr.OtherExpr)
      close(mark, TreeKind.Expr.Static)
    }

    private def selectExpr()(implicit s: State): Mark.Closed = {
      assert(at(TokenKind.KeywordSelect))
      val mark = open()
      expect(TokenKind.KeywordSelect, SyntacticContext.Expr.OtherExpr)
      expect(TokenKind.CurlyL, SyntacticContext.Expr.OtherExpr)
      comments()
      // Note: We can't use zeroOrMore here because there's special semantics:
      // The wildcard rule (case _ => ...) must be the last one.
      var continue = true
      while (continue && at(TokenKind.KeywordCase) && !eof()) {
        val ruleMark = open()
        expect(TokenKind.KeywordCase, SyntacticContext.Expr.OtherExpr)
        val isDefault = findBefore(TokenKind.ArrowThickR, Array(TokenKind.ArrowThinL))
        if (isDefault) {
          // Only the last rule can be a wildcard rule so stop after this one
          continue = false
          expect(TokenKind.Underscore, SyntacticContext.Expr.OtherExpr)
          expect(TokenKind.ArrowThickR, SyntacticContext.Expr.OtherExpr)
          statement()
          close(ruleMark, TreeKind.Expr.SelectRuleDefaultFragment)
        } else {
          name(NAME_VARIABLE, context = SyntacticContext.Expr.OtherExpr)
          expect(TokenKind.ArrowThinL, SyntacticContext.Expr.OtherExpr)
          // Note that only "Channel.recv" and "recv" are allowed for this name.
          // We don't want to reserve "Channel" and "recv" as keywords,
          // so parsing it as a qname seems fine for now.
          name(NAME_QNAME, allowQualified = true, context = SyntacticContext.Expr.OtherExpr)
          expect(TokenKind.ParenL, SyntacticContext.Expr.OtherExpr)
          expression()
          expect(TokenKind.ParenR, SyntacticContext.Expr.OtherExpr)
          expect(TokenKind.ArrowThickR, SyntacticContext.Expr.OtherExpr)
          statement()
          close(ruleMark, TreeKind.Expr.SelectRuleFragment)
        }
      }
      expect(TokenKind.CurlyR, SyntacticContext.Expr.OtherExpr)

      close(mark, TreeKind.Expr.Select)
    }

    private def spawnExpr()(implicit s: State): Mark.Closed = {
      assert(at(TokenKind.KeywordSpawn))
      val mark = open()
      expect(TokenKind.KeywordSpawn, SyntacticContext.Expr.OtherExpr)
      expression()
      scopeName()
      close(mark, TreeKind.Expr.Spawn)
    }

    private def parYieldExpr()(implicit s: State): Mark.Closed = {
      assert(at(TokenKind.KeywordPar))
      val mark = open()
      expect(TokenKind.KeywordPar, SyntacticContext.Expr.OtherExpr)
      if (at(TokenKind.ParenL)) {
        oneOrMore(
          namedTokenSet = NamedTokenSet.Pattern,
          getItem = parYieldFragment,
          checkForItem = _.isFirstPattern,
          separation = Separation.Required(TokenKind.Semi),
          breakWhen = kind => kind == TokenKind.KeywordYield || kind.isRecoverExpr,
          context = SyntacticContext.Expr.OtherExpr
        ) match {
          case Some(error) => closeWithError(open(), error)
          case None =>
        }
      }
      expect(TokenKind.KeywordYield, SyntacticContext.Expr.OtherExpr)
      expression()
      close(mark, TreeKind.Expr.ParYield)
    }

    private def parYieldFragment()(implicit s: State): Mark.Closed = {
      val mark = open()
      Pattern.pattern()
      expect(TokenKind.ArrowThinL, SyntacticContext.Expr.OtherExpr)
      expression()
      close(mark, TreeKind.Expr.ParYieldFragment)
    }

    private def fixpointConstraintSetExpr()(implicit s: State): Mark.Closed = {
      assert(at(TokenKind.HashCurlyL))
      val mark = open()
      zeroOrMore(
        namedTokenSet = NamedTokenSet.FromKinds(NAME_PREDICATE),
        checkForItem = NAME_PREDICATE.contains,
        getItem = fixpointConstraint,
        context = SyntacticContext.Expr.Constraint,
        delimiterL = TokenKind.HashCurlyL,
        delimiterR = TokenKind.CurlyR,
        separation = Separation.Required(TokenKind.DotWhiteSpace, allowTrailing = true),
        breakWhen = _.isRecoverExpr,
      )
      close(mark, TreeKind.Expr.FixpointConstraintSet)
    }

    private def fixpointConstraint()(implicit s: State): Mark.Closed = {
      val mark = open()
      Predicate.head()
      if (eat(TokenKind.ColonMinus)) {
        Predicate.body()
        while (eat(TokenKind.Comma) && !eof()) {
          Predicate.body()
        }
      }
      close(mark, TreeKind.Expr.FixpointConstraint)
    }

    private def fixpointLambdaExpr()(implicit s: State): Mark.Closed = {
      assert(at(TokenKind.HashParenL))
      val mark = open()
      Predicate.params()
      expect(TokenKind.ArrowThinR, SyntacticContext.Expr.OtherExpr)
      expression()
      close(mark, TreeKind.Expr.FixpointLambda)
    }

    private def fixpointSolveExpr()(implicit s: State): Mark.Closed = {
      assert(at(TokenKind.KeywordSolve))
      val mark = open()
      expect(TokenKind.KeywordSolve, SyntacticContext.Expr.OtherExpr)
      expression()
      while (eat(TokenKind.Comma) && !eof()) {
        expression()
      }

      if (eat(TokenKind.KeywordProject)) {
        name(NAME_PREDICATE, context = SyntacticContext.Expr.OtherExpr)
        while (eat(TokenKind.Comma) && !eof()) {
          name(NAME_PREDICATE, context = SyntacticContext.Expr.OtherExpr)
        }
      }
      close(mark, TreeKind.Expr.FixpointSolveWithProject)
    }

    private def fixpointInjectExpr()(implicit s: State): Mark.Closed = {
      assert(at(TokenKind.KeywordInject))
      val mark = open()
      expect(TokenKind.KeywordInject, SyntacticContext.Expr.OtherExpr)
      expression()
      while (eat(TokenKind.Comma) && !eof()) {
        expression()
      }
      expect(TokenKind.KeywordInto, SyntacticContext.Expr.OtherExpr)
      name(NAME_PREDICATE, context = SyntacticContext.Expr.OtherExpr)
      while (eat(TokenKind.Comma) && !eof()) {
        name(NAME_PREDICATE, context = SyntacticContext.Expr.OtherExpr)
      }
      close(mark, TreeKind.Expr.FixpointInject)
    }

    private def fixpointQueryExpr()(implicit s: State): Mark.Closed = {
      assert(at(TokenKind.KeywordQuery))
      val mark = open()
      expect(TokenKind.KeywordQuery, SyntacticContext.Expr.OtherExpr)
      expression()
      while (eat(TokenKind.Comma) && !eof()) {
        expression()
      }
      if (at(TokenKind.KeywordSelect)) {
        fixpointQuerySelect()
      }
      if (at(TokenKind.KeywordFrom)) {
        fixpointQueryFrom()
      }
      if (at(TokenKind.KeywordWhere)) {
        fixpointQueryWhere()
      }
      close(mark, TreeKind.Expr.FixpointQuery)
    }

    private def fixpointQuerySelect()(implicit s: State): Mark.Closed = {
      assert(at(TokenKind.KeywordSelect))
      val mark = open()
      expect(TokenKind.KeywordSelect, SyntacticContext.Expr.OtherExpr)
      (nth(0), nth(1)) match {
        case (TokenKind.ParenL, TokenKind.ParenR) => expression()
        case (TokenKind.ParenL, _) => zeroOrMore(
          namedTokenSet = NamedTokenSet.Expression,
          getItem = () => expression(),
          checkForItem = _.isFirstExpr,
          breakWhen = _.isRecoverExpr,
          context = SyntacticContext.Expr.OtherExpr
        )
        case _ => expression()
      }
      close(mark, TreeKind.Expr.FixpointSelect)
    }

    private def fixpointQueryFrom()(implicit s: State): Mark.Closed = {
      assert(at(TokenKind.KeywordFrom))
      val mark = open()
      expect(TokenKind.KeywordFrom, SyntacticContext.Expr.OtherExpr)
      Predicate.atom()
      while (eat(TokenKind.Comma) && !eof()) {
        Predicate.atom()
      }
      close(mark, TreeKind.Expr.FixpointFromFragment)
    }

    private def fixpointQueryWhere()(implicit s: State): Mark.Closed = {
      assert(at(TokenKind.KeywordWhere))
      val mark = open()
      expect(TokenKind.KeywordWhere, SyntacticContext.Expr.OtherExpr)
      expression()
      close(mark, TreeKind.Expr.FixpointWhere)
    }

    private def intrinsicExpr()(implicit s: State): Mark.Closed = {
      val mark = open()
      advance()
      close(mark, TreeKind.Expr.Intrinsic)
    }

    private val FIRST_EXPR_INTERPOLATED_STRING: Set[TokenKind] = Set(TokenKind.LiteralStringInterpolationL, TokenKind.LiteralDebugStringL)

    private def interpolatedStringExpr()(implicit s: State): Mark.Closed = {
      assert(atAny(FIRST_EXPR_INTERPOLATED_STRING))
      val mark = open()

      def atTerminator(kind: Option[TokenKind]) = kind match {
        case Some(TokenKind.LiteralStringInterpolationL) => at(TokenKind.LiteralStringInterpolationR)
        case Some(TokenKind.LiteralDebugStringL) => at(TokenKind.LiteralDebugStringR)
        case _ => false
      }

      def getOpener: Option[TokenKind] = nth(0) match {
        case TokenKind.LiteralStringInterpolationL => advance(); Some(TokenKind.LiteralStringInterpolationL)
        case TokenKind.LiteralDebugStringL => advance(); Some(TokenKind.LiteralDebugStringR)
        case _ => None
      }

      var lastOpener = getOpener
      while (lastOpener.isDefined && !eof()) {
        if (atTerminator(lastOpener)) {
          lastOpener = None // Terminate the loop
        } else {
          expression()
          lastOpener = getOpener // Try to get nested interpolation
        }
      }
      expectAny(Set(TokenKind.LiteralStringInterpolationR, TokenKind.LiteralDebugStringR), SyntacticContext.Expr.OtherExpr)
      close(mark, TreeKind.Expr.StringInterpolation)
    }
  }

  private object Pattern {
    def pattern()(implicit s: State): Mark.Closed = {
      // If a new pattern is added here, remember to add it to FIRST_PATTERN too.
      val mark = open()
      var lhs = nth(0) match {
        case TokenKind.NameLowerCase
             | TokenKind.NameGreek
             | TokenKind.NameMath
             | TokenKind.Underscore
             | TokenKind.KeywordQuery => variablePat()
        case TokenKind.LiteralString
             | TokenKind.LiteralChar
             | TokenKind.LiteralFloat32
             | TokenKind.LiteralFloat64
             | TokenKind.LiteralBigDecimal
             | TokenKind.LiteralInt8
             | TokenKind.LiteralInt16
             | TokenKind.LiteralInt32
             | TokenKind.LiteralInt64
             | TokenKind.LiteralBigInt
             | TokenKind.KeywordTrue
             | TokenKind.KeywordFalse
             | TokenKind.LiteralRegex
             | TokenKind.KeywordNull => literalPat()
        case TokenKind.NameUpperCase => tagPat()
        case TokenKind.ParenL => tuplePat()
        case TokenKind.CurlyL => recordPat()
        case TokenKind.Minus => unaryPat()
        case t =>
          val mark = open()
          val error = UnexpectedToken(expected = NamedTokenSet.Pattern, actual = Some(t), SyntacticContext.Pat.OtherPat, loc = currentSourceLocation())
          closeWithError(mark, error)
      }
      // Handle FCons
      if (eat(TokenKind.ColonColon)) {
        lhs = close(openBefore(lhs), TreeKind.Pattern.Pattern)
        pattern()
        close(openBefore(lhs), TreeKind.Pattern.FCons)
      }
      close(mark, TreeKind.Pattern.Pattern)
    }

    private def variablePat()(implicit s: State): Mark.Closed = {
      val mark = open()
      name(NAME_VARIABLE, context = SyntacticContext.Pat.OtherPat)
      close(mark, TreeKind.Pattern.Variable)
    }

    private def literalPat()(implicit s: State): Mark.Closed = {
      val mark = open()
      advance()
      close(mark, TreeKind.Pattern.Literal)
    }

    private def tagPat()(implicit s: State): Mark.Closed = {
      val mark = open()
      name(NAME_TAG, allowQualified = true, context = SyntacticContext.Pat.OtherPat)
      if (at(TokenKind.ParenL)) {
        tuplePat()
      }
      close(mark, TreeKind.Pattern.Tag)
    }

    private def tuplePat()(implicit s: State): Mark.Closed = {
      assert(at(TokenKind.ParenL))
      val mark = open()
      zeroOrMore(
        namedTokenSet = NamedTokenSet.Pattern,
        getItem = pattern,
        checkForItem = _.isFirstPattern,
        breakWhen = _.isRecoverExpr,
        context = SyntacticContext.Pat.OtherPat
      )
      close(mark, TreeKind.Pattern.Tuple)
    }

    private def recordPat()(implicit s: State): Mark.Closed = {
      assert(at(TokenKind.CurlyL))
      val mark = open()
      zeroOrMore(
        namedTokenSet = NamedTokenSet.FromKinds(NAME_FIELD),
        getItem = recordField,
        checkForItem = NAME_FIELD.contains,
        delimiterL = TokenKind.CurlyL,
        delimiterR = TokenKind.CurlyR,
        optionallyWith = Some((TokenKind.Bar, () => pattern())),
        breakWhen = _.isRecoverExpr,
        context = SyntacticContext.Pat.OtherPat
      )
      close(mark, TreeKind.Pattern.Record)
    }

    private def recordField()(implicit s: State): Mark.Closed = {
      val mark = open()
      name(NAME_FIELD, context = SyntacticContext.Pat.OtherPat)
      if (eat(TokenKind.Equal)) {
        pattern()
      }
      close(mark, TreeKind.Pattern.RecordFieldFragment)
    }

    private def unaryPat()(implicit s: State): Mark.Closed = {
      val mark = open()
      val opMark = open()
      advance()
      close(opMark, TreeKind.Operator)
      advance()
      close(mark, TreeKind.Pattern.Unary)
    }
  }

  private object Type {
    def typeAndEffect()(implicit s: State): Mark.Closed = {
      val lhs = ttype()
      if (eat(TokenKind.Backslash)) {
        val mark = open()
        ttype()
        close(mark, TreeKind.Type.Effect)
      } else lhs
    }

    def ttype(left: TokenKind = TokenKind.Eof)(implicit s: State): Mark.Closed = {
      var lhs = if (left == TokenKind.ArrowThinR) typeAndEffect() else typeDelimited()
      // handle Type argument application
      while (at(TokenKind.BracketL)) {
        val mark = openBefore(lhs)
        arguments()
        lhs = close(mark, TreeKind.Type.Apply)
        lhs = close(openBefore(lhs), TreeKind.Type.Type)
      }
      // Handle binary operators
      var continue = true
      while (continue) {
        val right = nth(0)
        if (right == TokenKind.Tilde) {
          // This branch is hit when tilde is used like a binary operator.
          // That only happens in equality constraints, an in that case,
          // we want to let that rule continue instead of producing a binary type expression.
          continue = false
        } else if (rightBindsTighter(left, right)) {
          val mark = openBefore(lhs)
          val markOp = open()
          advance()
          close(markOp, TreeKind.Operator)
          ttype(right)
          lhs = close(mark, TreeKind.Type.Binary)
          lhs = close(openBefore(lhs), TreeKind.Type.Type)
        } else {
          continue = false
        }
      }
      // Handle kind ascriptions
      if (eat(TokenKind.Colon)) {
        Type.kind()
        lhs = close(openBefore(lhs), TreeKind.Type.Ascribe)
        lhs = close(openBefore(lhs), TreeKind.Type.Type)
      }

      lhs
    }

    // A precedence table for type operators, lower is higher precedence
    private def TYPE_OP_PRECEDENCE: List[Array[TokenKind]] = List(
      // BINARY OPS
      Array(TokenKind.ArrowThinR), // ->
      Array(TokenKind.KeywordRvadd, TokenKind.KeywordRvsub), // rvadd, rvsub
      Array(TokenKind.KeywordRvand), // rvand
      Array(TokenKind.Plus, TokenKind.Minus), // +, -
      Array(TokenKind.Ampersand), // &
      Array(TokenKind.KeywordXor), // xor
      Array(TokenKind.KeywordOr), // or
      Array(TokenKind.KeywordAnd), // and
      // UNARY OPS
      Array(TokenKind.KeywordRvnot, TokenKind.Tilde, TokenKind.KeywordNot) // rvnot, ~, not
    )

    private def rightBindsTighter(left: TokenKind, right: TokenKind): Boolean = {
      val rt = TYPE_OP_PRECEDENCE.indexWhere(l => l.contains(right))
      if (rt == -1) {
        return false
      }

      val lt = TYPE_OP_PRECEDENCE.indexWhere(l => l.contains(left))
      if (lt == -1) {
        assert(left == TokenKind.Eof)
        return true
      }
      // This >= rather than > makes it so that operators with equal precedence are left-associative.
      // IE. 't + eff1 + eff2' becomes '(t + eff1) + eff2' rather than 't + (eff1 + eff2)'
      rt >= lt
    }

    def arguments()(implicit s: State): Mark.Closed = {
      val mark = open()
      zeroOrMore(
        namedTokenSet = NamedTokenSet.Type,
        getItem = argument,
        checkForItem = _.isFirstType,
        delimiterL = TokenKind.BracketL,
        delimiterR = TokenKind.BracketR,
        breakWhen = _.isRecoverType,
        context = SyntacticContext.Type.OtherType
      )
      close(mark, TreeKind.Type.ArgumentList)
    }

    private def argument()(implicit s: State): Mark.Closed = {
      val mark = open()
      ttype()
      close(mark, TreeKind.Type.Argument)
    }

    def parameters()(implicit s: State): Mark.Closed = {
      val mark = open()
      oneOrMore(
        namedTokenSet = NamedTokenSet.Parameter,
        getItem = parameter,
        checkForItem = kind => NAME_VARIABLE.contains(kind) || NAME_TYPE.contains(kind),
        delimiterL = TokenKind.BracketL,
        delimiterR = TokenKind.BracketR,
        breakWhen = _.isRecoverType,
        context = SyntacticContext.Type.OtherType
      ) match {
        case Some(error) => closeWithError(mark, error)
        case None => close(mark, TreeKind.TypeParameterList)
      }
    }

    private def parameter()(implicit s: State): Mark.Closed = {
      val mark = open()
      name(NAME_VARIABLE ++ NAME_TYPE, context = SyntacticContext.Type.OtherType)
      if (at(TokenKind.Colon)) {
        expect(TokenKind.Colon, SyntacticContext.Type.OtherType)
        Type.kind()
      }
      close(mark, TreeKind.Parameter)
    }

    def constraints()(implicit s: State): Mark.Closed = {
      assert(at(TokenKind.KeywordWith))
      val mark = open()
      expect(TokenKind.KeywordWith, SyntacticContext.WithClause)
      // Note, Can't use zeroOrMore here since there's are no delimiterR.
      var continue = true
      while (continue && !eof()) {
        if (atAny(NAME_DEFINITION)) {
          constraint()
        } else {
          val error = UnexpectedToken(expected = NamedTokenSet.FromKinds(NAME_DEFINITION), actual = Some(nth(0)), SyntacticContext.WithClause, loc = currentSourceLocation())
          closeWithError(open(), error)
          continue = false
        }
        if (!eat(TokenKind.Comma)) {
          continue = false
        }
      }
      close(mark, TreeKind.Type.ConstraintList)
    }

    private def constraint()(implicit s: State): Mark.Closed = {
      val mark = open()
      name(NAME_DEFINITION, allowQualified = true, SyntacticContext.WithClause)
      expect(TokenKind.BracketL, SyntacticContext.WithClause)
      Type.ttype()
      expect(TokenKind.BracketR, SyntacticContext.WithClause)
      close(mark, TreeKind.Type.Constraint)
    }

    def derivations()(implicit s: State): Mark.Closed = {
      assert(at(TokenKind.KeywordWith))
      val mark = open()
      expect(TokenKind.KeywordWith, SyntacticContext.WithClause)
      // Note, Can't use zeroOrMore here since there's are no delimiterR.
      var continue = true
      while (continue && !eof()) {
        if (atAny(NAME_QNAME)) {
          name(NAME_QNAME, allowQualified = true, context = SyntacticContext.WithClause)
        } else {
          val error = UnexpectedToken(expected = NamedTokenSet.FromKinds(NAME_QNAME), actual = Some(nth(0)), SyntacticContext.WithClause, loc = currentSourceLocation())
          closeWithError(open(), error)
          continue = false
        }
        if (!eat(TokenKind.Comma)) {
          continue = false
        }
      }
      close(mark, TreeKind.DerivationList)
    }

    private def typeDelimited()(implicit s: State): Mark.Closed = {
      // If a new type is added here, remember to add it to TYPE_FIRST too.
      val mark = open()
      nth(0) match {
        case TokenKind.NameUpperCase => name(NAME_TYPE, allowQualified = true, context = SyntacticContext.Type.OtherType)
        case TokenKind.NameMath
             | TokenKind.NameGreek
             | TokenKind.Underscore => name(NAME_VARIABLE, context = SyntacticContext.Type.OtherType)
        case TokenKind.NameLowerCase => variableType()
        case TokenKind.KeywordUniv
             | TokenKind.KeywordFalse
             | TokenKind.KeywordTrue => constantType()
        case TokenKind.ParenL => tupleOrRecordRowType()
        case TokenKind.CurlyL => recordOrEffectSetType()
        case TokenKind.HashCurlyL => schemaType()
        case TokenKind.HashParenL => schemaRowType()
        case TokenKind.NameJava => nativeType()
        case TokenKind.AngleL => caseSetType()
        case TokenKind.KeywordNot
             | TokenKind.Tilde
             | TokenKind.KeywordRvnot => unaryType()
        // TODO: Static is used as a type name in Prelude.flix. That requires special handling here.
        // If we remove this rule, remove KeywordStaticUppercase from FIRST_TYPE too.
        case TokenKind.KeywordStaticUppercase => name(Set(TokenKind.KeywordStaticUppercase), context = SyntacticContext.Type.OtherType)
        case t =>
          val mark = open()
          val error = UnexpectedToken(expected = NamedTokenSet.Type, actual = Some(t), SyntacticContext.Type.OtherType, loc = currentSourceLocation())
          closeWithError(mark, error)
      }
      close(mark, TreeKind.Type.Type)
    }

    private val TYPE_VAR: Set[TokenKind] = Set(TokenKind.NameLowerCase, TokenKind.NameGreek, TokenKind.NameMath, TokenKind.Underscore)

    private def variableType()(implicit s: State): Mark.Closed = {
      val mark = open()
      expectAny(TYPE_VAR, SyntacticContext.Type.OtherType)
      close(mark, TreeKind.Type.Variable)
    }

    private val TYPE_CONSTANT: Set[TokenKind] = Set(TokenKind.KeywordUniv, TokenKind.KeywordFalse, TokenKind.KeywordTrue)

    private def constantType()(implicit s: State): Mark.Closed = {
      val mark = open()
      expectAny(TYPE_CONSTANT, SyntacticContext.Type.OtherType)
      close(mark, TreeKind.Type.Constant)
    }

    private def tupleOrRecordRowType()(implicit s: State): Mark.Closed = {
      assert(at(TokenKind.ParenL))
      // Record rows follow the rule '(' (name '=' type)* ('|' name)? )
      // So the prefix is always "( name '='" or "'|'"
      val next = nth(1)
      val nextnext = nth(2)
      val isRecordRow = next == TokenKind.Bar || next == TokenKind.NameLowerCase && nextnext == TokenKind.Equal || next == TokenKind.ParenR
      if (isRecordRow) {
        recordRow()
      } else {
        tuple()
      }
    }

    private def recordRow()(implicit s: State): Mark.Closed = {
      assert(at(TokenKind.ParenL))
      val mark = open()
      zeroOrMore(
        namedTokenSet = NamedTokenSet.FromKinds(NAME_FIELD),
        getItem = recordField,
        checkForItem = NAME_FIELD.contains,
        breakWhen = _.isRecoverType,
        optionallyWith = Some((TokenKind.Bar, variableType)),
        context = SyntacticContext.Type.OtherType
      )
      close(mark, TreeKind.Type.RecordRow)
    }

    def tuple()(implicit s: State): Mark.Closed = {
      assert(at(TokenKind.ParenL))
      val mark = open()
      zeroOrMore(
        namedTokenSet = NamedTokenSet.Type,
        getItem = () => ttype(),
        checkForItem = _.isFirstType,
        breakWhen = _.isRecoverType,
        context = SyntacticContext.Type.OtherType
      )
      close(mark, TreeKind.Type.Tuple)
    }

    private def recordOrEffectSetType()(implicit s: State): Mark.Closed = {
      assert(at(TokenKind.CurlyL))
      val isRecord = (nth(1), nth(2)) match {
        case (TokenKind.CurlyR, _) => false
        case (TokenKind.Bar, _)
             | (_, TokenKind.Bar)
             | (_, TokenKind.Equal) => true
        case _ => false
      }
      if (isRecord) record() else effectSet()
    }

    private def record()(implicit s: State): Mark.Closed = {
      assert(at(TokenKind.CurlyL))
      val mark = open()
      (nth(1), nth(2)) match {
        // Empty record type
        case (TokenKind.Bar, TokenKind.CurlyR) =>
          advance() // consume '{'.
          advance() // consume '|'.
          advance() // consume '}'.
          close(mark, TreeKind.Type.Record)
        case _ =>
          zeroOrMore(
            namedTokenSet = NamedTokenSet.FromKinds(NAME_FIELD),
            getItem = recordField,
            checkForItem = NAME_FIELD.contains,
            breakWhen = _.isRecoverType,
            delimiterL = TokenKind.CurlyL,
            delimiterR = TokenKind.CurlyR,
            optionallyWith = Some((TokenKind.Bar, variableType)),
            context = SyntacticContext.Type.OtherType
          )
          close(mark, TreeKind.Type.Record)
      }
    }

    private def recordField()(implicit s: State): Mark.Closed = {
      val mark = open()
      name(NAME_FIELD, context = SyntacticContext.Type.OtherType)
      expect(TokenKind.Equal, SyntacticContext.Type.OtherType)
      ttype()
      close(mark, TreeKind.Type.RecordFieldFragment)
    }

    private def effectSet()(implicit s: State): Mark.Closed = {
      val mark = open()
      zeroOrMore(
        namedTokenSet = NamedTokenSet.Effect,
        getItem = () => ttype(),
        checkForItem = _.isFirstType,
        breakWhen = _.isRecoverType,
        delimiterL = TokenKind.CurlyL,
        delimiterR = TokenKind.CurlyR,
        context = SyntacticContext.Type.Eff
      )
      close(mark, TreeKind.Type.EffectSet)
    }

    private def schemaType()(implicit s: State): Mark.Closed = {
      assert(at(TokenKind.HashCurlyL))
      val mark = open()
      zeroOrMore(
        namedTokenSet = NamedTokenSet.FromKinds(NAME_PREDICATE),
        getItem = schemaTerm,
        checkForItem = NAME_PREDICATE.contains,
        delimiterL = TokenKind.HashCurlyL,
        delimiterR = TokenKind.CurlyR,
        breakWhen = _.isRecoverType,
        optionallyWith = Some(TokenKind.Bar, () => name(NAME_VARIABLE, context = SyntacticContext.Type.OtherType)),
        context = SyntacticContext.Type.OtherType
      )
      close(mark, TreeKind.Type.Schema)
    }

    private def schemaRowType()(implicit s: State): Mark.Closed = {
      assert(at(TokenKind.HashParenL))
      val mark = open()
      zeroOrMore(
        namedTokenSet = NamedTokenSet.FromKinds(NAME_PREDICATE),
        getItem = schemaTerm,
        checkForItem = NAME_PREDICATE.contains,
        delimiterL = TokenKind.HashParenL,
        breakWhen = _.isRecoverType,
        optionallyWith = Some(TokenKind.Bar, () => name(NAME_VARIABLE, context = SyntacticContext.Type.OtherType)),
        context = SyntacticContext.Type.OtherType
      )
      close(mark, TreeKind.Type.SchemaRow)
    }

    private def schemaTerm()(implicit s: State): Mark.Closed = {
      val mark = open()
      name(NAME_PREDICATE, allowQualified = true, context = SyntacticContext.Type.OtherType)
      if (at(TokenKind.BracketL)) {
        arguments()
        close(mark, TreeKind.Type.PredicateWithAlias)
      } else {
        zeroOrMore(
          namedTokenSet = NamedTokenSet.Type,
          getItem = () => ttype(),
          checkForItem = _.isFirstType,
          breakWhen = _.isRecoverType,
          context = SyntacticContext.Type.OtherType,
          optionallyWith = Some(TokenKind.Semi, () => {
            val mark = open()
            ttype()
            close(mark, TreeKind.Predicate.LatticeTerm)
          })
        )
        close(mark, TreeKind.Type.PredicateWithTypes)
      }
    }

    private def nativeType()(implicit s: State): Mark.Closed = {
      val mark = open()
      var continue = true
      while (continue && !eof()) {
        nth(0) match {
          case TokenKind.NameJava
               | TokenKind.NameUpperCase
               | TokenKind.NameLowerCase
               | TokenKind.Dot
               | TokenKind.Dollar => advance()
          case _ => continue = false
        }
      }
      close(mark, TreeKind.Type.Native)
    }

    private def caseSetType()(implicit s: State): Mark.Closed = {
      assert(at(TokenKind.AngleL))
      val mark = open()
      zeroOrMore(
        namedTokenSet = NamedTokenSet.FromKinds(NAME_DEFINITION),
        getItem = () => name(NAME_DEFINITION, allowQualified = true, context = SyntacticContext.Type.OtherType),
        checkForItem = NAME_DEFINITION.contains,
        breakWhen = _.isRecoverType,
        delimiterL = TokenKind.AngleL,
        delimiterR = TokenKind.AngleR,
        context = SyntacticContext.Type.OtherType
      )
      close(mark, TreeKind.Type.CaseSet)
    }

    private val FIRST_TYPE_UNARY: Set[TokenKind] = Set(TokenKind.Tilde, TokenKind.KeywordNot, TokenKind.KeywordRvnot)

    private def unaryType()(implicit s: State): Mark.Closed = {
      val mark = open()
      val op = nth(0)
      val markOp = open()
      expectAny(FIRST_TYPE_UNARY, SyntacticContext.Type.OtherType)
      close(markOp, TreeKind.Operator)
      ttype(left = op)
      close(mark, TreeKind.Type.Unary)
    }

    def kind()(implicit s: State): Mark.Closed = {
      def kindFragment(): Unit = {
        val inParens = eat(TokenKind.ParenL)
        name(NAME_KIND, context = SyntacticContext.Type.OtherType)
        // Check for arrow kind
        if (eat(TokenKind.ArrowThinR)) {
          kind()
        }
        // consume ')' is necessary
        if (inParens) {
          expect(TokenKind.ParenR, SyntacticContext.Type.OtherType)
        }
      }

      val mark = open()
      kindFragment()
      close(mark, TreeKind.Kind)
    }
  }

  private object Predicate {
    def head()(implicit s: State): Mark.Closed = {
      val mark = open()
      name(NAME_PREDICATE, context = SyntacticContext.Expr.Constraint)
      termList()
      close(mark, TreeKind.Predicate.Head)
    }

    private def termList()(implicit s: State): Mark.Closed = {
      val mark = open()
      // Check for missing term list
      if (!at(TokenKind.ParenL)) {
        closeWithError(open(), UnexpectedToken(
          expected = NamedTokenSet.FromKinds(Set(TokenKind.ParenL)),
          actual = Some(nth(0)),
          sctx = SyntacticContext.Expr.Constraint,
          hint = Some("provide a list of terms."),
          loc = previousSourceLocation())
        )
      }

      zeroOrMore(
        namedTokenSet = NamedTokenSet.Expression,
        getItem = () => Expr.expression(),
        checkForItem = _.isFirstExpr,
        breakWhen = _.isRecoverExpr,
        context = SyntacticContext.Expr.Constraint,
        optionallyWith = Some(TokenKind.Semi, () => {
          val mark = open()
          Expr.expression()
          close(mark, TreeKind.Predicate.LatticeTerm)
        })
      )
      close(mark, TreeKind.Predicate.TermList)
    }

    private def patternList()(implicit s: State): Mark.Closed = {
      val mark = open()
      zeroOrMore(
        namedTokenSet = NamedTokenSet.Pattern,
        getItem = Pattern.pattern,
        checkForItem = _.isFirstPattern,
        breakWhen = _.isRecoverPattern,
        context = SyntacticContext.Expr.Constraint,
        optionallyWith = Some(TokenKind.Semi, () => {
          val mark = open()
          Pattern.pattern()
          close(mark, TreeKind.Predicate.LatticeTerm)
        })
      )
      close(mark, TreeKind.Predicate.PatternList)
    }

    def body()(implicit s: State): Mark.Closed = {
      val mark = open()
      nth(0) match {
        case TokenKind.KeywordIf =>
          guard()
          close(mark, TreeKind.Predicate.Body)
        case TokenKind.KeywordLet =>
          functional()
          close(mark, TreeKind.Predicate.Body)
        case TokenKind.KeywordNot | TokenKind.KeywordFix | TokenKind.NameUpperCase =>
          atom()
          close(mark, TreeKind.Predicate.Body)
        case at =>
          val error = UnexpectedToken(
            expected = NamedTokenSet.FixpointConstraint,
            actual = Some(at),
            SyntacticContext.Expr.Constraint,
            loc = currentSourceLocation()
          )
          closeWithError(mark, error)
      }
    }

    private def guard()(implicit s: State): Mark.Closed = {
      assert(at(TokenKind.KeywordIf))
      val mark = open()
      expect(TokenKind.KeywordIf, SyntacticContext.Expr.Constraint)
      Expr.expression()
      close(mark, TreeKind.Predicate.Guard)
    }

    private def functional()(implicit s: State): Mark.Closed = {
      assert(at(TokenKind.KeywordLet))
      val mark = open()
      expect(TokenKind.KeywordLet, SyntacticContext.Expr.Constraint)
      nth(0) match {
        case TokenKind.ParenL => zeroOrMore(
          namedTokenSet = NamedTokenSet.FromKinds(NAME_VARIABLE),
          getItem = () => name(NAME_VARIABLE, context = SyntacticContext.Expr.OtherExpr),
          checkForItem = NAME_VARIABLE.contains,
          breakWhen = kind => kind == TokenKind.Equal || kind.isFirstExpr,
          context = SyntacticContext.Expr.Constraint
        )
        case TokenKind.NameLowerCase
             | TokenKind.NameMath
             | TokenKind.NameGreek
             | TokenKind.Underscore => name(NAME_VARIABLE, context = SyntacticContext.Expr.Constraint)
        case at =>
          val error = UnexpectedToken(
            expected = NamedTokenSet.FromKinds(Set(TokenKind.ParenL, TokenKind.NameLowerCase, TokenKind.NameMath, TokenKind.NameGreek, TokenKind.Underscore)),
            actual = Some(at),
            SyntacticContext.Expr.Constraint,
            loc = currentSourceLocation()
          )
          advanceWithError(error)
      }
      expect(TokenKind.Equal, SyntacticContext.Expr.Constraint)
      Expr.expression()
      close(mark, TreeKind.Predicate.Functional)
    }

    def atom()(implicit s: State): Mark.Closed = {
      val mark = open()
      eat(TokenKind.KeywordNot)
      eat(TokenKind.KeywordFix)
      name(NAME_PREDICATE, context = SyntacticContext.Expr.Constraint)
      patternList()
      close(mark, TreeKind.Predicate.Atom)
    }

    def params()(implicit s: State): Mark.Closed = {
      val mark = open()
      zeroOrMore(
        namedTokenSet = NamedTokenSet.Parameter,
        getItem = Predicate.param,
        checkForItem = NAME_PREDICATE.contains,
        delimiterL = TokenKind.HashParenL,
        breakWhen = kind => kind == TokenKind.ArrowThinR || kind.isFirstExpr,
        context = SyntacticContext.Expr.Constraint
      )
      close(mark, TreeKind.Predicate.ParamList)
    }

    private def param()(implicit s: State): Mark.Closed = {
      var kind: TreeKind = TreeKind.Predicate.ParamUntyped
      val mark = open()
      name(NAME_PREDICATE, context = SyntacticContext.Expr.Constraint)
      kind = TreeKind.Predicate.Param
      zeroOrMore(
        namedTokenSet = NamedTokenSet.Type,
        getItem = () => Type.ttype(),
        checkForItem = _.isFirstType,
        breakWhen = _.isRecoverType,
        context = SyntacticContext.Expr.Constraint,
        optionallyWith = Some(TokenKind.Semi, () => {
          val mark = open()
          Type.ttype()
          close(mark, TreeKind.Predicate.LatticeTerm)
        })
      )
      close(mark, kind)
    }
  }

  private object JvmOp {
    private def signature()(implicit s: State): Unit = {
      val mark = open()
      zeroOrMore(
        namedTokenSet = NamedTokenSet.Type,
        getItem = () => Type.ttype(),
        checkForItem = _.isFirstType,
        breakWhen = _.isRecoverType,
        context = SyntacticContext.Type.OtherType
      )
      close(mark, TreeKind.JvmOp.Sig)
    }

    private def ascription()(implicit s: State): Mark.Closed = {
      val mark = open()
      expect(TokenKind.Colon, SyntacticContext.Expr.OtherExpr)
      Type.typeAndEffect()
      close(mark, TreeKind.JvmOp.Ascription)
    }

    def constructor()(implicit s: State): Mark.Closed = {
      assert(at(TokenKind.KeywordJavaNew))
      val mark = open()
      expect(TokenKind.KeywordJavaNew, SyntacticContext.Expr.OtherExpr)
      name(NAME_JAVA, allowQualified = true, context = SyntacticContext.Expr.OtherExpr)
      signature()
      ascription()
      expect(TokenKind.KeywordAs, SyntacticContext.Expr.OtherExpr)
      name(NAME_VARIABLE, context = SyntacticContext.Expr.OtherExpr)
      close(mark, TreeKind.JvmOp.Constructor)
    }

    private def methodBody()(implicit s: State): Unit = {
      name(NAME_JAVA, allowQualified = true, context = SyntacticContext.Expr.OtherExpr)
      signature()
      ascription()
      if (eat(TokenKind.KeywordAs)) {
        name(NAME_VARIABLE, context = SyntacticContext.Expr.OtherExpr)
      }
    }

    def method()(implicit s: State): Mark.Closed = {
      val mark = open()
      methodBody()
      close(mark, TreeKind.JvmOp.Method)
    }

    def staticMethod()(implicit s: State): Mark.Closed = {
      assert(at(TokenKind.KeywordStatic))
      val mark = open()
      expect(TokenKind.KeywordStatic, SyntacticContext.Expr.OtherExpr)
      methodBody()
      close(mark, TreeKind.JvmOp.StaticMethod)
    }

    private def fieldGetBody()(implicit s: State): Unit = {
      expect(TokenKind.KeywordJavaGetField, SyntacticContext.Expr.OtherExpr)
      name(NAME_JAVA, allowQualified = true, context = SyntacticContext.Expr.OtherExpr)
      ascription()
      expect(TokenKind.KeywordAs, SyntacticContext.Expr.OtherExpr)
      name(NAME_VARIABLE, context = SyntacticContext.Expr.OtherExpr)
    }

    private def putBody()(implicit s: State): Unit = {
      expect(TokenKind.KeywordJavaSetField, SyntacticContext.Expr.OtherExpr)
      name(NAME_JAVA, allowQualified = true, context = SyntacticContext.Expr.OtherExpr)
      ascription()
      expect(TokenKind.KeywordAs, SyntacticContext.Expr.OtherExpr)
      name(NAME_VARIABLE, context = SyntacticContext.Expr.OtherExpr)
    }

    def getField()(implicit s: State): Mark.Closed = {
      val mark = open()
      fieldGetBody()
      close(mark, TreeKind.JvmOp.GetField)
    }

    def staticGetField()(implicit s: State): Mark.Closed = {
      assert(at(TokenKind.KeywordStatic))
      val mark = open()
      expect(TokenKind.KeywordStatic, SyntacticContext.Expr.OtherExpr)
      fieldGetBody()
      close(mark, TreeKind.JvmOp.StaticGetField)
    }

    def putField()(implicit s: State): Mark.Closed = {
      val mark = open()
      putBody()
      close(mark, TreeKind.JvmOp.PutField)
    }

    def staticPutField()(implicit s: State): Mark.Closed = {
      assert(at(TokenKind.KeywordStatic))
      val mark = open()
      expect(TokenKind.KeywordStatic, SyntacticContext.Expr.OtherExpr)
      putBody()
      close(mark, TreeKind.JvmOp.StaticPutField)
    }
  }

  /**
    * Utility function that computes a textual representation of a [[SyntaxTree.Tree]].
    * Meant for debugging use.
    */
  def syntaxTreeToDebugString(tree: SyntaxTree.Tree, nesting: Int = 1): String = {
    s"${tree.kind}${
      tree.children.map {
        case token@Token(_, _, _, _, _, _) => s"\n${"  " * nesting}'${token.text}'"
        case tree@SyntaxTree.Tree(_, _, _) => s"\n${"  " * nesting}${syntaxTreeToDebugString(tree, nesting + 1)}"
      }.mkString("")
    }"
  }
}<|MERGE_RESOLUTION|>--- conflicted
+++ resolved
@@ -1447,12 +1447,7 @@
              | TokenKind.LiteralRegex => literalExpr()
         case TokenKind.ParenL => parenOrTupleOrLambdaExpr()
         case TokenKind.Underscore => if (nth(1) == TokenKind.ArrowThinR) unaryLambdaExpr() else name(NAME_VARIABLE, context = SyntacticContext.Expr.OtherExpr)
-<<<<<<< HEAD
-        case TokenKind.NameLowerCase | TokenKind.NameUpperCase if nth(1) == TokenKind.Hash =>
-          invokeMethod2Expr()
-=======
         case TokenKind.NameLowerCase if nth(1) == TokenKind.Hash => invokeMethod2Expr()
->>>>>>> 32ef4205
         case TokenKind.NameLowerCase => if (nth(1) == TokenKind.ArrowThinR) unaryLambdaExpr() else name(NAME_FIELD, allowQualified = true, context = SyntacticContext.Expr.OtherExpr)
         case TokenKind.NameUpperCase
              | TokenKind.NameMath
@@ -2384,15 +2379,9 @@
     }
 
     private def invokeMethod2Expr()(implicit s: State): Mark.Closed = {
-<<<<<<< HEAD
-      assert(at(TokenKind.NameLowerCase) || at(TokenKind.NameUpperCase))
-      val mark = open()
-      name(Set(TokenKind.NameUpperCase, TokenKind.NameLowerCase), context = SyntacticContext.Expr.OtherExpr)
-=======
       assert(at(TokenKind.NameLowerCase))
       val mark = open()
       name(Set(TokenKind.NameLowerCase), context = SyntacticContext.Expr.OtherExpr)
->>>>>>> 32ef4205
       // TODO INTEROP emit an error if we are not at an hash here
       while (eat(TokenKind.Hash)) {
         val fragmentMark = open()
