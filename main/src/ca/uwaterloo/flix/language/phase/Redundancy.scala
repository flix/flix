/*
 *  Copyright 2019 Magnus Madsen
 *
 *  Licensed under the Apache License, Version 2.0 (the "License");
 *  you may not use this file except in compliance with the License.
 *  You may obtain a copy of the License at
 *
 *  http://www.apache.org/licenses/LICENSE-2.0
 *
 *  Unless required by applicable law or agreed to in writing, software
 *  distributed under the License is distributed on an "AS IS" BASIS,
 *  WITHOUT WARRANTIES OR CONDITIONS OF ANY KIND, either express or implied.
 *  See the License for the specific language governing permissions and
 *  limitations under the License.
 */
package ca.uwaterloo.flix.language.phase

import ca.uwaterloo.flix.api.Flix
import ca.uwaterloo.flix.language.ast
import ca.uwaterloo.flix.language.ast.TypedAst.Predicate.{Body, Head}
import ca.uwaterloo.flix.language.ast.TypedAst._
import ca.uwaterloo.flix.language.ast.{Symbol, Type, TypedAst}
import ca.uwaterloo.flix.language.errors.RedundancyError
import ca.uwaterloo.flix.language.errors.RedundancyError._
import ca.uwaterloo.flix.util.Validation
import ca.uwaterloo.flix.util.Validation._
import ca.uwaterloo.flix.util.collection.MultiMap

import scala.annotation.tailrec
import scala.collection.parallel.CollectionConverters._

/**
  * The Redundancy phase checks that declarations and expressions within the AST are used in a meaningful way.
  *
  * For example, the redundancy phase ensures that there are no:
  *
  * - unused local variables.
  * - unused enums, definitions, relations, lattices, ...
  * - useless expressions.
  *
  * and so on.
  *
  * The phase performs no AST rewrites; it can be disabled without affecting the runtime semantics.
  */
object Redundancy extends Phase[TypedAst.Root, TypedAst.Root] {

  /**
    * Checks the given AST `root` for redundancies.
    */
  def run(root: Root)(implicit flix: Flix): Validation[Root, RedundancyError] = flix.phase("Redundancy") {
    // Return early if the redundancy phase is disabled.
    if (flix.options.xallowredundancies) {
      return root.toSuccess
    }

    // Computes all used symbols in all defs (in parallel).
    val usedDefs = root.defs.par.aggregate(Used.empty)({
      case (acc, (sym, decl)) => acc and visitDef(decl)(root, flix)
    }, _ and _)

    // Computes all used symbols in all lattices.
    val usedLats = root.latticeComponents.values.foldLeft(Used.empty) {
      case (acc, LatticeComponents(tpe, bot, top, equ, leq, lub, glb, loc)) =>
        acc and visitExps(bot :: top :: equ :: leq :: lub :: glb :: Nil, Env.empty)
    }

    // Computes all used symbols.
    val usedAll = usedLats and usedDefs

    // Check for unused symbols.
    val usedRes =
      checkUnusedDefs(usedAll)(root) and
        checkUnusedEnumsAndTags(usedAll)(root) and
        checkUnusedRelations(usedAll)(root) and
        checkUnusedLattices(usedAll)(root) and
        checkUnusedTypeParamsEnums()(root) and
        checkUnusedTypeParamsRelations()(root) and
        checkUnusedTypeParamsLattices()(root)

    // Return the root if successful, otherwise returns all redundancy errors.
    usedRes.toValidation(root)
  }

  /**
    * Checks for unused symbols in the given definition and returns all used symbols.
    */
  private def visitDef(defn: Def)(implicit root: Root, flix: Flix): Used = {
    /**
      * Checks for unused formal parameters.
      */
    def checkUnusedFormalParameters(used: Used): Used = {
      val unusedParams = defn.fparams.collect {
        case fparam if deadVarSym(fparam.sym, used) => UnusedFormalParam(fparam.sym)
      }
      used ++ unusedParams
    }

    /**
      * Checks for unused type parameters.
      */
    def checkUnusedTypeParameters(used: Used): Used = {
      val unusedParams = defn.tparams.collect {
        case tparam if deadTypeVar(tparam.tpe, defn.sc.base.typeVars) => UnusedTypeParam(tparam.name)
      }
      used ++ unusedParams
    }

    // Compute the used symbols inside the definition.
    val recursionContext = RecursionContext(defn.sym, arity(defn))
    val usedExp = visitExp(defn.exp, Env.of(Some(recursionContext)) ++ defn.fparams.map(_.sym))

    // Check for unused parameters and remove all variable symbols.
    val usedAll = (usedExp and checkUnusedFormalParameters(usedExp) and checkUnusedTypeParameters(usedExp)).copy(varSyms = Set.empty)

    val usedAllWithUnconditionalRecursions = if (usedAll.unconditionallyRecurses) usedAll + UnconditionalRecursion(defn.sym) else usedAll

    // Check if the used symbols contains holes. If so, strip out all error messages.
    if (usedAllWithUnconditionalRecursions.holeSyms.isEmpty)
      usedAllWithUnconditionalRecursions
    else
      usedAllWithUnconditionalRecursions.copy(errors = Set.empty)
  }

  /**
    * Finds the arity of the Def, including lambdas nested directly beneath it.
    */
  private def arity(defn: Def): Int = {
    val topArity = defn.fparams.size
    val lambdaArity = defn.exp match {
      case lambda: Expression.Lambda => arity(lambda)
      case _ => 0
    }
    topArity + lambdaArity
  }

  /**
    * Finds the arity of the Lambda: the number of lambdas nested below, including this one.
    */
  @tailrec
  private def arity(lambda: Expression.Lambda, acc: Int = 0): Int = lambda.exp match {
    case lambda1: Expression.Lambda => arity(lambda1, acc + 1)
    case _ => 1
  }

  /**
    * Checks for unused definition symbols.
    */
  private def checkUnusedDefs(used: Used)(implicit root: Root): Used = {
    root.defs.foldLeft(used) {
      case (acc, (_, decl)) if deadDef(decl, used) => acc + UnusedDefSym(decl.sym)
      case (acc, _) => acc
    }
  }

  /**
    * Checks for unused enum symbols and tags.
    */
  private def checkUnusedEnumsAndTags(used: Used)(implicit root: Root): Used = {
    root.enums.foldLeft(used) {
      case (acc, (sym, decl)) if decl.mod.isPublic =>
        // Enum is public. No usage requirements.
        acc
      case (acc, (sym, decl)) =>
        // Enum is non-public.
        // Lookup usage information for this specific enum.
        used.enumSyms.get(sym) match {
          case None =>
            // Case 1: Enum is never used.
            acc + UnusedEnumSym(sym)
          case Some(usedTags) =>
            // Case 2: Enum is used and here are its used tags.
            // Check if there is any unused tag.
            decl.cases.values.find(caze => !usedTags.contains(caze.tag.name)) match {
              case None => acc
              case Some(caze) => acc + UnusedEnumTag(sym, caze.tag)
            }
        }
    }
  }

  /**
    * Checks for unused type parameters in enums.
    */
  private def checkUnusedTypeParamsEnums()(implicit root: Root): Used = {
    root.enums.foldLeft(Used.empty) {
      case (acc, (_, decl)) =>
        val usedTypeVars = decl.cases.foldLeft(Set.empty[Type.Var]) {
          case (sacc, (_, Case(_, _, tpe, _))) => sacc ++ tpe.typeVars
        }
        val unusedTypeParams = decl.tparams.filter(tparam => !usedTypeVars.contains(tparam.tpe))
        acc ++ unusedTypeParams.map(tparam => UnusedTypeParam(tparam.name))
    }
  }

  /**
    * Checks for unused type parameters in relations.
    */
  private def checkUnusedTypeParamsRelations()(implicit root: Root): Used = {
    root.relations.foldLeft(Used.empty) {
      case (acc, (_, decl)) =>
        val usedTypeVars = decl.attr.foldLeft(Set.empty[Type.Var]) {
          case (sacc, Attribute(_, tpe, _)) => sacc ++ tpe.typeVars
        }
        val unusedTypeParams = decl.tparams.filter(tparam => !usedTypeVars.contains(tparam.tpe))
        acc ++ unusedTypeParams.map(tparam => UnusedTypeParam(tparam.name))
    }
  }

  /**
    * Checks for unused type parameters in lattices.
    */
  private def checkUnusedTypeParamsLattices()(implicit root: Root): Used = {
    root.lattices.foldLeft(Used.empty) {
      case (acc, (_, decl)) =>
        val usedTypeVars = decl.attr.foldLeft(Set.empty[Type.Var]) {
          case (sacc, Attribute(_, tpe, _)) => sacc ++ tpe.typeVars
        }
        val unusedTypeParams = decl.tparams.filter(tparam => !usedTypeVars.contains(tparam.tpe))
        acc ++ unusedTypeParams.map(tparam => UnusedTypeParam(tparam.name))
    }
  }

  /**
    * Checks for unused relation symbols.
    */
  private def checkUnusedRelations(used: Redundancy.Used)(implicit root: Root): Used = {
    val unusedRelSyms = root.relations.collect {
      case (sym, decl) if deadRel(decl, used) => UnusedRelSym(sym)
    }
    used ++ unusedRelSyms
  }

  /**
    * Checks for unused lattice symbols.
    */
  private def checkUnusedLattices(used: Redundancy.Used)(implicit root: Root): Used = {
    val unusedLatSyms = root.lattices.collect {
      case (sym, decl) if deadLat(decl, used) => UnusedLatSym(sym)
    }
    used ++ unusedLatSyms
  }

  /**
    * Returns the symbols used in the given expression `e0` under the given environment `env0`.
    */
  private def visitExp(e0: Expression, env0: Env): Used = e0 match {
    case Expression.Unit(_) => Used.empty

    case Expression.True(_) => Used.empty

    case Expression.False(_) => Used.empty

    case Expression.Char(_, _) => Used.empty

    case Expression.Float32(_, _) => Used.empty

    case Expression.Float64(_, _) => Used.empty

    case Expression.Int8(_, _) => Used.empty

    case Expression.Int16(_, _) => Used.empty

    case Expression.Int32(_, _) => Used.empty

    case Expression.Int64(_, _) => Used.empty

    case Expression.BigInt(_, _) => Used.empty

    case Expression.Str(_, _) => Used.empty

    case Expression.Wild(_, _, _) => Used.empty

    case Expression.Var(sym, _, _, loc) =>
      if (!sym.isWild())
        Used.of(sym)
      else
        Used.empty + HiddenVarSym(sym, loc)

    case Expression.Def(sym, _, _, _) =>
      if (env0.recursionContext.exists(r => r.isRecursiveCall(sym))) {
        Used.of(sym, unconditionallyRecurses = true)
      } else {
        Used.of(sym, unconditionallyRecurses = false)
      }

    case Expression.Eff(_, _, _, _) => Used.empty

    case Expression.Hole(sym, _, _, _) => Used.of(sym)

    case Expression.Lambda(fparam, exp, _, _, _) =>
      // Extend the environment with the variable symbol.
      val env1 = env0 + fparam.sym

      // Visit the expression with the extended environment.
      val innerUsed = visitExp(exp, env1)

      // Check if the formal parameter is shadowing.
      val shadowedVar = shadowing(fparam.sym, env0)

      // Check if the lambda parameter symbol is dead.
      if (deadVarSym(fparam.sym, innerUsed))
        innerUsed and shadowedVar - fparam.sym + UnusedFormalParam(fparam.sym)
      else
        innerUsed and shadowedVar - fparam.sym

    case Expression.Apply(exp1, exp2, _, _, _) =>
      val env1 = env0.addApply
      val env2 = env0.resetApplies
      val us1 = visitExp(exp1, env1)
      val us2 = visitExp(exp2, env2)
      us1 and us2

    case Expression.Unary(_, exp, _, _, _) =>
      visitExp(exp, env0.resetApplies)

    case Expression.Binary(_, exp1, exp2, _, _, _) =>
      val us1 = visitExp(exp1, env0.resetApplies)
      val us2 = visitExp(exp2, env0.resetApplies)
      us1 and us2

    case Expression.Let(sym, exp1, exp2, _, _, _) =>
      // Extend the environment with the variable symbol.
      val env1 = env0 + sym

      // Visit the two expressions under the extended environment.
      val innerUsed1 = visitExp(exp1, env1.resetApplies)
      val innerUsed2 = visitExp(exp2, env1.resetApplies)

      // Check for shadowing.
      val shadowedVar = shadowing(sym, env0)

      // Check if the let-bound variable symbol is dead in exp2.
      if (deadVarSym(sym, innerUsed2))
        (innerUsed1 and innerUsed2 and shadowedVar) - sym + UnusedVarSym(sym)
      else
        (innerUsed1 and innerUsed2 and shadowedVar) - sym

    case Expression.LetRec(sym, exp1, exp2, _, _, _) =>
      // Extend the environment with the variable symbol.
      val env1 = env0 + sym

      // Visit the two expressions under the extended environment.
      val innerUsed1 = visitExp(exp1, env1.resetApplies)
      val innerUsed2 = visitExp(exp2, env1.resetApplies)

      // Check for shadowing.
      val shadowedVar = shadowing(sym, env0)

      // Check if the let-bound variable symbol is dead in exp1 and exp2.
      if (deadVarSym(sym, innerUsed1 and innerUsed2))
        (innerUsed1 and innerUsed2 and shadowedVar) - sym + UnusedVarSym(sym)
      else
        (innerUsed1 and innerUsed2 and shadowedVar) - sym

    case Expression.IfThenElse(exp1, exp2, exp3, _, _, _) =>
      val us1 = visitExp(exp1, env0.resetApplies)
      val us2 = visitExp(exp2, env0.resetApplies)
      val us3 = visitExp(exp3, env0.resetApplies)
      us1 and (us2 or us3)

    case Expression.Stm(exp1, exp2, _, _, _) =>
      // TODO: Ensure that `exp1` is non-pure.
      val us1 = visitExp(exp1, env0.resetApplies)
      val us2 = visitExp(exp2, env0.resetApplies)
      us1 and us2

    case Expression.Match(exp, rules, _, _, _) =>
      // Visit the match expression.
      val usedMatch = visitExp(exp, env0.resetApplies)

      // Visit each match rule.
      val usedRules = rules map {
        case MatchRule(pat, guard, body) =>
          // Compute the free variables in the pattern.
          val fvs = freeVars(pat)

          // Extend the environment with the free variables.
          val extendedEnv = env0 ++ fvs

          // Visit the guard and body.
          val usedGuard = visitExp(guard, extendedEnv.resetApplies)
          val usedBody = visitExp(body, extendedEnv.resetApplies)
          val usedGuardAndBody = usedGuard and usedBody

          // Check for unused variable symbols.
          val unusedVarSyms = fvs.filter(sym => deadVarSym(sym, usedGuardAndBody)).map(UnusedVarSym)

          // Check for shadowed variable symbols.
          val shadowedVarSyms = fvs.map(sym => shadowing(sym, env0)).foldLeft(Used.empty)(_ and _)

          // Combine everything together.
          usedGuardAndBody -- fvs ++ unusedVarSyms and shadowedVarSyms
      }

      usedMatch and usedRules.reduceLeft(_ or _)

    case Expression.Switch(rules, _, _, _) =>
      rules.map {
        case (cond, body) => visitExp(cond, env0.resetApplies) and visitExp(body, env0.resetApplies)
      }.reduceLeft(_ or _)

    case Expression.Tag(sym, tag, exp, _, _, _) =>
      val us = visitExp(exp, env0.resetApplies)
      Used.of(sym, tag) and us

    case Expression.Tuple(elms, _, _, _) =>
      visitExps(elms, env0.resetApplies)

    case Expression.RecordEmpty(_, _, _) =>
      Used.empty

    case Expression.RecordSelect(exp, _, _, _, _) =>
      visitExp(exp, env0.resetApplies)

    case Expression.RecordExtend(_, value, rest, _, _, _) =>
      val us1 = visitExp(value, env0.resetApplies)
      val us2 = visitExp(rest, env0.resetApplies)
      us1 and us2

    case Expression.RecordRestrict(_, rest, _, _, _) =>
      visitExp(rest, env0.resetApplies)

    case Expression.ArrayLit(elms, tpe, eff, loc) =>
      visitExps(elms, env0.resetApplies)

    case Expression.ArrayNew(elm, len, _, _, _) =>
      val us1 = visitExp(elm, env0.resetApplies)
      val us2 = visitExp(len, env0.resetApplies)
      us1 and us2

    case Expression.ArrayLoad(base, index, _, _, _) =>
      val us1 = visitExp(base, env0.resetApplies)
      val us2 = visitExp(index, env0.resetApplies)
      us1 and us2

    case Expression.ArrayLength(base, _, _, _) =>
      visitExp(base, env0.resetApplies)

    case Expression.ArrayStore(base, index, elm, _, _, _) =>
      val us1 = visitExp(base, env0.resetApplies)
      val us2 = visitExp(index, env0.resetApplies)
      val us3 = visitExp(elm, env0.resetApplies)
      us1 and us2 and us3

    case Expression.ArraySlice(base, begin, end, _, _, _) =>
      val us1 = visitExp(base, env0.resetApplies)
      val us2 = visitExp(begin, env0.resetApplies)
      val us3 = visitExp(end, env0.resetApplies)
      us1 and us2 and us3

    case Expression.VectorLit(elms, _, _, _) =>
      visitExps(elms, env0.resetApplies)

    case Expression.VectorNew(elm, _, _, _, _) =>
      visitExp(elm, env0.resetApplies)

    case Expression.VectorLoad(base, _, _, _, _) =>
      visitExp(base, env0.resetApplies)

    case Expression.VectorStore(base, _, elm, _, _, _) =>
      val us1 = visitExp(base, env0.resetApplies)
      val us2 = visitExp(elm, env0.resetApplies)
      us1 and us2

    case Expression.VectorLength(base, _, _, _) =>
      visitExp(base, env0.resetApplies)

    case Expression.VectorSlice(base, _, _, _, _, _) =>
      visitExp(base, env0.resetApplies)

    case Expression.Ref(exp, _, _, _) =>
      visitExp(exp, env0.resetApplies)

    case Expression.Deref(exp, _, _, _) =>
      visitExp(exp, env0.resetApplies)

    case Expression.Assign(exp1, exp2, _, _, _) =>
      val us1 = visitExp(exp1, env0.resetApplies)
      val us2 = visitExp(exp2, env0.resetApplies)
      us1 and us2

    case Expression.HandleWith(exp, bindings, _, _, _) =>
      val usedExp = visitExp(exp, env0.resetApplies)
      val usedBindings = bindings.foldLeft(Used.empty) {
        case (acc, HandlerBinding(_, body)) => acc and visitExp(body, env0.resetApplies)
      }
      usedExp and usedBindings

    case Expression.Existential(fparam, exp, _, _) =>
      // Check for variable shadowing.
      val us1 = shadowing(fparam.sym, env0)

      // Visit the expression under an extended environment.
      val us2 = visitExp(exp, (env0 + fparam.sym).resetApplies)

      // Check if the quantified variable is dead.
      if (deadVarSym(fparam.sym, us2))
        us1 and us2 - fparam.sym + UnusedFormalParam(fparam.sym)
      else
        us1 and us2 - fparam.sym

    case Expression.Universal(fparam, exp, _, _) =>
      // Check for variable shadowing.
      val us1 = shadowing(fparam.sym, env0.resetApplies)

      // Visit the expression under an extended environment.
      val us2 = visitExp(exp, (env0 + fparam.sym).resetApplies)

      // Check if the quantified variable is dead.
      if (deadVarSym(fparam.sym, us2))
        us1 and us2 - fparam.sym + UnusedFormalParam(fparam.sym)
      else
        us1 and us2 - fparam.sym

    case Expression.Ascribe(exp, _, _, _) =>
      visitExp(exp, env0.resetApplies)

    case Expression.Cast(exp, _, _, _) =>
      visitExp(exp, env0.resetApplies)

<<<<<<< HEAD
    case Expression.NativeConstructor(_, args, _, _, _) =>
      visitExps(args, env0.resetApplies)

=======
>>>>>>> a7c550e9
    case Expression.TryCatch(exp, rules, _, _, _) =>
      val usedExp = visitExp(exp, env0.resetApplies)
      val usedRules = rules.foldLeft(Used.empty) {
        case (acc, CatchRule(sym, _, body)) =>
          val usedBody = visitExp(body, env0.resetApplies)
          if (deadVarSym(sym, usedBody))
            acc or usedBody + UnusedVarSym(sym)
          else
            acc or usedBody
      }
      usedExp and usedRules

    case Expression.InvokeConstructor(_, args, _, _, _) =>
      visitExps(args, env0)

    case Expression.InvokeMethod(_, exp, args, _, _, _) =>
      visitExp(exp, env0) ++ visitExps(args, env0)

    case Expression.InvokeStaticMethod(_, args, _, _, _) =>
      visitExps(args, env0)

    case Expression.GetField(_, exp, _, _, _) =>
      visitExp(exp, env0)

    case Expression.PutField(_, exp1, exp2, _, _, _) =>
      visitExp(exp1, env0) ++ visitExp(exp2, env0)

    case Expression.GetStaticField(_, _, _, _) =>
      Used.empty

<<<<<<< HEAD
    case Expression.NativeMethod(_, args, _, _, _) =>
      visitExps(args, env0.resetApplies)
=======
    case Expression.PutStaticField(_, exp, _, _, _) =>
      visitExp(exp, env0)
>>>>>>> a7c550e9

    case Expression.NewChannel(exp, _, _, _) =>
      visitExp(exp, env0.resetApplies)

    case Expression.GetChannel(exp, _, _, _) =>
      visitExp(exp, env0.resetApplies)

    case Expression.PutChannel(exp1, exp2, _, _, _) =>
      val us1 = visitExp(exp1, env0.resetApplies)
      val us2 = visitExp(exp2, env0.resetApplies)
      us1 and us2

    case Expression.SelectChannel(rules, defaultOpt, _, _, _) =>
      val defaultUsed = defaultOpt match {
        case None => Used.empty
        case Some(default) => visitExp(default, env0.resetApplies)
      }

      val rulesUsed = rules map {
        case SelectChannelRule(sym, chan, body) =>
          // Extend the environment with the symbol.
          val env1 = env0 + sym

          // Check for shadowing.
          val shadowedVar = shadowing(sym, env0)

          // Visit the channel and body expressions.
          val chanUsed = visitExp(chan, env1.resetApplies)
          val bodyUsed = visitExp(body, env1.resetApplies)

          // Check if the variable symbol is dead in the body.
          if (deadVarSym(sym, bodyUsed))
            (chanUsed and bodyUsed and shadowedVar) - sym + UnusedVarSym(sym)
          else
            (chanUsed and bodyUsed and shadowedVar) - sym
      }

      rulesUsed.foldLeft(defaultUsed) {
        case (acc, used) => acc or used
      }

    case Expression.ProcessSpawn(exp, _, _, _) => visitExp(exp, env0.resetApplies)

    case Expression.ProcessSleep(exp, _, _, _) => visitExp(exp, env0.resetApplies)

    case Expression.ProcessPanic(msg, _, _, _) => Used.empty

    case Expression.FixpointConstraintSet(cs, _, _, _) =>
      cs.foldLeft(Used.empty) {
        case (used, con) => used and visitConstraint(con, env0.resetApplies)
      }

    case Expression.FixpointCompose(exp1, exp2, _, _, _) =>
      val us1 = visitExp(exp1, env0.resetApplies)
      val us2 = visitExp(exp2, env0.resetApplies)
      us1 and us2

    case Expression.FixpointSolve(exp, _, _, _, _) =>
      visitExp(exp, env0.resetApplies)

    case Expression.FixpointProject(sym, exp, _, _, _) =>
      val us = visitExp(exp, env0.resetApplies)
      Used.of(sym) and us

    case Expression.FixpointEntails(exp1, exp2, _, _, _) =>
      val used1 = visitExp(exp1, env0.resetApplies)
      val used2 = visitExp(exp2, env0.resetApplies)
      used1 and used2

    case Expression.FixpointFold(sym, exp1, exp2, exp3, _, _, _) =>
      val us1 = visitExp(exp1, env0.resetApplies)
      val us2 = visitExp(exp2, env0.resetApplies)
      val us3 = visitExp(exp3, env0.resetApplies)
      Used.of(sym) and us1 and us2 and us3
  }

  /**
    * Returns the symbols used in the given list of expressions `es` under the given environment `env0`.
    */
  private def visitExps(es: List[Expression], env0: Env): Used =
    es.foldLeft(Used.empty) {
      case (acc, exp) => acc and visitExp(exp, env0)
    }

  /**
    * Returns the symbols used in the given constraint `c0` under the given environment `env0`.
    */
  private def visitConstraint(c0: Constraint, env0: Env): Used = {
    val zero = visitHeadPred(c0.head, env0)
    val used = c0.body.foldLeft(zero) {
      case (acc, b) => acc and visitBodyPred(b, env0)
    }
    used -- c0.cparams.map(_.sym)
  }

  /**
    * Returns the symbols used in the given head predicate `h0` under the given environment `env0`.
    */
  private def visitHeadPred(h0: Predicate.Head, env0: Env): Used = h0 match {
    case Head.Atom(sym, _, terms, _, _) =>
      Used.of(sym) and visitExps(terms, env0)

    case Head.Union(exp, _, _) =>
      visitExp(exp, env0)
  }

  /**
    * Returns the symbols used in the given body predicate `h0` under the given environment `env0`.
    */
  private def visitBodyPred(b0: Predicate.Body, env0: Env): Used = b0 match {
    case Body.Atom(sym, _, _, terms, _, _) =>
      Used.of(sym)

    case Body.Guard(exp, _) =>
      visitExp(exp, env0)
  }

  /**
    * Returns the free variables in the pattern `p0`.
    */
  private def freeVars(p0: Pattern): Set[Symbol.VarSym] = p0 match {
    case Pattern.Wild(_, _) => Set.empty
    case Pattern.Var(sym, _, _) => Set(sym)
    case Pattern.Unit(loc) => Set.empty
    case Pattern.True(loc) => Set.empty
    case Pattern.False(loc) => Set.empty
    case Pattern.Char(_, _) => Set.empty
    case Pattern.Float32(_, _) => Set.empty
    case Pattern.Float64(_, _) => Set.empty
    case Pattern.Int8(_, _) => Set.empty
    case Pattern.Int16(_, _) => Set.empty
    case Pattern.Int32(_, _) => Set.empty
    case Pattern.Int64(_, _) => Set.empty
    case Pattern.BigInt(_, _) => Set.empty
    case Pattern.Str(_, _) => Set.empty
    case Pattern.Tag(_, _, pat, _, _) => freeVars(pat)
    case Pattern.Tuple(pats, _, _) => pats.foldLeft(Set.empty[Symbol.VarSym]) {
      case (acc, pat) => acc ++ freeVars(pat)
    }
    case Pattern.Array(elms, _, _) => elms.foldLeft(Set.empty[Symbol.VarSym]) {
      case (acc, pat) => acc ++ freeVars(pat)
    }
    case Pattern.ArrayTailSpread(elms, _, _, _) => elms.foldLeft(Set.empty[Symbol.VarSym]) {
      case (acc, pat) => acc ++ freeVars(pat)
    }
    case Pattern.ArrayHeadSpread(_, elms, _, _) => elms.foldLeft(Set.empty[Symbol.VarSym]) {
      case (acc, pat) => acc ++ freeVars(pat)
    }
  }

  /**
    * Checks whether the variable symbol `sym` shadows another variable in the environment `env`.
    */
  private def shadowing(sym: Symbol.VarSym, env: Env): Used =
    env.varSyms.get(sym.text) match {
      case None =>
        Used.empty
      case Some(shadowingVar) =>
        if (sym.isWild())
          Used.empty
        else
          Used.empty + ShadowedVar(shadowingVar, sym)
    }

  /**
    * Returns `true` if the given definition `decl` is unused according to `used`.
    */
  private def deadDef(decl: Def, used: Used)(implicit root: Root): Boolean =
    !decl.ann.isTest &&
      !decl.ann.isTheorem &&
      !decl.mod.isPublic &&
      !decl.sym.name.equals("main") &&
      !decl.sym.name.startsWith("_") &&
      !used.defSyms.contains(decl.sym) &&
      !root.reachable.contains(decl.sym)

  /**
    * Returns `true` if the given relation `decl` is unused according to `used`.
    */
  private def deadRel(decl: Relation, used: Used): Boolean =
    !decl.mod.isPublic &&
      !decl.sym.name.startsWith("_") &&
      !used.predSyms.contains(decl.sym)

  /**
    * Returns `true` if the given lattice `decl` is unused according to `used`.
    */
  private def deadLat(decl: Lattice, used: Used): Boolean =
    !decl.mod.isPublic &&
      !decl.sym.name.startsWith("_") &&
      !used.predSyms.contains(decl.sym)

  /**
    * Returns `true` if the type variable `tvar` is unused according to the argument `used`.
    */
  private def deadTypeVar(tvar: Type.Var, used: Set[Type.Var]): Boolean =
    !used.contains(tvar)

  /**
    * Returns `true` if the local variable `tvar` is unused according to the argument `used`.
    */
  private def deadVarSym(sym: Symbol.VarSym, used: Used): Boolean =
    !sym.text.startsWith("_") &&
      !used.varSyms.contains(sym)

  /**
    * Returns `true` if the given effect `eff` is pure.
    */
  private def isPure(eff: ast.Eff): Boolean = eff match {
    case ast.Eff.Var(_) => true
    case ast.Eff.Pure => true
    case ast.Eff.Impure => false
  }

  /**
    * Companion object for the [[Env]] class.
    */
  private object Env {
    /**
      * Represents the empty environment.
      */
    val empty: Env = Env(Map.empty)

    /**
      * Returns an environment with the given variable symbols `varSyms` in it.
      */
    def of(varSyms: Iterable[Symbol.VarSym]): Env = varSyms.foldLeft(Env.empty) {
      case (acc, sym) => acc + sym
    }

    def of(recursionContext: Option[RecursionContext]): Env = Env.empty.copy(recursionContext = recursionContext)
  }

  /**
    * Represents an environment.
    */
  private case class Env(varSyms: Map[String, Symbol.VarSym], recursionContext: Option[RecursionContext] = None) {
    /**
      * Updates `this` environment with a new variable symbol `sym`.
      */
    def +(sym: Symbol.VarSym): Env = {
      copy(varSyms = varSyms + (sym.text -> sym))
    }

    /**
      * Updates `this` environment with a set of new variable symbols `varSyms`.
      */
    def ++(vs: Iterable[Symbol.VarSym]): Env = vs.foldLeft(Env.of(recursionContext)) {
      case (acc, sym) => acc + sym
    }

    // TODO docs
    def addApply: Env = copy(recursionContext = recursionContext.map(r => r.addApply))

    def resetApplies: Env = copy(recursionContext = recursionContext.map(r => r.resetApplies))
  }

  private object Used {

    /**
      * Represents the empty set of used symbols.
      */
    val empty: Used = Used(MultiMap.empty, Set.empty, Set.empty, Set.empty, Set.empty, false, Set.empty)

    /**
      * Returns an object where the given enum symbol `sym` and `tag` are marked as used.
      */
    def of(sym: Symbol.EnumSym, tag: String): Used = empty.copy(enumSyms = MultiMap.empty + (sym, tag))

    /**
      * Returns an object where the given defn symbol `sym` is marked as used.
      */
    def of(sym: Symbol.DefnSym, unconditionallyRecurses: Boolean): Used = {
      empty.copy(defSyms = Set(sym), unconditionallyRecurses = unconditionallyRecurses)
    }

    /**
      * Returns an object where the given hole symbol `sym` is marked as used.
      */
    def of(sym: Symbol.HoleSym): Used = empty.copy(holeSyms = Set(sym))

    /**
      * Returns an object where the given predicate symbol `sym` is marked as used.
      */
    def of(sym: Symbol.PredSym): Used = empty.copy(predSyms = Set(sym))

    /**
      * Returns an object where the given variable symbol `sym` is marked as used.
      */
    def of(sym: Symbol.VarSym): Used = empty.copy(varSyms = Set(sym))

  }

  /**
    * A representation of used symbols.
    */
  private case class Used(enumSyms: MultiMap[Symbol.EnumSym, String],
                          defSyms: Set[Symbol.DefnSym],
                          predSyms: Set[Symbol.PredSym],
                          holeSyms: Set[Symbol.HoleSym],
                          varSyms: Set[Symbol.VarSym],
                          unconditionallyRecurses: Boolean,
                          errors: Set[RedundancyError]) {

    /**
      * Merges `this` and `that` where one of the two branches is executed
      */
    def or(that: Used): Used =
      if (this eq that) {
        this
      } else if (this eq Used.empty) {
        that.copy(unconditionallyRecurses = false)
      } else if (that eq Used.empty) {
        this.copy(unconditionallyRecurses = false)
      } else {
        Used(
          this.enumSyms ++ that.enumSyms,
          this.defSyms ++ that.defSyms,
          this.predSyms ++ that.predSyms,
          this.holeSyms ++ that.holeSyms,
          this.varSyms ++ that.varSyms,
          this.unconditionallyRecurses && that.unconditionallyRecurses,
          this.errors ++ that.errors
        )
      }

    /**
      * Merges `this` and `that` where both branches are executed
      */
    def and(that: Used): Used =
      if (this eq that) {
        this
      } else if (this eq Used.empty) {
        that
      } else if (that eq Used.empty) {
        this
      } else {
        Used(
          this.enumSyms ++ that.enumSyms,
          this.defSyms ++ that.defSyms,
          this.predSyms ++ that.predSyms,
          this.holeSyms ++ that.holeSyms,
          this.varSyms ++ that.varSyms,
          this.unconditionallyRecurses || that.unconditionallyRecurses,
          this.errors ++ that.errors
        )
      }

    /**
      * Adds the given redundancy error `e` to `this` object.
      */
    def +(e: RedundancyError): Used = copy(errors = errors + e)

    /**
      * Adds the given traversable of redundancy errors `es` to `this` object.
      */
    def ++(es: Iterable[RedundancyError]): Used =
      if (es.isEmpty) this else copy(errors = errors ++ es)

    /**
      * Marks the given variable symbol `sym` as used.
      */
    def -(sym: Symbol.VarSym): Used = copy(varSyms = varSyms - sym)

    /**
      * Marks all the given variable symbols `syms` as used.
      */
    def --(syms: Iterable[Symbol.VarSym]): Used =
      if (syms.isEmpty) this else copy(varSyms = varSyms -- syms)

    /**
      * Returns Successful(a) unless `this` contains errors.
      */
    def toValidation[A](a: A): Validation[A, RedundancyError] = if (errors.isEmpty) Success(a) else Failure(errors.to(LazyList))
  }

  /**
    * Companion object of the [[Substitution]] class.
    */
  private object Substitution {
    /**
      * The empty substitution.
      */
    val empty: Substitution = Substitution(Map.empty)
  }

  /**
    * A substitution is a map from variable symbols to patterns.
    */
  private case class Substitution(m: Map[Symbol.VarSym, Pattern]) {
    /**
      * Applies `this` substitution to the given pattern `pat0`.
      */
    def apply(pat0: Pattern): Pattern = pat0 match {
      case Pattern.Wild(_, _) => pat0
      case Pattern.Var(sym, _, _) => m.get(sym) match {
        case None => pat0
        case Some(pat) => pat
      }
      case Pattern.Unit(_) => pat0
      case Pattern.True(_) => pat0
      case Pattern.False(_) => pat0
      case Pattern.Char(_, _) => pat0
      case Pattern.Float32(_, _) => pat0
      case Pattern.Float64(_, _) => pat0
      case Pattern.Int8(_, _) => pat0
      case Pattern.Int16(_, _) => pat0
      case Pattern.Int32(_, _) => pat0
      case Pattern.Int64(_, _) => pat0
      case Pattern.BigInt(_, _) => pat0
      case Pattern.Str(_, _) => pat0
      case Pattern.Tag(sym, tag, pat, tpe, loc) => Pattern.Tag(sym, tag, apply(pat), tpe, loc)
      case Pattern.Tuple(elms, tpe, loc) => Pattern.Tuple(apply(elms), tpe, loc)
      case Pattern.Array(elms, tpe, loc) => Pattern.Array(apply(elms), tpe, loc)
      //TODO: The sym is not handled correctly.
      case Pattern.ArrayTailSpread(elms, sym, tpe, loc) => m.get(sym) match {
        case None => Pattern.ArrayTailSpread(apply(elms), sym, tpe, loc)
        case Some(pat) => Pattern.ArrayTailSpread(apply(elms), sym, tpe, loc)
      }
      case Pattern.ArrayHeadSpread(sym, elms, tpe, loc) => m.get(sym) match {
        case None => Pattern.ArrayHeadSpread(sym, apply(elms), tpe, loc)
        case Some(pat) => Pattern.ArrayHeadSpread(sym, apply(elms), tpe, loc)
      }
    }

    /**
      * Applies `this` substitution to the given patterns `ps`.
      */
    def apply(ps: List[Pattern]): List[Pattern] = ps map apply

    /**
      * Returns the left-biased composition of `this` substitution with `that` substitution.
      */
    def ++(that: Substitution): Substitution = {
      Substitution(this.m ++ that.m.filter(kv => !this.m.contains(kv._1)))
    }

    /**
      * Returns the composition of `this` substitution with `that` substitution.
      */
    def @@(that: Substitution): Substitution = {
      val m = that.m.foldLeft(Map.empty[Symbol.VarSym, Pattern]) {
        case (macc, (x, t)) => macc.updated(x, this.apply(t))
      }
      Substitution(m) ++ this
    }
  }

  /**
    * @param defn  def whose context we are in
    * @param arity number of parameters required to execute recursion
    */
  private case class RecursionContext(defn: Symbol.DefnSym, arity: Int, applies: Int = 0) {
    def resetApplies: RecursionContext = copy(applies = 0)

    def addApply: RecursionContext = copy(applies = applies + 1)

    def isRecursiveCall(call: Symbol.DefnSym): Boolean = {
      defn == call && applies == arity
    }
  }

}<|MERGE_RESOLUTION|>--- conflicted
+++ resolved
@@ -518,12 +518,6 @@
     case Expression.Cast(exp, _, _, _) =>
       visitExp(exp, env0.resetApplies)
 
-<<<<<<< HEAD
-    case Expression.NativeConstructor(_, args, _, _, _) =>
-      visitExps(args, env0.resetApplies)
-
-=======
->>>>>>> a7c550e9
     case Expression.TryCatch(exp, rules, _, _, _) =>
       val usedExp = visitExp(exp, env0.resetApplies)
       val usedRules = rules.foldLeft(Used.empty) {
@@ -540,7 +534,7 @@
       visitExps(args, env0)
 
     case Expression.InvokeMethod(_, exp, args, _, _, _) =>
-      visitExp(exp, env0) ++ visitExps(args, env0)
+      visitExp(exp, env0) and visitExps(args, env0)
 
     case Expression.InvokeStaticMethod(_, args, _, _, _) =>
       visitExps(args, env0)
@@ -549,18 +543,13 @@
       visitExp(exp, env0)
 
     case Expression.PutField(_, exp1, exp2, _, _, _) =>
-      visitExp(exp1, env0) ++ visitExp(exp2, env0)
+      visitExp(exp1, env0) and visitExp(exp2, env0)
 
     case Expression.GetStaticField(_, _, _, _) =>
       Used.empty
 
-<<<<<<< HEAD
-    case Expression.NativeMethod(_, args, _, _, _) =>
-      visitExps(args, env0.resetApplies)
-=======
     case Expression.PutStaticField(_, exp, _, _, _) =>
       visitExp(exp, env0)
->>>>>>> a7c550e9
 
     case Expression.NewChannel(exp, _, _, _) =>
       visitExp(exp, env0.resetApplies)
