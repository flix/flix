/*
 *  Copyright 2017 Magnus Madsen
 *
 *  Licensed under the Apache License, Version 2.0 (the "License");
 *  you may not use this file except in compliance with the License.
 *  You may obtain a copy of the License at
 *
 *  http://www.apache.org/licenses/LICENSE-2.0
 *
 *  Unless required by applicable law or agreed to in writing, software
 *  distributed under the License is distributed on an "AS IS" BASIS,
 *  WITHOUT WARRANTIES OR CONDITIONS OF ANY KIND, either express or implied.
 *  See the License for the specific language governing permissions and
 *  limitations under the License.
 */

package ca.uwaterloo.flix.language.phase

import ca.uwaterloo.flix.api.Flix
import ca.uwaterloo.flix.language.GenSym
import ca.uwaterloo.flix.language.ast._
import ca.uwaterloo.flix.language.errors.ResolutionError
import ca.uwaterloo.flix.util.Validation._
import ca.uwaterloo.flix.util.{InternalCompilerException, Validation}

import scala.collection.mutable

/**
  * The Resolver phase performs name resolution on the program.
  */
object Resolver extends Phase[NamedAst.Program, ResolvedAst.Program] {

  /**
    * Performs name resolution on the given program `prog0`.
    */
  def run(prog0: NamedAst.Program)(implicit flix: Flix): Validation[ResolvedAst.Program, ResolutionError] = {

    implicit val _ = flix.genSym

    val b = System.nanoTime()

    val definitionsVal = prog0.defs.flatMap {
      case (ns0, defs) => defs.map {
        case (_, defn) => resolve(defn, ns0, prog0) map {
          case d => d.sym -> d
        }
      }
    }

    val effsVal = prog0.effs.flatMap {
      case (ns0, effs) => effs.map {
        case (_, eff) => resolveEff(eff, ns0, prog0) map {
          case d => d.sym -> d
        }
      }
    }

    val handlersVal = prog0.handlers.flatMap {
      case (ns0, handlers) => handlers.map {
        case (_, handler) => resolveHandler(handler, ns0, prog0) map {
          case d => d.sym -> d
        }
      }
    }

    val classesVal = prog0.classes.flatMap {
      case (ns0, classes) => classes.map {
        case (_, clazz) => resolveClass(clazz, ns0, prog0) map {
          case c => c.head.sym -> c
        }
      }
    }

    val implsVal = prog0.impls.flatMap {
      case (ns0, impls) => impls.map {
        case impl => resolveImpl(impl, ns0, prog0) map {
          case c => c.head.sym -> c
        }
      }
    }

    val namedVal = prog0.named.map {
      case (sym, exp0) => Expressions.resolve(exp0, Name.RootNS, prog0).map {
        case exp =>
          // Introduce a synthetic definition for the expression.
          val doc = Ast.Doc(Nil, SourceLocation.Unknown)
          val ann = Ast.Annotations.Empty
          val mod = Ast.Modifiers.Empty
          val tparams = Nil
          val fparams = Nil
          val sc = Scheme(Nil, Type.freshTypeVar())
          val eff = Eff.Pure
          val loc = SourceLocation.Unknown
          val defn = ResolvedAst.Def(doc, ann, mod, sym, tparams, fparams, exp, sc, eff, loc)
          sym -> defn
      }
    }

    val enumsVal = prog0.enums.flatMap {
      case (ns0, enums) => enums.map {
        case (_, enum) => resolve(enum, ns0, prog0) map {
          case d => d.sym -> d
        }
      }
    }

    val latticesVal = prog0.lattices.map {
      case (tpe0, lattice0) =>
        for {
          tpe <- lookupType(tpe0, lattice0.ns, prog0)
          lattice <- resolve(lattice0, lattice0.ns, prog0)
        } yield (tpe, lattice)
    }

    val indexesVal = prog0.indexes.flatMap {
      case (ns0, indexes) => indexes.map {
        case (_, index) => resolve(index, ns0, prog0) map {
          case i => i.sym -> i
        }
      }
    }

    val tablesVal = prog0.tables.flatMap {
      case (ns0, tables) => tables.map {
        case (_, table) => Tables.resolve(table, ns0, prog0) map {
          case t => t.sym -> t
        }
      }
    }

    val constraintsVal = prog0.constraints.map {
      case (ns0, constraints) => Constraints.resolve(constraints, ns0, prog0)
    }

    val propertiesVal = prog0.properties.map {
      case (ns0, properties) => Properties.resolve(properties, ns0, prog0)
    }

    val e = System.nanoTime() - b

    for {
      definitions <- seqM(definitionsVal)
      effs <- seqM(effsVal)
      handlers <- seqM(handlersVal)
      _ <- checkDefaultHandlers(effs, handlers)
      named <- seqM(namedVal)
      enums <- seqM(enumsVal)
      classes <- seqM(classesVal)
      impls <- seqM(implsVal)
      lattices <- seqM(latticesVal)
      indexes <- seqM(indexesVal)
      tables <- seqM(tablesVal)
      constraints <- seqM(constraintsVal)
      properties <- seqM(propertiesVal)
    } yield ResolvedAst.Program(
      definitions.toMap ++ named.toMap, effs.toMap, handlers.toMap, enums.toMap, classes.toMap, impls.toMap,
      lattices.toMap, indexes.toMap, tables.toMap, constraints.flatten, properties.flatten, prog0.reachable,
      prog0.time.copy(resolver = e))
  }

  object Constraints {

    /**
      * Performs name resolution on the given `constraints` in the given namespace `ns0`.
      */
    def resolve(constraints: List[NamedAst.Constraint], ns0: Name.NName, prog0: NamedAst.Program)(implicit genSym: GenSym): Validation[List[ResolvedAst.Constraint], ResolutionError] = {
      seqM(constraints.map(c => resolve(c, ns0, prog0)))
    }

    /**
      * Performs name resolution on the given constraint `c0` in the given namespace `ns0`.
      */
    def resolve(c0: NamedAst.Constraint, ns0: Name.NName, prog0: NamedAst.Program)(implicit genSym: GenSym): Validation[ResolvedAst.Constraint, ResolutionError] = {
      for {
        ps <- seqM(c0.cparams.map(p => Params.resolve(p, ns0, prog0)))
        h <- Predicates.Head.resolve(c0.head, ns0, prog0)
        bs <- seqM(c0.body.map(b => Predicates.Body.resolve(b, ns0, prog0)))
      } yield ResolvedAst.Constraint(ps, h, bs, c0.loc)
    }

  }

  /**
    * Performs name resolution on the given definition `d0` in the given namespace `ns0`.
    */
  def resolve(d0: NamedAst.Def, ns0: Name.NName, prog0: NamedAst.Program)(implicit genSym: GenSym): Validation[ResolvedAst.Def, ResolutionError] = d0 match {
    case NamedAst.Def(doc, ann, mod, sym, tparams0, fparams0, exp0, sc0, eff0, loc) =>
      for {
        fparams <- resolveFormalParams(fparams0, ns0, prog0)
        tparams <- resolveTypeParams(tparams0, ns0, prog0)
        exp <- Expressions.resolve(exp0, ns0, prog0)
        scheme <- resolveScheme(sc0, ns0, prog0)
      } yield ResolvedAst.Def(doc, ann, mod, sym, tparams, fparams, exp, scheme, eff0, loc)
  }

  /**
    * Performs name resolution on the given effect `eff0` in the given namespace `ns0`.
    */
  def resolveEff(eff0: NamedAst.Eff, ns0: Name.NName, prog0: NamedAst.Program)(implicit genSym: GenSym): Validation[ResolvedAst.Eff, ResolutionError] = eff0 match {
    case NamedAst.Eff(doc, ann, mod, sym, tparams0, fparams0, sc0, eff0, loc) =>
      for {
        fparams <- resolveFormalParams(fparams0, ns0, prog0)
        tparams <- resolveTypeParams(tparams0, ns0, prog0)
        scheme <- resolveScheme(sc0, ns0, prog0)
      } yield ResolvedAst.Eff(doc, ann, mod, sym, tparams, fparams, scheme, eff0, loc)
  }

  /**
    * Performs name resolution on the given handler `handler0` in the given namespace `ns0`.
    */
  def resolveHandler(handler0: NamedAst.Handler, ns0: Name.NName, prog0: NamedAst.Program)(implicit genSym: GenSym): Validation[ResolvedAst.Handler, ResolutionError] = handler0 match {
    case NamedAst.Handler(doc, ann, mod, ident, tparams0, fparams0, exp0, sc0, eff0, loc) =>
      // Compute the qualified name of the ident, since we need it to call lookupEff.
      val qname = Name.mkQName(ident)

      for {
        eff <- lookupEff(qname, ns0, prog0)
        fparams <- resolveFormalParams(fparams0, ns0, prog0)
        tparams <- resolveTypeParams(tparams0, ns0, prog0)
        exp <- Expressions.resolve(exp0, ns0, prog0)
        scheme <- resolveScheme(sc0, ns0, prog0)
      } yield ResolvedAst.Handler(doc, ann, mod, eff.sym, tparams, fparams, exp, scheme, eff0, loc)
  }

  /**
    * Performs name resolution on the given enum `e0` in the given namespace `ns0`.
    */
  def resolve(e0: NamedAst.Enum, ns0: Name.NName, prog0: NamedAst.Program)(implicit genSym: GenSym): Validation[ResolvedAst.Enum, ResolutionError] = {
    val casesVal = e0.cases.map {
      case (name, NamedAst.Case(enum, tag, tpe)) =>
        for {
          t <- lookupType(tpe, ns0, prog0)
        } yield name -> ResolvedAst.Case(enum, tag, t)
    }

    for {
      tparams <- seqM(e0.tparams.map(p => Params.resolve(p, ns0, prog0)))
      cases <- seqM(casesVal)
      tpe <- lookupType(e0.tpe, ns0, prog0)
    } yield ResolvedAst.Enum(e0.doc, e0.mod, e0.sym, tparams, cases.toMap, tpe, e0.loc)
  }

  /**
    * Performs name resolution on the given class `clazz0` in the given namespace `ns0`.
    */
  def resolveClass(clazz0: NamedAst.Class, ns0: Name.NName, prog0: NamedAst.Program): Validation[ResolvedAst.Class, ResolutionError] = clazz0 match {
    case NamedAst.Class(doc, mod, sym, quantifiers, head0, body0, sigs0, laws, loc) =>
      for {
        head <- resolveSimpleClass(head0, ns0, prog0)
        body <- seqM(body0.map(resolveSimpleClass(_, ns0, prog0)))
        sigs <- seqM(sigs0.map(resolveSig(_, ns0, prog0)))
      } yield {
        ResolvedAst.Class(doc, mod, sym, quantifiers, head, body, /* TODO */ Map.empty, /* TODO */ Nil, loc)
      }
  }

  /**
    * Performs name resolution on the given impl constraint `impl0` in the given namespace `ns0`.
    */
  def resolveImpl(impl0: NamedAst.Impl, ns0: Name.NName, prog0: NamedAst.Program): Validation[ResolvedAst.Impl, ResolutionError] = impl0 match {
    case NamedAst.Impl(doc, mod, head0, body0, defs, loc) =>
      for {
        head <- resolveComplexClass(head0, ns0, prog0)
        body <- seqM(body0.map(resolveComplexClass(_, ns0, prog0)))
      } yield {
        ResolvedAst.Impl(doc, mod, head, body, /* TODO */ Nil, loc)
      }
  }

  /**
    * Performs name resolution on the given simple class atom `a` in the given namespace `ns0`.
    */
  def resolveSimpleClass(a: NamedAst.SimpleClass, ns0: Name.NName, prog0: NamedAst.Program): Validation[ResolvedAst.SimpleClass, ResolutionError] = a match {
    case NamedAst.SimpleClass(qname, args, loc) =>
      for {
        sym <- lookupClass(qname, ns0, prog0)
      } yield {
        ResolvedAst.SimpleClass(sym, args, loc)
      }
  }

  /**
    * Performs name resolution on the given complex class atom `a` in the given namespace `ns0`.
    */
  def resolveComplexClass(a: NamedAst.ComplexClass, ns0: Name.NName, prog0: NamedAst.Program): Validation[ResolvedAst.ComplexClass, ResolutionError] = a match {
    case NamedAst.ComplexClass(qname, polarity, args, loc) =>
      for {
        sym <- lookupClass(qname, ns0, prog0)
        ts <- seqM(args.map(lookupType(_, ns0, prog0)))
      } yield {
        ResolvedAst.ComplexClass(sym, polarity, ts, loc)
      }
  }

  /**
    * Performs name resolution on the given signature `sig0` in the given namespace `ns0`.
    */
  def resolveSig(sig0: NamedAst.Sig, ns0: Name.NName, prog0: NamedAst.Program): Validation[ResolvedAst.Sig, ResolutionError] = {
    ResolvedAst.Sig().toSuccess
  }

  /**
    * Performs name resolution on the given index `i0` in the given namespace `ns0`.
    */
  def resolve(i0: NamedAst.Index, ns0: Name.NName, prog0: NamedAst.Program)(implicit genSym: GenSym): Validation[ResolvedAst.Index, ResolutionError] = {
    for {
      d <- lookupTable(i0.qname, ns0, prog0)
    } yield ResolvedAst.Index(d.sym, i0.indexes, i0.loc)
  }

  /**
    * Performs name resolution on the given lattice `l0` in the given namespace `ns0`.
    */
  def resolve(l0: NamedAst.Lattice, ns0: Name.NName, prog0: NamedAst.Program)(implicit genSym: GenSym): Validation[ResolvedAst.Lattice, ResolutionError] = {
    for {
      tpe <- lookupType(l0.tpe, ns0, prog0)
      bot <- Expressions.resolve(l0.bot, ns0, prog0)
      top <- Expressions.resolve(l0.top, ns0, prog0)
      equ <- Expressions.resolve(l0.equ, ns0, prog0)
      leq <- Expressions.resolve(l0.leq, ns0, prog0)
      lub <- Expressions.resolve(l0.lub, ns0, prog0)
      glb <- Expressions.resolve(l0.glb, ns0, prog0)
    } yield ResolvedAst.Lattice(tpe, bot, top, equ, leq, lub, glb, ns0, l0.loc)
  }

  object Tables {

    /**
      * Performs name resolution on the given table `t0` in the given namespace `ns0`.
      */
    def resolve(t0: NamedAst.Table, ns0: Name.NName, prog0: NamedAst.Program)(implicit genSym: GenSym): Validation[ResolvedAst.Table, ResolutionError] = t0 match {
      case NamedAst.Table.Relation(doc, sym, attr, loc) =>
        for {
          as <- seqM(attr.map(a => resolve(a, ns0, prog0)))
        } yield ResolvedAst.Table.Relation(doc, sym, as, loc)

      case NamedAst.Table.Lattice(doc, sym, keys, value, loc) =>
        for {
          ks <- seqM(keys.map(k => resolve(k, ns0, prog0)))
          v <- resolve(value, ns0, prog0)
        } yield ResolvedAst.Table.Lattice(doc, sym, ks, v, loc)
    }

    /**
      * Performs name resolution on the given attribute `a0` in the given namespace `ns0`.
      */
    private def resolve(a0: NamedAst.Attribute, ns0: Name.NName, prog0: NamedAst.Program)(implicit genSym: GenSym): Validation[ResolvedAst.Attribute, ResolutionError] = {
      for {
        tpe <- lookupType(a0.tpe, ns0, prog0)
      } yield ResolvedAst.Attribute(a0.ident, tpe, a0.loc)
    }

  }

  object Expressions {

    /**
      * Performs name resolution on the given expression `exp0` in the namespace `ns0`.
      */
    def resolve(exp0: NamedAst.Expression, ns0: Name.NName, prog0: NamedAst.Program)(implicit genSym: GenSym): Validation[ResolvedAst.Expression, ResolutionError] = {
      /**
        * Local visitor.
        */
      def visit(e0: NamedAst.Expression): Validation[ResolvedAst.Expression, ResolutionError] = e0 match {
        case NamedAst.Expression.Wild(tpe, loc) => ResolvedAst.Expression.Wild(tpe, loc).toSuccess

        case NamedAst.Expression.Var(sym, loc) => ResolvedAst.Expression.Var(sym, loc).toSuccess

        case NamedAst.Expression.Def(qname, tvar, loc) =>
          lookupQName(qname, ns0, prog0) map {
            case LookupResult.Def(sym) => ResolvedAst.Expression.Def(sym, tvar, loc)
            case LookupResult.Eff(sym) => ResolvedAst.Expression.Eff(sym, tvar, loc)
          }

        case NamedAst.Expression.Hole(name, tpe, loc) =>
          val sym = Symbol.mkHoleSym(ns0, name)
          ResolvedAst.Expression.Hole(sym, tpe, loc).toSuccess

        case NamedAst.Expression.Unit(loc) => ResolvedAst.Expression.Unit(loc).toSuccess

        case NamedAst.Expression.True(loc) => ResolvedAst.Expression.True(loc).toSuccess

        case NamedAst.Expression.False(loc) => ResolvedAst.Expression.False(loc).toSuccess

        case NamedAst.Expression.Char(lit, loc) => ResolvedAst.Expression.Char(lit, loc).toSuccess

        case NamedAst.Expression.Float32(lit, loc) => ResolvedAst.Expression.Float32(lit, loc).toSuccess

        case NamedAst.Expression.Float64(lit, loc) => ResolvedAst.Expression.Float64(lit, loc).toSuccess

        case NamedAst.Expression.Int8(lit, loc) => ResolvedAst.Expression.Int8(lit, loc).toSuccess

        case NamedAst.Expression.Int16(lit, loc) => ResolvedAst.Expression.Int16(lit, loc).toSuccess

        case NamedAst.Expression.Int32(lit, loc) => ResolvedAst.Expression.Int32(lit, loc).toSuccess

        case NamedAst.Expression.Int64(lit, loc) => ResolvedAst.Expression.Int64(lit, loc).toSuccess

        case NamedAst.Expression.BigInt(lit, loc) => ResolvedAst.Expression.BigInt(lit, loc).toSuccess

        case NamedAst.Expression.Str(lit, loc) => ResolvedAst.Expression.Str(lit, loc).toSuccess

        case NamedAst.Expression.Apply(lambda, args, tvar, loc) =>
          for {
            e <- visit(lambda)
            es <- seqM(args map visit)
          } yield ResolvedAst.Expression.Apply(e, es, tvar, loc)

        case NamedAst.Expression.Lambda(fparams, exp, tvar, loc) =>
          for {
            e <- visit(exp)
            fs <- seqM(fparams.map(fparam => Params.resolve(fparam, ns0, prog0)))
          } yield ResolvedAst.Expression.Lambda(fs, e, tvar, loc)

        case NamedAst.Expression.Unary(op, exp, tvar, loc) =>
          for {
            e <- visit(exp)
          } yield ResolvedAst.Expression.Unary(op, e, tvar, loc)

        case NamedAst.Expression.Binary(op, exp1, exp2, tvar, loc) =>
          for {
            e1 <- visit(exp1)
            e2 <- visit(exp2)
          } yield ResolvedAst.Expression.Binary(op, e1, e2, tvar, loc)

        case NamedAst.Expression.IfThenElse(exp1, exp2, exp3, tvar, loc) =>
          for {
            e1 <- visit(exp1)
            e2 <- visit(exp2)
            e3 <- visit(exp3)
          } yield ResolvedAst.Expression.IfThenElse(e1, e2, e3, tvar, loc)

        case NamedAst.Expression.Let(sym, exp1, exp2, tvar, loc) =>
          for {
            e1 <- visit(exp1)
            e2 <- visit(exp2)
          } yield ResolvedAst.Expression.Let(sym, e1, e2, tvar, loc)

        case NamedAst.Expression.LetRec(sym, exp1, exp2, tvar, loc) =>
          for {
            e1 <- visit(exp1)
            e2 <- visit(exp2)
          } yield ResolvedAst.Expression.LetRec(sym, e1, e2, tvar, loc)

        case NamedAst.Expression.Match(exp, rules, tvar, loc) =>
          val rulesVal = rules map {
            case NamedAst.MatchRule(pat, guard, body) =>
              for {
                p <- Patterns.resolve(pat, ns0, prog0)
                g <- visit(guard)
                b <- visit(body)
              } yield ResolvedAst.MatchRule(p, g, b)
          }

          for {
            e <- visit(exp)
            rs <- seqM(rulesVal)
          } yield ResolvedAst.Expression.Match(e, rs, tvar, loc)

        case NamedAst.Expression.Switch(rules, tvar, loc) =>
          val rulesVal = rules map {
            case (cond, body) => @@(visit(cond), visit(body))
          }
          seqM(rulesVal) map {
            case rs => ResolvedAst.Expression.Switch(rs, tvar, loc)
          }

        case NamedAst.Expression.Tag(enum, tag, expOpt, tvar, loc) => expOpt match {
          case None =>
            // Case 1: The tag has does not have an expression.
            // Either it is implicitly Unit or the tag is used as a function.

            // Lookup the enum to determine the type of the tag.
            lookupEnumByTag(enum, tag, ns0, prog0) map {
              case decl =>
                // Retrieve the relevant case.
                val caze = decl.cases(tag.name)

                // Check if the tag value has Unit type.
                if (isUnitType(caze.tpe)) {
                  // Case 1.1: The tag value has Unit type. Construct the Unit expression.
                  val e = ResolvedAst.Expression.Unit(loc)
                  ResolvedAst.Expression.Tag(decl.sym, tag.name, e, tvar, loc)
                } else {
                  // Case 1.2: The tag has a non-Unit type. Hence the tag is used as a function.
                  // If the tag is `Some` we construct the lambda: x -> Some(x).

                  // Construct a fresh symbol for the formal parameter.
                  val freshVar = Symbol.freshVarSym("x")

                  // Construct the formal parameter for the fresh symbol.
                  val freshParam = ResolvedAst.FormalParam(freshVar, Ast.Modifiers.Empty, Type.freshTypeVar(), loc)

                  // Construct a variable expression for the fresh symbol.
                  val varExp = ResolvedAst.Expression.Var(freshVar, loc)

                  // Construct the tag expression on the fresh symbol expression.
                  val tagExp = ResolvedAst.Expression.Tag(decl.sym, caze.tag.name, varExp, Type.freshTypeVar(), loc)

                  // Assemble the lambda expressions.
                  ResolvedAst.Expression.Lambda(List(freshParam), tagExp, Type.freshTypeVar(), loc)
                }
            }
          case Some(exp) =>
            // Case 2: The tag has an expression. Perform resolution on it.
            for {
              d <- lookupEnumByTag(enum, tag, ns0, prog0)
              e <- visit(exp)
            } yield ResolvedAst.Expression.Tag(d.sym, tag.name, e, tvar, loc)
        }

        case NamedAst.Expression.Tuple(elms, tvar, loc) =>
          for {
            es <- seqM(elms map visit)
          } yield ResolvedAst.Expression.Tuple(es, tvar, loc)

        case NamedAst.Expression.ArrayLit(elms, tvar, loc) =>
          for {
            es <- seqM(elms map visit)
          } yield ResolvedAst.Expression.ArrayLit(es, tvar, loc)

        case NamedAst.Expression.ArrayNew(elm, len, tvar, loc) =>
          for {
            e <- visit(elm)
            ln <- visit(len)
          } yield ResolvedAst.Expression.ArrayNew(e, ln, tvar, loc)

        case NamedAst.Expression.ArrayLoad(exp1, exp2, tvar, loc) =>
          for {
            e1 <- visit(exp1)
            e2 <- visit(exp2)
          } yield ResolvedAst.Expression.ArrayLoad(e1, e2, tvar, loc)

        case NamedAst.Expression.ArrayStore(exp1, exp2, exp3, tvar, loc) =>
          for {
            e1 <- visit(exp1)
            e2 <- visit(exp2)
            e3 <- visit(exp3)
          } yield ResolvedAst.Expression.ArrayStore(e1, e2, e3, tvar, loc)

        case NamedAst.Expression.ArrayLength(exp, tvar, loc) =>
          for {
            e <- visit(exp)
          } yield ResolvedAst.Expression.ArrayLength(e, tvar, loc)

        case NamedAst.Expression.ArraySlice(exp1, exp2, exp3, tvar, loc) =>
          for {
            e1 <- visit(exp1)
            e2 <- visit(exp2)
            e3 <- visit(exp3)
          } yield ResolvedAst.Expression.ArraySlice(e1, e2, e3, tvar, loc)

<<<<<<< HEAD
        case NamedAst.Expression.ArraySliceNoEndIndex(exp1, exp2, tvar, loc) =>
          for {
            e1 <- visit(exp1)
            e2 <- visit(exp2)
          } yield ResolvedAst.Expression.ArraySliceNoEndIndex(e1, e2, tvar, loc)

        case NamedAst.Expression.ArraySliceNoStartIndex(exp1, exp2, tvar, loc) =>
          for {
            e1 <- visit(exp1)
            e2 <- visit(exp2)
          } yield ResolvedAst.Expression.ArraySliceNoStartIndex(e1, e2, tvar, loc)

        case NamedAst.Expression.VecLit(elms, tvar, loc) =>
=======
        case NamedAst.Expression.VectorLit(elms, tvar, loc) =>
>>>>>>> f7a5ed44
          for {
            es <- seqM(elms map visit)
          } yield ResolvedAst.Expression.VectorLit(es, tvar, loc)
        
        case NamedAst.Expression.Ref(exp, tvar, loc) =>
          for {
            e <- visit(exp)
          } yield ResolvedAst.Expression.Ref(e, tvar, loc)

        case NamedAst.Expression.Deref(exp, tvar, loc) =>
          for {
            e <- visit(exp)
          } yield ResolvedAst.Expression.Deref(e, tvar, loc)

        case NamedAst.Expression.Assign(exp1, exp2, tvar, loc) =>
          for {
            e1 <- visit(exp1)
            e2 <- visit(exp2)
          } yield ResolvedAst.Expression.Assign(e1, e2, tvar, loc)

        case NamedAst.Expression.HandleWith(exp, bindings, tvar, loc) =>
          for {
            e <- visit(exp)
            bs <- resolveHandlerBindings(bindings, ns0, prog0)
          } yield ResolvedAst.Expression.HandleWith(e, bs, tvar, loc)

        case NamedAst.Expression.Existential(fparam, exp, loc) =>
          for {
            fp <- Params.resolve(fparam, ns0, prog0)
            e <- visit(exp)
          } yield ResolvedAst.Expression.Existential(fp, e, loc)

        case NamedAst.Expression.Universal(fparam, exp, loc) =>
          for {
            fp <- Params.resolve(fparam, ns0, prog0)
            e <- visit(exp)
          } yield ResolvedAst.Expression.Universal(fp, e, loc)

        case NamedAst.Expression.Ascribe(exp, tpe, eff, loc) =>
          for {
            e <- visit(exp)
            t <- lookupType(tpe, ns0, prog0)
          } yield ResolvedAst.Expression.Ascribe(e, t, eff, loc)

        case NamedAst.Expression.Cast(exp, tpe, eff, loc) =>
          for {
            e <- visit(exp)
            t <- lookupType(tpe, ns0, prog0)
          } yield ResolvedAst.Expression.Cast(e, t, eff, loc)

        case NamedAst.Expression.NativeConstructor(constructor, args, tpe, loc) =>
          for {
            es <- seqM(args map visit)
          } yield ResolvedAst.Expression.NativeConstructor(constructor, es, tpe, loc)

        case NamedAst.Expression.NativeField(field, tpe, loc) => ResolvedAst.Expression.NativeField(field, tpe, loc).toSuccess

        case NamedAst.Expression.NativeMethod(method, args, tpe, loc) =>
          for {
            es <- seqM(args map visit)
          } yield ResolvedAst.Expression.NativeMethod(method, es, tpe, loc)

        case NamedAst.Expression.UserError(tvar, loc) => ResolvedAst.Expression.UserError(tvar, loc).toSuccess
      }

      visit(exp0)
    }

  }

  object Patterns {

    /**
      * Performs name resolution on the given pattern `pat0` in the namespace `ns0`.
      */
    def resolve(pat0: NamedAst.Pattern, ns0: Name.NName, prog0: NamedAst.Program): Validation[ResolvedAst.Pattern, ResolutionError] = {

      def visit(p0: NamedAst.Pattern): Validation[ResolvedAst.Pattern, ResolutionError] = p0 match {
        case NamedAst.Pattern.Wild(tvar, loc) => ResolvedAst.Pattern.Wild(tvar, loc).toSuccess

        case NamedAst.Pattern.Var(sym, tvar, loc) => ResolvedAst.Pattern.Var(sym, tvar, loc).toSuccess

        case NamedAst.Pattern.Unit(loc) => ResolvedAst.Pattern.Unit(loc).toSuccess

        case NamedAst.Pattern.True(loc) => ResolvedAst.Pattern.True(loc).toSuccess

        case NamedAst.Pattern.False(loc) => ResolvedAst.Pattern.False(loc).toSuccess

        case NamedAst.Pattern.Char(lit, loc) => ResolvedAst.Pattern.Char(lit, loc).toSuccess

        case NamedAst.Pattern.Float32(lit, loc) => ResolvedAst.Pattern.Float32(lit, loc).toSuccess

        case NamedAst.Pattern.Float64(lit, loc) => ResolvedAst.Pattern.Float64(lit, loc).toSuccess

        case NamedAst.Pattern.Int8(lit, loc) => ResolvedAst.Pattern.Int8(lit, loc).toSuccess

        case NamedAst.Pattern.Int16(lit, loc) => ResolvedAst.Pattern.Int16(lit, loc).toSuccess

        case NamedAst.Pattern.Int32(lit, loc) => ResolvedAst.Pattern.Int32(lit, loc).toSuccess

        case NamedAst.Pattern.Int64(lit, loc) => ResolvedAst.Pattern.Int64(lit, loc).toSuccess

        case NamedAst.Pattern.BigInt(lit, loc) => ResolvedAst.Pattern.BigInt(lit, loc).toSuccess

        case NamedAst.Pattern.Str(lit, loc) => ResolvedAst.Pattern.Str(lit, loc).toSuccess

        case NamedAst.Pattern.Tag(enum, tag, pat, tvar, loc) =>
          for {
            d <- lookupEnumByTag(enum, tag, ns0, prog0)
            p <- visit(pat)
          } yield ResolvedAst.Pattern.Tag(d.sym, tag.name, p, tvar, loc)

        case NamedAst.Pattern.Tuple(elms, tvar, loc) =>
          for {
            es <- seqM(elms map visit)
          } yield ResolvedAst.Pattern.Tuple(es, tvar, loc)
      }

      visit(pat0)
    }

  }

  object Predicates {

    object Head {
      /**
        * Performs name resolution on the given head predicate `h0` in the given namespace `ns0`.
        */
      def resolve(h0: NamedAst.Predicate.Head, ns0: Name.NName, prog0: NamedAst.Program)(implicit genSym: GenSym): Validation[ResolvedAst.Predicate.Head, ResolutionError] = h0 match {
        case NamedAst.Predicate.Head.True(loc) => ResolvedAst.Predicate.Head.True(loc).toSuccess

        case NamedAst.Predicate.Head.False(loc) => ResolvedAst.Predicate.Head.False(loc).toSuccess

        case NamedAst.Predicate.Head.Atom(qname, terms, loc) =>
          for {
            t <- lookupTable(qname, ns0, prog0)
            ts <- seqM(terms.map(t => Expressions.resolve(t, ns0, prog0)))
          } yield ResolvedAst.Predicate.Head.Atom(t.sym, ts, loc)
      }
    }

    object Body {
      /**
        * Performs name resolution on the given body predicate `b0` in the given namespace `ns0`.
        */
      def resolve(b0: NamedAst.Predicate.Body, ns0: Name.NName, prog0: NamedAst.Program)(implicit genSym: GenSym): Validation[ResolvedAst.Predicate.Body, ResolutionError] = b0 match {
        case NamedAst.Predicate.Body.Atom(qname, polarity, terms, loc) =>
          for {
            d <- lookupTable(qname, ns0, prog0)
            ts <- seqM(terms.map(t => Patterns.resolve(t, ns0, prog0)))
          } yield ResolvedAst.Predicate.Body.Atom(d.sym, polarity, ts, loc)

        case NamedAst.Predicate.Body.Filter(qname, terms, loc) =>
          for {
            lookupResult <- lookupQName(qname, ns0, prog0)
            ts <- seqM(terms.map(t => Expressions.resolve(t, ns0, prog0)))
          } yield {
            lookupResult match {
              case LookupResult.Def(sym) => ResolvedAst.Predicate.Body.Filter(sym, ts, loc)
              case LookupResult.Eff(sym) => throw InternalCompilerException(s"Unexpected effect here: ${sym.toString}")
            }
          }

        case NamedAst.Predicate.Body.Loop(pat, term, loc) =>
          for {
            p <- Patterns.resolve(pat, ns0, prog0)
            t <- Expressions.resolve(term, ns0, prog0)
          } yield ResolvedAst.Predicate.Body.Loop(p, t, loc)
      }
    }

  }

  object Properties {

    /**
      * Performs name resolution on each of the given `properties` in the given namespace `ns0`.
      */
    def resolve(properties: List[NamedAst.Property], ns0: Name.NName, prog0: NamedAst.Program)(implicit genSym: GenSym): Validation[List[ResolvedAst.Property], ResolutionError] = {
      seqM(properties.map(p => resolve(p, ns0, prog0)))
    }

    /**
      * Performs name resolution on the given property `p0` in the given namespace `ns0`.
      */
    def resolve(p0: NamedAst.Property, ns0: Name.NName, prog0: NamedAst.Program)(implicit genSym: GenSym): Validation[ResolvedAst.Property, ResolutionError] = {
      for {
        e <- Expressions.resolve(p0.exp, ns0, prog0)
      } yield ResolvedAst.Property(p0.law, p0.defn, e, p0.loc)
    }

  }

  object Params {

    /**
      * Performs name resolution on the given constraint parameter `cparam0` in the given namespace `ns0`.
      */
    def resolve(cparam0: NamedAst.ConstraintParam, ns0: Name.NName, prog0: NamedAst.Program): Validation[ResolvedAst.ConstraintParam, ResolutionError] = cparam0 match {
      case NamedAst.ConstraintParam.HeadParam(sym, tpe, loc) => ResolvedAst.ConstraintParam.HeadParam(sym, tpe, loc).toSuccess
      case NamedAst.ConstraintParam.RuleParam(sym, tpe, loc) => ResolvedAst.ConstraintParam.RuleParam(sym, tpe, loc).toSuccess
    }

    /**
      * Performs name resolution on the given formal parameter `fparam0` in the given namespace `ns0`.
      */
    def resolve(fparam0: NamedAst.FormalParam, ns0: Name.NName, prog0: NamedAst.Program): Validation[ResolvedAst.FormalParam, ResolutionError] = {
      for {
        t <- lookupType(fparam0.tpe, ns0, prog0)
      } yield ResolvedAst.FormalParam(fparam0.sym, fparam0.mod, t, fparam0.loc)
    }

    /**
      * Performs name resolution on the given type parameter `tparam0` in the given namespace `ns0`.
      */
    def resolve(tparam0: NamedAst.TypeParam, ns0: Name.NName, prog0: NamedAst.Program): Validation[ResolvedAst.TypeParam, ResolutionError] = {
      ResolvedAst.TypeParam(tparam0.name, tparam0.tpe, tparam0.loc).toSuccess
    }

  }

  /**
    * Performs name resolution on the given formal parameters `fparams0`.
    */
  def resolveFormalParams(fparams0: List[NamedAst.FormalParam], ns0: Name.NName, prog0: NamedAst.Program): Validation[List[ResolvedAst.FormalParam], ResolutionError] = {
    seqM(fparams0.map(fparam => Params.resolve(fparam, ns0, prog0)))
  }

  /**
    * Performs name resolution on the given type parameters `tparams0`.
    */
  def resolveTypeParams(tparams0: List[NamedAst.TypeParam], ns0: Name.NName, prog0: NamedAst.Program): Validation[List[ResolvedAst.TypeParam], ResolutionError] =
    seqM(tparams0.map(tparam => Params.resolve(tparam, ns0, prog0)))

  /**
    * Performs name resolution on the given handler bindings `bs0`.
    */
  def resolveHandlerBindings(bs0: List[NamedAst.HandlerBinding], ns0: Name.NName, prog0: NamedAst.Program)(implicit genSym: GenSym): Validation[List[ResolvedAst.HandlerBinding], ResolutionError] = {
    // TODO: Check that there is no overlap?
    seqM(bs0.map(b => resolveHandlerBindings(b, ns0, prog0)))
  }

  /**
    * Performs name resolution on the given handler binding `b0`.
    */
  def resolveHandlerBindings(b0: NamedAst.HandlerBinding, ns0: Name.NName, prog0: NamedAst.Program)(implicit genSym: GenSym): Validation[ResolvedAst.HandlerBinding, ResolutionError] = b0 match {
    case NamedAst.HandlerBinding(qname, exp0) =>
      for {
        eff <- lookupEff(qname, ns0, prog0)
        exp <- Expressions.resolve(exp0, ns0, prog0)
      } yield ResolvedAst.HandlerBinding(eff.sym, exp)
  }

  /**
    * Performs name resolution on the given scheme `sc0`.
    */
  def resolveScheme(sc0: NamedAst.Scheme, ns0: Name.NName, prog0: NamedAst.Program): Validation[Scheme, ResolutionError] = {
    for {
      base <- lookupType(sc0.base, ns0, prog0)
    } yield Scheme(sc0.quantifiers, base)
  }

  /**
    * The result of a qualified name lookup.
    */
  sealed trait LookupResult

  object LookupResult {

    case class Def(sym: Symbol.DefnSym) extends LookupResult

    case class Eff(sym: Symbol.EffSym) extends LookupResult

  }

  /**
    * Finds the definition with the qualified name `qname` in the namespace `ns0`.
    */
  def lookupQName(qname: Name.QName, ns0: Name.NName, prog0: NamedAst.Program): Validation[LookupResult, ResolutionError] = {
    val defOpt = tryLookupDef(qname, ns0, prog0)
    val effOpt = tryLookupEff(qname, ns0, prog0)

    (defOpt, effOpt) match {
      case (None, None) => ResolutionError.UndefinedName(qname, ns0, qname.loc).toFailure
      case (Some(d), None) => getDefIfAccessible(d, ns0, qname.loc)
      case (None, Some(e)) => getEffIfAccessible(e, ns0, qname.loc)
      case (Some(d), Some(e)) => ResolutionError.AmbiguousName(qname, ns0, d.loc, e.loc, qname.loc).toFailure
    }
  }

  /**
    * Tries to a def with the qualified name `qname` in the namespace `ns0`.
    */
  def tryLookupDef(qname: Name.QName, ns0: Name.NName, prog0: NamedAst.Program): Option[NamedAst.Def] = {
    // Check whether the name is fully-qualified.
    if (qname.isUnqualified) {
      // Case 1: Unqualified name. Lookup in the current namespace.
      val defnOpt = prog0.defs.getOrElse(ns0, Map.empty).get(qname.ident.name)

      defnOpt match {
        case Some(defn) =>
          // Case 1.2: Found in the current namespace.
          Some(defn)
        case None =>
          // Case 1.1: Try the global namespace.
          prog0.defs.getOrElse(Name.RootNS, Map.empty).get(qname.ident.name)
      }
    } else {
      // Case 2: Qualified. Lookup in the given namespace.
      prog0.defs.getOrElse(qname.namespace, Map.empty).get(qname.ident.name)
    }
  }

  /**
    * Tries to find an eff with the qualified name `qname` in the namespace `ns0`.
    */
  def lookupEff(qname: Name.QName, ns0: Name.NName, prog0: NamedAst.Program): Validation[NamedAst.Eff, ResolutionError] = {
    tryLookupEff(qname, ns0, prog0) match {
      case None => ResolutionError.UndefinedEff(qname, ns0, qname.loc).toFailure
      case Some(eff) => eff.toSuccess
    }
  }

  /**
    * Finds the given effect with the qualified name `qname` in the namespace `ns0`.
    */
  def tryLookupEff(qname: Name.QName, ns0: Name.NName, prog0: NamedAst.Program): Option[NamedAst.Eff] = {
    // Check whether the name is fully-qualified.
    if (qname.isUnqualified) {
      // Case 1: Unqualified name. Lookup in the current namespace.
      val defnOpt = prog0.effs.getOrElse(ns0, Map.empty).get(qname.ident.name)

      defnOpt match {
        case Some(eff) =>
          // Case 1.2: Found in the current namespace.
          Some(eff)
        case None =>
          // Case 1.1: Try the global namespace.
          prog0.effs.getOrElse(Name.RootNS, Map.empty).get(qname.ident.name)
      }
    } else {
      // Case 2: Qualified. Lookup in the given namespace.
      prog0.effs.getOrElse(qname.namespace, Map.empty).get(qname.ident.name)
    }
  }

  /**
    * Finds the class with the qualified name `qname` in the namespace `ns0`.
    */
  def lookupClass(qname: Name.QName, ns0: Name.NName, prog0: NamedAst.Program): Validation[Symbol.ClassSym, ResolutionError] = {
    // Check whether the name is fully-qualified.
    if (qname.isUnqualified) {
      // Lookup in the current namespace.
      prog0.classes.getOrElse(ns0, Map.empty).get(qname.ident.name) match {
        case Some(clazz) =>
          // Case 1.1 : The class is defined in the current namespace.
          getClassIfAccessible(clazz, ns0, qname.loc).map(_.sym)
        case None =>
          // Case 1.2: The class was not found in the current namespace.
          // Try the root namespace.
          prog0.classes.getOrElse(Name.RootNS, Map.empty).get(qname.ident.name) match {
            case Some(clazz) =>
              // Case 1.2.1: The class is defined in the root namespace.
              getClassIfAccessible(clazz, ns0, qname.loc).map(_.sym)
            case None =>
              // Case 1.2.2: The class was not found. Neither in the current namespace nor in the root namespace.
              ResolutionError.UndefinedClass(qname, qname.namespace, qname.loc).toFailure
          }
      }
    } else {
      // Lookup in the qualified namespace.
      prog0.classes.getOrElse(qname.namespace, Map.empty).get(qname.ident.name) match {
        case Some(clazz) =>
          // Case 2.1: The class was found in the qualified namespace.
          getClassIfAccessible(clazz, ns0, qname.loc).map(_.sym)
        case None =>
          // Case 2.2: The class was not found in the qualified namespace.
          ResolutionError.UndefinedClass(qname, qname.namespace, qname.loc).toFailure
      }
    }
  }

  /**
    * TODO: DOC
    */
  // TODO: Can you access a signature by qualified name???
  def lookupSig(ident: Name.Ident, ns0: Name.NName, prog0: NamedAst.Program): Validation[Option[Symbol.SigSym], ResolutionError] = {
    // Compute all classes visible in the current namespace.
    val classes = getClassesInScope()

    // A mutable collection of candidate signatures.
    val candidates = mutable.Set.empty[Symbol.SigSym]

    // Look through each class to see if it contains a usable signature.
    for (NamedAst.Class(doc, mod, sym, quantifiers, head, body, sigs, laws, loc) <- classes) {
      for (NamedAst.Sig(doc, ann, mod, sym, tparams, fparams, sc, eff, loc) <- sigs) {
        // TODO: If ....
      }
    }

    // Check how many candidate signatures were found.
    if (candidates.isEmpty) {
      // Case 1: No candidate signatures.
      None.toSuccess
    } else if (candidates.size == 1) {
      // Case 2: Exactly one candidate signature.
      Some(candidates.head).toSuccess
    } else {
      // Case 3: Multiple candidate signatures.
      // TODO: Ambiguius
      ???
    }
  }

  // TODO: DOC
  def getClassesInScope(): List[NamedAst.Class] = Nil


  /**
    * Finds the enum definition matching the given qualified name and tag.
    */
  def lookupEnumByTag(qname: Option[Name.QName], tag: Name.Ident, ns: Name.NName, prog0: NamedAst.Program): Validation[NamedAst.Enum, ResolutionError] = {
    /*
     * Lookup the tag name in all enums across all namespaces.
     */
    val globalMatches = mutable.Set.empty[NamedAst.Enum]
    for ((_, decls) <- prog0.enums) {
      for ((enumName, decl) <- decls) {
        for ((tagName, caze) <- decl.cases) {
          if (tag.name == tagName) {
            globalMatches += decl
          }
        }
      }
    }

    // Case 1: Exact match found. Simply return it.
    if (globalMatches.size == 1) {
      return getEnumIfAccessible(globalMatches.head, ns, tag.loc)
    }

    // Case 2: No or multiple matches found.
    // Lookup the tag in either the fully qualified namespace or the current namespace.
    val namespace = if (qname.exists(_.isQualified)) qname.get.namespace else ns

    /*
     * Lookup the tag name in all enums in the current namespace.
     */
    val namespaceMatches = mutable.Set.empty[NamedAst.Enum]
    for ((enumName, decl) <- prog0.enums.getOrElse(namespace, Map.empty[String, NamedAst.Enum])) {
      for ((tagName, caze) <- decl.cases) {
        if (tag.name == tagName) {
          namespaceMatches += decl
        }
      }
    }

    // Case 2.1: Exact match found in namespace. Simply return it.
    if (namespaceMatches.size == 1) {
      return getEnumIfAccessible(namespaceMatches.head, ns, tag.loc)
    }

    // Case 2.2: No matches found in namespace.
    if (namespaceMatches.isEmpty) {
      return ResolutionError.UndefinedTag(tag.name, ns, tag.loc).toFailure
    }

    // Case 2.3: Multiple matches found in namespace and no enum name.
    if (qname.isEmpty) {
      val locs = namespaceMatches.map(_.sym.loc).toList.sorted
      return ResolutionError.AmbiguousTag(tag.name, ns, locs, tag.loc).toFailure
    }

    // Case 2.4: Multiple matches found in namespace and an enum name is available.
    val filteredMatches = namespaceMatches.filter(_.sym.name == qname.get.ident.name)
    if (filteredMatches.size == 1) {
      return getEnumIfAccessible(filteredMatches.head, ns, tag.loc)
    }

    ResolutionError.UndefinedTag(tag.name, ns, tag.loc).toFailure
  }

  /**
    * Finds the table of the given `qname` in the namespace `ns`.
    */
  def lookupTable(qname: Name.QName, ns: Name.NName, prog0: NamedAst.Program): Validation[NamedAst.Table, ResolutionError] = {
    if (qname.isUnqualified) {
      // Lookup in the current namespace.
      val tables = prog0.tables.getOrElse(ns, Map.empty)
      tables.get(qname.ident.name) match {
        case None => ResolutionError.UndefinedTable(qname, ns, qname.loc).toFailure
        case Some(table) => table.toSuccess
      }
    } else {
      // Lookup in the qualified namespace.
      val tables = prog0.tables.getOrElse(qname.namespace, Map.empty)
      tables.get(qname.ident.name) match {
        case None => ResolutionError.UndefinedTable(qname, qname.namespace, qname.loc).toFailure
        case Some(table) => table.toSuccess
      }
    }
  }


  // TODO: Move
  /**
    * Ensures that every declared effect in `effs` has one handler in `handlers`.
    */
  def checkDefaultHandlers(effs: List[(Symbol.EffSym, ResolvedAst.Eff)], handlers: List[(Symbol.EffSym, ResolvedAst.Handler)]): Validation[Unit, ResolutionError] = {
    //
    // Compute the declared and handled effects.
    //
    val declaredEffects = effs.map(_._1)
    val declaredHandlers = handlers.map(_._1)

    //
    // Check if there are any unhandled effects.
    //
    val unhandledEffects = declaredEffects.toSet -- declaredHandlers.toSet
    if (unhandledEffects.isEmpty)
      ().toSuccess
    else
      ResolutionError.UnhandledEffect(unhandledEffects.head).toFailure
  }

  /**
    * Returns `true` iff the given type `tpe0` is the Unit type.
    */
  def isUnitType(tpe: NamedAst.Type): Boolean = tpe match {
    case NamedAst.Type.Unit(loc) => true
    case _ => false
  }

  /**
    * Resolves the given type `tpe0` in the given namespace `ns0`.
    */
  // TODO: Add support for Higher-Kinded types.
  def lookupType(tpe0: NamedAst.Type, ns0: Name.NName, prog0: NamedAst.Program): Validation[Type, ResolutionError] = tpe0 match {
    case NamedAst.Type.Var(tvar, loc) => tvar.toSuccess
    case NamedAst.Type.Unit(loc) => Type.Unit.toSuccess
    case NamedAst.Type.Ambiguous(qname, loc) if qname.isUnqualified => qname.ident.name match {
      // Basic Types
      case "Unit" => Type.Unit.toSuccess
      case "Bool" => Type.Bool.toSuccess
      case "Char" => Type.Char.toSuccess
      case "Float" => Type.Float64.toSuccess
      case "Float32" => Type.Float32.toSuccess
      case "Float64" => Type.Float64.toSuccess
      case "Int" => Type.Int32.toSuccess
      case "Int8" => Type.Int8.toSuccess
      case "Int16" => Type.Int16.toSuccess
      case "Int32" => Type.Int32.toSuccess
      case "Int64" => Type.Int64.toSuccess
      case "BigInt" => Type.BigInt.toSuccess
      case "Str" => Type.Str.toSuccess
      case "Array" => Type.Array.toSuccess
      case "Native" => Type.Native.toSuccess
      case "Ref" => Type.Ref.toSuccess

      // Enum Types.
      case typeName =>
        // Lookup the enum in the current namespace.
        // If the namespace doesn't even exist, just use an empty map.
        val namespaceDecls = prog0.enums.getOrElse(ns0, Map.empty)
        namespaceDecls.get(typeName) match {
          case None =>
            // The enum was not found in the current namespace. Try the root namespace.
            val rootDecls = prog0.enums.getOrElse(Name.RootNS, Map.empty)
            rootDecls.get(typeName) match {
              case None => ResolutionError.UndefinedType(qname, ns0, loc).toFailure
              case Some(enum) => getTypeIfAccessible(enum, ns0, ns0.loc)
            }
          case Some(enum) => getTypeIfAccessible(enum, ns0, ns0.loc)
        }
    }
    case NamedAst.Type.Ambiguous(qname, loc) if qname.isQualified =>
      // Lookup the enum using the namespace.
      val decls = prog0.enums.getOrElse(qname.namespace, Map.empty)
      decls.get(qname.ident.name) match {
        case None => ResolutionError.UndefinedType(qname, ns0, loc).toFailure
        case Some(enum) => getTypeIfAccessible(enum, ns0, ns0.loc)
      }
    case NamedAst.Type.Enum(sym) =>
      Type.Enum(sym, Kind.Star).toSuccess
    case NamedAst.Type.Tuple(elms0, loc) =>
      for (
        elms <- seqM(elms0.map(tpe => lookupType(tpe, ns0, prog0)))
      ) yield Type.mkTuple(elms)
    case NamedAst.Type.Native(fqn, loc) =>
      // TODO: needs more precise type.
      Type.Native.toSuccess
    case NamedAst.Type.Arrow(tparams0, tresult0, loc) =>
      for (
        tparams <- seqM(tparams0.map(tpe => lookupType(tpe, ns0, prog0)));
        tresult <- lookupType(tresult0, ns0, prog0)
      ) yield Type.mkArrow(tparams, tresult)
    case NamedAst.Type.Apply(base0, targ0, loc) =>
      for (
        tpe1 <- lookupType(base0, ns0, prog0);
        tpe2 <- lookupType(targ0, ns0, prog0)
      ) yield Type.Apply(tpe1, tpe2)

  }

  /**
    * Successfully returns the given class `clazz0` if it is accessible from the given namespace `ns0`.
    *
    * Otherwise fails with a resolution error.
    *
    * A class `clazz0` is accessible from a namespace `ns0` if:
    *
    * (a) the class is marked public, or
    * (b) the class is defined in the namespace `ns0` itself or in a parent of `ns0`.
    */
  def getClassIfAccessible(class0: NamedAst.Class, ns0: Name.NName, loc: SourceLocation): Validation[NamedAst.Class, ResolutionError] = {
    //
    // Check if the definition is marked public.
    //
    if (class0.mod.isPublic)
      return class0.toSuccess

    //
    // Check if the definition is defined in `ns0` or in a parent of `ns0`.
    //
    val prefixNs = class0.sym.namespace
    val targetNs = ns0.idents.map(_.name)
    if (targetNs.startsWith(prefixNs))
      return class0.toSuccess

    //
    // The definition is not accessible.
    //
    ResolutionError.InaccessibleClass(class0.sym, ns0, loc).toFailure
  }

  /**
    * Successfully returns the given definition `defn0` if it is accessible from the given namespace `ns0`.
    *
    * Otherwise fails with a resolution error.
    *
    * A definition `defn0` is accessible from a namespace `ns0` if:
    *
    * (a) the definition is marked public, or
    * (b) the definition is defined in the namespace `ns0` itself or in a parent of `ns0`.
    */
  def getDefIfAccessible(defn0: NamedAst.Def, ns0: Name.NName, loc: SourceLocation): Validation[LookupResult, ResolutionError] = {
    //
    // Check if the definition is marked public.
    //
    if (defn0.mod.isPublic)
      return LookupResult.Def(defn0.sym).toSuccess

    //
    // Check if the definition is defined in `ns0` or in a parent of `ns0`.
    //
    val prefixNs = defn0.sym.namespace
    val targetNs = ns0.idents.map(_.name)
    if (targetNs.startsWith(prefixNs))
      return LookupResult.Def(defn0.sym).toSuccess

    //
    // The definition is not accessible.
    //
    ResolutionError.InaccessibleDef(defn0.sym, ns0, loc).toFailure
  }

  /**
    * Successfully returns the given effect `eff0` if it is accessible from the given namespace `ns0`.
    *
    * Otherwise fails with a resolution error.
    *
    * An effect `eff0` is accessible from a namespace `ns0` if:
    *
    * (a) the effect is marked public, or
    * (b) the effect is defined in the namespace `ns0` itself or in a parent of `ns0`.
    */
  def getEffIfAccessible(eff0: NamedAst.Eff, ns0: Name.NName, loc: SourceLocation): Validation[LookupResult, ResolutionError] = {
    //
    // Check if the effect is marked public.
    //
    if (eff0.mod.isPublic)
      return LookupResult.Eff(eff0.sym).toSuccess

    //
    // Check if the effect is defined in `ns0` or in a parent of `ns0`.
    //
    val prefixNs = eff0.sym.namespace
    val targetNs = ns0.idents.map(_.name)
    if (targetNs.startsWith(prefixNs))
      return LookupResult.Eff(eff0.sym).toSuccess

    //
    // The effect is not accessible.
    //
    ResolutionError.InaccessibleEff(eff0.sym, ns0, loc).toFailure
  }

  /**
    * Successfully returns the given `enum0` if it is accessible from the given namespace `ns0`.
    *
    * Otherwise fails with a resolution error.
    *
    * An enum is accessible from a namespace `ns0` if:
    *
    * (a) the definition is marked public, or
    * (b) the definition is defined in the namespace `ns0` itself or in a parent of `ns0`.
    */
  def getEnumIfAccessible(enum0: NamedAst.Enum, ns0: Name.NName, loc: SourceLocation): Validation[NamedAst.Enum, ResolutionError] = {
    //
    // Check if the definition is marked public.
    //
    if (enum0.mod.isPublic)
      return enum0.toSuccess

    //
    // Check if the enum is defined in `ns0` or in a parent of `ns0`.
    //
    val prefixNs = enum0.sym.namespace
    val targetNs = ns0.idents.map(_.name)
    if (targetNs.startsWith(prefixNs))
      return enum0.toSuccess

    //
    // The enum is not accessible.
    //
    ResolutionError.InaccessibleEnum(enum0.sym, ns0, loc).toFailure
  }

  /**
    * Successfully returns the type of the given `enum0` if it is accessible from the given namespace `ns0`.
    *
    * Otherwise fails with a resolution error.
    *
    * Internally uses [[getEnumIfAccessible]].
    */
  def getTypeIfAccessible(enum0: NamedAst.Enum, ns0: Name.NName, loc: SourceLocation): Validation[Type, ResolutionError] =
    getEnumIfAccessible(enum0, ns0, loc) map {
      case enum => Type.Enum(enum.sym, Kind.Star)
    }
}
<|MERGE_RESOLUTION|>--- conflicted
+++ resolved
@@ -550,7 +550,6 @@
             e3 <- visit(exp3)
           } yield ResolvedAst.Expression.ArraySlice(e1, e2, e3, tvar, loc)
 
-<<<<<<< HEAD
         case NamedAst.Expression.ArraySliceNoEndIndex(exp1, exp2, tvar, loc) =>
           for {
             e1 <- visit(exp1)
@@ -563,10 +562,7 @@
             e2 <- visit(exp2)
           } yield ResolvedAst.Expression.ArraySliceNoStartIndex(e1, e2, tvar, loc)
 
-        case NamedAst.Expression.VecLit(elms, tvar, loc) =>
-=======
         case NamedAst.Expression.VectorLit(elms, tvar, loc) =>
->>>>>>> f7a5ed44
           for {
             es <- seqM(elms map visit)
           } yield ResolvedAst.Expression.VectorLit(es, tvar, loc)
