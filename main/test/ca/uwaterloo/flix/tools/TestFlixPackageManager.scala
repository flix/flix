--- conflicted
+++ resolved
@@ -12,10 +12,7 @@
 
 class TestFlixPackageManager extends FunSuite {
   val s: String = File.separator
-<<<<<<< HEAD
   val f: Formatter = Formatter.NoFormatter
-=======
->>>>>>> 282c9bb6
 
   test("Install missing dependency.01") {
     assertResult(expected = true)(actual = {
@@ -255,14 +252,10 @@
       }
 
       val path = Files.createTempDirectory("")
-<<<<<<< HEAD
-      FlixPackageManager.installAll(manifest, path)(System.out) match {
+      FlixPackageManager.installAll(List(manifest), path)(System.out) match {
         case Ok(l) => l
         case Err(e) => e.message(f)
       }
-=======
-      FlixPackageManager.installAll(List(manifest), path)(System.out)
->>>>>>> 282c9bb6
     })
   }
 
@@ -295,14 +288,10 @@
       }
 
       val path = Files.createTempDirectory("")
-<<<<<<< HEAD
-      FlixPackageManager.installAll(manifest, path)(System.out) match {
+      FlixPackageManager.installAll(List(manifest), path)(System.out) match {
         case Ok(l) => l
         case Err(e) => e.message(f)
       }
-=======
-      FlixPackageManager.installAll(List(manifest), path)(System.out)
->>>>>>> 282c9bb6
     })
   }
 
