--- conflicted
+++ resolved
@@ -10,13 +10,8 @@
     "java.lang.Long": "",
     "java.lang.Number": "",
     "java.lang.Short": "",
-<<<<<<< HEAD
 
-    "java.lang.Object": "IO",
-
-=======
     "java.lang.ClassLoader": "Exec, Sys, IO",
->>>>>>> 00517ab5
     "java.lang.Process": "Exec, IO",
     "java.lang.ProcessBuilder": "Exec, IO",
     "java.lang.ProcessHandle": "Exec, IO",
@@ -31,6 +26,7 @@
     "java.lang.invoke.MethodHandle": "Sys, IO",
     "java.lang.invoke.MethodHandles": "Sys, IO",
     "java.lang.invoke.VarHandle": "Sys, IO",
+    "java.lang.Object": "IO",
 
     "java.net.Authenticator": "Net, IO",
     "java.net.DatagramSocket": "Net, IO",
