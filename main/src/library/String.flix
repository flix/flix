--- conflicted
+++ resolved
@@ -158,24 +158,12 @@
     /// each pair of strings.
     ///
     @Time(length(sep) * List.length(xs)) @Space(length(sep) * List.length(xs))
-<<<<<<< HEAD
     pub def intercalate(sep: String, xs: List[String]): String = region r {
         let sb = new StringBuilder(r);
-        let arr = List.toArray(xs); // TODO: Use toArray @ r when PR is merged
-=======
-    pub def intercalate(sep: String, xs: List[String]): String =
-        intercalateHelper(sep, xs) as & Pure
-
-    ///
-    /// Helper function for `intercalate`.
-    ///
-    def intercalateHelper(sep: String, xs: List[String]): String & Impure =
-        let sb = StringBuilder.new();
-        let arr = List.toArray(xs, static);
->>>>>>> c259c2b7
+        let arr = List.toArray(xs, r);
         StringBuilder.intercalate!(sep, arr, sb);
         StringBuilder.toString(sb)
-    } as & Pure
+    }
 
     ///
     /// Concatenate a list of strings into a single string, inserting the separator `sep` between
