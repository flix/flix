--- conflicted
+++ resolved
@@ -34,11 +34,7 @@
       //
       // Decorate each defn in the ast with its method object unless its a closure.
       //
-<<<<<<< HEAD
-      for ((sym, defn) <- root.defs if defn.cparams.isEmpty && (defn.ann.isTest || flix.options.entryPoint.contains(defn.sym))) {
-=======
       for ((sym, defn) <- root.defs if root.reachable.contains(sym)) {
->>>>>>> 7e1fbce0
         // Retrieve the namespace info of sym.
         val nsInfo = JvmOps.getNamespace(sym)
 
