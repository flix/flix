--- conflicted
+++ resolved
@@ -577,25 +577,12 @@
   /**
     * Runs the main function in flix package for the project.
     */
-<<<<<<< HEAD
-  def run(o: Options): Result[Unit, List[String]] = {
+  def run(o: Options, args: Array[String]): Result[Unit, List[String]] = {
     implicit val flix: Flix = new Flix().setFormatter(Formatter.getDefault)
     build().map(_.getMain).map {
-      case Some(main) => main(Array.empty)
+      case Some(main) => main(args)
       case None => ()
     }
-=======
-  def run(o: Options, args: Array[String]): Result[Unit, Int] = {
-    implicit val flix: Flix = new Flix().setFormatter(Formatter.getDefault)
-    val res = for {
-      compilationResult <- build().toOption
-      main <- compilationResult.getMain
-    } yield {
-      main(args)
-      ().toOk[Unit, Int]
-    }
-    res.getOrElse(Err(1))
->>>>>>> eb0e80e7
   }
 
   /**
@@ -603,14 +590,12 @@
     */
   def test(o: Options): Result[Unit, List[String]] = {
     implicit val flix: Flix = new Flix().setFormatter(Formatter.getDefault)
-<<<<<<< HEAD
-    build() map {
-      compilationResult => Tester.run(Nil, compilationResult)
-=======
     build() flatMap {
       compilationResult =>
-        Tester.run(Nil, compilationResult)
->>>>>>> eb0e80e7
+        Tester.run(Nil, compilationResult) match {
+          case Ok(_) => ().toOk
+          case Err(_) => Err(List("Tester Error"))
+        }
     }
   }
 }