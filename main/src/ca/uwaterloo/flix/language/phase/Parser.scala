--- conflicted
+++ resolved
@@ -529,11 +529,7 @@
 
       // NB: We allow any operator, other than a reserved operator, to be matched by this rule.
       def Reserved2: Rule1[String] = rule {
-<<<<<<< HEAD
-        capture("**" | "<=" | ">=" | "==" | "!=" | "&&" | "||" | "=>" | "->" | "<-")
-=======
-        capture("**" | "<=" | ">=" | "==" | "!=" | "&&" | "||" | "=>" | "->" | "|=")
->>>>>>> e17c3271
+        capture("**" | "<=" | ">=" | "==" | "!=" | "&&" | "||" | "=>" | "->" | "<-" | "|=")
       }
 
       // NB: We allow any operator, other than a reserved operator, to be matched by this rule.
@@ -589,17 +585,11 @@
 
     def Primary: Rule1[ParsedAst.Expression] = rule {
       LetRec | LetMatch | IfThenElse | Match | LambdaMatch | Switch | TryCatch | Native | Lambda | Tuple |
-<<<<<<< HEAD
         RecordRestrict | RecordExtend | RecordUpdate | RecordLiteral | RecordSelectLambda | NewChannel |
-        GetChannel | SelectChannel | CloseChannel | Spawn | Sleep | Lambda | Tuple | ArrayLit | ArrayNew |
-        ArrayLength | VectorLit | VectorNew | VectorLength | FNil | FSet | FMap | NewRelationOrLattice |
-        FixpointSolve | FixpointCheck | FixpointDelta | ConstraintSeq | ConstraintUnion |  Literal |
-=======
-        RecordRestrict | RecordExtend | RecordUpdate | RecordLiteral | RecordSelectLambda |
-        ArrayLit | ArrayNew | ArrayLength | VectorLit | VectorNew | VectorLength | FNil | FSet | FMap |
-        FixpointSolve | FixpointCheck | FixpointDelta | FixpointProject | ConstraintSeq | Literal |
->>>>>>> e17c3271
-        HandleWith | Existential | Universal | UnaryLambda | QName | Wild | Tag | SName | Hole | UserError
+        GetChannel | SelectChannel | CloseChannel | Spawn | Sleep | ArrayLit | ArrayNew | ArrayLength |
+        VectorLit | VectorNew | VectorLength | FNil | FSet | FMap | FixpointSolve | FixpointCheck |
+        FixpointDelta | FixpointProject | ConstraintSeq | Literal | HandleWith | Existential | Universal |
+        UnaryLambda | QName | Wild | Tag | SName | Hole | UserError
     }
 
     def Literal: Rule1[ParsedAst.Expression.Lit] = rule {
@@ -1343,10 +1333,6 @@
 
   def NewLine: Rule0 = rule {
     "\n" | "\r"
-  }
-
-  def optWSNoNewLine: Rule0 = rule {
-    zeroOrMore(" " | "\t" | Comment)
   }
 
   /////////////////////////////////////////////////////////////////////////////
