--- conflicted
+++ resolved
@@ -18,12 +18,7 @@
     ///
     /// Helper function to implement `ToString`.
     ///
-<<<<<<< HEAD
+    @Internal
     pub def commaSeparate(a: Array[v]): String & Impure with ToString[v] =
         Array.formatWith(ToString.toString, ", ", a)
-=======
-    @Internal
-    pub def commaSeparate(a: Array[v]): String with ToString[v] =
-        Array.formatWith(ToString.toString, ", ", a) as & Pure
->>>>>>> daff8f3e
 }