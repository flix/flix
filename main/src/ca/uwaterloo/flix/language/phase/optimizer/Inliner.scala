/*
 * Copyright 2018 Magnus Madsen, Anna Krogh, Patrick Lundvig, Christian Bonde
 * Copyright 2025 Jakob Schneider Villumsen
 *
 * Licensed under the Apache License, Version 2.0 (the "License");
 * you may not use this file except in compliance with the License.
 * You may obtain a copy of the License at
 *
 *   http://www.apache.org/licenses/LICENSE-2.0
 *
 * Unless required by applicable law or agreed to in writing, software
 * distributed under the License is distributed on an "AS IS" BASIS,
 * WITHOUT WARRANTIES OR CONDITIONS OF ANY KIND, either express or implied.
 * See the License for the specific language governing permissions and
 * limitations under the License.
 */

package ca.uwaterloo.flix.language.phase.optimizer

import ca.uwaterloo.flix.api.Flix
import ca.uwaterloo.flix.language.ast.OccurrenceAst.{Expr, FormalParam, Occur, Pattern}
import ca.uwaterloo.flix.language.ast.shared.Constant
import ca.uwaterloo.flix.language.ast.{AtomicOp, OccurrenceAst, SourceLocation, Symbol, Type}
import ca.uwaterloo.flix.util.ParOps

import java.util.concurrent.ConcurrentHashMap
import scala.jdk.CollectionConverters.ConcurrentMapHasAsScala

/**
  * Rewrites the body of each def using, using the following transformations:
  *   - Copy Propagation:
  * {{{
  *     let x = 1;
  *     f(x)
  * }}}
  *     becomes
  * {{{
  *     let x = 1;
  *     f(1)
  * }}}
  *   - Dead Code Elimination
  * {{{
  *     let x = 1;
  *     f(1)
  * }}}
  *     becomes
  * {{{
  *     f(1)
  * }}}
  *   - Inline Expansion
  * {{{
  *     f(1)
  * }}}
  *     becomes (where the definition of `f` is `x + 2`)
  * {{{
  *     (x -> x + 2)(1)
  * }}}
  *   - Beta Reduction
  * {{{
  *     (x -> x + 2)(1)
  * }}}
  *     becomes
  * {{{
  *     let x = 1;
  *     x + 2
  * }}}
  */
object Inliner {

  /** Performs inlining on the given AST `root`. */
  def run(root: OccurrenceAst.Root)(implicit flix: Flix): (OccurrenceAst.Root, Set[Symbol.DefnSym]) = {
    val sctx: SharedContext = SharedContext.mk()
    val defs = ParOps.parMapValues(root.defs)(visitDef(_)(sctx, root, flix))
    val newDelta = sctx.changed.asScala.keys.toSet
    (root.copy(defs = defs), newDelta)
  }

  /** Performs inlining on the body of `def0`. */
  private def visitDef(def0: OccurrenceAst.Def)(implicit sctx: SharedContext, root: OccurrenceAst.Root, flix: Flix): OccurrenceAst.Def = def0 match {
    case OccurrenceAst.Def(sym, fparams, spec, exp, ctx, loc) =>
      val e = visitExp(exp, LocalContext.Empty)(sym, sctx, root, flix)
      OccurrenceAst.Def(sym, fparams, spec, e, ctx, loc)
  }

  /**
    * Performs inlining on the expression `exp0`.
    *
    * To avoid duplicating variable names, [[visitExp]] unconditionally
    * assigns new names to all variables.
    * When a binder is visited, it replaces it with a fresh variable and adds
    * it to the variable substitution `varSubst` in th LocalContext `ctx0`.
    * When a variable is visited, it replaces the old variable with the fresh one.
    * Top-level function parameters are not substituted unless inlined, in which case
    * the parameters are let-bound and added to the variable substitution.
    *
    * Within `ctx0` [[visitExp]] also maintains an 'expression substitution' `subst` mapping symbols
    * to expressions ([[SubstRange]]) which it uses unconditionally replace some variable occurrences (see below).
    * It also maintains a set of in-scope variables `inScopeVars` mapping symbols to [[BoundKind]], i.e.,
    * information on how a variable is bound. This is used to consider inlining at a variable occurrence.
    * If a let-bound variable has been visited and is not in `subst`, then it must always be in `inScopeVars`.
    * Importantly, only fresh variables are mapped in both `subst` and `inScopeVars`, so when a variable
    * is encountered, `varSubst` must always be applied first to obtain the corresponding fresh variable.
    *
    * When [[visitExp]] encounters a variable `x` it first applies the substitution `varSubst` to
    * obtain the fresh variable. If it is not in the substitution then the variable is a function parameter
    * occurrence bound by the defining function with symbol `sym0`.
    * If it obtains `x'` from the substitution, it does the following three things:
    *   1. If `x'` is in the expression substitution `subst` it replaces the variable with
    *      the expression, recursively calling [[visitExp]] with the substitution from the definition site
    *      if it is a [[SubstRange.SuspendedExpr]].
    *      This means that [[visitExp]] previously decided to unconditionally inline the let-binding
    *   1. If it is a [[SubstRange.DoneExpr]] then it decided to do copy-propagation of that binding (see below).
    *      It then recursively visits the expression using the empty substitution since the current substitution
    *      is invalid in that scope.
    *   1. If `x'` is not in the expression substitution, it must be in the set of in-scope variable
    *      definitions and considers it for inlining if its definition is pure.
    *
    * When [[visitExp]] encounters a let-binding `let sym = e1; e2` it considers four cases
    * (note that it always refreshes `sym` to `sym'` as mentioned above):
    *   1. If the binding is dead and pure, it drops the binding and returns `visitExp(e2)`.
    *   1. If the binding is dead and impure, it rewrites the binding to a statement.
    *   1. If the binding occurs once and is pure, it adds the unvisited `e1` to the substitution `subst`,
    *      drops the binding and unconditionally inlines it at the occurrence of `sym`.
    *   1. If the binding occurs more than once, it first visits `e1` and considers the following:
    *      (a) If the visited `e1` is trivial and pure, it removes the let-binding and unconditionally inlines
    *      the visited `e1` at every occurrence of `sym`. This corresponds to copy-propagation.
    *      (b) If the visited `e1` is nontrivial, it keeps the let-binding, adds the visited `e1` to the set
    *      of in-scope variable definitions and considers it for inlining at every occurrence.
    */
  private def visitExp(exp0: Expr, ctx0: LocalContext)(implicit sym0: Symbol.DefnSym, sctx: SharedContext, root: OccurrenceAst.Root, flix: Flix): Expr = exp0 match {
    case Expr.Cst(cst, tpe, loc) =>
      Expr.Cst(cst, tpe, loc)

    case Expr.Var(sym, tpe, loc) =>
      // Replace with fresh variable if it is not a parameter
      ctx0.varSubst.get(sym) match {
        case None => // Function parameter occurrence
          Expr.Var(sym, tpe, loc)

        case Some(freshVarSym) =>
          // Check for unconditional inlining / copy-propagation
          ctx0.subst.get(freshVarSym) match {
            case Some(SubstRange.SuspendedExpr(exp, subst)) =>
              // Unconditional inline of variable that occurs once.
              // Use the expression substitution from the definition site.
              sctx.changed.putIfAbsent(sym0, ())
              visitExp(exp, ctx0.withSubst(subst))

            case Some(SubstRange.DoneExpr(exp)) =>
              // Copy-propagation of visited expr.
              // Use the empty expression substitution since this has already been visited
              // and the context might indicate that if exp is a var, it should be inlined again.
              sctx.changed.putIfAbsent(sym0, ())
              visitExp(exp, ctx0.withSubst(Map.empty))

            case None =>
              // It was not unconditionally inlined, so consider inlining at this occurrence site
              callSiteInline(freshVarSym, ctx0, Expr.Var(freshVarSym, tpe, loc))
          }
      }

    case Expr.Lambda(fparam, exp, tpe, loc) =>
      val (fp, varSubst1) = freshFormalParam(fparam)
      val ctx = ctx0.addVarSubsts(varSubst1).addInScopeVar(fp.sym, BoundKind.ParameterOrPattern)
      val e = visitExp(exp, ctx)
      Expr.Lambda(fp, e, tpe, loc)

    case Expr.ApplyAtomic(op, exps, tpe, eff, loc) =>
      val es = exps.map(visitExp(_, ctx0))
      Expr.ApplyAtomic(op, es, tpe, eff, loc)

    case Expr.ApplyClo(exp1, exp2, tpe, eff, loc) =>
      val appCtx = ExprContext.AppCtx(exp2, ctx0.subst, ctx0.exprCtx)
      val ctx1 = ctx0.addExprCtx(appCtx)
      visitExp(exp1, ctx1) match {
        case e1@Expr.Lambda(_, _, _, _) =>
          sctx.changed.putIfAbsent(sym0, ())
          val e2 = visitExp(exp2, ctx0)
          betaReduceLambda(e1, e2, loc, ctx0)

        case e1 =>
          val e2 = visitExp(exp2, ctx0)
          Expr.ApplyClo(e1, e2, tpe, eff, loc)
      }

    case Expr.ApplyDef(sym, exps, itpe, tpe, eff, loc) =>
      val es = exps.map(visitExp(_, ctx0))
      if (shouldInlineDef(root.defs(sym), es, ctx0)) {
        sctx.changed.putIfAbsent(sym0, ())
        val defn = root.defs(sym)
        val ctx = ctx0.withSubst(Map.empty).enableInliningMode
        bindArgs(defn.exp, defn.fparams, es, loc, ctx)
      } else {
        val es = exps.map(visitExp(_, ctx0))
        Expr.ApplyDef(sym, es, itpe, tpe, eff, loc)
      }

    case Expr.ApplyLocalDef(sym, exps, tpe, eff, loc) =>
      // Refresh the symbol
      val sym1 = ctx0.varSubst.getOrElse(sym, sym)
      // Check if it was unconditionally inlined
      ctx0.subst.get(sym1) match {
        case Some(SubstRange.SuspendedExpr(Expr.LocalDef(_, fparams, exp, _, _, _, _, _), subst)) =>
          val es = exps.map(visitExp(_, ctx0))
          bindArgs(exp, fparams, es, loc, ctx0.withSubst(subst))

        case None | Some(_) =>
          // It was not unconditionally inlined, so return same expr with visited subexpressions
          val es = exps.map(visitExp(_, ctx0))
          Expr.ApplyLocalDef(sym1, es, tpe, eff, loc)
      }


    case Expr.Let(sym, exp1, exp2, tpe, eff, occur, loc) => (occur, exp1.eff) match {
      case (Occur.Dead, Type.Pure) =>
        // Eliminate dead binder
        sctx.changed.putIfAbsent(sym0, ())
        visitExp(exp2, ctx0)

      case (Occur.Dead, _) =>
        // Rewrite to Stm to preserve effect
        sctx.changed.putIfAbsent(sym0, ())
        val e1 = visitExp(exp1, ctx0)
        val e2 = visitExp(exp2, ctx0)
        Expr.Stm(e1, e2, tpe, eff, loc)

      case (Occur.Once, Type.Pure) =>
        // Unconditionally inline
        sctx.changed.putIfAbsent(sym0, ())
        val freshVarSym = Symbol.freshVarSym(sym)
        val ctx = ctx0.addVarSubst(sym, freshVarSym)
          .addSubst(freshVarSym, SubstRange.SuspendedExpr(exp1, ctx0.subst))
        visitExp(exp2, ctx)

      case _ =>
        // Simplify and maybe do copy-propagation
        val e1 = visitExp(exp1, ctx0.withEmptyExprCtx)
        if (isTrivial(e1) && exp1.eff == Type.Pure) {
          // Do copy propagation and drop let-binding
          sctx.changed.putIfAbsent(sym0, ())
          val freshVarSym = Symbol.freshVarSym(sym)
          val ctx = ctx0.addVarSubst(sym, freshVarSym).addSubst(freshVarSym, SubstRange.DoneExpr(e1))
          visitExp(exp2, ctx)
        } else {
          // Keep let-binding, add binding freshVarSym -> e1 to the set of in-scope
          // variables and consider inlining at each occurrence.
          val freshVarSym = Symbol.freshVarSym(sym)
          val ctx = ctx0.addVarSubst(sym, freshVarSym).addInScopeVar(freshVarSym, BoundKind.LetBound(e1, occur))
          val e2 = visitExp(exp2, ctx)
          Expr.Let(freshVarSym, e1, e2, tpe, eff, occur, loc)
        }
    }

    case Expr.LocalDef(sym, fparams, exp1, exp2, tpe, eff, occur, loc) => occur match {
      case Occur.Dead =>
        // A function declaration is always pure so we do not care about the effect of exp1
        sctx.changed.putIfAbsent(sym0, ())
        visitExp(exp2, ctx0)

      case Occur.Once =>
        // It occurs exactly once in exp2, otherwise it would be OnceInLocalDef,
        // so unconditionally inline
        sctx.changed.putIfAbsent(sym0, ())
        val freshVarSym = Symbol.freshVarSym(sym)
        val exp = Expr.LocalDef(freshVarSym, fparams, exp1, exp2, tpe, eff, occur, loc)
        val ctx = ctx0.addVarSubst(sym, freshVarSym)
          .addSubst(freshVarSym, SubstRange.SuspendedExpr(exp, ctx0.subst))
        visitExp(exp2, ctx)

      case _ =>
        val freshVarSym = Symbol.freshVarSym(sym)
        val ctx1 = ctx0.addVarSubst(sym, freshVarSym)
        val e2 = visitExp(exp2, ctx1)
        val (fps, varSubsts) = fparams.map(freshFormalParam).unzip
        val ctx2 = ctx1.addVarSubsts(varSubsts)
          .addInScopeVar(sym, BoundKind.ParameterOrPattern)
          .addInScopeVars(fps.map(fp => fp.sym -> BoundKind.ParameterOrPattern))
          .withEmptyExprCtx
        val e1 = visitExp(exp1, ctx2)
        Expr.LocalDef(freshVarSym, fps, e1, e2, tpe, eff, occur, loc)
    }

    case Expr.Scope(sym, rvar, exp, tpe, eff, loc) =>
      val freshVarSym = Symbol.freshVarSym(sym)
      val ctx = ctx0.addVarSubst(sym, freshVarSym).addInScopeVar(freshVarSym, BoundKind.ParameterOrPattern)
      val e = visitExp(exp, ctx)
      Expr.Scope(freshVarSym, rvar, e, tpe, eff, loc)

    case Expr.IfThenElse(exp1, exp2, exp3, tpe, eff, loc) =>
      val e1 = visitExp(exp1, ctx0.withEmptyExprCtx)
      e1 match {
        case Expr.Cst(Constant.Bool(true), _, _) =>
          sctx.changed.putIfAbsent(sym0, ())
          visitExp(exp2, ctx0)
        case Expr.Cst(Constant.Bool(false), _, _) =>
          sctx.changed.putIfAbsent(sym0, ())
          visitExp(exp3, ctx0)
        case _ =>
          val e2 = visitExp(exp2, ctx0)
          val e3 = visitExp(exp3, ctx0)
          Expr.IfThenElse(e1, e2, e3, tpe, eff, loc)
      }

    case Expr.Stm(exp1, exp2, tpe, eff, loc) => exp1.eff match {
      case Type.Pure =>
        // Exp1 has no side effect and is unused
        sctx.changed.putIfAbsent(sym0, ())
        visitExp(exp2, ctx0)

      case _ =>
        val e1 = visitExp(exp1, ctx0)
        val e2 = visitExp(exp2, ctx0)
        Expr.Stm(e1, e2, tpe, eff, loc)
    }

    case Expr.Discard(exp, eff, loc) =>
      val e = visitExp(exp, ctx0)
      Expr.Discard(e, eff, loc)

    case Expr.Match(exp, rules, tpe, eff, loc) =>
      val rs = rules.map(visitMatchRule(_, ctx0))
      val e = visitExp(exp, ctx0)
      Expr.Match(e, rs, tpe, eff, loc)

    case Expr.VectorLit(exps, tpe, eff, loc) =>
      val es = exps.map(visitExp(_, ctx0))
      Expr.VectorLit(es, tpe, eff, loc)

    case Expr.VectorLoad(exp1, exp2, tpe, eff, loc) =>
      val e1 = visitExp(exp1, ctx0)
      val e2 = visitExp(exp2, ctx0)
      Expr.VectorLoad(e1, e2, tpe, eff, loc)

    case Expr.VectorLength(exp, loc) =>
      val e = visitExp(exp, ctx0)
      Expr.VectorLength(e, loc)

    case Expr.Ascribe(exp, tpe, eff, loc) =>
      val e = visitExp(exp, ctx0)
      Expr.Ascribe(e, tpe, eff, loc)

    case Expr.Cast(exp, tpe, eff, loc) =>
      val e = visitExp(exp, ctx0)
      Expr.Cast(e, tpe, eff, loc)

    case Expr.TryCatch(exp, rules, tpe, eff, loc) =>
      val e = visitExp(exp, ctx0)
      val rs = rules.map(visitCatchRule(_, ctx0))
      Expr.TryCatch(e, rs, tpe, eff, loc)

    case Expr.RunWith(exp, effUse, rules, tpe, eff, loc) =>
      val rs = rules.map(visitHandlerRule(_, ctx0))
      val e = visitExp(exp, ctx0)
      Expr.RunWith(e, effUse, rs, tpe, eff, loc)

    case Expr.Do(op, exps, tpe, eff, loc) =>
      val es = exps.map(visitExp(_, ctx0))
      Expr.Do(op, es, tpe, eff, loc)

    case Expr.NewObject(name, clazz, tpe, eff, methods0, loc) =>
      val methods = methods0.map(visitJvmMethod(_, ctx0))
      Expr.NewObject(name, clazz, tpe, eff, methods, loc)
  }

  /**
    * Returns a pattern with fresh variables and a substitution mapping the old variables the fresh variables.
    *
    * If a variable is unused it is rewritten to a wildcard pattern.
    */
  private def visitPattern(pat0: Pattern)(implicit flix: Flix): (Pattern, Map[Symbol.VarSym, Symbol.VarSym]) = pat0 match {
    case Pattern.Wild(tpe, loc) =>
      (Pattern.Wild(tpe, loc), Map.empty)

    case Pattern.Var(sym, tpe, occur, loc) => occur match {
      case Occur.Dead =>
        (Pattern.Wild(tpe, loc), Map.empty)

      case Occur.Once
           | Occur.OnceInLambda
           | Occur.OnceInLocalDef
           | Occur.ManyBranch
           | Occur.Many =>
        val freshVarSym = Symbol.freshVarSym(sym)
        (Pattern.Var(freshVarSym, tpe, occur, loc), Map(sym -> freshVarSym))
    }

    case Pattern.Cst(cst, tpe, loc) =>
      (Pattern.Cst(cst, tpe, loc), Map.empty)

    case Pattern.Tag(sym, pats, tpe, loc) =>
      val (ps, varSubsts) = pats.map(visitPattern).unzip
      val varSubst = varSubsts.foldLeft(Map.empty[Symbol.VarSym, Symbol.VarSym])(_ ++ _)
      (Pattern.Tag(sym, ps, tpe, loc), varSubst)

    case Pattern.Tuple(pats, tpe, loc) =>
      val (ps, varSubsts) = pats.map(visitPattern).unzip
      val varSubst = varSubsts.foldLeft(Map.empty[Symbol.VarSym, Symbol.VarSym])(_ ++ _)
      (Pattern.Tuple(ps, tpe, loc), varSubst)

    case Pattern.Record(pats, pat, tpe, loc) =>
      val (ps, varSubsts) = pats.map(visitRecordLabelPattern).unzip
      val (p, varSubst1) = visitPattern(pat)
      val varSubst2 = varSubsts.foldLeft(varSubst1)(_ ++ _)
      (Pattern.Record(ps, p, tpe, loc), varSubst2)
  }

  private def visitRecordLabelPattern(pat0: Pattern.Record.RecordLabelPattern)(implicit flix: Flix): (Pattern.Record.RecordLabelPattern, Map[Symbol.VarSym, Symbol.VarSym]) = pat0 match {
    case Pattern.Record.RecordLabelPattern(label, pat, tpe, loc) =>
      val (p, subst) = visitPattern(pat)
      (Pattern.Record.RecordLabelPattern(label, p, tpe, loc), subst)
  }

  /** Returns a formal param with a fresh symbol and a substitution mapping the old variable the fresh variable. */
  private def freshFormalParam(fp0: OccurrenceAst.FormalParam)(implicit flix: Flix): (OccurrenceAst.FormalParam, Map[Symbol.VarSym, Symbol.VarSym]) = fp0 match {
    case OccurrenceAst.FormalParam(sym, mod, tpe, src, occur, loc) =>
      val freshVarSym = Symbol.freshVarSym(sym)
      val varSubst = Map(sym -> freshVarSym)
      (OccurrenceAst.FormalParam(freshVarSym, mod, tpe, src, occur, loc), varSubst)
  }

  def visitMatchRule(rule: OccurrenceAst.MatchRule, ctx0: LocalContext)(implicit sym0: Symbol.DefnSym, sctx: SharedContext, root: OccurrenceAst.Root, flix: Flix): OccurrenceAst.MatchRule = rule match {
    case OccurrenceAst.MatchRule(pat, guard, exp1) =>
      val (p, varSubst1) = visitPattern(pat)
      val ctx = ctx0.addVarSubsts(varSubst1).addInScopeVars(varSubst1.values.map(sym => sym -> BoundKind.ParameterOrPattern))
      val g = guard.map(visitExp(_, ctx))
      val e1 = visitExp(exp1, ctx)
      OccurrenceAst.MatchRule(p, g, e1)
  }

  def visitCatchRule(rule: OccurrenceAst.CatchRule, ctx0: LocalContext)(implicit sym0: Symbol.DefnSym, sctx: SharedContext, root: OccurrenceAst.Root, flix: Flix): OccurrenceAst.CatchRule = rule match {
    case OccurrenceAst.CatchRule(sym, clazz, exp1) =>
      val freshVarSym = Symbol.freshVarSym(sym)
      val ctx = ctx0.addVarSubst(sym, freshVarSym).addInScopeVar(freshVarSym, BoundKind.ParameterOrPattern)
      val e1 = visitExp(exp1, ctx)
      OccurrenceAst.CatchRule(freshVarSym, clazz, e1)
  }

  def visitHandlerRule(rule: OccurrenceAst.HandlerRule, ctx0: LocalContext)(implicit sym0: Symbol.DefnSym, sctx: SharedContext, root: OccurrenceAst.Root, flix: Flix): OccurrenceAst.HandlerRule = rule match {
    case OccurrenceAst.HandlerRule(op, fparams, exp1) =>
      val (fps, varSubsts) = fparams.map(freshFormalParam).unzip
      val ctx = ctx0.addVarSubsts(varSubsts).addInScopeVars(fps.map(fp => fp.sym -> BoundKind.ParameterOrPattern))
      val e1 = visitExp(exp1, ctx)
      OccurrenceAst.HandlerRule(op, fps, e1)
  }

  def visitJvmMethod(method: OccurrenceAst.JvmMethod, ctx0: LocalContext)(implicit sym0: Symbol.DefnSym, sctx: SharedContext, root: OccurrenceAst.Root, flix: Flix): OccurrenceAst.JvmMethod = method match {
    case OccurrenceAst.JvmMethod(ident, fparams, exp, retTpe, eff1, loc1) =>
      val (fps, varSubsts) = fparams.map(freshFormalParam).unzip
      val ctx = ctx0.addVarSubsts(varSubsts).addInScopeVars(fps.map(fp => fp.sym -> BoundKind.ParameterOrPattern))
      val e = visitExp(exp, ctx)
      OccurrenceAst.JvmMethod(ident, fps, e, retTpe, eff1, loc1)
  }

  /**
    * Performs beta-reduction on a lambda `exp1` applied to `exp2`.
    *
    * It is the responsibility of the caller to first visit `exp1` and `exp2`.
    *
    * [[betaReduceLambda]] creates a let-binding
    * {{{
    *   let sym = exp2;
    *   exp1'
    * }}}
    * where `sym` is the symbol of formal parameter and `exp1'` is the body of the lambda.
    *
    * Lastly, it visits the let-binding, thus possibly removing the binding.
    */
  private def betaReduceLambda(exp1: Expr.Lambda, exp2: Expr, loc: SourceLocation, ctx0: LocalContext)(implicit sym0: Symbol.DefnSym, sctx: SharedContext, root: OccurrenceAst.Root, flix: Flix): Expr = {
    val sym = exp1.fparam.sym // visitExp will refresh the symbol
    val tpe = exp1.exp.tpe
    val eff = Type.mkUnion(exp1.exp.eff, exp2.eff, loc)
    val occur = exp1.fparam.occur
    val exp = Expr.Let(sym, exp2, exp1.exp, tpe, eff, occur, loc)
    visitExp(exp, ctx0.withEmptyExprCtx)
  }

  /**
    * Performs beta-reduction, binding `exps` as let-bindings.
    *
    * It is the responsibility of the caller to first visit `exps` and provide a substitution from the definition site
    * of `exp`. The caller must not visit `exp`.
    *
    * [[bindArgs]] creates a series of let-bindings
    * {{{
    *   let sym1 = exp1;
    *   // ...
    *   let symn = expn;
    *   exp
    * }}}
    * where `symi` is the symbol of the i-th formal parameter and `exp` is the body of the function.
    *
    * Lastly, it visits the top-most let-binding, thus possibly removing the bindings.
    */
  private def bindArgs(exp: Expr, fparams: List[FormalParam], exps: List[Expr], loc: SourceLocation, ctx0: LocalContext)(implicit sym0: Symbol.DefnSym, sctx: SharedContext, root: OccurrenceAst.Root, flix: Flix): Expr = {
    val letBindings = fparams.zip(exps).foldRight(exp) {
      case ((fparam, arg), acc) =>
        val eff = Type.mkUnion(arg.eff, acc.eff, loc)
        Expr.Let(fparam.sym, arg, acc, acc.tpe, eff, fparam.occur, loc)
    }
    visitExp(letBindings, ctx0.withEmptyExprCtx)
  }

  /**
    * Returns the definition of `sym` if it is let-bound and the [[shouldInlineVar]] predicate holds.
    *
    * Returns `default` otherwise.
    *
    * Throws an error if `sym` is not in scope. This also implies that it is the responsibility of the caller
    * to replace any symbol occurrence with the corresponding fresh symbol in the variable substitution.
    */
  private def callSiteInline(sym: Symbol.VarSym, ctx0: LocalContext, default: => Expr)(implicit sym0: Symbol.DefnSym, root: OccurrenceAst.Root, sctx: SharedContext, flix: Flix): Expr = {
    ctx0.inScopeVars.get(sym) match {
      case Some(BoundKind.LetBound(exp, occur)) if shouldInlineVar(sym, exp, occur, ctx0) =>
        sctx.changed.putIfAbsent(sym0, ())
        visitExp(exp, ctx0.copy(subst = Map.empty))

      case Some(_) =>
        default

      case None =>
        throw InternalCompilerException(s"unexpected evaluated var not in scope $sym", sym.loc)
    }
  }

  /** Returns `true` if `exp` is pure and should be inlined at the occurrence of `sym`. */
  private def shouldInlineVar(sym: Symbol.VarSym, exp: Expr, occur: Occur, ctx0: LocalContext): Boolean = (occur, exp.eff) match {
    case (Occur.Dead, _) => throw InternalCompilerException(s"unexpected call site inline of dead variable $sym", exp.loc)
    case (Occur.Once, Type.Pure) => throw InternalCompilerException(s"unexpected call site inline of pre-inlined variable $sym", exp.loc)
    case (Occur.OnceInLambda, Type.Pure) => isTrivial(exp)
    case (Occur.OnceInLocalDef, Type.Pure) => isTrivial(exp)
    case (Occur.ManyBranch, Type.Pure) => shouldInlineMulti(exp, ctx0)
    case (Occur.Many, Type.Pure) => weakHeadNormalForm(exp) && shouldInlineMulti(exp, ctx0)
    case _ => false // Impure so do not move expression
  }

  /**
    * Returns `true` if the `exp` should be inlined at the calling occurrence site
    * for a variable that has occurrence information [[Occur.Many]].
    */
  private def shouldInlineMulti(exp: Expr, ctx0: LocalContext): Boolean = {
    noSizeIncrease(exp, ctx0)
  }

  /**
    * Returns true if `exp0` is a lambda and the size of its definition is less than or equal to
    * the size of the call.
    */
  private def noSizeIncrease(exp0: Expr, ctx0: LocalContext): Boolean = exp0 match {
    case Expr.Lambda(_, exp, _, _) =>
      val bodySize = size(exp)
      val args = collectLambdaArgs(exp0, ctx0.exprCtx, ctx0)
      val callSize = args.map(_._1).map(size).sum
      bodySize <= callSize
    case _ => false
  }

  /**
    * Returns a tuple of the arg expression, its BoundKind ([[BoundKind.ParameterOrPattern]] if not applicable) and its own context.
    */
  private def collectLambdaArgs(exp0: Expr, ectx0: ExprContext, ctx0: LocalContext): List[(Expr, BoundKind, ExprContext)] = (exp0, ectx0) match {
    case (Expr.Lambda(_, body, _, _), ExprContext.AppCtx(exp@Expr.Var(sym, _, _), _, ctx)) =>
      (exp, getEvaluationState(sym, ctx0), ctx) :: collectLambdaArgs(body, ctx, ctx0)
    case (Expr.Lambda(_, body, _, _), ExprContext.AppCtx(exp, _, ctx)) =>
      (exp, BoundKind.ParameterOrPattern, ctx) :: collectLambdaArgs(body, ctx, ctx0)
    case _ => Nil
  }

  /** Returns the [[BoundKind]] for `sym`. The symbol must be in scope, otherwise an exception is thrown. */
  private def getEvaluationState(sym: Symbol.VarSym, ctx0: LocalContext): BoundKind = ctx0.varSubst.get(sym) match {
    case Some(freshSym) => ctx0.inScopeVars.getOrElse(freshSym, BoundKind.ParameterOrPattern)
    case None => BoundKind.ParameterOrPattern
  }

  /**
    * Returns `true` if `exp0` is considered a trivial expression.
    *
    * An expression is trivial if it is a:
    *   - primitive literal (float, string, int, bool, unit)
    *   - variable
    *
    * A pure and trivial expression can always be inlined even without duplicating work.
    */
  private def isTrivial(exp0: Expr): Boolean = exp0 match {
    case Expr.Cst(_, _, _) => true
    case Expr.Var(_, _, _) => true
    case _ => false
  }

  /**
<<<<<<< HEAD
    * Returns `true` if `exp0` is in weak head normal form.
    *
    * An expression is in weak head normal form if it is a:
    *   - primitive literal (float, string, int, bool, unit)
    *   - variable
    *   - unary expression
    *   - binary expression
    *   - tag
    *   - tuple
    *   - lambda
    */
  private def weakHeadNormalForm(exp0: Expr): Boolean = exp0 match {
    case Expr.Cst(_, _, _) => true
    case Expr.Var(_, _, _) => true
    case Expr.ApplyAtomic(AtomicOp.Unary(_), _, _, _, _) => true
    case Expr.ApplyAtomic(AtomicOp.Binary(_), _, _, _, _) => true
    case Expr.ApplyAtomic(AtomicOp.Tag(_), _, _, _, _) => true
    case Expr.ApplyAtomic(AtomicOp.Tuple, _, _, _, _) => true
    case Expr.Lambda(_, _, _, _) => true
    case _ => false
  }

  /**
    * Returns the number of subexpressions in `exp0` including itself.
    */
  private def size(exp0: Expr): Int = exp0 match {
    case Expr.Cst(_, _, _) => 1
    case Expr.Var(_, _, _) => 1
    case Expr.Lambda(_, exp, _, _) => size(exp) + 1
    case Expr.ApplyAtomic(_, exps, _, _, _) => exps.map(size).sum + 1
    case Expr.ApplyClo(exp1, exp2, _, _, _) => size(exp1) + size(exp2) + 1
    case Expr.ApplyDef(_, exps, _, _, _, _) => exps.map(size).sum + 1
    case Expr.ApplyLocalDef(_, exps, _, _, _) => exps.map(size).sum + 1
    case Expr.Let(_, exp1, exp2, _, _, _, _) => size(exp1) + size(exp2) + 1
    case Expr.LocalDef(_, _, exp1, exp2, _, _, _, _) => size(exp1) + size(exp2) + 1
    case Expr.Scope(_, _, exp, _, _, _) => size(exp) + 1
    case Expr.IfThenElse(exp1, exp2, exp3, _, _, _) => size(exp1) + size(exp2) + size(exp3) + 1
    case Expr.Stm(exp1, exp2, _, _, _) => size(exp1) + size(exp2) + 1
    case Expr.Discard(exp, _, _) => size(exp) + 1
    case Expr.Match(exp, rules, _, _, _) => size(exp) + rules.map(_.exp).map(size).sum + 1
    case Expr.VectorLit(exps, _, _, _) => exps.map(size).sum
    case Expr.VectorLoad(exp1, exp2, _, _, _) => size(exp1) + size(exp2) + 1
    case Expr.VectorLength(exp, _) => size(exp) + 1
    case Expr.Ascribe(exp, _, _, _) => size(exp) + 1
    case Expr.Cast(exp, _, _, _) => size(exp) + 1
    case Expr.TryCatch(exp, rules, _, _, _) => size(exp) + rules.map(_.exp).map(size).sum + 1
    case Expr.RunWith(exp, _, rules, _, _, _) => size(exp) + rules.map(_.exp).map(size).sum + 1
    case Expr.Do(_, exps, _, _, _) => exps.map(size).sum + 1
    case Expr.NewObject(_, _, _, _, methods, _) => methods.map(_.exp).map(size).sum + 1
=======
    * Returns `true` if
    *   - the local context shows that we are not currently inlining and
    *   - `defn` does not refer to itself and
    *   - is either a higher-order function with a known lambda as argument or
    *   - is a direct call to another function.
    *
    * It is the responsibility of the caller to visit `exps` first.
    *
    * @param defn the definition of the function.
    * @param exps the arguments to the function.
    * @param ctx0 the local context.
    */
  private def shouldInlineDef(defn: OccurrenceAst.Def, exps: List[Expr], ctx0: LocalContext): Boolean = {
    !ctx0.currentlyInlining && !defn.context.isSelfRef &&
      (isDirectCall(defn.exp) || hasKnownLambda(exps))
  }

  /**
    * Returns `true` if there exists [[Expr.Lambda]] in `exps`.
    */
  private def hasKnownLambda(exps: List[Expr]): Boolean = {
    exps.exists {
      case Expr.Lambda(_, _, _, _) => true
      case _ => false
    }
  }

  /**
    * Returns `true` if `exp0` is a function call with trivial arguments.
    */
  private def isDirectCall(exp0: OccurrenceAst.Expr): Boolean = exp0 match {
    case OccurrenceAst.Expr.ApplyDef(_, exps, _, _, _, _) => exps.forall(isTrivial)
    case OccurrenceAst.Expr.ApplyClo(exp1, exp2, _, _, _) => isTrivial(exp1) && isTrivial(exp2)
    case _ => false
>>>>>>> 03d852cd
  }

  /** Represents the range of a substitution from variables to expressions. */
  sealed private trait SubstRange

  private object SubstRange {

    /**
      * An expression that will be inlined but is not yet visited.
      * We must capture the substitution from its definition site to ensure
      * we substitute the variables the inliner may have previously decided
      * to inline.
      */
    case class SuspendedExpr(exp: OccurrenceAst.Expr, subst: Map[Symbol.VarSym, SubstRange]) extends SubstRange

    /** An expression that will be inlined but has already been visited. */
    case class DoneExpr(exp: OccurrenceAst.Expr) extends SubstRange

  }

  /** Contains information on a variable's definition. */
  private sealed trait BoundKind

  private object BoundKind {

    /** Variable is bound by either a parameter or a pattern. Its value is unknown. */
    object ParameterOrPattern extends BoundKind

    /** The right-hand side of a let-bound variable along with its occurrence information. */
    case class LetBound(expr: OccurrenceAst.Expr, occur: Occur) extends BoundKind

  }

  /** Represents the compile-time evaluation state and is used like a stack. */
  private sealed trait ExprContext

  private object ExprContext {

    /** The empty evaluation context. */
    case object Empty extends ExprContext

    /** Function application context. */
    case class AppCtx(expr: Expr, subst: Map[Symbol.VarSym, SubstRange], ctx: ExprContext) extends ExprContext

    /** Match-case expression context. */
    case class MatchCtx(rules: List[OccurrenceAst.MatchRule], subst: Map[Symbol.VarSym, SubstRange], ctx: ExprContext) extends ExprContext

  }

  /**
    * A wrapper class for all the different inlining environments.
    *
    * @param varSubst          a substitution on variables to variables.
    * @param subst             a substitution on variables to expressions.
    * @param inScopeVars       a set of variables considered to be in scope.
    * @param exprCtx           a compile-time evaluation context.
    * @param currentlyInlining a flag denoting whether the current traversal is part of an inline-expansion process.
    */
  private case class LocalContext(varSubst: Map[Symbol.VarSym, Symbol.VarSym], subst: Map[Symbol.VarSym, SubstRange], inScopeVars: Map[Symbol.VarSym, BoundKind], exprCtx: ExprContext, currentlyInlining: Boolean) {

    /** Returns a [[LocalContext]] where [[exprCtx]] has been overwritten with [[ExprContext.Empty]]. */
    def withEmptyExprCtx: LocalContext = {
      this.copy(exprCtx = ExprContext.Empty)
    }

    /**
      * Returns a [[LocalContext]] where [[exprCtx]] has been overwritten with `ctx`.
      * Thus, it is the caller's responsibility to save the current expression context.
      */
    def addExprCtx(ctx: ExprContext): LocalContext = {
      this.copy(exprCtx = ctx)
    }

    /** Returns a [[LocalContext]] with the mapping `old -> fresh` added to [[varSubst]]. */
    def addVarSubst(old: Symbol.VarSym, fresh: Symbol.VarSym): LocalContext = {
      this.copy(varSubst = this.varSubst + (old -> fresh))
    }

    /** Returns a [[LocalContext]] with the mappings of `mappings` added to [[varSubst]]. */
    def addVarSubsts(mappings: Map[Symbol.VarSym, Symbol.VarSym]): LocalContext = {
      this.copy(varSubst = this.varSubst ++ mappings)
    }

    /** Returns a [[LocalContext]] with the mappings of `mappings` added to [[varSubst]]. */
    def addVarSubsts(mappings: List[Map[Symbol.VarSym, Symbol.VarSym]]): LocalContext = {
      this.copy(varSubst = mappings.foldLeft(this.varSubst)(_ ++ _))
    }

    /** Returns a [[LocalContext]] with the mapping `sym -> substExpr` added to [[subst]]. */
    def addSubst(sym: Symbol.VarSym, substExpr: SubstRange): LocalContext = {
      this.copy(subst = this.subst + (sym -> substExpr))
    }

    /** Returns a [[LocalContext]] with [[subst]] overwritten by `newSubst`. */
    def withSubst(newSubst: Map[Symbol.VarSym, SubstRange]): LocalContext = {
      this.copy(subst = newSubst)
    }

    /** Returns a [[LocalContext]] with the mapping `sym -> boundKind` added to [[inScopeVars]]. */
    def addInScopeVar(sym: Symbol.VarSym, boundKind: BoundKind): LocalContext = {
      this.copy(inScopeVars = this.inScopeVars + (sym -> boundKind))
    }

    /** Returns a [[LocalContext]] with the mappings of `mappings` added to [[inScopeVars]]. */
    def addInScopeVars(mappings: Iterable[(Symbol.VarSym, BoundKind)]): LocalContext = {
      this.copy(inScopeVars = this.inScopeVars ++ mappings)
    }

    /** Returns a [[LocalContext]] where [[currentlyInlining]] is set to `true`. */
    def enableInliningMode: LocalContext = {
      this.copy(currentlyInlining = true)
    }
  }

  private object LocalContext {

    /** Returns the empty context with `currentlyInlining` set to `false`. */
    val Empty: LocalContext = LocalContext(Map.empty, Map.empty, Map.empty, ExprContext.Empty, currentlyInlining = false)

  }

  private object SharedContext {

    /** Returns a fresh [[SharedContext]]. */
    def mk(): SharedContext = new SharedContext(new ConcurrentHashMap())

  }

  /**
    * A globally shared thread-safe context.
    *
    * @param changed the set of symbols of changed functions.
    */
  private case class SharedContext(changed: ConcurrentHashMap[Symbol.DefnSym, Unit])

}<|MERGE_RESOLUTION|>--- conflicted
+++ resolved
@@ -21,7 +21,7 @@
 import ca.uwaterloo.flix.language.ast.OccurrenceAst.{Expr, FormalParam, Occur, Pattern}
 import ca.uwaterloo.flix.language.ast.shared.Constant
 import ca.uwaterloo.flix.language.ast.{AtomicOp, OccurrenceAst, SourceLocation, Symbol, Type}
-import ca.uwaterloo.flix.util.ParOps
+import ca.uwaterloo.flix.util.{InternalCompilerException, ParOps}
 
 import java.util.concurrent.ConcurrentHashMap
 import scala.jdk.CollectionConverters.ConcurrentMapHasAsScala
@@ -587,7 +587,6 @@
   }
 
   /**
-<<<<<<< HEAD
     * Returns `true` if `exp0` is in weak head normal form.
     *
     * An expression is in weak head normal form if it is a:
@@ -637,7 +636,10 @@
     case Expr.RunWith(exp, _, rules, _, _, _) => size(exp) + rules.map(_.exp).map(size).sum + 1
     case Expr.Do(_, exps, _, _, _) => exps.map(size).sum + 1
     case Expr.NewObject(_, _, _, _, methods, _) => methods.map(_.exp).map(size).sum + 1
-=======
+  }
+
+  /**
+    *
     * Returns `true` if
     *   - the local context shows that we are not currently inlining and
     *   - `defn` does not refer to itself and
@@ -672,7 +674,6 @@
     case OccurrenceAst.Expr.ApplyDef(_, exps, _, _, _, _) => exps.forall(isTrivial)
     case OccurrenceAst.Expr.ApplyClo(exp1, exp2, _, _, _) => isTrivial(exp1) && isTrivial(exp2)
     case _ => false
->>>>>>> 03d852cd
   }
 
   /** Represents the range of a substitution from variables to expressions. */
