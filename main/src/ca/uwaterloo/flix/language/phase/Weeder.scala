/*
 * Copyright 2015-2016 Magnus Madsen
 *
 * Licensed under the Apache License, Version 2.0 (the "License");
 * you may not use this file except in compliance with the License.
 * You may obtain a copy of the License at
 *
 *   http://www.apache.org/licenses/LICENSE-2.0
 *
 * Unless required by applicable law or agreed to in writing, software
 * distributed under the License is distributed on an "AS IS" BASIS,
 * WITHOUT WARRANTIES OR CONDITIONS OF ANY KIND, either express or implied.
 * See the License for the specific language governing permissions and
 * limitations under the License.
 */

package ca.uwaterloo.flix.language.phase

import java.math.BigInteger

import ca.uwaterloo.flix.api.Flix
import ca.uwaterloo.flix.language.ast.Ast.Polarity
import ca.uwaterloo.flix.language.ast._
import ca.uwaterloo.flix.language.errors.WeederError
import ca.uwaterloo.flix.language.errors.WeederError._
import ca.uwaterloo.flix.util.Validation._
import ca.uwaterloo.flix.util.{CompilationMode, InternalCompilerException, Validation}

import scala.collection.immutable.Seq
import scala.collection.mutable

/**
  * The Weeder phase performs simple syntactic checks and rewritings.
  */
object Weeder extends Phase[ParsedAst.Program, WeededAst.Program] {

  /**
    * Weeds the whole program.
    */
  def run(program: ParsedAst.Program)(implicit flix: Flix): Validation[WeededAst.Program, WeederError] = {
    val b = System.nanoTime()
    val roots = @@(program.roots map weed)
    val named = @@(program.named.map {
      case (sym, exp) => Expressions.weed(exp).map(e => sym -> e)
    })

    @@(roots, named) map {
      case (rs, ne) =>
        val e = System.nanoTime() - b
        WeededAst.Program(rs, ne.toMap, flix.getReachableRoots, program.time.copy(weeder = e))
    }
  }

  /**
    * Weeds the given abstract syntax tree.
    */
  def weed(root: ParsedAst.Root)(implicit flix: Flix): Validation[WeededAst.Root, WeederError] = {
    @@(@@(root.decls map Declarations.weed), Properties.weed(root)) map {
      case (decls1, decls2) => WeededAst.Root(decls1.flatten ++ decls2)
    }
  }

  object Declarations {

    /**
      * Compiles the given parsed declaration `past` to a list of weeded declarations.
      */
    def weed(decl: ParsedAst.Declaration)(implicit flix: Flix): Validation[List[WeededAst.Declaration], WeederError] = decl match {
      case ParsedAst.Declaration.Namespace(sp1, name, decls, sp2) =>
        @@(decls.map(weed)) map {
          case ds => List(WeededAst.Declaration.Namespace(name, ds.flatten, mkSL(sp1, sp2)))
        }

      case ParsedAst.Declaration.Def(doc0, ann, mods, sp1, ident, tparams0, fparams0, tpe, effOpt, exp, sp2) =>
        val loc = mkSL(ident.sp1, ident.sp2)
        val doc = visitDoc(doc0)
        val annVal = Annotations.weed(ann)
        val modVal = visitModifiers(mods, legalModifiers = Set(Ast.Modifier.Inline, Ast.Modifier.Public))
        val expVal = Expressions.weed(exp)
        val tparams = tparams0.toList.map(_.ident)
        val effVal = Effects.weed(effOpt)

        /*
          * Check for `DuplicateFormal`.
          */
        val formalsVal = Formals.weed(fparams0, typeRequired = true)
        @@(annVal, modVal, formalsVal, expVal, effVal) map {
          case (as, mod, fs, e, eff) =>
            val t = WeededAst.Type.Arrow(fs map (_.tpe.get), Types.weed(tpe), loc)
            List(WeededAst.Declaration.Def(doc, as, mod, ident, tparams, fs, e, t, eff, loc))
        }

      case ParsedAst.Declaration.Eff(doc0, ann, mods, sp1, ident, tparams0, fparams0, tpe, effOpt, sp2) =>
        val loc = mkSL(ident.sp1, ident.sp2)
        val doc = visitDoc(doc0)
        val annVal = Annotations.weed(ann)
        val modVal = visitModifiers(mods, legalModifiers = Set(Ast.Modifier.Public))
        val tparams = tparams0.toList.map(_.ident)
        val effVal = Effects.weed(effOpt)

        /*
          * Check for `DuplicateFormal`.
          */
        val formalsVal = Formals.weed(fparams0, typeRequired = true)
        @@(annVal, modVal, formalsVal, effVal) map {
          case (as, mod, fs, eff) =>
            val t = WeededAst.Type.Arrow(fs map (_.tpe.get), Types.weed(tpe), loc)
            List(WeededAst.Declaration.Eff(doc, as, mod, ident, tparams, fs, t, eff, loc))
        }

      case ParsedAst.Declaration.Handler(doc0, ann, mods, sp1, ident, tparams0, fparams0, tpe, effOpt, exp, sp2) =>
        val loc = mkSL(ident.sp1, ident.sp2)
        val doc = visitDoc(doc0)
        val annVal = Annotations.weed(ann)
        val modVal = visitModifiers(mods, legalModifiers = Set(Ast.Modifier.Public))
        val tparams = tparams0.toList.map(_.ident)
        val expVal = Expressions.weed(exp)
        val effVal = Effects.weed(effOpt)

        /*
          * Check for `DuplicateFormal`.
          */
        val formalsVal = Formals.weed(fparams0, typeRequired = true)
        @@(annVal, modVal, formalsVal, expVal, effVal) map {
          case (as, mod, fs, e, eff) =>
            val t = WeededAst.Type.Arrow(fs map (_.tpe.get), Types.weed(tpe), loc)
            List(WeededAst.Declaration.Handler(doc, as, mod, ident, tparams, fs, e, t, eff, loc))
        }

      case ParsedAst.Declaration.Law(doc0, sp1, ident, tparams0, fparams0, tpe, exp, sp2) =>
        val loc = mkSL(sp1, sp2)
        val doc = visitDoc(doc0)
        val mod = Ast.Modifiers(Ast.Modifier.Public :: Nil)

        /*
         * Check for `DuplicateFormal`.
         */
        for {
          fs <- Formals.weed(fparams0, typeRequired = true)
          e <- Expressions.weed(exp)
        } yield {
          // Rewrite to Definition.
          val ann = Ast.Annotations(List(Ast.Annotation.Law(loc)))
          val t = WeededAst.Type.Arrow(fs map (_.tpe.get), Types.weed(tpe), loc)
          List(WeededAst.Declaration.Def(doc, ann, mod, ident, tparams0.map(_.ident).toList, fs, e, t, Eff.Pure, loc))
        }

      case ParsedAst.Declaration.Enum(doc0, mods, sp1, ident, tparams0, cases, sp2) =>
        val doc = visitDoc(doc0)
        val modVal = visitModifiers(mods, legalModifiers = Set(Ast.Modifier.Public))
        val tparams = tparams0.toList.map(_.ident)

        modVal flatMap {
          case mod =>
            /*
             * Check for `DuplicateTag`.
             */
            Validation.fold[ParsedAst.Case, Map[String, WeededAst.Case], WeederError](cases, Map.empty) {
              case (macc, caze: ParsedAst.Case) =>
                val tagName = caze.ident.name
                macc.get(tagName) match {
                  case None => (macc + (tagName -> WeededAst.Case(ident, caze.ident, Types.weed(caze.tpe)))).toSuccess
                  case Some(otherTag) =>
                    val loc1 = otherTag.tag.loc
                    val loc2 = mkSL(caze.ident.sp1, caze.ident.sp2)
                    DuplicateTag(ident.name, tagName, loc1, loc2).toFailure
                }
            } map {
              case m => List(WeededAst.Declaration.Enum(doc, mod, ident, tparams, m, mkSL(sp1, sp2)))
            }
        }

      case ParsedAst.Declaration.Type(doc0, mods, sp1, ident, caze, sp2) =>
        /*
         * Rewrites a type alias to a singleton enum declaration.
         */
        val doc = visitDoc(doc0)
        val modVal = visitModifiers(mods, legalModifiers = Set(Ast.Modifier.Public))

        modVal map {
          case mod =>
            val cases = Map(caze.ident.name -> WeededAst.Case(ident, caze.ident, Types.weed(caze.tpe)))
            List(WeededAst.Declaration.Enum(doc, mod, ident, Nil, cases, mkSL(sp1, sp2)))
        }

      case ParsedAst.Declaration.Relation(doc0, sp1, ident, attrs, sp2) =>
        val doc = visitDoc(doc0)

        /*
         * Check for `EmptyRelation`
         */
        if (attrs.isEmpty)
          return EmptyRelation(ident.name, mkSL(sp1, sp2)).toFailure

        /*
         * Check for `DuplicateAttribute`.
         */
        checkDuplicateAttribute(attrs) map {
          case as => List(WeededAst.Table.Relation(doc, ident, as, mkSL(sp1, sp2)))
        }

      case ParsedAst.Declaration.Lattice(doc0, sp1, ident, attrs, sp2) =>
        val doc = visitDoc(doc0)

        /*
         * Check for `EmptyLattice`.
         */
        if (attrs.isEmpty)
          return EmptyLattice(ident.name, mkSL(sp1, sp2)).toFailure

        /*
         * Check for `DuplicateAttribute`.
         */
        checkDuplicateAttribute(attrs) map {
          case as =>
            // Split the attributes into keys and element.
            List(WeededAst.Table.Lattice(doc, ident, as.init, as.last, mkSL(sp1, sp2)))
        }

      case ParsedAst.Declaration.Constraint(sp1, head, body, sp2) =>
        val headVal = @@(head.map(Predicate.Head.weed))
        val bodyVal = @@(body.map(disj => @@(disj.map(Predicate.Body.weed))))

        @@(headVal, bodyVal) map {
          case (headConj, bs) =>
            // Duplicate the constraint for each predicate in the head conjunction.
            headConj flatMap {
              case h =>
                // Duplicate the constraint for each predicate in a body disjunction.
                val unfolded = bs.foldRight(List(Nil): List[List[WeededAst.Predicate.Body]]) {
                  case (xs, acc) => xs.map(p => acc.flatMap(rs => p :: rs))
                }
                unfolded map {
                  case b => WeededAst.Declaration.Constraint(h, b, mkSL(sp1, sp2))
                }
            }
        }

      case ParsedAst.Declaration.Index(sp1, qname, indexes, sp2) =>
        /*
         * Check for `EmptyIndex` and `IllegalIndex`.
         */
        val sl = mkSL(sp1, sp2)
        if (indexes.isEmpty)
          EmptyIndex(qname.ident.name, sl).toFailure
        else if (indexes.exists(_.isEmpty))
          IllegalIndex(sl).toFailure
        else
          List(WeededAst.Declaration.Index(qname, indexes.toList.map(_.toList), sl)).toSuccess

      case ParsedAst.Declaration.BoundedLattice(sp1, tpe, elms, sp2) =>
        val elmsVal = @@(elms.toList.map(e => Expressions.weed(e)))
        elmsVal flatMap {
          case List(bot, top, equ, leq, lub, glb) => List(WeededAst.Declaration.Lattice(Types.weed(tpe), bot, top, equ, leq, lub, glb, mkSL(sp1, sp2))).toSuccess
          case _ => IllegalLattice(mkSL(sp1, sp2)).toFailure
        }

      case ParsedAst.Declaration.Class(doc0, sp1, mod0, cc, decls, sp2) =>
        val modVal = visitModifiers(mod0, legalModifiers = Set(Ast.Modifier.Public))
        val ccVal = visitClassConstraint(cc)

        // Collect all signatures.
        val sigsVal = @@(decls.toList.collect {
          case sig: ParsedAst.Declaration.Sig => visitSig(sig)
        })

        // Collect all laws.
        // TODO
        val laws = Nil

        @@(modVal, ccVal, sigsVal) map {
          case (mod, (head, body), sigs) =>
            val doc = visitDoc(doc0)
            val loc = mkSL(sp1, sp2)
            List(
              WeededAst.Declaration.Class(doc, mod, head, body, sigs, laws, loc)
            )
        }

      case ParsedAst.Declaration.Impl(doc0, sp1, mod0, ic, defs0, sp2) =>
        val modVal = visitModifiers(mod0, legalModifiers = Set(Ast.Modifier.Public))
        val ccVal = visitImplConstraint(ic)

        // Collect all signatures.
        val defsVal = @@(defs0 map {
          case defn => Declarations.weed(defn)
        })

        @@(modVal, ccVal, defsVal) map {
          case (mod, (head, body), defs) =>
            // TODO: Slightly ugly due to lack of a visitDef.
            val ds = defs.flatten.asInstanceOf[List[WeededAst.Declaration.Def]]
            val doc = visitDoc(doc0)
            val loc = mkSL(sp1, sp2)
            List(
              WeededAst.Declaration.Impl(doc, mod, head, body, ds, loc)
            )
        }

      case ParsedAst.Declaration.Disallow(doc0, sp1, ic, sp2) =>
        visitDisallowConstraint(ic) map {
          case (body) =>
            val doc = visitDoc(doc0)
            val loc = mkSL(sp1, sp2)
            List(
              WeededAst.Declaration.Disallow(doc, body, loc)
            )
        }

      case ParsedAst.Declaration.Sig(doc0, ann, mods, sp1, ident, tparams0, fparams0, tpe, effOpt, sp2) =>
        throw InternalCompilerException(s"Unexpected declaration")
    }

  }

  object Expressions {

    /**
      * Translates the given literal to an expression.
      */
    def toExp(lit0: ParsedAst.Literal): Validation[WeededAst.Expression, WeederError] = lit0 match {
      case ParsedAst.Literal.Unit(sp1, sp2) =>
        WeededAst.Expression.Unit(mkSL(sp1, sp2)).toSuccess

      case ParsedAst.Literal.True(sp1, sp2) =>
        WeededAst.Expression.True(mkSL(sp1, sp2)).toSuccess

      case ParsedAst.Literal.False(sp1, sp2) =>
        WeededAst.Expression.False(mkSL(sp1, sp2)).toSuccess

      case ParsedAst.Literal.Char(sp1, lit, sp2) =>
        WeededAst.Expression.Char(lit(0), mkSL(sp1, sp2)).toSuccess

      case ParsedAst.Literal.Float32(sp1, sign, before, after, sp2) =>
        toFloat32(sign, before, after, mkSL(sp1, sp2)) map {
          case lit => WeededAst.Expression.Float32(lit, mkSL(sp1, sp2))
        }

      case ParsedAst.Literal.Float64(sp1, sign, before, after, sp2) =>
        toFloat64(sign, before, after, mkSL(sp1, sp2)) map {
          case lit => WeededAst.Expression.Float64(lit, mkSL(sp1, sp2))
        }

      case ParsedAst.Literal.Int8(sp1, sign, digits, sp2) =>
        toInt8(sign, digits, mkSL(sp1, sp2)) map {
          case lit => WeededAst.Expression.Int8(lit, mkSL(sp1, sp2))
        }

      case ParsedAst.Literal.Int16(sp1, sign, digits, sp2) =>
        toInt16(sign, digits, mkSL(sp1, sp2)) map {
          case lit => WeededAst.Expression.Int16(lit, mkSL(sp1, sp2))
        }

      case ParsedAst.Literal.Int32(sp1, sign, digits, sp2) =>
        toInt32(sign, digits, mkSL(sp1, sp2)) map {
          case lit => WeededAst.Expression.Int32(lit, mkSL(sp1, sp2))
        }

      case ParsedAst.Literal.Int64(sp1, sign, digits, sp2) =>
        toInt64(sign, digits, mkSL(sp1, sp2)) map {
          case lit => WeededAst.Expression.Int64(lit, mkSL(sp1, sp2))
        }

      case ParsedAst.Literal.BigInt(sp1, sign, digits, sp2) =>
        toBigInt(sign, digits, mkSL(sp1, sp2)) map {
          case lit => WeededAst.Expression.BigInt(lit, mkSL(sp1, sp2))
        }

      case ParsedAst.Literal.Str(sp1, lit, sp2) =>
        WeededAst.Expression.Str(lit, mkSL(sp1, sp2)).toSuccess
    }

    /**
      * Weeds the given expression.
      */
    def weed(exp0: ParsedAst.Expression)(implicit flix: Flix): Validation[WeededAst.Expression, WeederError] = {
      /**
        * Inner visitor.
        *
        * @param e0     the expression.
        * @param unsafe `true` if we are inside an unsafe scope.
        */
      def visit(e0: ParsedAst.Expression, unsafe: Boolean): Validation[WeededAst.Expression, WeederError] = e0 match {
        case ParsedAst.Expression.Wild(sp1, sp2) => IllegalWildcard(mkSL(sp1, sp2)).toFailure

        case ParsedAst.Expression.SName(sp1, ident, sp2) =>
          val qname = Name.mkQName(ident)
          WeededAst.Expression.VarOrDef(qname, mkSL(sp1, sp2)).toSuccess

        case ParsedAst.Expression.QName(sp1, qname, sp2) =>
          WeededAst.Expression.VarOrDef(qname, mkSL(sp1, sp2)).toSuccess

        case ParsedAst.Expression.Hole(sp1, name, sp2) =>
          val loc = mkSL(sp1, sp2)
          /*
           * Checks for `IllegalHole`.
           */
          if (flix.options.mode == CompilationMode.Release) {
            return IllegalHole(loc).toFailure
          }
          WeededAst.Expression.Hole(name, loc).toSuccess

        case ParsedAst.Expression.Lit(sp1, lit, sp2) => toExp(lit)

        case ParsedAst.Expression.Apply(lambda, args, sp2) =>
          val sp1 = leftMostSourcePosition(lambda)
          @@(visit(lambda, unsafe), @@(args.map(e => visit(e, unsafe)))) flatMap {
            case (e, as) => WeededAst.Expression.Apply(e, as, mkSL(sp1, sp2)).toSuccess
          }

        case ParsedAst.Expression.Infix(exp1, name, exp2, sp2) =>
          /*
           * Rewrites infix expressions to apply expressions.
           */
          @@(visit(exp1, unsafe), visit(exp2, unsafe)) map {
            case (e1, e2) =>
              val loc = mkSL(leftMostSourcePosition(exp1), sp2)
              val lambda = WeededAst.Expression.VarOrDef(name, loc)
              WeededAst.Expression.Apply(lambda, List(e1, e2), loc)
          }

        case ParsedAst.Expression.Postfix(exp, ident, exps, sp2) =>
          /*
           * Rewrites postfix expressions to apply expressions.
           */
          @@(visit(exp, unsafe), @@(exps.map(e => visit(e, unsafe)))) map {
            case (e, es) =>
              val sp1 = leftMostSourcePosition(exp)
              val loc = mkSL(sp1, sp2)
              val qname = Name.mkQName(ident)
              val lambda = WeededAst.Expression.VarOrDef(qname, loc)
              WeededAst.Expression.Apply(lambda, e :: es, loc)
          }

        case ParsedAst.Expression.Lambda(sp1, fparams0, exp, sp2) =>
          /*
           * Check for `DuplicateFormal`.
           */
          for {
            fs <- Formals.weed(fparams0, typeRequired = false)
            e <- visit(exp, unsafe)
          } yield WeededAst.Expression.Lambda(fs, e, mkSL(sp1, sp2))

        case ParsedAst.Expression.LambdaMatch(sp1, pat, exp, sp2) =>
          /*
           * Rewrites lambda pattern match expressions into a lambda expression with a nested pattern match.
           */
          @@(Patterns.weed(pat), Expressions.weed(exp)) map {
            case (p, e) =>
              val loc = mkSL(sp1, sp2)
              // The name of the lambda parameter.
              val ident = Name.Ident(sp1, "pat$0", sp2)
              val qname = Name.mkQName(ident)
              // Construct the body of the lambda expression.
              val varOrRef = WeededAst.Expression.VarOrDef(qname, loc)
              val rule = WeededAst.MatchRule(p, WeededAst.Expression.True(loc), e)

              val fparam = WeededAst.FormalParam(ident, Ast.Modifiers.Empty, None, ident.loc)
              val body = WeededAst.Expression.Match(varOrRef, List(rule), loc)
              WeededAst.Expression.Lambda(List(fparam), body, loc)
          }

        case ParsedAst.Expression.Unary(sp1, op, exp, sp2) =>
          val loc = mkSL(sp1, sp2)
          visit(exp, unsafe) map {
            case e => op match {
              case "!" => WeededAst.Expression.Unary(UnaryOperator.LogicalNot, e, loc)
              case "+" => WeededAst.Expression.Unary(UnaryOperator.Plus, e, loc)
              case "-" => WeededAst.Expression.Unary(UnaryOperator.Minus, e, loc)
              case "~~~" => WeededAst.Expression.Unary(UnaryOperator.BitwiseNegate, e, loc)
              case _ => mkApply(op, List(e), sp1, sp2)
            }
          }

        case ParsedAst.Expression.Binary(exp1, op, exp2, sp2) =>
          val sp1 = leftMostSourcePosition(exp1)
          val loc = mkSL(sp1, sp2)
          @@(visit(exp1, unsafe), visit(exp2, unsafe)) map {
            case (e1, e2) => op match {
              case "+" => WeededAst.Expression.Binary(BinaryOperator.Plus, e1, e2, loc)
              case "-" => WeededAst.Expression.Binary(BinaryOperator.Minus, e1, e2, loc)
              case "*" => WeededAst.Expression.Binary(BinaryOperator.Times, e1, e2, loc)
              case "/" => WeededAst.Expression.Binary(BinaryOperator.Divide, e1, e2, loc)
              case "%" => WeededAst.Expression.Binary(BinaryOperator.Modulo, e1, e2, loc)
              case "**" => WeededAst.Expression.Binary(BinaryOperator.Exponentiate, e1, e2, loc)
              case "<" => WeededAst.Expression.Binary(BinaryOperator.Less, e1, e2, loc)
              case "<=" => WeededAst.Expression.Binary(BinaryOperator.LessEqual, e1, e2, loc)
              case ">" => WeededAst.Expression.Binary(BinaryOperator.Greater, e1, e2, loc)
              case ">=" => WeededAst.Expression.Binary(BinaryOperator.GreaterEqual, e1, e2, loc)
              case "==" => WeededAst.Expression.Binary(BinaryOperator.Equal, e1, e2, loc)
              case "!=" => WeededAst.Expression.Binary(BinaryOperator.NotEqual, e1, e2, loc)
              case "&&" => WeededAst.Expression.Binary(BinaryOperator.LogicalAnd, e1, e2, loc)
              case "||" => WeededAst.Expression.Binary(BinaryOperator.LogicalOr, e1, e2, loc)
              case "&&&" => WeededAst.Expression.Binary(BinaryOperator.BitwiseAnd, e1, e2, loc)
              case "|||" => WeededAst.Expression.Binary(BinaryOperator.BitwiseOr, e1, e2, loc)
              case "^^^" => WeededAst.Expression.Binary(BinaryOperator.BitwiseXor, e1, e2, loc)
              case "<<<" => WeededAst.Expression.Binary(BinaryOperator.BitwiseLeftShift, e1, e2, loc)
              case ">>>" => WeededAst.Expression.Binary(BinaryOperator.BitwiseRightShift, e1, e2, loc)
              case _ => mkApply(op, List(e1, e2), sp1, sp2)
            }
          }

        case ParsedAst.Expression.IfThenElse(sp1, exp1, exp2, exp3, sp2) =>
          @@(visit(exp1, unsafe), visit(exp2, unsafe), visit(exp3, unsafe)) map {
            case (e1, e2, e3) => WeededAst.Expression.IfThenElse(e1, e2, e3, mkSL(sp1, sp2))
          }

        case ParsedAst.Expression.LetMatch(sp1, pat, tpe, exp1, exp2, sp2) =>
          /*
           * Rewrites a let-match to a regular let-binding or a full-blown pattern match.
           */
          @@(Patterns.weed(pat), visit(exp1, unsafe), visit(exp2, unsafe)) map {
            case (WeededAst.Pattern.Var(ident, loc), value, body) =>
              // Let-binding.
              // Check if there is a type annotation for the value expression.
              tpe match {
                case None => WeededAst.Expression.Let(ident, value, body, mkSL(sp1, sp2))
                case Some(t) =>
                  val ascribed = WeededAst.Expression.Ascribe(value, Types.weed(t), Eff.Pure, value.loc)
                  WeededAst.Expression.Let(ident, ascribed, body, mkSL(sp1, sp2))
              }
            case (pattern, value, body) =>
              // Full-blown pattern match.
              val rule = WeededAst.MatchRule(pattern, WeededAst.Expression.True(mkSL(sp1, sp2)), body)
              // Check if there is a type annotation for the value expression.
              tpe match {
                case None => WeededAst.Expression.Match(value, List(rule), mkSL(sp1, sp2))
                case Some(t) =>
                  val ascribed = WeededAst.Expression.Ascribe(value, Types.weed(t), Eff.Pure, value.loc)
                  WeededAst.Expression.Match(ascribed, List(rule), mkSL(sp1, sp2))
              }
          }

        case ParsedAst.Expression.LetRec(sp1, ident, exp1, exp2, sp2) =>
          @@(visit(exp1, unsafe), visit(exp2, unsafe)) map {
            case (value, body) => WeededAst.Expression.LetRec(ident, value, body, mkSL(sp1, sp2))
          }

        case ParsedAst.Expression.Match(sp1, exp, rules, sp2) =>
          val rulesVal = rules map {
            case ParsedAst.MatchRule(pat, None, body) => @@(Patterns.weed(pat), visit(body, unsafe)) map {
              // Pattern match without guard.
              case (p, e) => WeededAst.MatchRule(p, WeededAst.Expression.True(mkSL(sp1, sp2)), e)
            }
            case ParsedAst.MatchRule(pat, Some(guard), body) => @@(Patterns.weed(pat), visit(guard, unsafe), visit(body, unsafe)) map {
              // Pattern match with guard.
              case (p, g, b) => WeededAst.MatchRule(p, g, b)
            }
          }
          @@(visit(exp, unsafe), @@(rulesVal)) map {
            case (e, rs) => WeededAst.Expression.Match(e, rs, mkSL(sp1, sp2))
          }

        case ParsedAst.Expression.Switch(sp1, rules, sp2) =>
          val rulesVal = rules map {
            case (cond, body) => @@(visit(cond, unsafe), visit(body, unsafe))
          }
          @@(rulesVal) map {
            case rs => WeededAst.Expression.Switch(rs, mkSL(sp1, sp2))
          }

        case ParsedAst.Expression.Tag(sp1, qname, expOpt, sp2) =>
          val (enum, tag) = asTag(qname)

          expOpt match {
            case None =>
              // Case 1: The tag does not have an expression. Nothing more to be done.
              WeededAst.Expression.Tag(enum, tag, None, mkSL(sp1, sp2)).toSuccess
            case Some(exp) =>
              // Case 2: The tag has an expression. Perform weeding on it.
              visit(exp, unsafe) map {
                case e => WeededAst.Expression.Tag(enum, tag, Some(e), mkSL(sp1, sp2))
              }
          }

        case ParsedAst.Expression.Tuple(sp1, elms, sp2) =>
          /*
           * Rewrites empty tuples to Unit and eliminate single-element tuples.
           */
          @@(elms.map(e => visit(e, unsafe))) map {
            case Nil =>
              val loc = mkSL(sp1, sp2)
              WeededAst.Expression.Unit(loc)
            case x :: Nil => x
            case xs => WeededAst.Expression.Tuple(xs, mkSL(sp1, sp2))
          }

        case ParsedAst.Expression.ArrayLit(sp1, elms, sp2) =>
          @@(elms.map(e => visit(e, unsafe))) map {
            case es => WeededAst.Expression.ArrayLit(es, mkSL(sp1, sp2))
          }

        case ParsedAst.Expression.ArrayNew(sp1, elm, len, sp2) =>
          @@(visit(elm, unsafe), visit(len, unsafe)) map {
            case(es, ln) => WeededAst.Expression.ArrayNew(es, ln, mkSL(sp1, sp2))
          }

        case ParsedAst.Expression.ArrayLoad(exp1, exp2, sp2) =>
          val sp1 = leftMostSourcePosition(exp1)
          val loc = mkSL(sp1, sp2)

          @@(visit(exp1, unsafe), visit(exp2, unsafe)) map {
            case (ex1, ex2) => WeededAst.Expression.ArrayLoad(ex1, ex2, loc)
          }

        case ParsedAst.Expression.ArrayStore(exp1, exp2, exp3, sp2) =>
          val sp1 = leftMostSourcePosition(exp1)
          val loc = mkSL(sp1, sp2)

          @@(visit(exp1, unsafe), visit(exp2, unsafe), visit(exp3, unsafe)) map {
            case(ex1, ex2, ex3) => WeededAst.Expression.ArrayStore(ex1, ex2, ex3, loc)
          }

        case ParsedAst.Expression.ArrayLength(sp1, exp, sp2) =>
          visit(exp, unsafe) map {
            case es => WeededAst.Expression.ArrayLength(es, mkSL(sp1, sp2))
          }

        case ParsedAst.Expression.ArraySlice(exp1, exp2, exp3, sp2) =>
          val sp1 = leftMostSourcePosition(exp1)
          val loc = mkSL(sp1, sp2)

          @@(visit(exp1, unsafe), visit(exp2, unsafe), visit(exp3, unsafe)) map {
            case(ex1, ex2, ex3) => WeededAst.Expression.ArraySlice(ex1, ex2, ex3, loc)
          }

        case ParsedAst.Expression.VecLit(sp1, elms, sp2) =>
          /*
           * Rewrites empty vectors to Unit.
           */
          @@(elms.map(e => visit(e, unsafe))) map{
            case Nil =>
              val loc = mkSL(sp1, sp2)
              WeededAst.Expression.Unit(loc)
            case es => WeededAst.Expression.VecLit(es, mkSL(sp1, sp2))
          }

//        case ParsedAst.Expression.VecNew(sp1, elm, len, sp2) =>
  //        @@(visit(elm, unsafe), visit(len, unsafe)) map {
  //        case Nil =>
  //          val loc = mkSL(sp1, sp2)
  //          WeededAst.Expression.Unit(loc)
        // case (es, ln) => WeededAst.Expression.VecNew(es, ln, mkSl(sp1, sp2))
      //    }

        case ParsedAst.Expression.VecLength(sp1, exp, sp2) =>
          visit(exp, unsafe) map {
            case es => WeededAst.Expression.VecLength(es, mkSL(sp1, sp2))
          }

        case ParsedAst.Expression.FNil(sp1, sp2) =>
          /*
           * Rewrites a `FNil` expression into a tag expression.
           */
          val tag = Name.Ident(sp1, "Nil", sp2)
          val exp = WeededAst.Expression.Unit(mkSL(sp1, sp2))
          WeededAst.Expression.Tag(None, tag, Some(exp), mkSL(sp1, sp2)).toSuccess

        case ParsedAst.Expression.FCons(hd, sp1, sp2, tl) =>
          /*
           * Rewrites a `FCons` expression into a tag expression.
           */
          @@(visit(hd, unsafe), visit(tl, unsafe)) map {
            case (e1, e2) =>
              val tag = Name.Ident(sp1, "Cons", sp2)
              val exp = WeededAst.Expression.Tuple(List(e1, e2), mkSL(sp1, sp2))
              WeededAst.Expression.Tag(None, tag, Some(exp), mkSL(sp1, sp2))
          }

        case ParsedAst.Expression.FAppend(fst, sp1, sp2, snd) =>
          /*
           * Rewrites a `FAppend` expression into a call to `List/append`.
           */
          @@(visit(fst, unsafe), visit(snd, unsafe)) map {
            case (e1, e2) =>
              // NB: We painstakingly construct the qualified name
              // to ensure that source locations are available.
              mkApply("List.append", List(e1, e2), sp1, sp2)
          }

        case ParsedAst.Expression.FSet(sp1, elms, sp2) =>
          /*
           * Rewrites a `FSet` expression into `Set/empty` and a `Set/insert` calls.
           */
          @@(elms.map(e => visit(e, unsafe))) map {
            case es =>
              val empty = mkApply("Set.empty", Nil, sp1, sp2)
              es.foldLeft(empty) {
                case (acc, elm) => mkApply("Set.insert", List(elm, acc), sp1, sp2)
              }
          }

        case ParsedAst.Expression.FMap(sp1, elms, sp2) =>
          /*
           * Rewrites a `FMap` expression into `Map/empty` and a `Map/insert` calls.
           */
          val elmsVal = elms map {
            case (key, value) => @@(visit(key, unsafe), visit(value, unsafe))
          }

          @@(elmsVal) map {
            case es =>
              val empty = mkApply("Map.empty", Nil, sp1, sp2)
              es.foldLeft(empty) {
                case (acc, (k, v)) => mkApply("Map.insert", List(k, v, acc), sp1, sp2)
              }
          }

        case ParsedAst.Expression.Ref(sp1, exp, sp2) =>
          for {
            e <- visit(exp, unsafe)
          } yield WeededAst.Expression.Ref(e, mkSL(sp1, sp2))

        case ParsedAst.Expression.Deref(sp1, exp, sp2) =>
          for {
            e <- visit(exp, unsafe)
          } yield WeededAst.Expression.Deref(e, mkSL(sp1, sp2))

        case ParsedAst.Expression.Assign(exp1, exp2, sp2) =>
          val sp1 = leftMostSourcePosition(exp1)
          for {
            e1 <- visit(exp1, unsafe)
            e2 <- visit(exp2, unsafe)
          } yield WeededAst.Expression.Assign(e1, e2, mkSL(sp1, sp2))

        case ParsedAst.Expression.HandleWith(sp1, exp, handlers, sp2) =>
          for {
            e <- visit(exp, unsafe)
            bs <- visitHandlers(handlers)
          } yield WeededAst.Expression.HandleWith(e, bs, mkSL(sp1, sp2))

        case ParsedAst.Expression.Existential(sp1, fparams, exp, sp2) =>
          /*
           * Checks for `IllegalExistential`.
           */
          if (fparams.isEmpty)
            return IllegalExistential(mkSL(sp1, sp2)).toFailure

          for {
            e <- visit(exp, unsafe)
            fs <- Formals.weed(fparams, typeRequired = true)
          } yield {
            /*
             * Rewrites the multi-parameter existential to nested single-parameter existentials.
             */
            fs.foldRight(e) {
              case (param, eacc) => WeededAst.Expression.Existential(param, eacc, mkSL(sp1, sp2))
            }
          }

        case ParsedAst.Expression.Universal(sp1, fparams, exp, sp2) =>
          /*
           * Checks for `IllegalUniversal`.
           */
          if (fparams.isEmpty)
            return IllegalUniversal(mkSL(sp1, sp2)).toFailure

          for {
            e <- visit(exp, unsafe)
            fs <- Formals.weed(fparams, typeRequired = true)
          } yield {
            /*
             * Rewrites the multi-parameter universal to nested single-parameter universals.
             */
            fs.foldRight(e) {
              case (param, eacc) => WeededAst.Expression.Universal(param, eacc, mkSL(sp1, sp2))
            }
          }

        case ParsedAst.Expression.Ascribe(exp, tpe, effOpt, sp2) =>
          for {
            e <- visit(exp, unsafe)
            eff <- Effects.weed(effOpt)
          } yield {
            WeededAst.Expression.Ascribe(e, Types.weed(tpe), eff, mkSL(leftMostSourcePosition(exp), sp2))
          }

        case ParsedAst.Expression.Cast(exp, tpe, effOpt, sp2) =>
          for {
            e <- visit(exp, unsafe)
            eff <- Effects.weed(effOpt)
          } yield {
            WeededAst.Expression.Cast(e, Types.weed(tpe), eff, mkSL(leftMostSourcePosition(exp), sp2))
          }

        case ParsedAst.Expression.Unsafe(sp1, exp, sp2) =>
          /*
           * Check if unsafe operations have been disabled.
           */
          if (flix.options.safe) {
            return WeederError.IllegalUnsafeExpressionInSafeMode(mkSL(sp1, sp2)).toFailure
          }
          visit(exp, unsafe = true)

        case ParsedAst.Expression.NativeConstructor(sp1, fqn, args, sp2) =>
          /*
           * Check for `IllegalUnsafeExpression`.
           */
          if (!unsafe) {
            return WeederError.IllegalUnsafeExpression(mkSL(sp1, sp2)).toFailure
          }

          val className = fqn.mkString(".")
          @@(args.map(e => weed(e))) flatMap {
            case es => WeededAst.Expression.NativeConstructor(className, es, mkSL(sp1, sp2)).toSuccess
          }

        case ParsedAst.Expression.NativeField(sp1, fqn, sp2) =>
          /*
           * Check for `IllegalUnsafeExpression`.
           */
          if (!unsafe) {
            return WeederError.IllegalUnsafeExpression(mkSL(sp1, sp2)).toFailure
          }

          /*
           * Check for `IllegalNativeFieldOrMethod`.
           */
          if (fqn.size == 1) {
            return WeederError.IllegalNativeFieldOrMethodName(mkSL(sp1, sp2)).toFailure
          }

          // Extract class and field name.
          val className = fqn.dropRight(1).mkString(".")
          val fieldName = fqn.last
          WeededAst.Expression.NativeField(className, fieldName, mkSL(sp1, sp2)).toSuccess

        case ParsedAst.Expression.NativeMethod(sp1, fqn, args, sp2) =>
          /*
           * Check for `IllegalUnsafeExpression`.
           */
          if (!unsafe) {
            return WeederError.IllegalUnsafeExpression(mkSL(sp1, sp2)).toFailure
          }

          /*
           * Check for `IllegalNativeFieldOrMethod`.
           */
          if (fqn.size == 1) {
            return WeederError.IllegalNativeFieldOrMethodName(mkSL(sp1, sp2)).toFailure
          }

          // Extract class and member name.
          val className = fqn.dropRight(1).mkString(".")
          val methodName = fqn.last
          @@(args.map(e => weed(e))) flatMap {
            case es => WeededAst.Expression.NativeMethod(className, methodName, es, mkSL(sp1, sp2)).toSuccess
          }

        case ParsedAst.Expression.UserError(sp1, sp2) =>
          WeededAst.Expression.UserError(mkSL(sp1, sp2)).toSuccess
      }

      visit(exp0, unsafe = false)
    }
  }

  object Patterns {

    /**
      * Weeds the given pattern.
      */
    def weed(pat0: ParsedAst.Literal): Validation[WeededAst.Pattern, WeederError] = pat0 match {
      case ParsedAst.Literal.Unit(sp1, sp2) => WeededAst.Pattern.Unit(mkSL(sp1, sp2)).toSuccess
      case ParsedAst.Literal.True(sp1, sp2) => WeededAst.Pattern.True(mkSL(sp1, sp2)).toSuccess
      case ParsedAst.Literal.False(sp1, sp2) => WeededAst.Pattern.False(mkSL(sp1, sp2)).toSuccess
      case ParsedAst.Literal.Char(sp1, lit, sp2) => WeededAst.Pattern.Char(lit(0), mkSL(sp1, sp2)).toSuccess
      case ParsedAst.Literal.Float32(sp1, sign, before, after, sp2) =>
        toFloat32(sign, before, after, mkSL(sp1, sp2)) map {
          case lit => WeededAst.Pattern.Float32(lit, mkSL(sp1, sp2))
        }
      case ParsedAst.Literal.Float64(sp1, sign, before, after, sp2) =>
        toFloat64(sign, before, after, mkSL(sp1, sp2)) map {
          case lit => WeededAst.Pattern.Float64(lit, mkSL(sp1, sp2))
        }
      case ParsedAst.Literal.Int8(sp1, sign, digits, sp2) =>
        toInt8(sign, digits, mkSL(sp1, sp2)) map {
          case lit => WeededAst.Pattern.Int8(lit, mkSL(sp1, sp2))
        }
      case ParsedAst.Literal.Int16(sp1, sign, digits, sp2) =>
        toInt16(sign, digits, mkSL(sp1, sp2)) map {
          case lit => WeededAst.Pattern.Int16(lit, mkSL(sp1, sp2))
        }
      case ParsedAst.Literal.Int32(sp1, sign, digits, sp2) =>
        toInt32(sign, digits, mkSL(sp1, sp2)) map {
          case lit => WeededAst.Pattern.Int32(lit, mkSL(sp1, sp2))
        }
      case ParsedAst.Literal.Int64(sp1, sign, digits, sp2) =>
        toInt64(sign, digits, mkSL(sp1, sp2)) map {
          case lit => WeededAst.Pattern.Int64(lit, mkSL(sp1, sp2))
        }
      case ParsedAst.Literal.BigInt(sp1, sign, digits, sp2) =>
        toBigInt(sign, digits, mkSL(sp1, sp2)) map {
          case lit => WeededAst.Pattern.BigInt(lit, mkSL(sp1, sp2))
        }
      case ParsedAst.Literal.Str(sp1, lit, sp2) =>
        WeededAst.Pattern.Str(lit, mkSL(sp1, sp2)).toSuccess
    }

    /**
      * Compiles a parsed pattern into a weeded pattern.
      */
    def weed(pattern: ParsedAst.Pattern): Validation[WeededAst.Pattern, WeederError] = {
      /*
       *  Check for non-linear pattern, i.e. if a variable occurs multiple times.
       */
      val seen = mutable.Map.empty[String, Name.Ident]

      /*
       * Local visitor.
       */
      def visit(pattern: ParsedAst.Pattern): Validation[WeededAst.Pattern, WeederError] = pattern match {
        case ParsedAst.Pattern.Wild(sp1, sp2) => WeededAst.Pattern.Wild(mkSL(sp1, sp2)).toSuccess

        case ParsedAst.Pattern.Var(sp1, ident, sp2) => seen.get(ident.name) match {
          case None =>
            seen += (ident.name -> ident)
            WeededAst.Pattern.Var(ident, mkSL(sp1, sp2)).toSuccess
          case Some(otherIdent) =>
            NonLinearPattern(ident.name, otherIdent.loc, mkSL(sp1, sp2)).toFailure
        }

        case ParsedAst.Pattern.Lit(sp1, lit, sp2) => weed(lit)

        case ParsedAst.Pattern.Tag(sp1, qname, o, sp2) =>
          /*
           * Introduce implicit unit, if needed.
           */
          val (enum, tag) = asTag(qname)
          o match {
            case None =>
              val loc = mkSL(sp1, sp2)
              val lit = WeededAst.Pattern.Unit(loc)
              WeededAst.Pattern.Tag(enum, tag, lit, loc).toSuccess
            case Some(pat) => visit(pat) map {
              case p => WeededAst.Pattern.Tag(enum, tag, p, mkSL(sp1, sp2))
            }
          }

        case ParsedAst.Pattern.Tuple(sp1, pats, sp2) =>
          /*
           * Rewrites empty tuples to Unit and eliminate single-element tuples.
           */
          @@(pats map visit) map {
            case Nil => WeededAst.Pattern.Unit(mkSL(sp1, sp2))
            case x :: Nil => x
            case xs => WeededAst.Pattern.Tuple(xs, mkSL(sp1, sp2))
          }

        case ParsedAst.Pattern.FNil(sp1, sp2) =>
          /*
           * Rewrites a `FNil` pattern into a tag pattern.
           */
          val tag = Name.Ident(sp1, "Nil", sp2)
          val pat = WeededAst.Pattern.Unit(mkSL(sp1, sp2))
          WeededAst.Pattern.Tag(None, tag, pat, mkSL(sp1, sp2)).toSuccess

        case ParsedAst.Pattern.FCons(pat1, sp1, sp2, pat2) =>
          /*
           * Rewrites a `FCons` pattern into a tag pattern.
           */
          @@(weed(pat1), weed(pat2)) map {
            case (hd, tl) =>
              val tag = Name.Ident(sp1, "Cons", sp2)
              val pat = WeededAst.Pattern.Tuple(List(hd, tl), mkSL(sp1, sp2))
              WeededAst.Pattern.Tag(None, tag, pat, mkSL(sp1, sp2))
          }

        case ParsedAst.Pattern.FSet(sp1, elms, rest, sp2) => ??? // TODO

        case ParsedAst.Pattern.FMap(sp1, elms, rest, sp2) => ??? // TODO
      }

      visit(pattern)
    }
  }

  object Predicate {

    object Head {

      /**
        * Weeds the given head predicate.
        */
      def weed(past: ParsedAst.Predicate.Head)(implicit flix: Flix): Validation[WeededAst.Predicate.Head, WeederError] = past match {
        case ParsedAst.Predicate.Head.True(sp1, sp2) => WeededAst.Predicate.Head.True(mkSL(sp1, sp2)).toSuccess

        case ParsedAst.Predicate.Head.False(sp1, sp2) => WeededAst.Predicate.Head.False(mkSL(sp1, sp2)).toSuccess

        case ParsedAst.Predicate.Head.Atom(sp1, qname, terms, sp2) =>
          @@(terms.map(t => Expressions.weed(t))) map {
            case ts => WeededAst.Predicate.Head.Atom(qname, ts, mkSL(sp1, sp2))
          }

      }

    }

    object Body {

      /**
        * Weeds the given body predicate.
        */
      def weed(past: ParsedAst.Predicate.Body)(implicit flix: Flix): Validation[WeededAst.Predicate.Body, WeederError] = past match {
        case ParsedAst.Predicate.Body.Positive(sp1, qname, terms, sp2) =>
          @@(terms.map(t => Patterns.weed(t))) map {
            case ts => WeededAst.Predicate.Body.Atom(qname, Polarity.Positive, ts, mkSL(sp1, sp2))
          }

        case ParsedAst.Predicate.Body.Negative(sp1, qname, terms, sp2) =>
          val loc = mkSL(sp1, sp2)
          @@(terms.map(t => Patterns.weed(t))) map {
            case ts => WeededAst.Predicate.Body.Atom(qname, Polarity.Negative, ts, loc)
          }

        case ParsedAst.Predicate.Body.Filter(sp1, qname, terms, sp2) =>
          @@(terms.map(t => Expressions.weed(t))) map {
            case ts => WeededAst.Predicate.Body.Filter(qname, ts, mkSL(sp1, sp2))
          }

        case ParsedAst.Predicate.Body.NotEqual(sp1, ident1, ident2, sp2) =>
          val qname = Name.mkQName("neq", sp1, sp2)
          val t1 = WeededAst.Expression.VarOrDef(Name.mkQName(ident1), mkSL(ident1.sp1, ident1.sp2))
          val t2 = WeededAst.Expression.VarOrDef(Name.mkQName(ident2), mkSL(ident2.sp1, ident2.sp2))
          WeededAst.Predicate.Body.Filter(qname, List(t1, t2), mkSL(sp1, sp2)).toSuccess

        case ParsedAst.Predicate.Body.Loop(sp1, pat, term, sp2) =>
          @@(Patterns.weed(pat), Expressions.weed(term)) map {
            case (p, t) => WeededAst.Predicate.Body.Loop(p, t, mkSL(sp1, sp2))
          }
      }
    }

  }


  object Annotations {
    /**
      * Weeds the given sequence of parsed annotation `xs`.
      */
    def weed(xs: Seq[ParsedAst.AnnotationOrProperty]): Validation[Ast.Annotations, WeederError] = {
      // collect seen annotations.
      val seen = mutable.Map.empty[String, ParsedAst.Annotation]

      // loop through each annotation.
      val result = xs.toList.collect {
        case x: ParsedAst.Annotation => seen.get(x.ident.name) match {
          case None =>
            seen += (x.ident.name -> x)
            weed(x)
          case Some(otherAnn) =>
            DuplicateAnnotation(x.ident.name, mkSL(otherAnn.sp1, otherAnn.sp2), mkSL(x.sp1, x.sp2)).toFailure
        }
      }
      @@(result).map(as => Ast.Annotations(as))
    }

    /**
      * Weeds the given parsed annotation `past`.
      */
    def weed(past: ParsedAst.Annotation): Validation[Ast.Annotation, WeederError] = {
      /*
       * Check for `UndefinedAnnotation`.
       */
      val loc = mkSL(past.sp1, past.sp2)
      past.ident.name match {
        case "benchmark" => Ast.Annotation.Benchmark(loc).toSuccess
        case "law" => Ast.Annotation.Law(loc).toSuccess
        case "test" => Ast.Annotation.Test(loc).toSuccess
        case "unchecked" => Ast.Annotation.Unchecked(loc).toSuccess
        case "unsafe" => Ast.Annotation.Unsafe(loc).toSuccess
        case name => WeederError.UndefinedAnnotation(name, loc).toFailure
      }
    }
  }

  /**
    * Weeds the given sequence of parsed modifiers `xs`.
    */
  def visitModifiers(xs: Seq[ParsedAst.Modifier], legalModifiers: Set[Ast.Modifier]): Validation[Ast.Modifiers, WeederError] = {
    val seen = mutable.Map.empty[String, ParsedAst.Modifier]
    val modifiersVal = xs map {
      modifier =>
        seen.get(modifier.name) match {
          case None =>
            seen += (modifier.name -> modifier)
            visitModifier(modifier, legalModifiers)
          case Some(other) =>
            val loc1 = mkSL(other.sp1, other.sp2)
            val loc2 = mkSL(modifier.sp1, modifier.sp2)
            WeederError.DuplicateModifier(modifier.name, loc1, loc2).toFailure
        }
    }

    // Sequence the results.
    for {
      ms <- seqM(modifiersVal)
    } yield {
      Ast.Modifiers(ms)
    }
  }

  /**
    * Weeds the given parsed modifier `m`.
    */
  def visitModifier(m: ParsedAst.Modifier, legalModifiers: Set[Ast.Modifier]): Validation[Ast.Modifier, WeederError] = {
    val modifier = m.name match {
      case "inline" => Ast.Modifier.Inline
      case "pub" => Ast.Modifier.Public
      case s => throw InternalCompilerException(s"Unknown modifier '$s' near ${mkSL(m.sp1, m.sp2).format}.")
    }

    //
    // Check for `IllegalModifier`.
    //
    if (legalModifiers contains modifier)
      modifier.toSuccess
    else
      IllegalModifier(mkSL(m.sp1, m.sp2)).toFailure
  }


  object Properties {
    /**
      * Weeds all properties in the given AST `root`.
      */
    def weed(root: ParsedAst.Root)(implicit flix: Flix): Validation[List[WeededAst.Declaration], WeederError] = {

      /**
        * Processes a single declaration.
        */
      def visit(decl: ParsedAst.Declaration): Validation[List[WeededAst.Declaration], WeederError] = decl match {
        // Recurse through the namespace.
        case ParsedAst.Declaration.Namespace(sp1, name, decls, sp2) =>
          @@(decls.map(visit)) map {
            case ds => List(WeededAst.Declaration.Namespace(name, ds.flatten, mkSL(sp1, sp2)))
          }

        case ParsedAst.Declaration.Def(_, meta, _, _, defn, _, _, _, _, _, _) =>
          // Instantiate properties based on the laws referenced by the definition.
          @@(meta.collect {
            case ParsedAst.Property(sp1, law, args, sp2) =>
              val loc = mkSL(sp1, sp2)

              // Weeds the arguments of the property.
              val argsVal = args match {
                case None => Nil.toSuccess
                case Some(es) => @@(es.map(e => Expressions.weed(e)))
              }

              argsVal map {
                case as =>
                  val lam = WeededAst.Expression.VarOrDef(law, loc)
                  val fun = WeededAst.Expression.VarOrDef(Name.QName(sp1, Name.RootNS, defn, sp2), loc)
                  val exp = WeededAst.Expression.Apply(lam, fun :: as, loc)
                  WeededAst.Declaration.Property(law, defn, exp, loc)
              }
          })
        case _ => Nil.toSuccess
      }

      @@(root.decls.map(visit)).map(_.flatten)
    }

  }

  object Types {

    /**
      * Weeds the given parsed type `tpe`.
      */
    def weed(tpe: ParsedAst.Type): WeededAst.Type = tpe match {
      case ParsedAst.Type.Unit(sp1, sp2) => WeededAst.Type.Unit(mkSL(sp1, sp2))
      case ParsedAst.Type.Var(sp1, ident, sp2) => WeededAst.Type.Var(ident, mkSL(sp1, sp2))
      case ParsedAst.Type.Ambiguous(sp1, qname, sp2) => WeededAst.Type.Ambiguous(qname, mkSL(sp1, sp2))
      case ParsedAst.Type.Tuple(sp1, elms, sp2) => WeededAst.Type.Tuple(elms.toList.map(weed), mkSL(sp1, sp2))
      case ParsedAst.Type.Native(sp1, fqn, sp2) => WeededAst.Type.Native(fqn.toList, mkSL(sp1, sp2))
      case ParsedAst.Type.Arrow(sp1, tparams, tresult, sp2) => WeededAst.Type.Arrow(tparams.toList.map(weed), weed(tresult), mkSL(sp1, sp2))
      case ParsedAst.Type.Infix(tpe1, base0, tpe2, sp2) =>
        /*
         * Rewrites infix type applications to regular type applications.
         */
        val loc = mkSL(leftMostSourcePosition(tpe1), sp2)
        // Construct the type: base[tpe1][tpe2]
        WeededAst.Type.Apply(WeededAst.Type.Apply(weed(base0), weed(tpe1), loc), weed(tpe2), loc)

      case ParsedAst.Type.Apply(t1, args, sp2) =>
        // Curry the type arguments.
        val sp1 = leftMostSourcePosition(t1)
        args.foldLeft(weed(t1)) {
          case (acc, t2) => WeededAst.Type.Apply(acc, weed(t2), mkSL(sp1, sp2))
        }
    }

  }

  object Effects {

    /**
      * Weeds the given parsed optional effect `effOpt`.
      */
    def weed(effOpt: Option[ParsedAst.Effect]): Validation[Eff, WeederError] = effOpt match {
      case None => Eff.Pure.toSuccess
      case Some(ParsedAst.Effect(xs)) =>
        /*
         * Check for the Any and Pure effects.
         */
        if (xs.length == 1) {
          if (xs.head.name == "Any") {
            return Eff.Box(EffectSet.Top).toSuccess
          }
          if (xs.head.name == "Pure") {
            return Eff.Box(EffectSet.Pure).toSuccess
          }
        }

        /*
         * Process each effect.
         */
        val effectsVal = xs.map {
          case ident => ident.name match {
            case "IO" => Effect.IO.toSuccess
            case "File" => Effect.File.toSuccess
            case "Network" => Effect.Network.toSuccess
            case name => IllegalEffect(ident.loc).toFailure
          }
        }

        for {
          eff <- seqM(effectsVal)
        } yield Eff.Box(EffectSet.MayMust(eff.toSet, eff.toSet))
    }

  }

  object Formals {

    /**
      * Weeds the given list of formal parameter `fparams`.
      *
      * Checks for [[IllegalFormalParameter]] and [[DuplicateFormalParam]].
      */
    def weed(fparams: Seq[ParsedAst.FormalParam], typeRequired: Boolean): Validation[List[WeededAst.FormalParam], WeederError] = {
      val seen = mutable.Map.empty[String, ParsedAst.FormalParam]
      val results = fparams map {
        case param@ParsedAst.FormalParam(sp1, mods, ident, typeOpt, sp2) => seen.get(ident.name) match {
          case None =>
            seen += (ident.name -> param)
            visitModifiers(mods, legalModifiers = Set(Ast.Modifier.Inline)) flatMap {
              case mod =>
                if (typeRequired && typeOpt.isEmpty)
                  IllegalFormalParameter(ident.name, mkSL(sp1, sp2)).toFailure
                else
                  WeededAst.FormalParam(ident, mod, typeOpt.map(Types.weed), mkSL(sp1, sp2)).toSuccess
            }
          case Some(otherParam) =>
            val loc1 = mkSL(otherParam.sp1, otherParam.sp2)
            val loc2 = mkSL(param.sp1, param.sp2)
            DuplicateFormalParam(ident.name, loc1, loc2).toFailure
        }
      }

      // Sequence the results.
      seqM(results)
    }

  }

  /**
    * Weeds the given documentation.
    */
  private def visitDoc(doc0: ParsedAst.Doc): Ast.Doc = Ast.Doc(doc0.lines.toList, mkSL(doc0.sp1, doc0.sp2))

  /**
    * Weeds the given class constraint `cc`.
    */
  private def visitClassConstraint(cc: ParsedAst.ClassConstraint): Validation[(WeededAst.SimpleClass, List[WeededAst.SimpleClass]), WeederError] = cc match {
    case ParsedAst.ClassConstraint(head0, body0) =>
      val headVal = visitSimpleClass(head0)
      val bodyVal = @@(body0 map visitSimpleClass)
      @@(headVal, bodyVal)
  }

  /**
    * Weeds the given impl constraint `ic`.
    */
  private def visitImplConstraint(ic: ParsedAst.ImplConstraint): Validation[(WeededAst.ComplexClass, List[WeededAst.ComplexClass]), WeederError] = ic match {
    case ParsedAst.ImplConstraint(head0, body0) =>
      val headVal = visitComplexClass(head0)
      val bodyVal = @@(body0 map visitComplexClass)
      @@(headVal, bodyVal)
  }

  /**
    * Weeds the given integrity constraint `ic`.
    */
  private def visitDisallowConstraint(ic: ParsedAst.DisallowConstraint): Validation[List[WeededAst.ComplexClass], WeederError] = ic match {
    case ParsedAst.DisallowConstraint(body0) => @@(body0 map visitComplexClass)
  }

  /**
    * Weeds the given simple class atom `a`.
    */
  private def visitSimpleClass(a: ParsedAst.SimpleClass): Validation[WeededAst.SimpleClass, WeederError] = a match {
    case ParsedAst.SimpleClass(sp1, qname, targs, sp2) =>
      val loc = mkSL(sp1, sp2)
      WeededAst.SimpleClass(qname, targs.toList, loc).toSuccess
  }

  /**
    * Weeds the given complex class atom `a`.
    */
  private def visitComplexClass(a: ParsedAst.ComplexClass): Validation[WeededAst.ComplexClass, WeederError] = a match {
    case ParsedAst.ComplexClass.Positive(sp1, qname, targs, sp2) =>
      WeededAst.ComplexClass(qname, Polarity.Positive, (targs map Types.weed).toList, mkSL(sp1, sp2)).toSuccess

    case ParsedAst.ComplexClass.Negative(sp1, qname, targs, sp2) =>
      WeededAst.ComplexClass(qname, Polarity.Negative, (targs map Types.weed).toList, mkSL(sp1, sp2)).toSuccess
  }

  /**
    * Weeds the given signature `sig`.
    */
  private def visitSig(sig: ParsedAst.Declaration.Sig): Validation[WeededAst.Declaration.Sig, WeederError] = sig match {
    case ParsedAst.Declaration.Sig(doc0, ann0, mod0, sp1, ident, tparams0, fparams0, tpe, effOpt, sp2) =>
      val loc = mkSL(ident.sp1, ident.sp2)
      val doc = visitDoc(doc0)
      val annVal = Annotations.weed(ann0)
      // TODO: legalAnnotations
      val modVal = visitModifiers(mod0, legalModifiers = Set.empty)
      val tparams = tparams0.toList.map(_.ident)
      val effVal = Effects.weed(effOpt)

      /*
        * Check for `DuplicateFormal`.
        */
      val formalsVal = Formals.weed(fparams0, typeRequired = true)
      @@(annVal, modVal, formalsVal, effVal) map {
        case (ann, mod, fs, eff) =>
          val t = WeededAst.Type.Arrow(fs map (_.tpe.get), Types.weed(tpe), loc)
          WeededAst.Declaration.Sig(doc, ann, mod, ident, tparams, fs, t, eff, loc)
      }
  }

  /**
    * Weeds the given effect handler bindings `bs0`.
    */
  def visitHandlers(bs0: Seq[ParsedAst.HandlerBinding])(implicit flix: Flix): Validation[List[WeededAst.HandlerBinding], WeederError] = {
    seqM(bs0 map visitHandler)
  }

  /**
    * Weeds the given effect handler binding `b0`.
    */
  def visitHandler(b0: ParsedAst.HandlerBinding)(implicit flix: Flix): Validation[WeededAst.HandlerBinding, WeederError] = b0 match {
    case ParsedAst.HandlerBinding(qname, exp) =>
      for {
        e <- Expressions.weed(exp)
      } yield WeededAst.HandlerBinding(qname, e)
  }

  /**
    * Returns an apply expression for the given fully-qualified name `fqn` and the given arguments `args`.
    */
  private def mkApply(fqn: String, args: List[WeededAst.Expression], sp1: SourcePosition, sp2: SourcePosition): WeededAst.Expression = {
    val lambda = WeededAst.Expression.VarOrDef(Name.mkQName(fqn, sp1, sp2), mkSL(sp1, sp2))
    WeededAst.Expression.Apply(lambda, args, mkSL(sp1, sp2))
  }

  /**
    * Attempts to parse the given float32 with `sign` digits `before` and `after` the comma.
    */
  private def toFloat32(sign: Boolean, before: String, after: String, loc: SourceLocation): Validation[Float, WeederError] = try {
    val s = if (sign) s"-$before.$after" else s"$before.$after"
    s.toFloat.toSuccess
  } catch {
    case e: NumberFormatException => IllegalFloat(loc).toFailure
  }

  /**
    * Attempts to parse the given float64 with `sign` digits `before` and `after` the comma.
    */
  private def toFloat64(sign: Boolean, before: String, after: String, loc: SourceLocation): Validation[Double, WeederError] = try {
    val s = if (sign) s"-$before.$after" else s"$before.$after"
    s.toDouble.toSuccess
  } catch {
    case e: NumberFormatException => IllegalFloat(loc).toFailure
  }

  /**
    * Attempts to parse the given int8 with `sign` and `digits`.
    */
  private def toInt8(sign: Boolean, digits: String, loc: SourceLocation): Validation[Byte, WeederError] = try {
    val s = if (sign) "-" + digits else digits
    s.toByte.toSuccess
  } catch {
    case ex: NumberFormatException => IllegalInt(loc).toFailure
  }

  /**
    * Attempts to parse the given int16 with `sign` and `digits`.
    */
  private def toInt16(sign: Boolean, digits: String, loc: SourceLocation): Validation[Short, WeederError] = try {
    val s = if (sign) "-" + digits else digits
    s.toShort.toSuccess
  } catch {
    case ex: NumberFormatException => IllegalInt(loc).toFailure
  }

  /**
    * Attempts to parse the given int32 with `sign` and `digits`.
    */
  private def toInt32(sign: Boolean, digits: String, loc: SourceLocation): Validation[Int, WeederError] = try {
    val s = if (sign) "-" + digits else digits
    s.toInt.toSuccess
  } catch {
    case ex: NumberFormatException => IllegalInt(loc).toFailure
  }

  /**
    * Attempts to parse the given int64 with `sign` and `digits`.
    */
  private def toInt64(sign: Boolean, digits: String, loc: SourceLocation): Validation[Long, WeederError] = try {
    val s = if (sign) "-" + digits else digits
    s.toLong.toSuccess
  } catch {
    case ex: NumberFormatException => IllegalInt(loc).toFailure
  }

  /**
    * Attempts to parse the given BigInt with `sign` and `digits`.
    */
  private def toBigInt(sign: Boolean, digits: String, loc: SourceLocation): Validation[BigInteger, WeederError] = try {
    val s = if (sign) "-" + digits else digits
    new BigInteger(s).toSuccess
  } catch {
    case ex: NumberFormatException => IllegalInt(loc).toFailure
  }

  /**
    * Alias for SourceLocation.mk
    */
  private def mkSL(sp1: SourcePosition, sp2: SourcePosition): SourceLocation = SourceLocation.mk(sp1, sp2)

  /**
    * Returns the left most source position in the sub-tree of the expression `e`.
    */
  private def leftMostSourcePosition(e: ParsedAst.Expression): SourcePosition = e match {
    case ParsedAst.Expression.Wild(sp1, _) => sp1
    case ParsedAst.Expression.SName(sp1, _, _) => sp1
    case ParsedAst.Expression.QName(sp1, _, _) => sp1
    case ParsedAst.Expression.Hole(sp1, _, _) => sp1
    case ParsedAst.Expression.Lit(sp1, _, _) => sp1
    case ParsedAst.Expression.Apply(e1, _, _) => leftMostSourcePosition(e1)
    case ParsedAst.Expression.Infix(e1, _, _, _) => leftMostSourcePosition(e1)
    case ParsedAst.Expression.Postfix(e1, _, _, _) => leftMostSourcePosition(e1)
    case ParsedAst.Expression.Lambda(sp1, _, _, _) => sp1
    case ParsedAst.Expression.LambdaMatch(sp1, _, _, _) => sp1
    case ParsedAst.Expression.Unary(sp1, _, _, _) => sp1
    case ParsedAst.Expression.Binary(e1, _, _, _) => leftMostSourcePosition(e1)
    case ParsedAst.Expression.IfThenElse(sp1, _, _, _, _) => sp1
    case ParsedAst.Expression.LetMatch(sp1, _, _, _, _, _) => sp1
    case ParsedAst.Expression.LetRec(sp1, _, _, _, _) => sp1
    case ParsedAst.Expression.Match(sp1, _, _, _) => sp1
    case ParsedAst.Expression.Switch(sp1, _, _) => sp1
    case ParsedAst.Expression.Tag(sp1, _, _, _) => sp1
    case ParsedAst.Expression.Tuple(sp1, _, _) => sp1
<<<<<<< HEAD
    case ParsedAst.Expression.VecLit(sp1, _,_) => sp1
    case ParsedAst.Expression.VecNew(sp1,_,_,_) => sp1
    case ParsedAst.Expression.VecLoad(exp1,_,_) => leftMostSourcePosition(exp1)
    case ParsedAst.Expression.VecStore(exp1,_,_,_) => leftMostSourcePosition(exp1)
    case ParsedAst.Expression.VecLength(sp1,_,_) => sp1
    case ParsedAst.Expression.VecSlice(exp1,_,_,_) => leftMostSourcePosition(exp1)
=======
    case ParsedAst.Expression.ArrayLit(sp1, _, _) => sp1
    case ParsedAst.Expression.ArrayNew(sp1, _, _, _) => sp1
    case ParsedAst.Expression.ArrayLoad(exp1, _, _) => leftMostSourcePosition(exp1)
    case ParsedAst.Expression.ArrayStore(exp1, _, _, _) => leftMostSourcePosition(exp1)
    case ParsedAst.Expression.ArrayLength(sp1, _, _) => sp1
    case ParsedAst.Expression.ArraySlice(exp1, _, _, _) => leftMostSourcePosition(exp1)
>>>>>>> c1f98b0b
    case ParsedAst.Expression.FNil(sp1, _) => sp1
    case ParsedAst.Expression.FCons(hd, _, _, _) => leftMostSourcePosition(hd)
    case ParsedAst.Expression.FAppend(fst, _, _, _) => leftMostSourcePosition(fst)
    case ParsedAst.Expression.FSet(sp1, _, _) => sp1
    case ParsedAst.Expression.FMap(sp1, _, _) => sp1
    case ParsedAst.Expression.Ref(sp1, _, _) => sp1
    case ParsedAst.Expression.Deref(sp1, _, _) => sp1
    case ParsedAst.Expression.Assign(e1, _, _) => leftMostSourcePosition(e1)
    case ParsedAst.Expression.HandleWith(sp1, _, _, _) => sp1
    case ParsedAst.Expression.Existential(sp1, _, _, _) => sp1
    case ParsedAst.Expression.Universal(sp1, _, _, _) => sp1
    case ParsedAst.Expression.Ascribe(e1, _, _, _) => leftMostSourcePosition(e1)
    case ParsedAst.Expression.Cast(e1, _, _, _) => leftMostSourcePosition(e1)
    case ParsedAst.Expression.Unsafe(sp1, _, _) => sp1
    case ParsedAst.Expression.NativeField(sp1, _, _) => sp1
    case ParsedAst.Expression.NativeMethod(sp1, _, _, _) => sp1
    case ParsedAst.Expression.NativeConstructor(sp1, _, _, _) => sp1
    case ParsedAst.Expression.UserError(sp1, _) => sp1
  }

  /**
    * Returns the left most source position in the sub-tree of the type `tpe`.
    */
  private def leftMostSourcePosition(tpe: ParsedAst.Type): SourcePosition = tpe match {
    case ParsedAst.Type.Unit(sp1, _) => sp1
    case ParsedAst.Type.Var(sp1, _, _) => sp1
    case ParsedAst.Type.Ambiguous(sp1, _, _) => sp1
    case ParsedAst.Type.Tuple(sp1, _, _) => sp1
    case ParsedAst.Type.Native(sp1, _, _) => sp1
    case ParsedAst.Type.Arrow(sp1, _, _, _) => sp1
    case ParsedAst.Type.Infix(tpe1, _, _, _) => leftMostSourcePosition(tpe1)
    case ParsedAst.Type.Apply(tpe1, _, _) => leftMostSourcePosition(tpe1)
  }

  /**
    * Checks that no attributes are repeated.
    */
  private def checkDuplicateAttribute(attrs: Seq[ParsedAst.Attribute]): Validation[List[WeededAst.Attribute], WeederError] = {
    val seen = mutable.Map.empty[String, ParsedAst.Attribute]
    @@(attrs.map {
      case attr@ParsedAst.Attribute(sp1, ident, tpe, sp2) => seen.get(ident.name) match {
        case None =>
          seen += (ident.name -> attr)
          WeededAst.Attribute(ident, Types.weed(tpe), mkSL(sp1, sp2)).toSuccess
        case Some(otherAttr) =>
          val loc1 = mkSL(otherAttr.sp1, otherAttr.sp2)
          val loc2 = mkSL(attr.sp1, attr.sp2)
          DuplicateAttribute(ident.name, loc1, loc2).toFailure
      }
    })
  }

  /**
    * Re-interprets the given fully-qualified name `qname0` as an optionally fully-qualified type name followed by a tag name.
    *
    * For example,
    * -   the name `Foo` is re-interpreted as the tag name `Foo`.
    * -   the name `Foo.Bar` is re-interpreted as the type name `Foo` and the tag name `Bar`.
    * -   the name `Foo/Bar/Baz.Qux` is re-interpreted as the type name `Foo/Bar.Baz` and the tag name `Qux`.
    */
  private def asTag(qname0: Name.QName): (Option[Name.QName], Name.Ident) = {
    // The tag name is the last identifier in the qualified name.
    val tagName = qname0.ident
    // Check if there is a namespace.
    if (qname0.namespace.isRoot) {
      // No namespace, simply return the tag name.
      (None, tagName)
    } else {
      // Translates the name `Foo/Bar/Baz.Qux` into the name `Foo/Bar.Baz`.
      val nname = Name.NName(qname0.sp1, qname0.namespace.idents.init, qname0.sp2)
      val ident = qname0.namespace.idents.last
      val qname = Name.QName(qname0.sp1, nname, ident, qname0.sp2)
      (Some(qname), tagName)
    }
  }

}<|MERGE_RESOLUTION|>--- conflicted
+++ resolved
@@ -1465,21 +1465,18 @@
     case ParsedAst.Expression.Switch(sp1, _, _) => sp1
     case ParsedAst.Expression.Tag(sp1, _, _, _) => sp1
     case ParsedAst.Expression.Tuple(sp1, _, _) => sp1
-<<<<<<< HEAD
+    case ParsedAst.Expression.ArrayLit(sp1, _, _) => sp1
+    case ParsedAst.Expression.ArrayNew(sp1, _, _, _) => sp1
+    case ParsedAst.Expression.ArrayLoad(exp1, _, _) => leftMostSourcePosition(exp1)
+    case ParsedAst.Expression.ArrayStore(exp1, _, _, _) => leftMostSourcePosition(exp1)
+    case ParsedAst.Expression.ArrayLength(sp1, _, _) => sp1
+    case ParsedAst.Expression.ArraySlice(exp1, _, _, _) => leftMostSourcePosition(exp1)
     case ParsedAst.Expression.VecLit(sp1, _,_) => sp1
     case ParsedAst.Expression.VecNew(sp1,_,_,_) => sp1
     case ParsedAst.Expression.VecLoad(exp1,_,_) => leftMostSourcePosition(exp1)
     case ParsedAst.Expression.VecStore(exp1,_,_,_) => leftMostSourcePosition(exp1)
     case ParsedAst.Expression.VecLength(sp1,_,_) => sp1
     case ParsedAst.Expression.VecSlice(exp1,_,_,_) => leftMostSourcePosition(exp1)
-=======
-    case ParsedAst.Expression.ArrayLit(sp1, _, _) => sp1
-    case ParsedAst.Expression.ArrayNew(sp1, _, _, _) => sp1
-    case ParsedAst.Expression.ArrayLoad(exp1, _, _) => leftMostSourcePosition(exp1)
-    case ParsedAst.Expression.ArrayStore(exp1, _, _, _) => leftMostSourcePosition(exp1)
-    case ParsedAst.Expression.ArrayLength(sp1, _, _) => sp1
-    case ParsedAst.Expression.ArraySlice(exp1, _, _, _) => leftMostSourcePosition(exp1)
->>>>>>> c1f98b0b
     case ParsedAst.Expression.FNil(sp1, _) => sp1
     case ParsedAst.Expression.FCons(hd, _, _, _) => leftMostSourcePosition(hd)
     case ParsedAst.Expression.FAppend(fst, _, _, _) => leftMostSourcePosition(fst)
