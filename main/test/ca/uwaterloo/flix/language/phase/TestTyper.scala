/*
 * Copyright 2020 Magnus Madsen
 *
 * Licensed under the Apache License, Version 2.0 (the "License");
 * you may not use this file except in compliance with the License.
 * You may obtain a copy of the License at
 *
 *   http://www.apache.org/licenses/LICENSE-2.0
 *
 * Unless required by applicable law or agreed to in writing, software
 * distributed under the License is distributed on an "AS IS" BASIS,
 * WITHOUT WARRANTIES OR CONDITIONS OF ANY KIND, either express or implied.
 * See the License for the specific language governing permissions and
 * limitations under the License.
 */

package ca.uwaterloo.flix.language.phase

import ca.uwaterloo.flix.TestUtils
import ca.uwaterloo.flix.language.errors.TypeError
import ca.uwaterloo.flix.util.Options
import org.scalatest.funsuite.AnyFunSuite

class TestTyper extends AnyFunSuite with TestUtils {

  test("TestLeq01") {
    val input =
      """
        |def foo(): a = 21
      """.stripMargin
    val result = compile(input, Options.TestWithLibNix)
    expectError[TypeError](result)
  }

  test("TestLeq02") {
    val input =
      """
        |def foo(): List[a] = 21 :: Nil
        |
        |enum List[t] {
        |    case Nil,
        |    case Cons(t, List[t])
        |}
      """.stripMargin
    val result = compile(input, Options.TestWithLibNix)
    expectError[TypeError](result)
  }

  test("TestLeq03") {
    val input =
      """
        |def foo(): Result[a, Int32] = Ok(21)
        |
        |enum Result[t, e] {
        |    case Ok(t),
        |    case Err(e)
        |}
      """.stripMargin
    val result = compile(input, Options.TestWithLibNix)
    expectError[TypeError](result)
  }

  test("TestLeq04") {
    val input =
      """
        |def foo(): Result[Int32, a] = Err(21)
        |
        |enum Result[t, e] {
        |    case Ok(t),
        |    case Err(e)
        |}
      """.stripMargin
    val result = compile(input, Options.TestWithLibNix)
    expectError[TypeError](result)
  }

  test("TestLeq05") {
    val input =
      """
        |def foo(): a -> a = x -> 21
      """.stripMargin
    val result = compile(input, Options.TestWithLibNix)
    expectError[TypeError](result)
  }

  test("TestLeq06") {
    val input =
      """
        |def foo(): a -> a = (x: Int32) -> x
      """.stripMargin
    val result = compile(input, Options.TestWithLibNix)
    expectError[TypeError](result)
  }

  test("TestLeq07") {
    val input =
      """
        |def foo(): {x = Int32 | r} = {x = 21}
      """.stripMargin
    val result = compile(input, Options.TestWithLibNix)
    expectError[TypeError](result)
  }

  test("TestLeq08") {
    val input =
      """
        |def foo(): {x = Int32, y = Int32 | r} = {y = 42, x = 21}
      """.stripMargin
    val result = compile(input, Options.TestWithLibNix)
    expectError[TypeError](result)
  }

  test("TestOccurs01") {
    val input = "def foo(a: #{A(Int32) | r}, b: #{B(Int32) | r}): #{A(Int32), B(Int32)} = solve (a <+> b)"
    val result = compile(input, Options.TestWithLibNix)
    expectError[TypeError](result)
  }

  test("TestMismatchedTypes.01") {
    val input = "def foo(): {| x} = {a = 2} <+> {a = 2}"
    val result = compile(input, Options.TestWithLibNix)
    expectError[TypeError](result)
  }

  test("TestMismatchedTypes.02") {
    val input = "def foo(): #{| x} = {a = 2} <+> {a = 2}"
    val result = compile(input, Options.TestWithLibNix)
    expectError[TypeError](result)
  }

  test("TestMismatchedTypes.03") {
    val input = "def foo(): {a = Int32} = {a = 2} <+> {a = 2}"
    val result = compile(input, Options.TestWithLibNix)
    expectError[TypeError](result)
  }

  test("TestMismatchedTypes.04") {
    val input = "def foo(): String = solve \"hello\""
    val result = compile(input, Options.TestWithLibNix)
    expectError[TypeError](result)
  }

  test("TestOverApplied.01") {
    val input =
      """
        |def f(s: String): String = s
        |def over(): String = f("hello", 123)
        |""".stripMargin
    val result = compile(input, Options.TestWithLibNix)
    expectError[TypeError](result)
  }

  test("TestOverApplied.02") {
    val input =
      """
        |def f(s: String): String = s
        |def over(): String = f("hello", 123, true)
        |""".stripMargin
    val result = compile(input, Options.TestWithLibNix)
    expectError[TypeError](result)
  }

  test("TestUnderApplied.01") {
    val input =
      """
        |def f(x: String, y: Int32): Bool = true
        |def under(): String = (f("hello"): String)
        |
        |""".stripMargin
    val result = compile(input, Options.TestWithLibNix)
    expectError[TypeError](result)
  }

  test("TestUnderApplied.02") {
    val input =
      """
        |def f(x: String, y: Int32, z: Bool): Bool = true
        |def under(): String = (f("hello"): String)
        |
        |""".stripMargin
    val result = compile(input, Options.TestWithLibNix)
    expectError[TypeError](result)
  }

  test("TestLeq.Wildcard.01") {
    val input = "def foo(a: _): _ = a"
    val result = compile(input, Options.TestWithLibNix)
    expectError[TypeError](result)
  }

  test("TestLeq.Wildcard.02") {
    val input = "def foo(a: Int32): _ = a"
    val result = compile(input, Options.TestWithLibNix)
    expectError[TypeError](result)
  }

  test("TestLeq.Wildcard.03") {
    val input = raw"def foo(a: Int32): Int32 \ _ = a"
    val result = compile(input, Options.TestWithLibNix)
    expectError[TypeError](result)
  }

  test("TestLeq.Wildcard.04") {
    val input = raw"def foo(g: Int32 -> Int32 \ _): Int32 \ _ = g(1)"
    val result = compile(input, Options.TestWithLibNix)
    expectError[TypeError](result)
  }

  test("NoMatchingInstance.01") {
    val input =
      """
        |trait C[a] {
        |  pub def foo(x: a): String
        |}
        |def foo(x: a): String = C.foo(x)
        |""".stripMargin
    val result = compile(input, Options.TestWithLibNix)
    expectError[TypeError](result)
  }

  test("NoMatchingInstance.02") {
    val input =
      """
        |trait C[a] {
        |  pub def foo(x: a): String
        |}
        |def foo(x: Int32): String = C.foo(x)
        |""".stripMargin
    val result = compile(input, Options.TestWithLibNix)
    expectError[TypeError](result)
  }

  test("NoMatchingInstance.03") {
    val input =
      """
        |enum Box[a] {
        |    case Box(a)
        |}
        |
        |trait C[a] {
        |    pub def foo(x: a): String
        |}
        |
        |instance C[Int32] {
        |    pub def foo(x: Int32): String = "123"
        |}
        |
        |instance C[Box[a]] with C[a] {
        |    pub def foo(x: Box[a]): String = match x {
        |        case Box.Box(y) => C.foo(y)
        |    }
        |}
        |
        |def doF(x: Box[Float64]): String = C.foo(x)
        |""".stripMargin
    val result = compile(input, Options.TestWithLibNix)
    expectError[TypeError](result)
  }

  test("NoMatchingInstance.04") {
    val input =
      """
        |enum Box[a] {
        |    case Box(a)
        |}
        |
        |trait C[a] {
        |    pub def foo(x: a): String
        |}
        |
        |instance C[Int32] {
        |    pub def foo(x: Int32): String = "123"
        |}
        |
        |instance C[Box[a]] with C[a] {
        |    pub def foo(x: Box[a]): String = match x {
        |        case Box.Box(y) => C.foo(y)
        |    }
        |}
        |
        |def doF(x: Box[Int32]): String = C.foo(C.foo(x))
        |""".stripMargin
    val result = compile(input, Options.TestWithLibNix)
    expectError[TypeError](result)
  }

  test("NoMatchingInstance.05") {
    val input =
      """
        |trait C[a] {
        |    pub def foo(x: a): Int32
        |}
        |
        |instance C[Int32] {
        |    pub def foo(x: Int32): Int32 = x
        |}
        |
        |def bar(x: a, y: Int32): (Int32, Int32) = (C.foo(x), C.foo(y))
        |""".stripMargin
    val result = compile(input, Options.TestWithLibNix)
    expectError[TypeError](result)
  }

  test("NoMatchingInstance.06") {
    // missing constraint on C[b]
    val input =
      """
        |trait C[a] {
        |    pub def foo(x: a): Int32
        |}
        |
        |def bar(x: a, y: b): (Int32, Int32) with C[a] = (C.foo(x), C.foo(y))
        |""".stripMargin
    val result = compile(input, Options.TestWithLibNix)
    expectError[TypeError](result)
  }

  test("NoMatchingInstance.07") {
    val input =
      """
        |trait C[a] {
        |    pub def foo(x: a): Int32
        |}
        |
        |enum E[_: Eff] {
        |    case E(Int32)
        |}
        |
        |instance C[E[Pure]] {
        |    pub def foo(x: E[Pure]): Int32 = 1
        |}
        |
        |def bar(): Int32 = C.foo(E.E(123))    // E(123) has type E[_], not E[Pure]
        |""".stripMargin
    val result = compile(input, Options.TestWithLibNix)
    expectError[TypeError](result)
  }

  test("NoMatchingInstance.Relation.01") {
    val input =
      """
        |pub enum E {
        |   case E1
        |}
        |
        |pub def f(): Bool = {
        |   let _x = #{
        |     R(E.E1).
        |   };
        |   true
        |}
        |""".stripMargin
    val result = compile(input, Options.TestWithLibMin)
    expectError[TypeError](result)
  }

  test("MissingEq.01") {
    val input =
      """
        |pub enum E {
        |   case E
        |}
        |
        |def foo(x: E, y: E): Bool = x == y
        |""".stripMargin
    val result = compile(input, Options.TestWithLibMin)
    expectError[TypeError](result)
  }

  test("MissingSendable.01") {
    val input =
      """
        |enum NotSendable(Int32)
        |enum TrySendable[a](a) with Sendable
        |
        |def requiresSendable(x: a): a with Sendable[a] = x
        |
        |def foo(): TrySendable[NotSendable] = requiresSendable(TrySendable.TrySendable(NotSendable.NotSendable(42)))
      """.stripMargin
    val result = compile(input, Options.TestWithLibMin)
    expectError[TypeError](result)
  }

  test("MissingSendable.02") {
    val input =
      """
        |enum NotSendable(Int32)
        |enum TrySendable[a, b](a, b) with Sendable
        |
        |def requiresSendable(x: a): a with Sendable[a] = x
        |
        |def foo(): TrySendable[NotSendable, NotSendable] = requiresSendable(TrySendable.TrySendable(NotSendable.NotSendable(42), NotSendable.NotSendable(43)))
      """.stripMargin
    val result = compile(input, Options.TestWithLibMin)
    expectError[TypeError](result)
  }

  test("MissingOrder.01") {
    val input =
      """
        |pub enum E {
        |   case E
        |}
        |
        |def foo(x: E, y: E): Bool = x <= y
        |""".stripMargin
    val result = compile(input, Options.TestWithLibMin)
    expectError[TypeError](result)
  }

  test("MissingToString.01") {
    val input =
      s"""
         |pub enum E {
         |   case E
         |}
         |
         |def foo(x: E): String = ToString.toString(x)
         |""".stripMargin
    val result = compile(input, Options.TestWithLibMin.copy(threads = 1)) // MATT
    expectError[TypeError](result)
  }

  test("MissingArrowInstance.01") {
    val input =
      """
        |def main(): Unit \ IO =
        |    println(x -> x + 41i32)
        |""".stripMargin
    val result = compile(input, Options.TestWithLibMin)
    expectError[TypeError](result)
  }

  test("Test.UnexpectedEffect.01") {
    val input =
      """
        |pub def f(): Int32 = unchecked_cast(123 as _ \ IO)
        |
      """.stripMargin
    val result = compile(input, Options.TestWithLibMin)
    expectError[TypeError](result)
  }

  test("Test.UnexpectedEffect.02") {
    val input =
      """
        |def f(): Int32 \ {} = unchecked_cast(123 as _ \ IO)
        |
      """.stripMargin
    val result = compile(input, Options.TestWithLibMin)
    expectError[TypeError](result)
  }

  test("Test.UnexpectedEffect.03") {
    // Regression test. See https://github.com/flix/flix/issues/4062
    val input =
      """
        |def mkArray(): Array[Int32, Static] \ IO = Array#{} @ Static
        |
        |def zero(): Int32 \ {} = $ARRAY_LENGTH$(mkArray())
        |""".stripMargin
    val result = compile(input, Options.TestWithLibMin)
    expectError[TypeError](result)
  }

  test("Test.UnexpectedEffect.04") {
    val input =
      """
        |def f(g: Int32 -> Int32 \ ef): Int32 = g(123)
        |
      """.stripMargin
    val result = compile(input, Options.TestWithLibNix)
    expectError[TypeError](result)
  }

  test("Test.UnexpectedEffect.05") {
    val input =
      """
        |def f(g: Int32 -> Int32 \ ef): Int32 \ {} = g(123)
        |
      """.stripMargin
    val result = compile(input, Options.TestWithLibNix)
    expectError[TypeError](result)
  }

  test("Test.UnexpectedEffect.06") {
    val input =
      """
        |eff Print {
        |    pub def print(): Unit
        |}
        |
<<<<<<< HEAD
        |eff Raise {
=======
        |eff Exc {
>>>>>>> 40740934
        |    pub def raise(): Unit
        |}
        |
        |def f(): Unit =
        |    do Print.print();
<<<<<<< HEAD
        |    do Raise.raise()
=======
        |    do Exc.raise()
>>>>>>> 40740934
        |""".stripMargin
    val result = compile(input, Options.TestWithLibNix)
    expectError[TypeError](result)
  }

  test("Test.UnexpectedEffect.07") {
    // guards must be pure
    val input =
      """
        |eff E
        |def impureBool(): Bool \ E = checked_ecast(???)
        |
        |def foo(): Int32 \ E = {
        |    match 0 {
        |        case 0 if impureBool() => 0
        |        case _ => 1
        |    }
        |}
        |""".stripMargin
    val result = compile(input, Options.TestWithLibNix)
    expectError[TypeError](result)
  }

  test("Test.UnexpectedEffect.08") {
    val input =
      """
        |eff IO
        |
        |def impureX(): String \ IO = checked_ecast("x")
        |
        |def f(): ##java.lang.Object \ IO = {
        |    let x = new ##java.lang.Object {
        |        def toString(_this: ##java.lang.Object): String = impureX()
        |    };
        |    x
        |}
        |
        |""".stripMargin
    val result = compile(input, Options.TestWithLibNix)
    expectError[TypeError](result)
  }

  test("Test.EffectGeneralizationError.01") {
    val input =
      """
        |def f(g: Int32 -> Int32 \ ef): Int32 \ ef = 123
        |
      """.stripMargin
    val result = compile(input, Options.TestWithLibNix)
    expectError[TypeError](result)
  }

  test("Test.EffectGeneralizationError.02") {
    val input =
      """
        |def f(g: Int32 -> Int32 \ ef1, h: Int32 -> Int32 \ ef2): Int32 \ {ef1, ef2} = 123
        |
      """.stripMargin
    val result = compile(input, Options.TestWithLibNix)
    expectError[TypeError](result)
  }

  test("Test.RegionVarEscapes.01") {
    val input =
      """
        |pub def f(): Int32 =
        |    let _ = {
        |        region rc {
        |            let x = ref 123 @ rc;
        |            x
        |        }
        |    };
        |    42
        |
      """.stripMargin
    val result = compile(input, Options.TestWithLibNix)
    expectError[TypeError](result)
  }

  test("Test.RegionVarEscapes.02") {
    val input =
      """
        |pub def f(): Int32 =
        |    let _ = {
        |        region rc {
        |            let x = ref 123 @ rc;
        |            (123, x)
        |        }
        |    };
        |    42
        |
      """.stripMargin
    val result = compile(input, Options.TestWithLibNix)
    expectError[TypeError](result)
  }

  test("Test.RegionVarEscapes.03") {
    val input =
      """
        |pub def f(): Int32 =
        |    let _ = {
        |        region rc {
        |            let x = ref 123 @ rc;
        |            _w -> x
        |        }
        |    };
        |    42
        |
      """.stripMargin
    val result = compile(input, Options.TestWithLibNix)
    expectError[TypeError](result)
  }

  test("Test.RegionVarEscapes.04") {
    val input =
      """
        |pub def f(): Int32 =
        |    let _ = {
        |        region rc {
        |            let x = ref 123 @ rc;
        |            w -> {
        |                discard deref x;
        |                w
        |            }
        |        }
        |    };
        |    42
        |
      """.stripMargin
    val result = compile(input, Options.TestWithLibNix)
    expectError[TypeError](result)
  }

  test("RegionVarEscapes.05") {
    val input =
      """
        |pub enum Option[t] {
        |    case None,
        |    case Some(t)
        |}
        |
        |pub def f(): Unit \ IO =
        |    let m = ref None @ Static;
        |    region rc {
        |        let x = ref 123 @ rc;
        |        Ref.put(Some(x), m);
        |        ()
        |    }
    """.stripMargin
    val result = compile(input, Options.TestWithLibMin)
    expectError[TypeError](result)
  }

  test("RegionVarEscapes.06") {
    val input =
      """
        |pub enum Option[t] {
        |    case None,
        |    case Some(t)
        |}
        |
        |pub def f(): Unit \ IO =
        |    let m = ref None @ Static;
        |    region rc {
        |        let x = ref 123 @ rc;
        |        Ref.put(Some(_ -> x), m);
        |        ()
        |    }
    """.stripMargin
    val result = compile(input, Options.TestWithLibMin)
    expectError[TypeError](result)
  }


  test("Test.UnexpectedType.OpParam.01") {
    val input =
      """
        |eff E {
        |    pub def op(x: String): Unit
        |}
        |
        |def foo(): Unit \ E = do E.op(123)
        |""".stripMargin
    val result = compile(input, Options.TestWithLibNix)
    expectError[TypeError](result)
  }

  // TODO EFF-MIGRATION temporarily disabled
  ignore("Test.MismatchedEff.Without.01") {
    val input =
      """
        |eff E {
        |    pub def op(): Unit
        |}
        |
        |def foo(): Unit = do E.op() without E
        |""".stripMargin
    val result = compile(input, Options.TestWithLibNix)
    expectError[TypeError](result)
  }

  // TODO EFF-MIGRATION temporarily disabled
  ignore("Test.MismatchedEff.Apply.02") {
    val input =
      """
        |eff E {
        |    pub def op(): Unit
        |}
        |
        |def disjoint(f: Unit -> Unit \ ef1, g: Unit -> Unit \ ef2 - ef1): Unit = ???
        |
        |def foo(): Unit = disjoint(_ -> do E.op(), _ -> do E.op())
        |""".stripMargin
    val result = compile(input, Options.TestWithLibNix)
    expectError[TypeError](result)
  }

  // TODO EFF-MIGRATION temporarily disabled
  ignore("Test.GeneralizationError.Eff.01") {
    val input =
      """
        |eff E {
        |    pub def op(): Unit
        |}
        |
        |eff F {
        |    pub def op(): Unit
        |}
        |
        |def doBoth(f: Unit -> Unit \ {ef - E}, g: Unit -> Unit \ {ef - F}): Unit \ {ef - E - F} = g(); f()
        |""".stripMargin
    val result = compile(input, Options.TestWithLibNix)
    expectError[TypeError](result)
  }

  test("Test.PossibleCheckedTypeCast.01") {
    val input =
      """
        |def f(): ##dev.flix.test.TestClassWithDefaultConstructor \ IO =
        |    import java_new dev.flix.test.TestClassWithInheritedMethod(): ##dev.flix.test.TestClassWithInheritedMethod as newObj;
        |    let x: ##dev.flix.test.TestClassWithDefaultConstructor = newObj();
        |    x
      """.stripMargin

    val result = compile(input, Options.TestWithLibMin)
    expectError[TypeError](result)
  }

  test("TestParYield.01") {
    val input =
      """
        | def f(g: Unit -> Unit \ IO): Unit \ IO =
        |     let _ = par (x <- { unchecked_cast(1 as _ \ IO) }) yield x;
        |     g()
        |""".stripMargin
    val result = compile(input, Options.TestWithLibMin)
    expectError[TypeError](result)
  }

  test("TestParYield.02") {
    val input =
      """
        | def f(g: Unit -> Unit \ IO): Unit \ IO =
        |     let _ = par (x <- { unchecked_cast(1 as _ \ IO) }) yield x;
        |     g()
        |""".stripMargin
    val result = compile(input, Options.TestWithLibMin)
    expectError[TypeError](result)
  }

  test("TestParYield.03") {
    val input =
      """
        | def f(g: Unit -> Unit \ IO): Unit \ IO =
        |     let _ = par (a <- 1; b <- { unchecked_cast(1 as _ \ IO) }) yield (a, b);
        |     g()
        |""".stripMargin
    val result = compile(input, Options.TestWithLibMin)
    expectError[TypeError](result)
  }

  test("TestParYield.04") {
    val input =
      """
        | def f(): Int32 =
        |     par (a <- true) yield a + 1
        |""".stripMargin
    val result = compile(input, Options.TestWithLibMin)
    expectError[TypeError](result)
  }

  test("Test.UnexpectedArgument.01") {
    val input =
      """
        |def f[m: Eff -> Type, a: Eff](_: m[a]): m[a] = ???
        |
        |enum Box[a](a)
        |
        |def g(): Box[Int32] = f(Box.Box(123))
        |""".stripMargin
    val result = compile(input, Options.TestWithLibNix)
    expectError[TypeError](result)
  }

  test("Test.UnexpectedArgument.02") {
    val input =
      """
        |eff E {
        |    pub def op(): Unit
        |}
        |
        |def noE(f: Unit -> Unit \ ef - E): Unit = ???
        |
        |def foo(): Unit = noE(_ -> do E.op())
        |""".stripMargin
    val result = compile(input, Options.TestWithLibNix)
    expectError[TypeError](result)
  }

  test("Test.UnexpectedArgument.03") {
    val input =
      """
        |eff E {
        |    pub def op(): Unit
        |}
        |
        |def mustE(f: Unit -> Unit \ {ef, E}): Unit = ???
        |
        |def foo(): Unit = mustE(x -> x)
        |""".stripMargin
    val result = compile(input, Options.TestWithLibNix)
    expectError[TypeError](result)
  }

  test("Test.UnexpectedArgument.04") {
    val input =
      """
        |trait A[a] {
        |    pub def f(x: Bool, y: a): Bool
        |    law l: forall (x: Int32, y: Bool) A.f(x, y)
        |}
        |""".stripMargin
    val result = compile(input, Options.TestWithLibNix)
    expectError[TypeError](result)
  }

  test("Test.UnexpectedArgument.05") {
    // Regression test.
    // See https://github.com/flix/flix/issues/3634
    val input =
      """
        |enum E[a: Type, ef: Eff](Unit)
        |def f(g: E[Int32, Pure]): Bool = ???
        |def mkE(): E[Int32, Pure] \ ef = ???
        |
        |def g(): Bool = f(mkE)
        |""".stripMargin
    val result = compile(input, Options.TestWithLibNix)
    expectError[TypeError](result)
  }

  test("Test.UnexpectedArgument.06") {
    val input =
      """
        |def takesString(_: String): Unit = ()
        |
        |def f(): Unit = typematch 123 {
        |    case x: _ => takesString(x)
        |    case _: _ => ???
        |}
        |""".stripMargin
    val result = compile(input, Options.TestWithLibNix)
    expectError[TypeError](result)
  }

  test("TestChoose.01") {
    val input =
      """
        |restrictable enum Expr[s] {
        |    case Cst, Var, Not, And, Or, Xor
        |}
        |
        |pub def foo(): Bool = choose Expr.Cst {
        |    case Expr.Var(_) => true
        |}
        |""".stripMargin
    expectError[TypeError](compile(input, Options.TestWithLibNix))
  }

  test("TestChoose.02") {
    val input =
      """
        |restrictable enum Expr[s] {
        |    case Cst, Var, Not, And, Or, Xor
        |}
        |
        | pub def testChoose06(): Bool = {
        |     let f = x -> choose x {
        |         case Expr.Cst(_) => false
        |         case Expr.Var(_) => true
        |     };
        |     let g = x -> choose x {
        |         case Expr.Cst(_) => false
        |         case Expr.Xor(_) => true
        |     };
        |     let h = if (true) f else g;
        |     h(Expr.Var)
        | }
        |""".stripMargin
    expectError[TypeError](compile(input, Options.TestWithLibNix))
  }

  test("TestChoose.03") {
    val input =
      """
        |restrictable enum Expr[s] {
        |    case Cst, Var, Not, And, Or, Xor
        |}
        |
        | pub def testChoose06(): Bool = {
        |     let f = x -> choose x {
        |         case Expr.Cst(_) => false
        |         case Expr.Var(_) => true
        |         case Expr.Not(_) => false
        |     };
        |     let g = x -> choose x {
        |         case Expr.Cst(_) => false
        |         case Expr.Xor(_) => true
        |         case Expr.Not(_) => false
        |     };
        |     let h = if (true) f else g;
        |
        |     let cstOrNotOrVar = if (true) open_variant Expr.Cst else if (true) open_variant Expr.Not else open_variant Expr.Var;
        |
        |     h(cstOrNotOrVar)
        | }
        |""".stripMargin
    expectError[TypeError](compile(input, Options.TestWithLibNix))
  }

  test("TestChooseStar.01") {
    val input =
      """
        |restrictable enum Expr[s] {
        |    case Cst, Var, Not, And, Or, Xor
        |}
        |
        |pub def foo(): Bool = {
        |    // P2: check the lower bound by using result in a choose
        |    let star = choose* Expr.Cst {
        |        case Expr.Cst(_) => Expr.Var()
        |    };
        |    choose star {
        |        case Expr.Cst(_) => false
        |    }
        |}
        |""".stripMargin
    expectError[TypeError](compile(input, Options.TestWithLibNix))
  }

  test("TestChooseStar.02") {
    val input =
      """
        |restrictable enum Expr[s] {
        |    case Cst, Var, Not, And, Or, Xor
        |}
        |
        |pub def quack(): Bool = {
        |    // P2: check the lower bound by using result in a choose
        |    let star = choose* Expr.Cst {
        |        case Expr.Cst(_) => Expr.Var()
        |        case Expr.Not(_) => Expr.Var()
        |        case Expr.Xor(_) => Expr.Var()
        |    };
        |    choose star {
        |        case Expr.Xor(_) => false
        |    }
        |}
        |""".stripMargin
    expectError[TypeError](compile(input, Options.TestWithLibNix))
  }

  test("TestChooseStar.03") {
    val input =
      """
        |restrictable enum Expr[s] {
        |    case Cst, Var, Not, And, Or, Xor
        |}
        |
        |pub def liquorice(): Bool = {
        |    // P2: check the lower bound by using result in a choose
        |    let star = choose* Expr.Cst {
        |        case Expr.Cst(_) => Expr.Var()
        |        case Expr.Not(_) => Expr.Var()
        |        case Expr.Xor(_) => Expr.Not()
        |    };
        |    choose star {
        |        case Expr.Not(_) => false
        |    }
        |}
        |""".stripMargin
    expectError[TypeError](compile(input, Options.TestWithLibNix))
  }

  test("TestChooseStar.04") {
    val input =
      """
        |restrictable enum Expr[s] {
        |    case Cst, Var, Not, And, Or, Xor
        |}
        |
        |pub def testChooseStar4(): Bool = {
        |    // P2: check the lower bound by using result in a choose
        |    let star = choose* Expr.Cst {
        |        case Expr.Cst(_) => Expr.Var()
        |        case Expr.Not(_) => Expr.Var()
        |        case Expr.Xor(_) => Expr.Not()
        |    };
        |    choose star {
        |        case Expr.Var(_) => true
        |        case Expr.Xor(_) => false
        |    }
        |}
        |""".stripMargin
    expectError[TypeError](compile(input, Options.TestWithLibNix))
  }

  test("TestChooseStar.05") {
    val input =
      """
        |restrictable enum Expr[s] {
        |    case Cst, Var, Not, And, Or, Xor
        |}
        |
        |pub def foo(): Bool = {
        |    // P2: check the lower bound by using result in a choose
        |    let star = choose* Expr.Cst {
        |        case Expr.Not(_) => Expr.Not()
        |        case Expr.Cst(_) => Expr.Var()
        |    };
        |    choose star {
        |        case Expr.Cst(_) => false
        |    }
        |}
        |""".stripMargin
    expectError[TypeError](compile(input, Options.TestWithLibNix))
  }

  test("TestChooseStar.06") {
    val input =
      """
        |restrictable enum E[s] {
        |    case N(E[s])
        |    case C
        |}
        |
        |def n(e: E[s rvand <E.N>]): _ = ???
        |
        |def foo(e: E[s]): E[s] = choose* e {
        |    case E.N(x) => n(x)            // must have x <: <E.N> but this doesn't hold
        |    case E.C    => E.C
        |}
        |""".stripMargin
    expectError[TypeError](compile(input, Options.TestWithLibNix))
  }

  test("TestCaseSetAnnotation.01") {
    val input =
      """
        |restrictable enum Color[s] {
        |    case Red, Green, Blue
        |}
        |
        |// Not all cases caught
        |def isRed(c: Color[s]): Bool = choose c {
        |    case Color.Red => true
        |    case Color.Green => false
        |}
        |""".stripMargin
    expectError[TypeError](compile(input, Options.TestWithLibNix))
  }

  test("TestCaseSetAnnotation.02") {
    val input =
      """
        |restrictable enum Color[s] {
        |    case Red, Green, Blue
        |}
        |
        |// forgot Green intro
        |def redToGreen(c: Color[s]): Color[s rvsub <Color.Red>] = choose* c {
        |    case Color.Red => Color.Green
        |    case Color.Green => Color.Green
        |    case Color.Blue => Color.Blue
        |}
        |""".stripMargin
    expectError[TypeError](compile(input, Options.TestWithLibNix))
  }

  test("TestCaseSetAnnotation.03") {
    val input =
      """
        |restrictable enum Color[s] {
        |    case Red, Green, Blue
        |}
        |
        |// Wrong minus
        |def isRed(c: Color[s rvsub <Color.Blue>]): Bool = choose* c {
        |    case Color.Red => true
        |    case Color.Blue => false
        |}
        |""".stripMargin
    expectError[TypeError](compile(input, Options.TestWithLibNix))
  }

  test("TestCaseSetAnnotation.04") {
    val input =
      """
        |restrictable enum Color[s] {
        |    case Red, Green, Blue
        |}
        |
        |// Wrong minus parsing
        |def isRed(c: Color[s rvsub <Color.Red> rvadd <Color.Green>]): Color[(s rvsub <Color.Red>) rvadd <Color.Green>] = c
        |""".stripMargin
    expectError[TypeError](compile(input, Options.TestWithLibNix))
  }

  test("TestLetRec.01") {
    val input =
      """
        |def f(): Int32 = {
        |    def g(): Bool = 123;
        |    g()
        |}
        |""".stripMargin
    val result = compile(input, Options.TestWithLibNix)
    expectError[TypeError](result)
  }

  test("TestAssocType.01") {
    val input =
      """
        |trait C[a] {
        |    type T: Type
        |    pub def f(x: a): C.T[a]
        |}
        |
        |def g(x: a): String with C[a] = C.f(x)
        |""".stripMargin
    val result = compile(input, Options.TestWithLibNix)
    expectError[TypeError](result)
  }

  test("TestAssocType.02") {
    val input =
      """
        |trait C[a] {
        |    type T: Type
        |    pub def f(x: a): C.T[a]
        |}
        |
        |def g(x: a): String with C[a] where C.T[a] ~ Int32 = C.f(x)
        |""".stripMargin
    val result = compile(input, Options.TestWithLibNix)
    expectError[TypeError](result)
  }

  test("TestAssocType.03") {
    val input =
      """
        |pub enum Maybe[a] {
        |    case Just(a),
        |    case Nothing
        |}
        |
        |trait C[a] {
        |    type S : Type
        |    type T : Type -> Type
        |    pub def f(x: a): C.T[a][C.S[a]]
        |}
        |
        |instance C[Int32] {
        |    type S = Int32
        |    type T = Maybe
        |    pub def f(x: Int32): Maybe[Int64] = x
        |}
        |""".stripMargin
    val result = compile(input, Options.TestWithLibNix)
    expectError[TypeError](result)
  }

  test("TestAssocType.04") {
    val input =
      """
        |trait A[a] {
        |    type A : Type -> Type -> Type
        |    type B : Type -> Type
        |    type C : Type
        |    pub def f(x: a): A.A[a][A.A[a][A.B[a][A.A[a][A.B[a][A.C[a]]][A.B[a][A.C[a]]]]][A.B[a][A.C[a]]]][A.A[a][A.B[a][A.C[a]]][A.C[a]]]
        |    pub def g(x: a): A.A[a][A.B[a][A.C[a]]][A.C[a]] = A.f(x)
        |}
        |""".stripMargin
    val result = compile(input, Options.TestWithLibNix)
    expectError[TypeError](result)
  }

  test("TestRecordPattern.01") {
    val input =
      """
        |def f(): Bool = match { x = 1 } {
        |    case { x = false } => true
        |}
        |""".stripMargin
    val result = compile(input, Options.TestWithLibNix)
    expectError[TypeError](result)
  }

  test("TestRecordPattern.02") {
    val input =
      """
        |def f(): Bool = match { x = 1, y = false } {
        |    case { x = _ } => true
        |}
        |""".stripMargin
    val result = compile(input, Options.TestWithLibNix)
    expectError[TypeError](result)
  }

  test("TestRecordPattern.03") {
    val input =
      """
        |def f(): Bool = match { x = 1, y = false } {
        |    case { } => false
        |    case { x = _ | r } => true
        |}
        |""".stripMargin
    val result = compile(input, Options.TestWithLibNix)
    expectError[TypeError](result)
  }

  test("TestRecordPattern.04") {
    val input =
      """
        |def f(): Bool = match { x = 1, y = false } {
        |    case { x = _ | r } => false
        |    case { x = _ } => true
        |}
        |""".stripMargin
    val result = compile(input, Options.TestWithLibNix)
    expectError[TypeError](result)
  }

  test("TestIOAndCustomEffect.01") {
    val input =
      """
        |eff Gen {
        |    pub def gen(): String
        |}
        |
        |pub def f(): Unit \ IO =
        |    do Gen.gen();
        |    ()
        |""".stripMargin
    val result = compile(input, Options.TestWithLibMin)
    expectError[TypeError](result)
  }

  test("TestIOAndCustomEffect.02") {
    val input =
      """
        |eff Gen {
        |    pub def gen(): String
        |}
        |
        |pub def f(): Unit \ IO =
        |    let _ = try {
        |        do Gen.gen()
        |    } with Gen {
        |        def gen(k) = k("a")
        |    };
        |    do Gen.gen();
        |    ()
        |""".stripMargin
    val result = compile(input, Options.TestWithLibMin)
    expectError[TypeError](result)
  }

  ignore("TestIOAndCustomEffect.03") {
    val input =
      """
        |eff Gen {
        |    pub def gen(): String
        |}
        |
        |eff AskTell {
        |    pub def askTell(x: Int32): Int32
        |}
        |
        |pub def f(): Unit \ IO =
        |    let _ = try {
        |        do Gen.gen();
        |        do AskTell.askTell(42)
        |    } with Gen {
        |        def gen(k) = k("a")
        |    };
        |    ()
        |""".stripMargin
    val result = compile(input, Options.TestWithLibMin)
    expectError[TypeError](result)
  }

  test("TestIOAndCustomEffect.04") {
    val input =
      """
        |eff Gen {
        |    pub def gen(): String
        |}
        |
        |eff AskTell {
        |    pub def askTell(x: Int32): Int32
        |}
        |
        |pub def f(): Unit \ IO =
        |    let _ = try {
        |        do Gen.gen();
        |        do AskTell.askTell(42)
        |    } with Gen {
        |        def gen(k) = k("a")
        |    };
        |    do Gen.gen();
        |    ()
        |""".stripMargin
    val result = compile(input, Options.TestWithLibMin)
    expectError[TypeError](result)
  }

  test("TestIOAndCustomEffect.05") {
    val input =
      """
        |eff Gen {
        |    pub def gen(): String
        |}
        |
        |eff AskTell {
        |    pub def askTell(x: Int32): Int32
        |}
        |
        |pub def f(): Unit \ IO =
        |    let _ = try {
        |        do Gen.gen();
        |        do AskTell.askTell(42)
        |    } with Gen {
        |        def gen(k) = k("a")
        |    };
        |    do AskTell.askTell(42);
        |    ()
        |""".stripMargin
    val result = compile(input, Options.TestWithLibMin)
    expectError[TypeError](result)
  }

  test("TestIOAndCustomEffect.06") {
    val input =
      """
        |eff Gen {
        |    pub def gen(): String
        |}
        |
        |eff AskTell {
        |    pub def askTell(x: Int32): Int32
        |}
        |
        |pub def f(): Unit \ IO =
        |    let _ = try {
        |        do Gen.gen();
        |        do AskTell.askTell(42)
        |    } with Gen {
        |        def gen(k) = k("a")
        |    };
        |    do Gen.gen();
        |    do AskTell.askTell(42);
        |    ()
        |""".stripMargin
    val result = compile(input, Options.TestWithLibMin)
    expectError[TypeError](result)
  }
  test("TestIOAndCustomEffect.07") {
    val input =
      """
        |eff Gen {
        |    pub def gen(): String
        |}
        |
        |eff AskTell {
        |    pub def askTell(x: Int32): Int32
        |}
        |
        |pub def f(): Unit \ IO =
        |    let _ = try {
        |        do Gen.gen()
        |    } with Gen {
        |        def gen(k) = k("a")
        |    };
        |    do AskTell.askTell(42);
        |    ()
        |""".stripMargin
    val result = compile(input, Options.TestWithLibMin)
    expectError[TypeError](result)
  }

  ignore("TestIOAndCustomEffect.08") {
    val input =
      """
        |eff Gen {
        |    pub def gen(): String
        |}
        |
        |eff AskTell {
        |    pub def askTell(x: String): String
        |}
        |
        |pub def f(): Unit \ IO =
        |    let _ = try {
        |        do Gen.gen()
        |    } with Gen {
        |        def gen(k) = do AskTell.askTell(k("a"))
        |    };
        |    ()
        |""".stripMargin
    val result = compile(input, Options.TestWithLibMin)
    expectError[TypeError](result)
  }

  test("TestTryCatch.01") {
    val input =
      """
        |enum Res { case Err(String), case Ok }
        |
        |pub def catchIO(f: Unit -> Unit \ ef): Res = {
        |    try {f(); Res.Ok} catch {
        |        case ex: ##java.io.IOError =>
        |            import java.lang.Throwable.getMessage(): String;
        |            Res.Err(getMessage(ex))
        |    }
        |}
        |""".stripMargin
    val result = compile(input, Options.TestWithLibNix)
    expectError[TypeError](result)
  }


  test("TypeError.MissingConstraint.01") {
    val input =
      """
        |trait C[a] {
        |    type T
        |}
        |
        |def foo(): C.T[a] = ???
        |""".stripMargin
    val result = compile(input, Options.TestWithLibNix)
    expectError[TypeError.MissingTraitConstraint](result)
  }

  test("TypeError.AmbiguousMethod.01") {
    val input =
      """
        |def main(): Unit \ IO =
        |    import java_new java.lang.StringBuilder(String): ##java.lang.StringBuilder \ IO as newSB;
        |    let a = testInvokeMethod2_01(newSB(""));
        |    println(a.toString())
        |
        |def testInvokeMethod2_01(sb: ##java.lang.StringBuilder): ##java.lang.StringBuilder \ IO =
        |    sb.append(null)
        |""".stripMargin
    val result = compile(input, Options.Default)
    expectError[TypeError.AmbiguousMethod](result)
  }

  test("TypeError.AmbiguousMethod.02") {
    val input =
      """
        |def main(): Unit \ IO =
        |    import java_new java.io.PrintStream(String): ##java.io.PrintStream \ IO as newPS;
        |    testInvokeMethod2_01(newPS(""))
        |
        |def testInvokeMethod2_01(ps: ##java.io.PrintStream): Unit \ IO =
        |    ps.println(null)
        |""".stripMargin
    val result = compile(input, Options.Default)
    expectError[TypeError.AmbiguousMethod](result)
  }
}<|MERGE_RESOLUTION|>--- conflicted
+++ resolved
@@ -490,21 +490,13 @@
         |    pub def print(): Unit
         |}
         |
-<<<<<<< HEAD
-        |eff Raise {
-=======
         |eff Exc {
->>>>>>> 40740934
         |    pub def raise(): Unit
         |}
         |
         |def f(): Unit =
         |    do Print.print();
-<<<<<<< HEAD
-        |    do Raise.raise()
-=======
         |    do Exc.raise()
->>>>>>> 40740934
         |""".stripMargin
     val result = compile(input, Options.TestWithLibNix)
     expectError[TypeError](result)
