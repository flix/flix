--- conflicted
+++ resolved
@@ -1143,10 +1143,8 @@
     val x = tpe match {
       case Type.Apply(Type.Array, t) => t
       case Type.Apply(Type.Apply(Type.Vector, t), _) => t
-<<<<<<< HEAD
       case _ => throw InternalCompilerException(s"Excepted array or vector type. Actual type: '$tpe' ")
-=======
->>>>>>> d0f7f477
+
     }
     x
   }
