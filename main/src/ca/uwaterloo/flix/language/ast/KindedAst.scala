/*
 *  Copyright 2021 Matthew Lutze
 *
 *  Licensed under the Apache License, Version 2.0 (the "License");
 *  you may not use this file except in compliance with the License.
 *  You may obtain a copy of the License at
 *
 *  http://www.apache.org/licenses/LICENSE-2.0
 *
 *  Unless required by applicable law or agreed to in writing, software
 *  distributed under the License is distributed on an "AS IS" BASIS,
 *  WITHOUT WARRANTIES OR CONDITIONS OF ANY KIND, either express or implied.
 *  See the License for the specific language governing permissions and
 *  limitations under the License.
 */

package ca.uwaterloo.flix.language.ast

import ca.uwaterloo.flix.language.CompilationMessage
import ca.uwaterloo.flix.language.ast.shared.*
import ca.uwaterloo.flix.language.ast.shared.SymUse.*
import ca.uwaterloo.flix.util.collection.{ListMap, Nel}

import java.lang.reflect.Field

object KindedAst {

  val empty: Root = Root(Map.empty, ListMap.empty, Map.empty, Map.empty, Map.empty, Map.empty, Map.empty, Map.empty, ListMap.empty, None, Map.empty, AvailableClasses.empty, Map.empty)

  case class Root(traits: Map[Symbol.TraitSym, Trait],
                  instances: ListMap[Symbol.TraitSym, Instance],
                  defs: Map[Symbol.DefnSym, Def],
                  enums: Map[Symbol.EnumSym, Enum],
                  structs: Map[Symbol.StructSym, Struct],
                  restrictableEnums: Map[Symbol.RestrictableEnumSym, RestrictableEnum],
                  effects: Map[Symbol.EffSym, Effect],
                  typeAliases: Map[Symbol.TypeAliasSym, TypeAlias],
                  uses: ListMap[Symbol.ModuleSym, UseOrImport],
                  mainEntryPoint: Option[Symbol.DefnSym],
                  sources: Map[Source, SourceLocation],
                  availableClasses: AvailableClasses,
                  tokens: Map[Source, Array[Token]])

  case class Trait(doc: Doc, ann: Annotations, mod: Modifiers, sym: Symbol.TraitSym, tparam: TypeParam, superTraits: List[TraitConstraint], assocs: List[AssocTypeSig], sigs: Map[Symbol.SigSym, Sig], laws: List[Def], loc: SourceLocation)

  case class Instance(doc: Doc, ann: Annotations, mod: Modifiers, symUse: TraitSymUse, tparams: List[TypeParam], tpe: Type, tconstrs: List[TraitConstraint], econstrs: List[EqualityConstraint], assocs: List[AssocTypeDef], defs: List[Def], ns: Name.NName, loc: SourceLocation)

  case class Sig(sym: Symbol.SigSym, spec: Spec, exp: Option[Expr], loc: SourceLocation)

  case class Def(sym: Symbol.DefnSym, spec: Spec, exp: Expr, loc: SourceLocation)

  case class Spec(doc: Doc, ann: Annotations, mod: Modifiers, tparams: List[TypeParam], fparams: List[FormalParam], sc: Scheme, tpe: Type, eff: Type, tconstrs: List[TraitConstraint], econstrs: List[EqualityConstraint])

  case class Enum(doc: Doc, ann: Annotations, mod: Modifiers, sym: Symbol.EnumSym, tparams: List[TypeParam], derives: Derivations, cases: Map[Symbol.CaseSym, Case], tpe: Type, loc: SourceLocation)

  case class Struct(doc: Doc, ann: Annotations, mod: Modifiers, sym: Symbol.StructSym, tparams: List[TypeParam], sc: Scheme, fields: List[StructField], loc: SourceLocation)

  case class RestrictableEnum(doc: Doc, ann: Annotations, mod: Modifiers, sym: Symbol.RestrictableEnumSym, index: TypeParam, tparams: List[TypeParam], derives: Derivations, cases: Map[Symbol.RestrictableCaseSym, RestrictableCase], tpe: Type, loc: SourceLocation)

  case class TypeAlias(doc: Doc, ann: Annotations, mod: Modifiers, sym: Symbol.TypeAliasSym, tparams: List[TypeParam], tpe: Type, loc: SourceLocation)

  case class AssocTypeSig(doc: Doc, mod: Modifiers, sym: Symbol.AssocTypeSym, tparam: TypeParam, kind: Kind, tpe: Option[Type], loc: SourceLocation)

  case class AssocTypeDef(doc: Doc, mod: Modifiers, symUse: AssocTypeSymUse, arg: Type, tpe: Type, loc: SourceLocation)

  case class Effect(doc: Doc, ann: Annotations, mod: Modifiers, sym: Symbol.EffSym, tparams: List[TypeParam], ops: List[Op], loc: SourceLocation)

  case class Op(sym: Symbol.OpSym, spec: Spec, loc: SourceLocation)

  sealed trait Expr {
    def loc: SourceLocation
  }

  object Expr {

    case class Var(sym: Symbol.VarSym, loc: SourceLocation) extends Expr

    case class Hole(sym: Symbol.HoleSym, scp: LocalScope, tvar: Type.Var, evar: Type.Var, loc: SourceLocation) extends Expr

    case class HoleWithExp(exp: Expr, scp: LocalScope, tvar: Type.Var, evar: Type.Var, loc: SourceLocation) extends Expr

    case class OpenAs(symUse: RestrictableEnumSymUse, exp: Expr, tvar: Type.Var, loc: SourceLocation) extends Expr

    case class Use(sym: Symbol, alias: Name.Ident, exp: Expr, loc: SourceLocation) extends Expr

    case class Cst(cst: Constant, loc: SourceLocation) extends Expr

    case class ApplyClo(exp1: Expr, exp2: Expr, tvar: Type.Var, evar: Type.Var, loc: SourceLocation) extends Expr

    case class ApplyDef(symUse: DefSymUse, exps: List[Expr], targs: List[Type.Var], itvar: Type, tvar: Type.Var, evar: Type.Var, loc: SourceLocation) extends Expr

    case class ApplyLocalDef(symUse: LocalDefSymUse, exps: List[Expr], arrowTvar: Type.Var, tvar: Type.Var, evar: Type.Var, loc: SourceLocation) extends Expr

    case class ApplyOp(symUse: OpSymUse, exps: List[Expr], tvar: Type.Var, evar: Type.Var, loc: SourceLocation) extends Expr

    case class ApplySig(symUse: SigSymUse, exps: List[Expr], targ: Type.Var, targs: List[Type.Var], itvar: Type.Var, tvar: Type.Var, evar: Type.Var, loc: SourceLocation) extends Expr

    case class Lambda(fparam: FormalParam, exp: Expr, allowSubeffecting: Boolean, loc: SourceLocation) extends Expr

    case class Unary(sop: SemanticOp.UnaryOp, exp: Expr, tvar: Type.Var, loc: SourceLocation) extends Expr

    case class Binary(sop: SemanticOp.BinaryOp, exp1: Expr, exp2: Expr, tvar: Type.Var, loc: SourceLocation) extends Expr

    case class IfThenElse(exp1: Expr, exp2: Expr, exp3: Expr, loc: SourceLocation) extends Expr

    case class Stm(exp1: Expr, exp2: Expr, loc: SourceLocation) extends Expr

    case class Discard(exp: Expr, loc: SourceLocation) extends Expr

    case class Let(sym: Symbol.VarSym, exp1: Expr, exp2: Expr, loc: SourceLocation) extends Expr

    case class LocalDef(sym: Symbol.VarSym, fparams: List[FormalParam], exp1: Expr, exp2: Expr, loc: SourceLocation) extends Expr

    case class Region(tpe: Type, loc: SourceLocation) extends Expr

    case class Scope(sym: Symbol.VarSym, regSym: Symbol.RegionSym, exp1: Expr, tvar: Type.Var, evar: Type.Var, loc: SourceLocation) extends Expr

    case class Match(exp: Expr, rules: List[MatchRule], loc: SourceLocation) extends Expr

    case class TypeMatch(exp: Expr, rules: List[TypeMatchRule], loc: SourceLocation) extends Expr

    case class RestrictableChoose(star: Boolean, exp: Expr, rules: List[RestrictableChooseRule], tvar: Type.Var, loc: SourceLocation) extends Expr

    case class ExtMatch(exp: Expr, rules: List[ExtMatchRule], loc: SourceLocation) extends Expr

    case class Tag(symUse: CaseSymUse, exps: List[Expr], tvar: Type.Var, loc: SourceLocation) extends Expr

    case class RestrictableTag(symUse: RestrictableCaseSymUse, exps: List[Expr], isOpen: Boolean, tvar: Type.Var, evar: Type.Var, loc: SourceLocation) extends Expr

    case class ExtTag(label: Name.Label, exps: List[Expr], tvar: Type.Var, loc: SourceLocation) extends Expr

    case class Tuple(exps: List[Expr], loc: SourceLocation) extends Expr

    case class RecordSelect(exp: Expr, label: Name.Label, tvar: Type.Var, loc: SourceLocation) extends Expr

    case class RecordExtend(label: Name.Label, value: Expr, rest: Expr, tvar: Type.Var, loc: SourceLocation) extends Expr

    case class RecordRestrict(label: Name.Label, rest: Expr, tvar: Type.Var, loc: SourceLocation) extends Expr

    case class ArrayLit(exps: List[Expr], exp: Expr, tvar: Type.Var, evar: Type.Var, loc: SourceLocation) extends Expr

    case class ArrayNew(exp1: Expr, exp2: Expr, exp3: Expr, tvar: Type.Var, evar: Type.Var, loc: SourceLocation) extends Expr

    case class ArrayLoad(base: Expr, index: Expr, tvar: Type.Var, evar: Type.Var, loc: SourceLocation) extends Expr

    case class ArrayStore(base: Expr, index: Expr, elm: Expr, evar: Type.Var, loc: SourceLocation) extends Expr

    case class ArrayLength(base: Expr, evar: Type.Var, loc: SourceLocation) extends Expr

    case class StructNew(sym: Symbol.StructSym, fields: List[(StructFieldSymUse, Expr)], region: Expr, tvar: Type.Var, evar: Type.Var, loc: SourceLocation) extends Expr

    case class StructGet(exp: Expr, symUse: StructFieldSymUse, tvar: Type.Var, evar: Type.Var, loc: SourceLocation) extends Expr

    case class StructPut(exp1: Expr, symUse: StructFieldSymUse, exp2: Expr, tvar: Type.Var, evar: Type.Var, loc: SourceLocation) extends Expr

    case class VectorLit(exps: List[Expr], tvar: Type.Var, evar: Type.Var, loc: SourceLocation) extends Expr

    case class VectorLoad(exp1: Expr, exp2: Expr, tvar: Type.Var, evar: Type.Var, loc: SourceLocation) extends Expr

    case class VectorLength(exp: Expr, loc: SourceLocation) extends Expr

    case class Ascribe(exp: Expr, expectedType: Option[Type], expectedPur: Option[Type], tvar: Type.Var, loc: SourceLocation) extends Expr

    case class InstanceOf(exp: Expr, clazz: java.lang.Class[?], loc: SourceLocation) extends Expr

    case class CheckedCast(cast: CheckedCastType, exp: Expr, tvar: Type.Var, evar: Type.Var, loc: SourceLocation) extends Expr

    case class UncheckedCast(exp: Expr, declaredType: Option[Type], declaredEff: Option[Type], tvar: Type.Var, loc: SourceLocation) extends Expr

    case class Unsafe(exp: Expr, eff: Type, loc: SourceLocation) extends Expr

    case class Without(exp: Expr, symUse: EffSymUse, loc: SourceLocation) extends Expr

    case class TryCatch(exp: Expr, rules: List[CatchRule], loc: SourceLocation) extends Expr

    case class Throw(exp: Expr, tvar: Type.Var, evar: Type.Var, loc: SourceLocation) extends Expr

    case class Handler(symUse: EffSymUse, rules: List[HandlerRule], tvar: Type.Var, evar1: Type.Var, evar2: Type.Var, loc: SourceLocation) extends Expr

    case class RunWith(exp1: Expr, exp2: Expr, tvar: Type.Var, evar: Type.Var, loc: SourceLocation) extends Expr

    case class InvokeConstructor(clazz: Class[?], exps: List[Expr], jvar: Type.Var, evar: Type.Var, loc: SourceLocation) extends Expr

    case class InvokeMethod(exp: Expr, methodName: Name.Ident, exps: List[Expr], jvar: Type.Var, tvar: Type.Var, evar: Type.Var, loc: SourceLocation) extends Expr

    case class InvokeStaticMethod(clazz: Class[?], methodName: Name.Ident, exps: List[Expr], jvar: Type.Var, tvar: Type.Var, evar: Type.Var, loc: SourceLocation) extends Expr

    case class GetField(exp: Expr, fieldName: Name.Ident, jvar: Type.Var, tvar: Type.Var, evar: Type.Var, loc: SourceLocation) extends Expr

    case class PutField(field: Field, clazz: java.lang.Class[?], exp1: Expr, exp2: Expr, loc: SourceLocation) extends Expr

    case class GetStaticField(field: Field, loc: SourceLocation) extends Expr

    case class PutStaticField(field: Field, exp: Expr, loc: SourceLocation) extends Expr

    case class NewObject(name: String, clazz: java.lang.Class[?], methods: List[JvmMethod], loc: SourceLocation) extends Expr

    case class NewChannel(exp: Expr, tvar: Type.Var, loc: SourceLocation) extends Expr

    case class GetChannel(exp: Expr, tvar: Type.Var, evar: Type.Var, loc: SourceLocation) extends Expr

    case class PutChannel(exp1: Expr, exp2: Expr, evar: Type.Var, loc: SourceLocation) extends Expr

    case class SelectChannel(rules: List[SelectChannelRule], default: Option[Expr], tvar: Type.Var, evar: Type.Var, loc: SourceLocation) extends Expr

    case class Spawn(exp1: Expr, exp2: Expr, loc: SourceLocation) extends Expr

    case class ParYield(frags: List[ParYieldFragment], exp: Expr, loc: SourceLocation) extends Expr

    case class Lazy(exp: Expr, loc: SourceLocation) extends Expr

    case class Force(exp: Expr, tvar: Type.Var, loc: SourceLocation) extends Expr

    case class FixpointConstraintSet(cs: List[Constraint], tvar: Type.Var, loc: SourceLocation) extends Expr

    case class FixpointLambda(pparams: List[PredicateParam], exp: Expr, tvar: Type.Var, loc: SourceLocation) extends Expr

    case class FixpointMerge(exp1: Expr, exp2: Expr, loc: SourceLocation) extends Expr

    case class FixpointQueryWithProvenance(exps: List[Expr], select: Predicate.Head, withh: List[Name.Pred], tvar: Type, loc: SourceLocation) extends Expr

    case class FixpointSolve(exp: Expr, mode: SolveMode, loc: SourceLocation) extends Expr

    case class FixpointFilter(pred: Name.Pred, exp: Expr, tvar: Type.Var, loc: SourceLocation) extends Expr

    case class FixpointInjectInto(exps: List[Expr], predsAndArities: List[PredicateAndArity], tvar: Type.Var, evar: Type.Var, loc: SourceLocation) extends Expr

    case class FixpointProject(pred: Name.Pred, arity: Int, exp1: Expr, exp2: Expr, tvar: Type.Var, loc: SourceLocation) extends Expr

    case class Error(m: CompilationMessage, tvar: Type.Var, evar: Type.Var) extends Expr {
      override def loc: SourceLocation = m.loc
    }

  }

  sealed trait Pattern {
    def loc: SourceLocation
  }

  object Pattern {

    case class Wild(tvar: Type.Var, loc: SourceLocation) extends Pattern

    case class Var(sym: Symbol.VarSym, tvar: Type.Var, loc: SourceLocation) extends Pattern

    case class Cst(cst: Constant, loc: SourceLocation) extends Pattern

    case class Tag(symUse: CaseSymUse, pats: List[Pattern], tvar: Type.Var, loc: SourceLocation) extends Pattern

    case class Tuple(pats: Nel[Pattern], loc: SourceLocation) extends Pattern

    case class Record(pats: List[Record.RecordLabelPattern], pat: Pattern, tvar: Type.Var, loc: SourceLocation) extends Pattern

    case class Error(tvar: Type.Var, loc: SourceLocation) extends Pattern

    object Record {
      case class RecordLabelPattern(label: Name.Label, pat: Pattern, tvar: Type.Var, loc: SourceLocation)
    }
  }

  sealed trait RestrictableChoosePattern {
    def loc: SourceLocation
  }

  object RestrictableChoosePattern {

    sealed trait VarOrWild

    case class Wild(tvar: Type.Var, loc: SourceLocation) extends VarOrWild

    case class Var(sym: Symbol.VarSym, tvar: Type.Var, loc: SourceLocation) extends VarOrWild

    case class Tag(symUse: RestrictableCaseSymUse, pat: List[VarOrWild], tvar: Type.Var, loc: SourceLocation) extends RestrictableChoosePattern

    case class Error(tvar: Type.Var, loc: SourceLocation) extends VarOrWild with RestrictableChoosePattern

  }

  sealed trait ExtPattern {
    def loc: SourceLocation
  }

  object ExtPattern {

    case class Default(tvar: Type.Var, loc: SourceLocation) extends ExtPattern

<<<<<<< HEAD
    case class Unit(loc: SourceLocation) extends ExtPattern

    case class Var(sym: Symbol.VarSym, tvar: Type.Var, loc: SourceLocation) extends ExtPattern
=======
    case class Tag(label: Name.Label, pats: List[ExtTagPattern], tvar: Type.Var, loc: SourceLocation) extends ExtPattern
>>>>>>> 438df701

    case class Error(tvar: Type.Var, loc: SourceLocation) extends ExtPattern

  }

  sealed trait ExtTagPattern {
    def loc: SourceLocation
  }

  object ExtTagPattern {

    case class Wild(tvar: Type.Var, loc: SourceLocation) extends ExtTagPattern

    case class Var(sym: Symbol.VarSym, tvar: Type.Var, loc: SourceLocation) extends ExtTagPattern

    case class Error(tvar: Type.Var, loc: SourceLocation) extends ExtTagPattern

  }

  sealed trait Predicate

  object Predicate {

    sealed trait Head extends Predicate

    object Head {

      case class Atom(pred: Name.Pred, den: Denotation, terms: List[Expr], tvar: Type.Var, loc: SourceLocation) extends Predicate.Head

    }

    sealed trait Body extends Predicate

    object Body {

      case class Atom(pred: Name.Pred, den: Denotation, polarity: Polarity, fixity: Fixity, terms: List[Pattern], tvar: Type.Var, loc: SourceLocation) extends Predicate.Body

      case class Functional(syms: List[Symbol.VarSym], exp: Expr, loc: SourceLocation) extends Predicate.Body

      case class Guard(exp: Expr, loc: SourceLocation) extends Predicate.Body

    }

  }

  case class Case(sym: Symbol.CaseSym, tpes: List[Type], sc: Scheme, loc: SourceLocation)

  case class StructField(mod: Modifiers, sym: Symbol.StructFieldSym, tpe: Type, loc: SourceLocation)

  case class RestrictableCase(sym: Symbol.RestrictableCaseSym, tpes: List[Type], sc: Scheme, loc: SourceLocation)

  case class Constraint(cparams: List[ConstraintParam], head: Predicate.Head, body: List[Predicate.Body], loc: SourceLocation)

  case class ConstraintParam(sym: Symbol.VarSym, loc: SourceLocation)

  case class FormalParam(sym: Symbol.VarSym, mod: Modifiers, tpe: Type, src: TypeSource, loc: SourceLocation)

  case class PredicateParam(pred: Name.Pred, tpe: Type, loc: SourceLocation)

  case class JvmMethod(ident: Name.Ident, fparams: List[FormalParam], exp: Expr, tpe: Type, eff: Type, loc: SourceLocation)

  case class CatchRule(sym: Symbol.VarSym, clazz: java.lang.Class[?], exp: Expr, loc: SourceLocation)

  case class HandlerRule(symUse: OpSymUse, fparams: List[FormalParam], exp: Expr, tvar: Type.Var, loc: SourceLocation)

  case class RestrictableChooseRule(pat: RestrictableChoosePattern, exp: Expr)

  case class MatchRule(pat: Pattern, guard: Option[Expr], exp: Expr, loc: SourceLocation)

  case class ExtMatchRule(pat: ExtPattern, exp: Expr, loc: SourceLocation)

  case class TypeMatchRule(sym: Symbol.VarSym, tpe: Type, exp: Expr, loc: SourceLocation)

  case class SelectChannelRule(sym: Symbol.VarSym, chan: Expr, exp: Expr, loc: SourceLocation)

  case class TypeParam(name: Name.Ident, sym: Symbol.KindedTypeVarSym, loc: SourceLocation)

  case class ParYieldFragment(pat: Pattern, exp: Expr, loc: SourceLocation)

}<|MERGE_RESOLUTION|>--- conflicted
+++ resolved
@@ -284,13 +284,7 @@
 
     case class Default(tvar: Type.Var, loc: SourceLocation) extends ExtPattern
 
-<<<<<<< HEAD
-    case class Unit(loc: SourceLocation) extends ExtPattern
-
-    case class Var(sym: Symbol.VarSym, tvar: Type.Var, loc: SourceLocation) extends ExtPattern
-=======
     case class Tag(label: Name.Label, pats: List[ExtTagPattern], tvar: Type.Var, loc: SourceLocation) extends ExtPattern
->>>>>>> 438df701
 
     case class Error(tvar: Type.Var, loc: SourceLocation) extends ExtPattern
 
@@ -304,6 +298,8 @@
 
     case class Wild(tvar: Type.Var, loc: SourceLocation) extends ExtTagPattern
 
+    case class Unit(loc: SourceLocation) extends ExtTagPattern
+
     case class Var(sym: Symbol.VarSym, tvar: Type.Var, loc: SourceLocation) extends ExtTagPattern
 
     case class Error(tvar: Type.Var, loc: SourceLocation) extends ExtTagPattern
