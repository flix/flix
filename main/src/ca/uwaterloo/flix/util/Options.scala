--- conflicted
+++ resolved
@@ -40,13 +40,8 @@
     loadClassFiles = true,
     assumeYes = false,
     xnoverify = false,
-<<<<<<< HEAD
-    xnooptimizer = false,
-    inlinerRounds = 2,
     xnooptimizer1 = false,
     inliner1Rounds = 3,
-=======
->>>>>>> 8d30947e
     xprintphases = false,
     xnodeprecated = false,
     xsummary = false,
@@ -114,13 +109,8 @@
                    loadClassFiles: Boolean,
                    assumeYes: Boolean,
                    xnoverify: Boolean,
-<<<<<<< HEAD
-                   xnooptimizer: Boolean,
-                   inlinerRounds: Int,
                    xnooptimizer1: Boolean,
                    inliner1Rounds: Int,
-=======
->>>>>>> 8d30947e
                    xprintphases: Boolean,
                    xnodeprecated: Boolean,
                    xsummary: Boolean,
