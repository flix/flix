--- conflicted
+++ resolved
@@ -143,11 +143,8 @@
       case Expr.Lambda(_, body, _, _) => visitExp(body)
       case Expr.ApplyClo(exp, exps, _, _, _) => (exp :: exps).flatMap(visitExp)
       case Expr.ApplyDef(_, exps, _, _, _, _) => exps.flatMap(visitExp)
-<<<<<<< HEAD
       case Expr.ApplyLocalDef(_, exps, _, _, _, _) => exps.flatMap(visitExp)
-=======
       case Expr.ApplySig(_, exps, _, _, _, _) => exps.flatMap(visitExp)
->>>>>>> 5d2d8071
       case Expr.Unary(_, exp, _, _, _) => visitExp(exp)
       case Expr.Binary(_, exp1, exp2, _, _, _) => List(exp1, exp2).flatMap(visitExp)
       case Expr.Let(_, exp1, exp2, _, _, _) => List(exp1, exp2).flatMap(visitExp)
