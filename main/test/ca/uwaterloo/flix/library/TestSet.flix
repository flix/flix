--- conflicted
+++ resolved
@@ -502,13 +502,8 @@
 def count08(): Bool & Impure =
     let range = List.range(0, 2000);
     let s = range |> List.toSet;
-<<<<<<< HEAD
-    let a = new MutList(static);
-    discard Set.count(x -> { let b = new MutList(static); MutList.push!(x, b); MutList.append!(MutList.toList(b), a); true }, s);
-=======
     let a = new MutList(Static);
-    Set.count(x -> { let b = new MutList(Static); MutList.push!(x, b); MutList.append!(MutList.toList(b), a); true }, s);
->>>>>>> 6ad816e6
+    discard Set.count(x -> { let b = new MutList(Static); MutList.push!(x, b); MutList.append!(MutList.toList(b), a); true }, s);
     MutList.toList(a) == range
 
 
@@ -577,13 +572,8 @@
     def sumWith08(): Bool & Impure =
         let range = List.range(0, 2000);
         let m = range |> List.toSet;
-<<<<<<< HEAD
-        let a = new MutList(static);
-        discard Set.sumWith(k -> { let b = new MutList(static); MutList.push!(k, b); MutList.append!(MutList.toList(b), a); 1 }, m);
-=======
         let a = new MutList(Static);
-        Set.sumWith(k -> { let b = new MutList(Static); MutList.push!(k, b); MutList.append!(MutList.toList(b), a); 1 }, m);
->>>>>>> 6ad816e6
+        discard Set.sumWith(k -> { let b = new MutList(Static); MutList.push!(k, b); MutList.append!(MutList.toList(b), a); 1 }, m);
         MutList.toList(a) == range
 
 
@@ -648,13 +638,8 @@
     def productWith08(): Bool & Impure =
         let range = List.range(0, 2000);
         let m = range |> List.toSet;
-<<<<<<< HEAD
-        let a = new MutList(static);
-        discard Set.productWith(k -> { let b = new MutList(static); MutList.push!(k, b); MutList.append!(MutList.toList(b), a); 1 }, m);
-=======
         let a = new MutList(Static);
-        Set.productWith(k -> { let b = new MutList(Static); MutList.push!(k, b); MutList.append!(MutList.toList(b), a); 1 }, m);
->>>>>>> 6ad816e6
+        discard Set.productWith(k -> { let b = new MutList(Static); MutList.push!(k, b); MutList.append!(MutList.toList(b), a); 1 }, m);
         MutList.toList(a) == range
 
 
@@ -1007,13 +992,8 @@
 def map16(): Bool & Impure =
     let range = List.range(0, 2000);
     let s = List.toSet(range);
-<<<<<<< HEAD
-    let a = new MutList(static);
-    discard Set.map(x -> { let b = new MutList(static); MutList.push!(x, b); MutList.append!(MutList.toList(b), a); x }, s);
-=======
     let a = new MutList(Static);
-    Set.map(x -> { let b = new MutList(Static); MutList.push!(x, b); MutList.append!(MutList.toList(b), a); x }, s);
->>>>>>> 6ad816e6
+    discard Set.map(x -> { let b = new MutList(Static); MutList.push!(x, b); MutList.append!(MutList.toList(b), a); x }, s);
     MutList.toList(a) == range
 
 
@@ -1448,13 +1428,8 @@
     @test
     def minimumBy05(): Bool & Impure =
         let s = List.range(0, 2000) |> List.toSet;
-<<<<<<< HEAD
-        let a = new MutList(static);
-        discard Set.minimumBy((x, y) -> { let b = new MutList(static); MutList.push!(y, b); MutList.append!(MutList.toList(b), a); x <=> y }, s);
-=======
         let a = new MutList(Static);
-        Set.minimumBy((x, y) -> { let b = new MutList(Static); MutList.push!(y, b); MutList.append!(MutList.toList(b), a); x <=> y }, s);
->>>>>>> 6ad816e6
+        discard Set.minimumBy((x, y) -> { let b = new MutList(Static); MutList.push!(y, b); MutList.append!(MutList.toList(b), a); x <=> y }, s);
         MutList.toList(a) == List.range(1, 2000) // The first / left most value is ignored
 
 
