/*
 * Copyright 2015-2016 Magnus Madsen
 *
 * Licensed under the Apache License, Version 2.0 (the "License");
 * you may not use this file except in compliance with the License.
 * You may obtain a copy of the License at
 *
 *   http://www.apache.org/licenses/LICENSE-2.0
 *
 * Unless required by applicable law or agreed to in writing, software
 * distributed under the License is distributed on an "AS IS" BASIS,
 * WITHOUT WARRANTIES OR CONDITIONS OF ANY KIND, either express or implied.
 * See the License for the specific language governing permissions and
 * limitations under the License.
 */

package ca.uwaterloo.flix.language

import java.nio.charset.Charset
import java.nio.file.Files
import java.util.zip.ZipFile

import ca.uwaterloo.flix.language.ast._
import ca.uwaterloo.flix.language.phase._
<<<<<<< HEAD
import ca.uwaterloo.flix.util.StreamOps
=======
import ca.uwaterloo.flix.util.Highlight._
import ca.uwaterloo.flix.util.Validation
>>>>>>> 43aef5fe
import ca.uwaterloo.flix.util.Validation._

import org.antlr.v4.runtime.ANTLRInputStream
import org.antlr.v4.runtime.CommonTokenStream

import scala.util.{Try,Failure, Success}

/**
  * A compiler's primary function is to compile, organize the compilation, and go right back to compiling.
  * It compiles basically only those things that require to be compiled, ignoring things that should not be compiled.
  * The main way a compiler compiles, is to compile the things to be compiled until the compilation is complete.
  *
  * via Olivier Danvy.
  *
  * Inspiration for better error messages:
  *
  * http://clang.llvm.org/diagnostics.html
  * http://elm-lang.org/blog/compiler-errors-for-humans
  */

object Compiler {

  /**
    * An error raised to indicate a parse error.
    *
    * @param msg the error message.
    * @param src the source input.
    */
  case class ParseError(msg: String, src: SourceInput) extends CompilationError {
    val kind = "Parse Error"
    val source = src
    val message =
      s"""|>> Parse Error:
          |
          |${Red(msg)}
          """.stripMargin
  }

  /**
<<<<<<< HEAD
    * The console context used to format error messages.
    */
  implicit val ConsoleCtx = new AnsiConsole()

  /*
    * Implicitly assumed default charset.
    */
  val DefaultCharset = Charset.forName("UTF-8")

  /**
=======
>>>>>>> 43aef5fe
    * Returns the abstract syntax tree of the given string `input`.
    */
  def parse(source: SourceInput): Validation[ParsedAst.Root, CompilationError] = {

    val input: String = source match {
      case SourceInput.Internal(name,text) => text
      case SourceInput.Str(str) => str
      case SourceInput.TxtFile(path) =>
        new String(Files.readAllBytes(path), DefaultCharset)
      case SourceInput.ZipFile(path) =>
        val file = new ZipFile(path.toFile)
        val entry = file.entries().nextElement()
        val inputStream = file.getInputStream(entry)
        new String(StreamOps.readAllBytes(inputStream), DefaultCharset)
    }

    val inputstream = new ANTLRInputStream(input)
    val lexer = new FlixLexer(inputstream)
    val tokens = new CommonTokenStream(lexer)
    val parser = new FlixParser(tokens)
    val visitor = new AST_FlixVisitor(source,input)
    Try(parser.start()) match {
      case Success(tree) => visitor.visitStart(tree).toSuccess
      case Failure(e) => ParseError(e.getMessage, source).toFailure
    }
  }

  /**
    * Returns the typed AST corresponding to the given `inputs`.
    */
  def compile(inputs: List[SourceInput], hooks:  Map[Symbol.DefnSym, Ast.Hook])(implicit genSym: GenSym): Validation[TypedAst.Root, CompilationError] = {
    val t = System.nanoTime()
    val pasts = @@(inputs.map(parse))
    val e = System.nanoTime() - t

    val root = pasts map {
      case asts => ParsedAst.Program(asts, Time.Default.copy(parser = e))
    }

    for (
      parsedAst <- root;
      weededAst <- Weeder.weed(parsedAst, hooks);
      namedAst <- Namer.namer(weededAst);
      typedAst <- Typer.typer(namedAst)
    ) yield typedAst
  }

}<|MERGE_RESOLUTION|>--- conflicted
+++ resolved
@@ -22,12 +22,9 @@
 
 import ca.uwaterloo.flix.language.ast._
 import ca.uwaterloo.flix.language.phase._
-<<<<<<< HEAD
 import ca.uwaterloo.flix.util.StreamOps
-=======
 import ca.uwaterloo.flix.util.Highlight._
 import ca.uwaterloo.flix.util.Validation
->>>>>>> 43aef5fe
 import ca.uwaterloo.flix.util.Validation._
 
 import org.antlr.v4.runtime.ANTLRInputStream
@@ -66,20 +63,13 @@
           """.stripMargin
   }
 
-  /**
-<<<<<<< HEAD
-    * The console context used to format error messages.
-    */
-  implicit val ConsoleCtx = new AnsiConsole()
-
+  
   /*
     * Implicitly assumed default charset.
     */
   val DefaultCharset = Charset.forName("UTF-8")
 
   /**
-=======
->>>>>>> 43aef5fe
     * Returns the abstract syntax tree of the given string `input`.
     */
   def parse(source: SourceInput): Validation[ParsedAst.Root, CompilationError] = {
