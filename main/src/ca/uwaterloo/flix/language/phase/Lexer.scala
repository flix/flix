--- conflicted
+++ resolved
@@ -393,22 +393,7 @@
       case '0' if s.sc.peekIs(_ == 'x') => acceptHexNumber()
       case c if c.isDigit => acceptNumber()
       // User defined operators.
-<<<<<<< HEAD
-      case '<' if s.sc.peekIs(_ == '>') && s.sc.nthIsPOrOutOfBounds(1, c => !isUserOp(c)) =>
-        // Make sure '<>' is read as AngleL, AngleR and not UserDefinedOperator for empty case sets.
-        TokenKind.AngleL
       case c if isUserOp(c) => acceptUserDefinedOp()
-=======
-      case c if isUserOp(c).isDefined =>
-        if (!eof()) {
-          val p = s.sc.peek
-          if (isUserOp(p).isDefined) {
-            acceptUserDefinedOp()
-          } else {
-            isUserOp(c).get
-          }
-        } else isUserOp(c).get
->>>>>>> 6845e0e6
       case c => TokenKind.Err(LexerError.UnexpectedChar(c.toString, sourceLocationAtStart()))
     }
   }
