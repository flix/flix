--- conflicted
+++ resolved
@@ -82,19 +82,11 @@
   test("Test.IllegalEntryPointEff.Main.01") {
     val input =
       """
-<<<<<<< HEAD
-        |eff Raise {
-        |    pub def raise(): Unit
-        |}
-        |
-        |def main(): Unit \ Raise = do Raise.raise()
-=======
         |eff Exc {
         |    pub def raise(): Unit
         |}
         |
         |def main(): Unit \ Exc = do Exc.raise()
->>>>>>> 40740934
         |""".stripMargin
     val result = compile(input, Options.TestWithLibMin)
     expectError[EntryPointError.IllegalEntryPointEff](result)
@@ -107,15 +99,6 @@
         |    pub def print(): Unit
         |}
         |
-<<<<<<< HEAD
-        |eff Raise {
-        |    pub def raise(): Unit
-        |}
-        |
-        |def main(): Unit \ Print + Raise  =
-        |    do Print.print();
-        |    do Raise.raise()
-=======
         |eff Exc {
         |    pub def raise(): Unit
         |}
@@ -123,7 +106,6 @@
         |def main(): Unit \ Print + Exc  =
         |    do Print.print();
         |    do Exc.raise()
->>>>>>> 40740934
         |
         |""".stripMargin
     val result = compile(input, Options.TestWithLibMin)
