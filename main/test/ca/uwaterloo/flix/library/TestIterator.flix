--- conflicted
+++ resolved
@@ -297,13 +297,8 @@
 
     @test
     def toMutDeque01(): Bool = region rc {
-<<<<<<< HEAD
-        let iter = Iterator.empty(rc): Iterator[Int32, rc, rc];
-        let d = MutDeque.empty(rc): MutDeque[Int32, _];
-=======
         let iter = (Iterator.empty(rc): Iterator[Int32, rc, rc]);
-        let d = (MutDeque.new(rc): MutDeque[Int32, _]);
->>>>>>> 3d93998f
+        let d = (MutDeque.empty(rc): MutDeque[Int32, _]);
         Iterator.toMutDeque(rc, iter) `MutDeque.sameElements` d
     }
 
