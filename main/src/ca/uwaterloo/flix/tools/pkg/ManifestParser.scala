/*
 * Copyright 2023 Magnus Madsen
 *
 * Licensed under the Apache License, Version 2.0 (the "License");
 * you may not use this file except in compliance with the License.
 * You may obtain a copy of the License at
 *
 *   http://www.apache.org/licenses/LICENSE-2.0
 *
 * Unless required by applicable law or agreed to in writing, software
 * distributed under the License is distributed on an "AS IS" BASIS,
 * WITHOUT WARRANTIES OR CONDITIONS OF ANY KIND, either express or implied.
 * See the License for the specific language governing permissions and
 * limitations under the License.
 */
package ca.uwaterloo.flix.tools.pkg

import ca.uwaterloo.flix.tools.pkg.Dependency.{FlixDependency, JarDependency, MavenDependency}
import ca.uwaterloo.flix.tools.pkg.github.GitHub
import ca.uwaterloo.flix.util.Result
import ca.uwaterloo.flix.util.Result.{Err, Ok, ToOk, traverse}
import ca.uwaterloo.flix.language.ast.Symbol
import org.tomlj.{Toml, TomlArray, TomlInvalidTypeException, TomlParseResult, TomlTable}

import java.io.{IOException, StringReader}
import java.net.{URI, URL}
import java.nio.file.Path
import scala.collection.mutable
import scala.jdk.CollectionConverters.SetHasAsScala

object ManifestParser {

  /**
    * Creates a Manifest from the .toml file
    * at path `p` and returns an error if
    * there are parsing errors
    */
  def parse(p: Path): Result[Manifest, ManifestError] = {
    val parser = try {
      Toml.parse(p)
    } catch {
      case e: IOException => return Err(ManifestError.IOError(p, e.getMessage))
    }
    createManifest(parser, p)
  }

  /**
    * Creates a Manifest from the String `s`
    * which should have the .toml format and
    * returns an error if there are parsing
    * errors. The path `p` should be where `s`
    * comes from.
    */
  def parse(s: String, p: Path): Result[Manifest, ManifestError] = {
    val stringReader = new StringReader(s)
    val parser = try {
      Toml.parse(stringReader)
    } catch {
      case e: IOException => return Err(ManifestError.IOError(p, e.getMessage))
    }
    createManifest(parser, p)
  }

  /**
    * Creates a Manifest from the TomlParseResult
    * which should be at path `p` and returns an
    * error if there are parsing errors.
    */
  private def createManifest(parser: TomlParseResult, p: Path): Result[Manifest, ManifestError] = {
    val errors = parser.errors
    if (errors.size() > 0) {
      var errorString = ""
      errors.forEach(error => errorString = errorString + error.toString + ", ")
      return Err(ManifestError.ManifestParseError(p, errorString))
    }

    for (
      _ <- checkKeys(parser, p);

      name <- getRequiredStringProperty("package.name", parser, p);

      description <- getRequiredStringProperty("package.description", parser, p);

      version <- getRequiredStringProperty("package.version", parser, p);
      versionSemVer <- toFlixVer(version, p);

      repository <- getOptionalStringProperty("package.repository", parser, p);
      githubProject <- Result.traverseOpt(repository)(r => toGithubProject(r, p));

      modules <- getOptionalArrayProperty("package.modules", parser, p);
<<<<<<< HEAD
      includedModules <- toIncludedModules(modules, p);
=======
      moduleStrings <- Result.traverseOpt(modules)(m => convertTomlArrayToStringList(m, p));
      packageModules <- toPackageModules(moduleStrings, p);
>>>>>>> 40f150b4

      flix <- getRequiredStringProperty("package.flix", parser, p);
      flixSemVer <- toFlixVer(flix, p);

      license <- getOptionalStringProperty("package.license", parser, p);

      authors <- getRequiredArrayProperty("package.authors", parser, p);
      authorsList <- convertTomlArrayToStringList(authors, p);

      deps <- getOptionalTableProperty("dependencies", parser, p);
      depsList <- collectDependencies(deps, flixDep = true, prodDep = true, jarDep = false, p);

      devDeps <- getOptionalTableProperty("dev-dependencies", parser, p);
      devDepsList <- collectDependencies(devDeps, flixDep = true, prodDep = false, jarDep = false, p);

      mvnDeps <- getOptionalTableProperty("mvn-dependencies", parser, p);
      mvnDepsList <- collectDependencies(mvnDeps, flixDep = false, prodDep = true, jarDep = false, p);

      devMvnDeps <- getOptionalTableProperty("dev-mvn-dependencies", parser, p);
      devMvnDepsList <- collectDependencies(devMvnDeps, flixDep = false, prodDep = false, jarDep = false, p);

      jarDeps <- getOptionalTableProperty("jar-dependencies", parser, p);
      jarDepsList <- collectDependencies(jarDeps, flixDep = false, prodDep = false, jarDep = true, p)

<<<<<<< HEAD
    ) yield Manifest(name, description, versionSemVer, githubProject, includedModules, flixSemVer, license, authorsList, depsList ++ devDepsList ++ mvnDepsList ++ devMvnDepsList ++ jarDepsList)
=======
    ) yield Manifest(name, description, versionSemVer, githubProject, packageModules, flixSemVer, license, authorsList, depsList ++ devDepsList ++ mvnDepsList ++ devMvnDepsList ++ jarDepsList)
>>>>>>> 40f150b4
  }

  private def checkKeys(parser: TomlParseResult, p: Path): Result[Unit, ManifestError] = {
    val keySet: Set[String] = parser.keySet().asScala.toSet
    val allowedKeys = Set("package", "dependencies", "dev-dependencies", "mvn-dependencies", "dev-mvn-dependencies", "jar-dependencies")
    val illegalKeys = keySet.diff(allowedKeys)

    if(illegalKeys.nonEmpty) {
      return Err(ManifestError.IllegalTableFound(p, illegalKeys.head))
    }

    val dottedKeys = parser.dottedKeySet().asScala.toSet
    val packageKeys = dottedKeys.filter(s => s.startsWith("package."))
    val allowedPackageKeys = Set("package.name", "package.description", "package.version", "package.repository", "package.modules", "package.flix", "package.authors", "package.license")
    val illegalPackageKeys = packageKeys.diff(allowedPackageKeys)
    if (illegalPackageKeys.nonEmpty) {
      return Err(ManifestError.IllegalPackageKeyFound(p, illegalPackageKeys.head))
    }

    ().toOk
  }

  /**
    * Parses a String which should be at `propString`
    * and returns the String or an error if the result
    * cannot be found.
    */
  private def getRequiredStringProperty(propString: String, parser: TomlParseResult, p: Path): Result[String, ManifestError] = {
    try {
      val prop = parser.getString(propString)
      if (prop == null) {
        return Err(ManifestError.MissingRequiredProperty(p, propString, None))
      }
      Ok(prop)
    } catch {
      case e: IllegalArgumentException => Err(ManifestError.MissingRequiredProperty(p, propString, Some(e.getMessage)))
      case e: TomlInvalidTypeException => Err(ManifestError.RequiredPropertyHasWrongType(p, propString, "String", e.getMessage))
    }
  }

  /**
    * Parses a String which might be at `propString`
    * and returns the String as an Option.
    */
  private def getOptionalStringProperty(propString: String, parser: TomlParseResult, p: Path): Result[Option[String], ManifestError] = {
    try {
      val prop = parser.getString(propString)
      Ok(Option(prop))
    } catch {
      case _: IllegalArgumentException => Ok(None)
      case e: TomlInvalidTypeException => Err(ManifestError.RequiredPropertyHasWrongType(p, propString, "String", e.getMessage))
    }
  }

  /**
    * Parses an Array which should be at `propString`
    * and returns the Array or an error if the result
    * cannot be found.
    */
  private def getRequiredArrayProperty(propString: String, parser: TomlParseResult, p: Path): Result[TomlArray, ManifestError] = {
    try {
      val array = parser.getArray(propString)
      if (array == null) {
        return Err(ManifestError.MissingRequiredProperty(p, propString, None))
      }
      Ok(array)
    } catch {
      case e: IllegalArgumentException => Err(ManifestError.MissingRequiredProperty(p, propString, Some(e.getMessage)))
      case e: TomlInvalidTypeException => Err(ManifestError.RequiredPropertyHasWrongType(p, propString, "Array", e.getMessage))
    }
  }

  /**
    * Parses an Array which might be at `propString`
    * and returns the Array as an Option.
    */
  private def getOptionalArrayProperty(propString: String, parser: TomlParseResult, p: Path): Result[Option[TomlArray], ManifestError] = {
    try {
      val array = parser.getArray(propString)
      Ok(Option(array))
    } catch {
      case e: IllegalArgumentException => Ok(None)
      case e: TomlInvalidTypeException => Err(ManifestError.RequiredPropertyHasWrongType(p, propString, "Array", e.getMessage))
    }
  }

  /**
    * Parses a Table which should be at `propString`
    * and returns the Table or an error if the result
    * cannot be found.
    */
  private def getOptionalTableProperty(propString: String, parser: TomlParseResult, p: Path): Result[Option[TomlTable], ManifestError] = {
    try {
      val table = parser.getTable(propString)
      Ok(Option(table))
    } catch {
      case _: IllegalArgumentException => Ok(None)
      case e: TomlInvalidTypeException => Err(ManifestError.RequiredPropertyHasWrongType(p, propString, "Table", e.getMessage))
    }
  }

  /**
    * Converts a String `s` to a semantic version and returns
    * an error if the String is not of the correct format.
    * The only allowed format is "x.x.x"
    */
  private def toFlixVer(s: String, p: Path): Result[SemVer, ManifestError] = {
    try {
      s.split('.') match {
        case Array(major, minor, patch) =>
          Ok(SemVer(major.toInt, minor.toInt, Some(patch.toInt), None, None))
        case _ => Err(ManifestError.FlixVersionHasWrongLength(p, s))
      }
    } catch {
      case e: NumberFormatException => Err(ManifestError.VersionNumberWrong(p, s, e.getMessage))
    }
  }

  /**
    * Converts a String `s` to a reference to a GitHub project.
    * Returns an error if the string is not in the correct format.
    * The only allowed format is "github:<username>/<repository>".
    */
  private def toGithubProject(s: String, p: Path): Result[GitHub.Project, ManifestError] = {
    s.split(':') match {
      case Array("github", repo) =>
        GitHub.parseProject(repo)
          .mapErr(_ => ManifestError.RepositoryFormatError(p, s))
      case _ => Err(ManifestError.RepositoryFormatError(p, s))
    }
  }

  /**
    * Converts a TomlTable to a list of Dependencies. This requires
    * the value of each entry is a String which can be converted to a
    * semantic version. `flixDep` decides whether the Dependency is a Flix
    * or MavenDependency and `prodDep` decides whether it is for production
    * or development. `jarDep` decides whether it is an external jar. This
    * overrides `flixDep` and `prodDep`.
    * Returns an error if anything is not as expected.
    */
  private def collectDependencies(deps: Option[TomlTable], flixDep: Boolean, prodDep: Boolean, jarDep: Boolean, p: Path): Result[List[Dependency], ManifestError] = {
    deps match {
      case None => Ok(List.empty)
      case Some(deps) =>
        val depsEntries = deps.entrySet().asScala
        traverse(depsEntries)(entry => {
          val depKey = entry.getKey
          val depValue = entry.getValue
          if (jarDep) {
            createJarDep(depKey, depValue, p)
          } else if (flixDep) {
            createFlixDep(depKey, depValue, prodDep, p)
          } else {
            createMavenDep(depKey, depValue, prodDep, p)
          }
        })
    }
  }

  /**
    * Retrieves the repository for a Flix dependency
    * and returns an error if it is not formatted correctly
    * or has characters that are not allowed.
    */
  private def getRepository(depName: String, p: Path): Result[Repository, ManifestError] = {
    depName.split(':') match {
      case Array(repo, _) =>
        if (repo == "github") Ok(Repository.GitHub)
        else Err(ManifestError.UnsupportedRepository(p, repo))
      case _ => Err(ManifestError.FlixDependencyFormatError(p, depName))
    }
  }

  /**
    * Retrieves the username for a Flix dependency
    * and returns an error if it is not formatted correctly
    * or has characters that are not allowed.
    */
  private def getUsername(depName: String, p: Path): Result[String, ManifestError] = {
    depName.split(':') match {
      case Array(_, rest) => rest.split('/') match {
        case Array(username, _) => checkNameCharacters(username, p)
        case _ => Err(ManifestError.FlixDependencyFormatError(p, depName))
      }
      case _ => Err(ManifestError.FlixDependencyFormatError(p, depName))
    }
  }

  /**
    * Retrieves the project name for a Flix dependency
    * and returns an error if it is not formatted correctly
    * or has characters that are not allowed.
    */
  private def getProjectName(depName: String, p: Path): Result[String, ManifestError] = {
    depName.split('/') match {
      case Array(_, projectName) => checkNameCharacters(projectName, p)
      case _ => Err(ManifestError.FlixDependencyFormatError(p, depName))
    }
  }

  /**
    * Retrieves the group id for a Maven dependency
    * and returns an error if it is not formatted correctly
    * or has characters that are not allowed.
    */
  private def getGroupId(depName: String, p: Path): Result[String, ManifestError] = {
    depName.split(':') match {
      case Array(groupId, _) => checkNameCharacters(groupId, p)
      case _ => Err(ManifestError.MavenDependencyFormatError(p, depName))
    }
  }

  /**
    * Retrieves the artifact id for a Maven dependency
    * and returns an error if it is not formatted correctly
    * or has characters that are not allowed.
    */
  private def getArtifactId(depName: String, p: Path): Result[String, ManifestError] = {
    depName.split(':') match {
      case Array(_, artifactId) => checkNameCharacters(artifactId, p)
      case _ => Err(ManifestError.MavenDependencyFormatError(p, depName))
    }
  }

  /**
    * Converts `depUrl` to a String and retrieves the URL for a jar dependency.
    * Returns an error if it is not formatted correctly.
    */
  private def getUrl(depUrl: AnyRef, p: Path): Result[URL, ManifestError] = {
    try {
      val url = depUrl.asInstanceOf[String]
      try {
        if (url.startsWith("url:")) {
          val removeTag = url.substring(4)
          Ok(new URI(removeTag).toURL)
        } else {
          Err(ManifestError.JarUrlFormatError(p, url))
        }
      } catch {
        case e: IllegalArgumentException =>
          Err(ManifestError.WrongUrlFormat(p, url, e.getMessage))
      }
    } catch {
      case e: ClassCastException =>
        Err(ManifestError.JarUrlTypeError(p, e.getMessage))

    }
  }

  /**
    * Retrieves the file name for a jar dependency
    * and returns an error if it is not formatted correctly
    * or has characters that are not allowed.
    */
  private def getFileName(depName: String, p: Path): Result[String, ManifestError] = {
    val split = depName.split('.')
    if(split.length >= 2) {
      val extension = split.apply(split.length-1)
      if (extension == "jar") {
          checkNameCharacters(depName, p)
        } else {
          Err(ManifestError.JarUrlExtensionError(p, depName, extension))
        }
    } else {
      Err(ManifestError.JarUrlFileNameError(p, depName))
    }

  }

  /**
    * Converts `depVer` to a String and then to a semantic version
    * and returns an error if `depVer` is not of the correct format.
    */
  def getFlixVersion(depVer: AnyRef, p: Path): Result[SemVer, ManifestError] = {
    try {
      toFlixVer(depVer.asInstanceOf[String], p)
    } catch {
      case e: ClassCastException =>
        Err(ManifestError.DependencyFormatError(p, e.getMessage))
    }
  }

  /**
    * A Maven version number is an uninterpreted tag. Maven (the repository) does not
    * enforce a format for version numbers so we must be liberal about what we accept.
    */
  def getMavenVersion(depVer: AnyRef, p: Path): Result[String, ManifestError] = {
    try {
      val version = depVer.asInstanceOf[String]
      Ok(version)
    } catch {
      case e: ClassCastException =>
        Err(ManifestError.DependencyFormatError(p, e.getMessage))
    }
  }

  /**
    * Creates a MavenDependency.
    * Group id and artifact id are given by `depName`.
    * The version is given by `depVer`.
    * `prodDep` decides whether it is a production or development dependency.
    * `p` is for reporting errors.
    */
  private def createMavenDep(depName: String, depVer: AnyRef, prodDep: Boolean, p: Path): Result[MavenDependency, ManifestError] = {
    for(
      groupId <- getGroupId(depName, p);
      artifactId <- getArtifactId(depName, p);
      version <- getMavenVersion(depVer, p)
    ) yield {
      if(prodDep) {
        Dependency.MavenDependency(groupId, artifactId, version, DependencyKind.Production)
      } else {
        Dependency.MavenDependency(groupId, artifactId, version, DependencyKind.Development)
      }
    }
  }

  /**
    * Creates a FlixDependency.
    * Repository, username and project name are given by `depName`.
    * The version is given by `depVer`.
    * `prodDep` decides whether it is a production or development dependency.
    * `p` is for reporting errors.
    */
  private def createFlixDep(depName: String, depVer: AnyRef, prodDep: Boolean, p: Path): Result[FlixDependency, ManifestError] = {
    for (
      repository <- getRepository(depName, p);
      username <- getUsername(depName, p);
      projectName <- getProjectName(depName, p);
      version <- getFlixVersion(depVer, p)
    ) yield {
      if (prodDep) {
        Dependency.FlixDependency(repository, username, projectName, version, DependencyKind.Production)
      } else {
        Dependency.FlixDependency(repository, username, projectName, version, DependencyKind.Development)
      }
    }
  }

  /**
    * Creates a JarDependency.
    * URL and website is given by `depUrl`.
    * The file name is given by `depName`.
    * `p` is for reporting errors.
    */
  private def createJarDep(depName: String, depUrl: AnyRef, p: Path): Result[JarDependency, ManifestError] = {
    for (
      url <- getUrl(depUrl, p);
      fileName <- getFileName(depName, p)
    ) yield {
      Dependency.JarDependency(url, fileName)
    }
  }

  /**
    * Converts a TomlArray to a list of Strings. Returns
    * an error if anything in the array is not a String.
    */
  private def convertTomlArrayToStringList(array: TomlArray, p: Path): Result[List[String], ManifestError] = {
    val stringSet = mutable.Set.empty[String]
    for (i <- 0 until array.size()) {
      try {
        val s = array.getString(i)
        stringSet.add(s)
      } catch {
        case e: TomlInvalidTypeException =>
          return Err(ManifestError.AuthorNameError(p, e.getMessage))
      }
    }
    Ok(stringSet.toList)
  }

  /**
<<<<<<< HEAD
    * Creates the `IncludedModules` object from `optArray`.
    */
  private def toIncludedModules(optArray: Option[TomlArray], p: Path): Result[IncludedModules, ManifestError] = {
    optArray match {
      case None =>
        Ok(IncludedModules.All)
      case Some(array) =>
        var moduleSet = Set.empty[Symbol.ModuleSym]
        for (i <- 0 until array.size()) {
          try {
            val string = array.getString(i)
            val namespace = string.split('.').toList
            val sym = Symbol.mkModuleSym(namespace)
            moduleSet += sym
          } catch {
            case e: TomlInvalidTypeException =>
              return Err(ManifestError.ManifestParseError(p, e.getMessage))
          }
        }
        Ok(IncludedModules.Selected(moduleSet))
=======
    * Creates the `PackageModules` object from `optList`.
    */
  private def toPackageModules(optList: Option[List[String]], p: Path): Result[PackageModules, ManifestError] = {
    optList match {
      case None =>
        Ok(PackageModules.All)
      case Some(list) =>
        val moduleSet = list.map { string =>
          val namespace = string.split('.').toList
          Symbol.mkModuleSym(namespace)
        }.toSet
        Ok(PackageModules.Selected(moduleSet))
>>>>>>> 40f150b4

    }
  }

  /**
    * Checks that a package name does not include any illegal characters.
    */
  private def checkNameCharacters(name: String, p: Path): Result[String, ManifestError] = {
    if(name.matches("^[a-zA-Z0-9.:/_-]+$"))
      Ok(name)
    else
      Err(ManifestError.IllegalName(p, name))
  }

}<|MERGE_RESOLUTION|>--- conflicted
+++ resolved
@@ -88,12 +88,8 @@
       githubProject <- Result.traverseOpt(repository)(r => toGithubProject(r, p));
 
       modules <- getOptionalArrayProperty("package.modules", parser, p);
-<<<<<<< HEAD
-      includedModules <- toIncludedModules(modules, p);
-=======
       moduleStrings <- Result.traverseOpt(modules)(m => convertTomlArrayToStringList(m, p));
       packageModules <- toPackageModules(moduleStrings, p);
->>>>>>> 40f150b4
 
       flix <- getRequiredStringProperty("package.flix", parser, p);
       flixSemVer <- toFlixVer(flix, p);
@@ -118,11 +114,7 @@
       jarDeps <- getOptionalTableProperty("jar-dependencies", parser, p);
       jarDepsList <- collectDependencies(jarDeps, flixDep = false, prodDep = false, jarDep = true, p)
 
-<<<<<<< HEAD
-    ) yield Manifest(name, description, versionSemVer, githubProject, includedModules, flixSemVer, license, authorsList, depsList ++ devDepsList ++ mvnDepsList ++ devMvnDepsList ++ jarDepsList)
-=======
     ) yield Manifest(name, description, versionSemVer, githubProject, packageModules, flixSemVer, license, authorsList, depsList ++ devDepsList ++ mvnDepsList ++ devMvnDepsList ++ jarDepsList)
->>>>>>> 40f150b4
   }
 
   private def checkKeys(parser: TomlParseResult, p: Path): Result[Unit, ManifestError] = {
@@ -497,28 +489,6 @@
   }
 
   /**
-<<<<<<< HEAD
-    * Creates the `IncludedModules` object from `optArray`.
-    */
-  private def toIncludedModules(optArray: Option[TomlArray], p: Path): Result[IncludedModules, ManifestError] = {
-    optArray match {
-      case None =>
-        Ok(IncludedModules.All)
-      case Some(array) =>
-        var moduleSet = Set.empty[Symbol.ModuleSym]
-        for (i <- 0 until array.size()) {
-          try {
-            val string = array.getString(i)
-            val namespace = string.split('.').toList
-            val sym = Symbol.mkModuleSym(namespace)
-            moduleSet += sym
-          } catch {
-            case e: TomlInvalidTypeException =>
-              return Err(ManifestError.ManifestParseError(p, e.getMessage))
-          }
-        }
-        Ok(IncludedModules.Selected(moduleSet))
-=======
     * Creates the `PackageModules` object from `optList`.
     */
   private def toPackageModules(optList: Option[List[String]], p: Path): Result[PackageModules, ManifestError] = {
@@ -531,8 +501,6 @@
           Symbol.mkModuleSym(namespace)
         }.toSet
         Ok(PackageModules.Selected(moduleSet))
->>>>>>> 40f150b4
-
     }
   }
 
