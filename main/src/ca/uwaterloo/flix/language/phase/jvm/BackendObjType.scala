/*
 * Copyright 2021 Jonathan Lindegaard Starup
 *
 * Licensed under the Apache License, Version 2.0 (the "License");
 * you may not use this file except in compliance with the License.
 * You may obtain a copy of the License at
 *
 *   http://www.apache.org/licenses/LICENSE-2.0
 *
 * Unless required by applicable law or agreed to in writing, software
 * distributed under the License is distributed on an "AS IS" BASIS,
 * WITHOUT WARRANTIES OR CONDITIONS OF ANY KIND, either express or implied.
 * See the License for the specific language governing permissions and
 * limitations under the License.
 */

package ca.uwaterloo.flix.language.phase.jvm

import ca.uwaterloo.flix.api.Flix
import ca.uwaterloo.flix.language.phase.jvm.BackendObjType.mkName
import ca.uwaterloo.flix.language.phase.jvm.BytecodeInstructions.Branch._
import ca.uwaterloo.flix.language.phase.jvm.BytecodeInstructions._
import ca.uwaterloo.flix.language.phase.jvm.ClassMaker.Final.{IsFinal, NotFinal}
import ca.uwaterloo.flix.language.phase.jvm.ClassMaker.Visibility.{IsPrivate, IsPublic}
import ca.uwaterloo.flix.language.phase.jvm.ClassMaker.Volatility.{IsVolatile, NotVolatile}
import ca.uwaterloo.flix.language.phase.jvm.ClassMaker._
import ca.uwaterloo.flix.language.phase.jvm.JvmName.MethodDescriptor.mkDescriptor
import ca.uwaterloo.flix.language.phase.jvm.JvmName.{DevFlixRuntime, JavaLang, JavaLangInvoke, JavaUtil, JavaUtilConcurrent, MethodDescriptor, RootPackage}
import org.objectweb.asm.Opcodes

/**
  * Represents all Flix types that are objects on the JVM (array is an exception).
  */
sealed trait BackendObjType {
  /**
    * The `JvmName` that represents the type `Ref(Int)` refers to `"Ref$Int"`.
    */
  val jvmName: JvmName = this match {
    case BackendObjType.Unit => JvmName(DevFlixRuntime, "Unit")
    case BackendObjType.BigDecimal => JvmName(List("java", "math"), "BigDecimal")
    case BackendObjType.BigInt => JvmName(List("java", "math"), "BigInteger")
    case BackendObjType.Lazy(tpe) => JvmName(RootPackage, mkName("Lazy", tpe))
    case BackendObjType.Ref(tpe) => JvmName(RootPackage, mkName("Ref", tpe))
    case BackendObjType.Tuple(elms) => JvmName(RootPackage, mkName("Tuple", elms))
    case BackendObjType.Arrow(args, result) => JvmName(RootPackage, mkName(s"Fn${args.length}", args :+ result))
    case BackendObjType.RecordEmpty => JvmName(RootPackage, mkName(s"RecordEmpty"))
    case BackendObjType.RecordExtend(_, value, _) => JvmName(RootPackage, mkName("RecordExtend", value))
    case BackendObjType.Record => JvmName(RootPackage, s"IRecord${Flix.Delimiter}")
    case BackendObjType.Native(className) => className
    case BackendObjType.ReifiedSourceLocation => JvmName(DevFlixRuntime, "ReifiedSourceLocation")
    case BackendObjType.Global => JvmName(DevFlixRuntime, "Global")
    case BackendObjType.Regex => JvmName(List("java", "util", "regex"), "Pattern")
    case BackendObjType.FlixError => JvmName(DevFlixRuntime, "FlixError")
    case BackendObjType.HoleError => JvmName(DevFlixRuntime, "HoleError")
    case BackendObjType.MatchError => JvmName(DevFlixRuntime, "MatchError")
    case BackendObjType.Region => JvmName(DevFlixRuntime, "Region")
    case BackendObjType.UncaughtExceptionHandler => JvmName(DevFlixRuntime, "UncaughtExceptionHandler")
    // Java classes
    case BackendObjType.JavaObject => JvmName(JavaLang, "Object")
    case BackendObjType.String => JvmName(JavaLang, "String")
    case BackendObjType.Arrays => JvmName(JavaUtil, "Arrays")
    case BackendObjType.StringBuilder => JvmName(JavaLang, "StringBuilder")
    case BackendObjType.Objects => JvmName(JavaLang, "Objects")
    case BackendObjType.LambdaMetaFactory => JvmName(JavaLangInvoke, "LambdaMetaFactory")
    case BackendObjType.LinkedList => JvmName(JavaUtil, "LinkedList")
    case BackendObjType.Iterator => JvmName(JavaUtil, "Iterator")
    case BackendObjType.Runnable => JvmName(JavaLang, "Runnable")
    case BackendObjType.ConcurrentLinkedQueue => JvmName(JavaUtilConcurrent, "ConcurrentLinkedQueue")
    case BackendObjType.Thread => JvmName(JavaLang, "Thread")
    case BackendObjType.ThreadBuilderOfVirtual => JvmName(JavaLang, "Thread$Builder$OfVirtual")
    case BackendObjType.ThreadUncaughtExceptionHandler => JvmName(JavaLang, "Thread$UncaughtExceptionHandler")
    case BackendObjType.Result => JvmName(DevFlixRuntime, "Result")
    // Effects Runtime
    case BackendObjType.Value => JvmName(DevFlixRuntime, "Value")
    case BackendObjType.Frame => JvmName(DevFlixRuntime, "Frame")
    case BackendObjType.Thunk => JvmName(DevFlixRuntime, "Thunk")
    case BackendObjType.Frames => JvmName(DevFlixRuntime, "Frames")
    case BackendObjType.FramesCons => JvmName(DevFlixRuntime, "FramesCons")
    case BackendObjType.FramesNil => JvmName(DevFlixRuntime, "FramesNil")
    case BackendObjType.Resumption => JvmName(DevFlixRuntime, "Resumption")
    case BackendObjType.ResumptionCons => JvmName(DevFlixRuntime, "ResumptionCons")
    case BackendObjType.ResumptionNil => JvmName(DevFlixRuntime, "ResumptionNil")
    case BackendObjType.Handler => JvmName(DevFlixRuntime, "Handler")
  }

  /**
    * The JVM type descriptor of the form `"L<jvmName.toInternalName>;"`.
    */
  def toDescriptor: String = jvmName.toDescriptor

  /**
    * Returns `this` wrapped in `BackendType.Reference`.
    */
  def toTpe: BackendType.Reference = BackendType.Reference(this)

  protected def nullarySuperConstructor(superClass: ConstructorMethod): ConstructorMethod = ConstructorMethod(
    this.jvmName,
    IsPublic,
    Nil,
    Some(thisLoad() ~ INVOKESPECIAL(superClass) ~ RETURN())
  )

  protected def singletonStaticConstructor(thisConstructor: ConstructorMethod, singleton: StaticField): StaticConstructorMethod = StaticConstructorMethod(this.jvmName, Some(
    NEW(this.jvmName) ~
      DUP() ~ INVOKESPECIAL(thisConstructor) ~
      PUTSTATIC(singleton) ~
      RETURN()
  ))
}

object BackendObjType {
  /**
    * Constructs a concatenated string using `JvmName.Delimiter`. The call
    * `mkName("Tuple2", List(Object, Int, String))` would
    * result in the string `"Tuple2$Obj$Int32$Obj"`.
    */
  private def mkName(prefix: String, args: List[BackendType]): String = {
    // TODO: Should delimiter always be included?
    if (args.isEmpty) prefix
    else s"$prefix${Flix.Delimiter}${args.map(e => e.toErased.toErasedString).mkString(Flix.Delimiter)}"
  }

  private def mkName(prefix: String, arg: BackendType): String =
    mkName(prefix, List(arg))

  private def mkName(prefix: String): String =
    mkName(prefix, Nil)

  case object Unit extends BackendObjType with Generatable {
    def genByteCode()(implicit flix: Flix): Array[Byte] = {
      val cm = mkClass(this.jvmName, IsFinal)

      cm.mkStaticConstructor(StaticConstructor)
      cm.mkConstructor(Constructor)
      cm.mkField(SingletonField)
      cm.mkMethod(ToStringMethod)

      cm.closeClassMaker()
    }

    def Constructor: ConstructorMethod = nullarySuperConstructor(JavaObject.Constructor)

    def StaticConstructor: StaticConstructorMethod = singletonStaticConstructor(Constructor, SingletonField)

    def SingletonField: StaticField = StaticField(this.jvmName, IsPublic, IsFinal, NotVolatile, "INSTANCE", this.toTpe)

    private def ToStringMethod: InstanceMethod = JavaObject.ToStringMethod.implementation(this.jvmName, Some(
      pushString("()") ~ ARETURN()
    ))
  }

  case object BigDecimal extends BackendObjType

  case object BigInt extends BackendObjType

  case class Lazy(tpe: BackendType) extends BackendObjType

  case class Ref(tpe: BackendType) extends BackendObjType with Generatable {
    def genByteCode()(implicit flix: Flix): Array[Byte] = {
      val cm = ClassMaker.mkClass(this.jvmName, IsFinal)

      cm.mkField(ValueField)
      cm.mkConstructor(Constructor)

      cm.closeClassMaker()
    }

    def Constructor: ConstructorMethod = nullarySuperConstructor(JavaObject.Constructor)

    def ValueField: InstanceField = InstanceField(this.jvmName, IsPublic, NotFinal, NotVolatile, "value", tpe)
  }

  case class Tuple(elms: List[BackendType]) extends BackendObjType

  //case class Enum(sym: Symbol.EnumSym, args: List[BackendType]) extends BackendObjType

  case class Arrow(args: List[BackendType], result: BackendType) extends BackendObjType with Generatable {


    /**
      * Represents a function interface from `java.util.function`.
      */
    sealed trait FunctionInterface {
      /**
        * The JvmName of the interface.
        */
      def jvmName: JvmName = this match {
        case ObjFunction => JvmName.ObjFunction
        case ObjConsumer => JvmName.ObjConsumer
        case ObjPredicate => JvmName.ObjPredicate
        case IntFunction => JvmName.IntFunction
        case IntConsumer => JvmName.IntConsumer
        case IntPredicate => JvmName.IntPredicate
        case IntUnaryOperator => JvmName.IntUnaryOperator
        case LongFunction => JvmName.LongFunction
        case LongConsumer => JvmName.LongConsumer
        case LongPredicate => JvmName.LongPredicate
        case LongUnaryOperator => JvmName.LongUnaryOperator
        case DoubleFunction => JvmName.DoubleFunction
        case DoubleConsumer => JvmName.DoubleConsumer
        case DoublePredicate => JvmName.DoublePredicate
        case DoubleUnaryOperator => JvmName.DoubleUnaryOperator
      }

      /**
        * The required method of the interface.
        * These methods should do the same as a non-tail call in genExpression.
        */
      def functionMethod: InstanceMethod = this match {
        case ObjFunction => InstanceMethod(this.jvmName, IsPublic, IsFinal, "apply",
          mkDescriptor(JavaObject.toTpe)(JavaObject.toTpe),
          Some(
            thisLoad() ~
              DUP() ~ ALOAD(1) ~ PUTFIELD(ArgField(0)) ~
              Result.unwindThunkToType(JavaObject.toTpe) ~ ARETURN()
          ))
        case ObjConsumer => InstanceMethod(this.jvmName, IsPublic, IsFinal, "accept",
          mkDescriptor(JavaObject.toTpe)(VoidableType.Void),
          Some(
            thisLoad() ~
              DUP() ~ ALOAD(1) ~ PUTFIELD(ArgField(0)) ~
              Result.unwindThunkToType(JavaObject.toTpe) ~ RETURN()
          ))
        case ObjPredicate => InstanceMethod(this.jvmName, IsPublic, IsFinal, "test",
          mkDescriptor(JavaObject.toTpe)(BackendType.Bool),
          Some(
            thisLoad() ~
              DUP() ~ ALOAD(1) ~ PUTFIELD(ArgField(0)) ~
              Result.unwindThunkToType(BackendType.Bool) ~ IRETURN()
          ))
        case IntFunction => InstanceMethod(this.jvmName, IsPublic, IsFinal, "apply",
          mkDescriptor(BackendType.Int32)(JavaObject.toTpe),
          Some(
            thisLoad() ~
              DUP() ~ ILOAD(1) ~ PUTFIELD(ArgField(0)) ~
              Result.unwindThunkToType(JavaObject.toTpe) ~ ARETURN()
          ))
        case IntConsumer => InstanceMethod(this.jvmName, IsPublic, IsFinal, "accept",
          mkDescriptor(BackendType.Int32)(VoidableType.Void),
          Some(
            thisLoad() ~
              DUP() ~ ILOAD(1) ~ PUTFIELD(ArgField(0)) ~
              Result.unwindThunkToType(JavaObject.toTpe) ~ RETURN()
          ))
        case IntPredicate => InstanceMethod(this.jvmName, IsPublic, IsFinal, "test",
          mkDescriptor(BackendType.Int32)(BackendType.Bool),
          Some(
            thisLoad() ~
              DUP() ~ ILOAD(1) ~ PUTFIELD(ArgField(0)) ~
              Result.unwindThunkToType(BackendType.Bool) ~ IRETURN()
          ))
        case IntUnaryOperator => InstanceMethod(this.jvmName, IsPublic, IsFinal, "applyAsInt",
          mkDescriptor(BackendType.Int32)(BackendType.Int32),
          Some(
            thisLoad() ~
              DUP() ~ ILOAD(1) ~ PUTFIELD(ArgField(0)) ~
              Result.unwindThunkToType(BackendType.Int32) ~ IRETURN()
          ))
        case LongFunction => InstanceMethod(this.jvmName, IsPublic, IsFinal, "apply",
          mkDescriptor(BackendType.Int64)(JavaObject.toTpe),
          Some(
            thisLoad() ~
              DUP() ~ LLOAD(1) ~ PUTFIELD(ArgField(0)) ~
              Result.unwindThunkToType(JavaObject.toTpe) ~ ARETURN()
          ))
        case LongConsumer => InstanceMethod(this.jvmName, IsPublic, IsFinal, "accept",
          mkDescriptor(BackendType.Int64)(VoidableType.Void),
          Some(
            thisLoad() ~
              DUP() ~ LLOAD(1) ~ PUTFIELD(ArgField(0)) ~
              Result.unwindThunkToType(JavaObject.toTpe) ~ RETURN()
          ))
        case LongPredicate => InstanceMethod(this.jvmName, IsPublic, IsFinal, "test",
          mkDescriptor(BackendType.Int64)(BackendType.Bool),
          Some(
            thisLoad() ~
              DUP() ~ LLOAD(1) ~ PUTFIELD(ArgField(0)) ~
              Result.unwindThunkToType(BackendType.Bool) ~ IRETURN()
          ))
        case LongUnaryOperator => InstanceMethod(this.jvmName, IsPublic, IsFinal, "applyAsLong",
          mkDescriptor(BackendType.Int64)(BackendType.Int64),
          Some(
            thisLoad() ~
              DUP() ~ LLOAD(1) ~ PUTFIELD(ArgField(0)) ~
              Result.unwindThunkToType(BackendType.Int64) ~ LRETURN()
          ))
        case DoubleFunction => InstanceMethod(this.jvmName, IsPublic, IsFinal, "apply",
          mkDescriptor(BackendType.Float64)(JavaObject.toTpe),
          Some(
            thisLoad() ~
              DUP() ~ DLOAD(1) ~ PUTFIELD(ArgField(0)) ~
              Result.unwindThunkToType(JavaObject.toTpe) ~ ARETURN()
          ))
        case DoubleConsumer => InstanceMethod(this.jvmName, IsPublic, IsFinal, "accept",
          mkDescriptor(BackendType.Float64)(VoidableType.Void),
          Some(
            thisLoad() ~
              DUP() ~ DLOAD(1) ~ PUTFIELD(ArgField(0)) ~
              Result.unwindThunkToType(JavaObject.toTpe) ~ RETURN()
          ))
        case DoublePredicate => InstanceMethod(this.jvmName, IsPublic, IsFinal, "test",
          mkDescriptor(BackendType.Float64)(BackendType.Bool),
          Some(
            thisLoad() ~
              DUP() ~ DLOAD(1) ~ PUTFIELD(ArgField(0)) ~
              Result.unwindThunkToType(BackendType.Bool) ~ IRETURN()
          ))
        case DoubleUnaryOperator => InstanceMethod(this.jvmName, IsPublic, IsFinal, "applyAsDouble",
          mkDescriptor(BackendType.Float64)(BackendType.Float64),
          Some(
            thisLoad() ~
              DUP() ~ DLOAD(1) ~ PUTFIELD(ArgField(0)) ~
              Result.unwindThunkToType(BackendType.Float64) ~ DRETURN()
          ))

      }
    }

    // JavaObject -> JavaObject
    case object ObjFunction extends FunctionInterface

    // JavaObject -> Unit
    case object ObjConsumer extends FunctionInterface

    // JavaObject -> Bool
    case object ObjPredicate extends FunctionInterface

    // Int32 -> JavaObject
    case object IntFunction extends FunctionInterface

    // Int32 -> Unit
    case object IntConsumer extends FunctionInterface

    // Int32 -> Bool
    case object IntPredicate extends FunctionInterface

    // Int32 -> Int32
    case object IntUnaryOperator extends FunctionInterface

    // Int64 -> JavaObject
    case object LongFunction extends FunctionInterface

    // Int64 -> Unit
    case object LongConsumer extends FunctionInterface

    // Int64 -> Bool
    case object LongPredicate extends FunctionInterface

    // Int64 -> Int64
    case object LongUnaryOperator extends FunctionInterface

    // Float64 -> JavaObject
    case object DoubleFunction extends FunctionInterface

    // Float64 -> Unit
    case object DoubleConsumer extends FunctionInterface

    // Float64 -> Bool
    case object DoublePredicate extends FunctionInterface

    // Float64 -> Float64
    case object DoubleUnaryOperator extends FunctionInterface

    /**
      * Returns the specialized java function interfaces of the function type.
      */
    def specialization(): List[FunctionInterface] = {
      (args, result) match {
        case (BackendType.Reference(BackendObjType.JavaObject) :: Nil, BackendType.Reference(BackendObjType.JavaObject)) =>
          ObjFunction :: ObjConsumer :: Nil
        case (BackendType.Reference(BackendObjType.JavaObject) :: Nil, BackendType.Bool) =>
          ObjPredicate :: Nil
        case (BackendType.Int32 :: Nil, BackendType.Reference(BackendObjType.JavaObject)) =>
          IntFunction :: IntConsumer :: Nil
        case (BackendType.Int32 :: Nil, BackendType.Bool) =>
          IntPredicate :: Nil
        case (BackendType.Int32 :: Nil, BackendType.Int32) =>
          IntUnaryOperator :: Nil
        case (BackendType.Int64 :: Nil, BackendType.Reference(BackendObjType.JavaObject)) =>
          LongFunction :: LongConsumer :: Nil
        case (BackendType.Int64 :: Nil, BackendType.Bool) =>
          LongPredicate :: Nil
        case (BackendType.Int64 :: Nil, BackendType.Int64) =>
          LongUnaryOperator :: Nil
        case (BackendType.Float64 :: Nil, BackendType.Reference(BackendObjType.JavaObject)) =>
          DoubleFunction :: DoubleConsumer :: Nil
        case (BackendType.Float64 :: Nil, BackendType.Bool) =>
          DoublePredicate :: Nil
        case (BackendType.Float64 :: Nil, BackendType.Float64) =>
          DoubleUnaryOperator :: Nil
        case _ => Nil
      }
    }

    def genByteCode()(implicit flix: Flix): Array[Byte] = {
      val specializedInterface = specialization()
      val interfaces = specializedInterface.map(_.jvmName)

      val cm = ClassMaker.mkAbstractClass(this.jvmName, superClass = Thunk.jvmName, interfaces)

      cm.mkConstructor(Constructor)
      args.indices.foreach(argIndex => cm.mkField(ArgField(argIndex)))
      specializedInterface.foreach(i => cm.mkMethod(i.functionMethod))
      cm.mkMethod(ToStringMethod)

      cm.closeClassMaker()
    }

    def Constructor: ConstructorMethod = nullarySuperConstructor(Thunk.Constructor)

    def ArgField(index: Int): InstanceField = InstanceField(this.jvmName, IsPublic, NotFinal, NotVolatile, s"arg$index", args(index))

    def ToStringMethod: InstanceMethod = {
      val argString = args match {
        case Nil => "()"
        case arg :: Nil => arg.toErasedString
        case _ => args.map(_.toErasedString).mkString("(", ", ", ")")
      }
      JavaObject.ToStringMethod.implementation(this.jvmName, Some(
        pushString(s"$argString -> ${result.toErasedString}") ~
          ARETURN()
      ))
    }
  }

  case object RecordEmpty extends BackendObjType with Generatable {
    def genByteCode()(implicit flix: Flix): Array[Byte] = {
      val cm = ClassMaker.mkClass(this.jvmName, IsFinal, interfaces = List(this.interface.jvmName))

      cm.mkStaticConstructor(StaticConstructor)
      cm.mkConstructor(Constructor)
      cm.mkField(SingletonField)
      cm.mkMethod(LookupFieldMethod)
      cm.mkMethod(RestrictFieldMethod)
      cm.mkMethod(ToStringMethod)
      cm.mkMethod(ToTailStringMethod)

      cm.closeClassMaker()
    }

    def Constructor: ConstructorMethod = nullarySuperConstructor(JavaObject.Constructor)

    def StaticConstructor: StaticConstructorMethod = singletonStaticConstructor(Constructor, SingletonField)

    def interface: Record.type = Record

    def SingletonField: StaticField = StaticField(this.jvmName, IsPublic, IsFinal, NotVolatile, "INSTANCE", this.toTpe)

    def LookupFieldMethod: InstanceMethod = interface.LookupFieldMethod.implementation(this.jvmName, IsFinal, Some(
      throwUnsupportedOperationException(
        s"${Record.LookupFieldMethod.name} method shouldn't be called")
    ))

    def RestrictFieldMethod: InstanceMethod = interface.RestrictFieldMethod.implementation(this.jvmName, IsFinal, Some(
      throwUnsupportedOperationException(
        s"${Record.RestrictFieldMethod.name} method shouldn't be called")
    ))

    private def ToStringMethod: InstanceMethod = JavaObject.ToStringMethod.implementation(this.jvmName, Some(
      pushString("{}") ~ ARETURN()
    ))

    private def ToTailStringMethod: InstanceMethod = Record.ToTailStringMethod.implementation(this.jvmName, IsFinal, Some(
      withName(1, StringBuilder.toTpe) { sb =>
        sb.load() ~ pushString("}") ~ INVOKEVIRTUAL(StringBuilder.AppendStringMethod) ~
          INVOKEVIRTUAL(JavaObject.ToStringMethod) ~ ARETURN()
      }
    ))
  }

  case class RecordExtend(field: String, value: BackendType, rest: BackendType) extends BackendObjType with Generatable {
    def genByteCode()(implicit flix: Flix): Array[Byte] = {
      val cm = ClassMaker.mkClass(this.jvmName, IsFinal, interfaces = List(Record.jvmName))

      cm.mkConstructor(Constructor)
      cm.mkField(LabelField)
      cm.mkField(ValueField)
      cm.mkField(RestField)
      cm.mkMethod(LookupFieldMethod)
      cm.mkMethod(RestrictFieldMethod)
      cm.mkMethod(ToStringMethod)
      cm.mkMethod(ToTailStringMethod)

      cm.closeClassMaker()
    }

    def Constructor: ConstructorMethod = nullarySuperConstructor(JavaObject.Constructor)

    def LabelField: InstanceField = InstanceField(this.jvmName, IsPublic, NotFinal, NotVolatile, "label", String.toTpe)

    def ValueField: InstanceField = InstanceField(this.jvmName, IsPublic, NotFinal, NotVolatile, "value", value)

    def RestField: InstanceField = InstanceField(this.jvmName, IsPublic, NotFinal, NotVolatile, "rest", Record.toTpe)

    def LookupFieldMethod: InstanceMethod = Record.LookupFieldMethod.implementation(this.jvmName, IsFinal, Some(
      caseOnLabelEquality {
        case TrueBranch =>
          thisLoad() ~ ARETURN()
        case FalseBranch =>
          thisLoad() ~ GETFIELD(RestField) ~
            ALOAD(1) ~
            INVOKEINTERFACE(Record.LookupFieldMethod) ~
            ARETURN()
      }
    ))

    def RestrictFieldMethod: InstanceMethod = Record.RestrictFieldMethod.implementation(this.jvmName, IsFinal, Some(
      caseOnLabelEquality {
        case TrueBranch =>
          thisLoad() ~ GETFIELD(RestField) ~ ARETURN()
        case FalseBranch =>
          NEW(this.jvmName) ~ DUP() ~ INVOKESPECIAL(this.Constructor) ~
            DUP() ~ thisLoad() ~ GETFIELD(LabelField) ~ PUTFIELD(LabelField) ~
            DUP() ~ thisLoad() ~ GETFIELD(ValueField) ~ PUTFIELD(ValueField) ~
            DUP() ~ // get the new restricted rest to put
            thisLoad() ~ GETFIELD(RestField) ~
            ALOAD(1) ~
            INVOKEINTERFACE(Record.RestrictFieldMethod) ~
            PUTFIELD(RestField) ~ // put the rest field and return
            ARETURN()
      }
    ))

    private def ToStringMethod: InstanceMethod = JavaObject.ToStringMethod.implementation(this.jvmName, Some(
      // save the `rest` for the last recursive call
      thisLoad() ~ GETFIELD(this.RestField) ~
        // build this segment of the string
        NEW(StringBuilder.jvmName) ~ DUP() ~ INVOKESPECIAL(StringBuilder.Constructor) ~
        pushString("{") ~ INVOKEVIRTUAL(StringBuilder.AppendStringMethod) ~
        thisLoad() ~ GETFIELD(this.LabelField) ~ INVOKEVIRTUAL(StringBuilder.AppendStringMethod) ~
        pushString(" = ") ~ INVOKEVIRTUAL(StringBuilder.AppendStringMethod) ~
        thisLoad() ~ GETFIELD(this.ValueField) ~ xToString(this.ValueField.tpe) ~ INVOKEVIRTUAL(StringBuilder.AppendStringMethod) ~
        INVOKEINTERFACE(Record.ToTailStringMethod) ~ ARETURN()
    ))

    private def ToTailStringMethod: InstanceMethod = Record.ToTailStringMethod.implementation(this.jvmName, IsFinal, Some(
      withName(1, StringBuilder.toTpe) { sb =>
        // save the `rest` for the last recursive call
        thisLoad() ~ GETFIELD(this.RestField) ~
          // build this segment of the string
          sb.load() ~ pushString(", ") ~ INVOKEVIRTUAL(StringBuilder.AppendStringMethod) ~
          thisLoad() ~ GETFIELD(this.LabelField) ~ INVOKEVIRTUAL(StringBuilder.AppendStringMethod) ~
          pushString(" = ") ~ INVOKEVIRTUAL(StringBuilder.AppendStringMethod) ~
          thisLoad() ~ GETFIELD(this.ValueField) ~ xToString(this.ValueField.tpe) ~ INVOKEVIRTUAL(StringBuilder.AppendStringMethod) ~
          // call the tailString of `rest`
          INVOKEINTERFACE(Record.ToTailStringMethod) ~ ARETURN()

      }
    ))

    /**
      * Compares the label of `this`and `ALOAD(1)` and executes the designated branch.
      */
    private def caseOnLabelEquality(cases: Branch => InstructionSet): InstructionSet =
      thisLoad() ~ GETFIELD(LabelField) ~
        ALOAD(1) ~
        INVOKEVIRTUAL(JavaObject.EqualsMethod) ~
        branch(Condition.Bool)(cases)
  }

  case object Record extends BackendObjType with Generatable {
    def genByteCode()(implicit flix: Flix): Array[Byte] = {
      val cm = ClassMaker.mkInterface(this.jvmName)

      cm.mkInterfaceMethod(LookupFieldMethod)
      cm.mkInterfaceMethod(RestrictFieldMethod)
      cm.mkInterfaceMethod(ToTailStringMethod)

      cm.closeClassMaker()
    }

    def LookupFieldMethod: InterfaceMethod = InterfaceMethod(this.jvmName, "lookupField",
      mkDescriptor(String.toTpe)(this.toTpe))

    def RestrictFieldMethod: InterfaceMethod = InterfaceMethod(this.jvmName, "restrictField",
      mkDescriptor(String.toTpe)(this.toTpe))

    def ToTailStringMethod: InterfaceMethod = InterfaceMethod(this.jvmName, "toTailString",
      mkDescriptor(StringBuilder.toTpe)(String.toTpe))
  }

  // case object SchemaEmpty extends BackendObjType

  //  case class SchemaExtend(name: String, tpe: BackendType, rest: BackendType) extends BackendObjType

  //  case class Relation(tpes: List[BackendType]) extends BackendObjType

  //  case class Lattice(tpes: List[BackendType]) extends BackendObjType

  /**
    * Represents a JVM type not represented in BackendObjType.
    * This should not be used for `java.lang.String` for example since `BackendObjType.String`
    * represents this type.
    */
  case class Native(className: JvmName) extends BackendObjType


  case object ReifiedSourceLocation extends BackendObjType with Generatable {
    def genByteCode()(implicit flix: Flix): Array[Byte] = {
      val cm = ClassMaker.mkClass(this.jvmName, IsFinal)

      cm.mkConstructor(Constructor)

      cm.mkField(SourceField)
      cm.mkField(BeginLineField)
      cm.mkField(BeginColField)
      cm.mkField(EndLineField)
      cm.mkField(EndColField)

      cm.mkMethod(EqualsMethod)
      cm.mkMethod(HashCodeMethod)
      cm.mkMethod(ToStringMethod)

      cm.closeClassMaker()
    }

    def Constructor: ConstructorMethod = ConstructorMethod(this.jvmName, IsPublic,
      List(String.toTpe, BackendType.Int32, BackendType.Int32, BackendType.Int32, BackendType.Int32), Some(
        thisLoad() ~ INVOKESPECIAL(JavaObject.Constructor) ~
          thisLoad() ~ ALOAD(1) ~ PUTFIELD(SourceField) ~
          thisLoad() ~ ILOAD(2) ~ PUTFIELD(BeginLineField) ~
          thisLoad() ~ ILOAD(3) ~ PUTFIELD(BeginColField) ~
          thisLoad() ~ ILOAD(4) ~ PUTFIELD(EndLineField) ~
          thisLoad() ~ ILOAD(5) ~ PUTFIELD(EndColField) ~
          RETURN()
      ))

    def SourceField: InstanceField =
      InstanceField(this.jvmName, IsPublic, IsFinal, NotVolatile, "source", String.toTpe)

    def BeginLineField: InstanceField =
      InstanceField(this.jvmName, IsPublic, IsFinal, NotVolatile, "beginLine", BackendType.Int32)

    def BeginColField: InstanceField =
      InstanceField(this.jvmName, IsPublic, IsFinal, NotVolatile, "beginCol", BackendType.Int32)

    def EndLineField: InstanceField =
      InstanceField(this.jvmName, IsPublic, IsFinal, NotVolatile, "endLine", BackendType.Int32)

    def EndColField: InstanceField =
      InstanceField(this.jvmName, IsPublic, IsFinal, NotVolatile, "endCol", BackendType.Int32)

    private def ToStringMethod: InstanceMethod = JavaObject.ToStringMethod.implementation(this.jvmName, Some(
      // create string builder
      NEW(StringBuilder.jvmName) ~ DUP() ~ INVOKESPECIAL(StringBuilder.Constructor) ~
        // build string
        thisLoad() ~ GETFIELD(SourceField) ~ INVOKEVIRTUAL(StringBuilder.AppendStringMethod) ~
        pushString(":") ~ INVOKEVIRTUAL(StringBuilder.AppendStringMethod) ~
        thisLoad() ~ GETFIELD(BeginLineField) ~ INVOKEVIRTUAL(StringBuilder.AppendInt32Method) ~
        pushString(":") ~ INVOKEVIRTUAL(StringBuilder.AppendStringMethod) ~
        thisLoad() ~ GETFIELD(BeginColField) ~ INVOKEVIRTUAL(StringBuilder.AppendInt32Method) ~
        // create the string
        INVOKEVIRTUAL(JavaObject.ToStringMethod) ~ ARETURN()
    ))

    private def EqualsMethod: InstanceMethod = JavaObject.EqualsMethod.implementation(this.jvmName, Some(
      withName(1, JavaObject.toTpe) { otherObj =>
        // check exact equality
        thisLoad() ~
          otherObj.load() ~
          ifTrue(Condition.ACMPEQ)(pushBool(true) ~ IRETURN()) ~
          // check `other == null`
          otherObj.load() ~
          ifTrue(Condition.NULL)(pushBool(false) ~ IRETURN()) ~
          // the class equality
          thisLoad() ~
          INVOKEVIRTUAL(JavaObject.GetClassMethod) ~
          otherObj.load() ~
          INVOKEVIRTUAL(JavaObject.GetClassMethod) ~
          ifTrue(Condition.ACMPNE)(pushBool(false) ~ IRETURN()) ~
          // check individual fields
          otherObj.load() ~
          CHECKCAST(this.jvmName) ~
          storeWithName(2, this.toTpe) { otherLoc =>
            thisLoad() ~ GETFIELD(BeginLineField) ~
              otherLoc.load() ~ GETFIELD(BeginLineField) ~
              ifTrue(Condition.ICMPNE)(pushBool(false) ~ IRETURN()) ~
              thisLoad() ~ GETFIELD(BeginColField) ~
              otherLoc.load() ~ GETFIELD(BeginColField) ~
              ifTrue(Condition.ICMPNE)(pushBool(false) ~ IRETURN()) ~
              thisLoad() ~ GETFIELD(EndLineField) ~
              otherLoc.load() ~ GETFIELD(EndLineField) ~
              ifTrue(Condition.ICMPNE)(pushBool(false) ~ IRETURN()) ~
              thisLoad() ~ GETFIELD(EndColField) ~
              otherLoc.load() ~ GETFIELD(EndColField) ~
              ifTrue(Condition.ICMPNE)(pushBool(false) ~ IRETURN()) ~
              thisLoad() ~ GETFIELD(SourceField) ~
              otherLoc.load() ~ GETFIELD(SourceField) ~
              INVOKESTATIC(Objects.EqualsMethod) ~
              IRETURN()
          }
      }
    ))

    private def HashCodeMethod: InstanceMethod = JavaObject.HashcodeMethod.implementation(this.jvmName, Some(
      ICONST_5() ~ ANEWARRAY(JavaObject.jvmName) ~
        DUP() ~ ICONST_0() ~ thisLoad() ~ GETFIELD(SourceField) ~ AASTORE() ~
        DUP() ~ ICONST_1() ~ thisLoad() ~ GETFIELD(BeginLineField) ~ boxInt() ~ AASTORE() ~
        DUP() ~ ICONST_2() ~ thisLoad() ~ GETFIELD(BeginColField) ~ boxInt() ~ AASTORE() ~
        DUP() ~ ICONST_3() ~ thisLoad() ~ GETFIELD(EndLineField) ~ boxInt() ~ AASTORE() ~
        DUP() ~ ICONST_4() ~ thisLoad() ~ GETFIELD(EndColField) ~ boxInt() ~ AASTORE() ~
        INVOKESTATIC(Objects.HashMethod) ~
        IRETURN()
    ))

    private def boxInt(): InstructionSet = INVOKESTATIC(JvmName.Integer, "valueOf",
      mkDescriptor(BackendType.Int32)(JvmName.Integer.toTpe))
  }

  case object Global extends BackendObjType with Generatable {
    def genByteCode()(implicit flix: Flix): Array[Byte] = {
      val cm = ClassMaker.mkClass(this.jvmName, IsFinal)

      cm.mkConstructor(Constructor)
      cm.mkStaticConstructor(StaticConstructor)

      cm.mkField(CounterField)
      cm.mkStaticMethod(NewIdMethod)

      cm.mkField(ArgsField)
      cm.mkStaticMethod(GetArgsMethod)
      cm.mkStaticMethod(SetArgsMethod)

      cm.closeClassMaker()
    }

    def Constructor: ConstructorMethod = nullarySuperConstructor(JavaObject.Constructor)

    def StaticConstructor: StaticConstructorMethod = StaticConstructorMethod(this.jvmName, Some(
      NEW(JvmName.AtomicLong) ~
        DUP() ~ invokeConstructor(JvmName.AtomicLong, MethodDescriptor.NothingToVoid) ~
        PUTSTATIC(CounterField) ~
        ICONST_0() ~
        ANEWARRAY(String.jvmName) ~
        PUTSTATIC(ArgsField) ~
        RETURN()
    ))

    def NewIdMethod: StaticMethod = StaticMethod(this.jvmName, IsPublic, IsFinal, "newId",
      mkDescriptor()(BackendType.Int64), Some(
        GETSTATIC(CounterField) ~
          INVOKEVIRTUAL(JvmName.AtomicLong, "getAndIncrement",
            MethodDescriptor(Nil, BackendType.Int64)) ~
          LRETURN()
      ))

    def GetArgsMethod: StaticMethod = StaticMethod(this.jvmName, IsPublic, IsFinal, "getArgs",
      mkDescriptor()(BackendType.Array(String.toTpe)), Some(
        GETSTATIC(ArgsField) ~ ARRAYLENGTH() ~ ANEWARRAY(String.jvmName) ~ ASTORE(0) ~
          // the new array is now created, now to copy the args
          GETSTATIC(ArgsField) ~
          ICONST_0() ~
          ALOAD(0) ~
          ICONST_0() ~
          GETSTATIC(ArgsField) ~ ARRAYLENGTH() ~
          arrayCopy() ~
          ALOAD(0) ~ ARETURN()
      ))

    def SetArgsMethod: StaticMethod = StaticMethod(this.jvmName, IsPublic, IsFinal, "setArgs",
      mkDescriptor(BackendType.Array(String.toTpe))(VoidableType.Void), Some(
        ALOAD(0) ~ ARRAYLENGTH() ~ ANEWARRAY(String.jvmName) ~ ASTORE(1) ~
          ALOAD(0) ~
          ICONST_0() ~
          ALOAD(1) ~
          ICONST_0() ~
          ALOAD(0) ~ ARRAYLENGTH() ~
          arrayCopy() ~
          ALOAD(1) ~ PUTSTATIC(ArgsField) ~ RETURN()
      ))

    def CounterField: StaticField =
      StaticField(this.jvmName, IsPrivate, IsFinal, NotVolatile, "counter", JvmName.AtomicLong.toTpe)

    def ArgsField: StaticField =
      StaticField(this.jvmName, IsPrivate, IsFinal, NotVolatile, "args", BackendType.Array(String.toTpe))

    private def arrayCopy(): InstructionSet = (f: F) => {
      f.visitMethodInstruction(Opcodes.INVOKESTATIC, JvmName.System, "arraycopy",
        MethodDescriptor(List(JavaObject.toTpe, BackendType.Int32, JavaObject.toTpe, BackendType.Int32,
          BackendType.Int32), VoidableType.Void))
      f
    }
  }

  case object Regex extends BackendObjType

  case object FlixError extends BackendObjType with Generatable {
    def genByteCode()(implicit flix: Flix): Array[Byte] = {
      val cm = ClassMaker.mkAbstractClass(this.jvmName, JvmName.Error)

      cm.mkConstructor(Constructor)

      cm.closeClassMaker()
    }

    def Constructor: ConstructorMethod = ConstructorMethod(this.jvmName, IsPublic, List(String.toTpe), Some(
      thisLoad() ~
        ALOAD(1) ~
        invokeConstructor(JvmName.Error, mkDescriptor(String.toTpe)(VoidableType.Void)) ~
        RETURN()
    ))
  }

  case object HoleError extends BackendObjType with Generatable {
    def genByteCode()(implicit flix: Flix): Array[Byte] = {
      val cm = ClassMaker.mkClass(this.jvmName, IsFinal, FlixError.jvmName)

      cm.mkConstructor(Constructor)
      cm.mkField(HoleField)
      cm.mkField(LocationField)
      cm.mkMethod(EqualsMethod)
      cm.mkMethod(HashCodeMethod)

      cm.closeClassMaker()
    }

    def Constructor: ConstructorMethod = ConstructorMethod(this.jvmName, IsPublic,
      List(String.toTpe, ReifiedSourceLocation.toTpe), Some(
        withName(1, String.toTpe) { hole =>
          withName(2, ReifiedSourceLocation.toTpe) { loc =>
            thisLoad() ~
              // create an error msg
              NEW(StringBuilder.jvmName) ~
              DUP() ~ INVOKESPECIAL(StringBuilder.Constructor) ~
              pushString("Hole '") ~ INVOKEVIRTUAL(StringBuilder.AppendStringMethod) ~
              hole.load() ~ INVOKEVIRTUAL(StringBuilder.AppendStringMethod) ~
              pushString("' at ") ~ INVOKEVIRTUAL(StringBuilder.AppendStringMethod) ~
              loc.load() ~ INVOKEVIRTUAL(JavaObject.ToStringMethod) ~ INVOKEVIRTUAL(StringBuilder.AppendStringMethod) ~
              INVOKEVIRTUAL(JavaObject.ToStringMethod) ~
              INVOKESPECIAL(FlixError.Constructor) ~
              // save the arguments locally
              thisLoad() ~ hole.load() ~ PUTFIELD(HoleField) ~
              thisLoad() ~ loc.load() ~ PUTFIELD(LocationField) ~
              RETURN()
          }
        }
      ))

    private def HoleField: InstanceField =
      InstanceField(this.jvmName, IsPrivate, IsFinal, NotVolatile, "hole", String.toTpe)

    private def LocationField: InstanceField =
      InstanceField(this.jvmName, IsPrivate, IsFinal, NotVolatile, "location", ReifiedSourceLocation.toTpe)

    private def EqualsMethod: InstanceMethod = JavaObject.EqualsMethod.implementation(this.jvmName, Some(
      withName(1, JavaObject.toTpe) { other =>
        // check exact equality
        thisLoad() ~ other.load() ~
          ifTrue(Condition.ACMPEQ)(pushBool(true) ~ IRETURN()) ~
          // check for null
          other.load() ~
          ifTrue(Condition.NULL)(pushBool(false) ~ IRETURN()) ~
          // check for class equality
          thisLoad() ~
          INVOKEVIRTUAL(JavaObject.GetClassMethod) ~
          other.load() ~
          INVOKEVIRTUAL(JavaObject.GetClassMethod) ~
          ifTrue(Condition.ACMPNE)(pushBool(false) ~ IRETURN()) ~
          // cast the other obj
          other.load() ~ CHECKCAST(this.jvmName) ~
          storeWithName(2, HoleError.toTpe) { otherHoleError =>
            // compare the hole field
            thisLoad() ~ GETFIELD(HoleField) ~
              otherHoleError.load() ~ GETFIELD(HoleField) ~
              INVOKESTATIC(Objects.EqualsMethod) ~
              ifTrue(Condition.EQ)(pushBool(false) ~ IRETURN()) ~
              // compare the location field
              thisLoad() ~ GETFIELD(LocationField) ~
              otherHoleError.load() ~ GETFIELD(LocationField) ~
              INVOKESTATIC(Objects.EqualsMethod) ~
              IRETURN()
          }
      }
    ))

    private def HashCodeMethod: InstanceMethod = JavaObject.HashcodeMethod.implementation(this.jvmName, Some(
      ICONST_2() ~
        ANEWARRAY(JavaObject.jvmName) ~
        // store hole
        DUP() ~ ICONST_0() ~ thisLoad() ~ GETFIELD(HoleField) ~ AASTORE() ~
        // store location
        DUP() ~ ICONST_1() ~ thisLoad() ~ GETFIELD(LocationField) ~ AASTORE() ~
        // hash the array
        INVOKESTATIC(Objects.HashMethod) ~
        IRETURN()
    ))
  }

  case object MatchError extends BackendObjType with Generatable {

    def genByteCode()(implicit flix: Flix): Array[Byte] = {
      val cm = ClassMaker.mkClass(MatchError.jvmName, IsFinal, superClass = FlixError.jvmName)

      cm.mkConstructor(Constructor)

      cm.mkField(LocationField)

      cm.mkMethod(EqualsMethod)
      cm.mkMethod(HashCodeMethod)

      cm.closeClassMaker()
    }

    def Constructor: ConstructorMethod = ConstructorMethod(MatchError.jvmName, IsPublic, List(ReifiedSourceLocation.toTpe), Some(
      thisLoad() ~
        NEW(StringBuilder.jvmName) ~
        DUP() ~ INVOKESPECIAL(StringBuilder.Constructor) ~
        pushString("Non-exhaustive match at ") ~
        INVOKEVIRTUAL(StringBuilder.AppendStringMethod) ~
        ALOAD(1) ~ INVOKEVIRTUAL(JavaObject.ToStringMethod) ~
        INVOKEVIRTUAL(StringBuilder.AppendStringMethod) ~
        INVOKEVIRTUAL(JavaObject.ToStringMethod) ~
        INVOKESPECIAL(FlixError.Constructor) ~
        thisLoad() ~
        ALOAD(1) ~
        PUTFIELD(MatchError.LocationField) ~
        RETURN()
    ))

    def LocationField: InstanceField = InstanceField(this.jvmName, IsPublic, IsFinal, NotVolatile, "location", ReifiedSourceLocation.toTpe)

    private def EqualsMethod: InstanceMethod = JavaObject.EqualsMethod.implementation(this.jvmName, Some(
      withName(1, JavaObject.toTpe) { otherObj =>
        // check exact equality
        thisLoad() ~
          otherObj.load() ~
          ifTrue(Condition.ACMPEQ)(pushBool(true) ~ IRETURN()) ~
          // check `other == null`
          otherObj.load() ~
          ifTrue(Condition.NULL)(pushBool(false) ~ IRETURN()) ~
          // the class equality
          thisLoad() ~
          INVOKEVIRTUAL(JavaObject.GetClassMethod) ~
          otherObj.load() ~
          INVOKEVIRTUAL(JavaObject.GetClassMethod) ~
          ifTrue(Condition.ACMPNE)(pushBool(false) ~ IRETURN()) ~
          // check individual fields
          ALOAD(1) ~ CHECKCAST(this.jvmName) ~
          storeWithName(2, this.toTpe) { otherErr =>
            thisLoad() ~ GETFIELD(LocationField) ~
              otherErr.load() ~ GETFIELD(MatchError.LocationField) ~
              INVOKESTATIC(Objects.EqualsMethod) ~
              IRETURN()
          }
      }
    ))

    private def HashCodeMethod: InstanceMethod = JavaObject.HashcodeMethod.implementation(this.jvmName, Some(
      ICONST_1() ~ ANEWARRAY(JavaObject.jvmName) ~
        DUP() ~ ICONST_0() ~ thisLoad() ~ GETFIELD(LocationField) ~ AASTORE() ~
        INVOKESTATIC(Objects.HashMethod) ~
        IRETURN()
    ))
  }

  case object Region extends BackendObjType with Generatable {

    def genByteCode()(implicit flix: Flix): Array[Byte] = {
      val cm = mkClass(this.jvmName, IsFinal)

      cm.mkField(ThreadsField)
      cm.mkField(RegionThreadField)
      cm.mkField(ChildExceptionField)
      cm.mkField(OnExitField)

      cm.mkConstructor(Constructor)

      cm.mkMethod(SpawnMethod)
      cm.mkMethod(ExitMethod)
      cm.mkMethod(ReportChildExceptionMethod)
      cm.mkMethod(ReThrowChildExceptionMethod)
      cm.mkMethod(RunOnExitMethod)

      cm.closeClassMaker()
    }

    // private final ConcurrentLinkedQueue<Thread> threads = new ConcurrentLinkedQueue<Thread>();
    def ThreadsField: InstanceField = InstanceField(this.jvmName, IsPrivate, IsFinal, NotVolatile, "threads", BackendObjType.ConcurrentLinkedQueue.toTpe)

    // private final LinkedList<Runnable> onExit = new LinkedList<Runnable>();
    def OnExitField: InstanceField = InstanceField(this.jvmName, IsPrivate, IsFinal, NotVolatile, "onExit", BackendObjType.LinkedList.toTpe)

    // private final Thread regionThread = Thread.currentThread();
    def RegionThreadField: InstanceField = InstanceField(this.jvmName, IsPrivate, IsFinal, NotVolatile, "regionThread", JvmName.Thread.toTpe)

    // private volatile Throwable childException = null;
    def ChildExceptionField: InstanceField = InstanceField(this.jvmName, IsPrivate, NotFinal, IsVolatile, "childException", JvmName.Throwable.toTpe)

    def Constructor: ConstructorMethod = ConstructorMethod(this.jvmName, IsPublic, Nil, Some(
      thisLoad() ~ INVOKESPECIAL(JavaObject.Constructor) ~
      thisLoad() ~ NEW(BackendObjType.ConcurrentLinkedQueue.jvmName) ~
      DUP() ~ invokeConstructor(BackendObjType.ConcurrentLinkedQueue.jvmName, MethodDescriptor.NothingToVoid) ~
      PUTFIELD(ThreadsField) ~
      thisLoad() ~ INVOKESTATIC(Thread.CurrentThreadMethod) ~
      PUTFIELD(RegionThreadField) ~
      thisLoad() ~ ACONST_NULL() ~
      PUTFIELD(ChildExceptionField) ~
      thisLoad() ~ NEW(BackendObjType.LinkedList.jvmName) ~
      DUP() ~ invokeConstructor(BackendObjType.LinkedList.jvmName, MethodDescriptor.NothingToVoid) ~
      PUTFIELD(OnExitField) ~
      RETURN()
    ))

    // final public void spawn(Runnable r) {
    //   Thread t = new Thread(r);
    //   t.setUncaughtExceptionHandler(new UncaughtExceptionHandler(this));
    //   t.start();
    //   threads.add(t);
    // }
    def SpawnMethod(implicit flix: Flix): InstanceMethod = InstanceMethod(this.jvmName, IsPublic, IsFinal, "spawn", mkDescriptor(JvmName.Runnable.toTpe)(VoidableType.Void), Some(
      (
        // TODO: VirtualThreads: Enable by default once JDK 21+ becomes a requirement.
        if (false) {
          INVOKESTATIC(Thread.OfVirtualMethod) ~ ALOAD(1) ~ INVOKEINTERFACE(ThreadBuilderOfVirtual.UnstartedMethod)
        } else {
          NEW(BackendObjType.Thread.jvmName) ~ DUP() ~ ALOAD(1) ~
          invokeConstructor(BackendObjType.Thread.jvmName, mkDescriptor(JvmName.Runnable.toTpe)(VoidableType.Void))
        }
      ) ~
      storeWithName(2, BackendObjType.Thread.toTpe) { thread =>
        thread.load() ~ NEW(BackendObjType.UncaughtExceptionHandler.jvmName) ~
        DUP() ~ thisLoad() ~
        invokeConstructor(BackendObjType.UncaughtExceptionHandler.jvmName, mkDescriptor(BackendObjType.Region.toTpe)(VoidableType.Void)) ~
        INVOKEVIRTUAL(Thread.SetUncaughtExceptionHandlerMethod) ~
        thread.load() ~ INVOKEVIRTUAL(Thread.StartMethod) ~
        thisLoad() ~ GETFIELD(ThreadsField) ~ thread.load() ~
        INVOKEVIRTUAL(ConcurrentLinkedQueue.AddMethod) ~ POP() ~
        RETURN()
      }
    ))

    // final public void exit() throws InterruptedException {
    //   Thread t;
    //   while ((t = threads.poll()) != null)
    //     t.join();
    //   for (Runnable r: onExit)
    //     r.run();
    // }
    def ExitMethod: InstanceMethod = InstanceMethod(this.jvmName, IsPublic, IsFinal, "exit", MethodDescriptor.NothingToVoid, Some(
      withName(1, BackendObjType.Thread.toTpe) { t =>
        whileLoop(Condition.NONNULL) {
          thisLoad() ~ GETFIELD(ThreadsField) ~
          INVOKEVIRTUAL(ConcurrentLinkedQueue.PollMethod) ~
          CHECKCAST(BackendObjType.Thread.jvmName) ~ DUP() ~ t.store()
        } {
          t.load() ~ INVOKEVIRTUAL(Thread.JoinMethod)
        } ~
        withName(2, BackendObjType.Iterator.toTpe) { i =>
          thisLoad() ~ GETFIELD(OnExitField) ~
          INVOKEVIRTUAL(LinkedList.IteratorMethod) ~
          i.store() ~
          whileLoop(Condition.NE) {
            i.load() ~ INVOKEINTERFACE(Iterator.HasNextMethod)
          } {
            i.load() ~ INVOKEINTERFACE(Iterator.NextMethod) ~
            CHECKCAST(Runnable.jvmName) ~
            INVOKEINTERFACE(Runnable.RunMethod)
          }
        } ~
        RETURN()
      }
    ))

    // final public void reportChildException(Throwable e) {
    //   childException = e;
    //   regionThread.interrupt();
    // }
    def ReportChildExceptionMethod: InstanceMethod = InstanceMethod(this.jvmName, IsPublic, IsFinal, "reportChildException", mkDescriptor(JvmName.Throwable.toTpe)(VoidableType.Void), Some(
      thisLoad() ~ ALOAD(1) ~
      PUTFIELD(ChildExceptionField) ~
      thisLoad() ~ GETFIELD(RegionThreadField) ~
      INVOKEVIRTUAL(Thread.InterruptMethod) ~
      RETURN()
    ))

    // final public void reThrowChildException() throws Throwable {
    //   if (childException != null)
    //     throw childException;
    // }
    def ReThrowChildExceptionMethod: InstanceMethod = InstanceMethod(this.jvmName, IsPublic, IsFinal, "reThrowChildException", MethodDescriptor.NothingToVoid, Some(
      thisLoad() ~ GETFIELD(ChildExceptionField) ~
      ifTrue(Condition.NONNULL) {
        thisLoad() ~ GETFIELD(ChildExceptionField) ~
        ATHROW()
      } ~
      RETURN()
    ))

    // final public void runOnExit(Runnable r) {
    //   onExit.addFirst(r);
    // }
    def RunOnExitMethod: InstanceMethod = InstanceMethod(this.jvmName, IsPublic, IsFinal, "runOnExit", mkDescriptor(BackendObjType.Runnable.toTpe)(VoidableType.Void), Some(
      thisLoad() ~ GETFIELD(OnExitField) ~ ALOAD(1) ~
      INVOKEVIRTUAL(LinkedList.AddFirstMethod) ~
      RETURN()
    ))
  }

  case object UncaughtExceptionHandler extends BackendObjType with Generatable {

    def genByteCode()(implicit flix: Flix): Array[Byte] = {
      val cm = mkClass(this.jvmName, IsFinal, interfaces = List(ThreadUncaughtExceptionHandler.jvmName))

      cm.mkField(RegionField)
      cm.mkConstructor(Constructor)
      cm.mkMethod(UncaughtExceptionMethod)

      cm.closeClassMaker()
    }

    // private final Region r;
    def RegionField: InstanceField = InstanceField(this.jvmName, IsPrivate, IsFinal, NotVolatile, "r", BackendObjType.Region.toTpe)

    // UncaughtExceptionHandler(Region r) { this.r = r; }
    def Constructor: ConstructorMethod = ConstructorMethod(this.jvmName, IsPublic, BackendObjType.Region.toTpe :: Nil, Some(
      thisLoad() ~ INVOKESPECIAL(JavaObject.Constructor) ~
      thisLoad() ~ ALOAD(1) ~ PUTFIELD(RegionField) ~
      RETURN()
    ))

    // public void uncaughtException(Thread t, Throwable e) { r.reportChildException(e); }
    def UncaughtExceptionMethod: InstanceMethod = InstanceMethod(this.jvmName, IsPublic, IsFinal, "uncaughtException", ThreadUncaughtExceptionHandler.UncaughtExceptionMethod.d, Some(
      thisLoad() ~ GETFIELD(RegionField) ~
      ALOAD(2) ~ INVOKEVIRTUAL(Region.ReportChildExceptionMethod) ~
      RETURN()
    ))
  }

  //
  // Java Types
  //

  case object String extends BackendObjType {
    def BoolValueOf: StaticMethod = StaticMethod(this.jvmName, IsPublic, IsFinal,
      "valueOf", mkDescriptor(BackendType.Bool)(this.jvmName.toTpe), None)

    def CharValueOf: StaticMethod = StaticMethod(this.jvmName, IsPublic, IsFinal,
      "valueOf", mkDescriptor(BackendType.Char)(this.jvmName.toTpe), None)

    // implicit use of Int8 as Int32
    def Int8ValueOf: StaticMethod = StaticMethod(this.jvmName, IsPublic, IsFinal,
      "valueOf", mkDescriptor(BackendType.Int32)(this.jvmName.toTpe), None)

    // implicit use of Int16 as Int32
    def Int16ValueOf: StaticMethod = StaticMethod(this.jvmName, IsPublic, IsFinal,
      "valueOf", mkDescriptor(BackendType.Int32)(this.jvmName.toTpe), None)

    def Int32ValueOf: StaticMethod = StaticMethod(this.jvmName, IsPublic, IsFinal,
      "valueOf", mkDescriptor(BackendType.Int32)(this.jvmName.toTpe), None)

    def Int64ValueOf: StaticMethod = StaticMethod(this.jvmName, IsPublic, IsFinal,
      "valueOf", mkDescriptor(BackendType.Int64)(this.jvmName.toTpe), None)

    def Float32ValueOf: StaticMethod = StaticMethod(this.jvmName, IsPublic, IsFinal,
      "valueOf", mkDescriptor(BackendType.Float32)(this.jvmName.toTpe), None)

    def Float64ValueOf: StaticMethod = StaticMethod(this.jvmName, IsPublic, IsFinal,
      "valueOf", mkDescriptor(BackendType.Float64)(this.jvmName.toTpe), None)

    def ObjectValueOf: StaticMethod = StaticMethod(this.jvmName, IsPublic, IsFinal,
      "valueOf", mkDescriptor(BackendObjType.JavaObject.toTpe)(this.jvmName.toTpe), None)
  }

  case object Arrays extends BackendObjType {
    def BoolArrToString: StaticMethod = StaticMethod(this.jvmName, IsPublic, IsFinal,
      "toString", mkDescriptor(BackendType.Array(BackendType.Bool))(BackendObjType.String.toTpe), None)

    def CharArrToString: StaticMethod = StaticMethod(this.jvmName, IsPublic, IsFinal,
      "toString", mkDescriptor(BackendType.Array(BackendType.Char))(BackendObjType.String.toTpe), None)

    def Int8ArrToString: StaticMethod = StaticMethod(this.jvmName, IsPublic, IsFinal,
      "toString", mkDescriptor(BackendType.Array(BackendType.Int8))(BackendObjType.String.toTpe), None)

    def Int16ArrToString: StaticMethod = StaticMethod(this.jvmName, IsPublic, IsFinal,
      "toString", mkDescriptor(BackendType.Array(BackendType.Int16))(BackendObjType.String.toTpe), None)

    def Int32ArrToString: StaticMethod = StaticMethod(this.jvmName, IsPublic, IsFinal,
      "toString", mkDescriptor(BackendType.Array(BackendType.Int32))(BackendObjType.String.toTpe), None)

    def Int64ArrToString: StaticMethod = StaticMethod(this.jvmName, IsPublic, IsFinal,
      "toString", mkDescriptor(BackendType.Array(BackendType.Int64))(BackendObjType.String.toTpe), None)

    def Float32ArrToString: StaticMethod = StaticMethod(this.jvmName, IsPublic, IsFinal,
      "toString", mkDescriptor(BackendType.Array(BackendType.Float32))(BackendObjType.String.toTpe), None)

    def Float64ArrToString: StaticMethod = StaticMethod(this.jvmName, IsPublic, IsFinal,
      "toString", mkDescriptor(BackendType.Array(BackendType.Float64))(BackendObjType.String.toTpe), None)

    def ObjArrToString: StaticMethod = StaticMethod(this.jvmName, IsPublic, IsFinal,
      "toString", mkDescriptor(BackendType.Array(BackendObjType.JavaObject.toTpe))(BackendObjType.String.toTpe), None)

    def DeepToString: StaticMethod = StaticMethod(this.jvmName, IsPublic, IsFinal,
      "deepToString", mkDescriptor(BackendType.Array(BackendObjType.JavaObject.toTpe))(BackendObjType.String.toTpe), None)
  }

  case object JavaObject extends BackendObjType {

    def Constructor: ConstructorMethod = ConstructorMethod(this.jvmName, IsPublic, Nil, None)

    def EqualsMethod: InstanceMethod = InstanceMethod(this.jvmName, IsPublic, NotFinal, "equals",
      mkDescriptor(JavaObject.toTpe)(BackendType.Bool), None)

    def HashcodeMethod: InstanceMethod = InstanceMethod(this.jvmName, IsPublic, NotFinal, "hashCode",
      mkDescriptor()(BackendType.Int32), None)

    def ToStringMethod: InstanceMethod = InstanceMethod(this.jvmName, IsPublic, NotFinal, "toString",
      mkDescriptor()(String.toTpe), None)

    def GetClassMethod: InstanceMethod = InstanceMethod(this.jvmName, IsPublic, NotFinal, "getClass",
      mkDescriptor()(JvmName.Class.toTpe), None)
  }

  case object StringBuilder extends BackendObjType {

    def Constructor: ConstructorMethod = ConstructorMethod(this.jvmName, IsPublic, Nil, None)

    def AppendStringMethod: InstanceMethod = InstanceMethod(this.jvmName, IsPublic, IsFinal, "append",
      mkDescriptor(String.toTpe)(StringBuilder.toTpe), None)

    def AppendInt32Method: InstanceMethod = InstanceMethod(this.jvmName, IsPublic, IsFinal, "append",
      mkDescriptor(BackendType.Int32)(StringBuilder.toTpe), None)

  }

  case object Objects extends BackendObjType {

    def EqualsMethod: StaticMethod = StaticMethod(this.jvmName, IsPublic, IsFinal, "equals",
      mkDescriptor(JavaObject.toTpe, JavaObject.toTpe)(BackendType.Bool), None)

    def HashMethod: StaticMethod = StaticMethod(this.jvmName, IsPublic, IsFinal, "hash",
      mkDescriptor(BackendType.Array(JavaObject.toTpe))(BackendType.Int32), None)

  }

  case object LambdaMetaFactory extends BackendObjType {
    private def methodHandlesLookup: BackendType = BackendObjType.Native(JvmName(List("java", "lang", "invoke"), "MethodHandles$Lookup")).toTpe

    private def methodType: BackendType = BackendObjType.Native(JvmName(List("java", "lang", "invoke"), "MethodType")).toTpe

    private def methodHandle: BackendType = BackendObjType.Native(JvmName(List("java", "lang", "invoke"), "MethodHandle")).toTpe

    private def callSite: BackendType = BackendObjType.Native(JvmName(List("java", "lang", "invoke"), "CallSite")).toTpe

    def MetaFactoryMethod: StaticMethod = StaticMethod(
      this.jvmName, IsPublic, IsFinal, "metaFactory",
      mkDescriptor(methodHandlesLookup, String.toTpe, methodType, methodType, methodHandle, methodType)(callSite),
      None
    )
  }

  case object LinkedList extends BackendObjType {

    def AddFirstMethod: InstanceMethod = InstanceMethod(this.jvmName, IsPublic, NotFinal, "addFirst",
      mkDescriptor(JavaObject.toTpe)(VoidableType.Void), None)

    def IteratorMethod: InstanceMethod = InstanceMethod(this.jvmName, IsPublic, NotFinal, "iterator",
      mkDescriptor()(BackendObjType.Iterator.toTpe), None)
  }

  case object Iterator extends BackendObjType {

    def HasNextMethod: InterfaceMethod = InterfaceMethod(this.jvmName, "hasNext",
      mkDescriptor()(BackendType.Bool))

    def NextMethod: InterfaceMethod = InterfaceMethod(this.jvmName, "next",
      mkDescriptor()(JavaObject.toTpe))
  }

  case object Runnable extends BackendObjType {

    def RunMethod: InterfaceMethod = InterfaceMethod(this.jvmName, "run",
      MethodDescriptor.NothingToVoid)
  }

  case object ConcurrentLinkedQueue extends BackendObjType {

    def AddMethod: InstanceMethod = InstanceMethod(this.jvmName, IsPublic, NotFinal, "add",
      mkDescriptor(JavaObject.toTpe)(BackendType.Bool), None)

    def PollMethod: InstanceMethod = InstanceMethod(this.jvmName, IsPublic, NotFinal, "poll",
      mkDescriptor()(JavaObject.toTpe), None)
  }

  case object Thread extends BackendObjType {

    def StartMethod: InstanceMethod = InstanceMethod(this.jvmName, IsPublic, NotFinal, "start",
      MethodDescriptor.NothingToVoid, None)

    def JoinMethod: InstanceMethod = InstanceMethod(this.jvmName, IsPublic, NotFinal, "join",
      MethodDescriptor.NothingToVoid, None)

    def CurrentThreadMethod: StaticMethod = StaticMethod(this.jvmName, IsPublic, IsFinal, "currentThread",
      mkDescriptor()(this.toTpe), None)

    def InterruptMethod: InstanceMethod = InstanceMethod(this.jvmName, IsPublic, IsFinal, "interrupt",
      MethodDescriptor.NothingToVoid, None)

    def SetUncaughtExceptionHandlerMethod: InstanceMethod = InstanceMethod(this.jvmName, IsPublic, IsFinal, "setUncaughtExceptionHandler",
      mkDescriptor(ThreadUncaughtExceptionHandler.toTpe)(VoidableType.Void), None)

    def OfVirtualMethod: StaticMethod = StaticMethod(this.jvmName, IsPublic, IsFinal, "ofVirtual",
      mkDescriptor()(ThreadBuilderOfVirtual.toTpe), None)
  }

  case object ThreadBuilderOfVirtual extends BackendObjType {

    def UnstartedMethod: InterfaceMethod = InterfaceMethod(this.jvmName, "unstarted",
      mkDescriptor(JvmName.Runnable.toTpe)(BackendObjType.Thread.toTpe))
  }

  case object ThreadUncaughtExceptionHandler extends BackendObjType {

    def UncaughtExceptionMethod: InstanceMethod = InstanceMethod(this.jvmName, IsPublic, NotFinal, "uncaughtException",
      mkDescriptor(Thread.toTpe, JvmName.Throwable.toTpe)(VoidableType.Void), None)
  }

  case object Result extends BackendObjType with Generatable {

    def genByteCode()(implicit flix: Flix): Array[Byte] = {
      val cm = mkInterface(this.jvmName)
      cm.closeClassMaker()
    }

    /**
      * Expects a Thunk on the stack and leaves a non-Thunk Result.
      */
    def unwindThunk(): InstructionSet = {
      INVOKEVIRTUAL(Thunk.InvokeMethod) ~
        whileLoop(Condition.NE)(DUP() ~ INSTANCEOF(Thunk.jvmName)) {
          CHECKCAST(Thunk.jvmName) ~
            INVOKEVIRTUAL(Thunk.InvokeMethod)
        }
    }

    /**
      * Expects a Thunk on the stack and leaves something of the given tpe but erased.
      */
    def unwindThunkToType(tpe: BackendType): InstructionSet = {
      unwindThunk() ~ CHECKCAST(Value.jvmName) ~ GETFIELD(Value.fieldFromType(tpe))
    }
  }

  case object Value extends BackendObjType with Generatable {

    def genByteCode()(implicit flix: Flix): Array[Byte] = {
      val cm = mkClass(this.jvmName, IsFinal, interfaces = List(Result.jvmName))

      // The fields of all erased types, only one will be relevant
      cm.mkConstructor(Constructor)
      cm.mkField(BoolField)
      cm.mkField(CharField)
      cm.mkField(Int8Field)
      cm.mkField(Int16Field)
      cm.mkField(Int32Field)
      cm.mkField(Int64Field)
      cm.mkField(Float32Field)
      cm.mkField(Float64Field)
      cm.mkField(ObjectField)

      cm.closeClassMaker()
    }

    def Constructor: ConstructorMethod = nullarySuperConstructor(JavaObject.Constructor)

    def BoolField: InstanceField = InstanceField(this.jvmName, IsPublic, NotFinal, NotVolatile, "b", BackendType.Bool)

    def CharField: InstanceField = InstanceField(this.jvmName, IsPublic, NotFinal, NotVolatile, "c", BackendType.Char)

    def Int8Field: InstanceField = InstanceField(this.jvmName, IsPublic, NotFinal, NotVolatile, "i8", BackendType.Int8)

    def Int16Field: InstanceField = InstanceField(this.jvmName, IsPublic, NotFinal, NotVolatile, "i16", BackendType.Int16)

    def Int32Field: InstanceField = InstanceField(this.jvmName, IsPublic, NotFinal, NotVolatile, "i32", BackendType.Int32)

    def Int64Field: InstanceField = InstanceField(this.jvmName, IsPublic, NotFinal, NotVolatile, "i64", BackendType.Int64)

    def Float32Field: InstanceField = InstanceField(this.jvmName, IsPublic, NotFinal, NotVolatile, "f32", BackendType.Float32)

    def Float64Field: InstanceField = InstanceField(this.jvmName, IsPublic, NotFinal, NotVolatile, "f64", BackendType.Float64)

    def ObjectField: InstanceField = InstanceField(this.jvmName, IsPublic, NotFinal, NotVolatile, "o", BackendObjType.JavaObject.toTpe)

    /**
      * Returns the field of Value corresponding to the given type
      */
    def fieldFromType(tpe: BackendType): InstanceField = {
      import BackendType._
      tpe match {
        case Bool => BoolField
        case Char => CharField
        case Int8 => Int8Field
        case Int16 => Int16Field
        case Int32 => Int32Field
        case Int64 => Int64Field
        case Float32 => Float32Field
        case Float64 => Float64Field
        case Array(_) | BackendType.Reference(_) => ObjectField
      }
    }
  }

  /** Frame is really just java.util.Function<Value, Result> **/
  case object Frame extends BackendObjType with Generatable {

    def genByteCode()(implicit flix: Flix): Array[Byte] = {
      val cm = mkInterface(this.jvmName)

      cm.mkInterfaceMethod(ApplyMethod)

      cm.closeClassMaker()
    }

    def ApplyMethod: InterfaceMethod = InterfaceMethod(this.jvmName, "apply", mkDescriptor(Value.toTpe)(Result.toTpe))
  }

  case object Thunk extends BackendObjType with Generatable {

    def genByteCode()(implicit flix: Flix): Array[Byte] = {
      val cm = mkAbstractClass(this.jvmName, interfaces = List(Result.jvmName, Runnable.jvmName))

      cm.mkConstructor(Constructor)
      cm.mkAbstractMethod(InvokeMethod)
      cm.mkMethod(RunMethod)

      cm.closeClassMaker()
    }

    def Constructor: ConstructorMethod = nullarySuperConstructor(JavaObject.Constructor)

    def InvokeMethod: AbstractMethod = AbstractMethod(this.jvmName, IsPublic, "invoke", mkDescriptor()(Result.toTpe))

    def RunMethod: InstanceMethod = InstanceMethod(this.jvmName, IsPublic, NotFinal, "run", mkDescriptor()(VoidableType.Void), Some(
      thisLoad() ~ Result.unwindThunk() ~ RETURN()
    ))
  }

  case object Frames extends BackendObjType with Generatable {

    def genByteCode()(implicit flix: Flix): Array[Byte] = {
      val cm = mkInterface(this.jvmName)

      cm.mkInterfaceMethod(PushMethod)
      cm.mkInterfaceMethod(ReverseMethod)
      cm.mkInterfaceMethod(ReverseOntoMethod)

      cm.closeClassMaker()
    }

    def PushMethod: InterfaceMethod = InterfaceMethod(this.jvmName, "push", mkDescriptor(Frame.toTpe)(Frames.toTpe))

    def ReverseMethod: InterfaceMethod = InterfaceMethod(this.jvmName, "reverse", mkDescriptor()(Frames.toTpe))

    def ReverseOntoMethod: InterfaceMethod = InterfaceMethod(this.jvmName, "reverseOnto", mkDescriptor(Frames.toTpe)(Frames.toTpe))

    def pushImplementation: InstructionSet = {
      withName(1, Frame.toTpe)(frame =>
        NEW(FramesCons.jvmName) ~ DUP() ~ INVOKESPECIAL(FramesCons.Constructor) ~
          DUP() ~ frame.load() ~ PUTFIELD(FramesCons.HeadField) ~
          DUP() ~ thisLoad() ~ PUTFIELD(FramesCons.TailField) ~
          xReturn(FramesCons.toTpe)
      )
    }
  }

  case object FramesCons extends BackendObjType with Generatable {

    def genByteCode()(implicit flix: Flix): Array[Byte] = {
      val cm = mkClass(this.jvmName, IsFinal, interfaces = List(Frames.jvmName))

      cm.mkField(HeadField)
      cm.mkField(TailField)
      cm.mkConstructor(Constructor)
      cm.mkMethod(PushMethod)
      cm.mkMethod(ReverseOntoMethod)

      cm.closeClassMaker()
    }

    def HeadField: InstanceField = InstanceField(this.jvmName, IsPublic, IsFinal, NotVolatile, "head", Frame.toTpe)

    def TailField: InstanceField = InstanceField(this.jvmName, IsPublic, IsFinal, NotVolatile, "tail", Frames.toTpe)

    def Constructor: ConstructorMethod = nullarySuperConstructor(JavaObject.Constructor)

    def PushMethod: InstanceMethod = Frames.PushMethod.implementation(this.jvmName, IsFinal, Some(Frames.pushImplementation))

    def ReverseOntoMethod: InstanceMethod = Frames.ReverseOntoMethod.implementation(this.jvmName, IsFinal, Some(
      withName(1, Frames.toTpe)(rest =>
        thisLoad() ~ GETFIELD(TailField) ~
        NEW(FramesCons.jvmName) ~ DUP() ~ INVOKESPECIAL(FramesCons.Constructor) ~
        DUP() ~ thisLoad() ~ GETFIELD(HeadField) ~ PUTFIELD(HeadField) ~
        DUP() ~ rest.load() ~ PUTFIELD(TailField) ~
        INVOKEINTERFACE(Frames.ReverseOntoMethod) ~
        xReturn(Frames.toTpe)
      )
    ))
  }

  case object FramesNil extends BackendObjType with Generatable {

    def genByteCode()(implicit flix: Flix): Array[Byte] = {
      val cm = mkClass(this.jvmName, IsFinal, interfaces = List(Frames.jvmName))

      cm.mkConstructor(Constructor)
      cm.mkMethod(PushMethod)
      cm.mkMethod(ReverseOntoMethod)

      cm.closeClassMaker()
    }

    def Constructor: ConstructorMethod = nullarySuperConstructor(JavaObject.Constructor)

    def PushMethod: InstanceMethod = Frames.PushMethod.implementation(this.jvmName, IsFinal, Some(Frames.pushImplementation))

    def ReverseOntoMethod: InstanceMethod = Frames.ReverseOntoMethod.implementation(this.jvmName, IsFinal, Some(
      withName(1, Frames.toTpe)(rest =>
        rest.load() ~ xReturn(rest.tpe)
      )
    ))
  }
<<<<<<< HEAD

  case object Resumption extends BackendObjType {
    def genByteCode()(implicit flix: Flix): Array[Byte] = {
      val cm = mkInterface(this.jvmName)
      cm.mkInterfaceMethod(RewindMethod)
      cm.mkStaticMethod(StaticRewindMethod)
      cm.closeClassMaker()
    }

    def RewindMethod: InterfaceMethod = InterfaceMethod(this.jvmName, "rewind", mkDescriptor(Value.toTpe)(Result.toTpe))

    def StaticRewindMethod: StaticMethod = StaticMethod(this.jvmName, IsPublic, NotFinal, "staticRewind", mkDescriptor(Resumption.toTpe, Value.toTpe)(Result.toTpe), Some(
      withName(0, Resumption.toTpe) { resumption =>
        withName(1, Value.toTpe) { v => {
          resumption.load() ~ v.load() ~ INVOKEINTERFACE(Resumption.RewindMethod) ~ ARETURN()
        }
        }
      }
    ))
  }

  case object ResumptionCons extends BackendObjType {

    def genByteCode()(implicit flix: Flix): Array[Byte] = {
      val cm = mkClass(this.jvmName, IsFinal, interfaces = List(Resumption.jvmName))

      cm.mkConstructor(Constructor)

      cm.mkField(SymField)
      cm.mkField(HandlerField)
      cm.mkField(FramesField)
      cm.mkField(TailField)

      cm.mkMethod(RewindMethod)

      cm.closeClassMaker()
    }

    def Constructor: ConstructorMethod = nullarySuperConstructor(JavaObject.Constructor)

    def SymField: InstanceField = InstanceField(this.jvmName, IsPublic, NotFinal, NotVolatile, "sym", String.toTpe)
    def HandlerField: InstanceField = InstanceField(this.jvmName, IsPublic, NotFinal, NotVolatile, "handler", Handler.toTpe)
    def FramesField: InstanceField = InstanceField(this.jvmName, IsPublic, NotFinal, NotVolatile, "frames", Frames.toTpe)
    def TailField: InstanceField = InstanceField(this.jvmName, IsPublic, NotFinal, NotVolatile, "tail", Resumption.toTpe)

    def RewindMethod: InstanceMethod = Resumption.RewindMethod.implementation(this.jvmName, IsFinal, Some(
      withName(1, Value.toTpe) { v =>
        thisLoad() ~ GETFIELD(SymField) ~
          thisLoad() ~ GETFIELD(HandlerField) ~
          thisLoad() ~ GETFIELD(FramesField) ~
          // () -> tail.rewind(v)
          thisLoad() ~ GETFIELD(TailField) ~
          v.load() ~
          mkStaticLambda(Thunk.InvokeMethod, Resumption.StaticRewindMethod) ~
          mkStaticLambda(Thunk.InvokeMethod, Handler.InstallHandlerMethod) ~
          ARETURN()
      }))
  }

  case object ResumptionNil extends BackendObjType {

    def genByteCode()(implicit flix: Flix): Array[Byte] = {
      val cm = mkClass(this.jvmName, IsFinal, interfaces = List(Resumption.jvmName))

      cm.mkConstructor(Constructor)
      cm.mkMethod(RewindMethod)

      cm.closeClassMaker()
    }

    def Constructor: ConstructorMethod = nullarySuperConstructor(JavaObject.Constructor)

    def RewindMethod: InstanceMethod = Resumption.RewindMethod.implementation(this.jvmName, IsFinal, Some(
      withName(1, Value.toTpe) { v =>
        v.load() ~ xReturn(v.tpe)
      }
    ))
  }

  case object Handler extends BackendObjType {

    def genByteCode()(implicit flix: Flix): Array[Byte] = {
      val cm = mkInterface(this.jvmName)
      cm.mkStaticMethod(InstallHandlerMethod)
      cm.closeClassMaker()
    }

    def InstallHandlerMethod: StaticMethod = StaticMethod(
      this.jvmName,
      IsPublic,
      NotFinal,
      "installHandler",
      mkDescriptor(String.toTpe, Handler.toTpe, Frames.toTpe, Thunk.toTpe)(Result.toTpe),
      Some(withName(1, String.toTpe){effSym => withName(2, Handler.toTpe){handler =>
        withName(3, Frames.toTpe){frames => withName(4, Thunk.toTpe){thunk =>
          pushNull() ~ ARETURN() // TODO
      }}}}
      )
    )
  }
=======
}

sealed trait Generatable extends BackendObjType {
  def genByteCode()(implicit flix: Flix): Array[Byte]
>>>>>>> 0cda6aa2
}<|MERGE_RESOLUTION|>--- conflicted
+++ resolved
@@ -1519,9 +1519,8 @@
       )
     ))
   }
-<<<<<<< HEAD
-
-  case object Resumption extends BackendObjType {
+
+  case object Resumption extends BackendObjType with Generatable {
     def genByteCode()(implicit flix: Flix): Array[Byte] = {
       val cm = mkInterface(this.jvmName)
       cm.mkInterfaceMethod(RewindMethod)
@@ -1541,7 +1540,7 @@
     ))
   }
 
-  case object ResumptionCons extends BackendObjType {
+  case object ResumptionCons extends BackendObjType with Generatable {
 
     def genByteCode()(implicit flix: Flix): Array[Byte] = {
       val cm = mkClass(this.jvmName, IsFinal, interfaces = List(Resumption.jvmName))
@@ -1579,7 +1578,7 @@
       }))
   }
 
-  case object ResumptionNil extends BackendObjType {
+  case object ResumptionNil extends BackendObjType with Generatable {
 
     def genByteCode()(implicit flix: Flix): Array[Byte] = {
       val cm = mkClass(this.jvmName, IsFinal, interfaces = List(Resumption.jvmName))
@@ -1599,7 +1598,7 @@
     ))
   }
 
-  case object Handler extends BackendObjType {
+  case object Handler extends BackendObjType with Generatable {
 
     def genByteCode()(implicit flix: Flix): Array[Byte] = {
       val cm = mkInterface(this.jvmName)
@@ -1620,10 +1619,8 @@
       )
     )
   }
-=======
 }
 
 sealed trait Generatable extends BackendObjType {
   def genByteCode()(implicit flix: Flix): Array[Byte]
->>>>>>> 0cda6aa2
 }