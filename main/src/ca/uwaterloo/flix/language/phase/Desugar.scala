/*
 * Copyright 2023 Jakob Schneider Villumsen
 *
 * Licensed under the Apache License, Version 2.0 (the "License");
 * you may not use this file except in compliance with the License.
 * You may obtain a copy of the License at
 *
 *   http://www.apache.org/licenses/LICENSE-2.0
 *
 * Unless required by applicable law or agreed to in writing, software
 * distributed under the License is distributed on an "AS IS" BASIS,
 * WITHOUT WARRANTIES OR CONDITIONS OF ANY KIND, either express or implied.
 * See the License for the specific language governing permissions and
 * limitations under the License.
 */

package ca.uwaterloo.flix.language.phase

import ca.uwaterloo.flix.api.Flix
import ca.uwaterloo.flix.language.ast.DesugaredAst.Expr
import ca.uwaterloo.flix.language.ast.WeededAst.Predicate
import ca.uwaterloo.flix.language.ast.shared.*
import ca.uwaterloo.flix.language.ast.*
import ca.uwaterloo.flix.language.dbg.AstPrinter.DebugDesugaredAst
import ca.uwaterloo.flix.util.ParOps

import scala.annotation.tailrec

object Desugar {

  /**
    * Performs desugaring on `root`.
    */
  def run(root: WeededAst.Root, oldRoot: DesugaredAst.Root, changeSet: ChangeSet)(implicit flix: Flix): DesugaredAst.Root = flix.phase("Desugar") {
    // Compute the stale and fresh sources.
    val (stale, fresh) = changeSet.partition(root.units, oldRoot.units)

    val units = ParOps.parMapValues(stale)(visitUnit)
    val allUnits = units ++ fresh
<<<<<<< HEAD
    DesugaredAst.Root(allUnits, root.mainEntryPoint, root.names)
=======
    DesugaredAst.Root(allUnits, root.entryPoint, root.availableClasses)
>>>>>>> c9b0d4cd
  }

  /**
    * Desugars the given [[WeededAst.CompilationUnit]] `unit`.
    */
  private def visitUnit(unit: WeededAst.CompilationUnit)(implicit flix: Flix): DesugaredAst.CompilationUnit = unit match {
    case WeededAst.CompilationUnit(usesAndImports0, decls0, loc) =>
      val usesAndImports = usesAndImports0.map(visitUseOrImport)
      val decls = decls0.map(visitDecl)
      DesugaredAst.CompilationUnit(usesAndImports, decls, loc)
  }

  /**
    * Maps `useOrImport0` to a corresponding [[DesugaredAst.UseOrImport]].
    */
  private def visitUseOrImport(useOrImport0: WeededAst.UseOrImport): DesugaredAst.UseOrImport = useOrImport0 match {
    case WeededAst.UseOrImport.Use(qname, alias, loc) =>
      DesugaredAst.UseOrImport.Use(qname, alias, loc)

    case WeededAst.UseOrImport.Import(name, alias, loc) =>
      DesugaredAst.UseOrImport.Import(name, alias, loc)
  }

  /**
    * Compiles `decl0` to a [[DesugaredAst.Declaration]].
    */
  private def visitDecl(decl0: WeededAst.Declaration)(implicit flix: Flix): DesugaredAst.Declaration = decl0 match {
    case WeededAst.Declaration.Namespace(ident, usesAndImports0, decls0, loc) =>
      val usesAndImports = usesAndImports0.map(visitUseOrImport)
      val decls = decls0.map(visitDecl)
      DesugaredAst.Declaration.Namespace(ident, usesAndImports, decls, loc)

    case d: WeededAst.Declaration.Trait => visitTrait(d)
    case d: WeededAst.Declaration.Instance => visitInstance(d)
    case d: WeededAst.Declaration.Def => visitDef(d)
    case d: WeededAst.Declaration.Redef => visitRedef(d)
    case d: WeededAst.Declaration.Law => visitLaw(d)
    case d: WeededAst.Declaration.Enum => visitEnum(d)
    case d: WeededAst.Declaration.RestrictableEnum => visitRestrictableEnum(d)
    case d: WeededAst.Declaration.Struct => visitStruct(d)
    case d: WeededAst.Declaration.TypeAlias => visitTypeAlias(d)
    case d: WeededAst.Declaration.Effect => visitEffect(d)
  }

  /**
    * Desugars the given [[WeededAst.Declaration.Trait]] `trait0`.
    */
  private def visitTrait(trait0: WeededAst.Declaration.Trait)(implicit flix: Flix): DesugaredAst.Declaration.Trait = trait0 match {
    case WeededAst.Declaration.Trait(doc, ann, mod, ident, tparam0, superTraits0, assocs0, sigs0, laws0, loc) =>
      val tparam = visitTypeParam(tparam0)
      val superTraits = superTraits0.map(visitTraitConstraint)
      val assocs = assocs0.map(visitAssocTypeSig)
      val sigs = sigs0.map(visitSig)
      val laws = laws0.map(visitDef)
      DesugaredAst.Declaration.Trait(doc, ann, mod, ident, tparam, superTraits, assocs, sigs, laws, loc)
  }

  /**
    * Desugars the given [[WeededAst.Declaration.Instance]] `instance0`.
    */
  private def visitInstance(instance0: WeededAst.Declaration.Instance)(implicit flix: Flix): DesugaredAst.Declaration.Instance = instance0 match {
    case WeededAst.Declaration.Instance(doc, ann, mod, trt, tpe0, tconstrs0, assocs0, defs0, redefs0, loc) =>
      val tpe = visitType(tpe0)
      val tconstrs = tconstrs0.map(visitTraitConstraint)
      val assocs = assocs0.map(visitAssocTypeDef)
      val defs = defs0.map(visitDef)
      val redefs = redefs0.map(visitRedef)
      val defsAndRedefs = defs ++ redefs
      DesugaredAst.Declaration.Instance(doc, ann, mod, trt, tpe, tconstrs, assocs, defsAndRedefs, loc)
  }

  /**
    * Desugars the given [[WeededAst.Declaration.Def]] `def0`.
    */
  private def visitDef(def0: WeededAst.Declaration.Def)(implicit flix: Flix): DesugaredAst.Declaration.Def = def0 match {
    case WeededAst.Declaration.Def(doc, ann, mod, ident, tparams0, fparams0, exp0, tpe0, eff0, tconstrs0, econstrs0, loc) =>
      flix.subtask(ident.name, sample = true)
      val tparams = tparams0.map(visitTypeParam)
      val fparams = visitFormalParams(fparams0)
      val exp = visitExp(exp0)
      val tpe = visitType(tpe0)
      val eff = eff0.map(visitType)
      val tconstrs = tconstrs0.map(visitTraitConstraint)
      val econstrs = econstrs0.map(visitEqualityConstraint)
      DesugaredAst.Declaration.Def(doc, ann, mod, ident, tparams, fparams, exp, tpe, eff, tconstrs, econstrs, loc)
  }

  /**
    * Desugars the given [[WeededAst.Declaration.Redef]] `def0`.
    */
  private def visitRedef(def0: WeededAst.Declaration.Redef)(implicit flix: Flix): DesugaredAst.Declaration.Def = def0 match {
    case WeededAst.Declaration.Redef(doc, ann, mod0, ident, tparams0, fparams0, exp0, tpe0, eff0, tconstrs0, econstrs0, loc) =>
      flix.subtask(ident.name, sample = true)
      val mod = mod0.copy(mod = Modifier.Override :: mod0.mod)
      val tparams = tparams0.map(visitTypeParam)
      val fparams = visitFormalParams(fparams0)
      val exp = visitExp(exp0)
      val tpe = visitType(tpe0)
      val eff = eff0.map(visitType)
      val tconstrs = tconstrs0.map(visitTraitConstraint)
      val econstrs = econstrs0.map(visitEqualityConstraint)
      DesugaredAst.Declaration.Def(doc, ann, mod, ident, tparams, fparams, exp, tpe, eff, tconstrs, econstrs, loc)
  }

  /**
    * Desugars the given [[WeededAst.Declaration.Law]] `law0`.
    */
  private def visitLaw(law0: WeededAst.Declaration.Law)(implicit flix: Flix): DesugaredAst.Declaration.Law = law0 match {
    case WeededAst.Declaration.Law(doc, ann, mod, ident, tparams0, fparams0, exp0, tpe0, eff0, tconstrs0, loc) =>
      val tparams = tparams0.map(visitTypeParam)
      val fparams = visitFormalParams(fparams0)
      val exp = visitExp(exp0)
      val tpe = visitType(tpe0)
      val eff = visitType(eff0)
      val tconstrs = tconstrs0.map(visitTraitConstraint)
      DesugaredAst.Declaration.Law(doc, ann, mod, ident, tparams, fparams, exp, tpe, eff, tconstrs, loc)
  }

  /**
    * Desugars the given [[WeededAst.Declaration.Enum]] `enum0`.
    */
  private def visitEnum(enum0: WeededAst.Declaration.Enum): DesugaredAst.Declaration.Enum = enum0 match {
    case WeededAst.Declaration.Enum(doc, ann, mod, ident, tparams0, derives0, cases0, loc) =>
      val tparams = tparams0.map(visitTypeParam)
      val derives = visitDerivations(derives0)
      val cases = cases0.map(visitCase)
      DesugaredAst.Declaration.Enum(doc, ann, mod, ident, tparams, derives, cases, loc)
  }

  /**
    * Desugars the given [[WeededAst.Declaration.Struct]] `struct0`.
    */
  private def visitStruct(struct0: WeededAst.Declaration.Struct): DesugaredAst.Declaration.Struct = struct0 match {
    case WeededAst.Declaration.Struct(doc, ann, mod, ident, tparams0, fields0, loc) =>
      val tparams = tparams0.map(visitTypeParam)
      val fields = fields0.map(visitField)
      DesugaredAst.Declaration.Struct(doc, ann, mod, ident, tparams, fields, loc)
  }

  /**
    * Desugars the given [[WeededAst.Declaration.RestrictableEnum]] `restrictableEnum0`.
    */
  private def visitRestrictableEnum(restrictableEnum0: WeededAst.Declaration.RestrictableEnum): DesugaredAst.Declaration.RestrictableEnum = restrictableEnum0 match {
    case WeededAst.Declaration.RestrictableEnum(doc, ann, mod, ident, index0, tparams0, derives0, cases0, loc) =>
      val index = visitTypeParam(index0)
      val tparams = tparams0.map(visitTypeParam)
      val derives = visitDerivations(derives0)
      val cases = cases0.map(visitRestrictableCase)
      DesugaredAst.Declaration.RestrictableEnum(doc, ann, mod, ident, index, tparams, derives, cases, loc)
  }

  /**
    * Desugars the given [[WeededAst.Declaration.TypeAlias]] `typeAlias0`.
    */
  private def visitTypeAlias(typeAlias0: WeededAst.Declaration.TypeAlias): DesugaredAst.Declaration.TypeAlias = typeAlias0 match {
    case WeededAst.Declaration.TypeAlias(doc, ann, mod, ident, tparams0, tpe0, loc) =>
      val tparams = tparams0.map(visitTypeParam)
      val tpe = visitType(tpe0)
      DesugaredAst.Declaration.TypeAlias(doc, ann, mod, ident, tparams, tpe, loc)
  }

  /**
    * Desugars the given [[WeededAst.Declaration.Effect]] `eff0`.
    */
  private def visitEffect(eff0: WeededAst.Declaration.Effect): DesugaredAst.Declaration.Effect = eff0 match {
    case WeededAst.Declaration.Effect(doc, ann, mod, ident, ops0, loc) =>
      val ops = ops0.map(visitOp)
      DesugaredAst.Declaration.Effect(doc, ann, mod, ident, ops, loc)
  }

  /**
    * Desugars the given [[WeededAst.TypeParam]] `tparam0`.
    */
  private def visitTypeParam(tparam0: WeededAst.TypeParam): DesugaredAst.TypeParam = tparam0 match {
    case WeededAst.TypeParam.Unkinded(ident) => DesugaredAst.TypeParam.Unkinded(ident)
    case WeededAst.TypeParam.Kinded(ident, kind0) =>
      val kind = visitKind(kind0)
      DesugaredAst.TypeParam.Kinded(ident, kind)
  }

  /**
    * Desugars the given [[WeededAst.TraitConstraint]] `tconstr0`.
    */
  private def visitTraitConstraint(tconstr0: WeededAst.TraitConstraint): DesugaredAst.TraitConstraint = tconstr0 match {
    case WeededAst.TraitConstraint(trt, tpe0, loc) =>
      val tpe = visitType(tpe0)
      DesugaredAst.TraitConstraint(trt, tpe, loc)
  }

  /**
    * Desugars the given [[WeededAst.Declaration.AssocTypeSig]] `assoc0`.
    */
  private def visitAssocTypeSig(assoc0: WeededAst.Declaration.AssocTypeSig): DesugaredAst.Declaration.AssocTypeSig = assoc0 match {
    case WeededAst.Declaration.AssocTypeSig(doc, mod, ident, tparam0, kind0, tpe0, loc) =>
      val tparam = visitTypeParam(tparam0)
      val kind = visitKind(kind0)
      val tpe = tpe0.map(visitType)
      DesugaredAst.Declaration.AssocTypeSig(doc, mod, ident, tparam, kind, tpe, loc)
  }

  /**
    * Desugars the given [[WeededAst.Declaration.Sig]] `sig0`.
    */
  private def visitSig(sig0: WeededAst.Declaration.Sig)(implicit flix: Flix): DesugaredAst.Declaration.Sig = sig0 match {
    case WeededAst.Declaration.Sig(doc, ann, mod, ident, tparams0, fparams0, exp0, tpe0, eff0, tconstrs0, econstrs0, loc) =>
      val tparams = tparams0.map(visitTypeParam)
      val fparams = visitFormalParams(fparams0)
      val exp = exp0.map(visitExp)
      val tpe = visitType(tpe0)
      val eff = eff0.map(visitType)
      val tconstrs = tconstrs0.map(visitTraitConstraint)
      val econstrs = econstrs0.map(visitEqualityConstraint)
      DesugaredAst.Declaration.Sig(doc, ann, mod, ident, tparams, fparams, exp, tpe, eff, tconstrs, econstrs, loc)
  }

  /**
    * Desugars the given [[WeededAst.Type]] `tpe0`.
    */
  private def visitType(tpe0: WeededAst.Type): DesugaredAst.Type = tpe0 match {
    case WeededAst.Type.Var(ident, loc) =>
      DesugaredAst.Type.Var(ident, loc)

    case WeededAst.Type.Ambiguous(qname, loc) =>
      DesugaredAst.Type.Ambiguous(qname, loc)

    case WeededAst.Type.Unit(loc) =>
      DesugaredAst.Type.Unit(loc)

    case WeededAst.Type.Tuple(elms, loc) =>
      val ts = elms.map(visitType)
      DesugaredAst.Type.Tuple(ts, loc)

    case WeededAst.Type.RecordRowEmpty(loc) =>
      DesugaredAst.Type.RecordRowEmpty(loc)

    case WeededAst.Type.RecordRowExtend(label, tpe, rest, loc) =>
      val t = visitType(tpe)
      val r = visitType(rest)
      DesugaredAst.Type.RecordRowExtend(label, t, r, loc)

    case WeededAst.Type.Record(row, loc) =>
      DesugaredAst.Type.Record(visitType(row), loc)

    case WeededAst.Type.SchemaRowEmpty(loc) =>
      DesugaredAst.Type.SchemaRowEmpty(loc)

    case WeededAst.Type.SchemaRowExtendByAlias(qname, targs, rest, loc) =>
      val targs1 = targs.map(visitType)
      val r = visitType(rest)
      DesugaredAst.Type.SchemaRowExtendByAlias(qname, targs1, r, loc)

    case WeededAst.Type.SchemaRowExtendByTypes(name, den, tpes, rest, loc) =>
      val ts = tpes.map(visitType)
      val r = visitType(rest)
      DesugaredAst.Type.SchemaRowExtendByTypes(name, den, ts, r, loc)

    case WeededAst.Type.Schema(row, loc) =>
      val r = visitType(row)
      DesugaredAst.Type.Schema(r, loc)

    case WeededAst.Type.Native(fqn, loc) =>
      DesugaredAst.Type.Native(fqn, loc)

    case WeededAst.Type.Arrow(tparams, eff, tresult, loc) =>
      val tparams1 = tparams.map(visitType)
      val eff1 = eff.map(visitType)
      val t = visitType(tresult)
      DesugaredAst.Type.Arrow(tparams1, eff1, t, loc)

    case WeededAst.Type.Apply(tpe1, tpe2, loc) =>
      val t1 = visitType(tpe1)
      val t2 = visitType(tpe2)
      DesugaredAst.Type.Apply(t1, t2, loc)

    case WeededAst.Type.True(loc) =>
      DesugaredAst.Type.True(loc)

    case WeededAst.Type.False(loc) =>
      DesugaredAst.Type.False(loc)

    case WeededAst.Type.Not(tpe, loc) =>
      val t = visitType(tpe)
      DesugaredAst.Type.Not(t, loc)

    case WeededAst.Type.And(tpe1, tpe2, loc) =>
      val t1 = visitType(tpe1)
      val t2 = visitType(tpe2)
      DesugaredAst.Type.And(t1, t2, loc)

    case WeededAst.Type.Or(tpe1, tpe2, loc) =>
      val t1 = visitType(tpe1)
      val t2 = visitType(tpe2)
      DesugaredAst.Type.Or(t1, t2, loc)

    case WeededAst.Type.Complement(tpe, loc) =>
      val t = visitType(tpe)
      DesugaredAst.Type.Complement(t, loc)

    case WeededAst.Type.Union(tpe1, tpe2, loc) =>
      val t1 = visitType(tpe1)
      val t2 = visitType(tpe2)
      DesugaredAst.Type.Union(t1, t2, loc)

    case WeededAst.Type.Intersection(tpe1, tpe2, loc) =>
      val t1 = visitType(tpe1)
      val t2 = visitType(tpe2)
      DesugaredAst.Type.Intersection(t1, t2, loc)

    case WeededAst.Type.Difference(tpe1, tpe2, loc) =>
      val t1 = visitType(tpe1)
      val t2 = visitType(tpe2)
      DesugaredAst.Type.Difference(t1, t2, loc)

    case WeededAst.Type.Pure(loc) =>
      DesugaredAst.Type.Pure(loc)

    case WeededAst.Type.CaseSet(cases, loc) =>
      DesugaredAst.Type.CaseSet(cases, loc)

    case WeededAst.Type.CaseUnion(tpe1, tpe2, loc) =>
      val t1 = visitType(tpe1)
      val t2 = visitType(tpe2)
      DesugaredAst.Type.CaseUnion(t1, t2, loc)

    case WeededAst.Type.CaseIntersection(tpe1, tpe2, loc) =>
      val t1 = visitType(tpe1)
      val t2 = visitType(tpe2)
      DesugaredAst.Type.CaseIntersection(t1, t2, loc)

    case WeededAst.Type.CaseComplement(tpe, loc) =>
      val t = visitType(tpe)
      DesugaredAst.Type.CaseComplement(t, loc)

    case WeededAst.Type.Ascribe(tpe, kind, loc) =>
      val t = visitType(tpe)
      val k = visitKind(kind)
      DesugaredAst.Type.Ascribe(t, k, loc)

    case WeededAst.Type.Error(loc) =>
      DesugaredAst.Type.Error(loc)
  }

  /**
    * Desugars the given [[WeededAst.Declaration.AssocTypeDef]] `assoc0`.
    */
  private def visitAssocTypeDef(assoc0: WeededAst.Declaration.AssocTypeDef): DesugaredAst.Declaration.AssocTypeDef = assoc0 match {
    case WeededAst.Declaration.AssocTypeDef(doc, mod, ident, arg0, tpe0, loc) =>
      val arg = visitType(arg0)
      val tpe = visitType(tpe0)
      DesugaredAst.Declaration.AssocTypeDef(doc, mod, ident, arg, tpe, loc)
  }

  /**
    * Desugars the given list of [[WeededAst.FormalParam]] `fparams0`.
    */
  private def visitFormalParams(fparams0: List[WeededAst.FormalParam]): List[DesugaredAst.FormalParam] =
    fparams0.map(visitFormalParam)

  /**
    * Desugars the given [[WeededAst.FormalParam]] `fparam0`.
    */
  private def visitFormalParam(fparam0: WeededAst.FormalParam): DesugaredAst.FormalParam = fparam0 match {
    case WeededAst.FormalParam(ident, mod, tpe0, loc) =>
      val tpe = tpe0.map(visitType)
      DesugaredAst.FormalParam(ident, mod, tpe, loc)
  }

  /**
    * Desugars the given [[WeededAst.EqualityConstraint]] `econstr0`.
    */
  private def visitEqualityConstraint(econstr0: WeededAst.EqualityConstraint): DesugaredAst.EqualityConstraint = econstr0 match {
    case WeededAst.EqualityConstraint(qname, tpe01, tpe02, loc) =>
      val tpe1 = visitType(tpe01)
      val tpe2 = visitType(tpe02)
      DesugaredAst.EqualityConstraint(qname, tpe1, tpe2, loc)
  }

  /**
    * Desugars the given [[WeededAst.Derivations]] `derives0`.
    */
  private def visitDerivations(derives0: WeededAst.Derivations): DesugaredAst.Derivations = derives0 match {
    case WeededAst.Derivations(traits, loc) =>
      DesugaredAst.Derivations(traits, loc)
  }

  /**
    * Desugars the given [[WeededAst.Case]] `case0`.
    */
  private def visitCase(case0: WeededAst.Case): DesugaredAst.Case = case0 match {
    case WeededAst.Case(ident, tpe0, loc) =>
      val tpe = visitType(tpe0)
      DesugaredAst.Case(ident, tpe, loc)
  }

  /**
    * Desugars the given [[WeededAst.StructField]] `field0`.
    */
  private def visitField(field0: WeededAst.StructField): DesugaredAst.StructField = field0 match {
    case WeededAst.StructField(mod, name, tpe0, loc) =>
      val tpe = visitType(tpe0)
      DesugaredAst.StructField(mod, name, tpe, loc)
  }

  /**
    * Desugars the given [[WeededAst.RestrictableCase]] `case0`.
    */
  private def visitRestrictableCase(case0: WeededAst.RestrictableCase): DesugaredAst.RestrictableCase = case0 match {
    case WeededAst.RestrictableCase(ident, tpe0, loc) =>
      val tpe = visitType(tpe0)
      DesugaredAst.RestrictableCase(ident, tpe, loc)
  }

  /**
    * Desugars the given [[WeededAst.Declaration.Op]] `op0`.
    */
  private def visitOp(op0: WeededAst.Declaration.Op): DesugaredAst.Declaration.Op = op0 match {
    case WeededAst.Declaration.Op(doc, ann, mod, ident, fparams0, tpe0, tconstrs0, loc) =>
      val fparams = visitFormalParams(fparams0)
      val tpe = visitType(tpe0)
      val tconstrs = tconstrs0.map(visitTraitConstraint)
      DesugaredAst.Declaration.Op(doc, ann, mod, ident, fparams, tpe, tconstrs, loc)
  }

  /**
    * Desugars the given [[WeededAst.Kind]] `kind0`.
    */
  private def visitKind(kind0: WeededAst.Kind): DesugaredAst.Kind = kind0 match {
    case WeededAst.Kind.Ambiguous(qname, loc) =>
      DesugaredAst.Kind.Ambiguous(qname, loc)

    case WeededAst.Kind.Arrow(kind1, kind2, loc) =>
      val k1 = visitKind(kind1)
      val k2 = visitKind(kind2)
      DesugaredAst.Kind.Arrow(k1, k2, loc)
  }

  /**
    * Desugars the given [[WeededAst.Expr]] `exp0`.
    */
  private def visitExp(exp0: WeededAst.Expr)(implicit flix: Flix): DesugaredAst.Expr = exp0 match {
    case WeededAst.Expr.Ambiguous(qname, loc) =>
      Expr.Ambiguous(qname, loc)

    case WeededAst.Expr.Open(qname, loc) =>
      Expr.Open(qname, loc)

    case WeededAst.Expr.OpenAs(qname, exp, loc) =>
      val e = visitExp(exp)
      Expr.OpenAs(qname, e, loc)

    case WeededAst.Expr.Hole(name, loc) =>
      Expr.Hole(name, loc)

    case WeededAst.Expr.HoleWithExp(exp, loc) =>
      val e = visitExp(exp)
      Expr.HoleWithExp(e, loc)

    case WeededAst.Expr.Use(uses, exp, loc) =>
      val u1 = uses.map(visitUseOrImport)
      val e = visitExp(exp)
      Expr.Use(u1, e, loc)

    case WeededAst.Expr.Cst(cst, loc) =>
      Expr.Cst(cst, loc)

    case WeededAst.Expr.Apply(exp, exps, loc) =>
      val e = visitExp(exp)
      val es = visitExps(exps)
      Expr.Apply(e, es, loc)

    case WeededAst.Expr.Infix(exp1, exp2, exp3, loc) =>
      desugarInfix(exp1, exp2, exp3, loc)

    case WeededAst.Expr.Lambda(fparam, exp, loc) =>
      val fparam1 = visitFormalParam(fparam)
      val e = visitExp(exp)
      Expr.Lambda(fparam1, e, loc)

    case WeededAst.Expr.LambdaMatch(pat, exp, loc) =>
      val p = visitPattern(pat)
      val e = visitExp(exp)
      mkLambdaMatch(p, e, loc)

    case WeededAst.Expr.Unary(sop, exp, loc) =>
      val e = visitExp(exp)
      Expr.Unary(sop, e, loc)

    case WeededAst.Expr.Binary(sop, exp1, exp2, loc) =>
      val e1 = visitExp(exp1)
      val e2 = visitExp(exp2)
      Expr.Binary(sop, e1, e2, loc)

    case WeededAst.Expr.IfThenElse(exp1, exp2, exp3, loc) =>
      val e1 = visitExp(exp1)
      val e2 = visitExp(exp2)
      val e3 = visitExp(exp3)
      Expr.IfThenElse(e1, e2, e3, loc)

    case WeededAst.Expr.Stm(exp1, exp2, loc) =>
      val e1 = visitExp(exp1)
      val e2 = visitExp(exp2)
      Expr.Stm(e1, e2, loc)

    case WeededAst.Expr.Discard(exp, loc) =>
      val e = visitExp(exp)
      Expr.Discard(e, loc)

    case WeededAst.Expr.LocalDef(ident, fparams, dtpe, deff, exp1, exp2, loc) =>
      val fps = visitFormalParams(fparams)
      val t = dtpe.map(visitType)
      val ef = deff.map(visitType)
      val e10 = visitExp(exp1)
      // Ascribe has an invariant that at least t or ef must be defined
      val e1 = if (t.isDefined || ef.isDefined) Expr.Ascribe(e10, t, ef, e10.loc) else e10
      val e2 = visitExp(exp2)
      Expr.LocalDef(ident, fps, e1, e2, loc)

    case WeededAst.Expr.Scope(ident, exp, loc) =>
      val e = visitExp(exp)
      Expr.Scope(ident, e, loc)

    case WeededAst.Expr.Match(exp, rules, loc) =>
      val e = visitExp(exp)
      val rs = rules.map(visitMatchRule)
      Expr.Match(e, rs, loc)

    case WeededAst.Expr.TypeMatch(exp, rules, loc) =>
      val e = visitExp(exp)
      val rs = rules.map(visitTypeMatchRule)
      Expr.TypeMatch(e, rs, loc)

    case WeededAst.Expr.RestrictableChoose(star, exp, rules, loc) =>
      val e = visitExp(exp)
      val rs = rules.map(visitRestrictableChooseRule)
      Expr.RestrictableChoose(star, e, rs, loc)

    case WeededAst.Expr.ApplicativeFor(frags, exp, loc) =>
      desugarApplicativeFor(frags, exp, loc)

    case WeededAst.Expr.ForEach(frags, exp, loc) =>
      desugarForEach(frags, exp, loc)

    case WeededAst.Expr.MonadicFor(frags, exp, loc) =>
      desugarMonadicFor(frags, exp, loc)

    case WeededAst.Expr.ForEachYield(frags, exp, loc) =>
      desugarForEachYield(frags, exp, loc)

    case WeededAst.Expr.LetMatch(pat, tpe, exp1, exp2, loc) =>
      desugarLetMatch(pat, tpe, exp1, exp2, loc)

    case WeededAst.Expr.Tuple(exps, loc) =>
      desugarTuple(exps, loc)

    case WeededAst.Expr.RecordEmpty(loc) =>
      Expr.RecordEmpty(loc)

    case WeededAst.Expr.RecordSelect(exp, label, loc) =>
      val e = visitExp(exp)
      Expr.RecordSelect(e, label, loc)

    case WeededAst.Expr.RecordExtend(label, exp1, exp2, loc) =>
      val e1 = visitExp(exp1)
      val e2 = visitExp(exp2)
      Expr.RecordExtend(label, e1, e2, loc)

    case WeededAst.Expr.RecordRestrict(label, exp, loc) =>
      val e = visitExp(exp)
      Expr.RecordRestrict(label, e, loc)

    case WeededAst.Expr.ArrayLit(exps, exp, loc) =>
      val es = visitExps(exps)
      val e = visitExp(exp)
      Expr.ArrayLit(es, e, loc)

    case WeededAst.Expr.ArrayNew(exp1, exp2, exp3, loc) =>
      val e1 = visitExp(exp1)
      val e2 = visitExp(exp2)
      val e3 = visitExp(exp3)
      Expr.ArrayNew(e1, e2, e3, loc)

    case WeededAst.Expr.ArrayLoad(exp1, exp2, loc) =>
      val e1 = visitExp(exp1)
      val e2 = visitExp(exp2)
      Expr.ArrayLoad(e1, e2, loc)

    case WeededAst.Expr.ArrayLength(exp, loc) =>
      val e = visitExp(exp)
      Expr.ArrayLength(e, loc)

    case WeededAst.Expr.ArrayStore(exp1, exp2, exp3, loc) =>
      val e1 = visitExp(exp1)
      val e2 = visitExp(exp2)
      val e3 = visitExp(exp3)
      Expr.ArrayStore(e1, e2, e3, loc)

    case WeededAst.Expr.StructNew(name, fields0, region0, loc) =>
      val fields = fields0.map(field => (field._1, visitExp(field._2)))
      val region = visitExp(region0)
      Expr.StructNew(name, fields, region, loc)

    case WeededAst.Expr.StructGet(e, name, loc) =>
      Expr.StructGet(visitExp(e), name, loc)

    case WeededAst.Expr.StructPut(e1, name, e2, loc) =>
      Expr.StructPut(visitExp(e1), name, visitExp(e2), loc)

    case WeededAst.Expr.VectorLit(exps, loc) =>
      val e = visitExps(exps)
      Expr.VectorLit(e, loc)

    case WeededAst.Expr.VectorLoad(exp1, exp2, loc) =>
      val e1 = visitExp(exp1)
      val e2 = visitExp(exp2)
      Expr.VectorLoad(e1, e2, loc)

    case WeededAst.Expr.VectorLength(exp, loc) =>
      val e = visitExp(exp)
      Expr.VectorLength(e, loc)

    case WeededAst.Expr.FCons(exp1, exp2, loc) =>
      desugarFCons(exp1, exp2, loc)

    case WeededAst.Expr.FAppend(exp1, exp2, loc) =>
      desugarFAppend(exp1, exp2, loc)

    case WeededAst.Expr.ListLit(exps, loc) =>
      desugarListLit(exps, loc)

    case WeededAst.Expr.SetLit(exps, loc) =>
      desugarSetLit(exps, loc)

    case WeededAst.Expr.MapLit(exps, loc) =>
      desugarMapLit(exps, loc)

    case WeededAst.Expr.Ascribe(exp, expectedType, expectedEff, loc) =>
      val e = visitExp(exp)
      val ts = expectedType.map(visitType)
      val effs = expectedEff.map(visitType)
      Expr.Ascribe(e, ts, effs, loc)

    case WeededAst.Expr.InstanceOf(exp, className, loc) =>
      val e = visitExp(exp)
      Expr.InstanceOf(e, className, loc)

    case WeededAst.Expr.CheckedCast(cast, exp, loc) =>
      val e = visitExp(exp)
      Expr.CheckedCast(cast, e, loc)

    case WeededAst.Expr.UncheckedCast(exp, declaredType, declaredEff, loc) =>
      val e = visitExp(exp)
      val t = declaredType.map(visitType)
      val eff = declaredEff.map(visitType)
      Expr.UncheckedCast(e, t, eff, loc)

    case WeededAst.Expr.UncheckedMaskingCast(exp, loc) =>
      val e = visitExp(exp)
      Expr.UncheckedMaskingCast(e, loc)

    case WeededAst.Expr.Unsafe(exp, loc) =>
      // We desugar an unsafe expression to an unchecked cast to pure.
      val e = visitExp(exp)
      val declaredType = None
      val declaredEff = Some(DesugaredAst.Type.Pure(loc.asSynthetic))
      Expr.UncheckedCast(e, declaredType, declaredEff, loc)

    case WeededAst.Expr.Without(exp, eff, loc) =>
      val e = visitExp(exp)
      Expr.Without(e, eff, loc)

    case WeededAst.Expr.TryCatch(exp, rules, loc) =>
      val e = visitExp(exp)
      val rs = rules.map(visitCatchRule)
      Expr.TryCatch(e, rs, loc)

    case WeededAst.Expr.Throw(exp, loc) =>
      val e = visitExp(exp)
      Expr.Throw(e, loc)

    case WeededAst.Expr.TryWith(exp, handlers, loc) =>
      val e = visitExp(exp)
      handlers.foldLeft(e) {
        case (acc, handler) =>
          val rs = handler.rules.map(visitHandlerRule)
          Expr.TryWith(acc, handler.eff, rs, loc)
      }

    case WeededAst.Expr.InvokeConstructor(className, exps, loc) =>
      val es = visitExps(exps)
      Expr.InvokeConstructor(className, es, loc)

    case WeededAst.Expr.InvokeMethod(exp, name, exps, loc) =>
      val e = visitExp(exp)
      val es = visitExps(exps)
      Expr.InvokeMethod(e, name, es, loc)

    case WeededAst.Expr.GetField(exp, name, loc) =>
      val e = visitExp(exp)
      Expr.GetField(e, name, loc)

    case WeededAst.Expr.NewObject(tpe, methods, loc) =>
      val t = visitType(tpe)
      val ms = methods.map(visitJvmMethod)
      Expr.NewObject(t, ms, loc)

    case WeededAst.Expr.Static(loc) =>
      val tpe = Type.mkRegion(Type.IO, loc)
      DesugaredAst.Expr.Region(tpe, loc)

    case WeededAst.Expr.NewChannel(exp1, exp2, loc) =>
      val e1 = visitExp(exp1)
      val e2 = visitExp(exp2)
      Expr.NewChannel(e1, e2, loc)

    case WeededAst.Expr.GetChannel(exp, loc) =>
      val e = visitExp(exp)
      Expr.GetChannel(e, loc)

    case WeededAst.Expr.PutChannel(exp1, exp2, loc) =>
      val e1 = visitExp(exp1)
      val e2 = visitExp(exp2)
      Expr.PutChannel(e1, e2, loc)

    case WeededAst.Expr.SelectChannel(rules, exp, loc) =>
      val rs = rules.map(visitSelectChannelRule)
      val es = exp.map(visitExp)
      Expr.SelectChannel(rs, es, loc)

    case WeededAst.Expr.Spawn(exp1, exp2, loc) =>
      val e1 = visitExp(exp1)
      val e2 = visitExp(exp2)
      Expr.Spawn(e1, e2, loc)

    case WeededAst.Expr.ParYield(frags, exp, loc) =>
      val fs = frags.map(visitParYieldFragment)
      val e = visitExp(exp)
      Expr.ParYield(fs, e, loc)

    case WeededAst.Expr.Lazy(exp, loc) =>
      val e = visitExp(exp)
      Expr.Lazy(e, loc)

    case WeededAst.Expr.Force(exp, loc) =>
      val e = visitExp(exp)
      Expr.Force(e, loc)

    case WeededAst.Expr.FixpointConstraintSet(cs, loc) =>
      val cs1 = cs.map(visitConstraint)
      Expr.FixpointConstraintSet(cs1, loc)

    case WeededAst.Expr.FixpointLambda(pparams, exp, loc) =>
      val ps = pparams.map(visitPredicateParam)
      val e = visitExp(exp)
      Expr.FixpointLambda(ps, e, loc)

    case WeededAst.Expr.FixpointMerge(exp1, exp2, loc) =>
      val e1 = visitExp(exp1)
      val e2 = visitExp(exp2)
      Expr.FixpointMerge(e1, e2, loc)

    case WeededAst.Expr.FixpointSolve(exp, loc) =>
      val e = visitExp(exp)
      Expr.FixpointSolve(e, loc)

    case WeededAst.Expr.FixpointFilter(pred, exp, loc) =>
      val e = visitExp(exp)
      Expr.FixpointFilter(pred, e, loc)

    case WeededAst.Expr.FixpointInject(exp, pred, loc) =>
      val e = visitExp(exp)
      Expr.FixpointInject(e, pred, loc)

    case WeededAst.Expr.FixpointInjectInto(exps, idents, loc) =>
      desugarFixpointInjectInto(exps, idents, loc)

    case WeededAst.Expr.FixpointSolveWithProject(exps, optIdents, loc) =>
      desugarFixpointSolveWithProject(exps, optIdents, loc)

    case WeededAst.Expr.FixpointQueryWithSelect(exps0, selects0, from0, where0, loc) =>
      desugarFixpointQueryWithSelect(exps0, selects0, from0, where0, loc)

    case WeededAst.Expr.FixpointProject(pred, exp1, exp2, loc) =>
      val e1 = visitExp(exp1)
      val e2 = visitExp(exp2)
      Expr.FixpointProject(pred, e1, e2, loc)

    case WeededAst.Expr.Debug(exp, kind, loc) =>
      desugarDebug(exp, kind, loc)

    case WeededAst.Expr.Error(m) =>
      DesugaredAst.Expr.Error(m)
  }

  /**
    * Desugars the given list of [[WeededAst.Expr]] `exps0`.
    */
  private def visitExps(exps0: List[WeededAst.Expr])(implicit flix: Flix): List[DesugaredAst.Expr] =
    exps0.map(visitExp)

  /**
    * Desugars the given [[WeededAst.MatchRule]] `rule0`.
    */
  private def visitMatchRule(rule0: WeededAst.MatchRule)(implicit flix: Flix): DesugaredAst.MatchRule = rule0 match {
    case WeededAst.MatchRule(pat, exp1, exp2) =>
      val p = visitPattern(pat)
      val e1 = exp1.map(visitExp)
      val e2 = visitExp(exp2)
      DesugaredAst.MatchRule(p, e1, e2)
  }

  /**
    * Desugars the given [[WeededAst.Pattern]] `pat0`.
    */
  private def visitPattern(pat0: WeededAst.Pattern): DesugaredAst.Pattern = pat0 match {
    case WeededAst.Pattern.Wild(loc) =>
      DesugaredAst.Pattern.Wild(loc)

    case WeededAst.Pattern.Var(ident, loc) =>
      DesugaredAst.Pattern.Var(ident, loc)

    case WeededAst.Pattern.Cst(cst, loc) =>
      DesugaredAst.Pattern.Cst(cst, loc)

    case WeededAst.Pattern.Tag(qname, pat, loc) =>
      val p = visitPattern(pat)
      DesugaredAst.Pattern.Tag(qname, p, loc)

    case WeededAst.Pattern.Tuple(elms, loc) =>
      val es = elms.map(visitPattern)
      DesugaredAst.Pattern.Tuple(es, loc)

    case WeededAst.Pattern.Record(pats, pat, loc) =>
      val ps = pats.map(visitRecordLabelPattern)
      val p = visitPattern(pat)
      DesugaredAst.Pattern.Record(ps, p, loc)

    case WeededAst.Pattern.RecordEmpty(loc) =>
      DesugaredAst.Pattern.RecordEmpty(loc)

    case WeededAst.Pattern.Error(loc) =>
      DesugaredAst.Pattern.Error(loc)
  }

  /**
    * Desugars the given [[WeededAst.TypeMatchRule]] `rule0`.
    */
  private def visitTypeMatchRule(rule0: WeededAst.TypeMatchRule)(implicit flix: Flix): DesugaredAst.TypeMatchRule = rule0 match {
    case WeededAst.TypeMatchRule(ident, tpe, exp) =>
      val t = visitType(tpe)
      val e = visitExp(exp)
      DesugaredAst.TypeMatchRule(ident, t, e)
  }

  /**
    * Desugars the given [[WeededAst.RestrictableChooseRule]] `rule0`.
    */
  private def visitRestrictableChooseRule(rule0: WeededAst.RestrictableChooseRule)(implicit flix: Flix): DesugaredAst.RestrictableChooseRule = rule0 match {
    case WeededAst.RestrictableChooseRule(pat, exp) =>
      val p = visitRestrictableChoosePattern(pat)
      val e = visitExp(exp)
      DesugaredAst.RestrictableChooseRule(p, e)
  }

  /**
    * Desugars the given [[WeededAst.RestrictableChoosePattern]] `pat0`.
    */
  private def visitRestrictableChoosePattern(pat0: WeededAst.RestrictableChoosePattern): DesugaredAst.RestrictableChoosePattern = {
    def visitVarOrWild(varOrWild0: WeededAst.RestrictableChoosePattern.VarOrWild): DesugaredAst.RestrictableChoosePattern.VarOrWild =
      varOrWild0 match {
        case WeededAst.RestrictableChoosePattern.Wild(loc) =>
          DesugaredAst.RestrictableChoosePattern.Wild(loc)

        case WeededAst.RestrictableChoosePattern.Var(ident, loc) =>
          DesugaredAst.RestrictableChoosePattern.Var(ident, loc)

        case WeededAst.RestrictableChoosePattern.Error(loc) =>
          DesugaredAst.RestrictableChoosePattern.Error(loc)

      }

    pat0 match {
      case WeededAst.RestrictableChoosePattern.Tag(qname, pat, loc) =>
        val p = pat.map(visitVarOrWild)
        DesugaredAst.RestrictableChoosePattern.Tag(qname, p, loc)
      case WeededAst.RestrictableChoosePattern.Error(loc) =>
        DesugaredAst.RestrictableChoosePattern.Error(loc)
    }
  }

  /**
    * Desugars the given [[WeededAst.CatchRule]] `rule0`.
    */
  private def visitCatchRule(rule0: WeededAst.CatchRule)(implicit flix: Flix): DesugaredAst.CatchRule = rule0 match {
    case WeededAst.CatchRule(ident, className, exp) =>
      val e = visitExp(exp)
      DesugaredAst.CatchRule(ident, className, e)
  }

  /**
    * Desugars the given [[WeededAst.HandlerRule]] `rule0`.
    */
  private def visitHandlerRule(rule0: WeededAst.HandlerRule)(implicit flix: Flix): DesugaredAst.HandlerRule = rule0 match {
    case WeededAst.HandlerRule(op, fparams, exp) =>
      val fps = visitFormalParams(fparams)
      val e = visitExp(exp)
      DesugaredAst.HandlerRule(op, fps, e)
  }

  /**
    * Desugars the given [[WeededAst.JvmMethod]] `method0`.
    */
  private def visitJvmMethod(method0: WeededAst.JvmMethod)(implicit flix: Flix): DesugaredAst.JvmMethod = method0 match {
    case WeededAst.JvmMethod(ident, fparams, exp, tpe, eff, loc) =>
      val fps = visitFormalParams(fparams)
      val e = visitExp(exp)
      val t = visitType(tpe)
      val ef = eff.map(visitType)
      DesugaredAst.JvmMethod(ident, fps, e, t, ef, loc)
  }

  /**
    * Desugars the given [[WeededAst.SelectChannelRule]] `rule0`.
    */
  private def visitSelectChannelRule(rule0: WeededAst.SelectChannelRule)(implicit flix: Flix): DesugaredAst.SelectChannelRule = rule0 match {
    case WeededAst.SelectChannelRule(ident, exp1, exp2) =>
      val e1 = visitExp(exp1)
      val e2 = visitExp(exp2)
      DesugaredAst.SelectChannelRule(ident, e1, e2)
  }

  /**
    * Desugars the given [[WeededAst.ParYieldFragment]] `frag0`.
    */
  private def visitParYieldFragment(frag0: WeededAst.ParYieldFragment)(implicit flix: Flix): DesugaredAst.ParYieldFragment = frag0 match {
    case WeededAst.ParYieldFragment(pat, exp, loc) =>
      val p = visitPattern(pat)
      val e = visitExp(exp)
      DesugaredAst.ParYieldFragment(p, e, loc)
  }

  /**
    * Desugars the given [[WeededAst.Constraint]] `constraint0`.
    */
  private def visitConstraint(constraint0: WeededAst.Constraint)(implicit flix: Flix): DesugaredAst.Constraint = {
    def visitHead(head0: WeededAst.Predicate.Head): DesugaredAst.Predicate.Head = head0 match {
      case WeededAst.Predicate.Head.Atom(pred, den, exps, loc) =>
        val e = visitExps(exps)
        DesugaredAst.Predicate.Head.Atom(pred, den, e, loc)
    }

    constraint0 match {
      case WeededAst.Constraint(head, body, loc) =>
        val h = visitHead(head)
        val b = body.map(visitPredicateBody)
        DesugaredAst.Constraint(h, b, loc)
    }
  }

  /**
    * Desugars the given [[WeededAst.Predicate.Body]] `body0`.
    */
  private def visitPredicateBody(body0: WeededAst.Predicate.Body)(implicit flix: Flix): DesugaredAst.Predicate.Body = body0 match {
    case WeededAst.Predicate.Body.Atom(pred, den, polarity, fixity, terms, loc) =>
      val ts = terms.map(visitPattern)
      DesugaredAst.Predicate.Body.Atom(pred, den, polarity, fixity, ts, loc)

    case WeededAst.Predicate.Body.Functional(idents, exp, loc) =>
      val e = visitExp(exp)
      DesugaredAst.Predicate.Body.Functional(idents, e, loc)

    case WeededAst.Predicate.Body.Guard(exp, loc) =>
      val e = visitExp(exp)
      DesugaredAst.Predicate.Body.Guard(e, loc)
  }

  /**
    * Desugars the given list of [[WeededAst.Predicate.Body]] `bodies0`.
    */
  private def visitPredicateBodies(bodies0: List[WeededAst.Predicate.Body])(implicit flix: Flix): List[DesugaredAst.Predicate.Body] =
    bodies0.map(visitPredicateBody)

  /**
    * Desugars the given [[WeededAst.PredicateParam]] `param0`.
    */
  private def visitPredicateParam(param0: WeededAst.PredicateParam): DesugaredAst.PredicateParam = param0 match {
    case WeededAst.PredicateParam.PredicateParamUntyped(pred, loc) =>
      DesugaredAst.PredicateParam.PredicateParamUntyped(pred, loc)

    case WeededAst.PredicateParam.PredicateParamWithType(pred, den, tpes, loc) =>
      val ts = tpes.map(visitType)
      DesugaredAst.PredicateParam.PredicateParamWithType(pred, den, ts, loc)
  }

  /**
    * Desugars the given [[WeededAst.Pattern.Record.RecordLabelPattern]] `pat0`.
    */
  private def visitRecordLabelPattern(pat0: WeededAst.Pattern.Record.RecordLabelPattern): DesugaredAst.Pattern.Record.RecordLabelPattern = pat0 match {
    case WeededAst.Pattern.Record.RecordLabelPattern(label, pat, loc) =>
      val p = pat.map(visitPattern)
      DesugaredAst.Pattern.Record.RecordLabelPattern(label, p, loc)
  }

  /**
    * Rewrites an infix expression into a normal function application.
    * {{{
    *   a `f` b
    * }}}
    * desugars to
    * {{{
    *   f(a, b)
    * }}}
    */
  private def desugarInfix(exp1: WeededAst.Expr, exp2: WeededAst.Expr, exp3: WeededAst.Expr, loc0: SourceLocation)(implicit flix: Flix): DesugaredAst.Expr.Apply = {
    val e1 = visitExp(exp1)
    val e2 = visitExp(exp2)
    val e3 = visitExp(exp3)
    Expr.Apply(e2, List(e1, e3), loc0)
  }

  /**
    * Rewrites a `ForA` loop into a series of `Applicative.ap` calls.
    * {{{
    *   forA (
    *         x <- xs;
    *         y <- ys
    *     ) yield exp
    *
    * }}}
    * desugars to
    * {{{
    * Applicative.ap(Functor.map(x -> y -> exp, xs), ys)
    * }}}
    *
    */
  private def desugarApplicativeFor(frags0: List[WeededAst.ForFragment.Generator], exp0: WeededAst.Expr, loc0: SourceLocation)(implicit flix: Flix): DesugaredAst.Expr = {
    val fqnAp = "Applicative.ap"
    val fqnMap = "Functor.map"
    val yieldExp = visitExp(exp0)

    // Make lambda for Functor.map(lambda, ...). This lambda uses all patterns from the for-fragments.
    val lambda = frags0.foldRight(yieldExp) {
      case (WeededAst.ForFragment.Generator(pat, _, loc1), acc) =>
        val p = visitPattern(pat)
        mkLambdaMatch(p, acc, loc1)
    }

    // Apply first fragment to Functor.map
    val xs = visitExp(frags0.head.exp)
    val baseExp = mkApplyFqn(fqnMap, List(lambda, xs), loc0)

    // Apply rest of fragments to Applicative.ap
    frags0.tail.foldLeft(baseExp) {
      case (acc, WeededAst.ForFragment.Generator(_, fexp, loc1)) =>
        val e = visitExp(fexp)
        mkApplyFqn(fqnAp, List(acc, e), loc1)
    }
  }

  /**
    * Rewrites a `ForEach` loop into a series of `Iterator.forEach` calls.
    * {{{
    *   foreach (
    *           x <- xs;
    *           if x > 0;
    *           y <- ys
    *       ) println(x + y)
    * }}}
    * desugars to (omitting regions)
    * {{{
    *   Iterator.foreach(x -> if (x > 0) Iterator.foreach(y -> println(x + y), Iterable.iterator(ys)) else (), Iterable.iterator(xs))
    * }}}
    */
  private def desugarForEach(frags0: List[WeededAst.ForFragment], exp0: WeededAst.Expr, loc0: SourceLocation)(implicit flix: Flix): DesugaredAst.Expr = {
    val fqnForEach = "Iterator.forEach"
    val fqnIterator = "Iterable.iterator"
    val regIdent = Name.Ident("reg" + Flix.Delimiter + flix.genSym.freshId(), loc0.asSynthetic)
    val regVar = DesugaredAst.Expr.Ambiguous(Name.QName(Name.RootNS, regIdent, regIdent.loc), loc0.asSynthetic)

    val foreachExp = frags0.foldRight(visitExp(exp0)) {
      case (WeededAst.ForFragment.Generator(pat1, exp1, loc1), acc) =>
        val p1 = visitPattern(pat1)
        val e1 = visitExp(exp1)
        val lambda = mkLambdaMatch(p1, acc, loc1)
        val iterable = mkApplyFqn(fqnIterator, List(regVar, e1), e1.loc)
        val fparams = List(lambda, iterable)
        mkApplyFqn(fqnForEach, fparams, loc1.asSynthetic)

      case (WeededAst.ForFragment.Guard(exp1, loc1), acc) =>
        val e1 = visitExp(exp1)
        DesugaredAst.Expr.IfThenElse(e1, acc, DesugaredAst.Expr.Cst(Constant.Unit, loc1.asSynthetic), loc1.asSynthetic)

      case (WeededAst.ForFragment.Let(pat1, exp1, loc1), acc) =>
        // Rewrite to pattern match
        val p1 = visitPattern(pat1)
        val e1 = visitExp(exp1)
        val matchRule = DesugaredAst.MatchRule(p1, None, acc)
        DesugaredAst.Expr.Match(e1, List(matchRule), loc1.asSynthetic)
    }
    DesugaredAst.Expr.Scope(regIdent, foreachExp, loc0)
  }

  /**
    * Rewrites a `MonadicFor` loop into a series of `Monad.flatMap` calls.
    * {{{
    *   forM (
    *           x <- xs;
    *           if x > 0;
    *           y <- ys
    *       ) yield x + y
    * }}}
    * desugars to
    * {{{
    *   Monad.flatMap(x -> if (x > 0) Monad.flatMap(y -> Applicative.point(x + y), ys) else MonadZero.empty(), xs)
    * }}}
    */
  private def desugarMonadicFor(frags0: List[WeededAst.ForFragment], exp0: WeededAst.Expr, loc0: SourceLocation)(implicit flix: Flix): Expr = {
    val fqnFlatMap = "Monad.flatMap"
    val fqnPoint = "Applicative.point"
    val fqnZero = "MonadZero.empty"
    val e = visitExp(exp0)
    val yieldExp = mkApplyFqn(fqnPoint, List(e), loc0)
    frags0.foldRight(yieldExp) {
      case (WeededAst.ForFragment.Generator(pat1, exp1, loc1), acc) =>
        val p1 = visitPattern(pat1)
        val e1 = visitExp(exp1)
        val lambda = mkLambdaMatch(p1, acc, loc1)
        val fparams = List(lambda, e1)
        mkApplyFqn(fqnFlatMap, fparams, loc1)

      case (WeededAst.ForFragment.Guard(exp1, loc1), acc) =>
        val e1 = visitExp(exp1)
        val zero = mkApplyFqn(fqnZero, List(DesugaredAst.Expr.Cst(Constant.Unit, loc1.asSynthetic)), loc1.asSynthetic)
        DesugaredAst.Expr.IfThenElse(e1, acc, zero, loc1.asSynthetic)

      case (WeededAst.ForFragment.Let(pat1, exp1, loc1), acc) =>
        // Rewrite to pattern match
        val p1 = visitPattern(pat1)
        val e1 = visitExp(exp1)
        val matchRule = DesugaredAst.MatchRule(p1, None, acc)
        DesugaredAst.Expr.Match(e1, List(matchRule), loc1.asSynthetic)
    }
  }

  /**
    *
    * Rewrites a `ForEachYield` loop into a series of iterators
    * wrapped in a `Collectable.collect` call:
    * {{{
    * foreach (x <- xs) yield x
    * }}}
    *
    * desugars to
    * {{{
    *     region rc {
    *         Collectable.collect(
    *             Iterator.flatMap(
    *                 match x -> Iterator.singleton(rc, x),
    *                 Iterable.iterator(rc, xs)
    *             )
    *         )
    *     }
    * }}}
    */
  private def desugarForEachYield(frags0: List[WeededAst.ForFragment], exp0: WeededAst.Expr, loc0: SourceLocation)(implicit flix: Flix): Expr = {
    // Declare functions
    val fqnEmpty = "Iterator.empty"
    val fqnSingleton = "Iterator.singleton"
    val fqnFlatMap = "Iterator.flatMap"
    val fqnIterator = "Iterable.iterator"
    val fqnCollect = "Collectable.collect"

    // Make region variable
    val regionSym = "forEachYieldIteratorRegion" + Flix.Delimiter + flix.genSym.freshId()
    val regionIdent = Name.Ident(regionSym, loc0.asSynthetic)
    val regionVar = DesugaredAst.Expr.Ambiguous(Name.QName(Name.RootNS, regionIdent, regionIdent.loc), loc0)

    // Desugar yield-exp
    //    ... yield x
    // Becomes
    //     Iterator.singleton(rc, x)
    val e = visitExp(exp0)
    val yieldExp = mkApplyFqn(fqnSingleton, List(regionVar, e), loc0)

    // Desugar loop
    val loop = frags0.foldRight(yieldExp) {
      case (WeededAst.ForFragment.Generator(pat1, exp1, loc1), acc) =>
        // Case 1: a generator fragment i.e. `pat <- exp`
        // This should be desugared into
        //     Iterator.flatMap(match pat -> accExp, Iterator.iterator(exp))
        val p1 = visitPattern(pat1)
        val e1 = visitExp(exp1)

        // 1. Create iterator from exp1
        val iter = mkApplyFqn(fqnIterator, List(regionVar, e1), loc1)

        // 2. Create match-lambda with pat1 as params and acc as body
        val lambda = mkLambdaMatch(p1, acc, loc1)

        // 3. Wrap in flatmap call
        val fparams = List(lambda, iter)
        mkApplyFqn(fqnFlatMap, fparams, loc1)

      case (WeededAst.ForFragment.Guard(exp1, loc1), acc) =>
        // Case 2: a guard fragment i.e. `if exp`
        // This should be desugared into
        //     if (exp) accExp else Iterator.empty(rc)
        val e1 = visitExp(exp1)

        // 1. Create empty iterator
        val empty = mkApplyFqn(fqnEmpty, List(regionVar), loc1)

        // 2. Wrap acc in if-then-else exp: if (exp1) acc else Iterator.empty(empty)
        DesugaredAst.Expr.IfThenElse(e1, acc, empty, loc1)

      case (WeededAst.ForFragment.Let(pat1, exp1, loc1), acc) =>
        // Rewrite to pattern match
        val p1 = visitPattern(pat1)
        val e1 = visitExp(exp1)
        val matchRule = DesugaredAst.MatchRule(p1, None, acc)
        DesugaredAst.Expr.Match(e1, List(matchRule), loc1.asSynthetic)
    }

    // Wrap in Collectable.collect function.
    // The nested calls to Iterator.flatMap are wrapped in
    // this function.
    val resultExp = mkApplyFqn(fqnCollect, List(loop), loc0)

    // Wrap in region
    DesugaredAst.Expr.Scope(regionIdent, resultExp, loc0)
  }

  /**
    * Rewrites a let-match to a regular let-binding or a full pattern match.
    */
  private def desugarLetMatch(pat0: WeededAst.Pattern, tpe0: Option[WeededAst.Type], exp1: WeededAst.Expr, exp2: WeededAst.Expr, loc0: SourceLocation)(implicit flix: Flix): Expr = {
    val p = visitPattern(pat0)
    val t = tpe0.map(visitType)
    val e1 = visitExp(exp1)
    val e2 = visitExp(exp2)
    p match {
      case DesugaredAst.Pattern.Var(ident, _) =>
        // No pattern match
        DesugaredAst.Expr.Let(ident, withAscription(e1, t), e2, loc0)
      case _ =>
        // Full pattern match
        val rule = DesugaredAst.MatchRule(p, None, e2)
        DesugaredAst.Expr.Match(withAscription(e1, t), List(rule), loc0)
    }
  }

  /**
    * Rewrites empty tuples to [[Constant.Unit]] and eliminate single-element tuples.
    */
  private def desugarTuple(exps0: List[WeededAst.Expr], loc0: SourceLocation)(implicit flix: Flix): DesugaredAst.Expr = {
    val es = visitExps(exps0)
    es match {
      case Nil => DesugaredAst.Expr.Cst(Constant.Unit, loc0)
      case x :: Nil => x
      case xs => DesugaredAst.Expr.Tuple(xs, loc0)
    }
  }

  /**
    * Rewrites [[WeededAst.Expr.FCons]] (`x :: xs`) into a call to `List.Cons(x, xs)`.
    * If there are over 20 literals we translate it to `Vector.toList(Vector#{1, 2, ...})`.
    *
    * Additionally, if there are over 20 literals and the FCons sequence does not end with the literal `Nil`,
    * we translate it to `List.append(Vector.toList(Vector#{literals}), nonLiteral)`.
    *
    * E.g., `1 :: 2 :: 3 :: ... :: 25 :: xs` is translated to `List.append(Vector.toList(Vector#{1, 2, 3, ..., 25}), xs)`.
    */
  private def desugarFCons(exp1: WeededAst.Expr, exp2: WeededAst.Expr, loc0: SourceLocation)(implicit flix: Flix): DesugaredAst.Expr = {
    val (flattened, rest) = flattenFCons(exp1, exp2)
    if (flattened.length > 20) {
      val desugaredFCons = desugarListLit(flattened, loc0)
      rest match {
        case Some(exp) =>
          val e = visitExp(exp)
          mkApplyFqn("List.append", List(desugaredFCons, e), loc0)
        case None =>
          desugaredFCons
      }
    } else {
      val e1 = visitExp(exp1)
      val e2 = visitExp(exp2)
      mkApplyFqn("List.Cons", List(e1, e2), loc0)
    }
  }

  /**
    * Helper function for [[desugarFCons]].
    *
    * Returns the list of expressions in the sequence of FCons expressions in `exp2`.
    * Note that `exp1` is the left-hand side of an FCons expression, since it is called by
    * [[desugarFCons]].
    *
    * E.g., for the Flix expression `1 :: 2 :: 3 :: 4 :: Nil` it returns a list of expressions
    * corresponding to (Scala) `List(1, 2, 3, 4)`.
    *
    * Also returns `Some(exp)` if the FCons sequence ends with a non-`Nil` literal, e.g.,
    * the Flix expression `1 :: 2 :: 3 :: xs` returns (Scala) `(List(1, 2, 3), Some(xs))`.
    * If the Flix expression were `1 :: 2 :: 3 :: Nil` it would return (Scala) `(List(1, 2, 3), None)`.
    *
    * This function terminates when it encounters anything that is not an FCons expression.
    *
    */
  private def flattenFCons(exp1: WeededAst.Expr, exp2: WeededAst.Expr): (List[WeededAst.Expr], Option[WeededAst.Expr]) = {
    @tailrec
    def flatten(exp: WeededAst.Expr, acc: List[WeededAst.Expr]): (List[WeededAst.Expr], Option[WeededAst.Expr]) = exp match {
      case WeededAst.Expr.FCons(e1, e2, _) => flatten(e2, e1 :: acc)
      case WeededAst.Expr.Ambiguous(Name.QName(nname, Name.Ident("Nil", _), _), _) if nname.idents == "List" :: Nil => (acc.reverse, None)
      case WeededAst.Expr.Ambiguous(Name.QName(nname, Name.Ident("Nil", _), _), _) if nname.idents.isEmpty => (acc.reverse, None)
      case _ => (acc.reverse, Some(exp))
    }

    flatten(exp2, List(exp1))
  }

  /**
    * Rewrites  [[WeededAst.Expr.FAppend]] (`xs ++ ys`) into a call to `List.append`.
    */
  private def desugarFAppend(exp1: WeededAst.Expr, exp2: WeededAst.Expr, loc0: SourceLocation)(implicit flix: Flix): DesugaredAst.Expr = {
    // NB: We painstakingly construct the qualified name
    // to ensure that source locations are available.
    val e1 = visitExp(exp1)
    val e2 = visitExp(exp2)
    mkApplyFqn("List.append", List(e1, e2), loc0)
  }

  /**
    * Rewrites [[WeededAst.Expr.ListLit]] (`List#{1, 2, 3}`) expression into `Vector.toList(Vector#{1, 2, 3})`.
    */
  private def desugarListLit(exps0: List[WeededAst.Expr], loc0: SourceLocation)(implicit flix: Flix): DesugaredAst.Expr = {
    desugarCollectionLitToVec("Vector.toList", exps0, loc0)
  }

  /**
    * Rewrites [[WeededAst.Expr.SetLit]] (`Set#{1, 2}`) into `Vector.toSet(Vector#{1, 2})`.
    */
  private def desugarSetLit(exps0: List[WeededAst.Expr], loc0: SourceLocation)(implicit flix: Flix): DesugaredAst.Expr = {
    if (exps0.isEmpty) {
      // Vector.toSet requires an instance of Order[a]
      // which we do not have for an empty literal
      // so we construct the empty set directly.
      val unit = DesugaredAst.Expr.Cst(Constant.Unit, loc0)
      mkApplyFqn("Set.empty", List(unit), loc0)
    } else {
      desugarCollectionLitToVec("Vector.toSet", exps0, loc0)
    }
  }

  /**
    * Rewrites [[WeededAst.Expr.MapLit]] (`Map#{1 => 2, 2 => 3}`) into `Vector.toMap(Vector#{(1, 2), (2, 3)})`.
    */
  private def desugarMapLit(exps0: List[(WeededAst.Expr, WeededAst.Expr)], loc0: SourceLocation)(implicit flix: Flix): DesugaredAst.Expr = {
    if (exps0.isEmpty) {
      // Vector.toMap requires an instance of Order[a]
      // which we do not have for an empty literal
      // so we construct the empty map directly.
      val unit = DesugaredAst.Expr.Cst(Constant.Unit, loc0)
      mkApplyFqn("Map.empty", List(unit), loc0)
    } else {
      val es = exps0.map { case (k, v) => WeededAst.Expr.Tuple(List(k, v), k.loc) }
      desugarCollectionLitToVec("Vector.toMap", es, loc0)
    }
  }

  /**
    * Helper function for desugaring collection literals.
    *
    * Conceptually, it returns (in Flix): `fqn(Vector#{exps})`.
    */
  private def desugarCollectionLitToVec(fqn: String, exps0: List[WeededAst.Expr], loc0: SourceLocation)(implicit flix: Flix): DesugaredAst.Expr = {
    val es = visitExps(exps0)
    val vectorLit = DesugaredAst.Expr.VectorLit(es, loc0)
    mkApplyFqn(fqn, List(vectorLit), loc0)
  }

  /**
    * Rewrites a [[WeededAst.Expr.FixpointInjectInto]] into a series of injects and merges.
    */
  private def desugarFixpointInjectInto(exps0: List[WeededAst.Expr], idents0: List[Name.Ident], loc0: SourceLocation)(implicit flix: Flix): DesugaredAst.Expr = {
    val es = visitExps(exps0)
    val init = DesugaredAst.Expr.FixpointConstraintSet(Nil, loc0)
    es.zip(idents0).foldRight(init: Expr) {
      case ((exp, ident), acc) =>
        val pred = Name.mkPred(ident)
        val innerExp = DesugaredAst.Expr.FixpointInject(exp, pred, loc0)
        DesugaredAst.Expr.FixpointMerge(innerExp, acc, loc0)
    }
  }

  /**
    * Rewrites a [[WeededAst.Expr.FixpointSolveWithProject]] into a series of solve and merges.
    *
    * E.g.,
    * {{{
    * solve e1, e2, e3 project P1, P2, P3
    * }}}
    * becomes
    * {{{
    *   let tmp%  solve (merge e1, 2, e3);
    *   merge (project P1 tmp%, project P2 tmp%, project P3 tmp%)
    * }}}
    */
  private def desugarFixpointSolveWithProject(exps0: List[WeededAst.Expr], idents0: Option[List[Name.Ident]], loc0: SourceLocation)(implicit flix: Flix): DesugaredAst.Expr = {
    val es = visitExps(exps0)

    // Introduce a tmp% variable that holds the minimal model of the merge of the exps.
    val freshVar = flix.genSym.freshId()
    val localVar = Name.Ident(s"tmp" + Flix.Delimiter + freshVar, SourceLocation.Unknown)

    // Merge all the exps into one Datalog program value.
    val mergeExp = es.reduceRight[DesugaredAst.Expr] {
      case (e, acc) => DesugaredAst.Expr.FixpointMerge(e, acc, loc0)
    }
    val modelExp = DesugaredAst.Expr.FixpointSolve(mergeExp, loc0)

    // Any projections?
    val bodyExp = idents0 match {
      case None =>
        // Case 1: No projections: Simply return the minimal model.
        DesugaredAst.Expr.Ambiguous(Name.QName(Name.RootNS, localVar, localVar.loc), loc0)

      case Some(idents) =>
        // Case 2: A non-empty sequence of predicate symbols to project.

        // Construct a list of each projection.
        val projectExps = idents.map {
          case ident =>
            val varExp = DesugaredAst.Expr.Ambiguous(Name.QName(Name.RootNS, localVar, localVar.loc), loc0)
            DesugaredAst.Expr.FixpointFilter(Name.Pred(ident.name, loc0), varExp, loc0)
        }

        // Merge all of the projections into one result.
        projectExps.reduceRight[DesugaredAst.Expr] {
          case (e, acc) => DesugaredAst.Expr.FixpointMerge(e, acc, loc0)
        }
    }

    // Bind the tmp% variable to the minimal model and combine it with the body expression.
    DesugaredAst.Expr.Let(localVar, modelExp, bodyExp, loc0.asReal)
  }

  /**
    * Rewrites a [[WeededAst.Expr.FixpointQueryWithSelect]] into a series of solves and merges.
    *
    * E.g.,
    * {{{
    * query e1, e2, e3 select (x, y, z) from A(x, y), B(z) where x > 0
    * }}}
    * becomes
    * {{{
    *   project out %Result from (solve (merge (merge e1, e2, e3) #{ #Result(x, y, z) :- A(x, y), B(y) if x > 0 } )
    *   merge (project P1 tmp%, project P2 tmp%, project P3 tmp%)
    * }}}
    * OBS: The last merge and solve is done in the typer because of trouble when `(merge e1, e2, e3)` is a closed row.
    */
  private def desugarFixpointQueryWithSelect(exps0: List[WeededAst.Expr], selects0: List[WeededAst.Expr], from0: List[Predicate.Body], where0: List[WeededAst.Expr], loc0: SourceLocation)(implicit flix: Flix): DesugaredAst.Expr = {
    val exps = visitExps(exps0)
    val selects = visitExps(selects0)
    val from = visitPredicateBodies(from0)
    val where = visitExps(where0)

    // The fresh predicate name where to store the result of the query.
    val pred = Name.Pred(Flix.Delimiter + "Result", loc0)

    // The head of the pseudo-rule.
    val den = Denotation.Relational
    val head = DesugaredAst.Predicate.Head.Atom(pred, den, selects, loc0)

    // The body of the pseudo-rule.
    val guard = where.map(DesugaredAst.Predicate.Body.Guard(_, loc0))

    // Automatically fix all lattices atoms.
    val body = guard ::: from.map {
      case DesugaredAst.Predicate.Body.Atom(pred, Denotation.Latticenal, polarity, _, terms, loc) =>
        DesugaredAst.Predicate.Body.Atom(pred, Denotation.Latticenal, polarity, Fixity.Fixed, terms, loc)
      case pred => pred
    }

    // Construct the pseudo-query.
    val pseudoConstraint = DesugaredAst.Constraint(head, body, loc0)

    // Construct a constraint set that contains the single pseudo constraint.
    val queryExp = DesugaredAst.Expr.FixpointConstraintSet(List(pseudoConstraint), loc0)

    // Construct the merge of all the expressions.
    val dbExp = exps.reduceRight[Expr] {
      case (e, acc) => DesugaredAst.Expr.FixpointMerge(e, acc, loc0)
    }

    // Extract the tuples of the result predicate.
    DesugaredAst.Expr.FixpointProject(pred, queryExp, dbExp, loc0)
  }

  /**
    * Rewrites a [[WeededAst.Expr.Debug]] into a call to `Debug.debugWithPrefix`.
    */
  private def desugarDebug(exp0: WeededAst.Expr, kind0: WeededAst.DebugKind, loc0: SourceLocation)(implicit flix: Flix): DesugaredAst.Expr = {
    val e = visitExp(exp0)
    val prefix = mkDebugPrefix(e, kind0, loc0)
    val e1 = DesugaredAst.Expr.Cst(Constant.Str(prefix), loc0)
    val call = mkApplyFqn("Debug.debugWithPrefix", List(e1, e), loc0)
    DesugaredAst.Expr.UncheckedMaskingCast(call, loc0)
  }

  /**
    * Returns a prefix used by `Debug.debugWithPrefix` based on `kind0` and `exp0`.
    */
  private def mkDebugPrefix(exp0: DesugaredAst.Expr, kind0: WeededAst.DebugKind, loc0: SourceLocation): String = kind0 match {
    case WeededAst.DebugKind.Debug => ""
    case WeededAst.DebugKind.DebugWithLoc => s"[${loc0.formatWithLine}] "
    case WeededAst.DebugKind.DebugWithLocAndSrc =>
      val locPart = s"[${loc0.formatWithLine}]"
      val srcPart = exp0.loc.text.map(s => s" $s = ").getOrElse("")
      locPart + srcPart
  }

  /**
    * Returns a match lambda, i.e. a lambda with a pattern match on its arguments.
    *
    * This is also known as `ParsedAst.Expression.LambdaMatch`
    *
    * @param pat0 the pattern of the parameter
    * @param exp0 the body of the lambda
    * @param loc0 the [[SourceLocation]] of the lambda
    * @return A lambda that matches on its parameter i.e. a [[DesugaredAst.Expr.Lambda]] that has a pattern match in its body.
    */
  private def mkLambdaMatch(pat0: DesugaredAst.Pattern, exp0: DesugaredAst.Expr, loc0: SourceLocation)(implicit flix: Flix): DesugaredAst.Expr.Lambda = {
    // The name of the lambda parameter.
    val ident = Name.Ident("pat" + Flix.Delimiter + flix.genSym.freshId(), loc0.asSynthetic)

    // Construct the body of the lambda expression.
    val varOrRef = DesugaredAst.Expr.Ambiguous(Name.QName(Name.RootNS, ident, ident.loc), loc0)
    val rule = DesugaredAst.MatchRule(pat0, None, exp0)

    val fparam = DesugaredAst.FormalParam(ident, Modifiers.Empty, None, loc0)
    val body = DesugaredAst.Expr.Match(varOrRef, List(rule), loc0)
    DesugaredAst.Expr.Lambda(fparam, body, loc0)
  }

  /**
    * Returns an apply expression for the given fully-qualified name `fqn` and the given arguments `args0`.
    */
  private def mkApplyFqn(fqn0: String, args0: List[DesugaredAst.Expr], loc0: SourceLocation): DesugaredAst.Expr = {
    val l = loc0.asSynthetic
    val lambda = DesugaredAst.Expr.Ambiguous(Name.mkQName(fqn0), l)
    DesugaredAst.Expr.Apply(lambda, args0, l)
  }

  /**
    * Returns the given expression `exp0` optionally wrapped in a type ascription if `tpe0` is `Some`.
    */
  private def withAscription(exp0: DesugaredAst.Expr, tpe0: Option[DesugaredAst.Type]): DesugaredAst.Expr = {
    val l = exp0.loc.asSynthetic
    tpe0 match {
      case None => exp0
      case Some(t) => DesugaredAst.Expr.Ascribe(exp0, Some(t), None, l)
    }
  }

}<|MERGE_RESOLUTION|>--- conflicted
+++ resolved
@@ -37,11 +37,7 @@
 
     val units = ParOps.parMapValues(stale)(visitUnit)
     val allUnits = units ++ fresh
-<<<<<<< HEAD
-    DesugaredAst.Root(allUnits, root.mainEntryPoint, root.names)
-=======
-    DesugaredAst.Root(allUnits, root.entryPoint, root.availableClasses)
->>>>>>> c9b0d4cd
+    DesugaredAst.Root(allUnits, root.mainEntryPoint, root.availableClasses)
   }
 
   /**
