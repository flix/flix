/*
 *  Copyright 2017 Magnus Madsen
 *
 *  Licensed under the Apache License, Version 2.0 (the "License");
 *  you may not use this file except in compliance with the License.
 *  You may obtain a copy of the License at
 *
 *  http://www.apache.org/licenses/LICENSE-2.0
 *
 *  Unless required by applicable law or agreed to in writing, software
 *  distributed under the License is distributed on an "AS IS" BASIS,
 *  WITHOUT WARRANTIES OR CONDITIONS OF ANY KIND, either express or implied.
 *  See the License for the specific language governing permissions and
 *  limitations under the License.
 */

package ca.uwaterloo.flix.language.phase

import ca.uwaterloo.flix.api.Flix
import ca.uwaterloo.flix.language.ast.Ast.{BoundBy, VarText}
import ca.uwaterloo.flix.language.ast.NamedAst.{Declaration, RestrictableChoosePattern}
import ca.uwaterloo.flix.language.ast.ResolvedAst.Expr
import ca.uwaterloo.flix.language.ast.ResolvedAst.Pattern.Record
import ca.uwaterloo.flix.language.ast.UnkindedType.*
import ca.uwaterloo.flix.language.ast.shared.{Constant, Scope}
import ca.uwaterloo.flix.language.ast.{NamedAst, Symbol, *}
import ca.uwaterloo.flix.language.dbg.AstPrinter.*
import ca.uwaterloo.flix.language.errors.ResolutionError.*
import ca.uwaterloo.flix.language.errors.{Recoverable, ResolutionError, Unrecoverable}
import ca.uwaterloo.flix.util.*
import ca.uwaterloo.flix.util.Validation.*
import ca.uwaterloo.flix.util.collection.{Chain, ListMap, MapOps}

import java.lang.reflect.{Constructor, Field, Method}
import scala.annotation.tailrec
import scala.collection.immutable.SortedSet
import scala.collection.mutable

/**
  * The Resolver phase performs name resolution on the program.
  */
object Resolver {

  /**
    * Java classes for primitives and Object
    */
  private val Int = classOf[Int]
  private val Long = classOf[Long]
  private val Double = classOf[Double]
  private val Boolean = classOf[Boolean]
  private val Object = classOf[AnyRef]

  /**
    * The set of cases that are used by default in the namespace.
    */
  private val DefaultCases = Map(
    "Nil" -> new Symbol.CaseSym(new Symbol.EnumSym(Nil, "List", SourceLocation.Unknown), "Nil", SourceLocation.Unknown),
    "Cons" -> new Symbol.CaseSym(new Symbol.EnumSym(Nil, "List", SourceLocation.Unknown), "Cons", SourceLocation.Unknown),

    "None" -> new Symbol.CaseSym(new Symbol.EnumSym(Nil, "Option", SourceLocation.Unknown), "None", SourceLocation.Unknown),
    "Some" -> new Symbol.CaseSym(new Symbol.EnumSym(Nil, "Option", SourceLocation.Unknown), "Some", SourceLocation.Unknown),

    "Err" -> new Symbol.CaseSym(new Symbol.EnumSym(Nil, "Result", SourceLocation.Unknown), "Err", SourceLocation.Unknown),
    "Ok" -> new Symbol.CaseSym(new Symbol.EnumSym(Nil, "Result", SourceLocation.Unknown), "Ok", SourceLocation.Unknown)
  )

  /**
    * Built-in Kinds.
    */
  private val Kinds = Map(
    "Bool" -> Kind.Bool,
    "Eff" -> Kind.Eff,
    "Type" -> Kind.Star,
    "Region" -> Kind.Eff,
    "RecordRow" -> Kind.RecordRow,
    "SchemaRow" -> Kind.SchemaRow,
    "Predicate" -> Kind.Predicate
  )

  /**
    * Performs name resolution on the given program `root`.
    */
  def run(root: NamedAst.Root, oldRoot: ResolvedAst.Root, changeSet: ChangeSet)(implicit flix: Flix): Validation[ResolvedAst.Root, ResolutionError] = flix.phase("Resolver") {


    // Get the default uses.
    // Skip over anything we can't find
    // in order to support LibMin/LibNix
    val defaultUses: ListMap[String, Resolution] = ListMap(MapOps.mapValues(DefaultCases) {
      case sym => root.symbols.getOrElse(Name.mkUnlocatedNName(sym.namespace), Map.empty).getOrElse(sym.name, Nil).map(Resolution.Declaration.apply)
    })

    val usesVal = root.uses.map {
      case (ns, uses0) =>
        mapN(traverse(uses0)(visitUseOrImport(_, ns, root))) {
          u => (new Symbol.ModuleSym(ns.parts) -> u)
        }
    }

    // Type aliases must be processed first in order to provide a `taenv` for looking up type alias symbols.
    flatMapN(sequence(usesVal), resolveTypeAliases(defaultUses, root)) {
      case (uses, (taenv, taOrder)) =>

        val unitsVal = ParOps.parTraverse(root.units.values)(visitUnit(_, defaultUses)(taenv, root, flix))
        flatMapN(unitsVal) {
          case units =>
            val table = SymbolTable.traverse(units)(tableUnit)
            mapN(checkSuperTraitDag(table.traits)) {
              case () =>
                ResolvedAst.Root(
                  table.traits,
                  table.instances.m, // TODO NS-REFACTOR use ListMap elsewhere for this too
                  table.defs,
                  table.enums,
                  table.structs,
                  table.restrictableEnums,
                  table.effects,
                  table.typeAliases,
                  uses.toMap,
                  taOrder,
                  root.entryPoint,
                  root.sources,
                  root.names
                )
            }
        }
    }
  }(DebugValidation())

  /**
    * Builds a symbol table from the compilation unit.
    */
  private def tableUnit(unit: ResolvedAst.CompilationUnit): SymbolTable = unit match {
    case ResolvedAst.CompilationUnit(_, decls, _) => SymbolTable.traverse(decls)(tableDecl)
  }

  /**
    * Builds a symbol table from the declaration.
    */
  private def tableDecl(decl: ResolvedAst.Declaration): SymbolTable = decl match {
    case ResolvedAst.Declaration.Namespace(_, _, decls, _) => SymbolTable.traverse(decls)(tableDecl)
    case trt: ResolvedAst.Declaration.Trait => SymbolTable.empty.addTrait(trt)
    case inst: ResolvedAst.Declaration.Instance => SymbolTable.empty.addInstance(inst)
    case defn: ResolvedAst.Declaration.Def => SymbolTable.empty.addDef(defn)
    case enum0: ResolvedAst.Declaration.Enum => SymbolTable.empty.addEnum(enum0)
    case struct: ResolvedAst.Declaration.Struct => SymbolTable.empty.addStruct(struct)
    case enum0: ResolvedAst.Declaration.RestrictableEnum => SymbolTable.empty.addRestrictableEnum(enum0)
    case alias: ResolvedAst.Declaration.TypeAlias => SymbolTable.empty.addTypeAlias(alias)
    case effect: ResolvedAst.Declaration.Effect => SymbolTable.empty.addEffect(effect)
    case ResolvedAst.Declaration.Case(sym, _, _) => throw InternalCompilerException(s"Unexpected declaration: $sym", sym.loc)
    case ResolvedAst.Declaration.RestrictableCase(sym, _, _) => throw InternalCompilerException(s"Unexpected declaration: $sym", sym.loc)
    case ResolvedAst.Declaration.Op(sym, spec) => throw InternalCompilerException(s"Unexpected declaration: $sym", spec.loc)
    case ResolvedAst.Declaration.Sig(sym, spec, _) => throw InternalCompilerException(s"Unexpected declaration: $sym", spec.loc)
    case ResolvedAst.Declaration.AssocTypeSig(_, _, sym, _, _, _, _) => throw InternalCompilerException(s"Unexpected declaration: $sym", sym.loc)
    case ResolvedAst.Declaration.AssocTypeDef(_, _, ident, _, _, _) => throw InternalCompilerException(s"Unexpected declaration: $ident", ident.loc)
  }

  /**
    * Semi-resolves the type aliases in the root.
    */
  private def semiResolveTypeAliases(defaultUses: ListMap[String, Resolution], root: NamedAst.Root)(implicit flix: Flix): Validation[Map[Symbol.TypeAliasSym, ResolvedAst.Declaration.TypeAlias], ResolutionError] = {
    fold(root.units.values, Map.empty[Symbol.TypeAliasSym, ResolvedAst.Declaration.TypeAlias]) {
      case (acc, unit) => mapN(semiResolveTypeAliasesInUnit(unit, defaultUses, root)) {
        case aliases => aliases.foldLeft(acc) {
          case (innerAcc, alias) => innerAcc + (alias.sym -> alias)
        }
      }
    }
  }

  /**
    * Semi-resolves the type aliases in the unit.
    */
  private def semiResolveTypeAliasesInUnit(unit: NamedAst.CompilationUnit, defaultUses: ListMap[String, Resolution], root: NamedAst.Root)(implicit flix: Flix): Validation[List[ResolvedAst.Declaration.TypeAlias], ResolutionError] = unit match {
    case NamedAst.CompilationUnit(usesAndImports0, decls, loc) =>
      val usesAndImportsVal = traverse(usesAndImports0)(visitUseOrImport(_, Name.RootNS, root))
      flatMapN(usesAndImportsVal) {
        case usesAndImports =>
          val env = appendAllUseEnv(defaultUses, usesAndImports, root)
          val namespaces = decls.collect {
            case ns: NamedAst.Declaration.Namespace => ns
          }
          val aliases0 = decls.collect {
            case alias: NamedAst.Declaration.TypeAlias => alias
          }
          val aliasesVal = traverse(aliases0)(semiResolveTypeAlias(_, env, Name.RootNS, root))
          val nsVal = traverse(namespaces)(semiResolveTypeAliasesInNamespace(_, defaultUses, root))
          mapN(aliasesVal, nsVal) {
            case (aliases, ns) => aliases ::: ns.flatten
          }
      }
  }

  /**
    * Semi-resolves the type aliases in the namespace.
    */
  private def semiResolveTypeAliasesInNamespace(ns0: NamedAst.Declaration.Namespace, defaultUses: ListMap[String, Resolution], root: NamedAst.Root)(implicit flix: Flix): Validation[List[ResolvedAst.Declaration.TypeAlias], ResolutionError] = ns0 match {
    case NamedAst.Declaration.Namespace(sym, usesAndImports0, decls, loc) =>
      val ns = Name.mkUnlocatedNName(sym.ns)
      val usesAndImportsVal = traverse(usesAndImports0)(visitUseOrImport(_, ns, root))
      flatMapN(usesAndImportsVal) {
        case usesAndImports =>
          val env = appendAllUseEnv(defaultUses, usesAndImports, root)
          val namespaces = decls.collect {
            case ns: NamedAst.Declaration.Namespace => ns
          }
          val aliases0 = decls.collect {
            case alias: NamedAst.Declaration.TypeAlias => alias
          }
          val aliasesVal = traverse(aliases0)(semiResolveTypeAlias(_, env, ns, root))
          val nsVal = traverse(namespaces)(semiResolveTypeAliasesInNamespace(_, defaultUses, root))
          mapN(aliasesVal, nsVal) {
            case (aliases, ns) => aliases ::: ns.flatten
          }
      }
  }

  /**
    * Partially resolves the type alias.
    *
    * Type aliases within the type are given temporary placeholders.
    */
  private def semiResolveTypeAlias(alias: NamedAst.Declaration.TypeAlias, env0: ListMap[String, Resolution], ns: Name.NName, root: NamedAst.Root)(implicit flix: Flix): Validation[ResolvedAst.Declaration.TypeAlias, ResolutionError] = alias match {
    case NamedAst.Declaration.TypeAlias(doc, ann, mod, sym, tparams0, tpe0, loc) =>
      val tparamsVal = resolveTypeParams(tparams0, env0, ns, root)
      flatMapN(tparamsVal) {
        case tparams =>
          val env = env0 ++ mkTypeParamEnv(tparams)
          mapN(semiResolveType(tpe0, Wildness.ForbidWild, env, ns, root)) {
            tpe => ResolvedAst.Declaration.TypeAlias(doc, ann, mod, sym, tparams, tpe, loc)
          }
      }
  }

  /**
    * Resolves the type aliases in the given root.
    *
    * Returns a pair:
    *   - a map of type alias symbols to their AST nodes
    *   - a list of the aliases in a processing order,
    *     such that any alias only depends on those earlier in the list
    */
  private def resolveTypeAliases(defaultUses: ListMap[String, Resolution], root: NamedAst.Root)(implicit flix: Flix): Validation[(Map[Symbol.TypeAliasSym, ResolvedAst.Declaration.TypeAlias], List[Symbol.TypeAliasSym]), ResolutionError] = {
    flatMapN(semiResolveTypeAliases(defaultUses, root)) {
      case semiResolved =>
        flatMapN(findResolutionOrder(semiResolved.values)) {
          case orderedSyms =>
            val orderedSemiResolved = orderedSyms.map(semiResolved)
            mapN(finishResolveTypeAliases(orderedSemiResolved)) {
              case aliases => (aliases, orderedSyms)
            }
        }
    }
  }

  /**
    * Gets a list of all type aliases used in the partially resolved type tpe0.
    */
  private def getAliasUses(tpe0: UnkindedType): List[Symbol.TypeAliasSym] = tpe0 match {
    case _: UnkindedType.Var => Nil
    case UnkindedType.Ascribe(tpe, _, _) => getAliasUses(tpe)
    case UnkindedType.UnappliedAlias(sym, _) => sym :: Nil
    case _: UnkindedType.UnappliedAssocType => Nil
    case _: UnkindedType.Cst => Nil
    case UnkindedType.Apply(tpe1, tpe2, _) => getAliasUses(tpe1) ::: getAliasUses(tpe2)
    case _: UnkindedType.Arrow => Nil
    case _: UnkindedType.CaseSet => Nil
    case UnkindedType.CaseComplement(tpe, loc) => getAliasUses(tpe)
    case UnkindedType.CaseUnion(tpe1, tpe2, loc) => getAliasUses(tpe1) ::: getAliasUses(tpe2)
    case UnkindedType.CaseIntersection(tpe1, tpe2, loc) => getAliasUses(tpe1) ::: getAliasUses(tpe2)
    case _: UnkindedType.Enum => Nil
    case _: UnkindedType.Struct => Nil
    case _: UnkindedType.RestrictableEnum => Nil
    case _: UnkindedType.Error => Nil
    case alias: UnkindedType.Alias => throw InternalCompilerException("unexpected applied alias", alias.loc)
    case assoc: UnkindedType.AssocType => throw InternalCompilerException("unexpected applied associated type", assoc.loc)
  }

  /**
    * Create a list of CyclicTypeAliases errors, one for each type alias.
    */
  private def mkCycleErrors[T](cycle: List[Symbol.TypeAliasSym]): Validation.HardFailure[T, ResolutionError] = {
    val errors = cycle.map {
      sym => ResolutionError.CyclicTypeAliases(cycle, sym.loc)
    }
    Validation.HardFailure(Chain.from(errors))
  }

  /**
    * Gets the resolution order for the aliases.
    *
    * Any alias only depends on those earlier in the list
    */
  private def findResolutionOrder(aliases: Iterable[ResolvedAst.Declaration.TypeAlias]): Validation[List[Symbol.TypeAliasSym], ResolutionError] = {
    val aliasSyms = aliases.map(_.sym)
    val aliasLookup = aliases.map(alias => alias.sym -> alias).toMap
    val getUses = (sym: Symbol.TypeAliasSym) => getAliasUses(aliasLookup(sym).tpe)

    Graph.topologicalSort(aliasSyms, getUses) match {
      case Graph.TopologicalSort.Sorted(sorted) => Validation.success(sorted)
      case Graph.TopologicalSort.Cycle(path) => mkCycleErrors(path)
    }
  }

  /**
    * Finishes the resolution of the given type aliases.
    *
    * Replaces placeholder type alias constructors with the real type aliases.
    *
    * The given aliases must be in resolution order.
    */
  private def finishResolveTypeAliases(aliases0: List[ResolvedAst.Declaration.TypeAlias]): Validation[Map[Symbol.TypeAliasSym, ResolvedAst.Declaration.TypeAlias], ResolutionError] = {
    Validation.fold(aliases0, Map.empty[Symbol.TypeAliasSym, ResolvedAst.Declaration.TypeAlias]) {
      case (taenv, ResolvedAst.Declaration.TypeAlias(doc, ann, mod, sym, tparams, tpe0, loc)) =>
        mapN(finishResolveType(tpe0, taenv)) {
          tpe =>
            val alias = ResolvedAst.Declaration.TypeAlias(doc, ann, mod, sym, tparams, tpe, loc)
            taenv + (sym -> alias)
        }
    }
  }

  /**
    * Performs name resolution on the compilation unit.
    */
  private def visitUnit(unit: NamedAst.CompilationUnit, defaultUses: ListMap[String, Resolution])(implicit taenv: Map[Symbol.TypeAliasSym, ResolvedAst.Declaration.TypeAlias], root: NamedAst.Root, flix: Flix): Validation[ResolvedAst.CompilationUnit, ResolutionError] = unit match {
    case NamedAst.CompilationUnit(usesAndImports0, decls0, loc) =>
      val usesAndImportsVal = traverse(usesAndImports0)(visitUseOrImport(_, Name.RootNS, root))
      flatMapN(usesAndImportsVal) {
        case usesAndImports =>
          val env = appendAllUseEnv(defaultUses, usesAndImports, root)
          val declsVal = traverse(decls0)(visitDecl(_, env, Name.RootNS, defaultUses))
          mapN(declsVal) {
            case decls => ResolvedAst.CompilationUnit(usesAndImports, decls, loc)
          }
      }
  }

  /**
    * Performs name resolution on the declaration.
    */
  private def visitDecl(decl: NamedAst.Declaration, env0: ListMap[String, Resolution], ns0: Name.NName, defaultUses: ListMap[String, Resolution])(implicit taenv: Map[Symbol.TypeAliasSym, ResolvedAst.Declaration.TypeAlias], root: NamedAst.Root, flix: Flix): Validation[ResolvedAst.Declaration, ResolutionError] = decl match {
    case NamedAst.Declaration.Namespace(sym, usesAndImports0, decls0, loc) =>
      // TODO NS-REFACTOR move to helper for consistency
      // use the new namespace
      val ns = Name.mkUnlocatedNName(sym.ns)
      val usesAndImportsVal = traverse(usesAndImports0)(visitUseOrImport(_, ns, root))
      flatMapN(usesAndImportsVal) {
        case usesAndImports =>
          // reset the env
          val env = appendAllUseEnv(defaultUses, usesAndImports, root)
          val declsVal = traverse(decls0)(visitDecl(_, env, ns, defaultUses))
          mapN(declsVal) {
            case decls => ResolvedAst.Declaration.Namespace(sym, usesAndImports, decls, loc)
          }
      }
    case trt@NamedAst.Declaration.Trait(doc, ann, mod, sym, tparam, superTraits, assocs, sigs, laws, loc) =>
      resolveTrait(trt, env0, ns0)
    case inst@NamedAst.Declaration.Instance(doc, ann, mod, trt, tparams, tpe, tconstrs, assocs, defs, ns, loc) =>
      resolveInstance(inst, env0, ns0)
    case defn@NamedAst.Declaration.Def(sym, spec, exp) =>
      resolveDef(defn, None, env0)(ns0, taenv, root, flix)
    case enum0@NamedAst.Declaration.Enum(doc, ann, mod, sym, tparams, derives, cases, loc) =>
      resolveEnum(enum0, env0, taenv, ns0, root)
    case struct@NamedAst.Declaration.Struct(_, _, _, _, _, _, _, _) =>
      resolveStruct(struct, env0, taenv, ns0, root)
    case enum0@NamedAst.Declaration.RestrictableEnum(doc, ann, mod, sym, index, tparams, derives, cases, loc) =>
      resolveRestrictableEnum(enum0, env0, taenv, ns0, root)
    case NamedAst.Declaration.TypeAlias(doc, ann, mod, sym, tparams, tpe, loc) =>
      Validation.success(taenv(sym))
    case eff@NamedAst.Declaration.Effect(doc, ann, mod, sym, ops, loc) =>
      resolveEffect(eff, env0, taenv, ns0, root)
    case op@NamedAst.Declaration.Op(sym, spec) => throw InternalCompilerException("unexpected op", sym.loc)
    case NamedAst.Declaration.Sig(sym, spec, exp) => throw InternalCompilerException("unexpected sig", sym.loc)
    case NamedAst.Declaration.Case(sym, tpe, _) => throw InternalCompilerException("unexpected case", sym.loc)
    case NamedAst.Declaration.StructField(_, sym, tpe, _) => throw InternalCompilerException("unexpected struct field", sym.loc)
    case NamedAst.Declaration.RestrictableCase(sym, tpe, _) => throw InternalCompilerException("unexpected case", sym.loc)
    case NamedAst.Declaration.AssocTypeDef(doc, mod, ident, args, tpe, loc) => throw InternalCompilerException("unexpected associated type definition", ident.loc)
    case NamedAst.Declaration.AssocTypeSig(doc, mod, sym, tparams, kind, tpe, loc) => throw InternalCompilerException("unexpected associated type signature", sym.loc)
  }

  /**
    * Creates a map from a list of key-(value list) pairs, appending in the case of duplicates.
    */
  private def combine[K, V](list: List[(K, List[V])]): Map[K, List[V]] = {
    list.foldLeft(Map.empty[K, List[V]]) {
      case (acc, (key, value)) => acc + (key -> (value ++ acc.getOrElse(key, Nil)))
    }
  }

  /**
    * Checks that the super traits form a DAG (no cycles).
    */
  private def checkSuperTraitDag(traits: Map[Symbol.TraitSym, ResolvedAst.Declaration.Trait]): Validation[Unit, ResolutionError] = {

    /**
      * Create a list of CyclicTraitHierarchy errors, one for each trait.
      */
    def mkCycleErrors[T](cycle: List[Symbol.TraitSym]): Validation.HardFailure[T, ResolutionError] = {
      val errors = cycle.map {
        sym => ResolutionError.CyclicTraitHierarchy(cycle, sym.loc)
      }
      Validation.HardFailure(Chain.from(errors))
    }

    val traitSyms = traits.values.map(_.sym)
    val getSuperTraits = (trt: Symbol.TraitSym) => traits(trt).superTraits.map(_.head.sym)
    Graph.topologicalSort(traitSyms, getSuperTraits) match {
      case Graph.TopologicalSort.Cycle(path) => mkCycleErrors(path)
      case Graph.TopologicalSort.Sorted(_) => Validation.success(())
    }
  }

  /**
    * Performs name resolution on the given constraint `c0` in the given namespace `ns0`.
    */
  private def resolveConstraint(c0: NamedAst.Constraint, env0: ListMap[String, Resolution])(implicit scope: Scope, ns0: Name.NName, taenv: Map[Symbol.TypeAliasSym, ResolvedAst.Declaration.TypeAlias], root: NamedAst.Root, flix: Flix): Validation[ResolvedAst.Constraint, ResolutionError] = c0 match {
    case NamedAst.Constraint(cparams0, head0, body0, loc) =>
      val cparams = resolveConstraintParams(cparams0, env0)
      val env = env0 ++ mkConstraintParamEnv(cparams)
      val headVal = resolvePredicateHead(head0, env)
      val bodyVal = traverse(body0)(resolvePredicateBody(_, env))
      mapN(headVal, bodyVal) {
        case (head, body) => ResolvedAst.Constraint(cparams, head, body, loc)
      }
  }

  /**
    * Resolves all the traits in the given root.
    */
  private def resolveTrait(c0: NamedAst.Declaration.Trait, env0: ListMap[String, Resolution], ns0: Name.NName)(implicit taenv: Map[Symbol.TypeAliasSym, ResolvedAst.Declaration.TypeAlias], root: NamedAst.Root, flix: Flix): Validation[ResolvedAst.Declaration.Trait, ResolutionError] = c0 match {
    case NamedAst.Declaration.Trait(doc, ann, mod, sym, tparam0, superTraits0, assocs0, signatures, laws0, loc) =>
      val tparamVal = resolveTypeParam(tparam0, env0, ns0, root)
      flatMapN(tparamVal) {
        case tparam =>
          val env = env0 ++ mkTypeParamEnv(List(tparam))
          // ignore the parameter of the super traits; we don't use it
          val superTraitsVal = traverse(superTraits0)(tconstr => resolveSuperTrait(tconstr, env, taenv, ns0, root))
          val tconstr = ResolvedAst.TraitConstraint(Ast.TraitConstraint.Head(sym, sym.loc), UnkindedType.Var(tparam.sym, tparam.sym.loc), sym.loc)
          val assocsVal = traverse(assocs0)(resolveAssocTypeSig(_, env, taenv, ns0, root))
          val sigsListVal = traverse(signatures)(resolveSig(_, sym, tparam.sym, env)(ns0, taenv, root, flix))
          val lawsVal = traverse(laws0)(resolveDef(_, Some(tconstr), env)(ns0, taenv, root, flix))
          mapN(superTraitsVal, assocsVal, sigsListVal, lawsVal) {
            case (superTraits, assocs, sigsList, laws) =>
              val sigs = sigsList.map(sig => (sig.sym, sig)).toMap
              ResolvedAst.Declaration.Trait(doc, ann, mod, sym, tparam, superTraits, assocs, sigs, laws, loc)
          }
      }
  }

  /**
    * Performs name resolution on the given instance `i0` in the given namespace `ns0`.
    */
  private def resolveInstance(i0: NamedAst.Declaration.Instance, env0: ListMap[String, Resolution], ns0: Name.NName)(implicit taenv: Map[Symbol.TypeAliasSym, ResolvedAst.Declaration.TypeAlias], root: NamedAst.Root, flix: Flix): Validation[ResolvedAst.Declaration.Instance, ResolutionError] = i0 match {
    case NamedAst.Declaration.Instance(doc, ann, mod, trt0, tparams0, tpe0, tconstrs0, assocs0, defs0, ns, loc) =>
      // TODO NS-REFACTOR pull tparams all the way through phases
      val tparamsVal = resolveTypeParams(tparams0, env0, ns0, root)
      flatMapN(tparamsVal) {
        case tparams =>
          val env = env0 ++ mkTypeParamEnv(tparams)
          val traitVal = lookupTraitForImplementation(trt0, env, ns0, root)
          val tpeVal = resolveType(tpe0, Wildness.ForbidWild, env, taenv, ns0, root)
          val tconstrsVal = traverse(tconstrs0)(resolveTraitConstraint(_, env, taenv, ns0, root))
          flatMapN(traitVal, tpeVal, tconstrsVal) {
            case (trt, tpe, tconstrs) =>
              val assocsVal = resolveAssocTypeDefs(assocs0, trt, tpe, env, taenv, ns0, root, loc)
              val tconstr = ResolvedAst.TraitConstraint(Ast.TraitConstraint.Head(trt.sym, trt0.loc), tpe, trt0.loc)
              val defsVal = traverse(defs0)(resolveDef(_, Some(tconstr), env)(ns0, taenv, root, flix))
              mapN(defsVal, assocsVal) {
                case (defs, assocs) =>
                  val traitUse = Ast.TraitSymUse(trt.sym, trt0.loc)
                  ResolvedAst.Declaration.Instance(doc, ann, mod, traitUse, tpe, tconstrs, assocs, defs, Name.mkUnlocatedNName(ns), loc)
              }
          }
      }
  }

  /**
    * Performs name resolution on the given signature `s0` in the given namespace `ns0`.
    */
  private def resolveSig(s0: NamedAst.Declaration.Sig, trt: Symbol.TraitSym, traitTvar: Symbol.UnkindedTypeVarSym, env0: ListMap[String, Resolution])(implicit ns0: Name.NName, taenv: Map[Symbol.TypeAliasSym, ResolvedAst.Declaration.TypeAlias], root: NamedAst.Root, flix: Flix): Validation[ResolvedAst.Declaration.Sig, ResolutionError] = s0 match {
    case NamedAst.Declaration.Sig(sym, spec0, exp0) =>
      val tconstr = ResolvedAst.TraitConstraint(Ast.TraitConstraint.Head(trt, trt.loc), UnkindedType.Var(traitTvar, traitTvar.loc), trt.loc)
      val specVal = resolveSpec(spec0, Some(tconstr), env0, taenv, ns0, root)
      flatMapN(specVal) {
        case spec =>
          val env = env0 ++ mkSpecEnv(spec)
          val specCheckVal = checkSigSpec(sym, spec, traitTvar)
          val expVal = traverseOpt(exp0)(resolveExp(_, env)(Scope.Top, ns0, taenv, root, flix))
          mapN(specCheckVal, expVal) {
            case (_, exp) => ResolvedAst.Declaration.Sig(sym, spec, exp)
          }
      }
  }

  /**
    * Performs name resolution on the given definition `d0` in the given namespace `ns0`.
    */
  private def resolveDef(d0: NamedAst.Declaration.Def, tconstr: Option[ResolvedAst.TraitConstraint], env0: ListMap[String, Resolution])(implicit ns0: Name.NName, taenv: Map[Symbol.TypeAliasSym, ResolvedAst.Declaration.TypeAlias], root: NamedAst.Root, flix: Flix): Validation[ResolvedAst.Declaration.Def, ResolutionError] = d0 match {
    case NamedAst.Declaration.Def(sym, spec0, exp0) =>
      flix.subtask(sym.toString, sample = true)

      val specVal = resolveSpec(spec0, tconstr, env0, taenv, ns0, root)
      flatMapN(specVal) {
        case spec =>
          val env = env0 ++ mkSpecEnv(spec)
          val expVal = resolveExp(exp0, env)(Scope.Top, ns0, taenv, root, flix)
          mapN(expVal) {
            case exp => ResolvedAst.Declaration.Def(sym, spec, exp)
          }
      }
  }

  /**
    * Performs name resolution on the given spec `s0` in the given namespace `ns0`.
    */
  private def resolveSpec(s0: NamedAst.Spec, tconstr: Option[ResolvedAst.TraitConstraint], env0: ListMap[String, Resolution], taenv: Map[Symbol.TypeAliasSym, ResolvedAst.Declaration.TypeAlias], ns0: Name.NName, root: NamedAst.Root)(implicit flix: Flix): Validation[ResolvedAst.Spec, ResolutionError] = s0 match {
    case NamedAst.Spec(doc, ann, mod, tparams0, fparams0, tpe0, eff0, tconstrs0, econstrs0, loc) =>
      val tparamsVal = resolveTypeParams(tparams0, env0, ns0, root)
      flatMapN(tparamsVal) {
        case tparams =>
          val env1 = env0 ++ mkTypeParamEnv(tparams)
          val fparamsVal = traverse(fparams0)(resolveFormalParam(_, env1, taenv, ns0, root))
          flatMapN(fparamsVal) {
            case fparams =>
              val env = env1 ++ mkFormalParamEnv(fparams)
              val tpeVal = resolveType(tpe0, Wildness.AllowWild, env, taenv, ns0, root)
              val effVal = traverseOpt(eff0)(resolveType(_, Wildness.AllowWild, env, taenv, ns0, root))
              val tconstrsVal = traverse(tconstrs0)(resolveTraitConstraint(_, env, taenv, ns0, root))
              val econstrsVal = traverse(econstrs0)(resolveEqualityConstraint(_, env, taenv, ns0, root))

              mapN(tpeVal, effVal, tconstrsVal, econstrsVal) {
                case (tpe, eff, tconstrs, econstrs) =>
                  // add the inherited type constraint to the the list
                  ResolvedAst.Spec(doc, ann, mod, tparams, fparams, tpe, eff, tconstr.toList ::: tconstrs, econstrs, loc)
              }
          }
      }
  }

  /**
    * Performs name resolution on the given enum `e0` in the given namespace `ns0`.
    */
  private def resolveEnum(e0: NamedAst.Declaration.Enum, env0: ListMap[String, Resolution], taenv: Map[Symbol.TypeAliasSym, ResolvedAst.Declaration.TypeAlias], ns0: Name.NName, root: NamedAst.Root)(implicit flix: Flix): Validation[ResolvedAst.Declaration.Enum, ResolutionError] = e0 match {
    case NamedAst.Declaration.Enum(doc, ann, mod, sym, tparams0, derives0, cases0, loc) =>
      val tparamsVal = resolveTypeParams(tparams0, env0, ns0, root)
      flatMapN(tparamsVal) {
        case tparams =>
          val env = env0 ++ mkTypeParamEnv(tparams)
          val derivesVal = resolveDerivations(derives0, env, ns0, root)
          val casesVal = traverse(cases0)(resolveCase(_, env, taenv, ns0, root))
          mapN(derivesVal, casesVal) {
            case (derives, cases) =>
              ResolvedAst.Declaration.Enum(doc, ann, mod, sym, tparams, derives, cases, loc)
          }
      }
  }

  /**
    * Performs name resolution on the given struct `s0` in the given namespace `ns0`.
    */
  private def resolveStruct(s0: NamedAst.Declaration.Struct, env0: ListMap[String, Resolution], taenv: Map[Symbol.TypeAliasSym, ResolvedAst.Declaration.TypeAlias], ns0: Name.NName, root: NamedAst.Root)(implicit flix: Flix): Validation[ResolvedAst.Declaration.Struct, ResolutionError] = s0 match {
    case NamedAst.Declaration.Struct(doc, ann, mod, sym, tparams0, fields0, _, loc) =>
      val tparamsVal = resolveTypeParams(tparams0, env0, ns0, root)
      flatMapN(tparamsVal) {
        case tparams =>
          val env = env0 ++ mkTypeParamEnv(tparams)
          val fieldsVal = traverse(fields0.zipWithIndex) { case (field, idx) => resolveStructField(s0.sym, idx, field, env, taenv, ns0, root) }
          mapN(fieldsVal) {
            case (fields) =>
              ResolvedAst.Declaration.Struct(doc, ann, mod, sym, tparams, fields, loc)
          }
      }
  }

  /**
    * Performs name resolution on the given restrictable enum `e0` in the given namespace `ns0`.
    */
  private def resolveRestrictableEnum(e0: NamedAst.Declaration.RestrictableEnum, env0: ListMap[String, Resolution], taenv: Map[Symbol.TypeAliasSym, ResolvedAst.Declaration.TypeAlias], ns0: Name.NName, root: NamedAst.Root)(implicit flix: Flix): Validation[ResolvedAst.Declaration.RestrictableEnum, ResolutionError] = e0 match {
    case NamedAst.Declaration.RestrictableEnum(doc, ann, mod, sym, index0, tparams0, derives0, cases0, loc) =>
      val indexVal = resolveTypeParam(index0, env0, ns0, root)
      val tparamsVal = resolveTypeParams(tparams0, env0, ns0, root)
      flatMapN(indexVal, tparamsVal) {
        case (index, tparams) =>
          val env = env0 ++ mkTypeParamEnv(index :: tparams)
          val derivesVal = resolveDerivations(derives0, env, ns0, root)
          val casesVal = traverse(cases0)(resolveRestrictableCase(_, env, taenv, ns0, root))
          mapN(derivesVal, casesVal) {
            case (derives, cases) =>
              ResolvedAst.Declaration.RestrictableEnum(doc, ann, mod, sym, index, tparams, derives, cases, loc)
          }
      }
  }

  /**
    * Performs name resolution on the given case `caze0` in the given namespace `ns0`.
    */
  private def resolveCase(caze0: NamedAst.Declaration.Case, env: ListMap[String, Resolution], taenv: Map[Symbol.TypeAliasSym, ResolvedAst.Declaration.TypeAlias], ns0: Name.NName, root: NamedAst.Root)(implicit flix: Flix): Validation[ResolvedAst.Declaration.Case, ResolutionError] = caze0 match {
    case NamedAst.Declaration.Case(sym, tpe0, loc) =>
      val tpeVal = resolveType(tpe0, Wildness.ForbidWild, env, taenv, ns0, root)
      mapN(tpeVal) {
        tpe => ResolvedAst.Declaration.Case(sym, tpe, loc)
      }
  }

  /**
    * Performs name resolution on the given struct field `field0` in the given namespace `ns0`.
    */
  private def resolveStructField(structSym: Symbol.StructSym, idx: Int, field0: NamedAst.Declaration.StructField, env: ListMap[String, Resolution], taenv: Map[Symbol.TypeAliasSym, ResolvedAst.Declaration.TypeAlias], ns0: Name.NName, root: NamedAst.Root)(implicit flix: Flix): Validation[ResolvedAst.Declaration.StructField, ResolutionError] = field0 match {
    case NamedAst.Declaration.StructField(_, sym, tpe0, loc) =>
      val tpeVal = resolveType(tpe0, Wildness.ForbidWild, env, taenv, ns0, root)
      mapN(tpeVal) {
        tpe => ResolvedAst.Declaration.StructField(sym, tpe, loc)
      }
  }

  /**
    * Performs name resolution on the given case `caze0` in the given namespace `ns0`.
    */
  private def resolveRestrictableCase(caze0: NamedAst.Declaration.RestrictableCase, env: ListMap[String, Resolution], taenv: Map[Symbol.TypeAliasSym, ResolvedAst.Declaration.TypeAlias], ns0: Name.NName, root: NamedAst.Root)(implicit flix: Flix): Validation[ResolvedAst.Declaration.RestrictableCase, ResolutionError] = caze0 match {
    case NamedAst.Declaration.RestrictableCase(sym, tpe0, loc) =>
      val tpeVal = resolveType(tpe0, Wildness.ForbidWild, env, taenv, ns0, root)
      mapN(tpeVal) {
        tpe => ResolvedAst.Declaration.RestrictableCase(sym, tpe, loc)
      }
  }

  /**
    * Performs name resolution on the given effect `eff0` in the given namespace `ns0`.
    */
  private def resolveEffect(eff0: NamedAst.Declaration.Effect, env: ListMap[String, Resolution], taenv: Map[Symbol.TypeAliasSym, ResolvedAst.Declaration.TypeAlias], ns0: Name.NName, root: NamedAst.Root)(implicit flix: Flix): Validation[ResolvedAst.Declaration.Effect, ResolutionError] = eff0 match {
    case NamedAst.Declaration.Effect(doc, ann, mod, sym, ops0, loc) =>
      // TODO NS-REFACTOR maybe start a new env
      val opsVal = traverse(ops0)(resolveOp(_, env, taenv, ns0, root))
      mapN(opsVal) {
        case ops => ResolvedAst.Declaration.Effect(doc, ann, mod, sym, ops, loc)
      }
  }

  /**
    * Performs name resolution on the given effect operation `op0` in the given namespace `ns0`.
    */
  private def resolveOp(op0: NamedAst.Declaration.Op, env: ListMap[String, Resolution], taenv: Map[Symbol.TypeAliasSym, ResolvedAst.Declaration.TypeAlias], ns0: Name.NName, root: NamedAst.Root)(implicit flix: Flix): Validation[ResolvedAst.Declaration.Op, ResolutionError] = op0 match {
    case NamedAst.Declaration.Op(sym, spec0) =>
      val specVal = resolveSpec(spec0, None, env, taenv, ns0, root)
      mapN(specVal) {
        spec => ResolvedAst.Declaration.Op(sym, spec)
      }
  }

  /**
    * Performs name resolution on the given associated type signature `s0` in the given namespace `ns0`.
    */
  private def resolveAssocTypeSig(s0: NamedAst.Declaration.AssocTypeSig, env: ListMap[String, Resolution], taenv: Map[Symbol.TypeAliasSym, ResolvedAst.Declaration.TypeAlias], ns0: Name.NName, root: NamedAst.Root)(implicit flix: Flix): Validation[ResolvedAst.Declaration.AssocTypeSig, ResolutionError] = s0 match {
    case NamedAst.Declaration.AssocTypeSig(doc, mod, sym, tparam0, kind0, tpe0, loc) =>
      val tparamVal = resolveTypeParam(tparam0, env, ns0, root)
      val kindVal = resolveKind(kind0, env, ns0, root)
      val tpeVal = traverseOpt(tpe0)(resolveType(_, Wildness.ForbidWild, env, taenv, ns0, root))
      mapN(tparamVal, kindVal, tpeVal) {
        case (tparam, kind, tpe) => ResolvedAst.Declaration.AssocTypeSig(doc, mod, sym, tparam, kind, tpe, loc)
      }
  }

  /**
    * Performs name resolution on the given associated type definitions `d0` in the given namespace `ns0`.
    * `loc` is the location of the instance symbol for reporting errors.
    */
  private def resolveAssocTypeDefs(d0: List[NamedAst.Declaration.AssocTypeDef], trt: NamedAst.Declaration.Trait, targ: UnkindedType, env: ListMap[String, Resolution], taenv: Map[Symbol.TypeAliasSym, ResolvedAst.Declaration.TypeAlias], ns0: Name.NName, root: NamedAst.Root, loc: SourceLocation)(implicit flix: Flix): Validation[List[ResolvedAst.Declaration.AssocTypeDef], ResolutionError] = {
    flatMapN(Validation.traverse(d0)(resolveAssocTypeDef(_, trt, env, taenv, ns0, root))) {
      case xs =>
        // Computes a map from associated type symbols to their definitions.
        val m = mutable.Map.empty[Symbol.AssocTypeSym, ResolvedAst.Declaration.AssocTypeDef]

        // We collect [[DuplicateAssocTypeDef]] and [[DuplicateAssocTypeDef]] errors.
        val errors = mutable.ListBuffer.empty[ResolutionError with Unrecoverable]

        // Build the map `m` and check for [[DuplicateAssocTypeDef]].
        for (d@ResolvedAst.Declaration.AssocTypeDef(_, _, use, _, _, loc1) <- xs) {
          val sym = use.sym
          m.get(sym) match {
            case None =>
              m.put(sym, d)
            case Some(otherDecl) =>
              val loc2 = otherDecl.loc
              errors += ResolutionError.DuplicateAssocTypeDef(sym, loc1, loc2)
              errors += ResolutionError.DuplicateAssocTypeDef(sym, loc2, loc1)
          }
        }

        // Check for [[MissingAssocTypeDef]] and recover.
        for (NamedAst.Declaration.AssocTypeSig(_, _, ascSym, _, _, tpe, _) <- trt.assocs) {
          if (!m.contains(ascSym) && tpe.isEmpty) {
            // Missing associated type.
            errors += ResolutionError.MissingAssocTypeDef(ascSym.name, loc)

            // We recover by introducing a dummy associated type definition.
            val doc = Ast.Doc(Nil, loc)
            val mod = Ast.Modifiers.Empty
            val use = Ast.AssocTypeSymUse(ascSym, loc)
            val arg = targ
            val tpe = UnkindedType.Error(loc)
            val ascDef = ResolvedAst.Declaration.AssocTypeDef(doc, mod, use, arg, tpe, loc)
            m.put(ascSym, ascDef)
          }
        }

        // TODO ASSOC-TYPES this should be a soft failure once we know how to handle error types in unification
        // We use `m.values` here because we have eliminated duplicates and introduced missing associated type defs.
        if (errors.isEmpty) {
          Validation.success(m.values.toList)
        } else {
          Validation.HardFailure(Chain.from(errors))
        }
    }
  }

  /**
    * Performs name resolution on the given associated type definition `d0` in the given namespace `ns0`.
    */
  private def resolveAssocTypeDef(d0: NamedAst.Declaration.AssocTypeDef, trt: NamedAst.Declaration.Trait, env: ListMap[String, Resolution], taenv: Map[Symbol.TypeAliasSym, ResolvedAst.Declaration.TypeAlias], ns0: Name.NName, root: NamedAst.Root)(implicit flix: Flix): Validation[ResolvedAst.Declaration.AssocTypeDef, ResolutionError] = d0 match {
    case NamedAst.Declaration.AssocTypeDef(doc, mod, ident, arg0, tpe0, loc) =>

      // For now we don't add any tvars from the args. We should have gotten those directly from the instance
      val argVal = resolveType(arg0, Wildness.ForbidWild, env, taenv, ns0, root)
      val tpeVal = resolveType(tpe0, Wildness.ForbidWild, env, taenv, ns0, root)
      val symVal = trt.assocs.collectFirst {
        case NamedAst.Declaration.AssocTypeSig(_, _, sym, _, _, _, _) if sym.name == ident.name => sym
      } match {
        case None => Validation.toHardFailure(ResolutionError.UndefinedAssocType(Name.QName(Name.RootNS, ident, ident.loc), ident.loc))
        case Some(sym) => Validation.success(sym)
      }
      mapN(symVal, argVal, tpeVal) {
        case (sym, arg, tpe) =>
          val symUse = Ast.AssocTypeSymUse(sym, ident.loc)
          ResolvedAst.Declaration.AssocTypeDef(doc, mod, symUse, arg, tpe, loc)
      }
  }

  /**
    * Checks that the signature spec is legal.
    *
    * A signature spec is legal if it contains the trait's type variable in its formal parameters or return type.
    */
  private def checkSigSpec(sym: Symbol.SigSym, spec0: ResolvedAst.Spec, tvar: Symbol.UnkindedTypeVarSym): Validation[Unit, ResolutionError] = spec0 match {
    case ResolvedAst.Spec(_, _, _, _, fparams, tpe, _, _, _, _) =>
      val tpes = tpe :: fparams.flatMap(_.tpe)
      val tvars = tpes.flatMap(_.definiteTypeVars).to(SortedSet)
      if (tvars.contains(tvar)) {
        Validation.success(())
      } else {
        Validation.toSoftFailure((), ResolutionError.IllegalSignature(sym, sym.loc))
      }
  }

  private def resolveKind(kind0: NamedAst.Kind, env: ListMap[String, Resolution], ns0: Name.NName, root: NamedAst.Root): Validation[Kind, ResolutionError] = kind0 match {
    case NamedAst.Kind.Ambiguous(qname, loc) =>
      if (qname.isUnqualified) {
        val name = qname.ident.name
        Kinds.get(name) match {
          case None =>
            lookupRestrictableEnum(qname, env, ns0, root).toHardResult match {
              case Result.Ok(enum0) =>
                Validation.success(Kind.CaseSet(enum0.sym))
              case Result.Err(_) =>
                // We don't know the kind, but we can find the best match.
                val closestMatch = Similarity.closestMatch(name, Kinds)
                Validation.toSoftFailure(closestMatch, ResolutionError.UndefinedKind(qname, ns0, loc))
            }
          case Some(kind) => Validation.success(kind)
        }
      } else {
        lookupRestrictableEnum(qname, env, ns0, root).toHardResult match {
          case Result.Ok(enum0) => Validation.success(Kind.CaseSet(enum0.sym))
          case Result.Err(_) =>
            // We don't know the kind, so default to Star.
            Validation.toSoftFailure(Kind.Star, ResolutionError.UndefinedKind(qname, ns0, loc))
        }
      }
    case NamedAst.Kind.Arrow(k10, k20, loc) =>
      val k1Val = resolveKind(k10, env, ns0, root)
      val k2Val = resolveKind(k20, env, ns0, root)

      mapN(k1Val, k2Val) {
        case (k1, k2) => Kind.Arrow(k1, k2)
      }
  }

  /**
    * Performs name resolution on the given expression `exp0` in the namespace `ns0`.
    */
  private def resolveExp(exp0: NamedAst.Expr, env0: ListMap[String, Resolution])(implicit scope: Scope, ns0: Name.NName, taenv: Map[Symbol.TypeAliasSym, ResolvedAst.Declaration.TypeAlias], root: NamedAst.Root, flix: Flix): Validation[ResolvedAst.Expr, ResolutionError] = exp0 match {
    case NamedAst.Expr.Ambiguous(qname, loc) =>
      // Special Case: We must check if we have a static field access, e.g. Math.PI
      if (qname.namespace.idents.length == 1) {
        // We may have an imported class name.
        val className = qname.namespace.idents.head
        env0.get(className.name) match {
          case Some(List(Resolution.JavaClass(clazz))) =>
            // We have a static field access.
            val fieldName = qname.ident
            Jvm.getField(clazz, fieldName.name, static = true) match {
              case Some(field) =>
                // Returns out of resolveExp
                return Validation.success(ResolvedAst.Expr.GetStaticField(field, loc))
              case None =>
                val m = ResolutionError.UndefinedJvmStaticField(clazz, fieldName, loc)
                // Returns out of resolveExp
                return Validation.toSoftFailure(ResolvedAst.Expr.Error(m), m)
            }
          case _ =>
          // Fallthrough to below.
        }
      }

      mapN(lookupQName(qname, env0, ns0, root)) {
        case ResolvedQName.Def(defn) => visitDef(defn, loc)
        case ResolvedQName.Sig(sig) => visitSig(sig, loc)
        case ResolvedQName.Var(sym) => ResolvedAst.Expr.Var(sym, loc)
        case ResolvedQName.Tag(caze) => visitTag(caze, loc)
        case ResolvedQName.RestrictableTag(caze) => visitRestrictableTag(caze, isOpen = false, loc)
        case ResolvedQName.Error(e) => ResolvedAst.Expr.Error(e)
      }

    case NamedAst.Expr.Open(name, loc) =>
      mapN(lookupQName(name, env0, ns0, root)) {
        case ResolvedQName.Def(defn) => visitDef(defn, loc)
        case ResolvedQName.Sig(sig) => visitSig(sig, loc)
        case ResolvedQName.Var(sym) => ResolvedAst.Expr.Var(sym, loc)
        case ResolvedQName.Tag(caze) => visitTag(caze, loc)
        case ResolvedQName.RestrictableTag(caze) => visitRestrictableTag(caze, isOpen = true, loc)
        case ResolvedQName.Error(e) => ResolvedAst.Expr.Error(e)
      }

    case NamedAst.Expr.OpenAs(name, exp, loc) =>
      val enumVal = lookupRestrictableEnum(name, env0, ns0, root)
      val eVal = resolveExp(exp, env0)
      mapN(enumVal, eVal) {
        case (enum0, e) => ResolvedAst.Expr.OpenAs(Ast.RestrictableEnumSymUse(enum0.sym, name.loc), e, loc)
      }

    case NamedAst.Expr.Hole(nameOpt, loc) =>
      val sym = nameOpt match {
        case None => Symbol.freshHoleSym(loc)
        case Some(name) => Symbol.mkHoleSym(ns0, name)
      }
      Validation.success(ResolvedAst.Expr.Hole(sym, loc))

    case NamedAst.Expr.HoleWithExp(exp, loc) =>
      val eVal = resolveExp(exp, env0)
      mapN(eVal) {
        case e => ResolvedAst.Expr.HoleWithExp(e, loc)
      }

    case NamedAst.Expr.Use(use, exp, loc) =>
      // Lookup the used name and add it to the env
      use match {
        case NamedAst.UseOrImport.Use(qname, alias, _) =>
          // TODO NS-REFACTOR allowing relative uses here...
          flatMapN(lookupQualifiedName(qname, env0, ns0, root)) {
            case decls =>
              val env = decls.foldLeft(env0) {
                case (acc, decl) => acc + (alias.name -> Resolution.Declaration(decl))
              }
              mapN(resolveExp(exp, env)) {
                // TODO NS-REFACTOR: multiple uses here
                case e => ResolvedAst.Expr.Use(getSym(decls.head), alias, e, loc)
              }
          }

        case NamedAst.UseOrImport.Import(_, _, loc) => throw InternalCompilerException("unexpected import", loc)
      }

    case NamedAst.Expr.Cst(cst, loc) =>
      Validation.success(ResolvedAst.Expr.Cst(cst, loc))

    case app@NamedAst.Expr.Apply(NamedAst.Expr.Ambiguous(qname, innerLoc), exps, outerLoc) =>
      // Special Case: We must check if we have a static method call, i.e. Math.abs(123)
      if (qname.namespace.idents.length == 1) {
        // We may have an imported class name.
        val className = qname.namespace.idents.head
        env0.get(className.name) match {
          case Some(List(Resolution.JavaClass(clazz))) =>
            // We have a static method call.
            val methodName = qname.ident
            val expsVal = traverse(exps)(resolveExp(_, env0))
            // Check for a single Unit argument
            // Returns out of resolveExp
            return flatMapN(expsVal) {
              case ResolvedAst.Expr.Cst(Constant.Unit, _) :: Nil =>
                Validation.success(ResolvedAst.Expr.InvokeStaticMethod2(clazz, methodName, Nil, outerLoc))
              case es =>
                Validation.success(ResolvedAst.Expr.InvokeStaticMethod2(clazz, methodName, es, outerLoc))
            }
          case _ =>
          // Fallthrough to below.
        }
      }

      flatMapN(lookupQName(qname, env0, ns0, root)) {
        case ResolvedQName.Def(defn) => visitApplyDef(defn, exps, env0, innerLoc, outerLoc)
        case ResolvedQName.Sig(sig) => visitApplySig(sig, exps, env0, innerLoc, outerLoc)
        case ResolvedQName.Var(_) => visitApply(app, env0)
        case ResolvedQName.Tag(caze) => visitApplyTag(caze, exps, env0, innerLoc, outerLoc)
        case ResolvedQName.RestrictableTag(caze) => visitApplyRestrictableTag(caze, exps, isOpen = false, env0, innerLoc, outerLoc)
        case ResolvedQName.Error(e) => Validation.toSoftFailure(ResolvedAst.Expr.Error(e), e)

      }

    case app@NamedAst.Expr.Apply(NamedAst.Expr.Open(qname, innerLoc), exps, outerLoc) =>
      flatMapN(lookupQName(qname, env0, ns0, root)) {
        case ResolvedQName.Def(defn) => visitApplyDef(defn, exps, env0, innerLoc, outerLoc)
        case ResolvedQName.Sig(sig) => visitApplySig(sig, exps, env0, innerLoc, outerLoc)
        case ResolvedQName.Var(_) => visitApply(app, env0)
        case ResolvedQName.Tag(caze) => visitApplyTag(caze, exps, env0, innerLoc, outerLoc)
        case ResolvedQName.RestrictableTag(caze) => visitApplyRestrictableTag(caze, exps, isOpen = true, env0, innerLoc, outerLoc)
        case ResolvedQName.Error(e) => Validation.toSoftFailure(ResolvedAst.Expr.Error(e), e)
      }

    case NamedAst.Expr.Apply(NamedAst.Expr.LetRec2(ann, sym, fparams, exp, tpe, eff, innerLoc), exps, outerLoc) =>
      visitApplyLetRec(sym, fparams, exp, exps, tpe, eff, innerLoc, outerLoc)

    case app@NamedAst.Expr.Apply(_, _, _) =>
      visitApply(app, env0)

    case NamedAst.Expr.Lambda(fparam, exp, loc) =>
      val pVal = resolveFormalParam(fparam, env0, taenv, ns0, root)
      flatMapN(pVal) {
        case p =>
          val env = env0 ++ mkFormalParamEnv(List(p))
          val eVal = resolveExp(exp, env)
          mapN(eVal) {
            case e => ResolvedAst.Expr.Lambda(p, e, loc)
          }
      }

    case NamedAst.Expr.Unary(sop, exp, loc) =>
      val eVal = resolveExp(exp, env0)
      mapN(eVal) {
        e => ResolvedAst.Expr.Unary(sop, e, loc)
      }

    case NamedAst.Expr.Binary(sop, exp1, exp2, loc) =>
      val e1Val = resolveExp(exp1, env0)
      val e2Val = resolveExp(exp2, env0)
      mapN(e1Val, e2Val) {
        case (e1, e2) => ResolvedAst.Expr.Binary(sop, e1, e2, loc)
      }

    case NamedAst.Expr.IfThenElse(exp1, exp2, exp3, loc) =>
      val e1Val = resolveExp(exp1, env0)
      val e2Val = resolveExp(exp2, env0)
      val e3Val = resolveExp(exp3, env0)
      mapN(e1Val, e2Val, e3Val) {
        case (e1, e2, e3) => ResolvedAst.Expr.IfThenElse(e1, e2, e3, loc)
      }

    case NamedAst.Expr.Stm(exp1, exp2, loc) =>
      val e1Val = resolveExp(exp1, env0)
      val e2Val = resolveExp(exp2, env0)
      mapN(e1Val, e2Val) {
        case (e1, e2) => ResolvedAst.Expr.Stm(e1, e2, loc)
      }

    case NamedAst.Expr.Discard(exp, loc) =>
      mapN(resolveExp(exp, env0)) {
        case e => ResolvedAst.Expr.Discard(e, loc)
      }

    case NamedAst.Expr.Let(sym, mod, exp1, exp2, loc) =>
      val e1Val = resolveExp(exp1, env0)
      val env = env0 ++ mkVarEnv(sym)
      val e2Val = resolveExp(exp2, env)
      mapN(e1Val, e2Val) {
        case (e1, e2) => ResolvedAst.Expr.Let(sym, mod, e1, e2, loc)
      }

    case NamedAst.Expr.LetRec(sym, ann, mod, exp1, exp2, loc) =>
      val env = env0 ++ mkVarEnv(sym)
      val e1Val = resolveExp(exp1, env)
      val e2Val = resolveExp(exp2, env)
      mapN(e1Val, e2Val) {
        case (e1, e2) => ResolvedAst.Expr.LetRec(sym, ann, mod, e1, e2, loc)
      }

    case NamedAst.Expr.LetRec2(ann, sym, fparams0, exp0, tpe0, eff0, loc) =>
      val fparamsVal = traverse(fparams0)(resolveFormalParam(_, env0, taenv, ns0, root))
      flatMapN(fparamsVal) {
        fparams =>
          val env1 = env0 ++ mkFormalParamEnv(fparams)
          val expVal = resolveExp(exp0, env1)
          val tpeVal = traverseOpt(tpe0)(resolveType(_, Wildness.AllowWild, env1, taenv, ns0, root))
          val effVal = traverseOpt(eff0)(resolveType(_, Wildness.AllowWild, env1, taenv, ns0, root))
          mapN(expVal, tpeVal, effVal) {
            case (e, t, ef) => ResolvedAst.Expr.LetRec2(ann, sym, fparams, e, t, ef, loc)
          }
      }

    case NamedAst.Expr.Region(tpe, loc) =>
      Validation.success(ResolvedAst.Expr.Region(tpe, loc))

    case NamedAst.Expr.Scope(sym, regionVar, exp, loc) =>
      val env = env0 ++ mkVarEnv(sym) ++ mkTypeVarEnv(regionVar)
      // Visit the body in the new scope
      val eVal = resolveExp(exp, env)(scope.enter(regionVar.withKind(Kind.Eff)), ns0, taenv, root, flix)
      mapN(eVal) {
        e => ResolvedAst.Expr.Scope(sym, regionVar, e, loc)
      }

    case NamedAst.Expr.Match(exp, rules, loc) =>
      val rulesVal = traverse(rules) {
        case NamedAst.MatchRule(pat, guard, body) =>
          val pVal = resolvePattern(pat, env0, ns0, root)
          flatMapN(pVal) {
            case p =>
              val env = env0 ++ mkPatternEnv(p)
              val gVal = traverseOpt(guard)(resolveExp(_, env))
              val bVal = resolveExp(body, env)
              mapN(gVal, bVal) {
                case (g, b) => ResolvedAst.MatchRule(p, g, b)
              }
          }
      }

      val eVal = resolveExp(exp, env0)
      val rsVal = rulesVal
      mapN(eVal, rsVal) {
        case (e, rs) => ResolvedAst.Expr.Match(e, rs, loc)
      }

    case NamedAst.Expr.TypeMatch(exp, rules, loc) =>
      val rulesVal = traverse(rules) {
        case NamedAst.TypeMatchRule(sym, tpe, body) =>
          val tVal = resolveType(tpe, Wildness.AllowWild, env0, taenv, ns0, root)
          val env = env0 ++ mkVarEnv(sym)
          val bVal = resolveExp(body, env)
          mapN(tVal, bVal) {
            case (t, b) => ResolvedAst.TypeMatchRule(sym, t, b)
          }
      }

      val eVal = resolveExp(exp, env0)
      mapN(eVal, rulesVal) {
        case (e, rs) => ResolvedAst.Expr.TypeMatch(e, rs, loc)
      }

    case NamedAst.Expr.RestrictableChoose(star, exp, rules, loc) =>
      val expVal = resolveExp(exp, env0)
      val rulesVal = traverse(rules) {
        case NamedAst.RestrictableChooseRule(pat0, exp0) =>
          val pVal = pat0 match {
            case NamedAst.RestrictableChoosePattern.Tag(qname, pat, loc) =>
              val tagVal = lookupRestrictableTag(qname, env0, ns0, root)
              val pats = pat.map {
                case NamedAst.RestrictableChoosePattern.Wild(loc) => ResolvedAst.RestrictableChoosePattern.Wild(loc)
                case NamedAst.RestrictableChoosePattern.Var(sym, loc) => ResolvedAst.RestrictableChoosePattern.Var(sym, loc)
                case NamedAst.RestrictableChoosePattern.Error(loc) => ResolvedAst.RestrictableChoosePattern.Error(loc)
              }
              mapN(tagVal) {
                case tag => ResolvedAst.RestrictableChoosePattern.Tag(Ast.RestrictableCaseSymUse(tag.sym, qname.loc), pats, loc)
              }
          }
          val env = pat0 match {
            case RestrictableChoosePattern.Tag(qname, pat, loc) =>
              pat.foldLeft(env0) {
                case (acc, NamedAst.RestrictableChoosePattern.Var(sym, loc)) => acc + (sym.text -> Resolution.Var(sym))
                case (acc, NamedAst.RestrictableChoosePattern.Wild(loc)) => acc
                case (acc, NamedAst.RestrictableChoosePattern.Error(_)) => acc
              }
          }

          val eVal = resolveExp(exp0, env)
          flatMapN(pVal, eVal) {
            case (p, e) =>
              Validation.success(ResolvedAst.RestrictableChooseRule(p, e))
          }
      }
      mapN(expVal, rulesVal) {
        case (e, rs) => ResolvedAst.Expr.RestrictableChoose(star, e, rs, loc)
      }

    case NamedAst.Expr.Tuple(elms, loc) =>
      val esVal = traverse(elms)(e => resolveExp(e, env0))
      mapN(esVal) {
        es => ResolvedAst.Expr.Tuple(es, loc)
      }

    case NamedAst.Expr.RecordEmpty(loc) =>
      Validation.success(ResolvedAst.Expr.RecordEmpty(loc))

    case NamedAst.Expr.RecordSelect(base, label, loc) =>
      val bVal = resolveExp(base, env0)
      mapN(bVal) {
        b => ResolvedAst.Expr.RecordSelect(b, label, loc)
      }

    case NamedAst.Expr.RecordExtend(label, value, rest, loc) =>
      val vVal = resolveExp(value, env0)
      val rVal = resolveExp(rest, env0)
      mapN(vVal, rVal) {
        case (v, r) => ResolvedAst.Expr.RecordExtend(label, v, r, loc)
      }

    case NamedAst.Expr.RecordRestrict(label, rest, loc) =>
      val rVal = resolveExp(rest, env0)
      mapN(rVal) {
        r => ResolvedAst.Expr.RecordRestrict(label, r, loc)
      }

    case NamedAst.Expr.ArrayLit(exps, exp, loc) =>
      val expsVal = traverse(exps)(resolveExp(_, env0))
      val expVal = resolveExp(exp, env0)
      mapN(expsVal, expVal) {
        case (es, e) =>
          ResolvedAst.Expr.ArrayLit(es, e, loc)
      }

    case NamedAst.Expr.ArrayNew(exp1, exp2, exp3, loc) =>
      val e1Val = resolveExp(exp1, env0)
      val e2Val = resolveExp(exp2, env0)
      val e3Val = resolveExp(exp3, env0)
      mapN(e1Val, e2Val, e3Val) {
        case (e1, e2, e3) =>
          ResolvedAst.Expr.ArrayNew(e1, e2, e3, loc)
      }

    case NamedAst.Expr.ArrayLoad(base, index, loc) =>
      val bVal = resolveExp(base, env0)
      val iVal = resolveExp(index, env0)
      mapN(bVal, iVal) {
        case (b, i) => ResolvedAst.Expr.ArrayLoad(b, i, loc)
      }

    case NamedAst.Expr.ArrayStore(base, index, elm, loc) =>
      val bVal = resolveExp(base, env0)
      val iVal = resolveExp(index, env0)
      val eVal = resolveExp(elm, env0)
      mapN(bVal, iVal, eVal) {
        case (b, i, e) => ResolvedAst.Expr.ArrayStore(b, i, e, loc)
      }

    case NamedAst.Expr.ArrayLength(base, loc) =>
      val bVal = resolveExp(base, env0)
      mapN(bVal) {
        b => ResolvedAst.Expr.ArrayLength(b, loc)
      }

    case NamedAst.Expr.StructNew(name, fields, region, loc) =>
      lookupStruct(name, env0, ns0, root) match {

        case Result.Ok(st0) =>
          flatMapN(getStructIfAccessible(st0, ns0, loc)) {
            case st =>
              val fieldsVal = traverse(fields) {
                case (f, e) =>
                  val eVal = resolveExp(e, env0)
                  val (idx, defLoc) = st0.indicesAndLocs.getOrElse(f, (0, SourceLocation.Unknown))
                  val fieldSym = Symbol.mkStructFieldSym(st0.sym, idx, Name.Label(f.name, defLoc))
                  val fieldSymUse = Ast.StructFieldSymUse(fieldSym, f.loc)
                  mapN(eVal) {
                    case e => (fieldSymUse, e)
                  }
              }
              val regionVal = resolveExp(region, env0)
              val structNew = mapN(fieldsVal, regionVal) {
                case (fields, region) =>
                  ResolvedAst.Expr.StructNew(st.sym, fields, region, loc)
              }
              // Potential errors
              val providedFieldNames = fields.map { case (k, _) => Name.Label(k.name, k.loc) }
              val expectedFieldNames = st.fields.map(field => Name.Label(field.sym.name, field.sym.loc))
              val extraFields = providedFieldNames.diff(expectedFieldNames)
              val missingFields = expectedFieldNames.diff(providedFieldNames)

              val extraFieldErrors = extraFields.map(ResolutionError.ExtraStructFieldInNew(st0.sym, _, loc))
              val missingFieldErrors = missingFields.map(ResolutionError.MissingStructFieldInNew(st0.sym, _, loc))
              val errors0 = extraFieldErrors ++ missingFieldErrors
              val errors = if (!errors0.isEmpty) {
                errors0
              } else if (providedFieldNames != expectedFieldNames) {
                List(ResolutionError.IllegalFieldOrderInNew(st.sym, providedFieldNames, expectedFieldNames, loc))
              } else {
                Nil
              }

              structNew.withSoftFailures(errors)
          }
        case Result.Err(e) =>
          Validation.toSoftFailure(ResolvedAst.Expr.Error(e), e)
      }

    case NamedAst.Expr.StructGet(e, field0, loc) =>
      lookupStructField(field0, env0, ns0, root) match {
        case Result.Ok(field) =>
          val eVal = resolveExp(e, env0)
          val idx = field.sym.idx
          val fieldSymUse = Ast.StructFieldSymUse(field.sym, field0.loc)
          mapN(eVal) {
            case e => ResolvedAst.Expr.StructGet(e, fieldSymUse, loc)
          }
        case Result.Err(e) =>
          Validation.toSoftFailure(ResolvedAst.Expr.Error(e), e)
      }

    case NamedAst.Expr.StructPut(e1, field0, e2, loc) =>
      lookupStructField(field0, env0, ns0, root) match {
        case Result.Ok(field) =>
          val e1Val = resolveExp(e1, env0)
          val e2Val = resolveExp(e2, env0)
          val idx = field.sym.idx
          val fieldSymUse = Ast.StructFieldSymUse(field.sym, field0.loc)
          val put = mapN(e1Val, e2Val) {
            case (e1, e2) => ResolvedAst.Expr.StructPut(e1, fieldSymUse, e2, loc)
          }
          if (field.mod.isMutable) {
            put
          } else {
            put.withSoftFailure(ResolutionError.ImmutableField(field.sym, field0.loc))
          }
        case Result.Err(e) =>
          Validation.toSoftFailure(ResolvedAst.Expr.Error(e), e)
      }

    case NamedAst.Expr.VectorLit(exps, loc) =>
      val expsVal = traverse(exps)(resolveExp(_, env0))
      mapN(expsVal) {
        case es => ResolvedAst.Expr.VectorLit(es, loc)
      }

    case NamedAst.Expr.VectorLoad(exp1, exp2, loc) =>
      val e1Val = resolveExp(exp1, env0)
      val e2Val = resolveExp(exp2, env0)
      mapN(e1Val, e2Val) {
        case (e1, e2) => ResolvedAst.Expr.VectorLoad(e1, e2, loc)
      }

    case NamedAst.Expr.VectorLength(exp, loc) =>
      val eVal = resolveExp(exp, env0)
      mapN(eVal) {
        case e => ResolvedAst.Expr.VectorLength(e, loc)
      }

    case NamedAst.Expr.Ascribe(exp, expectedType, expectedEff, loc) =>
      val expectedTypVal = traverseOpt(expectedType)(resolveType(_, Wildness.AllowWild, env0, taenv, ns0, root))
      val expectedEffVal = traverseOpt(expectedEff)(resolveType(_, Wildness.AllowWild, env0, taenv, ns0, root))

      val eVal = resolveExp(exp, env0)
      mapN(eVal, expectedTypVal, expectedEffVal) {
        case (e, t, f) => ResolvedAst.Expr.Ascribe(e, t, f, loc)
      }

    case NamedAst.Expr.InstanceOf(exp, className, loc) =>
      flatMapN(resolveExp(exp, env0)) {
        case e => env0.get(className.name) match {
          case Some(List(Resolution.JavaClass(clazz))) =>
            Validation.success(ResolvedAst.Expr.InstanceOf(e, clazz, loc))
          case _ =>
            val m = ResolutionError.UndefinedJvmClass(className.name, "", loc)
            Validation.toSoftFailure(ResolvedAst.Expr.Error(m), m)
        }
      }

    case NamedAst.Expr.CheckedCast(c, exp, loc) =>
      mapN(resolveExp(exp, env0)) {
        case e => ResolvedAst.Expr.CheckedCast(c, e, loc)
      }

    case NamedAst.Expr.UncheckedCast(exp, declaredType, declaredEff, loc) =>
      val declaredTypVal = traverseOpt(declaredType)(resolveType(_, Wildness.ForbidWild, env0, taenv, ns0, root))
      val declaredEffVal = traverseOpt(declaredEff)(resolveType(_, Wildness.ForbidWild, env0, taenv, ns0, root))

      val eVal = resolveExp(exp, env0)
      mapN(eVal, declaredTypVal, declaredEffVal) {
        case (e, t, f) => ResolvedAst.Expr.UncheckedCast(e, t, f, loc)
      }

    case NamedAst.Expr.UncheckedMaskingCast(exp, loc) =>
      val eVal = resolveExp(exp, env0)
      mapN(eVal) {
        case e => ResolvedAst.Expr.UncheckedMaskingCast(e, loc)
      }

    case NamedAst.Expr.TryCatch(exp, rules, loc) =>
      val rulesVal = traverse(rules) {
        case NamedAst.CatchRule(sym, className, body) =>
          val env = env0 ++ mkVarEnv(sym)
          val clazzVal = lookupJvmClass2(className, env0, sym.loc).toValidation
          val bVal = resolveExp(body, env)
          mapN(clazzVal, bVal) {
            case (clazz, b) => ResolvedAst.CatchRule(sym, clazz, b)
          }
      }

      val eVal = resolveExp(exp, env0)
      mapN(eVal, rulesVal) {
        case (e, rs) => ResolvedAst.Expr.TryCatch(e, rs, loc)
      }

    case NamedAst.Expr.Throw(exp, loc) =>
      val eVal = resolveExp(exp, env0)
      mapN(eVal) {
        case e => ResolvedAst.Expr.Throw(e, loc)
      }

    case NamedAst.Expr.Without(exp, eff, loc) =>
      lookupEffect(eff, env0, ns0, root) match {
        case Result.Ok(decl) =>
          flatMapN(resolveExp(exp, env0)) {
            case e => mapN(getEffectIfAccessible(decl, ns0, eff.loc)) {
              case decl =>
                val effUse = Ast.EffectSymUse(decl.sym, eff.loc)
                ResolvedAst.Expr.Without(e, effUse, loc)
            }
          }
        case Result.Err(e) => Validation.toSoftFailure(ResolvedAst.Expr.Error(e), e)
      }

    case NamedAst.Expr.TryWith(exp, eff, rules, loc) =>
      lookupEffect(eff, env0, ns0, root) match {
        case Result.Ok(decl) =>
          flatMapN(getEffectIfAccessible(decl, ns0, eff.loc), resolveExp(exp, env0)) {
            case (f, e) =>
              val effUse = Ast.EffectSymUse(f.sym, eff.loc)
              val rulesVal = traverse(rules) {
                case NamedAst.HandlerRule(ident, fparams, body) =>
                  val opVal = findOpInEffect(ident, f)
                  val fparamsVal = traverse(fparams)(resolveFormalParam(_, env0, taenv, ns0, root))
                  flatMapN(opVal, fparamsVal) {
                    case (o, fp) =>
                      val env = env0 ++ mkFormalParamEnv(fp)
                      // ignore the continuation for checking arity
                      val arityVal = checkOpArity(o, fp.length - 1, ident.loc)
                      val bodyVal = resolveExp(body, env)
                      mapN(arityVal, bodyVal) {
                        case (_, b) =>
                          val opUse = Ast.OpSymUse(o.sym, ident.loc)
                          ResolvedAst.HandlerRule(opUse, fp, b)
                      }
                  }
              }
              mapN(rulesVal) {
                rs => ResolvedAst.Expr.TryWith(e, effUse, rs, loc)
              }
          }
        case Result.Err(e) => Validation.toSoftFailure(ResolvedAst.Expr.Error(e), e)
      }

    case NamedAst.Expr.Do(op, exps, loc) =>
      val opVal = lookupOp(op, env0, ns0, root)
      val expsVal = traverse(exps)(resolveExp(_, env0))
      flatMapN(opVal, expsVal) {
        case (o, es) =>
          mapN(checkOpArity(o, exps.length, loc)) {
            case _ =>
              val opUse = Ast.OpSymUse(o.sym, op.loc)
              ResolvedAst.Expr.Do(opUse, es, loc)
          }
      }

    case NamedAst.Expr.InvokeConstructor2(className, exps, loc) =>
      val esVal = traverse(exps)(resolveExp(_, env0))
      flatMapN(esVal) {
        es =>
          env0.get(className.name) match {
            case Some(List(Resolution.JavaClass(clazz))) =>
              Validation.success(ResolvedAst.Expr.InvokeConstructor2(clazz, es, loc))
            case _ =>
              val m = ResolutionError.UndefinedJvmClass(className.name, "", loc)
              Validation.toSoftFailure(ResolvedAst.Expr.Error(m), m)
          }
      }

    case NamedAst.Expr.InvokeMethod2(exp, name, exps, loc) =>
      val eVal = resolveExp(exp, env0)
      val esVal = traverse(exps)(resolveExp(_, env0))
      mapN(eVal, esVal) {
        case (e, es) =>
          ResolvedAst.Expr.InvokeMethod2(e, name, es, loc)
      }

    case NamedAst.Expr.GetField2(exp, name, loc) =>
      val eVal = resolveExp(exp, env0)
      mapN(eVal) {
        case e =>
          ResolvedAst.Expr.GetField2(e, name, loc)
      }

    case NamedAst.Expr.InvokeConstructorOld(className, args, sig, loc) =>
      lookupJvmClass(className, loc) match {
        case Result.Ok(clazz) =>
          val argsVal = traverse(args)(resolveExp(_, env0))
          val sigVal = traverse(sig)(resolveType(_, Wildness.ForbidWild, env0, taenv, ns0, root))
          flatMapN(sigVal, argsVal) {
            case (sig, as) =>
              flatMapN(lookupSignature(sig, loc)) {
                case ts => lookupJvmConstructor(clazz, ts, loc) match {
                  case Result.Ok(constructor) =>
                    Validation.success(ResolvedAst.Expr.InvokeConstructorOld(constructor, as, loc))
                  case Result.Err(e) => Validation.toSoftFailure(ResolvedAst.Expr.Error(e), e)
                }
              }
          }
        case Result.Err(e) => Validation.toSoftFailure(ResolvedAst.Expr.Error(e), e)
      }

    case NamedAst.Expr.InvokeMethodOld(className, methodName, exp, args, sig, retTpe, loc) =>
      val expVal = resolveExp(exp, env0)
      val argsVal = traverse(args)(resolveExp(_, env0))
      val sigVal = traverse(sig)(resolveType(_, Wildness.ForbidWild, env0, taenv, ns0, root))
      val retVal = resolveType(retTpe, Wildness.ForbidWild, env0, taenv, ns0, root)
      val clazzVal = lookupJvmClass(className, loc).toValidation
      flatMapN(sigVal, expVal, argsVal, retVal, clazzVal) {
        case (signature, e, as, ret, clazz) =>
          flatMapN(lookupSignature(signature, loc)) {
            case sig => lookupJvmMethod(clazz, methodName, sig, ret, static = false, loc) match {
              case Result.Ok(method) =>
                Validation.success(ResolvedAst.Expr.InvokeMethodOld(method, clazz, e, as, loc))
              case Result.Err(e) => Validation.toSoftFailure(ResolvedAst.Expr.Error(e), e)
            }
          }
      }

    case NamedAst.Expr.InvokeStaticMethodOld(className, methodName, args, sig, retTpe, loc) =>
      val argsVal = traverse(args)(resolveExp(_, env0))
      val sigVal = traverse(sig)(resolveType(_, Wildness.ForbidWild, env0, taenv, ns0, root))
      val retVal = resolveType(retTpe, Wildness.ForbidWild, env0, taenv, ns0, root)
      val clazzVal = lookupJvmClass(className, loc).toValidation
      flatMapN(sigVal, argsVal, retVal, clazzVal) {
        case (signature, as, ret, clazz) =>
          flatMapN(lookupSignature(signature, loc)) {
            case sig => lookupJvmMethod(clazz, methodName, sig, ret, static = true, loc) match {
              case Result.Ok(method) =>
                Validation.success(ResolvedAst.Expr.InvokeStaticMethodOld(method, as, loc))
              case Result.Err(e) => Validation.toSoftFailure(ResolvedAst.Expr.Error(e), e)
            }
          }
      }

    case NamedAst.Expr.GetFieldOld(className, fieldName, exp, loc) =>
      lookupJvmField(className, fieldName, static = false, loc) match {
        case Result.Ok((clazz, field)) =>
          mapN(resolveExp(exp, env0)) {
            case e => ResolvedAst.Expr.GetFieldOld(field, clazz, e, loc)
          }
        case Result.Err(e) => Validation.toSoftFailure(ResolvedAst.Expr.Error(e), e)
      }

    case NamedAst.Expr.PutField(className, fieldName, exp1, exp2, loc) =>
      lookupJvmField(className, fieldName, static = false, loc) match {
        case Result.Ok((clazz, field)) =>
          mapN(resolveExp(exp1, env0), resolveExp(exp2, env0)) {
            case (e1, e2) => ResolvedAst.Expr.PutField(field, clazz, e1, e2, loc)
          }
        case Result.Err(e) => Validation.toSoftFailure(ResolvedAst.Expr.Error(e), e)
      }

    case NamedAst.Expr.GetStaticField(className, fieldName, loc) =>
      lookupJvmField(className, fieldName, static = true, loc) match {
        case Result.Ok((_, field)) =>
          Validation.success(ResolvedAst.Expr.GetStaticField(field, loc))
        case Result.Err(e) => Validation.toSoftFailure(ResolvedAst.Expr.Error(e), e)
      }

    case NamedAst.Expr.PutStaticField(className, fieldName, exp, loc) =>
      lookupJvmField(className, fieldName, static = true, loc) match {
        case Result.Ok((_, field)) =>
          mapN(resolveExp(exp, env0)) {
            case e => ResolvedAst.Expr.PutStaticField(field, e, loc)
          }
        case Result.Err(e) => Validation.toSoftFailure(ResolvedAst.Expr.Error(e), e)
      }

    case NamedAst.Expr.NewObject(name, tpe, methods, loc) =>
      flatMapN(resolveType(tpe, Wildness.ForbidWild, env0, taenv, ns0, root), traverse(methods)(visitJvmMethod(_, env0))) {
        case (t, ms) =>
          //
          // Check that the type is a JVM type (after type alias erasure).
          //
          UnkindedType.eraseAliases(t) match {
            case UnkindedType.Cst(TypeConstructor.Native(clazz), _) =>
              Validation.success(ResolvedAst.Expr.NewObject(name, clazz, ms, loc))
            case _ =>
              val err = ResolutionError.IllegalNonJavaType(t, t.loc)
              Validation.toSoftFailure(ResolvedAst.Expr.Error(err), err)
          }
      }

    case NamedAst.Expr.NewChannel(exp1, exp2, loc) =>
      val e1Val = resolveExp(exp1, env0)
      val e2Val = resolveExp(exp2, env0)
      mapN(e1Val, e2Val) {
        case (e1, e2) => ResolvedAst.Expr.NewChannel(e1, e2, loc)
      }

    case NamedAst.Expr.GetChannel(exp, loc) =>
      val eVal = resolveExp(exp, env0)
      mapN(eVal) {
        e => ResolvedAst.Expr.GetChannel(e, loc)
      }

    case NamedAst.Expr.PutChannel(exp1, exp2, loc) =>
      val e1Val = resolveExp(exp1, env0)
      val e2Val = resolveExp(exp2, env0)
      mapN(e1Val, e2Val) {
        case (e1, e2) => ResolvedAst.Expr.PutChannel(e1, e2, loc)
      }

    case NamedAst.Expr.SelectChannel(rules, default, loc) =>
      val rulesVal = traverse(rules) {
        case NamedAst.SelectChannelRule(sym, chan, body) =>
          val cVal = resolveExp(chan, env0)
          val env = env0 ++ mkVarEnv(sym)
          val bVal = resolveExp(body, env)
          mapN(cVal, bVal) {
            case (c, b) => ResolvedAst.SelectChannelRule(sym, c, b)
          }
      }

      val defaultVal = default match {
        case Some(exp) =>
          val eVal = resolveExp(exp, env0)
          mapN(eVal) {
            e => Some(e)
          }
        case None =>
          Validation.success(None)
      }

      mapN(rulesVal, defaultVal) {
        case (rs, d) => ResolvedAst.Expr.SelectChannel(rs, d, loc)
      }

    case NamedAst.Expr.Spawn(exp1, exp2, loc) =>
      val e1Val = resolveExp(exp1, env0)
      val e2Val = resolveExp(exp2, env0)
      mapN(e1Val, e2Val) {
        case (e1, e2) =>
          ResolvedAst.Expr.Spawn(e1, e2, loc)
      }

    case NamedAst.Expr.ParYield(frags, exp, loc) =>
      // mutable env to be updated during traversal
      var finalUenv = env0

      val fragsVal = traverse(frags) {
        case NamedAst.ParYieldFragment(pat, e0, l0) =>
          val pVal = resolvePattern(pat, env0, ns0, root)
          flatMapN(pVal) {
            case p =>
              val patEnv = mkPatternEnv(p)
              val env = env0 ++ patEnv
              finalUenv = finalUenv ++ patEnv
              val e0Val = resolveExp(e0, env)
              mapN(e0Val) {
                case e1 => ResolvedAst.ParYieldFragment(p, e1, l0)
              }
          }
      }

      mapN(fragsVal, resolveExp(exp, finalUenv)) {
        case (fs, e) => ResolvedAst.Expr.ParYield(fs, e, loc)
      }

    case NamedAst.Expr.Lazy(exp, loc) =>
      val eVal = resolveExp(exp, env0)
      mapN(eVal) {
        e => ResolvedAst.Expr.Lazy(e, loc)
      }

    case NamedAst.Expr.Force(exp, loc) =>
      val eVal = resolveExp(exp, env0)
      mapN(eVal) {
        e => ResolvedAst.Expr.Force(e, loc)
      }

    case NamedAst.Expr.FixpointConstraintSet(cs0, loc) =>
      val csVal = traverse(cs0)(resolveConstraint(_, env0))
      mapN(csVal) {
        cs => ResolvedAst.Expr.FixpointConstraintSet(cs, loc)
      }

    case NamedAst.Expr.FixpointLambda(pparams, exp, loc) =>
      val psVal = traverse(pparams)(resolvePredicateParam(_, env0))
      val eVal = resolveExp(exp, env0)
      mapN(psVal, eVal) {
        case (ps, e) => ResolvedAst.Expr.FixpointLambda(ps, e, loc)
      }

    case NamedAst.Expr.FixpointMerge(exp1, exp2, loc) =>
      val e1Val = resolveExp(exp1, env0)
      val e2Val = resolveExp(exp2, env0)
      mapN(e1Val, e2Val) {
        case (e1, e2) => ResolvedAst.Expr.FixpointMerge(e1, e2, loc)
      }

    case NamedAst.Expr.FixpointSolve(exp, loc) =>
      val eVal = resolveExp(exp, env0)
      mapN(eVal) {
        e => ResolvedAst.Expr.FixpointSolve(e, loc)
      }

    case NamedAst.Expr.FixpointFilter(pred, exp, loc) =>
      val eVal = resolveExp(exp, env0)
      mapN(eVal) {
        e => ResolvedAst.Expr.FixpointFilter(pred, e, loc)
      }

    case NamedAst.Expr.FixpointInject(exp, pred, loc) =>
      val eVal = resolveExp(exp, env0)
      mapN(eVal) {
        e => ResolvedAst.Expr.FixpointInject(e, pred, loc)
      }

    case NamedAst.Expr.FixpointProject(pred, exp1, exp2, loc) =>
      val e1Val = resolveExp(exp1, env0)
      val e2Val = resolveExp(exp2, env0)
      mapN(e1Val, e2Val) {
        case (e1, e2) => ResolvedAst.Expr.FixpointProject(pred, e1, e2, loc)
      }

    case NamedAst.Expr.Error(m) =>
      // Note: We must NOT use [[Validation.toSoftFailure]] because
      // that would duplicate the error inside the Validation.
      Validation.success(ResolvedAst.Expr.Error(m))

  }

  /**
    * Creates `arity` fresh fparams for use in a curried def or sig application.
    */
  private def mkFreshFparams(arity: Int, loc: SourceLocation)(implicit scope: Scope, flix: Flix): List[ResolvedAst.FormalParam] = {
    // Introduce a fresh variable symbol for each argument of the function definition.
    val varSyms = (0 until arity).map(i => freshVarSym("arg" + i, BoundBy.FormalParam, loc)).toList

    // Introduce a formal parameter for each variable symbol.
    varSyms.map(sym => ResolvedAst.FormalParam(sym, Ast.Modifiers.Empty, None, loc))
  }

  /**
    * Curry the tag, wrapping it in a lambda expression if it is not nullary.
    */
  private def visitTag(caze: NamedAst.Declaration.Case, loc: SourceLocation)(implicit scope: Scope, flix: Flix): ResolvedAst.Expr = {
    // Check if the tag value has Unit type.
    if (isUnitType(caze.tpe)) {
      // Case 1: The tag value has Unit type. Construct the Unit expression.
      val e = ResolvedAst.Expr.Cst(Constant.Unit, loc)
      ResolvedAst.Expr.Tag(Ast.CaseSymUse(caze.sym, loc), e, loc)
    } else {
      // Case 2: The tag has a non-Unit type. Hence the tag is used as a function.
      // If the tag is `Some` we construct the lambda: x -> Some(x).

      // Construct a fresh symbol for the formal parameter.
      val freshVar = freshVarSym("x", BoundBy.FormalParam, loc)

      // Construct the formal parameter for the fresh symbol.
      val freshParam = ResolvedAst.FormalParam(freshVar, Ast.Modifiers.Empty, None, loc)

      // Construct a variable expression for the fresh symbol.
      val varExp = ResolvedAst.Expr.Var(freshVar, loc)

      // Construct the tag expression on the fresh symbol expression.
      val tagExp = ResolvedAst.Expr.Tag(Ast.CaseSymUse(caze.sym, loc), varExp, loc)

      // Assemble the lambda expressions.
      ResolvedAst.Expr.Lambda(freshParam, tagExp, loc)
    }
  }

  /**
    * Curry the tag, wrapping it in a lambda expression if it is not nullary.
    */
  private def visitRestrictableTag(caze: NamedAst.Declaration.RestrictableCase, isOpen: Boolean, loc: SourceLocation)(implicit scope: Scope, flix: Flix): ResolvedAst.Expr = {
    // Check if the tag value has Unit type.
    if (isUnitType(caze.tpe)) {
      // Case 1: The tag value has Unit type. Construct the Unit expression.
      val e = ResolvedAst.Expr.Cst(Constant.Unit, loc)
      ResolvedAst.Expr.RestrictableTag(Ast.RestrictableCaseSymUse(caze.sym, loc), e, isOpen, loc)
    } else {
      // Case 2: The tag has a non-Unit type. Hence the tag is used as a function.
      // If the tag is `Some` we construct the lambda: x -> Some(x).

      // Construct a fresh symbol for the formal parameter.
      val freshVar = freshVarSym("x", BoundBy.FormalParam, loc)

      // Construct the formal parameter for the fresh symbol.
      val freshParam = ResolvedAst.FormalParam(freshVar, Ast.Modifiers.Empty, None, loc)

      // Construct a variable expression for the fresh symbol.
      val varExp = ResolvedAst.Expr.Var(freshVar, loc)

      // Construct the tag expression on the fresh symbol expression.
      val tagExp = ResolvedAst.Expr.RestrictableTag(Ast.RestrictableCaseSymUse(caze.sym, loc), varExp, isOpen, loc)

      // Assemble the lambda expressions.
      ResolvedAst.Expr.Lambda(freshParam, tagExp, loc)
    }
  }

  /**
    * Resolve the application expression, performing currying over the subexpressions.
    */
  private def visitApply(exp: NamedAst.Expr.Apply, env0: ListMap[String, Resolution])(implicit scope: Scope, ns0: Name.NName, taenv: Map[Symbol.TypeAliasSym, ResolvedAst.Declaration.TypeAlias], root: NamedAst.Root, flix: Flix): Validation[ResolvedAst.Expr, ResolutionError] = exp match {
    case NamedAst.Expr.Apply(exp0, exps0, loc) =>
      val expVal = resolveExp(exp0, env0)
      val expsVal = traverse(exps0)(resolveExp(_, env0))
      mapN(expVal, expsVal) {
        case (e, es) =>
          es.foldLeft(e) {
            case (acc, a) => ResolvedAst.Expr.Apply(acc, List(a), loc.asSynthetic)
          }
      }
  }

  /**
    * Resolve the application of a top-level function or signature `base` with some `arity`.
    *
    * Example with `def f(a: Char, b: Char): Char -> Char`
    *   - `   f     ===> x -> y -> f(x, y)`
    *   - `  f(a)   ===> x -> f(a, x)`
    *   - ` f(a,b)  ===> f(a, b)`
    *   - `f(a,b,c) ===> f(a, b)(c)`
    */
<<<<<<< HEAD
  private def visitApplyToplevelFull(base: ResolvedAst.Expr, arity: Int, exps: List[ResolvedAst.Expr], loc: SourceLocation)(implicit scope: Scope, flix: Flix): ResolvedAst.Expr = {
=======
  private def visitApplyToplevelFull(base: List[ResolvedAst.Expr] => ResolvedAst.Expr, arity: Int, exps: List[ResolvedAst.Expr], loc: SourceLocation)(implicit scope: Scope, flix: Flix): ResolvedAst.Expr = {
>>>>>>> e2f03151
    val (directArgs, cloArgs) = exps.splitAt(arity)

    val fparamsPadding = mkFreshFparams(arity - directArgs.length, loc.asSynthetic)
    val argsPadding = fparamsPadding.map(fp => ResolvedAst.Expr.Var(fp.sym, loc.asSynthetic))

    val fullArgs = directArgs ++ argsPadding
    val fullDefApplication = base(fullArgs)

    // The ordering of lambdas and closure application doesn't matter,
    // `fparamsPadding.isEmpty` iff `cloArgs.nonEmpty`.
    val fullDefLambda = fparamsPadding.foldRight(fullDefApplication: ResolvedAst.Expr) {
      case (fp, acc) => ResolvedAst.Expr.Lambda(fp, acc, loc.asSynthetic)
    }

    val closureApplication = cloArgs.foldLeft(fullDefLambda) {
      case (acc, cloArg) => ResolvedAst.Expr.Apply(acc, List(cloArg), loc)
    }

    closureApplication
  }

  /**
    * Returns a curried lambda and application of `defn`.
    *
    *   - `Int32.add ===> x -> y -> Int32.add(x, y)`
    */
<<<<<<< HEAD
  private def visitDef(defn: NamedAst.Declaration.Def, loc: SourceLocation)(implicit scope: Scope, flix: Flix): ResolvedAst.Expr = {
    visitApplyToplevelFull(ResolvedAst.Expr.Def(defn.sym, loc), defn.spec.fparams.length, Nil, loc.asSynthetic)
=======
private def visitDef(defn: NamedAst.Declaration.Def, loc: SourceLocation)(implicit scope: Scope, flix: Flix): ResolvedAst.Expr = {
  val base = es => ResolvedAst.Expr.ApplyDef(Ast.DefSymUse(defn.sym, loc), es, loc.asSynthetic)
  visitApplyToplevelFull(base, defn.spec.fparams.length, Nil, loc.asSynthetic)
>>>>>>> e2f03151
  }

  /**
    * Resolve the application expression, applying `defn` to `exps`.
    *
    * Example with `def f(a: Char, b: Char): Char -> Char`
    *   - `   f     ===> x -> y -> f(x, y)`
    *   - `  f(a)   ===> x -> f(a, x)`
    *   - ` f(a,b)  ===> f(a, b)`
    *   - `f(a,b,c) ===> f(a, b)(c)`
    */
  private def visitApplyDef(defn: NamedAst.Declaration.Def, exps: List[NamedAst.Expr], env: ListMap[String, Resolver.Resolution], innerLoc: SourceLocation, outerLoc: SourceLocation)(implicit scope: Scope, ns0: Name.NName, taenv: Map[Symbol.TypeAliasSym, ResolvedAst.Declaration.TypeAlias], root: NamedAst.Root, flix: Flix): Validation[ResolvedAst.Expr, ResolutionError] = {
    mapN(traverse(exps)(resolveExp(_, env))) {

      // Case 1: We have enough arguments (exps) to fully apply `defn`
      // so we can just construct an `ApplyDef` node directly without
      // introducing any lambdas or currying arguments.
      case es if defn.spec.fparams.length == es.length =>
        ResolvedAst.Expr.ApplyDef(Ast.DefSymUse(defn.sym, innerLoc), es, outerLoc)

      // Case 2: There is a difference in the expected number of arguments
      // and the actual number of arguments so we have to introduce
      // lambdas or introduce currying.
      // The inner-most expression is still an ApplyDef, however.
      case es =>
        val base = args => ResolvedAst.Expr.ApplyDef(Ast.DefSymUse(defn.sym, innerLoc), args, outerLoc)
        visitApplyToplevelFull(base, defn.spec.fparams.length, es, outerLoc)
    }
  }

  /**
    * Returns a curried lambda and application of `sig`.
    *
    *   - `Add.add ===> x -> y -> Add.add(x, y)`
    */
<<<<<<< HEAD
  private def visitSig(sig: NamedAst.Declaration.Sig, loc: SourceLocation)(implicit scope: Scope, flix: Flix): ResolvedAst.Expr = {
    visitApplyToplevelFull(ResolvedAst.Expr.Sig(sig.sym, loc), sig.spec.fparams.length, Nil, loc.asSynthetic)
=======
private def visitSig(sig: NamedAst.Declaration.Sig, loc: SourceLocation)(implicit scope: Scope, flix: Flix): ResolvedAst.Expr = {
  val base = es => ResolvedAst.Expr.Apply(ResolvedAst.Expr.Sig(sig.sym, loc), es, loc.asSynthetic)
  visitApplyToplevelFull(base, sig.spec.fparams.length, Nil, loc.asSynthetic)
>>>>>>> e2f03151
  }

  /**
    * Resolve the application expression, applying `sig` to `exps`.
    *
    * Example with `def f(a: Char, b: Char): Char -> Char`
    *   - `   f     ===> x -> y -> f(x, y)`
    *   - `  f(a)   ===> x -> f(a, x)`
    *   - ` f(a,b)  ===> f(a, b)`
    *   - `f(a,b,c) ===> f(a, b)(c)`
    */
  private def visitApplySig(sig: NamedAst.Declaration.Sig, exps: List[NamedAst.Expr], env: ListMap[String, Resolution], innerLoc: SourceLocation, outerLoc: SourceLocation)(implicit scope: Scope, ns0: Name.NName, taenv: Map[Symbol.TypeAliasSym, ResolvedAst.Declaration.TypeAlias], root: NamedAst.Root, flix: Flix): Validation[ResolvedAst.Expr, ResolutionError] = {
    mapN(traverse(exps)(resolveExp(_, env))) {
      es =>
        val base = args => ResolvedAst.Expr.Apply(ResolvedAst.Expr.Sig(sig.sym, innerLoc), args, outerLoc)
        visitApplyToplevelFull(base, sig.spec.fparams.length, es, outerLoc)
    }
  }

  private def visitApplyLetRec(sym: Symbol.VarSym, fparams: List[NamedAst.FormalParam], exp: NamedAst.Expr, exps: List[NamedAst.Expr], tpe: Option[NamedAst.Type], eff: Option[NamedAst.Type], innerLoc: SourceLocation, outerLoc: SourceLocation)(implicit scope: Scope, ns0: Name.NName, taenv: Map[Symbol.TypeAliasSym, ResolvedAst.Declaration.TypeAlias], root: NamedAst.Root, flix: Flix): Validation[ResolvedAst.Expr, ResolutionError] = ???

  /**
    * Resolves the tag application.
    */
  private def visitApplyTag(caze: NamedAst.Declaration.Case, exps: List[NamedAst.Expr], env0: ListMap[String, Resolution], innerLoc: SourceLocation, outerLoc: SourceLocation)(implicit scope: Scope, ns0: Name.NName, taenv: Map[Symbol.TypeAliasSym, ResolvedAst.Declaration.TypeAlias], root: NamedAst.Root, flix: Flix): Validation[ResolvedAst.Expr, ResolutionError] = {
    val esVal = traverse(exps)(resolveExp(_, env0))
    mapN(esVal) {
      // Case 1: one expression. No tuple.
      case e :: Nil =>
        ResolvedAst.Expr.Tag(Ast.CaseSymUse(caze.sym, innerLoc), e, outerLoc)
      // Case 2: multiple expressions. Make them a tuple
      case es =>
        val exp = ResolvedAst.Expr.Tuple(es, outerLoc)
        ResolvedAst.Expr.Tag(Ast.CaseSymUse(caze.sym, innerLoc), exp, outerLoc)
    }
  }

  /**
    * Resolves the tag application.
    */
  private def visitApplyRestrictableTag(caze: NamedAst.Declaration.RestrictableCase, exps: List[NamedAst.Expr], isOpen: Boolean, env0: ListMap[String, Resolution], innerLoc: SourceLocation, outerLoc: SourceLocation)(implicit scope: Scope, ns0: Name.NName, taenv: Map[Symbol.TypeAliasSym, ResolvedAst.Declaration.TypeAlias], root: NamedAst.Root, flix: Flix): Validation[ResolvedAst.Expr, ResolutionError] = {
    val esVal = traverse(exps)(resolveExp(_, env0))
    mapN(esVal) {
      // Case 1: one expression. No tuple.
      case e :: Nil =>
        ResolvedAst.Expr.RestrictableTag(Ast.RestrictableCaseSymUse(caze.sym, innerLoc), e, isOpen, outerLoc)
      // Case 2: multiple expressions. Make them a tuple
      case es =>
        val exp = ResolvedAst.Expr.Tuple(es, outerLoc)
        ResolvedAst.Expr.RestrictableTag(Ast.RestrictableCaseSymUse(caze.sym, innerLoc), exp, isOpen, outerLoc)
    }
  }

  /**
    * Performs name resolution on the given JvmMethod `method` in the namespace `ns0`.
    */
  private def visitJvmMethod(method: NamedAst.JvmMethod, env0: ListMap[String, Resolution])(implicit scope: Scope, ns0: Name.NName, taenv: Map[Symbol.TypeAliasSym, ResolvedAst.Declaration.TypeAlias], root: NamedAst.Root, flix: Flix): Validation[ResolvedAst.JvmMethod, ResolutionError] = method match {
    case NamedAst.JvmMethod(ident, fparams, exp, tpe, eff, loc) =>
      val fparamsVal = traverse(fparams)(resolveFormalParam(_, env0, taenv, ns0, root))
      flatMapN(fparamsVal) {
        case fparams =>
          val env = env0 ++ mkFormalParamEnv(fparams)
          val expVal = resolveExp(exp, env)
          val tpeVal = resolveType(tpe, Wildness.ForbidWild, env, taenv, ns0, root)
          val effVal = traverseOpt(eff)(resolveType(_, Wildness.ForbidWild, env, taenv, ns0, root))
          mapN(expVal, tpeVal, effVal) {
            case (e, t, p) => ResolvedAst.JvmMethod(ident, fparams, e, t, p, loc)
          }
      }
  }


  /**
    * Performs name resolution on the given constraint pattern `pat0` in the namespace `ns0`.
    * Constraint patterns do not introduce new variables.
    */
  private def resolvePatternInConstraint(pat0: NamedAst.Pattern, env: ListMap[String, Resolution], ns0: Name.NName, root: NamedAst.Root): Validation[ResolvedAst.Pattern, ResolutionError] = {

    def visit(p0: NamedAst.Pattern): Validation[ResolvedAst.Pattern, ResolutionError] = p0 match {
      case NamedAst.Pattern.Wild(loc) =>
        Validation.success(ResolvedAst.Pattern.Wild(loc))

      case NamedAst.Pattern.Var(sym0, loc) =>
        // TODO NS-REFACTOR wild patterns should not be counted as vars
        // if the sym is wild then just call the pattern wild
        if (sym0.isWild) {
          Validation.success(ResolvedAst.Pattern.Wild(loc))
        } else {
          env(sym0.text).collectFirst {
            case Resolution.Var(sym) => sym
          } match {
            case Some(sym) =>
              Validation.success(ResolvedAst.Pattern.Var(sym, loc))
            case None => throw InternalCompilerException("unexpected unrecognized sym in constraint pattern", loc)
          }
        }

      case NamedAst.Pattern.Cst(cst, loc) =>
        Validation.success(ResolvedAst.Pattern.Cst(cst, loc))

      case NamedAst.Pattern.Tag(qname, pat, loc) =>
        lookupTag(qname, env, ns0, root) match {
          case Result.Ok(c) => mapN(visit(pat)) {
            case p => ResolvedAst.Pattern.Tag(Ast.CaseSymUse(c.sym, qname.loc), p, loc)
          }
          case Result.Err(e) => Validation.toSoftFailure(ResolvedAst.Pattern.Error(loc), e)
        }

      case NamedAst.Pattern.Tuple(elms, loc) =>
        val esVal = traverse(elms)(visit)
        mapN(esVal) {
          es => ResolvedAst.Pattern.Tuple(es, loc)
        }

      case NamedAst.Pattern.Record(pats, pat, loc) =>
        val psVal = traverse(pats) {
          case NamedAst.Pattern.Record.RecordLabelPattern(label, pat1, loc1) =>
            mapN(visit(pat1)) {
              case p => ResolvedAst.Pattern.Record.RecordLabelPattern(label, p, loc1)
            }
        }
        val pVal = visit(pat)
        mapN(psVal, pVal) {
          case (ps, p) => ResolvedAst.Pattern.Record(ps, p, loc)
        }

      case NamedAst.Pattern.RecordEmpty(loc) =>
        Validation.success(ResolvedAst.Pattern.RecordEmpty(loc))

      case NamedAst.Pattern.Error(loc) =>
        Validation.success(ResolvedAst.Pattern.Error(loc))
    }

    visit(pat0)
  }

  /**
    * Performs name resolution on the given pattern `pat0` in the namespace `ns0`.
    */
  private def resolvePattern(pat0: NamedAst.Pattern, env: ListMap[String, Resolution], ns0: Name.NName, root: NamedAst.Root): Validation[ResolvedAst.Pattern, ResolutionError] = {

    def visit(p0: NamedAst.Pattern): Validation[ResolvedAst.Pattern, ResolutionError] = p0 match {
      case NamedAst.Pattern.Wild(loc) =>
        Validation.success(ResolvedAst.Pattern.Wild(loc))

      case NamedAst.Pattern.Var(sym, loc) =>
        Validation.success(ResolvedAst.Pattern.Var(sym, loc))

      case NamedAst.Pattern.Cst(cst, loc) =>
        Validation.success(ResolvedAst.Pattern.Cst(cst, loc))

      case NamedAst.Pattern.Tag(qname, pat, loc) =>
        lookupTag(qname, env, ns0, root) match {
          case Result.Ok(c) => mapN(visit(pat)) {
            case p => ResolvedAst.Pattern.Tag(Ast.CaseSymUse(c.sym, qname.loc), p, loc)
          }
          case Result.Err(e) => Validation.toSoftFailure(ResolvedAst.Pattern.Error(loc), e)
        }

      case NamedAst.Pattern.Tuple(elms, loc) =>
        val esVal = traverse(elms)(visit)
        mapN(esVal) {
          es => ResolvedAst.Pattern.Tuple(es, loc)
        }

      case NamedAst.Pattern.Record(pats, pat, loc) =>
        val psVal = traverse(pats) {
          case NamedAst.Pattern.Record.RecordLabelPattern(label, pat1, loc1) =>
            mapN(visit(pat1)) {
              case p => ResolvedAst.Pattern.Record.RecordLabelPattern(label, p, loc1)
            }
        }
        val pVal = visit(pat)
        mapN(psVal, pVal) {
          case (ps, p) => ResolvedAst.Pattern.Record(ps, p, loc)
        }

      case NamedAst.Pattern.RecordEmpty(loc) =>
        Validation.success(ResolvedAst.Pattern.RecordEmpty(loc))

      case NamedAst.Pattern.Error(loc) =>
        Validation.success(ResolvedAst.Pattern.Error(loc))
    }

    visit(pat0)
  }

  /**
    * Performs name resolution on the given head predicate `h0` in the given namespace `ns0`.
    */
  private def resolvePredicateHead(h0: NamedAst.Predicate.Head, env: ListMap[String, Resolution])(implicit scope: Scope, ns0: Name.NName, taenv: Map[Symbol.TypeAliasSym, ResolvedAst.Declaration.TypeAlias], root: NamedAst.Root, flix: Flix): Validation[ResolvedAst.Predicate.Head, ResolutionError] = h0 match {
    case NamedAst.Predicate.Head.Atom(pred, den, terms, loc) =>
      val tsVal = traverse(terms)(t => resolveExp(t, env))
      mapN(tsVal) {
        ts => ResolvedAst.Predicate.Head.Atom(pred, den, ts, loc)
      }
  }

  /**
    * Performs name resolution on the given body predicate `b0` in the given namespace `ns0`.
    */
  private def resolvePredicateBody(b0: NamedAst.Predicate.Body, env: ListMap[String, Resolution])(implicit scope: Scope, ns0: Name.NName, taenv: Map[Symbol.TypeAliasSym, ResolvedAst.Declaration.TypeAlias], root: NamedAst.Root, flix: Flix): Validation[ResolvedAst.Predicate.Body, ResolutionError] = b0 match {
    case NamedAst.Predicate.Body.Atom(pred, den, polarity, fixity, terms, loc) =>
      val tsVal = traverse(terms)(resolvePatternInConstraint(_, env, ns0, root))
      mapN(tsVal) {
        ts => ResolvedAst.Predicate.Body.Atom(pred, den, polarity, fixity, ts, loc)
      }

    case NamedAst.Predicate.Body.Functional(idents, exp, loc) =>
      val outVars = idents.map {
        case ident => env(ident.name).collectFirst {
          case Resolution.Var(sym) => sym
        }.getOrElse(throw InternalCompilerException(s"Unbound variable in functional predicate: '$ident'.", ident.loc))
      }
      val eVal = resolveExp(exp, env)
      mapN(eVal) {
        case e => ResolvedAst.Predicate.Body.Functional(outVars, e, loc)
      }

    case NamedAst.Predicate.Body.Guard(exp, loc) =>
      val eVal = resolveExp(exp, env)
      mapN(eVal) {
        e => ResolvedAst.Predicate.Body.Guard(e, loc)
      }
  }

  /**
    * Performs name resolution on the given formal parameter `fparam0` in the given namespace `ns0`.
    */
  private def resolveFormalParam(fparam0: NamedAst.FormalParam, env: ListMap[String, Resolution], taenv: Map[Symbol.TypeAliasSym, ResolvedAst.Declaration.TypeAlias], ns0: Name.NName, root: NamedAst.Root)(implicit flix: Flix): Validation[ResolvedAst.FormalParam, ResolutionError] = {
    val tVal = traverseOpt(fparam0.tpe)(resolveType(_, Wildness.AllowWild, env, taenv, ns0, root))
    mapN(tVal) {
      t => ResolvedAst.FormalParam(fparam0.sym, fparam0.mod, t, fparam0.loc)
    }
  }

  /**
    * Performs name resolution on the given predicate parameter `pparam0` in the given namespace `ns0`.
    */
  private def resolvePredicateParam(pparam0: NamedAst.PredicateParam, env: ListMap[String, Resolution])(implicit ns0: Name.NName, taenv: Map[Symbol.TypeAliasSym, ResolvedAst.Declaration.TypeAlias], root: NamedAst.Root, flix: Flix): Validation[ResolvedAst.PredicateParam, ResolutionError] = pparam0 match {
    case NamedAst.PredicateParam.PredicateParamUntyped(pred, loc) =>
      Validation.success(ResolvedAst.PredicateParam.PredicateParamUntyped(pred, loc))

    case NamedAst.PredicateParam.PredicateParamWithType(pred, den, tpes, loc) =>
      mapN(traverse(tpes)(resolveType(_, Wildness.ForbidWild, env, taenv, ns0, root))) {
        case ts => ResolvedAst.PredicateParam.PredicateParamWithType(pred, den, ts, loc)
      }

  }

  /**
    * Performs name resolution on the given type parameter `tparam0` in the given namespace `ns0`.
    */
  private def resolveTypeParam(tparam0: NamedAst.TypeParam, env: ListMap[String, Resolution], ns0: Name.NName, root: NamedAst.Root): Validation[ResolvedAst.TypeParam, ResolutionError] = tparam0 match {
    case tparam: NamedAst.TypeParam.Kinded => resolveKindedTypeParam(tparam, env, ns0, root)
    case tparam: NamedAst.TypeParam.Unkinded => Validation.success(resolveUnkindedTypeParam(tparam))
    case tparam: NamedAst.TypeParam.Implicit => throw InternalCompilerException("unexpected implicit tparam", tparam.loc)
  }

  /**
    * Performs name resolution on the given kinded type parameter `tparam0` in the given namespace `ns0`.
    */
  private def resolveKindedTypeParam(tparam0: NamedAst.TypeParam.Kinded, env: ListMap[String, Resolution], ns0: Name.NName, root: NamedAst.Root): Validation[ResolvedAst.TypeParam.Kinded, ResolutionError] = tparam0 match {
    case NamedAst.TypeParam.Kinded(name, tpe, kind0, loc) =>
      val kindVal = resolveKind(kind0, env, ns0, root)
      mapN(kindVal) {
        case kind => ResolvedAst.TypeParam.Kinded(name, tpe, kind, loc)
      }
  }

  /**
    * Performs name resolution on the given unkinded type parameter `tparam0` in the given namespace `ns0`.
    */
  private def resolveUnkindedTypeParam(tparam0: NamedAst.TypeParam.Unkinded): ResolvedAst.TypeParam.Unkinded = tparam0 match {
    case NamedAst.TypeParam.Unkinded(name, tpe, loc) => ResolvedAst.TypeParam.Unkinded(name, tpe, loc)
  }

  /**
    * Performs name resolution on the given implicit type parameter `tparam0` in the given namespace `ns0`.
    */
  private def resolveImplicitTypeParam(tparam0: NamedAst.TypeParam, env0: ListMap[String, Resolution]): Option[ResolvedAst.TypeParam] = tparam0 match {
    case NamedAst.TypeParam.Implicit(name, tpe, loc) =>
      // Check if the tparam is in the environment
      env0(name.name) collectFirst {
        case Resolution.TypeVar(sym) => sym
      } match {
        // Case 1: Already in the environment, this is not a type parameter.
        case Some(_) => None
        // Case 2: Not in the environment. This is a real type parameter.
        case None => Some(ResolvedAst.TypeParam.Implicit(name, tpe, loc))
      }
    case NamedAst.TypeParam.Kinded(_, _, _, loc) => throw InternalCompilerException("unexpected explicit type parameter", loc)
    case NamedAst.TypeParam.Unkinded(_, _, loc) => throw InternalCompilerException("unexpected explicit type parameter", loc)
  }

  /**
    * Performs name resolution on the given constraint parameter.
    */
  private def resolveConstraintParam(cparam0: NamedAst.ConstraintParam, env0: ListMap[String, Resolution]): Option[ResolvedAst.ConstraintParam] = cparam0 match {
    case NamedAst.ConstraintParam(sym, loc) =>
      // Check if the cparam is in the environment
      env0(sym.text) collectFirst {
        case Resolution.Var(sym) => sym
      } match {
        // Case 1: Already in the environment, this is not a constraint parameter.
        case Some(_) => None
        // Case 2: Not in the environment. This is a real constraint parameter.
        case None => Some(ResolvedAst.ConstraintParam(sym, loc))
      }
  }

  /**
    * Performs name resolution on the given type parameters `tparams0`.
    */
  private def resolveTypeParams(tparams0: List[NamedAst.TypeParam], env0: ListMap[String, Resolution], ns0: Name.NName, root: NamedAst.Root): Validation[List[ResolvedAst.TypeParam], ResolutionError] = {
    // Isolate the implicit type params: these are allowed to have redundancies.
    val (impTparams0, expTparams0) = tparams0.partition {
      case _: NamedAst.TypeParam.Implicit => true
      case _: NamedAst.TypeParam.Kinded => false
      case _: NamedAst.TypeParam.Unkinded => false
    }

    val impTparams = impTparams0.flatMap(resolveImplicitTypeParam(_, env0))
    val expTparamsVal = traverse(expTparams0)(resolveTypeParam(_, env0, ns0, root))

    mapN(expTparamsVal) {
      case expTparams =>
        impTparams ++ expTparams
    }
  }

  /**
    * Performs name resolution on the given constraint parameters `cparams0`.
    */
  private def resolveConstraintParams(cparams0: List[NamedAst.ConstraintParam], env0: ListMap[String, Resolution]): List[ResolvedAst.ConstraintParam] = {
    cparams0.flatMap(resolveConstraintParam(_, env0))
  }

  /**
    * Performs name resolution on the given type constraint `tconstr0`.
    */
  private def resolveTraitConstraint(tconstr0: NamedAst.TraitConstraint, env: ListMap[String, Resolution], taenv: Map[Symbol.TypeAliasSym, ResolvedAst.Declaration.TypeAlias], ns0: Name.NName, root: NamedAst.Root)(implicit flix: Flix): Validation[ResolvedAst.TraitConstraint, ResolutionError] = tconstr0 match {
    case NamedAst.TraitConstraint(trt0, tpe0, loc) =>
      val traitVal = lookupTrait(trt0, env, ns0, root)
      val tpeVal = resolveType(tpe0, Wildness.ForbidWild, env, taenv, ns0, root)

      mapN(traitVal, tpeVal) {
        case (trt, tpe) =>
          val head = Ast.TraitConstraint.Head(trt.sym, trt0.loc)
          ResolvedAst.TraitConstraint(head, tpe, loc)
      }
  }

  /**
    * Performs name resolution on the given equality constraint `econstr0`.
    */
  private def resolveEqualityConstraint(tconstr0: NamedAst.EqualityConstraint, env: ListMap[String, Resolution], taenv: Map[Symbol.TypeAliasSym, ResolvedAst.Declaration.TypeAlias], ns0: Name.NName, root: NamedAst.Root)(implicit flix: Flix): Validation[ResolvedAst.EqualityConstraint, ResolutionError] = tconstr0 match {
    case NamedAst.EqualityConstraint(qname, tpe1, tpe2, loc) =>
      val assocVal = lookupAssocType(qname, env, ns0, root)

      val t1Val = resolveType(tpe1, Wildness.ForbidWild, env, taenv, ns0, root)
      val t2Val = resolveType(tpe2, Wildness.ForbidWild, env, taenv, ns0, root)

      mapN(assocVal, t1Val, t2Val) {
        case (assoc, t1, t2) =>
          val head = Ast.AssocTypeConstructor(assoc.sym, qname.loc)
          ResolvedAst.EqualityConstraint(head, t1, t2, loc)
      }
  }

  /**
    * Performs name resolution on the given supertrait constraint `tconstr0`.
    */
  private def resolveSuperTrait(tconstr0: NamedAst.TraitConstraint, env: ListMap[String, Resolution], taenv: Map[Symbol.TypeAliasSym, ResolvedAst.Declaration.TypeAlias], ns0: Name.NName, root: NamedAst.Root)(implicit flix: Flix): Validation[ResolvedAst.TraitConstraint, ResolutionError] = tconstr0 match {
    case NamedAst.TraitConstraint(trt0, tpe0, loc) =>
      val traitVal = lookupTraitForImplementation(trt0, env, ns0, root)
      val tpeVal = resolveType(tpe0, Wildness.ForbidWild, env, taenv, ns0, root)

      mapN(traitVal, tpeVal) {
        case (trt, tpe) =>
          val head = Ast.TraitConstraint.Head(trt.sym, trt0.loc)
          ResolvedAst.TraitConstraint(head, tpe, loc)
      }
  }

  /**
    * Performs name resolution on the given derivations `derives0`.
    */
  private def resolveDerivations(derives0: NamedAst.Derivations, env: ListMap[String, Resolution], ns0: Name.NName, root: NamedAst.Root): Validation[Ast.Derivations, ResolutionError] = {
    val qnames = derives0.traits
    val derivesVal = Validation.traverse(qnames)(resolveDerivation(_, env, ns0, root))
    flatMapN(derivesVal) {
      derives =>
        // Check for [[DuplicateDerivation]].
        val seen = mutable.Map.empty[Symbol.TraitSym, SourceLocation]
        val errors = mutable.ArrayBuffer.empty[DuplicateDerivation]
        for (Ast.Derivation(traitSym, loc1) <- derives) {
          seen.get(traitSym) match {
            case None =>
              seen.put(traitSym, loc1)
            case Some(loc2) =>
              errors += DuplicateDerivation(traitSym, loc1, loc2)
              errors += DuplicateDerivation(traitSym, loc2, loc1)
          }
        }

        Validation.toSuccessOrSoftFailure(Ast.Derivations(derives, derives0.loc), errors)
    }
  }

  /**
    * Performs name resolution on the given of derivation `derive0`.
    */
  private def resolveDerivation(derive0: Name.QName, env: ListMap[String, Resolution], ns0: Name.NName, root: NamedAst.Root): Validation[Ast.Derivation, ResolutionError] = {
    val trtVal = lookupTrait(derive0, env, ns0, root)
    mapN(trtVal) {
      trt => Ast.Derivation(trt.sym, derive0.loc)
    }
  }

  /**
    * Finds the trait with the qualified name `qname` in the namespace `ns0`, for the purposes of implementation.
    */
  private def lookupTraitForImplementation(qname: Name.QName, env: ListMap[String, Resolution], ns0: Name.NName, root: NamedAst.Root): Validation[NamedAst.Declaration.Trait, ResolutionError] = {
    val traitOpt = tryLookupName(qname, env, ns0, root)
    traitOpt.collectFirst {
      case Resolution.Declaration(trt: NamedAst.Declaration.Trait) => trt
    } match {
      case Some(trt) =>
        getTraitAccessibility(trt, ns0) match {
          case TraitAccessibility.Accessible => Validation.success(trt)
          case TraitAccessibility.Sealed => Validation.toSoftFailure(trt, ResolutionError.SealedTrait(trt.sym, ns0, qname.loc))
          case TraitAccessibility.Inaccessible => Validation.toSoftFailure(trt, ResolutionError.InaccessibleTrait(trt.sym, ns0, qname.loc))
        }
      case None => Validation.toHardFailure(ResolutionError.UndefinedTrait(qname, ns0, qname.loc))
    }
  }

  /**
    * Finds the trait with the qualified name `qname` in the namespace `ns0`.
    */
  private def lookupTrait(qname: Name.QName, env: ListMap[String, Resolution], ns0: Name.NName, root: NamedAst.Root): Validation[NamedAst.Declaration.Trait, ResolutionError] = {
    val traitOpt = tryLookupName(qname, env, ns0, root)
    traitOpt.collectFirst {
      case Resolution.Declaration(trt: NamedAst.Declaration.Trait) => trt
    } match {
      case Some(trt) =>
        getTraitAccessibility(trt, ns0) match {
          case TraitAccessibility.Accessible | TraitAccessibility.Sealed => Validation.success(trt)
          case TraitAccessibility.Inaccessible => Validation.toSoftFailure(trt, ResolutionError.InaccessibleTrait(trt.sym, ns0, qname.loc))
        }
      case None => Validation.toHardFailure(ResolutionError.UndefinedTrait(qname, ns0, qname.loc))
    }
  }

  /**
    * Looks up the definition or signature with qualified name `qname` in the namespace `ns0`.
    */
  private def lookupQName(qname: Name.QName, env: ListMap[String, Resolution], ns0: Name.NName, root: NamedAst.Root): Validation[ResolvedQName, ResolutionError] = {
    // first look in the local env
    val resolutions = tryLookupName(qname, env, ns0, root)

    resolutions.collect {
      case decl@Resolution.Declaration(_: NamedAst.Declaration.Def) => decl
      case decl@Resolution.Declaration(_: NamedAst.Declaration.Sig) => decl
      case decl@Resolution.Declaration(_: NamedAst.Declaration.Case) => decl
      case decl@Resolution.Declaration(_: NamedAst.Declaration.RestrictableCase) => decl
      case decl@Resolution.Var(_) => decl
    } match {
      case Resolution.Declaration(defn: NamedAst.Declaration.Def) :: _ =>
        if (isDefAccessible(defn, ns0)) {
          Validation.success(ResolvedQName.Def(defn))
        } else {
          Validation.toSoftFailure(ResolvedQName.Def(defn), ResolutionError.InaccessibleDef(defn.sym, ns0, qname.loc))
        }
      case Resolution.Declaration(sig: NamedAst.Declaration.Sig) :: _ =>
        if (isSigAccessible(sig, ns0)) {
          Validation.success(ResolvedQName.Sig(sig))
        } else {
          Validation.toSoftFailure(ResolvedQName.Sig(sig), ResolutionError.InaccessibleSig(sig.sym, ns0, qname.loc))
        }
      //      case Resolution.Declaration(caze1: NamedAst.Declaration.Case) :: Resolution.Declaration(caze2: NamedAst.Declaration.Case) :: _ =>
      //        // Multiple case matches. Error.
      //        ResolutionError.AmbiguousTag(qname.ident.name, ns0, List(caze1.sym.loc, caze2.sym.loc), qname.ident.loc).toFailure
      // TODO NS-REFACTOR overlapping tag check disabled. Revisit?
      case Resolution.Declaration(caze: NamedAst.Declaration.Case) :: _ =>
        Validation.success(ResolvedQName.Tag(caze))
      // TODO NS-REFACTOR check accessibility
      case Resolution.Declaration(caze: NamedAst.Declaration.RestrictableCase) :: Nil =>
        Validation.success(ResolvedQName.RestrictableTag(caze))
      // TODO NS-REFACTOR check accessibility
      case Resolution.Var(sym) :: _ => Validation.success(ResolvedQName.Var(sym))
      case _ =>
        val e = ResolutionError.UndefinedName(qname, ns0, filterToVarEnv(env), isUse = false, qname.loc)
        Validation.toSoftFailure(ResolvedQName.Error(e), e)
    }
  }

  /**
    * Looks up the effect operation with qualified name `qname` in the namespace `ns0`.
    */
  private def lookupOp(qname: Name.QName, env: ListMap[String, Resolution], ns0: Name.NName, root: NamedAst.Root): Validation[NamedAst.Declaration.Op, ResolutionError] = {
    val opOpt = tryLookupName(qname, env, ns0, root)

    opOpt match {
      case Resolution.Declaration(op: NamedAst.Declaration.Op) :: Nil =>
        if (isOpAccessible(op, ns0)) {
          Validation.success(op)
        } else {
          Validation.toSoftFailure(op, ResolutionError.InaccessibleOp(op.sym, ns0, qname.loc))
        }
      case _ => Validation.toHardFailure(ResolutionError.UndefinedOp(qname, qname.loc))
    }
  }

  /**
    * Looks up the effect operation as a member of the given effect.
    */
  private def findOpInEffect(ident: Name.Ident, eff: NamedAst.Declaration.Effect): Validation[NamedAst.Declaration.Op, ResolutionError] = {
    val opOpt = eff.ops.find(o => o.sym.name == ident.name)
    opOpt match {
      case None =>
        val nname = eff.sym.namespace :+ eff.sym.name
        val qname = Name.mkQName(nname, ident.name, SourceLocation.Unknown)
        Validation.toHardFailure(ResolutionError.UndefinedOp(qname, ident.loc))
      case Some(op) =>
        Validation.success(op)
    }
  }

  /**
    * Finds the enum case that matches the given qualified name `qname` and `tag` in the namespace `ns0`.
    */
  private def lookupTag(qname: Name.QName, env: ListMap[String, Resolution], ns0: Name.NName, root: NamedAst.Root): Result[NamedAst.Declaration.Case, ResolutionError.UndefinedTag] = {
    // look up the name
    val matches = tryLookupName(qname, env, ns0, root).collect {
      case Resolution.Declaration(c: NamedAst.Declaration.Case) => c
    }

    matches match {
      // Case 0: No matches. Error.
      case Nil => Result.Err(ResolutionError.UndefinedTag(qname.ident.name, ns0, qname.loc))
      // Case 1: A match was found. Success. Note that multiple matches can be found but they are prioritized by tryLookupName so this is fine.
      case caze :: _ => Result.Ok(caze)
    }
    // TODO NS-REFACTOR check accessibility
  }

  /**
    * Finds the struct that matches the given name `qname` in the namespace `ns0`.
    */
  private def lookupStruct(qname: Name.QName, env: ListMap[String, Resolution], ns0: Name.NName, root: NamedAst.Root): Result[NamedAst.Declaration.Struct, ResolutionError.UndefinedStruct] = {
    val matches = tryLookupName(qname, env, ns0, root).collect {
      case Resolution.Declaration(s: NamedAst.Declaration.Struct) => s
    }
    matches match {
      // Case 0: No matches. Error.
      case Nil => Result.Err(ResolutionError.UndefinedStruct(qname, qname.loc))
      // Case 1: A match was found. Success. Note that multiple matches can be found but they are prioritized by tryLookupName so this is fine.
      case st :: _ => Result.Ok(st)
    }
    // TODO NS-REFACTOR check accessibility
  }

  /**
    * Finds the struct field that matches the given name `name` in the namespace `ns0`.
    */
  private def lookupStructField(name: Name.Label, env: ListMap[String, Resolution], ns0: Name.NName, root: NamedAst.Root): Result[NamedAst.Declaration.StructField, ResolutionError.UndefinedStructField] = {
    val matches = tryLookupName(Name.mkQName(ns0.parts, "€" + name.name, name.loc), env, ns0, root) collect {
      case Resolution.Declaration(s: NamedAst.Declaration.StructField) => s
    }
    matches match {
      // Case 0: No matches. Error.
      case Nil =>
        if (ns0.idents.length >= 1) {
          // The struct name is the same as the mod name
          val struct_namespace = Name.NName(ns0.idents.init, ns0.loc)
          val struct_name = ns0.idents.last
          Result.Err(ResolutionError.UndefinedStructField(Some(Symbol.mkStructSym(struct_namespace, struct_name)), name, name.loc))
        } else {
          // If we are in the root namespace, we can't give figure out the struct name
          Result.Err(ResolutionError.UndefinedStructField(None, name, name.loc))
        }
      // Case 1: A match was found. Success. Note that multiple matches can be found but they are prioritized by tryLookupName so this is fine.
      case field :: _ => Result.Ok(field)
    }
    // TODO NS-REFACTOR check accessibility
  }

  /**
    * Finds the struct that matches the given symbol `sym` and `tag` in the namespace `ns0`.
    */
  private def lookupStruct(sym: Symbol.StructSym, env: ListMap[String, Resolution], ns0: Name.NName, root: NamedAst.Root): Result[NamedAst.Declaration.Struct, ResolutionError.UndefinedStruct] = {
    // look up the name
    val qname = Name.mkQName(sym.namespace, sym.name, sym.loc)
    lookupStruct(qname, env, ns0, root)
  }

  /**
    * Finds the restrictable enum case that matches the given qualified name `qname` and `tag` in the namespace `ns0`.
    */
  private def lookupRestrictableTag(qname: Name.QName, env: ListMap[String, Resolution], ns0: Name.NName, root: NamedAst.Root): Validation[NamedAst.Declaration.RestrictableCase, ResolutionError] = {
    // look up the name
    val matches = tryLookupName(qname, env, ns0, root) collect {
      case Resolution.Declaration(c: NamedAst.Declaration.RestrictableCase) => c
    }

    matches match {
      // Case 0: No matches. Error.
      case Nil => Validation.toHardFailure(ResolutionError.UndefinedRestrictableTag(qname.ident.name, ns0, qname.loc))
      // Case 1: Exactly one match. Success.
      case caze :: Nil =>
        Validation.success(caze)
      // Case 2: Multiple matches. Error
      case cazes => throw InternalCompilerException(s"unexpected duplicate tag: ${qname}", qname.loc)
    }
    // TODO NS-REFACTOR check accessibility
  }

  /**
    * Looks up the restrictable enum name.
    */
  private def lookupRestrictableEnum(qname: Name.QName, env: ListMap[String, Resolution], ns0: Name.NName, root: NamedAst.Root): Validation[NamedAst.Declaration.RestrictableEnum, ResolutionError] = {
    val matches = tryLookupName(qname, env, ns0, root) collect {
      case Resolution.Declaration(c: NamedAst.Declaration.RestrictableEnum) => c
    }

    matches match {
      case Nil => Validation.toHardFailure(ResolutionError.UndefinedRestrictableType(qname, ns0, qname.loc))
      case enum0 :: _ => Validation.success(enum0)
    }
  }

  /**
    * Returns `true` iff the given type `tpe0` is the Unit type.
    */
  private def isUnitType(tpe: NamedAst.Type): Boolean = tpe match {
    case NamedAst.Type.Unit(loc) => true
    case _ => false
  }

  /**
    * Partially resolves the given type `tpe0` in the given namespace `ns0`.
    *
    * Type aliases are given temporary placeholders.
    */
  private def semiResolveType(tpe0: NamedAst.Type, wildness: Wildness, env: ListMap[String, Resolution], ns0: Name.NName, root: NamedAst.Root)(implicit flix: Flix): Validation[UnkindedType, ResolutionError] = {
    def visit(tpe0: NamedAst.Type): Validation[UnkindedType, ResolutionError] = tpe0 match {
      case NamedAst.Type.Var(ident, loc) =>
        lookupTypeVar(ident, wildness, env) match {
          case Result.Ok(sym) => Validation.success(UnkindedType.Var(sym, loc))
          case Result.Err(e) =>
            // Note: We assume the default type variable has kind Star.
            Validation.toSoftFailure(UnkindedType.Error(loc), e)
        }

      case NamedAst.Type.Unit(loc) => Validation.success(UnkindedType.Cst(TypeConstructor.Unit, loc))

      case NamedAst.Type.Ambiguous(qname, loc) if qname.isUnqualified => qname.ident.name match {
        // Basic Types
        case "Void" => Validation.success(UnkindedType.Cst(TypeConstructor.Void, loc))
        case "Unit" => Validation.success(UnkindedType.Cst(TypeConstructor.Unit, loc))
        case "Null" => Validation.success(UnkindedType.Cst(TypeConstructor.Null, loc))
        case "Bool" => Validation.success(UnkindedType.Cst(TypeConstructor.Bool, loc))
        case "Char" => Validation.success(UnkindedType.Cst(TypeConstructor.Char, loc))
        case "Float32" => Validation.success(UnkindedType.Cst(TypeConstructor.Float32, loc))
        case "Float64" => Validation.success(UnkindedType.Cst(TypeConstructor.Float64, loc))
        case "BigDecimal" => Validation.success(UnkindedType.Cst(TypeConstructor.BigDecimal, loc))
        case "Int8" => Validation.success(UnkindedType.Cst(TypeConstructor.Int8, loc))
        case "Int16" => Validation.success(UnkindedType.Cst(TypeConstructor.Int16, loc))
        case "Int32" => Validation.success(UnkindedType.Cst(TypeConstructor.Int32, loc))
        case "Int64" => Validation.success(UnkindedType.Cst(TypeConstructor.Int64, loc))
        case "BigInt" => Validation.success(UnkindedType.Cst(TypeConstructor.BigInt, loc))
        case "String" => Validation.success(UnkindedType.Cst(TypeConstructor.Str, loc))
        case "Regex" => Validation.success(UnkindedType.Cst(TypeConstructor.Regex, loc))
        case "Sender" => Validation.success(UnkindedType.Cst(TypeConstructor.Sender, loc))
        case "Receiver" => Validation.success(UnkindedType.Cst(TypeConstructor.Receiver, loc))
        case "Lazy" => Validation.success(UnkindedType.Cst(TypeConstructor.Lazy, loc))
        case "Array" => Validation.success(UnkindedType.Cst(TypeConstructor.Array, loc))
        case "Vector" => Validation.success(UnkindedType.Cst(TypeConstructor.Vector, loc))
        case "Region" => Validation.success(UnkindedType.Cst(TypeConstructor.RegionToStar, loc))

        // Disambiguate type.
        case typeName =>
          lookupType(qname, env, ns0, root) match {
            case TypeLookupResult.Enum(enum0) => getEnumTypeIfAccessible(enum0, ns0, loc)
            case TypeLookupResult.Struct(struct) => getStructTypeIfAccessible(struct, ns0, loc)
            case TypeLookupResult.RestrictableEnum(enum0) => getRestrictableEnumTypeIfAccessible(enum0, ns0, loc)
            case TypeLookupResult.TypeAlias(typeAlias) => getTypeAliasTypeIfAccessible(typeAlias, ns0, root, loc)
            case TypeLookupResult.Effect(eff) => getEffectTypeIfAccessible(eff, ns0, root, loc)
            case TypeLookupResult.JavaClass(clazz) => Validation.success(flixifyType(clazz, loc))
            case TypeLookupResult.AssocType(assoc) => getAssocTypeTypeIfAccessible(assoc, ns0, root, loc)
            case TypeLookupResult.NotFound =>
              Validation.toSoftFailure(UnkindedType.Error(loc), ResolutionError.UndefinedType(qname, ns0, loc))
          }
      }

      case NamedAst.Type.Ambiguous(qname, loc) =>
        // Disambiguate type.
        lookupType(qname, env, ns0, root) match {
          case TypeLookupResult.Enum(enum0) => getEnumTypeIfAccessible(enum0, ns0, loc)
          case TypeLookupResult.Struct(struct) => getStructTypeIfAccessible(struct, ns0, loc)
          case TypeLookupResult.RestrictableEnum(enum0) => getRestrictableEnumTypeIfAccessible(enum0, ns0, loc)
          case TypeLookupResult.TypeAlias(typeAlias) => getTypeAliasTypeIfAccessible(typeAlias, ns0, root, loc)
          case TypeLookupResult.Effect(eff) => getEffectTypeIfAccessible(eff, ns0, root, loc)
          case TypeLookupResult.JavaClass(clazz) => Validation.success(flixifyType(clazz, loc))
          case TypeLookupResult.AssocType(assoc) => getAssocTypeTypeIfAccessible(assoc, ns0, root, loc)
          case TypeLookupResult.NotFound =>
            Validation.toSoftFailure(UnkindedType.Error(loc), ResolutionError.UndefinedType(qname, ns0, loc))
        }

      case NamedAst.Type.Tuple(elms0, loc) =>
        val elmsVal = traverse(elms0)(tpe => visit(tpe))
        mapN(elmsVal) {
          elms => UnkindedType.mkTuple(elms, loc)
        }

      case NamedAst.Type.RecordRowEmpty(loc) =>
        Validation.success(UnkindedType.Cst(TypeConstructor.RecordRowEmpty, loc))

      case NamedAst.Type.RecordRowExtend(label, value, rest, loc) =>
        val vVal = visit(value)
        val rVal = visit(rest)
        mapN(vVal, rVal) {
          case (v, r) => UnkindedType.mkRecordRowExtend(label, v, r, loc)
        }

      case NamedAst.Type.Record(row, loc) =>
        val rVal = visit(row)
        mapN(rVal) {
          r => UnkindedType.mkRecord(r, loc)
        }

      case NamedAst.Type.SchemaRowEmpty(loc) =>
        Validation.success(UnkindedType.Cst(TypeConstructor.SchemaRowEmpty, loc))

      case NamedAst.Type.SchemaRowExtendWithAlias(qname, targs, rest, loc) =>
        // Lookup the type alias.
        flatMapN(lookupTypeAlias(qname, env, ns0, root)) {
          typeAlias =>
            val tVal = getTypeAliasTypeIfAccessible(typeAlias, ns0, root, loc)
            val tsVal = traverse(targs)(visit)
            val rVal = visit(rest)
            mapN(tVal, tsVal, rVal) {
              case (t, ts, r) =>
                val app = UnkindedType.mkApply(t, ts, loc)
                UnkindedType.mkSchemaRowExtend(Name.mkPred(qname.ident), app, r, loc)
            }
        }

      case NamedAst.Type.SchemaRowExtendWithTypes(ident, den, tpes, rest, loc) =>
        val tsVal = traverse(tpes)(visit)
        val rVal = visit(rest)
        mapN(tsVal, rVal) {
          case (ts, r) =>
            val pred = mkPredicate(den, ts, loc)
            UnkindedType.mkSchemaRowExtend(Name.mkPred(ident), pred, r, loc)
        }

      case NamedAst.Type.Schema(row, loc) =>
        val rVal = visit(row)
        mapN(rVal) {
          r => UnkindedType.mkSchema(r, loc)
        }

      case NamedAst.Type.Native(fqn, loc) =>
        mapN(lookupJvmClass(fqn, loc).toValidation) {
          case clazz => flixifyType(clazz, loc)
        }

      case NamedAst.Type.Arrow(tparams0, eff0, tresult0, loc) =>
        val tparamsVal = traverse(tparams0)(visit)
        val tresultVal = visit(tresult0)
        val effVal = traverseOpt(eff0)(visit)
        mapN(tparamsVal, tresultVal, effVal) {
          case (tparams, tresult, eff) => mkUncurriedArrowWithEffect(tparams, eff, tresult, loc)
        }

      case NamedAst.Type.Apply(base0, targ0, loc) =>
        val tpe1Val = visit(base0)
        val tpe2Val = visit(targ0)
        mapN(tpe1Val, tpe2Val) {
          case (tpe1, tpe2) => UnkindedType.Apply(tpe1, tpe2, loc)
        }

      case NamedAst.Type.True(loc) =>
        Validation.success(UnkindedType.Cst(TypeConstructor.True, loc))

      case NamedAst.Type.False(loc) =>
        Validation.success(UnkindedType.Cst(TypeConstructor.False, loc))

      case NamedAst.Type.Not(tpe, loc) =>
        mapN(visit(tpe)) {
          case t => mkNot(t, loc)
        }

      case NamedAst.Type.And(tpe1, tpe2, loc) =>
        mapN(visit(tpe1), visit(tpe2)) {
          case (t1, t2) => mkAnd(t1, t2, loc)
        }

      case NamedAst.Type.Or(tpe1, tpe2, loc) =>
        mapN(visit(tpe1), visit(tpe2)) {
          case (t1, t2) => mkOr(t1, t2, loc)
        }

      case NamedAst.Type.Complement(tpe, loc) =>
        mapN(visit(tpe)) {
          t => mkComplement(t, loc)
        }

      case NamedAst.Type.Union(tpe1, tpe2, loc) =>
        mapN(visit(tpe1), visit(tpe2)) {
          case (t1, t2) => mkUnion(t1, t2, loc)
        }

      case NamedAst.Type.Intersection(tpe1, tpe2, loc) =>
        mapN(visit(tpe1), visit(tpe2)) {
          case (t1, t2) => mkIntersection(t1, t2, loc)
        }

      case NamedAst.Type.Pure(loc) =>
        Validation.success(UnkindedType.Cst(TypeConstructor.Pure, loc))

      case NamedAst.Type.CaseSet(cases0, loc) =>
        val casesVal = traverse(cases0)(lookupRestrictableTag(_, env, ns0, root))
        mapN(casesVal) {
          case cases => UnkindedType.CaseSet(cases.map(_.sym), loc)
        }

      case NamedAst.Type.CaseComplement(tpe, loc) =>
        mapN(visit(tpe)) {
          t => UnkindedType.CaseComplement(t, loc)
        }

      case NamedAst.Type.CaseUnion(tpe1, tpe2, loc) =>
        mapN(visit(tpe1), visit(tpe2)) {
          case (t1, t2) => UnkindedType.CaseUnion(t1, t2, loc)
        }

      case NamedAst.Type.CaseIntersection(tpe1, tpe2, loc) =>
        mapN(visit(tpe1), visit(tpe2)) {
          case (t1, t2) => UnkindedType.CaseIntersection(t1, t2, loc)
        }

      case NamedAst.Type.Ascribe(t0, kind0, loc) =>
        val tVal = visit(t0)
        val kindVal = resolveKind(kind0, env, ns0, root)
        mapN(tVal, kindVal) {
          (t, kind) => UnkindedType.Ascribe(t, kind, loc)
        }

      case NamedAst.Type.Error(loc) =>
        Validation.success(UnkindedType.Error(loc))

    }

    visit(tpe0)
  }

  /**
    * Finishes resolving the partially resolved type `tpe0`.
    *
    * Replaces type alias placeholders with the real type aliases.
    */
  private def finishResolveType(tpe0: UnkindedType, taenv: Map[Symbol.TypeAliasSym, ResolvedAst.Declaration.TypeAlias]): Validation[UnkindedType, ResolutionError] = {

    /**
      * Performs beta-reduction on the given type alias.
      * The list of arguments must be the same length as the alias's parameters.
      */
    def applyAlias(alias: ResolvedAst.Declaration.TypeAlias, args: List[UnkindedType], cstLoc: SourceLocation): UnkindedType = {
      val map = alias.tparams.map(_.sym).zip(args).toMap[Symbol.UnkindedTypeVarSym, UnkindedType]
      val tpe = alias.tpe.map(map)
      val cst = Ast.AliasConstructor(alias.sym, cstLoc)
      UnkindedType.Alias(cst, args, tpe, tpe0.loc)
    }

    val baseType = tpe0.baseType
    val targs = tpe0.typeArguments

    baseType match {
      case UnkindedType.UnappliedAlias(sym, loc) =>
        val alias = taenv(sym)
        val tparams = alias.tparams
        val numParams = tparams.length
        if (targs.length < numParams) {
          // Case 1: The type alias is under-applied.
          Validation.toSoftFailure(UnkindedType.Error(loc), ResolutionError.UnderAppliedTypeAlias(sym, loc))
        } else {
          // Case 2: The type alias is fully applied.
          // Apply the types within the alias, then apply any leftover types.
          mapN(traverse(targs)(finishResolveType(_, taenv))) {
            resolvedArgs =>
              val (usedArgs, extraArgs) = resolvedArgs.splitAt(numParams)
              UnkindedType.mkApply(applyAlias(alias, usedArgs, loc), extraArgs, tpe0.loc)
          }
        }

      case UnkindedType.UnappliedAssocType(sym, loc) =>
        targs match {
          // Case 1: The associated type is under-applied.
          case Nil => Validation.toSoftFailure(UnkindedType.Error(loc), ResolutionError.UnderAppliedAssocType(sym, loc))

          // Case 2: The associated type is fully applied.
          // Apply the types first type inside the assoc type, then apply any leftover types.
          case targHead :: targTail =>
            val targHeadVal = finishResolveType(targHead, taenv)
            val targTailVal = traverse(targTail)(finishResolveType(_, taenv))
            flatMapN(targHeadVal, targTailVal) {
              case (targHd: UnkindedType.Var, targTl) =>
                val cst = Ast.AssocTypeConstructor(sym, loc)
                val assoc = UnkindedType.AssocType(cst, targHd, tpe0.loc)
                Validation.success(UnkindedType.mkApply(assoc, targTl, tpe0.loc))
              case _ =>
                Validation.toSoftFailure(UnkindedType.Error(loc), ResolutionError.IllegalAssocTypeApplication(tpe0.loc))
            }
        }

      case _: UnkindedType.Var =>
        mapN(traverse(targs)(finishResolveType(_, taenv))) {
          resolvedArgs => UnkindedType.mkApply(baseType, resolvedArgs, tpe0.loc)
        }

      case _: UnkindedType.Cst =>
        mapN(traverse(targs)(finishResolveType(_, taenv))) {
          resolvedArgs => UnkindedType.mkApply(baseType, resolvedArgs, tpe0.loc)
        }

      case _: UnkindedType.Enum =>
        mapN(traverse(targs)(finishResolveType(_, taenv))) {
          resolvedArgs => UnkindedType.mkApply(baseType, resolvedArgs, tpe0.loc)
        }

      case _: UnkindedType.Struct =>
        mapN(traverse(targs)(finishResolveType(_, taenv))) {
          resolvedArgs => UnkindedType.mkApply(baseType, resolvedArgs, tpe0.loc)
        }

      case _: UnkindedType.RestrictableEnum =>
        mapN(traverse(targs)(finishResolveType(_, taenv))) {
          resolvedArgs => UnkindedType.mkApply(baseType, resolvedArgs, tpe0.loc)
        }

      case _: UnkindedType.CaseSet =>
        mapN(traverse(targs)(finishResolveType(_, taenv))) {
          resolvedArgs => UnkindedType.mkApply(baseType, resolvedArgs, tpe0.loc)
        }

      case UnkindedType.Arrow(eff, arity, loc) =>
        val effVal = traverseOpt(eff)(finishResolveType(_, taenv))
        val targsVal = traverse(targs)(finishResolveType(_, taenv))
        mapN(effVal, targsVal) {
          case (p, ts) => UnkindedType.mkApply(UnkindedType.Arrow(p, arity, loc), ts, tpe0.loc)
        }

      case UnkindedType.CaseComplement(tpe, loc) =>
        val tpeVal = finishResolveType(tpe, taenv)
        val targsVal = traverse(targs)(finishResolveType(_, taenv))
        mapN(tpeVal, targsVal) {
          case (t, ts) => UnkindedType.mkApply(UnkindedType.CaseComplement(t, loc), ts, tpe0.loc)
        }

      case UnkindedType.CaseUnion(tpe1, tpe2, loc) =>
        val tpe1Val = finishResolveType(tpe1, taenv)
        val tpe2Val = finishResolveType(tpe2, taenv)
        val targsVal = traverse(targs)(finishResolveType(_, taenv))
        mapN(tpe1Val, tpe2Val, targsVal) {
          case (t1, t2, ts) => UnkindedType.mkApply(UnkindedType.CaseUnion(t1, t2, loc), ts, tpe0.loc)
        }

      case UnkindedType.CaseIntersection(tpe1, tpe2, loc) =>
        val tpe1Val = finishResolveType(tpe1, taenv)
        val tpe2Val = finishResolveType(tpe2, taenv)
        val targsVal = traverse(targs)(finishResolveType(_, taenv))
        mapN(tpe1Val, tpe2Val, targsVal) {
          case (t1, t2, ts) => UnkindedType.mkApply(UnkindedType.CaseIntersection(t1, t2, loc), ts, tpe0.loc)
        }

      case UnkindedType.Ascribe(tpe, kind, loc) =>
        val tpeVal = finishResolveType(tpe, taenv)
        val targsVal = traverse(targs)(finishResolveType(_, taenv))
        mapN(tpeVal, targsVal) {
          case (t, ts) => UnkindedType.mkApply(UnkindedType.Ascribe(t, kind, loc), ts, tpe0.loc)
        }

      case _: UnkindedType.Error =>
        mapN(traverse(targs)(finishResolveType(_, taenv))) {
          resolvedArgs => UnkindedType.mkApply(baseType, resolvedArgs, tpe0.loc)
        }

      case _: UnkindedType.Apply => throw InternalCompilerException("unexpected type application", baseType.loc)
      case _: UnkindedType.Alias => throw InternalCompilerException("unexpected resolved alias", baseType.loc)
      case _: UnkindedType.AssocType => throw InternalCompilerException("unexpected resolved associated type", baseType.loc)
    }
  }

  /**
    * Performs name resolution on the given type `tpe0` in the given namespace `ns0`.
    */
  private def resolveType(tpe0: NamedAst.Type, wildness: Wildness, env: ListMap[String, Resolution], taenv: Map[Symbol.TypeAliasSym, ResolvedAst.Declaration.TypeAlias], ns0: Name.NName, root: NamedAst.Root)(implicit flix: Flix): Validation[UnkindedType, ResolutionError] = {
    val tVal = semiResolveType(tpe0, wildness, env, ns0, root)
    flatMapN(tVal) {
      t => finishResolveType(t, taenv)
    }
  }

  /**
    * The result of looking up an ambiguous type.
    */
  private sealed trait TypeLookupResult {
    /**
      * Returns `other` if this result is [[TypeLookupResult.NotFound]].
      *
      * Otherwise, returns this result.
      */
    def orElse(other: => TypeLookupResult): TypeLookupResult = this match {
      case res: TypeLookupResult.Enum => res
      case res: TypeLookupResult.Struct => res
      case res: TypeLookupResult.RestrictableEnum => res
      case res: TypeLookupResult.TypeAlias => res
      case res: TypeLookupResult.Effect => res
      case res: TypeLookupResult.JavaClass => res
      case res: TypeLookupResult.AssocType => res
      case TypeLookupResult.NotFound => other
    }
  }

  private object TypeLookupResult {
    /**
      * The result is an enum.
      */
    case class Enum(enum0: NamedAst.Declaration.Enum) extends TypeLookupResult

    /**
      * The result is an struct.
      */
    case class Struct(struct0: NamedAst.Declaration.Struct) extends TypeLookupResult

    /**
      * The result is a restrictable enum.
      */
    case class RestrictableEnum(enum0: NamedAst.Declaration.RestrictableEnum) extends TypeLookupResult

    /**
      * The result is a type alias.
      */
    case class TypeAlias(typeAlias: NamedAst.Declaration.TypeAlias) extends TypeLookupResult

    /**
      * The result is an effect.
      */
    case class Effect(eff: NamedAst.Declaration.Effect) extends TypeLookupResult

    /**
      * The result is a Java class.
      */
    case class JavaClass(clazz: Class[_]) extends TypeLookupResult

    /**
      * The result is an associated type constructor.
      */
    case class AssocType(assoc: NamedAst.Declaration.AssocTypeSig) extends TypeLookupResult

    /**
      * The type cannot be found.
      */
    case object NotFound extends TypeLookupResult
  }


  /**
    * Looks up the ambiguous type.
    */
  private def lookupType(qname: Name.QName, env: ListMap[String, Resolution], ns0: Name.NName, root: NamedAst.Root): TypeLookupResult = {
    tryLookupName(qname, env, ns0, root).collectFirst {
      case Resolution.Declaration(alias: NamedAst.Declaration.TypeAlias) =>
        // Case 1: found a type alias
        TypeLookupResult.TypeAlias(alias)
      case Resolution.Declaration(enum0: NamedAst.Declaration.Enum) =>
        // Case 2: found an enum
        TypeLookupResult.Enum(enum0)
      case Resolution.Declaration(struct: NamedAst.Declaration.Struct) =>
        // Case 3: found a struct
        TypeLookupResult.Struct(struct)
      case Resolution.Declaration(enum0: NamedAst.Declaration.RestrictableEnum) =>
        // Case 4: found a restrictable enum
        TypeLookupResult.RestrictableEnum(enum0)
      case Resolution.Declaration(effect: NamedAst.Declaration.Effect) =>
        // Case 5: found an effect
        TypeLookupResult.Effect(effect)
      case Resolution.Declaration(assoc: NamedAst.Declaration.AssocTypeSig) =>
        // Case 6: found an associated type
        TypeLookupResult.AssocType(assoc)
      case Resolution.JavaClass(clazz) =>
        // Case 7: found a Java class
        TypeLookupResult.JavaClass(clazz)
    }.getOrElse(TypeLookupResult.NotFound)
  }

  /**
    * Optionally returns the type alias with the given `name` in the given namespace `ns0`.
    */
  private def lookupTypeAlias(qname: Name.QName, env: ListMap[String, Resolution], ns0: Name.NName, root: NamedAst.Root): Validation[NamedAst.Declaration.TypeAlias, ResolutionError] = {
    val symOpt = tryLookupName(qname, env, ns0, root)

    symOpt.collectFirst {
      case Resolution.Declaration(alias: NamedAst.Declaration.TypeAlias) => getTypeAliasIfAccessible(alias, ns0, qname.loc)
    }.getOrElse(Validation.toHardFailure(ResolutionError.UndefinedNameUnrecoverable(qname, ns0, Map.empty, isUse = false, qname.loc)))
  }

  /**
    * Optionally returns the associated type signature with the given `name` in the given namespace `ns0`.
    */
  private def lookupAssocType(qname: Name.QName, env: ListMap[String, Resolution], ns0: Name.NName, root: NamedAst.Root): Validation[NamedAst.Declaration.AssocTypeSig, ResolutionError] = {
    val symOpt = tryLookupName(qname, env, ns0, root)

    symOpt.collectFirst {
      case Resolution.Declaration(assoc: NamedAst.Declaration.AssocTypeSig) => getAssocTypeIfAccessible(assoc, ns0, qname.loc)
    }.getOrElse(Validation.toHardFailure(ResolutionError.UndefinedNameUnrecoverable(qname, ns0, Map.empty, isUse = false, qname.loc)))
  }

  /**
    * Looks up the definition or signature with qualified name `qname` in the namespace `ns0`.
    */
  private def lookupEffect(qname: Name.QName, env: ListMap[String, Resolution], ns0: Name.NName, root: NamedAst.Root): Result[NamedAst.Declaration.Effect, UndefinedEffect] = {
    val effOpt = tryLookupName(qname, env, ns0, root).collectFirst {
      case Resolution.Declaration(eff: NamedAst.Declaration.Effect) => eff
    }

    effOpt match {
      case None => Result.Err(ResolutionError.UndefinedEffect(qname, ns0, qname.loc))
      case Some(decl) => Result.Ok(decl)
    }
  }

  /**
    * Looks up the type variable with the given name.
    */
  private def lookupTypeVar(ident: Name.Ident, wildness: Wildness, env: ListMap[String, Resolution])(implicit flix: Flix): Result[Symbol.UnkindedTypeVarSym, ResolutionError with Recoverable] = {
    if (ident.isWild) {
      wildness match {
        case Wildness.AllowWild =>
          // We use Top scope because these lookups only occur at top level
          Result.Ok(Symbol.freshUnkindedTypeVarSym(VarText.SourceText(ident.name), isRegion = false, ident.loc)(Scope.Top, flix))
        case Wildness.ForbidWild =>
          Result.Err(ResolutionError.IllegalWildType(ident, ident.loc))
      }
    } else {
      val typeVarOpt = env(ident.name).collectFirst {
        case Resolution.TypeVar(sym) => sym
      }
      typeVarOpt match {
        case Some(sym) => Result.Ok(sym)
        case None => Result.Err(ResolutionError.UndefinedTypeVar(ident.name, ident.loc))
      }
    }
  }

  /**
    * Returns the list of symbols this name points to, ordered from most closely declared to furthest.
    */
  private def tryLookupName(qname: Name.QName, env: ListMap[String, Resolution], ns0: Name.NName, root: NamedAst.Root): List[Resolution] = {
    if (qname.isUnqualified) {
      // Case 1: Unqualified name.

      // Gather names according to priority:
      // 1st priority: imported names
      val envNames = env(qname.ident.name)

      // 2nd priority: names in the current namespace
      val localNames = if (ns0.idents.nonEmpty) {
        root.symbols.getOrElse(ns0, Map.empty).getOrElse(qname.ident.name, Nil).map(Resolution.Declaration.apply)
      } else {
        Nil
      }

      // 3rd priority: the name of the current namespace
      val currentNamespace = {
        // Make sure we don't duplicate results in `rootNames`
        if (ns0.idents.size > 1 && ns0.idents.lastOption.contains(qname.ident)) {
          // Case 1.1.1.1: We are referring to the current namespace. Use that.
          root.symbols.getOrElse(Name.mkUnlocatedNName(ns0.parts.init), Map.empty).getOrElse(ns0.parts.last, Nil).map(Resolution.Declaration.apply)
        } else {
          Nil
        }
      }

      // 4th priority: names in the root namespace
      val rootNames = root.symbols.getOrElse(Name.RootNS, Map.empty).getOrElse(qname.ident.name, Nil).map(Resolution.Declaration.apply)

      envNames ::: localNames ::: currentNamespace ::: rootNames

    } else {
      // Case 2. Qualified name. Look it up directly.
      tryLookupQualifiedName(qname, env, ns0, root).getOrElse(Nil).map(Resolution.Declaration.apply)
    }
  }

  /**
    * Looks up the qualified name in the given root.
    */
  private def tryLookupQualifiedName(qname0: Name.QName, env: ListMap[String, Resolution], ns0: Name.NName, root: NamedAst.Root): Option[List[NamedAst.Declaration]] = {
    // First resolve the root of the qualified name
    val head = qname0.namespace.parts.head
    tryLookupModule(head, env, ns0, root) match {
      case None => None
      case Some(prefix) =>
        val ns = prefix ::: qname0.namespace.parts.tail
        val qname = Name.mkQName(ns, qname0.ident.name, SourceLocation.Unknown)
        root.symbols.getOrElse(qname.namespace, Map.empty).get(qname.ident.name)
    }
  }

  /**
    * Looks up the given module in the root.
    */
  private def tryLookupModule(name: String, env: ListMap[String, Resolution], ns0: Name.NName, root: NamedAst.Root): Option[List[String]] = {
    // First see if there's a module with this name imported into our environment
    env(name).collectFirst {
      case Resolution.Declaration(ns: NamedAst.Declaration.Namespace) => ns.sym.ns
      case Resolution.Declaration(trt: NamedAst.Declaration.Trait) => trt.sym.namespace :+ trt.sym.name
      case Resolution.Declaration(enum0: NamedAst.Declaration.Enum) => enum0.sym.namespace :+ enum0.sym.name
      case Resolution.Declaration(struct: NamedAst.Declaration.Struct) => struct.sym.namespace :+ struct.sym.name
      case Resolution.Declaration(enum0: NamedAst.Declaration.RestrictableEnum) => enum0.sym.namespace :+ enum0.sym.name
      case Resolution.Declaration(eff: NamedAst.Declaration.Effect) => eff.sym.namespace :+ eff.sym.name
    }.orElse {
      // Then see if there's a module with this name declared in our namespace
      root.symbols.getOrElse(ns0, Map.empty).getOrElse(name, Nil).collectFirst {
        case Declaration.Namespace(sym, usesAndImports, decls, loc) => sym.ns
        case Declaration.Trait(doc, ann, mod, sym, tparam, superClasses, _, sigs, laws, loc) => sym.namespace :+ sym.name
        case Declaration.Enum(doc, ann, mod, sym, tparams, derives, cases, loc) => sym.namespace :+ sym.name
        case Declaration.Struct(doc, ann, mod, sym, tparams, fields, indices, loc) => sym.namespace :+ sym.name
        case Declaration.RestrictableEnum(doc, ann, mod, sym, ident, tparams, derives, cases, loc) => sym.namespace :+ sym.name
        case Declaration.Effect(doc, ann, mod, sym, ops, loc) => sym.namespace :+ sym.name
      }
    }.orElse {
      // Then see if there's a module with this name declared in the root namespace
      root.symbols.getOrElse(Name.RootNS, Map.empty).getOrElse(name, Nil).collectFirst {
        case Declaration.Namespace(sym, usesAndImports, decls, loc) => sym.ns
        case Declaration.Trait(doc, ann, mod, sym, tparam, superTraits, _, sigs, laws, loc) => sym.namespace :+ sym.name
        case Declaration.Enum(doc, ann, mod, sym, tparams, derives, cases, loc) => sym.namespace :+ sym.name
        case Declaration.Struct(doc, ann, mod, sym, tparams, fields, indices, loc) => sym.namespace :+ sym.name
        case Declaration.RestrictableEnum(doc, ann, mod, sym, ident, tparams, derives, cases, loc) => sym.namespace :+ sym.name
        case Declaration.Effect(doc, ann, mod, sym, ops, loc) => sym.namespace :+ sym.name
      }
    }
  }

  /**
    * Looks up the qualified name in the given root.
    */
  private def lookupQualifiedName(qname: Name.QName, env: ListMap[String, Resolution], ns0: Name.NName, root: NamedAst.Root): Validation[List[NamedAst.Declaration], ResolutionError] = {
    tryLookupQualifiedName(qname, env, ns0, root) match {
      case None => Validation.toHardFailure(ResolutionError.UndefinedNameUnrecoverable(qname, ns0, Map.empty, isUse = false, qname.loc))
      case Some(decl) => Validation.success(decl)
    }
  }

  /**
    * Determines if the trait is accessible from the namespace.
    *
    * Accessibility depends on the modifiers on the trait
    * and the accessing namespace's relation to the trait namespace:
    *
    * |            | same | child | other |
    * |------------|------|-------|-------|
    * | (none)     | A    | A     | I     |
    * | sealed     | A    | S     | I     |
    * | pub        | A    | A     | A     |
    * | pub sealed | A    | S     | S     |
    *
    * (A: Accessible, S: Sealed, I: Inaccessible)
    */
  private def getTraitAccessibility(trait0: NamedAst.Declaration.Trait, ns0: Name.NName): TraitAccessibility = {

    val traitNs = trait0.sym.namespace
    val accessingNs = ns0.idents.map(_.name)

    if (traitNs == accessingNs) {
      // Case 1: We're in the same namespace: Accessible
      TraitAccessibility.Accessible
    } else if (!trait0.mod.isPublic && !accessingNs.startsWith(traitNs)) {
      // Case 2: The trait is private and we're in unrelated namespaces: Inaccessible
      TraitAccessibility.Inaccessible
    } else if (trait0.mod.isSealed) {
      // Case 3: The trait is accessible but sealed
      TraitAccessibility.Sealed
    } else {
      // Case 4: The trait is otherwise accessible
      TraitAccessibility.Accessible
    }
  }

  /**
    * Determines if the definition is accessible from the namespace.
    *
    * A definition `defn0` is accessible from a namespace `ns0` if:
    *
    * (a) the definition is marked public, or
    * (b) the definition is defined in the namespace `ns0` itself or in a parent of `ns0`.
    */
  private def isDefAccessible(defn0: NamedAst.Declaration.Def, ns0: Name.NName): Boolean = {
    //
    // Check if the definition is marked public.
    //
    if (defn0.spec.mod.isPublic)
      return true

    //
    // Check if the definition is defined in `ns0` or in a parent of `ns0`.
    //
    val prefixNs = defn0.sym.namespace
    val targetNs = ns0.idents.map(_.name)
    if (targetNs.startsWith(prefixNs))
      return true

    //
    // The definition is not accessible.
    //
    false
  }

  /**
    * Determines if the signature is accessible from the namespace.
    *
    * A signature `sig0` is accessible from a namespace `ns0` if:
    *
    * (a) the signature is marked public, or
    * (b) the signature is defined in the namespace `ns0` itself or in a parent of `ns0`.
    */
  private def isSigAccessible(sig0: NamedAst.Declaration.Sig, ns0: Name.NName): Boolean = {
    //
    // Check if the definition is marked public.
    //
    if (sig0.spec.mod.isPublic)
      return true

    //
    // Check if the definition is defined in `ns0` or in a parent of `ns0`.
    //
    val prefixNs = sig0.sym.trt.namespace :+ sig0.sym.trt.name
    val targetNs = ns0.idents.map(_.name)
    if (targetNs.startsWith(prefixNs))
      return true

    //
    // The definition is not accessible.
    //
    false
  }


  /**
    * Determines if the operation is accessible from the namespace.
    *
    * An operation `op0` is accessible from a namespace `ns0` if:
    *
    * (a) the operation is marked public, or
    * (b) the operation is defined in the namespace `ns0` itself or in a parent of `ns0`.
    */
  private def isOpAccessible(op0: NamedAst.Declaration.Op, ns0: Name.NName): Boolean = {
    //
    // Check if the definition is marked public.
    //
    if (op0.spec.mod.isPublic)
      return true

    //
    // Check if the definition is defined in `ns0` or in a parent of `ns0`.
    //
    val prefixNs = op0.sym.eff.namespace :+ op0.sym.eff.name
    val targetNs = ns0.idents.map(_.name)
    if (targetNs.startsWith(prefixNs))
      return true

    //
    // The definition is not accessible.
    //
    false
  }

  /**
    * Successfully returns the given `enum0` if it is accessible from the given namespace `ns0`.
    *
    * Otherwise fails with a resolution error.
    *
    * An enum is accessible from a namespace `ns0` if:
    *
    * (a) the definition is marked public, or
    * (b) the definition is defined in the namespace `ns0` itself or in a parent of `ns0`.
    */
  private def getEnumIfAccessible(enum0: NamedAst.Declaration.Enum, ns0: Name.NName, loc: SourceLocation): Validation[NamedAst.Declaration.Enum, ResolutionError] = {
    //
    // Check if the definition is marked public.
    //
    if (enum0.mod.isPublic)
      return Validation.success(enum0)

    //
    // Check if the enum is defined in `ns0` or in a parent of `ns0`.
    //
    val prefixNs = enum0.sym.namespace
    val targetNs = ns0.idents.map(_.name)
    if (targetNs.startsWith(prefixNs))
      return Validation.success(enum0)

    //
    // The enum is not accessible.
    //
    Validation.toSoftFailure(enum0, ResolutionError.InaccessibleEnum(enum0.sym, ns0, loc))
  }

  /**
    * Successfully returns the given `struct0` if it is accessible from the given namespace `ns0`.
    *
    * Otherwise fails with a resolution error.
    *
    * A struct is accessible from a namespace `ns0` if:
    *
    * (a) the definition is marked public, or
    * (b) the definition is defined in the namespace `ns0` itself or in a parent of `ns0`.
    */
  private def getStructIfAccessible(struct0: NamedAst.Declaration.Struct, ns0: Name.NName, loc: SourceLocation): Validation[NamedAst.Declaration.Struct, ResolutionError] = {
    //
    // Check if the definition is marked public.
    //
    if (struct0.mod.isPublic)
      return Validation.success(struct0)

    //
    // Check if the struct is defined in `ns0` or in a parent of `ns0`.
    //
    val prefixNs = struct0.sym.namespace
    val targetNs = ns0.idents.map(_.name)
    if (targetNs.startsWith(prefixNs))
      return Validation.success(struct0)

    //
    // The struct is not accessible.
    //
    Validation.toSoftFailure(struct0, ResolutionError.InaccessibleStruct(struct0.sym, ns0, loc))
  }


  /**
    * Successfully returns the given `enum0` if it is accessible from the given namespace `ns0`.
    *
    * Otherwise fails with a resolution error.
    *
    * An enum is accessible from a namespace `ns0` if:
    *
    * (a) the definition is marked public, or
    * (b) the definition is defined in the namespace `ns0` itself or in a parent of `ns0`.
    */
  private def getRestrictableEnumIfAccessible(enum0: NamedAst.Declaration.RestrictableEnum, ns0: Name.NName, loc: SourceLocation): Validation[NamedAst.Declaration.RestrictableEnum, ResolutionError] = {
    //
    // Check if the definition is marked public.
    //
    if (enum0.mod.isPublic)
      return Validation.success(enum0)


    //
    // Check if the enum is defined in `ns0` or in a parent of `ns0`.
    //
    val prefixNs = enum0.sym.namespace
    val targetNs = ns0.idents.map(_.name)
    if (targetNs.startsWith(prefixNs))
      return Validation.success(enum0)

    //
    // The enum is not accessible.
    //
    Validation.toHardFailure(ResolutionError.InaccessibleRestrictableEnum(enum0.sym, ns0, loc))
  }


  /**
    * Successfully returns the type of the given `enum0` if it is accessible from the given namespace `ns0`.
    *
    * Otherwise fails with a resolution error.
    */
  private def getEnumTypeIfAccessible(enum0: NamedAst.Declaration.Enum, ns0: Name.NName, loc: SourceLocation): Validation[UnkindedType, ResolutionError] =
    mapN(getEnumIfAccessible(enum0, ns0, loc)) {
      case enum0 => mkEnum(enum0.sym, loc)
    }

  /**
    * Successfully returns the type of the given `struct0` if it is accessible from the given namespace `ns0`.
    *
    * Otherwise fails with a resolution error.
    */
  private def getStructTypeIfAccessible(struct0: NamedAst.Declaration.Struct, ns0: Name.NName, loc: SourceLocation): Validation[UnkindedType, ResolutionError] =
    mapN(getStructIfAccessible(struct0, ns0, loc)) {
      case struct => mkStruct(struct.sym, loc)
    }

  /**
    * Successfully returns the type of the given `enum0` if it is accessible from the given namespace `ns0`.
    *
    * Otherwise fails with a resolution error.
    */
  private def getRestrictableEnumTypeIfAccessible(enum0: NamedAst.Declaration.RestrictableEnum, ns0: Name.NName, loc: SourceLocation): Validation[UnkindedType, ResolutionError] =
    mapN(getRestrictableEnumIfAccessible(enum0, ns0, loc)) {
      case enum0 => mkRestrictableEnum(enum0.sym, loc)
    }

  /**
    * Successfully returns the given type alias `alia0` if it is accessible from the given namespace `ns0`.
    *
    * Otherwise fails with a resolution error.
    *
    * An enum is accessible from a namespace `ns0` if:
    *
    * (a) the definition is marked public, or
    * (b) the definition is defined in the namespace `ns0` itself or in a parent of `ns0`.
    */
  private def getTypeAliasIfAccessible(alia0: NamedAst.Declaration.TypeAlias, ns0: Name.NName, loc: SourceLocation): Validation[NamedAst.Declaration.TypeAlias, ResolutionError] = {
    //
    // Check if the definition is marked public.
    //
    if (alia0.mod.isPublic)
      return Validation.success(alia0)

    //
    // Check if the type alias is defined in `ns0` or in a parent of `ns0`.
    //
    val prefixNs = alia0.sym.namespace
    val targetNs = ns0.idents.map(_.name)
    if (targetNs.startsWith(prefixNs))
      return Validation.success(alia0)

    //
    // The type alias is not accessible.
    //
    Validation.toSoftFailure(alia0, ResolutionError.InaccessibleTypeAlias(alia0.sym, ns0, loc))
  }

  /**
    * Successfully returns the type of the given type alias `alia0` if it is accessible from the given namespace `ns0`.
    *
    * Otherwise fails with a resolution error.
    */
  private def getTypeAliasTypeIfAccessible(alia0: NamedAst.Declaration.TypeAlias, ns0: Name.NName, root: NamedAst.Root, loc: SourceLocation): Validation[UnkindedType, ResolutionError] = {
    mapN(getTypeAliasIfAccessible(alia0, ns0, loc)) {
      alias => mkUnappliedTypeAlias(alias.sym, loc)
    }
  }

  /**
    * Successfully returns the given associated type `assoc0` if it is accessible from the given namespace `ns0`.
    *
    * Otherwise fails with a resolution error.
    *
    * An associated type is accessible from a namespace `ns0` if:
    *
    * (a) its trait is marked public, or
    * (b) the trait is defined in the namespace `ns0` itself or in a parent of `ns0`.
    */
  private def getAssocTypeIfAccessible(assoc0: NamedAst.Declaration.AssocTypeSig, ns0: Name.NName, loc: SourceLocation): Validation[NamedAst.Declaration.AssocTypeSig, ResolutionError] = {
    Validation.success(assoc0) // TODO ASSOC-TYPES check class accessibility
  }

  /**
    * Successfully returns the type of the given associated type `assoc0` if it is accessible from the given namespace `ns0`.
    *
    * Otherwise fails with a resolution error.
    */
  private def getAssocTypeTypeIfAccessible(assoc0: NamedAst.Declaration.AssocTypeSig, ns0: Name.NName, root: NamedAst.Root, loc: SourceLocation): Validation[UnkindedType, ResolutionError] = {
    mapN(getAssocTypeIfAccessible(assoc0, ns0, loc)) {
      assoc => mkUnappliedAssocType(assoc0.sym, loc)
    }
  }

  /**
    * Successfully returns the given `eff0` if it is accessible from the given namespace `ns0`.
    *
    * Otherwise fails with a resolution error.
    *
    * An effect is accessible from a namespace `ns0` if:
    *
    * (a) the definition is marked public, or
    * (b) the definition is defined in the namespace `ns0` itself or in a parent of `ns0`.
    */
  private def getEffectIfAccessible(eff0: NamedAst.Declaration.Effect, ns0: Name.NName, loc: SourceLocation): Validation[NamedAst.Declaration.Effect, ResolutionError] = {
    //
    // Check if the effect is marked public.
    //
    if (eff0.mod.isPublic)
      return Validation.success(eff0)

    //
    // Check if the effect is defined in `ns0` or in a parent of `ns0`.
    //
    val prefixNs = eff0.sym.namespace
    val targetNs = ns0.idents.map(_.name)
    if (targetNs.startsWith(prefixNs))
      return Validation.success(eff0)

    //
    // The effect is not accessible.
    //
    Validation.toSoftFailure(eff0, ResolutionError.InaccessibleEffect(eff0.sym, ns0, loc))
  }

  /**
    * Successfully returns the type of the given effect `eff0` if it is accessible from the given namespace `ns0`.
    *
    * Otherwise fails with a resolution error.
    */
  private def getEffectTypeIfAccessible(eff0: NamedAst.Declaration.Effect, ns0: Name.NName, root: NamedAst.Root, loc: SourceLocation): Validation[UnkindedType, ResolutionError] = {
    mapN(getEffectIfAccessible(eff0, ns0, loc)) {
      alias => mkEffect(alias.sym, loc)
    }
  }

  /**
    * Returns the class reflection object for the given `className`.
    */
  private def lookupJvmClass(className: String, loc: SourceLocation)(implicit flix: Flix): Result[Class[_], ResolutionError with Recoverable] = try {
    // Don't initialize the class; we don't want to execute static initializers.
    val initialize = false
    Result.Ok(Class.forName(className, initialize, flix.jarLoader))
  } catch {
    case ex: ClassNotFoundException => Result.Err(ResolutionError.UndefinedJvmClass(className, ex.getMessage, loc))
    case ex: NoClassDefFoundError => Result.Err(ResolutionError.UndefinedJvmClass(className, ex.getMessage, loc))
  }

  /**
    * Returns the class reflection object for the given `className`.
    */
  private def lookupJvmClass2(className: String, env0: ListMap[String, Resolution], loc: SourceLocation)(implicit flix: Flix): Result[Class[_], ResolutionError with Recoverable] = {
    lookupJvmClass(className, loc) match {
      case Result.Ok(clazz) => Result.Ok(clazz)
      case Result.Err(e) => env0.get(className) match {
        case Some(List(Resolution.JavaClass(clazz))) => Result.Ok(clazz)
        case _ => Result.Err(e)
      }
    }
  }

  /**
    * Returns the constructor reflection object for the given `clazz` and `signature`.
    */
  private def lookupJvmConstructor(clazz: Class[_], signature: List[Class[_]], loc: SourceLocation)(implicit flix: Flix): Result[Constructor[_], ResolutionError with Recoverable] = {
    try {
      // Lookup the constructor with the appropriate signature.
      Result.Ok(clazz.getConstructor(signature: _*))
    } catch {
      case ex: NoSuchMethodException => Result.Err(ResolutionError.UndefinedJvmConstructor(clazz, signature, clazz.getConstructors.toList, loc))
      // ClassNotFoundException:  Cannot happen because we already have the `Class` object.
      // NoClassDefFoundError:    Cannot happen because we already have the `Class` object.
    }
  }

  /**
    * Returns the method reflection object for the given `clazz`, `methodName`, and `signature`.
    */
  private def lookupJvmMethod(clazz: Class[_], methodName: String, signature: List[Class[_]], retTpe: UnkindedType, static: Boolean, loc: SourceLocation)(implicit flix: Flix): Result[Method, ResolutionError with Recoverable] = {
    try {
      // Lookup the method with the appropriate signature.
      val method = clazz.getMethod(methodName, signature: _*)

      // Check if the method should be and is static.
      if (static != Jvm.isStatic(method)) {
        throw new NoSuchMethodException()
      } else {
        // Check that the return type of the method matches the declared type.
        // We currently don't know how to handle all possible return types,
        // so only check the straightforward cases for now and succeed all others.
        // TODO move to typer
        val erasedRetTpe = UnkindedType.eraseAliases(retTpe)
        erasedRetTpe.baseType match {
          case UnkindedType.Cst(TypeConstructor.Unit, _) | UnkindedType.Cst(TypeConstructor.Bool, _) |
               UnkindedType.Cst(TypeConstructor.Char, _) | UnkindedType.Cst(TypeConstructor.Float32, _) |
               UnkindedType.Cst(TypeConstructor.Float64, _) | UnkindedType.Cst(TypeConstructor.BigDecimal, _) |
               UnkindedType.Cst(TypeConstructor.Int8, _) | UnkindedType.Cst(TypeConstructor.Int16, _) |
               UnkindedType.Cst(TypeConstructor.Int32, _) | UnkindedType.Cst(TypeConstructor.Int64, _) |
               UnkindedType.Cst(TypeConstructor.BigInt, _) | UnkindedType.Cst(TypeConstructor.Str, _) |
               UnkindedType.Cst(TypeConstructor.Regex, _) | UnkindedType.Cst(TypeConstructor.Native(_), _) =>

            val expectedTpe = UnkindedType.getFlixType(method.getReturnType)
            if (expectedTpe == erasedRetTpe)
              Result.Ok(method)
            else
              Result.Err(ResolutionError.MismatchedReturnType(clazz.getName, methodName, retTpe, expectedTpe, loc))

          case _ => Result.Ok(method)
        }
      }
    } catch {
      case ex: NoSuchMethodException =>
        val candidateMethods = Jvm.getMethods(clazz).filter(_.getName == methodName)
        Result.Err(ResolutionError.UndefinedJvmMethod(clazz.getName, methodName, static, signature, candidateMethods, loc))
      // ClassNotFoundException:  Cannot happen because we already have the `Class` object.
      // NoClassDefFoundError:    Cannot happen because we already have the `Class` object.
    }
  }

  /**
    * Returns the class and field reflection objects for the given `className` and `fieldName`.
    */
  private def lookupJvmField(className: String, fieldName: String, static: Boolean, loc: SourceLocation)(implicit flix: Flix): Result[(Class[_], Field), ResolutionError with Recoverable] = {
    lookupJvmClass(className, loc).flatMap {
      case clazz =>
        try {
          // Lookup the field.
          val field = clazz.getField(fieldName)

          // Check if the field should be and is static.
          if (static == Jvm.isStatic(field))
            Result.Ok((clazz, field))
          else
            throw new NoSuchFieldException()
        } catch {
          case ex: NoSuchFieldException =>
            val candidateFields = clazz.getFields.toList
            Result.Err(ResolutionError.UndefinedJvmField(clazz.getName, fieldName, static, candidateFields, loc))
          // ClassNotFoundException:  Cannot happen because we already have the `Class` object.
          // NoClassDefFoundError:    Cannot happen because we already have the `Class` object.
        }
    }
  }

  /**
    * Performs name resolution on the given `signature`.
    */
  private def lookupSignature(signature: List[UnkindedType], loc: SourceLocation)(implicit flix: Flix): Validation[List[Class[_]], ResolutionError] = {
    Result.traverse(signature)(getJVMType(_, loc)).toValidation
  }

  /**
    * Returns the JVM type corresponding to the given Flix type `tpe`.
    *
    * A non-primitive Flix type is mapped to java.lang.Object.
    *
    * An array type is mapped to the corresponding array type.
    */
  private def getJVMType(tpe: UnkindedType, loc: SourceLocation)(implicit flix: Flix): Result[Class[_], ResolutionError] = {
    val erased = UnkindedType.eraseAliases(tpe)
    val baseType = erased.baseType
    baseType match {
      // Case 1: Constant: Match on the type.
      case UnkindedType.Cst(tc, _) => tc match {
        case TypeConstructor.Void =>
          // Flix `Void` is _not_ Java's `void`.
          Result.Err(ResolutionError.IllegalType(tpe, loc))

        case TypeConstructor.Unit => Result.Ok(Class.forName("java.lang.Object"))

        case TypeConstructor.Bool => Result.Ok(classOf[Boolean])

        case TypeConstructor.Char => Result.Ok(classOf[Char])

        case TypeConstructor.Float32 => Result.Ok(classOf[Float])

        case TypeConstructor.Float64 => Result.Ok(classOf[Double])

        case TypeConstructor.BigDecimal => Result.Ok(Class.forName("java.math.BigDecimal"))

        case TypeConstructor.Int8 => Result.Ok(classOf[Byte])

        case TypeConstructor.Int16 => Result.Ok(classOf[Short])

        case TypeConstructor.Int32 => Result.Ok(classOf[Int])

        case TypeConstructor.Int64 => Result.Ok(classOf[Long])

        case TypeConstructor.BigInt => Result.Ok(Class.forName("java.math.BigInteger"))

        case TypeConstructor.Str => Result.Ok(Class.forName("java.lang.String"))

        case TypeConstructor.Regex => Result.Ok(Class.forName("java.util.regex.Pattern"))

        case TypeConstructor.Sender => Result.Ok(Class.forName("java.lang.Object"))

        case TypeConstructor.Receiver => Result.Ok(Class.forName("java.lang.Object"))

        case TypeConstructor.Tuple(_) => Result.Ok(Class.forName("java.lang.Object"))

        case TypeConstructor.Array =>
          erased.typeArguments match {
            case elmTyp :: region :: Nil =>
              getJVMType(elmTyp, loc) map {
                case elmClass => getJVMArrayType(elmClass)
              }
            case _ => Result.Err(ResolutionError.IllegalType(tpe, loc))
          }

        case TypeConstructor.Vector =>
          erased.typeArguments match {
            case elmTyp :: region :: Nil =>
              getJVMType(elmTyp, loc) map {
                case elmClass => getJVMArrayType(elmClass)
              }
            case _ => Result.Err(ResolutionError.IllegalType(tpe, loc))
          }

        case TypeConstructor.Native(clazz) => Result.Ok(clazz)

        case TypeConstructor.Record => Result.Ok(Class.forName("java.lang.Object"))

        case TypeConstructor.Schema => Result.Ok(Class.forName("java.lang.Object"))


        case TypeConstructor.True => Result.Err(ResolutionError.IllegalType(tpe, loc))
        case TypeConstructor.False => Result.Err(ResolutionError.IllegalType(tpe, loc))
        case TypeConstructor.Not => Result.Err(ResolutionError.IllegalType(tpe, loc))
        case TypeConstructor.And => Result.Err(ResolutionError.IllegalType(tpe, loc))
        case TypeConstructor.Or => Result.Err(ResolutionError.IllegalType(tpe, loc))

        case TypeConstructor.Union => Result.Err(ResolutionError.IllegalType(tpe, loc))
        case TypeConstructor.Effect(_) => Result.Err(ResolutionError.IllegalType(tpe, loc))
        case TypeConstructor.Univ => Result.Err(ResolutionError.IllegalType(tpe, loc))
        case TypeConstructor.Lattice => Result.Err(ResolutionError.IllegalType(tpe, loc))
        case TypeConstructor.Lazy => Result.Err(ResolutionError.IllegalType(tpe, loc))
        case TypeConstructor.Complement => Result.Err(ResolutionError.IllegalType(tpe, loc))
        case TypeConstructor.Null => Result.Err(ResolutionError.IllegalType(tpe, loc))
        case TypeConstructor.Intersection => Result.Err(ResolutionError.IllegalType(tpe, loc))
        case TypeConstructor.RecordRowEmpty => Result.Err(ResolutionError.IllegalType(tpe, loc))
        case TypeConstructor.RecordRowExtend(_) => Result.Err(ResolutionError.IllegalType(tpe, loc))
        case TypeConstructor.RegionToStar => Result.Err(ResolutionError.IllegalType(tpe, loc))
        case TypeConstructor.Relation => Result.Err(ResolutionError.IllegalType(tpe, loc))
        case TypeConstructor.SchemaRowEmpty => Result.Err(ResolutionError.IllegalType(tpe, loc))
        case TypeConstructor.SchemaRowExtend(_) => Result.Err(ResolutionError.IllegalType(tpe, loc))
        case TypeConstructor.Pure => Result.Err(ResolutionError.IllegalType(tpe, loc))
        case TypeConstructor.CaseComplement(_) => Result.Err(ResolutionError.IllegalType(tpe, loc))
        case TypeConstructor.CaseSet(_, _) => Result.Err(ResolutionError.IllegalType(tpe, loc))
        case TypeConstructor.CaseIntersection(_) => Result.Err(ResolutionError.IllegalType(tpe, loc))
        case TypeConstructor.CaseUnion(_) => Result.Err(ResolutionError.IllegalType(tpe, loc))
        case TypeConstructor.Error(_, _) => Result.Err(ResolutionError.IllegalType(tpe, loc))

        case TypeConstructor.AnyType => throw InternalCompilerException(s"unexpected type: $tc", tpe.loc)
        case t: TypeConstructor.Arrow => throw InternalCompilerException(s"unexpected type: $t", tpe.loc)
        case t: TypeConstructor.Enum => throw InternalCompilerException(s"unexpected type: $t", tpe.loc)
        case t: TypeConstructor.Struct => throw InternalCompilerException(s"unexpected type: $t", tpe.loc)
        case t: TypeConstructor.RestrictableEnum => throw InternalCompilerException(s"unexpected type: $t", tpe.loc)
        case TypeConstructor.JvmConstructor(_) => throw InternalCompilerException(s"unexpected type: $tc", tpe.loc)
        case TypeConstructor.JvmMethod(_) => throw InternalCompilerException(s"unexpected type: $tc", tpe.loc)
        case TypeConstructor.JvmField(_) => throw InternalCompilerException(s"unexpected type: $tc", tpe.loc)

      }

      // Case 2: Arrow. Convert to Java function interface
      case UnkindedType.Arrow(_, _, _) =>
        val targsVal = Result.traverse(erased.typeArguments)(targ => getJVMType(targ, targ.loc))
        val returnsUnit = erased.typeArguments.lastOption match {
          case Some(ty) => isBaseTypeUnit(ty)
          case None => false
        }
        targsVal flatMap {
          case Object :: Object :: Nil =>
            if (returnsUnit)
              Result.Ok(Class.forName("java.util.function.Consumer"))
            else
              Result.Ok(Class.forName("java.util.function.Function"))
          case Object :: Boolean :: Nil => Result.Ok(Class.forName("java.util.function.Predicate"))
          case Int :: Object :: Nil =>
            if (returnsUnit)
              Result.Ok(Class.forName("java.util.function.IntConsumer"))
            else
              Result.Ok(Class.forName("java.util.function.IntFunction"))
          case Int :: Boolean :: Nil => Result.Ok(Class.forName("java.util.function.IntPredicate"))
          case Int :: Int :: Nil => Result.Ok(Class.forName("java.util.function.IntUnaryOperator"))
          case Long :: Object :: Nil =>
            if (returnsUnit)
              Result.Ok(Class.forName("java.util.function.LongConsumer"))
            else
              Result.Ok(Class.forName("java.util.function.LongFunction"))
          case Long :: Boolean :: Nil => Result.Ok(Class.forName("java.util.function.LongPredicate"))
          case Long :: Long :: Nil => Result.Ok(Class.forName("java.util.function.LongUnaryOperator"))
          case Double :: Object :: Nil =>
            if (returnsUnit)
              Result.Ok(Class.forName("java.util.function.DoubleConsumer"))
            else
              Result.Ok(Class.forName("java.util.function.DoubleFunction"))
          case Double :: Boolean :: Nil => Result.Ok(Class.forName("java.util.function.DoublePredicate"))
          case Double :: Double :: Nil => Result.Ok(Class.forName("java.util.function.DoubleUnaryOperator"))
          case _ => Result.Err(ResolutionError.IllegalType(tpe, loc))
        }

      // Case 3: Enum / Struct. Return an object type.
      case _: UnkindedType.Enum => Result.Ok(Class.forName("java.lang.Object"))
      // TODO STRUCTS Should this be a specific class instead?
      case _: UnkindedType.Struct => Result.Ok(Class.forName("java.lang.Object"))
      case _: UnkindedType.RestrictableEnum => Result.Ok(Class.forName("java.lang.Object"))

      // Case 4: Ascription. Ignore it and recurse.
      case UnkindedType.Ascribe(t, _, _) => getJVMType(UnkindedType.mkApply(t, erased.typeArguments, loc), loc)

      // Case 5: It's a broken type. Lets hope it is an object.
      case UnkindedType.Error(_) => Result.Ok(Class.forName("java.lang.Object"))

      // Case 5: Illegal type. Error.
      case _: UnkindedType.Var => Result.Err(ResolutionError.IllegalType(tpe, loc))
      case _: UnkindedType.CaseSet => Result.Err(ResolutionError.IllegalType(tpe, loc))
      case _: UnkindedType.CaseComplement => Result.Err(ResolutionError.IllegalType(tpe, loc))
      case _: UnkindedType.CaseUnion => Result.Err(ResolutionError.IllegalType(tpe, loc))
      case _: UnkindedType.CaseIntersection => Result.Err(ResolutionError.IllegalType(tpe, loc))
      case _: UnkindedType.AssocType => Result.Err(ResolutionError.IllegalType(tpe, loc))

      // Case 6: Unexpected type. Crash.
      case t: UnkindedType.Apply => throw InternalCompilerException(s"unexpected type: $t", loc)
      case t: UnkindedType.UnappliedAlias => throw InternalCompilerException(s"unexpected type: $t", loc)
      case t: UnkindedType.UnappliedAssocType => throw InternalCompilerException(s"unexpected type: $t", loc)
      case t: UnkindedType.Alias => throw InternalCompilerException(s"unexpected type: $t", loc)
    }
  }

  /**
    * Returns the class object for an array with elements of the given `elmClass` type.
    */
  private def getJVMArrayType(elmClass: Class[_]): Class[_] = {
    // See: https://stackoverflow.com/questions/1679421/how-to-get-the-array-class-for-a-given-class-in-java
    java.lang.reflect.Array.newInstance(elmClass, 0).getClass
  }

  private def isBaseTypeUnit(tpe: UnkindedType): Boolean = {
    val erased = UnkindedType.eraseAliases(tpe)
    val baseType = erased.baseType
    baseType match {
      // Case 1: Constant: Match on the type.
      case UnkindedType.Cst(tc, _) => tc match {
        case TypeConstructor.Unit => true
        case _ => false
      }
      case _ => false
    }
  }

  /**
    * Construct the type alias type constructor for the given symbol `sym` with the given kind `k`.
    */
  private def mkUnappliedTypeAlias(sym: Symbol.TypeAliasSym, loc: SourceLocation): UnkindedType = UnkindedType.UnappliedAlias(sym, loc)

  /**
    * Construct the associated type constructor for the given symbol `sym` with the given kind `k`.
    */
  private def mkUnappliedAssocType(sym: Symbol.AssocTypeSym, loc: SourceLocation): UnkindedType = UnkindedType.UnappliedAssocType(sym, loc)

  /**
    * Gets the proper symbol from the given named symbol.
    */
  private def getSym(symbol: NamedAst.Declaration): Symbol = symbol match {
    case NamedAst.Declaration.Namespace(sym, usesAndImports, decls, loc) => sym
    case NamedAst.Declaration.Trait(doc, ann, mod, sym, tparam, superClasses, _, sigs, laws, loc) => sym
    case NamedAst.Declaration.Sig(sym, spec, exp) => sym
    case NamedAst.Declaration.Def(sym, spec, exp) => sym
    case NamedAst.Declaration.Enum(doc, ann, mod, sym, tparams, derives, cases, loc) => sym
    case NamedAst.Declaration.Struct(doc, ann, mod, sym, tparams, fields, indices, loc) => sym
    case NamedAst.Declaration.StructField(_, sym, _, _) => sym
    case NamedAst.Declaration.RestrictableEnum(doc, ann, mod, sym, ident, tparams, derives, cases, loc) => sym
    case NamedAst.Declaration.TypeAlias(doc, ann, mod, sym, tparams, tpe, loc) => sym
    case NamedAst.Declaration.AssocTypeSig(doc, mod, sym, tparams, kind, tpe, loc) => sym
    case NamedAst.Declaration.Effect(doc, ann, mod, sym, ops, loc) => sym
    case NamedAst.Declaration.Op(sym, spec) => sym
    case NamedAst.Declaration.Case(sym, tpe, _) => sym
    case NamedAst.Declaration.RestrictableCase(sym, tpe, _) => sym
    case NamedAst.Declaration.AssocTypeDef(doc, mod, ident, args, tpe, loc) => throw InternalCompilerException("unexpected associated type definition", loc)
    case NamedAst.Declaration.Instance(doc, ann, mod, clazz, tparams, tpe, tconstrs, _, defs, ns, loc) => throw InternalCompilerException("unexpected instance", loc)
  }

  /**
    * Resolves the symbol where the symbol is known to point to a valid declaration.
    */
  private def infallableLookupSym(sym: Symbol, root: NamedAst.Root)(implicit flix: Flix): List[NamedAst.Declaration] = sym match {
    case sym: Symbol.DefnSym => root.symbols(Name.mkUnlocatedNName(sym.namespace))(sym.name)
    case sym: Symbol.EnumSym => root.symbols(Name.mkUnlocatedNName(sym.namespace))(sym.name)
    case sym: Symbol.StructSym => root.symbols(Name.mkUnlocatedNName(sym.namespace))(sym.name)
    case sym: Symbol.RestrictableEnumSym => root.symbols(Name.mkUnlocatedNName(sym.namespace))(sym.name)
    case sym: Symbol.CaseSym => root.symbols(Name.mkUnlocatedNName(sym.namespace))(sym.name)
    case sym: Symbol.StructFieldSym => root.symbols(Name.mkUnlocatedNName(sym.namespace))(sym.name)
    case sym: Symbol.RestrictableCaseSym => root.symbols(Name.mkUnlocatedNName(sym.namespace))(sym.name)
    case sym: Symbol.TraitSym => root.symbols(Name.mkUnlocatedNName(sym.namespace))(sym.name)
    case sym: Symbol.SigSym => root.symbols(Name.mkUnlocatedNName(sym.namespace))(sym.name)
    case sym: Symbol.TypeAliasSym => root.symbols(Name.mkUnlocatedNName(sym.namespace))(sym.name)
    case sym: Symbol.AssocTypeSym => root.symbols(Name.mkUnlocatedNName(sym.namespace))(sym.name)
    case sym: Symbol.EffectSym => root.symbols(Name.mkUnlocatedNName(sym.namespace))(sym.name)
    case sym: Symbol.OpSym => root.symbols(Name.mkUnlocatedNName(sym.namespace))(sym.name)
    case sym: Symbol.ModuleSym => root.symbols(Name.mkUnlocatedNName(sym.ns.init))(sym.ns.last)
    case sym: Symbol.VarSym => throw InternalCompilerException(s"unexpected symbol $sym", sym.loc)
    case sym: Symbol.KindedTypeVarSym => throw InternalCompilerException(s"unexpected symbol $sym", sym.loc)
    case sym: Symbol.UnkindedTypeVarSym => throw InternalCompilerException(s"unexpected symbol $sym", sym.loc)
    case sym: Symbol.LabelSym => throw InternalCompilerException(s"unexpected symbol $sym", SourceLocation.Unknown)
    case sym: Symbol.HoleSym => throw InternalCompilerException(s"unexpected symbol $sym", sym.loc)
  }

  /**
    * Resolves the given Use.
    */
  private def visitUseOrImport(useOrImport: NamedAst.UseOrImport, ns: Name.NName, root: NamedAst.Root)(implicit flix: Flix): Validation[Ast.UseOrImport, ResolutionError] = useOrImport match {
    case NamedAst.UseOrImport.Use(qname, alias, loc) => tryLookupName(qname, ListMap.empty, ns, root) match {
      // Case 1: No matches. Error.
      case Nil => Validation.toHardFailure(ResolutionError.UndefinedNameUnrecoverable(qname, ns, Map.empty, isUse = true, loc))
      // Case 2: A match. Map it to a use.
      // TODO NS-REFACTOR: should map to multiple uses or ignore namespaces or something
      case Resolution.Declaration(d) :: _ =>
        Validation.success(Ast.UseOrImport.Use(getSym(d), alias, loc))
      // Case 3: Impossible. Hard error.
      case _ => throw InternalCompilerException("unexpected conflicted imports", loc)
    }

    case NamedAst.UseOrImport.Import(name, alias, loc) =>
      val clazzVal = lookupJvmClass(name.toString, loc).toValidation
      mapN(clazzVal) {
        case clazz => Ast.UseOrImport.Import(clazz, alias, loc)
      }
  }

  /**
    * Adds the given use or import to the use environment.
    */
  private def appendUseEnv(env: ListMap[String, Resolution], useOrImport: Ast.UseOrImport, root: NamedAst.Root)(implicit flix: Flix): ListMap[String, Resolution] = useOrImport match {
    case Ast.UseOrImport.Use(sym, alias, loc) =>
      val decls = infallableLookupSym(sym, root)
      decls.foldLeft(env) {
        case (acc, decl) => acc + (alias.name -> Resolution.Declaration(decl))
      }
    case Ast.UseOrImport.Import(clazz, alias, loc) => env + (alias.name -> Resolution.JavaClass(clazz))
  }

  /**
    * Adds the given uses and imports to the use environment.
    */
  private def appendAllUseEnv(env: ListMap[String, Resolution], usesAndImports: List[Ast.UseOrImport], root: NamedAst.Root)(implicit flix: Flix): ListMap[String, Resolution] = {
    usesAndImports.foldLeft(env)(appendUseEnv(_, _, root))
  }

  /**
    * Creates a use environment from the given type parameters.
    */
  private def mkTypeParamEnv(tparams: List[ResolvedAst.TypeParam]): ListMap[String, Resolution] = {
    tparams.foldLeft(ListMap.empty[String, Resolution]) {
      case (acc, tparam) => acc + (tparam.name.name -> Resolution.TypeVar(tparam.sym))
    }
  }

  /**
    * Creates a use environment from the given formal parameters.
    */
  private def mkFormalParamEnv(fparams: List[ResolvedAst.FormalParam]): ListMap[String, Resolution] = {
    fparams.foldLeft(ListMap.empty[String, Resolution]) {
      case (acc, fparam) => acc + (fparam.sym.text -> Resolution.Var(fparam.sym))
    }
  }

  /**
    * Creates an environment from the given constraint parameters.
    */
  private def mkConstraintParamEnv(cparams: List[ResolvedAst.ConstraintParam]): ListMap[String, Resolution] = {
    cparams.foldLeft(ListMap.empty[String, Resolution]) {
      case (acc, cparam) => acc + (cparam.sym.text -> Resolution.Var(cparam.sym))
    }
  }

  /**
    * Creates an environment from the given spec.
    */
  private def mkSpecEnv(spec: ResolvedAst.Spec): ListMap[String, Resolution] = spec match {
    case ResolvedAst.Spec(doc, ann, mod, tparams, fparams, tpe, eff, tconstrs, econstrs, loc) =>
      mkTypeParamEnv(tparams) ++ mkFormalParamEnv(fparams)
  }

  /**
    * Creates an environment from the given pattern.
    */
  @tailrec
  private def mkPatternEnv(pat0: ResolvedAst.Pattern): ListMap[String, Resolution] = pat0 match {
    case ResolvedAst.Pattern.Wild(loc) => ListMap.empty
    case ResolvedAst.Pattern.Var(sym, loc) => mkVarEnv(sym)
    case ResolvedAst.Pattern.Cst(cst, loc) => ListMap.empty
    case ResolvedAst.Pattern.Tag(sym, pat, loc) => mkPatternEnv(pat)
    case ResolvedAst.Pattern.Tuple(elms, loc) => mkPatternsEnv(elms)
    case ResolvedAst.Pattern.Record(pats, pat, _) => mkRecordPatternEnv(pats, pat)
    case ResolvedAst.Pattern.RecordEmpty(_) => ListMap.empty
    case ResolvedAst.Pattern.Error(_) => ListMap.empty
  }

  /**
    * Creates an environment from the given record pattern.
    */
  private def mkRecordPatternEnv(pats: List[Record.RecordLabelPattern], pat: ResolvedAst.Pattern): ListMap[String, Resolution] = {
    mkPatternsEnv(pats.map(_.pat)) ++ mkPatternEnv(pat)
  }

  /**
    * Creates an environment from the given patterns.
    */
  private def mkPatternsEnv(pats: List[ResolvedAst.Pattern]): ListMap[String, Resolution] = {
    pats.foldLeft(ListMap.empty[String, Resolution]) {
      case (acc, pat) => acc ++ mkPatternEnv(pat)
    }
  }

  /**
    * Creates an environment from the given variable symbol.
    */
  private def mkVarEnv(sym: Symbol.VarSym): ListMap[String, Resolution] = ListMap.singleton(sym.text, Resolution.Var(sym))

  /**
    * Creates an environment from the given type variable symbol.
    */
  private def mkTypeVarEnv(sym: Symbol.UnkindedTypeVarSym): ListMap[String, Resolution] = {
    sym.text match {
      case VarText.Absent => throw InternalCompilerException("unexpected unnamed type var sym", sym.loc)
      case VarText.SourceText(s) => ListMap.singleton(s, Resolution.TypeVar(sym))
    }
  }

  /**
    * Builds a variable environment from the given resolution environment.
    */
  private def filterToVarEnv(env: ListMap[String, Resolution]): Map[String, Symbol.VarSym] = {
    env.m.flatMap {
      case (name, res) => res.collectFirst {
        case Resolution.Var(sym) => (name, sym)
      }
    }
  }

  /**
    * Converts the class into a Flix type.
    */
  private def flixifyType(clazz: Class[_], loc: SourceLocation): UnkindedType = clazz.getName match {
    case "java.math.BigDecimal" => UnkindedType.Cst(TypeConstructor.BigDecimal, loc)
    case "java.math.BigInteger" => UnkindedType.Cst(TypeConstructor.BigInt, loc)
    case "java.lang.String" => UnkindedType.Cst(TypeConstructor.Str, loc)
    case "java.util.regex.Pattern" => UnkindedType.Cst(TypeConstructor.Regex, loc)
    case "java.util.function.Function" => UnkindedType.mkIoArrow(UnkindedType.mkObject(loc), UnkindedType.mkObject(loc), loc)
    case "java.util.function.Consumer" => UnkindedType.mkIoArrow(UnkindedType.mkObject(loc), UnkindedType.mkUnit(loc), loc)
    case "java.util.function.Predicate" => UnkindedType.mkIoArrow(UnkindedType.mkObject(loc), UnkindedType.mkBool(loc), loc)
    case "java.util.function.IntFunction" => UnkindedType.mkIoArrow(UnkindedType.mkInt32(loc), UnkindedType.mkObject(loc), loc)
    case "java.util.function.IntConsumer" => UnkindedType.mkIoArrow(UnkindedType.mkInt32(loc), UnkindedType.mkUnit(loc), loc)
    case "java.util.function.IntPredicate" => UnkindedType.mkIoArrow(UnkindedType.mkInt32(loc), UnkindedType.mkBool(loc), loc)
    case "java.util.function.IntUnaryOperator" => UnkindedType.mkIoArrow(UnkindedType.mkInt32(loc), UnkindedType.mkInt32(loc), loc)
    case "java.util.function.LongFunction" => UnkindedType.mkIoArrow(UnkindedType.mkInt64(loc), UnkindedType.mkObject(loc), loc)
    case "java.util.function.LongConsumer" => UnkindedType.mkIoArrow(UnkindedType.mkInt64(loc), UnkindedType.mkUnit(loc), loc)
    case "java.util.function.LongPredicate" => UnkindedType.mkIoArrow(UnkindedType.mkInt64(loc), UnkindedType.mkBool(loc), loc)
    case "java.util.function.LongUnaryOperator" => UnkindedType.mkIoArrow(UnkindedType.mkInt64(loc), UnkindedType.mkInt64(loc), loc)
    case "java.util.function.DoubleFunction" => UnkindedType.mkIoArrow(UnkindedType.mkFloat64(loc), UnkindedType.mkObject(loc), loc)
    case "java.util.function.DoubleConsumer" => UnkindedType.mkIoArrow(UnkindedType.mkFloat64(loc), UnkindedType.mkUnit(loc), loc)
    case "java.util.function.DoublePredicate" => UnkindedType.mkIoArrow(UnkindedType.mkFloat64(loc), UnkindedType.mkBool(loc), loc)
    case "java.util.function.DoubleUnaryOperator" => UnkindedType.mkIoArrow(UnkindedType.mkFloat64(loc), UnkindedType.mkFloat64(loc), loc)
    case _ => UnkindedType.Cst(TypeConstructor.Native(clazz), loc)
  }

  /**
    * Checks that the operator's arity matches the number of arguments given.
    */
  private def checkOpArity(op: Declaration.Op, numArgs: Int, loc: SourceLocation): Validation[Unit, ResolutionError] = {
    if (op.spec.fparams.length == numArgs) {
      Validation.success(())
    } else {
      Validation.toSoftFailure((), ResolutionError.MismatchedOpArity(op.sym, op.spec.fparams.length, numArgs, loc))
    }
  }

  /**
    * Enum describing the extent to which a class is accessible.
    */
  private sealed trait TraitAccessibility

  private object TraitAccessibility {
    case object Accessible extends TraitAccessibility

    case object Sealed extends TraitAccessibility

    case object Inaccessible extends TraitAccessibility
  }

  /**
    * Union of variables, definitions, and signatures.
    */
  private sealed trait ResolvedQName

  private object ResolvedQName {
    case class Var(sym: Symbol.VarSym) extends ResolvedQName

    case class Def(defn: NamedAst.Declaration.Def) extends ResolvedQName

    case class Sig(sig: NamedAst.Declaration.Sig) extends ResolvedQName

    case class Tag(caze: NamedAst.Declaration.Case) extends ResolvedQName

    case class RestrictableTag(caze: NamedAst.Declaration.RestrictableCase) extends ResolvedQName

    case class Error(e: ResolutionError.UndefinedName) extends ResolvedQName
  }

  /**
    * Result of a name resolution.
    */
  private sealed trait Resolution

  private object Resolution {
    case class Declaration(decl: NamedAst.Declaration) extends Resolution

    case class JavaClass(clazz: Class[_]) extends Resolution

    case class Var(sym: Symbol.VarSym) extends Resolution

    case class TypeVar(sym: Symbol.UnkindedTypeVarSym) extends Resolution
  }

  /**
    * Enum indicating whether a variable may be a wildcard.
    */
  private sealed trait Wildness

  private object Wildness {
    case object AllowWild extends Wildness

    case object ForbidWild extends Wildness
  }

  /**
    * A table of all the symbols in the program.
    */
  private case class SymbolTable(traits: Map[Symbol.TraitSym, ResolvedAst.Declaration.Trait],
                                 instances: ListMap[Symbol.TraitSym, ResolvedAst.Declaration.Instance],
                                 defs: Map[Symbol.DefnSym, ResolvedAst.Declaration.Def],
                                 enums: Map[Symbol.EnumSym, ResolvedAst.Declaration.Enum],
                                 structs: Map[Symbol.StructSym, ResolvedAst.Declaration.Struct],
                                 structFields: Map[Symbol.StructFieldSym, ResolvedAst.Declaration.StructField],
                                 restrictableEnums: Map[Symbol.RestrictableEnumSym, ResolvedAst.Declaration.RestrictableEnum],
                                 effects: Map[Symbol.EffectSym, ResolvedAst.Declaration.Effect],
                                 typeAliases: Map[Symbol.TypeAliasSym, ResolvedAst.Declaration.TypeAlias]) {
    def addTrait(trt: ResolvedAst.Declaration.Trait): SymbolTable = copy(traits = traits + (trt.sym -> trt))

    def addDef(defn: ResolvedAst.Declaration.Def): SymbolTable = copy(defs = defs + (defn.sym -> defn))

    def addEnum(enum0: ResolvedAst.Declaration.Enum): SymbolTable = copy(enums = enums + (enum0.sym -> enum0))

    def addStruct(struct: ResolvedAst.Declaration.Struct): SymbolTable = copy(structs = structs + (struct.sym -> struct))

    def addStructField(field: ResolvedAst.Declaration.StructField): SymbolTable = copy(structFields = structFields + (field.sym -> field))

    def addRestrictableEnum(enum0: ResolvedAst.Declaration.RestrictableEnum): SymbolTable = copy(restrictableEnums = restrictableEnums + (enum0.sym -> enum0))

    def addEffect(effect: ResolvedAst.Declaration.Effect): SymbolTable = copy(effects = effects + (effect.sym -> effect))

    def addTypeAlias(alias: ResolvedAst.Declaration.TypeAlias): SymbolTable = copy(typeAliases = typeAliases + (alias.sym -> alias))

    def addInstance(inst: ResolvedAst.Declaration.Instance): SymbolTable = copy(instances = instances + (inst.trt.sym -> inst))

    def ++(that: SymbolTable): SymbolTable = {
      SymbolTable(
        traits = this.traits ++ that.traits,
        instances = this.instances ++ that.instances,
        defs = this.defs ++ that.defs,
        enums = this.enums ++ that.enums,
        structs = this.structs ++ that.structs,
        structFields = this.structFields ++ that.structFields,
        restrictableEnums = this.restrictableEnums ++ that.restrictableEnums,
        effects = this.effects ++ that.effects,
        typeAliases = this.typeAliases ++ that.typeAliases
      )
    }
  }

  private object SymbolTable {
    val empty: SymbolTable = SymbolTable(Map.empty, ListMap.empty, Map.empty, Map.empty, Map.empty, Map.empty, Map.empty, Map.empty, Map.empty)

    /**
      * Traverses `xs`, gathering the symbols from each element by applying the function `f`.
      */
    def traverse[T](xs: Iterable[T])(f: T => SymbolTable): SymbolTable = {
      xs.foldLeft(SymbolTable.empty) {
        case (acc, x) => acc ++ f(x)
      }
    }
  }

  /**
    * Returns a fresh [[Symbol.VarSym]] with fresh text to avoid shadowing errors
    * in [[ca.uwaterloo.flix.language.phase.Redundancy]].
    */
  def freshVarSym(name: String, boundBy: BoundBy, loc: SourceLocation)(implicit scope: Scope, flix: Flix): Symbol.VarSym =
    Symbol.freshVarSym(name + Flix.Delimiter + flix.genSym.freshId(), boundBy, loc)

}<|MERGE_RESOLUTION|>--- conflicted
+++ resolved
@@ -1719,11 +1719,7 @@
     *   - ` f(a,b)  ===> f(a, b)`
     *   - `f(a,b,c) ===> f(a, b)(c)`
     */
-<<<<<<< HEAD
-  private def visitApplyToplevelFull(base: ResolvedAst.Expr, arity: Int, exps: List[ResolvedAst.Expr], loc: SourceLocation)(implicit scope: Scope, flix: Flix): ResolvedAst.Expr = {
-=======
   private def visitApplyToplevelFull(base: List[ResolvedAst.Expr] => ResolvedAst.Expr, arity: Int, exps: List[ResolvedAst.Expr], loc: SourceLocation)(implicit scope: Scope, flix: Flix): ResolvedAst.Expr = {
->>>>>>> e2f03151
     val (directArgs, cloArgs) = exps.splitAt(arity)
 
     val fparamsPadding = mkFreshFparams(arity - directArgs.length, loc.asSynthetic)
@@ -1750,14 +1746,9 @@
     *
     *   - `Int32.add ===> x -> y -> Int32.add(x, y)`
     */
-<<<<<<< HEAD
   private def visitDef(defn: NamedAst.Declaration.Def, loc: SourceLocation)(implicit scope: Scope, flix: Flix): ResolvedAst.Expr = {
-    visitApplyToplevelFull(ResolvedAst.Expr.Def(defn.sym, loc), defn.spec.fparams.length, Nil, loc.asSynthetic)
-=======
-private def visitDef(defn: NamedAst.Declaration.Def, loc: SourceLocation)(implicit scope: Scope, flix: Flix): ResolvedAst.Expr = {
-  val base = es => ResolvedAst.Expr.ApplyDef(Ast.DefSymUse(defn.sym, loc), es, loc.asSynthetic)
-  visitApplyToplevelFull(base, defn.spec.fparams.length, Nil, loc.asSynthetic)
->>>>>>> e2f03151
+    val base = es => ResolvedAst.Expr.ApplyDef(Ast.DefSymUse(defn.sym, loc), es, loc.asSynthetic)
+    visitApplyToplevelFull(base, defn.spec.fparams.length, Nil, loc.asSynthetic)
   }
 
   /**
@@ -1793,14 +1784,9 @@
     *
     *   - `Add.add ===> x -> y -> Add.add(x, y)`
     */
-<<<<<<< HEAD
   private def visitSig(sig: NamedAst.Declaration.Sig, loc: SourceLocation)(implicit scope: Scope, flix: Flix): ResolvedAst.Expr = {
-    visitApplyToplevelFull(ResolvedAst.Expr.Sig(sig.sym, loc), sig.spec.fparams.length, Nil, loc.asSynthetic)
-=======
-private def visitSig(sig: NamedAst.Declaration.Sig, loc: SourceLocation)(implicit scope: Scope, flix: Flix): ResolvedAst.Expr = {
-  val base = es => ResolvedAst.Expr.Apply(ResolvedAst.Expr.Sig(sig.sym, loc), es, loc.asSynthetic)
-  visitApplyToplevelFull(base, sig.spec.fparams.length, Nil, loc.asSynthetic)
->>>>>>> e2f03151
+    val base = es => ResolvedAst.Expr.Apply(ResolvedAst.Expr.Sig(sig.sym, loc), es, loc.asSynthetic)
+    visitApplyToplevelFull(base, sig.spec.fparams.length, Nil, loc.asSynthetic)
   }
 
   /**
