--- conflicted
+++ resolved
@@ -118,17 +118,20 @@
       * Properties of the output type:
       * - No associated types
       * - No type aliases
-<<<<<<< HEAD
-=======
       * - Types are normalized (e.g. record ordering)
->>>>>>> ebd9c704
       */
     def apply(tpe0: Type): Type = tpe0 match {
       case x: Type.Var =>
         // Remove variables by substitution, otherwise by default type.
         s.m.get(x.sym) match {
-          case Some(t) => apply(t) // the image of s might be non-normalized
-          case None => default(tpe0)
+          case Some(t) =>
+            // The image of s might have unconstrained variables and be
+            // non-normalized.
+            // It is important to use default first, because the variables of t
+            // might be in the domain of the substitution.
+            apply(t.map(default))
+          case None =>
+            default(tpe0)
         }
       case Type.Cst(_, _) =>
         tpe0
