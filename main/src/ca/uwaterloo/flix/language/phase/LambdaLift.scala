--- conflicted
+++ resolved
@@ -41,13 +41,7 @@
       case (macc, (sym, defn)) => macc + (sym -> defn)
     }
 
-<<<<<<< HEAD
-    val structs = ParOps.parMapValues(root.structs)(visitStruct)
-
-    LiftedAst.Root(newDefs, structs, effects, root.entryPoint, root.reachable, root.sources)
-=======
     LiftedAst.Root(newDefs, effects, root.entryPoint, root.reachable, root.sources)
->>>>>>> 7669f9e0
   }
 
   private def visitDef(def0: SimplifiedAst.Def)(implicit ctx: SharedContext, flix: Flix): LiftedAst.Def = def0 match {
@@ -61,18 +55,6 @@
     case SimplifiedAst.Effect(ann, mod, sym, ops0, loc) =>
       val ops = ops0.map(visitOp)
       LiftedAst.Effect(ann, mod, sym, ops, loc)
-  }
-
-  private def visitStruct(s: SimplifiedAst.Struct): LiftedAst.Struct = s match {
-    case SimplifiedAst.Struct(doc, ann, mod, sym, fields0, loc) =>
-      val fields = fields0.map(visitStructField)
-      LiftedAst.Struct(doc, ann, mod, sym, fields, loc)
-  }
-
-  private def visitStructField(field: SimplifiedAst.StructField) = field match {
-    case SimplifiedAst.StructField(name, idx, tpe, loc) => {
-      LiftedAst.StructField(name, idx, tpe, loc)
-    }
   }
 
   private def visitOp(op: SimplifiedAst.Op): LiftedAst.Op = op match {
@@ -220,7 +202,6 @@
     case SimplifiedAst.Expr.Lambda(_, _, _, loc) => throw InternalCompilerException(s"Unexpected expression.", loc)
 
     case SimplifiedAst.Expr.Apply(_, _, _, _, loc) => throw InternalCompilerException(s"Unexpected expression.", loc)
-
   }
 
   private def visitJvmMethod(method: SimplifiedAst.JvmMethod)(implicit sym0: Symbol.DefnSym, ctx: SharedContext, flix: Flix): LiftedAst.JvmMethod = method match {
