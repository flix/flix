/*
 * Copyright 2020 Magnus Madsen
 *
 * Licensed under the Apache License, Version 2.0 (the "License");
 * you may not use this file except in compliance with the License.
 * You may obtain a copy of the License at
 *
 *   http://www.apache.org/licenses/LICENSE-2.0
 *
 * Unless required by applicable law or agreed to in writing, software
 * distributed under the License is distributed on an "AS IS" BASIS,
 * WITHOUT WARRANTIES OR CONDITIONS OF ANY KIND, either express or implied.
 * See the License for the specific language governing permissions and
 * limitations under the License.
 */
package ca.uwaterloo.flix.api.lsp

import ca.uwaterloo.flix.language.CompilationMessage
import ca.uwaterloo.flix.language.errors.CodeHint
import ca.uwaterloo.flix.util.Formatter
import org.json4s.JsonDSL._
import org.json4s._

/**
  * Companion object of [[PublishDiagnosticsParams]].
  */
object PublishDiagnosticsParams {
<<<<<<< HEAD
  def fromMessages(errors: List[CompilationMessage], explain: Boolean): List[PublishDiagnosticsParams] = {
=======
  def fromMessages(errors: Iterable[CompilationMessage], explain: Boolean): List[PublishDiagnosticsParams] = {
>>>>>>> 9776ab10
    val formatter: Formatter = Formatter.NoFormatter

    // Group the error messages by source.
    val errorsBySource = errors.groupBy(_.loc.source)

    // Translate each compilation message to a diagnostic.
    errorsBySource.foldLeft(Nil: List[PublishDiagnosticsParams]) {
      case (acc, (source, compilationMessages)) =>
        val diagnostics = compilationMessages.map(msg => Diagnostic.from(msg, explain, formatter))
        PublishDiagnosticsParams(source.name, diagnostics) :: acc
    }
  }

  def fromCodeHints(codeHints: List[CodeHint]): List[PublishDiagnosticsParams] = {
    val formatter: Formatter = Formatter.NoFormatter

    // Group the error messages by source.
    val errorsBySource = codeHints.groupBy(_.loc.source)

    // Translate each code hint to a diagnostic.
    errorsBySource.foldLeft(Nil: List[PublishDiagnosticsParams]) {
      case (acc, (source, codeHints)) =>
        val diagnostics = codeHints.map(codeHint => Diagnostic.from(codeHint, formatter))
        PublishDiagnosticsParams(source.name, diagnostics) :: acc
    }
  }
}

/**
  * Represent a `PublishDiagnosticsParams` in LSP.
  *
  * @param uri         The URI for which diagnostic information is reported.
  * @param diagnostics An array of diagnostic information items.
  */
case class PublishDiagnosticsParams(uri: String, diagnostics: List[Diagnostic]) {
  def toJSON: JValue = ("uri" -> uri) ~ ("diagnostics" -> diagnostics.map(_.toJSON))
}<|MERGE_RESOLUTION|>--- conflicted
+++ resolved
@@ -25,11 +25,7 @@
   * Companion object of [[PublishDiagnosticsParams]].
   */
 object PublishDiagnosticsParams {
-<<<<<<< HEAD
-  def fromMessages(errors: List[CompilationMessage], explain: Boolean): List[PublishDiagnosticsParams] = {
-=======
   def fromMessages(errors: Iterable[CompilationMessage], explain: Boolean): List[PublishDiagnosticsParams] = {
->>>>>>> 9776ab10
     val formatter: Formatter = Formatter.NoFormatter
 
     // Group the error messages by source.
@@ -64,6 +60,6 @@
   * @param uri         The URI for which diagnostic information is reported.
   * @param diagnostics An array of diagnostic information items.
   */
-case class PublishDiagnosticsParams(uri: String, diagnostics: List[Diagnostic]) {
+case class PublishDiagnosticsParams(uri: String, diagnostics: Iterable[Diagnostic]) {
   def toJSON: JValue = ("uri" -> uri) ~ ("diagnostics" -> diagnostics.map(_.toJSON))
 }