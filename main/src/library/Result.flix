/*
 * Copyright 2019 Liam Palmer, Magnus Madsen
 *
 * Licensed under the Apache License, Version 2.0 (the "License");
 * you may not use this file except in compliance with the License.
 * You may obtain a copy of the License at
 *
 *   http://www.apache.org/licenses/LICENSE-2.0
 *
 * Unless required by applicable law or agreed to in writing, software
 * distributed under the License is distributed on an "AS IS" BASIS,
 * WITHOUT WARRANTIES OR CONDITIONS OF ANY KIND, either express or implied.
 * See the License for the specific language governing permissions and
 * limitations under the License.
 */

///
/// The Result type.
///
/// A result represents a successful value or an error value.
/// The constructor `Ok(v)` represents the successful value `v`,
/// whereas the constructor `Err(v)` represents the error value `v`.
///
enum Result[t, e] {
    case Ok(t),
    case Err(e)
}

<<<<<<< HEAD
instance Boxable[Result[t, e]] with [t: Order, t: ToString, e: Order, e: ToString] {
=======
instance Boxable[Result[t, e]] with Order[t], ToString[t], Order[e], ToString[e] {
>>>>>>> 4562f6af
    pub def box(x: Result[t, e]): Boxed = {
        let value = x as ##java.lang.Object;
        let compare = (o1, o2) -> Order.compare(o1 as Result[t, e], o2 as Result[t, e]);
        let toString = o -> ToString.toString(o as Result[t, e]);
        BoxedObject(value, compare, toString)
    }
    pub def unbox(x: Boxed): Result[t, e] = match x {
        case BoxedObject(v, _, _) => v as Result[t, e]
        case _                    => ?bug
    }
}

<<<<<<< HEAD
instance ToString[Result[t, e]] with [t : ToString, e : ToString] {
=======
instance ToString[Result[t, e]] with ToString[t], ToString[e] {
>>>>>>> 4562f6af
    pub def toString(r: Result[t, e]): String = match r {
        case Ok(t)  => "Ok(${t})"
        case Err(e) => "Err(${e})"
    }
}

instance Hash[Result[t, e]] with Hash[t], Hash[e] {
    pub def hash(r: Result[t, e]): Int = match r {
        case Ok(v)  => 5381 + 113 * Hash.hash(v)
        case Err(v) => 5351 + 97 * Hash.hash(v)
    }
}

instance Eq[Result[t, e]] with Eq[t], Eq[e] {
    pub def eq(r1: Result[t, e], r2: Result[t, e]): Bool = match (r1, r2) {
        case (Ok(v1), Ok(v2)) => v1 == v2
        case (Err(w1), Err(w2)) => w1 == w2
        case _ => false
    }
}

instance Order[Result[t, e]] with Order[t], Order[e] {

    ///
    /// Returns the result of a three-way comparison between `r1` and `r2`.
    ///
    /// Returns LessThan if `r1` is smaller than `r2`.
    /// Returns EqualTo if `r1` is equal to `r2`.
    /// Returns GreaterThan if `r1` is greater than `r2`.
    ///
    pub def compare(r1: Result[t, e], r2: Result[t, e]): Comparison = match (r1, r2) {
        case (Ok(v1), Ok(v2))   =>  v1 <=> v2
        case (Err(v1), Err(v2)) =>  v1 <=> v2
        case (Ok(_), Err(_))    =>  LessThan
        case (Err(_), Ok(_))    =>  GreaterThan
    }

}

namespace Result {

    ///
    /// Returns `true` iff `r` is `Ok(v)`.
    ///
    @Time(1) @Space(1)
    pub def isOk(r: Result[t, e]): Bool = match r {
        case Ok(_) => true
        case Err(_) => false
    }

    ///
    /// Returns `true` iff `r` is `Err(w)`.
    ///
    @Time(1) @Space(1)
    pub def isErr(r: Result[t, e]): Bool = match r {
        case Ok(_) => false
        case Err(_) => true
    }

    ///
    /// Returns `v` if `r` is `Ok(v)`. Otherwise returns `d`.
    ///
    @Time(1) @Space(1)
    pub def getWithDefault(r: Result[t, e], d: t): t = match r {
        case Ok(v) => v
        case Err(_) => d
    }

    ///
    /// Returns `Ok(v)` if `r1` is `Ok(v)`. Otherwise returns `r2`.
    ///
    @Time(1) @Space(1)
    pub def withDefault(r1: Result[t, e1], r2: Result[t, e2]): Result[t, e2] = match r1 {
        case Ok(v) => Ok(v)
        case Err(_) => r2
    }

    ///
    /// Returns `Ok(y)` if `r` is `Ok(x)`. Otherwise returns `r`.
    ///
    @Time(1) @Space(1)
    pub def replace[t : Eq, e](x: t, y: t, r: Result[t, e]): Result[t, e] = match r {
        case Ok(v) => Ok(if (v == x) y else v)
        case Err(_) => r
    }

    ///
    /// Returns `true` if `r` is `Ok(v)` and the predicate `f(v)` evaluates to `true`. Otherwise returns `false`.
    ///
    /// The function `f` must be pure.
    ///
    @Time(time(f)) @Space(space(f))
    pub def exists(f: t -> Bool, r: Result[t, e]): Bool = match r {
        case Ok(t)  => f(t)
        case Err(_) => false
    }

    ///
    /// Returns `true` if `r` is `Ok(v)` and the predicate `f(v)` evaluates to `true` or if `r` is `Err(w)`.
    /// Otherwise returns `false`.
    ///
    /// The function `f` must be pure.
    ///
    @Time(time(f)) @Space(space(f))
    pub def forall(f: t -> Bool, r: Result[t, e]): Bool = match r {
        case Ok(t)  => f(t)
        case Err(_) => true
    }

    ///
    /// Returns `Ok(f(v))` if `r` is `Ok(v)`. Returns `Err(w)` if `r` is `Err(w)`.
    ///
    @Time(time(f)) @Space(space(f))
    pub def map(f: t1 -> t2 & f, r: Result[t1, e]): Result[t2, e] & f = match r {
        case Ok(v) => Ok(f(v))
        case Err(w) => Err(w)
    }

    ///
    /// Returns `Err(f(e))` if `r` is `Err(e)`. Returns `Ok(v)` if `r` is `Ok(v)`.
    ///
    @Time(time(f)) @Space(space(f))
    pub def mapErr(f: e1 -> e2 & f, r: Result[t, e1]): Result[t, e2] & f = match r {
        case Ok(v) => Ok(v)
        case Err(w) => Err(f(w))
    }


    ///
    /// Returns `f(v)` if `r` is `Ok(v)`. Returns `Err(w)` if `r` is `Err(w)`.
    ///
    @Time(time(f)) @Space(space(f))
    pub def flatMap(f: t1 -> Result[t2, e] & f, r: Result[t1, e]): Result[t2, e] & f = match r {
        case Ok(v) => f(v)
        case Err(w) => Err(w)
    }

    ///
    /// Returns `1` if `r` is `Ok(v)` and the predicate `f(v)` evaluates to `true`. Otherwise returns `0`.
    ///
    /// The function `f` must be pure.
    ///
    @Time(time(f)) @Space(space(f))
    pub def count(f: t -> Bool, r: Result[t, e]): Int32 = match r {
        case Ok(v) => if (f(v)) 1 else 0
        case Err(_) => 0
    }

    ///
    /// Returns `Some(v)` if `r` is `Ok(v)` and the predicate `f(v)` evaluates to `true`. Otherwise returns `None`.
    ///
    /// The function `f` must be pure.
    ///
    @Time(time(f)) @Space(space(f))
    pub def find(f: t -> Bool, r: Result[t, e]): Option[t] = match r {
        case Ok(v) => if (f(v)) Some(v) else None
        case Err(_) => None
    }

    ///
    /// Returns `f(z, v)` if `r` is `Ok(v)`. Otherwise returns `z`.
    ///
    @Time(time(f)) @Space(space(f))
    pub def foldLeft(f: (a, t) -> a & f, z: a, r: Result[t, e]): a & f = match r {
        case Ok(v) => f(z, v)
        case Err(_) => z
    }

    ///
    /// Returns `f(v, z)` if `r` is `Ok(v)`. Otherwise returns `z`.
    ///
    @Time(time(f)) @Space(space(f))
    pub def foldRight(f: (t, a) -> a & f, r: Result[t, e], z: a): a & f = match r {
        case Ok(v) => f(v, z)
        case Err(_) => z
    }

    ///
    /// Returns `Ok(v1 :: v2 :: ... :: vn)` if each of `xs_i` is `Ok(v_i)`.
    /// Otherwise returns the first `Err` encountered.
    ///
    pub def sequence(xs: List[Result[a, e]]): Result[List[a], e] =
        sequenceHelper(xs, e -> Err(e), ys -> Ok(ys))

    ///
    /// Helper function for `sequence`.
    ///
    def sequenceHelper(xs: List[Result[a, e]], fk: e -> Result[List[a], e], sk: List[a] -> Result[List[a], e]): Result[List[a], e] = match xs {
        case Nil            => sk(Nil)
        case Err(e) :: _    => fk(e)
        case Ok(y) :: rs    => sequenceHelper(rs, fk, ys -> sk(y :: ys))
    }

    ///
    /// Returns `Some(v1 :: v2 :: ... v :: vn)` if each of `f(xs_i)` is `Ok(v_i)`.
    /// Otherwise returns the first `Err` encountered.
    ///
    pub def traverse(f: a -> Result[b, e] & f, xs: List[a]): Result[List[b], e] & f =
        traverseHelper(f, xs, e -> Err(e), ys -> Ok(ys))

    ///
    /// Helper function for `traverse`.
    ///
    def traverseHelper(f: a -> Result[b, e] & f, xs: List[a], fk: e -> Result[List[b], e], sk: List[b] -> Result[List[b], e]): Result[List[b], e] & f = match xs {
        case Nil            => sk(Nil)
        case x :: rs        => match f(x) {
            case Err(e) => fk(e)
            case Ok(y)  => traverseHelper(f, rs, fk, ys -> sk(y :: ys))
        }
    }

    ///
    /// Returns `Ok()` if each of `f(xs_i)` is `Ok(_)`. Otherwise returns `None`.
    ///
    /// This function is the "forgetful" version of `traverse`, use it when the you want the effect
    /// of applying `f` to each element but do not care about collecting the results.
    ///
    pub def traverseX(f: a -> Result[b, e] & f, xs: List[a]): Result[Unit, e] & f = match xs {
        case Nil            => Ok()
        case x :: rs        => match f(x) {
            case Err(e) => Err(e)
            case Ok(_)  => traverseX(f, rs)
        }
    }

    ///
    /// Returns the result of applying `f` to a start value `s` and the elements in `xs`
    /// going from left to right.
    ///
    /// If at any step applying `f` fails (i.e. it produces a `Err(e)` value) the traversal
    /// of `xs` is short-circuited and `Err(e)` is returned.
    ///
    /// If `f` is successfully applied to all elements in `xs` the result is of the form:
    /// `Ok(f(...f(f(s, x1), x2)..., xn))`.
    ///
    pub def foldLeftM(f: (b, a) -> Result[b, e] & f, s: b, xs: List[a]): Result[b, e] & f = match xs {
        case Nil => Ok(s)
        case x :: rs => match f(s, x) {
            case Ok(s1) => foldLeftM(f, s1, rs)
            case Err(e) => Err(e)
        }
    }

    ///
    /// Returns the result of applying `f` to a start value `s` and the elements in `xs`
    /// going from right to left.
    ///
    /// If at any step applying `f` fails (i.e. it produces a `Err(e)` value) the traversal
    /// of `xs` is short-circuited and `Err(e)` is returned.
    ///
    /// If `f` is successfully applied to all elements in `xs` the result is of the form:
    /// `Ok(f(x1, ...f(xn-1, f(xn, s))...))`.
    ///
    pub def foldRightM(f: (a, b) -> Result[b, e] & f, s: b, xs: List[a]): Result[b, e] & f =
        foldRightMHelper(f, s, xs, e1 -> Err(e1) as & f, s1 -> Ok(s1) as & f)

    ///
    /// Helper function for `foldRightM`.
    ///
    def foldRightMHelper(f: (a, b) -> Result[b, e] & f, s: b, xs: List[a], fk: e -> Result[b, e] & f, sk: b -> Result[b, e] & f): Result[b, e] & f = match xs {
        case Nil => sk(s)
        case x :: rs =>
            foldRightMHelper(f, s, rs, fk, s1 -> match f(x, s1) {
                    case Ok(s2) => sk(s2)
                    case Err(e) => fk(e)
                })
    }

    ///
    /// Returns a one-element list of the value `v` if `r` is `Ok(v)`. Otherwise returns the empty list.
    ///
    @Time(1) @Space(1)
    pub def toList(r: Result[t, e]): List[t] = match r {
        case Ok(v) => v :: Nil
        case Err(_) => Nil
    }

    ///
    /// Returns a one-element set of the value `v` if `r` is `Ok(v)`. Otherwise returns the empty set.
    ///
    @Time(1) @Space(1)
    pub def toSet[t : Order, e](r: Result[t, e]): Set[t] = match r {
        case Ok(v)  => Set.singleton(v)
        case Err(_) => Set.empty()
    }

    ///
    /// Returns a singleton map with the mapping `k -> v` if `o` is `Ok((k, v))`. Otherwise returns the empty map.
    ///
    @Time(1) @Space(1)
    pub def toMap[k : Order, v, e](r: Result[(k, v), e]): Map[k, v] = match r {
        case Ok((k, v)) => Map.singleton(k, v)
        case Err(_)     => Map.empty()
    }

    ///
    /// Returns `Some(v)` if `r` is `Ok(v)`. Otherwise returns `None`.
    ///
    @Time(1) @Space(1)
    pub def toOption(r: Result[t, e]): Option[t] = match r {
        case Ok(v)  => Some(v)
        case Err(_) => None
    }

    ///
    /// Applies `f` to `v` if `r` is `Ok(v)`. Otherwise does nothing.
    ///
    /// The function `f` must be impure.
    ///
    @Time(time(f)) @Space(space(f))
    pub def foreach(f: t ~> Unit, r: Result[t, e]): Unit & Impure = match r {
        case Ok(v)  => f(v)
        case Err(_) => ()
    }

    ///
    /// Applies the function in `r1` to the value in `r2`.
    ///
    @Time(foldLeft((_, f) -> time(f), 1, r1)) @Space(foldLeft((_, f) -> time(f), 1, r1))
    pub def ap(r1: Result[t -> u & f, e], r2: Result[t, e]): Result[u, e] & f = match r1 {
        case Ok(f)  => match r2 {
            case Ok(a)  => Ok(f(a))
            case Err(e) => Err(e)
        }
        case Err(e) => Err(e)
    }

    ///
    /// Applies the binary function `f` to the values in `r1` and `r2`.
    ///
    /// Returns the first `Err(e)` value if either of `r1` and `r2` are `Err(e)`.
    ///
    @Time(time(f)) @Space(space(f))
    pub def lift2(f: (t1, t2) -> u & f, r1: Result[t1, e], r2: Result[t2, e]): Result[u, e] & f =
        ap(map(f, r1), r2)

    ///
    /// Applies the ternary function `f` to the values in `r1`, `r2` and `r3`.
    ///
    /// Returns the first `Err(e)` value if any of `r1`, `r2` and `r3` are `Err(e)`.
    ///
    @Time(time(f)) @Space(space(f))
    pub def lift3(f: (t1, t2, t3) -> u & f, r1: Result[t1, e], r2: Result[t2, e], r3: Result[t3, e]): Result[u, e] & f =
        ap(lift2(f, r1, r2), r3)

    ///
    /// Applies the 4-ary function `f` to the values in `r1`, `r2`, `r3` and `r4`.
    ///
    /// Returns the first `Err(e)` value if any of `r1`, `r2`, `r3` and `r4` are `Err(e)`.
    ///
    @Time(time(f)) @Space(space(f))
    pub def lift4(f: (t1, t2, t3, t4) -> u & f, r1: Result[t1, e], r2: Result[t2, e], r3: Result[t3, e], r4: Result[t4, e]): Result[u, e] & f =
        ap(lift3(f, r1, r2, r3), r4)

    ///
    /// Applies the 5-ary function `f` to the values in `r1`, `r2`, ... `r5`.
    ///
    /// Returns the first `Err(e)` value if any of `r1`, `r2`, ... `r5` are `Err(e)`.
    ///
    @Time(time(f)) @Space(space(f))
    pub def lift5(f: (t1, t2, t3, t4, t5) -> u & f, r1: Result[t1, e], r2: Result[t2, e], r3: Result[t3, e], r4: Result[t4, e], r5: Result[t5, e]): Result[u, e] & f =
        ap(lift4(f, r1, r2, r3, r4), r5)

    ///
    /// Applies the 6-ary function `f` to the values in `r1`, `r2`, ... `r6`.
    ///
    /// Returns the first `Err(e)` value if any of `r1`, `r2`, ... `r6` are `Err(e)`.
    ///
    @Time(time(f)) @Space(space(f))
    pub def lift6(f: (t1, t2, t3, t4, t5, t6) -> u & f, r1: Result[t1, e], r2: Result[t2, e], r3: Result[t3, e], r4: Result[t4, e], r5: Result[t5, e], r6: Result[t6, e]): Result[u, e] & f =
        ap(lift5(f, r1, r2, r3, r4, r5), r6)

    ///
    /// Applies the 7-ary function `f` to the values in `r1`, `r2`, ... `r7`.
    ///
    /// Returns the first `Err(e)` value if any of `r1`, `r2`, ... `r7` are `Err(e)`.
    ///
    @Time(time(f)) @Space(space(f))
    pub def lift7(f: (t1, t2, t3, t4, t5, t6, t7) -> u & f, r1: Result[t1, e], r2: Result[t2, e], r3: Result[t3, e], r4: Result[t4, e], r5: Result[t5, e], r6: Result[t6, e], r7: Result[t7, e]): Result[u, e] & f=
        ap(lift6(f, r1, r2, r3, r4, r5, r6), r7)

    ///
    /// Applies the 8-ary function `f` to the values in `r1`, `r2`, ... `r8`.
    ///
    /// Returns the first `Err(e)` value if any of `r1`, `r2`, ... `r8` are `Err(e)`.
    ///
    @Time(time(f)) @Space(space(f))
    pub def lift8(f: (t1, t2, t3, t4, t5, t6, t7, t8) -> u & f, r1: Result[t1, e], r2: Result[t2, e], r3: Result[t3, e], r4: Result[t4, e], r5: Result[t5, e], r6: Result[t6, e], r7: Result[t7, e], r8: Result[t8, e]): Result[u, e] & f =
        ap(lift7(f, r1, r2, r3, r4, r5, r6, r7), r8)

    ///
    /// Applies the 9-ary function `f` to the values in `r1`, `r2`, ... `r9`.
    ///
    /// Returns the first `Err(e)` value if any of `r1`, `r2`, ... `r9` are `Err(e)`.
    ///
    @Time(time(f)) @Space(space(f))
    pub def lift9(f: (t1, t2, t3, t4, t5, t6, t7, t8, t9) -> u & f, r1: Result[t1, e], r2: Result[t2, e], r3: Result[t3, e], r4: Result[t4, e], r5: Result[t5, e], r6: Result[t6, e], r7: Result[t7, e], r8: Result[t8, e], r9: Result[t9, e]): Result[u, e] & f =
        ap(lift8(f, r1, r2, r3, r4, r5, r6, r7, r8), r9)

    ///
    /// Applies the 10-ary function `f` to the values in `r1`, `r2`, ... `r10`.
    ///
    /// Returns the first `Err(e)` value if any of `r1`, `r2`, ... `r10` are `Err(e)`.
    ///
    @Time(time(f)) @Space(space(f))
    pub def lift10(f: (t1, t2, t3, t4, t5, t6, t7, t8, t9, t10) -> u & f, r1: Result[t1, e], r2: Result[t2, e], r3: Result[t3, e], r4: Result[t4, e], r5: Result[t5, e], r6: Result[t6, e], r7: Result[t7, e], r8: Result[t8, e], r9: Result[t9, e], r10: Result[t10, e]): Result[u, e] & f =
        ap(lift9(f, r1, r2, r3, r4, r5, r6, r7, r8, r9), r10)


    /////////////////////////////////////////////////////////////////////////////
    // Lints: Simplifications                                                  //
    /////////////////////////////////////////////////////////////////////////////

    /////////////////////////////////////////////////////////////////////////////
    // Lints: Use Cases                                                        //
    /////////////////////////////////////////////////////////////////////////////

    @lint
    def useExists(): Bool =
        forall [t, e] (f: t -> Bool, r: Result[t, e]).
            getWithDefault(map(f, r), false) === exists(f, r)

    @lint
    def useForall(): Bool =
        forall [t, e] (f: t -> Bool, r: Result[t, e]).
            getWithDefault(map(f, r), true) === forall(f, r)

}<|MERGE_RESOLUTION|>--- conflicted
+++ resolved
@@ -26,11 +26,7 @@
     case Err(e)
 }
 
-<<<<<<< HEAD
-instance Boxable[Result[t, e]] with [t: Order, t: ToString, e: Order, e: ToString] {
-=======
 instance Boxable[Result[t, e]] with Order[t], ToString[t], Order[e], ToString[e] {
->>>>>>> 4562f6af
     pub def box(x: Result[t, e]): Boxed = {
         let value = x as ##java.lang.Object;
         let compare = (o1, o2) -> Order.compare(o1 as Result[t, e], o2 as Result[t, e]);
@@ -43,11 +39,7 @@
     }
 }
 
-<<<<<<< HEAD
-instance ToString[Result[t, e]] with [t : ToString, e : ToString] {
-=======
 instance ToString[Result[t, e]] with ToString[t], ToString[e] {
->>>>>>> 4562f6af
     pub def toString(r: Result[t, e]): String = match r {
         case Ok(t)  => "Ok(${t})"
         case Err(e) => "Err(${e})"
