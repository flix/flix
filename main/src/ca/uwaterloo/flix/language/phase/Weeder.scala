/*
 * Copyright 2015-2016 Magnus Madsen
 *
 * Licensed under the Apache License, Version 2.0 (the "License");
 * you may not use this file except in compliance with the License.
 * You may obtain a copy of the License at
 *
 *   http://www.apache.org/licenses/LICENSE-2.0
 *
 * Unless required by applicable law or agreed to in writing, software
 * distributed under the License is distributed on an "AS IS" BASIS,
 * WITHOUT WARRANTIES OR CONDITIONS OF ANY KIND, either express or implied.
 * See the License for the specific language governing permissions and
 * limitations under the License.
 */

package ca.uwaterloo.flix.language.phase

import java.math.BigInteger

import ca.uwaterloo.flix.api.Flix
import ca.uwaterloo.flix.language.ast.Ast.Polarity
import ca.uwaterloo.flix.language.ast._
import ca.uwaterloo.flix.language.errors.WeederError
import ca.uwaterloo.flix.language.errors.WeederError._
import ca.uwaterloo.flix.util.Validation._
import ca.uwaterloo.flix.util.{CompilationMode, InternalCompilerException, Validation}

import scala.collection.immutable.Seq
import scala.collection.mutable

/**
  * The Weeder phase performs simple syntactic checks and rewritings.
  */
object Weeder extends Phase[ParsedAst.Program, WeededAst.Program] {

  /**
    * Weeds the whole program.
    */
  def run(program: ParsedAst.Program)(implicit flix: Flix): Validation[WeededAst.Program, WeederError] = {
    val b = System.nanoTime()
    val roots = @@(program.roots map weed)
    val named = @@(program.named.map {
      case (sym, exp) => Expressions.weed(exp).map(e => sym -> e)
    })

    @@(roots, named) map {
      case (rs, ne) =>
        val e = System.nanoTime() - b
        WeededAst.Program(rs, ne.toMap, flix.getReachableRoots, program.time.copy(weeder = e))
    }
  }

  /**
    * Weeds the given abstract syntax tree.
    */
  def weed(root: ParsedAst.Root)(implicit flix: Flix): Validation[WeededAst.Root, WeederError] = {
    @@(@@(root.decls map Declarations.weed), Properties.weed(root)) map {
      case (decls1, decls2) => WeededAst.Root(decls1.flatten ++ decls2)
    }
  }

  object Declarations {

    /**
      * Compiles the given parsed declaration `past` to a list of weeded declarations.
      */
    def weed(decl: ParsedAst.Declaration)(implicit flix: Flix): Validation[List[WeededAst.Declaration], WeederError] = decl match {
      case ParsedAst.Declaration.Namespace(sp1, name, decls, sp2) =>
        @@(decls.map(weed)) map {
          case ds => List(WeededAst.Declaration.Namespace(name, ds.flatten, mkSL(sp1, sp2)))
        }

      case ParsedAst.Declaration.Def(doc0, ann, mods, sp1, ident, tparams0, fparams0, tpe, effOpt, exp, sp2) =>
        val loc = mkSL(ident.sp1, ident.sp2)
        val doc = visitDoc(doc0)
        val annVal = Annotations.weed(ann)
        val modVal = visitModifiers(mods, legalModifiers = Set(Ast.Modifier.Inline, Ast.Modifier.Public))
        val expVal = Expressions.weed(exp)
        val tparams = tparams0.toList.map(_.ident)
        val effVal = Effects.weed(effOpt)

        /*
          * Check for `DuplicateFormal`.
          */
        val formalsVal = Formals.weed(fparams0, typeRequired = true)
        @@(annVal, modVal, formalsVal, expVal, effVal) map {
          case (as, mod, fs, e, eff) =>
            val t = WeededAst.Type.Arrow(fs map (_.tpe.get), Types.weed(tpe), loc)
            List(WeededAst.Declaration.Def(doc, as, mod, ident, tparams, fs, e, t, eff, loc))
        }

      case ParsedAst.Declaration.Eff(doc0, ann, mods, sp1, ident, tparams0, fparams0, tpe, effOpt, sp2) =>
        val loc = mkSL(ident.sp1, ident.sp2)
        val doc = visitDoc(doc0)
        val annVal = Annotations.weed(ann)
        val modVal = visitModifiers(mods, legalModifiers = Set(Ast.Modifier.Public))
        val tparams = tparams0.toList.map(_.ident)
        val effVal = Effects.weed(effOpt)

        /*
          * Check for `DuplicateFormal`.
          */
        val formalsVal = Formals.weed(fparams0, typeRequired = true)
        @@(annVal, modVal, formalsVal, effVal) map {
          case (as, mod, fs, eff) =>
            val t = WeededAst.Type.Arrow(fs map (_.tpe.get), Types.weed(tpe), loc)
            List(WeededAst.Declaration.Eff(doc, as, mod, ident, tparams, fs, t, eff, loc))
        }

      case ParsedAst.Declaration.Handler(doc0, ann, mods, sp1, ident, tparams0, fparams0, tpe, effOpt, exp, sp2) =>
        val loc = mkSL(ident.sp1, ident.sp2)
        val doc = visitDoc(doc0)
        val annVal = Annotations.weed(ann)
        val modVal = visitModifiers(mods, legalModifiers = Set(Ast.Modifier.Public))
        val tparams = tparams0.toList.map(_.ident)
        val expVal = Expressions.weed(exp)
        val effVal = Effects.weed(effOpt)

        /*
          * Check for `DuplicateFormal`.
          */
        val formalsVal = Formals.weed(fparams0, typeRequired = true)
        @@(annVal, modVal, formalsVal, expVal, effVal) map {
          case (as, mod, fs, e, eff) =>
            val t = WeededAst.Type.Arrow(fs map (_.tpe.get), Types.weed(tpe), loc)
            List(WeededAst.Declaration.Handler(doc, as, mod, ident, tparams, fs, e, t, eff, loc))
        }

      case ParsedAst.Declaration.Law(doc0, sp1, ident, tparams0, fparams0, tpe, exp, sp2) =>
        val loc = mkSL(sp1, sp2)
        val doc = visitDoc(doc0)
        val mod = Ast.Modifiers(Ast.Modifier.Public :: Nil)

        /*
         * Check for `DuplicateFormal`.
         */
        for {
          fs <- Formals.weed(fparams0, typeRequired = true)
          e <- Expressions.weed(exp)
        } yield {
          // Rewrite to Definition.
          val ann = Ast.Annotations(List(Ast.Annotation.Law(loc)))
          val t = WeededAst.Type.Arrow(fs map (_.tpe.get), Types.weed(tpe), loc)
          List(WeededAst.Declaration.Def(doc, ann, mod, ident, tparams0.map(_.ident).toList, fs, e, t, Eff.Pure, loc))
        }

      case ParsedAst.Declaration.Enum(doc0, mods, sp1, ident, tparams0, cases, sp2) =>
        val doc = visitDoc(doc0)
        val modVal = visitModifiers(mods, legalModifiers = Set(Ast.Modifier.Public))
        val tparams = tparams0.toList.map(_.ident)

        modVal flatMap {
          case mod =>
            /*
             * Check for `DuplicateTag`.
             */
            Validation.fold[ParsedAst.Case, Map[String, WeededAst.Case], WeederError](cases, Map.empty) {
              case (macc, caze: ParsedAst.Case) =>
                val tagName = caze.ident.name
                macc.get(tagName) match {
                  case None => (macc + (tagName -> WeededAst.Case(ident, caze.ident, Types.weed(caze.tpe)))).toSuccess
                  case Some(otherTag) =>
                    val loc1 = otherTag.tag.loc
                    val loc2 = mkSL(caze.ident.sp1, caze.ident.sp2)
                    DuplicateTag(ident.name, tagName, loc1, loc2).toFailure
                }
            } map {
              case m => List(WeededAst.Declaration.Enum(doc, mod, ident, tparams, m, mkSL(sp1, sp2)))
            }
        }

      case ParsedAst.Declaration.Type(doc0, mods, sp1, ident, caze, sp2) =>
        /*
         * Rewrites a type alias to a singleton enum declaration.
         */
        val doc = visitDoc(doc0)
        val modVal = visitModifiers(mods, legalModifiers = Set(Ast.Modifier.Public))

        modVal map {
          case mod =>
            val cases = Map(caze.ident.name -> WeededAst.Case(ident, caze.ident, Types.weed(caze.tpe)))
            List(WeededAst.Declaration.Enum(doc, mod, ident, Nil, cases, mkSL(sp1, sp2)))
        }

      case ParsedAst.Declaration.Relation(doc0, sp1, ident, attrs, sp2) =>
        val doc = visitDoc(doc0)

        /*
         * Check for `EmptyRelation`
         */
        if (attrs.isEmpty)
          return EmptyRelation(ident.name, mkSL(sp1, sp2)).toFailure

        /*
         * Check for `DuplicateAttribute`.
         */
        checkDuplicateAttribute(attrs) map {
          case as => List(WeededAst.Table.Relation(doc, ident, as, mkSL(sp1, sp2)))
        }

      case ParsedAst.Declaration.Lattice(doc0, sp1, ident, attrs, sp2) =>
        val doc = visitDoc(doc0)

        /*
         * Check for `EmptyLattice`.
         */
        if (attrs.isEmpty)
          return EmptyLattice(ident.name, mkSL(sp1, sp2)).toFailure

        /*
         * Check for `DuplicateAttribute`.
         */
        checkDuplicateAttribute(attrs) map {
          case as =>
            // Split the attributes into keys and element.
            List(WeededAst.Table.Lattice(doc, ident, as.init, as.last, mkSL(sp1, sp2)))
        }

      case ParsedAst.Declaration.Constraint(sp1, head, body, sp2) =>
        val headVal = @@(head.map(Predicate.Head.weed))
        val bodyVal = @@(body.map(disj => @@(disj.map(Predicate.Body.weed))))

        @@(headVal, bodyVal) map {
          case (headConj, bs) =>
            // Duplicate the constraint for each predicate in the head conjunction.
            headConj flatMap {
              case h =>
                // Duplicate the constraint for each predicate in a body disjunction.
                val unfolded = bs.foldRight(List(Nil): List[List[WeededAst.Predicate.Body]]) {
                  case (xs, acc) => xs.map(p => acc.flatMap(rs => p :: rs))
                }
                unfolded map {
                  case b => WeededAst.Declaration.Constraint(h, b, mkSL(sp1, sp2))
                }
            }
        }

      case ParsedAst.Declaration.Index(sp1, qname, indexes, sp2) =>
        /*
         * Check for `EmptyIndex` and `IllegalIndex`.
         */
        val sl = mkSL(sp1, sp2)
        if (indexes.isEmpty)
          EmptyIndex(qname.ident.name, sl).toFailure
        else if (indexes.exists(_.isEmpty))
          IllegalIndex(sl).toFailure
        else
          List(WeededAst.Declaration.Index(qname, indexes.toList.map(_.toList), sl)).toSuccess

      case ParsedAst.Declaration.BoundedLattice(sp1, tpe, elms, sp2) =>
        val elmsVal = @@(elms.toList.map(e => Expressions.weed(e)))
        elmsVal flatMap {
          case List(bot, top, equ, leq, lub, glb) => List(WeededAst.Declaration.Lattice(Types.weed(tpe), bot, top, equ, leq, lub, glb, mkSL(sp1, sp2))).toSuccess
          case _ => IllegalLattice(mkSL(sp1, sp2)).toFailure
        }

      case ParsedAst.Declaration.Class(doc0, sp1, mod0, cc, decls, sp2) =>
        val modVal = visitModifiers(mod0, legalModifiers = Set(Ast.Modifier.Public))
        val ccVal = visitClassConstraint(cc)

        // Collect all signatures.
        val sigsVal = @@(decls.toList.collect {
          case sig: ParsedAst.Declaration.Sig => visitSig(sig)
        })

        // Collect all laws.
        // TODO
        val laws = Nil

        @@(modVal, ccVal, sigsVal) map {
          case (mod, (head, body), sigs) =>
            val doc = visitDoc(doc0)
            val loc = mkSL(sp1, sp2)
            List(
              WeededAst.Declaration.Class(doc, mod, head, body, sigs, laws, loc)
            )
        }

      case ParsedAst.Declaration.Impl(doc0, sp1, mod0, ic, defs0, sp2) =>
        val modVal = visitModifiers(mod0, legalModifiers = Set(Ast.Modifier.Public))
        val ccVal = visitImplConstraint(ic)

        // Collect all signatures.
        val defsVal = @@(defs0 map {
          case defn => Declarations.weed(defn)
        })

        @@(modVal, ccVal, defsVal) map {
          case (mod, (head, body), defs) =>
            // TODO: Slightly ugly due to lack of a visitDef.
            val ds = defs.flatten.asInstanceOf[List[WeededAst.Declaration.Def]]
            val doc = visitDoc(doc0)
            val loc = mkSL(sp1, sp2)
            List(
              WeededAst.Declaration.Impl(doc, mod, head, body, ds, loc)
            )
        }

      case ParsedAst.Declaration.Disallow(doc0, sp1, ic, sp2) =>
        visitDisallowConstraint(ic) map {
          case (body) =>
            val doc = visitDoc(doc0)
            val loc = mkSL(sp1, sp2)
            List(
              WeededAst.Declaration.Disallow(doc, body, loc)
            )
        }

      case ParsedAst.Declaration.Sig(doc0, ann, mods, sp1, ident, tparams0, fparams0, tpe, effOpt, sp2) =>
        throw InternalCompilerException(s"Unexpected declaration")
    }

  }

  object Expressions {

    /**
      * Translates the given literal to an expression.
      */
    def toExp(lit0: ParsedAst.Literal): Validation[WeededAst.Expression, WeederError] = lit0 match {
      case ParsedAst.Literal.Unit(sp1, sp2) =>
        WeededAst.Expression.Unit(mkSL(sp1, sp2)).toSuccess

      case ParsedAst.Literal.True(sp1, sp2) =>
        WeededAst.Expression.True(mkSL(sp1, sp2)).toSuccess

      case ParsedAst.Literal.False(sp1, sp2) =>
        WeededAst.Expression.False(mkSL(sp1, sp2)).toSuccess

      case ParsedAst.Literal.Char(sp1, lit, sp2) =>
        WeededAst.Expression.Char(lit(0), mkSL(sp1, sp2)).toSuccess

      case ParsedAst.Literal.Float32(sp1, sign, before, after, sp2) =>
        toFloat32(sign, before, after, mkSL(sp1, sp2)) map {
          case lit => WeededAst.Expression.Float32(lit, mkSL(sp1, sp2))
        }

      case ParsedAst.Literal.Float64(sp1, sign, before, after, sp2) =>
        toFloat64(sign, before, after, mkSL(sp1, sp2)) map {
          case lit => WeededAst.Expression.Float64(lit, mkSL(sp1, sp2))
        }

      case ParsedAst.Literal.Int8(sp1, sign, digits, sp2) =>
        toInt8(sign, digits, mkSL(sp1, sp2)) map {
          case lit => WeededAst.Expression.Int8(lit, mkSL(sp1, sp2))
        }

      case ParsedAst.Literal.Int16(sp1, sign, digits, sp2) =>
        toInt16(sign, digits, mkSL(sp1, sp2)) map {
          case lit => WeededAst.Expression.Int16(lit, mkSL(sp1, sp2))
        }

      case ParsedAst.Literal.Int32(sp1, sign, digits, sp2) =>
        toInt32(sign, digits, mkSL(sp1, sp2)) map {
          case lit => WeededAst.Expression.Int32(lit, mkSL(sp1, sp2))
        }

      case ParsedAst.Literal.Int64(sp1, sign, digits, sp2) =>
        toInt64(sign, digits, mkSL(sp1, sp2)) map {
          case lit => WeededAst.Expression.Int64(lit, mkSL(sp1, sp2))
        }

      case ParsedAst.Literal.BigInt(sp1, sign, digits, sp2) =>
        toBigInt(sign, digits, mkSL(sp1, sp2)) map {
          case lit => WeededAst.Expression.BigInt(lit, mkSL(sp1, sp2))
        }

      case ParsedAst.Literal.Str(sp1, lit, sp2) =>
        WeededAst.Expression.Str(lit, mkSL(sp1, sp2)).toSuccess
    }

    /**
      * Weeds the given expression.
      */
    def weed(exp0: ParsedAst.Expression)(implicit flix: Flix): Validation[WeededAst.Expression, WeederError] = {
      /**
        * Inner visitor.
        *
        * @param e0     the expression.
        * @param unsafe `true` if we are inside an unsafe scope.
        */
      def visit(e0: ParsedAst.Expression, unsafe: Boolean): Validation[WeededAst.Expression, WeederError] = e0 match {
        case ParsedAst.Expression.Wild(sp1, sp2) => IllegalWildcard(mkSL(sp1, sp2)).toFailure

        case ParsedAst.Expression.SName(sp1, ident, sp2) =>
          val qname = Name.mkQName(ident)
          WeededAst.Expression.VarOrDef(qname, mkSL(sp1, sp2)).toSuccess

        case ParsedAst.Expression.QName(sp1, qname, sp2) =>
          WeededAst.Expression.VarOrDef(qname, mkSL(sp1, sp2)).toSuccess

        case ParsedAst.Expression.Hole(sp1, name, sp2) =>
          val loc = mkSL(sp1, sp2)
          /*
           * Checks for `IllegalHole`.
           */
          if (flix.options.mode == CompilationMode.Release) {
            return IllegalHole(loc).toFailure
          }
          WeededAst.Expression.Hole(name, loc).toSuccess

        case ParsedAst.Expression.Lit(sp1, lit, sp2) => toExp(lit)

        case ParsedAst.Expression.Apply(lambda, args, sp2) =>
          val sp1 = leftMostSourcePosition(lambda)
          @@(visit(lambda, unsafe), @@(args.map(e => visit(e, unsafe)))) flatMap {
            case (e, as) => WeededAst.Expression.Apply(e, as, mkSL(sp1, sp2)).toSuccess
          }

        case ParsedAst.Expression.Infix(exp1, name, exp2, sp2) =>
          /*
           * Rewrites infix expressions to apply expressions.
           */
          @@(visit(exp1, unsafe), visit(exp2, unsafe)) map {
            case (e1, e2) =>
              val loc = mkSL(leftMostSourcePosition(exp1), sp2)
              val lambda = WeededAst.Expression.VarOrDef(name, loc)
              WeededAst.Expression.Apply(lambda, List(e1, e2), loc)
          }

        case ParsedAst.Expression.Postfix(exp, ident, exps, sp2) =>
          /*
           * Rewrites postfix expressions to apply expressions.
           */
          @@(visit(exp, unsafe), @@(exps.map(e => visit(e, unsafe)))) map {
            case (e, es) =>
              val sp1 = leftMostSourcePosition(exp)
              val loc = mkSL(sp1, sp2)
              val qname = Name.mkQName(ident)
              val lambda = WeededAst.Expression.VarOrDef(qname, loc)
              WeededAst.Expression.Apply(lambda, e :: es, loc)
          }

        case ParsedAst.Expression.Lambda(sp1, fparams0, exp, sp2) =>
          /*
           * Check for `DuplicateFormal`.
           */
          for {
            fs <- Formals.weed(fparams0, typeRequired = false)
            e <- visit(exp, unsafe)
          } yield WeededAst.Expression.Lambda(fs, e, mkSL(sp1, sp2))

        case ParsedAst.Expression.LambdaMatch(sp1, pat, exp, sp2) =>
          /*
           * Rewrites lambda pattern match expressions into a lambda expression with a nested pattern match.
           */
          @@(Patterns.weed(pat), Expressions.weed(exp)) map {
            case (p, e) =>
              val loc = mkSL(sp1, sp2)
              // The name of the lambda parameter.
              val ident = Name.Ident(sp1, "pat$0", sp2)
              val qname = Name.mkQName(ident)
              // Construct the body of the lambda expression.
              val varOrRef = WeededAst.Expression.VarOrDef(qname, loc)
              val rule = WeededAst.MatchRule(p, WeededAst.Expression.True(loc), e)

              val fparam = WeededAst.FormalParam(ident, Ast.Modifiers.Empty, None, ident.loc)
              val body = WeededAst.Expression.Match(varOrRef, List(rule), loc)
              WeededAst.Expression.Lambda(List(fparam), body, loc)
          }

        case ParsedAst.Expression.Unary(sp1, op, exp, sp2) =>
          val loc = mkSL(sp1, sp2)
          visit(exp, unsafe) map {
            case e => op match {
              case "!" => WeededAst.Expression.Unary(UnaryOperator.LogicalNot, e, loc)
              case "+" => WeededAst.Expression.Unary(UnaryOperator.Plus, e, loc)
              case "-" => WeededAst.Expression.Unary(UnaryOperator.Minus, e, loc)
              case "~~~" => WeededAst.Expression.Unary(UnaryOperator.BitwiseNegate, e, loc)
              case _ => mkApply(op, List(e), sp1, sp2)
            }
          }

        case ParsedAst.Expression.Binary(exp1, op, exp2, sp2) =>
          val sp1 = leftMostSourcePosition(exp1)
          val loc = mkSL(sp1, sp2)
          @@(visit(exp1, unsafe), visit(exp2, unsafe)) map {
            case (e1, e2) => op match {
              case "+" => WeededAst.Expression.Binary(BinaryOperator.Plus, e1, e2, loc)
              case "-" => WeededAst.Expression.Binary(BinaryOperator.Minus, e1, e2, loc)
              case "*" => WeededAst.Expression.Binary(BinaryOperator.Times, e1, e2, loc)
              case "/" => WeededAst.Expression.Binary(BinaryOperator.Divide, e1, e2, loc)
              case "%" => WeededAst.Expression.Binary(BinaryOperator.Modulo, e1, e2, loc)
              case "**" => WeededAst.Expression.Binary(BinaryOperator.Exponentiate, e1, e2, loc)
              case "<" => WeededAst.Expression.Binary(BinaryOperator.Less, e1, e2, loc)
              case "<=" => WeededAst.Expression.Binary(BinaryOperator.LessEqual, e1, e2, loc)
              case ">" => WeededAst.Expression.Binary(BinaryOperator.Greater, e1, e2, loc)
              case ">=" => WeededAst.Expression.Binary(BinaryOperator.GreaterEqual, e1, e2, loc)
              case "==" => WeededAst.Expression.Binary(BinaryOperator.Equal, e1, e2, loc)
              case "!=" => WeededAst.Expression.Binary(BinaryOperator.NotEqual, e1, e2, loc)
              case "&&" => WeededAst.Expression.Binary(BinaryOperator.LogicalAnd, e1, e2, loc)
              case "||" => WeededAst.Expression.Binary(BinaryOperator.LogicalOr, e1, e2, loc)
              case "&&&" => WeededAst.Expression.Binary(BinaryOperator.BitwiseAnd, e1, e2, loc)
              case "|||" => WeededAst.Expression.Binary(BinaryOperator.BitwiseOr, e1, e2, loc)
              case "^^^" => WeededAst.Expression.Binary(BinaryOperator.BitwiseXor, e1, e2, loc)
              case "<<<" => WeededAst.Expression.Binary(BinaryOperator.BitwiseLeftShift, e1, e2, loc)
              case ">>>" => WeededAst.Expression.Binary(BinaryOperator.BitwiseRightShift, e1, e2, loc)
              case _ => mkApply(op, List(e1, e2), sp1, sp2)
            }
          }

        case ParsedAst.Expression.IfThenElse(sp1, exp1, exp2, exp3, sp2) =>
          @@(visit(exp1, unsafe), visit(exp2, unsafe), visit(exp3, unsafe)) map {
            case (e1, e2, e3) => WeededAst.Expression.IfThenElse(e1, e2, e3, mkSL(sp1, sp2))
          }

        case ParsedAst.Expression.LetMatch(sp1, pat, tpe, exp1, exp2, sp2) =>
          /*
           * Rewrites a let-match to a regular let-binding or a full-blown pattern match.
           */
          @@(Patterns.weed(pat), visit(exp1, unsafe), visit(exp2, unsafe)) map {
            case (WeededAst.Pattern.Var(ident, loc), value, body) =>
              // Let-binding.
              // Check if there is a type annotation for the value expression.
              tpe match {
                case None => WeededAst.Expression.Let(ident, value, body, mkSL(sp1, sp2))
                case Some(t) =>
                  val ascribed = WeededAst.Expression.Ascribe(value, Types.weed(t), Eff.Pure, value.loc)
                  WeededAst.Expression.Let(ident, ascribed, body, mkSL(sp1, sp2))
              }
            case (pattern, value, body) =>
              // Full-blown pattern match.
              val rule = WeededAst.MatchRule(pattern, WeededAst.Expression.True(mkSL(sp1, sp2)), body)
              // Check if there is a type annotation for the value expression.
              tpe match {
                case None => WeededAst.Expression.Match(value, List(rule), mkSL(sp1, sp2))
                case Some(t) =>
                  val ascribed = WeededAst.Expression.Ascribe(value, Types.weed(t), Eff.Pure, value.loc)
                  WeededAst.Expression.Match(ascribed, List(rule), mkSL(sp1, sp2))
              }
          }

        case ParsedAst.Expression.LetRec(sp1, ident, exp1, exp2, sp2) =>
          @@(visit(exp1, unsafe), visit(exp2, unsafe)) map {
            case (value, body) => WeededAst.Expression.LetRec(ident, value, body, mkSL(sp1, sp2))
          }

        case ParsedAst.Expression.Match(sp1, exp, rules, sp2) =>
          val rulesVal = rules map {
            case ParsedAst.MatchRule(pat, None, body) => @@(Patterns.weed(pat), visit(body, unsafe)) map {
              // Pattern match without guard.
              case (p, e) => WeededAst.MatchRule(p, WeededAst.Expression.True(mkSL(sp1, sp2)), e)
            }
            case ParsedAst.MatchRule(pat, Some(guard), body) => @@(Patterns.weed(pat), visit(guard, unsafe), visit(body, unsafe)) map {
              // Pattern match with guard.
              case (p, g, b) => WeededAst.MatchRule(p, g, b)
            }
          }
          @@(visit(exp, unsafe), @@(rulesVal)) map {
            case (e, rs) => WeededAst.Expression.Match(e, rs, mkSL(sp1, sp2))
          }

        case ParsedAst.Expression.Switch(sp1, rules, sp2) =>
          val rulesVal = rules map {
            case (cond, body) => @@(visit(cond, unsafe), visit(body, unsafe))
          }
          @@(rulesVal) map {
            case rs => WeededAst.Expression.Switch(rs, mkSL(sp1, sp2))
          }

        case ParsedAst.Expression.Tag(sp1, qname, expOpt, sp2) =>
          val (enum, tag) = asTag(qname)

          expOpt match {
            case None =>
              // Case 1: The tag does not have an expression. Nothing more to be done.
              WeededAst.Expression.Tag(enum, tag, None, mkSL(sp1, sp2)).toSuccess
            case Some(exp) =>
              // Case 2: The tag has an expression. Perform weeding on it.
              visit(exp, unsafe) map {
                case e => WeededAst.Expression.Tag(enum, tag, Some(e), mkSL(sp1, sp2))
              }
          }

        case ParsedAst.Expression.Tuple(sp1, elms, sp2) =>
          /*
           * Rewrites empty tuples to Unit and eliminate single-element tuples.
           */
          @@(elms.map(e => visit(e, unsafe))) map {
            case Nil =>
              val loc = mkSL(sp1, sp2)
              WeededAst.Expression.Unit(loc)
            case x :: Nil => x
            case xs => WeededAst.Expression.Tuple(xs, mkSL(sp1, sp2))
          }

        case ParsedAst.Expression.ArrayLit(sp1, elms, sp2) =>
          @@(elms.map(e => visit(e, unsafe))) map {
            case es => WeededAst.Expression.ArrayLit(es, mkSL(sp1, sp2))
          }

        case ParsedAst.Expression.ArrayNew(sp1, elm, len, sp2) =>
          @@(visit(elm, unsafe), visit(len, unsafe)) map {
            case(es, ln) => WeededAst.Expression.ArrayNew(es, ln, mkSL(sp1, sp2))
          }

        case ParsedAst.Expression.ArrayLoad(exp1, exp2, sp2) =>
          val sp1 = leftMostSourcePosition(exp1)
          val loc = mkSL(sp1, sp2)

          @@(visit(exp1, unsafe), visit(exp2, unsafe)) map {
            case (ex1, ex2) => WeededAst.Expression.ArrayLoad(ex1, ex2, loc)
          }

        case ParsedAst.Expression.ArrayStore(exp1, exp2, exp3, sp2) =>
          val sp1 = leftMostSourcePosition(exp1)
          val loc = mkSL(sp1, sp2)

          @@(visit(exp1, unsafe), visit(exp2, unsafe), visit(exp3, unsafe)) map {
            case(ex1, ex2, ex3) => WeededAst.Expression.ArrayStore(ex1, ex2, ex3, loc)
          }

        case ParsedAst.Expression.ArrayLength(sp1, exp, sp2) =>
          visit(exp, unsafe) map {
            case es => WeededAst.Expression.ArrayLength(es, mkSL(sp1, sp2))
          }

        case ParsedAst.Expression.ArraySlice(exp1, exp2, exp3, sp2) =>
          val sp1 = leftMostSourcePosition(exp1)
          val loc = mkSL(sp1, sp2)

          @@(visit(exp1, unsafe), visit(exp2, unsafe), visit(exp3, unsafe)) map {
            case(ex1, ex2, ex3) => WeededAst.Expression.ArraySlice(ex1, ex2, ex3, loc)
          }

<<<<<<< HEAD
        case ParsedAst.Expression.ArraySliceNoEndIndex(exp1, exp2, sp2) =>
          val sp1 = leftMostSourcePosition(exp1)
          val loc = mkSL(sp1, sp2)

          @@(visit(exp1, unsafe), visit(exp2, unsafe)) map {
            case(ex1, ex2) => WeededAst.Expression.ArraySliceNoEndIndex(ex1, ex2, loc)
          }

        case ParsedAst.Expression.ArraySliceNoStartIndex(exp1, exp2, sp2) =>
          val sp1 = leftMostSourcePosition(exp1)
          val loc = mkSL(sp1, sp2)

          @@(visit(exp1, unsafe), visit(exp2, unsafe)) map {
            case(ex1, ex2) => WeededAst.Expression.ArraySliceNoStartIndex(ex1, ex2, loc)
          }

        case ParsedAst.Expression.VecLit(sp1, elms, sp2) =>
=======
        case ParsedAst.Expression.VectorLit(sp1, elms, sp2) =>
>>>>>>> f7a5ed44
          /*
           * Rewrites empty vectors to Unit.
           */
          @@(elms.map(e => visit(e, unsafe))) map{
            case Nil =>
              val loc = mkSL(sp1, sp2)
              WeededAst.Expression.Unit(loc)
            case es => WeededAst.Expression.VectorLit(es, mkSL(sp1, sp2))
          }

        case ParsedAst.Expression.VectorNew(sp1, elm, len, sp2) =>
          visit(elm, unsafe) flatMap {
            case e => len match {
              case ParsedAst.Literal.Int32(sp1, sign, digits, sp2) => toInt32(sign, digits, mkSL(sp1, sp2)) flatMap {
                case l if l >= 0 => WeededAst.Expression.VectorNew(e, l, mkSL(sp1, sp2)).toSuccess
                case _ => WeederError.IllegalVectorLength(mkSL(sp1, sp2)).toFailure
              }
              case _ => WeederError.IllegalVectorLength(mkSL(sp1, sp2)).toFailure
            }
          }

        case ParsedAst.Expression.VectorLoad(exp1, exp2, sp2) =>
          val sp1 = leftMostSourcePosition(exp1)
          val loc = mkSL(sp1, sp2)

          visit(exp1, unsafe) flatMap {
            case e => exp2 match {
              case ParsedAst.Literal.Int32(sp1, sign, digits, sp2) => toInt32(sign, digits, loc) flatMap {
                case l if l >= 0 => WeededAst.Expression.VectorLoad(e, l, loc).toSuccess
                case _ => WeederError.IllegalVectorLength(loc).toFailure
              }
            }
          }

        case ParsedAst.Expression.VectorStore(exp1, exp2, exp3, sp2) =>
          val sp1 = leftMostSourcePosition(exp1)
          val loc = mkSL(sp1, sp2)

          @@(visit(exp1, unsafe), visit(exp3, unsafe)) flatMap {
            case (e, e3) => exp2 match {
              case ParsedAst.Literal.Int32(sp1, sign, digits, sp2) => toInt32(sign, digits, loc) flatMap {
                case l if l >= 0 => WeededAst.Expression.VectorStore(e, l, e3, loc).toSuccess
                case _ => WeederError.IllegalVectorLength(loc).toFailure
              }
            }
          }

        case ParsedAst.Expression.VectorLength(sp1, exp, sp2) =>
          visit(exp, unsafe) map {
            case es => WeededAst.Expression.VectorLength(es, mkSL(sp1, sp2))
          }

        case ParsedAst.Expression.VectorSlice(exp1, exp2, exp3, sp2) =>
          val sp1 = leftMostSourcePosition(exp1)
          val loc = mkSL(sp1, sp2)

          visit(exp1, unsafe) flatMap {
            case e => exp2 match {
              case ParsedAst.Literal.Int32(sp1, sign, digits, sp2) => toInt32(sign, digits, loc) flatMap {
                case l1 if l1 >= 0 => visit(exp1, unsafe) flatMap {
                  case e2 => exp3 match {
                    case ParsedAst.Literal.Int32(sp1, sign, digits, sp2) => toInt32(sign, digits, loc) flatMap {
                      case l2 if l2 >= 0 => WeededAst.Expression.VectorSlice(e, l1, l2, loc).toSuccess
                      case _ => WeederError.IllegalVectorLength(loc).toFailure
                    }
                  }
                  case _ => WeederError.IllegalVectorLength(loc).toFailure
                }
                case _ => WeederError.IllegalVectorLength(loc).toFailure
              }
            }
          }

      case ParsedAst.Expression.FNil(sp1, sp2) =>
          /*
           * Rewrites a `FNil` expression into a tag expression.
           */
          val tag = Name.Ident(sp1, "Nil", sp2)
          val exp = WeededAst.Expression.Unit(mkSL(sp1, sp2))
          WeededAst.Expression.Tag(None, tag, Some(exp), mkSL(sp1, sp2)).toSuccess

        case ParsedAst.Expression.FCons(hd, sp1, sp2, tl) =>
          /*
           * Rewrites a `FCons` expression into a tag expression.
           */
          @@(visit(hd, unsafe), visit(tl, unsafe)) map {
            case (e1, e2) =>
              val tag = Name.Ident(sp1, "Cons", sp2)
              val exp = WeededAst.Expression.Tuple(List(e1, e2), mkSL(sp1, sp2))
              WeededAst.Expression.Tag(None, tag, Some(exp), mkSL(sp1, sp2))
          }

        case ParsedAst.Expression.FAppend(fst, sp1, sp2, snd) =>
          /*
           * Rewrites a `FAppend` expression into a call to `List/append`.
           */
          @@(visit(fst, unsafe), visit(snd, unsafe)) map {
            case (e1, e2) =>
              // NB: We painstakingly construct the qualified name
              // to ensure that source locations are available.
              mkApply("List.append", List(e1, e2), sp1, sp2)
          }

        case ParsedAst.Expression.FSet(sp1, elms, sp2) =>
          /*
           * Rewrites a `FSet` expression into `Set/empty` and a `Set/insert` calls.
           */
          @@(elms.map(e => visit(e, unsafe))) map {
            case es =>
              val empty = mkApply("Set.empty", Nil, sp1, sp2)
              es.foldLeft(empty) {
                case (acc, elm) => mkApply("Set.insert", List(elm, acc), sp1, sp2)
              }
          }

        case ParsedAst.Expression.FMap(sp1, elms, sp2) =>
          /*
           * Rewrites a `FMap` expression into `Map/empty` and a `Map/insert` calls.
           */
          val elmsVal = elms map {
            case (key, value) => @@(visit(key, unsafe), visit(value, unsafe))
          }

          @@(elmsVal) map {
            case es =>
              val empty = mkApply("Map.empty", Nil, sp1, sp2)
              es.foldLeft(empty) {
                case (acc, (k, v)) => mkApply("Map.insert", List(k, v, acc), sp1, sp2)
              }
          }

        case ParsedAst.Expression.Ref(sp1, exp, sp2) =>
          for {
            e <- visit(exp, unsafe)
          } yield WeededAst.Expression.Ref(e, mkSL(sp1, sp2))

        case ParsedAst.Expression.Deref(sp1, exp, sp2) =>
          for {
            e <- visit(exp, unsafe)
          } yield WeededAst.Expression.Deref(e, mkSL(sp1, sp2))

        case ParsedAst.Expression.Assign(exp1, exp2, sp2) =>
          val sp1 = leftMostSourcePosition(exp1)
          for {
            e1 <- visit(exp1, unsafe)
            e2 <- visit(exp2, unsafe)
          } yield WeededAst.Expression.Assign(e1, e2, mkSL(sp1, sp2))

        case ParsedAst.Expression.HandleWith(sp1, exp, handlers, sp2) =>
          for {
            e <- visit(exp, unsafe)
            bs <- visitHandlers(handlers)
          } yield WeededAst.Expression.HandleWith(e, bs, mkSL(sp1, sp2))

        case ParsedAst.Expression.Existential(sp1, fparams, exp, sp2) =>
          /*
           * Checks for `IllegalExistential`.
           */
          if (fparams.isEmpty)
            return IllegalExistential(mkSL(sp1, sp2)).toFailure

          for {
            e <- visit(exp, unsafe)
            fs <- Formals.weed(fparams, typeRequired = true)
          } yield {
            /*
             * Rewrites the multi-parameter existential to nested single-parameter existentials.
             */
            fs.foldRight(e) {
              case (param, eacc) => WeededAst.Expression.Existential(param, eacc, mkSL(sp1, sp2))
            }
          }

        case ParsedAst.Expression.Universal(sp1, fparams, exp, sp2) =>
          /*
           * Checks for `IllegalUniversal`.
           */
          if (fparams.isEmpty)
            return IllegalUniversal(mkSL(sp1, sp2)).toFailure

          for {
            e <- visit(exp, unsafe)
            fs <- Formals.weed(fparams, typeRequired = true)
          } yield {
            /*
             * Rewrites the multi-parameter universal to nested single-parameter universals.
             */
            fs.foldRight(e) {
              case (param, eacc) => WeededAst.Expression.Universal(param, eacc, mkSL(sp1, sp2))
            }
          }

        case ParsedAst.Expression.Ascribe(exp, tpe, effOpt, sp2) =>
          for {
            e <- visit(exp, unsafe)
            eff <- Effects.weed(effOpt)
          } yield {
            WeededAst.Expression.Ascribe(e, Types.weed(tpe), eff, mkSL(leftMostSourcePosition(exp), sp2))
          }

        case ParsedAst.Expression.Cast(exp, tpe, effOpt, sp2) =>
          for {
            e <- visit(exp, unsafe)
            eff <- Effects.weed(effOpt)
          } yield {
            WeededAst.Expression.Cast(e, Types.weed(tpe), eff, mkSL(leftMostSourcePosition(exp), sp2))
          }

        case ParsedAst.Expression.Unsafe(sp1, exp, sp2) =>
          /*
           * Check if unsafe operations have been disabled.
           */
          if (flix.options.safe) {
            return WeederError.IllegalUnsafeExpressionInSafeMode(mkSL(sp1, sp2)).toFailure
          }
          visit(exp, unsafe = true)

        case ParsedAst.Expression.NativeConstructor(sp1, fqn, args, sp2) =>
          /*
           * Check for `IllegalUnsafeExpression`.
           */
          if (!unsafe) {
            return WeederError.IllegalUnsafeExpression(mkSL(sp1, sp2)).toFailure
          }

          val className = fqn.mkString(".")
          @@(args.map(e => weed(e))) flatMap {
            case es => WeededAst.Expression.NativeConstructor(className, es, mkSL(sp1, sp2)).toSuccess
          }

        case ParsedAst.Expression.NativeField(sp1, fqn, sp2) =>
          /*
           * Check for `IllegalUnsafeExpression`.
           */
          if (!unsafe) {
            return WeederError.IllegalUnsafeExpression(mkSL(sp1, sp2)).toFailure
          }

          /*
           * Check for `IllegalNativeFieldOrMethod`.
           */
          if (fqn.size == 1) {
            return WeederError.IllegalNativeFieldOrMethodName(mkSL(sp1, sp2)).toFailure
          }

          // Extract class and field name.
          val className = fqn.dropRight(1).mkString(".")
          val fieldName = fqn.last
          WeededAst.Expression.NativeField(className, fieldName, mkSL(sp1, sp2)).toSuccess

        case ParsedAst.Expression.NativeMethod(sp1, fqn, args, sp2) =>
          /*
           * Check for `IllegalUnsafeExpression`.
           */
          if (!unsafe) {
            return WeederError.IllegalUnsafeExpression(mkSL(sp1, sp2)).toFailure
          }

          /*
           * Check for `IllegalNativeFieldOrMethod`.
           */
          if (fqn.size == 1) {
            return WeederError.IllegalNativeFieldOrMethodName(mkSL(sp1, sp2)).toFailure
          }

          // Extract class and member name.
          val className = fqn.dropRight(1).mkString(".")
          val methodName = fqn.last
          @@(args.map(e => weed(e))) flatMap {
            case es => WeededAst.Expression.NativeMethod(className, methodName, es, mkSL(sp1, sp2)).toSuccess
          }

        case ParsedAst.Expression.UserError(sp1, sp2) =>
          WeededAst.Expression.UserError(mkSL(sp1, sp2)).toSuccess
      }

      visit(exp0, unsafe = false)
    }
  }

  object Patterns {

    /**
      * Weeds the given pattern.
      */
    def weed(pat0: ParsedAst.Literal): Validation[WeededAst.Pattern, WeederError] = pat0 match {
      case ParsedAst.Literal.Unit(sp1, sp2) => WeededAst.Pattern.Unit(mkSL(sp1, sp2)).toSuccess
      case ParsedAst.Literal.True(sp1, sp2) => WeededAst.Pattern.True(mkSL(sp1, sp2)).toSuccess
      case ParsedAst.Literal.False(sp1, sp2) => WeededAst.Pattern.False(mkSL(sp1, sp2)).toSuccess
      case ParsedAst.Literal.Char(sp1, lit, sp2) => WeededAst.Pattern.Char(lit(0), mkSL(sp1, sp2)).toSuccess
      case ParsedAst.Literal.Float32(sp1, sign, before, after, sp2) =>
        toFloat32(sign, before, after, mkSL(sp1, sp2)) map {
          case lit => WeededAst.Pattern.Float32(lit, mkSL(sp1, sp2))
        }
      case ParsedAst.Literal.Float64(sp1, sign, before, after, sp2) =>
        toFloat64(sign, before, after, mkSL(sp1, sp2)) map {
          case lit => WeededAst.Pattern.Float64(lit, mkSL(sp1, sp2))
        }
      case ParsedAst.Literal.Int8(sp1, sign, digits, sp2) =>
        toInt8(sign, digits, mkSL(sp1, sp2)) map {
          case lit => WeededAst.Pattern.Int8(lit, mkSL(sp1, sp2))
        }
      case ParsedAst.Literal.Int16(sp1, sign, digits, sp2) =>
        toInt16(sign, digits, mkSL(sp1, sp2)) map {
          case lit => WeededAst.Pattern.Int16(lit, mkSL(sp1, sp2))
        }
      case ParsedAst.Literal.Int32(sp1, sign, digits, sp2) =>
        toInt32(sign, digits, mkSL(sp1, sp2)) map {
          case lit => WeededAst.Pattern.Int32(lit, mkSL(sp1, sp2))
        }
      case ParsedAst.Literal.Int64(sp1, sign, digits, sp2) =>
        toInt64(sign, digits, mkSL(sp1, sp2)) map {
          case lit => WeededAst.Pattern.Int64(lit, mkSL(sp1, sp2))
        }
      case ParsedAst.Literal.BigInt(sp1, sign, digits, sp2) =>
        toBigInt(sign, digits, mkSL(sp1, sp2)) map {
          case lit => WeededAst.Pattern.BigInt(lit, mkSL(sp1, sp2))
        }
      case ParsedAst.Literal.Str(sp1, lit, sp2) =>
        WeededAst.Pattern.Str(lit, mkSL(sp1, sp2)).toSuccess
    }

    /**
      * Compiles a parsed pattern into a weeded pattern.
      */
    def weed(pattern: ParsedAst.Pattern): Validation[WeededAst.Pattern, WeederError] = {
      /*
       *  Check for non-linear pattern, i.e. if a variable occurs multiple times.
       */
      val seen = mutable.Map.empty[String, Name.Ident]

      /*
       * Local visitor.
       */
      def visit(pattern: ParsedAst.Pattern): Validation[WeededAst.Pattern, WeederError] = pattern match {
        case ParsedAst.Pattern.Wild(sp1, sp2) => WeededAst.Pattern.Wild(mkSL(sp1, sp2)).toSuccess

        case ParsedAst.Pattern.Var(sp1, ident, sp2) => seen.get(ident.name) match {
          case None =>
            seen += (ident.name -> ident)
            WeededAst.Pattern.Var(ident, mkSL(sp1, sp2)).toSuccess
          case Some(otherIdent) =>
            NonLinearPattern(ident.name, otherIdent.loc, mkSL(sp1, sp2)).toFailure
        }

        case ParsedAst.Pattern.Lit(sp1, lit, sp2) => weed(lit)

        case ParsedAst.Pattern.Tag(sp1, qname, o, sp2) =>
          /*
           * Introduce implicit unit, if needed.
           */
          val (enum, tag) = asTag(qname)
          o match {
            case None =>
              val loc = mkSL(sp1, sp2)
              val lit = WeededAst.Pattern.Unit(loc)
              WeededAst.Pattern.Tag(enum, tag, lit, loc).toSuccess
            case Some(pat) => visit(pat) map {
              case p => WeededAst.Pattern.Tag(enum, tag, p, mkSL(sp1, sp2))
            }
          }

        case ParsedAst.Pattern.Tuple(sp1, pats, sp2) =>
          /*
           * Rewrites empty tuples to Unit and eliminate single-element tuples.
           */
          @@(pats map visit) map {
            case Nil => WeededAst.Pattern.Unit(mkSL(sp1, sp2))
            case x :: Nil => x
            case xs => WeededAst.Pattern.Tuple(xs, mkSL(sp1, sp2))
          }

        case ParsedAst.Pattern.FNil(sp1, sp2) =>
          /*
           * Rewrites a `FNil` pattern into a tag pattern.
           */
          val tag = Name.Ident(sp1, "Nil", sp2)
          val pat = WeededAst.Pattern.Unit(mkSL(sp1, sp2))
          WeededAst.Pattern.Tag(None, tag, pat, mkSL(sp1, sp2)).toSuccess

        case ParsedAst.Pattern.FCons(pat1, sp1, sp2, pat2) =>
          /*
           * Rewrites a `FCons` pattern into a tag pattern.
           */
          @@(weed(pat1), weed(pat2)) map {
            case (hd, tl) =>
              val tag = Name.Ident(sp1, "Cons", sp2)
              val pat = WeededAst.Pattern.Tuple(List(hd, tl), mkSL(sp1, sp2))
              WeededAst.Pattern.Tag(None, tag, pat, mkSL(sp1, sp2))
          }

        case ParsedAst.Pattern.FSet(sp1, elms, rest, sp2) => ??? // TODO

        case ParsedAst.Pattern.FMap(sp1, elms, rest, sp2) => ??? // TODO
      }

      visit(pattern)
    }
  }

  object Predicate {

    object Head {

      /**
        * Weeds the given head predicate.
        */
      def weed(past: ParsedAst.Predicate.Head)(implicit flix: Flix): Validation[WeededAst.Predicate.Head, WeederError] = past match {
        case ParsedAst.Predicate.Head.True(sp1, sp2) => WeededAst.Predicate.Head.True(mkSL(sp1, sp2)).toSuccess

        case ParsedAst.Predicate.Head.False(sp1, sp2) => WeededAst.Predicate.Head.False(mkSL(sp1, sp2)).toSuccess

        case ParsedAst.Predicate.Head.Atom(sp1, qname, terms, sp2) =>
          @@(terms.map(t => Expressions.weed(t))) map {
            case ts => WeededAst.Predicate.Head.Atom(qname, ts, mkSL(sp1, sp2))
          }

      }

    }

    object Body {

      /**
        * Weeds the given body predicate.
        */
      def weed(past: ParsedAst.Predicate.Body)(implicit flix: Flix): Validation[WeededAst.Predicate.Body, WeederError] = past match {
        case ParsedAst.Predicate.Body.Positive(sp1, qname, terms, sp2) =>
          @@(terms.map(t => Patterns.weed(t))) map {
            case ts => WeededAst.Predicate.Body.Atom(qname, Polarity.Positive, ts, mkSL(sp1, sp2))
          }

        case ParsedAst.Predicate.Body.Negative(sp1, qname, terms, sp2) =>
          val loc = mkSL(sp1, sp2)
          @@(terms.map(t => Patterns.weed(t))) map {
            case ts => WeededAst.Predicate.Body.Atom(qname, Polarity.Negative, ts, loc)
          }

        case ParsedAst.Predicate.Body.Filter(sp1, qname, terms, sp2) =>
          @@(terms.map(t => Expressions.weed(t))) map {
            case ts => WeededAst.Predicate.Body.Filter(qname, ts, mkSL(sp1, sp2))
          }

        case ParsedAst.Predicate.Body.NotEqual(sp1, ident1, ident2, sp2) =>
          val qname = Name.mkQName("neq", sp1, sp2)
          val t1 = WeededAst.Expression.VarOrDef(Name.mkQName(ident1), mkSL(ident1.sp1, ident1.sp2))
          val t2 = WeededAst.Expression.VarOrDef(Name.mkQName(ident2), mkSL(ident2.sp1, ident2.sp2))
          WeededAst.Predicate.Body.Filter(qname, List(t1, t2), mkSL(sp1, sp2)).toSuccess

        case ParsedAst.Predicate.Body.Loop(sp1, pat, term, sp2) =>
          @@(Patterns.weed(pat), Expressions.weed(term)) map {
            case (p, t) => WeededAst.Predicate.Body.Loop(p, t, mkSL(sp1, sp2))
          }
      }
    }

  }


  object Annotations {
    /**
      * Weeds the given sequence of parsed annotation `xs`.
      */
    def weed(xs: Seq[ParsedAst.AnnotationOrProperty]): Validation[Ast.Annotations, WeederError] = {
      // collect seen annotations.
      val seen = mutable.Map.empty[String, ParsedAst.Annotation]

      // loop through each annotation.
      val result = xs.toList.collect {
        case x: ParsedAst.Annotation => seen.get(x.ident.name) match {
          case None =>
            seen += (x.ident.name -> x)
            weed(x)
          case Some(otherAnn) =>
            DuplicateAnnotation(x.ident.name, mkSL(otherAnn.sp1, otherAnn.sp2), mkSL(x.sp1, x.sp2)).toFailure
        }
      }
      @@(result).map(as => Ast.Annotations(as))
    }

    /**
      * Weeds the given parsed annotation `past`.
      */
    def weed(past: ParsedAst.Annotation): Validation[Ast.Annotation, WeederError] = {
      /*
       * Check for `UndefinedAnnotation`.
       */
      val loc = mkSL(past.sp1, past.sp2)
      past.ident.name match {
        case "benchmark" => Ast.Annotation.Benchmark(loc).toSuccess
        case "law" => Ast.Annotation.Law(loc).toSuccess
        case "test" => Ast.Annotation.Test(loc).toSuccess
        case "unchecked" => Ast.Annotation.Unchecked(loc).toSuccess
        case "unsafe" => Ast.Annotation.Unsafe(loc).toSuccess
        case name => WeederError.UndefinedAnnotation(name, loc).toFailure
      }
    }
  }

  /**
    * Weeds the given sequence of parsed modifiers `xs`.
    */
  def visitModifiers(xs: Seq[ParsedAst.Modifier], legalModifiers: Set[Ast.Modifier]): Validation[Ast.Modifiers, WeederError] = {
    val seen = mutable.Map.empty[String, ParsedAst.Modifier]
    val modifiersVal = xs map {
      modifier =>
        seen.get(modifier.name) match {
          case None =>
            seen += (modifier.name -> modifier)
            visitModifier(modifier, legalModifiers)
          case Some(other) =>
            val loc1 = mkSL(other.sp1, other.sp2)
            val loc2 = mkSL(modifier.sp1, modifier.sp2)
            WeederError.DuplicateModifier(modifier.name, loc1, loc2).toFailure
        }
    }

    // Sequence the results.
    for {
      ms <- seqM(modifiersVal)
    } yield {
      Ast.Modifiers(ms)
    }
  }

  /**
    * Weeds the given parsed modifier `m`.
    */
  def visitModifier(m: ParsedAst.Modifier, legalModifiers: Set[Ast.Modifier]): Validation[Ast.Modifier, WeederError] = {
    val modifier = m.name match {
      case "inline" => Ast.Modifier.Inline
      case "pub" => Ast.Modifier.Public
      case s => throw InternalCompilerException(s"Unknown modifier '$s' near ${mkSL(m.sp1, m.sp2).format}.")
    }

    //
    // Check for `IllegalModifier`.
    //
    if (legalModifiers contains modifier)
      modifier.toSuccess
    else
      IllegalModifier(mkSL(m.sp1, m.sp2)).toFailure
  }


  object Properties {
    /**
      * Weeds all properties in the given AST `root`.
      */
    def weed(root: ParsedAst.Root)(implicit flix: Flix): Validation[List[WeededAst.Declaration], WeederError] = {

      /**
        * Processes a single declaration.
        */
      def visit(decl: ParsedAst.Declaration): Validation[List[WeededAst.Declaration], WeederError] = decl match {
        // Recurse through the namespace.
        case ParsedAst.Declaration.Namespace(sp1, name, decls, sp2) =>
          @@(decls.map(visit)) map {
            case ds => List(WeededAst.Declaration.Namespace(name, ds.flatten, mkSL(sp1, sp2)))
          }

        case ParsedAst.Declaration.Def(_, meta, _, _, defn, _, _, _, _, _, _) =>
          // Instantiate properties based on the laws referenced by the definition.
          @@(meta.collect {
            case ParsedAst.Property(sp1, law, args, sp2) =>
              val loc = mkSL(sp1, sp2)

              // Weeds the arguments of the property.
              val argsVal = args match {
                case None => Nil.toSuccess
                case Some(es) => @@(es.map(e => Expressions.weed(e)))
              }

              argsVal map {
                case as =>
                  val lam = WeededAst.Expression.VarOrDef(law, loc)
                  val fun = WeededAst.Expression.VarOrDef(Name.QName(sp1, Name.RootNS, defn, sp2), loc)
                  val exp = WeededAst.Expression.Apply(lam, fun :: as, loc)
                  WeededAst.Declaration.Property(law, defn, exp, loc)
              }
          })
        case _ => Nil.toSuccess
      }

      @@(root.decls.map(visit)).map(_.flatten)
    }

  }

  object Types {

    /**
      * Weeds the given parsed type `tpe`.
      */
    def weed(tpe: ParsedAst.Type): WeededAst.Type = tpe match {
      case ParsedAst.Type.Unit(sp1, sp2) => WeededAst.Type.Unit(mkSL(sp1, sp2))
      case ParsedAst.Type.Var(sp1, ident, sp2) => WeededAst.Type.Var(ident, mkSL(sp1, sp2))
      case ParsedAst.Type.Ambiguous(sp1, qname, sp2) => WeededAst.Type.Ambiguous(qname, mkSL(sp1, sp2))
      case ParsedAst.Type.Tuple(sp1, elms, sp2) => WeededAst.Type.Tuple(elms.toList.map(weed), mkSL(sp1, sp2))
      case ParsedAst.Type.Native(sp1, fqn, sp2) => WeededAst.Type.Native(fqn.toList, mkSL(sp1, sp2))
      case ParsedAst.Type.Arrow(sp1, tparams, tresult, sp2) => WeededAst.Type.Arrow(tparams.toList.map(weed), weed(tresult), mkSL(sp1, sp2))
      case ParsedAst.Type.Infix(tpe1, base0, tpe2, sp2) =>
        /*
         * Rewrites infix type applications to regular type applications.
         */
        val loc = mkSL(leftMostSourcePosition(tpe1), sp2)
        // Construct the type: base[tpe1][tpe2]
        WeededAst.Type.Apply(WeededAst.Type.Apply(weed(base0), weed(tpe1), loc), weed(tpe2), loc)

      case ParsedAst.Type.Apply(t1, args, sp2) =>
        // Curry the type arguments.
        val sp1 = leftMostSourcePosition(t1)
        args.foldLeft(weed(t1)) {
          case (acc, t2) => WeededAst.Type.Apply(acc, weed(t2), mkSL(sp1, sp2))
        }
    }

  }

  object Effects {

    /**
      * Weeds the given parsed optional effect `effOpt`.
      */
    def weed(effOpt: Option[ParsedAst.Effect]): Validation[Eff, WeederError] = effOpt match {
      case None => Eff.Pure.toSuccess
      case Some(ParsedAst.Effect(xs)) =>
        /*
         * Check for the Any and Pure effects.
         */
        if (xs.length == 1) {
          if (xs.head.name == "Any") {
            return Eff.Box(EffectSet.Top).toSuccess
          }
          if (xs.head.name == "Pure") {
            return Eff.Box(EffectSet.Pure).toSuccess
          }
        }

        /*
         * Process each effect.
         */
        val effectsVal = xs.map {
          case ident => ident.name match {
            case "IO" => Effect.IO.toSuccess
            case "File" => Effect.File.toSuccess
            case "Network" => Effect.Network.toSuccess
            case name => IllegalEffect(ident.loc).toFailure
          }
        }

        for {
          eff <- seqM(effectsVal)
        } yield Eff.Box(EffectSet.MayMust(eff.toSet, eff.toSet))
    }

  }

  object Formals {

    /**
      * Weeds the given list of formal parameter `fparams`.
      *
      * Checks for [[IllegalFormalParameter]] and [[DuplicateFormalParam]].
      */
    def weed(fparams: Seq[ParsedAst.FormalParam], typeRequired: Boolean): Validation[List[WeededAst.FormalParam], WeederError] = {
      val seen = mutable.Map.empty[String, ParsedAst.FormalParam]
      val results = fparams map {
        case param@ParsedAst.FormalParam(sp1, mods, ident, typeOpt, sp2) => seen.get(ident.name) match {
          case None =>
            seen += (ident.name -> param)
            visitModifiers(mods, legalModifiers = Set(Ast.Modifier.Inline)) flatMap {
              case mod =>
                if (typeRequired && typeOpt.isEmpty)
                  IllegalFormalParameter(ident.name, mkSL(sp1, sp2)).toFailure
                else
                  WeededAst.FormalParam(ident, mod, typeOpt.map(Types.weed), mkSL(sp1, sp2)).toSuccess
            }
          case Some(otherParam) =>
            val loc1 = mkSL(otherParam.sp1, otherParam.sp2)
            val loc2 = mkSL(param.sp1, param.sp2)
            DuplicateFormalParam(ident.name, loc1, loc2).toFailure
        }
      }

      // Sequence the results.
      seqM(results)
    }

  }

  /**
    * Weeds the given documentation.
    */
  private def visitDoc(doc0: ParsedAst.Doc): Ast.Doc = Ast.Doc(doc0.lines.toList, mkSL(doc0.sp1, doc0.sp2))

  /**
    * Weeds the given class constraint `cc`.
    */
  private def visitClassConstraint(cc: ParsedAst.ClassConstraint): Validation[(WeededAst.SimpleClass, List[WeededAst.SimpleClass]), WeederError] = cc match {
    case ParsedAst.ClassConstraint(head0, body0) =>
      val headVal = visitSimpleClass(head0)
      val bodyVal = @@(body0 map visitSimpleClass)
      @@(headVal, bodyVal)
  }

  /**
    * Weeds the given impl constraint `ic`.
    */
  private def visitImplConstraint(ic: ParsedAst.ImplConstraint): Validation[(WeededAst.ComplexClass, List[WeededAst.ComplexClass]), WeederError] = ic match {
    case ParsedAst.ImplConstraint(head0, body0) =>
      val headVal = visitComplexClass(head0)
      val bodyVal = @@(body0 map visitComplexClass)
      @@(headVal, bodyVal)
  }

  /**
    * Weeds the given integrity constraint `ic`.
    */
  private def visitDisallowConstraint(ic: ParsedAst.DisallowConstraint): Validation[List[WeededAst.ComplexClass], WeederError] = ic match {
    case ParsedAst.DisallowConstraint(body0) => @@(body0 map visitComplexClass)
  }

  /**
    * Weeds the given simple class atom `a`.
    */
  private def visitSimpleClass(a: ParsedAst.SimpleClass): Validation[WeededAst.SimpleClass, WeederError] = a match {
    case ParsedAst.SimpleClass(sp1, qname, targs, sp2) =>
      val loc = mkSL(sp1, sp2)
      WeededAst.SimpleClass(qname, targs.toList, loc).toSuccess
  }

  /**
    * Weeds the given complex class atom `a`.
    */
  private def visitComplexClass(a: ParsedAst.ComplexClass): Validation[WeededAst.ComplexClass, WeederError] = a match {
    case ParsedAst.ComplexClass.Positive(sp1, qname, targs, sp2) =>
      WeededAst.ComplexClass(qname, Polarity.Positive, (targs map Types.weed).toList, mkSL(sp1, sp2)).toSuccess

    case ParsedAst.ComplexClass.Negative(sp1, qname, targs, sp2) =>
      WeededAst.ComplexClass(qname, Polarity.Negative, (targs map Types.weed).toList, mkSL(sp1, sp2)).toSuccess
  }

  /**
    * Weeds the given signature `sig`.
    */
  private def visitSig(sig: ParsedAst.Declaration.Sig): Validation[WeededAst.Declaration.Sig, WeederError] = sig match {
    case ParsedAst.Declaration.Sig(doc0, ann0, mod0, sp1, ident, tparams0, fparams0, tpe, effOpt, sp2) =>
      val loc = mkSL(ident.sp1, ident.sp2)
      val doc = visitDoc(doc0)
      val annVal = Annotations.weed(ann0)
      // TODO: legalAnnotations
      val modVal = visitModifiers(mod0, legalModifiers = Set.empty)
      val tparams = tparams0.toList.map(_.ident)
      val effVal = Effects.weed(effOpt)

      /*
        * Check for `DuplicateFormal`.
        */
      val formalsVal = Formals.weed(fparams0, typeRequired = true)
      @@(annVal, modVal, formalsVal, effVal) map {
        case (ann, mod, fs, eff) =>
          val t = WeededAst.Type.Arrow(fs map (_.tpe.get), Types.weed(tpe), loc)
          WeededAst.Declaration.Sig(doc, ann, mod, ident, tparams, fs, t, eff, loc)
      }
  }

  /**
    * Weeds the given effect handler bindings `bs0`.
    */
  def visitHandlers(bs0: Seq[ParsedAst.HandlerBinding])(implicit flix: Flix): Validation[List[WeededAst.HandlerBinding], WeederError] = {
    seqM(bs0 map visitHandler)
  }

  /**
    * Weeds the given effect handler binding `b0`.
    */
  def visitHandler(b0: ParsedAst.HandlerBinding)(implicit flix: Flix): Validation[WeededAst.HandlerBinding, WeederError] = b0 match {
    case ParsedAst.HandlerBinding(qname, exp) =>
      for {
        e <- Expressions.weed(exp)
      } yield WeededAst.HandlerBinding(qname, e)
  }

  /**
    * Returns an apply expression for the given fully-qualified name `fqn` and the given arguments `args`.
    */
  private def mkApply(fqn: String, args: List[WeededAst.Expression], sp1: SourcePosition, sp2: SourcePosition): WeededAst.Expression = {
    val lambda = WeededAst.Expression.VarOrDef(Name.mkQName(fqn, sp1, sp2), mkSL(sp1, sp2))
    WeededAst.Expression.Apply(lambda, args, mkSL(sp1, sp2))
  }

  /**
    * Attempts to parse the given float32 with `sign` digits `before` and `after` the comma.
    */
  private def toFloat32(sign: Boolean, before: String, after: String, loc: SourceLocation): Validation[Float, WeederError] = try {
    val s = if (sign) s"-$before.$after" else s"$before.$after"
    s.toFloat.toSuccess
  } catch {
    case e: NumberFormatException => IllegalFloat(loc).toFailure
  }

  /**
    * Attempts to parse the given float64 with `sign` digits `before` and `after` the comma.
    */
  private def toFloat64(sign: Boolean, before: String, after: String, loc: SourceLocation): Validation[Double, WeederError] = try {
    val s = if (sign) s"-$before.$after" else s"$before.$after"
    s.toDouble.toSuccess
  } catch {
    case e: NumberFormatException => IllegalFloat(loc).toFailure
  }

  /**
    * Attempts to parse the given int8 with `sign` and `digits`.
    */
  private def toInt8(sign: Boolean, digits: String, loc: SourceLocation): Validation[Byte, WeederError] = try {
    val s = if (sign) "-" + digits else digits
    s.toByte.toSuccess
  } catch {
    case ex: NumberFormatException => IllegalInt(loc).toFailure
  }

  /**
    * Attempts to parse the given int16 with `sign` and `digits`.
    */
  private def toInt16(sign: Boolean, digits: String, loc: SourceLocation): Validation[Short, WeederError] = try {
    val s = if (sign) "-" + digits else digits
    s.toShort.toSuccess
  } catch {
    case ex: NumberFormatException => IllegalInt(loc).toFailure
  }

  /**
    * Attempts to parse the given int32 with `sign` and `digits`.
    */
  private def toInt32(sign: Boolean, digits: String, loc: SourceLocation): Validation[Int, WeederError] = try {
    val s = if (sign) "-" + digits else digits
    s.toInt.toSuccess
  } catch {
    case ex: NumberFormatException => IllegalInt(loc).toFailure
  }

  /**
    * Attempts to parse the given int64 with `sign` and `digits`.
    */
  private def toInt64(sign: Boolean, digits: String, loc: SourceLocation): Validation[Long, WeederError] = try {
    val s = if (sign) "-" + digits else digits
    s.toLong.toSuccess
  } catch {
    case ex: NumberFormatException => IllegalInt(loc).toFailure
  }

  /**
    * Attempts to parse the given BigInt with `sign` and `digits`.
    */
  private def toBigInt(sign: Boolean, digits: String, loc: SourceLocation): Validation[BigInteger, WeederError] = try {
    val s = if (sign) "-" + digits else digits
    new BigInteger(s).toSuccess
  } catch {
    case ex: NumberFormatException => IllegalInt(loc).toFailure
  }

  /**
    * Alias for SourceLocation.mk
    */
  private def mkSL(sp1: SourcePosition, sp2: SourcePosition): SourceLocation = SourceLocation.mk(sp1, sp2)

  /**
    * Returns the left most source position in the sub-tree of the expression `e`.
    */
  private def leftMostSourcePosition(e: ParsedAst.Expression): SourcePosition = e match {
    case ParsedAst.Expression.Wild(sp1, _) => sp1
    case ParsedAst.Expression.SName(sp1, _, _) => sp1
    case ParsedAst.Expression.QName(sp1, _, _) => sp1
    case ParsedAst.Expression.Hole(sp1, _, _) => sp1
    case ParsedAst.Expression.Lit(sp1, _, _) => sp1
    case ParsedAst.Expression.Apply(e1, _, _) => leftMostSourcePosition(e1)
    case ParsedAst.Expression.Infix(e1, _, _, _) => leftMostSourcePosition(e1)
    case ParsedAst.Expression.Postfix(e1, _, _, _) => leftMostSourcePosition(e1)
    case ParsedAst.Expression.Lambda(sp1, _, _, _) => sp1
    case ParsedAst.Expression.LambdaMatch(sp1, _, _, _) => sp1
    case ParsedAst.Expression.Unary(sp1, _, _, _) => sp1
    case ParsedAst.Expression.Binary(e1, _, _, _) => leftMostSourcePosition(e1)
    case ParsedAst.Expression.IfThenElse(sp1, _, _, _, _) => sp1
    case ParsedAst.Expression.LetMatch(sp1, _, _, _, _, _) => sp1
    case ParsedAst.Expression.LetRec(sp1, _, _, _, _) => sp1
    case ParsedAst.Expression.Match(sp1, _, _, _) => sp1
    case ParsedAst.Expression.Switch(sp1, _, _) => sp1
    case ParsedAst.Expression.Tag(sp1, _, _, _) => sp1
    case ParsedAst.Expression.Tuple(sp1, _, _) => sp1
    case ParsedAst.Expression.ArrayLit(sp1, _, _) => sp1
    case ParsedAst.Expression.ArrayNew(sp1, _, _, _) => sp1
    case ParsedAst.Expression.ArrayLoad(exp1, _, _) => leftMostSourcePosition(exp1)
    case ParsedAst.Expression.ArrayStore(exp1, _, _, _) => leftMostSourcePosition(exp1)
    case ParsedAst.Expression.ArrayLength(sp1, _, _) => sp1
    case ParsedAst.Expression.ArraySlice(exp1, _, _, _) => leftMostSourcePosition(exp1)
<<<<<<< HEAD
    case ParsedAst.Expression.ArraySliceNoEndIndex(exp1, _, _) => leftMostSourcePosition(exp1)
    case ParsedAst.Expression.ArraySliceNoStartIndex(exp1, _, _) => leftMostSourcePosition(exp1)
    case ParsedAst.Expression.VecLit(sp1, _,_) => sp1
    case ParsedAst.Expression.VecNew(sp1,_,_,_) => sp1
    case ParsedAst.Expression.VecLoad(exp1,_,_) => leftMostSourcePosition(exp1)
    case ParsedAst.Expression.VecStore(exp1,_,_,_) => leftMostSourcePosition(exp1)
    case ParsedAst.Expression.VecLength(sp1,_,_) => sp1
    case ParsedAst.Expression.VecSlice(exp1,_,_,_) => leftMostSourcePosition(exp1)
=======
    case ParsedAst.Expression.VectorLit(sp1, _,_) => sp1
    case ParsedAst.Expression.VectorNew(sp1,_,_,_) => sp1
    case ParsedAst.Expression.VectorLoad(exp1,_,_) => leftMostSourcePosition(exp1)
    case ParsedAst.Expression.VectorStore(exp1,_,_,_) => leftMostSourcePosition(exp1)
    case ParsedAst.Expression.VectorLength(sp1,_,_) => sp1
    case ParsedAst.Expression.VectorSlice(exp1,_,_,_) => leftMostSourcePosition(exp1)
>>>>>>> f7a5ed44
    case ParsedAst.Expression.FNil(sp1, _) => sp1
    case ParsedAst.Expression.FCons(hd, _, _, _) => leftMostSourcePosition(hd)
    case ParsedAst.Expression.FAppend(fst, _, _, _) => leftMostSourcePosition(fst)
    case ParsedAst.Expression.FSet(sp1, _, _) => sp1
    case ParsedAst.Expression.FMap(sp1, _, _) => sp1
    case ParsedAst.Expression.Ref(sp1, _, _) => sp1
    case ParsedAst.Expression.Deref(sp1, _, _) => sp1
    case ParsedAst.Expression.Assign(e1, _, _) => leftMostSourcePosition(e1)
    case ParsedAst.Expression.HandleWith(sp1, _, _, _) => sp1
    case ParsedAst.Expression.Existential(sp1, _, _, _) => sp1
    case ParsedAst.Expression.Universal(sp1, _, _, _) => sp1
    case ParsedAst.Expression.Ascribe(e1, _, _, _) => leftMostSourcePosition(e1)
    case ParsedAst.Expression.Cast(e1, _, _, _) => leftMostSourcePosition(e1)
    case ParsedAst.Expression.Unsafe(sp1, _, _) => sp1
    case ParsedAst.Expression.NativeField(sp1, _, _) => sp1
    case ParsedAst.Expression.NativeMethod(sp1, _, _, _) => sp1
    case ParsedAst.Expression.NativeConstructor(sp1, _, _, _) => sp1
    case ParsedAst.Expression.UserError(sp1, _) => sp1
  }

  /**
    * Returns the left most source position in the sub-tree of the type `tpe`.
    */
  private def leftMostSourcePosition(tpe: ParsedAst.Type): SourcePosition = tpe match {
    case ParsedAst.Type.Unit(sp1, _) => sp1
    case ParsedAst.Type.Var(sp1, _, _) => sp1
    case ParsedAst.Type.Ambiguous(sp1, _, _) => sp1
    case ParsedAst.Type.Tuple(sp1, _, _) => sp1
    case ParsedAst.Type.Native(sp1, _, _) => sp1
    case ParsedAst.Type.Arrow(sp1, _, _, _) => sp1
    case ParsedAst.Type.Infix(tpe1, _, _, _) => leftMostSourcePosition(tpe1)
    case ParsedAst.Type.Apply(tpe1, _, _) => leftMostSourcePosition(tpe1)
  }

  /**
    * Checks that no attributes are repeated.
    */
  private def checkDuplicateAttribute(attrs: Seq[ParsedAst.Attribute]): Validation[List[WeededAst.Attribute], WeederError] = {
    val seen = mutable.Map.empty[String, ParsedAst.Attribute]
    @@(attrs.map {
      case attr@ParsedAst.Attribute(sp1, ident, tpe, sp2) => seen.get(ident.name) match {
        case None =>
          seen += (ident.name -> attr)
          WeededAst.Attribute(ident, Types.weed(tpe), mkSL(sp1, sp2)).toSuccess
        case Some(otherAttr) =>
          val loc1 = mkSL(otherAttr.sp1, otherAttr.sp2)
          val loc2 = mkSL(attr.sp1, attr.sp2)
          DuplicateAttribute(ident.name, loc1, loc2).toFailure
      }
    })
  }

  /**
    * Re-interprets the given fully-qualified name `qname0` as an optionally fully-qualified type name followed by a tag name.
    *
    * For example,
    * -   the name `Foo` is re-interpreted as the tag name `Foo`.
    * -   the name `Foo.Bar` is re-interpreted as the type name `Foo` and the tag name `Bar`.
    * -   the name `Foo/Bar/Baz.Qux` is re-interpreted as the type name `Foo/Bar.Baz` and the tag name `Qux`.
    */
  private def asTag(qname0: Name.QName): (Option[Name.QName], Name.Ident) = {
    // The tag name is the last identifier in the qualified name.
    val tagName = qname0.ident
    // Check if there is a namespace.
    if (qname0.namespace.isRoot) {
      // No namespace, simply return the tag name.
      (None, tagName)
    } else {
      // Translates the name `Foo/Bar/Baz.Qux` into the name `Foo/Bar.Baz`.
      val nname = Name.NName(qname0.sp1, qname0.namespace.idents.init, qname0.sp2)
      val ident = qname0.namespace.idents.last
      val qname = Name.QName(qname0.sp1, nname, ident, qname0.sp2)
      (Some(qname), tagName)
    }
  }

}<|MERGE_RESOLUTION|>--- conflicted
+++ resolved
@@ -624,7 +624,6 @@
             case(ex1, ex2, ex3) => WeededAst.Expression.ArraySlice(ex1, ex2, ex3, loc)
           }
 
-<<<<<<< HEAD
         case ParsedAst.Expression.ArraySliceNoEndIndex(exp1, exp2, sp2) =>
           val sp1 = leftMostSourcePosition(exp1)
           val loc = mkSL(sp1, sp2)
@@ -641,10 +640,7 @@
             case(ex1, ex2) => WeededAst.Expression.ArraySliceNoStartIndex(ex1, ex2, loc)
           }
 
-        case ParsedAst.Expression.VecLit(sp1, elms, sp2) =>
-=======
         case ParsedAst.Expression.VectorLit(sp1, elms, sp2) =>
->>>>>>> f7a5ed44
           /*
            * Rewrites empty vectors to Unit.
            */
@@ -1541,23 +1537,14 @@
     case ParsedAst.Expression.ArrayStore(exp1, _, _, _) => leftMostSourcePosition(exp1)
     case ParsedAst.Expression.ArrayLength(sp1, _, _) => sp1
     case ParsedAst.Expression.ArraySlice(exp1, _, _, _) => leftMostSourcePosition(exp1)
-<<<<<<< HEAD
     case ParsedAst.Expression.ArraySliceNoEndIndex(exp1, _, _) => leftMostSourcePosition(exp1)
     case ParsedAst.Expression.ArraySliceNoStartIndex(exp1, _, _) => leftMostSourcePosition(exp1)
-    case ParsedAst.Expression.VecLit(sp1, _,_) => sp1
-    case ParsedAst.Expression.VecNew(sp1,_,_,_) => sp1
-    case ParsedAst.Expression.VecLoad(exp1,_,_) => leftMostSourcePosition(exp1)
-    case ParsedAst.Expression.VecStore(exp1,_,_,_) => leftMostSourcePosition(exp1)
-    case ParsedAst.Expression.VecLength(sp1,_,_) => sp1
-    case ParsedAst.Expression.VecSlice(exp1,_,_,_) => leftMostSourcePosition(exp1)
-=======
     case ParsedAst.Expression.VectorLit(sp1, _,_) => sp1
     case ParsedAst.Expression.VectorNew(sp1,_,_,_) => sp1
     case ParsedAst.Expression.VectorLoad(exp1,_,_) => leftMostSourcePosition(exp1)
     case ParsedAst.Expression.VectorStore(exp1,_,_,_) => leftMostSourcePosition(exp1)
     case ParsedAst.Expression.VectorLength(sp1,_,_) => sp1
     case ParsedAst.Expression.VectorSlice(exp1,_,_,_) => leftMostSourcePosition(exp1)
->>>>>>> f7a5ed44
     case ParsedAst.Expression.FNil(sp1, _) => sp1
     case ParsedAst.Expression.FCons(hd, _, _, _) => leftMostSourcePosition(hd)
     case ParsedAst.Expression.FAppend(fst, _, _, _) => leftMostSourcePosition(fst)
