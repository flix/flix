--- conflicted
+++ resolved
@@ -35,13 +35,4 @@
     Map.getWithDefault("Car", 0, m) |> println;
 
     // Exit code
-    0
-
-<<<<<<< HEAD
-instance MeetLattice[Int32] {
-    pub def greatestLowerBound(x: Int32, y: Int32): Int32 = Order.min(x, y)
-=======
-instance PartialOrder[Int32] {
-    pub def partialCompare(x: Int32, y: Int32): Bool = x <= y
->>>>>>> 57a70c7f
-}+    0