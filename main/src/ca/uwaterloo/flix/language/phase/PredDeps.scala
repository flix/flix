/*
 *  Copyright 2017 Magnus Madsen and Jason Mittertreiner
 *
 *  Licensed under the Apache License, Version 2.0 (the "License");
 *  you may not use this file except in compliance with the License.
 *  You may obtain a copy of the License at
 *
 *  http://www.apache.org/licenses/LICENSE-2.0
 *
 *  Unless required by applicable law or agreed to in writing, software
 *  distributed under the License is distributed on an "AS IS" BASIS,
 *  WITHOUT WARRANTIES OR CONDITIONS OF ANY KIND, either express or implied.
 *  See the License for the specific language governing permissions and
 *  limitations under the License.
 */

package ca.uwaterloo.flix.language.phase

import ca.uwaterloo.flix.api.Flix
import ca.uwaterloo.flix.language.CompilationMessage
import ca.uwaterloo.flix.language.ast.Ast.{Label, LabelledEdge, LabelledPrecedenceGraph}
import ca.uwaterloo.flix.language.ast.Type.eraseAliases
import ca.uwaterloo.flix.language.ast.TypedAst.Predicate.Body
import ca.uwaterloo.flix.language.ast.TypedAst.*
import ca.uwaterloo.flix.language.ast.shared.Denotation
import ca.uwaterloo.flix.language.ast.{Type, TypeConstructor}
import ca.uwaterloo.flix.language.dbg.AstPrinter.*
import ca.uwaterloo.flix.util.{InternalCompilerException, ParOps, Validation}

/**
  * The [[PredDeps]] class computes the [[LabelledPrecedenceGraph]] of the whole program,
  * which represents all static dependencies between datalog predicates.
  *
  * The computed [[LabelledPrecedenceGraph]] is used in [[Stratifier]].
  */
object PredDeps {

  def run(root: Root)(implicit flix: Flix): Validation[Root, CompilationMessage] = flix.phase("PredDeps") {
    // Compute an over-approximation of the dependency graph for all constraints in the program.
    val defExps = root.defs.values.map(_.exp)
    val instanceExps = root.instances.values.flatten.flatMap(_.defs).map(_.exp)
    val traitExps = root.traits.values.flatMap(t => t.laws.map(_.exp) ++ t.sigs.flatMap(_.exp))
    val allExps = defExps ++ instanceExps ++ traitExps

    val g = ParOps.parAgg(allExps, LabelledPrecedenceGraph.empty)({
      case (acc, d) => acc + visitExp(d)
    }, _ + _)

    Validation.success(root.copy(precedenceGraph = g))
  }(DebugValidation())

  /**
    * Returns the term types of the given relational or latticenal type.
    */
  def termTypesAndDenotation(tpe: Type): (List[Type], Denotation) = eraseAliases(tpe) match {
    case Type.Apply(Type.Cst(tc, _), t, _) =>
      val den = tc match {
        case TypeConstructor.Relation => Denotation.Relational
        case TypeConstructor.Lattice => Denotation.Latticenal
        case _ => throw InternalCompilerException(s"Unexpected non-denotation type constructor: '$tc'", tpe.loc)
      }
      t.baseType match {
        case Type.Cst(TypeConstructor.Tuple(_), _) => (t.typeArguments, den) // Multi-ary
        case Type.Cst(TypeConstructor.Unit, _) => (Nil, den)
        case _ => (List(t), den) // Unary
      }
    case _ =>
      // Resilience: We would want a relation or lattice, but type inference may have failed.
      // If so, we simply return the empty list of term types with a relational denotation.
      (Nil, Denotation.Relational)
  }

  /**
    * Returns the labelled graph of the given expression `exp0`.
    */
  private def visitExp(exp0: Expr): LabelledPrecedenceGraph = exp0 match {
    case Expr.Cst(_, _, _) => LabelledPrecedenceGraph.empty

    case Expr.Var(_, _, _) => LabelledPrecedenceGraph.empty

    case Expr.Sig(_, _, _) => LabelledPrecedenceGraph.empty

    case Expr.Hole(_, _, _, _) => LabelledPrecedenceGraph.empty

    case Expr.HoleWithExp(exp, _, _, _) =>
      visitExp(exp)

    case Expr.OpenAs(_, exp, _, _) =>
      visitExp(exp)

    case Expr.Use(_, _, exp, _) =>
      visitExp(exp)

    case Expr.Lambda(_, exp, _, _) =>
      visitExp(exp)

    case Expr.Apply(exp, exps, _, _, _) =>
      val init = visitExp(exp)
      exps.foldLeft(init) {
        case (acc, exp) => acc + visitExp(exp)
      }

<<<<<<< HEAD
    case Expr.ApplyDef(exp, exps, _, _, _, _) =>
=======
    case Expr.ApplyDef(_, exps, _, _, _, _) =>
>>>>>>> d55d777e
      exps.foldLeft(LabelledPrecedenceGraph.empty) {
        case (acc, exp) => acc + visitExp(exp)
      }

    case Expr.Unary(_, exp, _, _, _) =>
      visitExp(exp)

    case Expr.Binary(_, exp1, exp2, _, _, _) =>
      visitExp(exp1) + visitExp(exp2)

    case Expr.Let(_, _, exp1, exp2, _, _, _) =>
      visitExp(exp1) + visitExp(exp2)

    case Expr.LetRec(_, _, _, exp1, exp2, _, _, _) =>
      visitExp(exp1) + visitExp(exp2)

    case Expr.Region(_, _) =>
      LabelledPrecedenceGraph.empty

    case Expr.Scope(_, _, exp, _, _, _) =>
      visitExp(exp)

    case Expr.IfThenElse(exp1, exp2, exp3, _, _, _) =>
      visitExp(exp1) + visitExp(exp2) + visitExp(exp3)

    case Expr.Stm(exp1, exp2, _, _, _) =>
      visitExp(exp1) + visitExp(exp2)

    case Expr.Discard(exp, _, _) =>
      visitExp(exp)

    case Expr.Match(exp, rules, _, _, _) =>
      val dg = visitExp(exp)
      rules.foldLeft(dg) {
        case (acc, MatchRule(_, g, b)) => acc + g.map(visitExp).getOrElse(LabelledPrecedenceGraph.empty) + visitExp(b)
      }

    case Expr.TypeMatch(exp, rules, _, _, _) =>
      val dg = visitExp(exp)
      rules.foldLeft(dg) {
        case (acc, TypeMatchRule(_, _, b)) => acc + visitExp(b)
      }

    case Expr.RestrictableChoose(_, exp, rules, _, _, _) =>
      val dg1 = visitExp(exp)
      val dg2 = rules.foldLeft(LabelledPrecedenceGraph.empty) {
        case (acc, RestrictableChooseRule(_, body)) => acc + visitExp(body)
      }
      dg1 + dg2

    case Expr.Tag(_, exp, _, _, _) =>
      visitExp(exp)

    case Expr.RestrictableTag(_, exp, _, _, _) =>
      visitExp(exp)

    case Expr.Tuple(elms, _, _, _) =>
      elms.foldLeft(LabelledPrecedenceGraph.empty) {
        case (acc, e) => acc + visitExp(e)
      }

    case Expr.RecordEmpty(_, _) =>
      LabelledPrecedenceGraph.empty

    case Expr.RecordSelect(base, _, _, _, _) =>
      visitExp(base)

    case Expr.RecordExtend(_, value, rest, _, _, _) =>
      visitExp(value) + visitExp(rest)

    case Expr.RecordRestrict(_, rest, _, _, _) =>
      visitExp(rest)

    case Expr.ArrayLit(elms, exp, _, _, _) =>
      elms.foldLeft(visitExp(exp)) {
        case (acc, e) => acc + visitExp(e)
      }

    case Expr.ArrayNew(exp1, exp2, exp3, _, _, _) =>
      visitExp(exp1) + visitExp(exp2) + visitExp(exp3)

    case Expr.ArrayLoad(base, index, _, _, _) =>
      visitExp(base) + visitExp(index)

    case Expr.ArrayLength(base, _, _) =>
      visitExp(base)

    case Expr.ArrayStore(base, index, elm, _, _) =>
      visitExp(base) + visitExp(index) + visitExp(elm)

    case Expr.StructNew(_, fields, region, _, _, _) =>
      fields.foldLeft(visitExp(region)) {
        case (acc, (_, e)) => acc + visitExp(e)
      }

    case Expr.StructGet(e, _, _, _, _) =>
      visitExp(e)

    case Expr.StructPut(e1, _, e2, _, _, _) =>
      visitExp(e1) + visitExp(e2)

    case Expr.VectorLit(exps, _, _, _) =>
      exps.foldLeft(LabelledPrecedenceGraph.empty) {
        case (acc, e) => acc + visitExp(e)
      }

    case Expr.VectorLoad(exp1, exp2, _, _, _) =>
      visitExp(exp1) + visitExp(exp2)

    case Expr.VectorLength(exp, _) =>
      visitExp(exp)

    case Expr.Ascribe(exp, _, _, _) =>
      visitExp(exp)

    case Expr.InstanceOf(exp, _, _) =>
      visitExp(exp)

    case Expr.CheckedCast(_, exp, _, _, _) =>
      visitExp(exp)

    case Expr.UncheckedCast(exp, _, _, _, _, _) =>
      visitExp(exp)

    case Expr.UncheckedMaskingCast(exp, _, _, _) =>
      visitExp(exp)

    case Expr.Without(exp, _, _, _, _) =>
      visitExp(exp)

    case Expr.TryCatch(exp, rules, _, _, _) =>
      rules.foldLeft(visitExp(exp)) {
        case (acc, CatchRule(_, _, e)) => acc + visitExp(e)
      }

    case Expr.Throw(exp, _, _, _) =>
      visitExp(exp)

    case Expr.TryWith(exp, _, rules, _, _, _) =>
      rules.foldLeft(visitExp(exp)) {
        case (acc, HandlerRule(_, _, e)) => acc + visitExp(e)
      }

    case Expr.Do(_, exps, _, _, _) =>
      exps.foldLeft(LabelledPrecedenceGraph.empty) {
        case (acc, exp) => acc + visitExp(exp)
      }

    case Expr.InvokeConstructor(_, args, _, _, _) =>
      args.foldLeft(LabelledPrecedenceGraph.empty) {
        case (acc, e) => acc + visitExp(e)
      }

    case Expr.InvokeMethod(_, exp, args, _, _, _) =>
      args.foldLeft(visitExp(exp)) {
        case (acc, e) => acc + visitExp(e)
      }

    case Expr.InvokeStaticMethod(_, args, _, _, _) =>
      args.foldLeft(LabelledPrecedenceGraph.empty) {
        case (acc, e) => acc + visitExp(e)
      }

    case Expr.GetField(_, exp, _, _, _) =>
      visitExp(exp)

    case Expr.PutField(_, exp1, exp2, _, _, _) =>
      visitExp(exp1) + visitExp(exp2)

    case Expr.GetStaticField(_, _, _, _) =>
      LabelledPrecedenceGraph.empty

    case Expr.PutStaticField(_, exp, _, _, _) =>
      visitExp(exp)

    case Expr.NewObject(_, _, _, _, _, _) =>
      LabelledPrecedenceGraph.empty

    case Expr.NewChannel(exp1, exp2, _, _, _) =>
      visitExp(exp1) + visitExp(exp2)

    case Expr.GetChannel(exp, _, _, _) =>
      visitExp(exp)

    case Expr.PutChannel(exp1, exp2, _, _, _) =>
      visitExp(exp1) + visitExp(exp2)

    case Expr.SelectChannel(rules, default, _, _, _) =>
      val dg = default match {
        case None => LabelledPrecedenceGraph.empty
        case Some(d) => visitExp(d)
      }

      rules.foldLeft(dg) {
        case (acc, SelectChannelRule(_, exp1, exp2)) => acc + visitExp(exp1) + visitExp(exp2)
      }

    case Expr.Spawn(exp1, exp2, _, _, _) =>
      visitExp(exp1) + visitExp(exp2)

    case Expr.ParYield(frags, exp, _, _, _) =>
      frags.foldLeft(visitExp(exp)) {
        case (acc, ParYieldFragment(_, e, _)) => acc + visitExp(e)
      }

    case Expr.Lazy(exp, _, _) =>
      visitExp(exp)

    case Expr.Force(exp, _, _, _) =>
      visitExp(exp)

    case Expr.FixpointConstraintSet(cs, _, _) =>
      cs.foldLeft(LabelledPrecedenceGraph.empty) {
        case (dg, c) => dg + visitConstraint(c)
      }

    case Expr.FixpointLambda(_, exp, _, _, _) =>
      visitExp(exp)

    case Expr.FixpointMerge(exp1, exp2, _, _, _) =>
      visitExp(exp1) + visitExp(exp2)

    case Expr.FixpointSolve(exp, _, _, _) =>
      visitExp(exp)

    case Expr.FixpointFilter(_, exp, _, _, _) =>
      visitExp(exp)

    case Expr.FixpointInject(exp, _, _, _, _) =>
      visitExp(exp)

    case Expr.FixpointProject(_, exp, _, _, _) =>
      visitExp(exp)

    case Expr.Error(_, _, _) =>
      LabelledPrecedenceGraph.empty
  }

  /**
    * Returns the labelled graph of the given constraint `c0`.
    */
  private def visitConstraint(c: Constraint): LabelledPrecedenceGraph = c match {
    case Constraint(_, Predicate.Head.Atom(headPred, den, _, headTpe, _), body0, _) =>
      val (headTerms, _) = termTypesAndDenotation(headTpe)

      // We add all body predicates and the head to the labels of each edge
      val bodyLabels: Vector[Label] = body0.collect {
        case Body.Atom(bodyPred, den, _, _, _, bodyTpe, _) =>
          val (terms, _) = termTypesAndDenotation(bodyTpe)
          Label(bodyPred, den, terms.length, terms)
      }.toVector

      val labels = bodyLabels :+ Label(headPred, den, headTerms.length, headTerms)

      val edges = body0.foldLeft(Vector.empty[LabelledEdge]) {
        case (edges, body) => body match {
          case Body.Atom(bodyPred, _, p, f, _, _, bodyLoc) =>
            edges :+ LabelledEdge(headPred, p, f, labels, bodyPred, bodyLoc)
          case Body.Functional(_, _, _) => edges
          case Body.Guard(_, _) => edges
        }
      }

      LabelledPrecedenceGraph(edges)
  }

}<|MERGE_RESOLUTION|>--- conflicted
+++ resolved
@@ -100,11 +100,7 @@
         case (acc, exp) => acc + visitExp(exp)
       }
 
-<<<<<<< HEAD
-    case Expr.ApplyDef(exp, exps, _, _, _, _) =>
-=======
     case Expr.ApplyDef(_, exps, _, _, _, _) =>
->>>>>>> d55d777e
       exps.foldLeft(LabelledPrecedenceGraph.empty) {
         case (acc, exp) => acc + visitExp(exp)
       }
