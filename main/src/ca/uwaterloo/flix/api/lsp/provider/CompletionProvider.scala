/*
 * Copyright 2022 Paul Butcher, Lukas Rønn
 *
 * Licensed under the Apache License, Version 2.0 (the "License");
 * you may not use this file except in compliance with the License.
 * You may obtain a copy of the License at
 *
 *   http://www.apache.org/licenses/LICENSE-2.0
 *
 * Unless required by applicable law or agreed to in writing, software
 * distributed under the License is distributed on an "AS IS" BASIS,
 * WITHOUT WARRANTIES OR CONDITIONS OF ANY KIND, either express or implied.
 * See the License for the specific language governing permissions and
 * limitations under the License.
 */
package ca.uwaterloo.flix.api.lsp.provider

import ca.uwaterloo.flix.api.Flix
import ca.uwaterloo.flix.api.lsp._
import ca.uwaterloo.flix.api.lsp.provider.completion._
import ca.uwaterloo.flix.api.lsp.provider.completion.ranker.CompletionRanker
import ca.uwaterloo.flix.language.CompilationMessage
import ca.uwaterloo.flix.language.ast.Ast.SyntacticContext
import ca.uwaterloo.flix.language.ast.{SourceLocation, Symbol, TypedAst}
import ca.uwaterloo.flix.language.errors.{ParseError, ResolutionError, WeederError}
import ca.uwaterloo.flix.language.fmt.FormatScheme
import ca.uwaterloo.flix.language.phase.Parser.Letters
import org.json4s.JsonAST.JObject
import org.json4s.JsonDSL._
import org.parboiled2.CharPredicate

/**
  * CompletionProvider
  *
  * Takes a source file, along with the position of the cursor within that file, and returns a list of CompletionItems.
  *
  * https://microsoft.github.io/language-server-protocol/specifications/lsp/3.17/specification/#textDocument_completion
  *
  * This list is not displayed to the user as-is, the client always both sorts and filters the list (or at least,
  * VSCode does). Therefore we always need to provide both filterText (currently copied from label) and sortText.
  *
  * Note that we use textEdit rather than insertText to avoid relying on VSCode's tokenisation, so we can ensure that
  * we're consistent with Flix's parser.
  */
object CompletionProvider {

  //
  // To ensure that completions are displayed "most useful" first, we precede sortText with a number. Priorities
  // differ depending on the type of completion, and can be boosted depending upon context (e.g. type completions
  // are boosted if the cursor is preceded by a ":")
  //
  // 1: High: completions which are only available within a very specific context
  // 2: Boost: completions which are normally low priority, but the context makes them more likely
  // 4: Snippet: snippets are relatively high priority because they're rare, and to be useful at all they need to be available
  // 5: Local: local variables
  // 7: Normal: completions that are relevant within no particular context
  // 9: Low: completions that are unlikely to be relevant unless within a specific context
  //
  object Priority {
    def high(name: String): String = "1" + name

    def boost(name: String): String = "2" + name

    def snippet(name: String): String = "4" + name

    def local(name: String): String = "5" + name

    def normal(name: String): String = "7" + name

    def low(name: String): String = "9" + name
  }

  /**
    * Process a completion request.
    */
  def autoComplete(uri: String, pos: Position, source: Option[String], currentErrors: List[CompilationMessage])(implicit flix: Flix, index: Index, root: Option[TypedAst.Root], deltaContext: DeltaContext): JObject = {
    val holeCompletions = getHoleExpCompletions(pos, uri, index, root)
    // If we are currently on a hole the only useful completion is a hole completion.
    if (holeCompletions.nonEmpty) {
      return ("status" -> "success") ~ ("result" -> CompletionList(isIncomplete = false, holeCompletions).toJSON)
    }

    //
    // To the best of my knowledge, completions should never be Nil. It could only happen if source was None
    // (what would having no source even mean?) or if the position represented by pos was invalid with respect
    // to the source (which would imply a bug in VSCode?).
    //
    val completions = source.flatMap(getContext(_, uri, pos, currentErrors)) match {
      case None => Nil
      case Some(context) =>
        root match {
          case Some(nonOptionRoot) =>
            // Get all completions
            val completions = getCompletions()(context, flix, index, nonOptionRoot, deltaContext) ++
              FromErrorsCompleter.getCompletions(context)(flix, index, nonOptionRoot, deltaContext)
            // Find the best completion
            val best = CompletionRanker.findBest(completions, index, deltaContext)
            boostBestCompletion(best)(context, flix) ++ completions.map(comp => comp.toCompletionItem(context))
          case None => Nil
        }
    }

    ("status" -> "success") ~ ("result" -> CompletionList(isIncomplete = true, completions).toJSON)
  }

  /**
    * Gets completions for when the cursor position is on a hole expression with an expression
    */
  private def getHoleExpCompletions(pos: Position, uri: String, index: Index, root: Option[TypedAst.Root])(implicit flix: Flix): Iterable[CompletionItem] = {
    if (root.isEmpty) return Nil
    val entity = index.query(uri, pos)
    entity match {
      case Some(Entity.Exp(TypedAst.Expression.HoleWithExp(TypedAst.Expression.Var(sym, sourceType, _), targetType, _, _, loc))) =>
        HoleCompletion.candidates(sourceType, targetType, root.get)
          .map(root.get.defs(_))
          .filter(_.spec.mod.isPublic)
          .zipWithIndex
          .map { case (decl, idx) => holeDefCompletion(f"$idx%09d", loc, sym, decl) }
      case _ => Nil
    }
  }

  /**
    * Creates a completion item from a hole with expression and a def.
    */
  private def holeDefCompletion(priority: String, loc: SourceLocation, sym: Symbol.VarSym, decl: TypedAst.Def)(implicit flix: Flix): CompletionItem = {
    val name = decl.sym.toString
    val args = decl.spec.fparams.dropRight(1).zipWithIndex.map {
      case (fparam, idx) => "$" + s"{${idx + 1}:?${fparam.sym.text}}"
    } ::: sym.text :: Nil
    val params = args.mkString(", ")
    val snippet = s"$name($params)"
    CompletionItem(label = CompletionUtils.getLabelForNameAndSpec(decl.sym.toString, decl.spec),
      filterText = Some(s"${sym.text}?$name"),
      sortText = priority,
      textEdit = TextEdit(Range.from(loc), snippet),
      detail = Some(FormatScheme.formatScheme(decl.spec.declaredScheme)),
      documentation = Some(decl.spec.doc.text),
      insertTextFormat = InsertTextFormat.Snippet,
      kind = CompletionItemKind.Function)
  }

  private def getCompletions()(implicit context: CompletionContext, flix: Flix, index: Index, root: TypedAst.Root, delta: DeltaContext): Iterable[Completion] = {
    // First, we try to get the syntactic context from the parser or from an error message.
    context.sctx match {
      case SyntacticContext.Decl.Class => return KeywordOtherCompleter.getCompletions(context)
      case SyntacticContext.Expr.Constraint => return PredicateCompleter.getCompletions(context)
      case SyntacticContext.Expr.Do => return OpCompleter.getCompletions(context)
      case _: SyntacticContext.Expr => return getExpCompletions()
      case SyntacticContext.Import => return ImportCompleter.getCompletions(context)
      case SyntacticContext.Type.Eff => return EffSymCompleter.getCompletions(context)
      case _: SyntacticContext.Type => return TypeCompleter.getCompletions(context)
      case _: SyntacticContext.Pat => return Nil
      case SyntacticContext.WithClause => return WithCompleter.getCompletions(context)
      case _ => // fallthrough
    }

    // No luck, fall back to regular expressions:

    // If we match one of the we know what type of completion we need
    val useRegex = raw"\s*use\s+[^\s]*".r
    val instanceRegex = raw"\s*instance\s+[^s]*".r

    // We check type and effect first because for example following def we do not want completions other than type and effect if applicable.
    context.prefix match {
      case useRegex() => UseCompleter.getCompletions(context)
      case instanceRegex() => InstanceCompleter.getCompletions(context)

      case _ => KeywordOtherCompleter.getCompletions(context) ++ SnippetCompleter.getCompletions(context)
    }
  }

  /**
    * Returns a list of completions that may be used in a position where an expression is needed.
    * This should include all completions supported that could be an expression.
    * All of the completions are not necessarily sound.
    */
  private def getExpCompletions()(implicit context: CompletionContext, flix: Flix, index: Index, root: TypedAst.Root, deltaContext: DeltaContext): Iterable[Completion] = {
    KeywordExprCompleter.getCompletions(context) ++
      SnippetCompleter.getCompletions(context) ++
      VarCompleter.getCompletions(context) ++
      DefCompleter.getCompletions(context) ++
      SignatureCompleter.getCompletions(context) ++
      FieldCompleter.getCompletions(context) ++
<<<<<<< HEAD
      OpCompleter.getCompletions(context) ++
      MatchCompleter.getCompletions(context) ++
      EnumTagCompleter.getCompletions(context)
=======
      MatchCompleter.getCompletions(context)
>>>>>>> 84aba3e7
  }

  /**
    * Boosts a best completion to the top of the pop-up-pane.
    *
    * @param comp the completion to boost.
    * @return nil, if no we have no completion to boost,
    *         otherwise a List consisting only of the boosted completion as CompletionItem.
    */
  private def boostBestCompletion(comp: Option[Completion])(implicit context: CompletionContext, flix: Flix): List[CompletionItem] = {
    comp match {
      case None =>
        // No best completion to boost
        Nil
      case Some(best) =>
        // We have a better completion, boost that to top priority
        val compForBoost = best.toCompletionItem(context)
        // Change documentation to include "Best pick"
        val bestPickDocu = compForBoost.documentation match {
          case Some(oldDocu) =>
            // Adds "Best pick" at the top of the information pane. Provided with two newlines, to make it more
            // visible to the user, that it's the best pick.
            "Best pick \n\n" + oldDocu
          case None => "Best pick"
        }
        // Boosting by changing priority in sortText
        // This is done by removing the old int at the first position in the string, and changing it to 1
        val boostedComp = compForBoost.copy(sortText = "0" + compForBoost.sortText.splitAt(1)._2,
          documentation = Some(bestPickDocu))
        List(boostedComp)
    }
  }

  /**
    * Characters that constitute a word.
    * This is more permissive than the parser, but that's OK.
    */
  private val isWordChar = Letters.LegalLetter ++ Letters.OperatorLetter ++
    Letters.MathLetter ++ Letters.GreekLetter ++ CharPredicate("@/.")

  /**
    * Returns the word at the end of a string, discarding trailing whitespace first
    */
  private def getLastWord(s: String): String = {
    s.reverse.dropWhile(_.isWhitespace).takeWhile(isWordChar).reverse
  }

  /**
    * Returns the second-to-last word at the end of a string, *not* discarding
    * trailing whitespace first.
    */
  private def getSecondLastWord(s: String): String = {
    s.reverse.dropWhile(isWordChar).dropWhile(_.isWhitespace).takeWhile(isWordChar).reverse
  }

  /**
    * Find context from the source, and cursor position within it.
    */
  private def getContext(source: String, uri: String, pos: Position, errors: List[CompilationMessage]): Option[CompletionContext] = {
    val x = pos.character - 1
    val y = pos.line - 1
    val lines = source.linesWithSeparators.toList
    for (line <- lines.slice(y, y + 1).headOption) yield {
      val (prefix, suffix) = line.splitAt(x)
      val wordStart = prefix.reverse.takeWhile(isWordChar).reverse
      val wordEnd = suffix.takeWhile(isWordChar)
      val word = wordStart + wordEnd
      val start = x - wordStart.length
      val end = x + wordEnd.length
      val prevWord = getSecondLastWord(prefix)
      val previousWord = if (prevWord.nonEmpty) {
        prevWord
      } else lines.slice(y - 1, y).headOption match {
        case None => ""
        case Some(s) => getLastWord(s)
      }
      val range = Range(Position(y, start), Position(y, end))
      val sctx = getSyntacticContext(uri, pos, errors)
      CompletionContext(uri, pos, range, sctx, word, previousWord, prefix, errors)
    }
  }

  /**
    * Optionally returns the syntactic context from the given list of errors.
    *
    * We have to check that the syntax error occurs after the position of the completion.
    */
  private def getSyntacticContext(uri: String, pos: Position, errors: List[CompilationMessage]): SyntacticContext =
    errors.filter({
      case err => pos.line <= err.loc.beginLine
    }).collectFirst({
      case ParseError(_, ctx, _) => ctx
      case WeederError.IllegalJavaClass(_, _) => SyntacticContext.Import
      case ResolutionError.UndefinedType(_, _, _) => SyntacticContext.Type.OtherType
      case ResolutionError.UndefinedName(_, _, _, _) => SyntacticContext.Expr.OtherExpr
      case ResolutionError.UndefinedVar(_, _) => SyntacticContext.Expr.OtherExpr
      // TODO: SYNTACTIC-CONTEXT
    }).getOrElse(SyntacticContext.Unknown)

}<|MERGE_RESOLUTION|>--- conflicted
+++ resolved
@@ -182,13 +182,7 @@
       DefCompleter.getCompletions(context) ++
       SignatureCompleter.getCompletions(context) ++
       FieldCompleter.getCompletions(context) ++
-<<<<<<< HEAD
-      OpCompleter.getCompletions(context) ++
-      MatchCompleter.getCompletions(context) ++
-      EnumTagCompleter.getCompletions(context)
-=======
       MatchCompleter.getCompletions(context)
->>>>>>> 84aba3e7
   }
 
   /**
