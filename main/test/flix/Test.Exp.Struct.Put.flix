struct Person[r] {
    fstName: String,
    lstName: String,
    age: Int32,
    cowboy: Bool
}
mod Person {

    @test
    def testStructPut01(): Bool =
        region rc {
            let s = new Person @ rc { fstName = "Lucky", lstName = "Luke", age = 42, cowboy = true };
            s->fstName = "Unlucky";
            s->fstName == "Unlucky"
        }

    @test
    def testStructPut02(): Bool =
        region rc {
            let s = new Person @ rc { fstName = "Lucky", lstName = "Luke", age = 42, cowboy = true };
            s->lstName = "Uriel";
            s->lstName == "Uriel"
        }

    @test
    def testStructPut03(): Bool =
        region rc {
            let s = new Person @ rc { fstName = "Lucky", lstName = "Luke", age = 42, cowboy = true };
            s->age = 23;
            s->age == 23
        }

    @test
    def testStructPut04(): Bool =
        region rc {
            let s = new Person @ rc { fstName = "Lucky", lstName = "Luke", age = 42, cowboy = true };
            s->cowboy = false;
            not s->cowboy and s->fstName == "Lucky" and s->lstName == "Luke" and s->age == 42
        }

    @test
    def testStructMultiPut01(): Bool =
        region rc {
            let s = new Person @ rc { fstName = "Lucky", lstName = "Luke", age = 42, cowboy = true };
            s->fstName = "Unlucky";
            s->lstName = "Uriel";
            s->age = 23;
            s->cowboy = false;
            s->fstName == "Unlucky" and s->lstName == "Uriel" and s->age == 23 and s->cowboy == false
        }

    @test
    def testStructMultiPut02(): Bool =
        region rc {
            let s = new Person @ rc { fstName = "Lucky", lstName = "Luke", age = 42, cowboy = true };
            s->cowboy = false;
            s->age = 23;
            s->lstName = "Uriel";
            s->fstName = "Unlucky";
            s->fstName == "Unlucky" and s->lstName == "Uriel" and s->age == 23 and s->cowboy == false
        }

    @test
    def testStructMultiPut03(): Bool =
        region rc {
            let s = new Person @ rc { fstName = "Lucky", lstName = "Luke", age = 42, cowboy = true };
            s->fstName = "Unlucky";
            s->fstName = "Lucky";
            s->lstName = "Uriel";
            s->lstName = "Luke";
            s->lstName == "Luke" and s->fstName == "Lucky" and s->age == 42 and s->cowboy == true
        }

    @test
    def testStructMultiPut04(): Bool =
        region rc {
            let s = new Person @ rc { fstName = "Lucky", lstName = "Luke", age = 42, cowboy = true };
            s->lstName = "Uriel";
            s->fstName = "Unlucky";
            s->lstName = "Luke";
            s->fstName = "Lucky";
            s->fstName == "Lucky" and s->lstName == "Luke" and s->age == 42 and s->cowboy == true
        }

}

struct BinaryTree[t, r] {
    left: Option[BinaryTree[t, r]],
    right: Option[BinaryTree[t, r]],
    node_value: t
}

mod BinaryTree {

    def binaryTreeSum(tree: Option[BinaryTree[Int32, r]]): Int32 \ r =
        match tree {
            case None => 0
            case Some(t) => t->node_value + binaryTreeSum(t->left) + binaryTreeSum(t->right)
        }

    def doubleTree(tree: Option[BinaryTree[Int32, r]]): Unit \ {r, IO} =
        match tree {
            case None => ()
            case Some(t) =>
                t->node_value = t->node_value + t->node_value;
                doubleTree(t->left);
                doubleTree(t->right)
        }

    @test
    def binaryTree01(): Bool \ IO =
        region rc {
            let leaf1 = new BinaryTree @ rc {
                left = None,
                right = None,
                node_value = 10
            };
            let leaf2 = new BinaryTree @ rc {
                left = None,
                right = None,
                node_value = 9
            };
            let leaf3 = new BinaryTree @ rc {
                left = None,
                right = None,
                node_value = 8
            };
            let leaf4 = new BinaryTree @ rc {
                left = None,
                right = None,
                node_value = 7
            };
            let innernode1 = new BinaryTree @ rc {
                left = Some(leaf1),
                right = Some(leaf2),
                node_value = 4
            };
            let innernode2 = new BinaryTree @ rc {
                left = Some(leaf3),
                right = Some(leaf4),
                node_value = 4
            };
            let tree = new BinaryTree @ rc {
                left = Some(innernode1),
                right = Some(innernode2),
                node_value = 5
            };
            doubleTree(Some(tree));
            binaryTreeSum(Some(tree)) == 94
        }

}
struct Nested[t, r] {
    v : t
}

mod Nested {
    @test
    def nestedPut01(): Bool =
        region rc {
            let nested = new Nested @ rc { v = new Nested @ rc { v = new Nested @ rc {v = new Nested @ rc {v = 15} }} };
            nested->v->v->v->v == 15;
            nested->v->v->v->v = 37;
            nested->v->v->v->v == 37
        }
}

struct Lst[t, r] {
    value: t,
    next: Option[Lst[t, r]]
}
mod Lst {
    def listAppend(list: Lst[t, r], rc: Region[r], value: t): Unit \ r = match list->next {
        case Some(l) => listAppend(l, rc, value)
<<<<<<< HEAD
        case None => list->next = Some(new List @ rc {value = value, next = None})
=======
        case None => list->next = Some(new Lst {value = value, next = None} @ rc)
>>>>>>> e4c6dc8a
    }

    def listSum(list: Lst[Int32, r]): Int32 \ r =
        list->value + match list->next {
            case Some(l) => listSum(l)
            case None => 0
        }

    def listDifference(list: Lst[Int32, r]): Int32 \ r =
        list->value - match list->next {
            case Some(l) => listSum(l)
            case None => 0
        }

    def listReverse(list: Lst[Int32, r], rc: Region[r]): Lst[Int32, r] \ r =
        match list->next {
            case None => list
            case Some(l) =>
                let reversed = listReverse(l, rc);
                listAppend(reversed, rc, list->value);
                reversed
        }

    @test
    def testLst01(): Bool =
        region rc {
<<<<<<< HEAD
            let list = new List @ rc { value = 1, next = None };
=======
            let list = new Lst { value = 1, next = None } @ rc;
>>>>>>> e4c6dc8a
            listAppend(list, rc, 2);
            listAppend(list, rc, 3);
            listAppend(list, rc, 4);
            listAppend(list, rc, 5);
            listAppend(list, rc, 6);
            listAppend(list, rc, 7);
            listAppend(list, rc, 8);
            listAppend(list, rc, 9);
            listAppend(list, rc, 10);
            listSum(list) == 55
        }

    @test
    def testLst02(): Bool =
        region rc {
<<<<<<< HEAD
            let list = new List @ rc { value = 1, next = None };
=======
            let list = new Lst { value = 1, next = None } @ rc;
>>>>>>> e4c6dc8a
            listAppend(list, rc, 2);
            listAppend(list, rc, 3);
            listAppend(list, rc, 4);
            listAppend(list, rc, 5);
            listAppend(list, rc, 6);
            listAppend(list, rc, 7);
            listAppend(list, rc, 8);
            listAppend(list, rc, 9);
            listAppend(list, rc, 10);
            listSum(list) == 55
        }

    @test
    def testLst03(): Bool =
        region rc {
<<<<<<< HEAD
            let list = new List @ rc { value = 1, next = None };
=======
            let list = new Lst { value = 1, next = None } @ rc;
>>>>>>> e4c6dc8a
            listAppend(list, rc, 2);
            listAppend(list, rc, 3);
            listAppend(list, rc, 4);
            listAppend(list, rc, 5);
            listAppend(list, rc, 6);
            listAppend(list, rc, 7);
            listAppend(list, rc, 8);
            listAppend(list, rc, 9);
            listAppend(list, rc, 10);
            listSum(list) == 55 and listSum(listReverse(list, rc)) == 55
        }

    @test
    def testLst04(): Bool =
        region rc {
<<<<<<< HEAD
            let list = new List @ rc { value = 1, next = None };
=======
            let list = new Lst { value = 1, next = None } @ rc;
>>>>>>> e4c6dc8a
            listAppend(list, rc, 2);
            listAppend(list, rc, 3);
            listAppend(list, rc, 4);
            listAppend(list, rc, 5);
            listAppend(list, rc, 6);
            listAppend(list, rc, 7);
            listAppend(list, rc, 8);
            listAppend(list, rc, 9);
            listAppend(list, rc, 10);
            listDifference(list) == -53 and listDifference(listReverse(list, rc)) == -35
        }
}<|MERGE_RESOLUTION|>--- conflicted
+++ resolved
@@ -172,11 +172,7 @@
 mod Lst {
     def listAppend(list: Lst[t, r], rc: Region[r], value: t): Unit \ r = match list->next {
         case Some(l) => listAppend(l, rc, value)
-<<<<<<< HEAD
-        case None => list->next = Some(new List @ rc {value = value, next = None})
-=======
-        case None => list->next = Some(new Lst {value = value, next = None} @ rc)
->>>>>>> e4c6dc8a
+        case None => list->next = Some(new Lst @ rc {value = value, next = None})
     }
 
     def listSum(list: Lst[Int32, r]): Int32 \ r =
@@ -203,11 +199,7 @@
     @test
     def testLst01(): Bool =
         region rc {
-<<<<<<< HEAD
-            let list = new List @ rc { value = 1, next = None };
-=======
-            let list = new Lst { value = 1, next = None } @ rc;
->>>>>>> e4c6dc8a
+            let list = new Lst @ rc { value = 1, next = None };
             listAppend(list, rc, 2);
             listAppend(list, rc, 3);
             listAppend(list, rc, 4);
@@ -223,11 +215,7 @@
     @test
     def testLst02(): Bool =
         region rc {
-<<<<<<< HEAD
-            let list = new List @ rc { value = 1, next = None };
-=======
-            let list = new Lst { value = 1, next = None } @ rc;
->>>>>>> e4c6dc8a
+            let list = new Lst @ rc { value = 1, next = None };
             listAppend(list, rc, 2);
             listAppend(list, rc, 3);
             listAppend(list, rc, 4);
@@ -243,11 +231,7 @@
     @test
     def testLst03(): Bool =
         region rc {
-<<<<<<< HEAD
-            let list = new List @ rc { value = 1, next = None };
-=======
-            let list = new Lst { value = 1, next = None } @ rc;
->>>>>>> e4c6dc8a
+            let list = new Lst @ rc { value = 1, next = None };
             listAppend(list, rc, 2);
             listAppend(list, rc, 3);
             listAppend(list, rc, 4);
@@ -263,11 +247,7 @@
     @test
     def testLst04(): Bool =
         region rc {
-<<<<<<< HEAD
-            let list = new List @ rc { value = 1, next = None };
-=======
-            let list = new Lst { value = 1, next = None } @ rc;
->>>>>>> e4c6dc8a
+            let list = new Lst @ rc { value = 1, next = None };
             listAppend(list, rc, 2);
             listAppend(list, rc, 3);
             listAppend(list, rc, 4);
