package ca.uwaterloo.flix.language.phase.jvm

import ca.uwaterloo.flix.api.Flix
import ca.uwaterloo.flix.language.ast.ReducedAst.{Effect, Op, Root}
<<<<<<< HEAD
import ca.uwaterloo.flix.language.ast.Symbol
import ca.uwaterloo.flix.language.phase.jvm.JvmName.MethodDescriptor
import ca.uwaterloo.flix.util.{InternalCompilerException, ParOps}
=======
import ca.uwaterloo.flix.language.phase.jvm.JvmName.MethodDescriptor
import ca.uwaterloo.flix.util.ParOps
>>>>>>> 5e62c686
import org.objectweb.asm.ClassWriter
import org.objectweb.asm.Opcodes._

/// An effect class like this:
/// ```
/// eff SomeEffect {
///     pub def flip(): Bool
///     pub def add(x: Int32, y: Int32): Int32
/// }
/// ```
/// Is conceptually understood as (the input types of `cont` are actually boxed in `Value`):
/// ```
/// eff SomeEffect {
///     pub def flip(unit: Unit, cont: Bool -> Result): Value
///     pub def add(x: Int32, y: Int32, cont: Int32 -> Result): Value
/// }
/// ```
/// and is generated like so:
/// ```
/// public final class Eff$SomeEffect implements Handler {
///     public Fn2$Obj$Obj$Obj flip;
///     public Fn3$Int32$Int32&Obj$Obj add;
///
///     public static EffectCall flip(Object var0, Handler h, Resumption r) {
///         Fn2$Obj$Obj$Obj f = ((Eff$SomeEffect) h).flip;
///         f.arg0 = var0;
///         f.arg1 = new ResumptionWrapper(r);
///         return f.invoke();
///     }
///
///     public static EffectCall add(Int var0, Int var1, Handler h, Resumption r) {
///         Fn2$Obj$Obj$Obj f = ((Eff$SomeEffect) h).flip;
///         f.arg0 = var0;
///         f.arg1 = var1;
///         f.arg2 = new ResumptionWrapper(r);
///         return f.invoke();
///     }
/// }
/// ```
object GenEffectClasses {

  def gen(effects: Iterable[Effect])(implicit root: Root, flix: Flix): Map[JvmName, JvmClass] = {
    ParOps.parAgg(effects, Map.empty[JvmName, JvmClass])({
      case (macc, effect) =>
        val classType = JvmOps.getEffectDefinitionClassType(effect.sym)
        val className = classType.name
        macc + (className -> JvmClass(className, genByteCode(classType, effect)))
    }, _ ++ _)
  }

  private def genByteCode(effectType: JvmType.Reference, effect: Effect)(implicit flix: Flix): Array[Byte] = {
    val visitor = AsmOps.mkClassWriter()

    val interfaces = Array(BackendObjType.Handler.jvmName.toInternalName)
    val superClass = BackendObjType.JavaObject.jvmName.toInternalName

    visitor.visit(AsmOps.JavaVersion, ACC_PUBLIC + ACC_FINAL, effectType.name.toInternalName,
      null, superClass, interfaces)

    genConstructor(superClass, visitor)

    for (op <- effect.ops) genFieldAndMethod(visitor, effectType, op)

    genConstructor(visitor, superClass)

    visitor.visitEnd()
    visitor.toByteArray
  }

<<<<<<< HEAD
  private def genConstructor(superClass: String, visitor: ClassWriter): Unit = {
=======
  private def genConstructor(visitor: ClassWriter, superClass: String): Unit = {
>>>>>>> 5e62c686
    val mv = visitor.visitMethod(ACC_PUBLIC, JvmName.ConstructorMethod, MethodDescriptor.NothingToVoid.toDescriptor, null, null)
    mv.visitCode()

    mv.visitVarInsn(ALOAD, 0)
    mv.visitMethodInsn(INVOKESPECIAL, superClass, JvmName.ConstructorMethod, MethodDescriptor.NothingToVoid.toDescriptor, false)
    mv.visitInsn(RETURN)

    mv.visitMaxs(999, 999)
    mv.visitEnd()
  }

  private def genFieldAndMethod(visitor: ClassWriter, effectType: JvmType.Reference, op: Op): Unit = {
    // Field
    val writtenOpArgs = op.fparams.map(_.tpe).map(JvmOps.getErasedJvmType)
    val resumption = JvmType.Reference(BackendObjType.Resumption.jvmName)
    val opResult = JvmType.Object // actually a Value
    val modifiedArgs = writtenOpArgs :+ resumption
    val opName = JvmOps.getEffectOpName(op.sym)
    val opFunctionType = JvmOps.getFunctionInterfaceType(modifiedArgs, opResult)
    visitor.visitField(ACC_PUBLIC, opName, opFunctionType.toDescriptor, null, null)
    // Method
    // 1. Cast the given generic handler to the current effect
    // 2. Convert the given resumption into a callable Fn1$Obj (Value -> Result) via ResumptionWrapper
    // 3. call invoke on the op
    val (writtenOpArgsOffsetRev, handlerOffset) = writtenOpArgs.foldLeft((Nil: List[(JvmType, Int)], 0)) {
      case ((acc, prev), arg) => ((arg, prev) :: acc, prev + AsmOps.getStackSize(arg))
    }
    val writtenOpArgsOffset = writtenOpArgsOffsetRev.reverse
    val handlerType = JvmType.Reference(BackendObjType.Handler.jvmName)
    val methodArgs = writtenOpArgs ++ List(handlerType, resumption)
    val methodResult = JvmType.Reference(BackendObjType.Result.jvmName)
    val effectName = effectType.name.toInternalName
    val mv = visitor.visitMethod(ACC_PUBLIC + ACC_STATIC, opName, AsmOps.getMethodDescriptor(methodArgs, methodResult), null, null)
    mv.visitCode()

    mv.visitVarInsn(ALOAD, handlerOffset)
    mv.visitTypeInsn(CHECKCAST, effectName)
    mv.visitFieldInsn(GETFIELD, effectName, opName, opFunctionType.toDescriptor)
    // bind all regular arguments
    for (((t, localOffset), i) <- writtenOpArgsOffset.zipWithIndex) {
      val xLoad = AsmOps.getLoadInstruction(t)
      mv.visitInsn(DUP)
      mv.visitVarInsn(xLoad, localOffset)
      mv.visitFieldInsn(PUTFIELD, opFunctionType.name.toInternalName, s"arg$i", t.toDescriptor)
    }
    // convert the resumption to a function
    mv.visitInsn(DUP)

    val wrapperType = BackendObjType.ResumptionWrapper(BackendType.toErasedBackendType(op.tpe))
    val wrapperName = wrapperType.jvmName.toInternalName
    mv.visitTypeInsn(NEW, wrapperName)
    mv.visitInsn(DUP)
    mv.visitVarInsn(ALOAD, handlerOffset + 1) // the resumption is the stack offset after handler
    mv.visitMethodInsn(INVOKESPECIAL, wrapperName, JvmName.ConstructorMethod, wrapperType.Constructor.d.toDescriptor, false)

    mv.visitFieldInsn(PUTFIELD, opFunctionType.name.toInternalName, s"arg${modifiedArgs.size - 1}", resumption.toErased.toDescriptor)
    // call invoke
    val invokeMethod = BackendObjType.Thunk.InvokeMethod
    mv.visitMethodInsn(INVOKEVIRTUAL, opFunctionType.name.toInternalName, invokeMethod.name, invokeMethod.d.toDescriptor, false)
    mv.visitInsn(ARETURN)

    mv.visitMaxs(999, 999)
    mv.visitEnd()
  }

  def opStaticFunctionDescriptor(sym: Symbol.OpSym)(implicit root: Root): MethodDescriptor = {
    val effect = root.effects(sym.eff)
    val op = effect.ops.find(op => op.sym == sym).getOrElse(throw InternalCompilerException(s"Could not find op '$sym' in effect '$effect'.", sym.loc))
    val writtenOpArgs = op.fparams.map(_.tpe).map(BackendType.toErasedBackendType)
    val handlerType = BackendObjType.Handler.toTpe
    val resumption = BackendObjType.Resumption.toTpe

    val methodArgs = writtenOpArgs ++ List(handlerType, resumption)
    val methodResult = BackendObjType.Result.toTpe

    MethodDescriptor(methodArgs, methodResult)
  }

  def opFieldType(sym: Symbol.OpSym)(implicit root: Root): JvmType = {
    val effect = root.effects(sym.eff)
    val op = effect.ops.find(op => op.sym == sym).getOrElse(throw InternalCompilerException(s"Could not find op '$sym' in effect '$effect'.", sym.loc))
    val writtenOpArgs = op.fparams.map(_.tpe).map(JvmOps.getErasedJvmType)
    val cont = JvmType.Object

    val methodArgs = writtenOpArgs ++ List(cont)
    val methodResult = JvmType.Object

    JvmOps.getFunctionInterfaceType(methodArgs, methodResult)
  }

}<|MERGE_RESOLUTION|>--- conflicted
+++ resolved
@@ -2,14 +2,9 @@
 
 import ca.uwaterloo.flix.api.Flix
 import ca.uwaterloo.flix.language.ast.ReducedAst.{Effect, Op, Root}
-<<<<<<< HEAD
 import ca.uwaterloo.flix.language.ast.Symbol
 import ca.uwaterloo.flix.language.phase.jvm.JvmName.MethodDescriptor
 import ca.uwaterloo.flix.util.{InternalCompilerException, ParOps}
-=======
-import ca.uwaterloo.flix.language.phase.jvm.JvmName.MethodDescriptor
-import ca.uwaterloo.flix.util.ParOps
->>>>>>> 5e62c686
 import org.objectweb.asm.ClassWriter
 import org.objectweb.asm.Opcodes._
 
@@ -69,8 +64,6 @@
     visitor.visit(AsmOps.JavaVersion, ACC_PUBLIC + ACC_FINAL, effectType.name.toInternalName,
       null, superClass, interfaces)
 
-    genConstructor(superClass, visitor)
-
     for (op <- effect.ops) genFieldAndMethod(visitor, effectType, op)
 
     genConstructor(visitor, superClass)
@@ -79,11 +72,7 @@
     visitor.toByteArray
   }
 
-<<<<<<< HEAD
-  private def genConstructor(superClass: String, visitor: ClassWriter): Unit = {
-=======
   private def genConstructor(visitor: ClassWriter, superClass: String): Unit = {
->>>>>>> 5e62c686
     val mv = visitor.visitMethod(ACC_PUBLIC, JvmName.ConstructorMethod, MethodDescriptor.NothingToVoid.toDescriptor, null, null)
     mv.visitCode()
 
