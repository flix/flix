--- conflicted
+++ resolved
@@ -1135,18 +1135,7 @@
           val es = elms.map(e => visitExp(e, subst0))
           TypedAst.Expression.VectorLit(es, tvar, Eff.Bot, loc)
 
-<<<<<<< HEAD
           // Todo: Arrayload should just return the type of the array
-=======
-/*        case ResolvedAst.Expression.VectorLoad(exp1, exp2, tvar, loc) =>
-          val e = visitExp(exp1, subst0)
-          TypedAst.Expression.VectorLoad(e, exp2, tvar, Eff.Bot, loc)
-*/
-        case ResolvedAst.Expression.VectorLength(elm, tvar, loc) =>
-          var e = visitExp(elm, subst0)
-          TypedAst.Expression.VectorLength(e, tvar, Eff.Bot, loc)
-
->>>>>>> abc2fea1
         /*
          * ArrayLoad expression.
          */
@@ -1179,6 +1168,14 @@
           val e2 = visitExp(exp2, subst0)
           val e3 = visitExp(exp3, subst0)
           TypedAst.Expression.ArraySlice(e1, e2, e3, subst0(tvar), Eff.Bot, loc)
+        
+        /* case ResolvedAst.Expression.VectorLoad(exp1, exp2, tvar, loc) =>
+          val e = visitExp(exp1, subst0)
+          TypedAst.Expression.VectorLoad(e, exp2, tvar, Eff.Bot, loc)
+        */
+        case ResolvedAst.Expression.VectorLength(elm, tvar, loc) =>
+          var e = visitExp(elm, subst0)
+          TypedAst.Expression.VectorLength(e, tvar, Eff.Bot, loc)
 
         /*
          * Reference expression.
