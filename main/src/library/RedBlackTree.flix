/*
 * Copyright 2020 Esben Bjerre
 *
 * Licensed under the Apache License, Version 2.0 (the "License");
 * you may not use this file except in compliance with the License.
 * You may obtain a copy of the License at
 *
 *   http://www.apache.org/licenses/LICENSE-2.0
 *
 * Unless required by applicable law or agreed to in writing, software
 * distributed under the License is distributed on an "AS IS" BASIS,
 * WITHOUT WARRANTIES OR CONDITIONS OF ANY KIND, either express or implied.
 * See the License for the specific language governing permissions and
 * limitations under the License.
 */

namespace RedBlackTree {

    ///
    /// An immutable red-black tree implementation with keys
    /// of type `k` and values of type `v`.
    ///
    /// A red-black tree is a self-balancing binary search tree.
    /// Each node is either red or black, although a transitory
    /// color double-black is allowed during deletion.
    /// The red-black tree satisfy the following invariants.
    ///
    /// 1. For all nodes with key `x`,
    /// the left subtree contains only nodes with keys `y` < `x` and
    /// the right subtree contains only nodes with keys `z` > `x`.
    /// 2. No red node has a red parent.
    /// 3. Every path from the root to a leaf contains the same
    /// number of black nodes.
    ///
    pub enum RedBlackTree[k, v] {

        ///
        /// A black leaf.
        ///
        case Leaf

        ///
        /// A double-black leaf.
        ///
        case DoubleBlackLeaf

        ///
        /// A tree node consists of a color, left subtree, key, value and right subtree.
        ///
        case Node(Color, RedBlackTree[k, v], k, v, RedBlackTree[k, v])

    }

    instance Eq[RedBlackTree[k, v]] with Eq[k], Eq[v] {
        pub def eq(t1: RedBlackTree[k, v], t2: RedBlackTree[k, v]): Bool with Eq[v] =
            toList(t1) == toList(t2)
    }

    instance Functor[RedBlackTree[k]] {
        pub def map(f: a -> b & ef, t: RedBlackTree[k, a]): RedBlackTree[k, b] & ef = mapWithKey((_, v) -> f(v), t)
    }

    instance Foldable[RedBlackTree[k]] {
        pub def foldLeft(f: (b, v) -> b & ef, s: b, t: RedBlackTree[k, v]): b & ef = foldLeft((acc, _, v) -> f(acc, v), s, t)
        pub def foldRight(f: (v, Unit -> b & ef) -> b & ef, s: b, t: RedBlackTree[k, v]): b & ef = foldRight((_, v, acc) -> f(v, acc), s, t)
    }

    instance Traversable[RedBlackTree[k]] {
        pub def traverse(f: a -> m[b] & ef, t: RedBlackTree[k, a]): m[RedBlackTree[k, b]] & ef with Applicative[m] =
            mapAWithKey((_, v) -> f(v), t)

        pub override def sequence(t: RedBlackTree[k, m[a]]): m[RedBlackTree[k, a]] with Applicative[m] =
            mapAWithKey((_, v) -> v, t)
    }

    ///
    /// The color of a red-black tree node.
    ///
    pub enum Color {

        case Red
        case Black

        ///
        /// The special color double-black is allowed temporarily during deletion.
        ///
        case DoubleBlack

    }

    ///
    /// Returns the number of threads to use for parallel evaluation.
    ///
    def threads(): Int32 =
        // Note: We use a multiple of the number of physical cores for better performance.
        let multiplier = 4;
        multiplier * Environment.getVirtualProcessors()

    ///
    /// Determines whether to use parallel evaluation.
    ///
    /// By default we only enable parallel evaluation if the tree has a certain size.
    ///
    def useParallelEvaluation(t: RedBlackTree[k, v]): Bool =
        let minSize = 2 ** RedBlackTree.blackHeight(t);
        minSize >= 1024

    ///
    /// Returns the number of nodes in `t`.
    ///
    @Time(size(t)) @Space(Int32.log2(size(t)))
    pub def size(t: RedBlackTree[k, v]): Int32 = match t {
        case Node(_, a, _, _, b) => 1 + size(a) + size(b)
        case _                   => 0
    }

    ///
    /// Returns the empty tree.
    ///
    @Time(1) @Space(1)
    pub def empty(): RedBlackTree[k, v] = Leaf

    ///
    /// Returns `true` if and only if `t` is the empty tree.
    ///
    @Time(1) @Space(1)
    pub def isEmpty(tree: RedBlackTree[k, v]): Bool = match tree {
        case Leaf => true
        case _    => false
    }

    ///
    /// Updates `t` with `k => v` if `k => v1` is in `t`.
    ///
    /// Otherwise, updates `t` with `k => v`.
    ///
    @Time(Int32.log2(size(t))) @Space(Int32.log2(size(t)))
    pub def insert(k: k, v: v, t: RedBlackTree[k, v]): RedBlackTree[k, v] with Order[k] =
        def loop(tt, sk) = match tt {
            case Leaf                  => sk(Node(Red, Leaf, k, v, Leaf))
            case Node(c, a, k1, v1, b) => match k <=> k1 {
                case LessThan    => loop(a, ks -> sk(balance(Node(c, ks, k1, v1, b))))
                case EqualTo     => sk(Node(c, a, k, v, b))
                case GreaterThan => loop(b, ks -> sk(balance(Node(c, a, k1, v1, ks))))
            }
            case _ => sk(tt)
        };
        blacken(loop(t, identity))

    ///
    /// Updates `t` with `k => f(k, v, v1)` if `k => v1` is in `t`.
    ///
    /// Otherwise, updates `t` with `k => v`.
    ///
    @Time(time(f) + Int32.log2(size(t))) @Space(space(f) + Int32.log2(size(t)))
    pub def insertWith(f: (k, v, v) -> v & ef, k: k, v: v, t: RedBlackTree[k, v]): RedBlackTree[k, v] & ef with Order[k] =
        def loop(tt, sk) = match tt {
            case Leaf                  => sk(Node(Red, Leaf, k, v, Leaf))
            case Node(c, a, k1, v1, b) => match k <=> k1 {
                case LessThan    => loop(a, ks -> sk(balance(Node(c, ks, k1, v1, b))))
                case EqualTo     => sk(Node(c, a, k, f(k, v, v1), b))
                case GreaterThan => loop(b, ks -> sk(balance(Node(c, a, k1, v1, ks))))
            }
            case _ => sk(tt)
        };
        blacken(loop(t, identity))

    ///
    /// Updates `t` with `k => v1` if `k => v` is in `t` and `f(k, v) = Some(v1)`.
    ///
    /// Otherwise, returns `t`.
    ///
    @Time(time(f) + Int32.log2(size(t))) @Space(space(f) + Int32.log2(size(t)))
    pub def updateWith(f: (k, v) -> Option[v] & ef, k: k, t: RedBlackTree[k, v]): RedBlackTree[k, v] & ef with Order[k] =
        def loop(tt, sk) = match tt {
            case Leaf                  => sk(tt)
            case Node(c, a, k1, v1, b) => match k <=> k1 {
                case LessThan => loop(a, ks -> sk(balance(Node(c, ks, k1, v1, b))))
                case EqualTo  => match f(k1, v1) {
                    case None    => sk(tt)
                    case Some(v) => sk(Node(c, a, k, v, b))
                }
                case GreaterThan => loop(b, ks -> sk(balance(Node(c, a, k1, v1, ks))))
            }
            case _ => sk(tt)
        };
        blacken(loop(t, identity))

    ///
    /// Removes `k => v` from `t` if `t` contains the key `k`.
    ///
    /// Otherwise, returns `t`.
    ///
    pub def remove(k: k, t: RedBlackTree[k, v]): RedBlackTree[k, v] with Order[k] =
        def loop(tt, sk) = match tt {
        case Node(Red, Leaf, k1, _, Leaf)   => sk(if ((k <=> k1) == EqualTo) Leaf else tt)
        case Node(Black, Leaf, k1, _, Leaf) => sk(if ((k <=> k1) == EqualTo) DoubleBlackLeaf else tt)
        case Node(Black, Node(Red, Leaf, k1, v1, Leaf), k2, v2, Leaf) =>
            match k <=> k2 {
                case LessThan    => loop(Node(Red, Leaf, k1, v1, Leaf), ks -> sk(Node(Black, ks, k2, v2, Leaf)))
                case EqualTo     => sk(Node(Black, Leaf, k1, v1, Leaf))
                case GreaterThan => sk(Node(Black, Node(Red, Leaf, k1, v1, Leaf), k2, v2, Leaf))
            }
        case Node(c, a, k1, v1, b) =>
            match k <=> k1 {
                case LessThan => loop(a, ks -> sk(rotate(Node(c, ks, k1, v1, b))))
                case EqualTo  =>
                    let (k2, v2, e) = minDelete(b);
                    sk(rotate(Node(c, a, k2, v2, e)))
                case GreaterThan => loop(b, ks -> sk(rotate(Node(c, a, k1, v1, ks))))
            }
            case _ => sk(tt)
        };
        redden(loop(t, identity))

    ///
    /// Returns `Some(v)` if `k => v` is in `t`.
    ///
    /// Otherwise returns `None`.
    ///
    @Time(Int32.log2(size(t))) @Space(1)
    pub def get(k: k, t: RedBlackTree[k, v]): Option[v] with Order[k] = match t {
        case Node(_, a, k1, v, b) => match k <=> k1 {
            case LessThan    => get(k, a)
            case EqualTo     => Some(v)
            case GreaterThan => get(k, b)
        }
        case _ => None
    }

    ///
    /// Returns `true` if and only if `t` contains the key `k`.
    ///
    @Time(Int32.log2(size(t))) @Space(1)
    pub def memberOf(k: k, t: RedBlackTree[k, v]): Bool with Order[k] = match t {
        case Node(_, a, k1, _, b) => match k <=> k1 {
           case LessThan    => memberOf(k, a)
           case EqualTo     => true
           case GreaterThan => memberOf(k, b)
        }
        case _ => false
    }

    ///
    /// Optionally returns the first key-value pair in `t` that satisfies the predicate `f` when searching from left to right.
    ///
    /// The function `f` must be pure.
    ///
    @Time(time(f) * size(t)) @Space(space(f) * Int32.log2(size(t)))
    pub def findLeft(f: (k, v) -> Bool, t: RedBlackTree[k, v]): Option[(k, v)] =
        def loop(tt, sk) = match tt {
            case Node(_, a, k, v, b) => loop(a, kl -> match kl {
                case None => if (f(k, v)) Some(k, v) else loop(b, kr -> match kr {
                    case None => sk(None)
                    case _    => kr
                })
                case _ => kl
            })
            case _ => sk(None)
        };
        loop(t, identity)

    ///
    /// Optionally returns the first key-value pair in `t` that satisfies the predicate `f` when searching from right to left.
    ///
    /// The function `f` must be pure.
    ///
    @Time(time(f) * size(t)) @Space(space(f) * Int32.log2(size(t)))
    pub def findRight(f: (k, v) -> Bool, t: RedBlackTree[k, v]): Option[(k, v)] =
        def loop(tt, sk) = match tt {
            case Node(_, a, k, v, b) => loop(b, kr -> match kr {
                case None => if (f(k, v)) Some(k, v) else loop(a, kl -> match kl {
                    case None => sk(None)
                    case _    => kl
                })
                case _ => kr
            })
            case _ => sk(None)
        };
        loop(t, identity)

    ///
    /// Applies `f` to a start value `s` and all key-value pairs in `t` going from left to right.
    ///
    /// That is, the result is of the form: `f(...f(f(s, k1, v1), k2, v2)..., vn)`.
    ///
    pub def foldLeft(f: (b, k, v) -> b & ef, s: b, t: RedBlackTree[k, v]): b & ef = match t {
        case Node(_, a, k, v, b) => foldLeft(f, f(foldLeft(f, s, a), k, v), b)
        case _                   => s
    }

    ///
    /// Applies `f` to a start value `z` and all key-value pairs in `t` going from right to left.
    ///
    /// That is, the result is of the form: `f(k1, v1, ...f(kn-1, vn-1, f(kn, vn, s)))`.
    /// A `foldRight` allows early termination by not calling the continuation.
    ///
    pub def foldRight(f: (k, v, Unit -> b & ef) -> b & ef, z: b, t: RedBlackTree[k, v]): b & ef = match t {
        case Node(_, a, k, v, b) => foldRight(f, f(k, v, _ -> foldRight(f, z, b)), a)
        case _ => z
    }

    ///
    /// Applies `f` to all key-value pairs in `tree` going from left to right until a single pair `(k, v)` is obtained.
    ///
    /// That is, the result is of the form: `Some(f(...f(f(k1, v1, k2, v2), k3, v3)..., kn, vn))`
    ///
    /// Returns `None` if `t` is the empty tree.
    ///
    pub def reduceLeft(f: (k, v, k, v) -> (k, v) & ef, tree: RedBlackTree[k, v]): Option[(k, v)] & ef =
        foldLeft((x, k1, v1) -> match x {
            case Some((k2, v2)) => Some(f(k2, v2, k1, v1))
            case None           => Some(k1, v1)
        }, None, tree)

    ///
    /// Applies `f` to all key-value pairs in `t` going from right to left until a single pair `(k, v)` is obtained.
    ///
    /// That is, the result is of the form: `Some(f(k1, v1, ...f(kn-2, vn-2, f(kn-1, vn-1, kn, vn))...))`.
    ///
    /// Returns `None` if `t` is the empty tree.
    ///
    pub def reduceRight(f: (k, v, k, v) -> (k, v) & ef, tree: RedBlackTree[k, v]): Option[(k, v)] & ef =
        foldRight((k1, v1, c) -> match c() {
            case Some((k2, v2)) => Some(f(k1, v1, k2, v2))
            case None           => Some(k1, v1)
        }, None, tree)

    ///
    /// Returns `true` if and only if at least one key-value pair in `t` satisfies the predicate `f`.
    ///
    /// Returns `false` if `t` is the empty tree.
    ///
    @Time(time(f) * size(t)) @Space(space(f) * Int32.log2(size(t)))
    pub def exists(f: (k, v) -> Bool & ef, t: RedBlackTree[k, v]): Bool & ef = match t {
        case Node(_, a, k, v, b) => if (f(k, v)) true else exists(f, a) or exists(f, b)
        case _                   => false
    }

    ///
    /// Returns `true` if and only if all key-value pairs in `t` satisfy the predicate `f`.
    ///
    /// Returns `true` if `t` is the empty tree.
    ///
    @Time(time(f) * size(t)) @Space(space(f) * Int32.log2(size(t)))
    pub def forall(f: (k, v) -> Bool & ef, t: RedBlackTree[k, v]): Bool & ef = match t {
        case Node(_, a, k, v, b) => if (f(k, v)) forall(f, a) and forall(f, b) else false
        case _                   => true
    }

    ///
    /// Applies `f` to every key-value pair of `t`.
    ///
    @Time(time(f) * size(t)) @Space(space(f) * Int32.log2(size(t)))
    pub def foreach(f: (k, v) -> Unit & ef, t: RedBlackTree[k, v]): Unit & ef = match t {
        case Node(_, a, k, v, b) => foreach(f, a); f(k, v); foreach(f, b)
        case _                   => ()
    }

    ///
    /// Helper function for `insert` and `delete`.
    ///
    def balance(t: RedBlackTree[k, v]): RedBlackTree[k, v] = match t {
        case Node(Black, Node(Red, Node(Red, a, k1, v1, b), k2, v2, c), k3, v3, d) =>
            Node(Red, Node(Black, a, k1, v1, b), k2, v2, Node(Black, c, k3, v3, d))
        case Node(Black, Node(Red, a, k1, v1, Node(Red, b, k2, v2, c)), k3, v3, d) =>
            Node(Red, Node(Black, a, k1, v1, b), k2, v2, Node(Black, c, k3, v3, d))
        case Node(Black, a, k1, v1, Node(Red, Node(Red, b, k2, v2, c), k3, v3, d)) =>
            Node(Red, Node(Black, a, k1, v1, b), k2, v2, Node(Black, c, k3, v3, d))
        case Node(Black, a, k1, v1, Node(Red, b, k2, v2, Node(Red, c, k3, v3, d))) =>
            Node(Red, Node(Black, a, k1, v1, b), k2, v2, Node(Black, c, k3, v3, d))
        case Node(DoubleBlack, a, k1, v1, Node(Red, Node(Red, b, k2, v2, c), k3, v3, d)) =>
            Node(Black, Node(Black, a, k1, v1, b), k2, v2, Node(Black, c, k3, v3, d))
        case Node(DoubleBlack, Node(Red, a, k1, v1, Node(Red, b, k2, v2, c)), k3, v3, d) =>
            Node(Black, Node(Black, a, k1, v1, b), k2, v2, Node(Black, c, k3, v3, d))
        case _ => t
    }

    ///
    /// Helper function for `insert`.
    ///
    def blacken(t: RedBlackTree[k, v]): RedBlackTree[k, v] = match t {
        case Node(Red, Node(Red, a, k1, v1, b), k2, v2, c) =>
            Node(Black, Node(Red, a, k1, v1, b), k2, v2, c)
        case Node(Red, a, k1, v1, Node(Red, b, k2, v2, c)) =>
            Node(Black, a, k1, v1, Node(Red, b, k2, v2, c))
        case _ => t
    }

    ///
    /// Helper function for `delete`.
    ///
    def rotate(t: RedBlackTree[k, v]): RedBlackTree[k, v] = match t {
        case Node(Red, Node(DoubleBlack, a, k1, v1, b), k2, v2, Node(Black, c, k3, v3, d)) =>
            balance(Node(Black, Node(Red, Node(Black, a, k1, v1, b), k2, v2, c), k3, v3, d))
        case Node(Red, DoubleBlackLeaf, k2, v2, Node(Black, c, k3, v3, d)) =>
            balance(Node(Black, Node(Red, Leaf, k2, v2, c), k3, v3, d))
        case Node(Red, Node(Black, a, k1, v1, b), k2, v2, Node(DoubleBlack, c, k3, v3, d)) =>
            balance(Node(Black, a, k1, v1, Node(Red, b, k2, v2, Node(Black, c, k3, v3, d))))
        case Node(Red, Node(Black, a, k1, v1, b), k2, v2, DoubleBlackLeaf) =>
            balance(Node(Black, a, k1, v1, Node(Red, b, k2, v2, Leaf)))
        case Node(Black, Node(DoubleBlack, a, k1, v1, b), k2, v2, Node(Black, c, k3, v3, d)) =>
            balance(Node(DoubleBlack, Node(Red, Node(Black, a, k1, v1, b), k2, v2, c), k3, v3, d))
        case Node(Black, DoubleBlackLeaf, k2, v2, Node(Black, c, k3, v3, d)) =>
            balance(Node(DoubleBlack, Node(Red, Leaf, k2, v2, c), k3, v3, d))
        case Node(Black, Node(Black, a, k1, v1, b), k2, v2, Node(DoubleBlack, c, k3, v3, d)) =>
            balance(Node(DoubleBlack, a, k1, v1, Node(Red, b, k2, v2, Node(Black, c, k3, v3, d))))
        case Node(Black, Node(Black, a, k1, v1, b), k2, v2, DoubleBlackLeaf) =>
            balance(Node(DoubleBlack, a, k1, v1, Node(Red, b, k2, v2, Leaf)))
        case Node(Black, Node(DoubleBlack, a, k4, v4, b), k1, v1, Node(Red, Node(Black, c, k2, v2, d), k3, v3, e)) =>
            Node(Black, balance(Node(Black, Node(Red, Node(Black, a, k4, v4, b), k1, v1, c), k2, v2, d)), k3, v3, e)
        case Node(Black, DoubleBlackLeaf, k1, v1, Node(Red, Node(Black, c, k2, v2, d), k3, v3, e)) =>
            Node(Black, balance(Node(Black, Node(Red, Leaf, k1, v1, c), k2, v2, d)), k3, v3, e)
        case Node(Black, Node(Red, a, k4, v4, Node(Black, b, k1, v1, c)), k2, v2, Node(DoubleBlack, d, k3, v3, e)) =>
            Node(Black, a, k4, v4, balance(Node(Black, b, k1, v1, Node(Red, c, k2, v2, Node(Black, d, k3, v3, e)))))
        case Node(Black, Node(Red, a, k4, v4, Node(Black, b, k1, v1, c)), k2, v2, DoubleBlackLeaf) =>
            Node(Black, a, k4, v4, balance(Node(Black, b, k1, v1, Node(Red, c, k2, v2, Leaf))))
        case _ => t
    }

    ///
    /// Helper function for `delete`.
    ///
    def redden(t: RedBlackTree[k, v]): RedBlackTree[k, v] = match t {
        case Node(Black, Node(Black, a, k1, v1, b), k2, v2, Node(Black, c, k3, v3, d)) =>
            Node(Red, Node(Black, a, k1, v1, b), k2, v2, Node(Black, c, k3, v3, d))
        case DoubleBlackLeaf => Leaf
        case _ => t
    }

    ///
    /// Helper function for `delete`.
    ///
    def minDelete(t: RedBlackTree[k, v]): (k, v, RedBlackTree[k, v]) =
        def loop(tt, sk) = match tt {
            case Node(Red, Leaf, k1, v1, Leaf)   => sk((k1, v1, Leaf))
            case Node(Black, Leaf, k1, v1, Leaf) => sk((k1, v1, DoubleBlackLeaf))
            case Node(Black, Leaf, k1, v1, Node(Red, Leaf, k2, v2, Leaf)) =>
                sk((k1, v1, Node(Black, Leaf, k2, v2, Leaf)))
            case Node(c, a, k1, v1, b) => loop(a, match (k3, v3, e) -> sk((k3, v3, rotate(Node(c, e, k1, v1, b)))))
            case _ => unreachable!()
        };
        loop(t, identity)

    ///
    /// Applies `f` to all key-value pairs from `t` where `p(k)` returns `EqualTo`.
    ///
    /// The function `f` must be impure.
    ///
    pub def queryWith(p: k -> Comparison, f: (k, v) -> Unit & ef, t: RedBlackTree[k, v]): Unit & ef = match t {
        case Node(_, a, k, v, b) =>
            match p(k) {
                case LessThan    => queryWith(p, f, b)
                case EqualTo     => queryWith(p, f, a); f(k, v); queryWith(p, f, b)
                case GreaterThan => queryWith(p, f, a)
            }
        case _ => ()
    }

    ///
    /// Extracts a range of key-value pairs from `t`.
    ///
    /// That is, the result is a list of all pairs `f(k, v)` where `p(k)` returns `Equal`.
    ///
<<<<<<< HEAD
    pub def query(p: k -> Comparison, f: (k, v) -> a & ef, tree: RedBlackTree[k, v]): List[a] & ef = {
        let buffer = new MutList(static);
=======
    pub def query(p: k -> Comparison, f: (k, v) -> a & ef, t: RedBlackTree[k, v]): List[a] & ef = {
        let buffer = MutList.new();
>>>>>>> bac47358
        let g = k -> v -> MutList.push!(f(k, v), buffer);
        queryWith(p, g, t);
        MutList.toList(buffer)
    } as & ef

    ///
    /// Extracts `k => v` where `k` is the leftmost (i.e. smallest) key in the tree.
    ///
    pub def minimumKey(t: RedBlackTree[k, v]): Option[(k, v)] = match t {
        case Node(_, Leaf, k, v, _) => Some(k, v)
        case Node(_, a, _, _, _)    => minimumKey(a)
        case _                      => None
    }

    ///
    /// Extracts `k => v` where `k` is the rightmost (i.e. largest) key in the tree.
    ///
    pub def maximumKey(t: RedBlackTree[k, v]): Option[(k, v)] = match t {
        case Node(_, _, k, v, Leaf) => Some(k, v)
        case Node(_, _, _, _, b)    => maximumKey(b)
        case _                      => None
    }

    ///
    /// Returns the black height of `t`.
    ///
    @Time(Int32.log2(size(t))) @Space(1)
    pub def blackHeight(t: RedBlackTree[k, v]): Int32 =
        def loop(tt, acc) = match tt {
            case Node(Black, a, _, _, _) => loop(a, 1 + acc)
            case Node(_, a, _, _, _)     => loop(a, acc)
            case _                       => acc
        };
        loop(t, 0)

    ///
    /// Returns a RedBlackTree with mappings `k => f(k, v)` for every `k => v` in `t`.
    ///
    /// Purity reflective: Runs in parallel when given a pure function `f`.
    ///
    @ParallelWhenPure
    pub def mapWithKey(f: (k, v1) -> v2 & ef, t: RedBlackTree[k, v1]): RedBlackTree[k, v2] & ef =
        let f1 = (r) -> f(r.k, r.v);
        reifyEff(f1) {
            case Pure(g) =>
                if (useParallelEvaluation(t))
                    let h = (k, v) -> g({k = k, v = v});
                    parMapWithKey(threads() - 1, h, t) as & Pure
                else
                    seqMapWithKey(f, t)
            case _  => seqMapWithKey(f, t)
        }

    ///
    /// Maps `f` over the tree `t` in parallel.
    ///
    /// The implementation spawns `n` threads each applying `f` sequentially
    /// from left to right on some subtree that is disjoint from the rest of
    /// the threads.
    ///
    @Parallel
    def parMapWithKey(n: Int32, f: (k, v1) -> v2, t: RedBlackTree[k, v1]): RedBlackTree[k, v2] & Impure = {
        if (n <= 1)
            parSeqMapWithKey(f, t)
        else
            match t {
                case Leaf                   => Leaf
                case DoubleBlackLeaf        => DoubleBlackLeaf
                case Node(c, a, k, v, b)    =>
                    let chanL = chan RedBlackTree[k, v2] 1;
                    let chanR = chan RedBlackTree[k, v2] 1;
                    spawn (chanL <- parMapWithKey((n - 2) / 2, f, a)); // We divide the rest of the threads as follows:
                    spawn (chanR <- parMapWithKey((n - 2) / 2, f, b)); // We spawn two new threads leaving us with n - 2
                    let v1 = f(k, v);                                  // that we distribute over the two spanned threads.
                    let a1 = <- chanL;
                    let b1 = <- chanR;
                    Node(c, a1, k, v1, b1)
            }
    }

    ///
    /// Maps `f` over the tree `t` sequentially from left to right.
    ///
    /// Note that this is equivalent to `seqMapWithKey` but for performance reasons -- to avoid
    /// megamorphic calls -- we use a copy here.
    ///
    def parSeqMapWithKey(f: (k, v1) -> v2, t: RedBlackTree[k, v1]): RedBlackTree[k, v2] = match t {
        // Note that while this is identical to `seqMapWithKey` it must still be its own function
        // because the parallel path must not be reuse the seq. path.
        case Leaf                   => Leaf
        case DoubleBlackLeaf        => DoubleBlackLeaf
        case Node(c, a, k, v, b)    =>
            let a1 = seqMapWithKey(f, a);
            let v1 = f(k, v);
            let b1 = seqMapWithKey(f, b);
            Node(c, a1, k, v1, b1)
    }

    ///
    /// Sequentially maps `f` over the tree `t`.
    ///
    def seqMapWithKey(f: (k, v1) -> v2 & ef, t: RedBlackTree[k, v1]): RedBlackTree[k, v2] & ef = match t {
        case Leaf                => Leaf
        case DoubleBlackLeaf     => DoubleBlackLeaf
        case Node(c, a, k, v, b) =>
            let a1 = seqMapWithKey(f, a);
            let v1 = f(k, v);
            let b1 = seqMapWithKey(f, b);
            Node(c, a1, k, v1, b1)
    }

    ///
    /// Applies `f` over the tree `t` in parallel and returns the number of elements
    /// that satisfy the predicate `f`.
    ///
    /// The implementation spawns `n` threads each applying `f` sequentially
    /// from left to right on some subtree that is disjoint from the rest of
    /// the threads.
    ///
    @Parallel
    pub def parCount(n: Int32, f: (k, v) -> Bool, t: RedBlackTree[k, v]): Int32 & Impure = {
        if (n <= 1)
            seqCount(f, t)
        else
            match t {
                case Leaf                   => 0
                case DoubleBlackLeaf        => 0
                case Node(_, a, k, v, b)    =>
                    let chanL = chan Int32 1;
                    let chanR = chan Int32 1;
                    spawn (chanL <- parCount((n - 2) / 2, f, a)); // We divide the rest of the threads as follows:
                    spawn (chanR <- parCount((n - 2) / 2, f, b)); // We spawn two new threads leaving us with n - 2
                    let v1 = if (f(k, v)) 1 else 0;               // that we distribute over the two spanned threads.
                    let a1 = <- chanL;
                    let b1 = <- chanR;
                    a1 + v1 + b1
            }
    }

    ///
    /// Applies `f` over the tree `t` sequentially from left to right and returns the number of elements
    /// that satisfy the predicate `f`.
    ///
    def seqCount(f: (k, v) -> Bool, t: RedBlackTree[k, v]): Int32 = match t {
        case Leaf                => 0
        case DoubleBlackLeaf     => 0
        case Node(_, a, k, v, b) =>
            let a1 = seqCount(f, a);
            let v1 = if (f(k, v)) 1 else 0;
            let b1 = seqCount(f, b);
            a1 + v1 + b1
    }

    ///
    /// Returns the sum of all keys in the tree `t`.
    ///
    pub def sumKeys(t: RedBlackTree[Int32, v]): Int32 =
        sumWith((k, _) -> k, t)

    ///
    /// Returns the sum of all values in the tree `t`.
    ///
    pub def sumValues(t: RedBlackTree[k, Int32]): Int32 =
        sumWith((_, v) -> v, t)

    ///
    /// Returns the sum of all key-value pairs `k => v` in the tree `t`
    /// according to the function `f`.
    ///
    pub def sumWith(f: (k, v) -> Int32 & ef, t: RedBlackTree[k, v]): Int32 & ef = match t {
        case Leaf                => 0
        case DoubleBlackLeaf     => 0
        case Node(_, a, k, v, b) =>
            let x = sumWith(f, a);
            let y = f(k, v);
            let z = sumWith(f, b);
            x + y + z
    }

    ///
    /// Returns the sum of all key-value pairs `k => v` in the tree `t`
    /// according to the function `f`.
    ///
    /// The implementation spawns `n` threads each applying `f` sequentially
    /// from left to right on some subtree that is disjoint from the rest of
    /// the threads.
    ///
    @Parallel
    pub def parSumWith(n: Int32, f: (k, v) -> Int32, t: RedBlackTree[k, v]): Int32 & Impure = {
        if (n <= 1)
            seqSumWith(f, t)
        else
            match t {
                case Leaf                   => 0
                case DoubleBlackLeaf        => 0
                case Node(_, a, k, v, b)    =>
                    let chanL = chan Int32 1;
                    let chanR = chan Int32 1;
                    spawn (chanL <- parSumWith((n - 2) / 2, f, a)); // We divide the rest of the threads as follows:
                    spawn (chanR <- parSumWith((n - 2) / 2, f, b)); // We spawn two new threads leaving us with n - 2
                    let v1 = f(k, v);                               // that we distribute over the two spanned threads.
                    let a1 = <- chanL;
                    let b1 = <- chanR;
                    a1 + v1 + b1
            }
    }

    ///
    /// Returns the sum of all key-value pairs `k => v` in the tree `t`
    /// according to the function `f`.
    ///
    /// Note that this is equivalent to `sumWith` but for performance reasons -- to avoid
    /// megamorphic calls -- we use a copy here.
    ///
    def seqSumWith(f: (k, v) -> Int32, t: RedBlackTree[k, v]): Int32 = match t {
        case Leaf                => 0
        case DoubleBlackLeaf     => 0
        case Node(_, a, k, v, b) =>
            let x = seqSumWith(f, a);
            let y = f(k, v);
            let z = seqSumWith(f, b);
            x + y + z
    }

    ///
    /// Returns the product of all keys in the tree `t`.
    ///
    pub def productKeys(t: RedBlackTree[Int32, v]): Int32 =
        productWith((k, _) -> k, t)

    ///
    /// Returns the product of all values in the tree `t`.
    ///
    pub def productValues(t: RedBlackTree[k, Int32]): Int32 =
        productWith((_, v) -> v, t)

    ///
    /// Returns the product of all key-value pairs `k => v` in the tree `t`
    /// according to the function `f`.
    ///
    pub def productWith(f: (k, v) -> Int32 & ef, t: RedBlackTree[k, v]): Int32 & ef =
        def loop(tt) = match tt {
            case Leaf                => 1
            case DoubleBlackLeaf     => 1
            case Node(_, a, k, v, b) =>
                let x = loop(a);
                let y = f(k, v);
                let z = loop(b);
                x * y * z
        };
        match t {
            case Leaf            => 0
            case DoubleBlackLeaf => 0
            case _               => loop(t)
        }

    ///
    /// Returns the product of all key-value pairs `k => v` in the tree `t`
    /// according to the function `f`.
    ///
    /// The implementation spawns `n` threads each applying `f` sequentially
    /// from left to right on some subtree that is disjoint from the rest of
    /// the threads.
    ///
    @Parallel
    pub def parProductWith(n: Int32, f: (k, v) -> Int32, t: RedBlackTree[k, v]): Int32 & Impure = {
        if (n <= 1)
            seqProductWith(f, t)
        else
            match t {
                case Leaf                   => 1
                case DoubleBlackLeaf        => 1
                case Node(_, a, k, v, b)    =>
                    let chanL = chan Int32 1;
                    let chanR = chan Int32 1;
                    spawn (chanL <- parProductWith((n - 2) / 2, f, a)); // We divide the rest of the threads as follows:
                    spawn (chanR <- parProductWith((n - 2) / 2, f, b)); // We spawn two new threads leaving us with n - 2
                    let v1 = f(k, v);                                   // that we distribute over the two spanned threads.
                    let a1 = <- chanL;
                    let b1 = <- chanR;
                    a1 * v1 * b1
            }
    }

    ///
    /// Returns the product of all key-value pairs `k => v` in the tree `t`
    /// according to the function `f`.
    ///
    /// Note that this is equivalent to `productWith` but for performance reasons -- to avoid
    /// megamorphic calls -- we use a copy here.
    ///
    def seqProductWith(f: (k, v) -> Int32, t: RedBlackTree[k, v]): Int32 =
        def loop(tt) = match tt {
            case Leaf                => 1
            case DoubleBlackLeaf     => 1
            case Node(_, a, k, v, b) =>
                let x = loop(a);
                let y = f(k, v);
                let z = loop(b);
                x * y * z
        };
        match t {
            case Leaf            => 0
            case DoubleBlackLeaf => 0
            case _               => loop(t)
        }

    ///
    /// Returns the tree `t` as a list. Elements are ordered from smallest (left) to largest (right).
    ///
    pub def toList(t: RedBlackTree[k, v]): List[(k, v)] =
        RedBlackTree.foldRight((k, v, c) -> (k, v) :: c(), Nil, t)

    ///
    /// Build a node applicatively.
    ///
    /// This is a helper function for `mapAWithKeyHelper`.
    ///
    def nodeA(color: Color, left: m[RedBlackTree[k, v]], k: k, value: m[v], right: m[RedBlackTree[k, v]]): m[RedBlackTree[k, v]] with Applicative[m] =
        ((((l, v, r) -> Node(color, l, k, v, r)) `Functor.map` left) `Applicative.ap` value) `Applicative.ap` right

    ///
    /// Returns a RedBlackTree with mappings `k => f(v)` for every `k => v` in `t`.
    ///
    pub def mapAWithKey(f: (k, v1) -> m[v2] & ef, t: RedBlackTree[k, v1]): m[RedBlackTree[k, v2]] & ef with Applicative[m] =
        def loop(tt, k) = match tt {
            case Node(color, left, key, v, right) => loop(left, kl -> loop(right, kr -> k(nodeA(color, kl, key, f(key, v), kr))))
            case _                                => k(Applicative.point(Leaf))
        };
        loop(t, ks -> ks as & ef)

    ///
    /// Applies `cmp` over the tree `t` in parallel and optionally returns the lowest
    /// element according to `cmp`.
    ///
    /// The implementation spawns `n` threads each applying `cmp` sequentially
    /// from left to right on some subtree that is disjoint from the rest of
    /// the threads.
    ///
    @Parallel
    pub def parMinimumBy(n: Int32, cmp: (k, v, k, v) -> Comparison, t: RedBlackTree[k, v]): Option[(k, v)] & Impure =
        parLimitBy(n, (kl, vl, kr, vr) -> if (cmp(kl, vl, kr, vr) == LessThan) (kl, vl) else (kr, vr), t)

    ///
    /// Applies `cmp` over the tree `t` in parallel and optionally returns the largest
    /// element according to `cmp`.
    ///
    /// The implementation spawns `n` threads each applying `cmp` sequentially
    /// from left to right on some subtree that is disjoint from the rest of
    /// the threads.
    ///
    @Parallel
    pub def parMaximumBy(n: Int32, cmp: (k, v, k, v) -> Comparison, t: RedBlackTree[k, v]): Option[(k, v)] & Impure =
        parLimitBy(n, (kl, vl, kr, vr) -> if (cmp(kl, vl, kr, vr) == GreaterThan) (kl, vl) else (kr, vr), t)

    ///
    /// Helper function for `minimumBy` & `maximumBy`.
    ///
    /// Applies `cmp` over the tree `t` in parallel and optionally returns the min/max (decided by `decider`)
    /// element according to `cmp`.
    ///
    /// The implementation spawns `n` threads each applying `cmp` sequentially
    /// from left to right on some subtree that is disjoint from the rest of
    /// the threads.
    ///
    @Parallel
    def parLimitBy(n: Int32, cmp: (k, v, k, v) -> (k, v), t: RedBlackTree[k, v]): Option[(k, v)] & Impure =
        if (n <= 0)
            seqLimitBy(cmp, t)
        else
            match t {
                case Leaf                => None
                case DoubleBlackLeaf     => None
                case Node(_, a, k, v, b) =>
                    let chanL = chan Option[(k, v)] 1;
                    let chanR = chan Option[(k, v)] 1;
                    spawn (chanL <- parLimitBy((n - 2) / 2, cmp, a));
                    spawn (chanR <- parLimitBy((n - 2) / 2, cmp, b));
                    let a1 = <- chanL;
                    let res = match a1 {
                        case None         => (k, v)
                        case Some(kl, vl) => cmp(kl, vl, k, v)
                    };
                    let b1 = <- chanR;
                    match b1 {
                        case None         => Some(res)
                        case Some(kr, vr) =>
                            let (ks, vs) = res;
                            Some(cmp(ks, vs, kr, vr))
                    }
            }

    ///
    /// Applies `cmp` over the tree `t` sequentially and optionally returns the lowest
    /// element according to `cmp`.
    ///
    def seqLimitBy(cmp: (k, v, k, v) -> (k, v) & ef, t: RedBlackTree[k, v]): Option[(k, v)] & ef = match t {
        case Node(_, a, k, v, b) =>
            let res = match seqLimitBy(cmp, a) {
                case None         => (k, v)
                case Some(kl, vl) => cmp(kl, vl, k, v)
            };
            match seqLimitBy(cmp, b) {
                case None         => Some(res)
                case Some(kr, vr) =>
                    let (ks, vs) = res;
                    Some(cmp(ks, vs, kr, vr))
            }
        case _ => None
    }

    ///
    /// Returns the concatenation of the string representation of each key `k`
    /// in `t` with `sep` inserted between each element.
    ///
    pub def joinKeys(sep: String, t: RedBlackTree[k, v]): String with ToString[k] =
        joinWith((k, _) -> ToString.toString(k), sep, t)

    ///
    /// Returns the concatenation of the string representation of each value `v`
    /// in `t` with `sep` inserted between each element.
    ///
    pub def joinValues(sep: String, t: RedBlackTree[k, v]): String with ToString[v] =
        joinWith((_, v) -> ToString.toString(v), sep, t)

    ///
    /// Returns the concatenation of the string representation of each key-value pair
    /// `k => v` in `t` according to `f` with `sep` inserted between each element.
    ///
    pub def joinWith(f: (k, v) -> String & ef, sep: String, t: RedBlackTree[k, v]): String & ef = {
        use StringBuilder.append!;
        let lastSep = String.length(sep);
        let sb = StringBuilder.new();
        foreach((k, v) -> { append!(f(k, v), sb); append!(sep, sb) }, t);
        StringBuilder.toString(sb) |> String.dropRight(lastSep)
    } as & ef

}<|MERGE_RESOLUTION|>--- conflicted
+++ resolved
@@ -462,13 +462,8 @@
     ///
     /// That is, the result is a list of all pairs `f(k, v)` where `p(k)` returns `Equal`.
     ///
-<<<<<<< HEAD
-    pub def query(p: k -> Comparison, f: (k, v) -> a & ef, tree: RedBlackTree[k, v]): List[a] & ef = {
+    pub def query(p: k -> Comparison, f: (k, v) -> a & ef, t: RedBlackTree[k, v]): List[a] & ef = {
         let buffer = new MutList(static);
-=======
-    pub def query(p: k -> Comparison, f: (k, v) -> a & ef, t: RedBlackTree[k, v]): List[a] & ef = {
-        let buffer = MutList.new();
->>>>>>> bac47358
         let g = k -> v -> MutList.push!(f(k, v), buffer);
         queryWith(p, g, t);
         MutList.toList(buffer)
