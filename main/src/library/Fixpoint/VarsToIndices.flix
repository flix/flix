/*
 * Copyright 2021 Benjamin Dahse
 *
 * Licensed under the Apache License, Version 2.0 (the "License");
 * you may not use this file except in compliance with the License.
 * You may obtain a copy of the License at
 *
 *   http://www.apache.org/licenses/LICENSE-2.0
 *
 * Unless required by applicable law or agreed to in writing, software
 * distributed under the License is distributed on an "AS IS" BASIS,
 * WITHOUT WARRANTIES OR CONDITIONS OF ANY KIND, either express or implied.
 * See the License for the specific language governing permissions and
 * limitations under the License.
 */

/// The purpose of this phase is to lower row variables in searches and queries to array indices.
/// This implies substituting named references to row variables with indices
/// in where clauses, range queries and project operations.
mod Fixpoint {

    use Fixpoint.Ram.{RamStmt, RelOp, RamSym, RamTerm, BoolExp, RowVar}

    @Internal
    pub def lowerStmt(stmt: RamStmt[v]): RamStmt[v] = match stmt {
        case RamStmt.Insert(op) => RamStmt.Insert(lowerOp(op, Map#{}, 0))
        case RamStmt.Merge(_, _) => stmt
        case RamStmt.Assign(_, _) => stmt
        case RamStmt.Purge(_) => stmt
        case RamStmt.Seq(xs) => RamStmt.Seq(List.map(lowerStmt, xs))
        case RamStmt.Until(test, body) => RamStmt.Until(test, lowerStmt(body))
        case RamStmt.Comment(_) => stmt
    }

    def lowerOp(op: RelOp[v], rowVars: Map[RowVar, RowVar], depth: Int32): RelOp[v] =
        match op {
            case RelOp.Search(var, ramSym, body) =>
                let newVar = RowVar.Index(depth);
                let newVars = Map.insert(var, newVar, rowVars);
                RelOp.Search(newVar, ramSym, lowerOp(body, newVars, depth + 1))
            case RelOp.Query(var, ramSym, prefixQuery, body) =>
                let newVar = RowVar.Index(depth);
                let newVars = Map.insert(var, newVar, rowVars);
                let newQuery = Vector.map(match (j, t) -> (j, lowerTerm(rowVars, t)), prefixQuery);
                RelOp.Query(newVar, ramSym, newQuery, lowerOp(body, newVars, depth + 1))
            case RelOp.Project(terms, ramSym) =>
                 RelOp.Project(Vector.map(lowerTerm(rowVars), terms), ramSym)
            case RelOp.If(test, then) =>
<<<<<<< HEAD
                 RelOp.If(Vector.map(lowerExp(rowVars), test), lowerOp(then, rowVars, depth))
=======
                 RelOp.If(List.map(lowerExp(rowVars), test), lowerOp(then, rowVars, depth))
            case RelOp.Loop(_) => ??? // TODO
>>>>>>> f3705d18
        }

    def lowerExp(rowVars: Map[RowVar, RowVar], exp: BoolExp[v]): BoolExp[v] =
        match exp {
            case BoolExp.Empty(_) => exp
            case BoolExp.NotMemberOf(terms, ramSym) =>
                 BoolExp.NotMemberOf(Vector.map(lowerTerm(rowVars), terms), ramSym)
            case BoolExp.Eq(lhs, rhs) =>
                 BoolExp.Eq(lowerTerm(rowVars, lhs), lowerTerm(rowVars, rhs))
            case BoolExp.Leq(f, lhs, rhs) =>
                 BoolExp.Leq(f, lowerTerm(rowVars, lhs), lowerTerm(rowVars, rhs))
            case BoolExp.Guard0(_) => exp
            case BoolExp.Guard1(f, v) =>
                let t = lowerTerm(rowVars, v);
                BoolExp.Guard1(f, t)
            case BoolExp.Guard2(f, v1, v2) =>
                let t1 = lowerTerm(rowVars, v1);
                let t2 = lowerTerm(rowVars, v2);
                BoolExp.Guard2(f, t1, t2)
            case BoolExp.Guard3(f, v1, v2, v3) =>
                let t1 = lowerTerm(rowVars, v1);
                let t2 = lowerTerm(rowVars, v2);
                let t3 = lowerTerm(rowVars, v3);
                BoolExp.Guard3(f, t1, t2, t3)
            case BoolExp.Guard4(f, v1, v2, v3, v4) =>
                let t1 = lowerTerm(rowVars, v1);
                let t2 = lowerTerm(rowVars, v2);
                let t3 = lowerTerm(rowVars, v3);
                let t4 = lowerTerm(rowVars, v4);
                BoolExp.Guard4(f, t1, t2, t3, t4)
            case BoolExp.Guard5(f, v1, v2, v3, v4, v5) =>
                let t1 = lowerTerm(rowVars, v1);
                let t2 = lowerTerm(rowVars, v2);
                let t3 = lowerTerm(rowVars, v3);
                let t4 = lowerTerm(rowVars, v4);
                let t5 = lowerTerm(rowVars, v5);
                BoolExp.Guard5(f, t1, t2, t3, t4, t5)
        }

    def lowerTerm(rowVars: Map[RowVar, RowVar], term: RamTerm[v]): RamTerm[v] = match term {
        case RamTerm.Lit(_) => term
        case RamTerm.RowLoad(rowVar, index) =>
             RamTerm.RowLoad(Map.getWithDefault(rowVar, rowVar, rowVars), index)
        case RamTerm.LoadLatVar(rowVar) =>
             RamTerm.LoadLatVar(Map.getWithDefault(rowVar, rowVar, rowVars))
        case RamTerm.Meet(f, v1, v2) =>
            let t1 = lowerTerm(rowVars, v1);
            let t2 = lowerTerm(rowVars, v2);
            RamTerm.Meet(f, t1, t2)
        case RamTerm.App0(_) => term
        case RamTerm.App1(f, v) =>
            let t = lowerTerm(rowVars, v);
            RamTerm.App1(f, t)
        case RamTerm.App2(f, v1, v2) =>
            let t1 = lowerTerm(rowVars, v1);
            let t2 = lowerTerm(rowVars, v2);
            RamTerm.App2(f, t1, t2)
        case RamTerm.App3(f, v1, v2, v3) =>
            let t1 = lowerTerm(rowVars, v1);
            let t2 = lowerTerm(rowVars, v2);
            let t3 = lowerTerm(rowVars, v3);
            RamTerm.App3(f, t1, t2, t3)
        case RamTerm.App4(f, v1, v2, v3, v4) =>
            let t1 = lowerTerm(rowVars, v1);
            let t2 = lowerTerm(rowVars, v2);
            let t3 = lowerTerm(rowVars, v3);
            let t4 = lowerTerm(rowVars, v4);
            RamTerm.App4(f, t1, t2, t3, t4)
        case RamTerm.App5(f, v1, v2, v3, v4, v5) =>
            let t1 = lowerTerm(rowVars, v1);
            let t2 = lowerTerm(rowVars, v2);
            let t3 = lowerTerm(rowVars, v3);
            let t4 = lowerTerm(rowVars, v4);
            let t5 = lowerTerm(rowVars, v5);
            RamTerm.App5(f, t1, t2, t3, t4, t5)
    }
}<|MERGE_RESOLUTION|>--- conflicted
+++ resolved
@@ -46,12 +46,8 @@
             case RelOp.Project(terms, ramSym) =>
                  RelOp.Project(Vector.map(lowerTerm(rowVars), terms), ramSym)
             case RelOp.If(test, then) =>
-<<<<<<< HEAD
                  RelOp.If(Vector.map(lowerExp(rowVars), test), lowerOp(then, rowVars, depth))
-=======
-                 RelOp.If(List.map(lowerExp(rowVars), test), lowerOp(then, rowVars, depth))
             case RelOp.Loop(_) => ??? // TODO
->>>>>>> f3705d18
         }
 
     def lowerExp(rowVars: Map[RowVar, RowVar], exp: BoolExp[v]): BoolExp[v] =
