--- conflicted
+++ resolved
@@ -54,25 +54,15 @@
     ///
     /// Append the String `s` followed by the system line separator to the StringBuilder `sb`.
     ///
-<<<<<<< HEAD
     pub def appendLine!(s: String, sb: StringBuilder): Unit & Impure =
-        sb `appendString!` s;
-=======
-    pub def appendLine!(sb: StringBuilder, s: String): Unit & Impure =
         s `appendString!` sb;
->>>>>>> 726ad5f8
         appendLineSeparator!(sb)
 
     ///
     /// Appends `f(x)` to the string builder `sb`.
     ///
-<<<<<<< HEAD
     pub def appendLineWith!(f: a -> String, x: a, sb: StringBuilder): Unit & Impure =
-        sb `appendString!` f(x);
-=======
-    pub def appendLineWith!(sb: StringBuilder, f: a -> String, x: a): Unit & Impure =
         f(x) `appendString!` sb;
->>>>>>> 726ad5f8
         appendLineSeparator!(sb)
 
     ///
