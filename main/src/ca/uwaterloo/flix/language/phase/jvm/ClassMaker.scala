--- conflicted
+++ resolved
@@ -284,7 +284,37 @@
 
   // Constants.
 
-<<<<<<< HEAD
+  object Arrays {
+
+    def BoolArrToString: StaticMethod =
+      StaticMethod(JvmName.Arrays, "toString", mkDescriptor(BackendType.Array(BackendType.Bool))(BackendType.String))
+
+    def CharArrToString: StaticMethod =
+      StaticMethod(JvmName.Arrays, "toString", mkDescriptor(BackendType.Array(BackendType.Char))(BackendType.String))
+
+    def Int8ArrToString: StaticMethod =
+      StaticMethod(JvmName.Arrays, "toString", mkDescriptor(BackendType.Array(BackendType.Int8))(BackendType.String))
+
+    def Int16ArrToString: StaticMethod =
+      StaticMethod(JvmName.Arrays, "toString", mkDescriptor(BackendType.Array(BackendType.Int16))(BackendType.String))
+
+    def Int32ArrToString: StaticMethod =
+      StaticMethod(JvmName.Arrays, "toString", mkDescriptor(BackendType.Array(BackendType.Int32))(BackendType.String))
+
+    def Int64ArrToString: StaticMethod =
+      StaticMethod(JvmName.Arrays, "toString", mkDescriptor(BackendType.Array(BackendType.Int64))(BackendType.String))
+
+    def Float32ArrToString: StaticMethod =
+      StaticMethod(JvmName.Arrays, "toString", mkDescriptor(BackendType.Array(BackendType.Float32))(BackendType.String))
+
+    def Float64ArrToString: StaticMethod =
+      StaticMethod(JvmName.Arrays, "toString", mkDescriptor(BackendType.Array(BackendType.Float64))(BackendType.String))
+
+    def DeepToString: StaticMethod =
+      StaticMethod(JvmName.Arrays, "deepToString", mkDescriptor(BackendType.Array(BackendType.Object))(BackendType.String))
+
+  }
+
   object Iterator {
 
     def HasNextMethod: InterfaceMethod =
@@ -292,35 +322,6 @@
 
     def NextMethod: InterfaceMethod =
       InterfaceMethod(JvmName.Iterator, "next", mkDescriptor()(BackendType.Object))
-=======
-  object Arrays {
-    def BoolArrToString: StaticMethod =
-      StaticMethod(JvmName.Arrays, "toString", mkDescriptor(BackendType.Array(BackendType.Bool))(BackendType.String))
-
-    def CharArrToString: StaticMethod =
-      StaticMethod(JvmName.Arrays, "toString", mkDescriptor(BackendType.Array(BackendType.Char))(BackendType.String))
-
-    def Int8ArrToString: StaticMethod =
-      StaticMethod(JvmName.Arrays, "toString", mkDescriptor(BackendType.Array(BackendType.Int8))(BackendType.String))
-
-    def Int16ArrToString: StaticMethod =
-      StaticMethod(JvmName.Arrays, "toString", mkDescriptor(BackendType.Array(BackendType.Int16))(BackendType.String))
-
-    def Int32ArrToString: StaticMethod =
-      StaticMethod(JvmName.Arrays, "toString", mkDescriptor(BackendType.Array(BackendType.Int32))(BackendType.String))
-
-    def Int64ArrToString: StaticMethod =
-      StaticMethod(JvmName.Arrays, "toString", mkDescriptor(BackendType.Array(BackendType.Int64))(BackendType.String))
-
-    def Float32ArrToString: StaticMethod =
-      StaticMethod(JvmName.Arrays, "toString", mkDescriptor(BackendType.Array(BackendType.Float32))(BackendType.String))
-
-    def Float64ArrToString: StaticMethod =
-      StaticMethod(JvmName.Arrays, "toString", mkDescriptor(BackendType.Array(BackendType.Float64))(BackendType.String))
-
-    def DeepToString: StaticMethod =
-      StaticMethod(JvmName.Arrays, "deepToString", mkDescriptor(BackendType.Array(BackendType.Object))(BackendType.String))
->>>>>>> a4f59251
   }
 
   object LinkedList {
