--- conflicted
+++ resolved
@@ -161,11 +161,9 @@
 
     case class VectorLength(exp: Expr, loc: SourceLocation) extends Expr
 
-<<<<<<< HEAD
+    case class FAppend(exp1: Expr, exp2: Expr, loc: SourceLocation) extends Expr
+
     case class ListLit(exps: List[Expr], loc: SourceLocation) extends Expr
-=======
-    case class FAppend(exp1: Expr, exp2: Expr, loc: SourceLocation) extends Expr
->>>>>>> 53cd2d27
 
     case class SetLit(exps: List[Expr], loc: SourceLocation) extends Expr
 
