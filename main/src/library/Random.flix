--- conflicted
+++ resolved
@@ -9,25 +9,15 @@
     ///
     /// Returns a fresh random number generator.
     ///
-<<<<<<< HEAD
     pub def fresh(): Random \ IO =
-        import new java.util.Random(): ##java.util.Random \ IO as newRandom;
-=======
-    pub def new(): Random \ IO =
         import java_new java.util.Random(): ##java.util.Random \ IO as newRandom;
->>>>>>> 0e47ba29
         Random(newRandom())
 
     ///
     /// Returns a fresh random number generator initialized with the given seed `s`.
     ///
-<<<<<<< HEAD
     pub def freshWithSeed(s: Int64): Random \ IO =
-        import new java.util.Random(Int64): ##java.util.Random \ IO as newRandom;
-=======
-    pub def newWithSeed(s: Int64): Random \ IO =
         import java_new java.util.Random(Int64): ##java.util.Random \ IO as newRandom;
->>>>>>> 0e47ba29
         Random(newRandom(s))
 
     ///
