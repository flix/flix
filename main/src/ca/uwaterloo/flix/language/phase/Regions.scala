/*
 *  Copyright 2022 Magnus Madsen
 *
 *  Licensed under the Apache License, Version 2.0 (the "License");
 *  you may not use this file except in compliance with the License.
 *  You may obtain a copy of the License at
 *
 *  http://www.apache.org/licenses/LICENSE-2.0
 *
 *  Unless required by applicable law or agreed to in writing, software
 *  distributed under the License is distributed on an "AS IS" BASIS,
 *  WITHOUT WARRANTIES OR CONDITIONS OF ANY KIND, either express or implied.
 *  See the License for the specific language governing permissions and
 *  limitations under the License.
 */
package ca.uwaterloo.flix.language.phase

import ca.uwaterloo.flix.api.Flix
import ca.uwaterloo.flix.language.CompilationMessage
import ca.uwaterloo.flix.language.ast.TypedAst.*
import ca.uwaterloo.flix.language.ast.{Kind, SourceLocation, Type}
import ca.uwaterloo.flix.language.dbg.AstPrinter.*
import ca.uwaterloo.flix.language.errors.TypeError
import ca.uwaterloo.flix.language.phase.unification.Substitution
import ca.uwaterloo.flix.util.{InternalCompilerException, ParOps, Validation}

import scala.collection.immutable.SortedSet

/**
  * The region phase ensures that regions do not escape outside of their scope.
  *
  * It does so by keep tracking of every region variable in scope and ensure that every
  * rigid Boolean type variable that occurs anywhere belongs is in scope.
  */
object Regions {

<<<<<<< HEAD
  def run(root: Root)(implicit flix: Flix): (Unit, List[CompilationMessage]) = flix.phase2("Regions") {
=======
  def run(root: Root)(implicit flix: Flix): (Unit, List[TypeError]) = flix.phaseNew("Regions") {
>>>>>>> c85135ba
    val defErrors = ParOps.parMap(root.defs)(kv => visitDef(kv._2)).flatten
    val sigErrors = ParOps.parMap(root.sigs)(kv => visitSig(kv._2)).flatten
    val instanceErrors = ParOps.parMap(root.instances)(kv => kv._2.flatMap(visitInstance)).flatten
    ((), (defErrors ++ sigErrors ++ instanceErrors).toList)
  }

  private def visitDef(def0: Def)(implicit flix: Flix): List[TypeError.RegionVarEscapes] =
    visitExp(def0.exp)(Nil, flix)

  private def visitSig(sig: Sig)(implicit flix: Flix): List[TypeError.RegionVarEscapes] =
    sig.exp.map(visitExp(_)(Nil, flix)).getOrElse(Nil)

  private def visitInstance(ins: Instance)(implicit flix: Flix): List[TypeError.RegionVarEscapes] =
    ins.defs.flatMap(visitDef)

  private def visitExp(exp0: Expr)(implicit scope: List[Type.Var], flix: Flix): List[TypeError.RegionVarEscapes] = exp0 match {
    case Expr.Cst(_, _, _) => Nil

    case Expr.Var(_, tpe, loc) => checkType(tpe, loc)

    case Expr.Hole(_, _, _, _) => Nil

    case Expr.HoleWithExp(exp, tpe, _, loc) =>
      visitExp(exp) ++ checkType(tpe, loc)

    case Expr.OpenAs(_, exp, tpe, loc) =>
      visitExp(exp) ++ checkType(tpe, loc)

    case Expr.Use(_, _, exp, loc) => visitExp(exp)

    case Expr.Lambda(_, exp, tpe, loc) =>
      visitExp(exp) ++ checkType(tpe, loc)

    case Expr.ApplyClo(exp, exps, tpe, _, loc) =>
      exps.flatMap(visitExp) ++ visitExp(exp) ++ checkType(tpe, loc)

    case Expr.ApplyDef(_, exps, _, tpe, _, loc) =>
      exps.flatMap(visitExp) ++ checkType(tpe, loc)

    case Expr.ApplyLocalDef(_, exps, _, tpe, _, loc) =>
      exps.flatMap(visitExp) ++ checkType(tpe, loc)

    case Expr.ApplySig(_, exps, _, tpe, _, loc) =>
      exps.flatMap(visitExp) ++ checkType(tpe, loc)

    case Expr.Unary(_, exp, tpe, _, loc) =>
      visitExp(exp) ++ checkType(tpe, loc)

    case Expr.Binary(_, exp1, exp2, tpe, _, loc) =>
      visitExp(exp1) ++ visitExp(exp2) ++ checkType(tpe, loc)

    case Expr.Let(_, exp1, exp2, tpe, _, loc) =>
      visitExp(exp1) ++ visitExp(exp2) ++ checkType(tpe, loc)

    case Expr.LocalDef(_, _, exp1, exp2, tpe, _, loc) =>
      visitExp(exp1) ++ visitExp(exp2) ++ checkType(tpe, loc)

    case Expr.Region(_, _) =>
      Nil

    case Expr.Scope(_, regionVar, exp, tpe, _, loc) =>
      visitExp(exp)(regionVar :: scope, flix) ++ checkType(tpe, loc)

    case Expr.IfThenElse(exp1, exp2, exp3, tpe, _, loc) =>
      visitExp(exp1) ++ visitExp(exp2) ++ visitExp(exp3) ++ checkType(tpe, loc)

    case Expr.Stm(exp1, exp2, tpe, _, loc) =>
      visitExp(exp1) ++ visitExp(exp2) ++ checkType(tpe, loc)

    case Expr.Discard(exp, _, _) => visitExp(exp)

    case Expr.Match(exp, rules, tpe, _, loc) =>
      val matchErrors = visitExp(exp)
      val rulesErrors = rules.flatMap {
        case MatchRule(pat, guard, body) => guard.map(visitExp).getOrElse(Nil) ++ visitExp(body)
      }
      matchErrors ++ rulesErrors ++ checkType(tpe, loc)

    case Expr.TypeMatch(exp, rules, tpe, _, loc) =>
      val matchErrors = visitExp(exp)
      val rulesErrors = rules.flatMap {
        case TypeMatchRule(_, _, body) => visitExp(body)
      }
      matchErrors ++ rulesErrors ++ checkType(tpe, loc)

    case Expr.RestrictableChoose(_, exp, rules, tpe, _, loc) =>
      val expErrors = visitExp(exp)
      val rulesErrors = rules.flatMap {
        case RestrictableChooseRule(_, exp) => visitExp(exp)
      }
      expErrors ++ rulesErrors ++ checkType(tpe, loc)

    case Expr.Tag(_, exp, tpe, _, loc) =>
      visitExp(exp) ++ checkType(tpe, loc)

    case Expr.RestrictableTag(_, exp, tpe, _, loc) =>
      visitExp(exp) ++ checkType(tpe, loc)

    case Expr.Tuple(elms, tpe, _, loc) =>
      elms.flatMap(visitExp) ++ checkType(tpe, loc)

    case Expr.RecordEmpty(_, _) =>
      Nil

    case Expr.RecordSelect(exp, _, tpe, _, loc) =>
      visitExp(exp) ++ checkType(tpe, loc)

    case Expr.RecordExtend(_, exp1, exp2, tpe, _, loc) =>
      visitExp(exp1) ++ visitExp(exp2) ++ checkType(tpe, loc)

    case Expr.RecordRestrict(_, exp, tpe, _, loc) =>
      visitExp(exp) ++ checkType(tpe, loc)

    case Expr.ArrayLit(exps, exp, tpe, _, loc) =>
      exps.flatMap(visitExp) ++ visitExp(exp) ++ checkType(tpe, loc)

    case Expr.ArrayNew(exp1, exp2, exp3, tpe, _, loc) =>
      visitExp(exp1) ++ visitExp(exp2) ++ visitExp(exp3) ++ checkType(tpe, loc)

    case Expr.ArrayLoad(exp1, exp2, tpe, _, loc) =>
      visitExp(exp1) ++ visitExp(exp2) ++ checkType(tpe, loc)

    case Expr.ArrayLength(exp, _, loc) =>
      visitExp(exp)

    case Expr.ArrayStore(exp1, exp2, exp3, _, loc) =>
      visitExp(exp1) ++ visitExp(exp2) ++ visitExp(exp3)

    case Expr.StructNew(_, fields, region, tpe, _, loc) =>
      fields.map { case (k, v) => v }.flatMap(visitExp) ++ visitExp(region) ++ checkType(tpe, loc)

    case Expr.StructGet(e, _, tpe, _, loc) =>
      visitExp(e) ++ checkType(tpe, loc)

    case Expr.StructPut(e1, _, e2, tpe, _, loc) =>
      visitExp(e1) ++ visitExp(e2) ++ checkType(tpe, loc)

    case Expr.VectorLit(exps, tpe, _, loc) =>
      exps.flatMap(visitExp) ++ checkType(tpe, loc)

    case Expr.VectorLoad(exp1, exp2, tpe, _, loc) =>
      visitExp(exp1) ++ visitExp(exp2) ++ checkType(tpe, loc)

    case Expr.VectorLength(exp, loc) =>
      visitExp(exp)

    case Expr.Ascribe(exp, tpe, _, loc) =>
      visitExp(exp) ++ checkType(tpe, loc)

    case Expr.InstanceOf(exp, _, loc) =>
      visitExp(exp)

    case Expr.CheckedCast(_, exp, tpe, _, loc) =>
      visitExp(exp) ++ checkType(tpe, loc)

    case Expr.UncheckedCast(exp, _, _, tpe, _, loc) =>
      visitExp(exp) ++ checkType(tpe, loc)

    case Expr.UncheckedMaskingCast(exp, tpe, _, loc) =>
      visitExp(exp) ++ checkType(tpe, loc)

    case Expr.Without(exp, _, tpe, _, loc) =>
      visitExp(exp) ++ checkType(tpe, loc)

    case Expr.TryCatch(exp, rules, tpe, _, loc) =>
      val rulesErrors = rules.flatMap {
        case CatchRule(sym, clazz, e) => visitExp(e)
      }
      rulesErrors ++ visitExp(exp) ++ checkType(tpe, loc)

    case Expr.Throw(exp, tpe, eff, loc) =>
      visitExp(exp) ++ checkType(tpe, loc)

    case Expr.TryWith(exp, _, rules, tpe, _, loc) =>
      val rulesErrors = rules.flatMap {
        case HandlerRule(_, _, e) => visitExp(e)
      }
      rulesErrors ++ visitExp(exp) ++ checkType(tpe, loc)

    case Expr.Do(_, exps, tpe, _, loc) =>
      exps.flatMap(visitExp) ++ checkType(tpe, loc)

    case Expr.InvokeConstructor(_, exps, tpe, _, loc) =>
      exps.flatMap(visitExp) ++ checkType(tpe, loc)

    case Expr.InvokeMethod(_, exp, exps, tpe, _, loc) =>
      visitExp(exp) ++ exps.flatMap(visitExp) ++ checkType(tpe, loc)

    case Expr.InvokeStaticMethod(_, exps, tpe, _, loc) =>
      exps.flatMap(visitExp) ++ checkType(tpe, loc)

    case Expr.GetField(_, exp, tpe, _, loc) =>
      visitExp(exp) ++ checkType(tpe, loc)

    case Expr.PutField(_, exp1, exp2, tpe, _, loc) =>
      visitExp(exp1) ++ visitExp(exp2) ++ checkType(tpe, loc)

    case Expr.GetStaticField(_, tpe, _, loc) =>
      Nil

    case Expr.PutStaticField(_, exp, tpe, _, loc) =>
      visitExp(exp) ++ checkType(tpe, loc)

    case Expr.NewObject(_, _, tpe, _, methods, loc) =>
      methods.flatMap(visitJvmMethod) ++ checkType(tpe, loc)

    case Expr.NewChannel(exp1, exp2, tpe, _, loc) =>
      visitExp(exp1) ++ visitExp(exp2) ++ checkType(tpe, loc)

    case Expr.GetChannel(exp, tpe, _, loc) =>
      visitExp(exp) ++ checkType(tpe, loc)

    case Expr.PutChannel(exp1, exp2, tpe, _, loc) =>
      visitExp(exp1) ++ visitExp(exp2) ++ checkType(tpe, loc)

    case Expr.SelectChannel(rules, default, tpe, _, loc) =>
      val rulesErrors = rules.flatMap {
        case SelectChannelRule(sym, chan, exp) => visitExp(chan) ++ visitExp(exp)
      }
      val defaultErrors = default.map(visitExp).getOrElse(Nil)
      rulesErrors ++ defaultErrors ++ checkType(tpe, loc)

    case Expr.Spawn(exp1, exp2, tpe, _, loc) =>
      visitExp(exp1) ++ visitExp(exp2) ++ checkType(tpe, loc)

    case Expr.ParYield(frags, exp, tpe, _, loc) =>
      val fragsErrors = frags.flatMap {
        case ParYieldFragment(_, e, _) => visitExp(e)
      }
      fragsErrors ++ visitExp(exp) ++ checkType(tpe, loc)

    case Expr.Lazy(exp, tpe, loc) =>
      visitExp(exp) ++ checkType(tpe, loc)

    case Expr.Force(exp, tpe, _, loc) =>
      visitExp(exp) ++ checkType(tpe, loc)

    case Expr.FixpointConstraintSet(cs0, tpe, loc) =>
      Nil // TODO

    case Expr.FixpointLambda(_, exp, tpe, _, loc) =>
      visitExp(exp) ++ checkType(tpe, loc)

    case Expr.FixpointMerge(exp1, exp2, tpe, _, loc) =>
      visitExp(exp1) ++ visitExp(exp2) ++ checkType(tpe, loc)

    case Expr.FixpointSolve(exp, tpe, _, loc) =>
      visitExp(exp) ++ checkType(tpe, loc)

    case Expr.FixpointFilter(_, exp, tpe, _, loc) =>
      visitExp(exp) ++ checkType(tpe, loc)

    case Expr.FixpointInject(exp, _, tpe, _, loc) =>
      visitExp(exp) ++ checkType(tpe, loc)

    case Expr.FixpointProject(_, exp, tpe, _, loc) =>
      visitExp(exp) ++ checkType(tpe, loc)

    case Expr.Error(_, _, _) =>
      Nil

  }

  def visitJvmMethod(method: JvmMethod)(implicit scope: List[Type.Var], flix: Flix): List[TypeError.RegionVarEscapes] = method match {
    case JvmMethod(_, _, exp, tpe, _, loc) =>
      visitExp(exp) ++ checkType(tpe, loc)
  }

  /**
    * Ensures that no region escapes inside `tpe`.
    */
  private def checkType(tpe: Type, loc: SourceLocation)(implicit scope: List[Type.Var], flix: Flix): List[TypeError.RegionVarEscapes] = {
    // Compute the region variables that escape.
    // We should minimize `tpe`, but we do not because of the performance cost.
    val regs = regionVarsOf(tpe)
    for (reg <- regs -- scope) {
      if (essentialTo(reg, tpe)) {
        return TypeError.RegionVarEscapes(reg, tpe, loc) :: Nil
      }
    }
    Nil
  }

  /**
    * Returns true iff the type variable `tvar` is essential to the type `tpe`.
    *
    * A type variable is essential if its ascription has a bearing on the resulting value.
    * For example, in the type `a and (not a)`, `a` is not essential since the result is always `false`.
    */
  def essentialTo(tvar: Type.Var, tpe: Type)(implicit flix: Flix): Boolean = {
    if (!tpe.typeVars.contains(tvar)) {
      // Case 1: The type variable is not present in the type. It cannot be essential.
      false
    } else {
      // Case 2: The type variable is present in the type. Check if it is essential to any of the booleans.
      boolTypesOf(tpe).exists(essentialToBool(tvar, _))
    }
  }

  /**
    * Returns true iff the type variable `tvar` is essential to the boolean formula `tpe`.
    * Assumes that `tvar` is present in the type.
    */
  def essentialToBool(tvar: Type.Var, tpe: Type)(implicit flix: Flix): Boolean = {
    // t0 = tpe[tvar -> False]
    val t0 = Substitution.singleton(tvar.sym, Type.Univ).apply(tpe)

    // t1 = tpe[tvar -> True]
    val t1 = Substitution.singleton(tvar.sym, Type.Pure).apply(tpe)

    // tvar is essential if t0 != t1
    !sameType(t0, t1)
  }

  /**
    * Extracts all the boolean formulas from the given type `t0`.
    */
  private def boolTypesOf(t0: Type): List[Type] = t0 match {
    case t if t.kind == Kind.Eff => List(t)
    case _: Type.Var => Nil
    case _: Type.Cst => Nil
    case Type.Apply(tpe1, tpe2, _) => boolTypesOf(tpe1) ::: boolTypesOf(tpe2)
    case Type.Alias(_, _, tpe, _) => boolTypesOf(tpe)
    case Type.JvmToType(tpe, _) => boolTypesOf(tpe)
    case Type.JvmToEff(tpe, _) => boolTypesOf(tpe)
    case Type.UnresolvedJvmType(member, _) => member.getTypeArguments.flatMap(boolTypesOf)

    // TODO CONSTR-SOLVER-2 Hack! We should visit the argument, but since we don't reduce, we get false positives here.
    case Type.AssocType(_, _, _, _) => Nil
  }

  /**
    * Returns true iff the two types denote the same Boolean function, using the same variables.
    */
  private def sameType(t1: Type, t2: Type)(implicit flix: Flix): Boolean = {
    val tvars = t1.typeVars ++ t2.typeVars

    /**
      * Evaluates the given boolean formula,
      * where `trueVars` are the variables ascribed the value TRUE,
      * and all other variables are ascribed the value FALSE.
      */
    def eval(tpe: Type, trueVars: SortedSet[Type.Var]): Boolean = tpe match {
      case Type.Pure => true
      case Type.Univ => false
      case Type.Apply(Type.Complement, x, _) => eval(x, trueVars)
      case Type.Apply(Type.Apply(Type.Union, x1, _), x2, _) => eval(x1, trueVars) && eval(x2, trueVars)
      case Type.Apply(Type.Apply(Type.Intersection, x1, _), x2, _) => eval(x1, trueVars) || eval(x2, trueVars)
      case tvar: Type.Var => trueVars.contains(tvar)
      case _ => throw InternalCompilerException(s"unexpected type $tpe", tpe.loc)
    }

    val subsets = tvars.subsets()
    subsets.forall(trueVars => eval(t1, trueVars) == eval(t2, trueVars))
  }

  /**
    * Returns all region variables in the given type `tpe`.
    */
  private def regionVarsOf(tpe: Type): SortedSet[Type.Var] = tpe.typeVars.filter {
    case tvar =>
      val isBool = tvar.sym.kind == Kind.Eff
      val isRegion = tvar.sym.isRegion
      isBool && isRegion
  }

}<|MERGE_RESOLUTION|>--- conflicted
+++ resolved
@@ -34,11 +34,7 @@
   */
 object Regions {
 
-<<<<<<< HEAD
-  def run(root: Root)(implicit flix: Flix): (Unit, List[CompilationMessage]) = flix.phase2("Regions") {
-=======
-  def run(root: Root)(implicit flix: Flix): (Unit, List[TypeError]) = flix.phaseNew("Regions") {
->>>>>>> c85135ba
+  def run(root: Root)(implicit flix: Flix): (Unit, List[TypeError]) = flix.phase2("Regions") {
     val defErrors = ParOps.parMap(root.defs)(kv => visitDef(kv._2)).flatten
     val sigErrors = ParOps.parMap(root.sigs)(kv => visitSig(kv._2)).flatten
     val instanceErrors = ParOps.parMap(root.instances)(kv => kv._2.flatMap(visitInstance)).flatten
