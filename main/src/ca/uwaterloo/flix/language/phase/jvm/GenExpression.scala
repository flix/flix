/*
 * Copyright 2017 Ramin Zarifi
 * Copyright 2021 Jonathan Lindegaard Starup
 *
 * Licensed under the Apache License, Version 2.0 (the "License");
 * you may not use this file except in compliance with the License.
 * You may obtain a copy of the License at
 *
 *   http://www.apache.org/licenses/LICENSE-2.0
 *
 * Unless required by applicable law or agreed to in writing, software
 * distributed under the License is distributed on an "AS IS" BASIS,
 * WITHOUT WARRANTIES OR CONDITIONS OF ANY KIND, either express or implied.
 * See the License for the specific language governing permissions and
 * limitations under the License.
 */

package ca.uwaterloo.flix.language.phase.jvm

import ca.uwaterloo.flix.api.Flix
import ca.uwaterloo.flix.language.ast.Ast.CallType
import ca.uwaterloo.flix.language.ast.ErasedAst._
import ca.uwaterloo.flix.language.ast.SemanticOperator._
import ca.uwaterloo.flix.language.ast.{MonoType, _}
import ca.uwaterloo.flix.language.phase.jvm.JvmName.MethodDescriptor
import ca.uwaterloo.flix.util.InternalCompilerException
import org.objectweb.asm
import org.objectweb.asm.Opcodes._
import org.objectweb.asm._

/**
  * Generate expression
  */
object GenExpression {

  case class MethodContext(clazz: JvmType.Reference, entryPoint: Label, lenv: Map[Symbol.LabelSym, Label])

  /**
    * Emits code for the given expression `exp0` to the given method `visitor` in the `currentClass`.
    */
  def compileExpr(exp0: Expr)(implicit mv: MethodVisitor, ctx: MethodContext, root: Root, flix: Flix): Unit = exp0 match {

    case Expr.Cst(cst, tpe, loc) => cst match {
      case Ast.Constant.Unit =>
        addSourceLine(mv, loc)
        mv.visitFieldInsn(GETSTATIC, BackendObjType.Unit.jvmName.toInternalName,
          BackendObjType.Unit.InstanceField.name, BackendObjType.Unit.toDescriptor)

      case Ast.Constant.Null =>
        addSourceLine(mv, loc)
        mv.visitInsn(ACONST_NULL)
        AsmOps.castIfNotPrim(mv, JvmOps.getJvmType(tpe))

      case Ast.Constant.Bool(true) =>
        addSourceLine(mv, loc)
        mv.visitInsn(ICONST_1)

      case Ast.Constant.Bool(false) =>
        addSourceLine(mv, loc)
        mv.visitInsn(ICONST_0)

      case Ast.Constant.Char(c) =>
        addSourceLine(mv, loc)
        compileInt(mv, c)

      case Ast.Constant.Float32(f) =>
        addSourceLine(mv, loc)
        f match {
          case 0f => mv.visitInsn(FCONST_0)
          case 1f => mv.visitInsn(FCONST_1)
          case 2f => mv.visitInsn(FCONST_2)
          case _ => mv.visitLdcInsn(f)
        }

      case Ast.Constant.Float64(d) =>
        addSourceLine(mv, loc)
        d match {
          case 0d => mv.visitInsn(DCONST_0)
          case 1d => mv.visitInsn(DCONST_1)
          case _ => mv.visitLdcInsn(d)
        }

      case Ast.Constant.BigDecimal(dd) =>
        addSourceLine(mv, loc)
        mv.visitTypeInsn(NEW, BackendObjType.BigDecimal.jvmName.toInternalName)
        mv.visitInsn(DUP)
        mv.visitLdcInsn(dd.toString)
        mv.visitMethodInsn(INVOKESPECIAL, BackendObjType.BigDecimal.jvmName.toInternalName, "<init>",
          AsmOps.getMethodDescriptor(List(JvmType.String), JvmType.Void), false)

      case Ast.Constant.Int8(b) =>
        addSourceLine(mv, loc)
        compileInt(mv, b)

      case Ast.Constant.Int16(s) =>
        addSourceLine(mv, loc)
        compileInt(mv, s)

      case Ast.Constant.Int32(i) =>
        addSourceLine(mv, loc)
        compileInt(mv, i)

      case Ast.Constant.Int64(l) =>
<<<<<<< HEAD
        addSourceLine(visitor, loc)
        compileLong(visitor, l)
=======
        addSourceLine(mv, loc)
        compileInt(mv, l, isLong = true)
>>>>>>> f3246426

      case Ast.Constant.BigInt(ii) =>
        addSourceLine(mv, loc)
        mv.visitTypeInsn(NEW, BackendObjType.BigInt.jvmName.toInternalName)
        mv.visitInsn(DUP)
        mv.visitLdcInsn(ii.toString)
        mv.visitMethodInsn(INVOKESPECIAL, BackendObjType.BigInt.jvmName.toInternalName, "<init>",
          AsmOps.getMethodDescriptor(List(JvmType.String), JvmType.Void), false)

      case Ast.Constant.Str(s) =>
        addSourceLine(mv, loc)
        mv.visitLdcInsn(s)

      case Ast.Constant.Regex(patt) =>
        addSourceLine(mv, loc)
        mv.visitLdcInsn(patt.pattern)
        mv.visitMethodInsn(INVOKESTATIC, JvmName.Regex.toInternalName, "compile",
          AsmOps.getMethodDescriptor(List(JvmType.String), JvmType.Regex), false)

    }

    case Expr.Var(sym, tpe, _) =>
      val jvmType = JvmOps.getErasedJvmType(tpe)
      val iLOAD = AsmOps.getLoadInstruction(jvmType)
      mv.visitVarInsn(iLOAD, sym.getStackOffset + 1)
      AsmOps.castIfNotPrim(mv, JvmOps.getJvmType(tpe))

    case Expr.ApplyAtomic(op, exps, tpe, loc) => op match {

      case AtomicOp.Closure(sym) =>
        // JvmType of the closure
        val jvmType = JvmOps.getClosureClassType(sym)
        // new closure instance
        mv.visitTypeInsn(NEW, jvmType.name.toInternalName)
        // Duplicate
        mv.visitInsn(DUP)
        mv.visitMethodInsn(INVOKESPECIAL, jvmType.name.toInternalName, JvmName.ConstructorMethod, MethodDescriptor.NothingToVoid.toDescriptor, false)
        // Capturing free args
        for ((arg, i) <- exps.zipWithIndex) {
          val erasedArgType = JvmOps.getErasedJvmType(arg.tpe)
          mv.visitInsn(DUP)
          compileExpr(arg)
          mv.visitFieldInsn(PUTFIELD, jvmType.name.toInternalName, s"clo$i", erasedArgType.toDescriptor)
        }

      case AtomicOp.Unary(sop) =>
        val List(exp) = exps

        // Adding source line number for debugging
        addSourceLine(mv, exp.loc)
        compileExpr(exp)

        sop match {
          case SemanticOperator.BoolOp.Not =>
            val condElse = new Label()
            val condEnd = new Label()
            mv.visitJumpInsn(IFNE, condElse)
            mv.visitInsn(ICONST_1)
            mv.visitJumpInsn(GOTO, condEnd)
            mv.visitLabel(condElse)
            mv.visitInsn(ICONST_0)
            mv.visitLabel(condEnd)

          case Float32Op.Neg => mv.visitInsn(FNEG)

          case Float64Op.Neg => mv.visitInsn(DNEG)

          case BigDecimalOp.Neg =>
            mv.visitMethodInsn(INVOKEVIRTUAL, BackendObjType.BigDecimal.jvmName.toInternalName, "negate",
              AsmOps.getMethodDescriptor(Nil, JvmType.BigDecimal), false)

          case Int8Op.Neg =>
            mv.visitInsn(INEG)
            mv.visitInsn(I2B) // Sign extend so sign bit is also changed

          case Int16Op.Neg =>
            mv.visitInsn(INEG)
            mv.visitInsn(I2S) // Sign extend so sign bit is also changed

          case Int32Op.Neg => mv.visitInsn(INEG)

          case Int64Op.Neg => mv.visitInsn(LNEG)

          case BigIntOp.Neg =>
            mv.visitMethodInsn(INVOKEVIRTUAL, BackendObjType.BigInt.jvmName.toInternalName, "negate",
              AsmOps.getMethodDescriptor(Nil, JvmType.BigInteger), false)

          case Int8Op.Not | Int16Op.Not | Int32Op.Not =>
            mv.visitInsn(ICONST_M1)
            mv.visitInsn(IXOR)

          case Int64Op.Not =>
            mv.visitInsn(ICONST_M1)
            mv.visitInsn(I2L)
            mv.visitInsn(LXOR)

          case BigIntOp.Not =>
            mv.visitMethodInsn(INVOKEVIRTUAL, BackendObjType.BigInt.jvmName.toInternalName, "not",
              AsmOps.getMethodDescriptor(Nil, JvmType.BigInteger), false)

          case _ => throw InternalCompilerException(s"Unexpected unary operator: '$sop'.", exp.loc)
        }

      case AtomicOp.Binary(sop) =>
        val List(exp1, exp2) = exps
        sop match {
          case BoolOp.And =>
            val andEnd = new Label()
            compileExpr(exp1)
            mv.visitInsn(DUP)
            mv.visitJumpInsn(IFEQ, andEnd)
            mv.visitInsn(POP)
            compileExpr(exp2)
            mv.visitLabel(andEnd)

          case BoolOp.Or =>
            val orEnd = new Label()
            compileExpr(exp1)
            mv.visitInsn(DUP)
            mv.visitJumpInsn(IFNE, orEnd)
            mv.visitInsn(POP)
            compileExpr(exp2)
            mv.visitLabel(orEnd)

          case Float32Op.Exp =>
            compileExpr(exp1)
            mv.visitInsn(F2D) // Convert to double since "pow" is only defined for doubles
            compileExpr(exp2)
            mv.visitInsn(F2D) // Convert to double since "pow" is only defined for doubles
            mv.visitMethodInsn(INVOKESTATIC, JvmName.Math.toInternalName, "pow",
              AsmOps.getMethodDescriptor(List(JvmType.PrimDouble, JvmType.PrimDouble), JvmType.PrimDouble), false)
            mv.visitInsn(D2F) // Convert double to float

          case Float64Op.Exp =>
            compileExpr(exp1)
            compileExpr(exp2)
            mv.visitMethodInsn(INVOKESTATIC, JvmName.Math.toInternalName, "pow",
              AsmOps.getMethodDescriptor(List(JvmType.PrimDouble, JvmType.PrimDouble), JvmType.PrimDouble), false)

          case Int8Op.Exp =>
            compileExpr(exp1)
            mv.visitInsn(I2D) // Convert to double since "pow" is only defined for doubles
            compileExpr(exp2)
            mv.visitInsn(I2D) // Convert to double since "pow" is only defined for doubles
            mv.visitMethodInsn(INVOKESTATIC, JvmName.Math.toInternalName, "pow",
              AsmOps.getMethodDescriptor(List(JvmType.PrimDouble, JvmType.PrimDouble), JvmType.PrimDouble), false)
            mv.visitInsn(D2I) // Convert to int
            mv.visitInsn(I2B) // Convert int to byte

          case Int16Op.Exp =>
            compileExpr(exp1)
            mv.visitInsn(I2D) // Convert to double since "pow" is only defined for doubles
            compileExpr(exp2)
            mv.visitInsn(I2D) // Convert to double since "pow" is only defined for doubles
            mv.visitMethodInsn(INVOKESTATIC, JvmName.Math.toInternalName, "pow",
              AsmOps.getMethodDescriptor(List(JvmType.PrimDouble, JvmType.PrimDouble), JvmType.PrimDouble), false)
            mv.visitInsn(D2I) // Convert to int
            mv.visitInsn(I2S) // Convert int to short

          case Int32Op.Exp =>
            compileExpr(exp1)
            mv.visitInsn(I2D) // Convert to double since "pow" is only defined for doubles
            compileExpr(exp2)
            mv.visitInsn(I2D) // Convert to double since "pow" is only defined for doubles
            mv.visitMethodInsn(INVOKESTATIC, JvmName.Math.toInternalName, "pow",
              AsmOps.getMethodDescriptor(List(JvmType.PrimDouble, JvmType.PrimDouble), JvmType.PrimDouble), false)
            mv.visitInsn(D2I) // Convert to int

          case Int64Op.Exp =>
            compileExpr(exp1)
            mv.visitInsn(L2D) // Convert to double since "pow" is only defined for doubles
            compileExpr(exp2)
            mv.visitInsn(L2D) // Convert to double since "pow" is only defined for doubles
            mv.visitMethodInsn(INVOKESTATIC, JvmName.Math.toInternalName, "pow",
              AsmOps.getMethodDescriptor(List(JvmType.PrimDouble, JvmType.PrimDouble), JvmType.PrimDouble), false)
            mv.visitInsn(D2L) // Convert to long

          case Int8Op.And | Int16Op.And | Int32Op.And =>
            compileExpr(exp1)
            compileExpr(exp2)
            mv.visitInsn(IAND)

          case Int8Op.Or | Int16Op.Or | Int32Op.Or =>
            compileExpr(exp1)
            compileExpr(exp2)
            mv.visitInsn(IOR)

          case Int8Op.Xor | Int16Op.Xor | Int32Op.Xor =>
            compileExpr(exp1)
            compileExpr(exp2)
            mv.visitInsn(IXOR)

          case Int8Op.Shr | Int16Op.Shr | Int32Op.Shr =>
            compileExpr(exp1)
            compileExpr(exp2)
            mv.visitInsn(ISHR)

          case Int8Op.Shl =>
            compileExpr(exp1)
            compileExpr(exp2)
            mv.visitInsn(ISHL)
            mv.visitInsn(I2B) // Sign extend to make left most bit appear in the sign bit

          case Int16Op.Shl =>
            compileExpr(exp1)
            compileExpr(exp2)
            mv.visitInsn(ISHL)
            mv.visitInsn(I2S) // Sign extend to make left most bit appear in the sign bit

          case Int32Op.Shl =>
            compileExpr(exp1)
            compileExpr(exp2)
            mv.visitInsn(ISHL)

          case Int64Op.And =>
            compileExpr(exp1)
            compileExpr(exp2)
            mv.visitInsn(LAND)

          case Int64Op.Or =>
            compileExpr(exp1)
            compileExpr(exp2)
            mv.visitInsn(LOR)

          case Int64Op.Xor =>
            compileExpr(exp1)
            compileExpr(exp2)
            mv.visitInsn(LXOR)

          case Int64Op.Shr =>
            compileExpr(exp1)
            compileExpr(exp2)
            mv.visitInsn(LSHR)

          case Int64Op.Shl =>
            compileExpr(exp1)
            compileExpr(exp2)
            mv.visitInsn(LSHL)

          case BigIntOp.And =>
            compileExpr(exp1)
            compileExpr(exp2)
            mv.visitMethodInsn(INVOKEVIRTUAL, BackendObjType.BigInt.jvmName.toInternalName,
              "and", AsmOps.getMethodDescriptor(List(JvmOps.getJvmType(exp2.tpe)), JvmType.BigInteger), false)

          case BigIntOp.Or =>
            compileExpr(exp1)
            compileExpr(exp2)
            mv.visitMethodInsn(INVOKEVIRTUAL, BackendObjType.BigInt.jvmName.toInternalName,
              "or", AsmOps.getMethodDescriptor(List(JvmOps.getJvmType(exp2.tpe)), JvmType.BigInteger), false)

          case BigIntOp.Xor =>
            compileExpr(exp1)
            compileExpr(exp2)
            mv.visitMethodInsn(INVOKEVIRTUAL, BackendObjType.BigInt.jvmName.toInternalName,
              "xor", AsmOps.getMethodDescriptor(List(JvmOps.getJvmType(exp2.tpe)), JvmType.BigInteger), false)

          case BigIntOp.Shl =>
            compileExpr(exp1)
            compileExpr(exp2)
            mv.visitMethodInsn(INVOKEVIRTUAL, BackendObjType.BigInt.jvmName.toInternalName,
              "shiftLeft", AsmOps.getMethodDescriptor(List(JvmOps.getJvmType(exp2.tpe)), JvmType.BigInteger), false)

          case BigIntOp.Shr =>
            compileExpr(exp1)
            compileExpr(exp2)
            mv.visitMethodInsn(INVOKEVIRTUAL, BackendObjType.BigInt.jvmName.toInternalName,
              "shiftRight", AsmOps.getMethodDescriptor(List(JvmOps.getJvmType(exp2.tpe)), JvmType.BigInteger), false)

          case Float32Op.Lt => visitComparison2(exp1, exp2, FCMPG, IFGE)

          case Float32Op.Le => visitComparison2(exp1, exp2, FCMPG, IFGT)

          case Float32Op.Eq => visitComparison2(exp1, exp2, FCMPG, IFNE)

          case Float32Op.Neq => visitComparison2(exp1, exp2, FCMPG, IFEQ)

          case Float32Op.Ge => visitComparison2(exp1, exp2, FCMPL, IFLT)

          case Float32Op.Gt => visitComparison2(exp1, exp2, FCMPL, IFLE)

          case Float64Op.Lt => visitComparison2(exp1, exp2, DCMPG, IFGE)

          case Float64Op.Le => visitComparison2(exp1, exp2, DCMPG, IFGT)

          case Float64Op.Eq => visitComparison2(exp1, exp2, DCMPG, IFNE)

          case Float64Op.Neq => visitComparison2(exp1, exp2, DCMPG, IFEQ)

          case Float64Op.Ge => visitComparison2(exp1, exp2, DCMPL, IFLT)

          case Float64Op.Gt => visitComparison2(exp1, exp2, DCMPL, IFLE)

          case BigDecimalOp.Lt =>
            val (condElse, condEnd) = visitComparisonPrologue(exp1, exp2)
            mv.visitMethodInsn(INVOKEVIRTUAL, BackendObjType.BigDecimal.jvmName.toInternalName, "compareTo",
              AsmOps.getMethodDescriptor(List(JvmType.BigDecimal), JvmType.PrimInt), false)
            mv.visitInsn(ICONST_0)
            mv.visitJumpInsn(IF_ICMPGE, condElse)
            visitComparisonEpilogue(mv, condElse, condEnd)

          case BigDecimalOp.Le =>
            val (condElse, condEnd) = visitComparisonPrologue(exp1, exp2)
            mv.visitMethodInsn(INVOKEVIRTUAL, BackendObjType.BigDecimal.jvmName.toInternalName, "compareTo",
              AsmOps.getMethodDescriptor(List(JvmType.BigDecimal), JvmType.PrimInt), false)
            mv.visitInsn(ICONST_0)
            mv.visitJumpInsn(IF_ICMPGT, condElse)
            visitComparisonEpilogue(mv, condElse, condEnd)

          case BigDecimalOp.Eq =>
            val (condElse, condEnd) = visitComparisonPrologue(exp1, exp2)
            mv.visitMethodInsn(INVOKEVIRTUAL, BackendObjType.BigDecimal.jvmName.toInternalName, "compareTo",
              AsmOps.getMethodDescriptor(List(JvmType.BigDecimal), JvmType.PrimInt), false)
            mv.visitInsn(ICONST_0)
            mv.visitJumpInsn(IF_ICMPNE, condElse)
            visitComparisonEpilogue(mv, condElse, condEnd)

          case BigDecimalOp.Neq =>
            val (condElse, condEnd) = visitComparisonPrologue(exp1, exp2)
            mv.visitMethodInsn(INVOKEVIRTUAL, BackendObjType.BigDecimal.jvmName.toInternalName, "compareTo",
              AsmOps.getMethodDescriptor(List(JvmType.BigDecimal), JvmType.PrimInt), false)
            mv.visitInsn(ICONST_0)
            mv.visitJumpInsn(IF_ICMPEQ, condElse)
            visitComparisonEpilogue(mv, condElse, condEnd)

          case BigDecimalOp.Ge =>
            val (condElse, condEnd) = visitComparisonPrologue(exp1, exp2)
            mv.visitMethodInsn(INVOKEVIRTUAL, BackendObjType.BigDecimal.jvmName.toInternalName, "compareTo",
              AsmOps.getMethodDescriptor(List(JvmType.BigDecimal), JvmType.PrimInt), false)
            mv.visitInsn(ICONST_0)
            mv.visitJumpInsn(IF_ICMPLT, condElse)
            visitComparisonEpilogue(mv, condElse, condEnd)

          case BigDecimalOp.Gt =>
            val (condElse, condEnd) = visitComparisonPrologue(exp1, exp2)
            mv.visitMethodInsn(INVOKEVIRTUAL, BackendObjType.BigDecimal.jvmName.toInternalName, "compareTo",
              AsmOps.getMethodDescriptor(List(JvmType.BigDecimal), JvmType.PrimInt), false)
            mv.visitInsn(ICONST_0)
            mv.visitJumpInsn(IF_ICMPLE, condElse)
            visitComparisonEpilogue(mv, condElse, condEnd)

          case Int8Op.Lt | Int16Op.Lt | Int32Op.Lt | CharOp.Lt =>
            visitComparison1(exp1, exp2, IF_ICMPGE)

          case Int8Op.Le | Int16Op.Le | Int32Op.Le | CharOp.Le =>
            visitComparison1(exp1, exp2, IF_ICMPGT)

          case Int8Op.Eq | Int16Op.Eq | Int32Op.Eq | CharOp.Eq | BoolOp.Eq =>
            visitComparison1(exp1, exp2, IF_ICMPNE)

          case Int8Op.Neq | Int16Op.Neq | Int32Op.Neq | CharOp.Neq | BoolOp.Neq =>
            visitComparison1(exp1, exp2, IF_ICMPEQ)

          case Int8Op.Ge | Int16Op.Ge | Int32Op.Ge | CharOp.Ge =>
            visitComparison1(exp1, exp2, IF_ICMPLT)

          case Int8Op.Gt | Int16Op.Gt | Int32Op.Gt | CharOp.Gt =>
            visitComparison1(exp1, exp2, IF_ICMPLE)

          case Int64Op.Lt => visitComparison2(exp1, exp2, LCMP, IFGE)

          case Int64Op.Le => visitComparison2(exp1, exp2, LCMP, IFGT)

          case Int64Op.Eq => visitComparison2(exp1, exp2, LCMP, IFNE)

          case Int64Op.Neq => visitComparison2(exp1, exp2, LCMP, IFEQ)

          case Int64Op.Ge => visitComparison2(exp1, exp2, LCMP, IFLT)

          case Int64Op.Gt => visitComparison2(exp1, exp2, LCMP, IFLE)

          case BigIntOp.Lt =>
            val (condElse, condEnd) = visitComparisonPrologue(exp1, exp2)
            mv.visitMethodInsn(INVOKEVIRTUAL, BackendObjType.BigInt.jvmName.toInternalName, "compareTo",
              AsmOps.getMethodDescriptor(List(JvmType.BigInteger), JvmType.PrimInt), false)
            mv.visitInsn(ICONST_0)
            mv.visitJumpInsn(IF_ICMPGE, condElse)
            visitComparisonEpilogue(mv, condElse, condEnd)

          case BigIntOp.Le =>
            val (condElse, condEnd) = visitComparisonPrologue(exp1, exp2)
            mv.visitMethodInsn(INVOKEVIRTUAL, BackendObjType.BigInt.jvmName.toInternalName, "compareTo",
              AsmOps.getMethodDescriptor(List(JvmType.BigInteger), JvmType.PrimInt), false)
            mv.visitInsn(ICONST_0)
            mv.visitJumpInsn(IF_ICMPGT, condElse)
            visitComparisonEpilogue(mv, condElse, condEnd)

          case BigIntOp.Eq =>
            val (condElse, condEnd) = visitComparisonPrologue(exp1, exp2)
            mv.visitMethodInsn(INVOKEVIRTUAL, BackendObjType.BigInt.jvmName.toInternalName, "compareTo",
              AsmOps.getMethodDescriptor(List(JvmType.BigInteger), JvmType.PrimInt), false)
            mv.visitInsn(ICONST_0)
            mv.visitJumpInsn(IF_ICMPNE, condElse)
            visitComparisonEpilogue(mv, condElse, condEnd)

          case BigIntOp.Neq =>
            val (condElse, condEnd) = visitComparisonPrologue(exp1, exp2)
            mv.visitMethodInsn(INVOKEVIRTUAL, BackendObjType.BigInt.jvmName.toInternalName, "compareTo",
              AsmOps.getMethodDescriptor(List(JvmType.BigInteger), JvmType.PrimInt), false)
            mv.visitInsn(ICONST_0)
            mv.visitJumpInsn(IF_ICMPEQ, condElse)
            visitComparisonEpilogue(mv, condElse, condEnd)

          case BigIntOp.Ge =>
            val (condElse, condEnd) = visitComparisonPrologue(exp1, exp2)
            mv.visitMethodInsn(INVOKEVIRTUAL, BackendObjType.BigInt.jvmName.toInternalName, "compareTo",
              AsmOps.getMethodDescriptor(List(JvmType.BigInteger), JvmType.PrimInt), false)
            mv.visitInsn(ICONST_0)
            mv.visitJumpInsn(IF_ICMPLT, condElse)
            visitComparisonEpilogue(mv, condElse, condEnd)

          case BigIntOp.Gt =>
            val (condElse, condEnd) = visitComparisonPrologue(exp1, exp2)
            mv.visitMethodInsn(INVOKEVIRTUAL, BackendObjType.BigInt.jvmName.toInternalName, "compareTo",
              AsmOps.getMethodDescriptor(List(JvmType.BigInteger), JvmType.PrimInt), false)
            mv.visitInsn(ICONST_0)
            mv.visitJumpInsn(IF_ICMPLE, condElse)
            visitComparisonEpilogue(mv, condElse, condEnd)

          case StringOp.Eq =>
            val (condElse, condEnd) = visitComparisonPrologue(exp1, exp2)
            mv.visitMethodInsn(INVOKEVIRTUAL, BackendObjType.JavaObject.jvmName.toInternalName, "equals",
              AsmOps.getMethodDescriptor(List(JvmType.Object), JvmType.PrimBool), false)
            mv.visitInsn(ICONST_1)
            mv.visitJumpInsn(IF_ICMPNE, condElse)
            visitComparisonEpilogue(mv, condElse, condEnd)

          case StringOp.Neq =>
            val (condElse, condEnd) = visitComparisonPrologue(exp1, exp2)
            mv.visitMethodInsn(INVOKEVIRTUAL, BackendObjType.JavaObject.jvmName.toInternalName, "equals",
              AsmOps.getMethodDescriptor(List(JvmType.Object), JvmType.PrimBool), false)
            mv.visitInsn(ICONST_1)
            mv.visitJumpInsn(IF_ICMPEQ, condElse)
            visitComparisonEpilogue(mv, condElse, condEnd)

          case Float32Op.Add =>
            compileExpr(exp1)
            compileExpr(exp2)
            mv.visitInsn(FADD)

          case Float32Op.Sub =>
            compileExpr(exp1)
            compileExpr(exp2)
            mv.visitInsn(FSUB)

          case Float32Op.Mul =>
            compileExpr(exp1)
            compileExpr(exp2)
            mv.visitInsn(FMUL)

          case Float32Op.Div =>
            compileExpr(exp1)
            compileExpr(exp2)
            mv.visitInsn(FDIV)

          case Float64Op.Add =>
            compileExpr(exp1)
            compileExpr(exp2)
            mv.visitInsn(DADD)

          case Float64Op.Sub =>
            compileExpr(exp1)
            compileExpr(exp2)
            mv.visitInsn(DSUB)

          case Float64Op.Mul =>
            compileExpr(exp1)
            compileExpr(exp2)
            mv.visitInsn(DMUL)

          case Float64Op.Div =>
            compileExpr(exp1)
            compileExpr(exp2)
            mv.visitInsn(DDIV)

          case BigDecimalOp.Add =>
            compileExpr(exp1)
            compileExpr(exp2)
            mv.visitMethodInsn(INVOKEVIRTUAL, BackendObjType.BigDecimal.jvmName.toInternalName, "add",
              AsmOps.getMethodDescriptor(List(JvmType.BigDecimal), JvmType.BigDecimal), false)

          case BigDecimalOp.Sub =>
            compileExpr(exp1)
            compileExpr(exp2)
            mv.visitMethodInsn(INVOKEVIRTUAL, BackendObjType.BigDecimal.jvmName.toInternalName, "subtract",
              AsmOps.getMethodDescriptor(List(JvmType.BigDecimal), JvmType.BigDecimal), false)

          case BigDecimalOp.Mul =>
            compileExpr(exp1)
            compileExpr(exp2)
            mv.visitMethodInsn(INVOKEVIRTUAL, BackendObjType.BigDecimal.jvmName.toInternalName, "multiply",
              AsmOps.getMethodDescriptor(List(JvmType.BigDecimal), JvmType.BigDecimal), false)

          case BigDecimalOp.Div =>
            compileExpr(exp1)
            compileExpr(exp2)
            mv.visitMethodInsn(INVOKEVIRTUAL, BackendObjType.BigDecimal.jvmName.toInternalName, "divide",
              AsmOps.getMethodDescriptor(List(JvmType.BigDecimal), JvmType.BigDecimal), false)

          case Int8Op.Add =>
            compileExpr(exp1)
            compileExpr(exp2)
            mv.visitInsn(IADD)
            mv.visitInsn(I2B) // Sign extend after operation

          case Int8Op.Sub =>
            compileExpr(exp1)
            compileExpr(exp2)
            mv.visitInsn(ISUB)
            mv.visitInsn(I2B) // Sign extend after operation

          case Int8Op.Mul =>
            compileExpr(exp1)
            compileExpr(exp2)
            mv.visitInsn(IMUL)
            mv.visitInsn(I2B) // Sign extend after operation

          case Int8Op.Div =>
            compileExpr(exp1)
            compileExpr(exp2)
            mv.visitInsn(IDIV)
            mv.visitInsn(I2B) // Sign extend after operation

          case Int8Op.Rem =>
            compileExpr(exp1)
            compileExpr(exp2)
            mv.visitInsn(IREM)
            mv.visitInsn(I2B) // Sign extend after operation

          case Int16Op.Add =>
            compileExpr(exp1)
            compileExpr(exp2)
            mv.visitInsn(IADD)
            mv.visitInsn(I2S) // Sign extend after operation

          case Int16Op.Sub =>
            compileExpr(exp1)
            compileExpr(exp2)
            mv.visitInsn(ISUB)
            mv.visitInsn(I2S) // Sign extend after operation

          case Int16Op.Mul =>
            compileExpr(exp1)
            compileExpr(exp2)
            mv.visitInsn(IMUL)
            mv.visitInsn(I2S) // Sign extend after operation

          case Int16Op.Div =>
            compileExpr(exp1)
            compileExpr(exp2)
            mv.visitInsn(IDIV)
            mv.visitInsn(I2S) // Sign extend after operation

          case Int16Op.Rem =>
            compileExpr(exp1)
            compileExpr(exp2)
            mv.visitInsn(IREM)
            mv.visitInsn(I2S) // Sign extend after operation

          case Int32Op.Add =>
            compileExpr(exp1)
            compileExpr(exp2)
            mv.visitInsn(IADD)

          case Int32Op.Sub =>
            compileExpr(exp1)
            compileExpr(exp2)
            mv.visitInsn(ISUB)

          case Int32Op.Mul =>
            compileExpr(exp1)
            compileExpr(exp2)
            mv.visitInsn(IMUL)

          case Int32Op.Div =>
            compileExpr(exp1)
            compileExpr(exp2)
            mv.visitInsn(IDIV)

          case Int32Op.Rem =>
            compileExpr(exp1)
            compileExpr(exp2)
            mv.visitInsn(IREM)

          case Int64Op.Add =>
            compileExpr(exp1)
            compileExpr(exp2)
            mv.visitInsn(LADD)

          case Int64Op.Sub =>
            compileExpr(exp1)
            compileExpr(exp2)
            mv.visitInsn(LSUB)

          case Int64Op.Mul =>
            compileExpr(exp1)
            compileExpr(exp2)
            mv.visitInsn(LMUL)

          case Int64Op.Div =>
            compileExpr(exp1)
            compileExpr(exp2)
            mv.visitInsn(LDIV)

          case Int64Op.Rem =>
            compileExpr(exp1)
            compileExpr(exp2)
            mv.visitInsn(LREM)

          case BigIntOp.Add =>
            compileExpr(exp1)
            compileExpr(exp2)
            mv.visitMethodInsn(INVOKEVIRTUAL, BackendObjType.BigInt.jvmName.toInternalName, "add",
              AsmOps.getMethodDescriptor(List(JvmType.BigInteger), JvmType.BigInteger), false)

          case BigIntOp.Sub =>
            compileExpr(exp1)
            compileExpr(exp2)
            mv.visitMethodInsn(INVOKEVIRTUAL, BackendObjType.BigInt.jvmName.toInternalName, "subtract",
              AsmOps.getMethodDescriptor(List(JvmType.BigInteger), JvmType.BigInteger), false)

          case BigIntOp.Mul =>
            compileExpr(exp1)
            compileExpr(exp2)
            mv.visitMethodInsn(INVOKEVIRTUAL, BackendObjType.BigInt.jvmName.toInternalName, "multiply",
              AsmOps.getMethodDescriptor(List(JvmType.BigInteger), JvmType.BigInteger), false)

          case BigIntOp.Div =>
            compileExpr(exp1)
            compileExpr(exp2)
            mv.visitMethodInsn(INVOKEVIRTUAL, BackendObjType.BigInt.jvmName.toInternalName, "divide",
              AsmOps.getMethodDescriptor(List(JvmType.BigInteger), JvmType.BigInteger), false)

          case BigIntOp.Rem =>
            compileExpr(exp1)
            compileExpr(exp2)
            mv.visitMethodInsn(INVOKEVIRTUAL, BackendObjType.BigInt.jvmName.toInternalName, "remainder",
              AsmOps.getMethodDescriptor(List(JvmType.BigInteger), JvmType.BigInteger), false)

          case StringOp.Concat =>
            compileExpr(exp1)
            compileExpr(exp2)
            mv.visitMethodInsn(INVOKEVIRTUAL, BackendObjType.String.jvmName.toInternalName, "concat",
              AsmOps.getMethodDescriptor(List(JvmType.String), JvmType.String), false)

          case _ => InternalCompilerException(s"Unexpected semantic operator: $sop.", exp1.loc)

        }

      case AtomicOp.Region =>
        //!TODO: For now, just emit unit
        val e = Expr.Cst(Ast.Constant.Unit, MonoType.Unit, loc)
        compileExpr(e)

      case AtomicOp.ScopeExit =>
        val List(exp1, exp2) = exps

        // Compile the expression, putting a function implementing the Runnable interface on the stack
        compileExpr(exp1)
        mv.visitTypeInsn(CHECKCAST, JvmName.Runnable.toInternalName)

        // Compile the expression representing the region
        compileExpr(exp2)
        mv.visitTypeInsn(CHECKCAST, BackendObjType.Region.jvmName.toInternalName)

        // Call the Region's `runOnExit` method
        mv.visitInsn(SWAP)
        mv.visitMethodInsn(INVOKEVIRTUAL, BackendObjType.Region.jvmName.toInternalName, BackendObjType.Region.RunOnExitMethod.name, BackendObjType.Region.RunOnExitMethod.d.toDescriptor, false)

        // Put a Unit value on the stack
        mv.visitFieldInsn(GETSTATIC, BackendObjType.Unit.jvmName.toInternalName, BackendObjType.Unit.InstanceField.name, BackendObjType.Unit.jvmName.toDescriptor)

      case AtomicOp.Is(sym) =>
        val List(exp) = exps

        // Adding source line number for debugging
        addSourceLine(mv, loc)
        // We get the `TagInfo` for the tag
        val tagInfo = JvmOps.getTagInfo(exp.tpe, sym.name)
        // We get the JvmType of the class for tag
        val classType = JvmOps.getTagClassType(tagInfo)

        // First we compile the `exp`
        compileExpr(exp)
        // We check if the enum is `instanceof` the class
        mv.visitTypeInsn(INSTANCEOF, classType.name.toInternalName)

      // Normal Tag
      case AtomicOp.Tag(sym) =>
        val List(exp) = exps

        // Adding source line number for debugging
        addSourceLine(mv, loc)
        // Get the tag info.
        val tagInfo = JvmOps.getTagInfo(tpe, sym.name)
        // We get the JvmType of the class for tag
        val classType = JvmOps.getTagClassType(tagInfo)

        ///
        /// Special Case: A tag with a single argument: The unit argument.
        ///
        // TODO: This is a hack until the new and improved backend arrives.
        val whitelistedEnums = List(
          Symbol.mkEnumSym("Comparison"),
          Symbol.mkEnumSym("RedBlackTree.RedBlackTree"),
          Symbol.mkEnumSym("RedBlackTree.Color"),
        )
        if (exp.tpe == MonoType.Unit && whitelistedEnums.contains(sym.enumSym)) {
          // TODO: This is could introduce errors by if exp has side effects
          // Read the "unitInstance" field of the appropriate class.
          val declaration = classType.name.toInternalName
          val descriptor = classType.toDescriptor
          mv.visitFieldInsn(GETSTATIC, declaration, "unitInstance", descriptor)
        } else {
          /*
         If the definition of the enum case has a `Unit` field, then it is represented by singleton pattern which means
         there is only one instance of the class initiated as a field. We have to fetch this field instead of instantiating
         a new one.
         */
          // Creating a new instance of the class
          mv.visitTypeInsn(NEW, classType.name.toInternalName)
          mv.visitInsn(DUP)
          // Evaluating the single argument of the class constructor
          compileExpr(exp)
          // Descriptor of the constructor
          val constructorDescriptor = AsmOps.getMethodDescriptor(List(JvmOps.getErasedJvmType(tagInfo.tagType)), JvmType.Void)
          // Calling the constructor of the class
          mv.visitMethodInsn(INVOKESPECIAL, classType.name.toInternalName, "<init>", constructorDescriptor, false)
        }

      case AtomicOp.Untag(sym) =>
        val List(exp) = exps

        // Adding source line number for debugging
        addSourceLine(mv, loc)

        // We get the `TagInfo` for the tag
        val tagInfo = JvmOps.getTagInfo(exp.tpe, sym.name)
        // We get the JvmType of the class for the tag
        val classType = JvmOps.getTagClassType(tagInfo)
        // Evaluate the exp
        compileExpr(exp)
        // Cast the exp to the type of the tag
        mv.visitTypeInsn(CHECKCAST, classType.name.toInternalName)
        // Descriptor of the method
        val methodDescriptor = AsmOps.getMethodDescriptor(Nil, JvmOps.getErasedJvmType(tagInfo.tagType))
        // Invoke `getValue()` method to extract the field of the tag
        mv.visitMethodInsn(INVOKEVIRTUAL, classType.name.toInternalName, "getValue", methodDescriptor, false)
        // Cast the object to it's type if it's not a primitive
        AsmOps.castIfNotPrim(mv, JvmOps.getJvmType(tpe))

      case AtomicOp.Index(idx) =>
        val List(exp) = exps
        // We get the JvmType of the class for the tuple
        val classType = JvmOps.getTupleClassType(exp.tpe.asInstanceOf[MonoType.Tuple])
        // evaluating the `base`
        compileExpr(exp)
        // Retrieving the field `field${offset}`
        mv.visitFieldInsn(GETFIELD, classType.name.toInternalName, s"field$idx", JvmOps.getErasedJvmType(tpe).toDescriptor)
        // Cast the object to it's type if it's not a primitive
        AsmOps.castIfNotPrim(mv, JvmOps.getJvmType(tpe))

      case AtomicOp.Tuple =>
        // Adding source line number for debugging
        addSourceLine(mv, loc)
        // We get the JvmType of the class for the tuple
        val classType = JvmOps.getTupleClassType(tpe.asInstanceOf[MonoType.Tuple])
        // Instantiating a new object of tuple
        mv.visitTypeInsn(NEW, classType.name.toInternalName)
        // Duplicating the class
        mv.visitInsn(DUP)
        // Evaluating all the elements to be stored in the tuple class
        exps.foreach(compileExpr)
        // Erased type of `elms`
        val erasedElmTypes = exps.map(_.tpe).map(JvmOps.getErasedJvmType)
        // Descriptor of constructor
        val constructorDescriptor = AsmOps.getMethodDescriptor(erasedElmTypes, JvmType.Void)
        // Invoking the constructor
        mv.visitMethodInsn(INVOKESPECIAL, classType.name.toInternalName, "<init>", constructorDescriptor, false)

      case AtomicOp.RecordEmpty =>
        // Adding source line number for debugging
        addSourceLine(mv, loc)
        // We get the JvmType of the class for the RecordEmpty
        val classType = JvmOps.getRecordEmptyClassType()
        // Instantiating a new object of tuple
        mv.visitFieldInsn(GETSTATIC, classType.name.toInternalName, BackendObjType.RecordEmpty.InstanceField.name, classType.toDescriptor)

      case AtomicOp.RecordSelect(field) =>
        val List(exp) = exps
        // Adding source line number for debugging
        addSourceLine(mv, loc)

        // Get the correct record extend class, given the expression type 'tpe'
        // We get the JvmType of the extended record class to retrieve the proper field
        val classType = JvmOps.getRecordType(tpe)

        // We get the JvmType of the record interface
        val interfaceType = JvmOps.getRecordInterfaceType()

        val backendRecordExtendType = BackendObjType.RecordExtend(field.name, BackendType.toErasedBackendType(tpe), BackendObjType.RecordEmpty.toTpe)

        //Compile the expression exp (which should be a record), as we need to have on the stack a record in order to call
        //lookupField
        compileExpr(exp)

        //Push the desired label of the field we want get of the record onto the stack
        mv.visitLdcInsn(field.name)

        //Invoke the lookupField method on the record. (To get the proper record object)
        mv.visitMethodInsn(INVOKEINTERFACE, interfaceType.name.toInternalName, "lookupField",
          AsmOps.getMethodDescriptor(List(JvmType.String), interfaceType), true)

        //Cast to proper record extend class
        mv.visitTypeInsn(CHECKCAST, classType.name.toInternalName)

        //Retrieve the value field  (To get the proper value)
        mv.visitFieldInsn(GETFIELD, classType.name.toInternalName, backendRecordExtendType.ValueField.name, JvmOps.getErasedJvmType(tpe).toDescriptor)

        // Cast the field value to the expected type.
        AsmOps.castIfNotPrim(mv, JvmOps.getJvmType(tpe))

      case AtomicOp.RecordExtend(field) =>
        val List(exp1, exp2) = exps

        // Adding source line number for debugging
        addSourceLine(mv, loc)
        // We get the JvmType of the class for the record extend
        val classType = JvmOps.getRecordExtendClassType(tpe)

        // We get the JvmType of the record interface
        val interfaceType = JvmOps.getRecordInterfaceType()

        // previous functions are already partial matches
        val MonoType.RecordExtend(_, recordValueType, _) = tpe
        val backendRecordExtendType = BackendObjType.RecordExtend(field.name, BackendType.toErasedBackendType(recordValueType), BackendObjType.RecordEmpty.toTpe)

        // Instantiating a new object of tuple
        mv.visitTypeInsn(NEW, classType.name.toInternalName)
        mv.visitInsn(DUP)
        // Invoking the constructor
        mv.visitMethodInsn(INVOKESPECIAL, classType.name.toInternalName, "<init>", MethodDescriptor.NothingToVoid.toDescriptor, false)

        //Put the label of field (which is going to be the extension).
        mv.visitInsn(DUP)
        mv.visitLdcInsn(field.name)
        mv.visitFieldInsn(PUTFIELD, classType.name.toInternalName, backendRecordExtendType.LabelField.name, BackendObjType.String.toDescriptor)

        //Put the value of the field onto the stack, since it is an expression we first need to compile it.
        mv.visitInsn(DUP)
        compileExpr(exp1)
        mv.visitFieldInsn(PUTFIELD, classType.name.toInternalName, backendRecordExtendType.ValueField.name, JvmOps.getErasedJvmType(exp1.tpe).toDescriptor)

        //Put the value of the rest of the record onto the stack, since it's an expression we need to compile it first.
        mv.visitInsn(DUP)
        compileExpr(exp2)
        mv.visitFieldInsn(PUTFIELD, classType.name.toInternalName, backendRecordExtendType.RestField.name, interfaceType.toDescriptor)

      case AtomicOp.RecordRestrict(field) =>
        val List(exp) = exps
        // Adding source line number for debugging
        addSourceLine(mv, loc)
        // We get the JvmType of the record interface
        val interfaceType = JvmOps.getRecordInterfaceType()

        //Push the value of the rest of the record onto the stack, since it's an expression we need to compile it first.
        compileExpr(exp)
        //Push the label of field (which is going to be the removed/restricted).
        mv.visitLdcInsn(field.name)

        // Invoking the restrictField method
        mv.visitMethodInsn(INVOKEINTERFACE, interfaceType.name.toInternalName, BackendObjType.Record.RestrictFieldMethod.name,
          AsmOps.getMethodDescriptor(List(JvmType.String), interfaceType), true)

      case AtomicOp.ArrayLit =>
        // Adding source line number for debugging
        addSourceLine(mv, loc)
        // We push the 'length' of the array on top of stack
<<<<<<< HEAD
        compileInt(visitor, exps.length)
=======
        compileInt(mv, exps.length, isLong = false)
>>>>>>> f3246426
        // We get the inner type of the array
        val jvmType = JvmOps.getJvmType(tpe.asInstanceOf[MonoType.Array].tpe)
        // Instantiating a new array of type jvmType
        jvmType match {
          case ref: JvmType.Reference => // Happens if the inner type is an object type
            mv.visitTypeInsn(ANEWARRAY, ref.name.toInternalName)
          case _ => // Happens if the inner type is a primitive type
            mv.visitIntInsn(NEWARRAY, AsmOps.getArrayTypeCode(jvmType))
        }
        // For each element we generate code to store it into the array
        for (i <- exps.indices) {
          // Duplicates the 'array reference'
          mv.visitInsn(DUP)
          // We push the 'index' of the current element on top of stack
<<<<<<< HEAD
          compileInt(visitor, i)
=======
          compileInt(mv, i, isLong = false)
>>>>>>> f3246426
          // Evaluating the 'element' to be stored
          compileExpr(exps(i))
          // Stores the 'element' at the given 'index' in the 'array'
          // with the store instruction corresponding to the stored element
          mv.visitInsn(AsmOps.getArrayStoreInstruction(jvmType))
        }

      case AtomicOp.ArrayNew =>
        val List(exp1, exp2) = exps

        // Adding source line number for debugging
        addSourceLine(mv, loc)
        // We get the inner type of the array
        val elmType = tpe.asInstanceOf[MonoType.Array].tpe
        // We get the erased elm type.
        val jvmType = JvmOps.getErasedJvmType(elmType)
        // Evaluating the value of the 'default element'
        compileExpr(exp1)
        // Evaluating the 'length' of the array
        compileExpr(exp2)
        // Instantiating a new array of type jvmType
        if (elmType == MonoType.Str) {
          mv.visitTypeInsn(ANEWARRAY, "java/lang/String")
        } else if (elmType.isInstanceOf[MonoType.Native]) {
          val native = elmType.asInstanceOf[MonoType.Native]
          val name = native.clazz.getName.replace('.', '/')
          mv.visitTypeInsn(ANEWARRAY, name)
        } else if (jvmType == JvmType.Object) { // Happens if the inner type is an object type
          mv.visitTypeInsn(ANEWARRAY, "java/lang/Object")
        } else { // Happens if the inner type is a primitive type
          mv.visitIntInsn(NEWARRAY, AsmOps.getArrayTypeCode(jvmType))
        }
        if (jvmType == JvmType.PrimLong || jvmType == JvmType.PrimDouble) { // Happens if the inner type is Int64 or Float64
          // Duplicates the 'array reference' three places down the stack
          mv.visitInsn(DUP_X2)
          // Duplicates the 'array reference' three places down the stack
          mv.visitInsn(DUP_X2)
          // Pops the 'ArrayRef' at the top of the stack
          mv.visitInsn(POP)
        } else {
          // Duplicates the 'array reference' two places down the stack
          mv.visitInsn(DUP_X1)
          // Swaps the 'array reference' and 'default element'
          mv.visitInsn(SWAP)
        }
        // We get the array fill type
        val arrayFillType = AsmOps.getArrayFillType(jvmType)
        // Invoking the method to fill the array with the default element
        mv.visitMethodInsn(Opcodes.INVOKESTATIC, "java/util/Arrays", "fill", arrayFillType, false);

      case AtomicOp.ArrayLoad =>
        val List(exp1, exp2) = exps

        // Adding source line number for debugging
        addSourceLine(mv, loc)
        // We get the jvmType of the element to be loaded
        val jvmType = JvmOps.getErasedJvmType(tpe)
        // Evaluating the 'base'
        compileExpr(exp1)
        // Cast the object to Array
        mv.visitTypeInsn(CHECKCAST, AsmOps.getArrayType(jvmType))
        // Evaluating the 'index' to load from
        compileExpr(exp2)
        // Loads the 'element' at the given 'index' from the 'array'
        // with the load instruction corresponding to the loaded element
        mv.visitInsn(AsmOps.getArrayLoadInstruction(jvmType))

      case AtomicOp.ArrayStore => exps match {
        case List(exp1, exp2, exp3) =>
          // Adding source line number for debugging
          addSourceLine(mv, loc)
          // We get the jvmType of the element to be stored
          val jvmType = JvmOps.getErasedJvmType(exp3.tpe)
          // Evaluating the 'base'
          compileExpr(exp1)
          // Cast the object to Array
          mv.visitTypeInsn(CHECKCAST, AsmOps.getArrayType(jvmType))
          // Evaluating the 'index' to be stored in
          compileExpr(exp2)
          // Evaluating the 'element' to be stored
          compileExpr(exp3)
          // Stores the 'element' at the given 'index' in the 'array'
          // with the store instruction corresponding to the stored element
          mv.visitInsn(AsmOps.getArrayStoreInstruction(jvmType))
          // Since the return type is 'unit', we put an instance of 'unit' on top of the stack
          mv.visitFieldInsn(GETSTATIC, BackendObjType.Unit.jvmName.toInternalName, BackendObjType.Unit.InstanceField.name, BackendObjType.Unit.jvmName.toDescriptor)
        case _ => throw InternalCompilerException("Mismatched Arity", loc)
      }

      case AtomicOp.ArrayLength =>
        val List(exp) = exps
        // Adding source line number for debugging
        addSourceLine(mv, loc)
        // We get the inner type of the array
        val jvmType = JvmOps.getErasedJvmType(exp.tpe.asInstanceOf[MonoType.Array].tpe)
        // Evaluating the 'base'
        compileExpr(exp)
        // Cast the object to array
        mv.visitTypeInsn(CHECKCAST, AsmOps.getArrayType(jvmType))
        // Pushes the 'length' of the array on top of stack
        mv.visitInsn(ARRAYLENGTH)

      case AtomicOp.Ref =>
        val List(exp) = exps
        // Adding source line number for debugging
        addSourceLine(mv, loc)
        // JvmType of the reference class
        val classType = JvmOps.getRefClassType(tpe)

        // the previous function is already partial
        val MonoType.Ref(refValueType) = tpe
        val backendRefType = BackendObjType.Ref(BackendType.toErasedBackendType(refValueType))

        // Create a new reference object
        mv.visitTypeInsn(NEW, classType.name.toInternalName)
        // Duplicate it since one instance will get consumed by constructor
        mv.visitInsn(DUP)
        // Call the constructor
        mv.visitMethodInsn(INVOKESPECIAL, classType.name.toInternalName, "<init>", AsmOps.getMethodDescriptor(Nil, JvmType.Void), false)
        // Duplicate it since one instance will get consumed by putfield
        mv.visitInsn(DUP)
        // Evaluate the underlying expression
        compileExpr(exp)
        // Erased type of the value of the reference
        val valueErasedType = JvmOps.getErasedJvmType(tpe.asInstanceOf[MonoType.Ref].tpe)
        // set the field with the ref value
        mv.visitFieldInsn(PUTFIELD, classType.name.toInternalName, backendRefType.ValueField.name, valueErasedType.toDescriptor)

      case AtomicOp.Deref =>
        val List(exp) = exps
        // Adding source line number for debugging
        addSourceLine(mv, loc)
        // Evaluate the exp
        compileExpr(exp)
        // JvmType of the reference class
        val classType = JvmOps.getRefClassType(exp.tpe)

        // the previous function is already partial
        val MonoType.Ref(refValueType) = exp.tpe
        val backendRefType = BackendObjType.Ref(BackendType.toErasedBackendType(refValueType))

        // Cast the ref
        mv.visitTypeInsn(CHECKCAST, classType.name.toInternalName)
        // Dereference the expression
        mv.visitFieldInsn(GETFIELD, classType.name.toInternalName, backendRefType.ValueField.name, JvmOps.getErasedJvmType(tpe).toDescriptor)
        // Cast underlying value to the correct type if the underlying type is Object
        AsmOps.castIfNotPrim(mv, JvmOps.getJvmType(tpe))

      case AtomicOp.Assign =>
        val List(exp1, exp2) = exps

        // Adding source line number for debugging
        addSourceLine(mv, loc)
        // Evaluate the reference address
        compileExpr(exp1)
        // Evaluating the value to be assigned to the reference
        compileExpr(exp2)
        // JvmType of the reference class
        val classType = JvmOps.getRefClassType(exp1.tpe)

        // the previous function is already partial
        val MonoType.Ref(refValueType) = exp1.tpe
        val backendRefType = BackendObjType.Ref(BackendType.toErasedBackendType(refValueType))

        // Invoke `setValue` method to set the value to the given number
        mv.visitFieldInsn(PUTFIELD, classType.name.toInternalName, backendRefType.ValueField.name, JvmOps.getErasedJvmType(exp2.tpe).toDescriptor)
        // Since the return type is unit, we put an instance of unit on top of the stack
        mv.visitFieldInsn(GETSTATIC, BackendObjType.Unit.jvmName.toInternalName, BackendObjType.Unit.InstanceField.name, BackendObjType.Unit.jvmName.toDescriptor)

      case AtomicOp.InstanceOf(clazz) =>
        val List(exp) = exps
        addSourceLine(mv, loc)
        val className = asm.Type.getInternalName(clazz)
        compileExpr(exp)
        mv.visitTypeInsn(INSTANCEOF, className.toString)

      case AtomicOp.Cast =>
        val List(exp) = exps
        addSourceLine(mv, loc)
        compileExpr(exp)
        AsmOps.castIfNotPrim(mv, JvmOps.getJvmType(tpe))

      case AtomicOp.InvokeConstructor(constructor) =>
        // Adding source line number for debugging
        addSourceLine(mv, loc)
        val descriptor = asm.Type.getConstructorDescriptor(constructor)
        val declaration = asm.Type.getInternalName(constructor.getDeclaringClass)
        // Create a new object of the declaration type
        mv.visitTypeInsn(NEW, declaration)
        // Duplicate the reference since the first argument for a constructor call is the reference to the object
        mv.visitInsn(DUP)
        // Retrieve the signature.
        val signature = constructor.getParameterTypes

        pushArgs(exps, signature)

        // Call the constructor
        mv.visitMethodInsn(INVOKESPECIAL, declaration, "<init>", descriptor, false)

      case AtomicOp.InvokeMethod(method) =>
        val exp :: args = exps

        // Adding source line number for debugging
        addSourceLine(mv, loc)

        // Evaluate the receiver object.
        compileExpr(exp)
        val thisType = asm.Type.getInternalName(method.getDeclaringClass)
        mv.visitTypeInsn(CHECKCAST, thisType)

        // Retrieve the signature.
        val signature = method.getParameterTypes

        pushArgs(args, signature)

        val declaration = asm.Type.getInternalName(method.getDeclaringClass)
        val name = method.getName
        val descriptor = asm.Type.getMethodDescriptor(method)

        // Check if we are invoking an interface or class.
        if (method.getDeclaringClass.isInterface) {
          mv.visitMethodInsn(INVOKEINTERFACE, declaration, name, descriptor, true)
        } else {
          mv.visitMethodInsn(INVOKEVIRTUAL, declaration, name, descriptor, false)
        }

        // If the method is void, put a unit on top of the stack
        if (asm.Type.getType(method.getReturnType) == asm.Type.VOID_TYPE) {
          mv.visitFieldInsn(GETSTATIC, BackendObjType.Unit.jvmName.toInternalName, BackendObjType.Unit.InstanceField.name, BackendObjType.Unit.jvmName.toDescriptor)
        }

      case AtomicOp.InvokeStaticMethod(method) =>
        addSourceLine(mv, loc)
        val signature = method.getParameterTypes
        pushArgs(exps, signature)
        val declaration = asm.Type.getInternalName(method.getDeclaringClass)
        val name = method.getName
        val descriptor = asm.Type.getMethodDescriptor(method)
        // Check if we are invoking an interface or class.
        if (method.getDeclaringClass.isInterface) {
          mv.visitMethodInsn(INVOKESTATIC, declaration, name, descriptor, true)
        } else {
          mv.visitMethodInsn(INVOKESTATIC, declaration, name, descriptor, false)
        }
        if (asm.Type.getType(method.getReturnType) == asm.Type.VOID_TYPE) {
          mv.visitFieldInsn(GETSTATIC, BackendObjType.Unit.jvmName.toInternalName, BackendObjType.Unit.InstanceField.name, BackendObjType.Unit.jvmName.toDescriptor)
        }

      case AtomicOp.GetField(field) =>
        val List(exp) = exps
        addSourceLine(mv, loc)
        compileExpr(exp)
        val declaration = asm.Type.getInternalName(field.getDeclaringClass)
        mv.visitFieldInsn(GETFIELD, declaration, field.getName, JvmOps.getJvmType(tpe).toDescriptor)

      case AtomicOp.PutField(field) =>
        val List(exp1, exp2) = exps
        addSourceLine(mv, loc)
        compileExpr(exp1)
        compileExpr(exp2)
        val declaration = asm.Type.getInternalName(field.getDeclaringClass)
        mv.visitFieldInsn(PUTFIELD, declaration, field.getName, JvmOps.getJvmType(exp2.tpe).toDescriptor)

        // Push Unit on the stack.
        mv.visitFieldInsn(GETSTATIC, BackendObjType.Unit.jvmName.toInternalName, BackendObjType.Unit.InstanceField.name, BackendObjType.Unit.jvmName.toDescriptor)

      case AtomicOp.GetStaticField(field) =>
        addSourceLine(mv, loc)
        val declaration = asm.Type.getInternalName(field.getDeclaringClass)
        mv.visitFieldInsn(GETSTATIC, declaration, field.getName, JvmOps.getJvmType(tpe).toDescriptor)

      case AtomicOp.PutStaticField(field) =>
        val List(exp) = exps
        addSourceLine(mv, loc)
        compileExpr(exp)
        val declaration = asm.Type.getInternalName(field.getDeclaringClass)
        mv.visitFieldInsn(PUTSTATIC, declaration, field.getName, JvmOps.getJvmType(exp.tpe).toDescriptor)

        // Push Unit on the stack.
        mv.visitFieldInsn(GETSTATIC, BackendObjType.Unit.jvmName.toInternalName, BackendObjType.Unit.InstanceField.name, BackendObjType.Unit.jvmName.toDescriptor)


      case AtomicOp.Spawn =>
        val List(exp1, exp2) = exps

        addSourceLine(mv, loc)

        exp2 match {
          // The expression represents the `Static` region, just start a thread directly
          case Expr.ApplyAtomic(AtomicOp.Region, _, tpe, loc) =>

            // Compile the expression, putting a function implementing the Runnable interface on the stack
            compileExpr(exp1)
            mv.visitTypeInsn(CHECKCAST, JvmName.Runnable.toInternalName)

            // make a thread and run it
            if (flix.options.xvirtualthreads) {
              mv.visitMethodInsn(INVOKESTATIC, "java/lang/Thread", "startVirtualThread", s"(${JvmName.Runnable.toDescriptor})${JvmName.Thread.toDescriptor}", false)
              mv.visitInsn(POP)
            } else {
              mv.visitTypeInsn(NEW, "java/lang/Thread")
              mv.visitInsn(DUP_X1)
              mv.visitInsn(SWAP)
              mv.visitMethodInsn(INVOKESPECIAL, "java/lang/Thread", "<init>", s"(${JvmName.Runnable.toDescriptor})${JvmType.Void.toDescriptor}", false)
              mv.visitMethodInsn(INVOKEVIRTUAL, "java/lang/Thread", "start", AsmOps.getMethodDescriptor(Nil, JvmType.Void), false)
            }

          case _ =>
            // Compile the expression representing the region
            compileExpr(exp2)
            mv.visitTypeInsn(CHECKCAST, BackendObjType.Region.jvmName.toInternalName)

            // Compile the expression, putting a function implementing the Runnable interface on the stack
            compileExpr(exp1)
            mv.visitTypeInsn(CHECKCAST, JvmName.Runnable.toInternalName)

            // Call the Region's `spawn` method
            mv.visitMethodInsn(INVOKEVIRTUAL, BackendObjType.Region.jvmName.toInternalName, BackendObjType.Region.SpawnMethod.name, BackendObjType.Region.SpawnMethod.d.toDescriptor, false)
        }

        // Put a Unit value on the stack
        mv.visitFieldInsn(GETSTATIC, BackendObjType.Unit.jvmName.toInternalName, BackendObjType.Unit.InstanceField.name, BackendObjType.Unit.jvmName.toDescriptor)


      case AtomicOp.Lazy =>
        val List(exp) = exps
        // Add source line numbers for debugging.
        addSourceLine(mv, loc)

        // Find the Lazy class name (Lazy$tpe).
        val classType = JvmOps.getLazyClassType(tpe.asInstanceOf[MonoType.Lazy]).name.toInternalName

        // Make a new lazy object and dup it to leave it on the stack.
        mv.visitTypeInsn(NEW, classType)
        mv.visitInsn(DUP)

        // Compile the thunked expression and call new Lazy$erased_tpe(expression).
        compileExpr(exp)
        mv.visitMethodInsn(INVOKESPECIAL, classType, "<init>", AsmOps.getMethodDescriptor(List(JvmType.Object), JvmType.Void), false)

      case AtomicOp.Force =>
        val List(exp) = exps
        // Add source line numbers for debugging.
        addSourceLine(mv, loc)

        // Find the Lazy class type (Lazy$tpe) and the inner value type.
        val classMonoType = exp.tpe.asInstanceOf[MonoType.Lazy]
        val classType = JvmOps.getLazyClassType(classMonoType)
        val internalClassType = classType.name.toInternalName
        val MonoType.Lazy(tpe) = classMonoType
        val erasedType = JvmOps.getErasedJvmType(tpe)

        // Emit code for the lazy expression.
        compileExpr(exp)

        // Lazy$tpe is expected.
        mv.visitTypeInsn(CHECKCAST, internalClassType)

        // Dup for later lazy.value or lazy.force(context)
        mv.visitInsn(DUP)
        // Get expression
        mv.visitFieldInsn(GETFIELD, internalClassType, "expression", JvmType.Object.toDescriptor)
        val alreadyInit = new Label()
        val end = new Label()
        // If expression == null the we just use lazy.value, otherwise lazy.force(context)
        mv.visitJumpInsn(IFNULL, alreadyInit)

        // Call force().
        mv.visitMethodInsn(INVOKEVIRTUAL, internalClassType, "force", AsmOps.getMethodDescriptor(Nil, erasedType), false)
        // goto the cast to undo erasure
        mv.visitJumpInsn(GOTO, end)

        mv.visitLabel(alreadyInit)
        // Retrieve the erased value
        mv.visitFieldInsn(GETFIELD, internalClassType, "value", erasedType.toDescriptor)

        mv.visitLabel(end)
        // The result of force is a generic object so a cast is needed.
        AsmOps.castIfNotPrim(mv, JvmOps.getJvmType(tpe))

      case AtomicOp.BoxBool =>
        val List(exp) = exps
        addSourceLine(mv, loc)
        compileExpr(exp)
        mv.visitMethodInsn(INVOKESTATIC, "java/lang/Boolean", "valueOf", "(Z)Ljava/lang/Boolean;", false)

      case AtomicOp.BoxInt8 =>
        val List(exp) = exps
        addSourceLine(mv, loc)
        compileExpr(exp)
        mv.visitMethodInsn(INVOKESTATIC, "java/lang/Byte", "valueOf", "(B)Ljava/lang/Byte;", false)

      case AtomicOp.BoxInt16 =>
        val List(exp) = exps
        addSourceLine(mv, loc)
        compileExpr(exp)
        mv.visitMethodInsn(INVOKESTATIC, "java/lang/Short", "valueOf", "(S)Ljava/lang/Short;", false)

      case AtomicOp.BoxInt32 =>
        val List(exp) = exps
        addSourceLine(mv, loc)
        compileExpr(exp)
        mv.visitMethodInsn(INVOKESTATIC, "java/lang/Integer", "valueOf", "(I)Ljava/lang/Integer;", false)

      case AtomicOp.BoxInt64 =>
        val List(exp) = exps
        addSourceLine(mv, loc)
        compileExpr(exp)
        mv.visitMethodInsn(INVOKESTATIC, "java/lang/Long", "valueOf", "(J)Ljava/lang/Long;", false)

      case AtomicOp.BoxChar =>
        val List(exp) = exps
        addSourceLine(mv, loc)
        compileExpr(exp)
        mv.visitMethodInsn(INVOKESTATIC, "java/lang/Character", "valueOf", "(C)Ljava/lang/Character;", false)

      case AtomicOp.BoxFloat32 =>
        val List(exp) = exps
        addSourceLine(mv, loc)
        compileExpr(exp)
        mv.visitMethodInsn(INVOKESTATIC, "java/lang/Float", "valueOf", "(F)Ljava/lang/Float;", false)

      case AtomicOp.BoxFloat64 =>
        val List(exp) = exps
        addSourceLine(mv, loc)
        compileExpr(exp)
        mv.visitMethodInsn(INVOKESTATIC, "java/lang/Double", "valueOf", "(D)Ljava/lang/Double;", false)

      case AtomicOp.UnboxBool =>
        val List(exp) = exps
        addSourceLine(mv, loc)
        compileExpr(exp)
        mv.visitTypeInsn(CHECKCAST, "java/lang/Boolean")
        mv.visitMethodInsn(INVOKEVIRTUAL, "java/lang/Boolean", "booleanValue", "()Z", false)

      case AtomicOp.UnboxInt8 =>
        val List(exp) = exps
        addSourceLine(mv, loc)
        compileExpr(exp)
        mv.visitTypeInsn(CHECKCAST, "java/lang/Character")
        mv.visitMethodInsn(INVOKEVIRTUAL, "java/lang/Character", "charValue", "()C", false)

      case AtomicOp.UnboxInt16 =>
        val List(exp) = exps
        addSourceLine(mv, loc)
        compileExpr(exp)
        mv.visitTypeInsn(CHECKCAST, "java/lang/Short")
        mv.visitMethodInsn(INVOKEVIRTUAL, "java/lang/Short", "shortValue", "()S", false)

      case AtomicOp.UnboxInt32 =>
        val List(exp) = exps
        addSourceLine(mv, loc)
        compileExpr(exp)
        mv.visitTypeInsn(CHECKCAST, "java/lang/Integer")
        mv.visitMethodInsn(INVOKEVIRTUAL, "java/lang/Integer", "intValue", "()I", false)

      case AtomicOp.UnboxInt64 =>
        val List(exp) = exps
        addSourceLine(mv, loc)
        compileExpr(exp)
        mv.visitTypeInsn(CHECKCAST, "java/lang/Long")
        mv.visitMethodInsn(INVOKEVIRTUAL, "java/lang/Long", "longValue", "()J", false)

      case AtomicOp.UnboxChar =>
        val List(exp) = exps
        addSourceLine(mv, loc)
        compileExpr(exp)
        mv.visitTypeInsn(CHECKCAST, "java/lang/Character")
        mv.visitMethodInsn(INVOKEVIRTUAL, "java/lang/Character", "charValue", "()C", false)

      case AtomicOp.UnboxFloat32 =>
        val List(exp) = exps
        addSourceLine(mv, loc)
        compileExpr(exp)
        mv.visitTypeInsn(CHECKCAST, "java/lang/Float")
        mv.visitMethodInsn(INVOKEVIRTUAL, "java/lang/Float", "floatValue", "()F", false)

      case AtomicOp.UnboxFloat64 =>
        val List(exp) = exps
        addSourceLine(mv, loc)
        compileExpr(exp)
        mv.visitTypeInsn(CHECKCAST, "java/lang/Double")
        mv.visitMethodInsn(INVOKEVIRTUAL, "java/lang/Double", "doubleValue", "()D", false)


      case AtomicOp.HoleError(sym) =>
        addSourceLine(mv, loc)
        AsmOps.compileThrowHoleError(mv, sym.toString, loc)

      case AtomicOp.MatchError =>
        addSourceLine(mv, loc)
        AsmOps.compileThrowFlixError(mv, BackendObjType.MatchError.jvmName, loc)
    }

    case Expr.ApplyClo(exp, exps, ct, tpe, loc) =>
      ct match {
        case CallType.TailCall =>
          // Type of the function abstract class
          val functionInterface = JvmOps.getFunctionInterfaceType(exp.tpe)
          val closureAbstractClass = JvmOps.getClosureAbstractClassType(exp.tpe)
          // Evaluating the closure
          compileExpr(exp)
          // Casting to JvmType of closure abstract class
          mv.visitTypeInsn(CHECKCAST, closureAbstractClass.name.toInternalName)
          // retrieving the unique thread object
          mv.visitMethodInsn(INVOKEVIRTUAL, closureAbstractClass.name.toInternalName, GenClosureAbstractClasses.GetUniqueThreadClosureFunctionName, AsmOps.getMethodDescriptor(Nil, closureAbstractClass), false)
          // Putting args on the Fn class
          for ((arg, i) <- exps.zipWithIndex) {
            // Duplicate the FunctionInterface
            mv.visitInsn(DUP)
            // Evaluating the expression
            compileExpr(arg)
            mv.visitFieldInsn(PUTFIELD, functionInterface.name.toInternalName,
              s"arg$i", JvmOps.getErasedJvmType(arg.tpe).toDescriptor)
          }
          // Return the closure
          mv.visitInsn(ARETURN)

        case CallType.NonTailCall =>
          // Type of the function abstract class
          val functionInterface = JvmOps.getFunctionInterfaceType(exp.tpe)
          val closureAbstractClass = JvmOps.getClosureAbstractClassType(exp.tpe)
          // previous JvmOps functions are already partial pattern matches
          val MonoType.Arrow(_, closureResultType) = exp.tpe
          val backendContinuationType = BackendObjType.Continuation(BackendType.toErasedBackendType(closureResultType))

          compileExpr(exp)
          // Casting to JvmType of closure abstract class
          mv.visitTypeInsn(CHECKCAST, closureAbstractClass.name.toInternalName)
          // retrieving the unique thread object
          mv.visitMethodInsn(INVOKEVIRTUAL, closureAbstractClass.name.toInternalName, GenClosureAbstractClasses.GetUniqueThreadClosureFunctionName, AsmOps.getMethodDescriptor(Nil, closureAbstractClass), false)
          // Putting args on the Fn class
          for ((arg, i) <- exps.zipWithIndex) {
            // Duplicate the FunctionInterface
            mv.visitInsn(DUP)
            // Evaluating the expression
            compileExpr(arg)
            mv.visitFieldInsn(PUTFIELD, functionInterface.name.toInternalName,
              s"arg$i", JvmOps.getErasedJvmType(arg.tpe).toDescriptor)
          }
          // Calling unwind and unboxing
          mv.visitMethodInsn(INVOKEVIRTUAL, functionInterface.name.toInternalName,
            backendContinuationType.UnwindMethod.name, AsmOps.getMethodDescriptor(Nil, JvmOps.getErasedJvmType(tpe)), false)
          AsmOps.castIfNotPrim(mv, JvmOps.getJvmType(tpe))
      }

    case Expr.ApplyDef(sym, exps, ct, tpe, loc) => ct match {
      case CallType.TailCall =>
        // Type of the function
        val fnType = root.defs(sym).tpe
        // Type of the function abstract class
        val functionInterface = JvmOps.getFunctionInterfaceType(fnType)

        // Put the def on the stack
        AsmOps.compileDefSymbol(sym, mv)
        // Putting args on the Fn class
        for ((arg, i) <- exps.zipWithIndex) {
          // Duplicate the FunctionInterface
          mv.visitInsn(DUP)
          // Evaluating the expression
          compileExpr(arg)
          mv.visitFieldInsn(PUTFIELD, functionInterface.name.toInternalName,
            s"arg$i", JvmOps.getErasedJvmType(arg.tpe).toDescriptor)
        }
        // Return the def
        mv.visitInsn(ARETURN)

      case CallType.NonTailCall =>
        // JvmType of Def
        val defJvmType = JvmOps.getFunctionDefinitionClassType(sym)
        // previous JvmOps function are already partial pattern matches
        val backendContinuationType = BackendObjType.Continuation(BackendType.toErasedBackendType(tpe))

        // Put the def on the stack
        AsmOps.compileDefSymbol(sym, mv)

        // Putting args on the Fn class
        for ((arg, i) <- exps.zipWithIndex) {
          // Duplicate the FunctionInterface
          mv.visitInsn(DUP)
          // Evaluating the expression
          compileExpr(arg)
          mv.visitFieldInsn(PUTFIELD, defJvmType.name.toInternalName,
            s"arg$i", JvmOps.getErasedJvmType(arg.tpe).toDescriptor)
        }
        // Calling unwind and unboxing
        mv.visitMethodInsn(INVOKEVIRTUAL, defJvmType.name.toInternalName, backendContinuationType.UnwindMethod.name,
          AsmOps.getMethodDescriptor(Nil, JvmOps.getErasedJvmType(tpe)), false)
        AsmOps.castIfNotPrim(mv, JvmOps.getJvmType(tpe))
    }

    case Expr.ApplySelfTail(sym, formals, exps, tpe, loc) =>
      // The function abstract class name
      val functionType = JvmOps.getFunctionInterfaceType(root.defs(sym).tpe)
      // Evaluate each argument and put the result on the Fn class.
      for ((arg, i) <- exps.zipWithIndex) {
        mv.visitVarInsn(ALOAD, 0)
        // Evaluate the argument and push the result on the stack.
        compileExpr(arg)
        mv.visitFieldInsn(PUTFIELD, functionType.name.toInternalName,
          s"arg$i", JvmOps.getErasedJvmType(arg.tpe).toDescriptor)
      }
      // Jump to the entry point of the method.
      mv.visitJumpInsn(GOTO, ctx.entryPoint)

    case Expr.IfThenElse(exp1, exp2, exp3, _, loc) =>
      // Adding source line number for debugging
      addSourceLine(mv, loc)
      val ifElse = new Label()
      val ifEnd = new Label()
      compileExpr(exp1)
      mv.visitJumpInsn(IFEQ, ifElse)
      compileExpr(exp2)
      mv.visitJumpInsn(GOTO, ifEnd)
      mv.visitLabel(ifElse)
      compileExpr(exp3)
      mv.visitLabel(ifEnd)

    case Expr.Branch(exp, branches, _, loc) =>
      // Adding source line number for debugging
      addSourceLine(mv, loc)
      // Calculating the updated jumpLabels map
      val updatedJumpLabels = branches.foldLeft(ctx.lenv)((map, branch) => map + (branch._1 -> new Label()))
      val ctx1 = ctx.copy(lenv = updatedJumpLabels)
      // Compiling the exp
      compileExpr(exp)(mv, ctx1, root, flix)
      // Label for the end of all branches
      val endLabel = new Label()
      // Skip branches if `exp` does not jump
      mv.visitJumpInsn(GOTO, endLabel)
      // Compiling branches
      branches.foreach { case (sym, branchExp) =>
        // Label for the start of the branch
        mv.visitLabel(updatedJumpLabels(sym))
        // evaluating the expression for the branch
        compileExpr(branchExp)(mv, ctx1, root, flix)
        // Skip the rest of the branches
        mv.visitJumpInsn(GOTO, endLabel)
      }
      // label for the end of branches
      mv.visitLabel(endLabel)

    case Expr.JumpTo(sym, _, loc) =>
      // Adding source line number for debugging
      addSourceLine(mv, loc)
      // Jumping to the label
      mv.visitJumpInsn(GOTO, ctx.lenv(sym))

    case Expr.Let(sym, exp1, exp2, _, loc) =>
      // Adding source line number for debugging
      addSourceLine(mv, loc)
      compileExpr(exp1)
      // Jvm Type of the `exp1`
      val jvmType = JvmOps.getJvmType(exp1.tpe)
      // Store instruction for `jvmType`
      val iStore = AsmOps.getStoreInstruction(jvmType)
      mv.visitVarInsn(iStore, sym.getStackOffset + 1)
      compileExpr(exp2)

    case Expr.LetRec(varSym, index, defSym, exp1, exp2, _, loc) =>
      // Adding source line number for debugging
      addSourceLine(mv, loc)
      // Jvm Type of the `exp1`
      val jvmType = JvmOps.getJvmType(exp1.tpe)
      // Store instruction for `jvmType`
      val iStore = AsmOps.getStoreInstruction(jvmType)
      // JvmType of the closure
      val cloType = JvmOps.getClosureClassType(defSym)

      // Store temp recursive value
      mv.visitInsn(ACONST_NULL)
      mv.visitVarInsn(iStore, varSym.getStackOffset + 1)
      // Compile the closure
      compileExpr(exp1)
      // fix the local and closure reference
      mv.visitInsn(DUP)
      mv.visitInsn(DUP)
      mv.visitFieldInsn(PUTFIELD, cloType.name.toInternalName, s"clo$index", JvmOps.getErasedJvmType(exp1.tpe).toDescriptor)
      // Store the closure locally (maybe not needed?)
      mv.visitVarInsn(iStore, varSym.getStackOffset + 1)
      compileExpr(exp2)

    case Expr.Scope(sym, exp, _, loc) =>
      // Adding source line number for debugging
      addSourceLine(mv, loc)

      // Introduce a label for before the try block.
      val beforeTryBlock = new Label()

      // Introduce a label for after the try block.
      val afterTryBlock = new Label()

      // Introduce a label for the finally block.
      val finallyBlock = new Label()

      // Introduce a label after the finally block.
      val afterFinally = new Label()

      // Emit try finally block.
      mv.visitTryCatchBlock(beforeTryBlock, afterTryBlock, finallyBlock, null)

      // Create an instance of Region
      mv.visitTypeInsn(NEW, BackendObjType.Region.jvmName.toInternalName)
      mv.visitInsn(DUP)
      mv.visitMethodInsn(INVOKESPECIAL, BackendObjType.Region.jvmName.toInternalName, "<init>",
        AsmOps.getMethodDescriptor(List(), JvmType.Void), false)

      val iStore = AsmOps.getStoreInstruction(JvmType.Reference(BackendObjType.Region.jvmName))
      mv.visitVarInsn(iStore, sym.getStackOffset + 1)

      // Compile the scope body
      mv.visitLabel(beforeTryBlock)
      compileExpr(exp)

      // When we exit the scope, call the region's `exit` method
      val iLoad = AsmOps.getLoadInstruction(JvmType.Reference(BackendObjType.Region.jvmName))
      mv.visitVarInsn(iLoad, sym.getStackOffset + 1)
      mv.visitMethodInsn(INVOKEVIRTUAL, BackendObjType.Region.jvmName.toInternalName, BackendObjType.Region.ExitMethod.name,
        BackendObjType.Region.ExitMethod.d.toDescriptor, false)
      mv.visitLabel(afterTryBlock)

      // Compile the finally block which gets called if no exception is thrown
      mv.visitVarInsn(iLoad, sym.getStackOffset + 1)
      mv.visitMethodInsn(INVOKEVIRTUAL, BackendObjType.Region.jvmName.toInternalName, BackendObjType.Region.ReThrowChildExceptionMethod.name,
        BackendObjType.Region.ReThrowChildExceptionMethod.d.toDescriptor, false)
      mv.visitJumpInsn(GOTO, afterFinally)

      // Compile the finally block which gets called if an exception is thrown
      mv.visitLabel(finallyBlock)
      mv.visitVarInsn(iLoad, sym.getStackOffset + 1)
      mv.visitMethodInsn(INVOKEVIRTUAL, BackendObjType.Region.jvmName.toInternalName, BackendObjType.Region.ReThrowChildExceptionMethod.name,
        BackendObjType.Region.ReThrowChildExceptionMethod.d.toDescriptor, false)
      mv.visitInsn(ATHROW)
      mv.visitLabel(afterFinally)

    case Expr.TryCatch(exp, rules, _, loc) =>
      // Add source line number for debugging.
      addSourceLine(mv, loc)

      // Introduce a label for before the try block.
      val beforeTryBlock = new Label()

      // Introduce a label for after the try block.
      val afterTryBlock = new Label()

      // Introduce a label after the try block and after all catch rules.
      val afterTryAndCatch = new Label()

      // Introduce a label for each catch rule.
      val rulesAndLabels = rules map {
        rule => rule -> new Label()
      }

      // Emit a try catch block for each catch rule.
      for ((CatchRule(_, clazz, _), handlerLabel) <- rulesAndLabels) {
        mv.visitTryCatchBlock(beforeTryBlock, afterTryBlock, handlerLabel, asm.Type.getInternalName(clazz))
      }

      // Emit code for the try block.
      mv.visitLabel(beforeTryBlock)
      compileExpr(exp)
      mv.visitLabel(afterTryBlock)
      mv.visitJumpInsn(GOTO, afterTryAndCatch)

      // Emit code for each catch rule.
      for ((CatchRule(sym, _, body), handlerLabel) <- rulesAndLabels) {
        // Emit the label.
        mv.visitLabel(handlerLabel)

        // Store the exception in a local variable.
        val istore = AsmOps.getStoreInstruction(JvmType.Object)
        mv.visitVarInsn(istore, sym.getStackOffset + 1)

        // Emit code for the handler body expression.
        compileExpr(body)
        mv.visitJumpInsn(GOTO, afterTryAndCatch)
      }

      // Add the label after both the try and catch rules.
      mv.visitLabel(afterTryAndCatch)

    case Expr.NewObject(name, _, tpe, methods, loc) =>
      addSourceLine(mv, loc)
      val className = JvmName(ca.uwaterloo.flix.language.phase.jvm.JvmName.RootPackage, name).toInternalName
      mv.visitTypeInsn(NEW, className)
      mv.visitInsn(DUP)
      mv.visitMethodInsn(INVOKESPECIAL, className, "<init>", AsmOps.getMethodDescriptor(Nil, JvmType.Void), false)

      // For each method, compile the closure which implements the body of that method and store it in a field
      methods.zipWithIndex.foreach { case (m, i) =>
        mv.visitInsn(DUP)
        compileExpr(m.clo)
        mv.visitFieldInsn(PUTFIELD, className, s"clo$i", JvmOps.getClosureAbstractClassType(m.clo.tpe).toDescriptor)
      }

  }

  /**
    * Emits code for the given statement `stmt0` to the given method `visitor` in the `currentClass`.
    */
  def compileStmt(stmt0: Stmt)(implicit mv: MethodVisitor, ctx: MethodContext, root: Root, flix: Flix): Unit = stmt0 match {
    case Stmt.Ret(e, _, _) => compileExpr(e)
  }

  private def visitComparisonPrologue(exp1: Expr, exp2: Expr)(implicit mv: MethodVisitor, ctx: MethodContext, root: Root, flix: Flix): (Label, Label) = {
    compileExpr(exp1)
    compileExpr(exp2)
    val condElse = new Label()
    val condEnd = new Label()
    (condElse, condEnd)
  }

  private def visitComparisonEpilogue(visitor: MethodVisitor, condElse: Label, condEnd: Label): Unit = {
    visitor.visitInsn(ICONST_1)
    visitor.visitJumpInsn(GOTO, condEnd)
    visitor.visitLabel(condElse)
    visitor.visitInsn(ICONST_0)
    visitor.visitLabel(condEnd)
  }

  private def visitComparison1(exp1: Expr, exp2: Expr, opcode: Int)(implicit mv: MethodVisitor, ctx: MethodContext, root: Root, flix: Flix): Unit = {
    val (condElse, condEnd) = visitComparisonPrologue(exp1, exp2)
    mv.visitJumpInsn(opcode, condElse)
    visitComparisonEpilogue(mv, condElse, condEnd)
  }

  private def visitComparison2(exp1: Expr, exp2: Expr, opcode: Int, cmpOpcode: Int)(implicit mv: MethodVisitor, ctx: MethodContext, root: Root, flix: Flix): Unit = {
    val (condElse, condEnd) = visitComparisonPrologue(exp1, exp2)
    mv.visitInsn(opcode)
    mv.visitJumpInsn(cmpOpcode, condElse)
    visitComparisonEpilogue(mv, condElse, condEnd)
  }

  /**
    * Generate code to load an integer constant.
    *
    * Uses the smallest number of bytes necessary, e.g. ICONST_0 takes 1 byte to load a 0, but BIPUSH 7 takes 2 bytes to
    * load a 7, and SIPUSH 200 takes 3 bytes to load a 200. However, note that values on the stack normally take up 4
    * bytes.
    */
  private def compileInt(visitor: MethodVisitor, i: Int): Unit = i match {
    case -1 => visitor.visitInsn(ICONST_M1)
    case 0 => visitor.visitInsn(ICONST_0)
    case 1 => visitor.visitInsn(ICONST_1)
    case 2 => visitor.visitInsn(ICONST_2)
    case 3 => visitor.visitInsn(ICONST_3)
    case 4 => visitor.visitInsn(ICONST_4)
    case 5 => visitor.visitInsn(ICONST_5)
    case _ if scala.Byte.MinValue <= i && i <= scala.Byte.MaxValue => visitor.visitIntInsn(BIPUSH, i)
    case _ if scala.Short.MinValue <= i && i <= scala.Short.MaxValue => visitor.visitIntInsn(SIPUSH, i)
    case _ => visitor.visitLdcInsn(i)
  }

  /**
    * Generate bytecode for the long `i`.
    *
    * Uses the smallest amount of bytes necessary to represent `i`.
    * Similar to `compileInt`, but ensures that values take up 4 bytes
    * on the stack, which is expected for `Long`s.
    */
  private def compileLong(visitor: MethodVisitor, i: Long): Unit = i match {
    case -1 =>
      visitor.visitInsn(ICONST_M1)
      visitor.visitInsn(I2L) // Sign extend to long

    case 0 =>
      visitor.visitInsn(LCONST_0)

    case 1 =>
      visitor.visitInsn(LCONST_1)

    case 2 =>
      visitor.visitInsn(ICONST_2)
      visitor.visitInsn(I2L) // Sign extend to long

    case 3 =>
      visitor.visitInsn(ICONST_3)
      visitor.visitInsn(I2L) // Sign extend to long

    case 4 =>
      visitor.visitInsn(ICONST_4)
      visitor.visitInsn(I2L) // Sign extend to long

    case 5 =>
      visitor.visitInsn(ICONST_5)
      visitor.visitInsn(I2L) // Sign extend to long

    case _ if scala.Byte.MinValue <= i && i <= scala.Byte.MaxValue =>
      visitor.visitIntInsn(BIPUSH, i.toInt)
      visitor.visitInsn(I2L) // Sign extend to long

    case _ if scala.Short.MinValue <= i && i <= scala.Short.MaxValue =>
      visitor.visitIntInsn(SIPUSH, i.toInt)
      visitor.visitInsn(I2L) // Sign extend to long

    case _ if scala.Int.MinValue <= i && i <= scala.Int.MaxValue =>
      visitor.visitLdcInsn(i.toInt)
      visitor.visitInsn(I2L) // Sign extend to long

    case _ => visitor.visitLdcInsn(i)
  }

  /*
   * Adding the source of the line for debugging
   */
  private def addSourceLine(visitor: MethodVisitor, loc: SourceLocation): Unit = {
    val label = new Label()
    visitor.visitLabel(label)
    visitor.visitLineNumber(loc.beginLine, label)
  }

  /**
    * Pushes arguments onto the stack ready to invoke a method
    */
  private def pushArgs(args: List[Expr], signature: Array[Class[_ <: Object]])(implicit mv: MethodVisitor, ctx: MethodContext, root: Root, flix: Flix): Unit = {
    // Evaluate arguments left-to-right and push them onto the stack.
    for ((arg, argType) <- args.zip(signature)) {
      compileExpr(arg)
      if (!argType.isPrimitive) {
        // NB: Really just a hack because the backend does not support array JVM types properly.
        mv.visitTypeInsn(CHECKCAST, asm.Type.getInternalName(argType))
      } else {
        arg.tpe match {
          // NB: This is not exhaustive. In the new backend we should handle all types, including multidim arrays.
          case MonoType.Array(MonoType.Float32) => mv.visitTypeInsn(CHECKCAST, "[F")
          case MonoType.Array(MonoType.Float64) => mv.visitTypeInsn(CHECKCAST, "[D")
          case MonoType.Array(MonoType.Int8) => mv.visitTypeInsn(CHECKCAST, "[B")
          case MonoType.Array(MonoType.Int16) => mv.visitTypeInsn(CHECKCAST, "[S")
          case MonoType.Array(MonoType.Int32) => mv.visitTypeInsn(CHECKCAST, "[I")
          case MonoType.Array(MonoType.Int64) => mv.visitTypeInsn(CHECKCAST, "[J")
          case _ => // nop
        }
      }
    }
  }
}<|MERGE_RESOLUTION|>--- conflicted
+++ resolved
@@ -101,13 +101,8 @@
         compileInt(mv, i)
 
       case Ast.Constant.Int64(l) =>
-<<<<<<< HEAD
-        addSourceLine(visitor, loc)
-        compileLong(visitor, l)
-=======
-        addSourceLine(mv, loc)
-        compileInt(mv, l, isLong = true)
->>>>>>> f3246426
+        addSourceLine(mv, loc)
+        compileLong(mv, l)
 
       case Ast.Constant.BigInt(ii) =>
         addSourceLine(mv, loc)
@@ -986,11 +981,7 @@
         // Adding source line number for debugging
         addSourceLine(mv, loc)
         // We push the 'length' of the array on top of stack
-<<<<<<< HEAD
-        compileInt(visitor, exps.length)
-=======
-        compileInt(mv, exps.length, isLong = false)
->>>>>>> f3246426
+        compileInt(mv, exps.length)
         // We get the inner type of the array
         val jvmType = JvmOps.getJvmType(tpe.asInstanceOf[MonoType.Array].tpe)
         // Instantiating a new array of type jvmType
@@ -1005,11 +996,7 @@
           // Duplicates the 'array reference'
           mv.visitInsn(DUP)
           // We push the 'index' of the current element on top of stack
-<<<<<<< HEAD
-          compileInt(visitor, i)
-=======
-          compileInt(mv, i, isLong = false)
->>>>>>> f3246426
+          compileInt(mv, i)
           // Evaluating the 'element' to be stored
           compileExpr(exps(i))
           // Stores the 'element' at the given 'index' in the 'array'
