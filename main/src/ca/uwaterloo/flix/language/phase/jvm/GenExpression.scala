--- conflicted
+++ resolved
@@ -595,21 +595,16 @@
         val termTypes = cases(sym)
         compileTag(sym.name, exps, termTypes)
 
-      case AtomicOp.Untag(sym, idx) => ({
+      case AtomicOp.Untag(sym, idx) => mv.visitByteIns({
         import BytecodeInstructions.*
         val List(exp) = exps
         val MonoType.Enum(_, targs) = exp.tpe
         val cases = JvmOps.instantiateEnum(root.enums(sym.enumSym), targs)
         val termTypes = cases(sym)
-<<<<<<< HEAD
 
         compileUntag(exp, idx, termTypes) ~
           castIfNotPrim(BackendType.toBackendType(tpe))
-      })(new BytecodeInstructions.F(mv))
-=======
-        compileUntag(exp, idx, termTypes)
-        mv.visitByteIns(BytecodeInstructions.castIfNotPrim(BackendType.toBackendType(tpe)))
->>>>>>> f2db9b63
+      })
 
       case AtomicOp.Index(idx) =>
         val List(exp) = exps
@@ -697,20 +692,15 @@
         val tpes = MonoType.findExtensibleTermTypes(sym, tpe).map(BackendType.asErasedBackendType)
         compileTag(sym.name, exps, tpes)
 
-      case AtomicOp.ExtensibleUntag(sym, idx) => ({
+      case AtomicOp.ExtensibleUntag(sym, idx) => mv.visitByteIns({
         import BytecodeInstructions.*
 
         val List(exp) = exps
         val tpes = MonoType.findExtensibleTermTypes(sym, exp.tpe).map(BackendType.asErasedBackendType)
-<<<<<<< HEAD
 
         compileUntag(exp, idx, tpes) ~
           castIfNotPrim(BackendType.toBackendType(tpe))
-      })(new BytecodeInstructions.F(mv))
-=======
-        compileUntag(exp, idx, tpes)
-        mv.visitByteIns(BytecodeInstructions.castIfNotPrim(BackendType.toBackendType(tpe)))
->>>>>>> f2db9b63
+      })
 
       case AtomicOp.ArrayLit =>
         // We push the 'length' of the array on top of stack
@@ -1555,29 +1545,8 @@
     // BackendObjType.NullaryTag cannot happen here since terms must be non-empty.
     if (tpes.isEmpty) throw InternalCompilerException(s"Unexpected empty tag types", exp.loc)
     val tagType = BackendObjType.Tag(tpes)
-<<<<<<< HEAD
-
-    cheat(mv => compileExpr(exp)(mv, ctx, root, flix)) ~
-      CHECKCAST(tagType.jvmName) ~
-      GETFIELD(tagType.IndexField(idx))
-  }
-
-  private def printPc(mv: MethodVisitor, pcPoint: Int): Unit = if (!GenFunAndClosureClasses.onCallDebugging) () else {
-    val printStream = JvmName(List("java", "io"), "PrintStream")
-    mv.visitFieldInsn(GETSTATIC, JvmName(List("java", "lang"), "System").toInternalName, "out", printStream.toDescriptor)
-    mv.visitLdcInsn("pc = ")
-    compileInt(pcPoint)(mv)
-    BytecodeInstructions.xToString(BackendType.Int32)(new BytecodeInstructions.F(mv))
-    mv.visitMethodInsn(INVOKEVIRTUAL, BackendObjType.String.jvmName.toInternalName, "concat", MethodDescriptor.mkDescriptor(BackendObjType.String.toTpe)(BackendObjType.String.toTpe).toDescriptor, false)
-    mv.visitMethodInsn(INVOKEVIRTUAL, printStream.toInternalName, "println", MethodDescriptor.mkDescriptor(BackendObjType.String.toTpe)(VoidableType.Void).toDescriptor, false)
-=======
-    compileExpr(exp)
-    val ins = {
-      import BytecodeInstructions.*
+    pushExpr(exp) ~
       CHECKCAST(tagType.jvmName) ~ GETFIELD(tagType.IndexField(idx))
-    }
-    mv.visitByteIns(ins)
->>>>>>> f2db9b63
   }
 
   /**
