--- conflicted
+++ resolved
@@ -1318,22 +1318,6 @@
 
     def expression(left: TokenKind = TokenKind.Eof, leftIsUnary: Boolean = false)(implicit s: State): Mark.Closed = {
       var lhs = exprDelimited()
-<<<<<<< HEAD
-      // Handle calls
-      while (at(TokenKind.ParenL)) {
-        val mark = openBefore(lhs)
-        arguments()
-        lhs = close(mark, TreeKind.Expr.Apply)
-        lhs = close(openBefore(lhs), TreeKind.Expr.Expr)
-      }
-      // Handle record select after function call. Example: funcReturningRecord()#field
-      if (at(TokenKind.Hash) && nth(1) == TokenKind.NameLowerCase) {
-        val mark = openBefore(lhs)
-        eat(TokenKind.Hash)
-        name(NAME_FIELD, context = SyntacticContext.Expr.OtherExpr)
-        while (eat(TokenKind.Hash)) {
-          name(NAME_FIELD, context = SyntacticContext.Expr.OtherExpr)
-=======
       // Handle chained calls and record lookups
       var continue = true
       while (continue) {
@@ -1363,7 +1347,6 @@
               lhs = close(openBefore(lhs), TreeKind.Expr.Expr)
             }
           case _ => continue = false
->>>>>>> 6cd92558
         }
       }
       // Handle binary operators
