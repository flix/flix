--- conflicted
+++ resolved
@@ -35,17 +35,8 @@
         /// See also `Console.readLine` for reading from the console.
         ///
         pub def readLines(rc: Region[r]): Iterator[String, IO + r, r] \ { r, IO } =
-<<<<<<< HEAD
-            import static java_get_field java.lang.System.in: ##java.io.InputStream \ IO as getSystemIn;
-            // note: BufferedReader.readLine can block
-            import java.io.BufferedReader.readLine(): String \ IO as brReadLine;
-
-            let br = new BufferedReader(new InputStreamReader(getSystemIn())); // up-cast to superclass
+            let br = new BufferedReader(new InputStreamReader(JSystem.in));
             let nextLine = Ref.fresh(rc, None);
-=======
-            let br = new BufferedReader(new InputStreamReader(JSystem.in));
-            let nextLine = ref None @ rc;
->>>>>>> 49396b7f
             let next = () -> {
                 let l = match deref nextLine {
                     case Some(line) => if (Object.isNull(line)) None else Some(line)
