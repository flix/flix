/*
 * Copyright 2015-2016 Magnus Madsen
 *
 * Licensed under the Apache License, Version 2.0 (the "License");
 * you may not use this file except in compliance with the License.
 * You may obtain a copy of the License at
 *
 *   http://www.apache.org/licenses/LICENSE-2.0
 *
 * Unless required by applicable law or agreed to in writing, software
 * distributed under the License is distributed on an "AS IS" BASIS,
 * WITHOUT WARRANTIES OR CONDITIONS OF ANY KIND, either express or implied.
 * See the License for the specific language governing permissions and
 * limitations under the License.
 */

package ca.uwaterloo.flix.language.phase

import ca.uwaterloo.flix.api.Flix
import ca.uwaterloo.flix.language.ast.Ast.BoundBy
import ca.uwaterloo.flix.language.ast.shared.{Constant, Modifiers, Scope, Source}
import ca.uwaterloo.flix.language.ast.{NamedAst, *}
import ca.uwaterloo.flix.language.dbg.AstPrinter.*
import ca.uwaterloo.flix.language.errors.NameError
import ca.uwaterloo.flix.util.collection.ListMap
import ca.uwaterloo.flix.util.{InternalCompilerException, ParOps}

import java.util.concurrent.ConcurrentLinkedQueue
import scala.jdk.CollectionConverters.*

/**
  * The Namer phase introduces unique symbols for each syntactic entity in the program.
  */
object Namer {

  /**
    * Introduces unique names for each syntactic entity in the given `program`.
    * */
  def run(program: DesugaredAst.Root)(implicit flix: Flix): (NamedAst.Root, List[NameError]) =
    flix.phaseNew("Namer") {

      // Construct a new shared context.
      implicit val sctx: SharedContext = SharedContext.mk()

      // compute all the source locations
      val locations = program.units.values.foldLeft(Map.empty[Source, SourceLocation]) {
        case (macc, root) => macc + (root.loc.source -> root.loc)
      }

      val units = ParOps.parMapValues(program.units)(visitUnit)
      val SymbolTable(symbols0, instances0, uses0) = units.values.foldLeft(SymbolTable.empty)(tableUnit)

      // TODO NS-REFACTOR remove use of NName
      val symbols = symbols0.map {
        case (k, v) => Name.mkUnlocatedNName(k) -> v.m
      }
      val instances = instances0.map {
        case (k, v) => Name.mkUnlocatedNName(k) -> v
      }
      val uses = uses0.map {
        case (k, v) => Name.mkUnlocatedNName(k) -> v
      }

<<<<<<< HEAD
      (NamedAst.Root(symbols, instances, uses, units, program.mainEntryPoint, locations, program.names), sctx.errors.asScala.toList)
=======
      (NamedAst.Root(symbols, instances, uses, units, program.entryPoint, locations, program.availableClasses), sctx.errors.asScala.toList)
>>>>>>> c9b0d4cd
    }

  /**
    * Performs naming on the given compilation unit `unit` under the given (partial) program `prog0`.
    */
  private def visitUnit(unit: DesugaredAst.CompilationUnit)(implicit sctx: SharedContext, flix: Flix): NamedAst.CompilationUnit = unit match {
    case DesugaredAst.CompilationUnit(usesAndImports0, decls, loc) =>
      val usesAndImports = usesAndImports0.map(visitUseOrImport)
      val ds = decls.map(visitDecl(_, Name.RootNS)(sctx, flix))
      NamedAst.CompilationUnit(usesAndImports, ds, loc)
  }

  /**
    * Performs naming on the given declaration.
    */
  private def visitDecl(decl0: DesugaredAst.Declaration, ns0: Name.NName)(implicit sctx: SharedContext, flix: Flix): NamedAst.Declaration = decl0 match {
    case decl: DesugaredAst.Declaration.Namespace => visitNamespace(decl, ns0)
    case decl: DesugaredAst.Declaration.Trait => visitTrait(decl, ns0)
    case decl: DesugaredAst.Declaration.Instance => visitInstance(decl, ns0)
    case decl: DesugaredAst.Declaration.Def => visitDef(decl, ns0, DefKind.NonMember)
    case decl: DesugaredAst.Declaration.Enum => visitEnum(decl, ns0)
    case decl: DesugaredAst.Declaration.Struct => visitStruct(decl, ns0)
    case decl: DesugaredAst.Declaration.RestrictableEnum => visitRestrictableEnum(decl, ns0)
    case decl: DesugaredAst.Declaration.TypeAlias => visitTypeAlias(decl, ns0)
    case decl: DesugaredAst.Declaration.Effect => visitEffect(decl, ns0)
    case decl: DesugaredAst.Declaration.Law => throw InternalCompilerException("unexpected law", decl.loc)
  }

  /**
    * Performs naming on the given namespace.
    */
  private def visitNamespace(decl: DesugaredAst.Declaration.Namespace, ns0: Name.NName)(implicit sctx: SharedContext, flix: Flix): NamedAst.Declaration.Namespace = decl match {
    case DesugaredAst.Declaration.Namespace(ident, usesAndImports0, decls, loc) =>
      val ns = Name.NName(ns0.idents :+ ident, ident.loc)
      val usesAndImports = usesAndImports0.map(visitUseOrImport)
      val ds = decls.map(visitDecl(_, ns))
      val sym = new Symbol.ModuleSym(ns.parts)
      NamedAst.Declaration.Namespace(sym, usesAndImports, ds, loc)
  }

  /**
    * Adds symbols from the compilation unit to the table.
    */
  private def tableUnit(table0: SymbolTable, unit: NamedAst.CompilationUnit)(implicit sctx: SharedContext): SymbolTable = unit match {
    case NamedAst.CompilationUnit(_, decls, _) => decls.foldLeft(table0)(tableDecl)
  }

  private def tableDecl(table0: SymbolTable, decl: NamedAst.Declaration)(implicit sctx: SharedContext): SymbolTable = decl match {
    case NamedAst.Declaration.Namespace(sym, usesAndImports, decls, _) =>
      // Add the namespace to the table (no validation needed)
      val table1 = addDeclToTable(table0, sym.ns.init, sym.ns.last, decl)
      val table2 = decls.foldLeft(table1)(tableDecl)
      addUsesToTable(table2, sym.ns, usesAndImports)

    case NamedAst.Declaration.Trait(_, _, _, sym, _, _, assocs, sigs, _, _) =>
      val table1 = tryAddToTable(table0, sym.namespace, sym.name, decl)
      val assocsAndSigs = assocs ++ sigs
      assocsAndSigs.foldLeft(table1)(tableDecl)

    case inst@NamedAst.Declaration.Instance(_, _, _, clazz, _, _, _, _, _, ns, _) =>
      addInstanceToTable(table0, ns, clazz.ident.name, inst)

    case NamedAst.Declaration.Sig(sym, _, _, _) =>
      tryAddToTable(table0, sym.namespace, sym.name, decl)

    case NamedAst.Declaration.Def(sym, _, _, _) =>
      tryAddToTable(table0, sym.namespace, sym.name, decl)

    case NamedAst.Declaration.Enum(_, _, _, sym, _, _, cases, _) =>
      val table1 = tryAddToTable(table0, sym.namespace, sym.name, decl)
      cases.foldLeft(table1)(tableDecl)

    case NamedAst.Declaration.Struct(_, _, _, sym, _, fields, _, _) =>
      val table1 = tryAddToTable(table0, sym.namespace, sym.name, decl)
      fields.foldLeft(table1)(tableDecl)

    case NamedAst.Declaration.StructField(_, sym, _, _) =>
      // Add a `€` to the beginning of the name to prevent collisions with other kinds of names
      tryAddToTable(table0, sym.namespace, "€" + sym.name, decl)

    case NamedAst.Declaration.RestrictableEnum(_, _, _, sym, _, _, _, cases, _) =>
      val table1 = tryAddToTable(table0, sym.namespace, sym.name, decl)
      cases.foldLeft(table1)(tableDecl)

    case NamedAst.Declaration.TypeAlias(_, _, _, sym, _, _, _) =>
      tryAddToTable(table0, sym.namespace, sym.name, decl)

    case NamedAst.Declaration.AssocTypeSig(_, _, sym, _, _, _, _) =>
      tryAddToTable(table0, sym.namespace, sym.name, decl)

    case NamedAst.Declaration.Effect(_, _, _, sym, ops, _) =>
      val table1 = tryAddToTable(table0, sym.namespace, sym.name, decl)
      ops.foldLeft(table1)(tableDecl)

    case NamedAst.Declaration.Op(sym, _, _) =>
      tryAddToTable(table0, sym.namespace, sym.name, decl)

    case caze@NamedAst.Declaration.Case(sym, _, _) =>
      tryAddToTable(table0, sym.namespace, sym.name, caze)

    case caze@NamedAst.Declaration.RestrictableCase(sym, _, _) =>
      tryAddToTable(table0, sym.namespace, sym.name, caze)

    case NamedAst.Declaration.AssocTypeDef(_, _, _, _, _, loc) =>
      throw InternalCompilerException("unexpected tabling of associated type definition", loc)

  }

  /**
    * Tries to add the given declaration to the table.
    */
  private def tryAddToTable(table: SymbolTable, ns: List[String], name: String, decl: NamedAst.Declaration)(implicit sctx: SharedContext): SymbolTable = {
    lookupName(name, ns, table) match {
      case LookupResult.NotDefined => addDeclToTable(table, ns, name, decl)
      case LookupResult.AlreadyDefined(loc) =>
        mkDuplicateNamePair(name, getSymLocation(decl), loc)
        SymbolTable.empty
    }
  }

  /**
    * Adds the given declaration to the table.
    */
  private def addDeclToTable(table: SymbolTable, ns: List[String], name: String, decl: NamedAst.Declaration): SymbolTable = table match {
    case SymbolTable(symbols0, instances, uses) =>
      val oldMap = symbols0.getOrElse(ns, ListMap.empty)
      val newMap = oldMap + (name -> decl)
      val symbols = symbols0 + (ns -> newMap)
      SymbolTable(symbols, instances, uses)
  }

  /**
    * Adds the given instance to the table.
    */
  private def addInstanceToTable(table: SymbolTable, ns: List[String], name: String, decl: NamedAst.Declaration.Instance): SymbolTable = table match {
    case SymbolTable(symbols, instances0, uses) =>
      val oldMap = instances0.getOrElse(ns, Map.empty)
      val newMap = oldMap.updatedWith(name) {
        case None => Some(List(decl))
        case Some(insts) => Some(decl :: insts)
      }
      val instances = instances0 + (ns -> newMap)
      SymbolTable(symbols, instances, uses)
  }

  /**
    * Adds the given uses to the table.
    */
  private def addUsesToTable(table: SymbolTable, ns: List[String], usesAndImports: List[NamedAst.UseOrImport]): SymbolTable = table match {
    case SymbolTable(symbols, instances, uses0) =>
      val oldList = uses0.getOrElse(ns, Nil)
      val newList = usesAndImports ::: oldList
      val uses = uses0 + (ns -> newList)
      SymbolTable(symbols, instances, uses)
  }

  /**
    * Creates a pair of errors reporting a duplicate type declaration at each location.
    */
  private def mkDuplicateNamePair(name: String, loc1: SourceLocation, loc2: SourceLocation)(implicit sctx: SharedContext): Unit = {
    // NB: We report an error at both source locations.
    if (name.charAt(0).isUpper) {
      // Case 1: uppercase name
      sctx.errors.add(NameError.DuplicateUpperName(name, loc1, loc2))
      sctx.errors.add(NameError.DuplicateUpperName(name, loc2, loc1))
    } else {
      // Case 2: lowercase name
      sctx.errors.add(NameError.DuplicateLowerName(name, loc1, loc2))
      sctx.errors.add(NameError.DuplicateLowerName(name, loc2, loc1))
    }
  }

  /**
    * The result of looking up a type or trait name in an ast root.
    */
  private sealed trait NameLookupResult

  private object LookupResult {

    case object NotDefined extends NameLookupResult

    case class AlreadyDefined(loc: SourceLocation) extends NameLookupResult

  }

  /**
    * Looks up the uppercase name in the given namespace and root.
    */
  private def lookupName(name: String, ns0: List[String], table: SymbolTable): NameLookupResult = {
    val symbols0 = table.symbols.getOrElse(ns0, ListMap.empty)
    // ignore namespaces
    symbols0(name).flatMap {
      case _: NamedAst.Declaration.Namespace => None
      case decl => Some(decl)
    }.headOption match {
      // Case 1: The name is unused.
      case None => LookupResult.NotDefined
      // Case 2: An symbol with the name already exists.
      case Some(decl) => LookupResult.AlreadyDefined(getSymLocation(decl))
    }
  }

  /**
    * Performs naming on the given constraint `c0`.
    */
  private def visitConstraint(c0: DesugaredAst.Constraint, ns0: Name.NName)(implicit scope: Scope, sctx: SharedContext, flix: Flix): NamedAst.Constraint = c0 match {
    case DesugaredAst.Constraint(h, bs, loc) =>

      // Introduce a symbol for every unique ident in the body, removing wildcards
      val idents = bs.flatMap {
        case DesugaredAst.Predicate.Body.Atom(_, _, _, _, terms, _) => terms.flatMap(freeVars)
        case DesugaredAst.Predicate.Body.Functional(idents1, _, _) => idents1
        case DesugaredAst.Predicate.Body.Guard(_, _) => Nil
      }.distinct.filterNot(_.isWild)

      val cparams = idents.map {
        case i =>
          val sym = Symbol.freshVarSym(i, BoundBy.Constraint)
          NamedAst.ConstraintParam(sym, loc)
      }

      // Perform naming on the head and body predicates.
      val head = visitHeadPredicate(h, ns0)
      val body = bs.map(visitBodyPredicate(_, ns0))
      NamedAst.Constraint(cparams, head, body, loc)
  }


  /**
    * Performs naming on the given enum `enum0`.
    */
  private def visitEnum(enum0: DesugaredAst.Declaration.Enum, ns0: Name.NName)(implicit sctx: SharedContext, flix: Flix): NamedAst.Declaration.Enum = enum0 match {
    case DesugaredAst.Declaration.Enum(doc, ann, mod0, ident, tparams0, derives0, cases0, loc) =>
      val sym = Symbol.mkEnumSym(ns0, ident)

      // Compute the type parameters.
      val tparams = tparams0.map(visitTypeParam)

      val mod = visitModifiers(mod0, ns0)
      val derives = visitDerivations(derives0)
      val cases = cases0.map(visitCase(_, sym))

      NamedAst.Declaration.Enum(doc, ann, mod, sym, tparams, derives, cases, loc)
  }

  /**
    * Performs the naming on the given struct `struct0`.
    */
  private def visitStruct(struct0: DesugaredAst.Declaration.Struct, ns0: Name.NName)(implicit sctx: SharedContext, flix: Flix): NamedAst.Declaration.Struct = struct0 match {
    case DesugaredAst.Declaration.Struct(doc, ann, mod0, ident, tparams0, fields0, loc) =>
      val sym = Symbol.mkStructSym(ns0, ident)

      // Compute the type parameters.
      val tparams = tparams0.map(visitTypeParam)

      val mod = visitModifiers(mod0, ns0)
      val indices0 = fields0.zipWithIndex.map {
        case (field, idx) => (field.name, (idx, field.name.loc))
      }
      val indices = indices0.toMap
      val fields = fields0.map(visitField(sym, _, indices))

      NamedAst.Declaration.Struct(doc, ann, mod, sym, tparams, fields, indices, loc)
  }

  /**
    * Performs naming on the given enum `enum0`.
    */
  private def visitRestrictableEnum(enum0: DesugaredAst.Declaration.RestrictableEnum, ns0: Name.NName)(implicit sctx: SharedContext, flix: Flix): NamedAst.Declaration.RestrictableEnum = enum0 match {
    case DesugaredAst.Declaration.RestrictableEnum(doc, ann, mod0, ident, index0, tparams0, derives0, cases, loc) =>
      val caseIdents = cases.map(_.ident)
      val sym = Symbol.mkRestrictableEnumSym(ns0, ident, caseIdents)

      // Compute the type parameters.
      val index = visitTypeParam(index0)
      val tparams = tparams0.map(visitTypeParam)

      val mod = visitModifiers(mod0, ns0)
      val derives = visitDerivations(derives0)
      val cs = cases.map(visitRestrictableCase(_, sym))

      NamedAst.Declaration.RestrictableEnum(doc, ann, mod, sym, index, tparams, derives, cs, loc)
  }

  /**
    * Performs naming on the given enum derivations.
    */
  private def visitDerivations(derives0: DesugaredAst.Derivations): NamedAst.Derivations =
    NamedAst.Derivations(derives0.traits, derives0.loc)

  /**
    * Performs naming on the given enum case.
    */
  private def visitCase(case0: DesugaredAst.Case, enumSym: Symbol.EnumSym)(implicit sctx: SharedContext, flix: Flix): NamedAst.Declaration.Case = case0 match {
    case DesugaredAst.Case(ident, tpe, loc) =>
      val t = visitType(tpe)
      val caseSym = Symbol.mkCaseSym(enumSym, ident)
      NamedAst.Declaration.Case(caseSym, t, loc)
  }

  /**
    * Performs naming on the given field.
    */
  private def visitField(struct: Symbol.StructSym, field0: DesugaredAst.StructField, indices: Map[Name.Label, (Int, SourceLocation)])(implicit sctx: SharedContext, flix: Flix): NamedAst.Declaration.StructField = field0 match {
    case DesugaredAst.StructField(mod, name, tpe, loc) =>
      val t = visitType(tpe)
      val (idx, _) = indices(name)
      val sym = Symbol.mkStructFieldSym(struct, idx, name)
      NamedAst.Declaration.StructField(mod, sym, t, loc)
  }

  /**
    * Performs naming on the given enum case.
    */
  private def visitRestrictableCase(case0: DesugaredAst.RestrictableCase, enumSym: Symbol.RestrictableEnumSym)(implicit sctx: SharedContext, flix: Flix): NamedAst.Declaration.RestrictableCase = case0 match {
    case DesugaredAst.RestrictableCase(ident, tpe, loc) =>
      val t = visitType(tpe)
      val caseSym = Symbol.mkRestrictableCaseSym(enumSym, ident)
      NamedAst.Declaration.RestrictableCase(caseSym, t, loc)
  }

  /**
    * Performs naming on the given type alias `alias0`.
    */
  private def visitTypeAlias(alias0: DesugaredAst.Declaration.TypeAlias, ns0: Name.NName)(implicit sctx: SharedContext, flix: Flix): NamedAst.Declaration.TypeAlias = alias0 match {
    case DesugaredAst.Declaration.TypeAlias(doc, ann, mod0, ident, tparams0, tpe, loc) =>
      val mod = visitModifiers(mod0, ns0)
      val tparams = tparams0.map(visitTypeParam)
      val t = visitType(tpe)
      val sym = Symbol.mkTypeAliasSym(ns0, ident)
      NamedAst.Declaration.TypeAlias(doc, ann, mod, sym, tparams, t, loc)
  }

  /**
    * Performs naming on the given associated type signature `s0`.
    */
  private def visitAssocTypeSig(s0: DesugaredAst.Declaration.AssocTypeSig, trt: Symbol.TraitSym)(implicit sctx: SharedContext, flix: Flix): NamedAst.Declaration.AssocTypeSig = s0 match {
    case DesugaredAst.Declaration.AssocTypeSig(doc, mod, ident, tparams0, kind0, tpe, loc) =>
      val sym = Symbol.mkAssocTypeSym(trt, ident)
      val tparam = visitTypeParam(tparams0)
      val kind = visitKind(kind0)
      val t = tpe.map(visitType)
      NamedAst.Declaration.AssocTypeSig(doc, mod, sym, tparam, kind, t, loc)
  }

  /**
    * Performs naming on the given associated type definition `d0`.
    */
  private def visitAssocTypeDef(d0: DesugaredAst.Declaration.AssocTypeDef)(implicit sctx: SharedContext, flix: Flix): NamedAst.Declaration.AssocTypeDef = d0 match {
    case DesugaredAst.Declaration.AssocTypeDef(doc, mod, ident, arg, tpe, loc) =>
      val t1 = visitType(arg)
      val t2 = visitType(tpe)
      NamedAst.Declaration.AssocTypeDef(doc, mod, ident, t1, t2, loc)
  }

  /**
    * Performs naming on the given trait `trt`.
    */
  private def visitTrait(trt: DesugaredAst.Declaration.Trait, ns0: Name.NName)(implicit sctx: SharedContext, flix: Flix): NamedAst.Declaration.Trait = trt match {
    case DesugaredAst.Declaration.Trait(doc, ann, mod0, ident, tparams0, superTraits, assocs, signatures, laws, loc) =>
      val sym = Symbol.mkTraitSym(ns0, ident)
      val mod = visitModifiers(mod0, ns0)
      val tparam = visitTypeParam(tparams0)

      val sts = superTraits.map(visitTraitConstraint)
      val ascs = assocs.map(visitAssocTypeSig(_, sym)) // TODO switch param order to match visitSig
      val sigs = signatures.map(visitSig(_, ns0, sym))
      val ls = laws.map(visitDef(_, ns0, DefKind.Member))

      NamedAst.Declaration.Trait(doc, ann, mod, sym, tparam, sts, ascs, sigs, ls, loc)
  }

  /**
    * Performs naming on the given instance `instance`.
    */
  private def visitInstance(instance: DesugaredAst.Declaration.Instance, ns0: Name.NName)(implicit sctx: SharedContext, flix: Flix): NamedAst.Declaration.Instance = instance match {
    case DesugaredAst.Declaration.Instance(doc, ann, mod, clazz, tpe, tconstrs, assocs, defs, loc) =>
      val tparams = getImplicitTypeParamsFromTypes(List(tpe))
      val t = visitType(tpe)
      val tcsts = tconstrs.map(visitTraitConstraint)
      val ascs = assocs.map(visitAssocTypeDef)
      val ds = defs.map(visitDef(_, ns0, DefKind.Member))
      NamedAst.Declaration.Instance(doc, ann, mod, clazz, tparams, t, tcsts, ascs, ds, ns0.parts, loc)
  }

  /**
    * Performs naming on the given trait constraint `tconstr`.
    */
  private def visitTraitConstraint(tconstr: DesugaredAst.TraitConstraint)(implicit sctx: SharedContext, flix: Flix): NamedAst.TraitConstraint = tconstr match {
    case DesugaredAst.TraitConstraint(trt, tparam, loc) =>
      val t = visitType(tparam)
      NamedAst.TraitConstraint(trt, t, loc)
  }

  /**
    * Performs naming on the given equality constraint `econstr`.
    */
  private def visitEqualityConstraint(econstr: DesugaredAst.EqualityConstraint)(implicit sctx: SharedContext, flix: Flix): NamedAst.EqualityConstraint = econstr match {
    case DesugaredAst.EqualityConstraint(qname, tpe1, tpe2, loc) =>
      val t1 = visitType(tpe1)
      val t2 = visitType(tpe2)
      NamedAst.EqualityConstraint(qname, t1, t2, loc)
  }

  /**
    * Performs naming on the given signature declaration `sig`.
    */
  private def visitSig(sig: DesugaredAst.Declaration.Sig, ns0: Name.NName, traitSym: Symbol.TraitSym)(implicit sctx: SharedContext, flix: Flix): NamedAst.Declaration.Sig = sig match {
    case DesugaredAst.Declaration.Sig(doc, ann, mod0, ident, tparams0, fparams, exp, tpe, eff, tconstrs, econstrs, loc) =>
      val tparams = getTypeParamsFromFormalParams(tparams0, fparams, tpe, eff, econstrs)

      // First visit all the top-level information
      val mod = visitModifiers(mod0, ns0)
      val fps = fparams.map(visitFormalParam(_)(Scope.Top, sctx, flix))
      val t = visitType(tpe)
      val ef = eff.map(visitType)
      val tcsts = tconstrs.map(visitTraitConstraint)
      val ecsts = econstrs.map(visitEqualityConstraint)

      // Then visit the parts depending on the parameters
      val e = exp.map(visitExp(_, ns0)(Scope.Top, sctx, flix))

      val sym = Symbol.mkSigSym(traitSym, ident)
      val spec = NamedAst.Spec(doc, ann, mod, tparams, fps, t, ef, tcsts, ecsts)
      NamedAst.Declaration.Sig(sym, spec, e, loc)
  }

  /**
    * Performs naming on the given definition declaration `decl0`.
    */
  private def visitDef(decl0: DesugaredAst.Declaration.Def, ns0: Name.NName, defKind: DefKind)(implicit sctx: SharedContext, flix: Flix): NamedAst.Declaration.Def = decl0 match {
    case DesugaredAst.Declaration.Def(doc, ann, mod0, ident, tparams0, fparams, exp, tpe, eff, tconstrs, econstrs, loc) =>
      flix.subtask(ident.name, sample = true)

      val tparams = getTypeParamsFromFormalParams(tparams0, fparams, tpe, eff, econstrs)

      // First visit all the top-level information
      val mod = visitModifiers(mod0, ns0)
      val fps = fparams.map(visitFormalParam(_)(Scope.Top, sctx, flix))
      val t = visitType(tpe)
      val ef = eff.map(visitType)
      val tcsts = tconstrs.map(visitTraitConstraint)
      val ecsts = econstrs.map(visitEqualityConstraint)

      // Then visit the parts depending on the parameters
      val e = visitExp(exp, ns0)(Scope.Top, sctx, flix)

      // Give the def an id only if it is an instance def.
      // This distinguishes instance defs that could share a namespace.
      val id = defKind match {
        case DefKind.Member => Some(flix.genSym.freshId())
        case DefKind.NonMember => None
      }
      val sym = Symbol.mkDefnSym(ns0, ident, id)
      val spec = NamedAst.Spec(doc, ann, mod, tparams, fps, t, ef, tcsts, ecsts)
      NamedAst.Declaration.Def(sym, spec, e, loc)
  }

  /**
    * Performs naming on the given effect `eff0`.
    */
  private def visitEffect(eff0: DesugaredAst.Declaration.Effect, ns0: Name.NName)(implicit sctx: SharedContext, flix: Flix): NamedAst.Declaration.Effect = eff0 match {
    case DesugaredAst.Declaration.Effect(doc, ann, mod0, ident, ops0, loc) =>
      val sym = Symbol.mkEffectSym(ns0, ident)
      val mod = visitModifiers(mod0, ns0)
      val ops = ops0.map(visitOp(_, ns0, sym))
      NamedAst.Declaration.Effect(doc, ann, mod, sym, ops, loc)
  }

  /**
    * Performs naming on the given effect operation `op0`.
    */
  private def visitOp(op0: DesugaredAst.Declaration.Op, ns0: Name.NName, effSym: Symbol.EffectSym)(implicit sctx: SharedContext, flix: Flix): NamedAst.Declaration.Op = op0 match {
    case DesugaredAst.Declaration.Op(doc, ann, mod0, ident, fparams, tpe, tconstrs, loc) =>
      // First visit all the top-level information
      val mod = visitModifiers(mod0, ns0)
      val fps = fparams.map(visitFormalParam(_)(Scope.Top, sctx, flix))
      val t = visitType(tpe)
      val tcsts = tconstrs.map(visitTraitConstraint)

      val tparams = Nil // operations are monomorphic
      val eff = None // operations are pure
      val econstrs = Nil // TODO ASSOC-TYPES allow econstrs here

      val sym = Symbol.mkOpSym(effSym, ident)
      val spec = NamedAst.Spec(doc, ann, mod, tparams, fps, t, eff, tcsts, econstrs)
      NamedAst.Declaration.Op(sym, spec, loc)
  }

  /**
    * Performs naming on the given expression `exp0`.
    */
  // TODO NS-REFACTOR can remove ns0 too?
  private def visitExp(exp0: DesugaredAst.Expr, ns0: Name.NName)(implicit scope: Scope, sctx: SharedContext, flix: Flix): NamedAst.Expr = exp0 match {
    case DesugaredAst.Expr.Ambiguous(name, loc) =>
      NamedAst.Expr.Ambiguous(name, loc)

    case DesugaredAst.Expr.OpenAs(name, exp, loc) =>
      val e = visitExp(exp, ns0)
      NamedAst.Expr.OpenAs(name, e, loc)

    case DesugaredAst.Expr.Open(name, loc) =>
      NamedAst.Expr.Open(name, loc)

    case DesugaredAst.Expr.Hole(name, loc) =>
      NamedAst.Expr.Hole(name, loc)

    case DesugaredAst.Expr.HoleWithExp(exp, loc) =>
      val e = visitExp(exp, ns0)
      NamedAst.Expr.HoleWithExp(e, loc)

    case DesugaredAst.Expr.Use(uses0, exp, loc) =>
      val uses = uses0.map(visitUseOrImport)
      val e = visitExp(exp, ns0)
      uses.foldRight(e) {
        case (use, acc) => NamedAst.Expr.Use(use, acc, loc)
      }

    case DesugaredAst.Expr.Cst(cst, loc) =>
      NamedAst.Expr.Cst(cst, loc)

    case DesugaredAst.Expr.Apply(exp, exps, loc) =>
      val e = visitExp(exp, ns0)
      val es = exps.map(visitExp(_, ns0))
      NamedAst.Expr.Apply(e, es, loc)

    case DesugaredAst.Expr.Lambda(fparam, exp, loc) =>
      val fp = visitFormalParam(fparam)
      val e = visitExp(exp, ns0)
      NamedAst.Expr.Lambda(fp, e, loc)

    case DesugaredAst.Expr.Unary(sop, exp, loc) =>
      val e = visitExp(exp, ns0)
      NamedAst.Expr.Unary(sop, e, loc)

    case DesugaredAst.Expr.Binary(sop, exp1, exp2, loc) =>
      val e1 = visitExp(exp1, ns0)
      val e2 = visitExp(exp2, ns0)
      NamedAst.Expr.Binary(sop, e1, e2, loc)

    case DesugaredAst.Expr.IfThenElse(exp1, exp2, exp3, loc) =>
      val e1 = visitExp(exp1, ns0)
      val e2 = visitExp(exp2, ns0)
      val e3 = visitExp(exp3, ns0)
      NamedAst.Expr.IfThenElse(e1, e2, e3, loc)

    case DesugaredAst.Expr.Stm(exp1, exp2, loc) =>
      val e1 = visitExp(exp1, ns0)
      val e2 = visitExp(exp2, ns0)
      NamedAst.Expr.Stm(e1, e2, loc)

    case DesugaredAst.Expr.Discard(exp, loc) =>
      val e = visitExp(exp, ns0)
      NamedAst.Expr.Discard(e, loc)

    case DesugaredAst.Expr.Let(ident, exp1, exp2, loc) =>
      // make a fresh variable symbol for the local variable.
      val sym = Symbol.freshVarSym(ident, BoundBy.Let)
      val e1 = visitExp(exp1, ns0)
      val e2 = visitExp(exp2, ns0)
      NamedAst.Expr.Let(sym, e1, e2, loc)

    case DesugaredAst.Expr.LocalDef(ident, fparams, exp1, exp2, loc) =>
      val sym = Symbol.freshVarSym(ident, BoundBy.LocalDef)
      val fps = fparams.map(visitFormalParam(_))
      val e1 = visitExp(exp1, ns0)
      val e2 = visitExp(exp2, ns0)
      NamedAst.Expr.LocalDef(sym, fps, e1, e2, loc)

    case DesugaredAst.Expr.Region(tpe, loc) =>
      NamedAst.Expr.Region(tpe, loc)

    case DesugaredAst.Expr.Scope(ident, exp, loc) =>
      // Introduce a fresh variable symbol for the region.
      val sym = Symbol.freshVarSym(ident, BoundBy.Let)

      // Introduce a rigid region variable for the region.
      val regionVar = Symbol.freshUnkindedTypeVarSym(Ast.VarText.SourceText(sym.text), isRegion = true, loc)

      // Visit the body in the inner scope
      val e = visitExp(exp, ns0)(scope.enter(regionVar.withKind(Kind.Eff)), sctx, flix)
      NamedAst.Expr.Scope(sym, regionVar, e, loc)

    case DesugaredAst.Expr.Match(exp, rules, loc) =>
      val e = visitExp(exp, ns0)
      val rs = rules.map(visitMatchRule(_, ns0))
      NamedAst.Expr.Match(e, rs, loc)

    case DesugaredAst.Expr.TypeMatch(exp, rules, loc) =>
      val e = visitExp(exp, ns0)
      val rs = rules.map(visitTypeMatchRule(_, ns0))
      NamedAst.Expr.TypeMatch(e, rs, loc)

    case DesugaredAst.Expr.RestrictableChoose(star, exp, rules, loc) =>
      val e = visitExp(exp, ns0)
      val rs = rules.map(visitRestrictableChooseRule(_, ns0))
      NamedAst.Expr.RestrictableChoose(star, e, rs, loc)

    case DesugaredAst.Expr.Tuple(exps, loc) =>
      val es = exps.map(visitExp(_, ns0))
      NamedAst.Expr.Tuple(es, loc)

    case DesugaredAst.Expr.RecordEmpty(loc) =>
      NamedAst.Expr.RecordEmpty(loc)

    case DesugaredAst.Expr.RecordSelect(exp, label, loc) =>
      val e = visitExp(exp, ns0)
      NamedAst.Expr.RecordSelect(e, label, loc)

    case DesugaredAst.Expr.RecordExtend(label, exp1, exp2, loc) =>
      val e1 = visitExp(exp1, ns0)
      val e2 = visitExp(exp2, ns0)
      NamedAst.Expr.RecordExtend(label, e1, e2, loc)

    case DesugaredAst.Expr.RecordRestrict(label, exp, loc) =>
      val e = visitExp(exp, ns0)
      NamedAst.Expr.RecordRestrict(label, e, loc)

    case DesugaredAst.Expr.ArrayLit(exps, exp, loc) =>
      val es = exps.map(visitExp(_, ns0))
      val e = visitExp(exp, ns0)
      NamedAst.Expr.ArrayLit(es, e, loc)

    case DesugaredAst.Expr.ArrayNew(exp1, exp2, exp3, loc) =>
      val e1 = visitExp(exp1, ns0)
      val e2 = visitExp(exp2, ns0)
      val e3 = visitExp(exp3, ns0)
      NamedAst.Expr.ArrayNew(e1, e2, e3, loc)

    case DesugaredAst.Expr.ArrayLoad(exp1, exp2, loc) =>
      val e1 = visitExp(exp1, ns0)
      val e2 = visitExp(exp2, ns0)
      NamedAst.Expr.ArrayLoad(e1, e2, loc)

    case DesugaredAst.Expr.ArrayStore(exp1, exp2, exp3, loc) =>
      val e1 = visitExp(exp1, ns0)
      val e2 = visitExp(exp2, ns0)
      val e3 = visitExp(exp3, ns0)
      NamedAst.Expr.ArrayStore(e1, e2, e3, loc)

    case DesugaredAst.Expr.ArrayLength(exp, loc) =>
      val e = visitExp(exp, ns0)
      NamedAst.Expr.ArrayLength(e, loc)

    case DesugaredAst.Expr.StructNew(qname, exps, exp, loc) =>
      val e = visitExp(exp, ns0)
      val es = exps.map(visitStructField(ns0))
      NamedAst.Expr.StructNew(qname, es, e, loc)

    case DesugaredAst.Expr.StructGet(exp, name, loc) =>
      val e = visitExp(exp, ns0)
      NamedAst.Expr.StructGet(e, name, loc)

    case DesugaredAst.Expr.StructPut(exp1, name, exp2, loc) =>
      val e1 = visitExp(exp1, ns0)
      val e2 = visitExp(exp2, ns0)
      NamedAst.Expr.StructPut(e1, name, e2, loc)

    case DesugaredAst.Expr.VectorLit(exps, loc) =>
      val es = exps.map(visitExp(_, ns0))
      NamedAst.Expr.VectorLit(es, loc)

    case DesugaredAst.Expr.VectorLoad(exp1, exp2, loc) =>
      val e1 = visitExp(exp1, ns0)
      val e2 = visitExp(exp2, ns0)
      NamedAst.Expr.VectorLoad(e1, e2, loc)

    case DesugaredAst.Expr.VectorLength(exp, loc) =>
      val e = visitExp(exp, ns0)
      NamedAst.Expr.VectorLength(e, loc)

    case DesugaredAst.Expr.Ascribe(exp, tpe, eff, loc) =>
      val e = visitExp(exp, ns0)
      val t = tpe.map(visitType)
      val ef = eff.map(visitType)
      NamedAst.Expr.Ascribe(e, t, ef, loc)

    case DesugaredAst.Expr.InstanceOf(exp, className, loc) =>
      val e = visitExp(exp, ns0)
      NamedAst.Expr.InstanceOf(e, className, loc)

    case DesugaredAst.Expr.CheckedCast(c, exp, loc) =>
      val e = visitExp(exp, ns0)
      NamedAst.Expr.CheckedCast(c, e, loc)

    case DesugaredAst.Expr.UncheckedCast(exp, tpe, eff, loc) =>
      val e = visitExp(exp, ns0)
      val t = tpe.map(visitType)
      val ef = eff.map(visitType)
      NamedAst.Expr.UncheckedCast(e, t, ef, loc)

    case DesugaredAst.Expr.UncheckedMaskingCast(exp, loc) =>
      val e = visitExp(exp, ns0)
      NamedAst.Expr.UncheckedMaskingCast(e, loc)

    case DesugaredAst.Expr.Without(exp, eff, loc) =>
      val e = visitExp(exp, ns0)
      NamedAst.Expr.Without(e, eff, loc)

    case DesugaredAst.Expr.TryCatch(exp, rules, loc) =>
      val e = visitExp(exp, ns0)
      val rs = rules.map(visitTryCatchRule(_, ns0))
      NamedAst.Expr.TryCatch(e, rs, loc)

    case DesugaredAst.Expr.Throw(exp, loc) =>
      val e = visitExp(exp, ns0)
      NamedAst.Expr.Throw(e, loc)

    case DesugaredAst.Expr.TryWith(exp, eff, rules, loc) =>
      val e = visitExp(exp, ns0)
      val rs = rules.map(visitTryWithRule(_, ns0))
      NamedAst.Expr.TryWith(e, eff, rs, loc)

    case DesugaredAst.Expr.InvokeConstructor(className, exps, loc) =>
      val es = exps.map(visitExp(_, ns0))
      NamedAst.Expr.InvokeConstructor(className, es, loc)

    case DesugaredAst.Expr.InvokeMethod(exp, name, exps, loc) =>
      val e = visitExp(exp, ns0)
      val es = exps.map(visitExp(_, ns0))
      NamedAst.Expr.InvokeMethod(e, name, es, loc)

    case DesugaredAst.Expr.GetField(exp, name, loc) =>
      val e = visitExp(exp, ns0)
      NamedAst.Expr.GetField(e, name, loc)

    case DesugaredAst.Expr.NewObject(tpe, methods, loc) =>
      val t = visitType(tpe)
      val ms = methods.map(visitJvmMethod(_, ns0))
      val name = s"Anon$$${flix.genSym.freshId()}"
      NamedAst.Expr.NewObject(name, t, ms, loc)

    case DesugaredAst.Expr.NewChannel(exp1, exp2, loc) =>
      val e1 = visitExp(exp1, ns0)
      val e2 = visitExp(exp2, ns0)
      NamedAst.Expr.NewChannel(e1, e2, loc)

    case DesugaredAst.Expr.GetChannel(exp, loc) =>
      val e = visitExp(exp, ns0)
      NamedAst.Expr.GetChannel(e, loc)

    case DesugaredAst.Expr.PutChannel(exp1, exp2, loc) =>
      val e1 = visitExp(exp1, ns0)
      val e2 = visitExp(exp2, ns0)
      NamedAst.Expr.PutChannel(e1, e2, loc)

    case DesugaredAst.Expr.SelectChannel(rules, exp, loc) =>
      val rs = rules.map(visitSelectChannelRule(_, ns0))
      val e = exp.map(visitExp(_, ns0))
      NamedAst.Expr.SelectChannel(rs, e, loc)

    case DesugaredAst.Expr.Spawn(exp1, exp2, loc) =>
      val e1 = visitExp(exp1, ns0)
      val e2 = visitExp(exp2, ns0)
      NamedAst.Expr.Spawn(e1, e2, loc)

    case DesugaredAst.Expr.ParYield(frags, exp, loc) =>
      val e = visitExp(exp, ns0)
      val fs = frags.map(visitParYieldFragment(_, ns0))
      NamedAst.Expr.ParYield(fs, e, loc)

    case DesugaredAst.Expr.Lazy(exp, loc) =>
      val e = visitExp(exp, ns0)
      NamedAst.Expr.Lazy(e, loc)

    case DesugaredAst.Expr.Force(exp, loc) =>
      val e = visitExp(exp, ns0)
      NamedAst.Expr.Force(e, loc)

    case DesugaredAst.Expr.FixpointConstraintSet(cs0, loc) =>
      val cs = cs0.map(visitConstraint(_, ns0))
      NamedAst.Expr.FixpointConstraintSet(cs, loc)

    case DesugaredAst.Expr.FixpointLambda(pparams, exp, loc) =>
      val ps = pparams.map(visitPredicateParam)
      val e = visitExp(exp, ns0)
      NamedAst.Expr.FixpointLambda(ps, e, loc)

    case DesugaredAst.Expr.FixpointMerge(exp1, exp2, loc) =>
      val e1 = visitExp(exp1, ns0)
      val e2 = visitExp(exp2, ns0)
      NamedAst.Expr.FixpointMerge(e1, e2, loc)

    case DesugaredAst.Expr.FixpointSolve(exp, loc) =>
      val e = visitExp(exp, ns0)
      NamedAst.Expr.FixpointSolve(e, loc)

    case DesugaredAst.Expr.FixpointFilter(ident, exp, loc) =>
      val e = visitExp(exp, ns0)
      NamedAst.Expr.FixpointFilter(ident, e, loc)

    case DesugaredAst.Expr.FixpointInject(exp, pred, loc) =>
      val e = visitExp(exp, ns0)
      NamedAst.Expr.FixpointInject(e, pred, loc)

    case DesugaredAst.Expr.FixpointProject(pred, exp1, exp2, loc) =>
      val e1 = visitExp(exp1, ns0)
      val e2 = visitExp(exp2, ns0)
      NamedAst.Expr.FixpointProject(pred, e1, e2, loc)

    case DesugaredAst.Expr.Error(m) =>
      NamedAst.Expr.Error(m)

  }

  /**
    * Performs naming on the given match rule `rule0`.
    */
  private def visitMatchRule(rule0: DesugaredAst.MatchRule, ns0: Name.NName)(implicit scope: Scope, sctx: SharedContext, flix: Flix): NamedAst.MatchRule = rule0 match {
    case DesugaredAst.MatchRule(pat, exp1, exp2) =>
      val p = visitPattern(pat)
      val e1 = exp1.map(visitExp(_, ns0))
      val e2 = visitExp(exp2, ns0)
      NamedAst.MatchRule(p, e1, e2)
  }

  /**
    * Performs naming on the given typematch rule `rule0`.
    */
  private def visitTypeMatchRule(rule0: DesugaredAst.TypeMatchRule, ns0: Name.NName)(implicit scope: Scope, sctx: SharedContext, flix: Flix): NamedAst.TypeMatchRule = rule0 match {
    case DesugaredAst.TypeMatchRule(ident, tpe, body) =>
      val sym = Symbol.freshVarSym(ident, BoundBy.Pattern)
      val t = visitType(tpe)
      val b = visitExp(body, ns0)
      NamedAst.TypeMatchRule(sym, t, b)
  }

  /**
    * Performs naming on the given restrictable choose rule `rule0`.
    */
  private def visitRestrictableChooseRule(rule0: DesugaredAst.RestrictableChooseRule, ns0: Name.NName)(implicit scope: Scope, sctx: SharedContext, flix: Flix): NamedAst.RestrictableChooseRule = rule0 match {
    case DesugaredAst.RestrictableChooseRule(pat, exp1) =>
      val p = visitRestrictablePattern(pat)
      val e1 = visitExp(exp1, ns0)
      NamedAst.RestrictableChooseRule(p, e1)
  }

  /**
    * Performs naming on the given struct field expression `exp0`.
    */
  private def visitStructField(ns0: Name.NName)(exp0: (Name.Label, DesugaredAst.Expr))(implicit scope: Scope, sctx: SharedContext, flix: Flix): (Name.Label, NamedAst.Expr) = exp0 match {
    case (n, exp0) =>
      val e = visitExp(exp0, ns0)
      (n, e)
  }

  /**
    * Performs naming on the given try-catch rule `rule0`.
    */
  private def visitTryCatchRule(rule0: DesugaredAst.CatchRule, ns0: Name.NName)(implicit scope: Scope, sctx: SharedContext, flix: Flix): NamedAst.CatchRule = rule0 match {
    case DesugaredAst.CatchRule(ident, className, body) =>
      val sym = Symbol.freshVarSym(ident, BoundBy.CatchRule)
      val b = visitExp(body, ns0)
      NamedAst.CatchRule(sym, className, b)
  }

  /**
    * Performs naming on the given handler rule `rule0`.
    */
  private def visitTryWithRule(rule0: DesugaredAst.HandlerRule, ns0: Name.NName)(implicit scope: Scope, sctx: SharedContext, flix: Flix): NamedAst.HandlerRule = rule0 match {
    case DesugaredAst.HandlerRule(op, fparams, body0) =>
      val fps = fparams.map(visitFormalParam)
      val b = visitExp(body0, ns0)
      NamedAst.HandlerRule(op, fps, b)
  }

  /**
    * Performs naming on the given select channel rule `rule0`.
    */
  private def visitSelectChannelRule(rule0: DesugaredAst.SelectChannelRule, ns0: Name.NName)(implicit scope: Scope, sctx: SharedContext, flix: Flix): NamedAst.SelectChannelRule = rule0 match {
    case DesugaredAst.SelectChannelRule(ident, exp1, exp2) =>
      // make a fresh variable symbol for the local recursive variable.
      val sym = Symbol.freshVarSym(ident, BoundBy.SelectRule)
      val e1 = visitExp(exp1, ns0)
      val e2 = visitExp(exp2, ns0)
      NamedAst.SelectChannelRule(sym, e1, e2)
  }

  /**
    * Performs naming on the given par-yield fragment `frag0`.
    */
  private def visitParYieldFragment(frag0: DesugaredAst.ParYieldFragment, ns0: Name.NName)(implicit scope: Scope, sctx: SharedContext, flix: Flix): NamedAst.ParYieldFragment = frag0 match {
    case DesugaredAst.ParYieldFragment(pat, exp1, l) =>
      val p = visitPattern(pat)
      val e1 = visitExp(exp1, ns0)
      NamedAst.ParYieldFragment(p, e1, l)
  }

  /**
    * Names the given pattern `pat0`.
    */
  private def visitPattern(pat0: DesugaredAst.Pattern)(implicit scope: Scope, sctx: SharedContext, flix: Flix): NamedAst.Pattern = pat0 match {
    case DesugaredAst.Pattern.Wild(loc) => NamedAst.Pattern.Wild(loc)
    case DesugaredAst.Pattern.Var(ident, loc) =>
      // make a fresh variable symbol for the local variable.
      val sym = Symbol.freshVarSym(ident, BoundBy.Pattern)
      NamedAst.Pattern.Var(sym, loc)

    case DesugaredAst.Pattern.Cst(cst, loc) => NamedAst.Pattern.Cst(cst, loc)

    case DesugaredAst.Pattern.Tag(qname, pat, loc) =>
      NamedAst.Pattern.Tag(qname, visitPattern(pat), loc)

    case DesugaredAst.Pattern.Tuple(elms, loc) =>
      NamedAst.Pattern.Tuple(elms.map(visitPattern), loc)

    case DesugaredAst.Pattern.Record(pats, pat, loc) =>
      val psVal = pats.map {
        case DesugaredAst.Pattern.Record.RecordLabelPattern(label, pat1, loc1) =>
          val p = pat1 match {
            case Some(p1) => visitPattern(p1)
            case None =>
              // Introduce new symbols if there is no pattern
              val sym = Symbol.freshVarSym(label.name, BoundBy.Pattern, label.loc)
              NamedAst.Pattern.Var(sym, label.loc)
          }
          NamedAst.Pattern.Record.RecordLabelPattern(label, p, loc1)
      }
      val pVal = visitPattern(pat)
      NamedAst.Pattern.Record(psVal, pVal, loc)

    case DesugaredAst.Pattern.RecordEmpty(loc) => NamedAst.Pattern.RecordEmpty(loc)

    case DesugaredAst.Pattern.Error(loc) => NamedAst.Pattern.Error(loc)
  }

  /**
    * Names the given pattern `pat0`
    */
  private def visitRestrictablePattern(pat0: DesugaredAst.RestrictableChoosePattern)(implicit scope: Scope, flix: Flix): NamedAst.RestrictableChoosePattern = {
    def visitVarPlace(vp: DesugaredAst.RestrictableChoosePattern.VarOrWild): NamedAst.RestrictableChoosePattern.VarOrWild = vp match {
      case DesugaredAst.RestrictableChoosePattern.Wild(loc) => NamedAst.RestrictableChoosePattern.Wild(loc)
      case DesugaredAst.RestrictableChoosePattern.Var(ident, loc) =>
        // make a fresh variable symbol for the local variable.
        val sym = Symbol.freshVarSym(ident, BoundBy.Pattern)
        NamedAst.RestrictableChoosePattern.Var(sym, loc)
      case DesugaredAst.RestrictableChoosePattern.Error(loc) => NamedAst.RestrictableChoosePattern.Error(loc)
    }

    pat0 match {
      case DesugaredAst.RestrictableChoosePattern.Tag(qname, pat, loc) =>
        NamedAst.RestrictableChoosePattern.Tag(qname, pat.map(visitVarPlace), loc)
      case DesugaredAst.RestrictableChoosePattern.Error(loc) =>
        NamedAst.RestrictableChoosePattern.Error(loc)
    }
  }

  /**
    * Names the given head predicate `head`.
    */
  private def visitHeadPredicate(head: DesugaredAst.Predicate.Head, ns0: Name.NName)(implicit scope: Scope, sctx: SharedContext, flix: Flix): NamedAst.Predicate.Head = head match {
    case DesugaredAst.Predicate.Head.Atom(pred, den, exps, loc) =>
      val es = exps.map(visitExp(_, ns0))
      NamedAst.Predicate.Head.Atom(pred, den, es, loc)
  }

  /**
    * Names the given body predicate `body`.
    */
  private def visitBodyPredicate(body: DesugaredAst.Predicate.Body, ns0: Name.NName)(implicit scope: Scope, sctx: SharedContext, flix: Flix): NamedAst.Predicate.Body = body match {
    case DesugaredAst.Predicate.Body.Atom(pred, den, polarity, fixity, terms, loc) =>
      val ts = terms.map(visitPattern)
      NamedAst.Predicate.Body.Atom(pred, den, polarity, fixity, ts, loc)

    case DesugaredAst.Predicate.Body.Functional(idents, exp, loc) =>
      val e = visitExp(exp, ns0)
      NamedAst.Predicate.Body.Functional(idents, e, loc)

    case DesugaredAst.Predicate.Body.Guard(exp, loc) =>
      val e = visitExp(exp, ns0)
      NamedAst.Predicate.Body.Guard(e, loc)
  }

  /**
    * Names the given type `tpe0`.
    */
  private def visitType(tpe0: DesugaredAst.Type)(implicit sctx: SharedContext, flix: Flix): NamedAst.Type = tpe0 match {
    case DesugaredAst.Type.Unit(loc) =>
      NamedAst.Type.Unit(loc)

    case DesugaredAst.Type.Var(ident, loc) =>
      //
      // Check for [[NameError.SuspiciousTypeVarName]].
      //
      if (isSuspiciousTypeVarName(ident.name)) {
        // TODO NS-REFACTOR maybe check this at declaration site instead of use site
        sctx.errors.add(NameError.SuspiciousTypeVarName(ident.name, loc))
      }
      NamedAst.Type.Var(ident, loc)

    case DesugaredAst.Type.Ambiguous(qname, loc) =>
      NamedAst.Type.Ambiguous(qname, loc)

    case DesugaredAst.Type.Tuple(tpes, loc) =>
      val ts = tpes.map(visitType)
      NamedAst.Type.Tuple(ts, loc)

    case DesugaredAst.Type.RecordRowEmpty(loc) =>
      NamedAst.Type.RecordRowEmpty(loc)

    case DesugaredAst.Type.RecordRowExtend(label, tpe1, tpe2, loc) =>
      val t1 = visitType(tpe1)
      val t2 = visitType(tpe2)
      NamedAst.Type.RecordRowExtend(label, t1, t2, loc)

    case DesugaredAst.Type.Record(tpe, loc) =>
      val t = visitType(tpe)
      NamedAst.Type.Record(t, loc)

    case DesugaredAst.Type.SchemaRowEmpty(loc) =>
      NamedAst.Type.SchemaRowEmpty(loc)

    case DesugaredAst.Type.SchemaRowExtendByAlias(qname, targs, tpe, loc) =>
      val ts = targs.map(visitType)
      val t = visitType(tpe)
      NamedAst.Type.SchemaRowExtendWithAlias(qname, ts, t, loc)

    case DesugaredAst.Type.SchemaRowExtendByTypes(ident, den, tpes, tpe, loc) =>
      val ts = tpes.map(visitType)
      val t = visitType(tpe)
      NamedAst.Type.SchemaRowExtendWithTypes(ident, den, ts, t, loc)

    case DesugaredAst.Type.Schema(tpe, loc) =>
      val t = visitType(tpe)
      NamedAst.Type.Schema(t, loc)

    case DesugaredAst.Type.Native(fqn, loc) =>
      NamedAst.Type.Native(fqn, loc)

    case DesugaredAst.Type.Arrow(tparams, eff, tpe, loc) =>
      val ts = tparams.map(visitType)
      val ef = eff.map(visitType)
      val t = visitType(tpe)
      NamedAst.Type.Arrow(ts, ef, t, loc)

    case DesugaredAst.Type.Apply(tpe1, tpe2, loc) =>
      val t1 = visitType(tpe1)
      val t2 = visitType(tpe2)
      NamedAst.Type.Apply(t1, t2, loc)

    case DesugaredAst.Type.True(loc) =>
      NamedAst.Type.True(loc)

    case DesugaredAst.Type.False(loc) =>
      NamedAst.Type.False(loc)

    case DesugaredAst.Type.Not(tpe, loc) =>
      val t = visitType(tpe)
      NamedAst.Type.Not(t, loc)

    case DesugaredAst.Type.And(tpe1, tpe2, loc) =>
      val t1 = visitType(tpe1)
      val t2 = visitType(tpe2)
      NamedAst.Type.And(t1, t2, loc)

    case DesugaredAst.Type.Or(tpe1, tpe2, loc) =>
      val t1 = visitType(tpe1)
      val t2 = visitType(tpe2)
      NamedAst.Type.Or(t1, t2, loc)

    case DesugaredAst.Type.Complement(tpe, loc) =>
      val t = visitType(tpe)
      NamedAst.Type.Complement(t, loc)

    case DesugaredAst.Type.Union(tpe1, tpe2, loc) =>
      val t1 = visitType(tpe1)
      val t2 = visitType(tpe2)
      NamedAst.Type.Union(t1, t2, loc)

    case DesugaredAst.Type.Intersection(tpe1, tpe2, loc) =>
      val t1 = visitType(tpe1)
      val t2 = visitType(tpe2)
      NamedAst.Type.Intersection(t1, t2, loc)

    case DesugaredAst.Type.Difference(tpe1, tpe2, loc) =>
      val t1 = visitType(tpe1)
      val t2 = visitType(tpe2)
      NamedAst.Type.Difference(t1, t2, loc)

    case DesugaredAst.Type.Pure(loc) =>
      NamedAst.Type.Pure(loc)

    case DesugaredAst.Type.CaseSet(cases, loc) =>
      NamedAst.Type.CaseSet(cases, loc)

    case DesugaredAst.Type.CaseComplement(tpe, loc) =>
      val t = visitType(tpe)
      NamedAst.Type.CaseComplement(t, loc)

    case DesugaredAst.Type.CaseUnion(tpe1, tpe2, loc) =>
      val t1 = visitType(tpe1)
      val t2 = visitType(tpe2)
      NamedAst.Type.CaseUnion(t1, t2, loc)

    case DesugaredAst.Type.CaseIntersection(tpe1, tpe2, loc) =>
      val t1 = visitType(tpe1)
      val t2 = visitType(tpe2)
      NamedAst.Type.CaseIntersection(t1, t2, loc)

    case DesugaredAst.Type.Ascribe(tpe, kind, loc) =>
      val t = visitType(tpe)
      val k = visitKind(kind)
      NamedAst.Type.Ascribe(t, k, loc)

    case DesugaredAst.Type.Error(loc) =>
      NamedAst.Type.Error(loc)
  }

  /**
    * Performs naming on the given kind.
    */
  private def visitKind(k0: DesugaredAst.Kind): NamedAst.Kind = k0 match {
    case DesugaredAst.Kind.Ambiguous(qname, loc) => NamedAst.Kind.Ambiguous(qname, loc)
    case DesugaredAst.Kind.Arrow(k10, k20, loc) =>
      val k1 = visitKind(k10)
      val k2 = visitKind(k20)
      NamedAst.Kind.Arrow(k1, k2, loc)
  }

  /**
    * Returns `true` if the given string `s` is a suspicious type variable name.
    */
  private def isSuspiciousTypeVarName(s: String): Boolean = s match {
    case "void" => true
    case "unit" => true
    case "bool" => true
    case "char" => true
    case "float" => true
    case "float32" => true
    case "float64" => true
    case "int8" => true
    case "int16" => true
    case "int32" => true
    case "int64" => true
    case "bigint" => true
    case "string" => true
    case "array" => true
    case "vector" => true
    case "pure" => true
    case "univ" => true
    case _ => false
  }

  /**
    * Returns all the free variables in the given pattern `pat0`.
    */
  private def freeVars(pat0: DesugaredAst.Pattern): List[Name.Ident] = pat0 match {
    case DesugaredAst.Pattern.Var(ident, _) => List(ident)
    case DesugaredAst.Pattern.Wild(_) => Nil
    case DesugaredAst.Pattern.Cst(Constant.Unit, _) => Nil
    case DesugaredAst.Pattern.Cst(Constant.Bool(true), _) => Nil
    case DesugaredAst.Pattern.Cst(Constant.Bool(false), _) => Nil
    case DesugaredAst.Pattern.Cst(Constant.Char(_), _) => Nil
    case DesugaredAst.Pattern.Cst(Constant.Float32(_), _) => Nil
    case DesugaredAst.Pattern.Cst(Constant.Float64(_), _) => Nil
    case DesugaredAst.Pattern.Cst(Constant.BigDecimal(_), _) => Nil
    case DesugaredAst.Pattern.Cst(Constant.Int8(_), _) => Nil
    case DesugaredAst.Pattern.Cst(Constant.Int16(_), _) => Nil
    case DesugaredAst.Pattern.Cst(Constant.Int32(_), _) => Nil
    case DesugaredAst.Pattern.Cst(Constant.Int64(_), _) => Nil
    case DesugaredAst.Pattern.Cst(Constant.BigInt(_), _) => Nil
    case DesugaredAst.Pattern.Cst(Constant.Str(_), _) => Nil
    case DesugaredAst.Pattern.Cst(Constant.Regex(_), _) => Nil
    case DesugaredAst.Pattern.Cst(Constant.Null, loc) => throw InternalCompilerException("unexpected null pattern", loc)
    case DesugaredAst.Pattern.Tag(_, p, _) => freeVars(p)
    case DesugaredAst.Pattern.Tuple(elms, _) => elms.flatMap(freeVars)
    case DesugaredAst.Pattern.Record(pats, pat, _) => recordPatternFreeVars(pats) ++ freeVars(pat)
    case DesugaredAst.Pattern.RecordEmpty(_) => Nil
    case DesugaredAst.Pattern.Error(_) => Nil
  }

  /**
    * Returns the free variables in the list of [[Record.RecordLabelPattern]] `pats`.
    */
  private def recordPatternFreeVars(pats: List[DesugaredAst.Pattern.Record.RecordLabelPattern]): List[Name.Ident] = {
    def optFreeVars(rfp: DesugaredAst.Pattern.Record.RecordLabelPattern): List[Name.Ident] = rfp.pat.map(freeVars).getOrElse(Nil)

    pats.flatMap(optFreeVars)
  }

  /**
    * Returns the free variables in the given type `tpe0`.
    */
  private def freeTypeVars(tpe0: DesugaredAst.Type): List[Name.Ident] = tpe0 match {
    case DesugaredAst.Type.Var(ident, _) => ident :: Nil
    case DesugaredAst.Type.Ambiguous(_, _) => Nil
    case DesugaredAst.Type.Unit(_) => Nil
    case DesugaredAst.Type.Tuple(elms, _) => elms.flatMap(freeTypeVars)
    case DesugaredAst.Type.RecordRowEmpty(_) => Nil
    case DesugaredAst.Type.RecordRowExtend(_, t, r, _) => freeTypeVars(t) ::: freeTypeVars(r)
    case DesugaredAst.Type.Record(row, _) => freeTypeVars(row)
    case DesugaredAst.Type.SchemaRowEmpty(_) => Nil
    case DesugaredAst.Type.SchemaRowExtendByTypes(_, _, ts, r, _) => ts.flatMap(freeTypeVars) ::: freeTypeVars(r)
    case DesugaredAst.Type.SchemaRowExtendByAlias(_, ts, r, _) => ts.flatMap(freeTypeVars) ::: freeTypeVars(r)
    case DesugaredAst.Type.Schema(row, _) => freeTypeVars(row)
    case DesugaredAst.Type.Native(_, _) => Nil
    case DesugaredAst.Type.Arrow(tparams, eff, tresult, _) => tparams.flatMap(freeTypeVars) ::: eff.toList.flatMap(freeTypeVars) ::: freeTypeVars(tresult)
    case DesugaredAst.Type.Apply(tpe1, tpe2, _) => freeTypeVars(tpe1) ++ freeTypeVars(tpe2)
    case DesugaredAst.Type.True(_) => Nil
    case DesugaredAst.Type.False(_) => Nil
    case DesugaredAst.Type.Not(tpe, _) => freeTypeVars(tpe)
    case DesugaredAst.Type.And(tpe1, tpe2, _) => freeTypeVars(tpe1) ++ freeTypeVars(tpe2)
    case DesugaredAst.Type.Or(tpe1, tpe2, _) => freeTypeVars(tpe1) ++ freeTypeVars(tpe2)
    case DesugaredAst.Type.Complement(tpe, _) => freeTypeVars(tpe)
    case DesugaredAst.Type.Union(tpe1, tpe2, _) => freeTypeVars(tpe1) ++ freeTypeVars(tpe2)
    case DesugaredAst.Type.Intersection(tpe1, tpe2, _) => freeTypeVars(tpe1) ++ freeTypeVars(tpe2)
    case DesugaredAst.Type.Difference(tpe1, tpe2, _) => freeTypeVars(tpe1) ++ freeTypeVars(tpe2)
    case DesugaredAst.Type.Pure(_) => Nil
    case DesugaredAst.Type.CaseSet(_, _) => Nil
    case DesugaredAst.Type.CaseComplement(tpe, _) => freeTypeVars(tpe)
    case DesugaredAst.Type.CaseUnion(tpe1, tpe2, _) => freeTypeVars(tpe1) ++ freeTypeVars(tpe2)
    case DesugaredAst.Type.CaseIntersection(tpe1, tpe2, _) => freeTypeVars(tpe1) ++ freeTypeVars(tpe2)
    case DesugaredAst.Type.Ascribe(tpe, _, _) => freeTypeVars(tpe)
    case DesugaredAst.Type.Error(_) => Nil
  }

  /**
    * Performs naming on the given modifiers.
    *
    * Adds the `pub` modifier if in the root namespace.
    */
  private def visitModifiers(mod: Modifiers, ns0: Name.NName): Modifiers = {
    if (ns0.isRoot) {
      mod.asPublic
    } else {
      mod
    }
  }

  /**
    * Translates the given weeded formal parameter to a named formal parameter.
    */
  private def visitFormalParam(fparam: DesugaredAst.FormalParam)(implicit scope: Scope, sctx: SharedContext, flix: Flix): NamedAst.FormalParam = fparam match {
    case DesugaredAst.FormalParam(ident, mod, tpe, loc) =>
      // Generate a fresh variable symbol for the identifier.
      val freshSym = Symbol.freshVarSym(ident, BoundBy.FormalParam)

      // Compute the type of the formal parameter or use the type variable of the symbol.
      val t = tpe.map(visitType)

      // Construct the formal parameter.
      NamedAst.FormalParam(freshSym, mod, t, loc)
  }

  /**
    * Translates the given weeded predicate parameter to a named predicate parameter.
    */
  private def visitPredicateParam(pparam: DesugaredAst.PredicateParam)(implicit sctx: SharedContext, flix: Flix): NamedAst.PredicateParam = pparam match {
    case DesugaredAst.PredicateParam.PredicateParamUntyped(pred, loc) =>
      NamedAst.PredicateParam.PredicateParamUntyped(pred, loc)

    case DesugaredAst.PredicateParam.PredicateParamWithType(pred, den, tpes, loc) =>
      val ts = tpes.map(visitType)
      NamedAst.PredicateParam.PredicateParamWithType(pred, den, ts, loc)
  }

  /**
    * Translates the given weeded JvmMethod to a named JvmMethod.
    */
  private def visitJvmMethod(method: DesugaredAst.JvmMethod, ns0: Name.NName)(implicit scope: Scope, sctx: SharedContext, flix: Flix): NamedAst.JvmMethod = method match {
    case DesugaredAst.JvmMethod(ident, fparams, exp0, tpe, eff, loc) =>
      val fps = fparams.map(visitFormalParam)
      val t = visitType(tpe)
      val ef = eff.map(visitType)
      val e = visitExp(exp0, ns0)
      NamedAst.JvmMethod(ident, fps, e, t, ef, loc)
  }

  /**
    * Performs naming on the given type parameter.
    */
  private def visitTypeParam(tparam0: DesugaredAst.TypeParam)(implicit flix: Flix): NamedAst.TypeParam = tparam0 match {
    case DesugaredAst.TypeParam.Kinded(ident, kind) =>
      NamedAst.TypeParam.Kinded(ident, mkTypeVarSym(ident), visitKind(kind), ident.loc)
    case DesugaredAst.TypeParam.Unkinded(ident) =>
      NamedAst.TypeParam.Unkinded(ident, mkTypeVarSym(ident), ident.loc)
  }

  /**
    * Performs naming on the given type parameters `tparams0` from the given formal params `fparams` and overall type `tpe`.
    */
  private def getTypeParamsFromFormalParams(tparams0: List[DesugaredAst.TypeParam], fparams: List[DesugaredAst.FormalParam], tpe: DesugaredAst.Type, eff: Option[DesugaredAst.Type], econstrs: List[DesugaredAst.EqualityConstraint])(implicit flix: Flix): List[NamedAst.TypeParam] = {
    tparams0 match {
      case Nil => visitImplicitTypeParamsFromFormalParams(fparams, tpe, eff, econstrs)
      case tparams@(_ :: _) => visitExplicitTypeParams(tparams)
    }
  }

  /**
    * Returns the explicit type parameters from the given type parameter names.
    */
  private def visitExplicitTypeParams(tparams0: List[DesugaredAst.TypeParam])(implicit flix: Flix): List[NamedAst.TypeParam] = {
    tparams0.map {
      case DesugaredAst.TypeParam.Kinded(ident, kind) =>
        NamedAst.TypeParam.Kinded(ident, mkTypeVarSym(ident), visitKind(kind), ident.loc)
      case DesugaredAst.TypeParam.Unkinded(ident) =>
        NamedAst.TypeParam.Unkinded(ident, mkTypeVarSym(ident), ident.loc)
    }
  }

  /**
    * Returns the implicit type parameters constructed from the given types.
    */
  private def getImplicitTypeParamsFromTypes(types: List[DesugaredAst.Type])(implicit flix: Flix): List[NamedAst.TypeParam] = {
    val tvars = types.flatMap(freeTypeVars).distinct
    tvars.map {
      ident => NamedAst.TypeParam.Implicit(ident, mkTypeVarSym(ident), ident.loc)
    }
  }

  /**
    * Returns the implicit type parameters constructed from the given formal parameters and type.
    *
    * Implicit type parameters may include duplicates. These are handled by the Resolver.
    */
  private def visitImplicitTypeParamsFromFormalParams(fparams: List[DesugaredAst.FormalParam], tpe: DesugaredAst.Type, eff: Option[DesugaredAst.Type], econstrs: List[DesugaredAst.EqualityConstraint])(implicit flix: Flix): List[NamedAst.TypeParam] = {
    // Compute the type variables that occur in the formal parameters.
    val fparamTvars = fparams.flatMap {
      case DesugaredAst.FormalParam(_, _, Some(tpe1), _) => freeTypeVars(tpe1)
      case DesugaredAst.FormalParam(_, _, None, _) => Nil
    }

    val tpeTvars = freeTypeVars(tpe)

    val effTvars = eff.toList.flatMap(freeTypeVars)

    val econstrTvars = econstrs.flatMap {
      // We only infer vars from the right-hand-side of the constraint.
      case DesugaredAst.EqualityConstraint(_, _, tpe2, _) => freeTypeVars(tpe2)
    }

    (fparamTvars ::: tpeTvars ::: effTvars ::: econstrTvars).distinct.map {
      ident => NamedAst.TypeParam.Implicit(ident, mkTypeVarSym(ident), ident.loc)
    }
  }

  /**
    * Gets the location of the symbol of the declaration.
    */
  private def getSymLocation(f: NamedAst.Declaration): SourceLocation = f match {
    case NamedAst.Declaration.Trait(_, _, _, sym, _, _, _, _, _, _) => sym.loc
    case NamedAst.Declaration.Sig(sym, _, _, _) => sym.loc
    case NamedAst.Declaration.Def(sym, _, _, _) => sym.loc
    case NamedAst.Declaration.Enum(_, _, _, sym, _, _, _, _) => sym.loc
    case NamedAst.Declaration.Struct(_, _, _, sym, _, _, _, _) => sym.loc
    case NamedAst.Declaration.StructField(_, sym, _, _) => sym.loc
    case NamedAst.Declaration.RestrictableEnum(_, _, _, sym, _, _, _, _, _) => sym.loc
    case NamedAst.Declaration.TypeAlias(_, _, _, sym, _, _, _) => sym.loc
    case NamedAst.Declaration.Effect(_, _, _, sym, _, _) => sym.loc
    case NamedAst.Declaration.Op(sym, _, _) => sym.loc
    case NamedAst.Declaration.Case(sym, _, _) => sym.loc
    case NamedAst.Declaration.RestrictableCase(sym, _, _) => sym.loc
    case NamedAst.Declaration.AssocTypeSig(_, _, sym, _, _, _, _) => sym.loc
    case NamedAst.Declaration.AssocTypeDef(_, _, _, _, _, loc) => throw InternalCompilerException("Unexpected associated type definition", loc)
    case NamedAst.Declaration.Instance(_, _, _, _, _, _, _, _, _, _, loc) => throw InternalCompilerException("Unexpected instance", loc)
    case NamedAst.Declaration.Namespace(_, _, _, loc) => throw InternalCompilerException("Unexpected namespace", loc)
  }

  /**
    * Creates a flexible unkinded type variable symbol from the given ident.
    */
  private def mkTypeVarSym(ident: Name.Ident)(implicit flix: Flix): Symbol.UnkindedTypeVarSym = {
    // We use the top scope since this function is only used for creating top-level stuff.
    Symbol.freshUnkindedTypeVarSym(Ast.VarText.SourceText(ident.name), isRegion = false, ident.loc)(Scope.Top, flix)
  }

  /**
    * Performs naming on the given `use`.
    */
  private def visitUseOrImport(use: DesugaredAst.UseOrImport): NamedAst.UseOrImport = use match {
    case DesugaredAst.UseOrImport.Use(qname, alias, loc) => NamedAst.UseOrImport.Use(qname, alias, loc)
    case DesugaredAst.UseOrImport.Import(name, alias, loc) => NamedAst.UseOrImport.Import(name, alias, loc)
  }

  /**
    * A structure holding the symbols and instances in the program.
    */
  case class SymbolTable(symbols: Map[List[String], ListMap[String, NamedAst.Declaration]], instances: Map[List[String], Map[String, List[NamedAst.Declaration.Instance]]], uses: Map[List[String], List[NamedAst.UseOrImport]])

  object SymbolTable {

    def empty: SymbolTable = SymbolTable(Map.empty, Map.empty, Map.empty)

  }

  /**
    * An enumeration of the kinds of defs.
    */
  private sealed trait DefKind

  private object DefKind {
    /**
      * A def that is a member of an instance or trait.
      */
    case object Member extends DefKind

    /**
      * A def that is not a member of an instance or trait.
      */
    case object NonMember extends DefKind
  }

  /**
    * Companion object for [[SharedContext]]
    */
  private object SharedContext {
    /**
      * Returns a fresh shared context.
      */
    def mk(): SharedContext = new SharedContext(new ConcurrentLinkedQueue())
  }

  /**
    * A global shared context. Must be thread-safe.
    *
    * @param errors the [[NameError]]s in the AST, if any.
    */
  private case class SharedContext(errors: ConcurrentLinkedQueue[NameError])

}<|MERGE_RESOLUTION|>--- conflicted
+++ resolved
@@ -61,11 +61,7 @@
         case (k, v) => Name.mkUnlocatedNName(k) -> v
       }
 
-<<<<<<< HEAD
-      (NamedAst.Root(symbols, instances, uses, units, program.mainEntryPoint, locations, program.names), sctx.errors.asScala.toList)
-=======
-      (NamedAst.Root(symbols, instances, uses, units, program.entryPoint, locations, program.availableClasses), sctx.errors.asScala.toList)
->>>>>>> c9b0d4cd
+      (NamedAst.Root(symbols, instances, uses, units, program.mainEntryPoint, locations, program.availableClasses), sctx.errors.asScala.toList)
     }
 
   /**
