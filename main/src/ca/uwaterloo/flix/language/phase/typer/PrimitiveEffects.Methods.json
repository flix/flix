--- conflicted
+++ resolved
@@ -4,15 +4,12 @@
     "java.lang.Byte::describeConstable": "Sys, IO",
     "java.lang.Double::resolveConstantDesc": "Sys, IO",
     "java.lang.Float::resolveConstantDesc": "Sys, IO",
-<<<<<<< HEAD
+    "java.lang.Integer::describeConstable": "Sys, IO",
+    "java.lang.Integer::getInteger": "Env, IO",
+    "java.lang.Integer::resolveConstantDesc": "Sys, IO",
     "java.lang.Long::describeConstable": "Sys, IO",
     "java.lang.Long::getLong": "Env, IO",
     "java.lang.Long::resolveConstantDesc": "Sys, IO",
-=======
-    "java.lang.Integer::describeConstable": "Sys, IO",
-    "java.lang.Integer::getInteger": "Env, IO",
-    "java.lang.Integer::resolveConstantDesc": "Sys, IO",
->>>>>>> eefca636
     "java.lang.Short::describeConstable": "Sys, IO",
 
     "java.lang.Runtime::addShutdownHook": "Exec, Sys, IO",
