/*
 * Copyright 2021 Jonathan Lindegaard Starup
 *
 * Licensed under the Apache License, Version 2.0 (the "License");
 * you may not use this file except in compliance with the License.
 * You may obtain a copy of the License at
 *
 *   http://www.apache.org/licenses/LICENSE-2.0
 *
 * Unless required by applicable law or agreed to in writing, software
 * distributed under the License is distributed on an "AS IS" BASIS,
 * WITHOUT WARRANTIES OR CONDITIONS OF ANY KIND, either express or implied.
 * See the License for the specific language governing permissions and
 * limitations under the License.
 */

package ca.uwaterloo.flix.language.phase.jvm

import ca.uwaterloo.flix.api.Flix
import ca.uwaterloo.flix.language.phase.jvm.BackendObjType.mkClassName
import ca.uwaterloo.flix.language.phase.jvm.BytecodeInstructions.Branch._
import ca.uwaterloo.flix.language.phase.jvm.BytecodeInstructions._
import ca.uwaterloo.flix.language.phase.jvm.ClassMaker.Final.{IsFinal, NotFinal}
import ca.uwaterloo.flix.language.phase.jvm.ClassMaker.Visibility.{IsPrivate, IsPublic}
import ca.uwaterloo.flix.language.phase.jvm.ClassMaker.Volatility.{IsVolatile, NotVolatile}
import ca.uwaterloo.flix.language.phase.jvm.ClassMaker._
import ca.uwaterloo.flix.language.phase.jvm.JvmName.MethodDescriptor.mkDescriptor
import ca.uwaterloo.flix.language.phase.jvm.JvmName.{DevFlixRuntime, JavaLang, JavaLangInvoke, JavaUtil, JavaUtilConcurrent, MethodDescriptor, RootPackage}
import org.objectweb.asm.Opcodes

/**
  * Represents all Flix types that are objects on the JVM (array is an exception).
  */
sealed trait BackendObjType {
  /**
    * The `JvmName` that represents the type `Ref(Int)` refers to `"Ref$Int"`.
    */
  val jvmName: JvmName = this match {
    case BackendObjType.Unit => JvmName(DevFlixRuntime, mkClassName("Unit"))
    case BackendObjType.Lazy(tpe) => JvmName(RootPackage, mkClassName("Lazy", tpe))
    case BackendObjType.Ref(tpe) => JvmName(RootPackage, mkClassName("Ref", tpe))
    case BackendObjType.Tuple(elms) => JvmName(RootPackage, mkClassName("Tuple", elms))
    case BackendObjType.Arrow(args, result) => JvmName(RootPackage, mkClassName(s"Fn${args.length}", args :+ result))
    case BackendObjType.RecordEmpty => JvmName(RootPackage, mkClassName(s"RecordEmpty"))
    case BackendObjType.RecordExtend(_, value, _) => JvmName(RootPackage, mkClassName("RecordExtend", value))
    case BackendObjType.Record => JvmName(RootPackage, mkClassName("Record"))
    case BackendObjType.Native(className) => className
    case BackendObjType.ReifiedSourceLocation => JvmName(DevFlixRuntime, mkClassName("ReifiedSourceLocation"))
    case BackendObjType.Global => JvmName(DevFlixRuntime, mkClassName("Global"))
    case BackendObjType.Regex => JvmName(List("java", "util", "regex"), mkClassName("Pattern"))
    case BackendObjType.FlixError => JvmName(DevFlixRuntime, mkClassName("FlixError"))
    case BackendObjType.HoleError => JvmName(DevFlixRuntime, mkClassName("HoleError"))
    case BackendObjType.MatchError => JvmName(DevFlixRuntime, mkClassName("MatchError"))
    case BackendObjType.Region => JvmName(DevFlixRuntime, mkClassName("Region"))
    case BackendObjType.UncaughtExceptionHandler => JvmName(DevFlixRuntime, mkClassName("UncaughtExceptionHandler"))
    // Java classes
    case BackendObjType.BigDecimal => JvmName(List("java", "math"), "BigDecimal")
    case BackendObjType.BigInt => JvmName(List("java", "math"), "BigInteger")
    case BackendObjType.JavaObject => JvmName(JavaLang, "Object")
    case BackendObjType.String => JvmName(JavaLang, "String")
    case BackendObjType.Arrays => JvmName(JavaUtil, "Arrays")
    case BackendObjType.StringBuilder => JvmName(JavaLang, "StringBuilder")
    case BackendObjType.Objects => JvmName(JavaLang, "Objects")
    case BackendObjType.LambdaMetaFactory => JvmName(JavaLangInvoke, "LambdaMetafactory")
    case BackendObjType.LinkedList => JvmName(JavaUtil, "LinkedList")
    case BackendObjType.Iterator => JvmName(JavaUtil, "Iterator")
    case BackendObjType.Runnable => JvmName(JavaLang, "Runnable")
    case BackendObjType.ConcurrentLinkedQueue => JvmName(JavaUtilConcurrent, "ConcurrentLinkedQueue")
    case BackendObjType.Thread => JvmName(JavaLang, "Thread")
    case BackendObjType.ThreadBuilderOfVirtual => JvmName(JavaLang, "Thread$Builder$OfVirtual")
    case BackendObjType.ThreadUncaughtExceptionHandler => JvmName(JavaLang, "Thread$UncaughtExceptionHandler")
    // Effects Runtime
<<<<<<< HEAD
    case BackendObjType.Result => JvmName(DevFlixRuntime, mkClassName("Result"))
    case BackendObjType.Value => JvmName(DevFlixRuntime, mkClassName("Value"))
    case BackendObjType.Frame => JvmName(DevFlixRuntime, mkClassName("Frame"))
    case BackendObjType.Thunk => JvmName(DevFlixRuntime, mkClassName("Thunk"))
    case BackendObjType.Suspension => JvmName(DevFlixRuntime, mkClassName("Suspension"))
    case BackendObjType.Frames => JvmName(DevFlixRuntime, mkClassName("Frames"))
    case BackendObjType.FramesCons => JvmName(DevFlixRuntime, mkClassName("FramesCons"))
    case BackendObjType.FramesNil => JvmName(DevFlixRuntime, mkClassName("FramesNil"))
    case BackendObjType.Resumption => JvmName(DevFlixRuntime, mkClassName("Resumption"))
    case BackendObjType.ResumptionCons => JvmName(DevFlixRuntime, mkClassName("ResumptionCons"))
    case BackendObjType.ResumptionNil => JvmName(DevFlixRuntime, mkClassName("ResumptionNil"))
    case BackendObjType.Handler => JvmName(DevFlixRuntime, mkClassName("Handler"))
    case BackendObjType.EffectCall => JvmName(DevFlixRuntime, mkClassName("EffectCall"))
    case BackendObjType.ResumptionWrapper => JvmName(DevFlixRuntime, mkClassName("ResumptionWrapper"))
=======
    case BackendObjType.Value => JvmName(DevFlixRuntime, "Value")
    case BackendObjType.Frame => JvmName(DevFlixRuntime, "Frame")
    case BackendObjType.Thunk => JvmName(DevFlixRuntime, "Thunk")
    case BackendObjType.Suspension => JvmName(DevFlixRuntime, "Suspension")
    case BackendObjType.Frames => JvmName(DevFlixRuntime, "Frames")
    case BackendObjType.FramesCons => JvmName(DevFlixRuntime, "FramesCons")
    case BackendObjType.FramesNil => JvmName(DevFlixRuntime, "FramesNil")
    case BackendObjType.Resumption => JvmName(DevFlixRuntime, "Resumption")
    case BackendObjType.ResumptionCons => JvmName(DevFlixRuntime, "ResumptionCons")
    case BackendObjType.ResumptionNil => JvmName(DevFlixRuntime, "ResumptionNil")
    case BackendObjType.Handler => JvmName(DevFlixRuntime, "Handler")
    case BackendObjType.EffectCall => JvmName(DevFlixRuntime, "EffectCall")
    case BackendObjType.ResumptionWrapper(t) => JvmName(DevFlixRuntime, mkName("ResumptionWrapper", t))
>>>>>>> 250d58ed
  }

  /**
    * The JVM type descriptor of the form `"L<jvmName.toInternalName>;"`.
    */
  def toDescriptor: String = jvmName.toDescriptor

  /**
    * Returns `this` wrapped in `BackendType.Reference`.
    */
  def toTpe: BackendType.Reference = BackendType.Reference(this)

  protected def nullarySuperConstructor(superClass: ConstructorMethod): ConstructorMethod = ConstructorMethod(
    this.jvmName,
    IsPublic,
    Nil,
    Some(_ => thisLoad() ~ INVOKESPECIAL(superClass) ~ RETURN())
  )

  protected def singletonStaticConstructor(thisConstructor: ConstructorMethod, singleton: StaticField): StaticConstructorMethod = StaticConstructorMethod(this.jvmName, Some(_ =>
    NEW(this.jvmName) ~
      DUP() ~ INVOKESPECIAL(thisConstructor) ~
      PUTSTATIC(singleton) ~
      RETURN()
  ))
}

object BackendObjType {

  private def mkClassName(prefix: String, tpe: BackendType): String = {
    JvmName.mkClassName(prefix, tpe.toErasedString)
  }

  private def mkClassName(prefix: String, tpes: List[BackendType]): String = {
    JvmName.mkClassName(prefix, tpes.map(_.toErasedString))
  }

  private def mkClassName(prefix: String): String = {
    JvmName.mkClassName(prefix)
  }

  case object Unit extends BackendObjType with Generatable {
    def genByteCode()(implicit flix: Flix): Array[Byte] = {
      val cm = mkClass(this.jvmName, IsFinal)

      cm.mkStaticConstructor(StaticConstructor)
      cm.mkConstructor(Constructor)
      cm.mkField(SingletonField)
      cm.mkMethod(ToStringMethod)

      cm.closeClassMaker()
    }

    def Constructor: ConstructorMethod = nullarySuperConstructor(JavaObject.Constructor)

    def StaticConstructor: StaticConstructorMethod = singletonStaticConstructor(Constructor, SingletonField)

    def SingletonField: StaticField = StaticField(this.jvmName, IsPublic, IsFinal, NotVolatile, "INSTANCE", this.toTpe)

    private def ToStringMethod: InstanceMethod = JavaObject.ToStringMethod.implementation(this.jvmName, Some(_ =>
      pushString("()") ~ ARETURN()
    ))
  }

  case object BigDecimal extends BackendObjType

  case object BigInt extends BackendObjType

  case class Lazy(tpe: BackendType) extends BackendObjType

  case class Ref(tpe: BackendType) extends BackendObjType with Generatable {
    def genByteCode()(implicit flix: Flix): Array[Byte] = {
      val cm = ClassMaker.mkClass(this.jvmName, IsFinal)

      cm.mkField(ValueField)
      cm.mkConstructor(Constructor)

      cm.closeClassMaker()
    }

    def Constructor: ConstructorMethod = nullarySuperConstructor(JavaObject.Constructor)

    def ValueField: InstanceField = InstanceField(this.jvmName, IsPublic, NotFinal, NotVolatile, "value", tpe)
  }

  case class Tuple(elms: List[BackendType]) extends BackendObjType

  //case class Enum(sym: Symbol.EnumSym, args: List[BackendType]) extends BackendObjType

  case class Arrow(args: List[BackendType], result: BackendType) extends BackendObjType with Generatable {


    /**
      * Represents a function interface from `java.util.function`.
      */
    sealed trait FunctionInterface {
      /**
        * The JvmName of the interface.
        */
      def jvmName: JvmName = this match {
        case ObjFunction => JvmName.ObjFunction
        case ObjConsumer => JvmName.ObjConsumer
        case ObjPredicate => JvmName.ObjPredicate
        case IntFunction => JvmName.IntFunction
        case IntConsumer => JvmName.IntConsumer
        case IntPredicate => JvmName.IntPredicate
        case IntUnaryOperator => JvmName.IntUnaryOperator
        case LongFunction => JvmName.LongFunction
        case LongConsumer => JvmName.LongConsumer
        case LongPredicate => JvmName.LongPredicate
        case LongUnaryOperator => JvmName.LongUnaryOperator
        case DoubleFunction => JvmName.DoubleFunction
        case DoubleConsumer => JvmName.DoubleConsumer
        case DoublePredicate => JvmName.DoublePredicate
        case DoubleUnaryOperator => JvmName.DoubleUnaryOperator
      }

      /**
        * The required method of the interface.
        * These methods should do the same as a non-tail call in genExpression.
        */
      def functionMethod: InstanceMethod = this match {
        case ObjFunction => InstanceMethod(this.jvmName, IsPublic, IsFinal, "apply",
          mkDescriptor(JavaObject.toTpe)(JavaObject.toTpe),
          Some(_ =>
            thisLoad() ~
              DUP() ~ ALOAD(1) ~ PUTFIELD(ArgField(0)) ~
              Result.unwindSuspensionFreeThunkToType(JavaObject.toTpe) ~ ARETURN()
          ))
        case ObjConsumer => InstanceMethod(this.jvmName, IsPublic, IsFinal, "accept",
          mkDescriptor(JavaObject.toTpe)(VoidableType.Void),
          Some(_ =>
            thisLoad() ~
              DUP() ~ ALOAD(1) ~ PUTFIELD(ArgField(0)) ~
              Result.unwindSuspensionFreeThunkToType(JavaObject.toTpe) ~ RETURN()
          ))
        case ObjPredicate => InstanceMethod(this.jvmName, IsPublic, IsFinal, "test",
          mkDescriptor(JavaObject.toTpe)(BackendType.Bool),
          Some(_ =>
            thisLoad() ~
              DUP() ~ ALOAD(1) ~ PUTFIELD(ArgField(0)) ~
              Result.unwindSuspensionFreeThunkToType(BackendType.Bool) ~ IRETURN()
          ))
        case IntFunction => InstanceMethod(this.jvmName, IsPublic, IsFinal, "apply",
          mkDescriptor(BackendType.Int32)(JavaObject.toTpe),
          Some(_ =>
            thisLoad() ~
              DUP() ~ ILOAD(1) ~ PUTFIELD(ArgField(0)) ~
              Result.unwindSuspensionFreeThunkToType(JavaObject.toTpe) ~ ARETURN()
          ))
        case IntConsumer => InstanceMethod(this.jvmName, IsPublic, IsFinal, "accept",
          mkDescriptor(BackendType.Int32)(VoidableType.Void),
          Some(_ =>
            thisLoad() ~
              DUP() ~ ILOAD(1) ~ PUTFIELD(ArgField(0)) ~
              Result.unwindSuspensionFreeThunkToType(JavaObject.toTpe) ~ RETURN()
          ))
        case IntPredicate => InstanceMethod(this.jvmName, IsPublic, IsFinal, "test",
          mkDescriptor(BackendType.Int32)(BackendType.Bool),
          Some(_ =>
            thisLoad() ~
              DUP() ~ ILOAD(1) ~ PUTFIELD(ArgField(0)) ~
              Result.unwindSuspensionFreeThunkToType(BackendType.Bool) ~ IRETURN()
          ))
        case IntUnaryOperator => InstanceMethod(this.jvmName, IsPublic, IsFinal, "applyAsInt",
          mkDescriptor(BackendType.Int32)(BackendType.Int32),
          Some(_ =>
            thisLoad() ~
              DUP() ~ ILOAD(1) ~ PUTFIELD(ArgField(0)) ~
              Result.unwindSuspensionFreeThunkToType(BackendType.Int32) ~ IRETURN()
          ))
        case LongFunction => InstanceMethod(this.jvmName, IsPublic, IsFinal, "apply",
          mkDescriptor(BackendType.Int64)(JavaObject.toTpe),
          Some(_ =>
            thisLoad() ~
              DUP() ~ LLOAD(1) ~ PUTFIELD(ArgField(0)) ~
              Result.unwindSuspensionFreeThunkToType(JavaObject.toTpe) ~ ARETURN()
          ))
        case LongConsumer => InstanceMethod(this.jvmName, IsPublic, IsFinal, "accept",
          mkDescriptor(BackendType.Int64)(VoidableType.Void),
          Some(_ =>
            thisLoad() ~
              DUP() ~ LLOAD(1) ~ PUTFIELD(ArgField(0)) ~
              Result.unwindSuspensionFreeThunkToType(JavaObject.toTpe) ~ RETURN()
          ))
        case LongPredicate => InstanceMethod(this.jvmName, IsPublic, IsFinal, "test",
          mkDescriptor(BackendType.Int64)(BackendType.Bool),
          Some(_ =>
            thisLoad() ~
              DUP() ~ LLOAD(1) ~ PUTFIELD(ArgField(0)) ~
              Result.unwindSuspensionFreeThunkToType(BackendType.Bool) ~ IRETURN()
          ))
        case LongUnaryOperator => InstanceMethod(this.jvmName, IsPublic, IsFinal, "applyAsLong",
          mkDescriptor(BackendType.Int64)(BackendType.Int64),
          Some(_ =>
            thisLoad() ~
              DUP() ~ LLOAD(1) ~ PUTFIELD(ArgField(0)) ~
              Result.unwindSuspensionFreeThunkToType(BackendType.Int64) ~ LRETURN()
          ))
        case DoubleFunction => InstanceMethod(this.jvmName, IsPublic, IsFinal, "apply",
          mkDescriptor(BackendType.Float64)(JavaObject.toTpe),
          Some(_ =>
            thisLoad() ~
              DUP() ~ DLOAD(1) ~ PUTFIELD(ArgField(0)) ~
              Result.unwindSuspensionFreeThunkToType(JavaObject.toTpe) ~ ARETURN()
          ))
        case DoubleConsumer => InstanceMethod(this.jvmName, IsPublic, IsFinal, "accept",
          mkDescriptor(BackendType.Float64)(VoidableType.Void),
          Some(_ =>
            thisLoad() ~
              DUP() ~ DLOAD(1) ~ PUTFIELD(ArgField(0)) ~
              Result.unwindSuspensionFreeThunkToType(JavaObject.toTpe) ~ RETURN()
          ))
        case DoublePredicate => InstanceMethod(this.jvmName, IsPublic, IsFinal, "test",
          mkDescriptor(BackendType.Float64)(BackendType.Bool),
          Some(_ =>
            thisLoad() ~
              DUP() ~ DLOAD(1) ~ PUTFIELD(ArgField(0)) ~
              Result.unwindSuspensionFreeThunkToType(BackendType.Bool) ~ IRETURN()
          ))
        case DoubleUnaryOperator => InstanceMethod(this.jvmName, IsPublic, IsFinal, "applyAsDouble",
          mkDescriptor(BackendType.Float64)(BackendType.Float64),
          Some(_ =>
            thisLoad() ~
              DUP() ~ DLOAD(1) ~ PUTFIELD(ArgField(0)) ~
              Result.unwindSuspensionFreeThunkToType(BackendType.Float64) ~ DRETURN()
          ))

      }
    }

    // JavaObject -> JavaObject
    case object ObjFunction extends FunctionInterface

    // JavaObject -> Unit
    case object ObjConsumer extends FunctionInterface

    // JavaObject -> Bool
    case object ObjPredicate extends FunctionInterface

    // Int32 -> JavaObject
    case object IntFunction extends FunctionInterface

    // Int32 -> Unit
    case object IntConsumer extends FunctionInterface

    // Int32 -> Bool
    case object IntPredicate extends FunctionInterface

    // Int32 -> Int32
    case object IntUnaryOperator extends FunctionInterface

    // Int64 -> JavaObject
    case object LongFunction extends FunctionInterface

    // Int64 -> Unit
    case object LongConsumer extends FunctionInterface

    // Int64 -> Bool
    case object LongPredicate extends FunctionInterface

    // Int64 -> Int64
    case object LongUnaryOperator extends FunctionInterface

    // Float64 -> JavaObject
    case object DoubleFunction extends FunctionInterface

    // Float64 -> Unit
    case object DoubleConsumer extends FunctionInterface

    // Float64 -> Bool
    case object DoublePredicate extends FunctionInterface

    // Float64 -> Float64
    case object DoubleUnaryOperator extends FunctionInterface

    /**
      * Returns the specialized java function interfaces of the function type.
      */
    def specialization(): List[FunctionInterface] = {
      (args, result) match {
        case (BackendType.Reference(BackendObjType.JavaObject) :: Nil, BackendType.Reference(BackendObjType.JavaObject)) =>
          ObjFunction :: ObjConsumer :: Nil
        case (BackendType.Reference(BackendObjType.JavaObject) :: Nil, BackendType.Bool) =>
          ObjPredicate :: Nil
        case (BackendType.Int32 :: Nil, BackendType.Reference(BackendObjType.JavaObject)) =>
          IntFunction :: IntConsumer :: Nil
        case (BackendType.Int32 :: Nil, BackendType.Bool) =>
          IntPredicate :: Nil
        case (BackendType.Int32 :: Nil, BackendType.Int32) =>
          IntUnaryOperator :: Nil
        case (BackendType.Int64 :: Nil, BackendType.Reference(BackendObjType.JavaObject)) =>
          LongFunction :: LongConsumer :: Nil
        case (BackendType.Int64 :: Nil, BackendType.Bool) =>
          LongPredicate :: Nil
        case (BackendType.Int64 :: Nil, BackendType.Int64) =>
          LongUnaryOperator :: Nil
        case (BackendType.Float64 :: Nil, BackendType.Reference(BackendObjType.JavaObject)) =>
          DoubleFunction :: DoubleConsumer :: Nil
        case (BackendType.Float64 :: Nil, BackendType.Bool) =>
          DoublePredicate :: Nil
        case (BackendType.Float64 :: Nil, BackendType.Float64) =>
          DoubleUnaryOperator :: Nil
        case _ => Nil
      }
    }

    def genByteCode()(implicit flix: Flix): Array[Byte] = {
      val specializedInterface = specialization()
      val interfaces = specializedInterface.map(_.jvmName)

      val cm = ClassMaker.mkAbstractClass(this.jvmName, superClass = Thunk.jvmName, interfaces)

      cm.mkConstructor(Constructor)
      args.indices.foreach(argIndex => cm.mkField(ArgField(argIndex)))
      specializedInterface.foreach(i => cm.mkMethod(i.functionMethod))
      cm.mkMethod(ToStringMethod)

      cm.closeClassMaker()
    }

    def Constructor: ConstructorMethod = nullarySuperConstructor(Thunk.Constructor)

    def ArgField(index: Int): InstanceField = InstanceField(this.jvmName, IsPublic, NotFinal, NotVolatile, s"arg$index", args(index))

    def ToStringMethod: InstanceMethod = {
      val argString = args match {
        case Nil => "()"
        case arg :: Nil => arg.toErasedString
        case _ => args.map(_.toErasedString).mkString("(", ", ", ")")
      }
      JavaObject.ToStringMethod.implementation(this.jvmName, Some(_ =>
        pushString(s"$argString -> ${result.toErasedString}") ~
          ARETURN()
      ))
    }
  }

  case object RecordEmpty extends BackendObjType with Generatable {
    def genByteCode()(implicit flix: Flix): Array[Byte] = {
      val cm = ClassMaker.mkClass(this.jvmName, IsFinal, interfaces = List(this.interface.jvmName))

      cm.mkStaticConstructor(StaticConstructor)
      cm.mkConstructor(Constructor)
      cm.mkField(SingletonField)
      cm.mkMethod(LookupFieldMethod)
      cm.mkMethod(RestrictFieldMethod)
      cm.mkMethod(ToStringMethod)
      cm.mkMethod(ToTailStringMethod)

      cm.closeClassMaker()
    }

    def Constructor: ConstructorMethod = nullarySuperConstructor(JavaObject.Constructor)

    def StaticConstructor: StaticConstructorMethod = singletonStaticConstructor(Constructor, SingletonField)

    def interface: Record.type = Record

    def SingletonField: StaticField = StaticField(this.jvmName, IsPublic, IsFinal, NotVolatile, "INSTANCE", this.toTpe)

    def LookupFieldMethod: InstanceMethod = interface.LookupFieldMethod.implementation(this.jvmName, IsFinal, Some(_ =>
      throwUnsupportedOperationException(
        s"${Record.LookupFieldMethod.name} method shouldn't be called")
    ))

    def RestrictFieldMethod: InstanceMethod = interface.RestrictFieldMethod.implementation(this.jvmName, IsFinal, Some(_ =>
      throwUnsupportedOperationException(
        s"${Record.RestrictFieldMethod.name} method shouldn't be called")
    ))

    private def ToStringMethod: InstanceMethod = JavaObject.ToStringMethod.implementation(this.jvmName, Some(_ =>
      pushString("{}") ~ ARETURN()
    ))

    private def ToTailStringMethod: InstanceMethod = Record.ToTailStringMethod.implementation(this.jvmName, IsFinal, Some(_ =>
      withName(1, StringBuilder.toTpe) { sb =>
        sb.load() ~ pushString("}") ~ INVOKEVIRTUAL(StringBuilder.AppendStringMethod) ~
          INVOKEVIRTUAL(JavaObject.ToStringMethod) ~ ARETURN()
      }
    ))
  }

  case class RecordExtend(field: String, value: BackendType, rest: BackendType) extends BackendObjType with Generatable {
    def genByteCode()(implicit flix: Flix): Array[Byte] = {
      val cm = ClassMaker.mkClass(this.jvmName, IsFinal, interfaces = List(Record.jvmName))

      cm.mkConstructor(Constructor)
      cm.mkField(LabelField)
      cm.mkField(ValueField)
      cm.mkField(RestField)
      cm.mkMethod(LookupFieldMethod)
      cm.mkMethod(RestrictFieldMethod)
      cm.mkMethod(ToStringMethod)
      cm.mkMethod(ToTailStringMethod)

      cm.closeClassMaker()
    }

    def Constructor: ConstructorMethod = nullarySuperConstructor(JavaObject.Constructor)

    def LabelField: InstanceField = InstanceField(this.jvmName, IsPublic, NotFinal, NotVolatile, "label", String.toTpe)

    def ValueField: InstanceField = InstanceField(this.jvmName, IsPublic, NotFinal, NotVolatile, "value", value)

    def RestField: InstanceField = InstanceField(this.jvmName, IsPublic, NotFinal, NotVolatile, "rest", Record.toTpe)

    def LookupFieldMethod: InstanceMethod = Record.LookupFieldMethod.implementation(this.jvmName, IsFinal, Some(_ =>
      caseOnLabelEquality {
        case TrueBranch =>
          thisLoad() ~ ARETURN()
        case FalseBranch =>
          thisLoad() ~ GETFIELD(RestField) ~
            ALOAD(1) ~
            INVOKEINTERFACE(Record.LookupFieldMethod) ~
            ARETURN()
      }
    ))

    def RestrictFieldMethod: InstanceMethod = Record.RestrictFieldMethod.implementation(this.jvmName, IsFinal, Some(_ =>
      caseOnLabelEquality {
        case TrueBranch =>
          thisLoad() ~ GETFIELD(RestField) ~ ARETURN()
        case FalseBranch =>
          NEW(this.jvmName) ~ DUP() ~ INVOKESPECIAL(this.Constructor) ~
            DUP() ~ thisLoad() ~ GETFIELD(LabelField) ~ PUTFIELD(LabelField) ~
            DUP() ~ thisLoad() ~ GETFIELD(ValueField) ~ PUTFIELD(ValueField) ~
            DUP() ~ // get the new restricted rest to put
            thisLoad() ~ GETFIELD(RestField) ~
            ALOAD(1) ~
            INVOKEINTERFACE(Record.RestrictFieldMethod) ~
            PUTFIELD(RestField) ~ // put the rest field and return
            ARETURN()
      }
    ))

    private def ToStringMethod: InstanceMethod = JavaObject.ToStringMethod.implementation(this.jvmName, Some(_ =>
      // save the `rest` for the last recursive call
      thisLoad() ~ GETFIELD(this.RestField) ~
        // build this segment of the string
        NEW(StringBuilder.jvmName) ~ DUP() ~ INVOKESPECIAL(StringBuilder.Constructor) ~
        pushString("{") ~ INVOKEVIRTUAL(StringBuilder.AppendStringMethod) ~
        thisLoad() ~ GETFIELD(this.LabelField) ~ INVOKEVIRTUAL(StringBuilder.AppendStringMethod) ~
        pushString(" = ") ~ INVOKEVIRTUAL(StringBuilder.AppendStringMethod) ~
        thisLoad() ~ GETFIELD(this.ValueField) ~ xToString(this.ValueField.tpe) ~ INVOKEVIRTUAL(StringBuilder.AppendStringMethod) ~
        INVOKEINTERFACE(Record.ToTailStringMethod) ~ ARETURN()
    ))

    private def ToTailStringMethod: InstanceMethod = Record.ToTailStringMethod.implementation(this.jvmName, IsFinal, Some(_ =>
      withName(1, StringBuilder.toTpe) { sb =>
        // save the `rest` for the last recursive call
        thisLoad() ~ GETFIELD(this.RestField) ~
          // build this segment of the string
          sb.load() ~ pushString(", ") ~ INVOKEVIRTUAL(StringBuilder.AppendStringMethod) ~
          thisLoad() ~ GETFIELD(this.LabelField) ~ INVOKEVIRTUAL(StringBuilder.AppendStringMethod) ~
          pushString(" = ") ~ INVOKEVIRTUAL(StringBuilder.AppendStringMethod) ~
          thisLoad() ~ GETFIELD(this.ValueField) ~ xToString(this.ValueField.tpe) ~ INVOKEVIRTUAL(StringBuilder.AppendStringMethod) ~
          // call the tailString of `rest`
          INVOKEINTERFACE(Record.ToTailStringMethod) ~ ARETURN()

      }
    ))

    /**
      * Compares the label of `this`and `ALOAD(1)` and executes the designated branch.
      */
    private def caseOnLabelEquality(cases: Branch => InstructionSet): InstructionSet =
      thisLoad() ~ GETFIELD(LabelField) ~
        ALOAD(1) ~
        INVOKEVIRTUAL(JavaObject.EqualsMethod) ~
        branch(Condition.Bool)(cases)
  }

  case object Record extends BackendObjType with Generatable {
    def genByteCode()(implicit flix: Flix): Array[Byte] = {
      val cm = ClassMaker.mkInterface(this.jvmName)

      cm.mkInterfaceMethod(LookupFieldMethod)
      cm.mkInterfaceMethod(RestrictFieldMethod)
      cm.mkInterfaceMethod(ToTailStringMethod)

      cm.closeClassMaker()
    }

    def LookupFieldMethod: InterfaceMethod = InterfaceMethod(this.jvmName, "lookupField",
      mkDescriptor(String.toTpe)(this.toTpe))

    def RestrictFieldMethod: InterfaceMethod = InterfaceMethod(this.jvmName, "restrictField",
      mkDescriptor(String.toTpe)(this.toTpe))

    def ToTailStringMethod: InterfaceMethod = InterfaceMethod(this.jvmName, "toTailString",
      mkDescriptor(StringBuilder.toTpe)(String.toTpe))
  }

  // case object SchemaEmpty extends BackendObjType

  //  case class SchemaExtend(name: String, tpe: BackendType, rest: BackendType) extends BackendObjType

  //  case class Relation(tpes: List[BackendType]) extends BackendObjType

  //  case class Lattice(tpes: List[BackendType]) extends BackendObjType

  /**
    * Represents a JVM type not represented in BackendObjType.
    * This should not be used for `java.lang.String` for example since `BackendObjType.String`
    * represents this type.
    */
  case class Native(className: JvmName) extends BackendObjType


  case object ReifiedSourceLocation extends BackendObjType with Generatable {
    def genByteCode()(implicit flix: Flix): Array[Byte] = {
      val cm = ClassMaker.mkClass(this.jvmName, IsFinal)

      cm.mkConstructor(Constructor)

      cm.mkField(SourceField)
      cm.mkField(BeginLineField)
      cm.mkField(BeginColField)
      cm.mkField(EndLineField)
      cm.mkField(EndColField)

      cm.mkMethod(EqualsMethod)
      cm.mkMethod(HashCodeMethod)
      cm.mkMethod(ToStringMethod)

      cm.closeClassMaker()
    }

    def Constructor: ConstructorMethod = ConstructorMethod(this.jvmName, IsPublic,
      List(String.toTpe, BackendType.Int32, BackendType.Int32, BackendType.Int32, BackendType.Int32), Some(_ =>
        thisLoad() ~ INVOKESPECIAL(JavaObject.Constructor) ~
          thisLoad() ~ ALOAD(1) ~ PUTFIELD(SourceField) ~
          thisLoad() ~ ILOAD(2) ~ PUTFIELD(BeginLineField) ~
          thisLoad() ~ ILOAD(3) ~ PUTFIELD(BeginColField) ~
          thisLoad() ~ ILOAD(4) ~ PUTFIELD(EndLineField) ~
          thisLoad() ~ ILOAD(5) ~ PUTFIELD(EndColField) ~
          RETURN()
      ))

    def SourceField: InstanceField =
      InstanceField(this.jvmName, IsPublic, IsFinal, NotVolatile, "source", String.toTpe)

    def BeginLineField: InstanceField =
      InstanceField(this.jvmName, IsPublic, IsFinal, NotVolatile, "beginLine", BackendType.Int32)

    def BeginColField: InstanceField =
      InstanceField(this.jvmName, IsPublic, IsFinal, NotVolatile, "beginCol", BackendType.Int32)

    def EndLineField: InstanceField =
      InstanceField(this.jvmName, IsPublic, IsFinal, NotVolatile, "endLine", BackendType.Int32)

    def EndColField: InstanceField =
      InstanceField(this.jvmName, IsPublic, IsFinal, NotVolatile, "endCol", BackendType.Int32)

    private def ToStringMethod: InstanceMethod = JavaObject.ToStringMethod.implementation(this.jvmName, Some(_ =>
      // create string builder
      NEW(StringBuilder.jvmName) ~ DUP() ~ INVOKESPECIAL(StringBuilder.Constructor) ~
        // build string
        thisLoad() ~ GETFIELD(SourceField) ~ INVOKEVIRTUAL(StringBuilder.AppendStringMethod) ~
        pushString(":") ~ INVOKEVIRTUAL(StringBuilder.AppendStringMethod) ~
        thisLoad() ~ GETFIELD(BeginLineField) ~ INVOKEVIRTUAL(StringBuilder.AppendInt32Method) ~
        pushString(":") ~ INVOKEVIRTUAL(StringBuilder.AppendStringMethod) ~
        thisLoad() ~ GETFIELD(BeginColField) ~ INVOKEVIRTUAL(StringBuilder.AppendInt32Method) ~
        // create the string
        INVOKEVIRTUAL(JavaObject.ToStringMethod) ~ ARETURN()
    ))

    private def EqualsMethod: InstanceMethod = JavaObject.EqualsMethod.implementation(this.jvmName, Some(_ =>
      withName(1, JavaObject.toTpe) { otherObj =>
        // check exact equality
        thisLoad() ~
          otherObj.load() ~
          ifCondition(Condition.ACMPEQ)(pushBool(true) ~ IRETURN()) ~
          // check `other == null`
          otherObj.load() ~
          ifCondition(Condition.NULL)(pushBool(false) ~ IRETURN()) ~
          // the class equality
          thisLoad() ~
          INVOKEVIRTUAL(JavaObject.GetClassMethod) ~
          otherObj.load() ~
          INVOKEVIRTUAL(JavaObject.GetClassMethod) ~
          ifCondition(Condition.ACMPNE)(pushBool(false) ~ IRETURN()) ~
          // check individual fields
          otherObj.load() ~
          CHECKCAST(this.jvmName) ~
          storeWithName(2, this.toTpe) { otherLoc =>
            thisLoad() ~ GETFIELD(BeginLineField) ~
              otherLoc.load() ~ GETFIELD(BeginLineField) ~
              ifCondition(Condition.ICMPNE)(pushBool(false) ~ IRETURN()) ~
              thisLoad() ~ GETFIELD(BeginColField) ~
              otherLoc.load() ~ GETFIELD(BeginColField) ~
              ifCondition(Condition.ICMPNE)(pushBool(false) ~ IRETURN()) ~
              thisLoad() ~ GETFIELD(EndLineField) ~
              otherLoc.load() ~ GETFIELD(EndLineField) ~
              ifCondition(Condition.ICMPNE)(pushBool(false) ~ IRETURN()) ~
              thisLoad() ~ GETFIELD(EndColField) ~
              otherLoc.load() ~ GETFIELD(EndColField) ~
              ifCondition(Condition.ICMPNE)(pushBool(false) ~ IRETURN()) ~
              thisLoad() ~ GETFIELD(SourceField) ~
              otherLoc.load() ~ GETFIELD(SourceField) ~
              INVOKESTATIC(Objects.EqualsMethod) ~
              IRETURN()
          }
      }
    ))

    private def HashCodeMethod: InstanceMethod = JavaObject.HashcodeMethod.implementation(this.jvmName, Some(_ =>
      ICONST_5() ~ ANEWARRAY(JavaObject.jvmName) ~
        DUP() ~ ICONST_0() ~ thisLoad() ~ GETFIELD(SourceField) ~ AASTORE() ~
        DUP() ~ ICONST_1() ~ thisLoad() ~ GETFIELD(BeginLineField) ~ boxInt() ~ AASTORE() ~
        DUP() ~ ICONST_2() ~ thisLoad() ~ GETFIELD(BeginColField) ~ boxInt() ~ AASTORE() ~
        DUP() ~ ICONST_3() ~ thisLoad() ~ GETFIELD(EndLineField) ~ boxInt() ~ AASTORE() ~
        DUP() ~ ICONST_4() ~ thisLoad() ~ GETFIELD(EndColField) ~ boxInt() ~ AASTORE() ~
        INVOKESTATIC(Objects.HashMethod) ~
        IRETURN()
    ))

    private def boxInt(): InstructionSet = INVOKESTATIC(JvmName.Integer, "valueOf",
      mkDescriptor(BackendType.Int32)(JvmName.Integer.toTpe))
  }

  case object Global extends BackendObjType with Generatable {
    def genByteCode()(implicit flix: Flix): Array[Byte] = {
      val cm = ClassMaker.mkClass(this.jvmName, IsFinal)

      cm.mkConstructor(Constructor)
      cm.mkStaticConstructor(StaticConstructor)

      cm.mkField(CounterField)
      cm.mkStaticMethod(NewIdMethod)

      cm.mkField(ArgsField)
      cm.mkStaticMethod(GetArgsMethod)
      cm.mkStaticMethod(SetArgsMethod)

      cm.closeClassMaker()
    }

    def Constructor: ConstructorMethod = nullarySuperConstructor(JavaObject.Constructor)

    def StaticConstructor: StaticConstructorMethod = StaticConstructorMethod(this.jvmName, Some(_ =>
      NEW(JvmName.AtomicLong) ~
        DUP() ~ invokeConstructor(JvmName.AtomicLong, MethodDescriptor.NothingToVoid) ~
        PUTSTATIC(CounterField) ~
        ICONST_0() ~
        ANEWARRAY(String.jvmName) ~
        PUTSTATIC(ArgsField) ~
        RETURN()
    ))

    def NewIdMethod: StaticMethod = StaticMethod(this.jvmName, IsPublic, IsFinal, "newId",
      mkDescriptor()(BackendType.Int64), Some(_ =>
        GETSTATIC(CounterField) ~
          INVOKEVIRTUAL(JvmName.AtomicLong, "getAndIncrement",
            MethodDescriptor(Nil, BackendType.Int64)) ~
          LRETURN()
      ))

    def GetArgsMethod: StaticMethod = StaticMethod(this.jvmName, IsPublic, IsFinal, "getArgs",
      mkDescriptor()(BackendType.Array(String.toTpe)), Some(_ =>
        GETSTATIC(ArgsField) ~ ARRAYLENGTH() ~ ANEWARRAY(String.jvmName) ~ ASTORE(0) ~
          // the new array is now created, now to copy the args
          GETSTATIC(ArgsField) ~
          ICONST_0() ~
          ALOAD(0) ~
          ICONST_0() ~
          GETSTATIC(ArgsField) ~ ARRAYLENGTH() ~
          arrayCopy() ~
          ALOAD(0) ~ ARETURN()
      ))

    def SetArgsMethod: StaticMethod = StaticMethod(this.jvmName, IsPublic, IsFinal, "setArgs",
      mkDescriptor(BackendType.Array(String.toTpe))(VoidableType.Void), Some(_ =>
        ALOAD(0) ~ ARRAYLENGTH() ~ ANEWARRAY(String.jvmName) ~ ASTORE(1) ~
          ALOAD(0) ~
          ICONST_0() ~
          ALOAD(1) ~
          ICONST_0() ~
          ALOAD(0) ~ ARRAYLENGTH() ~
          arrayCopy() ~
          ALOAD(1) ~ PUTSTATIC(ArgsField) ~ RETURN()
      ))

    def CounterField: StaticField =
      StaticField(this.jvmName, IsPrivate, IsFinal, NotVolatile, "counter", JvmName.AtomicLong.toTpe)

    def ArgsField: StaticField =
      StaticField(this.jvmName, IsPrivate, IsFinal, NotVolatile, "args", BackendType.Array(String.toTpe))

    private def arrayCopy(): InstructionSet = (f: F) => {
      f.visitMethodInstruction(Opcodes.INVOKESTATIC, JvmName.System, "arraycopy",
        MethodDescriptor(List(JavaObject.toTpe, BackendType.Int32, JavaObject.toTpe, BackendType.Int32,
          BackendType.Int32), VoidableType.Void))
      f
    }
  }

  case object Regex extends BackendObjType

  case object FlixError extends BackendObjType with Generatable {
    def genByteCode()(implicit flix: Flix): Array[Byte] = {
      val cm = ClassMaker.mkAbstractClass(this.jvmName, JvmName.Error)

      cm.mkConstructor(Constructor)

      cm.closeClassMaker()
    }

    def Constructor: ConstructorMethod = ConstructorMethod(this.jvmName, IsPublic, List(String.toTpe), Some(_ =>
      thisLoad() ~
        ALOAD(1) ~
        invokeConstructor(JvmName.Error, mkDescriptor(String.toTpe)(VoidableType.Void)) ~
        RETURN()
    ))
  }

  case object HoleError extends BackendObjType with Generatable {
    def genByteCode()(implicit flix: Flix): Array[Byte] = {
      val cm = ClassMaker.mkClass(this.jvmName, IsFinal, FlixError.jvmName)

      cm.mkConstructor(Constructor)
      cm.mkField(HoleField)
      cm.mkField(LocationField)
      cm.mkMethod(EqualsMethod)
      cm.mkMethod(HashCodeMethod)

      cm.closeClassMaker()
    }

    def Constructor: ConstructorMethod = ConstructorMethod(this.jvmName, IsPublic,
      List(String.toTpe, ReifiedSourceLocation.toTpe), Some(_ =>
        withName(1, String.toTpe) { hole =>
          withName(2, ReifiedSourceLocation.toTpe) { loc =>
            thisLoad() ~
              // create an error msg
              NEW(StringBuilder.jvmName) ~
              DUP() ~ INVOKESPECIAL(StringBuilder.Constructor) ~
              pushString("Hole '") ~ INVOKEVIRTUAL(StringBuilder.AppendStringMethod) ~
              hole.load() ~ INVOKEVIRTUAL(StringBuilder.AppendStringMethod) ~
              pushString("' at ") ~ INVOKEVIRTUAL(StringBuilder.AppendStringMethod) ~
              loc.load() ~ INVOKEVIRTUAL(JavaObject.ToStringMethod) ~ INVOKEVIRTUAL(StringBuilder.AppendStringMethod) ~
              INVOKEVIRTUAL(JavaObject.ToStringMethod) ~
              INVOKESPECIAL(FlixError.Constructor) ~
              // save the arguments locally
              thisLoad() ~ hole.load() ~ PUTFIELD(HoleField) ~
              thisLoad() ~ loc.load() ~ PUTFIELD(LocationField) ~
              RETURN()
          }
        }
      ))

    private def HoleField: InstanceField =
      InstanceField(this.jvmName, IsPrivate, IsFinal, NotVolatile, "hole", String.toTpe)

    private def LocationField: InstanceField =
      InstanceField(this.jvmName, IsPrivate, IsFinal, NotVolatile, "location", ReifiedSourceLocation.toTpe)

    private def EqualsMethod: InstanceMethod = JavaObject.EqualsMethod.implementation(this.jvmName, Some(_ =>
      withName(1, JavaObject.toTpe) { other =>
        // check exact equality
        thisLoad() ~ other.load() ~
          ifCondition(Condition.ACMPEQ)(pushBool(true) ~ IRETURN()) ~
          // check for null
          other.load() ~
          ifCondition(Condition.NULL)(pushBool(false) ~ IRETURN()) ~
          // check for class equality
          thisLoad() ~
          INVOKEVIRTUAL(JavaObject.GetClassMethod) ~
          other.load() ~
          INVOKEVIRTUAL(JavaObject.GetClassMethod) ~
          ifCondition(Condition.ACMPNE)(pushBool(false) ~ IRETURN()) ~
          // cast the other obj
          other.load() ~ CHECKCAST(this.jvmName) ~
          storeWithName(2, HoleError.toTpe) { otherHoleError =>
            // compare the hole field
            thisLoad() ~ GETFIELD(HoleField) ~
              otherHoleError.load() ~ GETFIELD(HoleField) ~
              INVOKESTATIC(Objects.EqualsMethod) ~
              ifCondition(Condition.EQ)(pushBool(false) ~ IRETURN()) ~
              // compare the location field
              thisLoad() ~ GETFIELD(LocationField) ~
              otherHoleError.load() ~ GETFIELD(LocationField) ~
              INVOKESTATIC(Objects.EqualsMethod) ~
              IRETURN()
          }
      }
    ))

    private def HashCodeMethod: InstanceMethod = JavaObject.HashcodeMethod.implementation(this.jvmName, Some(_ =>
      ICONST_2() ~
        ANEWARRAY(JavaObject.jvmName) ~
        // store hole
        DUP() ~ ICONST_0() ~ thisLoad() ~ GETFIELD(HoleField) ~ AASTORE() ~
        // store location
        DUP() ~ ICONST_1() ~ thisLoad() ~ GETFIELD(LocationField) ~ AASTORE() ~
        // hash the array
        INVOKESTATIC(Objects.HashMethod) ~
        IRETURN()
    ))
  }

  case object MatchError extends BackendObjType with Generatable {

    def genByteCode()(implicit flix: Flix): Array[Byte] = {
      val cm = ClassMaker.mkClass(MatchError.jvmName, IsFinal, superClass = FlixError.jvmName)

      cm.mkConstructor(Constructor)

      cm.mkField(LocationField)

      cm.mkMethod(EqualsMethod)
      cm.mkMethod(HashCodeMethod)

      cm.closeClassMaker()
    }

    def Constructor: ConstructorMethod = ConstructorMethod(MatchError.jvmName, IsPublic, List(ReifiedSourceLocation.toTpe), Some(_ =>
      thisLoad() ~
        NEW(StringBuilder.jvmName) ~
        DUP() ~ INVOKESPECIAL(StringBuilder.Constructor) ~
        pushString("Non-exhaustive match at ") ~
        INVOKEVIRTUAL(StringBuilder.AppendStringMethod) ~
        ALOAD(1) ~ INVOKEVIRTUAL(JavaObject.ToStringMethod) ~
        INVOKEVIRTUAL(StringBuilder.AppendStringMethod) ~
        INVOKEVIRTUAL(JavaObject.ToStringMethod) ~
        INVOKESPECIAL(FlixError.Constructor) ~
        thisLoad() ~
        ALOAD(1) ~
        PUTFIELD(MatchError.LocationField) ~
        RETURN()
    ))

    def LocationField: InstanceField = InstanceField(this.jvmName, IsPublic, IsFinal, NotVolatile, "location", ReifiedSourceLocation.toTpe)

    private def EqualsMethod: InstanceMethod = JavaObject.EqualsMethod.implementation(this.jvmName, Some(_ =>
      withName(1, JavaObject.toTpe) { otherObj =>
        // check exact equality
        thisLoad() ~
          otherObj.load() ~
          ifCondition(Condition.ACMPEQ)(pushBool(true) ~ IRETURN()) ~
          // check `other == null`
          otherObj.load() ~
          ifCondition(Condition.NULL)(pushBool(false) ~ IRETURN()) ~
          // the class equality
          thisLoad() ~
          INVOKEVIRTUAL(JavaObject.GetClassMethod) ~
          otherObj.load() ~
          INVOKEVIRTUAL(JavaObject.GetClassMethod) ~
          ifCondition(Condition.ACMPNE)(pushBool(false) ~ IRETURN()) ~
          // check individual fields
          ALOAD(1) ~ CHECKCAST(this.jvmName) ~
          storeWithName(2, this.toTpe) { otherErr =>
            thisLoad() ~ GETFIELD(LocationField) ~
              otherErr.load() ~ GETFIELD(MatchError.LocationField) ~
              INVOKESTATIC(Objects.EqualsMethod) ~
              IRETURN()
          }
      }
    ))

    private def HashCodeMethod: InstanceMethod = JavaObject.HashcodeMethod.implementation(this.jvmName, Some(_ =>
      ICONST_1() ~ ANEWARRAY(JavaObject.jvmName) ~
        DUP() ~ ICONST_0() ~ thisLoad() ~ GETFIELD(LocationField) ~ AASTORE() ~
        INVOKESTATIC(Objects.HashMethod) ~
        IRETURN()
    ))
  }

  case object Region extends BackendObjType with Generatable {

    def genByteCode()(implicit flix: Flix): Array[Byte] = {
      val cm = mkClass(this.jvmName, IsFinal)

      cm.mkField(ThreadsField)
      cm.mkField(RegionThreadField)
      cm.mkField(ChildExceptionField)
      cm.mkField(OnExitField)

      cm.mkConstructor(Constructor)

      cm.mkMethod(SpawnMethod)
      cm.mkMethod(ExitMethod)
      cm.mkMethod(ReportChildExceptionMethod)
      cm.mkMethod(ReThrowChildExceptionMethod)
      cm.mkMethod(RunOnExitMethod)

      cm.closeClassMaker()
    }

    // private final ConcurrentLinkedQueue<Thread> threads = new ConcurrentLinkedQueue<Thread>();
    def ThreadsField: InstanceField = InstanceField(this.jvmName, IsPrivate, IsFinal, NotVolatile, "threads", BackendObjType.ConcurrentLinkedQueue.toTpe)

    // private final LinkedList<Runnable> onExit = new LinkedList<Runnable>();
    def OnExitField: InstanceField = InstanceField(this.jvmName, IsPrivate, IsFinal, NotVolatile, "onExit", BackendObjType.LinkedList.toTpe)

    // private final Thread regionThread = Thread.currentThread();
    def RegionThreadField: InstanceField = InstanceField(this.jvmName, IsPrivate, IsFinal, NotVolatile, "regionThread", JvmName.Thread.toTpe)

    // private volatile Throwable childException = null;
    def ChildExceptionField: InstanceField = InstanceField(this.jvmName, IsPrivate, NotFinal, IsVolatile, "childException", JvmName.Throwable.toTpe)

    def Constructor: ConstructorMethod = ConstructorMethod(this.jvmName, IsPublic, Nil, Some(_ =>
      thisLoad() ~ INVOKESPECIAL(JavaObject.Constructor) ~
      thisLoad() ~ NEW(BackendObjType.ConcurrentLinkedQueue.jvmName) ~
      DUP() ~ invokeConstructor(BackendObjType.ConcurrentLinkedQueue.jvmName, MethodDescriptor.NothingToVoid) ~
      PUTFIELD(ThreadsField) ~
      thisLoad() ~ INVOKESTATIC(Thread.CurrentThreadMethod) ~
      PUTFIELD(RegionThreadField) ~
      thisLoad() ~ ACONST_NULL() ~
      PUTFIELD(ChildExceptionField) ~
      thisLoad() ~ NEW(BackendObjType.LinkedList.jvmName) ~
      DUP() ~ invokeConstructor(BackendObjType.LinkedList.jvmName, MethodDescriptor.NothingToVoid) ~
      PUTFIELD(OnExitField) ~
      RETURN()
    ))

    // final public void spawn(Runnable r) {
    //   Thread t = new Thread(r);
    //   t.setUncaughtExceptionHandler(new UncaughtExceptionHandler(this));
    //   t.start();
    //   threads.add(t);
    // }
    def SpawnMethod(implicit flix: Flix): InstanceMethod = InstanceMethod(this.jvmName, IsPublic, IsFinal, "spawn", mkDescriptor(JvmName.Runnable.toTpe)(VoidableType.Void), Some(_ =>
      (
        // TODO: VirtualThreads: Enable by default once JDK 21+ becomes a requirement.
        if (false) {
          INVOKESTATIC(Thread.OfVirtualMethod) ~ ALOAD(1) ~ INVOKEINTERFACE(ThreadBuilderOfVirtual.UnstartedMethod)
        } else {
          NEW(BackendObjType.Thread.jvmName) ~ DUP() ~ ALOAD(1) ~
          invokeConstructor(BackendObjType.Thread.jvmName, mkDescriptor(JvmName.Runnable.toTpe)(VoidableType.Void))
        }
      ) ~
      storeWithName(2, BackendObjType.Thread.toTpe) { thread =>
        thread.load() ~ NEW(BackendObjType.UncaughtExceptionHandler.jvmName) ~
        DUP() ~ thisLoad() ~
        invokeConstructor(BackendObjType.UncaughtExceptionHandler.jvmName, mkDescriptor(BackendObjType.Region.toTpe)(VoidableType.Void)) ~
        INVOKEVIRTUAL(Thread.SetUncaughtExceptionHandlerMethod) ~
        thread.load() ~ INVOKEVIRTUAL(Thread.StartMethod) ~
        thisLoad() ~ GETFIELD(ThreadsField) ~ thread.load() ~
        INVOKEVIRTUAL(ConcurrentLinkedQueue.AddMethod) ~ POP() ~
        RETURN()
      }
    ))

    // final public void exit() throws InterruptedException {
    //   Thread t;
    //   while ((t = threads.poll()) != null)
    //     t.join();
    //   for (Runnable r: onExit)
    //     r.run();
    // }
    def ExitMethod: InstanceMethod = InstanceMethod(this.jvmName, IsPublic, IsFinal, "exit", MethodDescriptor.NothingToVoid, Some(_ =>
      withName(1, BackendObjType.Thread.toTpe) { t =>
        whileLoop(Condition.NONNULL) {
          thisLoad() ~ GETFIELD(ThreadsField) ~
          INVOKEVIRTUAL(ConcurrentLinkedQueue.PollMethod) ~
          CHECKCAST(BackendObjType.Thread.jvmName) ~ DUP() ~ t.store()
        } {
          t.load() ~ INVOKEVIRTUAL(Thread.JoinMethod)
        } ~
        withName(2, BackendObjType.Iterator.toTpe) { i =>
          thisLoad() ~ GETFIELD(OnExitField) ~
          INVOKEVIRTUAL(LinkedList.IteratorMethod) ~
          i.store() ~
          whileLoop(Condition.NE) {
            i.load() ~ INVOKEINTERFACE(Iterator.HasNextMethod)
          } {
            i.load() ~ INVOKEINTERFACE(Iterator.NextMethod) ~
            CHECKCAST(Runnable.jvmName) ~
            INVOKEINTERFACE(Runnable.RunMethod)
          }
        } ~
        RETURN()
      }
    ))

    // final public void reportChildException(Throwable e) {
    //   childException = e;
    //   regionThread.interrupt();
    // }
    def ReportChildExceptionMethod: InstanceMethod = InstanceMethod(this.jvmName, IsPublic, IsFinal, "reportChildException", mkDescriptor(JvmName.Throwable.toTpe)(VoidableType.Void), Some(_ =>
      thisLoad() ~ ALOAD(1) ~
      PUTFIELD(ChildExceptionField) ~
      thisLoad() ~ GETFIELD(RegionThreadField) ~
      INVOKEVIRTUAL(Thread.InterruptMethod) ~
      RETURN()
    ))

    // final public void reThrowChildException() throws Throwable {
    //   if (childException != null)
    //     throw childException;
    // }
    def ReThrowChildExceptionMethod: InstanceMethod = InstanceMethod(this.jvmName, IsPublic, IsFinal, "reThrowChildException", MethodDescriptor.NothingToVoid, Some(_ =>
      thisLoad() ~ GETFIELD(ChildExceptionField) ~
      ifCondition(Condition.NONNULL) {
        thisLoad() ~ GETFIELD(ChildExceptionField) ~
        ATHROW()
      } ~
      RETURN()
    ))

    // final public void runOnExit(Runnable r) {
    //   onExit.addFirst(r);
    // }
    def RunOnExitMethod: InstanceMethod = InstanceMethod(this.jvmName, IsPublic, IsFinal, "runOnExit", mkDescriptor(BackendObjType.Runnable.toTpe)(VoidableType.Void), Some(_ =>
      thisLoad() ~ GETFIELD(OnExitField) ~ ALOAD(1) ~
      INVOKEVIRTUAL(LinkedList.AddFirstMethod) ~
      RETURN()
    ))
  }

  case object UncaughtExceptionHandler extends BackendObjType with Generatable {

    def genByteCode()(implicit flix: Flix): Array[Byte] = {
      val cm = mkClass(this.jvmName, IsFinal, interfaces = List(ThreadUncaughtExceptionHandler.jvmName))

      cm.mkField(RegionField)
      cm.mkConstructor(Constructor)
      cm.mkMethod(UncaughtExceptionMethod)

      cm.closeClassMaker()
    }

    // private final Region r;
    def RegionField: InstanceField = InstanceField(this.jvmName, IsPrivate, IsFinal, NotVolatile, "r", BackendObjType.Region.toTpe)

    // UncaughtExceptionHandler(Region r) { this.r = r; }
    def Constructor: ConstructorMethod = ConstructorMethod(this.jvmName, IsPublic, BackendObjType.Region.toTpe :: Nil, Some(_ =>
      thisLoad() ~ INVOKESPECIAL(JavaObject.Constructor) ~
      thisLoad() ~ ALOAD(1) ~ PUTFIELD(RegionField) ~
      RETURN()
    ))

    // public void uncaughtException(Thread t, Throwable e) { r.reportChildException(e); }
    def UncaughtExceptionMethod: InstanceMethod = InstanceMethod(this.jvmName, IsPublic, IsFinal, "uncaughtException", ThreadUncaughtExceptionHandler.UncaughtExceptionMethod.d, Some(_ =>
      thisLoad() ~ GETFIELD(RegionField) ~
      ALOAD(2) ~ INVOKEVIRTUAL(Region.ReportChildExceptionMethod) ~
      RETURN()
    ))
  }

  //
  // Java Types
  //

  case object String extends BackendObjType {
    def BoolValueOf: StaticMethod = StaticMethod(this.jvmName, IsPublic, IsFinal,
      "valueOf", mkDescriptor(BackendType.Bool)(this.jvmName.toTpe), None)

    def CharValueOf: StaticMethod = StaticMethod(this.jvmName, IsPublic, IsFinal,
      "valueOf", mkDescriptor(BackendType.Char)(this.jvmName.toTpe), None)

    // implicit use of Int8 as Int32
    def Int8ValueOf: StaticMethod = StaticMethod(this.jvmName, IsPublic, IsFinal,
      "valueOf", mkDescriptor(BackendType.Int32)(this.jvmName.toTpe), None)

    // implicit use of Int16 as Int32
    def Int16ValueOf: StaticMethod = StaticMethod(this.jvmName, IsPublic, IsFinal,
      "valueOf", mkDescriptor(BackendType.Int32)(this.jvmName.toTpe), None)

    def Int32ValueOf: StaticMethod = StaticMethod(this.jvmName, IsPublic, IsFinal,
      "valueOf", mkDescriptor(BackendType.Int32)(this.jvmName.toTpe), None)

    def Int64ValueOf: StaticMethod = StaticMethod(this.jvmName, IsPublic, IsFinal,
      "valueOf", mkDescriptor(BackendType.Int64)(this.jvmName.toTpe), None)

    def Float32ValueOf: StaticMethod = StaticMethod(this.jvmName, IsPublic, IsFinal,
      "valueOf", mkDescriptor(BackendType.Float32)(this.jvmName.toTpe), None)

    def Float64ValueOf: StaticMethod = StaticMethod(this.jvmName, IsPublic, IsFinal,
      "valueOf", mkDescriptor(BackendType.Float64)(this.jvmName.toTpe), None)

    def ObjectValueOf: StaticMethod = StaticMethod(this.jvmName, IsPublic, IsFinal,
      "valueOf", mkDescriptor(BackendObjType.JavaObject.toTpe)(this.jvmName.toTpe), None)
  }

  case object Arrays extends BackendObjType {
    def BoolArrToString: StaticMethod = StaticMethod(this.jvmName, IsPublic, IsFinal,
      "toString", mkDescriptor(BackendType.Array(BackendType.Bool))(BackendObjType.String.toTpe), None)

    def CharArrToString: StaticMethod = StaticMethod(this.jvmName, IsPublic, IsFinal,
      "toString", mkDescriptor(BackendType.Array(BackendType.Char))(BackendObjType.String.toTpe), None)

    def Int8ArrToString: StaticMethod = StaticMethod(this.jvmName, IsPublic, IsFinal,
      "toString", mkDescriptor(BackendType.Array(BackendType.Int8))(BackendObjType.String.toTpe), None)

    def Int16ArrToString: StaticMethod = StaticMethod(this.jvmName, IsPublic, IsFinal,
      "toString", mkDescriptor(BackendType.Array(BackendType.Int16))(BackendObjType.String.toTpe), None)

    def Int32ArrToString: StaticMethod = StaticMethod(this.jvmName, IsPublic, IsFinal,
      "toString", mkDescriptor(BackendType.Array(BackendType.Int32))(BackendObjType.String.toTpe), None)

    def Int64ArrToString: StaticMethod = StaticMethod(this.jvmName, IsPublic, IsFinal,
      "toString", mkDescriptor(BackendType.Array(BackendType.Int64))(BackendObjType.String.toTpe), None)

    def Float32ArrToString: StaticMethod = StaticMethod(this.jvmName, IsPublic, IsFinal,
      "toString", mkDescriptor(BackendType.Array(BackendType.Float32))(BackendObjType.String.toTpe), None)

    def Float64ArrToString: StaticMethod = StaticMethod(this.jvmName, IsPublic, IsFinal,
      "toString", mkDescriptor(BackendType.Array(BackendType.Float64))(BackendObjType.String.toTpe), None)

    def ObjArrToString: StaticMethod = StaticMethod(this.jvmName, IsPublic, IsFinal,
      "toString", mkDescriptor(BackendType.Array(BackendObjType.JavaObject.toTpe))(BackendObjType.String.toTpe), None)

    def DeepToString: StaticMethod = StaticMethod(this.jvmName, IsPublic, IsFinal,
      "deepToString", mkDescriptor(BackendType.Array(BackendObjType.JavaObject.toTpe))(BackendObjType.String.toTpe), None)
  }

  case object JavaObject extends BackendObjType {

    def Constructor: ConstructorMethod = ConstructorMethod(this.jvmName, IsPublic, Nil, None)

    def EqualsMethod: InstanceMethod = InstanceMethod(this.jvmName, IsPublic, NotFinal, "equals",
      mkDescriptor(JavaObject.toTpe)(BackendType.Bool), None)

    def HashcodeMethod: InstanceMethod = InstanceMethod(this.jvmName, IsPublic, NotFinal, "hashCode",
      mkDescriptor()(BackendType.Int32), None)

    def ToStringMethod: InstanceMethod = InstanceMethod(this.jvmName, IsPublic, NotFinal, "toString",
      mkDescriptor()(String.toTpe), None)

    def GetClassMethod: InstanceMethod = InstanceMethod(this.jvmName, IsPublic, NotFinal, "getClass",
      mkDescriptor()(JvmName.Class.toTpe), None)
  }

  case object StringBuilder extends BackendObjType {

    def Constructor: ConstructorMethod = ConstructorMethod(this.jvmName, IsPublic, Nil, None)

    def AppendStringMethod: InstanceMethod = InstanceMethod(this.jvmName, IsPublic, IsFinal, "append",
      mkDescriptor(String.toTpe)(StringBuilder.toTpe), None)

    def AppendInt32Method: InstanceMethod = InstanceMethod(this.jvmName, IsPublic, IsFinal, "append",
      mkDescriptor(BackendType.Int32)(StringBuilder.toTpe), None)

  }

  case object Objects extends BackendObjType {

    def EqualsMethod: StaticMethod = StaticMethod(this.jvmName, IsPublic, IsFinal, "equals",
      mkDescriptor(JavaObject.toTpe, JavaObject.toTpe)(BackendType.Bool), None)

    def HashMethod: StaticMethod = StaticMethod(this.jvmName, IsPublic, IsFinal, "hash",
      mkDescriptor(BackendType.Array(JavaObject.toTpe))(BackendType.Int32), None)

  }

  case object LambdaMetaFactory extends BackendObjType {
    private def methodHandlesLookup: BackendType = JvmName(List("java", "lang", "invoke"), "MethodHandles$Lookup").toTpe

    private def methodType: BackendType = JvmName(List("java", "lang", "invoke"), "MethodType").toTpe

    private def methodHandle: BackendType = JvmName(List("java", "lang", "invoke"), "MethodHandle").toTpe

    private def callSite: BackendType = JvmName(List("java", "lang", "invoke"), "CallSite").toTpe

    def MetaFactoryMethod: StaticMethod = StaticMethod(
      this.jvmName, IsPublic, IsFinal, "metafactory",
      mkDescriptor(methodHandlesLookup, String.toTpe, methodType, methodType, methodHandle, methodType)(callSite),
      None
    )
  }

  case object LinkedList extends BackendObjType {

    def AddFirstMethod: InstanceMethod = InstanceMethod(this.jvmName, IsPublic, NotFinal, "addFirst",
      mkDescriptor(JavaObject.toTpe)(VoidableType.Void), None)

    def IteratorMethod: InstanceMethod = InstanceMethod(this.jvmName, IsPublic, NotFinal, "iterator",
      mkDescriptor()(BackendObjType.Iterator.toTpe), None)
  }

  case object Iterator extends BackendObjType {

    def HasNextMethod: InterfaceMethod = InterfaceMethod(this.jvmName, "hasNext",
      mkDescriptor()(BackendType.Bool))

    def NextMethod: InterfaceMethod = InterfaceMethod(this.jvmName, "next",
      mkDescriptor()(JavaObject.toTpe))
  }

  case object Runnable extends BackendObjType {

    def RunMethod: InterfaceMethod = InterfaceMethod(this.jvmName, "run",
      MethodDescriptor.NothingToVoid)
  }

  case object ConcurrentLinkedQueue extends BackendObjType {

    def AddMethod: InstanceMethod = InstanceMethod(this.jvmName, IsPublic, NotFinal, "add",
      mkDescriptor(JavaObject.toTpe)(BackendType.Bool), None)

    def PollMethod: InstanceMethod = InstanceMethod(this.jvmName, IsPublic, NotFinal, "poll",
      mkDescriptor()(JavaObject.toTpe), None)
  }

  case object Thread extends BackendObjType {

    def StartMethod: InstanceMethod = InstanceMethod(this.jvmName, IsPublic, NotFinal, "start",
      MethodDescriptor.NothingToVoid, None)

    def JoinMethod: InstanceMethod = InstanceMethod(this.jvmName, IsPublic, NotFinal, "join",
      MethodDescriptor.NothingToVoid, None)

    def CurrentThreadMethod: StaticMethod = StaticMethod(this.jvmName, IsPublic, IsFinal, "currentThread",
      mkDescriptor()(this.toTpe), None)

    def InterruptMethod: InstanceMethod = InstanceMethod(this.jvmName, IsPublic, IsFinal, "interrupt",
      MethodDescriptor.NothingToVoid, None)

    def SetUncaughtExceptionHandlerMethod: InstanceMethod = InstanceMethod(this.jvmName, IsPublic, IsFinal, "setUncaughtExceptionHandler",
      mkDescriptor(ThreadUncaughtExceptionHandler.toTpe)(VoidableType.Void), None)

    def OfVirtualMethod: StaticMethod = StaticMethod(this.jvmName, IsPublic, IsFinal, "ofVirtual",
      mkDescriptor()(ThreadBuilderOfVirtual.toTpe), None)
  }

  case object ThreadBuilderOfVirtual extends BackendObjType {

    def UnstartedMethod: InterfaceMethod = InterfaceMethod(this.jvmName, "unstarted",
      mkDescriptor(JvmName.Runnable.toTpe)(BackendObjType.Thread.toTpe))
  }

  case object ThreadUncaughtExceptionHandler extends BackendObjType {

    def UncaughtExceptionMethod: InstanceMethod = InstanceMethod(this.jvmName, IsPublic, NotFinal, "uncaughtException",
      mkDescriptor(Thread.toTpe, JvmName.Throwable.toTpe)(VoidableType.Void), None)
  }

  case object Result extends BackendObjType with Generatable {

    def genByteCode()(implicit flix: Flix): Array[Byte] = {
      val cm = mkInterface(this.jvmName)
      cm.closeClassMaker()
    }

    /**
      * Expects a Thunk on the stack and leaves a non-Thunk Result.
      * [..., Result] --> [..., Suspension|Value]
      */
    def unwindThunk(): InstructionSet = {
      INVOKEVIRTUAL(Thunk.InvokeMethod) ~
        whileLoop(Condition.NE)(DUP() ~ INSTANCEOF(Thunk.jvmName)) {
          CHECKCAST(Thunk.jvmName) ~
            INVOKEVIRTUAL(Thunk.InvokeMethod)
        }
    }

    /**
      * Expects a Result on the stack.
      * If the result is a Suspension, this will return a modified Suspension.
      * If the result in NOT a Suspension, this will leave it on the stack.
      * [..., Result] --> [..., Thunk|Value]
      * side effect: might return
      */
    def handleSuspension(pc: Int, newFrame: InstructionSet): InstructionSet = {
      DUP() ~ INSTANCEOF(Suspension.jvmName) ~
      ifCondition(Condition.NE) {
        DUP() ~ CHECKCAST(Suspension.jvmName) ~ // [..., s]
        // Add our new frame
        NEW(Suspension.jvmName) ~ DUP() ~ INVOKESPECIAL(Suspension.Constructor) ~ // [..., s, s']
        SWAP() ~ // [..., s', s]
        DUP2() ~ // [..., s', s, s', s]
        GETFIELD(Suspension.EffSymField) ~ PUTFIELD(Suspension.EffSymField) ~ // [..., s', s]
        DUP2() ~ GETFIELD(Suspension.EffOpField) ~ PUTFIELD(Suspension.EffOpField) ~ // [..., s', s]
        DUP2() ~ GETFIELD(Suspension.ResumptionField) ~ PUTFIELD(Suspension.ResumptionField) ~ // [..., s', s]
        DUP2() ~ GETFIELD(Suspension.PrefixField) ~ // [..., s', s, s', s.prefix]
        // Make the new frame and push it
        newFrame ~
        /* TODO with pc */
        INVOKEINTERFACE(Frames.PushMethod) ~ // [..., s', s, s', prefix']
        PUTFIELD(Suspension.PrefixField) ~ // [..., s', s]
        POP() ~ // [..., s']
        // Return the suspension up the stack
        xReturn(Suspension.toTpe)
      }
    }

    /**
      * Expects a Result on the stack and leaves something of the given tpe but erased.
      * This might return if a Suspension is encountered.
      * [..., Result] --> [..., Value.value: tpe]
      * side effect: Might return
      */
    def unwindThunkToType(pc: Int, newFrame: InstructionSet, tpe: BackendType): InstructionSet = {
      unwindThunk() ~
      handleSuspension(pc, newFrame) ~
      CHECKCAST(Value.jvmName) ~ GETFIELD(Value.fieldFromType(tpe))
    }

    /**
      * Expects a Thunk on the stack and leaves something of the given tpe but erased.
      * Assumes that the thunk is control-pure, i.e. never returns a suspension.
      * [..., Result] --> [..., Value.value: tpe]
      * side effect: might crash
      */
    def unwindSuspensionFreeThunkToType(tpe: BackendType): InstructionSet = {
      unwindThunk() ~ CHECKCAST(Value.jvmName) ~ GETFIELD(Value.fieldFromType(tpe))
    }
  }

  case object Value extends BackendObjType with Generatable {

    def genByteCode()(implicit flix: Flix): Array[Byte] = {
      val cm = mkClass(this.jvmName, IsFinal, interfaces = List(Result.jvmName))

      // The fields of all erased types, only one will be relevant
      cm.mkConstructor(Constructor)
      cm.mkField(BoolField)
      cm.mkField(CharField)
      cm.mkField(Int8Field)
      cm.mkField(Int16Field)
      cm.mkField(Int32Field)
      cm.mkField(Int64Field)
      cm.mkField(Float32Field)
      cm.mkField(Float64Field)
      cm.mkField(ObjectField)

      cm.closeClassMaker()
    }

    def Constructor: ConstructorMethod = nullarySuperConstructor(JavaObject.Constructor)

    def BoolField: InstanceField = InstanceField(this.jvmName, IsPublic, NotFinal, NotVolatile, "b", BackendType.Bool)

    def CharField: InstanceField = InstanceField(this.jvmName, IsPublic, NotFinal, NotVolatile, "c", BackendType.Char)

    def Int8Field: InstanceField = InstanceField(this.jvmName, IsPublic, NotFinal, NotVolatile, "i8", BackendType.Int8)

    def Int16Field: InstanceField = InstanceField(this.jvmName, IsPublic, NotFinal, NotVolatile, "i16", BackendType.Int16)

    def Int32Field: InstanceField = InstanceField(this.jvmName, IsPublic, NotFinal, NotVolatile, "i32", BackendType.Int32)

    def Int64Field: InstanceField = InstanceField(this.jvmName, IsPublic, NotFinal, NotVolatile, "i64", BackendType.Int64)

    def Float32Field: InstanceField = InstanceField(this.jvmName, IsPublic, NotFinal, NotVolatile, "f32", BackendType.Float32)

    def Float64Field: InstanceField = InstanceField(this.jvmName, IsPublic, NotFinal, NotVolatile, "f64", BackendType.Float64)

    def ObjectField: InstanceField = InstanceField(this.jvmName, IsPublic, NotFinal, NotVolatile, "o", BackendObjType.JavaObject.toTpe)

    /**
      * Returns the field of Value corresponding to the given type
      */
    def fieldFromType(tpe: BackendType): InstanceField = {
      import BackendType._
      tpe match {
        case Bool => BoolField
        case Char => CharField
        case Int8 => Int8Field
        case Int16 => Int16Field
        case Int32 => Int32Field
        case Int64 => Int64Field
        case Float32 => Float32Field
        case Float64 => Float64Field
        case Array(_) | BackendType.Reference(_) => ObjectField
      }
    }
  }

  /** Frame is really just java.util.Function<Value, Result> **/
  case object Frame extends BackendObjType with Generatable {

    def genByteCode()(implicit flix: Flix): Array[Byte] = {
      val cm = mkInterface(this.jvmName)

      cm.mkInterfaceMethod(ApplyMethod)
      cm.mkStaticMethod(StaticApplyMethod)

      cm.closeClassMaker()
    }

    def ApplyMethod: InterfaceMethod = InterfaceMethod(this.jvmName, "applyFrame", mkDescriptor(Value.toTpe)(Result.toTpe))

    def StaticApplyMethod: StaticMethod = StaticMethod(
      this.jvmName,
      IsPublic,
      NotFinal,
      "applyFrameStatic",
      mkDescriptor(Frame.toTpe, Value.toTpe)(Result.toTpe),
      Some(_ => withName(0, Frame.toTpe){f => withName(1, Value.toTpe){resumeArg => {
        f.load() ~ resumeArg.load() ~ INVOKEINTERFACE(Frame.ApplyMethod) ~ ARETURN()
      }}}))
  }

  case object Thunk extends BackendObjType with Generatable {

    def genByteCode()(implicit flix: Flix): Array[Byte] = {
      val cm = mkAbstractClass(this.jvmName, interfaces = List(Result.jvmName, Runnable.jvmName))

      cm.mkConstructor(Constructor)
      cm.mkAbstractMethod(InvokeMethod)
      cm.mkMethod(RunMethod)

      cm.closeClassMaker()
    }

    def Constructor: ConstructorMethod = nullarySuperConstructor(JavaObject.Constructor)

    def InvokeMethod: AbstractMethod = AbstractMethod(this.jvmName, IsPublic, "invoke", mkDescriptor()(Result.toTpe))

    def RunMethod: InstanceMethod = InstanceMethod(this.jvmName, IsPublic, NotFinal, "run", mkDescriptor()(VoidableType.Void), Some(_ =>
      thisLoad() ~ Result.unwindThunk() ~ CHECKCAST(Value.jvmName) ~ POP() ~ RETURN()
    ))
  }

  case object Suspension extends BackendObjType with Generatable {

    def genByteCode()(implicit flix: Flix): Array[Byte] = {
      val cm = mkClass(this.jvmName, IsFinal, interfaces = List(Result.jvmName))

      cm.mkConstructor(Constructor)
      cm.mkField(EffSymField)
      cm.mkField(EffOpField)
      cm.mkField(PrefixField)
      cm.mkField(ResumptionField)

      cm.closeClassMaker()
    }

    def Constructor: ConstructorMethod = nullarySuperConstructor(JavaObject.Constructor)

    def EffSymField: InstanceField = InstanceField(this.jvmName, IsPublic, NotFinal, NotVolatile, "effSym", String.toTpe)
    def EffOpField: InstanceField = InstanceField(this.jvmName, IsPublic, NotFinal, NotVolatile, "effOp", EffectCall.toTpe)
    def PrefixField: InstanceField = InstanceField(this.jvmName, IsPublic, NotFinal, NotVolatile, "prefix", Frames.toTpe)
    def ResumptionField: InstanceField = InstanceField(this.jvmName, IsPublic, NotFinal, NotVolatile, "resumption", Resumption.toTpe)

  }

  case object Frames extends BackendObjType with Generatable {

    def genByteCode()(implicit flix: Flix): Array[Byte] = {
      val cm = mkInterface(this.jvmName)

      cm.mkInterfaceMethod(PushMethod)
      cm.mkInterfaceMethod(ReverseOntoMethod)

      cm.closeClassMaker()
    }

    def PushMethod: InterfaceMethod = InterfaceMethod(this.jvmName, "push", mkDescriptor(Frame.toTpe)(Frames.toTpe))

    def ReverseOntoMethod: InterfaceMethod = InterfaceMethod(this.jvmName, "reverseOnto", mkDescriptor(Frames.toTpe)(Frames.toTpe))

    val pushImplementation: Unit => InstructionSet = _ => {
      withName(1, Frame.toTpe)(frame =>
        NEW(FramesCons.jvmName) ~ DUP() ~ INVOKESPECIAL(FramesCons.Constructor) ~
          DUP() ~ frame.load() ~ PUTFIELD(FramesCons.HeadField) ~
          DUP() ~ thisLoad() ~ PUTFIELD(FramesCons.TailField) ~
          xReturn(FramesCons.toTpe)
      )
    }
  }

  case object FramesCons extends BackendObjType with Generatable {

    def genByteCode()(implicit flix: Flix): Array[Byte] = {
      val cm = mkClass(this.jvmName, IsFinal, interfaces = List(Frames.jvmName))

      cm.mkField(HeadField)
      cm.mkField(TailField)
      cm.mkConstructor(Constructor)
      cm.mkMethod(PushMethod)
      cm.mkMethod(ReverseOntoMethod)

      cm.closeClassMaker()
    }

    def HeadField: InstanceField = InstanceField(this.jvmName, IsPublic, IsFinal, NotVolatile, "head", Frame.toTpe)

    def TailField: InstanceField = InstanceField(this.jvmName, IsPublic, IsFinal, NotVolatile, "tail", Frames.toTpe)

    def Constructor: ConstructorMethod = nullarySuperConstructor(JavaObject.Constructor)

    def PushMethod: InstanceMethod = Frames.PushMethod.implementation(this.jvmName, IsFinal, Some(Frames.pushImplementation))

    def ReverseOntoMethod: InstanceMethod = Frames.ReverseOntoMethod.implementation(this.jvmName, IsFinal, Some(_ =>
      withName(1, Frames.toTpe)(rest =>
        thisLoad() ~ GETFIELD(TailField) ~
        NEW(FramesCons.jvmName) ~ DUP() ~ INVOKESPECIAL(FramesCons.Constructor) ~
        DUP() ~ thisLoad() ~ GETFIELD(HeadField) ~ PUTFIELD(HeadField) ~
        DUP() ~ rest.load() ~ PUTFIELD(TailField) ~
        INVOKEINTERFACE(Frames.ReverseOntoMethod) ~
        xReturn(Frames.toTpe)
      )
    ))
  }

  case object FramesNil extends BackendObjType with Generatable {

    def genByteCode()(implicit flix: Flix): Array[Byte] = {
      val cm = mkClass(this.jvmName, IsFinal, interfaces = List(Frames.jvmName))

      cm.mkConstructor(Constructor)
      cm.mkMethod(PushMethod)
      cm.mkMethod(ReverseOntoMethod)

      cm.closeClassMaker()
    }

    def Constructor: ConstructorMethod = nullarySuperConstructor(JavaObject.Constructor)

    def PushMethod: InstanceMethod = Frames.PushMethod.implementation(this.jvmName, IsFinal, Some(Frames.pushImplementation))

    def ReverseOntoMethod: InstanceMethod = Frames.ReverseOntoMethod.implementation(this.jvmName, IsFinal, Some(_ =>
      withName(1, Frames.toTpe)(rest =>
        rest.load() ~ xReturn(rest.tpe)
      )
    ))
  }

  case object Resumption extends BackendObjType with Generatable {
    def genByteCode()(implicit flix: Flix): Array[Byte] = {
      val cm = mkInterface(this.jvmName)
      cm.mkInterfaceMethod(RewindMethod)
      cm.mkStaticMethod(StaticRewindMethod)
      cm.closeClassMaker()
    }

    def RewindMethod: InterfaceMethod = InterfaceMethod(this.jvmName, "rewind", mkDescriptor(Value.toTpe)(Result.toTpe))

    def StaticRewindMethod: StaticMethod = StaticMethod(this.jvmName, IsPublic, NotFinal, "staticRewind", mkDescriptor(Resumption.toTpe, Value.toTpe)(Result.toTpe), Some(_ =>
      withName(0, Resumption.toTpe) { resumption =>
        withName(1, Value.toTpe) { v => {
          resumption.load() ~ v.load() ~ INVOKEINTERFACE(Resumption.RewindMethod) ~ ARETURN()
        }
        }
      }
    ))
  }

  case object ResumptionCons extends BackendObjType with Generatable {

    def genByteCode()(implicit flix: Flix): Array[Byte] = {
      val cm = mkClass(this.jvmName, IsFinal, interfaces = List(Resumption.jvmName))

      cm.mkConstructor(Constructor)

      cm.mkField(SymField)
      cm.mkField(HandlerField)
      cm.mkField(FramesField)
      cm.mkField(TailField)

      cm.mkMethod(RewindMethod)

      cm.closeClassMaker()
    }

    def Constructor: ConstructorMethod = nullarySuperConstructor(JavaObject.Constructor)

    def SymField: InstanceField = InstanceField(this.jvmName, IsPublic, NotFinal, NotVolatile, "sym", String.toTpe)
    def HandlerField: InstanceField = InstanceField(this.jvmName, IsPublic, NotFinal, NotVolatile, "handler", Handler.toTpe)
    def FramesField: InstanceField = InstanceField(this.jvmName, IsPublic, NotFinal, NotVolatile, "frames", Frames.toTpe)
    def TailField: InstanceField = InstanceField(this.jvmName, IsPublic, NotFinal, NotVolatile, "tail", Resumption.toTpe)

    def RewindMethod: InstanceMethod = Resumption.RewindMethod.implementation(this.jvmName, IsFinal, Some(_ =>
      withName(1, Value.toTpe) { v =>
        thisLoad() ~ GETFIELD(SymField) ~
          thisLoad() ~ GETFIELD(HandlerField) ~
          thisLoad() ~ GETFIELD(FramesField) ~
          // () -> tail.rewind(v)
          thisLoad() ~ GETFIELD(TailField) ~
          v.load() ~
          mkStaticLambda(Thunk.InvokeMethod, Resumption.StaticRewindMethod) ~
          mkStaticLambda(Thunk.InvokeMethod, Handler.InstallHandlerMethod) ~
          xReturn(Thunk.toTpe)
      }))
  }

  case object ResumptionNil extends BackendObjType with Generatable {

    def genByteCode()(implicit flix: Flix): Array[Byte] = {
      val cm = mkClass(this.jvmName, IsFinal, interfaces = List(Resumption.jvmName))

      cm.mkConstructor(Constructor)
      cm.mkMethod(RewindMethod)

      cm.closeClassMaker()
    }

    def Constructor: ConstructorMethod = nullarySuperConstructor(JavaObject.Constructor)

    def RewindMethod: InstanceMethod = Resumption.RewindMethod.implementation(this.jvmName, IsFinal, Some(_ =>
      withName(1, Value.toTpe) { v =>
        v.load() ~ xReturn(v.tpe)
      }
    ))
  }

  case object Handler extends BackendObjType with Generatable {

    def genByteCode()(implicit flix: Flix): Array[Byte] = {
      val cm = mkInterface(this.jvmName)
      cm.mkStaticMethod(InstallHandlerMethod)
      cm.closeClassMaker()
    }

    def InstallHandlerMethod: StaticMethod = StaticMethod(
      this.jvmName,
      IsPublic,
      NotFinal,
      "installHandler",
      mkDescriptor(String.toTpe, Handler.toTpe, Frames.toTpe, Thunk.toTpe)(Result.toTpe),
      Some(_ => withName(0, String.toTpe){effSym => withName(1, Handler.toTpe){handler =>
        withName(2, Frames.toTpe){frames => withName(3, Thunk.toTpe){thunk =>
          thunk.load() ~
          // Thunk|Value|Suspension
          Result.unwindThunk() ~
          // Value|Suspension
          { // handle suspension
            DUP() ~ INSTANCEOF(Suspension.jvmName) ~ ifCondition(Condition.NE) {
              DUP() ~ CHECKCAST(Suspension.jvmName) ~ storeWithName(4, Suspension.toTpe) {s =>
                NEW(ResumptionCons.jvmName) ~ DUP() ~ INVOKESPECIAL(ResumptionCons.Constructor) ~
                  DUP() ~ effSym.load() ~ PUTFIELD(ResumptionCons.SymField) ~
                  DUP() ~ handler.load() ~ PUTFIELD(ResumptionCons.HandlerField) ~
                  DUP() ~
                  s.load() ~ GETFIELD(Suspension.PrefixField) ~ frames.load() ~ INVOKEINTERFACE(Frames.ReverseOntoMethod) ~
                  PUTFIELD(ResumptionCons.FramesField) ~
                  DUP() ~ s.load() ~ GETFIELD(Suspension.ResumptionField) ~ PUTFIELD(ResumptionCons.TailField) ~
                  storeWithName(5, ResumptionCons.toTpe){r =>
                    s.load() ~ GETFIELD(Suspension.EffSymField) ~ effSym.load() ~ INVOKEVIRTUAL(JavaObject.EqualsMethod) ~
                    ifCondition(Condition.NE){
                      s.load() ~ GETFIELD(Suspension.EffOpField) ~ handler.load() ~ r.load() ~
                      INVOKEINTERFACE(EffectCall.ApplyMethod) ~ xReturn(Result.toTpe)
                    } ~
                    NEW(Suspension.jvmName) ~ DUP() ~ INVOKESPECIAL(Suspension.Constructor) ~
                    DUP() ~ s.load() ~ GETFIELD(Suspension.EffSymField) ~ PUTFIELD(Suspension.EffSymField) ~
                    DUP() ~ s.load() ~ GETFIELD(Suspension.EffOpField) ~ PUTFIELD(Suspension.EffOpField) ~
                    DUP() ~ NEW(FramesNil.jvmName) ~ DUP() ~ INVOKESPECIAL(FramesNil.Constructor) ~ PUTFIELD(Suspension.PrefixField) ~
                    DUP() ~ r.load() ~ PUTFIELD(Suspension.ResumptionField) ~
                    xReturn(Suspension.toTpe)
                  }
              }
            }
          } ~
          // Value
          CHECKCAST(Value.jvmName) ~ storeWithName(6, Value.toTpe) {res =>
            //
            // Case on frames
            // FramesNil
            frames.load() ~ INSTANCEOF(FramesNil.jvmName) ~ ifCondition(Condition.NE) {
              res.load() ~ xReturn(Value.toTpe)
            } ~
              // FramesCons
              frames.load() ~ CHECKCAST(FramesCons.jvmName) ~ storeWithName(7, FramesCons.toTpe) { cons => {
              effSym.load() ~
              handler.load() ~
              cons.load() ~ GETFIELD(FramesCons.TailField) ~
              // thunk
              cons.load() ~ GETFIELD(FramesCons.HeadField) ~
              res.load() ~
              mkStaticLambda(Thunk.InvokeMethod, Frame.StaticApplyMethod) ~
              INVOKESTATIC(InstallHandlerMethod) ~
              xReturn(Result.toTpe)
            }
          }}
      }}}}
      )
    )
  }

  case object EffectCall extends BackendObjType with Generatable {

    def genByteCode()(implicit flix: Flix): Array[Byte] = {
      val cm = mkInterface(this.jvmName)
      cm.mkInterfaceMethod(ApplyMethod)
      cm.closeClassMaker()
    }

    def ApplyMethod: InterfaceMethod = InterfaceMethod(this.jvmName, "apply", mkDescriptor(Handler.toTpe, Resumption.toTpe)(Result.toTpe))

  }

  case class ResumptionWrapper(tpe: BackendType) extends BackendObjType with Generatable {

    // tpe -> Result
    private val superClass: JvmType.Reference = JvmOps.getClosureAbstractClassType(List(tpe.toErasedJvmType), JvmType.Object)

    def genByteCode()(implicit flix: Flix): Array[Byte] = {
      val cm = mkClass(this.jvmName, IsFinal, superClass.name)
      cm.mkConstructor(Constructor)
      cm.mkField(ResumptionField)
      cm.mkMethod(InvokeMethod)
      cm.mkMethod(UniqueMethod)
      cm.closeClassMaker()
    }

    def Constructor: ConstructorMethod = ConstructorMethod(this.jvmName, IsPublic, List(Resumption.toTpe), Some(_ =>
      withName(1, Resumption.toTpe) { resumption =>
        thisLoad() ~ INVOKESPECIAL(superClass.name, JvmName.ConstructorMethod, MethodDescriptor.NothingToVoid) ~
          thisLoad() ~ resumption.load() ~ PUTFIELD(ResumptionField) ~
          RETURN()
      }
    ))

    def ResumptionField: InstanceField = InstanceField(this.jvmName, IsPrivate, IsFinal, NotVolatile, "resumption", Resumption.toTpe)

    def InvokeMethod: InstanceMethod = Thunk.InvokeMethod.implementation(this.jvmName, NotFinal, Some(_ =>
      thisLoad() ~ GETFIELD(ResumptionField) ~
        NEW(Value.jvmName) ~ DUP() ~ INVOKESPECIAL(Value.Constructor) ~
        DUP() ~
        thisLoad() ~ cheat(_.visitFieldInsn(Opcodes.GETFIELD, this.jvmName.toInternalName, "arg0", tpe.toErased.toDescriptor)) ~
        PUTFIELD(Value.fieldFromType(tpe.toErased)) ~
        INVOKEINTERFACE(Resumption.RewindMethod) ~
        xReturn(Result.toTpe)
    ))

    def UniqueMethod: InstanceMethod = InstanceMethod(this.jvmName, IsPublic, NotFinal, GenClosureAbstractClasses.GetUniqueThreadClosureFunctionName, mkDescriptor()(Native(this.superClass.name).toTpe), Some(_ =>
      thisLoad() ~ ARETURN()
    ))

  }
}

sealed trait Generatable extends BackendObjType {
  def genByteCode()(implicit flix: Flix): Array[Byte]
}<|MERGE_RESOLUTION|>--- conflicted
+++ resolved
@@ -70,7 +70,6 @@
     case BackendObjType.ThreadBuilderOfVirtual => JvmName(JavaLang, "Thread$Builder$OfVirtual")
     case BackendObjType.ThreadUncaughtExceptionHandler => JvmName(JavaLang, "Thread$UncaughtExceptionHandler")
     // Effects Runtime
-<<<<<<< HEAD
     case BackendObjType.Result => JvmName(DevFlixRuntime, mkClassName("Result"))
     case BackendObjType.Value => JvmName(DevFlixRuntime, mkClassName("Value"))
     case BackendObjType.Frame => JvmName(DevFlixRuntime, mkClassName("Frame"))
@@ -84,22 +83,7 @@
     case BackendObjType.ResumptionNil => JvmName(DevFlixRuntime, mkClassName("ResumptionNil"))
     case BackendObjType.Handler => JvmName(DevFlixRuntime, mkClassName("Handler"))
     case BackendObjType.EffectCall => JvmName(DevFlixRuntime, mkClassName("EffectCall"))
-    case BackendObjType.ResumptionWrapper => JvmName(DevFlixRuntime, mkClassName("ResumptionWrapper"))
-=======
-    case BackendObjType.Value => JvmName(DevFlixRuntime, "Value")
-    case BackendObjType.Frame => JvmName(DevFlixRuntime, "Frame")
-    case BackendObjType.Thunk => JvmName(DevFlixRuntime, "Thunk")
-    case BackendObjType.Suspension => JvmName(DevFlixRuntime, "Suspension")
-    case BackendObjType.Frames => JvmName(DevFlixRuntime, "Frames")
-    case BackendObjType.FramesCons => JvmName(DevFlixRuntime, "FramesCons")
-    case BackendObjType.FramesNil => JvmName(DevFlixRuntime, "FramesNil")
-    case BackendObjType.Resumption => JvmName(DevFlixRuntime, "Resumption")
-    case BackendObjType.ResumptionCons => JvmName(DevFlixRuntime, "ResumptionCons")
-    case BackendObjType.ResumptionNil => JvmName(DevFlixRuntime, "ResumptionNil")
-    case BackendObjType.Handler => JvmName(DevFlixRuntime, "Handler")
-    case BackendObjType.EffectCall => JvmName(DevFlixRuntime, "EffectCall")
-    case BackendObjType.ResumptionWrapper(t) => JvmName(DevFlixRuntime, mkName("ResumptionWrapper", t))
->>>>>>> 250d58ed
+    case BackendObjType.ResumptionWrapper(t) => JvmName(DevFlixRuntime, mkClassName("ResumptionWrapper", t))
   }
 
   /**
