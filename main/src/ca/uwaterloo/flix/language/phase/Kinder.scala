--- conflicted
+++ resolved
@@ -376,21 +376,19 @@
       val evar = Type.freshVar(Kind.Eff, loc2.asSynthetic)
       KindedAst.Expr.ApplyDef(Ast.DefSymUse(sym, loc1), exps, itvar, tvar, evar, loc2)
 
-<<<<<<< HEAD
     case ResolvedAst.Expr.ApplyLocalDef(symUse, exps0, loc) =>
       val exps = exps0.map(visitExp(_, kenv0, taenv, henv0, root))
-      val arrowTvar = Type.freshVar(Kind.Star, loc.asSynthetic)
+      val arrowTvar = Type.freshVar(Kind.Star, loc.asSynthetic) // use loc of symuse
       val tvar = Type.freshVar(Kind.Star, loc.asSynthetic)
       val evar = Type.freshVar(Kind.Eff, loc.asSynthetic)
       KindedAst.Expr.ApplyLocalDef(symUse, exps, arrowTvar, tvar, evar, loc)
-=======
+
     case ResolvedAst.Expr.ApplySig(Ast.SigSymUse(sym, loc1), exps0, loc2) =>
       val exps = exps0.map(visitExp(_, kenv0, taenv, henv0, root))
       val itvar = Type.freshVar(Kind.Star, loc1.asSynthetic)
       val tvar = Type.freshVar(Kind.Star, loc2.asSynthetic)
       val evar = Type.freshVar(Kind.Eff, loc2.asSynthetic)
       KindedAst.Expr.ApplySig(Ast.SigSymUse(sym, loc1), exps, itvar, tvar, evar, loc2)
->>>>>>> 5d2d8071
 
     case ResolvedAst.Expr.Lambda(fparam0, exp0, loc) =>
       val fparam = visitFormalParam(fparam0, kenv0, taenv, root)
