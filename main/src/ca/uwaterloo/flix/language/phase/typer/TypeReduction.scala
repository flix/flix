--- conflicted
+++ resolved
@@ -275,52 +275,10 @@
 
   /** Tries to find a static/dynamic method of `clazz` that takes arguments of type `ts`. */
   private def retrieveMethod(clazz: Class[?], methodName: String, ts: List[Type], static: Boolean, loc: SourceLocation): JavaMethodResolution = {
-<<<<<<< HEAD
-    val candidates = candidateMethods(clazz, methodName, ts, static)
-
-    candidates match {
-      case Nil => JavaMethodResolution.NotFound
-      case method :: Nil => JavaMethodResolution.Resolved(method)
-      case _ :: _ :: _ =>
-        // Multiple candidate constructors exist according to subtyping, so we search for an exact
-        // match. Candidates could contain `append(String)` and `append(Object)` for the call
-        // `append("a")`.
-        val exactMatches = candidates.filter(m => exactArguments(m.getParameterTypes, ts))
-
-        exactMatches match {
-          // No exact matches. We have ambiguity among the candidates.
-          case Nil => JavaMethodResolution.AmbiguousMethod(candidates)
-
-          case exact :: Nil => JavaMethodResolution.Resolved(exact)
-
-          // Multiple exact matches are impossible in Java.
-          case _ :: _ :: _ =>
-            throw InternalCompilerException("Unexpected multiple exact matches for Java method", loc)
-        }
-    }
-  }
-
-  /**
-    * Removes methods of super-classes that are overridden with the same types.
-    */
-  private def candidateMethods(clazz: Class[?], methodName: String, ts: List[Type], static: Boolean): List[Method] = {
-    // this list contains e.g. both `StringBuilder.appendCodePoint(int)` and `AbstractStringBuilder.appendCodePoint(int)`.
-    val allCandidates = Jvm.getMethods(clazz).filter(isCandidateMethod(_, methodName, static, ts))
-
-    def notOverridden(method: Method): Boolean = {
-      // this is a very hardcoded hack to make the standard library compile
-      // conceptually we should whether the defining classes are subtypes of eachother with exact signatures
-      // but that requires the Class object, which getMethods don't give us
-      method.getReturnType.equals(Void.TYPE) ||
-        method.getReturnType.isPrimitive ||
-        method.getReturnType.isArray ||
-        java.lang.reflect.Modifier.isInterface(method.getReturnType.getModifiers) ||
-        !(java.lang.reflect.Modifier.isAbstract(method.getReturnType.getModifiers) && !static)
-=======
     val tparams = ts.map(getJavaType)
     val m = MethodUtils.getMatchingAccessibleMethod(clazz, methodName, tparams *)
     // We check if we found a method and if its static flag matches.
-    if (m != null && JvmOps.isStatic(m) == static) {
+    if (m != null && Jvm.isStatic(m) == static) {
       // Case 1: We found the method on the clazz.
       JavaMethodResolution.Resolved(m)
     } else {
@@ -335,20 +293,10 @@
         // Case 2.2: We failed to find the method, so we report an error on the original clazz.
         JavaMethodResolution.NotFound
       }
->>>>>>> c9b3afcf
     }
   }
 
   /**
-<<<<<<< HEAD
-    * Returns `true` if `method` has name `methodName`, is static if `static == true`, and can be
-    * called with arguments types in `ts` according to subtyping.
-    */
-  private def isCandidateMethod(method: Method, methodName: String, static: Boolean, ts: List[Type]): Boolean = {
-    if (method.getName != methodName) return false
-    if (Jvm.isStatic(method) != static) return false
-    subtypeArguments(method.getParameterTypes, ts)
-=======
    * Returns the Java reflective class object corresponding to the given Flix `tpe`.
    */
   private def getJavaType(tpe: Type): Class[?] = tpe match {
@@ -401,7 +349,6 @@
         case _ => classOf[Object] // default
       }
     case _ => classOf[Object] // default
->>>>>>> c9b3afcf
   }
 
   /** Returns `true` if the `arguments` types exactly match the `params` types. */
