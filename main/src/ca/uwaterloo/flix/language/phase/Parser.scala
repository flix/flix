/*
 * Copyright 2015-2016 Magnus Madsen
 *
 * Licensed under the Apache License, Version 2.0 (the "License");
 * you may not use this file except in compliance with the License.
 * You may obtain a copy of the License at
 *
 *   http://www.apache.org/licenses/LICENSE-2.0
 *
 * Unless required by applicable law or agreed to in writing, software
 * distributed under the License is distributed on an "AS IS" BASIS,
 * WITHOUT WARRANTIES OR CONDITIONS OF ANY KIND, either express or implied.
 * See the License for the specific language governing permissions and
 * limitations under the License.
 */

package ca.uwaterloo.flix.language.phase

import ca.uwaterloo.flix.api.Flix
import ca.uwaterloo.flix.language.CompilationMessage
import ca.uwaterloo.flix.language.ast.Ast.{Polarity, Source}
import ca.uwaterloo.flix.language.ast.{ParsedAst, _}
import ca.uwaterloo.flix.util.Validation._
import ca.uwaterloo.flix.util.{ParOps, Validation}
import org.parboiled2._

import scala.collection.immutable.Seq

/**
  * A phase to transform source files into abstract syntax trees.
  */
object Parser extends Phase[List[Source], ParsedAst.Program] {

  /**
    * Parses the given source inputs into an abstract syntax tree.
    */
  def run(sources: List[Source])(implicit flix: Flix): Validation[ParsedAst.Program, CompilationMessage] = flix.phase("Parser") {
    // Parse each source in parallel.
    val roots = sequence(ParOps.parMap(sources, parseRoot))

    // Sequence and combine the ASTs into one abstract syntax tree.
    mapN(roots) {
      case as => ParsedAst.Program(as)
    }
  }

  private def reduceLiteralWhitespaceChars(s: String): String =
    s.replaceAll("\\\\n|\\\\r|\\\\t"," ")

  /**
    * Attempts to parse the given `source` as a root.
    */
  def parseRoot(source: Source)(implicit flix: Flix): Validation[ParsedAst.Root, CompilationMessage] = {
    flix.subtask(source.name)

    val parser = new Parser(source)
    parser.Root.run() match {
      case scala.util.Success(ast) =>
        ast.toSuccess
      case scala.util.Failure(e: org.parboiled2.ParseError) =>
        val loc = SourceLocation(source, e.position.line, e.position.column, e.position.line, e.position.column, _ => "")
        ca.uwaterloo.flix.language.errors.ParseError(reduceLiteralWhitespaceChars(parser.formatError(e)), loc).toFailure
      case scala.util.Failure(e) =>
        ca.uwaterloo.flix.language.errors.ParseError(e.getMessage, SourceLocation.Unknown).toFailure
    }
  }

  /**
    * Attempts to parse the given `source` as an expression.
    */
  def parseExp(source: Source): Validation[ParsedAst.Expression, CompilationMessage] = {
    val parser = new Parser(source)
    parser.Expression.run() match {
      case scala.util.Success(ast) =>
        ast.toSuccess
      case scala.util.Failure(e: org.parboiled2.ParseError) =>
        val loc = SourceLocation(source, e.position.line, e.position.column, e.position.line, e.position.column, _ => "")
        ca.uwaterloo.flix.language.errors.ParseError(reduceLiteralWhitespaceChars(parser.formatError(e)), loc).toFailure
      case scala.util.Failure(e) =>
        ca.uwaterloo.flix.language.errors.ParseError(e.getMessage, SourceLocation.Unknown).toFailure
    }
  }

}

/**
  * A parser for the Flix language.
  */
class Parser(val source: Source) extends org.parboiled2.Parser {

  /*
   * Initialize parser input.
   */
  override val input: ParserInput = new org.parboiled2.ParserInput.CharArrayBasedParserInput(source.data)

  /////////////////////////////////////////////////////////////////////////////
  // Root                                                                    //
  /////////////////////////////////////////////////////////////////////////////
  def Root: Rule1[ParsedAst.Root] = {
    def Uses: Rule1[Seq[ParsedAst.Use]] = namedRule("UseDeclaration") {
      zeroOrMore(Use ~ optWS ~ ";").separatedBy(optWS)
    }

    def Decls: Rule1[Seq[ParsedAst.Declaration]] = namedRule("Declaration") {
      zeroOrMore(Declaration)
    }

    rule {
      optWS ~ SP ~ Uses ~ Decls ~ SP ~ optWS ~ EOI ~> ParsedAst.Root
    }
  }

  /////////////////////////////////////////////////////////////////////////////
  // Declarations                                                            //
  /////////////////////////////////////////////////////////////////////////////
  def Declaration: Rule1[ParsedAst.Declaration] = rule {
    Declarations.Namespace |
      Declarations.Def |
      Declarations.Law |
      Declarations.Enum |
      Declarations.OpaqueType |
      Declarations.TypeAlias |
      Declarations.Relation |
      Declarations.Lattice |
      Declarations.Class |
      Declarations.Instance
  }

  object Declarations {

    def Namespace: Rule1[ParsedAst.Declaration.Namespace] = {
      def Uses: Rule1[Seq[ParsedAst.Use]] = namedRule("UseDeclaration") {
        zeroOrMore(Use ~ optWS ~ ";").separatedBy(optWS)
      }

      def Decls: Rule1[Seq[ParsedAst.Declaration]] = namedRule("Declaration") {
        zeroOrMore(Declaration)
      }

      rule {
        optWS ~ SP ~ keyword("namespace") ~ WS ~ Names.Namespace ~ optWS ~ '{' ~ optWS ~ Uses ~ Decls ~ optWS ~ '}' ~ SP ~> ParsedAst.Declaration.Namespace
      }
    }

    def Def: Rule1[ParsedAst.Declaration.Def] = namedRule("Def") {
      Documentation ~ Annotations ~ Modifiers ~ SP ~ keyword("def") ~ WS ~ Names.Definition ~ optWS ~ TypeParams ~ optWS ~ FormalParamList ~ optWS ~ ":" ~ optWS ~ TypeAndEffect ~ OptTypeConstraintList ~ optWS ~ "=" ~ optWS ~ Expressions.Stm ~ SP ~> ParsedAst.Declaration.Def
    }

    def Sig: Rule1[ParsedAst.Declaration.Sig] = namedRule("Def") {
      Documentation ~ Annotations ~ Modifiers ~ SP ~ keyword("def") ~ WS ~ Names.Definition ~ optWS ~ TypeParams ~ optWS ~ FormalParamList ~ optWS ~ ":" ~ optWS ~ TypeAndEffect ~ OptTypeConstraintList ~ optional(optWS ~ "=" ~ optWS ~ Expressions.Stm) ~ SP ~> ParsedAst.Declaration.Sig
    }

    def Law: Rule1[ParsedAst.Declaration.Law] = rule {
      Documentation ~ Annotations ~ Modifiers ~ SP ~ keyword("law") ~ WS ~ Names.Definition ~ optWS ~ ":" ~ optWS ~ keyword("forall") ~ optWS ~ TypeParams ~ optWS ~ FormalParamList ~ OptTypeConstraintList ~ optWS ~ "." ~ optWS ~ Expression ~ SP ~> ParsedAst.Declaration.Law
    }

    def Enum: Rule1[ParsedAst.Declaration.Enum] = {
      def Case: Rule1[ParsedAst.Case] = {
        def CaseWithUnit: Rule1[ParsedAst.Case] = namedRule("Case") {
          SP ~ Names.Tag ~ SP ~> ((sp1: SourcePosition, ident: Name.Ident, sp2: SourcePosition) =>
            ParsedAst.Case(sp1, ident, ParsedAst.Type.Unit(sp1, sp2), sp2))
        }

        def CaseWithType: Rule1[ParsedAst.Case] = namedRule("Case") {
          SP ~ Names.Tag ~ Type ~ SP ~> ParsedAst.Case
        }

        rule {
          CaseWithType | CaseWithUnit
        }
      }

      def NonEmptyCaseList: Rule1[Seq[ParsedAst.Case]] = namedRule("Case") {
        // Note: We use the case keyword as part of the separator with or without a comma.
        keyword("case") ~ WS ~ oneOrMore(Case).separatedBy(
          (optWS ~ "," ~ optWS ~ keyword("case") ~ WS) | (WS ~ keyword("case") ~ WS) | (optWS ~ "," ~ optWS)
        )
      }

      def EmptyBody = namedRule("Body") {
        push(Nil)
      }

      def NonEmptyBody = namedRule("Body") {
        optWS ~ "{" ~ optWS ~ optional(NonEmptyCaseList) ~ optWS ~ "}" ~> ((o: Option[Seq[ParsedAst.Case]]) => o.getOrElse(Seq.empty))
      }

      def Body = rule {
        NonEmptyBody | EmptyBody
      }

      rule {
        Documentation ~ Modifiers ~ SP ~ keyword("enum") ~ WS ~ Names.Type ~ TypeParams ~ Derivations ~ optWS ~ Body ~ SP ~> ParsedAst.Declaration.Enum
      }
    }

    def OpaqueType: Rule1[ParsedAst.Declaration.OpaqueType] = rule {
      Documentation ~ Modifiers ~ SP ~ keyword("opaque") ~ WS ~ keyword("type") ~ WS ~ Names.Type ~ optWS ~ TypeParams ~ Derivations ~ optWS ~ "=" ~ optWS ~ Type ~ SP ~> ParsedAst.Declaration.OpaqueType
    }

    def TypeAlias: Rule1[ParsedAst.Declaration.TypeAlias] = rule {
      Documentation ~ Modifiers ~ SP ~ keyword("type") ~ WS ~ keyword("alias") ~ WS ~ Names.Type ~ optWS ~ TypeParams ~ optWS ~ "=" ~ optWS ~ Type ~ SP ~> ParsedAst.Declaration.TypeAlias
    }

    def Relation: Rule1[ParsedAst.Declaration.Relation] = rule {
      Documentation ~ Modifiers ~ SP ~ keyword("rel") ~ WS ~ Names.Predicate ~ optWS ~ TypeParams ~ AttributeList ~ SP ~> ParsedAst.Declaration.Relation
    }

    def Lattice: Rule1[ParsedAst.Declaration.Lattice] = rule {
      Documentation ~ Modifiers ~ SP ~ keyword("lat") ~ WS ~ Names.Predicate ~ optWS ~ TypeParams ~ AttributeList ~ SP ~> ParsedAst.Declaration.Lattice
    }

    def Class: Rule1[ParsedAst.Declaration] = {
      def Head = namedRule("Class") {
        Documentation ~ Modifiers ~ SP ~ keyword("class") ~ WS ~ Names.Class ~ optWS ~ "[" ~ optWS ~ TypeParam ~ optWS ~ "]" ~ OptTypeConstraintList
      }

      def EmptyBody = namedRule("ClassBody") {
        push(Nil) ~ SP
      }

      def NonEmptyBody = namedRule("ClassBody") {
        optWS ~ "{" ~ optWS ~ zeroOrMore(Declarations.Law | Declarations.Sig).separatedBy(WS) ~ optWS ~ "}" ~ SP
      }

      rule {
        Head ~ (NonEmptyBody | EmptyBody) ~> ParsedAst.Declaration.Class
      }
    }

    def TypeConstraint: Rule1[ParsedAst.TypeConstraint] = rule {
      SP ~ Names.QualifiedClass ~ optWS ~ "[" ~ optWS ~ Type ~ optWS ~ "]" ~ SP ~> ParsedAst.TypeConstraint
    }

    def OptTypeConstraintList: Rule1[Seq[ParsedAst.TypeConstraint]] = namedRule("TypeConstraintList") {
      optional(WS ~ keyword("with") ~ WS ~ oneOrMore(TypeConstraint).separatedBy(optWS ~ "," ~ optWS)) ~> ((o: Option[Seq[ParsedAst.TypeConstraint]]) => o.getOrElse(Seq.empty))
    }

    def Instance: Rule1[ParsedAst.Declaration] = {
      def Head = namedRule("Instance") {
        Documentation ~ Modifiers ~ SP ~ keyword("instance") ~ WS ~ Names.QualifiedClass ~ optWS ~ "[" ~ optWS ~ Type ~ optWS ~ "]" ~ OptTypeConstraintList
      }

      def EmptyBody = namedRule("InstanceBody") {
        push(Nil) ~ SP
      }

      def NonEmptyBody = namedRule("InstanceBody") {
        optWS ~ "{" ~ optWS ~ zeroOrMore(Declarations.Def).separatedBy(WS) ~ optWS ~ "}" ~ SP
      }

      rule {
        Head ~ (NonEmptyBody | EmptyBody) ~> ParsedAst.Declaration.Instance
      }
    }

    def TypeParam: Rule1[ParsedAst.TypeParam] = namedRule("TypeParameter") {
      SP ~ Names.Variable ~ optional(optWS ~ ":" ~ optWS ~ Kind) ~ SP ~> ParsedAst.TypeParam
    }

    def TypeParams: Rule1[ParsedAst.TypeParams] = {
      namedRule("TypeParameterList") {
        optional("[" ~ optWS ~ oneOrMore(TypeParam).separatedBy(optWS ~ "," ~ optWS) ~ optWS ~ "]") ~> ((o: Option[Seq[ParsedAst.TypeParam]]) => o match {
          case None => ParsedAst.TypeParams.Elided
          case Some(xs) => ParsedAst.TypeParams.Explicit(xs.toList)
        })
      }
    }

    def Derivations: Rule1[Seq[Name.QName]] = rule {
      optWS ~ optional(keyword("with") ~ WS ~ oneOrMore(Names.QualifiedClass).separatedBy(optWS ~ "," ~ optWS)) ~> ((o: Option[Seq[Name.QName]]) => o.getOrElse(Seq.empty))
    }

  }

  def Attribute: Rule1[ParsedAst.Attribute] = rule {
    SP ~ Names.Attribute ~ optWS ~ ":" ~ optWS ~ Type ~ SP ~> ParsedAst.Attribute
  }

  def TypeAndEffect: Rule2[ParsedAst.Type, Option[ParsedAst.Type]] = namedRule("Type") {
    Type ~ optional(WS ~ "&" ~ WS ~ Type)
  }

  /////////////////////////////////////////////////////////////////////////////
  // Uses                                                                    //
  /////////////////////////////////////////////////////////////////////////////
  def Use: Rule1[ParsedAst.Use] = namedRule("UseDeclaration") {
    keyword("use") ~ WS ~ (Uses.UseOneTag | Uses.UseManyTag | Uses.UseOne | Uses.UseMany)
  }

  object Uses {
    def UseOne: Rule1[ParsedAst.Use.UseOne] = namedRule("SingleUse") {
      SP ~ Names.Namespace ~ "." ~ UseName ~ SP ~> ParsedAst.Use.UseOne
    }

    def UseMany: Rule1[ParsedAst.Use.UseMany] = {
      def NameAndAlias: Rule1[ParsedAst.Use.NameAndAlias] = namedRule("Identifier") {
        SP ~ UseName ~ optional(atomic((WS ~ atomic("=>") ~ WS).named("' => '")) ~ UseName) ~ SP ~> ParsedAst.Use.NameAndAlias
      }

      namedRule("MultipleUse") {
        SP ~ Names.Namespace ~ atomic(".{") ~ zeroOrMore(NameAndAlias).separatedBy(optWS ~ "," ~ optWS) ~ "}" ~ SP ~> ParsedAst.Use.UseMany
      }
    }

    def UseOneTag: Rule1[ParsedAst.Use.UseOneTag] = namedRule("SingleTagUse") {
      SP ~ Names.QualifiedType ~ "." ~ Names.Tag ~ SP ~> ParsedAst.Use.UseOneTag
    }

    def UseManyTag: Rule1[ParsedAst.Use.UseManyTag] = {
      def TagAndAlias: Rule1[ParsedAst.Use.NameAndAlias] = namedRule("TagName") {
        SP ~ Names.Tag ~ optional(atomic((WS ~ atomic("=>") ~ WS).named("' => '")) ~ Names.Tag) ~ SP ~> ParsedAst.Use.NameAndAlias
      }

      namedRule("MultipleTagUse") {
        SP ~ Names.QualifiedType ~ atomic(".{") ~ zeroOrMore(TagAndAlias).separatedBy(optWS ~ "," ~ optWS) ~ "}" ~ SP ~> ParsedAst.Use.UseManyTag
      }
    }

    def UseName: Rule1[Name.Ident] = namedRule("Identifier") {
      atomic(Names.LowerCaseName | Names.UpperCaseName | Names.GreekName | Names.MathName | Names.OperatorName).named("Identifier")
    }
  }

  /////////////////////////////////////////////////////////////////////////////
  // Literals                                                                //
  /////////////////////////////////////////////////////////////////////////////
  def Literal: Rule1[ParsedAst.Literal] = namedRule("Literal") {
    atomic((Literals.Null | Literals.Bool | Literals.Char | Literals.Str | Literals.Default | Literals.Float | Literals.Int).named("Literal"))
  }

  object Literals {

    def Null: Rule1[ParsedAst.Literal] = rule {
      SP ~ keyword("null") ~ SP ~> ParsedAst.Literal.Null
    }

    def Bool: Rule1[ParsedAst.Literal] = {

      def True: Rule1[ParsedAst.Literal.True] = rule {
        SP ~ keyword("true") ~ SP ~> ParsedAst.Literal.True
      }

      def False: Rule1[ParsedAst.Literal.False] = rule {
        SP ~ keyword("false") ~ SP ~> ParsedAst.Literal.False
      }

      rule {
        True | False
      }
    }

    def Char: Rule1[ParsedAst.Literal.Char] = rule {
      SP ~ "'" ~ oneOrMore(!"'" ~ Chars.CharCode) ~ "'" ~ SP ~> ParsedAst.Literal.Char
    }

    // Note that outside of patterns, Strings are parsed as [[Interpolation]]s
    def Str: Rule1[ParsedAst.Literal.Str] = rule {
      SP ~ "\"" ~ zeroOrMore(!"\"" ~ Chars.CharCode) ~ "\"" ~ SP ~> ParsedAst.Literal.Str
    }

    def Float: Rule1[ParsedAst.Literal] = rule {
      Float32 | Float64 | FloatDefault
    }

    def FloatDefault: Rule1[ParsedAst.Literal.Float64] = rule {
      SP ~ Sign ~ SeparableDecDigits ~ "." ~ SeparableDecDigits ~ SP ~> ParsedAst.Literal.Float64
    }

    def Float32: Rule1[ParsedAst.Literal.Float32] = rule {
      SP ~ Sign ~ SeparableDecDigits ~ "." ~ SeparableDecDigits ~ atomic("f32") ~ SP ~> ParsedAst.Literal.Float32
    }

    def Float64: Rule1[ParsedAst.Literal.Float64] = rule {
      SP ~ Sign ~ SeparableDecDigits ~ "." ~ SeparableDecDigits ~ atomic("f64") ~ SP ~> ParsedAst.Literal.Float64
    }

    def Int: Rule1[ParsedAst.Literal] = rule {
      Int8 | Int16 | Int32 | Int64 | BigInt | IntDefault
    }

    def IntDefault: Rule1[ParsedAst.Literal.Int32] = rule {
      SP ~ Sign ~ RadixedInt ~ SP ~> ParsedAst.Literal.Int32
    }

    def Int8: Rule1[ParsedAst.Literal.Int8] = rule {
      SP ~ Sign ~ RadixedInt ~ atomic("i8") ~ SP ~> ParsedAst.Literal.Int8
    }

    def Int16: Rule1[ParsedAst.Literal.Int16] = rule {
      SP ~ Sign ~ RadixedInt ~ atomic("i16") ~ SP ~> ParsedAst.Literal.Int16
    }

    def Int32: Rule1[ParsedAst.Literal.Int32] = rule {
      SP ~ Sign ~ RadixedInt ~ atomic("i32") ~ SP ~> ParsedAst.Literal.Int32
    }

    def Int64: Rule1[ParsedAst.Literal.Int64] = rule {
      SP ~ Sign ~ RadixedInt ~ atomic("i64") ~ SP ~> ParsedAst.Literal.Int64
    }

    def BigInt: Rule1[ParsedAst.Literal.BigInt] = rule {
      SP ~ Sign ~ RadixedInt ~ atomic("ii") ~ SP ~> ParsedAst.Literal.BigInt
    }

    def Default: Rule1[ParsedAst.Literal.Default] = rule {
      SP ~ keyword("default") ~ SP ~> ParsedAst.Literal.Default
    }

    def Sign: Rule1[Boolean] = rule {
      optional(capture("-")) ~> ((s: Option[String]) => s.nonEmpty)
    }

    def SeparableDecDigits: Rule1[String] = rule {
      capture(CharPredicate.Digit ~ zeroOrMore(zeroOrMore("_") ~ CharPredicate.Digit))
    }

    def SeparableHexDigits: Rule1[String] = rule {
      capture(CharPredicate.HexDigit ~ zeroOrMore(zeroOrMore("_") ~ CharPredicate.HexDigit))
    }

    def RadixedInt: Rule2[Int, String] = rule {
      HexInt | DecInt
    }

    def HexInt: Rule2[Int, String] = rule {
      atomic("0x") ~ push(16) ~ SeparableHexDigits
    }

    def DecInt: Rule2[Int, String] = rule {
      push(10) ~ SeparableDecDigits
    }

  }

  /////////////////////////////////////////////////////////////////////////////
  // Characters
  /////////////////////////////////////////////////////////////////////////////
  object Chars {

    def Literal: Rule1[ParsedAst.CharCode.Literal] = rule {
      SP ~ !("\\" | EOI) ~ capture(CharPredicate.All) ~ SP ~> ParsedAst.CharCode.Literal
    }

    def Escape: Rule1[ParsedAst.CharCode.Escape] = rule {
      SP ~ "\\" ~ capture(CharPredicate.All) ~ SP ~> ParsedAst.CharCode.Escape
    }

    def CharCode: Rule1[ParsedAst.CharCode] = namedRule("Char") {
      atomic((Escape | Literal).named("Char"))
    }
  }

  /////////////////////////////////////////////////////////////////////////////
  // Expressions                                                             //
  /////////////////////////////////////////////////////////////////////////////
  def Expression: Rule1[ParsedAst.Expression] = rule {
    Expressions.Assign
  }

  object Expressions {
    def Stm: Rule1[ParsedAst.Expression] = namedRule("Statement") {
      Expression ~ optional(optWS ~ ";" ~ optWS ~ Stm ~ SP ~> ParsedAst.Expression.Stm)
    }

    def Assign: Rule1[ParsedAst.Expression] = namedRule("Expression") {
      PutChannel ~ optional(optWS ~ atomic(":=") ~ optWS ~ PutChannel ~ SP ~> ParsedAst.Expression.Assign)
    }

    def PutChannel: Rule1[ParsedAst.Expression] = namedRule("Expression") {
      LogicalOr ~ zeroOrMore(optWS ~ atomic("<-") ~ optWS ~ LogicalOr ~ SP ~> ParsedAst.Expression.PutChannel)
    }

    def LogicalOr: Rule1[ParsedAst.Expression] = {
      def Or: Rule1[String] = rule {
        WS ~ capture(keyword("or")) ~ WS
      }
      namedRule("Expression") {
        LogicalAnd ~ zeroOrMore(Or ~ LogicalAnd ~ SP ~> ParsedAst.Expression.Binary)
      }
    }

    def LogicalAnd: Rule1[ParsedAst.Expression] = {
      def And: Rule1[String] = rule {
        WS ~ capture(keyword("and")) ~ WS
      }
      namedRule("Expression") {
        BitwiseOr ~ zeroOrMore(And ~ BitwiseOr ~ SP ~> ParsedAst.Expression.Binary)
      }
    }

    def BitwiseOr: Rule1[ParsedAst.Expression] = namedRule("Expression") {
      BitwiseXOr ~ zeroOrMore(optWS ~ capture(atomic("|||")) ~ optWS ~ BitwiseXOr ~ SP ~> ParsedAst.Expression.Binary)
    }

    def BitwiseXOr: Rule1[ParsedAst.Expression] = namedRule("Expression") {
      BitwiseAnd ~ zeroOrMore(optWS ~ capture(atomic("^^^")) ~ optWS ~ BitwiseAnd ~ SP ~> ParsedAst.Expression.Binary)
    }

    def BitwiseAnd: Rule1[ParsedAst.Expression] = namedRule("Expression") {
      Equality ~ zeroOrMore(optWS ~ capture(atomic("&&&")) ~ optWS ~ Equality ~ SP ~> ParsedAst.Expression.Binary)
    }

    def Equality: Rule1[ParsedAst.Expression] = namedRule("Expression") {
      Relational ~ optional(optWS ~ capture(atomic("==") | atomic("!=") | atomic("<=>")) ~ optWS ~ Relational ~ SP ~> ParsedAst.Expression.Binary)
    }

    def Relational: Rule1[ParsedAst.Expression] = namedRule("Expression") {
      Shift ~ optional(WS ~ capture(atomic("<=") | atomic(">=") | "<" | ">") ~ WS ~ Shift ~ SP ~> ParsedAst.Expression.Binary)
    }

    def Shift: Rule1[ParsedAst.Expression] = namedRule("Expression") {
      Additive ~ optional(optWS ~ capture(atomic("<<<") | atomic(">>>")) ~ optWS ~ Additive ~ SP ~> ParsedAst.Expression.Binary)
    }

    def Additive: Rule1[ParsedAst.Expression] = namedRule("Expression") {
      Multiplicative ~ zeroOrMore(optWS ~ capture("+" | "-") ~ optWS ~ Multiplicative ~ SP ~> ParsedAst.Expression.Binary)
    }

<<<<<<< HEAD
    def Multiplicative: Rule1[ParsedAst.Expression] = namedRule("Expression") {
      Compose ~ zeroOrMore(optWS ~ capture(atomic("**") | "*" | "/" | "%") ~ optWS ~ Compose ~ SP ~> ParsedAst.Expression.Binary)
=======
    def Multiplicative: Rule1[ParsedAst.Expression] = rule {
      Compose ~ zeroOrMore(optWS ~ capture(atomic("**") | atomic("*") | atomic("/") | atomic("mod") | atomic("rem")) ~ optWS ~ Compose ~ SP ~> ParsedAst.Expression.Binary)
>>>>>>> 9e7fe224
    }

    def Compose: Rule1[ParsedAst.Expression] = namedRule("Expression") {
      Infix ~ zeroOrMore(optWS ~ atomic("<+>") ~ optWS ~ Infix ~ SP ~> ParsedAst.Expression.FixpointCompose)
    }

    def Infix: Rule1[ParsedAst.Expression] = namedRule("Expression") {
      Special ~ zeroOrMore(optWS ~ "`" ~ FName ~ "`" ~ optWS ~ Special ~ SP ~> ParsedAst.Expression.Infix)
    }

    def Special: Rule1[ParsedAst.Expression] = {

      // NB: We allow any operator, other than a reserved operator, to be matched by this rule.
      def Reserved2: Rule1[String] = rule {
        capture("**" | "<=" | ">=" | "==" | "!=" | "&&" | "||" | "=>" | "->" | "<-" | "|=" | "or")
      }

      // NB: We allow any operator, other than a reserved operator, to be matched by this rule.
      def Reserved3: Rule1[String] = rule {
        capture("<<<" | ">>>" | "<+>" | "not" | "and")
      }

      // Match any two character operator which is not reserved.
      def UserOp2: Rule1[String] = rule {
        !Reserved2 ~ capture(Names.OperatorLetter ~ Names.OperatorLetter)
      }

      // Match any three character operator which is not reserved.
      def UserOp3: Rule1[String] = rule {
        !Reserved3 ~ capture(Names.OperatorLetter ~ Names.OperatorLetter ~ Names.OperatorLetter)
      }

      // Match any operator which has at least three characters.
      def UserOpN: Rule1[String] = rule {
        capture(Names.OperatorLetter ~ Names.OperatorLetter ~ Names.OperatorLetter ~ oneOrMore(Names.OperatorLetter))
      }

      // Match any mathematical operator or symbol.
      def MathOp: Rule1[String] = rule {
        capture(Names.MathLetter)
      }

      namedRule("Expression") {
        // NB: UserOpN must occur before UserOp2.
        Unary ~ zeroOrMore(optWS ~ atomic((UserOpN | UserOp3 | UserOp2 | MathOp).named("UserOperator")) ~ optWS ~ Unary ~ SP ~> ParsedAst.Expression.Binary)
      }
    }

    def Unary: Rule1[ParsedAst.Expression] = {
      def UnaryOp1: Rule1[String] = rule {
        capture("+" | "-" | atomic("~~~"))
      }
      def UnaryOp2: Rule1[String] = rule {
        capture(keyword("not")) ~ WS
      }
      namedRule("Expression") {
        !Literal ~ (SP ~ atomic((UnaryOp1 | UnaryOp2).named("UnaryOperator")) ~ optWS ~ Unary ~ SP ~> ParsedAst.Expression.Unary) | Ref
      }
    }

    // TODO: Why are these not primary?
    def Ref: Rule1[ParsedAst.Expression] = namedRule("Expression") {
      (SP ~ keyword("ref") ~ WS ~ Ref ~ optional(WS ~ keyword("@") ~ WS ~ Expression) ~ SP ~> ParsedAst.Expression.Ref) | Deref
    }

    def Deref: Rule1[ParsedAst.Expression] = namedRule("Expression") {
      (SP ~ keyword("deref") ~ WS ~ Deref ~ SP ~> ParsedAst.Expression.Deref) | Cast
    }

    def Cast: Rule1[ParsedAst.Expression] = namedRule("Expression") {
      Ascribe ~ optional(WS ~ keyword("as") ~ WS ~ TypAndEffFragment ~ SP ~> ParsedAst.Expression.Cast)
    }

    def Ascribe: Rule1[ParsedAst.Expression] = namedRule("Expression") {
      FAppend ~ optional(optWS ~ ":" ~ optWS ~ TypAndEffFragment ~ SP ~> ParsedAst.Expression.Ascribe)
    }

    def TypAndEffFragment: Rule2[Option[ParsedAst.Type], Option[ParsedAst.Type]] = {
      def SomeTyp: Rule1[Option[ParsedAst.Type]] = namedRule("Type") {
        Type ~> ((tpe: ParsedAst.Type) => Some(tpe))
      }

      def SomeEff: Rule1[Option[ParsedAst.Type]] = namedRule("Effect") {
        Type ~> ((tpe: ParsedAst.Type) => Some(tpe))
      }

      def TypOnly: Rule2[Option[ParsedAst.Type], Option[ParsedAst.Type]] = namedRule("Type") {
        SomeTyp ~ push(None)
      }

      def EffOnly: Rule2[Option[ParsedAst.Type], Option[ParsedAst.Type]] = namedRule("Type") {
        push(None) ~ "&" ~ WS ~ SomeEff
      }

      def TypAndEff: Rule2[Option[ParsedAst.Type], Option[ParsedAst.Type]] = namedRule("Type") {
        SomeTyp ~ WS ~ "&" ~ WS ~ SomeEff
      }

      namedRule("Type") {
        TypAndEff | TypOnly | EffOnly
      }
    }

<<<<<<< HEAD
    def Primary: Rule1[ParsedAst.Expression] = namedRule("Expression") {
      LetRegion | LetMatch | LetMatchStar | LetUse | LetImport | IfThenElse | Reify | ReifyType | Choose | Match | LambdaMatch | TryCatch | Lambda | Tuple |
=======
    def Primary: Rule1[ParsedAst.Expression] = rule {
      LetRegion | LetMatch | LetMatchStar | LetUse | LetImport | IfThenElse | Reify | ReifyBool | ReifyType | Choose | Match | LambdaMatch | TryCatch | Lambda | Tuple |
>>>>>>> 9e7fe224
        RecordOperation | RecordLiteral | Block | RecordSelectLambda | NewChannel |
        GetChannel | SelectChannel | Spawn | Lazy | Force | Intrinsic | ArrayLit | ArrayNew |
        FNil | FSet | FMap | ConstraintSet | FixpointProject | FixpointSolveWithProject | FixpointQueryWithSelect |
        ConstraintSingleton | Interpolation | Literal | Existential | Universal |
        UnaryLambda | FName | Tag | Hole
    }

    def Literal: Rule1[ParsedAst.Expression.Lit] = namedRule("Expression") {
      SP ~ Parser.this.Literal ~ SP ~> ParsedAst.Expression.Lit
    }

    def Interpolation: Rule1[ParsedAst.Expression.Interpolation] = {
      def ExpPart: Rule1[ParsedAst.InterpolationPart] = namedRule("Char") {
        SP ~ atomic("${") ~ optWS ~ optional(Expression) ~ optWS ~ "}" ~ SP ~> ParsedAst.InterpolationPart.ExpPart
      }

      def StrPart: Rule1[ParsedAst.InterpolationPart] = namedRule("Char") {
        SP ~ oneOrMore(!("\"" | atomic("${")) ~ Chars.CharCode) ~ SP ~> ParsedAst.InterpolationPart.StrPart
      }

      def InterpolationPart: Rule1[ParsedAst.InterpolationPart] = namedRule("Char") {
        ExpPart | StrPart
      }

      namedRule("Expression") {
        SP ~ "\"" ~ zeroOrMore(InterpolationPart) ~ "\"" ~ SP ~> ParsedAst.Expression.Interpolation
      }
    }

    def IfThenElse: Rule1[ParsedAst.Expression.IfThenElse] = namedRule("Expression") {
      SP ~ keyword("if") ~ optWS ~ "(" ~ optWS ~ Expression ~ optWS ~ ")" ~ optWS ~ Expression ~ WS ~ keyword("else") ~ WS ~ Expression ~ SP ~> ParsedAst.Expression.IfThenElse
    }

    def Reify: Rule1[ParsedAst.Expression.Reify] = namedRule("Expression") {
      SP ~ keyword("reify") ~ WS ~ Type ~ SP ~> ParsedAst.Expression.Reify
    }

<<<<<<< HEAD
    def ReifyType: Rule1[ParsedAst.Expression.ReifyType] = namedRule("Expression") {
=======
    def ReifyBool: Rule1[ParsedAst.Expression.ReifyBool] = rule {
      SP ~ keyword("reifyBool") ~ WS ~ Type ~ SP ~> ParsedAst.Expression.ReifyBool
    }

    def ReifyType: Rule1[ParsedAst.Expression.ReifyType] = rule {
>>>>>>> 9e7fe224
      SP ~ keyword("reifyType") ~ WS ~ Type ~ SP ~> ParsedAst.Expression.ReifyType
    }

    def LetMatch: Rule1[ParsedAst.Expression.LetMatch] = namedRule("Expression") {
      SP ~ keyword("let") ~ WS ~ Modifiers ~ Pattern ~ optWS ~ optional(":" ~ optWS ~ Type ~ optWS) ~ "=" ~ optWS ~ Expression ~ optWS ~ ";" ~ optWS ~ Stm ~ SP ~> ParsedAst.Expression.LetMatch
    }

    def LetMatchStar: Rule1[ParsedAst.Expression.LetMatchStar] = namedRule("Expression") {
      SP ~ keyword("let*") ~ WS ~ Pattern ~ optWS ~ optional(":" ~ optWS ~ Type ~ optWS) ~ "=" ~ optWS ~ Expression ~ optWS ~ ";" ~ optWS ~ Stm ~ SP ~> ParsedAst.Expression.LetMatchStar
    }

    def LetUse: Rule1[ParsedAst.Expression.Use] = namedRule("Expression") {
      SP ~ Use ~ optWS ~ ";" ~ optWS ~ Expressions.Stm ~ SP ~> ParsedAst.Expression.Use
    }

    def LetRegion: Rule1[ParsedAst.Expression.LetRegion] = namedRule("Expression") {
      SP ~ keyword("let region") ~ WS ~ Names.Variable ~ optWS ~ ";" ~ optWS ~ Stm ~ SP ~> ParsedAst.Expression.LetRegion
    }

    def LetImport: Rule1[ParsedAst.Expression] = {

      def JvmStaticName: Rule1[Seq[String]] = rule {
        Names.JavaName ~ ":" ~ Names.JavaIdentifier ~> ((xs: Seq[String], x: String) => xs :+ x)
      }

      def Constructor: Rule1[ParsedAst.JvmOp] = rule {
        keyword("new") ~ WS ~ Names.JavaName ~ optWS ~ Signature ~ WS ~ keyword("as") ~ WS ~ Names.Variable ~> ParsedAst.JvmOp.Constructor
      }

      def Method: Rule1[ParsedAst.JvmOp] = rule {
        Names.JavaName ~ optWS ~ Signature ~ optional(WS ~ keyword("as") ~ WS ~ Names.Variable) ~> ParsedAst.JvmOp.Method
      }

      def StaticMethod: Rule1[ParsedAst.JvmOp] = rule {
        JvmStaticName ~ optWS ~ Signature ~ optional(WS ~ keyword("as") ~ WS ~ Names.Variable) ~> ParsedAst.JvmOp.StaticMethod
      }

      def GetField: Rule1[ParsedAst.JvmOp] = rule {
        keyword("get") ~ WS ~ Names.JavaName ~ WS ~ keyword("as") ~ WS ~ Names.Variable ~> ParsedAst.JvmOp.GetField
      }

      def PutField: Rule1[ParsedAst.JvmOp] = rule {
        keyword("set") ~ WS ~ Names.JavaName ~ WS ~ keyword("as") ~ WS ~ Names.Variable ~> ParsedAst.JvmOp.PutField
      }

      def GetStaticField: Rule1[ParsedAst.JvmOp] = rule {
        keyword("get") ~ WS ~ JvmStaticName ~ WS ~ keyword("as") ~ WS ~ Names.Variable ~> ParsedAst.JvmOp.GetStaticField
      }

      def PutStaticField: Rule1[ParsedAst.JvmOp] = rule {
        keyword("set") ~ WS ~ JvmStaticName ~ WS ~ keyword("as") ~ WS ~ Names.Variable ~> ParsedAst.JvmOp.PutStaticField
      }

      def Signature: Rule1[Seq[ParsedAst.Type]] = rule {
        "(" ~ optWS ~ zeroOrMore(Type).separatedBy(optWS ~ "," ~ optWS) ~ optWS ~ ")"
      }

      def Import: Rule1[ParsedAst.JvmOp] = rule {
        keyword("import") ~ WS ~ (Constructor | Method | StaticMethod | GetField | PutField | GetStaticField | PutStaticField)
      }

      namedRule("Expression") {
        SP ~ Import ~ optWS ~ ";" ~ optWS ~ Stm ~ SP ~> ParsedAst.Expression.LetImport
      }
    }

    def Match: Rule1[ParsedAst.Expression.Match] = {
      def Rule: Rule1[ParsedAst.MatchRule] = rule {
        keyword("case") ~ WS ~ Pattern ~ optWS ~ optional(keyword("if") ~ WS ~ Expression ~ optWS) ~ atomic("=>") ~ optWS ~ Stm ~> ParsedAst.MatchRule
      }

      namedRule("Expression") {
        SP ~ keyword("match") ~ WS ~ Expression ~ optWS ~ "{" ~ optWS ~ oneOrMore(Rule).separatedBy(CaseSeparator) ~ optWS ~ "}" ~ SP ~> ParsedAst.Expression.Match
      }
    }

    def Choose: Rule1[ParsedAst.Expression.Choose] = {
      def MatchOne: Rule1[Seq[ParsedAst.Expression]] = namedRule("Expression") {
        Expression ~> ((e: ParsedAst.Expression) => Seq(e))
      }

      def MatchMany: Rule1[Seq[ParsedAst.Expression]] = namedRule("'('") {
        "(" ~ optWS ~ oneOrMore(Expression).separatedBy(optWS ~ "," ~ optWS) ~ optWS ~ ")"
      }

      def ChoicePattern: Rule1[ParsedAst.ChoicePattern] = rule {
        (SP ~ "_" ~ SP ~> ParsedAst.ChoicePattern.Wild) |
          (SP ~ keyword("Absent") ~ SP ~> ParsedAst.ChoicePattern.Absent) |
          (SP ~ keyword("Present") ~ optWS ~ "(" ~ Names.Variable ~ ")" ~ SP ~> ParsedAst.ChoicePattern.Present)
      }

      def CaseOne: Rule1[ParsedAst.ChoiceRule] = namedRule("ChooseCase") {
        SP ~ keyword("case") ~ WS ~ ChoicePattern ~ WS ~ atomic("=>") ~ WS ~ Expression ~ SP ~>
          ((sp1: SourcePosition, x: ParsedAst.ChoicePattern, e: ParsedAst.Expression, sp2: SourcePosition) => ParsedAst.ChoiceRule(sp1, Seq(x), e, sp2))
      }

      def CaseMany: Rule1[ParsedAst.ChoiceRule] = namedRule("ChooseCase") {
        SP ~ keyword("case") ~ WS ~ "(" ~ optWS ~ oneOrMore(ChoicePattern).separatedBy(optWS ~ "," ~ optWS) ~ optWS ~ ")" ~ WS ~ atomic("=>") ~ WS ~ Expression ~ SP ~> ParsedAst.ChoiceRule
      }

      def ChooseKind: Rule1[Boolean] = rule {
        (keyword("choose*") ~ push(true)) | (keyword("choose") ~ push(false))
      }

      namedRule("Expression") {
        SP ~ ChooseKind ~ WS ~ (MatchMany | MatchOne) ~ optWS ~ "{" ~ optWS ~ oneOrMore(CaseMany | CaseOne).separatedBy(WS) ~ optWS ~ "}" ~ SP ~> ParsedAst.Expression.Choose
      }
    }

    def TryCatch: Rule1[ParsedAst.Expression] = {
      def CatchRule: Rule1[ParsedAst.CatchRule] = namedRule("CatchCase") {
        keyword("case") ~ WS ~ Names.Variable ~ optWS ~ ":" ~ optWS ~ atomic("##") ~ Names.JavaName ~ WS ~ atomic("=>") ~ optWS ~ Expression ~> ParsedAst.CatchRule
      }

      def CatchBody: Rule1[Seq[ParsedAst.CatchRule]] = namedRule("'{'") {
        "{" ~ optWS ~ oneOrMore(CatchRule).separatedBy(CaseSeparator) ~ optWS ~ "}"
      }

      namedRule("Expression") {
        SP ~ keyword("try") ~ WS ~ Expression ~ optWS ~ keyword("catch") ~ optWS ~ CatchBody ~ SP ~> ParsedAst.Expression.TryCatch
      }
    }

    def RecordSelect: Rule1[ParsedAst.Expression] = namedRule("Expression") {
      Postfix ~ zeroOrMore(optWS ~ "." ~ Names.Field ~ SP ~> ParsedAst.Expression.RecordSelect)
    }

    //TODO SJ: order this with primaries
    def NewChannel: Rule1[ParsedAst.Expression.NewChannel] = namedRule("Expression") {
      SP ~ keyword("chan") ~ WS ~ Type ~ WS ~ Expression ~ SP ~> ParsedAst.Expression.NewChannel
    }

    def GetChannel: Rule1[ParsedAst.Expression.GetChannel] = namedRule("Expression") {
      SP ~ atomic("<-") ~ WS ~ RecordSelect ~ SP ~> ParsedAst.Expression.GetChannel
    }

    def SelectChannel: Rule1[ParsedAst.Expression.SelectChannel] = {
      def SelectChannelRule: Rule1[ParsedAst.SelectChannelRule] = namedRule("SelectCase") {
        keyword("case") ~ WS ~ Names.Variable ~ optWS ~ atomic("<-") ~ optWS ~ Expression ~ optWS ~ atomic("=>") ~ optWS ~ Stm ~> ParsedAst.SelectChannelRule
      }

      def SelectChannelDefault: Rule1[ParsedAst.Expression] = namedRule("SelectCase") {
        keyword("case") ~ WS ~ "_" ~ optWS ~ atomic("=>") ~ optWS ~ Stm
      }

      namedRule("Expression") {
        SP ~ keyword("select") ~ WS ~ "{" ~ optWS ~ oneOrMore(SelectChannelRule).separatedBy(CaseSeparator) ~ optWS ~ optional(SelectChannelDefault) ~ optWS ~ "}" ~ SP ~> ParsedAst.Expression.SelectChannel
      }
    }

    def Spawn: Rule1[ParsedAst.Expression.Spawn] = namedRule("Expression") {
      SP ~ keyword("spawn") ~ WS ~ Expression ~ SP ~> ParsedAst.Expression.Spawn
    }

    def Lazy: Rule1[ParsedAst.Expression.Lazy] = namedRule("Expression") {
      SP ~ keyword("lazy") ~ WS ~ RecordSelect ~ SP ~> ParsedAst.Expression.Lazy
    }

    def Force: Rule1[ParsedAst.Expression.Force] = namedRule("Expression") {
      SP ~ keyword("force") ~ WS ~ RecordSelect ~ SP ~> ParsedAst.Expression.Force
    }

    def Intrinsic: Rule1[ParsedAst.Expression.Intrinsic] = namedRule("Expression") {
      SP ~ "$"~ Names.Intrinsic ~ "$" ~ ArgumentList ~ SP ~> ParsedAst.Expression.Intrinsic
    }

    def Postfix: Rule1[ParsedAst.Expression] = namedRule("Expression") {
      ArraySlice ~ zeroOrMore(optWS ~ "." ~ Names.Definition ~ ArgumentList ~ SP ~> ParsedAst.Expression.Postfix)
    }

    def ArraySlice: Rule1[ParsedAst.Expression] = namedRule("Expression") {
      ArrayLoad ~ optional(optWS ~ "[" ~ optWS ~ optional(Expression) ~ optWS ~ atomic("..") ~ optWS ~ optional(Expression) ~ optWS ~ "]" ~ SP ~> ParsedAst.Expression.ArraySlice)
    }

    def ArrayLoad: Rule1[ParsedAst.Expression] = namedRule("Expression") {
      ArrayStore ~ zeroOrMore(optWS ~ "[" ~ optWS ~ Expression ~ optWS ~ "]" ~ SP ~> ParsedAst.Expression.ArrayLoad)
    }

    def ArrayStore: Rule1[ParsedAst.Expression] = namedRule("Expression") {
      Apply ~ optional(oneOrMore(optWS ~ "[" ~ optWS ~ Expression ~ optWS ~ "]") ~ optWS ~ "=" ~ optWS ~ Expression ~ SP ~> ParsedAst.Expression.ArrayStore)
    }

    def Apply: Rule1[ParsedAst.Expression] = namedRule("Expression") {
      Primary ~ zeroOrMore(ArgumentList ~ SP ~> ParsedAst.Expression.Apply)
    }

    def Tag: Rule1[ParsedAst.Expression.Tag] = namedRule("Expression") {
      SP ~ Names.QualifiedTag ~ optional(optWS ~ Tuple.named("Tuple")) ~ SP ~> ParsedAst.Expression.Tag
    }

    def Tuple: Rule1[ParsedAst.Expression] = namedRule("Expression") {
      SP ~ "(" ~ optWS ~ zeroOrMore(Expression).separatedBy(optWS ~ "," ~ optWS) ~ optWS ~ ")" ~ SP ~> ParsedAst.Expression.Tuple
    }

    def Block: Rule1[ParsedAst.Expression] = namedRule("Expression") {
      "{" ~ optWS ~ Stm ~ optWS ~ "}"
    }

    def RecordLiteral: Rule1[ParsedAst.Expression] = {
      def FieldLit: Rule1[ParsedAst.RecordField] = namedRule("FieldLiteral") {
        SP ~ Names.Field ~ optWS ~ "=" ~ optWS ~ Expression ~ SP ~> ParsedAst.RecordField
      }

      namedRule("Expression") {
        SP ~ "{" ~ optWS ~ zeroOrMore(FieldLit).separatedBy(optWS ~ "," ~ optWS) ~ optWS ~ "}" ~ SP ~> ParsedAst.Expression.RecordLit
      }
    }

    def RecordSelectLambda: Rule1[ParsedAst.Expression] = namedRule("Expression") {
      SP ~ "." ~ Names.Field ~ SP ~> ParsedAst.Expression.RecordSelectLambda
    }

    def RecordOperation: Rule1[ParsedAst.Expression] = {
      def RecordOp: Rule1[ParsedAst.RecordOp] = namedRule("RecordOperator") {
        Extend | Restrict | Update
      }

      def Extend: Rule1[ParsedAst.RecordOp.Extend] = rule {
        SP ~ "+" ~ Names.Field ~ optWS ~ "=" ~ optWS ~ Expression ~ SP ~> ParsedAst.RecordOp.Extend
      }

      def Restrict: Rule1[ParsedAst.RecordOp.Restrict] = rule {
        SP ~ "-" ~ Names.Field ~ SP ~> ParsedAst.RecordOp.Restrict
      }

      def Update: Rule1[ParsedAst.RecordOp.Update] = rule {
        SP ~ Names.Field ~ optWS ~ "=" ~ optWS ~ Expression ~ SP ~> ParsedAst.RecordOp.Update
      }

      namedRule("Expression") {
        SP ~ "{" ~ optWS ~ oneOrMore(RecordOp).separatedBy(optWS ~ "," ~ optWS) ~ optWS ~ "|" ~ optWS ~ Expression ~ optWS ~ "}" ~ SP ~> ParsedAst.Expression.RecordOperation
      }
    }

    def ArrayLit: Rule1[ParsedAst.Expression] = namedRule("Expression") {
      SP ~ "[" ~ optWS ~ zeroOrMore(Expression).separatedBy(optWS ~ "," ~ optWS) ~ optWS ~ "]" ~ SP ~> ParsedAst.Expression.ArrayLit
    }

    def ArrayNew: Rule1[ParsedAst.Expression] = namedRule("Expression") {
      SP ~ "[" ~ optWS ~ Expression ~ optWS ~ ";" ~ optWS ~ Expression ~ optWS ~ "]" ~ SP ~> ParsedAst.Expression.ArrayNew
    }

    def FNil: Rule1[ParsedAst.Expression.FNil] = namedRule("Expression") {
      SP ~ keyword("Nil") ~ SP ~> ParsedAst.Expression.FNil
    }

    def FAppend: Rule1[ParsedAst.Expression] = namedRule("Expression") {
      FList ~ optional(optWS ~ SP ~ atomic(":::") ~ SP ~ optWS ~ Expression ~> ParsedAst.Expression.FAppend)
    }

    def FList: Rule1[ParsedAst.Expression] = namedRule("Expression") {
      RecordSelect ~ optional(optWS ~ SP ~ atomic("::") ~ SP ~ optWS ~ Expression ~> ParsedAst.Expression.FCons)
    }

    def FSet: Rule1[ParsedAst.Expression.FSet] = namedRule("Expression") {
      SP ~ "Set#{" ~ optWS ~ zeroOrMore(Expression).separatedBy(optWS ~ "," ~ optWS) ~ optWS ~ "}" ~ SP ~> ParsedAst.Expression.FSet
    }

    def FMap: Rule1[ParsedAst.Expression.FMap] = {
      def KeyValue: Rule1[(ParsedAst.Expression, ParsedAst.Expression)] = rule {
        Expression ~ optWS ~ atomic("->") ~ optWS ~ Expression ~> ((e1: ParsedAst.Expression, e2: ParsedAst.Expression) => (e1, e2))
      }

      namedRule("Expression") {
        SP ~ "Map#{" ~ optWS ~ zeroOrMore(KeyValue).separatedBy(optWS ~ "," ~ optWS) ~ optWS ~ "}" ~ SP ~> ParsedAst.Expression.FMap
      }
    }

    def FName: Rule1[ParsedAst.Expression] = namedRule("FunctionName") {
      SName | QName
    }

    def SName: Rule1[ParsedAst.Expression.SName] = namedRule("FunctionName") {
      SP ~ Names.Variable ~ SP ~> ParsedAst.Expression.SName
    }

    def QName: Rule1[ParsedAst.Expression.QName] = namedRule("FunctionName") {
      SP ~ Names.QualifiedDefinition ~ SP ~> ParsedAst.Expression.QName
    }

    def Hole: Rule1[ParsedAst.Expression.Hole] = {
      def AnonymousHole: Rule1[ParsedAst.Expression.Hole] = rule {
        SP ~ atomic("???") ~ SP ~> ((sp1: SourcePosition, sp2: SourcePosition) => ParsedAst.Expression.Hole(sp1, None, sp2))
      }

      def NamedHole: Rule1[ParsedAst.Expression.Hole] = rule {
        SP ~ "?" ~ Names.Hole ~ SP ~> ((sp1: SourcePosition, name: Name.Ident, sp2: SourcePosition) => ParsedAst.Expression.Hole(sp1, Some(name), sp2))
      }

      rule {
        AnonymousHole | NamedHole
      }
    }

    def UnaryLambda: Rule1[ParsedAst.Expression.Lambda] = namedRule("Expression") {
      SP ~ FormalParam ~ optWS ~ atomic("->") ~ optWS ~ Expression ~ SP ~> ((sp1: SourcePosition, param: ParsedAst.FormalParam, body: ParsedAst.Expression, sp2: SourcePosition) =>
        ParsedAst.Expression.Lambda(sp1, Seq(param), body, sp2))
    }

    def Lambda: Rule1[ParsedAst.Expression.Lambda] = namedRule("Expression") {
      SP ~ FormalParamList ~ optWS ~ atomic("->") ~ optWS ~ Expression ~ SP ~> ParsedAst.Expression.Lambda
    }

    def LambdaMatch: Rule1[ParsedAst.Expression.LambdaMatch] = namedRule("Expression") {
      SP ~ keyword("match") ~ optWS ~ Pattern ~ optWS ~ atomic("->") ~ optWS ~ Expression ~ SP ~> ParsedAst.Expression.LambdaMatch
    }

<<<<<<< HEAD
    def ConstraintSingleton: Rule1[ParsedAst.Expression] = namedRule("ConstraintSet") {
      SP ~ Constraint ~ SP ~> ParsedAst.Expression.FixpointConstraint
=======
    def ConstraintSingleton: Rule1[ParsedAst.Expression] = rule {
      atomic("#") ~ optWS ~ SP ~ Constraint ~ SP ~> ParsedAst.Expression.FixpointConstraint
>>>>>>> 9e7fe224
    }

    def ConstraintSet: Rule1[ParsedAst.Expression] = namedRule("ConstraintSet") {
      SP ~ atomic("#{") ~ optWS ~ zeroOrMore(Constraint) ~ optWS ~ "}" ~ SP ~> ParsedAst.Expression.FixpointConstraintSet
    }

    def FixpointProject: Rule1[ParsedAst.Expression] = {
      def ExpressionPart: Rule1[Seq[ParsedAst.Expression]] = namedRule("Expression") {
        oneOrMore(Expression).separatedBy(optWS ~ "," ~ optWS)
      }

      def ProjectPart: Rule1[Seq[Name.Ident]] = namedRule("PredicateName") {
        oneOrMore(Names.Predicate).separatedBy(optWS ~ "," ~ optWS)
      }

      namedRule("Projection") {
        SP ~ keyword("project") ~ WS ~ ExpressionPart ~ WS ~ keyword("into") ~ WS ~ ProjectPart ~ SP ~> ParsedAst.Expression.FixpointProjectInto
      }
    }

    def FixpointSolveWithProject: Rule1[ParsedAst.Expression] = {
      def ExpressionPart: Rule1[Seq[ParsedAst.Expression]] = namedRule("Expression") {
        oneOrMore(Expression).separatedBy(optWS ~ "," ~ optWS)
      }

      def ProjectPart: Rule1[Option[Seq[Name.Ident]]] = namedRule("' project'") {
        optional(WS ~ keyword("project") ~ WS ~ oneOrMore(Names.Predicate).separatedBy(optWS ~ "," ~ optWS))
      }

      namedRule("Solve") {
        SP ~ keyword("solve") ~ WS ~ ExpressionPart ~ ProjectPart ~ SP ~> ParsedAst.Expression.FixpointSolveWithProject
      }
    }

    def FixpointQueryWithSelect: Rule1[ParsedAst.Expression] = {
      def ExpressionPart: Rule1[Seq[ParsedAst.Expression]] = namedRule("Expression") {
        oneOrMore(Expression).separatedBy(optWS ~ "," ~ optWS)
      }

      def SelectPart: Rule1[ParsedAst.SelectFragment] = {
        def SelectOne: Rule1[ParsedAst.SelectFragment] = namedRule("Expression") {
          Expression ~> ((e: ParsedAst.Expression) => ParsedAst.SelectFragment(Seq(e), None))
        }

        def SelectMany: Rule1[ParsedAst.SelectFragment] = {
          def TermList: Rule1[Seq[ParsedAst.Expression]] = namedRule("Expression") {
            zeroOrMore(Expression).separatedBy(optWS ~ "," ~ optWS)
          }

          def LatTerm: Rule1[Option[ParsedAst.Expression]] = namedRule("LatticeTerm") {
            optional(optWS ~ ";" ~ optWS ~ Expression)
          }

          namedRule("SelectTuple") {
            "(" ~ optWS ~ TermList ~ LatTerm ~ optWS ~ ")" ~> ParsedAst.SelectFragment
          }
        }

        namedRule("' select'") {
          WS ~ keyword("select") ~ WS ~ (SelectMany | SelectOne)
        }
      }

      def FromPart: Rule1[Seq[ParsedAst.Predicate.Body.Atom]] = namedRule("' from'") {
        WS ~ keyword("from") ~ WS ~ oneOrMore(Predicates.Body.Positive | Predicates.Body.Negative).separatedBy(optWS ~ "," ~ optWS)
      }

      def WherePart: Rule1[Option[ParsedAst.Expression]] = namedRule("' where'") {
        optional(WS ~ keyword("where") ~ WS ~ Expression)
      }

      namedRule("Query") {
        SP ~ keyword("query") ~ WS ~ ExpressionPart ~ SelectPart ~ FromPart ~ WherePart ~ SP ~> ParsedAst.Expression.FixpointQueryWithSelect
      }
    }

    // TODO: We should only allow one variant of these.
    def Existential: Rule1[ParsedAst.Expression.Existential] = rule {
      SP ~ ("∃" | keyword("exists")) ~ optWS ~ Declarations.TypeParams ~ optWS ~ FormalParamList ~ optWS ~ "." ~ optWS ~ Expression ~ SP ~> ParsedAst.Expression.Existential
    }

    // TODO: We should only allow one variant of these.
    def Universal: Rule1[ParsedAst.Expression.Universal] = rule {
      SP ~ ("∀" | keyword("forall")) ~ optWS ~ Declarations.TypeParams ~ optWS ~ FormalParamList ~ optWS ~ "." ~ optWS ~ Expression ~ SP ~> ParsedAst.Expression.Universal
    }

  }

  /////////////////////////////////////////////////////////////////////////////
  // Patterns                                                                //
  /////////////////////////////////////////////////////////////////////////////
  // NB: List must be parsed before everything.
  // NB: Literal must be parsed before Variable.
  // NB: Tag must be before Literal and Variable.
  def Pattern: Rule1[ParsedAst.Pattern] = rule {
    Patterns.FList
  }

  object Patterns {

    def Simple: Rule1[ParsedAst.Pattern] = namedRule("Pattern") {
      FNil | Tag | Lit | Tuple | Array | ArrayTailSpread | ArrayHeadSpread | Var
    }

    def Var: Rule1[ParsedAst.Pattern.Var] = namedRule("Pattern") {
      SP ~ Names.Variable ~ SP ~> ParsedAst.Pattern.Var
    }

    def Lit: Rule1[ParsedAst.Pattern.Lit] = namedRule("Pattern") {
      SP ~ Parser.this.Literal ~ SP ~> ParsedAst.Pattern.Lit
    }

    def Tag: Rule1[ParsedAst.Pattern.Tag] = namedRule("Pattern") {
      SP ~ Names.QualifiedTag ~ optional(optWS ~ Tuple) ~ SP ~> ParsedAst.Pattern.Tag
    }

    def Tuple: Rule1[ParsedAst.Pattern.Tuple] = namedRule("Pattern") {
      SP ~ "(" ~ optWS ~ zeroOrMore(Pattern).separatedBy(optWS ~ "," ~ optWS) ~ optWS ~ ")" ~ SP ~> ParsedAst.Pattern.Tuple
    }

    def Array: Rule1[ParsedAst.Pattern.Array] = namedRule("Pattern") {
      SP ~ "[" ~ optWS ~ zeroOrMore(Pattern).separatedBy(optWS ~ "," ~ optWS) ~ optWS ~ "]" ~ SP ~> ParsedAst.Pattern.Array
    }

    def ArrayTailSpread: Rule1[ParsedAst.Pattern.ArrayTailSpread] = namedRule("Pattern") {
      SP ~ "[" ~ optWS ~ zeroOrMore(Pattern).separatedBy(optWS ~ "," ~ optWS) ~ optWS ~ "," ~ optWS ~ ".." ~ Names.Variable ~ optWS ~ "]" ~ SP ~> ParsedAst.Pattern.ArrayTailSpread
    }

    def ArrayHeadSpread: Rule1[ParsedAst.Pattern.ArrayHeadSpread] = namedRule("Pattern") {
      SP ~ "[" ~ optWS ~ Names.Variable ~ ".." ~ optWS ~ "," ~ optWS ~ zeroOrMore(Pattern).separatedBy(optWS ~ "," ~ optWS) ~ optWS ~ "]" ~ SP ~> ParsedAst.Pattern.ArrayHeadSpread
    }

    def FNil: Rule1[ParsedAst.Pattern.FNil] = namedRule("Pattern") {
      SP ~ keyword("Nil") ~ SP ~> ParsedAst.Pattern.FNil
    }

    def FList: Rule1[ParsedAst.Pattern] = namedRule("Pattern") {
      Simple ~ optional(optWS ~ SP ~ atomic("::") ~ SP ~ optWS ~ Pattern ~> ParsedAst.Pattern.FCons)
    }

  }

  /////////////////////////////////////////////////////////////////////////////
  // Constraints                                                             //
  /////////////////////////////////////////////////////////////////////////////
  def Constraint: Rule1[ParsedAst.Constraint] = {
    def Head: Rule1[ParsedAst.Predicate.Head] = rule {
      HeadPredicate
    }

    def Body: Rule1[Seq[ParsedAst.Predicate.Body]] = rule {
      optional(optWS ~ ":-" ~ optWS ~ oneOrMore(BodyPredicate).separatedBy(optWS ~ "," ~ optWS)) ~> ((o: Option[Seq[ParsedAst.Predicate.Body]]) => o.getOrElse(Seq.empty))
    }

    rule {
      optWS ~ SP ~ Head ~ Body ~ optWS ~ "." ~ SP ~> ParsedAst.Constraint
    }
  }

  /////////////////////////////////////////////////////////////////////////////
  // Predicates                                                              //
  /////////////////////////////////////////////////////////////////////////////
  def HeadPredicate: Rule1[ParsedAst.Predicate.Head] = rule {
    Predicates.Head.Atom
  }

  def BodyPredicate: Rule1[ParsedAst.Predicate.Body] = rule {
    Predicates.Body.Positive | Predicates.Body.Negative | Predicates.Body.Guard | Predicates.Body.Filter
  }

  object Predicates {

    object Head {

      def Atom: Rule1[ParsedAst.Predicate.Head.Atom] = namedRule("Atom") {
        SP ~ Names.Predicate ~ optWS ~ Predicates.TermList ~ SP ~> ParsedAst.Predicate.Head.Atom
      }

    }

    object Body {

      def Positive: Rule1[ParsedAst.Predicate.Body.Atom] = namedRule("Atom") {
        SP ~ push(Polarity.Positive) ~ Names.Predicate ~ optWS ~ Predicates.PatternList ~ SP ~> ParsedAst.Predicate.Body.Atom
      }

      def Negative: Rule1[ParsedAst.Predicate.Body.Atom] = {
        def Not: Rule0 = rule {
          (keyword("not") ~ WS)
        }

        namedRule("Atom") {
          SP ~ push(Polarity.Negative) ~ Not ~ optWS ~ Names.Predicate ~ optWS ~ Predicates.PatternList ~ SP ~> ParsedAst.Predicate.Body.Atom
        }
      }

      def Guard: Rule1[ParsedAst.Predicate.Body.Guard] = rule {
        SP ~ keyword("if") ~ WS ~ Expression ~ SP ~> ParsedAst.Predicate.Body.Guard
      }

      def Filter: Rule1[ParsedAst.Predicate.Body.Filter] = rule {
        SP ~ Names.QualifiedDefinition ~ optWS ~ ArgumentList ~ SP ~> ParsedAst.Predicate.Body.Filter
      }
    }

    def TermList: Rule2[Seq[ParsedAst.Expression], Option[ParsedAst.Expression]] = rule {
      "(" ~ optWS ~ zeroOrMore(Expression).separatedBy(optWS ~ "," ~ optWS) ~ optional(optWS ~ ";" ~ optWS ~ Expression) ~ optWS ~ ")"
    }

    def PatternList: Rule2[Seq[ParsedAst.Pattern], Option[ParsedAst.Pattern]] = rule {
      "(" ~ optWS ~ zeroOrMore(Pattern).separatedBy(optWS ~ "," ~ optWS) ~ optional(optWS ~ ";" ~ optWS ~ Pattern) ~ optWS ~ ")"
    }

  }


  /////////////////////////////////////////////////////////////////////////////
  // Types                                                                   //
  /////////////////////////////////////////////////////////////////////////////
  def Type: Rule1[ParsedAst.Type] = rule {
    Types.UnaryArrow
  }

  object Types {

    def UnaryArrow: Rule1[ParsedAst.Type] = namedRule("Type") {
      Or ~ optional(
        (optWS ~ atomic("~>") ~ optWS ~ Type ~ SP ~> ParsedAst.Type.UnaryImpureArrow) |
          (optWS ~ atomic("->") ~ optWS ~ Type ~ optional(WS ~ "&" ~ WS ~ Type) ~ SP ~> ParsedAst.Type.UnaryPolymorphicArrow)
      )
    }

    def Or: Rule1[ParsedAst.Type] = namedRule("Type") {
      And ~ zeroOrMore(WS ~ keyword("or") ~ WS ~ Type ~ SP ~> ParsedAst.Type.Or)
    }

    def And: Rule1[ParsedAst.Type] = namedRule("Type") {
      Ascribe ~ zeroOrMore(WS ~ keyword("and") ~ WS ~ Type ~ SP ~> ParsedAst.Type.And)
    }

    def Ascribe: Rule1[ParsedAst.Type] = namedRule("Type") {
      Apply ~ optional(WS ~ keyword(":") ~ WS ~ Kind ~ SP ~> ParsedAst.Type.Ascribe)
    }

    def Apply: Rule1[ParsedAst.Type] = namedRule("Type") {
      Primary ~ zeroOrMore(TypeArguments ~ SP ~> ParsedAst.Type.Apply)
    }

<<<<<<< HEAD
    def Primary: Rule1[ParsedAst.Type] = namedRule("Type") {
      Arrow | Tuple | Record | RecordRow | Schema | Native | True | False | Pure | Impure | Not | Var | Ambiguous
=======
    def Primary: Rule1[ParsedAst.Type] = rule {
      Arrow | Tuple | Record | RecordRow | Schema | SchemaRow | Native | True | False | Pure | Impure | Not | Var | Ambiguous
>>>>>>> 9e7fe224
    }

    def Arrow: Rule1[ParsedAst.Type] = {
      def TypeList: Rule1[Seq[ParsedAst.Type]] = rule {
        "(" ~ optWS ~ oneOrMore(Type).separatedBy(optWS ~ "," ~ optWS) ~ optWS ~ ")"
      }

      namedRule("Type") {
        SP ~ TypeList ~ optWS ~ (
          (atomic("~>") ~ optWS ~ Type ~ SP ~> ParsedAst.Type.ImpureArrow) |
            (atomic("->") ~ optWS ~ Type ~ optional(WS ~ "&" ~ WS ~ Type) ~ SP ~> ParsedAst.Type.PolymorphicArrow)
          )
      }
    }

    def Tuple: Rule1[ParsedAst.Type] = {
      def Singleton: Rule1[ParsedAst.Type] = namedRule("Type") {
        "(" ~ optWS ~ Type ~ optWS ~ ")"
      }

      def Tuple: Rule1[ParsedAst.Type] = namedRule("Type") {
        SP ~ "(" ~ optWS ~ oneOrMore(Type).separatedBy(optWS ~ "," ~ optWS) ~ optWS ~ ")" ~ SP ~> ParsedAst.Type.Tuple
      }

      namedRule("Type") {
        Singleton | Tuple
      }
    }

    def Record: Rule1[ParsedAst.Type] = namedRule("Type") {
      SP ~ "{" ~ optWS ~ zeroOrMore(RecordFieldType).separatedBy(optWS ~ "," ~ optWS) ~ optWS ~ optional(optWS ~ "|" ~ optWS ~ Names.Variable) ~ optWS ~ "}" ~ SP ~> ParsedAst.Type.Record
    }

    def RecordRow: Rule1[ParsedAst.Type] = namedRule("Type") {
      SP ~ "(" ~ optWS ~ zeroOrMore(RecordFieldType).separatedBy(optWS ~ "," ~ optWS) ~ optWS ~ optional(optWS ~ "|" ~ optWS ~ Names.Variable) ~ optWS ~ ")" ~ SP ~> ParsedAst.Type.RecordRow
    }

    private def RecordFieldType: Rule1[ParsedAst.RecordFieldType] = rule {
      SP ~ Names.Field ~ optWS ~ "::" ~ optWS ~ Type ~ SP ~> ParsedAst.RecordFieldType
    }

    def Schema: Rule1[ParsedAst.Type] = rule {
      SP ~ atomic("#{") ~ optWS ~ zeroOrMore(RelPredicateWithTypes | LatPredicateWithTypes | PredicateWithAlias).separatedBy(optWS ~ "," ~ optWS) ~ optional(optWS ~ "|" ~ optWS ~ Names.Variable) ~ optWS ~ "}" ~ SP ~> ParsedAst.Type.Schema
    }

    def SchemaRow: Rule1[ParsedAst.Type] = rule {
      SP ~ atomic("#(") ~ optWS ~ zeroOrMore(RelPredicateWithTypes | LatPredicateWithTypes | PredicateWithAlias).separatedBy(optWS ~ "," ~ optWS) ~ optional(optWS ~ "|" ~ optWS ~ Names.Variable) ~ optWS ~ ")" ~ SP ~> ParsedAst.Type.SchemaRow
    }

    private def PredicateWithAlias: Rule1[ParsedAst.PredicateType.PredicateWithAlias] = rule {
      SP ~ Names.QualifiedPredicate ~ optional(TypeArguments) ~ SP ~> ParsedAst.PredicateType.PredicateWithAlias
    }

<<<<<<< HEAD
      namedRule("Type") {
        SP ~ atomic("#{") ~ optWS ~ zeroOrMore(RelPredicateWithTypes | LatPredicateWithTypes | PredicateWithAlias).separatedBy(optWS ~ "," ~ optWS) ~ optional(optWS ~ "|" ~ optWS ~ Names.Variable) ~ optWS ~ "}" ~ SP ~> ParsedAst.Type.Schema
      }
=======
    private def RelPredicateWithTypes: Rule1[ParsedAst.PredicateType.RelPredicateWithTypes] = rule {
      SP ~ Names.Predicate ~ optWS ~ "(" ~ optWS ~ zeroOrMore(Type).separatedBy(optWS ~ "," ~ optWS) ~ optWS ~ ")" ~ SP ~> ParsedAst.PredicateType.RelPredicateWithTypes
    }

    private def LatPredicateWithTypes: Rule1[ParsedAst.PredicateType.LatPredicateWithTypes] = rule {
      SP ~ Names.Predicate ~ optWS ~ "(" ~ optWS ~ zeroOrMore(Type).separatedBy(optWS ~ "," ~ optWS) ~ optWS ~ ";" ~ optWS ~ Type ~ optWS ~ ")" ~ SP ~> ParsedAst.PredicateType.LatPredicateWithTypes
>>>>>>> 9e7fe224
    }

    def Native: Rule1[ParsedAst.Type] = namedRule("Type") {
      SP ~ atomic("##") ~ Names.JavaName ~ SP ~> ParsedAst.Type.Native
    }

    def True: Rule1[ParsedAst.Type] = namedRule("Type") {
      SP ~ keyword("true") ~ SP ~> ParsedAst.Type.True
    }

    def False: Rule1[ParsedAst.Type] = namedRule("Type") {
      SP ~ keyword("false") ~ SP ~> ParsedAst.Type.False
    }

    def Pure: Rule1[ParsedAst.Type] = namedRule("Type") {
      SP ~ keyword("Pure") ~ SP ~> ParsedAst.Type.True
    }

    def Impure: Rule1[ParsedAst.Type] = namedRule("Type") {
      SP ~ keyword("Impure") ~ SP ~> ParsedAst.Type.False
    }

    def Not: Rule1[ParsedAst.Type] = namedRule("Type") {
      // NB: We must not use Type here because it gives the wrong precedence.
      SP ~ keyword("not") ~ WS ~ Apply ~ SP ~> ParsedAst.Type.Not
    }

    def Var: Rule1[ParsedAst.Type] = namedRule("Type") {
      SP ~ atomic(Names.Variable.named("TypeVariable")) ~ SP ~> ParsedAst.Type.Var
    }

    def Ambiguous: Rule1[ParsedAst.Type] = namedRule("Type") {
      SP ~ Names.QualifiedType ~ SP ~> ParsedAst.Type.Ambiguous
    }

    private def TypeArguments: Rule1[Seq[ParsedAst.Type]] = namedRule("TypeArgumentList") {
      "[" ~ optWS ~ zeroOrMore(Type).separatedBy(optWS ~ "," ~ optWS) ~ optWS ~ "]"
    }

  }

  /////////////////////////////////////////////////////////////////////////////
  // Kinds                                                                   //
  /////////////////////////////////////////////////////////////////////////////
  def Kind: Rule1[ParsedAst.Kind] = rule {
    Kinds.Arrow | Kinds.SimpleKind
  }

  object Kinds {

    def SimpleKind: Rule1[ParsedAst.Kind] = namedRule("Kind") {
      Kinds.Star | Kinds.Bool | Kinds.Record | Kinds.Schema | Kinds.Parens
    }

    def Arrow: Rule1[ParsedAst.Kind] = rule {
      SimpleKind ~ optional(optWS ~ atomic("->") ~ optWS ~ Kind ~ SP ~> ParsedAst.Kind.Arrow)
    }

    def Star: Rule1[ParsedAst.Kind.Star] = rule {
      SP ~ keyword("Type") ~ SP ~> ParsedAst.Kind.Star
    }

    def Bool: Rule1[ParsedAst.Kind.Bool] = rule {
      SP ~ keyword("Bool") ~ SP ~> ParsedAst.Kind.Bool
    }

    def Record: Rule1[ParsedAst.Kind.RecordRow] = rule {
      SP ~ keyword("RecordRow") ~ SP ~> ParsedAst.Kind.RecordRow
    }

    def Schema: Rule1[ParsedAst.Kind.SchemaRow] = rule {
      SP ~ keyword("SchemaRow") ~ SP ~> ParsedAst.Kind.SchemaRow
    }

    def Predicate: Rule1[ParsedAst.Kind.Predicate] = rule {
      SP ~ keyword("Predicate") ~ SP ~> ParsedAst.Kind.Predicate
    }

    def Parens: Rule1[ParsedAst.Kind] = namedRule("Parenthesis") {
      "(" ~ Kind ~ ")"
    }

  }

  /////////////////////////////////////////////////////////////////////////////
  // Helpers                                                                 //
  /////////////////////////////////////////////////////////////////////////////
  def FormalParam: Rule1[ParsedAst.FormalParam] = namedRule("FormalParameter") {
    // TODO: A quick hack to allow mut annotations.
    SP ~ Modifiers ~ Names.Variable ~ optional(optWS ~ ":" ~ optWS ~ optional(keyword("mut") ~ WS) ~ Type) ~ SP ~> ParsedAst.FormalParam
  }

  def FormalParamList: Rule1[Seq[ParsedAst.FormalParam]] = namedRule("FormalParameterList") {
    "(" ~ optWS ~ zeroOrMore(FormalParam).separatedBy(optWS ~ "," ~ optWS) ~ optWS ~ ")"
  }

  def Argument: Rule1[ParsedAst.Argument] = {
    def NamedArgument: Rule1[ParsedAst.Argument] = rule {
      Names.Field ~ optWS ~ "=" ~ optWS ~ Expression ~ SP ~> ParsedAst.Argument.Named
    }

    def UnnamedArgument: Rule1[ParsedAst.Argument] = rule {
      Expression ~> ParsedAst.Argument.Unnamed
    }

    rule {
      NamedArgument | UnnamedArgument
    }
  }

  def ArgumentList: Rule1[Seq[ParsedAst.Argument]] = rule {
    "(" ~ optWS ~ zeroOrMore(Argument).separatedBy(optWS ~ "," ~ optWS) ~ optWS ~ ")"
  }

  def OptArgumentList: Rule1[Option[Seq[ParsedAst.Argument]]] = namedRule("OptionalArgumentList") {
    optional(ArgumentList)
  }

  def AttributeList: Rule1[Seq[ParsedAst.Attribute]] = rule {
    "(" ~ optWS ~ zeroOrMore(Attribute).separatedBy(optWS ~ "," ~ optWS) ~ optWS ~ ")"
  }

  def Annotations: Rule1[Seq[ParsedAst.Annotation]] = namedRule("Annotation") {
    zeroOrMore(Annotation).separatedBy(WS) ~ optWS
  }

  def Modifiers: Rule1[Seq[ParsedAst.Modifier]] = {
    def Inline: Rule1[ParsedAst.Modifier] = rule {
      SP ~ capture(keyword("inline")) ~ SP ~> ParsedAst.Modifier
    }

    def Lawless: Rule1[ParsedAst.Modifier] = rule {
      SP ~ capture(keyword("lawless")) ~ SP ~> ParsedAst.Modifier
    }

    def Override: Rule1[ParsedAst.Modifier] = rule {
      SP ~ capture(keyword("override")) ~ SP ~> ParsedAst.Modifier
    }

    def Public: Rule1[ParsedAst.Modifier] = rule {
      SP ~ capture(keyword("pub")) ~ SP ~> ParsedAst.Modifier
    }

    def Sealed: Rule1[ParsedAst.Modifier] = rule {
      SP ~ capture(keyword("sealed")) ~ SP ~> ParsedAst.Modifier
    }

    def Scoped: Rule1[ParsedAst.Modifier] = rule {
      SP ~ capture(keyword("scoped")) ~ SP ~> ParsedAst.Modifier
    }

    def Unlawful: Rule1[ParsedAst.Modifier] = rule {
      SP ~ capture(keyword("unlawful")) ~ SP ~> ParsedAst.Modifier
    }

    def Modifier: Rule1[ParsedAst.Modifier] = rule {
      Inline | Lawless | Override | Public | Sealed | Scoped | Unlawful
    }

    namedRule("Modifier") {
      zeroOrMore(Modifier).separatedBy(WS) ~ optWS
    }
  }

  def Annotation: Rule1[ParsedAst.Annotation] = rule {
    SP ~ "@" ~ Names.Annotation ~ OptArgumentList ~ SP ~> ParsedAst.Annotation
  }

  /////////////////////////////////////////////////////////////////////////////
  // Names                                                                   //
  /////////////////////////////////////////////////////////////////////////////
  object Names {

    /**
      * A lowercase letter.
      */
    val LowerLetter: CharPredicate = CharPredicate.LowerAlpha

    /**
      * An uppercase letter.
      */
    val UpperLetter: CharPredicate = CharPredicate.UpperAlpha

    /**
      * A greek letter.
      */
    val GreekLetter: CharPredicate = CharPredicate('\u0370' to '\u03FF')

    /**
      * A mathematical operator or arrow.
      */
    val MathLetter: CharPredicate =
      CharPredicate('\u2200' to '\u22FF') ++ // Mathematical Operator
        CharPredicate('\u2190' to '\u21FF') // Mathematical Arrow

    /**
      * An operator letter.
      */
    val OperatorLetter: CharPredicate = CharPredicate("+-*<>=!&|^")

    /**
      * a (upper/lower case) letter, numeral, greek letter, or other legal character.
      */
    val LegalLetter: CharPredicate = CharPredicate.AlphaNum ++ "_" ++ "!"

    /**
      * A lowercase identifier is a lowercase letter optionally followed by any letter, underscore, or prime.
      */
    def LowerCaseName: Rule1[Name.Ident] = rule {
      atomic((SP ~ capture(optional("_") ~ LowerLetter ~ zeroOrMore(LegalLetter)) ~ SP).named("LowerCaseName")) ~> Name.Ident
    }

    /**
      * An uppercase identifier is an uppercase letter optionally followed by any letter, underscore, or prime.
      */
    def UpperCaseName: Rule1[Name.Ident] = rule {
      atomic((SP ~ capture(optional("_") ~ UpperLetter ~ zeroOrMore(LegalLetter)) ~ SP).named("UpperCaseName")) ~> Name.Ident
    }

    /**
      * A lowercase qualified name is a namespace followed by a lowercase name.
      */
    def LowerCaseQName: Rule1[Name.QName] = rule {
      SP ~ optional(Namespace ~ ".") ~ LowerCaseName ~ SP ~> Name.QName.mk _
    }

    /**
      * An uppercase qualified name is a namespace followed by an uppercase name.
      */
    def UpperCaseQName: Rule1[Name.QName] = rule {
      SP ~ optional(Namespace ~ ".") ~ UpperCaseName ~ SP ~> Name.QName.mk _
    }

    /**
      * A wildcard identifier.
      */
    def Wildcard: Rule1[Name.Ident] = rule {
      SP ~ capture("_") ~ SP ~> Name.Ident
    }

    /**
      * A greek identifier.
      */
    def GreekName: Rule1[Name.Ident] = rule {
      atomic((SP ~ capture(oneOrMore(GreekLetter)) ~ SP).named("GreekName")) ~> Name.Ident
    }

    /**
      * A math identifier.
      */
    def MathName: Rule1[Name.Ident] = namedRule("MathSymbol") {
      atomic((SP ~ capture(oneOrMore(MathLetter)) ~ SP).named("MathSymbol")) ~> Name.Ident
    }

    /**
      * An operator identifier.
      */
    def OperatorName: Rule1[Name.Ident] = rule {
      atomic((SP ~ capture(oneOrMore(OperatorLetter)) ~ SP).named("OperatorName")) ~> Name.Ident
    }

    /**
      * Namespaces are lower or uppercase.
      */
    def Namespace: Rule1[Name.NName] = rule {
      SP ~ oneOrMore(atomic(UpperCaseName.named("NamespaceName"))).separatedBy("/") ~ SP ~>
        ((sp1: SourcePosition, parts: Seq[Name.Ident], sp2: SourcePosition) => Name.NName(sp1, parts.toList, sp2))
    }

    def Annotation: Rule1[Name.Ident] = rule {
      atomic((LowerCaseName | UpperCaseName).named("Annotation"))
    }

    def Attribute: Rule1[Name.Ident] = namedRule("AttributeName")(atomic(LowerCaseName.named("AttributeName")))

    def Class: Rule1[Name.Ident] = namedRule("ClassName")(atomic(UpperCaseName.named("ClassName")))

    def QualifiedClass: Rule1[Name.QName] = namedRule("QualifiedClassName")(atomic(UpperCaseQName.named("QualifiedClassName")))

    def Definition: Rule1[Name.Ident] = namedRule("DefinitionName") {
      atomic((LowerCaseName | GreekName | MathName | OperatorName).named("DefinitionName"))
    }

    def QualifiedDefinition: Rule1[Name.QName] = namedRule("QualifiedDefinitionName")(atomic(LowerCaseQName.named("QualifiedDefinitionName")))

    def Eff: Rule1[Name.Ident] = namedRule("EffectName")(atomic(LowerCaseName.named("EffectName")))

    def Field: Rule1[Name.Ident] = namedRule("FieldName")(atomic(LowerCaseName.named("FieldName")))

    def Hole: Rule1[Name.Ident] = namedRule("HoleName")(atomic(LowerCaseName.named("HoleName")))

    def Intrinsic: Rule1[Name.Ident] = namedRule("IntrinsicName")(atomic(UpperCaseName.named("IntrinsicName")))

    def Predicate: Rule1[Name.Ident] = namedRule("PredicateName")(atomic(UpperCaseName.named("PredicateName")))

    def QualifiedPredicate: Rule1[Name.QName] = namedRule("QualifiedPredicateName")(atomic(UpperCaseQName.named("QualifiedPredicateName")))

    def Tag: Rule1[Name.Ident] = namedRule("TagName")(atomic(UpperCaseName.named("TagName")))

    def QualifiedTag: Rule1[Name.QName] = namedRule("QualifiedTagName")(atomic(UpperCaseQName.named("QualifiedTagName")))

    def Type: Rule1[Name.Ident] = namedRule("Type")(atomic(UpperCaseName.named("Type")))

    def QualifiedType: Rule1[Name.QName] = namedRule("QualifiedType")(atomic(UpperCaseQName.named("QualifiedType")))

    def Variable: Rule1[Name.Ident] = namedRule("VariableName") {
      atomic((LowerCaseName | Wildcard | GreekName | MathName).named("VariableName"))
    }

    def JavaIdentifier: Rule1[String] = rule {
      atomic(capture((CharPredicate.Alpha | anyOf("_$")) ~ zeroOrMore(CharPredicate.AlphaNum | anyOf("_$"))).named("JavaIdentifier"))
    }

    def JavaName: Rule1[Seq[String]] = rule {
        atomic(oneOrMore(JavaIdentifier).separatedBy(".").named("JavaName"))
    }

  }

  /////////////////////////////////////////////////////////////////////////////
  // Keyword                                                                 //
  /////////////////////////////////////////////////////////////////////////////
  /**
    * Reads the keyword and looks ahead to ensure there no legal letters immediately following.
    */
  def keyword(word: String): Rule0 = namedRule(s"${'"'}$word${'"'}") {
    atomic(word) ~ !Names.LegalLetter
  }

  /////////////////////////////////////////////////////////////////////////////
  // Case Separator                                                          //
  /////////////////////////////////////////////////////////////////////////////
  def CaseSeparator: Rule0 = rule {
    (optWS ~ "," ~ optWS) | WS
  }

  /////////////////////////////////////////////////////////////////////////////
  // Whitespace                                                              //
  /////////////////////////////////////////////////////////////////////////////
  def WS: Rule0 = namedRule("Whitespace") {
    quiet(atomic((oneOrMore(" " | "\t" | NewLine | Comment)).named("Whitespace")))
  }

  def optWS: Rule0 = namedRule("OptionalWhitespace") {
    quiet((optional(WS)).named("OptionalWhitespace"))
  }

  def NewLine: Rule0 = rule {
    quiet(atomic(("\n" | "\r").named("NewLine")))
  }

  /////////////////////////////////////////////////////////////////////////////
  // Documentation                                                           //
  /////////////////////////////////////////////////////////////////////////////
  /**
    * Optionally a parses a documentation comment.
    */
  def Documentation: Rule1[ParsedAst.Doc] = {
    // Matches real whitespace.
    def PureWS: Rule0 = namedRule("Whitespace") {
      quiet(atomic(zeroOrMore(" " | "\t" | NewLine).named("Whitespace")))
    }

    // Matches triple dashed comments.
    def TripleSlashComment: Rule1[Seq[String]] = rule {
      oneOrMore(PureWS ~ atomic("///") ~ atomic((capture(zeroOrMore(!NewLine ~ ANY)) ~ (NewLine | EOI)).named("text")))
    }

    // Optionally matches a triple dashed comment and then any whitespace.
    namedRule("Documentation") {
      atomic((SP ~ optional(TripleSlashComment) ~ SP ~ optWS).named("Documentation")) ~> (
        (sp1: SourcePosition, o: Option[Seq[String]], sp2: SourcePosition) => o match {
          case None => ParsedAst.Doc(sp1, Seq.empty, sp2)
          case Some(lines) => ParsedAst.Doc(sp1, lines, sp2)
        })
    }
  }

  /////////////////////////////////////////////////////////////////////////////
  // Comments                                                                //
  /////////////////////////////////////////////////////////////////////////////
  def Comment: Rule0 = rule {
    atomic((Comments.SingleLineComment | Comments.MultiLineComment).named("Comment"))
  }

  object Comments {
    /**
      * Parses a single line comment.
      */
    def SingleLineComment: Rule0 = rule {
      "//" ~ zeroOrMore(!NewLine ~ ANY) ~ (NewLine | EOI)
    }

    /**
      * Parses a multi line start comment.
      */
    def MultiLineComment: Rule0 = {
      def SlashStar: Rule0 = rule("/*")

      def StarSlash: Rule0 = rule("*/")

      rule {
        SlashStar ~ zeroOrMore(!StarSlash ~ ANY) ~ StarSlash
      }
    }
  }

  /////////////////////////////////////////////////////////////////////////////
  // Source Positions                                                        //
  /////////////////////////////////////////////////////////////////////////////
  def mkLineAndColumnMaps(): (Array[Int], Array[Int]) = {
    val lines = new Array[Int](input.length + 1)
    val columns = new Array[Int](input.length + 1)

    var line = 1
    var column = 1
    for (i <- 0 until input.length) {
      lines(i) = line
      columns(i) = column
      if (input.charAt(i) == '\n') {
        line = line + 1
        column = 1
      } else {
        column = column + 1
      }
    }
    lines(input.length) = line
    columns(input.length) = column
    (lines, columns)
  }

  val (cursor2line, cursor2column) = mkLineAndColumnMaps()

  def SP: Rule1[SourcePosition] = {
    val lineNumber = cursor2line(cursor)
    val columnNumber = cursor2column(cursor)
    namedRule("SourcePosition") {
      push(SourcePosition(source, lineNumber, columnNumber, Some(input)))
    }
  }

}<|MERGE_RESOLUTION|>--- conflicted
+++ resolved
@@ -517,13 +517,8 @@
       Multiplicative ~ zeroOrMore(optWS ~ capture("+" | "-") ~ optWS ~ Multiplicative ~ SP ~> ParsedAst.Expression.Binary)
     }
 
-<<<<<<< HEAD
     def Multiplicative: Rule1[ParsedAst.Expression] = namedRule("Expression") {
-      Compose ~ zeroOrMore(optWS ~ capture(atomic("**") | "*" | "/" | "%") ~ optWS ~ Compose ~ SP ~> ParsedAst.Expression.Binary)
-=======
-    def Multiplicative: Rule1[ParsedAst.Expression] = rule {
       Compose ~ zeroOrMore(optWS ~ capture(atomic("**") | atomic("*") | atomic("/") | atomic("mod") | atomic("rem")) ~ optWS ~ Compose ~ SP ~> ParsedAst.Expression.Binary)
->>>>>>> 9e7fe224
     }
 
     def Compose: Rule1[ParsedAst.Expression] = namedRule("Expression") {
@@ -627,13 +622,8 @@
       }
     }
 
-<<<<<<< HEAD
     def Primary: Rule1[ParsedAst.Expression] = namedRule("Expression") {
-      LetRegion | LetMatch | LetMatchStar | LetUse | LetImport | IfThenElse | Reify | ReifyType | Choose | Match | LambdaMatch | TryCatch | Lambda | Tuple |
-=======
-    def Primary: Rule1[ParsedAst.Expression] = rule {
       LetRegion | LetMatch | LetMatchStar | LetUse | LetImport | IfThenElse | Reify | ReifyBool | ReifyType | Choose | Match | LambdaMatch | TryCatch | Lambda | Tuple |
->>>>>>> 9e7fe224
         RecordOperation | RecordLiteral | Block | RecordSelectLambda | NewChannel |
         GetChannel | SelectChannel | Spawn | Lazy | Force | Intrinsic | ArrayLit | ArrayNew |
         FNil | FSet | FMap | ConstraintSet | FixpointProject | FixpointSolveWithProject | FixpointQueryWithSelect |
@@ -671,15 +661,11 @@
       SP ~ keyword("reify") ~ WS ~ Type ~ SP ~> ParsedAst.Expression.Reify
     }
 
-<<<<<<< HEAD
+    def ReifyBool: Rule1[ParsedAst.Expression.ReifyBool] = namedRule("Expression") {
+      SP ~ keyword("reifyBool") ~ WS ~ Type ~ SP ~> ParsedAst.Expression.ReifyBool
+    }
+
     def ReifyType: Rule1[ParsedAst.Expression.ReifyType] = namedRule("Expression") {
-=======
-    def ReifyBool: Rule1[ParsedAst.Expression.ReifyBool] = rule {
-      SP ~ keyword("reifyBool") ~ WS ~ Type ~ SP ~> ParsedAst.Expression.ReifyBool
-    }
-
-    def ReifyType: Rule1[ParsedAst.Expression.ReifyType] = rule {
->>>>>>> 9e7fe224
       SP ~ keyword("reifyType") ~ WS ~ Type ~ SP ~> ParsedAst.Expression.ReifyType
     }
 
@@ -987,13 +973,8 @@
       SP ~ keyword("match") ~ optWS ~ Pattern ~ optWS ~ atomic("->") ~ optWS ~ Expression ~ SP ~> ParsedAst.Expression.LambdaMatch
     }
 
-<<<<<<< HEAD
     def ConstraintSingleton: Rule1[ParsedAst.Expression] = namedRule("ConstraintSet") {
-      SP ~ Constraint ~ SP ~> ParsedAst.Expression.FixpointConstraint
-=======
-    def ConstraintSingleton: Rule1[ParsedAst.Expression] = rule {
       atomic("#") ~ optWS ~ SP ~ Constraint ~ SP ~> ParsedAst.Expression.FixpointConstraint
->>>>>>> 9e7fe224
     }
 
     def ConstraintSet: Rule1[ParsedAst.Expression] = namedRule("ConstraintSet") {
@@ -1242,13 +1223,8 @@
       Primary ~ zeroOrMore(TypeArguments ~ SP ~> ParsedAst.Type.Apply)
     }
 
-<<<<<<< HEAD
     def Primary: Rule1[ParsedAst.Type] = namedRule("Type") {
-      Arrow | Tuple | Record | RecordRow | Schema | Native | True | False | Pure | Impure | Not | Var | Ambiguous
-=======
-    def Primary: Rule1[ParsedAst.Type] = rule {
       Arrow | Tuple | Record | RecordRow | Schema | SchemaRow | Native | True | False | Pure | Impure | Not | Var | Ambiguous
->>>>>>> 9e7fe224
     }
 
     def Arrow: Rule1[ParsedAst.Type] = {
@@ -1302,21 +1278,15 @@
       SP ~ Names.QualifiedPredicate ~ optional(TypeArguments) ~ SP ~> ParsedAst.PredicateType.PredicateWithAlias
     }
 
-<<<<<<< HEAD
-      namedRule("Type") {
-        SP ~ atomic("#{") ~ optWS ~ zeroOrMore(RelPredicateWithTypes | LatPredicateWithTypes | PredicateWithAlias).separatedBy(optWS ~ "," ~ optWS) ~ optional(optWS ~ "|" ~ optWS ~ Names.Variable) ~ optWS ~ "}" ~ SP ~> ParsedAst.Type.Schema
-      }
-=======
     private def RelPredicateWithTypes: Rule1[ParsedAst.PredicateType.RelPredicateWithTypes] = rule {
       SP ~ Names.Predicate ~ optWS ~ "(" ~ optWS ~ zeroOrMore(Type).separatedBy(optWS ~ "," ~ optWS) ~ optWS ~ ")" ~ SP ~> ParsedAst.PredicateType.RelPredicateWithTypes
     }
 
     private def LatPredicateWithTypes: Rule1[ParsedAst.PredicateType.LatPredicateWithTypes] = rule {
       SP ~ Names.Predicate ~ optWS ~ "(" ~ optWS ~ zeroOrMore(Type).separatedBy(optWS ~ "," ~ optWS) ~ optWS ~ ";" ~ optWS ~ Type ~ optWS ~ ")" ~ SP ~> ParsedAst.PredicateType.LatPredicateWithTypes
->>>>>>> 9e7fe224
-    }
-
-    def Native: Rule1[ParsedAst.Type] = namedRule("Type") {
+    }
+
+    def Native: Rule1[ParsedAst.Type] = rule {
       SP ~ atomic("##") ~ Names.JavaName ~ SP ~> ParsedAst.Type.Native
     }
 
