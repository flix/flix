namespace Test/Exp/Upcast {
/*
    @test
    def testUpcast01(): Unit & Impure =
        let _ =
            if (true)
                upcast x -> x + 1
            else {
                println(1);
                x -> x + 1
            };
        ()

    @test
    def testUpcast02(): Unit & ef =
        let f =
            if (true)
                x -> upcast x + 1
            else
                (x -> (x as & ef));
        let _ = f(1);
        ()

    @test
    def testUpcast03(): Unit & Impure =
        let f =
            if (true)
                upcast x -> x + 1
            else
                x -> x + 1 as & Impure;
        let _ = f(1);
        ()

    @test
    def testUpcast04(): Unit =
        let _ =
            if (true)
                _ -> upcast ()
            else
                _ -> println(1);
        ()

    @test
    def testUpcast05(): Unit & Impure =
        let _ =
            if (true)
                ()
            else {
               let _ = [8; 8];
               ()
           };
        ()
<<<<<<< HEAD
*/
=======

    @test
    def testUpcast06(): Unit & Impure =
        import new java.lang.StringBuilder(): ##java.lang.StringBuilder & Impure as newStringBuilder;
        import new java.lang.Object(): ##java.lang.Object & Impure as newObject;
        let _ =
            if (true)
                upcast newStringBuilder()
            else
                newObject();
        ()

    @test
    def testUpcast07(): Unit & Impure =
        import new java.lang.StringBuilder(): ##java.lang.StringBuilder & Impure as newStringBuilder;
        import new java.lang.Object(): ##java.lang.Object & Impure as newObject;
        let _ =
            if (true)
                upcast (newStringBuilder(), newStringBuilder())
            else
                (newObject(), newObject());
        ()

    @test
    def testUpcast08(): Unit & Impure =
        import new java.lang.StringBuilder(): ##java.lang.StringBuilder & Impure as newStringBuilder;
        import new java.lang.Object(): ##java.lang.Object & Impure as newObject;
        let f = (_: ##java.lang.StringBuilder) -> newObject(); // strBuilder -> obj
        let g = (_: ##java.lang.Object) -> newStringBuilder(); // obj        -> strBuilder
        let _ =
            if (true)
                upcast f
            else
                g;
        ()


    @test
    def testUpcast09(): Unit & Impure =
        import new java.lang.StringBuilder(): ##java.lang.StringBuilder & Impure as newStringBuilder;
        import new java.lang.Object(): ##java.lang.Object & Impure as newObject;
        let f = (_: ##java.lang.StringBuilder) -> (_: ##java.lang.StringBuilder) -> newObject(); // strBuilder -> strBuilder -> obj
        let g = (_: ##java.lang.Object) -> (_: ##java.lang.Object) -> newStringBuilder();        // obj        -> obj        -> strBuilder
        let _ =
            if (true)
                upcast f
            else
                g;
        ()

    @test
    def testUpcast10(): Unit & Impure =
        import new java.lang.StringBuilder(): ##java.lang.StringBuilder & Impure as newStringBuilder;
        import new java.lang.Object(): ##java.lang.Object & Impure as newObject;
        let f = (_: ##java.lang.StringBuilder) -> (_: ##java.lang.Object) -> newObject(); // strBuilder -> obj -> obj
        let g = (_: ##java.lang.Object) -> (_: ##java.lang.Object) -> newStringBuilder(); // obj        -> obj -> strBuilder
        let _ =
            if (true)
                upcast f
            else
                g;
        ()

    @test
    def testUpcast11(): Unit & Impure =
        import new java.lang.StringBuilder(): ##java.lang.StringBuilder & Impure as newStringBuilder;
        import new java.lang.Object(): ##java.lang.Object & Impure as newObject;
        let f = (_: ##java.lang.StringBuilder) -> (_: ##java.lang.StringBuilder) -> (_: ##java.lang.Object) -> newObject(); // strBuilder -> strBuilder -> obj -> obj
        let g = (_: ##java.lang.Object) -> (_: ##java.lang.Object) -> (_: ##java.lang.Object) -> newStringBuilder();        // obj        -> obj        -> obj -> strBuilder
        let _ =
            if (true)
                upcast f
            else
                g;
        ()

    @test
    def testUpcast12(): Unit & Impure =
        import new java.lang.StringBuilder(): ##java.lang.StringBuilder & Impure as newStringBuilder;
        import new java.lang.Object(): ##java.lang.Object & Impure as newObject;
        let f = (_: ##java.lang.StringBuilder) -> (_: ##java.lang.Object) -> (newObject(), newObject(), newStringBuilder());        // strBuilder -> obj -> (obj, obj, strBuilder)
        let g = (_: ##java.lang.Object) -> (_: ##java.lang.Object) -> (newStringBuilder(), newStringBuilder(), newStringBuilder()); // obj        -> obj -> (strBuilder, strBuilder, strBuilder)
        let _ =
            if (true)
                upcast f
            else
                g;
        ()

>>>>>>> 9e50b1f5
}<|MERGE_RESOLUTION|>--- conflicted
+++ resolved
@@ -1,5 +1,5 @@
 namespace Test/Exp/Upcast {
-/*
+
     @test
     def testUpcast01(): Unit & Impure =
         let _ =
@@ -50,9 +50,6 @@
                ()
            };
         ()
-<<<<<<< HEAD
-*/
-=======
 
     @test
     def testUpcast06(): Unit & Impure =
@@ -142,5 +139,4 @@
                 g;
         ()
 
->>>>>>> 9e50b1f5
 }