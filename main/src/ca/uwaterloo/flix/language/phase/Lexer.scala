--- conflicted
+++ resolved
@@ -35,16 +35,11 @@
   /**
    * The maximal allowed nesting level of block-comments.
    */
-<<<<<<< HEAD
   private val BlockCommentMaxNestingLevel = 32
-=======
-  val BlockCommentMaxNestingLevel = 32
->>>>>>> 1f0f0691
 
   /**
    * The maximal allowed nesting level of string interpolation.
    */
-<<<<<<< HEAD
   private val InterpolatedStringMaxNestingLevel = 32
 
   /**
@@ -79,42 +74,6 @@
   }
 
   /**
-=======
-  val InterpolatedStringMaxNestingLevel = 32
-
-  /**
-   * The characters allowed in a user defined operator mapped to their `TokenKind`s
-   */
-  private val ValidUserOpTokens = Map(
-    '+' -> TokenKind.Plus,
-    '-' -> TokenKind.Minus,
-    '*' -> TokenKind.Star,
-    '<' -> TokenKind.AngleL,
-    '>' -> TokenKind.AngleR,
-    '=' -> TokenKind.Equal,
-    '!' -> TokenKind.Bang,
-    '&' -> TokenKind.Ampersand,
-    '|' -> TokenKind.Bar,
-    '^' -> TokenKind.Caret,
-  )
-
-  /**
-   * The internal state of the lexer as it tokenizes a single source.
-   * At any point execution `start` represents the start of the token currently being considered,
-   * while `current` is the current read head of the lexer.
-   * Note that both start and current are `Position`s since they are not necessarily on the same line.
-   * `current` will always be on the same character as or past `start`.
-   * As tokens are produced they are placed in `tokens`.
-   */
-  private class State(val src: Ast.Source) {
-    var start: Position = new Position(0, 0, 0)
-    val current: Position = new Position(0, 0, 0)
-    val tokens: mutable.ListBuffer[Token] = mutable.ListBuffer.empty
-    var interpolationNestingLevel: Int = 0
-  }
-
-  /**
->>>>>>> 1f0f0691
    * A source position keeping track of both line, column as well as absolute character offset.
    */
   private class Position(var line: Int, var column: Int, var offset: Int)
@@ -131,17 +90,12 @@
 
       // Lex each source file in parallel.
       val results = ParOps.parMap(root.sources) {
-<<<<<<< HEAD
         case (src, _) => mapN(tryLex(src))(tokens => src -> tokens)
-=======
-        case (src, _) => mapN(lex(src))(tokens => src -> tokens)
->>>>>>> 1f0f0691
       }
 
       // Construct a map from each source to its tokens.
       mapN(sequence(results))(_.toMap)
     }
-<<<<<<< HEAD
   }
 
   /**
@@ -157,8 +111,6 @@
         println(except)
         Array.empty[Token].toSuccess
     }
-=======
->>>>>>> 1f0f0691
   }
 
   /**
@@ -166,15 +118,9 @@
    */
   private def lex(src: Ast.Source): Validation[Array[Token], CompilationMessage] = {
     implicit val s: State = new State(src)
-<<<<<<< HEAD
     while (!eof()) {
       whitespace()
       if (!eof()) {
-=======
-    while (!isAtEnd()) {
-      whitespace()
-      if (!isAtEnd()) {
->>>>>>> 1f0f0691
         s.start = new Position(s.current.line, s.current.column, s.current.offset)
         val k = scanToken()
         addToken(k)
@@ -198,7 +144,6 @@
   /**
    * Advances current position one char forward, returning the char it was previously sitting on,
    * while keeping track of line and column numbers too.
-<<<<<<< HEAD
    * Note: If the lexer has arrived at EOF advance will continuously return EOF without advancing.
    * This is a design choice to avoid returning an Option[Char], which would be doable but tedious to work with.
    */
@@ -207,12 +152,6 @@
     if (!eof()) {
       s.current.offset += 1
     }
-=======
-   */
-  private def advance()(implicit s: State): Char = {
-    val c = s.src.data(s.current.offset)
-    s.current.offset += 1
->>>>>>> 1f0f0691
     if (c == '\n') {
       s.current.line += 1
       s.current.column = 0
@@ -263,12 +202,9 @@
 
   /**
    * Peeks the character that state is currently sitting on without advancing.
-<<<<<<< HEAD
    * Note: Peek does not to bound checks. This is done under the assumption that the lexer
    * is only ever advanced using `advance`.
    * Since `advance` cannot move past EOF peek will always be in bounds.
-=======
->>>>>>> 1f0f0691
    */
   private def peek()(implicit s: State): Char = {
     s.src.data(s.current.offset)
@@ -287,11 +223,7 @@
 
   /**
    * A helper function wrapping peek, with special handling for escaped characters.
-<<<<<<< HEAD
    * This is useful for "\"" or `'\''`.
-=======
-   * This is useful for "\"" or `'\''`
->>>>>>> 1f0f0691
    */
   private def escapedPeek()(implicit s: State): Option[Char] = {
     var p = peek()
@@ -308,17 +240,10 @@
   }
 
   /**
-<<<<<<< HEAD
    * Checks if the current position has landed on end-of-file
    */
   private def eof()(implicit s: State): Boolean = {
     s.current.offset >= s.src.data.length - 1
-=======
-   * Checks if the current position has passed the end of the source
-   */
-  private def isAtEnd()(implicit s: State): Boolean = {
-    s.current.offset >= s.src.data.length
->>>>>>> 1f0f0691
   }
 
   /**
@@ -548,11 +473,7 @@
    */
   private def acceptBuiltIn()(implicit s: State): TokenKind = {
     var advances = 0
-<<<<<<< HEAD
-    while (!eof()) {
-=======
-    while (!isAtEnd()) {
->>>>>>> 1f0f0691
+    while (!eof()) {
       val p = peek()
       if (p.isLower) {
         // This means that the opening '$' was a separator.
@@ -576,18 +497,13 @@
    * Moves current position past all whitespace characters.
    */
   private def whitespace()(implicit s: State): Unit = {
-<<<<<<< HEAD
-    while (!eof()) {
-=======
-    while (!isAtEnd()) {
->>>>>>> 1f0f0691
+    while (!eof()) {
       if (!peek().isWhitespace) {
         return
       }
       advance()
     }
   }
-<<<<<<< HEAD
 
   /**
    * Moves current position past a name (both upper- and lower-case).
@@ -817,237 +733,6 @@
       advance()
     }
 
-=======
-
-  /**
-   * Moves current position past a name (both upper- and lower-case).
-   * There are edge cases of variable holes, IE. "x?", and java names like "Map$Entry",
-   * which is the reason this function will return a `TokenKind`.
-   */
-  private def acceptName(isUpper: Boolean)(implicit s: State): TokenKind = {
-    val kind = if (isUpper) {
-      TokenKind.NameUpperCase
-    } else {
-      TokenKind.NameLowerCase
-    }
-    while (!isAtEnd()) {
-      val p = peek()
-      if (p == '?') {
-        advance()
-        return TokenKind.HoleVariable
-      } else if (!p.isLetter && !p.isDigit && p != '_' && p != '!') {
-        return kind
-      }
-      advance()
-    }
-    kind
-  }
-
-
-  /**
-   * Moves current position past a java name. IE. "##java"
-   */
-  private def acceptJavaName()(implicit s: State): TokenKind = {
-    advance()
-    while (!isAtEnd()) {
-      val p = peek()
-      if (!p.isLetter && !p.isDigit && p != '_' && p != '!') {
-        return TokenKind.NameJava
-      }
-      advance()
-    }
-    TokenKind.NameJava
-  }
-
-  /**
-   * Moves current position past a greek name.
-   * Greek names must lie in the unicode range U+0370 to U+03FF.
-   * IE. "Χαίρετε"
-   */
-  private def acceptGreekName()(implicit s: State): TokenKind = {
-    while (!isAtEnd()) {
-      if (!isGreekNameChar(peek())) {
-        return TokenKind.NameGreek
-      }
-      advance()
-    }
-    TokenKind.NameGreek
-  }
-
-  /**
-   * Checks whether `c` lies in unicode range U+0370 to U+03FF
-   */
-  private def isGreekNameChar(c: Char): Boolean = {
-    val i = c.toInt
-    0x0370 <= i && i <= 0x03FF
-  }
-
-  /**
-   * Moves current position past a math name.
-   * Math names must lie in the unicode range U+2190 to U+22FF
-   * IE. "⊆"
-   */
-  private def acceptMathName()(implicit s: State): TokenKind = {
-    while (!isAtEnd()) {
-      if (!isMathNameChar(peek())) {
-        return TokenKind.NameMath
-      }
-      advance()
-    }
-    TokenKind.NameMath
-  }
-
-  /**
-   * Checks whether `c` lies in unicode range U+2190 to U+22FF
-   */
-  private def isMathNameChar(c: Char): Boolean = {
-    val i = c.toInt
-    0x2190 <= i && i <= 0x22FF
-  }
-
-  /**
-   * Moves current position past a named hole. IE. "?foo".
-   */
-  private def acceptNamedHole()(implicit s: State): TokenKind = {
-    while (!isAtEnd()) {
-      if (!peek().isLetter) {
-        return TokenKind.HoleNamed
-      }
-      advance()
-    }
-    TokenKind.HoleNamed
-  }
-
-
-  /**
-   * Moves current position past an infix function.
-   */
-  private def acceptInfixFunction()(implicit s: State): TokenKind = {
-    while (!isAtEnd()) {
-      if (peek() == '`') {
-        advance()
-        return TokenKind.InfixFunction
-      }
-      advance()
-    }
-    TokenKind.Err(TokenErrorKind.UnterminatedInfixFunction)
-  }
-
-  /**
-   * Moves current position past a user defined operator. IE. "<*>".
-   * A user defined operator may be any combination of length 2 or more
-   * of the characters in `validUserOpTokens`.
-   */
-  private def acceptUserDefinedOp()(implicit s: State): TokenKind = {
-    while (!isAtEnd()) {
-      if (!ValidUserOpTokens.contains(peek())) {
-        return TokenKind.UserDefinedOperator
-      } else {
-        advance()
-      }
-    }
-    TokenKind.UserDefinedOperator
-  }
-
-  /**
-   * Moves current position past a string literal.
-   * If the string is unterminated a `TokenKind.Err` is returned.
-   */
-  private def acceptString()(implicit s: State): TokenKind = {
-    var kind: TokenKind = TokenKind.LiteralString
-    while (!isAtEnd()) {
-      var p = escapedPeek()
-      // Check for the beginning of an string interpolation.
-      if (!previousPrevious().contains('\\') && previous().contains('$') && p.contains('{')) {
-        acceptStringInterpolation() match {
-          case e@TokenKind.Err(_) => return e
-          case k =>
-            // Resume regular string literal tokenization by resetting p and prev.
-            kind = k
-            p = escapedPeek()
-        }
-      }
-      // Check for termination
-      if (p.contains('\"')) {
-        advance()
-        return kind
-      }
-      // Check if file ended on a '\', meaning that the string was unterminated
-      if (p.isEmpty) {
-        return TokenKind.Err(TokenErrorKind.UnterminatedString)
-      }
-      advance()
-    }
-    TokenKind.Err(TokenErrorKind.UnterminatedString)
-  }
-
-  /**
-   * Moves current position past an interpolated expression within a string. IE. "Hi ${name}!".
-   * Note that this function works a little differently to the other `accept*` functions
-   * since it will produce a number of tokens before returning.
-   * This is necessary since it must be able to move past any expressions,
-   * including nested string literals, which might also include interpolation.
-   * This is done by calling `scanToken` and `addToken` manually like in the top-most `lex` function,
-   * while looking for the terminating '}'.
-   * A max nesting level is enforced via `state.interpolationNestingLevel` to avoid blowing the stack.
-   *
-   * Some tricky but valid strings include:
-   * "Hello ${" // "} world!"
-   * "My favorite number is ${ { "${"//"}"40 + 2} }!"
-   * "${"${}"}"
-   */
-  private def acceptStringInterpolation()(implicit s: State): TokenKind = {
-    // Handle max nesting level
-    s.interpolationNestingLevel += 1
-    if (s.interpolationNestingLevel > InterpolatedStringMaxNestingLevel) {
-      s.interpolationNestingLevel = 0
-      return TokenKind.Err(TokenErrorKind.StringInterpolationTooDeep)
-    }
-
-    advance() // Consume '{'.
-    addToken(TokenKind.LiteralStringInterpolationL)
-    // consume tokens until a terminating '}' is found
-    var blockNestingLevel = 0
-    while (!isAtEnd()) {
-      whitespace()
-      if (!isAtEnd()) {
-        s.start = new Position(s.current.line, s.current.column, s.current.offset)
-        val kind = scanToken()
-
-        // Handle nested block expressions like `"my favorite number is ${ {40 + 2} }!"`.
-        if (kind == TokenKind.CurlyL) {
-          blockNestingLevel += 1
-        }
-
-        // Check for the terminating '}'.
-        if (kind == TokenKind.CurlyR) {
-          if (blockNestingLevel == 0) {
-            s.interpolationNestingLevel -= 1
-            return TokenKind.LiteralStringInterpolationR
-          }
-          blockNestingLevel -= 1
-        }
-        addToken(kind)
-      }
-    }
-    TokenKind.Err(TokenErrorKind.UnterminatedStringInterpolation)
-  }
-
-  /**
-   * Moves current position past a char literal.
-   * If the char is unterminated a `TokenKind.Err` is returned
-   * Note that chars might contain unicode hex codes like these "\u00ff"
-   */
-  private def acceptChar()(implicit s: State): TokenKind = {
-    while (!isAtEnd()) {
-      if (escapedPeek().contains('\'')) {
-        advance()
-        return TokenKind.LiteralChar
-      }
-      advance()
-    }
-
->>>>>>> 1f0f0691
     TokenKind.Err(TokenErrorKind.UnterminatedChar)
   }
 
@@ -1058,11 +743,7 @@
    */
   private def acceptNumber()(implicit s: State): TokenKind = {
     var isDecimal = false
-<<<<<<< HEAD
-    while (!eof()) {
-=======
-    while (!isAtEnd()) {
->>>>>>> 1f0f0691
+    while (!eof()) {
       peek() match {
         // Digits and _ are just consumed
         case c if c.isDigit || c == '_' => advance()
@@ -1095,28 +776,19 @@
         }
       }
     }
-<<<<<<< HEAD
-
     // The very last char of the file was a digit so return the appropriate token.
     if (isDecimal) {
       TokenKind.LiteralFloat64
     } else {
       TokenKind.LiteralInt32
     }
-=======
-    TokenKind.Err(TokenErrorKind.UnexpectedChar)
->>>>>>> 1f0f0691
   }
 
   /**
    * Moves current position past an annotation. IE. "@Test".
    */
   private def acceptAnnotation()(implicit s: State): TokenKind = {
-<<<<<<< HEAD
-    while (!eof()) {
-=======
-    while (!isAtEnd()) {
->>>>>>> 1f0f0691
+    while (!eof()) {
       if (!peek().isLetter) {
         return TokenKind.Annotation
       } else {
@@ -1130,11 +802,7 @@
    * Moves current position past a line-comment
    */
   private def acceptLineComment()(implicit s: State): TokenKind = {
-<<<<<<< HEAD
-    while (!eof()) {
-=======
-    while (!isAtEnd()) {
->>>>>>> 1f0f0691
+    while (!eof()) {
       if (peek() == '\n') {
         return TokenKind.CommentLine
       } else {
@@ -1154,11 +822,7 @@
    */
   private def acceptBlockComment()(implicit s: State): TokenKind = {
     var level = 1
-<<<<<<< HEAD
-    while (!eof()) {
-=======
-    while (!isAtEnd()) {
->>>>>>> 1f0f0691
+    while (!eof()) {
       (peek(), peekPeek()) match {
         case ('/', Some('*')) =>
           level += 1
@@ -1195,11 +859,7 @@
       case _ => 1
     }
 
-<<<<<<< HEAD
     val loc = SourceLocation(None, s.src, SourceKind.Real, token.line + 1, token.col, token.line + 1, token.col + offset)
-=======
-    val loc = SourceLocation(None, s.src, SourceKind.Real, token.line, token.col, token.line, token.col + offset)
->>>>>>> 1f0f0691
     e match {
       case TokenErrorKind.BlockCommentTooDeep => LexerError.BlockCommentTooDeep(loc)
       case TokenErrorKind.DoubleDottedNumber => LexerError.DoubleDottedNumber(loc)
