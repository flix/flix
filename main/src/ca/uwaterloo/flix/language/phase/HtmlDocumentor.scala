/*
 * Copyright 2023 Holger Dal Mogensen
 *
 * Licensed under the Apache License, Version 2.0 (the "License");
 * you may not use this file except in compliance with the License.
 * You may obtain a copy of the License at
 *
 *   http://www.apache.org/licenses/LICENSE-2.0
 *
 * Unless required by applicable law or agreed to in writing, software
 * distributed under the License is distributed on an "AS IS" BASIS,
 * WITHOUT WARRANTIES OR CONDITIONS OF ANY KIND, either express or implied.
 * See the License for the specific language governing permissions and
 * limitations under the License.
 */

package ca.uwaterloo.flix.language.phase

import ca.uwaterloo.flix.api.{Flix, Version}
import ca.uwaterloo.flix.language.ast.{Ast, SourceLocation, Symbol, Type, TypedAst}
import ca.uwaterloo.flix.language.fmt.{FormatType, SimpleType}
import ca.uwaterloo.flix.util.LocalResource

import java.io.IOException
import java.nio.file.{Files, Path, Paths}
import com.github.rjeschke.txtmark

import java.net.URLEncoder

/**
  * A phase that emits a JSON file for library documentation.
  */
object HtmlDocumentor {

  /**
    * The "Pseudo-name" of the root namespace displayed on the pages.
    */
  val RootNS: String = "Prelude"
  /**
    * The "Pseudo-name" of the root namespace used for its file name.
    */
  val RootFileName: String = "index"

  /**
    * The directory where to write the ouput.
    */
  val OutputDirectory: Path = Paths.get("./build/doc")

  /**
    * The path to the the stylesheet, relative to the resources folder.
    */
  val Stylesheet: String = "/doc/styles.css"

  /**
    * The path to the the favicon, relative to the resources folder.
    */
  val FavIcon: String = "/doc/favicon.png"

  /**
    * The path to the the script, relative to the resources folder.
    */
  val Script: String = "/doc/index.js"

  /**
    * The path to the the icon directory, relative to the resources folder.
    */
  val Icons: String = "/doc/icons"

  /**
    * The root of the link to each file of the standard library.
    */
  val LibraryGitHub: String = "https://github.com/flix/flix/blob/master/main/src/library/"

  def run(root: TypedAst.Root)(implicit flix: Flix): Unit = {
    val modulesRoot = splitModules(root)
    val filteredModulesRoot = filterModules(modulesRoot)

    def visitMod(mod: Module): Unit = {
      val out = documentModule(mod)
      writeDocFile(moduleFileName(mod.sym), out)

      mod.submodules.foreach(visitMod)
      mod.classes.foreach(visitClass)
      mod.enums.foreach(visitEnum)
    }

    def visitClass(clazz: Class): Unit = {
      val out = documentClass(clazz)
      writeDocFile(classFileName(clazz.inner.sym), out)

      clazz.companionMod.foreach {
        _.submodules.foreach(visitMod)
      }
    }

    def visitEnum(enm: Enum): Unit = {
      val out = documentEnum(enm)
      writeDocFile(enumFileName(enm.inner.sym), out)

      enm.companionMod.foreach {
        _.submodules.foreach(visitMod)
      }
    }

    visitMod(filteredModulesRoot)
    writeAssets()
  }

  /**
    * Get the display name of the module.
    *
    * See also `moduleFileName` for the file name of the module.
    */
  private def moduleName(sym: Symbol.ModuleSym): String = if (sym.isRoot) RootNS else sym.toString

  /**
    * Get the file name of the module.
    */
  private def moduleFileName(sym: Symbol.ModuleSym): String = s"${if (sym.isRoot) RootFileName else sym.toString}.html"

  /**
    * Get the display name of the class.
    *
    * See also `classFileName` for the file name of the class.
    */
  private def className(sym: Symbol.ClassSym): String = sym.toString

  /**
    * Get the file name of the class.
    */
  private def classFileName(sym: Symbol.ClassSym): String = s"${sym.toString}.html"

  /**
    * Get the display name of the enum.
    *
    * See also `enumFileName` for the file name of the class.
    */
  private def enumName(sym: Symbol.EnumSym): String = sym.toString

  /**
    * Get the file name of the enum.
    */
  private def enumFileName(sym: Symbol.EnumSym): String = s"${sym.toString}.html"

  /**
    * Splits the modules present in the root into a tree of `HtmlDocumentor.Module`s, making them easier to work with.
    */
  private def splitModules(root: TypedAst.Root): Module = {

    /**
      * Visits a module and all of its submodules
      */
    def visitMod(moduleSym: Symbol.ModuleSym, parent: Option[Symbol.ModuleSym]): Module = {
      val mod = root.modules(moduleSym)
      val uses = root.uses.getOrElse(moduleSym, Nil)

      /** Modules that should not be included as a submodule */
      var companionMods: List[Symbol.ModuleSym] = Nil

      var submodules: List[Symbol.ModuleSym] = Nil
      var classes: List[Class] = Nil
      var enums: List[Enum] = Nil
      var effects: List[TypedAst.Effect] = Nil
      var typeAliases: List[TypedAst.TypeAlias] = Nil
      var defs: List[TypedAst.Def] = Nil
      mod.foreach {
        case sym: Symbol.ModuleSym => submodules = sym :: submodules
        case sym: Symbol.ClassSym =>
          val companionMod = companionModule(sym.namespace :+ sym.name, moduleSym, root)
          companionMod.foreach(m => companionMods = m.sym :: companionMods)
          classes = mkClass(sym, moduleSym, companionMod, root) :: classes
        case sym: Symbol.EnumSym =>
          val companionMod = companionModule(sym.namespace :+ sym.name, moduleSym, root)
          companionMod.foreach(m => companionMods = m.sym :: companionMods)
          enums = mkEnum(sym, moduleSym, companionMod, root) :: enums
        case sym: Symbol.EffectSym => effects = root.effects(sym) :: effects
        case sym: Symbol.TypeAliasSym => typeAliases = root.typeAliases(sym) :: typeAliases
        case sym: Symbol.DefnSym => defs = root.defs(sym) :: defs
        case _ => // No op
      }

      submodules = submodules.filterNot(companionMods.contains)

      Module(
        moduleSym,
        parent,
        uses,
        submodules.map(visitMod(_, Some(moduleSym))),
        classes,
        enums,
        effects,
        typeAliases,
        defs,
      )
    }

    /**
      * Get the optional companion module for the item with the given `namespace`.
      * `namespace` should include the name of the item itself.
      */
    def companionModule(namespace: List[String], parent: Symbol.ModuleSym, root: TypedAst.Root): Option[Module] = {
      val sym = Symbol.mkModuleSym(namespace)
      if (root.modules.contains(sym)) Some(visitMod(sym, Some(parent)))
      else None
    }

    visitMod(Symbol.mkModuleSym(Nil), None)
  }

  /**
    * Extracts all relevant information about the given `ClassSym` from the root, into a `HtmlDocumentor.Class`.
    */
  private def mkClass(sym: Symbol.ClassSym, parent: Symbol.ModuleSym, companionMod: Option[Module], root: TypedAst.Root): Class = {
    val inner = root.classes(sym)

    val (sigs, defs) = inner.signatures.partition(_.exp.isEmpty)
    val instances = root.instances.getOrElse(sym, Nil)

    Class(inner, sigs, defs, instances, parent, companionMod)
  }

  /**
    * Extracts all relevant information about the given `EnumSym` from the root, into a `HtmlDocumentor.Enum`.
    */
  private def mkEnum(sym: Symbol.EnumSym, parent: Symbol.ModuleSym, companionMod: Option[HtmlDocumentor.Module], root: TypedAst.Root): Enum = {
    Enum(root.enums(sym), parent, companionMod)
  }

  /**
    * Filter the module, `mod`, and its children, removing all items and empty modules, which shouldn't appear in the documentation.
    */
  private def filterModules(mod: Module): Module = {
    filterEmpty(filterItems(mod))
  }

  /**
    * Returns a tree of modules corresponding to the given input,
    * but with all items that shouldn't appear in the documentation removed.
    */
  private def filterItems(mod: Module): Module = mod match {
    case Module(sym, parent, uses, submodules, classes, enums, effects, typeAliases, defs) =>
      Module(
        sym,
        parent,
        uses,
<<<<<<< HEAD
        submodules,
        classes.filter(c => c.inner.mod.isPublic && !c.inner.ann.isInternal).map(filterClass),
        enums.filter(e => e.inner.mod.isPublic && !e.inner.ann.isInternal).map(filterEnum),
=======
        submodules.map(filterItems),
        classes.filter(c => c.modifiers.isPublic && !c.ann.isInternal).map(filterClass),
        enums.filter(e => e.mod.isPublic && !e.ann.isInternal),
>>>>>>> c499e1c3
        effects.filter(e => e.mod.isPublic && !e.ann.isInternal),
        typeAliases.filter(t => t.mod.isPublic),
        defs.filter(d => d.spec.mod.isPublic && !d.spec.ann.isInternal),
      )
  }

  /**
    * Returns a `Class` corresponding to the given `clazz`,
    * but with all items that shouldn't appear in the documentation removed.
    */
  private def filterClass(clazz: Class): Class = clazz match {
    case Class(TypedAst.Class(doc, ann, mod, sym, tparam, superClasses, assocs, _, laws, loc), signatures, defs, instances, parent, companionMod) =>
      Class(
        TypedAst.Class(
          doc,
          ann,
          mod,
          sym,
          tparam,
          superClasses,
          assocs.filter(a => a.mod.isPublic),
          Nil,
          laws.filter(l => l.spec.mod.isPublic && !l.spec.ann.isInternal),
          loc
        ),
        signatures.filter(s => s.spec.mod.isPublic && !s.spec.ann.isInternal),
        defs.filter(d => d.spec.mod.isPublic && !d.spec.ann.isInternal),
        instances.filter(i => i.mod.isPublic && !i.ann.isInternal),
        parent,
        companionMod.map(filterItems)
      )
  }

  /**
    * Returns an `Enum` corresponding to the given `enm`,
    * but with all items that shouldn't appear in the documentation removed.
    */
  private def filterEnum(enm: Enum): Enum = enm match {
    case Enum(enm, parent, companionMod) =>
      Enum(enm, parent, companionMod.map(filterItems))
  }

  /**
    * Remove any modules and references to them if they:
    *   1. Contain no items
    *   1. Contain no submodules with any items
    */
  private def filterEmpty(mod: Module): Module = {
    /**
      * Recursively walks the module tree removing empty modules.
      * These modules are removed from the map, and from the `submodules` field.
      *
      * Returns a boolean, describing whether or not this module is included.
      */
    def visitMod(mod: Module): Option[Module] = {
      mod match {
        case Module(sym, parent, uses, submodules, classes, enums, effects, typeAliases, defs) =>
          val filteredSubMods = submodules.flatMap(visitMod)
          val filteredClasses = classes.map {
            case Class(inner, signatures, defs, instances, parent, companionMod) =>
              Class(inner, signatures, defs, instances, parent, companionMod.flatMap(visitMod))
          }
          val filteredEnums = enums.map {
            case Enum(inner, parent, companionMod) =>
              Enum(inner, parent, companionMod.flatMap(visitMod))
          }

          val isEmpty = {
            filteredSubMods.isEmpty &&
            classes.isEmpty &&
            enums.isEmpty &&
            effects.isEmpty &&
            typeAliases.isEmpty &&
            defs.isEmpty
          }

          if (isEmpty) None
          else Some(
            Module(
              sym,
              parent,
              uses,
              filteredSubMods,
              filteredClasses,
              filteredEnums,
              effects,
              typeAliases,
              defs
            )
          )
      }
    }

    visitMod(mod).get
  }

  /**
    * Documents the given `Module`, `mod`, returning a string of HTML.
    */
  private def documentModule(mod: Module)(implicit flix: Flix): String = {
    implicit val sb: StringBuilder = new StringBuilder()

    val sortedMods = mod.submodules.sortBy(_.sym.ns.last)
    val sortedClasses = mod.classes.sortBy(_.inner.sym.name)
    val sortedEnums = mod.enums.sortBy(_.inner.sym.name)
    val sortedEffs = mod.effects.sortBy(_.sym.name)
    val sortedTypeAliases = mod.typeAliases.sortBy(_.sym.name)
    val sortedDefs = mod.defs.sortBy(_.sym.name)

    sb.append(mkHead(moduleName(mod.sym)))
    sb.append("<body class='no-script'>")

    docThemeToggle()

    docSideBar { () =>
      mod.parent.map {
        mod => sb.append(s"<a class='back' href='${esc(moduleFileName(mod))}'>${moduleName(mod)}</a>")
      }
      docSubModules(sortedMods)
      docSideBarSection(
        "Classes",
        sortedClasses,
        (c: Class) => sb.append(s"<a href='${esc(classFileName(c.inner.sym))}'>${esc(c.inner.sym.name)}</a>"),
      )
      docSideBarSection(
        "Effects",
        sortedEffs,
        (e: TypedAst.Effect) => sb.append(s"<a href='#eff-${escUrl(e.sym.name)}'>${esc(e.sym.name)}</a>"),
      )
      docSideBarSection(
        "Enums",
        sortedEnums,
        (e: Enum) => sb.append(s"<a href='${esc(enumFileName(e.inner.sym))}'>${esc(e.inner.sym.name)}</a>"),
      )
      docSideBarSection(
        "Type Aliases",
        sortedTypeAliases,
        (t: TypedAst.TypeAlias) => sb.append(s"<a href='#ta-${escUrl(t.sym.name)}'>${esc(t.sym.name)}</a>"),
      )
      docSideBarSection(
        "Definitions",
        sortedDefs,
        (d: TypedAst.Def) => sb.append(s"<a href='#def-${escUrl(d.sym.name)}'>${esc(d.sym.name)}</a>"),
      )
    }

    sb.append("<main>")
    sb.append(s"<h1>${esc(moduleName(mod.sym))}</h1>")
    docSection("Effects", sortedEffs, docEffect)
    docSection("Type Aliases", sortedTypeAliases, docTypeAlias)
    docSection("Definitions", sortedDefs, docDef)
    sb.append("</main>")

    sb.append("</body>")

    sb.toString()
  }

  /**
    * Documents the given `Class`, `clazz`, returning a string of HTML.
    */
  private def documentClass(clazz: Class)(implicit flix: Flix): String = {
    implicit val sb: StringBuilder = new StringBuilder()

    val sortedSigs = clazz.signatures.sortBy(_.sym.name)
    val sortedClassDefs = clazz.defs.sortBy(_.sym.name)

    val mod = clazz.companionMod
    val sortedMods = mod.map(_.submodules).getOrElse(Nil).sortBy(_.sym.ns.last)
    val sortedClasses = mod.map(_.classes).getOrElse(Nil).sortBy(_.inner.sym.name)
    val sortedEnums = mod.map(_.enums).getOrElse(Nil).sortBy(_.inner.sym.name)
    val sortedEffs = mod.map(_.effects).getOrElse(Nil).sortBy(_.sym.name)
    val sortedTypeAliases = mod.map(_.typeAliases).getOrElse(Nil).sortBy(_.sym.name)
    val sortedModuleDefs = mod.map(_.defs).getOrElse(Nil).sortBy(_.sym.name)

    sb.append(mkHead(className(clazz.inner.sym)))
    sb.append("<body class='no-script'>")

    docThemeToggle()

    docSideBar { () =>
      sb.append(s"<a class='back' href='${esc(moduleFileName(clazz.parent))}'>${moduleName(clazz.parent)}</a>")
      docSubModules(sortedMods)
      docSideBarSection(
        "Signatures",
        sortedSigs,
        (s: TypedAst.Sig) => sb.append(s"<a href='#sig-${escUrl(s.sym.name)}'>${esc(s.sym.name)}</a>"),
      )
      docSideBarSection(
        "Class Definitions",
        sortedClassDefs,
        (d: TypedAst.Sig) => sb.append(s"<a href='#sig-${escUrl(d.sym.name)}'>${esc(d.sym.name)}</a>"),
      )
      docSideBarSection(
        "Classes",
        sortedClasses,
        (c: Class) => sb.append(s"<a href='${esc(classFileName(c.inner.sym))}'>${esc(c.inner.sym.name)}</a>"),
      )
      docSideBarSection(
        "Effects",
        sortedEffs,
        (e: TypedAst.Effect) => sb.append(s"<a href='#eff-${escUrl(e.sym.name)}'>${esc(e.sym.name)}</a>"),
      )
      docSideBarSection(
        "Enums",
        sortedEnums,
        (e: Enum) => sb.append(s"<a href='${esc(enumFileName(e.inner.sym))}'>${esc(e.inner.sym.name)}</a>"),
      )
      docSideBarSection(
        "Type Aliases",
        sortedTypeAliases,
        (t: TypedAst.TypeAlias) => sb.append(s"<a href='#ta-${escUrl(t.sym.name)}'>${esc(t.sym.name)}</a>"),
      )
      docSideBarSection(
        "Module Definitions",
        sortedModuleDefs,
        (d: TypedAst.Def) => sb.append(s"<a href='#def-${escUrl(d.sym.name)}'>${esc(d.sym.name)}</a>"),
      )
    }

    sb.append("<main>")
    sb.append(s"<h1>${esc(className(clazz.inner.sym))}</h1>")

    sb.append("<section>")
    sb.append(s"<div class='box'>")
    docAnnotations(clazz.inner.ann)
    sb.append("<div class='decl'>")
    sb.append("<code>")
    sb.append("<span class='keyword'>class</span> ")
    sb.append(s"<span class='name'>${esc(clazz.inner.sym.name)}</span>")
    docTypeParams(List(clazz.inner.tparam))
    docTypeConstraints(clazz.inner.superClasses)
    sb.append("</code>")
    docActions(None, clazz.inner.loc)
    sb.append("</div>")
    docDoc(clazz.inner.doc)
    docSubSection("Instances", clazz.instances.sortBy(_.loc), docInstance)
    sb.append("</div>")
    sb.append("</section>")

    docSection("Signatures", sortedSigs, docSignature)
    docSection("Class Definitions", sortedClassDefs, docSignature)

    docSection("Effects", sortedEffs, docEffect)
    docSection("Type Aliases", sortedTypeAliases, docTypeAlias)
    docSection("Module Definitions", sortedModuleDefs, docDef)

    sb.append("</main>")

    sb.append("</body>")

    sb.toString()
  }

  /**
    * Documents the given `Enum`, `enm`, returning a string of HTML.
    */
  private def documentEnum(enm: Enum)(implicit flix: Flix): String = {
    implicit val sb: StringBuilder = new StringBuilder()

    val mod = enm.companionMod
    val sortedMods = mod.map(_.submodules).getOrElse(Nil).sortBy(_.sym.ns.last)
    val sortedClasses = mod.map(_.classes).getOrElse(Nil).sortBy(_.inner.sym.name)
    val sortedEnums = mod.map(_.enums).getOrElse(Nil).sortBy(_.inner.sym.name)
    val sortedEffs = mod.map(_.effects).getOrElse(Nil).sortBy(_.sym.name)
    val sortedTypeAliases = mod.map(_.typeAliases).getOrElse(Nil).sortBy(_.sym.name)
    val sortedModuleDefs = mod.map(_.defs).getOrElse(Nil).sortBy(_.sym.name)

    sb.append(mkHead(enumName(enm.inner.sym)))
    sb.append("<body class='no-script'>")

    docThemeToggle()

    docSideBar { () =>
      sb.append(s"<a class='back' href='${esc(moduleFileName(enm.parent))}'>${moduleName(enm.parent)}</a>")
      docSubModules(sortedMods)
      docSideBarSection(
        "Classes",
        sortedClasses,
        (c: Class) => sb.append(s"<a href='${esc(classFileName(c.inner.sym))}'>${esc(c.inner.sym.name)}</a>"),
      )
      docSideBarSection(
        "Effects",
        sortedEffs,
        (e: TypedAst.Effect) => sb.append(s"<a href='#eff-${escUrl(e.sym.name)}'>${esc(e.sym.name)}</a>"),
      )
      docSideBarSection(
        "Enums",
        sortedEnums,
        (e: Enum) => sb.append(s"<a href='${esc(enumFileName(e.inner.sym))}'>${esc(e.inner.sym.name)}</a>"),
      )
      docSideBarSection(
        "Type Aliases",
        sortedTypeAliases,
        (t: TypedAst.TypeAlias) => sb.append(s"<a href='#ta-${escUrl(t.sym.name)}'>${esc(t.sym.name)}</a>"),
      )
      docSideBarSection(
        "Definitions",
        sortedModuleDefs,
        (d: TypedAst.Def) => sb.append(s"<a href='#def-${escUrl(d.sym.name)}'>${esc(d.sym.name)}</a>"),
      )
    }

    sb.append("<main>")
    sb.append(s"<h1>${esc(enumName(enm.inner.sym))}</h1>")

    sb.append("<section>")
    sb.append(s"<div class='box' id='enum-${esc(enm.inner.sym.name)}'>")
    docAnnotations(enm.inner.ann)
    sb.append("<div class='decl'>")
    sb.append("<code>")
    sb.append("<span class='keyword'>enum</span> ")
    sb.append(s"<span class='name'>${esc(enm.inner.sym.name)}</span>")
    docTypeParams(enm.inner.tparams)
    docDerivations(enm.inner.derives)
    sb.append("</code>")
    docActions(Some(s"enum-${esc(enm.inner.sym.name)}"), enm.inner.loc)
    sb.append("</div>")
    docCases(enm.inner.cases.values.toList)
    docDoc(enm.inner.doc)
    sb.append("</div>")
    sb.append("</section>")

    docSection("Effects", sortedEffs, docEffect)
    docSection("Type Aliases", sortedTypeAliases, docTypeAlias)
    docSection("Definitions", sortedModuleDefs, docDef)

    sb.append("</main>")

    sb.append("</body>")

    sb.toString()
  }

  /**
    * Generates the string representing the head of the HTML document.
    */
  private def mkHead(name: String): String = {
    s"""<!doctype html><html lang='en'>
      |<head>
      |<meta charset='utf-8'>
      |<meta name='viewport' content='width=device-width,initial-scale=1'>
      |<meta name='description' content='API documentation for ${esc(name)} | The Flix Programming Language'>
      |<meta name='keywords' content='Flix, Programming, Language, API, Documentation, ${esc(name)}'>
      |<link href='https://fonts.googleapis.com/css?family=Fira+Code&display=swap' rel='stylesheet'>
      |<link href='https://fonts.googleapis.com/css?family=Oswald&display=swap' rel='stylesheet'>
      |<link href='https://fonts.googleapis.com/css?family=Noto+Sans&display=swap' rel='stylesheet'>
      |<link href='https://fonts.googleapis.com/css?family=Inter&display=swap' rel='stylesheet'>
      |<link href='styles.css' rel='stylesheet'>
      |<link href='favicon.png' rel='icon'>
      |<script defer src='index.js'></script>
      |<title>Flix | ${esc(name)}</title>
      |</head>
    """.stripMargin
  }

  /**
    * Generate the theme toggle button.
    *
    * The result will be appended to the given `StringBuilder`, `sb`.
    */
  private def docThemeToggle()(implicit flix: Flix, sb: StringBuilder): Unit = {
    sb.append("<button id='theme-toggle' disabled aria-label='Toggle theme' aria-describedby='no-script'>")
    sb.append("<span>Toggle theme.</span>")
    sb.append("<span role='tooltip' id='no-script'>Requires JavaScript</span>")
    sb.append("</button>")
  }

  /**
    * Generate the side bar with the contents specified by `docContents`.
    *
    * The result will be appended to the given `StringBuilder`, `sb`.
    */
  private def docSideBar(docContents: () => Unit)(implicit flix: Flix, sb: StringBuilder): Unit = {
    sb.append("<nav>")
    sb.append("<input type='checkbox' id='menu-toggle' aria-label='Show/hide sidebar menu'>")
    sb.append("<label for='menu-toggle'>Toggle the menu</label>")
    sb.append("<div>")
    sb.append("<div class='flix'>")
    sb.append("<h2><a href='index.html'>flix</a></h2>")
    sb.append(s"<span class='version'>${Version.CurrentVersion}</span>")
    sb.append("</div>")
    docContents()
    sb.append("</div>")
    sb.append("</nav>")
  }

  /**
    * Documents a section in the side bar, (Modules, Classes, Enums, etc.), containing a `group` of items.
    *
    * The result will be appended to the given `StringBuilder`, `sb`.
    *
    * If `group` is empty, nothing will be generated.
    *
    * @param name   The name of the section, e.g. "Modules".
    * @param group  The list of items in the section, in the order that they should appear.
    * @param docElt A function taking a single item from `group` and generating the corresponding HTML string.
    *               Note that they will each be wrapped in an `<li>` tag.
    */
  private def docSideBarSection[T](name: String, group: List[T], docElt: T => Unit)(implicit flix: Flix, sb: StringBuilder): Unit = {
    if (group.isEmpty) {
      return
    }

    sb.append(s"<h3><a href='#${name.replace(' ', '-')}'>$name</a></h3>")
    sb.append(s"<ul class='${name.replace(' ', '-')}'>")
    for (e <- group) {
      sb.append("<li>")
      docElt(e)
      sb.append("</li>")
    }
    sb.append("</ul>")
  }

  private def docSubModules(submodules: List[Module])(implicit flix: Flix, sb: StringBuilder): Unit = {
    if (submodules.isEmpty) {
      return
    }

    sb.append("<h3>Modules</h3>")
    sb.append("<ul class='Modules'>")
    for (m <- submodules) {
      sb.append("<li>")
      sb.append(s"<a href='${esc(moduleFileName(m.sym))}'>${esc(m.sym.ns.last)}</a>")
      sb.append("</li>")
    }
    sb.append("</ul>")
  }

  /**
    * Documents a section, (Classes, Enums, Effects, etc.), containing a `group` of items.
    *
    * The result will be appended to the given `StringBuilder`, `sb`.
    *
    * If `group` is empty, nothing will be generated.
    *
    * @param name   The name of the section, e.g. "Classes".
    *               This name will also be the id of the section.
    * @param group  The list of items in the section, in the order that they should appear.
    * @param docElt A function taking a single item from `group` and generating the corresponding HTML string.
    */
  private def docSection[T](name: String, group: List[T], docElt: T => Unit)(implicit flix: Flix, sb: StringBuilder): Unit = {
    if (group.isEmpty) {
      return
    }

    sb.append(s"<section id='${name.replace(' ', '-')}'>")
    sb.append(s"<h2>$name</h2>")
    for (e <- group) {
      docElt(e)
    }
    sb.append("</section>")
  }

  /**
    * Documents a collapsable subsection, (Signatures, Instances, etc.), containing a `group` of items.
    *
    * The result will be appended to the given `StringBuilder`, `sb`.
    *
    * If `group` is empty, nothing will be generated.
    *
    * @param name   The name of the subsection, e.g. "Signatures".
    * @param group  The list of items in the section, in the order that they should appear.
    * @param docElt A function taking a single item from `group` and generating the corresponding HTML string.
    * @param open   Whether or not the subsection is opened by default. Default to false.
    */
  private def docSubSection[T](name: String, group: List[T], docElt: T => Unit, open: Boolean = false)(implicit flix: Flix, sb: StringBuilder): Unit = {
    if (group.isEmpty) {
      return
    }

    sb.append(s"<details class='subsection' ${if (open) "open" else ""}>")
    sb.append(s"<summary><h3>${esc(name)}</h3></summary>")
    for (e <- group) {
      docElt(e)
    }
    sb.append("</details>")
  }

  /**
    * Documents the given `Effect`, `eff`.
    *
    * The result will be appended to the given `StringBuilder`, `sb`.
    */
  private def docEffect(eff: TypedAst.Effect)(implicit flix: Flix, sb: StringBuilder): Unit = {
    sb.append(s"<div class='box' id='eff-${esc(eff.sym.name)}'>")
    docAnnotations(eff.ann)
    sb.append("<div class='decl'>")
    sb.append("<code>")
    sb.append("<span class='keyword'>eff</span> ")
    sb.append(s"<span class='name'>${esc(eff.sym.name)}</span>")
    sb.append("</code>")
    docActions(Some(s"eff-${esc(eff.sym.name)}"), eff.loc)
    sb.append("</div>")
    docSubSection("Operations", eff.ops, (o: TypedAst.Op) => docSpec(o.sym.name, o.spec, None), open = true)
    docDoc(eff.doc)
    sb.append("</div>")
  }

  /**
    * Documents the given `TypeAlias`, `ta`.
    *
    * The result will be appended to the given `StringBuilder`, `sb`.
    */
  private def docTypeAlias(ta: TypedAst.TypeAlias)(implicit flix: Flix, sb: StringBuilder): Unit = {
    sb.append(s"<div class='box' id='ta-${esc(ta.sym.name)}'>")
    sb.append("<div class='decl'>")
    sb.append("<code>")
    sb.append("<span class='keyword'>type alias</span> ")
    sb.append(s"<span class='name'>${esc(ta.sym.name)}</span>")
    docTypeParams(ta.tparams)
    sb.append(" = ")
    docType(ta.tpe)
    sb.append("</code>")
    docActions(Some(s"ta-${esc(ta.sym.name)}"), ta.loc)
    sb.append("</div>")
    docDoc(ta.doc)
    sb.append("</div>")
  }

  /**
    * Documents the given `Def`, `defn`.
    *
    * The result will be appended to the given `StringBuilder`, `sb`.
    */
  private def docDef(defn: TypedAst.Def)(implicit flix: Flix, sb: StringBuilder): Unit = {
    sb.append(s"<div class='box' id='def-${esc(defn.sym.name)}'>")
    docSpec(defn.sym.name, defn.spec, Some(s"def-${esc(defn.sym.name)}"))
    sb.append("</div>")
  }

  /**
    * Documents the given `Sig`, `sig`.
    *
    * The result will be appended to the given `StringBuilder`, `sb`.
    */
  private def docSignature(sig: TypedAst.Sig)(implicit flix: Flix, sb: StringBuilder): Unit = {
    sb.append(s"<div class='box' id='sig-${esc(sig.sym.name)}'>")
    docSpec(sig.sym.name, sig.spec, Some(s"sig-${esc(sig.sym.name)}"))
    sb.append("</div>")
  }

  /**
    * Documents the given `Spec`, `spec`, with the given `name`.
    * Shared by `Def` and `Sig`.
    *
    * The result will be appended to the given `StringBuilder`, `sb`.
    */
  private def docSpec(name: String, spec: TypedAst.Spec, linkId: Option[String])(implicit flix: Flix, sb: StringBuilder): Unit = {
    docAnnotations(spec.ann)
    sb.append("<div class='decl'>")
    sb.append(s"<code>")
    sb.append("<span class='keyword'>def</span> ")
    sb.append(s"<span class='name'>${esc(name)}</span>")
    docFormalParams(spec.fparams)
    sb.append(": ")
    docType(spec.retTpe)
    docEffectType(spec.eff)
    sb.append("</code>")
    docActions(linkId, spec.loc)
    sb.append("</div>")
    docDoc(spec.doc)
  }

  /**
    * Documents the given `instance` of a class.
    *
    * The result will be appended to the given `StringBuilder`, `sb`.
    */
  private def docInstance(instance: TypedAst.Instance)(implicit flix: Flix, sb: StringBuilder): Unit = {
    sb.append("<div>")
    docAnnotations(instance.ann)
    sb.append("<div class='decl'>")
    sb.append("<code>")
    sb.append("<span class='keyword'>instance</span> ")
    docType(instance.tpe)
    docTypeConstraints(instance.tconstrs)
    sb.append("</code>")
    docActions(None, instance.loc)
    sb.append("</div>")
    docDoc(instance.doc)
    sb.append("</div>")
  }

  /**
    * Documents the given list of `TypeConstraint`s, `tconsts`.
    * E.g. "with Functor[m]".
    *
    * The result will be appended to the given `StringBuilder`, `sb`.
    *
    * If `tconsts` is empty, nothing will be generated.
    */
  private def docTypeConstraints(tconsts: List[Ast.TypeConstraint])(implicit flix: Flix, sb: StringBuilder): Unit = {
    if (tconsts.isEmpty) {
      return
    }

    sb.append("<span> <span class='keyword'>with</span> ")
    docList(tconsts.sortBy(_.loc)) { t =>
      sb.append(s"<span class='tpe-constraint'>${esc(t.head.sym.name)}</span>[")
      docType(t.arg)
      sb.append("]")
    }
    sb.append("</span>")
  }

  /**
    * Documents the given `Derivations`s, `derives`.
    * E.g. "with Sendable".
    *
    * The result will be appended to the given `StringBuilder`, `sb`.
    *
    * If `derives` contains no elements, nothing will be generated.
    */
  private def docDerivations(derives: Ast.Derivations)(implicit flix: Flix, sb: StringBuilder): Unit = {
    if (derives.classes.isEmpty) {
      return
    }

    sb.append("<span> <span class='keyword'>with</span> ")
    docList(derives.classes.sortBy(_.loc)) { c =>
      sb.append(s"<span class='tpe-constraint'>${esc(c.clazz.name)}</span>")
    }
    sb.append("</span>")
  }

  /**
    * Documents the given list of `Case`s of an enum.
    *
    * The result will be appended to the given `StringBuilder`, `sb`.
    */
  private def docCases(cases: List[TypedAst.Case])(implicit flix: Flix, sb: StringBuilder): Unit = {
    sb.append("<div class='cases'>")
    for (c <- cases.sortBy(_.loc)) {
      sb.append("<code>")
      sb.append("<span class='keyword'>case</span> ")
      sb.append(s"<span class='case-tag'>${esc(c.sym.name)}</span>(")

      SimpleType.fromWellKindedType(c.tpe)(flix.getFormatOptions) match {
        case SimpleType.Tuple(elms) =>
          docList(elms) { t =>
            sb.append(s"<span class='type'>${esc(FormatType.formatSimpleType(t))}</span>")
          }
        case _ => docType(c.tpe)
      }

      sb.append(")</code>")
    }
    sb.append("</div>")
  }

  /**
    * Documents the given list of `TypeParam`s wrapped in `[]`.
    *
    * The result will be appended to the given `StringBuilder`, `sb`.
    */
  private def docTypeParams(tparams: List[TypedAst.TypeParam])(implicit flix: Flix, sb: StringBuilder): Unit = {
    if (tparams.isEmpty) {
      return
    }

    sb.append("<span class='tparams'>[")
    docList(tparams.sortBy(_.loc)) { p =>
      sb.append("<span class='tparam'>")
      sb.append(s"<span class='type'>${esc(p.name.name)}</span>")
      sb.append(s": <span class='kind'>${esc(p.sym.kind.toString)}</span>")
      sb.append("</span>")
    }
    sb.append("]</span>")
  }

  /**
    * Document the given list of `FormalParam`s wrapped in `()`.
    *
    * The result will be appended to the given `StringBuilder`, `sb`.
    */
  private def docFormalParams(fparams: List[TypedAst.FormalParam])(implicit flix: Flix, sb: StringBuilder): Unit = {
    sb.append("<span class='fparams'>(")
    docList(fparams.sortBy(_.loc)) { p =>
      sb.append(s"<span><span>${esc(p.sym.text)}</span>: ")
      docType(p.tpe)
      sb.append("</span>")
    }
    sb.append(")</span>")
  }

  /**
    * Document the given `Annotations`.
    *
    * The result will be appended to the given `StringBuilder`, `sb`.
    */
  private def docAnnotations(anns: Ast.Annotations)(implicit flix: Flix, sb: StringBuilder): Unit = {
    if (anns.annotations.isEmpty) {
      return
    }

    sb.append("<code class='annotations'>")
    for (a <- anns.annotations) {
      sb.append(s"<span class='annotation'>${esc(a.toString)}</span> ")
    }
    sb.append("</code>")
  }

  /**
    * Appends a 'copy link' button the the given `StringBuilder`.
    * This creates a link to the given ID on the current URL.
    */
  private def docLink(id: String)(implicit flix: Flix, sb: StringBuilder): Unit = {
    sb.append(s"<a href='#$id' class='copy-link' aria-label='Link'>")
    inlineIcon("link")
    sb.append("</a> ")
  }

  /**
    * Document the given `SourceLocation`, `loc`, in the form of a link.
    *
    * The result will be appended to the given `StringBuilder`, `sb`.
    */
  private def docSourceLocation(loc: SourceLocation)(implicit flix: Flix, sb: StringBuilder): Unit = {
    sb.append(s"<a class='source' target='_blank' href='${esc(createLink(loc))}'>Source</a>")
  }

  /**
    * Document the right hand actions.
    *
    * The result will be appended to the given `StringBuilder`, `sb`.
    *
    * @param linkId An optional ID in the document, that the 'copy link' button will refer to.
    *               If `None`, the button will not be included.
    * @param loc    The source location that the 'source' button will refer to.
    */
  private def docActions(linkId: Option[String], loc: SourceLocation)(implicit flix: Flix, sb: StringBuilder): Unit = {
    sb.append("<span class='actions'>")
    linkId.foreach(docLink)
    docSourceLocation(loc)
    sb.append("</span>")
  }

  /**
    * Document the the given `doc`, while parsing any markdown.
    *
    * The result will be appended to the given `StringBuilder`, `sb`.
    */
  private def docDoc(doc: Ast.Doc)(implicit flix: Flix, sb: StringBuilder): Unit = {
    // Panic mode will escape all < and > characters
    val config =
      txtmark.Configuration.builder()
      .enableSafeMode()
      .enablePanicMode()
      .build()
    val parsed = txtmark.Processor.process(doc.text, config)

    sb.append("<div class='doc'>")
    sb.append(parsed)
    sb.append("</div>")
  }

  /**
    * Document the the given `Type`, `tpe`.
    *
    * The result will be appended to the given `StringBuilder`, `sb`.
    */
  private def docType(tpe: Type)(implicit flix: Flix, sb: StringBuilder): Unit = {
    sb.append("<span class='type'>")
    sb.append(esc(FormatType.formatType(tpe)))
    sb.append("</span>")
  }

  /**
    * Document the the given `Type`, `eff`, when it is known to be in effect position.
    *
    * For example: `" \ IO"`
    *
    * If this is the pure effect, nothing is written.
    *
    * The result will be appended to the given `StringBuilder`, `sb`.
    */
  private def docEffectType(eff: Type)(implicit flix: Flix, sb: StringBuilder): Unit = {
    val simpleEff = SimpleType.fromWellKindedType(eff)(flix.getFormatOptions)
    simpleEff match {
      case SimpleType.Empty => // No op
      case _ =>
        sb.append(" \\ ")
        sb.append("<span class='effect'>")
        sb.append(esc(FormatType.formatSimpleType(simpleEff)))
        sb.append("</span>")
    }
  }

  /**
    * Runs the given `docElt` on each element of `list`, separated by the string: ", " (comma + space)
    */
  private def docList[T](list: List[T])(docElt: T => Unit)(implicit flix: Flix, sb: StringBuilder): Unit = {
    for ((e, i) <- list.zipWithIndex) {
      docElt(e)
      if (i < list.length - 1) {
        sb.append(", ")
      }
    }
  }

  /**
    * Make a copy of the static assets into the output directory.
    */
  private def writeAssets(): Unit = {
    val stylesheet = readResource(Stylesheet)
    writeFile("styles.css", stylesheet)

    val favicon = readResource(FavIcon)
    writeFile("favicon.png", favicon)

    val script = readResource(Script)
    writeFile("index.js", script)
  }

  /**
    * Append the contents of the SVG file with the given `name` to the given `StringBuilder`.
    *
    * By inlining the icon into the HTML itself, it can inherit the `color` of its parent.
    */
  private def inlineIcon(name: String)(implicit sb: StringBuilder): Unit = {
    sb.append(readResourceString(s"$Icons/$name.svg"))
  }

  /**
    * Write the documentation output string into the output directory with the given `name`.
    */
  private def writeDocFile(name: String, output: String): Unit = {
    writeFile(s"$name", output.getBytes)
  }

  /**
    * Write the file to the output directory with the given file name.
    */
  private def writeFile(name: String, output: Array[Byte]): Unit = {
    val path = OutputDirectory.resolve(name)
    try {
      Files.createDirectories(OutputDirectory)
      Files.write(path, output)
    } catch {
      case ex: IOException => throw new RuntimeException(s"Unable to write to path '$path'.", ex)
    }
  }

  /**
    * Reads the given resource as an array of bytes.
    *
    * @param path The path of the resource, relative to the resources folder.
    */
  private def readResource(path: String): Array[Byte] = {
    val is = LocalResource.getInputStream(path)
    LazyList.continually(is.read).takeWhile(_ != -1).map(_.toByte).toArray
  }

  /**
    * Reads the given resource as a string.
    *
    * @param path The path of the resource, relative to the resources folder.
    */
  private def readResourceString(path: String): String = LocalResource.get(path)

  /**
    * Create a raw link to the given `SourceLocation`.
    */
  private def createLink(loc: SourceLocation): String = {
    // TODO make it also work for local user code
    s"$LibraryGitHub${loc.source.name}#L${loc.beginLine}-L${loc.beginLine}"
  }

  /**
    * Escape any HTML in the string.
    */
  private def esc(s: String): String = xml.Utility.escape(s)

  /**
    * Transform the string into a valid URL.
    */
  private def escUrl(s: String): String = URLEncoder.encode(s, "UTF-8")

  /**
    * A represention of a module that's easier to work with while generating documention.
    */
  private case class Module(sym: Symbol.ModuleSym,
                            parent: Option[Symbol.ModuleSym],
                            uses: List[Ast.UseOrImport],
                            submodules: List[Module],
                            classes: List[Class],
                            enums: List[Enum],
                            effects: List[TypedAst.Effect],
                            typeAliases: List[TypedAst.TypeAlias],
                            defs: List[TypedAst.Def])

  /**
    * A represention of a class that's easier to work with while generating documention.
    */
  private case class Class(inner: TypedAst.Class,
                           signatures: List[TypedAst.Sig],
                           defs: List[TypedAst.Sig],
                           instances: List[TypedAst.Instance],
                           parent: Symbol.ModuleSym,
                           companionMod: Option[Module])

  /**
    * A represention of an enum that's easier to work with while generating documention.
    */
  private case class Enum(inner: TypedAst.Enum,
                          parent: Symbol.ModuleSym,
                          companionMod: Option[Module])
}<|MERGE_RESOLUTION|>--- conflicted
+++ resolved
@@ -243,15 +243,9 @@
         sym,
         parent,
         uses,
-<<<<<<< HEAD
-        submodules,
+        submodules.map(filterItems),
         classes.filter(c => c.inner.mod.isPublic && !c.inner.ann.isInternal).map(filterClass),
         enums.filter(e => e.inner.mod.isPublic && !e.inner.ann.isInternal).map(filterEnum),
-=======
-        submodules.map(filterItems),
-        classes.filter(c => c.modifiers.isPublic && !c.ann.isInternal).map(filterClass),
-        enums.filter(e => e.mod.isPublic && !e.ann.isInternal),
->>>>>>> c499e1c3
         effects.filter(e => e.mod.isPublic && !e.ann.isInternal),
         typeAliases.filter(t => t.mod.isPublic),
         defs.filter(d => d.spec.mod.isPublic && !d.spec.ann.isInternal),
