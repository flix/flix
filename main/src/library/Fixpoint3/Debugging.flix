/*
 * Copyright 2021 Magnus Madsen
 * Copyright 2025 Casper Dalgaard Nielsen
 *                Adam Yasser Tallouzi
 *
 * Licensed under the Apache License, Version 2.0 (the "License");
 * you may not use this file except in compliance with the License.
 * You may obtain a copy of the License at
 *
 *   http://www.apache.org/licenses/LICENSE-2.0
 *
 * Unless required by applicable law or agreed to in writing, software
 * distributed under the License is distributed on an "AS IS" BASIS,
 * WITHOUT WARRANTIES OR CONDITIONS OF ANY KIND, either express or implied.
 * See the License for the specific language governing permissions and
 * limitations under the License.
 */

mod Fixpoint3.Debugging {
    use Fixpoint3.Ast.Datalog.Datalog
    use Fixpoint3.Ast.ExecutableRam
    use Fixpoint3.Ast.Ram
    use Fixpoint3.Ast.Ram.toInt32Id
    use Fixpoint3.Ast.Shared.PredSym
    use Fixpoint3.BoxingType
    use Fixpoint3.Options
    use Fixpoint3.Predicate.allRelSyms

    ///
    /// Write `s` to standard file. Overwrite if `overwrite` is true, otherwise append.
    ///
    def flush(s: String, overwrite: Bool): Unit \ IO = 
        if (Options.enableDebugToFile()) {
            let res = 
                if (overwrite) 
                    FileWrite.runWithIO(() -> FileWrite.write(str = s, Options.debugFileName()))
                else 
                    FileWrite.runWithIO(() -> FileWrite.append(str = s, Options.debugFileName()));
            match res {
                case Ok(_) => ()
                case Err(e) => println(e)
            } 
        } else println(s)


    ///
    /// Invoked before the fixpoint computation.
    ///
    /// Note: Returns `d` to ensure it is not erased.
    ///
    @Internal
    pub def notifyPreSolve(d: Datalog): Datalog = unsafely IO run {
        if (Options.enableDebugging()) region rc {
            let strings = MutList.empty(rc);
            let psh = s -> MutList.push(s, strings);
            String.repeat(80, "*") |> psh;
            "** Datalog Input" |> psh;
            String.repeat(80, "*") |> psh;
            "" |> psh;
            String.indent(4, "${d}") |> psh;
            "" |> psh;
            flush(MutList.join("\n", strings), true);
            d
        } else {
            d
        }
    }

    ///
    /// Invoked with the minimal model of the fixpoint computation.
    ///
    /// Note: Returns `d` to ensure it is not erased.
    ///
    @Internal
    pub def notifyPostSolve(d: Datalog): Datalog = unsafely IO run {
        if (Options.enableDebugging() and Options.enableDebugPrintFacts()) region rc {
            let strings = MutList.empty(rc);
            let psh = s -> MutList.push(s, strings);
            String.repeat(80, "*") |> psh;
            "** Minimal Model" |> psh;
            String.repeat(80, "*") |> psh;
            "" |> psh;
            String.indent(4, "${d}") |> psh;
            "" |> psh;
            flush(MutList.join("\n", strings), false);
            d
        } else {
            d
        }
    }

    ///
    /// Invoked after every phase during the fixpoint computation.
    ///
    /// Note: Returns `d` to ensure it is not erased.
    ///
    @Internal
    pub def notifyPreLowering(phase: String, program: Ram.RamProgram): Ram.RamProgram = match program {
        case Ram.RamProgram.Program(stmt, _, _, _) => unsafely IO run {
            if (Options.enableDebugging()) region rc {
                let strings = MutList.empty(rc);
                let psh = s -> MutList.push(s, strings);
                String.repeat(80, "*") |> psh;
                "** (${phase}) Relation Algebra Machine AST" |> psh;
                String.repeat(80, "*") |> psh;
                "" |> psh;                
                String.indent(4, "${stmt}") |> psh;
                ""  |> psh;
                flush(MutList.join("\n", strings), false);
                program
            } else {
                program
            }
        }
    }

    ///
    /// Invoked before the fixpoint computation.
    ///
    /// Note: Returns `s` to ensure it is not erased.
    ///
    @Internal
    pub def notifyPreInterpret(
<<<<<<< HEAD
        input: (ExecutableRam.RamProgram, BoxingType.Boxing[rc])
    ): (ExecutableRam.RamProgram, BoxingType.Boxing[rc]) = match fst(input) {
        case ExecutableRam.RamProgram.Program(stmt, _, predicates, (index, indexPos), _, _) => unchecked_cast({
=======
        input: (ExecutableRam.RamProgram[r], BoxingType.Boxing[r])
    ): (ExecutableRam.RamProgram[r], BoxingType.Boxing[r]) = match fst(input) {
        case ExecutableRam.RamProgram.Program(stmt, _, _, (index, indexPos), _, _) => unsafely IO run {
>>>>>>> 058ab0cd
            if (Options.enableDebugging()) region rc {
                let strings = MutList.empty(rc);
                let psh = s -> MutList.push(s, strings);
                String.repeat(80, "*") |> psh;
                "** Executable Relation Algebra Machine AST" |> psh;
                String.repeat(80, "*") |> psh;
                "" |> psh;
                String.indent(4, "${stmt}") |> psh;
                "" |> psh;
                String.repeat(80, "*") |> psh;
                "** Index Information" |> psh;
                String.repeat(80, "*") |> psh;
                "" |> psh;
                let relAndIndex = allRelSyms(predicates) |> List.map(x -> Vector.mapWithIndex(i -> index_ -> ((x, i), index_), Vector.get(toInt32Id(x), index))) |> List.map(Vector.toList) |> List.flatten;
                String.indent(4, List.joinWith(match (k, v) -> "${k}: ${v}", "\n", relAndIndex)) |> psh;
                "" |> psh;
                String.repeat(80, "*") |> psh;
                "** Index Position in Database" |> psh;
                String.repeat(80, "*") |> psh;
                "" |> psh;
                let relAndIndexPos = allRelSyms(predicates) |> List.map(x -> Vector.mapWithIndex(i -> index_ -> ((x, i), index_), Vector.get(toInt32Id(x), indexPos))) |> List.map(Vector.toList) |> List.flatten;
                String.indent(4, List.joinWith(match (k, v) -> "${k}: ${v}", "\n", relAndIndexPos)) |> psh;
                "" |> psh;
                flush(MutList.join("\n", strings), false);
                input
            } else {
                input
            }
        }
    }

}<|MERGE_RESOLUTION|>--- conflicted
+++ resolved
@@ -29,17 +29,17 @@
     ///
     /// Write `s` to standard file. Overwrite if `overwrite` is true, otherwise append.
     ///
-    def flush(s: String, overwrite: Bool): Unit \ IO = 
+    def flush(s: String, overwrite: Bool): Unit \ IO =
         if (Options.enableDebugToFile()) {
-            let res = 
-                if (overwrite) 
+            let res =
+                if (overwrite)
                     FileWrite.runWithIO(() -> FileWrite.write(str = s, Options.debugFileName()))
-                else 
+                else
                     FileWrite.runWithIO(() -> FileWrite.append(str = s, Options.debugFileName()));
             match res {
                 case Ok(_) => ()
                 case Err(e) => println(e)
-            } 
+            }
         } else println(s)
 
 
@@ -103,7 +103,7 @@
                 String.repeat(80, "*") |> psh;
                 "** (${phase}) Relation Algebra Machine AST" |> psh;
                 String.repeat(80, "*") |> psh;
-                "" |> psh;                
+                "" |> psh;
                 String.indent(4, "${stmt}") |> psh;
                 ""  |> psh;
                 flush(MutList.join("\n", strings), false);
@@ -121,15 +121,9 @@
     ///
     @Internal
     pub def notifyPreInterpret(
-<<<<<<< HEAD
-        input: (ExecutableRam.RamProgram, BoxingType.Boxing[rc])
-    ): (ExecutableRam.RamProgram, BoxingType.Boxing[rc]) = match fst(input) {
-        case ExecutableRam.RamProgram.Program(stmt, _, predicates, (index, indexPos), _, _) => unchecked_cast({
-=======
         input: (ExecutableRam.RamProgram[r], BoxingType.Boxing[r])
     ): (ExecutableRam.RamProgram[r], BoxingType.Boxing[r]) = match fst(input) {
-        case ExecutableRam.RamProgram.Program(stmt, _, _, (index, indexPos), _, _) => unsafely IO run {
->>>>>>> 058ab0cd
+        case ExecutableRam.RamProgram.Program(stmt, _, predicates, (index, indexPos), _, _) => unsafely IO run {
             if (Options.enableDebugging()) region rc {
                 let strings = MutList.empty(rc);
                 let psh = s -> MutList.push(s, strings);
