/*
 * Copyright 2019 Magnus Madsen
 *
 * Licensed under the Apache License, Version 2.0 (the "License");
 * you may not use this file except in compliance with the License.
 * You may obtain a copy of the License at
 *
 *   http://www.apache.org/licenses/LICENSE-2.0
 *
 * Unless required by applicable law or agreed to in writing, software
 * distributed under the License is distributed on an "AS IS" BASIS,
 * WITHOUT WARRANTIES OR CONDITIONS OF ANY KIND, either express or implied.
 * See the License for the specific language governing permissions and
 * limitations under the License.
 */

package ca.uwaterloo.flix

import ca.uwaterloo.flix.Main.Command.PlainLsp
import ca.uwaterloo.flix.api.lsp.{LspServer, VSCodeLspServer}
import ca.uwaterloo.flix.api.{Bootstrap, Flix, Version}
import ca.uwaterloo.flix.language.ast.Symbol
import ca.uwaterloo.flix.language.phase.unification.zhegalkin.ZhegalkinPerf
import ca.uwaterloo.flix.runtime.shell.Shell
import ca.uwaterloo.flix.tools.*
import ca.uwaterloo.flix.util.Validation.flatMapN
import ca.uwaterloo.flix.util.*

import java.io.{File, PrintStream}
import java.net.BindException
import java.nio.file.Paths

/**
  * The main entry point for the Flix compiler and runtime.
  */
object Main {

  /**
    * The main method.
    */
  def main(argv: Array[String]): Unit = {

    val cwd = Paths.get(".").toAbsolutePath.normalize()

    // parse command line options.
    val cmdOpts: CmdOpts = parseCmdOpts(argv).getOrElse {
      Console.err.println("Unable to parse command line arguments. Will now exit.")
      System.exit(1)
      null
    }

    // check if the --listen flag was passed.
    if (cmdOpts.listen.nonEmpty) {
      var successfulRun: Boolean = false
      while (!successfulRun) {
        try {
          val socketServer = new SocketServer(cmdOpts.listen.get)
          socketServer.run()
          successfulRun = true
        } catch {
          case ex: BindException =>
            Console.println(ex.getMessage)
            Console.println("Retrying in 10 seconds.")
            Thread.sleep(10_000)
        }
      }
      System.exit(0)
    }

    // compute the main entry point
    val entryPoint = cmdOpts.entryPoint match {
      case None => Options.Default.entryPoint
      case Some(s) => Some(Symbol.mkDefnSym(s))
    }

    // get GitHub token
    val githubToken =
      cmdOpts.githubToken
        .orElse(FileOps.readLine(cwd.resolve("./.GITHUB_TOKEN")))
        .orElse(sys.env.get("GITHUB_TOKEN"))

    // construct flix options.
    var options = Options(
      lib = cmdOpts.xlib,
      entryPoint = entryPoint,
      explain = cmdOpts.explain,
      githubToken = githubToken,
      incremental = Options.Default.incremental,
      json = cmdOpts.json,
      progress = true,
      installDeps = cmdOpts.installDeps,
      output = None,
      target = Options.Default.target,
      test = Options.Default.test,
      threads = cmdOpts.threads.getOrElse(Options.Default.threads),
      loadClassFiles = Options.Default.loadClassFiles,
      assumeYes = cmdOpts.assumeYes,
      xnoverify = cmdOpts.xnoverify,
      xnooptimizer = cmdOpts.xnooptimizer,
      inlinerRounds = cmdOpts.inlinerRounds.getOrElse(Options.Default.inlinerRounds),
      xnooptimizer1 = cmdOpts.xnooptimizer1,
      inliner1Rounds = cmdOpts.inliner1Rounds.getOrElse(Options.Default.inliner1Rounds),
      xprintphases = cmdOpts.xprintphases,
      xnodeprecated = cmdOpts.xnodeprecated,
      xsummary = cmdOpts.xsummary,
      xfuzzer = cmdOpts.xfuzzer,
      xprinttyper = cmdOpts.xprinttyper,
      xverifyeffects = cmdOpts.xverifyeffects,
      xsubeffecting = cmdOpts.xsubeffecting,
      XPerfFrontend = cmdOpts.XPerfFrontend,
      XPerfPar = cmdOpts.XPerfPar,
      XPerfN = cmdOpts.XPerfN,
      xiterations = cmdOpts.xiterations,
    )

    // Don't use progress bar if benchmarking.
    if (cmdOpts.xbenchmarkCodeSize || cmdOpts.xbenchmarkIncremental || cmdOpts.xbenchmarkPhases || cmdOpts.xbenchmarkFrontend || cmdOpts.xbenchmarkThroughput) {
      options = options.copy(progress = false)
    }

    // Don't use progress bar if not attached to a console.
    if (System.console() == null) {
      options = options.copy(progress = false)
    }

    // check if command was passed.
    try {
      implicit val formatter: Formatter = Formatter.getDefault
      implicit val out: PrintStream = System.err

      cmdOpts.command match {
        case Command.None =>
          SimpleRunner.run(cwd, cmdOpts, options) match {
            case Result.Ok(_) =>
              System.exit(0)
            case _ =>
              System.exit(1)
          }

        case Command.Init =>
          Bootstrap.init(cwd).toResult match {
            case Result.Ok(_) =>
              System.exit(0)
            case Result.Err(errors) =>
              errors.map(_.message(formatter)).foreach(println)
              System.exit(1)
          }

        case Command.Check =>
          flatMapN(Bootstrap.bootstrap(cwd, options.githubToken)) {
            bootstrap =>
              val flix = new Flix().setFormatter(formatter)
              flix.setOptions(options)
              bootstrap.check(flix)
          }.toResult match {
            case Result.Ok(_) =>
              System.exit(0)
            case Result.Err(errors) =>
              errors.map(_.message(formatter)).foreach(println)
              System.exit(1)
          }

        case Command.Build =>
          flatMapN(Bootstrap.bootstrap(cwd, options.githubToken)) {
            bootstrap =>
              val flix = new Flix().setFormatter(formatter)
              flix.setOptions(options.copy(loadClassFiles = false))
              bootstrap.build(flix)
          }.toResult match {
            case Result.Ok(_) =>
              System.exit(0)
            case Result.Err(errors) =>
              errors.map(_.message(formatter)).foreach(println)
              System.exit(1)
          }

        case Command.BuildJar =>
          flatMapN(Bootstrap.bootstrap(cwd, options.githubToken)) {
            bootstrap => bootstrap.buildJar()
          }.toResult match {
            case Result.Ok(_) =>
              System.exit(0)
            case Result.Err(errors) =>
              errors.map(_.message(formatter)).foreach(println)
              System.exit(1)
          }

        case Command.BuildFatJar =>
          flatMapN(Bootstrap.bootstrap(cwd, options.githubToken)) {
            bootstrap => bootstrap.buildFatJar()
          }.toResult match {
            case Result.Ok(_) =>
              System.exit(0)
            case Result.Err(errors) =>
              errors.map(_.message(formatter)).foreach(println)
              System.exit(1)
          }

        case Command.BuildPkg =>
          flatMapN(Bootstrap.bootstrap(cwd, options.githubToken)) {
            bootstrap => bootstrap.buildPkg()
          }.toResult match {
            case Result.Ok(_) =>
              System.exit(0)
            case Result.Err(errors) =>
              errors.map(_.message(formatter)).foreach(println)
              System.exit(1)
          }

        case Command.Doc =>
          flatMapN(Bootstrap.bootstrap(cwd, options.githubToken)) {
            bootstrap =>
              val flix = new Flix().setFormatter(formatter)
              flix.setOptions(options)
              bootstrap.doc(flix)
          }.toResult match {
            case Result.Ok(_) =>
              System.exit(0)
            case Result.Err(errors) =>
              errors.map(_.message(formatter)).foreach(println)
              System.exit(1)
          }

        case Command.Run =>
          flatMapN(Bootstrap.bootstrap(cwd, options.githubToken)) {
            bootstrap =>
              val flix = new Flix().setFormatter(formatter)
              flix.setOptions(options)
              val args: Array[String] = cmdOpts.args match {
                case None => Array.empty
                case Some(a) => a.split(" ")
              }
              bootstrap.run(flix, args)
          }.toResult match {
            case Result.Ok(_) =>
              System.exit(0)
            case Result.Err(errors) =>
              errors.map(_.message(formatter)).foreach(println)
              System.exit(1)
          }

        case Command.Test =>
          flatMapN(Bootstrap.bootstrap(cwd, options.githubToken)) {
            bootstrap =>
              val flix = new Flix().setFormatter(formatter)
              flix.setOptions(options.copy(progress = false))
              bootstrap.test(flix)
          }.toResult match {
            case Result.Ok(_) =>
              System.exit(0)
            case Result.Err(errors) =>
              errors.map(_.message(formatter)).foreach(println)
              System.exit(1)
          }

        case Command.Repl =>
          if (cmdOpts.files.nonEmpty) {
            println("The 'repl' command cannot be used with a list of files.")
            System.exit(1)
          }
          Bootstrap.bootstrap(cwd, options.githubToken).toResult match {
            case Result.Ok(bootstrap) =>
              val shell = new Shell(bootstrap, options)
              shell.loop()
              System.exit(0)
            case Result.Err(errors) =>
              errors.map(_.message(formatter)).foreach(println)
              System.exit(1)
          }

        case PlainLsp =>
          LspServer.run(options)
          System.exit(0)

        case Command.VSCodeLsp(port) =>
          val o = options.copy(progress = false)
          try {
            val languageServer = new VSCodeLspServer(port, o)
            languageServer.run()
          } catch {
            case ex: BindException =>
              throw new RuntimeException(ex)
          }
          System.exit(0)

        case Command.Release =>
          flatMapN(Bootstrap.bootstrap(cwd, options.githubToken)) {
            bootstrap =>
              val flix = new Flix().setFormatter(formatter)
              flix.setOptions(options.copy(progress = false))
              bootstrap.release(flix)(System.err)
          }.toResult match {
            case Result.Ok(_) =>
              System.exit(0)
            case Result.Err(errors) =>
              errors.map(_.message(formatter)).foreach(println)
              System.exit(1)
          }

        case Command.Outdated =>
          flatMapN(Bootstrap.bootstrap(cwd, options.githubToken)) {
            bootstrap =>
              val flix = new Flix().setFormatter(formatter)
              flix.setOptions(options.copy(progress = false))
              bootstrap.outdated(flix)(System.err)
          }.toResult match {
            case Result.Ok(false) =>
              // Up to date
              System.exit(0)
            case Result.Ok(true) =>
              // Contains outdated dependencies
              System.exit(1)
            case Result.Err(errors) =>
              errors.map(_.message(formatter)).foreach(println)
              System.exit(1)
          }

        case Command.CompilerPerf =>
          CompilerPerf.run(options)

        case Command.CompilerMemory =>
          CompilerMemory.run(options)

<<<<<<< HEAD
        case Command.InlinerExperiments =>
          BenchmarkInliner.run(options)
=======
        case Command.Zhegalkin =>
          ZhegalkinPerf.run(options.XPerfN)
>>>>>>> f5c0e6b7

      }
    }

    catch {
      case ex: RuntimeException =>
        ex.printStackTrace()
        System.exit(1)
    }
  }

  /**
    * A case class representing the parsed command line options.
    */
  case class CmdOpts(command: Command = Command.None,
                     args: Option[String] = None,
                     entryPoint: Option[String] = None,
                     explain: Boolean = false,
                     installDeps: Boolean = true,
                     githubToken: Option[String] = None,
                     json: Boolean = false,
                     listen: Option[Int] = None,
                     threads: Option[Int] = None,
                     assumeYes: Boolean = false,
                     xnoverify: Boolean = false,
                     xbenchmarkCodeSize: Boolean = false,
                     xbenchmarkIncremental: Boolean = false,
                     xbenchmarkPhases: Boolean = false,
                     xbenchmarkFrontend: Boolean = false,
                     xbenchmarkThroughput: Boolean = false,
                     xnodeprecated: Boolean = false,
                     xlib: LibLevel = LibLevel.All,
                     xnooptimizer: Boolean = false,
                     inlinerRounds: Option[Int] = None,
                     xnooptimizer1: Boolean = false,
                     inliner1Rounds: Option[Int] = None,
                     xprintphases: Boolean = false,
                     xsummary: Boolean = false,
                     xfuzzer: Boolean = false,
                     xprinttyper: Option[String] = None,
                     xverifyeffects: Boolean = false,
                     xsubeffecting: Set[Subeffecting] = Set.empty,
                     XPerfN: Option[Int] = None,
                     XPerfFrontend: Boolean = false,
                     XPerfPar: Boolean = false,
                     xiterations: Int = 1000,
                     files: Seq[File] = Seq())

  /**
    * A case class representing possible commands.
    */
  sealed trait Command

  object Command {

    case object None extends Command

    case object Init extends Command

    case object Check extends Command

    case object Build extends Command

    case object BuildJar extends Command

    case object BuildFatJar extends Command

    case object BuildPkg extends Command

    case object Doc extends Command

    case object Run extends Command

    case object Test extends Command

    case object Repl extends Command

    case object PlainLsp extends Command

    case class VSCodeLsp(port: Int) extends Command

    case object Release extends Command

    case object Outdated extends Command

    case object CompilerPerf extends Command

    case object CompilerMemory extends Command

<<<<<<< HEAD
    case object InlinerExperiments extends Command
=======
    case object Zhegalkin extends Command
>>>>>>> f5c0e6b7

  }

  /**
    * Parse command line options.
    *
    * @param args the arguments array.
    */
  def parseCmdOpts(args: Array[String]): Option[CmdOpts] = {
    implicit val readLibLevel: scopt.Read[LibLevel] = scopt.Read.reads {
      case "nix" => LibLevel.Nix
      case "min" => LibLevel.Min
      case "all" => LibLevel.All
      case arg => throw new IllegalArgumentException(s"'$arg' is not a valid library level. Valid options are 'all', 'min', and 'nix'.")
    }

    implicit val readSubEffectLevel: scopt.Read[Subeffecting] = scopt.Read.reads {
      case "mod-defs" => Subeffecting.ModDefs
      case "ins-defs" => Subeffecting.InsDefs
      case "lambdas" => Subeffecting.Lambdas
      case arg => throw new IllegalArgumentException(s"'$arg' is not a valid subeffecting option. Valid options are comma-separated combinations of 'mod-defs', 'ins-defs', and 'lambdas'.")
    }

    val parser = new scopt.OptionParser[CmdOpts]("flix") {

      // Head
      head("The Flix Programming Language", Version.CurrentVersion.toString)

      // Command
      cmd("init").action((_, c) => c.copy(command = Command.Init)).text("  creates a new project in the current directory.")

      cmd("check").action((_, c) => c.copy(command = Command.Check)).text("  checks the current project for errors.")

      cmd("build").action((_, c) => c.copy(command = Command.Build)).text("  builds (i.e. compiles) the current project.")

      cmd("build-jar").action((_, c) => c.copy(command = Command.BuildJar)).text("  builds a jar-file from the current project.")

      cmd("build-fatjar").action((_, c) => c.copy(command = Command.BuildFatJar)).text("  builds a fatjar-file from the current project.")

      cmd("build-pkg").action((_, c) => c.copy(command = Command.BuildPkg)).text("  builds a fpkg-file from the current project.")

      cmd("doc").action((_, c) => c.copy(command = Command.Doc)).text("  generates API documentation.")

      cmd("run").action((_, c) => c.copy(command = Command.Run)).text("  runs main for the current project.")

      cmd("test").action((_, c) => c.copy(command = Command.Test)).text("  runs the tests for the current project.")

      cmd("repl").action((_, c) => c.copy(command = Command.Repl)).text("  starts a repl for the current project, or provided Flix source files.")

      cmd("lsp").text("  starts the Plain-LSP server.")
        .action((_, c) => c.copy(command = Command.PlainLsp))

      cmd("lsp-vscode").text("  starts the VSCode-LSP server and listens on the given port.")
        .children(
          arg[Int]("port").action((port, c) => c.copy(command = Command.VSCodeLsp(port)))
            .required()
        )

      cmd("release").text("  releases a new version to GitHub.")
        .action((_, c) => c.copy(command = Command.Release))

      cmd("outdated").text("  shows dependencies which have newer versions available.")
        .action((_, c) => c.copy(command = Command.Outdated))

      cmd("Xperf").action((_, c) => c.copy(command = Command.CompilerPerf)).children(
        opt[Unit]("frontend")
          .action((_, c) => c.copy(XPerfFrontend = true))
          .text("benchmark only frontend"),
        opt[Unit]("par")
          .action((_, c) => c.copy(XPerfPar = true))
          .text("benchmark only parallel evaluation"),
        opt[Int]("n")
          .action((v, c) => c.copy(XPerfN = Some(v)))
          .text("number of compilations")
      ).hidden()

      cmd("Xinliner").action((_, c) => c.copy(command = Command.InlinerExperiments))
        .text("Runs experiments for the new inliner")

      cmd("Xmemory").action((_, c) => c.copy(command = Command.CompilerMemory)).hidden()

      cmd("Xzhegalkin").action((_, c) => c.copy(command = Command.Zhegalkin)).children(
        opt[Int]("n")
          .action((v, c) => c.copy(XPerfN = Some(v)))
          .text("number of compilations")
      ).hidden()

      note("")

      opt[String]("args").action((s, c) => c.copy(args = Some(s))).
        valueName("<a1, a2, ...>").
        text("arguments passed to main. Must be a single quoted string.")

      opt[String]("entrypoint").action((s, c) => c.copy(entryPoint = Some(s))).
        text("specifies the main entry point.")

      opt[Unit]("explain").action((_, c) => c.copy(explain = true)).
        text("provides suggestions on how to solve a problem.")

      opt[String]("github-token").action((s, c) => c.copy(githubToken = Some(s))).
        text("API key to use for GitHub dependency resolution.")

      help("help").text("prints this usage information.")

      opt[Unit]("json").action((_, c) => c.copy(json = true)).
        text("enables json output.")

      opt[Int]("listen").action((s, c) => c.copy(listen = Some(s))).
        valueName("<port>").
        text("starts the socket server and listens on the given port.")

      opt[Unit]("no-install").action((_, c) => c.copy(installDeps = false)).
        text("disables automatic installation of dependencies.")

      opt[Int]("threads").action((n, c) => c.copy(threads = Some(n))).
        text("number of threads to use for compilation.")

      opt[Int]("inlinerRounds").action((n, c) => c.copy(inlinerRounds = Some(n))).
        text("number of rounds of (old) inlining")

      opt[Int]("inliner1Rounds").action((n, c) => c.copy(inliner1Rounds = Some(n))).
        text("number of rounds of (new) inlining")

      opt[Unit]("yes").action((_, c) => c.copy(assumeYes = true)).
        text("automatically answer yes to all prompts.")

      version("version").text("prints the version number.")

      // Experimental options:
      note("")
      note("The following options are experimental:")

      // Xnoverify
      opt[Unit]("Xnoverify").action((_, c) => c.copy(xnoverify = true)).
        text("disables verification of the last AST.")

      // Xbenchmark-code-size
      opt[Unit]("Xbenchmark-code-size").action((_, c) => c.copy(xbenchmarkCodeSize = true)).
        text("[experimental] benchmarks the size of the generated JVM files.")

      // Xbenchmark-incremental
      opt[Unit]("Xbenchmark-incremental").action((_, c) => c.copy(xbenchmarkIncremental = true)).
        text("[experimental] benchmarks the performance of each compiler phase in incremental mode.")

      // Xbenchmark-phases
      opt[Unit]("Xbenchmark-phases").action((_, c) => c.copy(xbenchmarkPhases = true)).
        text("[experimental] benchmarks the performance of each compiler phase.")

      // Xbenchmark-frontend
      opt[Unit]("Xbenchmark-frontend").action((_, c) => c.copy(xbenchmarkFrontend = true)).
        text("[experimental] benchmarks the performance of the frontend.")

      // Xbenchmark-throughput
      opt[Unit]("Xbenchmark-throughput").action((_, c) => c.copy(xbenchmarkThroughput = true)).
        text("[experimental] benchmarks the performance of the entire compiler.")

      // Xlib
      opt[LibLevel]("Xlib").action((arg, c) => c.copy(xlib = arg)).
        text("[experimental] controls the amount of std. lib. to include (nix, min, all).")

      // Xno-deprecated
      opt[Unit]("Xno-deprecated").action((_, c) => c.copy(xnodeprecated = true)).
        text("[experimental] disables deprecated features.")

      // Xno-optimizer
      opt[Unit]("Xno-optimizer").action((_, c) => c.copy(xnooptimizer = true)).
        text("[experimental] disables compiler optimizations.")

      // Xno-optimizer1
      opt[Unit]("Xno-optimizer1").action((_, c) => c.copy(xnooptimizer1 = true)).
        text("[experimental] disables new compiler optimizations.")

      // Xprint-phase
      opt[Unit]("Xprint-phases").action((_, c) => c.copy(xprintphases = true)).
        text("[experimental] prints the ASTs after the each phase.")

      // Xsummary
      opt[Unit]("Xsummary").action((_, c) => c.copy(xsummary = true)).
        text("[experimental] prints a summary of the compiled modules.")

      // Xfuzzer
      opt[Unit]("Xfuzzer").action((_, c) => c.copy(xfuzzer = true)).
        text("[experimental] enables compiler fuzzing.")

      // Xprint-typer
      opt[String]("Xprint-typer").action((sym, c) => c.copy(xprinttyper = Some(sym))).
        text("[experimental] writes constraints to dot files.")

      // Xverify-effects
      opt[String]("Xverify-effects").action((_, c) => c.copy(xverifyeffects = true)).
        text("[experimental] verifies consistency of effects after typechecking")

      // Xsubeffecting
      opt[Seq[Subeffecting]]("Xsubeffecting").action((subeffectings, c) => c.copy(xsubeffecting = subeffectings.toSet)).
        text("[experimental] enables sub-effecting in select places")

      // Xiterations
      opt[Int]("Xiterations").action((n, c) => c.copy(xiterations = n)).
        text("[experimental] sets the maximum number of constraint resolution iterations during typechecking")

      note("")

      // Input files.
      arg[File]("<file>...").action((x, c) => c.copy(files = c.files :+ x))
        .optional()
        .unbounded()
        .text("input Flix source code files, Flix packages, and Java archives.")

    }

    parser.parse(args, CmdOpts())
  }

}<|MERGE_RESOLUTION|>--- conflicted
+++ resolved
@@ -321,13 +321,11 @@
         case Command.CompilerMemory =>
           CompilerMemory.run(options)
 
-<<<<<<< HEAD
         case Command.InlinerExperiments =>
           BenchmarkInliner.run(options)
-=======
+
         case Command.Zhegalkin =>
           ZhegalkinPerf.run(options.XPerfN)
->>>>>>> f5c0e6b7
 
       }
     }
@@ -417,11 +415,9 @@
 
     case object CompilerMemory extends Command
 
-<<<<<<< HEAD
     case object InlinerExperiments extends Command
-=======
+
     case object Zhegalkin extends Command
->>>>>>> f5c0e6b7
 
   }
 
