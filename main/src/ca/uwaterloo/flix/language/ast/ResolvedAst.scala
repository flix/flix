--- conflicted
+++ resolved
@@ -300,13 +300,7 @@
 
     case class Default(loc: SourceLocation) extends ExtPattern
 
-<<<<<<< HEAD
-    case class Unit(loc: SourceLocation) extends ExtPattern
-
-    case class Var(sym: Symbol.VarSym, loc: SourceLocation) extends ExtPattern
-=======
     case class Tag(label: Name.Label, pats: List[ExtTagPattern], loc: SourceLocation) extends ExtPattern
->>>>>>> 438df701
 
     case class Error(loc: SourceLocation) extends ExtPattern
 
@@ -319,6 +313,8 @@
   object ExtTagPattern {
 
     case class Wild(loc: SourceLocation) extends ExtTagPattern
+
+    case class Unit(loc: SourceLocation) extends ExtTagPattern
 
     case class Var(sym: Symbol.VarSym, loc: SourceLocation) extends ExtTagPattern
 
