--- conflicted
+++ resolved
@@ -521,19 +521,11 @@
       _ = EffectVerifier.run(afterTyper)
       (_, regionErrors) = Regions.run(afterTyper)
       afterEntryPoint <- EntryPoint.run(afterTyper).withSoftFailures(regionErrors)
-<<<<<<< HEAD
-      _ <- Instances.run(afterEntryPoint, cachedTyperAst, changeSet)
-      afterPredDeps <- PredDeps.run(afterEntryPoint)
-      (afterStratifier, stratificationErrors) = Stratifier.run(afterPredDeps)
-      afterPatMatch <- PatMatch.run(afterStratifier).withSoftFailures(stratificationErrors)
-      afterRedundancy <- Redundancy.run(afterPatMatch)
-=======
       (_, instanceErrors) = Instances.run(afterEntryPoint, cachedTyperAst, changeSet)
       afterPredDeps <- PredDeps.run(afterEntryPoint).withSoftFailures(instanceErrors)
-      afterStratifier <- Stratifier.run(afterPredDeps)
+      (afterStratifier, stratificationErrors) = Stratifier.run(afterPredDeps)
       (_, patMatchErrors) = PatMatch.run(afterStratifier)
-      afterRedundancy <- Redundancy.run(afterStratifier).withSoftFailures(patMatchErrors)
->>>>>>> 59066bf0
+      afterRedundancy <- Redundancy.run(afterStratifier).withSoftFailures(stratificationErrors).withSoftFailures(patMatchErrors)
       afterSafety <- Safety.run(afterRedundancy)
     } yield {
       // Update caches for incremental compilation.
