--- conflicted
+++ resolved
@@ -81,25 +81,6 @@
       case _ => // nop
     }
 
-<<<<<<< HEAD
-    //Choose the BoolAlg to use based on number of variables
-    val typeVars = tpe1.typeVars ++ tpe2.typeVars
-    val varThreshold = flix.options.xbddthreshold
-    if(typeVars.size > varThreshold) {
-      implicit val alg: BoolAlg[DD] = BddFormula.AsBoolAlg
-      implicit val cache: UnificationCache[DD] = UnificationCache.GlobalBdd
-      lookupOrSolve(tpe1, tpe2, renv0)
-    } else {
-      implicit val alg: BoolAlg[BoolFormula] = BoolFormula.AsBoolAlg
-      implicit val cache: UnificationCache[BoolFormula] = UnificationCache.GlobalBool
-      lookupOrSolve(tpe1, tpe2, renv0)
-    }
-  }
-
-  private def lookupOrSolve[F](tpe1: Type, tpe2: Type, renv0: RigidityEnv)
-                              (implicit flix: Flix, alg: BoolAlg[F], cache: UnificationCache[F]): Result[Substitution, UnificationError] = {
-    // translate the types into formulas
-=======
     // Choose the SVE implementation based on the number of variables.
     val numberOfVars = (tpe1.typeVars ++ tpe2.typeVars).size
     val threshold = flix.options.xbddthreshold.getOrElse(DefaultThreshold)
@@ -123,7 +104,6 @@
     //
     // Translate the types into formulas.
     //
->>>>>>> e248b1dc
     val env = alg.getEnv(List(tpe1, tpe2))
     val f1 = alg.fromType(tpe1, env)
     val f2 = alg.fromType(tpe2, env)
