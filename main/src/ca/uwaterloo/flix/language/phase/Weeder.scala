--- conflicted
+++ resolved
@@ -1255,13 +1255,9 @@
           seen.get(ident.name) match {
             case None =>
               seen += (ident.name -> ident)
-<<<<<<< HEAD
               traverse(pats)(visit) map {
                 case xs => WeededAst.Pattern.ArrayTailSpread(xs, Some(ident), mkSL(sp1,sp2))
               }
-=======
-              WeededAst.Pattern.ArrayTailSpread(array.get.elms, Some(ident), mkSL(sp1, sp2)).toSuccess
->>>>>>> 8d678a86
             case Some(otherIdent) =>
               NonLinearPattern(ident.name, otherIdent.loc, mkSL(sp1, sp2)).toFailure
           }
@@ -1269,24 +1265,16 @@
 
       case ParsedAst.Pattern.ArrayHeadSpread(sp1, ident, pats, sp2) =>
         if (ident.name == "_") {
-<<<<<<< HEAD
           traverse(pats)(visit) map {
             case xs => WeededAst.Pattern.ArrayHeadSpread(None,xs, mkSL(sp1, sp2))
           }
-=======
-          WeededAst.Pattern.ArrayHeadSpread(None, array.get.elms, mkSL(sp1, sp2)).toSuccess
->>>>>>> 8d678a86
         } else {
           seen.get(ident.name) match {
             case None =>
               seen += (ident.name -> ident)
-<<<<<<< HEAD
               traverse(pats)(visit) map {
                 case xs => WeededAst.Pattern.ArrayHeadSpread( Some(ident), xs, mkSL(sp1,sp2))
               }
-=======
-              WeededAst.Pattern.ArrayHeadSpread(Some(ident), array.get.elms, mkSL(sp1, sp2)).toSuccess
->>>>>>> 8d678a86
             case Some(otherIdent) =>
               NonLinearPattern(ident.name, otherIdent.loc, mkSL(sp1, sp2)).toFailure
           }
