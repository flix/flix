--- conflicted
+++ resolved
@@ -18,7 +18,6 @@
 import ca.uwaterloo.flix.api.{Flix, Version}
 import ca.uwaterloo.flix.util.Formatter.NoFormatter
 import ca.uwaterloo.flix.util.Result.{Err, Ok}
-import ca.uwaterloo.flix.util.Validation._
 import ca.uwaterloo.flix.util._
 import org.java_websocket.WebSocket
 import org.java_websocket.handshake.ClientHandshake
@@ -193,11 +192,7 @@
 
         case Result.Err(errors) =>
           // Compilation failed. Retrieve and format the first error message.
-<<<<<<< HEAD
-          Err(failure.errors.head.get.message(flix.getFormatter))
-=======
-          Err(errors.head.message(flix.getFormatter))
->>>>>>> afb3e2da
+          Err(errors.head.get.message(flix.getFormatter))
       }
     } catch {
       case ex: RuntimeException => Err(ex.getMessage)
