<<<<<<< HEAD
def main(): Unit \ {Net, NonDet, Sys, IO} =
    App.runAll(() -> {
        let m = "${Chalk.blue("Hello")} ${Chalk.green("World!")}!";
        Console.println(m)
    })
=======
def main(): Unit \ IO =
    run {
        Console.println("Please enter your name: ");
        let name = Console.readln();
        Console.println("Hello ${name}")
    } with Console.runWithIO
>>>>>>> adf84467
<|MERGE_RESOLUTION|>--- conflicted
+++ resolved
@@ -1,14 +1,6 @@
-<<<<<<< HEAD
 def main(): Unit \ {Net, NonDet, Sys, IO} =
-    App.runAll(() -> {
-        let m = "${Chalk.blue("Hello")} ${Chalk.green("World!")}!";
-        Console.println(m)
-    })
-=======
-def main(): Unit \ IO =
     run {
         Console.println("Please enter your name: ");
         let name = Console.readln();
         Console.println("Hello ${name}")
-    } with Console.runWithIO
->>>>>>> adf84467
+    } with Console.runWithIO