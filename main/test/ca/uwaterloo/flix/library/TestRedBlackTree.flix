--- conflicted
+++ resolved
@@ -252,11 +252,7 @@
         let range = List.range(0, 2000);
         let m = List.zip(range, range) |> List.toMap;
         let a = new MutList(static);
-<<<<<<< HEAD
-        let _ = Map.mapWithKey((k, v) -> { let b = new MutList(static); MutList.push!(k, b); MutList.append!(b, a); v }, m);
-=======
         Map.mapWithKey((k, v) -> { let b = new MutList(static); MutList.push!(k, b); MutList.append!(MutList.toList(b), a); v }, m);
->>>>>>> 1c348ab0
         MutList.toList(a) == range
 
     @test
