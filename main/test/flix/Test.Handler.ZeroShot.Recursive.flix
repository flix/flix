--- conflicted
+++ resolved
@@ -1,23 +1,14 @@
 mod Test.Handler.ZeroShot.Recursive {
 
-<<<<<<< HEAD
-    eff Raise {
-=======
     eff Exc {
->>>>>>> 40740934
         pub def raise(): Unit
     }
 
     @Test
     def testRecursiveTryWith01(): Bool =
         def r(x) = try {
-<<<<<<< HEAD
-            if (x == 0) 0 else { let _ = r(x - 1); do Raise.raise(); unreachable!() }
-        } with Raise {
-=======
             if (x == 0) 0 else { let _ = r(x - 1); do Exc.raise(); unreachable!() }
         } with Exc {
->>>>>>> 40740934
             def raise(_k) = 42
         };
         Assert.eq(0, r(0))
@@ -25,13 +16,8 @@
     @Test
     def testRecursiveTryWith02(): Bool =
         def r(x) = try {
-<<<<<<< HEAD
-            if (x == 0) 0 else { let _ = r(x - 1); do Raise.raise(); unreachable!() }
-        } with Raise {
-=======
             if (x == 0) 0 else { let _ = r(x - 1); do Exc.raise(); unreachable!() }
         } with Exc {
->>>>>>> 40740934
             def raise(_k) = 42
         };
         Assert.eq(42, r(1))
@@ -39,13 +25,8 @@
     @Test
     def testRecursiveTryWith03(): Bool =
         def r(x) = try {
-<<<<<<< HEAD
-            if (x == 0) 0 else { let _ = r(x - 1); do Raise.raise(); unreachable!() }
-        } with Raise {
-=======
             if (x == 0) 0 else { let _ = r(x - 1); do Exc.raise(); unreachable!() }
         } with Exc {
->>>>>>> 40740934
             def raise(_k) = 42
         };
         Assert.eq(42, r(2))
@@ -53,13 +34,8 @@
     @Test
     def testRecursiveTryWith04(): Bool =
         def r(x) = try {
-<<<<<<< HEAD
-            if (x == 0) 0 else { let _ = r(x - 1); do Raise.raise(); unreachable!() }
-        } with Raise {
-=======
             if (x == 0) 0 else { let _ = r(x - 1); do Exc.raise(); unreachable!() }
         } with Exc {
->>>>>>> 40740934
             def raise(_k) = 42
         };
         Assert.eq(42, r(3))
@@ -67,13 +43,8 @@
     @Test
     def testRecursiveTryWith05(): Bool =
         def r(x) = try {
-<<<<<<< HEAD
-            if (x == 0) 0 else { let _ = r(x - 1); do Raise.raise(); unreachable!() }
-        } with Raise {
-=======
             if (x == 0) 0 else { let _ = r(x - 1); do Exc.raise(); unreachable!() }
         } with Exc {
->>>>>>> 40740934
             def raise(_k) = 42
         };
         Assert.eq(42, r(10))
