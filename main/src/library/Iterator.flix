/*
 * Copyright 2021 Jakob Schneider Villumsen
 *
 * Licensed under the Apache License, Version 2.0 (the "License");
 * you may not use this file except in compliance with the License.
 * You may obtain a copy of the License at
 *
 *   http://www.apache.org/licenses/LICENSE-2.0
 *
 * Unless required by applicable law or agreed to in writing, software
 * distributed under the License is distributed on an "AS IS" BASIS,
 * WITHOUT WARRANTIES OR CONDITIONS OF ANY KIND, either express or implied.
 * See the License for the specific language governing permissions and
 * limitations under the License.
 */

///
/// The type of the done function.
///
type alias Done[ef: Region] = Unit -> Bool & ef

///
/// The type of the next function.
///
type alias Next[a: Type, ef: Region] = Unit -> a & ef


pub enum Iterator[a: Type, r: Region] {
    case Iterator(Done[r], Next[a, r])
}

instance Newable[Iterator[a]] {
    pub def new(r: Region[r]): Iterator[a, r] \ { Read(r), Write(r) } = Iterator.new(r)
}

instance Scoped[Iterator[a]] {
    pub def regionOf(_: Iterator[a, r]): Region[r] = () as Region[r]
}

namespace Iterator {

    ///
    /// Returns an empty iterator.
    ///
    pub def new(_: Region[r]): Iterator[a, r] \ { Read(r), Write(r) } =
        let done = () -> true as \ Read(r);
        let next = () -> bug!("Empty Iterator!") as \ Read(r);
        Iterator(done, next) as \ { Read(r), Write(r) }

    ///
    /// Returns an iterator containing only a single element, `x`.
    ///
    pub def singleton(r: Region[r], x: a): Iterator[a, r] \ Write(r) =
        let d = ref false @ r;
        let done = () -> deref d;
        let next = () -> {
            if (done()) {
                bug!("Empty Iterator!")
            }
            else {
                d := true;
                x
            }
        };
        Iterator(done, next)

    ///
    /// Returns `Some(x)` if `iter` is not empty. Returns `None` otherwise.
    ///
    /// Consumes the head element of `iter`.
    ///
    pub def next(iter: Iterator[a, r]): Option[a] \ Read(r) =
        let Iterator(done, next) = iter;
        if (done())
            None
        else
            Some(next())

    ///
    /// Returns true if the iterator is empty.
    ///
    /// Does *not* consume any elements of the iterator.
    ///
    pub def isEmpty(iter: Iterator[a, r]): Bool \ Read(r) =
        let Iterator(done, _) = iter;
        done()

    ///
    /// Returns an iterator of all integers between `b` (inclusive) and `e` (exclusive).
    ///
    /// Returns an empty iterator if `b >= e`.
    ///
    @Lazy
    pub def range(r: Region[r], b: Int32, e: Int32): Iterator[Int32, r] \ Write(r) =
        let i = ref b @ r;
        let done = () -> deref i >= e;
        let next = () -> {
                let res = deref i;
                if (res < e) {
                    i := res + 1;
                    res
                }
                else {
                    bug!("Empty Iterator!")
                }
            };
        Iterator(done, next)

    ///
    /// Returns an iterator over an iterable with the element `x` repeated `n` times.
    ///
    /// Returns an empty iterator if `n < 0`.
    ///
    @Lazy
    pub def repeat(r: Region[r], n: Int32, x: a): Iterator[a, r] \ Write(r) =
        let i = ref 0 @ r;
        let done = () -> deref i >= n;
        let next = () -> {
              let j = deref i;
              if (j < n) {
                i := j + 1;
                x
              }
              else {
                bug!("Empty Iterator!")
              }
            };
        Iterator(done, next)

    ///
    /// Returns the sum of all elements in the iterator `iter`.
    ///
    /// Consumes the entire iterator.
    ///
    pub def sum(iter: Iterator[Int32, r]): Int32 \ Read(r) =
        foldLeft((acc, x) -> acc + x, 0, iter)

    ///
    /// Returns the sum of all elements in the iterator `iter` according to the function `f`.
    ///
    /// Consumes the entire iterator.
    ///
    pub def sumWith(f: a -> Int32 & ef, iter: Iterator[a, r]): Int32 \ { ef, Read(r) } =
        foldLeft((acc, x) -> acc + f(x), 0, iter)

    ///
    /// Returns the product of all elements in the iterator `iter`.
    ///
    /// Consumes the entire iterator.
    ///
    pub def product(iter: Iterator[Int32, r]): Int32 \ Read(r) =
        if (isEmpty(iter))
            0
        else
            foldLeft((acc, x) -> acc * x, 1, iter)

    ///
    /// Returns the product of all elements in the iterator `iter` according to the function `f`.
    ///
    /// Consumes the entire iterator.
    ///
    pub def productWith(f: a -> Int32 & ef, iter: Iterator[a, r]): Int32 \ { ef, Read(r) } =
        if (isEmpty(iter))
            0
        else
            foldLeft((acc, x) -> acc * f(x), 1, iter)

    ///
    /// Returns the contents of `iter` as an array.
    ///
    /// Consumes the entire iterator.
    ///
    pub def toArray(r1: Region[r1], iter: Iterator[a, r2]): Array[a, r1] \ { Read(r2), Write(r1) } = region r0 {
        let m = new MutList(r0);
        foreach(a -> MutList.push!(a, m), iter);
        MutList.toArray(m, r1)
    }

    ///
    /// Returns the contents of `iter` as a list.
    ///
    /// Consumes the entire iterator.
    ///
    pub def toList(iter: Iterator[a, r]): List[a] \ Read(r) =
        foldRight((a, acc) -> a :: acc, Nil, iter)

    ///
    /// Returns the contents of `iter` as a map.
    ///
    /// Consumes the entire iterator.
    ///
    pub def toMap(iter: Iterator[(a, b), r]): Map[a, b] \ Read(r) with Order[a] =
        foldLeft((acc, ab) -> Map.insert(fst(ab), snd(ab), acc), Map.empty(), iter)

    ///
    /// Returns the contents of `iter` as a `Some(Nel)` if `iter` is not empty. Returns None otherwise.
    ///
    /// Consumes the entire iterator.
    ///
    pub def toNel(iter: Iterator[a, r]): Option[Nel[a]] \ Read(r) = match toList(iter) {
        case Nil     => None
        case x :: xs => Some(Nel(x, xs))
    }

    ///
    /// Returns the contents of `iter` as a nec.
    ///
    /// Consumes the entire iterator.
    ///
    pub def toNec(iter: Iterator[a, r]): Option[Nec[a]] \ Read(r) =
        let f = (x, acc) -> match acc {
            case None      => Some(Nec.singleton(x))
            case Some(nec) => Some(Nec.cons(x, nec))
        };
        foldRight(f, None, iter)

    ///
    /// Returns the contents of `iter` as a MutDeque.
    ///
    /// Consumes the entire iterator.
    ///
    pub def toMutDeque(r1: Region[r1], iter: Iterator[a, r2]): MutDeque[a, r1] \ { Read(r2), Write(r1) }  =
        let d = new MutDeque(r1);
        foreach(x -> MutDeque.pushBack(x, d), iter);
        d

    ///
    /// Returns the contents of `iter` as a set. Consumes the entire iterator.
    ///
    pub def toSet(iter: Iterator[a, r]): Set[a] \ Read(r) with Order[a] =
        foldLeft((acc, a) -> Set.insert(a, acc), Set.empty(), iter)

    ///
    /// Returns a list of every element in `iter` that satisfies the predicate `f`.
    ///
    /// Consumes the entire iterator.
    ///
    pub def filter(f: a -> Bool & ef, iter: Iterator[a, r]): List[a] \ { ef, Read(r) } =
        let Iterator(done, next) = iter;
        def loop(k) = {
            if (done())
                k(Nil)
            else
                let x = next();
                if (f(x)) loop(ks -> k(x :: ks)) else loop(k)
        };
        loop(identity)

    ///
    /// Returns a list with `f` applied to every element in `iter`.
    ///
    /// That is, the result is of the form: `f(x1) :: f(x2) :: ...`.
    ///
    /// Consumes the entire iterator.
    ///
    pub def map(f: a -> b & ef, iter: Iterator[a, r]): List[b] \ { ef, Read(r) } =
        let Iterator(done, next) = iter;
        def loop(k) = {
            if (done())
                k(Nil)
            else
                let x = f(next());
                loop(ks -> k(x :: ks))
        };
        loop(identity)

    ///
    /// Applies `f` to every element of `iter`.
    ///
    /// Consumes the entire iterator.
    ///
    pub def foreach(f: a -> Unit & ef, iter: Iterator[a, r]): Unit \ { ef, Read(r) } =
        let Iterator(done, next) = iter;
        def loop() = {
            if (done())
                ()
            else {
                f(next());
                loop()
            }
        };
        loop()

    ///
    /// Returns an iterator with every element of the iterator `iter` that
    /// satisfies the predicate `f`.
    ///
    /// Does *not* consume any elements from the iterator.
    ///
    /// The original iterator `iter` should *not* be reused.
    ///
    @Lazy
    pub def filterL(f: a -> Bool, iter: Iterator[a, r]): Iterator[a, r] \ { Read(r), Write(r) } =
        let Iterator(done, next) = iter;

        // Allocate a reference to hold the next element.
        let cursor = ref None @ Scoped.regionOf(iter);

        let done1 = () -> match deref cursor {
            case None => match forward(f, done, next) {
                case None    => true
                case Some(x) =>
                    // An element was found. Store it in the reference.
                    cursor := Some(x);
                    false
            }
            case Some(_) => false
        };

        let next1 = () -> match deref cursor {
            case None    => bug!("Empty iterator")
            case Some(x) =>
                // An element is in the reference. Use it.
                cursor := None;
                x
        };
        Iterator(done1, next1)

    ///
    /// Fast forwards the given iterator until the next element that satisfies
    /// the given predicate `f`. Returns it (if it exists).
    ///
    def forward(f: a -> Bool & ef, done: Done[r], next: Next[a, r]): Option[a] \ { ef, Read(r) } =
        if (done())
            None
        else
            let e = next();
            if (f(e)) Some(e) else forward(f, done, next)

    ///
    /// Returns an iterator with every `f` lazily applied to each element in `iter`.
    ///
    /// Does *not* consume any elements from the iterator.
    ///
    @Lazy
    pub def mapL(f: a -> b, iter: Iterator[a, r]): Iterator[b, r] =
        let Iterator(done, next) = iter;
        let next1 = () -> f(next());
        Iterator(done, next1)

    ///
    /// Returns an iterator with every occurrence of `from` replaced by `to` in `iter`.
    ///
    /// Does *not* consume any elements from the iterator.
    ///
    @Lazy
    pub def replace(from: {from :: a}, to: {to :: a}, iter: Iterator[a, r]): Iterator[a, r] with Eq[a] =
        let Iterator(done, next) = iter;
        let next1 = () -> {
            let el = next();
            if (el == from.from) to.to else el
        };
        Iterator(done, next1)

    ///
    /// Returns `iterB` appended to (the end of) `iterA`.
    ///
    /// Does *not* consume any elements from either iterator.
    ///
    /// The original iterators `iterA` and `iterB` should *not* be reused.
    ///
    @Lazy
    pub def append(iterA: Iterator[a, r1], iterB: Iterator[a, r2]): Iterator[a, r1 and r2] =
        let Iterator(doneA, nextA) = iterA;
        let Iterator(doneB, nextB) = iterB;
        let doneAB = () -> doneA() and doneB();
        let nextAB = () -> if (doneA()) nextB() else nextA();
        Iterator(doneAB, nextAB)

    ///
    /// Returns an iterator where the element at index `i` is `(a, b)` where
    /// `a` is the element at index `i` in `iterA` and `b` is the element at index `i` in `iterB`.
    ///
    /// Does *not* consume any elements from either iterator.
    ///
    /// If either `iterA` or `iterB` is depleted, then no further elements are added to the resulting iterator.
    ///
    /// The original iterators `iterA` and `iterB` should *not* be reused.
    ///
    /// An iterator should *never* be zipped with itself.
    ///
    @Lazy
    pub def zip(iterA: Iterator[a, r1], iterB: Iterator[b, r2]): Iterator[(a, b), r1 and r2] =
        let Iterator(doneA, nextA) = iterA;
        let Iterator(doneB, nextB) = iterB;
        let doneAB = () -> doneA() or doneB();
        let nextAB = () -> (nextA(), nextB());
        Iterator(doneAB, nextAB)

    ///
    /// Returns an iterator where the element at index `i` is `f(a, b)` where
    /// `a` is the element at index `i` in `iterA` and `b` is the element at index `i` in `iterB`.
    ///
    /// Does *not* consume any elements from either iterator.
    ///
    /// If either `iterA` or `iterB` becomes depleted, then no further elements are added to the resulting list.
    ///
    /// The original iterators `iterA` and `iterB` should *not* be reused.
    ///
    /// An iterator should *never* be zipped with itself.
    ///
    @Lazy
    pub def zipWithL(f: (a, b) -> c, iterA: Iterator[a, r1], iterB: Iterator[b, r2]): Iterator[c, r1 and r2] =
        let Iterator(done, next) = zip(iterA, iterB);
        let next1 = () -> {
            let (x, y) = next();
            f(x, y)
        };
        Iterator(done, next1)

    ///
    /// Returns an iterator where the element at index `i` is `f(a, b)` where
    /// `a` is the element at index `i` in `iterA` and `b` is the element at index `i` in `iterB`.
    ///
    /// Consumes the entire iterator.
    ///
    /// If either `iterA` or `iterB` becomes depleted, then no further elements are added to the resulting list.
    ///
    /// The original iterators `iterA` and `iterB` should *not* be reused.
    ///
    /// An iterator should *never* be zipped with itself.
    ///
    pub def zipWith(f: (a, b) -> c & ef, iterA: Iterator[a, r1], iterB: Iterator[b, r2]): List[c] \ { ef, Read(r1, r2) } =
        zip(iterA, iterB) |> map(match (x, y) -> f(x, y))

    ///
    /// Applies `f` to a start value `s` and all elements in `iter` going from left to right.
    ///
    /// That is, the result is of the form: `f(...f(f(s, x1), x2)..., xn)`.
    ///
    /// Consumes the entire iterator.
    ///
    pub def foldLeft(f: (b, a) -> b & ef, s: b, iter: Iterator[a, r]): b \ { ef, Read(r) } =
        let Iterator(done, next) = iter;
        def loop(acc) = {
            if (done())
                acc
            else
                loop(f(acc, next()))
        };
        loop(s)

    ///
    /// Applies `f` to a start value `s` and all elements in `iter` going from right to left.
    ///
    /// That is, the result is of the form: `f(x1, ...f(xn-1, f(xn, s))...)`.
    ///
    /// Consumes the entire iterator.
    ///
    pub def foldRight(f: (a, b) -> b & ef, s: b, iter: Iterator[a, r]): b \ { ef, Read(r) } =
        let Iterator(done, next) = iter;
        def loop(k) = {
            if (done())
                k(s)
            else {
                let x = next();
                loop(ks -> k(f(x, ks)))
            }
        };
        loop(ks -> ks as & ef) // NB: Cast required because the identity continuation is pure,
                               // but the intermediate continuations are effect polymorphic
    ///
    /// Applies `f` to a start value `z` and all elements in `iter` going from right to left.
    ///
    /// That is, the result is of the form: `f(x1, ...f(xn-1, f(xn, z))...)`.
    /// A `foldRightWithCont` allows early termination by not calling the continuation.
    ///
    /// Consumes the entire iterator.
    ///
    pub def foldRightWithCont(f: (a, Unit -> b \ { ef, Read(r) }) -> b & ef, z: b, iter: Iterator[a, r]): b \ { ef, Read(r) } =
        let Iterator(done, next) = iter;
        def loop() = {
            if (done())
                z
            else {
                let x = next();
                f(x, _ -> loop())
            }
        };
        loop()

    ///
    /// Returns the result of mapping each element and combining the results.
    ///
    pub def foldMap(f: a -> b & ef, iter: Iterator[a, r]): b \ { ef, Read(r) } with Monoid[b] =
        foldLeft((acc, x) -> Monoid.combine(acc, f(x)), Monoid.empty(), iter)

    ///
    /// Applies `f` to all elements in `iter` going from left to right until a single value `v` is obtained.  Returns `Some(v)`.
    ///
    /// That is, the result is of the form: `Some(f(...f(f(x1, x2), x3)..., xn))`
    ///
    /// Returns `None` if `iter` is empty.
    ///
    /// Consumes the entire iterator.
    ///
    pub def reduceLeft(f: (a, a) -> a & ef, iter: Iterator[a, r]): Option[a] \ { ef, Read(r) } =
        let Iterator(done, next) = iter;
        if (done())
            None
        else
            Some(foldLeft(f, next(), iter))

    ///
    /// Returns an iterator over the results of `f`.
    ///
    /// If `f` returns `Ok(x)`, then the next element is `x`.
    ///
    /// If `f` returns `Err(e)`, then the iterator is depleted.
    ///
    @Lazy
    pub def unfoldWithOk(r: Region[r], f: Unit -> Result[a, b] & ef): Iterator[a, r and ef] \ Write(r) =
        let cursor = ref None @ r;
        let done = () -> match deref cursor {
            case None    => match f() {
                case Err(_) => true
                case Ok(x)  =>
                    cursor := Some(x);
                    false
            }
            case Some(_) => false
        };
        let next = () -> match deref cursor {
            case None    => bug!("Empty Iterator!")
            case Some(x) =>
                cursor := None;
                x
        } as & r and ef;
        Iterator(done, next)

    ///
    /// Returns the longest prefix of `iter` that satisfies the predicate `f`.
    ///
    /// Consumes the entire iterator.
    ///
    pub def takeWhile(f: a -> Bool & ef, iter: Iterator[a, r]): List[a] \ { ef, Read(r) } =
        let Iterator(done, next) = iter;
        def loop(k) = {
            if (done())
                k(Nil)
            else
                let x = next();
                if (f(x)) loop(ks -> k(x :: ks)) else k(Nil)
        };
        loop(identity)

    ///
    /// Returns `iter` without the longest prefix that satisfies the predicate `f`.
    ///
    /// Consumes the entire iterator.
    ///
    pub def dropWhile(f: a -> Bool & ef, iter: Iterator[a, r]): List[a] \ { ef, Read(r) } =
        let Iterator(done, next) = iter;
        match forward(x -> not f(x), done, next) {
            case None    => Nil
            case Some(i) => i :: toList(iter)
        }

    ///
    /// Returns the result of applying `f` to every element in `iter` and concatenating the results.
    ///
    /// Does *not* consume any elements from the iterator.
    ///
    @Lazy
    pub def flatMap(f: a -> Iterator[b, r1] \ Write(r1), iter: Iterator[a, r2]): Iterator[b, r1 and r2] \ Write(r2) =
        let Iterator(done, next) = iter;
        let cursor = ref None @ Scoped.regionOf(iter);
        let done1 = () -> match deref cursor {
            case None     => match flatMapForward(f, done, next) {
                case None     => true
                case Some(it) =>
                    cursor := Some(it);
                    false
            }
            case Some(it) =>
                let Iterator(d, _) = it;
                if (d())
                    match flatMapForward(f, done, next) {
                        case None      => true
                        case Some(it1) =>
                            cursor := Some(it1);
                            false
                    }
                else
                    false
        };
        let next1 = () -> match deref cursor {
            case None     => bug!("Empty Iterator!")
            case Some(it) =>
                let Iterator(_, n) = it;
                n()
        };
        Iterator(done1, next1)

    ///
    /// Forwards the given iterator to the first non-empty iterator produced by `f`.
    ///
    def flatMapForward(f: a -> Iterator[b, r1] & ef, done: Done[r2], next: Next[a, r2]): Option[Iterator[b, r1]] \ { ef, Read(r1, r2) } =
        if (done())
            None
        else
            let Iterator(d, n) = f(next());
            if (d()) flatMapForward(f, done, next) else Some(Iterator(d, n))

    ///
    /// Returns an iterator with `a` inserted between every of `iter`.
    ///
    /// Does *not* consume any elements from the iterator.
    ///
    @Lazy
    pub def intersperse(x: a, iter: Iterator[a, r]): Iterator[a, r] \ Write(r) =
        let Iterator(done, next) = iter;
        let returnX = ref false @ Scoped.regionOf(iter);
        let next1 = () -> {
            if (deref returnX) {
                returnX := false;
                x
            }
            else {
                returnX := true;
                next()
            }
        };
        Iterator(done, next1)

    ///
    /// Returns the concatenation of the elements in `iterB` with the elements of `iterA` inserted between every two adjacent elements.
    ///
    /// That is, returns `b1 :: a1 ... an :: b2 :: ... bn-1 :: a1 :: ... :: an :: bn :: Nil`.
    ///
    /// Does *not* consume any elements from either iterator.
    ///
    /// The original iterators `iterA` and `iterB` should not be reused.
    ///
    @Lazy
    pub def intercalate(iterA: Iterator[a, r1], iterB: Iterator[Iterator[a, r2], r3]): Iterator[a, r1 and r2 and r3] \ Write(r1, r3) =
        let Iterator(doneA, nextA) = iterA;
        let Iterator(doneB, nextB) = iterB;
        let r1 = Scoped.regionOf(iterA);
        let xs = ref Nil @ r1;
        let r3 = Scoped.regionOf(iterB);
        let isReversed = ref false @ r1;
        let nextAA = () -> {
            let x = nextA();
            xs := x :: deref xs;
            x
        };
        let doneAA = () -> {
            if (doneA()) {
                if (deref isReversed)
                    ()
                else {
                    xs := List.reverse(deref xs);
                    isReversed := true
                };
                true
            }
            else
                false
        };
        let cursor = ref None @ r3;
        let mkCursor = i -> { // Appends an iterator with the contents of `iterA`. Boolean formula: r1 and formula of i
            if (deref isReversed)
                // `iterA` has been consumed, so construct a new one from `xs`
                cursor := Some(append(i, List.toIterator(r1, deref xs)))
            else
                cursor := Some(append(i, Iterator(doneAA, nextAA)))
        };
        let done1 = () -> match deref cursor {
            case None    => match forward(match Iterator(d, _) -> not d(), doneB, nextB) {
                case None    => true
                case Some(i) =>
                    if (doneB())
                        cursor := Some(append(i, new Iterator(r1))) // Has Boolean formula r2 since it is the last iterator of `iterB`.
                    else                                                     // Has to be appended with an empty iterator to satisfy formula `r1 and formula of i` in `mkCursor`
                        mkCursor(i);                                         // Same reason for appending with empty iterator below
                    false
            }
            case Some(i) =>
                let Iterator(d, _) = i;
                if (d()) match forward(match Iterator(d1, _) -> not d1(), doneB, nextB) {
                    case None     => true
                    case Some(i1) =>
                        if (doneB())
                            cursor := Some(append(i1, new Iterator(r1)))
                        else
                            mkCursor(i1);
                        false
                }
                else
                    false
        };
        let next1 = () -> match deref cursor {
            case None    => bug!("Empty Iterator!")
            case Some(i) =>
                let Iterator(_, n) = i;
                n()
        };
        Iterator(done1, next1)

    ///
    /// Returns the concatenation of the string representation
    /// of each element in `iter` with `sep` inserted between each element.
    ///
    /// Consumes the entire iterator.
    ///
    pub def join(sep: String, iter: Iterator[a, r]): String \ Read(r) with ToString[a] =
        joinWith(ToString.toString, sep, iter)

    ///
    /// Returns the concatenation of the string representation
    /// of each element in `iter` according to `f` with `sep` inserted between each element.
    ///
    /// Consumes the entire iterator.
    ///
    pub def joinWith(f: a -> String & ef, sep: String, iter: Iterator[a, r]): String \ { ef, Read(r) } = region r {
        use StringBuilder.append!;
        let lastSep = String.length(sep);
        let sb = new StringBuilder(r);
        foreach(x -> { append!(f(x), sb); append!(sep, sb) }, iter);
        StringBuilder.toString(sb) |> String.dropRight(lastSep)
    }

    ///
    /// Returns an iterator with every element of the iterator `iter` that
    /// produces `Some(_)` the from the function `f`.
    ///
    /// Does *not* consume any elements from the iterator.
    ///
    /// The original iterator `iter` should *not* be reused.
    ///
    @Lazy
    pub def filterMapL(f: a -> Option[b], iter: Iterator[a, r]): Iterator[b, r] \ Write(r) =
        let Iterator(done, next) = iter;

        // Allocate a reference to hold the next element.
        let cursor = ref None @ Scoped.regionOf(iter);

        let done1 = () -> match deref cursor {
            case None => match filterMapForward(f, done, next) {
                case None    => true
                case Some(x) =>
                    // An element was found. Store it in the reference.
                    cursor := Some(x);
                    false
            }
            case Some(_) => false
        };

        let next1 = () -> match deref cursor {
            case None    => bug!("Empty iterator")
            case Some(x) =>
                // An element is in the reference. Use it.
                cursor := None;
                x
        };
        Iterator(done1, next1)

    ///
    /// Fast forwards the given iterator until the next element that produces
    /// a `Some` given function `f`. Returns it if it exists, or `None`.
    ///
    /// This implementation returns `f(x)` as opposed to `forward` which returns `x`.
    ///
    def filterMapForward(f: a -> Option[b] & ef, done: Done[r], next: Next[a, r]): Option[b] \ { ef, Read(r) } =
        if (done())
            None
        else
            match f(next()) {
                case None    => filterMapForward(f, done, next)
                case Some(b) => Some(b)
            }

    ///
    /// Returns `iter` without the first `n` elements.
    ///
    /// Returns an empty iterator if `n > length(l)`.
    /// Returns `iter` if `n < 0`.
    ///
    /// Does *not* consume any elements from the iterator.
    ///
    /// The original iterator `iter` should *not* be reused.
    ///
    @Lazy
    pub def dropL(n: Int32, iter: Iterator[a, r]): Iterator[a, r] \ Read(r) =
        if (n <= 0)
            iter
        else
            let Iterator(done, next) = iter;
            region r2 {
                let i = ref (n - 1) @ r2; // Subtract 1 since `forward` consumes 1 element before applying `f`.
                let f = _ -> if (deref i <= 0) true else { i := deref i - 1; false };
                forward(f, done, next)
            };
            iter

    ///
<<<<<<< HEAD
    /// Fast forwards the given iterator n times
    ///
    def dropForward(n: Int32, done: Done, next: Next[a]): Option[Iterator[a]] & Impure =
        let skipPos = ref n;
        def loop() = {
            let pos = deref skipPos;
            if (pos <= 0)
                Some(Iterator(done, next))
            else if (done())
                None
            else {
                discard next();
                skipPos := pos -1;
                loop()
            }
        };
        loop()

    ///
    /// Cons element `e` at the front of iterator `iter`.
    ///
    /// Does *not* consume any elements from the iterator.
    ///
    /// The original iterator `iter` should *not* be reused.
    ///
    def cons(e: a, iter: Iterator[a]): Iterator[a] & Impure =
        let Iterator(done, next) = iter;
        let front = ref Some(e);
        let done1 = () -> match deref front {
            case None    => done()
            case Some(_) => false
        };
        let next1 = () -> match deref front {
            case None    => next()
            case Some(a) => {
                front := None;
                a
            }
        };
        Iterator(done1, next1)

    ///
=======
>>>>>>> e47a21f2
    /// Returns `iter` without the prefix of elements that satisfy
    /// the predicate `f` dropped.
    ///
    /// Does *not* consume any elements from the iterator.
    ///
    /// The original iterator `iter` should *not* be reused.
    ///
    @Lazy
    pub def dropWhileL(f: a -> Bool, iter: Iterator[a, r]): Iterator[a, r] \ { Read(r), Write(r) } =
        let Iterator(done, next) = iter;
        let r = Scoped.regionOf(iter);
        let front = ref None @ r;
        let forwarded = ref false @ r;
        let done1 = () -> if (deref forwarded) done() else match forward(a -> not f(a), done, next) {
            case None    => true
            case Some(x) =>
                front := Some(x);
                forwarded := true;
                false
        };
        let next1 = () -> match deref front {
            case None    => next()
            case Some(x) =>
                front := None;
                x
        };
        Iterator(done1, next1)

    ///
    /// Returns the contents of `iter` as a list.
    ///
    /// Consumes the entire iterator.
    ///
    /// If any stage of the iterator is `Err(e)` then `Err(e)` is returned (first fail).
    /// If the iterator has no errors then the result is wrapped with `Ok`.
    ///
    pub def toResultList(iter: Iterator[Result[a, e], r]): Result[List[a], e] \ Read(r) =
        let Iterator(done, next) = iter;
        def loop(fk, sk) = {
            if (done())
                sk(Nil)
            else
                match next() {
                    case Ok(a)  => loop(fk, ks -> sk(a :: ks))
                    case Err(e) => fk(e)
                }
        };
        loop(e -> Err(e), ks -> Ok(ks))

}<|MERGE_RESOLUTION|>--- conflicted
+++ resolved
@@ -795,51 +795,6 @@
             iter
 
     ///
-<<<<<<< HEAD
-    /// Fast forwards the given iterator n times
-    ///
-    def dropForward(n: Int32, done: Done, next: Next[a]): Option[Iterator[a]] & Impure =
-        let skipPos = ref n;
-        def loop() = {
-            let pos = deref skipPos;
-            if (pos <= 0)
-                Some(Iterator(done, next))
-            else if (done())
-                None
-            else {
-                discard next();
-                skipPos := pos -1;
-                loop()
-            }
-        };
-        loop()
-
-    ///
-    /// Cons element `e` at the front of iterator `iter`.
-    ///
-    /// Does *not* consume any elements from the iterator.
-    ///
-    /// The original iterator `iter` should *not* be reused.
-    ///
-    def cons(e: a, iter: Iterator[a]): Iterator[a] & Impure =
-        let Iterator(done, next) = iter;
-        let front = ref Some(e);
-        let done1 = () -> match deref front {
-            case None    => done()
-            case Some(_) => false
-        };
-        let next1 = () -> match deref front {
-            case None    => next()
-            case Some(a) => {
-                front := None;
-                a
-            }
-        };
-        Iterator(done1, next1)
-
-    ///
-=======
->>>>>>> e47a21f2
     /// Returns `iter` without the prefix of elements that satisfy
     /// the predicate `f` dropped.
     ///
