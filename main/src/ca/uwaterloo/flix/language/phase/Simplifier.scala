/*
 * Copyright 2015-2016 Magnus Madsen, Ming-Ho Yee
 *
 * Licensed under the Apache License, Version 2.0 (the "License");
 * you may not use this file except in compliance with the License.
 * You may obtain a copy of the License at
 *
 *   http://www.apache.org/licenses/LICENSE-2.0
 *
 * Unless required by applicable law or agreed to in writing, software
 * distributed under the License is distributed on an "AS IS" BASIS,
 * WITHOUT WARRANTIES OR CONDITIONS OF ANY KIND, either express or implied.
 * See the License for the specific language governing permissions and
 * limitations under the License.
 */

package ca.uwaterloo.flix.language.phase

import ca.uwaterloo.flix.api.Flix
import ca.uwaterloo.flix.language.ast.Ast.BoundBy
import ca.uwaterloo.flix.language.ast.Purity._
import ca.uwaterloo.flix.language.ast._
import ca.uwaterloo.flix.util.InternalCompilerException

import scala.collection.mutable

/**
  * A phase that simplifies the LoweredAst by elimination of pattern matching and other rewritings.
  */
object Simplifier {

  type TopLevel = mutable.Map[Symbol.DefnSym, SimplifiedAst.Def]

  def run(root: LoweredAst.Root)(implicit flix: Flix): SimplifiedAst.Root = flix.phase("Simplifier") {
    //
    // A mutable map to contain fresh top-level definitions.
    //
    val toplevel: TopLevel = mutable.Map.empty

    /**
      * Translates the given definition `def0` to the SimplifiedAst.
      */
    def visitDef(defn: LoweredAst.Def): SimplifiedAst.Def = defn match {
      case LoweredAst.Def(sym, spec, impl) =>
        val fs = spec.fparams.map(visitFormalParam)
        val exp = visitExp(impl.exp)
        val funType = impl.inferredScheme.base
        val retType = visitType(funType.arrowResultType)
        val eff = visitType(funType.arrowEffectType)
        SimplifiedAst.Def(spec.ann, spec.mod, sym, fs, exp, retType, eff, sym.loc)
    }

    /**
      * Translates the given expression `exp0` to the SimplifiedAst.
      */
    def visitExp(exp0: LoweredAst.Expr): SimplifiedAst.Expr = exp0 match {
      case LoweredAst.Expr.Var(sym, tpe, loc) =>
        val t = visitType(tpe)
        SimplifiedAst.Expr.Var(sym, t, loc)

      case LoweredAst.Expr.Def(sym, tpe, loc) =>
        val t = visitType(tpe)
        SimplifiedAst.Expr.Def(sym, t, loc)

      case LoweredAst.Expr.Cst(cst, tpe, loc) =>
        val t = visitType(tpe)
        SimplifiedAst.Expr.Cst(cst, t, loc)

      case LoweredAst.Expr.Lambda(fparam, exp, tpe, loc) =>
        val p = visitFormalParam(fparam)
        val e = visitExp(exp)
        val t = visitType(tpe)
        SimplifiedAst.Expr.Lambda(List(p), e, t, loc)

      case LoweredAst.Expr.Apply(exp, exps, tpe, eff, loc) =>
        val e = visitExp(exp)
        val es = exps.map(visitExp)
        val t = visitType(tpe)
        SimplifiedAst.Expr.Apply(e, es, t, simplifyEffect(eff), loc)

      case LoweredAst.Expr.ApplyAtomic(op, exps, tpe, eff, loc) =>
        val es = exps map visitExp
        val purity = simplifyEffect(eff)
        op match {
          case AtomicOp.Binary(SemanticOp.StringOp.Concat) =>
            // Translate to InvokeMethod exp
            val strClass = Class.forName("java.lang.String")
            val method = strClass.getMethod("concat", strClass)
            val t = visitType(tpe)
            SimplifiedAst.Expr.ApplyAtomic(AtomicOp.InvokeMethod(method), es, t, purity, loc)

          case AtomicOp.ArrayLit | AtomicOp.ArrayNew =>
            // The region expression is dropped (head of exps / es)
            val es1 = es.tail
            val t = visitType(tpe)
            SimplifiedAst.Expr.ApplyAtomic(op, es1, t, purity, loc)

          case AtomicOp.Ref =>
            // The region expression is dropped (tail of exps / es)
            val es1 = List(es.head)
            val t = visitType(tpe)
            SimplifiedAst.Expr.ApplyAtomic(op, es1, t, purity, loc)

          case AtomicOp.Spawn =>
            // Wrap the expression in a closure: () -> tpe \ ef
            val List(e1, e2) = es
            val lambdaTyp = MonoType.Arrow(List(MonoType.Unit), e1.tpe)
            val fp = SimplifiedAst.FormalParam(Symbol.freshVarSym("_spawn", BoundBy.FormalParam, loc), Ast.Modifiers.Empty, MonoType.Unit, loc)
            val lambdaExp = SimplifiedAst.Expr.Lambda(List(fp), e1, lambdaTyp, loc)
            val t = visitType(tpe)
            SimplifiedAst.Expr.ApplyAtomic(AtomicOp.Spawn, List(lambdaExp, e2), t, Purity.Impure, loc)

          case AtomicOp.Lazy =>
            // Wrap the expression in a closure: () -> tpe \ Pure
            val e = es.head
            val lambdaTyp = MonoType.Arrow(List(MonoType.Unit), e.tpe)
            val fp = SimplifiedAst.FormalParam(Symbol.freshVarSym("_lazy", BoundBy.FormalParam, loc), Ast.Modifiers.Empty, MonoType.Unit, loc)
            val lambdaExp = SimplifiedAst.Expr.Lambda(List(fp), e, lambdaTyp, loc)
            val t = visitType(tpe)
            SimplifiedAst.Expr.ApplyAtomic(AtomicOp.Lazy, List(lambdaExp), t, Purity.Pure, loc)

          case AtomicOp.HoleError(_) =>
            // Simplify purity to impure, must be done after Monomorph
            val t = visitType(tpe)
            SimplifiedAst.Expr.ApplyAtomic(op, es, t, Purity.Impure, loc)

          case _ =>
            val t = visitType(tpe)
            SimplifiedAst.Expr.ApplyAtomic(op, es, t, purity, loc)
        }

      case LoweredAst.Expr.IfThenElse(e1, e2, e3, tpe, eff, loc) =>
        val t = visitType(tpe)
        SimplifiedAst.Expr.IfThenElse(visitExp(e1), visitExp(e2), visitExp(e3), t, simplifyEffect(eff), loc)

      case LoweredAst.Expr.Stm(e1, e2, tpe, eff, loc) =>
        val sym = Symbol.freshVarSym("_", BoundBy.Let, loc)
        val t = visitType(tpe)
        SimplifiedAst.Expr.Let(sym, visitExp(e1), visitExp(e2), t, simplifyEffect(eff), loc)

      case d@LoweredAst.Expr.Discard(exp, eff, loc) =>
        val sym = Symbol.freshVarSym("_", BoundBy.Let, loc)
        val t = visitType(d.tpe)
        SimplifiedAst.Expr.Let(sym, visitExp(exp), SimplifiedAst.Expr.Cst(Ast.Constant.Unit, MonoType.Unit, loc), t, simplifyEffect(eff), loc)

      case LoweredAst.Expr.Let(sym, mod, e1, e2, tpe, eff, loc) =>
        val t = visitType(tpe)
        SimplifiedAst.Expr.Let(sym, visitExp(e1), visitExp(e2), t, simplifyEffect(eff), loc)

      case LoweredAst.Expr.LetRec(sym, mod, e1, e2, tpe, eff, loc) =>
        val t = visitType(tpe)
        SimplifiedAst.Expr.LetRec(sym, visitExp(e1), visitExp(e2), t, simplifyEffect(eff), loc)

      case LoweredAst.Expr.Scope(sym, regionVar, exp, tpe, eff, loc) =>
        val t = visitType(tpe)
        SimplifiedAst.Expr.Scope(sym, visitExp(exp), t, simplifyEffect(eff), loc)

      case LoweredAst.Expr.Match(exp0, rules, tpe, eff, loc) =>
        patternMatchWithLabels(exp0, rules, tpe, loc)

      case LoweredAst.Expr.RelationalChoose(_, _, _, _, loc) =>
        throw InternalCompilerException(s"Code generation for relational choice is no longer supported", loc)

      case LoweredAst.Expr.VectorLit(exps, tpe, _, loc) =>
        // Note: We simplify Vectors to Arrays.
        val es = exps.map(visitExp)
        val t = visitType(tpe)
        SimplifiedAst.Expr.ApplyAtomic(AtomicOp.ArrayLit, es, t, Purity.Pure, loc)

      case LoweredAst.Expr.VectorLoad(exp1, exp2, tpe, _, loc) =>
        // Note: We simplify Vectors to Arrays.
        val e1 = visitExp(exp1)
        val e2 = visitExp(exp2)
        val t = visitType(tpe)
        SimplifiedAst.Expr.ApplyAtomic(AtomicOp.ArrayLoad, List(e1, e2), t, Purity.Pure, loc)

      case LoweredAst.Expr.VectorLength(exp, loc) =>
        // Note: We simplify Vectors to Arrays.
        val e = visitExp(exp)
        val purity = e.purity
        SimplifiedAst.Expr.ApplyAtomic(AtomicOp.ArrayLength, List(e), MonoType.Int32, purity, loc)

      case LoweredAst.Expr.Ascribe(exp, tpe, eff, loc) => visitExp(exp)

      case LoweredAst.Expr.Cast(exp, _, _, tpe, eff, loc) =>
        val e = visitExp(exp)
        val t = visitType(tpe)
        SimplifiedAst.Expr.ApplyAtomic(AtomicOp.Cast, List(e), t, simplifyEffect(eff), loc)

      case LoweredAst.Expr.TryCatch(exp, rules, tpe, eff, loc) =>
        val e = visitExp(exp)
        val rs = rules map {
          case LoweredAst.CatchRule(sym, clazz, body) =>
            val b = visitExp(body)
            SimplifiedAst.CatchRule(sym, clazz, b)
        }
        val t = visitType(tpe)
        SimplifiedAst.Expr.TryCatch(e, rs, t, simplifyEffect(eff), loc)

      case LoweredAst.Expr.TryWith(exp, effUse, rules, tpe, eff, loc) =>
        val e = visitExp(exp)
        val rs = rules map {
          case LoweredAst.HandlerRule(sym, fparams, body) =>
            val fps = fparams.map(visitFormalParam)
            val b = visitExp(body)
            SimplifiedAst.HandlerRule(sym, fps, b)
        }
        val t = visitType(tpe)
        SimplifiedAst.Expr.TryWith(e, effUse, rs, t, simplifyEffect(eff), loc)

      case LoweredAst.Expr.Do(op, exps, tpe, eff, loc) =>
        val es = exps.map(visitExp)
        val t = visitType(tpe)
        SimplifiedAst.Expr.Do(op, es, t, simplifyEffect(eff), loc)

      case LoweredAst.Expr.Resume(exp, tpe, loc) =>
        val e = visitExp(exp)
        val t = visitType(tpe)
        SimplifiedAst.Expr.Resume(e, t, loc)

      case LoweredAst.Expr.NewObject(name, clazz, tpe, eff, methods0, loc) =>
        val t = visitType(tpe)
        val methods = methods0 map visitJvmMethod
        SimplifiedAst.Expr.NewObject(name, clazz, t, simplifyEffect(eff), methods, loc)

      case LoweredAst.Expr.Sig(_, _, loc) =>
        throw InternalCompilerException(s"Unexpected expression: $exp0.", loc)

      case LoweredAst.Expr.TypeMatch(_, _, _, _, loc) =>
        throw InternalCompilerException(s"Unexpected expression: $exp0.", loc)
    }

    def visitType(tpe: Type): MonoType = {
      val base = tpe.typeConstructor
      val args = tpe.typeArguments.map(visitType)

      base match {
        case None => tpe match {
          case _ => throw InternalCompilerException(s"Unexpected type: $tpe", tpe.loc)
        }

        case Some(tc) =>
          tc match {
            case TypeConstructor.Unit => MonoType.Unit

            case TypeConstructor.Null => MonoType.Unit

            case TypeConstructor.Bool => MonoType.Bool

            case TypeConstructor.Char => MonoType.Char

            case TypeConstructor.Float32 => MonoType.Float32

            case TypeConstructor.Float64 => MonoType.Float64

            case TypeConstructor.BigDecimal => MonoType.BigDecimal

            case TypeConstructor.Int8 => MonoType.Int8

            case TypeConstructor.Int16 => MonoType.Int16

            case TypeConstructor.Int32 => MonoType.Int32

            case TypeConstructor.Int64 => MonoType.Int64

            case TypeConstructor.BigInt => MonoType.BigInt

            case TypeConstructor.Str => MonoType.Str

            case TypeConstructor.Regex => MonoType.Regex

            case TypeConstructor.RecordRowEmpty => MonoType.RecordEmpty()

            case TypeConstructor.Sender => throw InternalCompilerException("Unexpected Sender", tpe.loc)

            case TypeConstructor.Receiver => throw InternalCompilerException("Unexpected Receiver", tpe.loc)

            case TypeConstructor.Lazy => MonoType.Lazy(args.head)

            case TypeConstructor.Enum(sym, _) => MonoType.Enum(sym)

            case TypeConstructor.RestrictableEnum(sym, _) =>
              val enumSym = new Symbol.EnumSym(None, sym.namespace, sym.name, sym.loc)
              MonoType.Enum(enumSym)

            case TypeConstructor.Native(clazz) => MonoType.Native(clazz)

            case TypeConstructor.Array => MonoType.Array(args.head)

            case TypeConstructor.Vector => MonoType.Array(args.head)

            case TypeConstructor.Ref => MonoType.Ref(args.head)

            case TypeConstructor.RegionToStar => MonoType.Region

            case TypeConstructor.Tuple(_) => MonoType.Tuple(args)

            case TypeConstructor.Arrow(_) => MonoType.Arrow(args.drop(1).init, args.last) // Erase the purity

            case TypeConstructor.RecordRowExtend(field) => MonoType.RecordExtend(field.name, args.head, args(1))

            case TypeConstructor.Record => args.head

            case TypeConstructor.True => MonoType.Unit
            case TypeConstructor.False => MonoType.Unit
            case TypeConstructor.Not => MonoType.Unit
            case TypeConstructor.And => MonoType.Unit
            case TypeConstructor.Or => MonoType.Unit

            case TypeConstructor.Pure => MonoType.Unit
            case TypeConstructor.EffUniv => MonoType.Unit
            case TypeConstructor.Complement => MonoType.Unit
            case TypeConstructor.Union => MonoType.Unit
            case TypeConstructor.Intersection => MonoType.Unit
            case TypeConstructor.Effect(_) => MonoType.Unit
            case TypeConstructor.CaseSet(_, _) => MonoType.Unit
            case TypeConstructor.CaseComplement(_) => MonoType.Unit
            case TypeConstructor.CaseIntersection(_) => MonoType.Unit
            case TypeConstructor.CaseUnion(_) => MonoType.Unit

            case TypeConstructor.Relation =>
              throw InternalCompilerException(s"Unexpected type: '$tpe'.", tpe.loc)

            case TypeConstructor.Lattice =>
              throw InternalCompilerException(s"Unexpected type: '$tpe'.", tpe.loc)

            case TypeConstructor.SchemaRowEmpty =>
              throw InternalCompilerException(s"Unexpected type: '$tpe'.", tpe.loc)

            case TypeConstructor.SchemaRowExtend(_) =>
              throw InternalCompilerException(s"Unexpected type: '$tpe'.", tpe.loc)

            case TypeConstructor.Schema =>
              throw InternalCompilerException(s"Unexpected type: '$tpe'.", tpe.loc)
          }
      }
    }

    /**
      * Translates the given formal param `p` to the SimplifiedAst.
      */
    def visitFormalParam(p: LoweredAst.FormalParam): SimplifiedAst.FormalParam = {
      val t = visitType(p.tpe)
      SimplifiedAst.FormalParam(p.sym, p.mod, t, p.loc)
    }

    /**
      * Translates the given JvmMethod `method` to the SimplifiedAst
      */
    def visitJvmMethod(method: LoweredAst.JvmMethod): SimplifiedAst.JvmMethod = method match {
      case LoweredAst.JvmMethod(ident, fparams0, exp0, retTpe, eff, loc) =>
        val fparams = fparams0 map visitFormalParam
        val exp = visitExp(exp0)
        val rt = visitType(retTpe)
        SimplifiedAst.JvmMethod(ident, fparams, exp, rt, simplifyEffect(eff), loc)
    }

    /**
      * Returns the given pattern `pat0` as an expression.
      */
    def pat2exp(pat0: LoweredAst.Pattern): SimplifiedAst.Expr = pat0 match {
      case LoweredAst.Pattern.Cst(cst, tpe, loc) =>
        val t = visitType(tpe)
        SimplifiedAst.Expr.Cst(cst, t, loc)
      case LoweredAst.Pattern.Tag(Ast.CaseSymUse(sym, _), p, tpe, loc) =>
        val e = pat2exp(p)
        val t = visitType(tpe)
        SimplifiedAst.Expr.ApplyAtomic(AtomicOp.Tag(sym), List(e), t, e.purity, loc)
      case LoweredAst.Pattern.Tuple(elms, tpe, loc) =>
        val es = elms.map(pat2exp)
        val t = visitType(tpe)
        val purity = combineAll(es.map(_.purity))
        SimplifiedAst.Expr.ApplyAtomic(AtomicOp.Tuple, es, t, purity, loc)
      case _ => throw InternalCompilerException(s"Unexpected non-literal pattern $pat0.", pat0.loc)
    }

    /**
      * Returns `true` if the given pattern `pat0` is a literal.
      */
    def isPatLiteral(pat0: LoweredAst.Pattern): Boolean = pat0 match {
      case LoweredAst.Pattern.Cst(_, _, _) => true
      case _ => false
    }

    /**
      * Returns an expression that compares the two given expressions `e1` and `e2` for equality.
      */
    def mkEqual(e1: SimplifiedAst.Expr, e2: SimplifiedAst.Expr, loc: SourceLocation): SimplifiedAst.Expr = {
      /*
       * Special Case 1: Unit
       * Special Case 2: String - must be desugared to String.equals
       */
      (e1.tpe, e2.tpe) match {
        case (MonoType.Unit, MonoType.Unit) =>
          // Unit is always equal to itself.
          return SimplifiedAst.Expr.Cst(Ast.Constant.Bool(true), MonoType.Bool, loc)

        case (MonoType.Str, _) =>
          val strClass = Class.forName("java.lang.String")
          val objClass = Class.forName("java.lang.Object")
          val method = strClass.getMethod("equals", objClass)
          val op = AtomicOp.InvokeMethod(method)
          return SimplifiedAst.Expr.ApplyAtomic(op, List(e1, e2), MonoType.Bool, combine(e1.purity, e2.purity), loc)

        case _ => // fallthrough
      }

      /*
       * Compute the semantic operator.
       */
      val sop = e1.tpe match {
        case MonoType.Bool => SemanticOp.BoolOp.Eq
        case MonoType.Char => SemanticOp.CharOp.Eq
        case MonoType.Float32 => SemanticOp.Float32Op.Eq
        case MonoType.Float64 => SemanticOp.Float64Op.Eq
        case MonoType.Int8 => SemanticOp.Int8Op.Eq
        case MonoType.Int16 => SemanticOp.Int16Op.Eq
        case MonoType.Int32 => SemanticOp.Int32Op.Eq
        case MonoType.Int64 => SemanticOp.Int64Op.Eq
        case t => throw InternalCompilerException(s"Unexpected type: '$t'.", e1.loc)
      }
      val purity = combine(e1.purity, e2.purity)
      SimplifiedAst.Expr.ApplyAtomic(AtomicOp.Binary(sop), List(e1, e2), MonoType.Bool, purity, loc)
    }

    /**
      * Eliminates pattern matching by translations to labels and jumps.
      */
    def patternMatchWithLabels(exp0: LoweredAst.Expr, rules: List[LoweredAst.MatchRule], tpe: Type, loc: SourceLocation): SimplifiedAst.Expr = {
      //
      // Given the code:
      //
      // match x {
      //   case PATTERN_1 => BODY_1
      //   case PATTERN_2 => BODY_2
      //   ...
      //   case PATTERN_N => BODY_N
      // }
      //
      // The structure of the generated code is as follows:
      //
      // let matchVar = x ;
      //
      //   branch {
      //     jumpto label$1
      //
      //     label$1:
      //       ...
      //     label$2:
      //       ...
      //     default:
      //       MatchError
      //   }
      //

      // Generate a fresh variable to hold the result of the match expression.
      val matchVar = Symbol.freshVarSym("matchVar" + Flix.Delimiter, BoundBy.Let, loc)

      // Translate the match expression.
      val matchExp = visitExp(exp0)

      // Generate a fresh label for the default fall through case.
      val defaultLabel = Symbol.freshLabel("default")

      // Generate a label for each rule.
      val ruleLabels = rules.map(_ => Symbol.freshLabel("case"))

      // Construct a map from each label to the label of the next case.
      // The default label is the next label of the last case.
      val nextLabel = (ruleLabels zip (ruleLabels.drop(1) ::: defaultLabel :: Nil)).toMap

      val t = visitType(tpe)

      //TODO Intermediate solution (which is correct, but imprecise): Compute the purity of every match rule in rules
      val jumpPurity = combineAll(rules.map(r => simplifyEffect(r.exp.eff)))

      // Create a branch for each rule.
      val branches = (ruleLabels zip rules) map {
        // Process each (label, rule) pair.
        case (field, LoweredAst.MatchRule(pat, guard, body)) =>
          // Retrieve the label of the next rule.
          // If this rule is the last, the next label is the default label.
          val next = nextLabel(field)

          // Success case: evaluate the match body.
          val success = visitExp(body)

          // Failure case: Jump to the next label.
          val failure = SimplifiedAst.Expr.JumpTo(next, t, jumpPurity, loc)

          // Return the branch with its label.
          field -> patternMatchList(List(pat), List(matchVar), guard.getOrElse(LoweredAst.Expr.Cst(Ast.Constant.Bool(true), Type.Bool, SourceLocation.Unknown)), success, failure
          )
      }
      // Construct the error branch.
<<<<<<< HEAD
      val errorExp = SimplifiedAst.Expr.ApplyAtomic(AtomicOp.MatchError, List.empty, tpe, Purity.Impure, loc)
      val errorBranch = defaultLabel -> errorExp

      // The initial expression simply jumps to the first label.
      val initialLabel = if (ruleLabels.isEmpty) defaultLabel else ruleLabels.head
      val entry = SimplifiedAst.Expr.JumpTo(initialLabel, tpe, jumpPurity, loc)
=======
      val errorExp = SimplifiedAst.Expr.ApplyAtomic(AtomicOp.MatchError, List.empty, t, Purity.Impure, loc)
      val errorBranch = defaultLab -> errorExp

      // The initial expression simply jumps to the first label.
      val entry = SimplifiedAst.Expr.JumpTo(ruleLabels.head, t, jumpPurity, loc)
>>>>>>> cb24aa37

      // The purity of the branch
      val branchPurity = combineAll(branches.map { case (_, exp) => exp.purity })

      // Assemble all the branches together.
      val branch = SimplifiedAst.Expr.Branch(entry, branches.toMap + errorBranch, t, branchPurity, loc)

      // The purity of the match exp
      val matchPurity = combine(matchExp.purity, branch.purity)

      // Wrap the branches inside a let-binding for the match variable.
      SimplifiedAst.Expr.Let(matchVar, matchExp, branch, t, matchPurity, loc)
    }

    /**
      * Returns an expression that matches the given list of patterns `xs` against the given list of variables `ys`.
      *
      * Checks the `guard` when all patterns have been matched.
      *
      * Evaluates `succ` on success and `fail` otherwise.
      */
    def patternMatchList(xs: List[LoweredAst.Pattern], ys: List[Symbol.VarSym], guard: LoweredAst.Expr, succ: SimplifiedAst.Expr, fail: SimplifiedAst.Expr): SimplifiedAst.Expr =
      ((xs, ys): @unchecked) match {
        /**
          * There are no more patterns and variables to match.
          *
          * The pattern was match successfully. Test the guard.
          */
        case (Nil, Nil) =>
          val g = visitExp(guard)
          SimplifiedAst.Expr.IfThenElse(g, succ, fail, succ.tpe, g.purity, g.loc)

        /**
          * Matching a wildcard is guaranteed to succeed.
          *
          * We proceed by recursion on the remaining patterns and variables.
          */
        case (LoweredAst.Pattern.Wild(tpe, loc) :: ps, v :: vs) =>
          patternMatchList(ps, vs, guard, succ, fail)

        /**
          * Matching a variable is guaranteed to succeed.
          *
          * We proceed by constructing a let-binding that binds the value
          * of the match variable `ident` to the variable `v`.
          * The body of the let-binding is computed by recursion on the
          * remaining patterns and variables.
          */
        case (LoweredAst.Pattern.Var(sym, tpe, loc) :: ps, v :: vs) =>
          val t = visitType(tpe)
          val exp = patternMatchList(ps, vs, guard, succ, fail)
          SimplifiedAst.Expr.Let(sym, SimplifiedAst.Expr.Var(v, t, loc), exp, succ.tpe, exp.purity, loc)

        /**
          * Matching a literal may succeed or fail.
          *
          * We generate a binary expression testing whether the literal `lit`
          * matches the variable `v` and then we generate an if-then-else
          * expression where the consequent expression is determined by
          * recursion on the remaining patterns and variables and the
          * alternative expression is `fail`.
          */
        case (lit :: ps, v :: vs) if isPatLiteral(lit) =>
          val exp = patternMatchList(ps, vs, guard, succ, fail)
          val t = visitType(lit.tpe)
          val cond = mkEqual(pat2exp(lit), SimplifiedAst.Expr.Var(v, t, lit.loc), lit.loc)
          val purity = combine(cond.purity, exp.purity, fail.purity)
          SimplifiedAst.Expr.IfThenElse(cond, exp, fail, succ.tpe, purity, lit.loc)

        /**
          * Matching a tag may succeed or fail.
          *
          * We generate a binary expression testing whether the tag name `tag`
          * matches the tag extracted from the variable `v` and then we generate
          * an if-then-else expression where the consequent expression is determined
          * by recursion on the remaining patterns and variables together with the
          * nested pattern of the tag added in front and a new fresh variable holding
          * the value of the tag.
          */
        case (LoweredAst.Pattern.Tag(Ast.CaseSymUse(sym, _), pat, tpe, loc) :: ps, v :: vs) =>
          val varExp = SimplifiedAst.Expr.Var(v, visitType(tpe), loc)
          val cond = SimplifiedAst.Expr.ApplyAtomic(AtomicOp.Is(sym), List(varExp), MonoType.Bool, Pure, loc)
          val freshVar = Symbol.freshVarSym("innerTag" + Flix.Delimiter, BoundBy.Let, loc)
          val inner = patternMatchList(pat :: ps, freshVar :: vs, guard, succ, fail)
          val purity1 = inner.purity
          val consequent = SimplifiedAst.Expr.Let(freshVar, SimplifiedAst.Expr.ApplyAtomic(AtomicOp.Untag(sym), List(varExp), visitType(pat.tpe), purity1, loc), inner, succ.tpe, purity1, loc)
          val purity2 = combine(cond.purity, consequent.purity, fail.purity)
          SimplifiedAst.Expr.IfThenElse(cond, consequent, fail, succ.tpe, purity2, loc)

        /**
          * Matching a tuple may succeed or fail.
          *
          * We generate a fresh variable and let-binding for each component of the
          * tuple and then we recurse on the nested patterns and freshly generated
          * variables.
          */
        case (LoweredAst.Pattern.Tuple(elms, tpe, loc) :: ps, v :: vs) =>
          val freshVars = elms.map(_ => Symbol.freshVarSym("innerElm" + Flix.Delimiter, BoundBy.Let, loc))
          val zero = patternMatchList(elms ::: ps, freshVars ::: vs, guard, succ, fail)
          elms.zip(freshVars).zipWithIndex.foldRight(zero) {
            case (((pat, name), idx), exp) =>
              val varExp = SimplifiedAst.Expr.Var(v, visitType(tpe), loc)
              val indexExp = SimplifiedAst.Expr.ApplyAtomic(AtomicOp.Index(idx), List(varExp), visitType(pat.tpe), Pure, loc)
              SimplifiedAst.Expr.Let(name, indexExp, exp, succ.tpe, exp.purity, loc)
          }

        case p => throw InternalCompilerException(s"Unsupported pattern '$p'.", xs.head.loc)
      }

    //
    // Main computation.
    //
    val defns = root.defs.map { case (k, v) => k -> visitDef(v) }
    val enums = root.enums.map {
      case (k, LoweredAst.Enum(_, ann, mod, sym, _, _, cases0, enumType, loc)) =>
        val cases = cases0 map {
          case (tag, LoweredAst.Case(caseSym, tagType, _, tagLoc)) => tag -> SimplifiedAst.Case(caseSym, visitType(tagType), tagLoc)
        }
        k -> SimplifiedAst.Enum(ann, mod, sym, cases, visitType(enumType), loc)
    }

    SimplifiedAst.Root(defns ++ toplevel, enums, root.entryPoint, root.sources)
  }

  /**
    * Returns a copy of the given expression `exp0` where every variable symbol has been replaced according to the given substitution `m`.
    */
  def substitute(exp0: SimplifiedAst.Expr, m: Map[Symbol.VarSym, Symbol.VarSym]): SimplifiedAst.Expr = {

    def visitExp(e: SimplifiedAst.Expr): SimplifiedAst.Expr = e match {
      case SimplifiedAst.Expr.Cst(_, _, _) => e

      case SimplifiedAst.Expr.Var(sym, tpe, loc) => m.get(sym) match {
        case None => SimplifiedAst.Expr.Var(sym, tpe, loc)
        case Some(replacement) => SimplifiedAst.Expr.Var(replacement, tpe, loc)
      }

      case SimplifiedAst.Expr.Def(sym, tpe, loc) => e

      case SimplifiedAst.Expr.Lambda(fparams, body, tpe, loc) =>
        SimplifiedAst.Expr.Lambda(fparams, visitExp(body), tpe, loc)

      case SimplifiedAst.Expr.Apply(exp, args, tpe, purity, loc) =>
        SimplifiedAst.Expr.Apply(visitExp(exp), args.map(visitExp), tpe, purity, loc)

      case SimplifiedAst.Expr.ApplyAtomic(op, exps, tpe, purity, loc) =>
        val es = exps map visitExp
        SimplifiedAst.Expr.ApplyAtomic(op, es, tpe, purity, loc)

      case SimplifiedAst.Expr.IfThenElse(exp1, exp2, exp3, tpe, purity, loc) =>
        SimplifiedAst.Expr.IfThenElse(visitExp(exp1), visitExp(exp2), visitExp(exp3), tpe, purity, loc)

      case SimplifiedAst.Expr.Branch(exp, branches, tpe, purity, loc) =>
        val e = visitExp(exp)
        val bs = branches map {
          case (sym, br) => sym -> br
        }
        SimplifiedAst.Expr.Branch(e, bs, tpe, purity, loc)

      case SimplifiedAst.Expr.JumpTo(sym, tpe, purity, loc) =>
        SimplifiedAst.Expr.JumpTo(sym, tpe, purity, loc)

      case SimplifiedAst.Expr.Let(sym, exp1, exp2, purity, tpe, loc) =>
        SimplifiedAst.Expr.Let(sym, visitExp(exp1), visitExp(exp2), purity, tpe, loc)

      case SimplifiedAst.Expr.LetRec(sym, exp1, exp2, tpe, purity, loc) =>
        SimplifiedAst.Expr.LetRec(sym, visitExp(exp1), visitExp(exp2), tpe, purity, loc)

      case SimplifiedAst.Expr.Scope(sym, exp, tpe, purity, loc) =>
        SimplifiedAst.Expr.Scope(sym, visitExp(exp), tpe, purity, loc)

      case SimplifiedAst.Expr.TryCatch(exp, rules, tpe, purity, loc) =>
        val e = visitExp(exp)
        val rs = rules map {
          case SimplifiedAst.CatchRule(sym, clazz, body) =>
            val b = visitExp(body)
            SimplifiedAst.CatchRule(sym, clazz, b)
        }
        SimplifiedAst.Expr.TryCatch(e, rs, tpe, purity, loc)

      case SimplifiedAst.Expr.TryWith(exp, effUse, rules, tpe, purity, loc) =>
        val e = visitExp(exp)
        val rs = rules map {
          case SimplifiedAst.HandlerRule(sym, fparams, body) =>
            val b = visitExp(body)
            SimplifiedAst.HandlerRule(sym, fparams, b)
        }
        SimplifiedAst.Expr.TryWith(e, effUse, rs, tpe, purity, loc)

      case SimplifiedAst.Expr.Do(op, exps, tpe, purity, loc) =>
        val es = exps.map(visitExp)
        SimplifiedAst.Expr.Do(op, es, tpe, purity, loc)

      case SimplifiedAst.Expr.Resume(exp, tpe, loc) =>
        val e = visitExp(exp)
        SimplifiedAst.Expr.Resume(e, tpe, loc)

      case SimplifiedAst.Expr.NewObject(name, clazz, tpe, purity, methods0, loc) =>
        val methods = methods0 map visitJvmMethod
        SimplifiedAst.Expr.NewObject(name, clazz, tpe, purity, methods, loc)

      case SimplifiedAst.Expr.LambdaClosure(_, _, _, _, _, loc) => throw InternalCompilerException(s"Unexpected expression.", loc)
      case SimplifiedAst.Expr.ApplyClo(_, _, _, _, loc) => throw InternalCompilerException(s"Unexpected expression.", loc)
      case SimplifiedAst.Expr.ApplyDef(_, _, _, _, loc) => throw InternalCompilerException(s"Unexpected expression.", loc)
    }

    def visitJvmMethod(method: SimplifiedAst.JvmMethod) = method match {
      case SimplifiedAst.JvmMethod(ident, fparams, exp, tpe, purity, loc) =>
        SimplifiedAst.JvmMethod(ident, fparams, visitExp(exp), tpe, purity, loc)
    }

    visitExp(exp0)
  }

  /**
    * Returns the purity (or impurity) of an expression.
    */
  private def simplifyEffect(eff: Type): Purity = {
    if (eff == Type.Pure)
      Pure
    else
      Impure
  }

  /**
    * Combines purities `p1` and `p2`
    * A combined purity is only pure if both `p1` and `p2` are pure, otherwise it is always impure.
    */
  def combine(p1: Purity, p2: Purity): Purity = (p1, p2) match {
    case (Pure, Pure) => Pure
    case _ => Impure
  }

  /**
    * Combine `p1`, `p2` and `p3`
    * A combined purity is only pure if `p1`, `p2` and `p3` are pure, otherwise it is always impure.
    */
  def combine(p1: Purity, p2: Purity, p3: Purity): Purity = combine(p1, combine(p2, p3))

  /**
    * Combine `purities`
    * A combined purity is only pure if every purity in `purities` are pure, otherwise it is always impure.
    */
  def combineAll(purities: List[Purity]): Purity = purities.foldLeft[Purity](Pure) {
    case (acc, purity) => combine(acc, purity)
  }
}<|MERGE_RESOLUTION|>--- conflicted
+++ resolved
@@ -493,20 +493,12 @@
           )
       }
       // Construct the error branch.
-<<<<<<< HEAD
-      val errorExp = SimplifiedAst.Expr.ApplyAtomic(AtomicOp.MatchError, List.empty, tpe, Purity.Impure, loc)
+      val errorExp = SimplifiedAst.Expr.ApplyAtomic(AtomicOp.MatchError, List.empty, t, Purity.Impure, loc)
       val errorBranch = defaultLabel -> errorExp
 
       // The initial expression simply jumps to the first label.
       val initialLabel = if (ruleLabels.isEmpty) defaultLabel else ruleLabels.head
-      val entry = SimplifiedAst.Expr.JumpTo(initialLabel, tpe, jumpPurity, loc)
-=======
-      val errorExp = SimplifiedAst.Expr.ApplyAtomic(AtomicOp.MatchError, List.empty, t, Purity.Impure, loc)
-      val errorBranch = defaultLab -> errorExp
-
-      // The initial expression simply jumps to the first label.
-      val entry = SimplifiedAst.Expr.JumpTo(ruleLabels.head, t, jumpPurity, loc)
->>>>>>> cb24aa37
+      val entry = SimplifiedAst.Expr.JumpTo(initialLabel, t, jumpPurity, loc)
 
       // The purity of the branch
       val branchPurity = combineAll(branches.map { case (_, exp) => exp.purity })
