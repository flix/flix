/*
 * Copyright 2023 Magnus Madsen
 *
 * Licensed under the Apache License, Version 2.0 (the "License");
 * you may not use this file except in compliance with the License.
 * You may obtain a copy of the License at
 *
 *   http://www.apache.org/licenses/LICENSE-2.0
 *
 * Unless required by applicable law or agreed to in writing, software
 * distributed under the License is distributed on an "AS IS" BASIS,
 * WITHOUT WARRANTIES OR CONDITIONS OF ANY KIND, either express or implied.
 * See the License for the specific language governing permissions and
 * limitations under the License.
 */
package ca.uwaterloo.flix.language.phase

import ca.uwaterloo.flix.api.Flix
import ca.uwaterloo.flix.language.ast.Ast.ExpPosition
import ca.uwaterloo.flix.language.ast.{MonoType, Purity}
import ca.uwaterloo.flix.language.ast.ReducedAst._
import ca.uwaterloo.flix.language.dbg.AstPrinter._
import ca.uwaterloo.flix.util.ParOps

import java.util.concurrent.{ConcurrentHashMap, ConcurrentLinkedQueue}
import scala.annotation.tailrec
import scala.collection.immutable.Queue
import scala.collection.mutable
import scala.jdk.CollectionConverters._

/**
  * Objectives of this phase:
<<<<<<< HEAD
  * 1. Collect a list of the local parameters of each def
  * 2. Collect a set of all anonymous class / new object expressions
  * 3. Collect a flat set of all types of the program, i.e., if `List[String]` is
  * in the list, so is `String`.
=======
  *   1. Collect a list of the local parameters of each def
  *   1. Collect a set of all anonymous class / new object expressions
  *   1. Collect a flat set of all types of the program, i.e., if `List[String]` is
  *   in the list, so is `String`.
>>>>>>> 045bf694
  */
object Reducer {

  def run(root: Root)(implicit flix: Flix): Root = flix.phase("Reducer") {
    implicit val ctx: SharedContext = SharedContext(new ConcurrentLinkedQueue, new ConcurrentHashMap())

    val newDefs = ParOps.parMapValues(root.defs)(visitDef)
    val defTypes = ctx.defTypes.keys.asScala.toSet

    val effectTypes = root.effects.values.toSet.flatMap(typesOfEffect)

    val types = nestedTypesOf(Set.empty, Queue.from(defTypes ++ effectTypes))

    root.copy(defs = newDefs, anonClasses = ctx.anonClasses.asScala.toList, types = types)
  }

  private def visitDef(d: Def)(implicit ctx: SharedContext): Def = d match {
    case Def(ann, mod, sym, cparams, fparams, lparams, _, exp, tpe, unboxedType, purity, loc) =>
      implicit val lctx: LocalContext = LocalContext.mk()
      assert(lparams.isEmpty, s"Unexpected def local params before Reducer: $lparams")
      val e = visitExpr(exp)
      val ls = lctx.lparams.toList
      val pcPoints = lctx.pcPoints

      // Compute the types in the captured formal parameters.
      val cParamTypes = cparams.foldLeft(Set.empty[MonoType]) {
        case (sacc, FormalParam(_, _, tpe, _)) => sacc + tpe
      }

      // `defn.fparams` and `defn.tpe` are both included in `defn.arrowType`
      ctx.defTypes.put(d.arrowType, ())
      ctx.defTypes.put(unboxedType.tpe, ())
      cParamTypes.foreach(t => ctx.defTypes.put(t, ()))

      Def(ann, mod, sym, cparams, fparams, ls, pcPoints, e, tpe, unboxedType, purity, loc)
  }

  private def visitExpr(exp0: Expr)(implicit lctx: LocalContext, ctx: SharedContext): Expr = {
    ctx.defTypes.put(exp0.tpe, ())
    exp0 match {
      case Expr.Cst(cst, tpe, loc) =>
        Expr.Cst(cst, tpe, loc)

      case Expr.Var(sym, tpe, loc) =>
        Expr.Var(sym, tpe, loc)

      case Expr.ApplyAtomic(op, exps, tpe, purity, loc) =>
        val es = exps.map(visitExpr)
        Expr.ApplyAtomic(op, es, tpe, purity, loc)

      case Expr.ApplyClo(exp, exps, ct, tpe, purity, loc) =>
        if (ct == ExpPosition.NonTail && Purity.isControlImpure(purity)) lctx.pcPoints += 1
        val e = visitExpr(exp)
        val es = exps.map(visitExpr)
        Expr.ApplyClo(e, es, ct, tpe, purity, loc)

      case Expr.ApplyDef(sym, exps, ct, tpe, purity, loc) =>
        if (ct == ExpPosition.NonTail && Purity.isControlImpure(purity)) lctx.pcPoints += 1
        val es = exps.map(visitExpr)
        Expr.ApplyDef(sym, es, ct, tpe, purity, loc)

      case Expr.ApplySelfTail(sym, exps, tpe, purity, loc) =>
        val es = exps.map(visitExpr)
        Expr.ApplySelfTail(sym, es, tpe, purity, loc)

      case Expr.IfThenElse(exp1, exp2, exp3, tpe, purity, loc) =>
        val e1 = visitExpr(exp1)
        val e2 = visitExpr(exp2)
        val e3 = visitExpr(exp3)
        Expr.IfThenElse(e1, e2, e3, tpe, purity, loc)

      case Expr.Branch(exp, branches, tpe, purity, loc) =>
        val e = visitExpr(exp)
        val bs = branches map {
          case (label, body) => label -> visitExpr(body)
        }
        Expr.Branch(e, bs, tpe, purity, loc)

      case Expr.JumpTo(sym, tpe, purity, loc) =>
        Expr.JumpTo(sym, tpe, purity, loc)

      case Expr.Let(sym, exp1, exp2, tpe, purity, loc) =>
        lctx.lparams.addOne(LocalParam(sym, exp1.tpe))
        val e1 = visitExpr(exp1)
        val e2 = visitExpr(exp2)
        Expr.Let(sym, e1, e2, tpe, purity, loc)

      case Expr.LetRec(varSym, index, defSym, exp1, exp2, tpe, purity, loc) =>
        lctx.lparams.addOne(LocalParam(varSym, exp1.tpe))
        val e1 = visitExpr(exp1)
        val e2 = visitExpr(exp2)
        Expr.LetRec(varSym, index, defSym, e1, e2, tpe, purity, loc)

      case Expr.Stmt(exp1, exp2, tpe, purity, loc) =>
        val e1 = visitExpr(exp1)
        val e2 = visitExpr(exp2)
        Expr.Stmt(e1, e2, tpe, purity, loc)

      case Expr.Scope(sym, exp, tpe, purity, loc) =>
        lctx.lparams.addOne(LocalParam(sym, MonoType.Region))
        val e = visitExpr(exp)
        Expr.Scope(sym, e, tpe, purity, loc)

      case Expr.TryCatch(exp, rules, tpe, purity, loc) =>
        val e = visitExpr(exp)
        val rs = rules map {
          case CatchRule(sym, clazz, body) =>
            lctx.lparams.addOne(LocalParam(sym, MonoType.Object))
            val b = visitExpr(body)
            CatchRule(sym, clazz, b)
        }
        Expr.TryCatch(e, rs, tpe, purity, loc)

      case Expr.TryWith(exp, effUse, rules, ct, tpe, purity, loc) =>
        if (ct == ExpPosition.NonTail) lctx.pcPoints += 1
        val e = visitExpr(exp)
        val rs = rules.map {
          case HandlerRule(op, fparams, exp) =>
            val e = visitExpr(exp)
            HandlerRule(op, fparams, e)
        }
        Expr.TryWith(e, effUse, rs, ct, tpe, purity, loc)

      case Expr.Do(op, exps, tpe, purity, loc) =>
        lctx.pcPoints += 1
        val es = exps.map(visitExpr)
        Expr.Do(op, es, tpe, purity, loc)

      case Expr.NewObject(name, clazz, tpe, purity, methods, loc) =>
        val specs = methods.map {
          case JvmMethod(ident, fparams, clo, retTpe, purity, loc) =>
            val c = visitExpr(clo)
            JvmMethod(ident, fparams, c, retTpe, purity, loc)
        }
        ctx.anonClasses.add(AnonClass(name, clazz, tpe, specs, loc))

        Expr.NewObject(name, clazz, tpe, purity, specs, loc)

    }
  }

  /**
    * Companion object for [[LocalContext]].
    */
  private object LocalContext {
    def mk(): LocalContext = LocalContext(mutable.ArrayBuffer.empty, 0)
  }

  /**
    * A local non-shared context. Does not need to be thread-safe.
    *
    * @param lparams the bound variables in the def.
    */
  private case class LocalContext(lparams: mutable.ArrayBuffer[LocalParam], var pcPoints: Int)

  /**
    * A context shared across threads.
    *
    * We use a concurrent (non-blocking) linked queue to ensure thread-safety.
    */
  private case class SharedContext(anonClasses: ConcurrentLinkedQueue[AnonClass], defTypes: ConcurrentHashMap[MonoType, Unit])

  /**
    * Returns all types contained in the given `Effect`.
    */
  private def typesOfEffect(e: Effect): Set[MonoType] = {
    e.ops.toSet.map(extractFunctionType)
  }

  /**
    * Returns the function type based `op` represents.
    */
  private def extractFunctionType(op: Op): MonoType = {
    val paramTypes = op.fparams.map(_.tpe)
    val resType = op.tpe
    val continuationType = MonoType.Object
    val correctedFunctionType = MonoType.Arrow(paramTypes :+ continuationType, resType)
    correctedFunctionType
  }

  /**
    * Returns all the type components of the given `types`.
    *
    * For example, if the types is just the type `Array[(Bool, Char, Int)]`
    * this returns the set `Bool`, `Char`, `Int`, `(Bool, Char, Int)`, and `Array[(Bool, Char, Int)]`
    * (and the types in `acc`).
    */
  @tailrec
  private def nestedTypesOf(acc: Set[MonoType], types: Queue[MonoType]): Set[MonoType] = {
    import MonoType._
    types.dequeueOption match {
      case Some((tpe, taskList)) =>
        val taskList1 = tpe match {
          case Void | AnyType | Unit | Bool | Char | Float32 | Float64 | BigDecimal | Int8 | Int16 |
               Int32 | Int64 | BigInt | String | Regex | Region | Enum(_) | RecordEmpty |
               Native(_) | Null => taskList
          case Array(elm) => taskList.enqueue(elm)
          case Lazy(elm) => taskList.enqueue(elm)
          case Ref(elm) => taskList.enqueue(elm)
          case Tuple(elms) => taskList.enqueueAll(elms)
          case Struct(_, elms, _) => taskList.enqueueAll(elms)
          case Arrow(targs, tresult) => taskList.enqueueAll(targs).enqueue(tresult)
          case RecordExtend(_, value, rest) => taskList.enqueue(value).enqueue(rest)
        }
        nestedTypesOf(acc + tpe, taskList1)
      case None => acc
    }
  }

}<|MERGE_RESOLUTION|>--- conflicted
+++ resolved
@@ -30,17 +30,10 @@
 
 /**
   * Objectives of this phase:
-<<<<<<< HEAD
-  * 1. Collect a list of the local parameters of each def
-  * 2. Collect a set of all anonymous class / new object expressions
-  * 3. Collect a flat set of all types of the program, i.e., if `List[String]` is
-  * in the list, so is `String`.
-=======
   *   1. Collect a list of the local parameters of each def
   *   1. Collect a set of all anonymous class / new object expressions
   *   1. Collect a flat set of all types of the program, i.e., if `List[String]` is
   *   in the list, so is `String`.
->>>>>>> 045bf694
   */
 object Reducer {
 
