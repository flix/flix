--- conflicted
+++ resolved
@@ -901,12 +901,8 @@
       flatMapN(lookupQName(qname, env0, ns0, root)) {
         case ResolvedQName.Def(defn) => visitApplyDef(defn, exps, env0, innerLoc, outerLoc)
         case ResolvedQName.Sig(sig) => visitApplySig(sig, exps, env0, innerLoc, outerLoc)
-<<<<<<< HEAD
         case ResolvedQName.LocalDef(sym, fparams) => visitApplyLocalDef(sym, fparams.length, exps, env0, innerLoc, outerLoc)
-        case ResolvedQName.Var(_) => visitApply(app, env0)
-=======
         case ResolvedQName.Var(_) => visitApplyClo(app, env0)
->>>>>>> 5d2d8071
         case ResolvedQName.Tag(caze) => visitApplyTag(caze, exps, env0, innerLoc, outerLoc)
         case ResolvedQName.RestrictableTag(caze) => visitApplyRestrictableTag(caze, exps, isOpen = false, env0, innerLoc, outerLoc)
         case ResolvedQName.Error(e) => Validation.toSoftFailure(ResolvedAst.Expr.Error(e), e)
@@ -916,12 +912,8 @@
       flatMapN(lookupQName(qname, env0, ns0, root)) {
         case ResolvedQName.Def(defn) => visitApplyDef(defn, exps, env0, innerLoc, outerLoc)
         case ResolvedQName.Sig(sig) => visitApplySig(sig, exps, env0, innerLoc, outerLoc)
-<<<<<<< HEAD
         case ResolvedQName.LocalDef(sym, fparams) => visitApplyLocalDef(sym, fparams.length, exps, env0, innerLoc, outerLoc)
-        case ResolvedQName.Var(_) => visitApply(app, env0)
-=======
         case ResolvedQName.Var(_) => visitApplyClo(app, env0)
->>>>>>> 5d2d8071
         case ResolvedQName.Tag(caze) => visitApplyTag(caze, exps, env0, innerLoc, outerLoc)
         case ResolvedQName.RestrictableTag(caze) => visitApplyRestrictableTag(caze, exps, isOpen = true, env0, innerLoc, outerLoc)
         case ResolvedQName.Error(e) => Validation.toSoftFailure(ResolvedAst.Expr.Error(e), e)
@@ -1784,13 +1776,8 @@
     *   - `Add.add ===> x -> y -> Add.add(x, y)`
     */
   private def visitSig(sig: NamedAst.Declaration.Sig, loc: SourceLocation)(implicit scope: Scope, flix: Flix): ResolvedAst.Expr = {
-<<<<<<< HEAD
-    val base = es => ResolvedAst.Expr.Apply(ResolvedAst.Expr.Sig(sig.sym, loc), es, loc.asSynthetic)
+    val base = es => ResolvedAst.Expr.ApplySig(Ast.SigSymUse(sig.sym, loc), es, loc.asSynthetic)
     visitApplyFull(base, sig.spec.fparams.length, Nil, loc.asSynthetic)
-=======
-    val base = es => ResolvedAst.Expr.ApplySig(Ast.SigSymUse(sig.sym, loc), es, loc.asSynthetic)
-    visitApplyToplevelFull(base, sig.spec.fparams.length, Nil, loc.asSynthetic)
->>>>>>> 5d2d8071
   }
 
   /**
@@ -1805,8 +1792,7 @@
   private def visitApplySig(sig: NamedAst.Declaration.Sig, exps: List[NamedAst.Expr], env: ListMap[String, Resolution], innerLoc: SourceLocation, outerLoc: SourceLocation)(implicit scope: Scope, ns0: Name.NName, taenv: Map[Symbol.TypeAliasSym, ResolvedAst.Declaration.TypeAlias], root: NamedAst.Root, flix: Flix): Validation[ResolvedAst.Expr, ResolutionError] = {
     mapN(traverse(exps)(resolveExp(_, env))) {
       es =>
-<<<<<<< HEAD
-        val base = args => ResolvedAst.Expr.Apply(ResolvedAst.Expr.Sig(sig.sym, innerLoc), args, outerLoc)
+        val base = args => ResolvedAst.Expr.ApplySig(Ast.SigSymUse(sig.sym, innerLoc), args, outerLoc)
         visitApplyFull(base, sig.spec.fparams.length, es, outerLoc)
     }
   }
@@ -1835,10 +1821,6 @@
       es =>
         val base = args => ResolvedAst.Expr.ApplyLocalDef(Ast.LocalDefSymUse(sym, innerLoc), args, outerLoc)
         visitApplyFull(base, arity, es, outerLoc)
-=======
-        val base = args => ResolvedAst.Expr.ApplySig(Ast.SigSymUse(sig.sym, innerLoc), args, outerLoc)
-        visitApplyToplevelFull(base, sig.spec.fparams.length, es, outerLoc)
->>>>>>> 5d2d8071
     }
   }
 
