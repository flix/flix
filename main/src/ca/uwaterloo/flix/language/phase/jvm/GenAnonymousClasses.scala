/*
 * Copyright 2022 Paul Butcher
 *
 * Licensed under the Apache License, Version 2.0 (the "License");
 * you may not use this file except in compliance with the License.
 * You may obtain a copy of the License at
 *
 *   http://www.apache.org/licenses/LICENSE-2.0
 *
 * Unless required by applicable law or agreed to in writing, software
 * distributed under the License is distributed on an "AS IS" BASIS,
 * WITHOUT WARRANTIES OR CONDITIONS OF ANY KIND, either express or implied.
 * See the License for the specific language governing permissions and
 * limitations under the License.
 */

package ca.uwaterloo.flix.language.phase.jvm

import ca.uwaterloo.flix.api.Flix
import ca.uwaterloo.flix.language.ast.ReducedAst._
import ca.uwaterloo.flix.language.ast.MonoType
import ca.uwaterloo.flix.language.phase.jvm.JvmName.{MethodDescriptor, RootPackage}
import ca.uwaterloo.flix.util.ParOps
import org.objectweb.asm
import org.objectweb.asm.ClassWriter
import org.objectweb.asm.Opcodes._

/**
  * Generates bytecode for anonymous classes (created through NewObject)
  */
object GenAnonymousClasses {

  /**
    * Returns the set of anonymous classes for the given set of objects
    */
  def gen(objs: List[AnonClass])(implicit flix: Flix): Map[JvmName, JvmClass] = {
    //
    // Generate an anonymous class for each object and collect the results in a map.
    //
    ParOps.parAgg(objs, Map.empty[JvmName, JvmClass])({
      case (macc, obj) =>
        val className = JvmName(RootPackage, obj.name)
        flix.subtask(className.toInternalName, sample = true)

        macc + (className -> JvmClass(className, genByteCode(className, obj)))
    }, _ ++ _)
  }

  /**
    * Returns the bytecode for the anonoymous class
    */
  private def genByteCode(className: JvmName, obj: AnonClass)(implicit flix: Flix): Array[Byte] = {
    val visitor = AsmOps.mkClassWriter()

    val superClass = if (obj.clazz.isInterface)
      BackendObjType.JavaObject.jvmName.toInternalName
    else
      asm.Type.getInternalName(obj.clazz)

    val interfaces = if (obj.clazz.isInterface)
      Array(asm.Type.getInternalName(obj.clazz))
    else
      Array[String]()

    visitor.visit(AsmOps.JavaVersion, ACC_PUBLIC + ACC_FINAL, className.toInternalName, null,
      superClass, interfaces)

    val currentClass = JvmType.Reference(className)
    compileConstructor(superClass, visitor)

    obj.methods.zipWithIndex.foreach { case (m, i) => compileMethod(currentClass, m, s"clo$i", visitor) }

    visitor.visitEnd()
    visitor.toByteArray
  }

  /**
    * Constructor of the class
    */
  private def compileConstructor(superClass: String, visitor: ClassWriter): Unit = {
    val constructor = visitor.visitMethod(ACC_PUBLIC, JvmName.ConstructorMethod, MethodDescriptor.NothingToVoid.toDescriptor, null, null)

    // Invoke the superclass constructor
    constructor.visitVarInsn(ALOAD, 0)
    constructor.visitMethodInsn(INVOKESPECIAL, superClass, JvmName.ConstructorMethod,
      MethodDescriptor.NothingToVoid.toDescriptor, false)

    constructor.visitInsn(RETURN)

    constructor.visitMaxs(999, 999)
    constructor.visitEnd()
  }

  /**
    * Returns a JVM type descriptor for the given `MonoType`
    *
    * Hacked to half-work for array types. In the new backend we should handle all types, including multidim arrays.
    */
  private def getDescriptorHacked(tpe: MonoType): String = tpe match {
    case MonoType.Array(t) => s"[${JvmOps.getJvmType(t).toDescriptor}"
    case MonoType.Unit => JvmType.Void.toDescriptor
    case _ => JvmOps.getJvmType(tpe).toDescriptor
  }

  /**
    * Returns a JVM method descriptor for the given parameters and return types
    *
    * Hacked to half-work for array types. In the new backend we should handle all types, including multidim arrays.
    */
  private def getMethodDescriptorHacked(paramTypes: List[MonoType], retType: MonoType): String = {
    val resultDescriptor = getDescriptorHacked(retType)
    val argumentDescriptor = paramTypes.map(getDescriptorHacked).mkString
    s"($argumentDescriptor)$resultDescriptor"
  }

  /**
    * Method
    */
  private def compileMethod(currentClass: JvmType.Reference, method: JvmMethod, cloName: String, classVisitor: ClassWriter): Unit = method match {
<<<<<<< HEAD
    case JvmMethod(ident, fparams, tpe, _, _) =>
      val args = fparams.map(_.tpe)
      val boxedResult = MonoType.Object
      val arrowType = MonoType.Arrow(args, boxedResult)
      val closureAbstractClass = JvmOps.getClosureAbstractClassType(arrowType)
      val functionInterface = JvmOps.getFunctionInterfaceType(arrowType)
=======
    case JvmMethod(ident, fparams, _, tpe, _, _) =>
      val erasedArgs = fparams.map(_.tpe).map(JvmOps.getErasedJvmType)
      val boxedResult = JvmType.Object
      val closureAbstractClass = JvmOps.getClosureAbstractClassType(erasedArgs, boxedResult)
      val functionInterface = JvmOps.getFunctionInterfaceType(erasedArgs, boxedResult)
>>>>>>> fb77de78

      // Create the field that will store the closure implementing the body of the method
      AsmOps.compileField(classVisitor, cloName, closureAbstractClass, isStatic = false, isPrivate = false, isVolatile = false)

      // Drop the first formal parameter (which always represents `this`)
      val paramTypes = fparams.tail.map(_.tpe)
      val methodVisitor = classVisitor.visitMethod(ACC_PUBLIC, ident.name, getMethodDescriptorHacked(paramTypes, tpe), null, null)

      // Retrieve the closure that implements this method
      methodVisitor.visitVarInsn(ALOAD, 0)
      methodVisitor.visitFieldInsn(GETFIELD, currentClass.name.toInternalName, cloName, closureAbstractClass.toDescriptor)

      methodVisitor.visitMethodInsn(INVOKEVIRTUAL, closureAbstractClass.name.toInternalName, GenClosureAbstractClasses.GetUniqueThreadClosureFunctionName,
        AsmOps.getMethodDescriptor(Nil, closureAbstractClass), false)

      // Push arguments onto the stack
      var offset = 0
      fparams.zipWithIndex.foreach { case (arg, i) =>
        methodVisitor.visitInsn(DUP)
        val argType = JvmOps.getJvmType(arg.tpe)
        methodVisitor.visitVarInsn(AsmOps.getLoadInstruction(argType), offset)
        offset += AsmOps.getStackSize(argType)
        methodVisitor.visitFieldInsn(PUTFIELD, functionInterface.name.toInternalName,
          s"arg$i", JvmOps.getErasedJvmType(arg.tpe).toDescriptor)
      }

      // Invoke the closure
      BackendObjType.Result.unwindSuspensionFreeThunkToType(BackendType.toErasedBackendType(tpe))(new BytecodeInstructions.F(methodVisitor))

      tpe match {
        case MonoType.Array(_) => methodVisitor.visitTypeInsn(CHECKCAST, getDescriptorHacked(tpe))
        case _ => AsmOps.castIfNotPrim(methodVisitor, JvmOps.getJvmType(tpe))
      }

      val returnInstruction = tpe match {
        case MonoType.Unit => RETURN
        case MonoType.Array(_) => ARETURN
        case _ => AsmOps.getReturnInstruction(JvmOps.getJvmType(tpe))
      }
      methodVisitor.visitInsn(returnInstruction)

      methodVisitor.visitMaxs(999, 999)
      methodVisitor.visitEnd()
  }
}<|MERGE_RESOLUTION|>--- conflicted
+++ resolved
@@ -117,20 +117,12 @@
     * Method
     */
   private def compileMethod(currentClass: JvmType.Reference, method: JvmMethod, cloName: String, classVisitor: ClassWriter): Unit = method match {
-<<<<<<< HEAD
-    case JvmMethod(ident, fparams, tpe, _, _) =>
+    case JvmMethod(ident, fparams, _, tpe, _, _) =>
       val args = fparams.map(_.tpe)
       val boxedResult = MonoType.Object
       val arrowType = MonoType.Arrow(args, boxedResult)
       val closureAbstractClass = JvmOps.getClosureAbstractClassType(arrowType)
       val functionInterface = JvmOps.getFunctionInterfaceType(arrowType)
-=======
-    case JvmMethod(ident, fparams, _, tpe, _, _) =>
-      val erasedArgs = fparams.map(_.tpe).map(JvmOps.getErasedJvmType)
-      val boxedResult = JvmType.Object
-      val closureAbstractClass = JvmOps.getClosureAbstractClassType(erasedArgs, boxedResult)
-      val functionInterface = JvmOps.getFunctionInterfaceType(erasedArgs, boxedResult)
->>>>>>> fb77de78
 
       // Create the field that will store the closure implementing the body of the method
       AsmOps.compileField(classVisitor, cloName, closureAbstractClass, isStatic = false, isPrivate = false, isVolatile = false)
