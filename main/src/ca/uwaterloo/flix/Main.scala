--- conflicted
+++ resolved
@@ -192,7 +192,6 @@
       System.exit(0)
     }
 
-<<<<<<< HEAD
     if (cmdOpts.xeffectMetrics) {
       val flix = new Flix()
       flix.setOptions(options)
@@ -231,13 +230,8 @@
       }
     }
 
-    // check if running in interactive mode.
-    val interactive = cmdOpts.interactive || (cmdOpts.command == Command.None && cmdOpts.files.isEmpty)
-    if (interactive) {
-=======
     // check if we should start a REPL
     if (cmdOpts.command == Command.None && cmdOpts.files.isEmpty) {
->>>>>>> 0c1c043f
       val shell = new Shell(cmdOpts.files.toList.map(_.toPath), options)
       shell.loop()
       System.exit(0)
