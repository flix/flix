--- conflicted
+++ resolved
@@ -889,41 +889,6 @@
         case _ => advance()
       }
     }
-<<<<<<< HEAD
-    TokenKind.Err(TokenErrorKind.UnterminatedBlockComment)
-  }
-
-  /**
-   * Converts a `Token` of kind `TokenKind.Err` into a CompilationMessage.
-   * Why is this necessary? We would like the lexer to capture as many errors as possible before terminating.
-   * To do this, the lexer will produce error tokens instead of halting,
-   * each holding a kind of the simple type `TokenErrorKind`.
-   * So we need this mapping to produce a `CompilationMessage`, which is a case class, if there were any errors.
-   */
-  private def tokenErrToCompilationMessage(e: TokenErrorKind, token: Token)(implicit s: State): CompilationMessage = {
-    val t = token.text
-
-    val offset = e match {
-      case TokenErrorKind.UnexpectedChar | TokenErrorKind.DoubleDottedNumber => t.length
-      case TokenErrorKind.BlockCommentTooDeep => 2
-      case _ => 1
-    }
-
-    val loc = SourceLocation(None, s.src, SourceKind.Real, token.line + 1, token.col, token.line + 1, token.col + offset)
-    e match {
-      case TokenErrorKind.BlockCommentTooDeep => LexerError.BlockCommentTooDeep(loc)
-      case TokenErrorKind.DoubleDottedNumber => LexerError.DoubleDottedNumber(loc)
-      case TokenErrorKind.UnexpectedChar => LexerError.UnexpectedChar(t, loc)
-      case TokenErrorKind.UnterminatedBlockComment => LexerError.UnterminatedBlockComment(loc)
-      case TokenErrorKind.UnterminatedBuiltIn => LexerError.UnterminatedBuiltIn(loc)
-      case TokenErrorKind.UnterminatedChar => LexerError.UnterminatedChar(loc)
-      case TokenErrorKind.UnterminatedInfixFunction => LexerError.UnterminatedInfixFunction(loc)
-      case TokenErrorKind.UnterminatedString => LexerError.UnterminatedString(loc)
-      case TokenErrorKind.UnterminatedStringInterpolation => LexerError.UnterminatedStringInterpolation(loc)
-      case TokenErrorKind.StringInterpolationTooDeep => LexerError.StringInterpolationTooDeep(loc)
-    }
-=======
     TokenKind.Err(LexerError.UnterminatedBlockComment(sourceLocationAtStart()))
->>>>>>> f44cb361
   }
 }