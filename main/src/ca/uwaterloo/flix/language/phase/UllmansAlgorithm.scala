/*
 * Copyright 2021 Jonathan Lindegaard Starup
 * Copyright 2021 Magnus Madsen
 *
 * Licensed under the Apache License, Version 2.0 (the "License");
 * you may not use this file except in compliance with the License.
 * You may obtain a copy of the License at
 *
 *   http://www.apache.org/licenses/LICENSE-2.0
 *
 * Unless required by applicable law or agreed to in writing, software
 * distributed under the License is distributed on an "AS IS" BASIS,
 * WITHOUT WARRANTIES OR CONDITIONS OF ANY KIND, either express or implied.
 * See the License for the specific language governing permissions and
 * limitations under the License.
 */

package ca.uwaterloo.flix.language.phase

import ca.uwaterloo.flix.language.ast.{Ast, Name, SourceLocation, Type}
import ca.uwaterloo.flix.language.errors.StratificationError
import ca.uwaterloo.flix.util.Validation.{ToFailure, ToSuccess}
import ca.uwaterloo.flix.util.{InternalCompilerException, Validation}

import java.util.Objects
import scala.annotation.tailrec
import scala.collection.mutable

object UllmansAlgorithm {

  /**
    * Represents a dependency between two predicate symbols.
    */
  sealed trait DependencyEdge {
    def head: Name.Pred

    def body: Name.Pred

    override def hashCode(): Int = this match {
      case _: DependencyEdge.Weak => 5 * Objects.hash(head, body)
      case _: DependencyEdge.Strong => 7 * Objects.hash(head, body)
    }

    override def equals(obj: Any): Boolean = obj match {
      case that: DependencyEdge => this.head == that.head && this.body == that.body
      case _ => false
    }
  }

  object DependencyEdge {

    /**
      * Represents an edge between `body` and `head` which means that the strata
      * of `head` must be higher than or equal to the strata of `body`.
      */
    case class Weak(head: Name.Pred, body: Name.Pred, loc: SourceLocation) extends DependencyEdge

    /**
      * Represents an edge between `body` and `head` which means that the strata
      * of `head` must be strictly higher than the strata of `body`.
      */
    case class Strong(head: Name.Pred, body: Name.Pred, loc: SourceLocation) extends DependencyEdge
  }

  /**
    * Represents the separated dependency graph oblivious to the rules that contain them.
    */
  type DependencyGraph = Set[DependencyEdge]

  /**
    * Computes the stratification of the given dependency graph `g` at the given source location `loc`.
    *
    * See Database and Knowledge - Base Systems Volume 1 Ullman, Algorithm 3.5 p 133
    */
  def stratify(g: DependencyGraph, tpe: Type, loc: SourceLocation): Validation[Ast.Stratification, StratificationError] = {
    //
    // Maintain a mutable map from predicates to their (maximum) stratum number.
    //
    // Any predicate not explicitly in the map has a default value of zero.
    //
    val stratumOf = mutable.Map.empty[Name.Pred, Int]

    //
    // Compute the number of dependency edges.
    //
    // The number of strata is bounded by the number of predicates which is bounded by the number of edges.
    //
    // Hence if we ever compute a stratum higher than this number then there is a strict cycle, i.e a cycle
    // with at least one strong edge.
    //
    val maxStratum = g.size

    //
    // Repeatedly examine the dependency edges.
    //
    // We always consider two cases:
    //   1. A weak body predicate requires its head predicate to be in its stratum or any higher stratum.
    //   2. A strong body predicate requires its head predicate to be in a strictly higher stratum.
    //
    // If we ever create more strata than there are dependency edges then there is a strong cycle and we abort.
    //
    var changed = true
    while (changed) {
      changed = false

      // Examine each dependency edge in turn.
      for (edge <- g) {
        edge match {
          case DependencyEdge.Weak(headSym, bodySym, _) =>
            // Case 1: The stratum of the head must be in the same or a higher stratum as the body.
            val headStratum = stratumOf.getOrElseUpdate(headSym, 0)
            val bodyStratum = stratumOf.getOrElseUpdate(bodySym, 0)

            if (!(headStratum >= bodyStratum)) {
              // Put the head in the same stratum as the body.
              stratumOf.put(headSym, bodyStratum)
              changed = true
            }

<<<<<<< HEAD
          case currentEdge@DependencyEdge.Strict(headSym, bodySym, _) =>
=======
          case DependencyEdge.Strong(headSym, bodySym, edgeLoc) =>
>>>>>>> 17aaa514
            // Case 2: The stratum of the head must be in a strictly higher stratum than the body.
            val headStratum = stratumOf.getOrElseUpdate(headSym, 0)
            val bodyStratum = stratumOf.getOrElseUpdate(bodySym, 0)

            if (!(headStratum > bodyStratum)) {
              // Put the head in one stratum above the body stratum.
              val newHeadStratum = bodyStratum + 1
              stratumOf.put(headSym, newHeadStratum)
              changed = true

              // Check if we have found a strong cycle.
              // TODO: neither bodySym or HeadSym are necessarily in a cycle, merely reachable from the cycle.
              if (newHeadStratum > maxStratum) {
<<<<<<< HEAD
                return StratificationError(findStrictCycle(currentEdge, g), tpe, loc).toFailure
=======
                return StratificationError(findStrongCycle(bodySym, headSym, g, edgeLoc), tpe, loc).toFailure
>>>>>>> 17aaa514
              }
            }
        }
      }
    }

    // We are done. Successfully return the computed stratification.
    Ast.Stratification(stratumOf.toMap).toSuccess
  }

  /**
    * Returns a path that forms a strong cycle, initially attempting to find
    * a cycle around the `firstCheck` edge.
    */
<<<<<<< HEAD
  private def findStrictCycle(firstCheck: DependencyEdge.Strict, g: DependencyGraph): List[(Name.Pred, SourceLocation)] = {
=======
  private def findStrongCycle(src: Name.Pred, dst: Name.Pred, g: DependencyGraph, loc: SourceLocation): List[(Name.Pred, SourceLocation)] = {
>>>>>>> 17aaa514
    // Computes a map from predicates to their successors.
    val succ = mutable.Map.empty[Name.Pred, Set[(Name.Pred, SourceLocation)]]
    for (edge <- g) {
      edge match {
        case DependencyEdge.Weak(head, body, loc) =>
          val s = succ.getOrElse(body, Set.empty)
          succ.put(body, s + ((head, loc)))
        case DependencyEdge.Strong(head, body, loc) =>
          val s = succ.getOrElse(body, Set.empty)
          succ.put(body, s + ((head, loc)))
      }
    }

    // Find one of the shortest paths from `start` to `goal`
    def bfs(src: Name.Pred, dst: Name.Pred): Option[mutable.Map[Name.Pred, (Name.Pred, SourceLocation)]] = {
      // A map from predicates to one of their immediate
      // predecessors in the BFS.
      val pred = mutable.Map.empty[Name.Pred, (Name.Pred, SourceLocation)]
      // A set of previously seen predicates.
      val seen = mutable.Set.empty[Name.Pred]
      // the tasklist for bfs
      val tasklist = mutable.Queue.empty[Name.Pred]
      seen.add(src)
      tasklist.enqueue(src)

      while (tasklist.nonEmpty) {
        val current = tasklist.dequeue()
        if (current == dst) return Some(pred)
        succ.getOrElse(current, Set.empty).foreach {
          case (next, ruleLoc) =>
            if (!seen.contains(next)) {
              pred.update(next, (current, ruleLoc))
              seen.add(next)
              tasklist.enqueue(next)
            }
        }
      }
      None
    }

    // Recursively constructs a path from `endPoint` and backwards through the graph.
    def unroll(from: Name.Pred, to: Name.Pred, pred: mutable.Map[Name.Pred, (Name.Pred, SourceLocation)]): List[(Name.Pred, SourceLocation)] = {
      @tailrec
      def unrollHelper(s: Name.Pred, acc: List[(Name.Pred, SourceLocation)]): List[(Name.Pred, SourceLocation)] = {
        if (s == to) return acc
        pred.getOrElse(s, throw InternalCompilerException("Stratification cycle malformed")) match {
          case (prev, loc) => unrollHelper(prev, (prev, loc) :: acc)
        }
      }

      unrollHelper(from, Nil).reverse
    }

    // We do not know where the cycle is but often it includes the edge
    // `firstCheck` since that edge brought ullman over the limit so
    // we try to find that cycle first and then check every other strong edge.
    bfs(firstCheck.head, firstCheck.body) match {
      case Some(pred) =>
        // we found a cycle and can report it
        val DependencyEdge.Strict(head, body, loc) = firstCheck
        (body, loc) :: unroll(body, head, pred) ::: (body, loc) :: Nil
      case None =>
        // `firstCheck` is not a part of a cycle to we check the same
        // for all strong edges.
        // TODO: The strong cycle can reach `firstcheck.head` so we could
        //       only check edges that are reachable from `src` in the
        //       transposed graph.
        for (edge <- g) edge match {
          case DependencyEdge.NonStrict(_, _, _) => ()
          case DependencyEdge.Strict(head, body, loc) =>
            bfs(head, body) match {
              case Some(pred) =>
                return (body, loc) :: unroll(body, head, pred) ::: (body, loc) :: Nil
              case None => ()
            }
        }
        throw InternalCompilerException("Stratification error without a strong cycle")

    }
  }

}<|MERGE_RESOLUTION|>--- conflicted
+++ resolved
@@ -117,11 +117,7 @@
               changed = true
             }
 
-<<<<<<< HEAD
-          case currentEdge@DependencyEdge.Strict(headSym, bodySym, _) =>
-=======
-          case DependencyEdge.Strong(headSym, bodySym, edgeLoc) =>
->>>>>>> 17aaa514
+          case currentEdge@DependencyEdge.Strong(headSym, bodySym, _) =>
             // Case 2: The stratum of the head must be in a strictly higher stratum than the body.
             val headStratum = stratumOf.getOrElseUpdate(headSym, 0)
             val bodyStratum = stratumOf.getOrElseUpdate(bodySym, 0)
@@ -133,13 +129,8 @@
               changed = true
 
               // Check if we have found a strong cycle.
-              // TODO: neither bodySym or HeadSym are necessarily in a cycle, merely reachable from the cycle.
               if (newHeadStratum > maxStratum) {
-<<<<<<< HEAD
-                return StratificationError(findStrictCycle(currentEdge, g), tpe, loc).toFailure
-=======
-                return StratificationError(findStrongCycle(bodySym, headSym, g, edgeLoc), tpe, loc).toFailure
->>>>>>> 17aaa514
+                return StratificationError(findStrongCycle(currentEdge, g), tpe, loc).toFailure
               }
             }
         }
@@ -154,11 +145,7 @@
     * Returns a path that forms a strong cycle, initially attempting to find
     * a cycle around the `firstCheck` edge.
     */
-<<<<<<< HEAD
-  private def findStrictCycle(firstCheck: DependencyEdge.Strict, g: DependencyGraph): List[(Name.Pred, SourceLocation)] = {
-=======
-  private def findStrongCycle(src: Name.Pred, dst: Name.Pred, g: DependencyGraph, loc: SourceLocation): List[(Name.Pred, SourceLocation)] = {
->>>>>>> 17aaa514
+  private def findStrongCycle(firstCheck: DependencyEdge.Strong, g: DependencyGraph): List[(Name.Pred, SourceLocation)] = {
     // Computes a map from predicates to their successors.
     val succ = mutable.Map.empty[Name.Pred, Set[(Name.Pred, SourceLocation)]]
     for (edge <- g) {
@@ -218,7 +205,7 @@
     bfs(firstCheck.head, firstCheck.body) match {
       case Some(pred) =>
         // we found a cycle and can report it
-        val DependencyEdge.Strict(head, body, loc) = firstCheck
+        val DependencyEdge.Strong(head, body, loc) = firstCheck
         (body, loc) :: unroll(body, head, pred) ::: (body, loc) :: Nil
       case None =>
         // `firstCheck` is not a part of a cycle to we check the same
@@ -227,8 +214,8 @@
         //       only check edges that are reachable from `src` in the
         //       transposed graph.
         for (edge <- g) edge match {
-          case DependencyEdge.NonStrict(_, _, _) => ()
-          case DependencyEdge.Strict(head, body, loc) =>
+          case DependencyEdge.Weak(_, _, _) => ()
+          case DependencyEdge.Strong(head, body, loc) =>
             bfs(head, body) match {
               case Some(pred) =>
                 return (body, loc) :: unroll(body, head, pred) ::: (body, loc) :: Nil
