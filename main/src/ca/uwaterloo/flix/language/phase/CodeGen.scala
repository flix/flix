--- conflicted
+++ resolved
@@ -247,11 +247,7 @@
     val entryPoint = new Label()
     mv.visitLabel(entryPoint)
 
-<<<<<<< HEAD
-    compileExpression(prefix, functions, declarations, interfaces, enums, mv, entryPoint, options)(function.exp)
-=======
-    compileExpression(prefix, functions, declarations, interfaces, enums, mv, Map(), entryPoint)(function.exp)
->>>>>>> df8e3d96
+    compileExpression(prefix, functions, declarations, interfaces, enums, mv, Map(), entryPoint, options)(function.exp)
 
     val tpe = function.tpe match {
       case Type.Apply(Type.Arrow(l), ts) => ts.last
@@ -280,13 +276,11 @@
                                 interfaces: Map[Type, FlixClassName],
                                 enums: Map[(Type, String), (ExecutableAst.Case, Type)],
                                 visitor: MethodVisitor,
-<<<<<<< HEAD
+                                
+                                entryPoint: Label)(expr: Expression): Unit = expr match {
+                                jumpLabels: Map[Symbol.LabelSym, Label],
                                 entryPoint: Label,
                                 options: Options)(expr: Expression): Unit = expr match {
-=======
-                                jumpLabels: Map[Symbol.LabelSym, Label],
-                                entryPoint: Label)(expr: Expression): Unit = expr match {
->>>>>>> df8e3d96
     case Expression.Unit =>
       val clazz = Constants.unitClass
       val method = clazz.getMethod("getInstance")
@@ -349,11 +343,7 @@
       // We construct Expression.Var nodes and compile them as expected.
       for (f <- freeVars) {
         val v = Expression.Var(f.sym, f.tpe, loc)
-<<<<<<< HEAD
-        compileExpression(prefix, functions, declarations, interfaces, enums, visitor, entryPoint, options)(v)
-=======
-        compileExpression(prefix, functions, declarations, interfaces, enums, visitor, jumpLabels, entryPoint)(v)
->>>>>>> df8e3d96
+        compileExpression(prefix, functions, declarations, interfaces, enums, visitor, jumpLabels, entryPoint, options)(v)
       }
 
       // The name of the method implemented by the lambda.
@@ -402,17 +392,10 @@
       val name = interfaces(exp.tpe)
 
       // Evaluate the function we're calling.
-<<<<<<< HEAD
-      compileExpression(prefix, functions, declarations, interfaces, enums, visitor, entryPoint, options)(exp)
+      compileExpression(prefix, functions, declarations, interfaces, enums, visitor, jumpLabels, entryPoint, options)(exp)
 
       // Evaluate arguments left-to-right and push them onto the stack. Then make the interface call.
-      args.foreach(compileExpression(prefix, functions, declarations, interfaces, enums, visitor, entryPoint, options))
-=======
-      compileExpression(prefix, functions, declarations, interfaces, enums, visitor, jumpLabels, entryPoint)(exp)
-
-      // Evaluate arguments left-to-right and push them onto the stack. Then make the interface call.
-      args.foreach(compileExpression(prefix, functions, declarations, interfaces, enums, visitor, jumpLabels, entryPoint))
->>>>>>> df8e3d96
+      args.foreach(compileExpression(prefix, functions, declarations, interfaces, enums, visitor, jumpLabels, entryPoint, options))
       visitor.visitMethodInsn(INVOKEINTERFACE, decorate(name), "apply", descriptor(exp.tpe, interfaces), true)
 
     case Expression.ApplyDef(name, args, _, loc) =>
@@ -422,11 +405,7 @@
       val targetTpe = declarations(name)
 
       // Evaluate arguments left-to-right and push them onto the stack. Then make the call.
-<<<<<<< HEAD
-      args.foreach(compileExpression(prefix, functions, declarations, interfaces, enums, visitor, entryPoint, options))
-=======
-      args.foreach(compileExpression(prefix, functions, declarations, interfaces, enums, visitor, jumpLabels, entryPoint))
->>>>>>> df8e3d96
+      args.foreach(compileExpression(prefix, functions, declarations, interfaces, enums, visitor, jumpLabels, entryPoint, options))
       visitor.visitMethodInsn(INVOKESTATIC, decorate(FlixClassName(name.prefix)), name.suffix, descriptor(targetTpe, interfaces), false)
 
     case Expression.ApplyCloTail(exp, args, _, loc) =>
@@ -439,17 +418,10 @@
       val name = interfaces(exp.tpe)
 
       // Evaluate the function we're calling.
-<<<<<<< HEAD
-      compileExpression(prefix, functions, declarations, interfaces, enums, visitor, entryPoint, options)(exp)
+      compileExpression(prefix, functions, declarations, interfaces, enums, visitor, jumpLabels, entryPoint, options)(exp)
 
       // Evaluate arguments left-to-right and push them onto the stack. Then make the interface call.
-      args.foreach(compileExpression(prefix, functions, declarations, interfaces, enums, visitor, entryPoint, options))
-=======
-      compileExpression(prefix, functions, declarations, interfaces, enums, visitor, jumpLabels, entryPoint)(exp)
-
-      // Evaluate arguments left-to-right and push them onto the stack. Then make the interface call.
-      args.foreach(compileExpression(prefix, functions, declarations, interfaces, enums, visitor, jumpLabels, entryPoint))
->>>>>>> df8e3d96
+      args.foreach(compileExpression(prefix, functions, declarations, interfaces, enums, visitor, jumpLabels, entryPoint, options))
       visitor.visitMethodInsn(INVOKEINTERFACE, decorate(name), "apply", descriptor(exp.tpe, interfaces), true)
 
     case Expression.ApplyDefTail(name, args, _, loc) =>
@@ -461,11 +433,7 @@
       val targetTpe = declarations(name)
 
       // Evaluate arguments left-to-right and push them onto the stack. Then make the call.
-<<<<<<< HEAD
-      args.foreach(compileExpression(prefix, functions, declarations, interfaces, enums, visitor, entryPoint, options))
-=======
-      args.foreach(compileExpression(prefix, functions, declarations, interfaces, enums, visitor, jumpLabels, entryPoint))
->>>>>>> df8e3d96
+      args.foreach(compileExpression(prefix, functions, declarations, interfaces, enums, visitor, jumpLabels, entryPoint, options))
       visitor.visitMethodInsn(INVOKESTATIC, decorate(FlixClassName(name.prefix)), name.suffix, descriptor(targetTpe, interfaces), false)
 
     case Expression.ApplySelfTail(name, formals, actuals, _, loc) =>
@@ -476,11 +444,7 @@
       var globalOffset: Int = 0
       for (arg <- actuals) {
         // Evaluate the argument and push the result on the stack.
-<<<<<<< HEAD
-        compileExpression(prefix, functions, declarations, interfaces, enums, visitor, entryPoint, options)(arg)
-=======
-        compileExpression(prefix, functions, declarations, interfaces, enums, visitor, jumpLabels, entryPoint)(arg)
->>>>>>> df8e3d96
+        compileExpression(prefix, functions, declarations, interfaces, enums, visitor, jumpLabels, entryPoint, options)(arg)
 
         // Update stack height used by the argument.
         arg.tpe match {
@@ -546,11 +510,7 @@
         visitor.visitInsn(DUP)
         compileInt(visitor)(i)
 
-<<<<<<< HEAD
-        compileBoxedExpr(prefix, functions, declarations, interfaces, enums, visitor, entryPoint, options)(e)
-=======
-        compileBoxedExpr(prefix, functions, declarations, interfaces, enums, visitor, jumpLabels, entryPoint)(e)
->>>>>>> df8e3d96
+        compileBoxedExpr(prefix, functions, declarations, interfaces, enums, visitor, jumpLabels, entryPoint, options)(e)
         visitor.visitInsn(AASTORE)
       }
 
@@ -565,29 +525,16 @@
       compileUnbox(interfaces, visitor)(tpe)
 
     case Expression.Unary(sop, op, exp, _, _) => compileUnaryExpr(prefix, functions, declarations, interfaces, enums,
-<<<<<<< HEAD
-      visitor, entryPoint, options)(op, exp)
+      visitor, jumpLabels, entryPoint, options)(op, exp)
     case Expression.Binary(sop, op, exp1, exp2, _, _) => op match {
       case o: ArithmeticOperator => compileArithmeticExpr(prefix, functions, declarations, interfaces, enums,
-        visitor, entryPoint, options)(o, exp1, exp2)
+        visitor, jumpLabels, entryPoint, options)(o, exp1, exp2)
       case o: ComparisonOperator => compileComparisonExpr(prefix, functions, declarations, interfaces, enums,
-        visitor, entryPoint, options)(o, exp1, exp2)
+        visitor, jumpLabels, entryPoint, options)(o, exp1, exp2)
       case o: LogicalOperator => compileLogicalExpr(prefix, functions, declarations, interfaces, enums,
-        visitor, entryPoint, options)(o, exp1, exp2)
+        visitor, jumpLabels, entryPoint, options)(o, exp1, exp2)
       case o: BitwiseOperator => compileBitwiseExpr(prefix, functions, declarations, interfaces, enums, visitor,
-        entryPoint, options)(o, exp1, exp2)
-=======
-      visitor, jumpLabels, entryPoint)(op, exp)
-    case Expression.Binary(sop, op, exp1, exp2, _, _) => op match {
-      case o: ArithmeticOperator => compileArithmeticExpr(prefix, functions, declarations, interfaces, enums,
-        visitor, jumpLabels, entryPoint)(o, exp1, exp2)
-      case o: ComparisonOperator => compileComparisonExpr(prefix, functions, declarations, interfaces, enums,
-        visitor, jumpLabels, entryPoint)(o, exp1, exp2)
-      case o: LogicalOperator => compileLogicalExpr(prefix, functions, declarations, interfaces, enums,
-        visitor, jumpLabels, entryPoint)(o, exp1, exp2)
-      case o: BitwiseOperator => compileBitwiseExpr(prefix, functions, declarations, interfaces, enums, visitor,
-        jumpLabels, entryPoint)(o, exp1, exp2)
->>>>>>> df8e3d96
+        jumpLabels, entryPoint, options)(o, exp1, exp2)
     }
 
     case Expression.IfThenElse(exp1, exp2, exp3, _, loc) =>
@@ -595,21 +542,12 @@
       addSourceLine(visitor, loc)
       val ifElse = new Label()
       val ifEnd = new Label()
-<<<<<<< HEAD
-      compileExpression(prefix, functions, declarations, interfaces, enums, visitor, entryPoint, options)(exp1)
+      compileExpression(prefix, functions, declarations, interfaces, enums, visitor, jumpLabels, entryPoint, options)(exp1)
       visitor.visitJumpInsn(IFEQ, ifElse)
-      compileExpression(prefix, functions, declarations, interfaces, enums, visitor, entryPoint, options)(exp2)
+      compileExpression(prefix, functions, declarations, interfaces, enums, visitor, jumpLabels, entryPoint, options)(exp2)
       visitor.visitJumpInsn(GOTO, ifEnd)
       visitor.visitLabel(ifElse)
-      compileExpression(prefix, functions, declarations, interfaces, enums, visitor, entryPoint, options)(exp3)
-=======
-      compileExpression(prefix, functions, declarations, interfaces, enums, visitor, jumpLabels, entryPoint)(exp1)
-      visitor.visitJumpInsn(IFEQ, ifElse)
-      compileExpression(prefix, functions, declarations, interfaces, enums, visitor, jumpLabels, entryPoint)(exp2)
-      visitor.visitJumpInsn(GOTO, ifEnd)
-      visitor.visitLabel(ifElse)
-      compileExpression(prefix, functions, declarations, interfaces, enums, visitor, jumpLabels, entryPoint)(exp3)
->>>>>>> df8e3d96
+      compileExpression(prefix, functions, declarations, interfaces, enums, visitor, jumpLabels, entryPoint, options)(exp3)
       visitor.visitLabel(ifEnd)
 
     case Expression.Branch(exp, branches, tpe, loc) =>
@@ -644,11 +582,7 @@
     case Expression.Let(sym, exp1, exp2, _, loc) =>
       // Adding source line number for debugging
       addSourceLine(visitor, loc)
-<<<<<<< HEAD
-      compileExpression(prefix, functions, declarations, interfaces, enums, visitor, entryPoint, options)(exp1)
-=======
-      compileExpression(prefix, functions, declarations, interfaces, enums, visitor, jumpLabels, entryPoint)(exp1)
->>>>>>> df8e3d96
+      compileExpression(prefix, functions, declarations, interfaces, enums, visitor, jumpLabels, entryPoint, options)(exp1)
       exp1.tpe match {
         case Type.Var(id, kind) => throw InternalCompilerException(s"Non-monomorphed type variable '$id.")
         case Type.Bool | Type.Char | Type.Int8 | Type.Int16 | Type.Int32 => visitor.visitVarInsn(ISTORE, sym.getStackOffset)
@@ -659,11 +593,7 @@
         case Type.Apply(_, _) => visitor.visitVarInsn(ASTORE, sym.getStackOffset)
         case tpe => throw InternalCompilerException(s"Unexpected type: `$tpe'.")
       }
-<<<<<<< HEAD
-      compileExpression(prefix, functions, declarations, interfaces, enums, visitor, entryPoint, options)(exp2)
-=======
-      compileExpression(prefix, functions, declarations, interfaces, enums, visitor, jumpLabels, entryPoint)(exp2)
->>>>>>> df8e3d96
+      compileExpression(prefix, functions, declarations, interfaces, enums, visitor, jumpLabels, entryPoint, options)(exp2)
 
     case Expression.LetRec(sym, exp1, exp2, _, _) =>
       ??? // TODO: Add support for LetRec.
@@ -672,8 +602,7 @@
       // Adding source line number for debugging
       addSourceLine(visitor, loc)
       // First we compile the `exp`
-<<<<<<< HEAD
-      compileExpression(prefix, functions, declarations, interfaces, enums, visitor, entryPoint, options)(exp)
+      compileExpression(prefix, functions, declarations, interfaces, enums, visitor, jumpLabels, entryPoint, options)(exp)
       // We look in the enum map to find the subType and case corresponding to the tag
       val (enumCase, subType) = enums(exp.tpe, tag)
       // QualName of the class specified by tag and enum based on the Fusion flag
@@ -737,13 +666,6 @@
       visitor.visitInsn(POP)
       // Invoking the constructor
       visitor.visitMethodInsn(INVOKESPECIAL, decorate(qualName), "<init>", s"(${fieldTypes.map(getWrappedTypeDescriptor).mkString})V", false)
-=======
-      compileExpression(prefix, functions, declarations, interfaces, enums, visitor, jumpLabels, entryPoint)(exp)
-      // We look in the enum map to find the qualified name of the class of the enum case
-      val clazz = enums(exp.tpe, tag)._1
-      // We check if the enum is `instanceof` the class
-      visitor.visitTypeInsn(INSTANCEOF, decorate(clazz))
->>>>>>> df8e3d96
 
     case Expression.Tag(enum, tag, exp, tpe, loc) =>
       // Adding source line number for debugging
@@ -768,11 +690,7 @@
         visitor.visitTypeInsn(NEW, decorate(clazzName))
         visitor.visitInsn(DUP)
         // Evaluating the single argument of the class constructor
-<<<<<<< HEAD
-        compileExpression(prefix, functions, declarations, interfaces, enums, visitor, entryPoint, options)(exp)
-=======
-        compileExpression(prefix, functions, declarations, interfaces, enums, visitor, jumpLabels, entryPoint)(exp)
->>>>>>> df8e3d96
+        compileExpression(prefix, functions, declarations, interfaces, enums, visitor, jumpLabels, entryPoint, options)(exp)
         // Calling the constructor of the class
         visitor.visitMethodInsn(INVOKESPECIAL, decorate(clazzName), "<init>", s"(${desc})V", false)
       }
@@ -791,11 +709,7 @@
       // Qualified name of the enum
       val clazz = SECClassName(enum, tag, typeToWrappedType(tpe))
       // Evaluate the exp
-<<<<<<< HEAD
-      compileExpression(prefix, functions, declarations, interfaces, enums, visitor, entryPoint, options)(exp)
-=======
-      compileExpression(prefix, functions, declarations, interfaces, enums, visitor, jumpLabels, entryPoint)(exp)
->>>>>>> df8e3d96
+      compileExpression(prefix, functions, declarations, interfaces, enums, visitor, jumpLabels, entryPoint, options)(exp)
       // Cast the exp to the type of the tag
       visitor.visitTypeInsn(CHECKCAST, decorate(clazz))
       // Invoke `getValue()` method to extract the field of the tag
@@ -812,11 +726,7 @@
         case _ => throw InternalCompilerException(s"Unexpected type: `${base.tpe}`")
       }
       // evaluating the `base`
-<<<<<<< HEAD
-      compileExpression(prefix, functions, declarations, interfaces, enums, visitor, entryPoint, options)(base)
-=======
-      compileExpression(prefix, functions, declarations, interfaces, enums, visitor, jumpLabels, entryPoint)(base)
->>>>>>> df8e3d96
+      compileExpression(prefix, functions, declarations, interfaces, enums, visitor, jumpLabels, entryPoint, options)(base)
       // Invoking `getField${offset}()` method for fetching the field
       visitor.visitMethodInsn(INVOKEINTERFACE, decorate(clazzName), s"getIndex$offset", s"()$desc", true)
       // Cast the object to it's type if it's not a primitive
@@ -837,11 +747,7 @@
       visitor.visitInsn(DUP)
       // Evaluating all the elements to be stored in the tuple class
       elms.foreach {
-<<<<<<< HEAD
-        compileExpression(prefix, functions, declarations, interfaces, enums, visitor, entryPoint, options)(_)
-=======
-        compileExpression(prefix, functions, declarations, interfaces, enums, visitor, jumpLabels, entryPoint)(_)
->>>>>>> df8e3d96
+        compileExpression(prefix, functions, declarations, interfaces, enums, visitor, jumpLabels, entryPoint, options)(_)
       }
       // Invoking the constructor
       visitor.visitMethodInsn(INVOKESPECIAL, decorate(clazzName), "<init>", s"(${desc})V", false)
@@ -860,11 +766,7 @@
       // Duplicate it since one instance will get consumed by constructor
       visitor.visitInsn(DUP)
       // Evaluate the underlying expression
-<<<<<<< HEAD
-      compileExpression(prefix, functions, declarations, interfaces, enums, visitor, entryPoint, options)(exp)
-=======
-      compileExpression(prefix, functions, declarations, interfaces, enums, visitor, jumpLabels, entryPoint)(exp)
->>>>>>> df8e3d96
+      compileExpression(prefix, functions, declarations, interfaces, enums, visitor, jumpLabels, entryPoint, options)(exp)
       // Call the constructor
       visitor.visitMethodInsn(INVOKESPECIAL, clazzInternalName, "<init>", constructorDescriptor, false)
 
@@ -872,11 +774,7 @@
       // Adding source line number for debugging
       addSourceLine(visitor, loc)
       // Evaluate the exp
-<<<<<<< HEAD
-      compileExpression(prefix, functions, declarations, interfaces, enums, visitor, entryPoint, options)(exp)
-=======
-      compileExpression(prefix, functions, declarations, interfaces, enums, visitor, jumpLabels, entryPoint)(exp)
->>>>>>> df8e3d96
+      compileExpression(prefix, functions, declarations, interfaces, enums, visitor, jumpLabels, entryPoint, options)(exp)
       // Class appropriate reference class
       val clazz = getReferenceClazz(exp.tpe)
       // Get internal name of the class
@@ -897,15 +795,9 @@
       // Adding source line number for debugging
       addSourceLine(visitor, loc)
       // Evaluate the reference address
-<<<<<<< HEAD
-      compileExpression(prefix, functions, declarations, interfaces, enums, visitor, entryPoint, options)(exp1)
+      compileExpression(prefix, functions, declarations, interfaces, enums, visitor, jumpLabels, entryPoint, options)(exp1)
       // Evaluating the value to be assigned to the reference
-      compileExpression(prefix, functions, declarations, interfaces, enums, visitor, entryPoint, options)(exp2)
-=======
-      compileExpression(prefix, functions, declarations, interfaces, enums, visitor, jumpLabels, entryPoint)(exp1)
-      // Evaluating the value to be assigned to the reference
-      compileExpression(prefix, functions, declarations, interfaces, enums, visitor, jumpLabels, entryPoint)(exp2)
->>>>>>> df8e3d96
+      compileExpression(prefix, functions, declarations, interfaces, enums, visitor, jumpLabels, entryPoint, options)(exp2)
       // Class appropriate reference class
       val clazz = getReferenceClazz(exp1.tpe)
       // Get internal name of the class
@@ -937,11 +829,7 @@
       // Duplicate the reference since the first argument for a constructor call is the reference to the object
       visitor.visitInsn(DUP)
       // Evaluate arguments left-to-right and push them onto the stack.
-<<<<<<< HEAD
-      args.foreach(compileExpression(prefix, functions, declarations, interfaces, enums, visitor, entryPoint, options))
-=======
-      args.foreach(compileExpression(prefix, functions, declarations, interfaces, enums, visitor, jumpLabels, entryPoint))
->>>>>>> df8e3d96
+      args.foreach(compileExpression(prefix, functions, declarations, interfaces, enums, visitor, jumpLabels, entryPoint, options))
       // Call the constructor
       visitor.visitMethodInsn(INVOKESPECIAL, declaration, "<init>", descriptor, false)
 
@@ -959,11 +847,7 @@
       // Adding source line number for debugging
       addSourceLine(visitor, loc)
       // Evaluate arguments left-to-right and push them onto the stack.
-<<<<<<< HEAD
-      args.foreach(compileExpression(prefix, functions, declarations, interfaces, enums, visitor, entryPoint, options))
-=======
-      args.foreach(compileExpression(prefix, functions, declarations, interfaces, enums, visitor, jumpLabels, entryPoint))
->>>>>>> df8e3d96
+      args.foreach(compileExpression(prefix, functions, declarations, interfaces, enums, visitor, jumpLabels, entryPoint, options))
       val declaration = asm.Type.getInternalName(method.getDeclaringClass)
       val name = method.getName
       val descriptor = asm.Type.getMethodDescriptor(method)
@@ -1020,13 +904,9 @@
                                interfaces: Map[Type, FlixClassName],
                                enums: Map[(Type, String), (ExecutableAst.Case, Type)],
                                visitor: MethodVisitor,
-<<<<<<< HEAD
+                               jumpLabels: Map[Symbol.LabelSym, Label],
                                entryPoint: Label,
                                options: Options)(exp: Expression): Unit = {
-=======
-                               jumpLabels: Map[Symbol.LabelSym, Label],
-                               entryPoint: Label)(exp: Expression): Unit = {
->>>>>>> df8e3d96
     // Adding source line number for debugging
     addSourceLine(visitor, exp.loc)
 
@@ -1040,11 +920,7 @@
           case _ =>
             visitor.visitTypeInsn(NEW, booleanInternalName)
             visitor.visitInsn(DUP)
-<<<<<<< HEAD
-            compileExpression(prefix, functions, declarations, interfaces, enums, visitor, entryPoint, options)(exp)
-=======
-            compileExpression(prefix, functions, declarations, interfaces, enums, visitor, jumpLabels, entryPoint)(exp)
->>>>>>> df8e3d96
+            compileExpression(prefix, functions, declarations, interfaces, enums, visitor, jumpLabels, entryPoint, options)(exp)
             visitor.visitMethodInsn(INVOKESPECIAL, booleanInternalName, "<init>", "(Z)V", false)
         }
 
@@ -1052,85 +928,53 @@
         val charInternalName = "java/lang/Character"
         visitor.visitTypeInsn(NEW, charInternalName)
         visitor.visitInsn(DUP)
-<<<<<<< HEAD
-        compileExpression(prefix, functions, declarations, interfaces, enums, visitor, entryPoint, options)(exp)
-=======
-        compileExpression(prefix, functions, declarations, interfaces, enums, visitor, jumpLabels, entryPoint)(exp)
->>>>>>> df8e3d96
+        compileExpression(prefix, functions, declarations, interfaces, enums, visitor, jumpLabels, entryPoint, options)(exp)
         visitor.visitMethodInsn(INVOKESPECIAL, charInternalName, "<init>", "(C)V", false)
 
       case Type.Float32 =>
         val floatInternalName = "java/lang/Float"
         visitor.visitTypeInsn(NEW, floatInternalName)
         visitor.visitInsn(DUP)
-<<<<<<< HEAD
-        compileExpression(prefix, functions, declarations, interfaces, enums, visitor, entryPoint, options)(exp)
-=======
-        compileExpression(prefix, functions, declarations, interfaces, enums, visitor, jumpLabels, entryPoint)(exp)
->>>>>>> df8e3d96
+        compileExpression(prefix, functions, declarations, interfaces, enums, visitor, jumpLabels, entryPoint, options)(exp)
         visitor.visitMethodInsn(INVOKESPECIAL, floatInternalName, "<init>", "(F)V", false)
 
       case Type.Float64 =>
         val doubleInternalName = "java/lang/Double"
         visitor.visitTypeInsn(NEW, doubleInternalName)
         visitor.visitInsn(DUP)
-<<<<<<< HEAD
-        compileExpression(prefix, functions, declarations, interfaces, enums, visitor, entryPoint, options)(exp)
-=======
-        compileExpression(prefix, functions, declarations, interfaces, enums, visitor, jumpLabels, entryPoint)(exp)
->>>>>>> df8e3d96
+        compileExpression(prefix, functions, declarations, interfaces, enums, visitor, jumpLabels, entryPoint, options)(exp)
         visitor.visitMethodInsn(INVOKESPECIAL, doubleInternalName, "<init>", "(D)V", false)
 
       case Type.Int8 =>
         val byteInternalName = "java/lang/Byte"
         visitor.visitTypeInsn(NEW, byteInternalName)
         visitor.visitInsn(DUP)
-<<<<<<< HEAD
-        compileExpression(prefix, functions, declarations, interfaces, enums, visitor, entryPoint, options)(exp)
-=======
-        compileExpression(prefix, functions, declarations, interfaces, enums, visitor, jumpLabels, entryPoint)(exp)
->>>>>>> df8e3d96
+        compileExpression(prefix, functions, declarations, interfaces, enums, visitor, jumpLabels, entryPoint, options)(exp)
         visitor.visitMethodInsn(INVOKESPECIAL, byteInternalName, "<init>", "(B)V", false)
 
       case Type.Int16 =>
         val shortInternalName = "java/lang/Short"
         visitor.visitTypeInsn(NEW, shortInternalName)
         visitor.visitInsn(DUP)
-<<<<<<< HEAD
-        compileExpression(prefix, functions, declarations, interfaces, enums, visitor, entryPoint, options)(exp)
-=======
-        compileExpression(prefix, functions, declarations, interfaces, enums, visitor, jumpLabels, entryPoint)(exp)
->>>>>>> df8e3d96
+        compileExpression(prefix, functions, declarations, interfaces, enums, visitor, jumpLabels, entryPoint, options)(exp)
         visitor.visitMethodInsn(INVOKESPECIAL, shortInternalName, "<init>", "(S)V", false)
 
       case Type.Int32 =>
         val intInternalName = "java/lang/Integer"
         visitor.visitTypeInsn(NEW, intInternalName)
         visitor.visitInsn(DUP)
-<<<<<<< HEAD
-        compileExpression(prefix, functions, declarations, interfaces, enums, visitor, entryPoint, options)(exp)
-=======
-        compileExpression(prefix, functions, declarations, interfaces, enums, visitor, jumpLabels, entryPoint)(exp)
->>>>>>> df8e3d96
+        compileExpression(prefix, functions, declarations, interfaces, enums, visitor, jumpLabels, entryPoint, options)(exp)
         visitor.visitMethodInsn(INVOKESPECIAL, intInternalName, "<init>", "(I)V", false)
 
       case Type.Int64 =>
         val longInternalName = "java/lang/Long"
         visitor.visitTypeInsn(NEW, longInternalName)
         visitor.visitInsn(DUP)
-<<<<<<< HEAD
-        compileExpression(prefix, functions, declarations, interfaces, enums, visitor, entryPoint, options)(exp)
+        compileExpression(prefix, functions, declarations, interfaces, enums, visitor, jumpLabels, entryPoint, options)(exp)
         visitor.visitMethodInsn(INVOKESPECIAL, longInternalName, "<init>", "(J)V", false)
 
       case Type.Unit | Type.BigInt | Type.Str | Type.Native | Type.Enum(_, _) | Type.Apply(Type.Tuple(_), _) | Type.Apply(Type.Arrow(_), _) |
-           Type.Apply(Type.Enum(_, _), _) => compileExpression(prefix, functions, declarations, interfaces, enums, visitor, entryPoint, options)(exp)
-=======
-        compileExpression(prefix, functions, declarations, interfaces, enums, visitor, jumpLabels, entryPoint)(exp)
-        visitor.visitMethodInsn(INVOKESPECIAL, longInternalName, "<init>", "(J)V", false)
-
-      case Type.Unit | Type.BigInt | Type.Str | Type.Native | Type.Enum(_, _) | Type.Apply(Type.Tuple(_), _) | Type.Apply(Type.Arrow(_), _) |
-           Type.Apply(Type.Enum(_, _), _) => compileExpression(prefix, functions, declarations, interfaces, enums, visitor, jumpLabels, entryPoint)(exp)
->>>>>>> df8e3d96
+           Type.Apply(Type.Enum(_, _), _) => compileExpression(prefix, functions, declarations, interfaces, enums, visitor, jumpLabels, entryPoint, options)(exp)
 
       case tpe => throw InternalCompilerException(s"Unexpected type: `$tpe'.")
     }
@@ -1220,21 +1064,13 @@
                                interfaces: Map[Type, FlixClassName],
                                enums: Map[(Type, String), (ExecutableAst.Case, Type)],
                                visitor: MethodVisitor,
-<<<<<<< HEAD
+                               jumpLabels: Map[Symbol.LabelSym, Label],
                                entryPoint: Label,
                                options: Options)(op: UnaryOperator, e: Expression): Unit = {
     // Adding source line number for debugging
     addSourceLine(visitor, e.loc)
 
-    compileExpression(prefix, functions, declarations, interfaces, enums, visitor, entryPoint, options)(e)
-=======
-                               jumpLabels: Map[Symbol.LabelSym, Label],
-                               entryPoint: Label)(op: UnaryOperator, e: Expression): Unit = {
-    // Adding source line number for debugging
-    addSourceLine(visitor, e.loc)
-
-    compileExpression(prefix, functions, declarations, interfaces, enums, visitor, jumpLabels, entryPoint)(e)
->>>>>>> df8e3d96
+    compileExpression(prefix, functions, declarations, interfaces, enums, visitor, jumpLabels, entryPoint, options)(e)
     op match {
       case UnaryOperator.LogicalNot =>
         val condElse = new Label()
@@ -1354,13 +1190,9 @@
                                     interfaces: Map[Type, FlixClassName],
                                     enums: Map[(Type, String), (ExecutableAst.Case, Type)],
                                     visitor: MethodVisitor,
-<<<<<<< HEAD
+                                    jumpLabels: Map[Symbol.LabelSym, Label],
                                     entryPoint: Label,
                                     options: Options)(o: ArithmeticOperator, e1: Expression, e2: Expression): Unit = {
-=======
-                                    jumpLabels: Map[Symbol.LabelSym, Label],
-                                    entryPoint: Label)(o: ArithmeticOperator, e1: Expression, e2: Expression): Unit = {
->>>>>>> df8e3d96
     if (o == BinaryOperator.Exponentiate) {
       val (castToDouble, castFromDouble) = e1.tpe match {
         case Type.Float32 => (F2D, D2F)
@@ -1370,15 +1202,9 @@
         case _ => throw InternalCompilerException(s"Can't apply $o to type ${e1.tpe}.")
       }
       visitor.visitFieldInsn(GETSTATIC, Constants.scalaMathPkg, "MODULE$", s"L${Constants.scalaMathPkg};")
-<<<<<<< HEAD
-      compileExpression(prefix, functions, declarations, interfaces, enums, visitor, entryPoint, options)(e1)
+      compileExpression(prefix, functions, declarations, interfaces, enums, visitor, jumpLabels, entryPoint, options)(e1)
       visitor.visitInsn(castToDouble)
-      compileExpression(prefix, functions, declarations, interfaces, enums, visitor, entryPoint, options)(e2)
-=======
-      compileExpression(prefix, functions, declarations, interfaces, enums, visitor, jumpLabels, entryPoint)(e1)
-      visitor.visitInsn(castToDouble)
-      compileExpression(prefix, functions, declarations, interfaces, enums, visitor, jumpLabels, entryPoint)(e2)
->>>>>>> df8e3d96
+      compileExpression(prefix, functions, declarations, interfaces, enums, visitor, jumpLabels, entryPoint, options)(e2)
       visitor.visitInsn(castToDouble)
       visitor.visitMethodInsn(INVOKEVIRTUAL, Constants.scalaMathPkg, "pow", "(DD)D", false)
       visitor.visitInsn(castFromDouble)
@@ -1388,13 +1214,8 @@
         case Type.Float32 | Type.Float64 | Type.Int32 | Type.Int64 => visitor.visitInsn(NOP)
       }
     } else {
-<<<<<<< HEAD
-      compileExpression(prefix, functions, declarations, interfaces, enums, visitor, entryPoint, options)(e1)
-      compileExpression(prefix, functions, declarations, interfaces, enums, visitor, entryPoint, options)(e2)
-=======
-      compileExpression(prefix, functions, declarations, interfaces, enums, visitor, jumpLabels, entryPoint)(e1)
-      compileExpression(prefix, functions, declarations, interfaces, enums, visitor, jumpLabels, entryPoint)(e2)
->>>>>>> df8e3d96
+      compileExpression(prefix, functions, declarations, interfaces, enums, visitor, jumpLabels, entryPoint, options)(e1)
+      compileExpression(prefix, functions, declarations, interfaces, enums, visitor, jumpLabels, entryPoint, options)(e2)
       val (intOp, longOp, floatOp, doubleOp, bigIntOp) = o match {
         case BinaryOperator.Plus => (IADD, LADD, FADD, DADD, "add")
         case BinaryOperator.Minus => (ISUB, LSUB, FSUB, DSUB, "subtract")
@@ -1477,40 +1298,24 @@
                                     functions: List[ExecutableAst.Def],
                                     declarations: Map[Symbol.DefnSym, Type],
                                     interfaces: Map[Type, FlixClassName],
-<<<<<<< HEAD
-                                    enums: Map[(Type, String), (ExecutableAst.Case, Type)],
-                                    visitor: MethodVisitor,
-                                    entryPoint: Label,
-                                    options: Options)
-=======
                                     enums: Map[(Type, String), (QualName, ExecutableAst.Case)],
                                     visitor: MethodVisitor,
                                     jumpLabels: Map[Symbol.LabelSym, Label],
-                                    entryPoint: Label)
->>>>>>> df8e3d96
+                                    entryPoint: Label,
+                                    options: Options)
                                    (o: ComparisonOperator, e1: Expression, e2: Expression): Unit = {
     e1.tpe match {
       case Type.Enum(_, _) | Type.Apply(Type.Tuple(_), _) | Type.Apply(Type.Enum(_, _), _) if o == BinaryOperator.Equal || o == BinaryOperator.NotEqual =>
         (e1.tpe: @unchecked) match {
           case Type.Enum(_, _) | Type.Apply(Type.Enum(_, _), _) =>
-<<<<<<< HEAD
-            compileExpression(prefix, functions, declarations, interfaces, enums, visitor, entryPoint, options)(e1)
-            compileExpression(prefix, functions, declarations, interfaces, enums, visitor, entryPoint, options)(e2)
-=======
-            compileExpression(prefix, functions, declarations, interfaces, enums, visitor, jumpLabels, entryPoint)(e1)
-            compileExpression(prefix, functions, declarations, interfaces, enums, visitor, jumpLabels, entryPoint)(e2)
->>>>>>> df8e3d96
+            compileExpression(prefix, functions, declarations, interfaces, enums, visitor, jumpLabels, entryPoint, options)(e1)
+            compileExpression(prefix, functions, declarations, interfaces, enums, visitor, jumpLabels, entryPoint, options)(e2)
             val clazz = Constants.objectClass
             val method = clazz.getMethod("equals", clazz)
             visitor.visitMethodInsn(INVOKEVIRTUAL, asm.Type.getInternalName(clazz), method.getName, asm.Type.getMethodDescriptor(method), false)
           case Type.Apply(Type.Tuple(_), _) =>
-<<<<<<< HEAD
-            compileExpression(prefix, functions, declarations, interfaces, enums, visitor, entryPoint, options)(e1)
-            compileExpression(prefix, functions, declarations, interfaces, enums, visitor, entryPoint, options)(e2)
-=======
-            compileExpression(prefix, functions, declarations, interfaces, enums, visitor, jumpLabels, entryPoint)(e1)
-            compileExpression(prefix, functions, declarations, interfaces, enums, visitor, jumpLabels, entryPoint)(e2)
->>>>>>> df8e3d96
+            compileExpression(prefix, functions, declarations, interfaces, enums, visitor, jumpLabels, entryPoint, options)(e1)
+            compileExpression(prefix, functions, declarations, interfaces, enums, visitor, jumpLabels, entryPoint, options)(e2)
             val clazz = Constants.objectClass
             val method = clazz.getMethod("equals", clazz)
             visitor.visitMethodInsn(INVOKEVIRTUAL, asm.Type.getInternalName(clazz), method.getName, asm.Type.getMethodDescriptor(method), false)
@@ -1526,13 +1331,8 @@
           visitor.visitLabel(condEnd)
         }
       case _ =>
-<<<<<<< HEAD
-        compileExpression(prefix, functions, declarations, interfaces, enums, visitor, entryPoint, options)(e1)
-        compileExpression(prefix, functions, declarations, interfaces, enums, visitor, entryPoint, options)(e2)
-=======
-        compileExpression(prefix, functions, declarations, interfaces, enums, visitor, jumpLabels, entryPoint)(e1)
-        compileExpression(prefix, functions, declarations, interfaces, enums, visitor, jumpLabels, entryPoint)(e2)
->>>>>>> df8e3d96
+        compileExpression(prefix, functions, declarations, interfaces, enums, visitor, jumpLabels, entryPoint, options)(e1)
+        compileExpression(prefix, functions, declarations, interfaces, enums, visitor, jumpLabels, entryPoint, options)(e2)
         val condElse = new Label()
         val condEnd = new Label()
         val (intOp, floatOp, doubleOp, cmp) = o match {
@@ -1603,25 +1403,15 @@
                                  interfaces: Map[Type, FlixClassName],
                                  enums: Map[(Type, String), (ExecutableAst.Case, Type)],
                                  visitor: MethodVisitor,
-<<<<<<< HEAD
+                                 jumpLabels: Map[Symbol.LabelSym, Label],
                                  entryPoint: Label,
                                  options: Options)(o: LogicalOperator, e1: Expression, e2: Expression): Unit = o match {
     case BinaryOperator.LogicalAnd =>
       val andFalseBranch = new Label()
       val andEnd = new Label()
-      compileExpression(prefix, functions, declarations, interfaces, enums, visitor, entryPoint, options)(e1)
+      compileExpression(prefix, functions, declarations, interfaces, enums, visitor, jumpLabels, entryPoint, options)(e1)
       visitor.visitJumpInsn(IFEQ, andFalseBranch)
-      compileExpression(prefix, functions, declarations, interfaces, enums, visitor, entryPoint, options)(e2)
-=======
-                                 jumpLabels: Map[Symbol.LabelSym, Label],
-                                 entryPoint: Label)(o: LogicalOperator, e1: Expression, e2: Expression): Unit = o match {
-    case BinaryOperator.LogicalAnd =>
-      val andFalseBranch = new Label()
-      val andEnd = new Label()
-      compileExpression(prefix, functions, declarations, interfaces, enums, visitor, jumpLabels, entryPoint)(e1)
-      visitor.visitJumpInsn(IFEQ, andFalseBranch)
-      compileExpression(prefix, functions, declarations, interfaces, enums, visitor, jumpLabels, entryPoint)(e2)
->>>>>>> df8e3d96
+      compileExpression(prefix, functions, declarations, interfaces, enums, visitor, jumpLabels, entryPoint, options)(e2)
       visitor.visitJumpInsn(IFEQ, andFalseBranch)
       visitor.visitInsn(ICONST_1)
       visitor.visitJumpInsn(GOTO, andEnd)
@@ -1632,15 +1422,9 @@
       val orTrueBranch = new Label()
       val orFalseBranch = new Label()
       val orEnd = new Label()
-<<<<<<< HEAD
-      compileExpression(prefix, functions, declarations, interfaces, enums, visitor, entryPoint, options)(e1)
+      compileExpression(prefix, functions, declarations, interfaces, enums, visitor, jumpLabels, entryPoint, options)(e1)
       visitor.visitJumpInsn(IFNE, orTrueBranch)
-      compileExpression(prefix, functions, declarations, interfaces, enums, visitor, entryPoint, options)(e2)
-=======
-      compileExpression(prefix, functions, declarations, interfaces, enums, visitor, jumpLabels, entryPoint)(e1)
-      visitor.visitJumpInsn(IFNE, orTrueBranch)
-      compileExpression(prefix, functions, declarations, interfaces, enums, visitor, jumpLabels, entryPoint)(e2)
->>>>>>> df8e3d96
+      compileExpression(prefix, functions, declarations, interfaces, enums, visitor, jumpLabels, entryPoint, options)(e2)
       visitor.visitJumpInsn(IFEQ, orFalseBranch)
       visitor.visitLabel(orTrueBranch)
       visitor.visitInsn(ICONST_1)
@@ -1699,17 +1483,11 @@
                                  interfaces: Map[Type, FlixClassName],
                                  enums: Map[(Type, String), (ExecutableAst.Case, Type)],
                                  visitor: MethodVisitor,
-<<<<<<< HEAD
+                                 jumpLabels: Map[Symbol.LabelSym, Label],
                                  entryPoint: Label,
                                  options: Options)(o: BitwiseOperator, e1: Expression, e2: Expression): Unit = {
-    compileExpression(prefix, functions, declarations, interfaces, enums, visitor, entryPoint, options)(e1)
-    compileExpression(prefix, functions, declarations, interfaces, enums, visitor, entryPoint, options)(e2)
-=======
-                                 jumpLabels: Map[Symbol.LabelSym, Label],
-                                 entryPoint: Label)(o: BitwiseOperator, e1: Expression, e2: Expression): Unit = {
-    compileExpression(prefix, functions, declarations, interfaces, enums, visitor, jumpLabels, entryPoint)(e1)
-    compileExpression(prefix, functions, declarations, interfaces, enums, visitor, jumpLabels, entryPoint)(e2)
->>>>>>> df8e3d96
+    compileExpression(prefix, functions, declarations, interfaces, enums, visitor, jumpLabels, entryPoint, options)(e1)
+    compileExpression(prefix, functions, declarations, interfaces, enums, visitor, jumpLabels, entryPoint, options)(e2)
     val (intOp, longOp, bigintOp) = o match {
       case BinaryOperator.BitwiseAnd => (IAND, LAND, "and")
       case BinaryOperator.BitwiseOr => (IOR, LOR, "or")
