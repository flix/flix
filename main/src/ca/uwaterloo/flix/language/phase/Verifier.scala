--- conflicted
+++ resolved
@@ -302,7 +302,6 @@
             case _ => failMismatchedShape(t1, "Tuple", loc)
           }
 
-<<<<<<< HEAD
         case AtomicOp.Assign =>
           val List(t1, t2) = ts
           t1 match {
@@ -345,7 +344,7 @@
               checkEq(tpe, elmt, loc)
             case None => failMismatchedShape(t1, s"Record with '${label.name}'", loc)
           }
-=======
+
         case AtomicOp.Closure(sym) =>
           val defn = root.defs(sym)
           val signature = MonoType.Arrow(defn.fparams.map(_.tpe), defn.tpe)
@@ -355,7 +354,6 @@
 
           checkEq(decl, actual, loc)
           tpe
->>>>>>> e0b931bc
 
         case _ => tpe // TODO: VERIFIER: Add rest
       }
