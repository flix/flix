/*
 * Copyright 2017 Liam Palmer
 *
 * Licensed under the Apache License, Version 2.0 (the "License");
 * you may not use this file except in compliance with the License.
 * You may obtain a copy of the License at
 *
 *   http://www.apache.org/licenses/LICENSE-2.0
 *
 * Unless required by applicable law or agreed to in writing, software
 * distributed under the License is distributed on an "AS IS" BASIS,
 * WITHOUT WARRANTIES OR CONDITIONS OF ANY KIND, either express or implied.
 * See the License for the specific language governing permissions and
 * limitations under the License.
 */

namespace TestOption {

    use Hash.hash;

/////////////////////////////////////////////////////////////////////////////
// isEmpty                                                                 //
/////////////////////////////////////////////////////////////////////////////
@test
def isEmpty01(): Bool = Option.isEmpty(None) == true

@test
def isEmpty02(): Bool = Option.isEmpty(Some(0)) == false

@test
def isEmpty03(): Bool = Option.isEmpty(Some(22ii)) == false

/////////////////////////////////////////////////////////////////////////////
// getWithDefault                                                          //
/////////////////////////////////////////////////////////////////////////////
@test
def getWithDefault01(): Bool = Option.getWithDefault(32, None) == 32

@test
def getWithDefault02(): Bool = Option.getWithDefault(32, Some(30)) == 30

@test
def getWithDefault03(): Bool = Option.getWithDefault(32ii, None) == 32ii

@test
def getWithDefault04(): Bool = Option.getWithDefault(32ii, Some(30ii)) == 30ii

/////////////////////////////////////////////////////////////////////////////
// exists                                                                  //
/////////////////////////////////////////////////////////////////////////////
@test
def exists01(): Bool = Option.exists(i -> i == 2, None) == false

@test
def exists02(): Bool = Option.exists(i -> i == 2, Some(1)) == false

@test
def exists03(): Bool = Option.exists(i -> i == 2, Some(2)) == true

/////////////////////////////////////////////////////////////////////////////
// forall                                                                  //
/////////////////////////////////////////////////////////////////////////////
@test
def forall01(): Bool = Option.forall(i -> i == 2, None) == true

@test
def forall02(): Bool = Option.forall(i -> i == 2, Some(1)) == false

@test
def forall03(): Bool = Option.forall(i -> i == 2, Some(2)) == true

/////////////////////////////////////////////////////////////////////////////
// filter                                                                  //
/////////////////////////////////////////////////////////////////////////////
@test
def filter01(): Bool = Option.filter(i -> i == 2, None) == None

@test
def filter02(): Bool = Option.filter(i -> i == 2, Some(1)) == None

@test
def filter03(): Bool = Option.filter(i -> i == 2, Some(2)) == Some(2)

/////////////////////////////////////////////////////////////////////////////
// map                                                                     //
/////////////////////////////////////////////////////////////////////////////
@test
def map01(): Bool = Option.map(i -> 2*i, None) == None

@test
def map02(): Bool = Option.map(i -> 2*i, Some(1)) == Some(2)

@test
def map03(): Bool = Option.map(i -> 2*i, Some(2)) == Some(4)

/////////////////////////////////////////////////////////////////////////////
// toList                                                                  //
/////////////////////////////////////////////////////////////////////////////
@test
def toList01(): Bool = Option.toList(None: Option[Unit]) == Nil

@test
def toList02(): Bool = Option.toList(Some(1)) == 1 :: Nil

/////////////////////////////////////////////////////////////////////////////
// toSet                                                                   //
/////////////////////////////////////////////////////////////////////////////
@test
def toSet01(): Bool = Option.toSet(None: Option[Unit]) == Set#{}

@test
def toSet02(): Bool = Option.toSet(Some(1)) == Set#{1}

/////////////////////////////////////////////////////////////////////////////
// toMap                                                                   //
/////////////////////////////////////////////////////////////////////////////
@test
def toMap01(): Bool = Option.toMap(None: Option[(Unit, Unit)]) == Map#{}

@test
def toMap02(): Bool = Option.toMap(Some((1, true))) == Map#{1 => true}

/////////////////////////////////////////////////////////////////////////////
// toMapWith                                                               //
/////////////////////////////////////////////////////////////////////////////

@test
def toMapWith01(): Bool =
    Option.toMapWith(x -> 0 * x, None) == Map#{}

@test
def toMapWith02(): Bool =
    Option.toMapWith(x -> 0 * x, Some(1)) == Map#{1 => 0}

@test
def toMapWith03(): Bool =
    Option.toMapWith(x -> 2 * x, Some(1)) == Map#{1 => 2}

@test
def toMapWith04(): Bool =
    Option.toMapWith(x -> x + 10, Some(1)) == Map#{1 => 11}

@test
def toMapWith05(): Bool =
    Option.toMapWith(x -> x + "b", Some("a")) == Map#{"a" => "ab"}

/////////////////////////////////////////////////////////////////////////////
// toOk                                                                   //
/////////////////////////////////////////////////////////////////////////////
@test
def toOk01(): Bool = Option.toOk(None: Option[Unit], "err") == Err("err")

@test
def toOk02(): Bool = Option.toOk(Some(1), "err") == Ok(1)

/////////////////////////////////////////////////////////////////////////////
// toErr                                                                   //
/////////////////////////////////////////////////////////////////////////////
@test
def toErr01(): Bool = Option.toErr(None: Option[Unit], "default") == Ok("default")

@test
def toErr02(): Bool = Option.toErr(Some("err"), "default") == Err("err")

/////////////////////////////////////////////////////////////////////////////
// toSuccess                                                               //
/////////////////////////////////////////////////////////////////////////////
@test
def toSuccess01(): Bool = Option.toSuccess(None: Option[Unit], "err") == Failure(Nel("err", Nil))

@test
def toSuccess02(): Bool = Option.toSuccess(Some(1), "err") == Success(1)

/////////////////////////////////////////////////////////////////////////////
// toFailure                                                               //
/////////////////////////////////////////////////////////////////////////////
@test
def toFailure01(): Bool = Option.toFailure(None: Option[Unit], "default") == Success("default")

@test
def toFailure02(): Bool = Option.toFailure(Some("err"), "default") == Failure(Nel("err", Nil))

/////////////////////////////////////////////////////////////////////////////
// withDefault                                                             //
/////////////////////////////////////////////////////////////////////////////
@test
def withDefault01(): Bool = Option.withDefault(default = None, None) == None: Option[Int32]

@test
def withDefault02(): Bool = Option.withDefault(default = Some(1), None) == Some(1)

@test
def withDefault03(): Bool = Option.withDefault(default = None, Some(1)) == Some(1)

@test
def withDefault04(): Bool = Option.withDefault(default = Some(2), Some(1)) == Some(1)

/////////////////////////////////////////////////////////////////////////////
// replace                                                                 //
/////////////////////////////////////////////////////////////////////////////
@test
def replace01(): Bool = Option.replace(3, 4, None) == None

@test
def replace02(): Bool = Option.replace(3, 4, Some(2)) == Some(2)

@test
def replace03(): Bool = Option.replace(3, 4, Some(3)) == Some(4)

@test
def replace04(): Bool = Option.replace(3, 4, Some(4)) == Some(4)

/////////////////////////////////////////////////////////////////////////////
// count                                                                   //
/////////////////////////////////////////////////////////////////////////////
@test
def count01(): Bool = Option.count(i -> i == 2, None) == 0

@test
def count02(): Bool = Option.count(i -> i == 2, Some(1)) == 0

@test
def count03(): Bool = Option.count(i -> i == 2, Some(2)) == 1


    /////////////////////////////////////////////////////////////////////////////
<<<<<<< HEAD
    // product                                                                 //
    /////////////////////////////////////////////////////////////////////////////

    @test
    def product01(): Bool = Option.product(None) == 0

    @test
    def product02(): Bool = Option.product(Some(1)) == 1

    @test
    def product03(): Bool = Option.product(Some(-2)) == -2


    /////////////////////////////////////////////////////////////////////////////
    // productWith                                                             //
    /////////////////////////////////////////////////////////////////////////////

    @test
    def productWith01(): Bool = Option.productWith(x -> x + 1, None) == 0

    @test
    def productWith02(): Bool = Option.productWith(x -> x + 1, Some(1)) == 2

    @test
    def productWith03(): Bool = Option.productWith(x -> x + 1, Some(-2)) == -1
=======
    // sum                                                                     //
    /////////////////////////////////////////////////////////////////////////////

    @test
    def sum01(): Bool = Option.sum(None) == 0

    @test
    def sum02(): Bool = Option.sum(Some(1)) == 1

    @test
    def sum03(): Bool = Option.sum(Some(-2)) == -2


    /////////////////////////////////////////////////////////////////////////////
    // sumWith                                                                 //
    /////////////////////////////////////////////////////////////////////////////

    @test
    def sumWith01(): Bool = Option.sumWith(x -> x + 1, None) == 0

    @test
    def sumWith02(): Bool = Option.sumWith(x -> x + 1, Some(1)) == 2

    @test
    def sumWith03(): Bool = Option.sumWith(x -> x + 1, Some(-2)) == -1
>>>>>>> 7f059dbf


/////////////////////////////////////////////////////////////////////////////
// find                                                                    //
/////////////////////////////////////////////////////////////////////////////
@test
def find01(): Bool = Option.find(i -> i == 2, None) == None

@test
def find02(): Bool = Option.find(i -> i == 2, Some(1)) == None

@test
def find03(): Bool = Option.find(i -> i == 2, Some(2)) == Some(2)

/////////////////////////////////////////////////////////////////////////////
// flatten                                                                 //
/////////////////////////////////////////////////////////////////////////////
@test
def flatten01(): Bool = Option.flatten(None): Option[Unit] == None

@test
def flatten02(): Bool = Option.flatten(Some(None: Option[Unit])) == None

@test
def flatten03(): Bool = Option.flatten(Some(Some(2))) == Some(2)

    /////////////////////////////////////////////////////////////////////////////
    // fold                                                                    //
    /////////////////////////////////////////////////////////////////////////////

    @test
    def fold01(): Bool = Option.fold(None: Option[Unit]) == ()

    @test
    def fold02(): Bool = Option.fold(Some("a")) == "a"

    @test
    def fold03(): Bool = Option.fold(Some(())) == ()

    @test
    def fold04(): Bool = Option.fold(Some(("a", "b", "c"))) == ("a", "b", "c")

/////////////////////////////////////////////////////////////////////////////
// foldLeft                                                                //
/////////////////////////////////////////////////////////////////////////////
@test
def foldLeft01(): Bool = Option.foldLeft((b, i) -> if (i == 2 and b) true else false, false, None) == false

@test
def foldLeft02(): Bool = Option.foldLeft((b, i) -> if (i == 2 and b) true else false, false, Some(1)) == false

@test
def foldLeft03(): Bool = Option.foldLeft((b, i) -> if (i == 2 and b) true else false, false, Some(2)) == false

@test
def foldLeft04(): Bool = Option.foldLeft((b, i) -> if (i == 2 and b) true else false, true, Some(1)) == false

@test
def foldLeft05(): Bool = Option.foldLeft((b, i) -> if (i == 2 and b) true else false, true, Some(2)) == true

/////////////////////////////////////////////////////////////////////////////
// foldRight                                                               //
/////////////////////////////////////////////////////////////////////////////
@test
def foldRight01(): Bool = Option.foldRight((i, b) -> if (i == 2 and b) true else false, None, false) == false

@test
def foldRight02(): Bool = Option.foldRight((i, b) -> if (i == 2 and b) true else false, Some(1), false) == false

@test
def foldRight03(): Bool = Option.foldRight((i, b) -> if (i == 2 and b) true else false, Some(2), false) == false

@test
def foldRight04(): Bool = Option.foldRight((i, b) -> if (i == 2 and b) true else false, Some(1), true) == false

@test
def foldRight05(): Bool = Option.foldRight((i, b) -> if (i == 2 and b) true else false, Some(2), true) == true

/////////////////////////////////////////////////////////////////////////////
// foldRightL                                                              //
/////////////////////////////////////////////////////////////////////////////
@test
def foldRightL01(): Bool = Option.foldRightL((i, b) -> if (i == 2 and force b) true else false, None, false) == false

@test
def foldRightL02(): Bool = Option.foldRightL((i, b) -> if (i == 2 and force b) true else false, Some(1), false) == false

@test
def foldRightL03(): Bool = Option.foldRightL((i, b) -> if (i == 2 and force b) true else false, Some(2), false) == false

@test
def foldRightL04(): Bool = Option.foldRightL((i, b) -> if (i == 2 and force b) true else false, Some(1), true) == false

@test
def foldRightL05(): Bool = Option.foldRightL((i, b) -> if (i == 2 and force b) true else false, Some(2), true) == true

/////////////////////////////////////////////////////////////////////////////
// sequence                                                                //
/////////////////////////////////////////////////////////////////////////////
@test
def sequence01(): Bool = Option.sequence(Nil): Option[List[Unit]] == Some(Nil)

@test
def sequence02(): Bool = Option.sequence(Some(1) :: Nil) == Some(1 :: Nil)

@test
def sequence03(): Bool = Option.sequence(Some(1) :: Some(2) :: Nil) == Some(1 :: 2 :: Nil)

@test
def sequence04(): Bool = Option.sequence(Some(1) :: Some(2) :: Some(3) :: Nil) == Some(1 :: 2 :: 3 :: Nil)

@test
def sequence05(): Bool = Option.sequence(None :: Some(2) :: Some(3) :: Nil) == None

@test
def sequence06(): Bool = Option.sequence(Some(1) :: Some(2) :: None :: Nil) == None

@test
def sequence07(): Bool = Option.sequence(Some(1) :: None :: Some(3) :: Nil) == None

/////////////////////////////////////////////////////////////////////////////
// traverse                                                                //
/////////////////////////////////////////////////////////////////////////////
@test
def traverse01(): Bool = Option.traverse(x -> Some(x + 1), Nil) == Some(Nil)

@test
def traverse02(): Bool = Option.traverse(x -> Some(x + 1), 1 :: Nil) == Some(2 :: Nil)

@test
def traverse03(): Bool = Option.traverse(x -> Some(x + 1), 1 :: 2 :: Nil) == Some(2 :: 3 :: Nil)

@test
def traverse04(): Bool = Option.traverse(x -> Some(x + 1), 1 :: 2 :: 3 :: Nil) == Some(2 :: 3 :: 4 :: Nil)

@test
def traverse05(): Bool = Option.traverse(x -> if (x == 1) None else Some(x), 1 :: 2 :: 3 :: Nil) == None

@test
def traverse06(): Bool = Option.traverse(x -> if (x == 3) None else Some(x), 1 :: 2 :: 3 :: Nil) == None

@test
def traverse07(): Bool = Option.traverse(x -> if (x == 2) None else Some(x), 1 :: 2 :: 3 :: Nil) == None

@test
def traverse08(): Bool = Option.traverse(_ -> Some(42), 1 :: 2 :: 3 :: Nil) == Some(42 :: 42 :: 42 :: Nil)

/////////////////////////////////////////////////////////////////////////////
// traverseX                                                               //
/////////////////////////////////////////////////////////////////////////////
@test
def traverseX01(): Bool = Option.traverseX(x -> Some(x + 1), Nil) == Some()

@test
def traverseX02(): Bool = Option.traverseX(x -> Some(x + 1), 1 :: Nil) == Some()

@test
def traverseX03(): Bool = Option.traverseX(x -> Some(x + 1), 1 :: 2 :: Nil) == Some()

@test
def traverseX04(): Bool = Option.traverseX(x -> Some(x + 1), 1 :: 2 :: 3 :: Nil) == Some()

@test
def traverseX05(): Bool = Option.traverseX(x -> if (x == 1) None else Some(x), 1 :: 2 :: 3 :: Nil) == None

@test
def traverseX06(): Bool = Option.traverseX(x -> if (x == 3) None else Some(x), 1 :: 2 :: 3 :: Nil) == None

@test
def traverseX07(): Bool = Option.traverseX(x -> if (x == 2) None else Some(x), 1 :: 2 :: 3 :: Nil) == None

@test
def traverseX08(): Bool = Option.traverseX(_ -> Some(42), 1 :: 2 :: 3 :: Nil) == Some()

/////////////////////////////////////////////////////////////////////////////
// foldLeftM                                                               //
/////////////////////////////////////////////////////////////////////////////
@test
def foldLeftM01(): Bool = Option.foldLeftM((ac, i) -> if (i < 0) None else Some(Int32.max(i, ac)), 0, Nil) == Some(0)

@test
def foldLeftM02(): Bool = Option.foldLeftM((ac, i) -> if (i < 0) None else Some(Int32.max(i, ac)), 0, 1 :: Nil) == Some(1)

@test
def foldLeftM03(): Bool = Option.foldLeftM((ac, i) -> if (i < 0) None else Some(Int32.max(i, ac)), 0, 1 :: 2 :: Nil) == Some(2)

@test
def foldLeftM04(): Bool = Option.foldLeftM((ac, i) -> if (i < 0) None else Some(Int32.max(i, ac)), 0, 1 :: 2 :: 3 :: Nil) == Some(3)

@test
def foldLeftM05(): Bool = Option.foldLeftM((ac, i) -> if (i < 0) None else Some(Int32.max(i, ac)), 0, -1 :: 2 :: 3 :: Nil) == None

@test
def foldLeftM06(): Bool = Option.foldLeftM((ac, i) -> if (i < 0) None else Some(Int32.max(i, ac)), 0, 1 :: -2 :: 3 :: Nil) == None

@test
def foldLeftM07(): Bool = Option.foldLeftM((ac, i) -> if (i < 0) None else Some(Int32.max(i, ac)), 0, 1 :: 2 :: -3 :: Nil) == None

/////////////////////////////////////////////////////////////////////////////
// foldRightM                                                              //
/////////////////////////////////////////////////////////////////////////////
@test
def foldRightM01(): Bool = Option.foldRightM((i, ac) -> if (i < 0) None else Some(Int32.max(i, ac)), 0, Nil) == Some(0)

@test
def foldRightM02(): Bool = Option.foldRightM((i, ac) -> if (i < 0) None else Some(Int32.max(i, ac)), 0, 1 :: Nil) == Some(1)

@test
def foldRightM03(): Bool = Option.foldRightM((i, ac) -> if (i < 0) None else Some(Int32.max(i, ac)), 0, 1 :: 2 :: Nil) == Some(2)

@test
def foldRightM04(): Bool = Option.foldRightM((i, ac) -> if (i < 0) None else Some(Int32.max(i, ac)), 0, 1 :: 2 :: 3 :: Nil) == Some(3)

@test
def foldRightM05(): Bool = Option.foldRightM((i, ac) -> if (i < 0) None else Some(Int32.max(i, ac)), 0, -1 :: 2 :: 3 :: Nil) == None

@test
def foldRightM06(): Bool = Option.foldRightM((i, ac) -> if (i < 0) None else Some(Int32.max(i, ac)), 0, 1 :: -2 :: 3 :: Nil) == None

@test
def foldRightM07(): Bool = Option.foldRightM((i, ac) -> if (i < 0) None else Some(Int32.max(i, ac)), 0, 1 :: 2 :: -3 :: Nil) == None

/////////////////////////////////////////////////////////////////////////////
// zip                                                                     //
/////////////////////////////////////////////////////////////////////////////
@test
def zip01(): Bool = Option.zip(None: Option[Unit], None: Option[Unit]) == None

@test
def zip02(): Bool = Option.zip(Some(1), None: Option[Unit]) == None

@test
def zip03(): Bool = Option.zip(None: Option[Unit], Some(true)) == None

@test
def zip04(): Bool = Option.zip(Some(1), Some(true)) == Some((1, true))

/////////////////////////////////////////////////////////////////////////////
// unzip                                                                   //
/////////////////////////////////////////////////////////////////////////////
@test
def unzip01(): Bool = Option.unzip(None: Option[(Unit, Unit)]) == (None, None)

@test
def unzip02(): Bool = Option.unzip(Some((1, true))) == (Some(1), Some(true))

/////////////////////////////////////////////////////////////////////////////
// foreach                                                                 //
/////////////////////////////////////////////////////////////////////////////

@test
def foreach01(): Bool & Impure =
    let r = ref 21;
    Option.foreach(x -> r := x, None);
    21 == deref r

@test
def foreach02(): Bool & Impure =
    let r = ref 21;
    Option.foreach(x -> r := x, Some(42));
    42 == deref r

/////////////////////////////////////////////////////////////////////////////
// point                                                                   //
/////////////////////////////////////////////////////////////////////////////

@test
def point01(): Bool = Option.point(5) == Some(5)

/////////////////////////////////////////////////////////////////////////////
// ap                                                                      //
/////////////////////////////////////////////////////////////////////////////

@test
def ap01(): Bool = Option.ap(Some(x -> x + 1), Some(123)) == Some(124)

@test
def ap02(): Bool = Option.ap(Some(x -> x + 1), None: Option[Int32]) == None

@test
def ap03(): Bool = Option.ap(None, Some(123)): Option[Int32] == None

@test
def ap04(): Bool = Option.ap(None, None): Option[Unit] == None

/////////////////////////////////////////////////////////////////////////////
// flatMap                                                                 //
/////////////////////////////////////////////////////////////////////////////

@test
def flatMap01(): Bool = Option.flatMap(x -> Some(x + 1), Some(123)) == Some(124)

@test
def flatMap02(): Bool = Option.flatMap(x -> Some(x + 1), None: Option[Int32]) == None

@test
def flatMap03(): Bool = Option.flatMap(_x -> None, Some(123)): Option[Int32] == None

@test
def flatMap04(): Bool = Option.flatMap(_x -> None, None): Option[Unit] == None

@test
def flatMap05(): Bool = Option.flatMap(i -> if (i == 1) None else Some(2*i), None) == None

@test
def flatMap06(): Bool = Option.flatMap(i -> if (i == 1) None else Some(2*i), Some(1)) == None

@test
def flatMap07(): Bool = Option.flatMap(i -> if (i == 1) None else Some(2*i), Some(2)) == Some(4)

/////////////////////////////////////////////////////////////////////////////
// lift2                                                                   //
/////////////////////////////////////////////////////////////////////////////

@test
def lift201(): Bool = Option.lift2((x1,x2) -> x1 + x2, Some(123), Some(1)) == Some(124)

@test
def lift202(): Bool = Option.lift2((x1,x2) -> x1 + x2, Some(123), None) == None

@test
def lift203(): Bool = Option.lift2((x1,x2) -> x1 + x2, None, Some(1)) == None

@test
def lift204(): Bool = Option.lift2((x1,x2) -> x1 + x2, None, None: Option[Int32]) == None

/////////////////////////////////////////////////////////////////////////////
// lift3                                                                   //
/////////////////////////////////////////////////////////////////////////////

@test
def lift301(): Bool = Option.lift3((x1,x2,x3) -> x1 + x2 + x3, Some(123), Some(1), Some(2)) == Some(126)

@test
def lift302(): Bool = Option.lift3((x1,x2,x3) -> x1 + x2 + x3, Some(123), Some(1), None) == None

@test
def lift303(): Bool = Option.lift3((x1,x2,x3) -> x1 + x2 + x3, Some(123), None, Some(2)) == None

@test
def lift304(): Bool = Option.lift3((x1,x2,x3) -> x1 + x2 + x3, None, Some(1), Some(2)) == None

@test
def lift305(): Bool = Option.lift3((x1,x2,x3) -> x1 + x2 + x3, Some(123), None, None) == None

@test
def lift306(): Bool = Option.lift3((x1,x2,x3) -> x1 + x2 + x3, None, Some(1), None) == None

@test
def lift307(): Bool = Option.lift3((x1,x2,x3) -> x1 + x2 + x3, None, None, None: Option[Int32]) == None

/////////////////////////////////////////////////////////////////////////////
// lift4                                                                   //
/////////////////////////////////////////////////////////////////////////////

@test
def lift401(): Bool = Option.lift4((x1,x2,x3,x4) -> x1 + x2 + x3 + x4, Some(123), Some(1), Some(2), Some(3)) == Some(129)

@test
def lift402(): Bool = Option.lift4((x1,x2,x3,x4) -> x1 + x2 + x3 + x4, Some(123), Some(1), Some(2), None) == None

@test
def lift403(): Bool = Option.lift4((x1,x2,x3,x4) -> x1 + x2 + x3 + x4, Some(123), Some(1), None, Some(3)) == None

@test
def lift404(): Bool = Option.lift4((x1,x2,x3,x4) -> x1 + x2 + x3 + x4, Some(123), None, Some(2), Some(3)) == None

@test
def lift405(): Bool = Option.lift4((x1,x2,x3,x4) -> x1 + x2 + x3 + x4, None, Some(1), Some(2), Some(3)) == None

@test
def lift406(): Bool = Option.lift4((x1,x2,x3,x4) -> x1 + x2 + x3 + x4, None, None, None, None: Option[Int32]) == None

/////////////////////////////////////////////////////////////////////////////
// lift5                                                                   //
/////////////////////////////////////////////////////////////////////////////

@test
def lift501(): Bool = Option.lift5((x1,x2,x3,x4,x5) -> x1 + x2 + x3 + x4 + x5, Some(123), Some(1), Some(2), Some(3), Some(4)) == Some(133)

@test
def lift502(): Bool = Option.lift5((x1,x2,x3,x4,x5) -> x1 + x2 + x3 + x4 + x5, Some(123), Some(1), Some(2), Some(3), None) == None

@test
def lift503(): Bool = Option.lift5((x1,x2,x3,x4,x5) -> x1 + x2 + x3 + x4 + x5, Some(123), Some(1), Some(2), None, Some(4)) == None

@test
def lift504(): Bool = Option.lift5((x1,x2,x3,x4,x5) -> x1 + x2 + x3 + x4 + x5, Some(123), Some(1), None, Some(3), Some(4)) == None

@test
def lift505(): Bool = Option.lift5((x1,x2,x3,x4,x5) -> x1 + x2 + x3 + x4 + x5, Some(123), None, Some(2), Some(3), Some(4)) == None

@test
def lift506(): Bool = Option.lift5((x1,x2,x3,x4,x5) -> x1 + x2 + x3 + x4 + x5, None, Some(1), Some(2), Some(3), Some(4)) == None

@test
def lift507(): Bool = Option.lift5((x1,x2,x3,x4,x5) -> x1 + x2 + x3 + x4 + x5, None, None, None, None, None: Option[Int32]) == None

/////////////////////////////////////////////////////////////////////////////
// lift6                                                                   //
/////////////////////////////////////////////////////////////////////////////

@test
def lift601(): Bool = Option.lift6((x1,x2,x3,x4,x5,x6) -> x1 + x2 + x3 + x4 + x5 + x6, Some(123), Some(1), Some(2), Some(3), Some(4), Some(5)) == Some(138)

@test
def lift602(): Bool = Option.lift6((x1,x2,x3,x4,x5,x6) -> x1 + x2 + x3 + x4 + x5 + x6, Some(123), Some(1), Some(2), Some(3), Some(4), None) == None

@test
def lift603(): Bool = Option.lift6((x1,x2,x3,x4,x5,x6) -> x1 + x2 + x3 + x4 + x5 + x6, Some(123), Some(1), Some(2), Some(3), None, Some(5)) == None

@test
def lift604(): Bool = Option.lift6((x1,x2,x3,x4,x5,x6) -> x1 + x2 + x3 + x4 + x5 + x6, Some(123), Some(1), Some(2), None, Some(4), Some(5)) == None

@test
def lift605(): Bool = Option.lift6((x1,x2,x3,x4,x5,x6) -> x1 + x2 + x3 + x4 + x5 + x6, Some(123), Some(1), None, Some(3), Some(4), Some(5)) == None

@test
def lift606(): Bool = Option.lift6((x1,x2,x3,x4,x5,x6) -> x1 + x2 + x3 + x4 + x5 + x6, Some(123), None, Some(2), Some(3), Some(4), Some(5)) == None

@test
def lift607(): Bool = Option.lift6((x1,x2,x3,x4,x5,x6) -> x1 + x2 + x3 + x4 + x5 + x6, None, Some(1), Some(2), Some(3), Some(4), Some(5)) == None

@test
def lift608(): Bool = Option.lift6((x1,x2,x3,x4,x5,x6) -> x1 + x2 + x3 + x4 + x5 + x6, None, None, None, None, None, None: Option[Int32]) == None

/////////////////////////////////////////////////////////////////////////////
// lift7                                                                   //
/////////////////////////////////////////////////////////////////////////////

@test
def lift701(): Bool = Option.lift7((x1,x2,x3,x4,x5,x6,x7) -> x1 + x2 + x3 + x4 + x5 + x6 + x7, Some(123), Some(1), Some(2), Some(3), Some(4), Some(5), Some(6)) == Some(144)

@test
def lift702(): Bool = Option.lift7((x1,x2,x3,x4,x5,x6,x7) -> x1 + x2 + x3 + x4 + x5 + x6 + x7, Some(123), Some(1), Some(2), Some(3), Some(4), Some(5), None) == None

@test
def lift703(): Bool = Option.lift7((x1,x2,x3,x4,x5,x6,x7) -> x1 + x2 + x3 + x4 + x5 + x6 + x7, Some(123), Some(1), Some(2), Some(3), Some(4), None, Some(6)) == None

@test
def lift704(): Bool = Option.lift7((x1,x2,x3,x4,x5,x6,x7) -> x1 + x2 + x3 + x4 + x5 + x6 + x7, Some(123), Some(1), Some(2), Some(3), None, Some(5), Some(6)) == None

@test
def lift705(): Bool = Option.lift7((x1,x2,x3,x4,x5,x6,x7) -> x1 + x2 + x3 + x4 + x5 + x6 + x7, Some(123), Some(1), Some(2), None, Some(4), Some(5), Some(6)) == None

@test
def lift706(): Bool = Option.lift7((x1,x2,x3,x4,x5,x6,x7) -> x1 + x2 + x3 + x4 + x5 + x6 + x7, Some(123), Some(1), None, Some(3), Some(4), Some(5), Some(6)) == None

@test
def lift707(): Bool = Option.lift7((x1,x2,x3,x4,x5,x6,x7) -> x1 + x2 + x3 + x4 + x5 + x6 + x7, Some(123), None, Some(2), Some(3), Some(4), Some(5), Some(6)) == None

@test
def lift708(): Bool = Option.lift7((x1,x2,x3,x4,x5,x6,x7) -> x1 + x2 + x3 + x4 + x5 + x6 + x7, None, Some(1), Some(2), Some(3), Some(4), Some(5), Some(6)) == None

@test
def lift709(): Bool = Option.lift7((x1,x2,x3,x4,x5,x6,x7) -> x1 + x2 + x3 + x4 + x5 + x6 + x7, None, None, None, None, None, None, None: Option[Int32]) == None

/////////////////////////////////////////////////////////////////////////////
// lift8                                                                   //
/////////////////////////////////////////////////////////////////////////////

@test
def lift801(): Bool = Option.lift8((x1,x2,x3,x4,x5,x6,x7,x8) -> x1 + x2 + x3 + x4 + x5 + x6 + x7 + x8, Some(123), Some(1), Some(2), Some(3), Some(4), Some(5), Some(6), Some(7)) == Some(151)

@test
def lift802(): Bool = Option.lift8((x1,x2,x3,x4,x5,x6,x7,x8) -> x1 + x2 + x3 + x4 + x5 + x6 + x7 + x8, Some(123), Some(1), Some(2), Some(3), Some(4), Some(5), Some(6), None) == None

@test
def lift803(): Bool = Option.lift8((x1,x2,x3,x4,x5,x6,x7,x8) -> x1 + x2 + x3 + x4 + x5 + x6 + x7 + x8, Some(123), Some(1), Some(2), Some(3), Some(4), Some(5), None, Some(7)) == None

@test
def lift804(): Bool = Option.lift8((x1,x2,x3,x4,x5,x6,x7,x8) -> x1 + x2 + x3 + x4 + x5 + x6 + x7 + x8, Some(123), Some(1), Some(2), Some(3), Some(4), None, Some(6), Some(7)) == None

@test
def lift805(): Bool = Option.lift8((x1,x2,x3,x4,x5,x6,x7,x8) -> x1 + x2 + x3 + x4 + x5 + x6 + x7 + x8, Some(123), Some(1), Some(2), Some(3), None, Some(5), Some(6), Some(7)) == None

@test
def lift806(): Bool = Option.lift8((x1,x2,x3,x4,x5,x6,x7,x8) -> x1 + x2 + x3 + x4 + x5 + x6 + x7 + x8, Some(123), Some(1), Some(2), None, Some(4), Some(5), Some(6), Some(7)) == None

@test
def lift807(): Bool = Option.lift8((x1,x2,x3,x4,x5,x6,x7,x8) -> x1 + x2 + x3 + x4 + x5 + x6 + x7 + x8, Some(123), Some(1), None, Some(3), Some(4), Some(5), Some(6), Some(7)) == None

@test
def lift808(): Bool = Option.lift8((x1,x2,x3,x4,x5,x6,x7,x8) -> x1 + x2 + x3 + x4 + x5 + x6 + x7 + x8, Some(123), None, Some(2), Some(3), Some(4), Some(5), Some(6), Some(7)) == None

@test
def lift809(): Bool = Option.lift8((x1,x2,x3,x4,x5,x6,x7,x8) -> x1 + x2 + x3 + x4 + x5 + x6 + x7 + x8, None, Some(1), Some(2), Some(3), Some(4), Some(5), Some(6), Some(7)) == None

@test
def lift810(): Bool = Option.lift8((x1,x2,x3,x4,x5,x6,x7,x8) -> x1 + x2 + x3 + x4 + x5 + x6 + x7 + x8, None, None, None, None, None, None, None, None: Option[Int32]) == None

/////////////////////////////////////////////////////////////////////////////
// lift9                                                                   //
/////////////////////////////////////////////////////////////////////////////

@test
def lift901(): Bool = Option.lift9((x1,x2,x3,x4,x5,x6,x7,x8,x9) -> x1 + x2 + x3 + x4 + x5 + x6 + x7 + x8 + x9, Some(123), Some(1), Some(2), Some(3), Some(4), Some(5), Some(6), Some(7), Some(8)) == Some(159)

@test
def lift902(): Bool = Option.lift9((x1,x2,x3,x4,x5,x6,x7,x8,x9) -> x1 + x2 + x3 + x4 + x5 + x6 + x7 + x8 + x9, Some(123), Some(1), Some(2), Some(3), Some(4), Some(5), Some(6), Some(7), None) == None

@test
def lift903(): Bool = Option.lift9((x1,x2,x3,x4,x5,x6,x7,x8,x9) -> x1 + x2 + x3 + x4 + x5 + x6 + x7 + x8 + x9, Some(123), Some(1), Some(2), Some(3), Some(4), Some(5), Some(6), None, Some(8)) == None

@test
def lift904(): Bool = Option.lift9((x1,x2,x3,x4,x5,x6,x7,x8,x9) -> x1 + x2 + x3 + x4 + x5 + x6 + x7 + x8 + x9, Some(123), Some(1), Some(2), Some(3), Some(4), Some(5), None, Some(7), Some(8)) == None

@test
def lift905(): Bool = Option.lift9((x1,x2,x3,x4,x5,x6,x7,x8,x9) -> x1 + x2 + x3 + x4 + x5 + x6 + x7 + x8 + x9, Some(123), Some(1), Some(2), Some(3), Some(4), None, Some(6), Some(7), Some(8)) == None

@test
def lift906(): Bool = Option.lift9((x1,x2,x3,x4,x5,x6,x7,x8,x9) -> x1 + x2 + x3 + x4 + x5 + x6 + x7 + x8 + x9, Some(123), Some(1), Some(2), Some(3), None, Some(5), Some(6), Some(7), Some(8)) == None

@test
def lift907(): Bool = Option.lift9((x1,x2,x3,x4,x5,x6,x7,x8,x9) -> x1 + x2 + x3 + x4 + x5 + x6 + x7 + x8 + x9, Some(123), Some(1), Some(2), None, Some(4), Some(5), Some(6), Some(7), Some(8)) == None

@test
def lift908(): Bool = Option.lift9((x1,x2,x3,x4,x5,x6,x7,x8,x9) -> x1 + x2 + x3 + x4 + x5 + x6 + x7 + x8 + x9, Some(123), Some(1), None, Some(3), Some(4), Some(5), Some(6), Some(7), Some(8)) == None

@test
def lift909(): Bool = Option.lift9((x1,x2,x3,x4,x5,x6,x7,x8,x9) -> x1 + x2 + x3 + x4 + x5 + x6 + x7 + x8 + x9, Some(123), None, Some(2), Some(3), Some(4), Some(5), Some(6), Some(7), Some(8)) == None

@test
def lift910(): Bool = Option.lift9((x1,x2,x3,x4,x5,x6,x7,x8,x9) -> x1 + x2 + x3 + x4 + x5 + x6 + x7 + x8 + x9, None, Some(1), Some(2), Some(3), Some(4), Some(5), Some(6), Some(7), Some(8)) == None

@test
def lift911(): Bool = Option.lift9((x1,x2,x3,x4,x5,x6,x7,x8,x9) -> x1 + x2 + x3 + x4 + x5 + x6 + x7 + x8 + x9, None, None, None, None, None, None, None, None, None: Option[Int32]) == None

/////////////////////////////////////////////////////////////////////////////
// lift10                                                                   //
/////////////////////////////////////////////////////////////////////////////

@test
def lift1001(): Bool = Option.lift10((x1,x2,x3,x4,x5,x6,x7,x8,x9,x10) -> x1 + x2 + x3 + x4 + x5 + x6 + x7 + x8 + x9 + x10, Some(123), Some(1), Some(2), Some(3), Some(4), Some(5), Some(6), Some(7), Some(8), Some(9)) == Some(168)

@test
def lift1002(): Bool = Option.lift10((x1,x2,x3,x4,x5,x6,x7,x8,x9,x10) -> x1 + x2 + x3 + x4 + x5 + x6 + x7 + x8 + x9 + x10, Some(123), Some(1), Some(2), Some(3), Some(4), Some(5), Some(6), Some(7), Some(8), None) == None

@test
def lift1003(): Bool = Option.lift10((x1,x2,x3,x4,x5,x6,x7,x8,x9,x10) -> x1 + x2 + x3 + x4 + x5 + x6 + x7 + x8 + x9 + x10, Some(123), Some(1), Some(2), Some(3), Some(4), Some(5), Some(6), Some(7), None, Some(9)) == None

@test
def lift1004(): Bool = Option.lift10((x1,x2,x3,x4,x5,x6,x7,x8,x9,x10) -> x1 + x2 + x3 + x4 + x5 + x6 + x7 + x8 + x9 + x10, Some(123), Some(1), Some(2), Some(3), Some(4), Some(5), Some(6), None, Some(8), Some(9)) == None

@test
def lift1005(): Bool = Option.lift10((x1,x2,x3,x4,x5,x6,x7,x8,x9,x10) -> x1 + x2 + x3 + x4 + x5 + x6 + x7 + x8 + x9 + x10, Some(123), Some(1), Some(2), Some(3), Some(4), Some(5), None, Some(7), Some(8), Some(9)) == None

@test
def lift1006(): Bool = Option.lift10((x1,x2,x3,x4,x5,x6,x7,x8,x9,x10) -> x1 + x2 + x3 + x4 + x5 + x6 + x7 + x8 + x9 + x10, Some(123), Some(1), Some(2), Some(3), Some(4), None, Some(6), Some(7), Some(8), Some(9)) == None

@test
def lift1007(): Bool = Option.lift10((x1,x2,x3,x4,x5,x6,x7,x8,x9,x10) -> x1 + x2 + x3 + x4 + x5 + x6 + x7 + x8 + x9 + x10, Some(123), Some(1), Some(2), Some(3), None, Some(5), Some(6), Some(7), Some(8), Some(9)) == None

@test
def lift1008(): Bool = Option.lift10((x1,x2,x3,x4,x5,x6,x7,x8,x9,x10) -> x1 + x2 + x3 + x4 + x5 + x6 + x7 + x8 + x9 + x10, Some(123), Some(1), Some(2), None, Some(4), Some(5), Some(6), Some(7), Some(8), Some(9)) == None

@test
def lift1009(): Bool = Option.lift10((x1,x2,x3,x4,x5,x6,x7,x8,x9,x10) -> x1 + x2 + x3 + x4 + x5 + x6 + x7 + x8 + x9 + x10, Some(123), Some(1), None, Some(3), Some(4), Some(5), Some(6), Some(7), Some(8), Some(9)) == None

@test
def lift1010(): Bool = Option.lift10((x1,x2,x3,x4,x5,x6,x7,x8,x9,x10) -> x1 + x2 + x3 + x4 + x5 + x6 + x7 + x8 + x9 + x10, Some(123), None, Some(2), Some(3), Some(4), Some(5), Some(6), Some(7), Some(8), Some(9)) == None

@test
def lift1011(): Bool = Option.lift10((x1,x2,x3,x4,x5,x6,x7,x8,x9,x10) -> x1 + x2 + x3 + x4 + x5 + x6 + x7 + x8 + x9 + x10, None, Some(1), Some(2), Some(3), Some(4), Some(5), Some(6), Some(7), Some(8), Some(9)) == None

@test
def lift1012(): Bool = Option.lift10((x1,x2,x3,x4,x5,x6,x7,x8,x9,x10) -> x1 + x2 + x3 + x4 + x5 + x6 + x7 + x8 + x9 + x10, None, None, None, None, None, None, None, None, None, None: Option[Int32]) == None

    /////////////////////////////////////////////////////////////////////////////
    // hash                                                                    //
    /////////////////////////////////////////////////////////////////////////////

    @test
    def hash01(): Bool = hash(None: Option[Unit]) == hash(None: Option[Unit])

    @test
    def hash02(): Bool = hash(Some(1)) == hash(Some(1))

    @test
    def hash03(): Bool = hash(Some((1, 1))) == hash(Some((1, 1)))

    @test
    def hash04(): Bool = hash(Some((1, 2))) != hash(Some((2, 1)))

    @test
    def hash05(): Bool = hash(None: Option[Unit]) != hash(Some((())))


    /////////////////////////////////////////////////////////////////////////////
    // toIterator                                                              //
    /////////////////////////////////////////////////////////////////////////////

    @test
    def toIterator01(): Bool & Impure =
        None: Option[Int32] |> Option.toIterator |> Iterator.toList == Nil

    @test
    def toIterator02(): Bool & Impure =
        Some(1) |> Option.toIterator |> Iterator.toList == 1 :: Nil

    @test
    def toIterator03(): Bool & Impure =
        Some(1 :: 2 :: 3 :: Nil) |> Option.toIterator |> Iterator.toList == (1 :: 2 :: 3 :: Nil) :: Nil

}<|MERGE_RESOLUTION|>--- conflicted
+++ resolved
@@ -224,7 +224,34 @@
 
 
     /////////////////////////////////////////////////////////////////////////////
-<<<<<<< HEAD
+    // sum                                                                     //
+    /////////////////////////////////////////////////////////////////////////////
+
+    @test
+    def sum01(): Bool = Option.sum(None) == 0
+
+    @test
+    def sum02(): Bool = Option.sum(Some(1)) == 1
+
+    @test
+    def sum03(): Bool = Option.sum(Some(-2)) == -2
+
+
+    /////////////////////////////////////////////////////////////////////////////
+    // sumWith                                                                 //
+    /////////////////////////////////////////////////////////////////////////////
+
+    @test
+    def sumWith01(): Bool = Option.sumWith(x -> x + 1, None) == 0
+
+    @test
+    def sumWith02(): Bool = Option.sumWith(x -> x + 1, Some(1)) == 2
+
+    @test
+    def sumWith03(): Bool = Option.sumWith(x -> x + 1, Some(-2)) == -1
+
+
+    /////////////////////////////////////////////////////////////////////////////
     // product                                                                 //
     /////////////////////////////////////////////////////////////////////////////
 
@@ -250,33 +277,6 @@
 
     @test
     def productWith03(): Bool = Option.productWith(x -> x + 1, Some(-2)) == -1
-=======
-    // sum                                                                     //
-    /////////////////////////////////////////////////////////////////////////////
-
-    @test
-    def sum01(): Bool = Option.sum(None) == 0
-
-    @test
-    def sum02(): Bool = Option.sum(Some(1)) == 1
-
-    @test
-    def sum03(): Bool = Option.sum(Some(-2)) == -2
-
-
-    /////////////////////////////////////////////////////////////////////////////
-    // sumWith                                                                 //
-    /////////////////////////////////////////////////////////////////////////////
-
-    @test
-    def sumWith01(): Bool = Option.sumWith(x -> x + 1, None) == 0
-
-    @test
-    def sumWith02(): Bool = Option.sumWith(x -> x + 1, Some(1)) == 2
-
-    @test
-    def sumWith03(): Bool = Option.sumWith(x -> x + 1, Some(-2)) == -1
->>>>>>> 7f059dbf
 
 
 /////////////////////////////////////////////////////////////////////////////
