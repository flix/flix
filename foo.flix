def f() : Int = {
 let x = [10i64;10];
 let _ = x[1] = 10i64;
 2
}

// ArrayNew
/*
def f() : Array[Bool] = {
  let x = [true;1000];
  x
}
*/


// ArrayLoad
<<<<<<< HEAD
/*
def f() : Array[Int] = {
  let x = [[1,2,3], [1,2,3], [1,2,3]];
  x[2]
}
*/
=======
/*def f() : Int = {
  let x = [1,2,3,4,5,6];
  x[2]
}*/

>>>>>>> 7cd84d2e

// ArrayStore
/*
def f() : Int = {
  let x = [1,2,3,4,5];
  let _ = x[1] = 100;
  x[1]
}
*/

//ArrayLength
/*
def f() : Int = {
  let x = [1,2,3,4,5];
  length[x]
}
*/


//ArraySlice
/*
def f() : Int = {
  let x = [1,2,3,4,5];
  let y = x[0..2];
  y[1]
}
*/


// VectorLit
/*
def f() : Vector[Int, 5] = {
  let x = [|1, 2, 3, 4, 5|];
  x
}*/

//VectorNew
/*
def f() : Vector[Int, 5] = {
  let x = [|5;5|];
  x
}*/

//VectorLoad
/*
def f() : Int = {
  let x = [|5;5|];
  x[|3|]
}*/

//VectorStore
/*def f() : Unit = {
  let x = [|5;5|];
  x[|4|] = 6
}
*/

// VectorLit

def f() : Array[Unit] = {
  let x = [];
  x
}


// VectorNew
/*
def f() : Vector[Int, 15] = {
  let x = [|10;15|];
  x
}*/


// VectorLoad
/*
def f() : Int = {
  let x = [|10;10|];
  x[|9|]
}*/


// VectorStore
/*
def f() : Int = {
  let x = [|10;10|];
  let _ = x[|9|] = 2;
  x[|9|]
}*/


// VectorLength
/*
def f() : Int = {

  let x = [|[|1,2,3|], [|1,2,3|], [|1,2,3|]|];
  length[|x|]
}*/


/*def f() : Int = {
  let x = [|1, 2, 3|];
  length[|x|]
}
*/

// VectorSlice
/*
def f() : Vector[Str,10] = {
  let x = [|"Hello";10|];
  let y = x[|3..|] : Vector[Str, 5];
  y[|1..11|]
}*/

  //let y = x[|3..|];
  //y[|1..11|]
//}


/*
def f() : Vector[Int, 6] = {
  let x = [|1,2,3,4,5,6,7,8,9,10,11,12,13,14,15,16,17,18,19,20|];
  x[|15..|]
}*/

/*
def f() : Array[Array[Int]] = {
  let x = [[1,2,3],[1,2,3],[1,2,3],[1,2,3]];
  x
}*/<|MERGE_RESOLUTION|>--- conflicted
+++ resolved
@@ -14,20 +14,13 @@
 
 
 // ArrayLoad
-<<<<<<< HEAD
 /*
 def f() : Array[Int] = {
   let x = [[1,2,3], [1,2,3], [1,2,3]];
   x[2]
 }
 */
-=======
-/*def f() : Int = {
-  let x = [1,2,3,4,5,6];
-  x[2]
-}*/
 
->>>>>>> 7cd84d2e
 
 // ArrayStore
 /*
