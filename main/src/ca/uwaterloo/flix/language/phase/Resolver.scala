/*
 *  Copyright 2017 Magnus Madsen
 *  Copyright 2024 Alexander Dybdahl Troelsen
 *
 *  Licensed under the Apache License, Version 2.0 (the "License");
 *  you may not use this file except in compliance with the License.
 *  You may obtain a copy of the License at
 *
 *  http://www.apache.org/licenses/LICENSE-2.0
 *
 *  Unless required by applicable law or agreed to in writing, software
 *  distributed under the License is distributed on an "AS IS" BASIS,
 *  WITHOUT WARRANTIES OR CONDITIONS OF ANY KIND, either express or implied.
 *  See the License for the specific language governing permissions and
 *  limitations under the License.
 */

package ca.uwaterloo.flix.language.phase

import ca.uwaterloo.flix.api.Flix
import ca.uwaterloo.flix.language.CompilationMessage
import ca.uwaterloo.flix.language.ast.NamedAst.Declaration
import ca.uwaterloo.flix.language.ast.ResolvedAst.Pattern.Record
import ca.uwaterloo.flix.language.ast.UnkindedType.*
import ca.uwaterloo.flix.language.ast.shared.*
import ca.uwaterloo.flix.language.ast.shared.SymUse.*
import ca.uwaterloo.flix.language.ast.{NamedAst, Symbol, *}
import ca.uwaterloo.flix.language.dbg.AstPrinter.*
import ca.uwaterloo.flix.language.errors.ResolutionError
import ca.uwaterloo.flix.language.errors.ResolutionError.*
import ca.uwaterloo.flix.util.*
import ca.uwaterloo.flix.util.Validation.*
import ca.uwaterloo.flix.util.collection.{Chain, ListMap, MapOps}

import java.util.concurrent.ConcurrentLinkedQueue
import scala.collection.immutable.SortedSet
import scala.collection.mutable
import scala.collection.mutable.ArrayBuffer
import scala.jdk.CollectionConverters.*

/**
  * The Resolver phase performs name resolution on the program.
  */
object Resolver {

  /**
    * The set of cases that are used by default in the namespace.
    */
  private val DefaultCases = Map(
    "Nil" -> new Symbol.CaseSym(new Symbol.EnumSym(Nil, "List", SourceLocation.Unknown), "Nil", SourceLocation.Unknown),
    "Cons" -> new Symbol.CaseSym(new Symbol.EnumSym(Nil, "List", SourceLocation.Unknown), "Cons", SourceLocation.Unknown),

    "None" -> new Symbol.CaseSym(new Symbol.EnumSym(Nil, "Option", SourceLocation.Unknown), "None", SourceLocation.Unknown),
    "Some" -> new Symbol.CaseSym(new Symbol.EnumSym(Nil, "Option", SourceLocation.Unknown), "Some", SourceLocation.Unknown),

    "Err" -> new Symbol.CaseSym(new Symbol.EnumSym(Nil, "Result", SourceLocation.Unknown), "Err", SourceLocation.Unknown),
    "Ok" -> new Symbol.CaseSym(new Symbol.EnumSym(Nil, "Result", SourceLocation.Unknown), "Ok", SourceLocation.Unknown)
  )

  /**
    * Built-in Kinds.
    */
  private val Kinds = Map(
    "Bool" -> Kind.Bool,
    "Eff" -> Kind.Eff,
    "Type" -> Kind.Star,
    "Region" -> Kind.Eff,
    "RecordRow" -> Kind.RecordRow,
    "SchemaRow" -> Kind.SchemaRow,
    "Predicate" -> Kind.Predicate
  )

  /**
    * Performs name resolution on the given program `root`.
    */
  def run(root: NamedAst.Root, oldRoot: ResolvedAst.Root, changeSet: ChangeSet)(implicit flix: Flix): (Validation[ResolvedAst.Root, ResolutionError], List[ResolutionError]) = flix.phaseNew("Resolver") {
    implicit val sctx: SharedContext = SharedContext.mk()

    // Get the default uses.
    // Skip over anything we can't find
    // in order to support LibMin/LibNix
    val defaultUses: LocalScope = LocalScope(ListMap(MapOps.mapValues(DefaultCases) {
      case sym => root.symbols.getOrElse(Name.mkUnlocatedNName(sym.namespace), Map.empty).getOrElse(sym.name, Nil).map(Resolution.Declaration.apply)
    }))

    val usesVal = root.uses.map {
      case (ns, uses0) =>
        mapN(traverse(uses0)(visitUseOrImport(_, ns, root))) {
          u => new Symbol.ModuleSym(ns.parts, ModuleKind.Standalone) -> u
        }
    }

    // Type aliases must be processed first in order to provide a `taenv` for looking up type alias symbols.
    val resolvedRoot = flatMapN(sequence(usesVal), resolveTypeAliases(defaultUses, root)) {
      case (uses, (taenv, taOrder)) =>

        val unitsVal = ParOps.parTraverse(root.units.values)(visitUnit(_, defaultUses)(taenv, sctx, root, flix))
        flatMapN(unitsVal) {
          case units =>
            val table = SymbolTable.traverse(units)(tableUnit)
            mapN(checkSuperTraitDag(table.traits)) {
              case () =>
                ResolvedAst.Root(
                  table.traits,
                  table.instances,
                  table.defs,
                  table.enums,
                  table.structs,
                  table.restrictableEnums,
                  table.effects,
                  table.typeAliases,
                  ListMap(uses.toMap),
                  taOrder,
                  root.mainEntryPoint,
                  root.sources,
                  root.availableClasses,
                  root.tokens
                )
            }
        }
    }

    (resolvedRoot, sctx.errors.asScala.toList)
  }(DebugValidation())

  /**
    * Builds a symbol table from the compilation unit.
    */
  private def tableUnit(unit: ResolvedAst.CompilationUnit): SymbolTable = unit match {
    case ResolvedAst.CompilationUnit(_, decls, _) => SymbolTable.traverse(decls)(tableDecl)
  }

  /**
    * Builds a symbol table from the declaration.
    */
  private def tableDecl(decl: ResolvedAst.Declaration): SymbolTable = decl match {
    case ResolvedAst.Declaration.Namespace(_, _, decls, _) => SymbolTable.traverse(decls)(tableDecl)
    case trt: ResolvedAst.Declaration.Trait => SymbolTable.empty.addTrait(trt)
    case inst: ResolvedAst.Declaration.Instance => SymbolTable.empty.addInstance(inst)
    case defn: ResolvedAst.Declaration.Def => SymbolTable.empty.addDef(defn)
    case enum0: ResolvedAst.Declaration.Enum => SymbolTable.empty.addEnum(enum0)
    case struct: ResolvedAst.Declaration.Struct => SymbolTable.empty.addStruct(struct)
    case enum0: ResolvedAst.Declaration.RestrictableEnum => SymbolTable.empty.addRestrictableEnum(enum0)
    case alias: ResolvedAst.Declaration.TypeAlias => SymbolTable.empty.addTypeAlias(alias)
    case effect: ResolvedAst.Declaration.Effect => SymbolTable.empty.addEffect(effect)
    case ResolvedAst.Declaration.Case(sym, _, _) => throw InternalCompilerException(s"Unexpected declaration: $sym", sym.loc)
    case ResolvedAst.Declaration.RestrictableCase(sym, _, _) => throw InternalCompilerException(s"Unexpected declaration: $sym", sym.loc)
    case ResolvedAst.Declaration.Op(sym, _, loc) => throw InternalCompilerException(s"Unexpected declaration: $sym", loc)
    case ResolvedAst.Declaration.Sig(sym, _, _, loc) => throw InternalCompilerException(s"Unexpected declaration: $sym", loc)
    case ResolvedAst.Declaration.AssocTypeSig(_, _, sym, _, _, _, _) => throw InternalCompilerException(s"Unexpected declaration: $sym", sym.loc)
    case ResolvedAst.Declaration.AssocTypeDef(_, _, symUse, _, _, _) => throw InternalCompilerException(s"Unexpected declaration: $symUse", symUse.loc)
  }

  /**
    * Semi-resolves the type aliases in the root.
    */
  private def semiResolveTypeAliases(defaultUses: LocalScope, root: NamedAst.Root)(implicit sctx: SharedContext, flix: Flix): Validation[Map[Symbol.TypeAliasSym, ResolvedAst.Declaration.TypeAlias], ResolutionError] = {
    fold(root.units.values, Map.empty[Symbol.TypeAliasSym, ResolvedAst.Declaration.TypeAlias]) {
      case (acc, unit) => mapN(semiResolveTypeAliasesInUnit(unit, defaultUses, root)) {
        case aliases => aliases.foldLeft(acc) {
          case (innerAcc, alias) => innerAcc + (alias.sym -> alias)
        }
      }
    }
  }

  /**
    * Semi-resolves the type aliases in the unit.
    */
  private def semiResolveTypeAliasesInUnit(unit: NamedAst.CompilationUnit, defaultUses: LocalScope, root: NamedAst.Root)(implicit sctx: SharedContext, flix: Flix): Validation[List[ResolvedAst.Declaration.TypeAlias], ResolutionError] = unit match {
    case NamedAst.CompilationUnit(usesAndImports0, decls, _) =>
      val usesAndImportsVal = traverse(usesAndImports0)(visitUseOrImport(_, Name.RootNS, root))
      flatMapN(usesAndImportsVal) {
        case usesAndImports =>
          val scp = appendAllUseScp(defaultUses, usesAndImports, root)
          val namespaces = decls.collect {
            case ns: NamedAst.Declaration.Namespace => ns
          }
          val aliases0 = decls.collect {
            case alias: NamedAst.Declaration.TypeAlias => alias
          }
          val aliasesVal = traverse(aliases0)(semiResolveTypeAlias(_, scp, Name.RootNS, root))
          val nsVal = traverse(namespaces)(semiResolveTypeAliasesInNamespace(_, defaultUses, root))
          mapN(aliasesVal, nsVal) {
            case (aliases, ns) => aliases ::: ns.flatten
          }
      }
  }

  /**
    * Semi-resolves the type aliases in the namespace.
    */
  private def semiResolveTypeAliasesInNamespace(ns0: NamedAst.Declaration.Namespace, defaultUses: LocalScope, root: NamedAst.Root)(implicit sctx: SharedContext, flix: Flix): Validation[List[ResolvedAst.Declaration.TypeAlias], ResolutionError] = ns0 match {
    case NamedAst.Declaration.Namespace(sym, usesAndImports0, decls, _) =>
      val ns0 = Name.mkUnlocatedNName(sym.ns)
      val usesAndImportsVal = traverse(usesAndImports0)(visitUseOrImport(_, ns0, root))
      flatMapN(usesAndImportsVal) {
        case usesAndImports =>
          val scp = appendAllUseScp(defaultUses, usesAndImports, root)
          val namespaces = decls.collect {
            case ns: NamedAst.Declaration.Namespace => ns
          }
          val aliases0 = decls.collect {
            case alias: NamedAst.Declaration.TypeAlias => alias
          }
          val aliasesVal = traverse(aliases0)(semiResolveTypeAlias(_, scp, ns0, root))
          val nsVal = traverse(namespaces)(semiResolveTypeAliasesInNamespace(_, defaultUses, root))
          mapN(aliasesVal, nsVal) {
            case (aliases, ns) => aliases ::: ns.flatten
          }
      }
  }

  /**
    * Partially resolves the type alias.
    *
    * Type aliases within the type are given temporary placeholders.
    */
  private def semiResolveTypeAlias(alias: NamedAst.Declaration.TypeAlias, scp0: LocalScope, ns: Name.NName, root: NamedAst.Root)(implicit sctx: SharedContext, flix: Flix): Validation[ResolvedAst.Declaration.TypeAlias, ResolutionError] = alias match {
    case NamedAst.Declaration.TypeAlias(doc, ann, mod, sym, tparams0, tpe0, loc) =>
      val tparamsVal = resolveTypeParams(tparams0, scp0, ns, root)
      flatMapN(tparamsVal) {
        case tparams =>
          val scp = scp0 ++ mkTypeParamScp(tparams)
          mapN(semiResolveType(tpe0, None, Wildness.ForbidWild, scp, ns, root)(Scope.Top, sctx, flix)) {
            tpe => ResolvedAst.Declaration.TypeAlias(doc, ann, mod, sym, tparams, tpe, loc)
          }
      }
  }

  /**
    * Resolves the type aliases in the given root.
    *
    * Returns a pair:
    *   - a map of type alias symbols to their AST nodes
    *   - a list of the aliases in a processing order,
    *     such that any alias only depends on those earlier in the list
    */
  private def resolveTypeAliases(defaultUses: LocalScope, root: NamedAst.Root)(implicit sctx: SharedContext, flix: Flix): Validation[(Map[Symbol.TypeAliasSym, ResolvedAst.Declaration.TypeAlias], List[Symbol.TypeAliasSym]), ResolutionError] = {
    flatMapN(semiResolveTypeAliases(defaultUses, root)) {
      case semiResolved =>
        flatMapN(findResolutionOrder(semiResolved.values)) {
          case orderedSyms =>
            val orderedSemiResolved = orderedSyms.map(semiResolved)
            mapN(finishResolveTypeAliases(orderedSemiResolved)) {
              case aliases => (aliases, orderedSyms)
            }
        }
    }
  }

  /**
    * Gets a list of all type aliases used in the partially resolved type tpe0.
    */
  private def getAliasUses(tpe0: UnkindedType): List[Symbol.TypeAliasSym] = tpe0 match {
    case _: UnkindedType.Var => Nil
    case UnkindedType.Ascribe(tpe, _, _) => getAliasUses(tpe)
    case UnkindedType.UnappliedAlias(sym, _) => sym :: Nil
    case _: UnkindedType.UnappliedAssocType => Nil
    case _: UnkindedType.Cst => Nil
    case UnkindedType.Apply(tpe1, tpe2, _) => getAliasUses(tpe1) ::: getAliasUses(tpe2)
    case _: UnkindedType.Arrow => Nil
    case _: UnkindedType.CaseSet => Nil
    case UnkindedType.CaseComplement(tpe, _) => getAliasUses(tpe)
    case UnkindedType.CaseUnion(tpe1, tpe2, _) => getAliasUses(tpe1) ::: getAliasUses(tpe2)
    case UnkindedType.CaseIntersection(tpe1, tpe2, _) => getAliasUses(tpe1) ::: getAliasUses(tpe2)
    case _: UnkindedType.Enum => Nil
    case _: UnkindedType.Effect => Nil
    case _: UnkindedType.Struct => Nil
    case _: UnkindedType.RestrictableEnum => Nil
    case _: UnkindedType.Error => Nil
    case alias: UnkindedType.Alias => throw InternalCompilerException("unexpected applied alias", alias.loc)
    case assoc: UnkindedType.AssocType => throw InternalCompilerException("unexpected applied associated type", assoc.loc)
  }

  /**
    * Create a list of CyclicTypeAliases errors, one for each type alias.
    */
  private def mkCycleErrors[T](cycle: List[Symbol.TypeAliasSym]): Validation.Failure[T, ResolutionError] = {
    val errors = cycle.map {
      sym => ResolutionError.CyclicTypeAliases(cycle, sym.loc)
    }
    Validation.Failure(Chain.from(errors))
  }

  /**
    * Gets the resolution order for the aliases.
    *
    * Any alias only depends on those earlier in the list
    */
  private def findResolutionOrder(aliases: Iterable[ResolvedAst.Declaration.TypeAlias]): Validation[List[Symbol.TypeAliasSym], ResolutionError] = {
    val aliasSyms = aliases.map(_.sym)
    val aliasLookup = aliases.map(alias => alias.sym -> alias).toMap
    val getUses = (sym: Symbol.TypeAliasSym) => getAliasUses(aliasLookup(sym).tpe)

    Graph.topologicalSort(aliasSyms, getUses) match {
      case Graph.TopologicalSort.Sorted(sorted) => Validation.Success(sorted)
      case Graph.TopologicalSort.Cycle(path) => mkCycleErrors(path)
    }
  }

  /**
    * Finishes the resolution of the given type aliases.
    *
    * Replaces placeholder type alias constructors with the real type aliases.
    *
    * The given aliases must be in resolution order.
    */
  private def finishResolveTypeAliases(aliases0: List[ResolvedAst.Declaration.TypeAlias])(implicit sctx: SharedContext): Validation[Map[Symbol.TypeAliasSym, ResolvedAst.Declaration.TypeAlias], ResolutionError] = {
    Validation.fold(aliases0, Map.empty[Symbol.TypeAliasSym, ResolvedAst.Declaration.TypeAlias]) {
      case (taenv, ResolvedAst.Declaration.TypeAlias(doc, ann, mod, sym, tparams, tpe0, loc)) =>
        mapN(finishResolveType(tpe0, taenv)) {
          tpe =>
            val alias = ResolvedAst.Declaration.TypeAlias(doc, ann, mod, sym, tparams, tpe, loc)
            taenv + (sym -> alias)
        }
    }
  }

  /**
    * Performs name resolution on the compilation unit.
    */
  private def visitUnit(unit: NamedAst.CompilationUnit, defaultUses: LocalScope)(implicit taenv: Map[Symbol.TypeAliasSym, ResolvedAst.Declaration.TypeAlias], sctx: SharedContext, root: NamedAst.Root, flix: Flix): Validation[ResolvedAst.CompilationUnit, ResolutionError] = unit match {
    case NamedAst.CompilationUnit(usesAndImports0, decls0, loc) =>
      val usesAndImportsVal = traverse(usesAndImports0)(visitUseOrImport(_, Name.RootNS, root))
      flatMapN(usesAndImportsVal) {
        case usesAndImports =>
          val scp = appendAllUseScp(defaultUses, usesAndImports, root)
          val declsVal = traverse(decls0)(visitDecl(_, scp, Name.RootNS.copy(loc = loc), defaultUses))
          mapN(declsVal) {
            case decls => ResolvedAst.CompilationUnit(usesAndImports, decls, loc)
          }
      }
  }

  /**
    * Performs name resolution on the declaration.
    */
  private def visitDecl(decl: NamedAst.Declaration, scp0: LocalScope, ns0: Name.NName, defaultUses: LocalScope)(implicit taenv: Map[Symbol.TypeAliasSym, ResolvedAst.Declaration.TypeAlias], sctx: SharedContext, root: NamedAst.Root, flix: Flix): Validation[ResolvedAst.Declaration, ResolutionError] = decl match {
    case NamedAst.Declaration.Namespace(sym, usesAndImports0, decls0, loc) =>
      // TODO NS-REFACTOR move to helper for consistency
      // use the new namespace
      val ns = Name.mkUnlocatedNNameWithLoc(sym.ns, loc)
      val usesAndImportsVal = traverse(usesAndImports0)(visitUseOrImport(_, ns, root))
      flatMapN(usesAndImportsVal) {
        case usesAndImports =>
          // reset the scp
          val scp = appendAllUseScp(defaultUses, usesAndImports, root)
          val declsVal = traverse(decls0)(visitDecl(_, scp, ns, defaultUses))
          mapN(declsVal) {
            case decls => ResolvedAst.Declaration.Namespace(sym, usesAndImports, decls, loc)
          }
      }
    case trt@NamedAst.Declaration.Trait(_, _, _, _, _, _, _, _, _, _) =>
      resolveTrait(trt, scp0, ns0)
    case inst@NamedAst.Declaration.Instance(_, _, _, _, _, _, _, _, _, _, _, _) =>
      resolveInstance(inst, scp0, ns0)
    case defn@NamedAst.Declaration.Def(_, _, _, _) =>
      resolveDef(defn, None, scp0)(ns0, taenv, sctx, root, flix)
    case enum0@NamedAst.Declaration.Enum(_, _, _, _, _, _, _, _) =>
      resolveEnum(enum0, scp0, taenv, ns0, root)
    case struct@NamedAst.Declaration.Struct(_, _, _, _, _, _, _) =>
      resolveStruct(struct, scp0, taenv, ns0, root)
    case enum0@NamedAst.Declaration.RestrictableEnum(_, _, _, _, _, _, _, _, _) =>
      resolveRestrictableEnum(enum0, scp0, taenv, ns0, root)
    case NamedAst.Declaration.TypeAlias(_, _, _, sym, _, _, _) =>
      Validation.Success(taenv(sym))
    case eff@NamedAst.Declaration.Effect(_, _, _, _, _, _, _) =>
      resolveEffect(eff, scp0, taenv, ns0, root)
    case NamedAst.Declaration.Op(sym, _, _) => throw InternalCompilerException("unexpected op", sym.loc)
    case NamedAst.Declaration.Sig(sym, _, _, _) => throw InternalCompilerException("unexpected sig", sym.loc)
    case NamedAst.Declaration.Case(sym, _, _) => throw InternalCompilerException("unexpected case", sym.loc)
    case NamedAst.Declaration.StructField(_, sym, _, _) => throw InternalCompilerException("unexpected struct field", sym.loc)
    case NamedAst.Declaration.RestrictableCase(sym, _, _) => throw InternalCompilerException("unexpected case", sym.loc)
    case NamedAst.Declaration.AssocTypeDef(_, _, ident, _, _, _) => throw InternalCompilerException("unexpected associated type definition", ident.loc)
    case NamedAst.Declaration.AssocTypeSig(_, _, sym, _, _, _, _) => throw InternalCompilerException("unexpected associated type signature", sym.loc)
  }

  /**
    * Checks that the super traits form a DAG (no cycles).
    */
  private def checkSuperTraitDag(traits: Map[Symbol.TraitSym, ResolvedAst.Declaration.Trait]): Validation[Unit, ResolutionError] = {

    /**
      * Create a list of CyclicTraitHierarchy errors, one for each trait.
      */
    def mkCycleErrors[T](cycle: List[Symbol.TraitSym]): Validation.Failure[T, ResolutionError] = {
      val errors = cycle.map {
        sym => ResolutionError.CyclicTraitHierarchy(cycle, sym.loc)
      }
      Validation.Failure(Chain.from(errors))
    }

    val traitSyms = traits.values.map(_.sym)
    val getSuperTraits = (trt: Symbol.TraitSym) => traits(trt).superTraits.map(_.symUse.sym)
    Graph.topologicalSort(traitSyms, getSuperTraits) match {
      case Graph.TopologicalSort.Cycle(path) => mkCycleErrors(path)
      case Graph.TopologicalSort.Sorted(_) => Validation.Success(())
    }
  }

  /**
    * Performs name resolution on the given constraint `c0` in the given namespace `ns0`.
    */
  private def resolveConstraint(c0: NamedAst.Constraint, scp0: LocalScope)(implicit scope: Scope, ns0: Name.NName, taenv: Map[Symbol.TypeAliasSym, ResolvedAst.Declaration.TypeAlias], sctx: SharedContext, root: NamedAst.Root, flix: Flix): Validation[ResolvedAst.Constraint, ResolutionError] = c0 match {
    case NamedAst.Constraint(cparams0, head0, body0, loc) =>
      val cparams = resolveConstraintParams(cparams0, scp0)
      val scp = scp0 ++ mkConstraintParamScp(cparams)
      val headVal = resolvePredicateHead(head0, scp)
      val bodyVal = traverse(body0)(resolvePredicateBody(_, scp))
      mapN(headVal, bodyVal) {
        case (head, body) => ResolvedAst.Constraint(cparams, head, body, loc)
      }
  }

  /**
    * Resolves all the traits in the given root.
    */
  private def resolveTrait(c0: NamedAst.Declaration.Trait, scp0: LocalScope, ns0: Name.NName)(implicit taenv: Map[Symbol.TypeAliasSym, ResolvedAst.Declaration.TypeAlias], sctx: SharedContext, root: NamedAst.Root, flix: Flix): Validation[ResolvedAst.Declaration.Trait, ResolutionError] = c0 match {
    case NamedAst.Declaration.Trait(doc, ann, mod, sym, tparam0, superTraits0, assocs0, signatures, laws0, loc) =>
      val tparamVal = resolveTypeParam(tparam0, scp0, ns0, root)
      flatMapN(tparamVal) {
        case tparam =>
          val scp = scp0 ++ mkTypeParamScp(List(tparam))
          // ignore the parameter of the super traits; we don't use it
          val superTraitsVal = traverse(superTraits0)(tconstr => resolveSuperTrait(tconstr, scp, taenv, ns0, root))
          val tconstr = ResolvedAst.TraitConstraint(TraitSymUse(sym, sym.loc), UnkindedType.Var(tparam.sym, tparam.sym.loc), sym.loc)
          val assocsVal = traverse(assocs0)(resolveAssocTypeSig(_, scp, taenv, ns0, root))
          val sigsListVal = traverse(signatures)(resolveSig(_, sym, tparam.sym, scp)(ns0, taenv, sctx, root, flix))
          val lawsVal = traverse(laws0)(resolveDef(_, Some(tconstr), scp)(ns0, taenv, sctx, root, flix))
          mapN(superTraitsVal, assocsVal, sigsListVal, lawsVal) {
            case (superTraits, assocs, sigsList, laws) =>
              val sigs = sigsList.map(sig => (sig.sym, sig)).toMap
              ResolvedAst.Declaration.Trait(doc, ann, mod, sym, tparam, superTraits, assocs, sigs, laws, loc)
          }
      }
  }

  /**
    * Performs name resolution on the given instance `i0` in the given namespace `ns0`.
    */
  private def resolveInstance(i0: NamedAst.Declaration.Instance, scp0: LocalScope, ns0: Name.NName)(implicit taenv: Map[Symbol.TypeAliasSym, ResolvedAst.Declaration.TypeAlias], sctx: SharedContext, root: NamedAst.Root, flix: Flix): Validation[ResolvedAst.Declaration.Instance, ResolutionError] = i0 match {
    case NamedAst.Declaration.Instance(doc, ann, mod, trt0, tparams0, tpe0, tconstrs0, econstrs0, assocs0, defs0, ns, loc) =>
      val tparamsVal = resolveTypeParams(tparams0, scp0, ns0, root)
      flatMapN(tparamsVal) {
        case tparams =>
          val scp = scp0 ++ mkTypeParamScp(tparams)
          val traitVal = lookupTraitForImplementation(trt0, TraitUsageKind.Implementation, scp, ns0, root)
          val tpeVal = resolveType(tpe0, None, Wildness.ForbidWild, scp, taenv, ns0, root)(Scope.Top, sctx, flix)
          val optTconstrsVal = traverse(tconstrs0)(resolveTraitConstraint(_, scp, taenv, ns0, root))
          val econstrsVal = traverse(econstrs0)(resolveEqualityConstraint(_, scp, taenv, ns0, root))
          flatMapN(traitVal, tpeVal, optTconstrsVal, econstrsVal) {
            case (trt, tpe, optTconstrs, econstrs) =>
              val assocsVal = resolveAssocTypeDefs(assocs0, trt, tpe, scp, taenv, ns0, root, trt0.loc)
              val tconstr = ResolvedAst.TraitConstraint(TraitSymUse(trt.sym, trt0.loc), tpe, trt0.loc)
              val defsVal = traverse(defs0)(resolveDef(_, Some(tconstr), scp)(ns0, taenv, sctx, root, flix))
              val tconstrs = optTconstrs.collect { case Some(t) => t }
              mapN(defsVal, assocsVal) {
                case (defs, assocs) =>
                  val symUse = TraitSymUse(trt.sym, trt0.loc)
                  ResolvedAst.Declaration.Instance(doc, ann, mod, symUse, tparams, tpe, tconstrs, econstrs, assocs, defs, Name.mkUnlocatedNName(ns), loc)
              }
          }
      }
  }

  /**
    * Performs name resolution on the given signature `s0` in the given namespace `ns0`.
    */
  private def resolveSig(s0: NamedAst.Declaration.Sig, trt: Symbol.TraitSym, traitTvar: Symbol.UnkindedTypeVarSym, scp0: LocalScope)(implicit ns0: Name.NName, taenv: Map[Symbol.TypeAliasSym, ResolvedAst.Declaration.TypeAlias], sctx: SharedContext, root: NamedAst.Root, flix: Flix): Validation[ResolvedAst.Declaration.Sig, ResolutionError] = s0 match {
    case NamedAst.Declaration.Sig(sym, spec0, exp0, loc) =>
      val tconstr = ResolvedAst.TraitConstraint(TraitSymUse(trt, trt.loc), UnkindedType.Var(traitTvar, traitTvar.loc), trt.loc)
      val specVal = resolveSpec(spec0, Some(tconstr), scp0, taenv, ns0, root)
      flatMapN(specVal) {
        case spec =>
          val scp = scp0 ++ mkSpecScp(spec)
          checkSigSpec(sym, spec, traitTvar)
          val expVal = traverseOpt(exp0)(resolveExp(_, scp)(Scope.Top, ns0, taenv, sctx, root, flix))
          mapN(expVal) {
            case exp => ResolvedAst.Declaration.Sig(sym, spec, exp, loc)
          }
      }
  }

  /**
    * Performs name resolution on the given definition `d0` in the given namespace `ns0`.
    */
  private def resolveDef(d0: NamedAst.Declaration.Def, tconstr: Option[ResolvedAst.TraitConstraint], scp0: LocalScope)(implicit ns0: Name.NName, taenv: Map[Symbol.TypeAliasSym, ResolvedAst.Declaration.TypeAlias], sctx: SharedContext, root: NamedAst.Root, flix: Flix): Validation[ResolvedAst.Declaration.Def, ResolutionError] = d0 match {
    case NamedAst.Declaration.Def(sym, spec0, exp0, loc) =>
      val specVal = resolveSpec(spec0, tconstr, scp0, taenv, ns0, root)
      flatMapN(specVal) {
        case spec =>
          val scp = scp0 ++ mkSpecScp(spec)
          val expVal = resolveExp(exp0, scp)(Scope.Top, ns0, taenv, sctx, root, flix)
          mapN(expVal) {
            case exp => ResolvedAst.Declaration.Def(sym, spec, exp, loc)
          }
      }
  }

  /**
    * Performs name resolution on the given spec `s0` in the given namespace `ns0`.
    */
  private def resolveSpec(s0: NamedAst.Spec, tconstr: Option[ResolvedAst.TraitConstraint], scp0: LocalScope, taenv: Map[Symbol.TypeAliasSym, ResolvedAst.Declaration.TypeAlias], ns0: Name.NName, root: NamedAst.Root)(implicit sctx: SharedContext, flix: Flix): Validation[ResolvedAst.Spec, ResolutionError] = s0 match {
    case NamedAst.Spec(doc, ann, mod, tparams0, fparams0, tpe0, eff0, tconstrs0, econstrs0) =>
      val tparams1Val = resolveTypeParams(tparams0, scp0, ns0, root)
      flatMapN(tparams1Val) {
        case tparams1 =>
          val scp1 = scp0 ++ mkTypeParamScp(tparams1)
          val wildness = Wildness.RecordWild(new ArrayBuffer)
          val fparamsVal = traverse(fparams0)(resolveFormalParam(_, wildness, scp1, taenv, ns0, root)(Scope.Top, sctx, flix))
<<<<<<< HEAD
          val tpeVal = resolveType(tpe0, Some(Kind.Star), wildness, scp1, taenv, ns0, root)(Scope.Top, sctx, flix)
          val effVal = traverseOpt(eff0)(resolveType(_, Some(Kind.Eff), wildness, scp1, taenv, ns0, root)(Scope.Top, sctx, flix))
          val optTconstrsVal = traverse(tconstrs0)(resolveTraitConstraint(_, scp1, taenv, ns0, root))
          val econstrsVal = traverse(econstrs0)(resolveEqualityConstraint(_, scp1, taenv, ns0, root))
          val wildTparams = wildness.syms.toList.map { case (ident, sym) => ResolvedAst.TypeParam.Implicit(ident, sym, ident.loc) }
          val tparams = tparams1 ::: wildTparams
          mapN(fparamsVal, tpeVal, effVal, optTconstrsVal, econstrsVal) {
            case (fparams, tpe, eff, optTconstrs, econstrs) =>
              // add the inherited type constraint to the list
              val tconstrs = (tconstr :: optTconstrs).collect { case Some(t) => t }
              ResolvedAst.Spec(doc, ann, mod, tparams, fparams, tpe, eff, tconstrs, econstrs)
=======
          flatMapN(fparamsVal) {
            case fparams =>
              val scp2 = scp1 ++ mkFormalParamScp(fparams)
              val tpeVal = resolveType(tpe0, Some(Kind.Star), wildness, scp2, taenv, ns0, root)(Scope.Top, sctx, flix)
              val effVal = traverseOpt(eff0)(resolveType(_, Some(Kind.Eff), wildness, scp2, taenv, ns0, root)(Scope.Top, sctx, flix))
              val optTconstrsVal = traverse(tconstrs0)(resolveTraitConstraint(_, scp2, taenv, ns0, root))
              val econstrsVal = traverse(econstrs0)(resolveEqualityConstraint(_, scp2, taenv, ns0, root))
              val wildTparams = wildness.syms.toList.map { case (ident, sym) => ResolvedAst.TypeParam.Implicit(ident, sym, ident.loc) }
              val tparams = tparams1 ::: wildTparams
              mapN(tpeVal, effVal, optTconstrsVal, econstrsVal) {
                case (tpe, eff, optTconstrs, econstrs) =>
                  // add the inherited type constraint to the list
                  val tconstrs = (tconstr :: optTconstrs).collect { case Some(t) => t }
                  ResolvedAst.Spec(doc, ann, mod, tparams, fparams, tpe, eff, tconstrs, econstrs)
              }
>>>>>>> 42b693b4
          }
      }
  }

  /**
    * Performs name resolution on the given enum `e0` in the given namespace `ns0`.
    */
  private def resolveEnum(e0: NamedAst.Declaration.Enum, scp0: LocalScope, taenv: Map[Symbol.TypeAliasSym, ResolvedAst.Declaration.TypeAlias], ns0: Name.NName, root: NamedAst.Root)(implicit sctx: SharedContext, flix: Flix): Validation[ResolvedAst.Declaration.Enum, ResolutionError] = e0 match {
    case NamedAst.Declaration.Enum(doc, ann, mod, sym, tparams0, derives0, cases0, loc) =>
      val tparamsVal = resolveTypeParams(tparams0, scp0, ns0, root)
      flatMapN(tparamsVal) {
        case tparams =>
          val scp = scp0 ++ mkTypeParamScp(tparams)
          val derives = resolveDerivations(derives0, scp, ns0, root)
          val casesVal = traverse(cases0)(resolveCase(_, scp, taenv, ns0, root))
          mapN(casesVal) {
            case cases =>
              ResolvedAst.Declaration.Enum(doc, ann, mod, sym, tparams, derives, cases, loc)
          }
      }
  }

  /**
    * Performs name resolution on the given struct `s0` in the given namespace `ns0`.
    */
  private def resolveStruct(s0: NamedAst.Declaration.Struct, scp0: LocalScope, taenv: Map[Symbol.TypeAliasSym, ResolvedAst.Declaration.TypeAlias], ns0: Name.NName, root: NamedAst.Root)(implicit sctx: SharedContext, flix: Flix): Validation[ResolvedAst.Declaration.Struct, ResolutionError] = s0 match {
    case NamedAst.Declaration.Struct(doc, ann, mod, sym, tparams0, fields0, loc) =>
      val tparamsVal = resolveTypeParams(tparams0, scp0, ns0, root)
      flatMapN(tparamsVal) {
        tparams =>
          val scp = scp0 ++ mkTypeParamScp(tparams)
          val fieldsVal = traverse(fields0) { case field => resolveStructField(field, scp, taenv, ns0, root) }
          mapN(fieldsVal) {
            fields => ResolvedAst.Declaration.Struct(doc, ann, mod, sym, tparams, fields, loc)
          }
      }
  }

  /**
    * Performs name resolution on the given restrictable enum `e0` in the given namespace `ns0`.
    */
  private def resolveRestrictableEnum(e0: NamedAst.Declaration.RestrictableEnum, scp0: LocalScope, taenv: Map[Symbol.TypeAliasSym, ResolvedAst.Declaration.TypeAlias], ns0: Name.NName, root: NamedAst.Root)(implicit sctx: SharedContext, flix: Flix): Validation[ResolvedAst.Declaration.RestrictableEnum, ResolutionError] = e0 match {
    case NamedAst.Declaration.RestrictableEnum(doc, ann, mod, sym, index0, tparams0, derives0, cases0, loc) =>
      val indexVal = resolveTypeParam(index0, scp0, ns0, root)
      val tparamsVal = resolveTypeParams(tparams0, scp0, ns0, root)
      flatMapN(indexVal, tparamsVal) {
        case (index, tparams) =>
          val scp = scp0 ++ mkTypeParamScp(index :: tparams)
          val derives = resolveDerivations(derives0, scp, ns0, root)
          val casesVal = traverse(cases0)(resolveRestrictableCase(_, scp, taenv, ns0, root))
          mapN(casesVal) {
            cases => ResolvedAst.Declaration.RestrictableEnum(doc, ann, mod, sym, index, tparams, derives, cases, loc)
          }
      }
  }

  /**
    * Performs name resolution on the given case `caze0` in the given namespace `ns0`.
    */
  private def resolveCase(caze0: NamedAst.Declaration.Case, scp0: LocalScope, taenv: Map[Symbol.TypeAliasSym, ResolvedAst.Declaration.TypeAlias], ns0: Name.NName, root: NamedAst.Root)(implicit sctx: SharedContext, flix: Flix): Validation[ResolvedAst.Declaration.Case, ResolutionError] = caze0 match {
    case NamedAst.Declaration.Case(sym, tpes0, loc) =>
      val tpesVal = traverse(tpes0)(resolveType(_, Some(Kind.Star), Wildness.ForbidWild, scp0, taenv, ns0, root)(Scope.Top, sctx, flix))
      mapN(tpesVal) {
        tpes => ResolvedAst.Declaration.Case(sym, tpes, loc)
      }
  }

  /**
    * Performs name resolution on the given struct field `field0` in the given namespace `ns0`.
    */
  private def resolveStructField(field0: NamedAst.Declaration.StructField, scp0: LocalScope, taenv: Map[Symbol.TypeAliasSym, ResolvedAst.Declaration.TypeAlias], ns0: Name.NName, root: NamedAst.Root)(implicit sctx: SharedContext, flix: Flix): Validation[ResolvedAst.Declaration.StructField, ResolutionError] = field0 match {
    case NamedAst.Declaration.StructField(mod, sym, tpe0, loc) =>
      val tpeVal = resolveType(tpe0, Some(Kind.Star), Wildness.ForbidWild, scp0, taenv, ns0, root)(Scope.Top, sctx, flix)
      mapN(tpeVal) {
        tpe => ResolvedAst.Declaration.StructField(mod, sym, tpe, loc)
      }
  }

  /**
    * Performs name resolution on the given case `caze0` in the given namespace `ns0`.
    */
  private def resolveRestrictableCase(caze0: NamedAst.Declaration.RestrictableCase, scp0: LocalScope, taenv: Map[Symbol.TypeAliasSym, ResolvedAst.Declaration.TypeAlias], ns0: Name.NName, root: NamedAst.Root)(implicit sctx: SharedContext, flix: Flix): Validation[ResolvedAst.Declaration.RestrictableCase, ResolutionError] = caze0 match {
    case NamedAst.Declaration.RestrictableCase(sym, tpes0, loc) =>
      val tpesVal = traverse(tpes0)(resolveType(_, Some(Kind.Star), Wildness.ForbidWild, scp0, taenv, ns0, root)(Scope.Top, sctx, flix))
      mapN(tpesVal) {
        tpes => ResolvedAst.Declaration.RestrictableCase(sym, tpes, loc)
      }
  }

  /**
    * Performs name resolution on the given effect `eff0` in the given namespace `ns0`.
    */
  private def resolveEffect(eff0: NamedAst.Declaration.Effect, scp0: LocalScope, taenv: Map[Symbol.TypeAliasSym, ResolvedAst.Declaration.TypeAlias], ns0: Name.NName, root: NamedAst.Root)(implicit sctx: SharedContext, flix: Flix): Validation[ResolvedAst.Declaration.Effect, ResolutionError] = eff0 match {
    case NamedAst.Declaration.Effect(doc, ann, mod, sym, tparams0, ops0, loc) =>
      // TODO NS-REFACTOR maybe start a new scp
      val tparamsVal = resolveTypeParams(tparams0, scp0, ns0, root)
      flatMapN(tparamsVal) {
        tparams =>
          val scp = scp0 ++ mkTypeParamScp(tparams)
          val opsVal = traverse(ops0)(resolveOp(_, scp0, taenv, ns0, root))
          mapN(opsVal) {
            case ops => ResolvedAst.Declaration.Effect(doc, ann, mod, sym, tparams, ops, loc)
          }
      }
  }

  /**
    * Performs name resolution on the given effect operation `op0` in the given namespace `ns0`.
    */
  private def resolveOp(op0: NamedAst.Declaration.Op, scp0: LocalScope, taenv: Map[Symbol.TypeAliasSym, ResolvedAst.Declaration.TypeAlias], ns0: Name.NName, root: NamedAst.Root)(implicit sctx: SharedContext, flix: Flix): Validation[ResolvedAst.Declaration.Op, ResolutionError] = op0 match {
    case NamedAst.Declaration.Op(sym, spec0, loc) =>
      val specVal = resolveSpec(spec0, None, scp0, taenv, ns0, root)
      mapN(specVal) {
        spec => ResolvedAst.Declaration.Op(sym, spec, loc)
      }
  }

  /**
    * Performs name resolution on the given associated type signature `s0` in the given namespace `ns0`.
    */
  private def resolveAssocTypeSig(s0: NamedAst.Declaration.AssocTypeSig, scp0: LocalScope, taenv: Map[Symbol.TypeAliasSym, ResolvedAst.Declaration.TypeAlias], ns0: Name.NName, root: NamedAst.Root)(implicit sctx: SharedContext, flix: Flix): Validation[ResolvedAst.Declaration.AssocTypeSig, ResolutionError] = s0 match {
    case NamedAst.Declaration.AssocTypeSig(doc, mod, sym, tparam0, kind0, tpe0, loc) =>
      val tparamVal = resolveTypeParam(tparam0, scp0, ns0, root)
      val kind = resolveKind(kind0, scp0, ns0, root)
      val tpeVal = traverseOpt(tpe0)(resolveType(_, Some(kind), Wildness.ForbidWild, scp0, taenv, ns0, root)(Scope.Top, sctx, flix))
      mapN(tparamVal, tpeVal) {
        case (tparam, tpe) => ResolvedAst.Declaration.AssocTypeSig(doc, mod, sym, tparam, kind, tpe, loc)
      }
  }

  /**
    * Performs name resolution on the given associated type definitions `d0` in the given namespace `ns0`.
    * `loc` is the location of the instance symbol for reporting errors.
    */
  private def resolveAssocTypeDefs(d0: List[NamedAst.Declaration.AssocTypeDef], trt: NamedAst.Declaration.Trait, targ: UnkindedType, scp0: LocalScope, taenv: Map[Symbol.TypeAliasSym, ResolvedAst.Declaration.TypeAlias], ns0: Name.NName, root: NamedAst.Root, loc: SourceLocation)(implicit sctx: SharedContext, flix: Flix): Validation[List[ResolvedAst.Declaration.AssocTypeDef], ResolutionError] = {
    flatMapN(Validation.traverse(d0)(resolveAssocTypeDef(_, trt, scp0, taenv, ns0, root))) {
      case xs =>
        // Computes a map from associated type symbols to their definitions.
        val m = mutable.Map.empty[Symbol.AssocTypeSym, ResolvedAst.Declaration.AssocTypeDef]

        // We collect [[DuplicateAssocTypeDef]] and [[DuplicateAssocTypeDef]] errors.
        val errors = mutable.ListBuffer.empty[ResolutionError]

        // Build the map `m` and check for [[DuplicateAssocTypeDef]].
        for (d@ResolvedAst.Declaration.AssocTypeDef(_, _, symUse, _, _, loc1) <- xs) {
          val sym = symUse.sym
          m.get(sym) match {
            case None =>
              m.put(sym, d)
            case Some(otherDecl) =>
              val loc2 = otherDecl.loc
              errors += ResolutionError.DuplicateAssocTypeDef(sym, loc1, loc2)
              errors += ResolutionError.DuplicateAssocTypeDef(sym, loc2, loc1)
          }
        }

        // Check for [[MissingAssocTypeDef]] and recover.
        for (NamedAst.Declaration.AssocTypeSig(_, _, ascSym, _, _, tpe, _) <- trt.assocs) {
          if (!m.contains(ascSym) && tpe.isEmpty) {
            // Missing associated type.
            errors += ResolutionError.MissingAssocTypeDef(ascSym.name, loc)

            // We recover by introducing a dummy associated type definition.
            val doc = Doc(Nil, loc)
            val mod = Modifiers.Empty
            val symUse = AssocTypeSymUse(ascSym, loc)
            val arg = targ
            val tpe = UnkindedType.Error(loc)
            val ascDef = ResolvedAst.Declaration.AssocTypeDef(doc, mod, symUse, arg, tpe, loc)
            m.put(ascSym, ascDef)
          }
        }

        // TODO ASSOC-TYPES this should be a soft failure once we know how to handle error types in unification
        // We use `m.values` here because we have eliminated duplicates and introduced missing associated type defs.
        if (errors.isEmpty) {
          Validation.Success(m.values.toList)
        } else {
          Validation.Failure(Chain.from(errors))
        }
    }
  }

  /**
    * Performs name resolution on the given associated type definition `d0` in the given namespace `ns0`.
    */
  private def resolveAssocTypeDef(d0: NamedAst.Declaration.AssocTypeDef, trt: NamedAst.Declaration.Trait, scp0: LocalScope, taenv: Map[Symbol.TypeAliasSym, ResolvedAst.Declaration.TypeAlias], ns0: Name.NName, root: NamedAst.Root)(implicit sctx: SharedContext, flix: Flix): Validation[ResolvedAst.Declaration.AssocTypeDef, ResolutionError] = d0 match {
    case NamedAst.Declaration.AssocTypeDef(doc, mod, ident, arg0, tpe0, loc) =>

      // For now, we don't add any tvars from the args. We should have gotten those directly from the instance
      val argVal = resolveType(arg0, None, Wildness.ForbidWild, scp0, taenv, ns0, root)(Scope.Top, sctx, flix)
      val tpeVal = resolveType(tpe0, None, Wildness.ForbidWild, scp0, taenv, ns0, root)(Scope.Top, sctx, flix)
      val symVal = trt.assocs.collectFirst {
        case NamedAst.Declaration.AssocTypeSig(_, _, sym, _, _, _, _) if sym.name == ident.name => sym
      } match {
        case None => Validation.Failure(ResolutionError.UndefinedAssocType(Name.QName(Name.RootNS, ident, ident.loc), ident.loc))
        case Some(sym) => Validation.Success(sym)
      }
      mapN(symVal, argVal, tpeVal) {
        case (sym, arg, tpe) =>
          val symUse = AssocTypeSymUse(sym, ident.loc)
          ResolvedAst.Declaration.AssocTypeDef(doc, mod, symUse, arg, tpe, loc)
      }
  }

  /**
    * Checks that the signature spec is legal.
    *
    * A signature spec is legal if it contains the trait's type variable in its formal parameters or return type.
    */
  private def checkSigSpec(sym: Symbol.SigSym, spec0: ResolvedAst.Spec, tvar: Symbol.UnkindedTypeVarSym)(implicit sctx: SharedContext): Unit = spec0 match {
    case ResolvedAst.Spec(_, _, _, _, fparams, tpe, _, _, _) =>
      val tpes = tpe :: fparams.flatMap(_.tpe)
      val tvars = tpes.flatMap(_.definiteTypeVars).to(SortedSet)
      if (!tvars.contains(tvar)) {
        val error = ResolutionError.IllegalSignature(sym, sym.loc)
        sctx.errors.add(error)
      }
  }

  private def resolveKind(kind0: NamedAst.Kind, scp0: LocalScope, ns0: Name.NName, root: NamedAst.Root)(implicit sctx: SharedContext): Kind = kind0 match {
    case NamedAst.Kind.Ambiguous(qname, loc) =>
      if (qname.isUnqualified) {
        val name = qname.ident.name
        Kinds.get(name) match {
          case None =>
            lookupRestrictableEnum(qname, scp0, ns0, root).toResult match {
              case Result.Ok(enum0) =>
                Kind.CaseSet(enum0.sym)
              case Result.Err(_) =>
                // We don't know the kind, but we can find the best match.
                val error = ResolutionError.UndefinedKind(qname, ns0, loc)
                sctx.errors.add(error)
                Similarity.closestMatch(name, Kinds)
            }
          case Some(kind) => kind
        }
      } else {
        lookupRestrictableEnum(qname, scp0, ns0, root).toResult match {
          case Result.Ok(enum0) => Kind.CaseSet(enum0.sym)
          case Result.Err(_) =>
            // We don't know the kind, so default to Star.
            val error = ResolutionError.UndefinedKind(qname, ns0, loc)
            sctx.errors.add(error)
            Kind.Star
        }
      }
    case NamedAst.Kind.Arrow(k10, k20, _) =>
      val k1 = resolveKind(k10, scp0, ns0, root)
      val k2 = resolveKind(k20, scp0, ns0, root)
      Kind.Arrow(k1, k2)
  }

  /**
    * Performs name resolution on the given expression `exp0` in the namespace `ns0`.
    */
  private def resolveExp(exp0: NamedAst.Expr, scp0: LocalScope)(implicit scope: Scope, ns0: Name.NName, taenv: Map[Symbol.TypeAliasSym, ResolvedAst.Declaration.TypeAlias], sctx: SharedContext, root: NamedAst.Root, flix: Flix): Validation[ResolvedAst.Expr, ResolutionError] = exp0 match {
    case NamedAst.Expr.Ambiguous(qname, loc) =>
      // Special Case: We must check if we have a static field access, e.g. Math.PI
      if (qname.namespace.idents.length == 1) {
        // We may have an imported class name.
        val className = qname.namespace.idents.head
        scp0.get(className.name) match {
          case List(Resolution.JavaClass(clazz)) =>
            // We have a static field access.
            val fieldName = qname.ident
            JvmUtils.getField(clazz, fieldName.name, static = true) match {
              case Some(field) =>
                // Returns out of resolveExp
                return Validation.Success(ResolvedAst.Expr.GetStaticField(field, loc))
              case None =>
                val error = ResolutionError.UndefinedJvmStaticField(clazz, fieldName, loc)
                sctx.errors.add(error)
                return Validation.Success(ResolvedAst.Expr.Error(error))
            }
          case _ =>
          // Fallthrough to below.
        }
      }

      val exp = lookupQName(qname, scp0, ns0, root) match {
        case ResolvedQName.Def(defn) => visitDef(defn, loc)
        case ResolvedQName.Sig(sig) => visitSig(sig, loc)
        case ResolvedQName.Op(op) => visitOp(op, loc)
        case ResolvedQName.LocalDef(sym, fparams) => visitLocalDef(sym, fparams.length, loc)
        case ResolvedQName.Var(sym) => ResolvedAst.Expr.Var(sym, loc)
        case ResolvedQName.Tag(caze) => visitTag(caze, loc)
        case ResolvedQName.RestrictableTag(caze) => visitRestrictableTag(caze, isOpen = false, loc)
        case ResolvedQName.Error(e) => ResolvedAst.Expr.Error(e)
      }
      Validation.Success(exp)

    case NamedAst.Expr.Open(name, loc) =>
      val exp = lookupQName(name, scp0, ns0, root) match {
        case ResolvedQName.Def(defn) => visitDef(defn, loc)
        case ResolvedQName.Sig(sig) => visitSig(sig, loc)
        case ResolvedQName.Op(op) => visitOp(op, loc)
        case ResolvedQName.LocalDef(sym, fparams) => visitLocalDef(sym, fparams.length, loc)
        case ResolvedQName.Var(sym) => ResolvedAst.Expr.Var(sym, loc)
        case ResolvedQName.Tag(caze) => visitTag(caze, loc)
        case ResolvedQName.RestrictableTag(caze) => visitRestrictableTag(caze, isOpen = true, loc)
        case ResolvedQName.Error(e) => ResolvedAst.Expr.Error(e)
      }
      Validation.Success(exp)

    case NamedAst.Expr.OpenAs(name, exp, loc) =>
      val enumVal = lookupRestrictableEnum(name, scp0, ns0, root)
      val eVal = resolveExp(exp, scp0)
      mapN(enumVal, eVal) {
        case (enum0, e) => ResolvedAst.Expr.OpenAs(RestrictableEnumSymUse(enum0.sym, name.loc), e, loc)
      }

    case NamedAst.Expr.Hole(nameOpt, loc) =>
      val sym = nameOpt match {
        case None => Symbol.freshHoleSym(loc)
        case Some(name) => Symbol.mkHoleSym(ns0, name)
      }
      Validation.Success(ResolvedAst.Expr.Hole(sym, scp0, loc))

    case NamedAst.Expr.HoleWithExp(exp, loc) =>
      val eVal = resolveExp(exp, scp0)
      mapN(eVal) {
        case e => ResolvedAst.Expr.HoleWithExp(e, scp0, loc)
      }

    case NamedAst.Expr.Use(use, exp, loc) =>
      // Lookup the used name and add it to the scp
      use match {
        case NamedAst.UseOrImport.Use(qname, alias, _) =>
          // TODO NS-REFACTOR allowing relative uses here...
          flatMapN(lookupQualifiedName(qname, scp0, ns0, root)) {
            case decls =>
              val scp = decls.foldLeft(scp0) {
                case (acc, decl) => acc + (alias.name -> Resolution.Declaration(decl))
              }
              mapN(resolveExp(exp, scp)) {
                // TODO NS-REFACTOR: multiple uses here
                case e => ResolvedAst.Expr.Use(getSym(decls.head), alias, e, loc)
              }
          }

        case NamedAst.UseOrImport.Import(_, _, importLoc) => throw InternalCompilerException("unexpected import", importLoc)
      }

    case NamedAst.Expr.Cst(cst, loc) =>
      Validation.Success(ResolvedAst.Expr.Cst(cst, loc))

    case app@NamedAst.Expr.Apply(NamedAst.Expr.Ambiguous(qname, innerLoc), exps, outerLoc) =>
      // Special Case: We must check if we have a static method call, i.e. Math.abs(123)
      if (qname.namespace.idents.length == 1) {
        // We may have an imported class name.
        val className = qname.namespace.idents.head
        scp0.get(className.name) match {
          case List(Resolution.JavaClass(clazz)) =>
            // We have a static method call.
            val methodName = qname.ident
            val expsVal = traverse(exps)(resolveExp(_, scp0))
            // Check for a single Unit argument
            // Returns out of resolveExp
            return flatMapN(expsVal) {
              case ResolvedAst.Expr.Cst(Constant.Unit, _) :: Nil =>
                Validation.Success(ResolvedAst.Expr.InvokeStaticMethod(clazz, methodName, Nil, outerLoc))
              case es =>
                Validation.Success(ResolvedAst.Expr.InvokeStaticMethod(clazz, methodName, es, outerLoc))
            }
          case _ =>
          // Fallthrough to below.
        }
      }

      lookupQName(qname, scp0, ns0, root) match {
        case ResolvedQName.Def(defn) => visitApplyDef(defn, exps, scp0, innerLoc, outerLoc)
        case ResolvedQName.Sig(sig) => visitApplySig(sig, exps, scp0, innerLoc, outerLoc)
        case ResolvedQName.Op(op) => visitApplyOp(op, exps, scp0, innerLoc, outerLoc)
        case ResolvedQName.LocalDef(sym, fparams) => visitApplyLocalDef(sym, fparams.length, exps, scp0, innerLoc, outerLoc)
        case ResolvedQName.Var(_) => visitApplyClo(app, scp0)
        case ResolvedQName.Tag(caze) => visitApplyTag(caze, exps, scp0, innerLoc, outerLoc)
        case ResolvedQName.RestrictableTag(caze) => visitApplyRestrictableTag(caze, exps, isOpen = false, scp0, innerLoc, outerLoc)
        case ResolvedQName.Error(m) => visitApplyError(m, exps, scp0, outerLoc)
      }

    case app@NamedAst.Expr.Apply(NamedAst.Expr.Open(qname, innerLoc), exps, outerLoc) =>
      lookupQName(qname, scp0, ns0, root) match {
        case ResolvedQName.Def(defn) => visitApplyDef(defn, exps, scp0, innerLoc, outerLoc)
        case ResolvedQName.Sig(sig) => visitApplySig(sig, exps, scp0, innerLoc, outerLoc)
        case ResolvedQName.Op(op) => visitApplyOp(op, exps, scp0, innerLoc, outerLoc)
        case ResolvedQName.LocalDef(sym, fparams) => visitApplyLocalDef(sym, fparams.length, exps, scp0, innerLoc, outerLoc)
        case ResolvedQName.Var(_) => visitApplyClo(app, scp0)
        case ResolvedQName.Tag(caze) => visitApplyTag(caze, exps, scp0, innerLoc, outerLoc)
        case ResolvedQName.RestrictableTag(caze) => visitApplyRestrictableTag(caze, exps, isOpen = true, scp0, innerLoc, outerLoc)
        case ResolvedQName.Error(error) => Validation.Success(ResolvedAst.Expr.Error(error))
      }

    case app@NamedAst.Expr.Apply(_, _, _) =>
      visitApplyClo(app, scp0)

    case NamedAst.Expr.Lambda(fparam, exp, loc) =>
      val pVal = resolveFormalParam(fparam, Wildness.AllowWild, scp0, taenv, ns0, root)
      flatMapN(pVal) {
        case p =>
          val scp = scp0 ++ mkFormalParamScp(List(p))
          val eVal = resolveExp(exp, scp)
          mapN(eVal) {
            case e => ResolvedAst.Expr.Lambda(p, e, allowSubeffecting = true, loc)
          }
      }

    case NamedAst.Expr.Unary(sop, exp, loc) =>
      val eVal = resolveExp(exp, scp0)
      mapN(eVal) {
        e => ResolvedAst.Expr.Unary(sop, e, loc)
      }

    case NamedAst.Expr.Binary(sop, exp1, exp2, loc) =>
      val e1Val = resolveExp(exp1, scp0)
      val e2Val = resolveExp(exp2, scp0)
      mapN(e1Val, e2Val) {
        case (e1, e2) => ResolvedAst.Expr.Binary(sop, e1, e2, loc)
      }

    case NamedAst.Expr.IfThenElse(exp1, exp2, exp3, loc) =>
      val e1Val = resolveExp(exp1, scp0)
      val e2Val = resolveExp(exp2, scp0)
      val e3Val = resolveExp(exp3, scp0)
      mapN(e1Val, e2Val, e3Val) {
        case (e1, e2, e3) => ResolvedAst.Expr.IfThenElse(e1, e2, e3, loc)
      }

    case NamedAst.Expr.Stm(exp1, exp2, loc) =>
      val e1Val = resolveExp(exp1, scp0)
      val e2Val = resolveExp(exp2, scp0)
      mapN(e1Val, e2Val) {
        case (e1, e2) => ResolvedAst.Expr.Stm(e1, e2, loc)
      }

    case NamedAst.Expr.Discard(exp, loc) =>
      mapN(resolveExp(exp, scp0)) {
        case e => ResolvedAst.Expr.Discard(e, loc)
      }

    case NamedAst.Expr.Let(sym, exp1, exp2, loc) =>
      val e1Val = resolveExp(exp1, scp0)
      val scp = scp0 ++ mkVarScp(sym)
      val e2Val = resolveExp(exp2, scp)
      mapN(e1Val, e2Val) {
        case (e1, e2) => ResolvedAst.Expr.Let(sym, e1, e2, loc)
      }

    case NamedAst.Expr.LocalDef(sym, fparams0, exp1, exp2, loc) =>
      val fparamsVal = traverse(fparams0)(resolveFormalParam(_, Wildness.AllowWild, scp0, taenv, ns0, root))
      flatMapN(fparamsVal) {
        fparams =>
          val scp1 = scp0 ++ mkLocalDefScp(sym, fparams) ++ mkFormalParamScp(fparams)
          val exp1Val = resolveExp(exp1, scp1)
          val scp2 = scp0 ++ mkLocalDefScp(sym, fparams)
          val exp2Val = resolveExp(exp2, scp2)
          mapN(exp1Val, exp2Val) {
            case (e1, e2) => ResolvedAst.Expr.LocalDef(sym, fparams, e1, e2, loc)
          }
      }

    case NamedAst.Expr.Region(tpe, loc) =>
      Validation.Success(ResolvedAst.Expr.Region(tpe, loc))

    case NamedAst.Expr.Scope(sym, regSym, exp, loc) =>
      val scp = scp0 ++ mkVarScp(sym) ++ mkTypeVarScp(regSym)
      // Visit the body in the new scope
      val eVal = resolveExp(exp, scp)(scope.enter(regSym), ns0, taenv, sctx, root, flix)
      mapN(eVal) {
        e => ResolvedAst.Expr.Scope(sym, regSym, e, loc)
      }

    case NamedAst.Expr.Match(exp, rules, loc) =>
      val rulesVal = traverse(rules) {
        case NamedAst.MatchRule(pat, guard, body, ruleLoc) =>
          val p = resolvePattern(pat, scp0, ns0, root)
          val scp = scp0 ++ mkPatternScp(p)
          val gVal = traverseOpt(guard)(resolveExp(_, scp))
          val bVal = resolveExp(body, scp)
          mapN(gVal, bVal) {
            case (g, b) => ResolvedAst.MatchRule(p, g, b, ruleLoc)
          }
      }

      val eVal = resolveExp(exp, scp0)
      val rsVal = rulesVal
      mapN(eVal, rsVal) {
        case (e, rs) => ResolvedAst.Expr.Match(e, rs, loc)
      }

    case NamedAst.Expr.TypeMatch(exp, rules, loc) =>
      val rulesVal = traverse(rules) {
        case NamedAst.TypeMatchRule(sym, tpe, body, ruleLoc) =>
          val tVal = resolveType(tpe, None, Wildness.AllowWild, scp0, taenv, ns0, root)
          val scp = scp0 ++ mkVarScp(sym)
          val bVal = resolveExp(body, scp)
          mapN(tVal, bVal) {
            case (t, b) => ResolvedAst.TypeMatchRule(sym, t, b, ruleLoc)
          }
      }

      val eVal = resolveExp(exp, scp0)
      mapN(eVal, rulesVal) {
        case (e, rs) => ResolvedAst.Expr.TypeMatch(e, rs, loc)
      }

    case NamedAst.Expr.RestrictableChoose(star, exp, rules, loc) =>
      val expVal = resolveExp(exp, scp0)
      val rulesVal = traverse(rules) {
        case NamedAst.RestrictableChooseRule(pat0, body) =>
          val pVal = pat0 match {
            case NamedAst.RestrictableChoosePattern.Tag(qname, pat, tagLoc) =>
              val tagVal = lookupRestrictableTag(qname, scp0, ns0, root)
              val pats = pat.map {
                case NamedAst.RestrictableChoosePattern.Wild(patLoc) => ResolvedAst.RestrictableChoosePattern.Wild(patLoc)
                case NamedAst.RestrictableChoosePattern.Var(sym, patLoc) => ResolvedAst.RestrictableChoosePattern.Var(sym, patLoc)
                case NamedAst.RestrictableChoosePattern.Error(patLoc) => ResolvedAst.RestrictableChoosePattern.Error(patLoc)
              }
              mapN(tagVal) {
                case tag => ResolvedAst.RestrictableChoosePattern.Tag(RestrictableCaseSymUse(tag.sym, qname.loc), pats, tagLoc)
              }
            case NamedAst.RestrictableChoosePattern.Error(tagLoc) => Validation.Success(ResolvedAst.RestrictableChoosePattern.Error(tagLoc))
          }
          val scp = pat0 match {
            case NamedAst.RestrictableChoosePattern.Tag(_, pat, _) =>
              pat.foldLeft(scp0) {
                case (acc, NamedAst.RestrictableChoosePattern.Var(sym, _)) => acc + (sym.text -> Resolution.Var(sym))
                case (acc, NamedAst.RestrictableChoosePattern.Wild(_)) => acc
                case (acc, NamedAst.RestrictableChoosePattern.Error(_)) => acc
              }
            case NamedAst.RestrictableChoosePattern.Error(_) => scp0
          }

          val eVal = resolveExp(body, scp)
          flatMapN(pVal, eVal) {
            case (p, e) =>
              Validation.Success(ResolvedAst.RestrictableChooseRule(p, e))
          }
      }
      mapN(expVal, rulesVal) {
        case (e, rs) => ResolvedAst.Expr.RestrictableChoose(star, e, rs, loc)
      }

    case NamedAst.Expr.ExtMatch(exp, rules, loc) =>
      val eVal = resolveExp(exp, scp0)
      val rsVal = traverse(rules)(resolveExtMatchRule(_, scp0))
      mapN(eVal, rsVal) {
        case (e, rs) =>
          ResolvedAst.Expr.ExtMatch(e, rs, loc)
      }

    case NamedAst.Expr.ExtTag(label, exps, loc) =>
      val esVal = traverse(exps)(e => resolveExp(e, scp0))
      mapN(esVal) {
        es => ResolvedAst.Expr.ExtTag(label, es, loc)
      }

    case NamedAst.Expr.Tuple(elms, loc) =>
      val esVal = traverse(elms)(e => resolveExp(e, scp0))
      mapN(esVal) {
        es => ResolvedAst.Expr.Tuple(es, loc)
      }

    case NamedAst.Expr.RecordSelect(base, label, loc) =>
      val bVal = resolveExp(base, scp0)
      mapN(bVal) {
        b => ResolvedAst.Expr.RecordSelect(b, label, loc)
      }

    case NamedAst.Expr.RecordExtend(label, value, rest, loc) =>
      val vVal = resolveExp(value, scp0)
      val rVal = resolveExp(rest, scp0)
      mapN(vVal, rVal) {
        case (v, r) => ResolvedAst.Expr.RecordExtend(label, v, r, loc)
      }

    case NamedAst.Expr.RecordRestrict(label, rest, loc) =>
      val rVal = resolveExp(rest, scp0)
      mapN(rVal) {
        r => ResolvedAst.Expr.RecordRestrict(label, r, loc)
      }

    case NamedAst.Expr.ArrayLit(exps, exp, loc) =>
      val expsVal = traverse(exps)(resolveExp(_, scp0))
      val expVal = resolveExp(exp, scp0)
      mapN(expsVal, expVal) {
        case (es, e) =>
          ResolvedAst.Expr.ArrayLit(es, e, loc)
      }

    case NamedAst.Expr.ArrayNew(exp1, exp2, exp3, loc) =>
      val e1Val = resolveExp(exp1, scp0)
      val e2Val = resolveExp(exp2, scp0)
      val e3Val = resolveExp(exp3, scp0)
      mapN(e1Val, e2Val, e3Val) {
        case (e1, e2, e3) =>
          ResolvedAst.Expr.ArrayNew(e1, e2, e3, loc)
      }

    case NamedAst.Expr.ArrayLoad(base, index, loc) =>
      val bVal = resolveExp(base, scp0)
      val iVal = resolveExp(index, scp0)
      mapN(bVal, iVal) {
        case (b, i) => ResolvedAst.Expr.ArrayLoad(b, i, loc)
      }

    case NamedAst.Expr.ArrayStore(base, index, elm, loc) =>
      val bVal = resolveExp(base, scp0)
      val iVal = resolveExp(index, scp0)
      val eVal = resolveExp(elm, scp0)
      mapN(bVal, iVal, eVal) {
        case (b, i, e) => ResolvedAst.Expr.ArrayStore(b, i, e, loc)
      }

    case NamedAst.Expr.ArrayLength(base, loc) =>
      val bVal = resolveExp(base, scp0)
      mapN(bVal) {
        b => ResolvedAst.Expr.ArrayLength(b, loc)
      }

    case NamedAst.Expr.StructNew(name, fields0, region0, loc) =>
      lookupStruct(name, scp0, ns0, root) match {
        case Result.Ok(st0) =>
          checkStructIsAccessible(st0, ns0, loc)
          val fieldsVal = traverse(fields0) {
            case (f, exp) =>
              val eVal = resolveExp(exp, scp0)
              // Lookup the field symbol or make up a fictitious one.
              val label = st0.fields.find(_.sym.name == f.name) match {
                case Some(field) => Name.Label(field.sym.name, field.sym.loc)
                case None => Name.Label(f.name, SourceLocation.Unknown)
              }
              val fieldSym = Symbol.mkStructFieldSym(st0.sym, label)
              val fieldSymUse = StructFieldSymUse(fieldSym, f.loc)
              mapN(eVal) {
                case e => (fieldSymUse, e)
              }
          }
          val regionVal = resolveExp(region0, scp0)
          val structNew = mapN(fieldsVal, regionVal) {
            case (fields, region) =>
              ResolvedAst.Expr.StructNew(st0.sym, fields, region, loc)
          }
          // Potential errors
          val providedFieldNames = fields0.map { case (k, _) => Name.Label(k.name, k.loc) }
          val expectedFieldNames = st0.fields.map(field => Name.Label(field.sym.name, field.sym.loc))
          val extraFields = providedFieldNames.diff(expectedFieldNames)
          val missingFields = expectedFieldNames.diff(providedFieldNames)

          val extraFieldErrors = extraFields.map(ResolutionError.ExtraStructFieldInNew(st0.sym, _, loc))
          val missingFieldErrors = missingFields.map(ResolutionError.MissingStructFieldInNew(st0.sym, _, loc))
          val errors = extraFieldErrors ++ missingFieldErrors
          errors.foreach(sctx.errors.add)
          structNew
        case Result.Err(error) =>
          sctx.errors.add(error)
          Validation.Success(ResolvedAst.Expr.Error(error))
      }

    case NamedAst.Expr.StructGet(exp, field0, loc) =>
      lookupStructField(field0, scp0, ns0, root) match {
        case Result.Ok(field) =>
          val eVal = resolveExp(exp, scp0)
          val symUse = StructFieldSymUse(field.sym, field0.loc)
          mapN(eVal) {
            case e => ResolvedAst.Expr.StructGet(e, symUse, loc)
          }
        case Result.Err(error) =>
          sctx.errors.add(error)
          Validation.Success(ResolvedAst.Expr.Error(error))
      }

    case NamedAst.Expr.StructPut(exp1, field0, exp2, loc) =>
      lookupStructField(field0, scp0, ns0, root) match {
        case Result.Ok(field) =>
          val e1Val = resolveExp(exp1, scp0)
          val e2Val = resolveExp(exp2, scp0)
          val symUse = StructFieldSymUse(field.sym, field0.loc)
          if (!field.mod.isMutable) {
            val error = ResolutionError.ImmutableField(field.sym, field0.loc)
            sctx.errors.add(error)
          }
          mapN(e1Val, e2Val) {
            case (e1, e2) => ResolvedAst.Expr.StructPut(e1, symUse, e2, loc)
          }

        case Result.Err(error) =>
          sctx.errors.add(error)
          Validation.Success(ResolvedAst.Expr.Error(error))
      }

    case NamedAst.Expr.VectorLit(exps, loc) =>
      val expsVal = traverse(exps)(resolveExp(_, scp0))
      mapN(expsVal) {
        case es => ResolvedAst.Expr.VectorLit(es, loc)
      }

    case NamedAst.Expr.VectorLoad(exp1, exp2, loc) =>
      val e1Val = resolveExp(exp1, scp0)
      val e2Val = resolveExp(exp2, scp0)
      mapN(e1Val, e2Val) {
        case (e1, e2) => ResolvedAst.Expr.VectorLoad(e1, e2, loc)
      }

    case NamedAst.Expr.VectorLength(exp, loc) =>
      val eVal = resolveExp(exp, scp0)
      mapN(eVal) {
        case e => ResolvedAst.Expr.VectorLength(e, loc)
      }

    case NamedAst.Expr.Ascribe(exp, expectedType, expectedEff, loc) =>
      val expectedTypVal = traverseOpt(expectedType)(resolveType(_, Some(Kind.Star), Wildness.AllowWild, scp0, taenv, ns0, root))
      val expectedEffVal = traverseOpt(expectedEff)(resolveType(_, Some(Kind.Eff), Wildness.AllowWild, scp0, taenv, ns0, root))

      val eVal = resolveExp(exp, scp0)
      mapN(eVal, expectedTypVal, expectedEffVal) {
        case (e, t, f) => ResolvedAst.Expr.Ascribe(e, t, f, loc)
      }

    case NamedAst.Expr.InstanceOf(exp, className, loc) =>
      flatMapN(resolveExp(exp, scp0)) {
        case e => scp0.get(className.name) match {
          case List(Resolution.JavaClass(clazz)) =>
            Validation.Success(ResolvedAst.Expr.InstanceOf(e, clazz, loc))
          case _ =>
            val error = ResolutionError.UndefinedJvmClass(className, AnchorPosition.mkImportOrUseAnchor(ns0), "", loc)
            sctx.errors.add(error)
            Validation.Success(ResolvedAst.Expr.Error(error))
        }
      }

    case NamedAst.Expr.CheckedCast(c, exp, loc) =>
      mapN(resolveExp(exp, scp0)) {
        case e => ResolvedAst.Expr.CheckedCast(c, e, loc)
      }

    case NamedAst.Expr.UncheckedCast(exp, declaredType, declaredEff, loc) =>
      val declaredTypVal = traverseOpt(declaredType)(resolveType(_, Some(Kind.Star), Wildness.ForbidWild, scp0, taenv, ns0, root))
      val declaredEffVal = traverseOpt(declaredEff)(resolveType(_, Some(Kind.Eff), Wildness.ForbidWild, scp0, taenv, ns0, root))

      val eVal = resolveExp(exp, scp0)
      mapN(eVal, declaredTypVal, declaredEffVal) {
        case (e, t, f) => ResolvedAst.Expr.UncheckedCast(e, t, f, loc)
      }

    case NamedAst.Expr.Unsafe(exp, eff0, loc) =>
      val eVal = resolveExp(exp, scp0)
      val effVal = resolveType(eff0, Some(Kind.Eff), Wildness.ForbidWild, scp0, taenv, ns0, root)
      mapN(eVal, effVal) {
        case (e, eff) => ResolvedAst.Expr.Unsafe(e, eff, loc)
      }

    case NamedAst.Expr.TryCatch(exp, rules, loc) =>
      val rulesVal = traverse(rules) {
        case NamedAst.CatchRule(sym, className, body, ruleLoc) =>
          val scp = scp0 ++ mkVarScp(sym)
          val clazzVal = lookupJvmClass2(className, ns0, scp0).toValidation
          val bVal = resolveExp(body, scp)
          mapN(clazzVal, bVal) {
            case (clazz, b) => ResolvedAst.CatchRule(sym, clazz, b, ruleLoc)
          }
      }

      val eVal = resolveExp(exp, scp0)
      mapN(eVal, rulesVal) {
        case (e, rs) => ResolvedAst.Expr.TryCatch(e, rs, loc)
      }

    case NamedAst.Expr.Throw(exp, loc) =>
      val eVal = resolveExp(exp, scp0)
      mapN(eVal) {
        case e => ResolvedAst.Expr.Throw(e, loc)
      }

    case NamedAst.Expr.Without(exp, qname, loc) =>
      lookupEffect(qname, scp0, ns0, root) match {
        case Result.Ok(decl) =>
          checkEffectIsAccessible(decl, ns0, qname.loc)
          val symUse = EffSymUse(decl.sym, qname)
          val expVal = resolveExp(exp, scp0)
          mapN(expVal) {
            case e => ResolvedAst.Expr.Without(e, symUse, loc)
          }
        case Result.Err(error) =>
          sctx.errors.add(error)
          Validation.Success(ResolvedAst.Expr.Error(error))
      }

    case NamedAst.Expr.Handler(qname, rules, loc) =>
      val handlerVal = visitHandler(qname, rules, scp0)
      mapN(handlerVal) {
        case Result.Ok((symUse, rs)) =>
          ResolvedAst.Expr.Handler(symUse, rs, loc)
        case Result.Err(error) =>
          sctx.errors.add(error)
          ResolvedAst.Expr.Error(error)
      }

    case NamedAst.Expr.RunWith(exp1, exp2, loc) =>
      val e1Val = resolveExp(exp1, scp0)
      val e2Val = resolveExp(exp2, scp0)
      mapN(e1Val, e2Val) {
        case (e1, e2) => ResolvedAst.Expr.RunWith(e1, e2, loc)
      }

    case NamedAst.Expr.InvokeConstructor(className, exps, loc) =>
      val esVal = traverse(exps)(resolveExp(_, scp0))
      flatMapN(esVal) {
        es =>
          scp0.get(className.name) match {
            case List(Resolution.JavaClass(clazz)) =>
              Validation.Success(ResolvedAst.Expr.InvokeConstructor(clazz, es, loc))
            case _ =>
              val error = ResolutionError.UndefinedNewJvmClassOrStruct(className, AnchorPosition.mkImportOrUseAnchor(ns0), scp0, "", loc)
              sctx.errors.add(error)
              Validation.Success(ResolvedAst.Expr.Error(error))
          }
      }

    case NamedAst.Expr.InvokeMethod(exp, name, exps, loc) =>
      val eVal = resolveExp(exp, scp0)
      val esVal = traverse(exps)(resolveExp(_, scp0))
      mapN(eVal, esVal) {
        case (e, es) =>
          ResolvedAst.Expr.InvokeMethod(e, name, es, loc)
      }

    case NamedAst.Expr.GetField(exp, name, loc) =>
      val eVal = resolveExp(exp, scp0)
      mapN(eVal) {
        case e =>
          ResolvedAst.Expr.GetField(e, name, loc)
      }

    case NamedAst.Expr.NewObject(name, tpe, methods, loc) =>
      flatMapN(resolveType(tpe, Some(Kind.Star), Wildness.ForbidWild, scp0, taenv, ns0, root), traverse(methods)(visitJvmMethod(_, scp0))) {
        case (t, ms) =>
          //
          // Check that the type is a JVM type (after type alias erasure).
          //
          UnkindedType.eraseAliases(t) match {
            case UnkindedType.Cst(TypeConstructor.Native(clazz), _) =>
              Validation.Success(ResolvedAst.Expr.NewObject(name, clazz, ms, loc))
            case _ =>
              val error = ResolutionError.IllegalNonJavaType(t, t.loc)
              sctx.errors.add(error)
              Validation.Success(ResolvedAst.Expr.Error(error))
          }
      }

    case NamedAst.Expr.NewChannel(exp, loc) =>
      val eVal = resolveExp(exp, scp0)
      mapN(eVal) {
        case e => ResolvedAst.Expr.NewChannel(e, loc)
      }

    case NamedAst.Expr.GetChannel(exp, loc) =>
      val eVal = resolveExp(exp, scp0)
      mapN(eVal) {
        e => ResolvedAst.Expr.GetChannel(e, loc)
      }

    case NamedAst.Expr.PutChannel(exp1, exp2, loc) =>
      val e1Val = resolveExp(exp1, scp0)
      val e2Val = resolveExp(exp2, scp0)
      mapN(e1Val, e2Val) {
        case (e1, e2) => ResolvedAst.Expr.PutChannel(e1, e2, loc)
      }

    case NamedAst.Expr.SelectChannel(rules, default, loc) =>
      val rulesVal = traverse(rules) {
        case NamedAst.SelectChannelRule(sym, chan, body, ruleLoc) =>
          val cVal = resolveExp(chan, scp0)
          val scp = scp0 ++ mkVarScp(sym)
          val bVal = resolveExp(body, scp)
          mapN(cVal, bVal) {
            case (c, b) => ResolvedAst.SelectChannelRule(sym, c, b, ruleLoc)
          }
      }

      val defaultVal = default match {
        case Some(exp) =>
          val eVal = resolveExp(exp, scp0)
          mapN(eVal) {
            e => Some(e)
          }
        case None =>
          Validation.Success(None)
      }

      mapN(rulesVal, defaultVal) {
        case (rs, d) => ResolvedAst.Expr.SelectChannel(rs, d, loc)
      }

    case NamedAst.Expr.Spawn(exp1, exp2, loc) =>
      val e1Val = resolveExp(exp1, scp0)
      val e2Val = resolveExp(exp2, scp0)
      mapN(e1Val, e2Val) {
        case (e1, e2) =>
          ResolvedAst.Expr.Spawn(e1, e2, loc)
      }

    case NamedAst.Expr.ParYield(frags, exp, loc) =>
      // mutable LocalScope to be updated during traversal
      var finalUscp = scp0

      val fragsVal = traverse(frags) {
        case NamedAst.ParYieldFragment(pat, e0, l0) =>
          val p = resolvePattern(pat, scp0, ns0, root)
          val patScp = mkPatternScp(p)
          val scp = scp0 ++ patScp
          finalUscp = finalUscp ++ patScp
          val e0Val = resolveExp(e0, scp)
          mapN(e0Val) {
            case e1 => ResolvedAst.ParYieldFragment(p, e1, l0)
          }
      }

      mapN(fragsVal, resolveExp(exp, finalUscp)) {
        case (fs, e) => ResolvedAst.Expr.ParYield(fs, e, loc)
      }

    case NamedAst.Expr.Lazy(exp, loc) =>
      val eVal = resolveExp(exp, scp0)
      mapN(eVal) {
        e => ResolvedAst.Expr.Lazy(e, loc)
      }

    case NamedAst.Expr.Force(exp, loc) =>
      val eVal = resolveExp(exp, scp0)
      mapN(eVal) {
        e => ResolvedAst.Expr.Force(e, loc)
      }

    case NamedAst.Expr.FixpointConstraintSet(cs0, loc) =>
      val csVal = traverse(cs0)(resolveConstraint(_, scp0))
      mapN(csVal) {
        cs => ResolvedAst.Expr.FixpointConstraintSet(cs, loc)
      }

    case NamedAst.Expr.FixpointLambda(pparams, exp, loc) =>
      val psVal = traverse(pparams)(resolvePredicateParam(_, scp0))
      val eVal = resolveExp(exp, scp0)
      mapN(psVal, eVal) {
        case (ps, e) => ResolvedAst.Expr.FixpointLambda(ps, e, loc)
      }

    case NamedAst.Expr.FixpointMerge(exp1, exp2, loc) =>
      val e1Val = resolveExp(exp1, scp0)
      val e2Val = resolveExp(exp2, scp0)
      mapN(e1Val, e2Val) {
        case (e1, e2) => ResolvedAst.Expr.FixpointMerge(e1, e2, loc)
      }

    case NamedAst.Expr.FixpointQueryWithProvenance(exps, select, withh, loc) =>
      val esVal = traverse(exps)(resolveExp(_, scp0))
      val sVal = resolvePredicateHead(select, scp0)
      mapN(esVal, sVal) {
        case (es, s) =>
          ResolvedAst.Expr.FixpointQueryWithProvenance(es, s, withh, loc)
      }

    case NamedAst.Expr.FixpointSolve(exp, mode, loc) =>
      val eVal = resolveExp(exp, scp0)
      mapN(eVal) {
        e => ResolvedAst.Expr.FixpointSolve(e, mode, loc)
      }

    case NamedAst.Expr.FixpointFilter(pred, exp, loc) =>
      val eVal = resolveExp(exp, scp0)
      mapN(eVal) {
        e => ResolvedAst.Expr.FixpointFilter(pred, e, loc)
      }

    case NamedAst.Expr.FixpointInject(exp, pred, arity, loc) =>
      val eVal = resolveExp(exp, scp0)
      mapN(eVal) {
        e => ResolvedAst.Expr.FixpointInject(e, pred, arity, loc)
      }

    case NamedAst.Expr.FixpointProject(pred, arity, exp1, exp2, loc) =>
      val e1Val = resolveExp(exp1, scp0)
      val e2Val = resolveExp(exp2, scp0)
      mapN(e1Val, e2Val) {
        case (e1, e2) => ResolvedAst.Expr.FixpointProject(pred, arity, e1, e2, loc)
      }

    case NamedAst.Expr.Error(m) =>
      Validation.Success(ResolvedAst.Expr.Error(m))

  }

  /**
    * Creates `arity` fresh fparams for use in a curried def or sig application.
    */
  private def mkFreshFparams(arity: Int, loc: SourceLocation)(implicit scope: Scope, flix: Flix): List[ResolvedAst.FormalParam] = {
    // Introduce a fresh variable symbol for each argument of the function definition.
    val varSyms = (0 until arity).map(i => freshVarSym("arg" + i, BoundBy.FormalParam, loc)).toList

    // Introduce a formal parameter for each variable symbol.
    varSyms.map(sym => ResolvedAst.FormalParam(sym, Modifiers.Empty, None, loc))
  }

  /**
    * Returns a curried lambda and application of `caze`.
    *
    *   - `Cons ===> x -> y -> Cons(x, y)`
    */
  private def visitTag(caze: NamedAst.Declaration.Case, loc: SourceLocation)(implicit scope: Scope, flix: Flix): ResolvedAst.Expr = {
    val base = es => ResolvedAst.Expr.Tag(CaseSymUse(caze.sym, loc), es, loc.asSynthetic)
    visitApplyFull(base, caze.tpes.length, Nil, loc.asSynthetic)
  }

  /**
    * Returns a curried lambda and application of `caze`.
    *
    *   - `Add ===> x -> y -> Add(x, y)`
    */
  private def visitRestrictableTag(caze: NamedAst.Declaration.RestrictableCase, isOpen: Boolean, loc: SourceLocation)(implicit scope: Scope, flix: Flix): ResolvedAst.Expr = {
    val base = es => ResolvedAst.Expr.RestrictableTag(RestrictableCaseSymUse(caze.sym, loc), es, isOpen, loc.asSynthetic)
    visitApplyFull(base, caze.tpes.length, Nil, loc.asSynthetic)
  }

  /**
    * Resolve the application expression, performing currying over the subexpressions.
    */
  private def visitApplyClo(exp: NamedAst.Expr.Apply, scp0: LocalScope)(implicit scope: Scope, ns0: Name.NName, taenv: Map[Symbol.TypeAliasSym, ResolvedAst.Declaration.TypeAlias], sctx: SharedContext, root: NamedAst.Root, flix: Flix): Validation[ResolvedAst.Expr, ResolutionError] = exp match {
    case NamedAst.Expr.Apply(exp0, exps0, loc) =>
      val expVal = resolveExp(exp0, scp0)
      val expsVal = traverse(exps0)(resolveExp(_, scp0))
      mapN(expVal, expsVal) {
        case (e, es) => mkApplyClo(e, es, loc.asSynthetic)
      }
  }

  /**
    * Resolves the exps and creates an ApplyClo node applying an error node to the exps.
    */
  private def visitApplyError(err: CompilationMessage, exps: List[NamedAst.Expr], scp0: LocalScope, loc: SourceLocation)(implicit scope: Scope, ns0: Name.NName, taenv: Map[Symbol.TypeAliasSym, ResolvedAst.Declaration.TypeAlias], sctx: SharedContext, root: NamedAst.Root, flix: Flix): Validation[ResolvedAst.Expr, ResolutionError] = {
    val expsVal = traverse(exps)(resolveExp(_, scp0))
    val exp: ResolvedAst.Expr = ResolvedAst.Expr.Error(err)
    mapN(expsVal) {
      case es => mkApplyClo(exp, es, loc.asSynthetic)
    }
  }

  /** A trait used by [[visitApplyFull]] to let-bind some partially-applied arguments. */
  private sealed trait Arg {
    def arg: ResolvedAst.Expr
  }

  private object Arg {

    /** Expression is captured as is. */
    case class Capture(arg: ResolvedAst.Expr) extends Arg

    /** Expression `bound` is let-bound under the name `ref`. */
    case class Bind(arg: ResolvedAst.Expr.Var, toBind: ResolvedAst.Expr) extends Arg

  }

  /**
    * Resolve the application of a top-level function or signature `base` with some `arity`.
    *
    * Example with `def f(a: Char, b: Char): Char -> Char`
    *   - under applied: `   f     ===> x -> y -> f(x, y)`
    *   - under applied: `  f(a)   ===> let x = a; y -> f(x, y)`
    *   - fully applied: ` f(a,b)  ===> f(a, b)`
    *   - over applied:  `f(a,b,c) ===> f(a, b)(c)`
    */
  private def visitApplyFull(base: List[ResolvedAst.Expr] => ResolvedAst.Expr, arity: Int, exps: List[ResolvedAst.Expr], loc: SourceLocation)(implicit scope: Scope, flix: Flix): ResolvedAst.Expr = {
    val argsGiven = exps.length
    if (argsGiven < arity) {
      // Case: under applied.

      val argInfo = captureArgs(exps, loc.asSynthetic)
      // The arguments to `base`.
      val fparamsPadding = mkFreshFparams(arity - exps.length, loc.asSynthetic)
      val argsPadding = fparamsPadding.map(fp => ResolvedAst.Expr.Var(fp.sym, loc.asSynthetic))

      val fullDefApplication = base(argInfo.map(_.arg) ++ argsPadding)

      val fullDefLambda = mkPrefixPureLambda(fparamsPadding, fullDefApplication, loc.asSynthetic)

      // Let-bind the arguments that require it.
      argInfo.foldRight(fullDefLambda) {
        case (Arg.Capture(_), acc) => acc
        case (Arg.Bind(arg, toBind), acc) => ResolvedAst.Expr.Let(arg.sym, toBind, acc, loc.asSynthetic)
      }
    } else if (argsGiven == arity) {
      // Case: fully applied.
      base(exps)
    } else {
      // Case: over applied.
      val (directArgs, cloArgs) = exps.splitAt(arity)
      val defApplication = base(directArgs)
      mkApplyClo(defApplication, cloArgs, loc.asSynthetic)
    }
  }

  /**
    * Returns a lambda `(fp_0, fp_1, .., fp_n) -> body \ ef` where all but the last lambda is pure.
    */
  private def mkPrefixPureLambda(fparams: List[ResolvedAst.FormalParam], body: ResolvedAst.Expr, loc: SourceLocation): ResolvedAst.Expr = {
    val (lambda, _) = fparams.foldRight((body, true)) {
      case (fp, (acc, first)) =>
        if (first) (ResolvedAst.Expr.Lambda(fp, acc, allowSubeffecting = false, loc.asSynthetic), false)
        else (mkPureLambda(fp, acc, loc.asSynthetic), false)
    }
    lambda
  }

  /**
    * Returns `exps` where [[Arg.Capture]] marks expressions that can be captured and [[Arg.Bind]]
    * must be let-bound.
    *
    * For `List("x", "Ref.get(y)")`, `List(Capture("x"), Bind("tmp$123", "Ref.get(y)"))` is returned.
    */
  private def captureArgs(exps: List[ResolvedAst.Expr], loc: SourceLocation)(implicit scope: Scope, flix: Flix): List[Arg] = {
    exps.map {
      case cst@ResolvedAst.Expr.Cst(_, _) => Arg.Capture(cst)
      case v@ResolvedAst.Expr.Var(_, _) => Arg.Capture(v)
      case other =>
        val varSym = freshVarSym("arg", BoundBy.Let, loc.asSynthetic)
        Arg.Bind(ResolvedAst.Expr.Var(varSym, loc.asSynthetic), other)
    }
  }

  /** Returns `base(arg_0)(arg_1)..(arg_n)`. */
  private def mkApplyClo(base: ResolvedAst.Expr, args: List[ResolvedAst.Expr], loc: SourceLocation): ResolvedAst.Expr = {
    args.foldLeft(base) {
      case (acc, cloArg) => ResolvedAst.Expr.ApplyClo(acc, cloArg, loc.asSynthetic)
    }
  }

  /**
    * Returns a curried lambda and application of `defn`.
    *
    *   - `Int32.add ===> x -> y -> Int32.add(x, y)`
    */
  private def visitDef(defn: NamedAst.Declaration.Def, loc: SourceLocation)(implicit scope: Scope, flix: Flix): ResolvedAst.Expr = {
    val base = es => ResolvedAst.Expr.ApplyDef(DefSymUse(defn.sym, loc), es, loc.asSynthetic)
    visitApplyFull(base, defn.spec.fparams.length, Nil, loc.asSynthetic)
  }

  /**
    * Resolve the application expression, applying `defn` to `exps`.
    *
    * Example with `def f(a: Char, b: Char): Char -> Char`
    *   - `   f     ===> x -> y -> f(x, y)`
    *   - `  f(a)   ===> x -> f(a, x)`
    *   - ` f(a,b)  ===> f(a, b)`
    *   - `f(a,b,c) ===> f(a, b)(c)`
    */
  private def visitApplyDef(defn: NamedAst.Declaration.Def, exps: List[NamedAst.Expr], scp0: LocalScope, innerLoc: SourceLocation, outerLoc: SourceLocation)(implicit scope: Scope, ns0: Name.NName, taenv: Map[Symbol.TypeAliasSym, ResolvedAst.Declaration.TypeAlias], sctx: SharedContext, root: NamedAst.Root, flix: Flix): Validation[ResolvedAst.Expr, ResolutionError] = {
    mapN(traverse(exps)(resolveExp(_, scp0))) {
      es =>
        val base = args => ResolvedAst.Expr.ApplyDef(DefSymUse(defn.sym, innerLoc), args, outerLoc)
        visitApplyFull(base, defn.spec.fparams.length, es, outerLoc)
    }
  }

  /**
    * Returns a curried lambda and application of `sig`.
    *
    *   - `Add.add ===> x -> y -> Add.add(x, y)`
    */
  private def visitSig(sig: NamedAst.Declaration.Sig, loc: SourceLocation)(implicit scope: Scope, flix: Flix): ResolvedAst.Expr = {
    val base = es => ResolvedAst.Expr.ApplySig(SigSymUse(sig.sym, loc), es, loc.asSynthetic)
    visitApplyFull(base, sig.spec.fparams.length, Nil, loc.asSynthetic)
  }

  /**
    * Resolve the application expression, applying `sig` to `exps`.
    *
    * Example with `def f(a: Char, b: Char): Char -> Char`
    *   - `   f     ===> x -> y -> f(x, y)`
    *   - `  f(a)   ===> x -> f(a, x)`
    *   - ` f(a,b)  ===> f(a, b)`
    *   - `f(a,b,c) ===> f(a, b)(c)`
    */
  private def visitApplySig(sig: NamedAst.Declaration.Sig, exps: List[NamedAst.Expr], scp0: LocalScope, innerLoc: SourceLocation, outerLoc: SourceLocation)(implicit scope: Scope, ns0: Name.NName, taenv: Map[Symbol.TypeAliasSym, ResolvedAst.Declaration.TypeAlias], sctx: SharedContext, root: NamedAst.Root, flix: Flix): Validation[ResolvedAst.Expr, ResolutionError] = {
    mapN(traverse(exps)(resolveExp(_, scp0))) {
      es =>
        val base = args => ResolvedAst.Expr.ApplySig(SigSymUse(sig.sym, innerLoc), args, outerLoc)
        visitApplyFull(base, sig.spec.fparams.length, es, outerLoc)
    }
  }

  /**
    * Returns a curried lambda and application of `sym`.
    *
    *   - `loop ===> x -> y -> loop(x, y)`
    */
  private def visitLocalDef(sym: Symbol.VarSym, arity: Int, loc: SourceLocation)(implicit scope: Scope, flix: Flix): ResolvedAst.Expr = {
    val base = es => ResolvedAst.Expr.ApplyLocalDef(LocalDefSymUse(sym, loc), es, loc.asSynthetic)
    visitApplyFull(base, arity, Nil, loc.asSynthetic)
  }

  /**
    * Resolve the application expression, applying `sym` to `exps`.
    *
    * Example with `def f(a: Char, b: Char): Char -> Char`
    *   - `   f     ===> x -> y -> f(x, y)`
    *   - `  f(a)   ===> x -> f(a, x)`
    *   - ` f(a,b)  ===> f(a, b)`
    *   - `f(a,b,c) ===> f(a, b)(c)`
    */
  private def visitApplyLocalDef(sym: Symbol.VarSym, arity: Int, exps: List[NamedAst.Expr], scp0: LocalScope, innerLoc: SourceLocation, outerLoc: SourceLocation)(implicit scope: Scope, ns0: Name.NName, taenv: Map[Symbol.TypeAliasSym, ResolvedAst.Declaration.TypeAlias], sctx: SharedContext, root: NamedAst.Root, flix: Flix): Validation[ResolvedAst.Expr, ResolutionError] = {
    mapN(traverse(exps)(resolveExp(_, scp0))) {
      es =>
        val base = args => ResolvedAst.Expr.ApplyLocalDef(LocalDefSymUse(sym, innerLoc), args, outerLoc)
        visitApplyFull(base, arity, es, outerLoc)
    }
  }

  /**
    * Returns a curried lambda and application of `defn`.
    *
    *   - `Int32.add ===> x -> y -> Int32.add(x, y)`
    */
  private def visitOp(op: NamedAst.Declaration.Op, loc: SourceLocation)(implicit scope: Scope, flix: Flix): ResolvedAst.Expr = {
    val base = es => ResolvedAst.Expr.ApplyOp(OpSymUse(op.sym, loc), es, loc.asSynthetic)
    visitApplyFull(base, op.spec.fparams.length, Nil, loc.asSynthetic)
  }

  /**
    * Resolve the application expression, applying `op` to `exps`.
    *
    * Example with `def f(a: Char, b: Char): Char -> Char`
    *   - `   f     ===> x -> y -> f(x, y)`
    *   - `  f(a)   ===> x -> f(a, x)`
    *   - ` f(a,b)  ===> f(a, b)`
    *   - `f(a,b,c) ===> f(a, b)(c)`
    */
  private def visitApplyOp(op: NamedAst.Declaration.Op, exps: List[NamedAst.Expr], scp0: LocalScope, innerLoc: SourceLocation, outerLoc: SourceLocation)(implicit scope: Scope, ns0: Name.NName, taenv: Map[Symbol.TypeAliasSym, ResolvedAst.Declaration.TypeAlias], sctx: SharedContext, root: NamedAst.Root, flix: Flix): Validation[ResolvedAst.Expr, ResolutionError] = {
    mapN(traverse(exps)(resolveExp(_, scp0))) {
      es =>
        val base = args => ResolvedAst.Expr.ApplyOp(OpSymUse(op.sym, innerLoc), args, outerLoc)
        visitApplyFull(base, op.spec.fparams.length, es, outerLoc)
    }
  }

  /**
    * Resolve the tag application.
    *
    * Example with `Cons(a, List[a])`
    *   - `   Cons     ===> x -> y -> Cons(x, y)`
    *   - `  Cons(a)   ===> x -> Cons(a, x)`
    *   - ` Cons(a,b)  ===> Cons(a, b)`
    *   - `Cons(a,b,c) ===> Cons(a, b)(c)`
    */
  private def visitApplyTag(caze: NamedAst.Declaration.Case, exps: List[NamedAst.Expr], scp0: LocalScope, innerLoc: SourceLocation, outerLoc: SourceLocation)(implicit scope: Scope, ns0: Name.NName, taenv: Map[Symbol.TypeAliasSym, ResolvedAst.Declaration.TypeAlias], sctx: SharedContext, root: NamedAst.Root, flix: Flix): Validation[ResolvedAst.Expr, ResolutionError] = {
    mapN(traverse(exps)(resolveExp(_, scp0))) {
      es =>
        val base = args => ResolvedAst.Expr.Tag(CaseSymUse(caze.sym, innerLoc), args, outerLoc)
        visitApplyFull(base, caze.tpes.length, es, outerLoc)
    }
  }

  /**
    * Resolve the tag application.
    *
    * Example with `Add(Exp, Exp)`
    *   - `   Add     ===> x -> y -> Add(x, y)`
    *   - `  Add(a)   ===> x -> Add(a, x)`
    *   - ` Add(a,b)  ===> Add(a, b)`
    *   - `Add(a,b,c) ===> Add(a, b)(c)`
    */
  private def visitApplyRestrictableTag(caze: NamedAst.Declaration.RestrictableCase, exps: List[NamedAst.Expr], isOpen: Boolean, scp0: LocalScope, innerLoc: SourceLocation, outerLoc: SourceLocation)(implicit scope: Scope, ns0: Name.NName, taenv: Map[Symbol.TypeAliasSym, ResolvedAst.Declaration.TypeAlias], sctx: SharedContext, root: NamedAst.Root, flix: Flix): Validation[ResolvedAst.Expr, ResolutionError] = {
    mapN(traverse(exps)(resolveExp(_, scp0))) {
      es =>
        val base = args => ResolvedAst.Expr.RestrictableTag(RestrictableCaseSymUse(caze.sym, innerLoc), args, isOpen, outerLoc)
        visitApplyFull(base, caze.tpes.length, es, outerLoc)
    }
  }

  /**
    * Performs name resolution on the given JvmMethod `method` in the namespace `ns0`.
    */
  private def visitJvmMethod(method: NamedAst.JvmMethod, scp0: LocalScope)(implicit scope: Scope, ns0: Name.NName, taenv: Map[Symbol.TypeAliasSym, ResolvedAst.Declaration.TypeAlias], sctx: SharedContext, root: NamedAst.Root, flix: Flix): Validation[ResolvedAst.JvmMethod, ResolutionError] = method match {
    case NamedAst.JvmMethod(ident, fparams0, exp, tpe, eff, loc) =>
      val fparamsVal = traverse(fparams0)(resolveFormalParam(_, Wildness.AllowWild, scp0, taenv, ns0, root))
      flatMapN(fparamsVal) {
        case fparams =>
          val scp = scp0 ++ mkFormalParamScp(fparams)
          val expVal = resolveExp(exp, scp)
          val tpeVal = resolveType(tpe, Some(Kind.Star), Wildness.ForbidWild, scp, taenv, ns0, root)
          val effVal = traverseOpt(eff)(resolveType(_, Some(Kind.Eff), Wildness.ForbidWild, scp, taenv, ns0, root))
          mapN(expVal, tpeVal, effVal) {
            case (e, t, p) => ResolvedAst.JvmMethod(ident, fparams, e, t, p, loc)
          }
      }
  }

  /**
    * Performs name resolution on the handler that handles `eff` with rules `rules0`.
    */
  // TODO: the nested Result/Validation is ugly here, but should be fixed by the Validation removal refactoring
  private def visitHandler(qname: Name.QName, rules0: List[NamedAst.HandlerRule], scp0: LocalScope)(implicit scope: Scope, ns: Name.NName, taenv: Map[Symbol.TypeAliasSym, ResolvedAst.Declaration.TypeAlias], sctx: SharedContext, root: NamedAst.Root, flix: Flix): Validation[Result[(EffSymUse, List[ResolvedAst.HandlerRule]), ResolutionError.UndefinedEffect], ResolutionError] = {
    lookupEffect(qname, scp0, ns, root) match {
      case Result.Ok(decl) =>
        checkEffectIsAccessible(decl, ns, qname.loc)
        val symUse = EffSymUse(decl.sym, qname)
        val rulesVal = traverse(rules0) {
          case NamedAst.HandlerRule(ident, fparams, body, loc) =>
            val opVal = findOpInEffect(ident, decl, ns, scp0)
            val fparamsVal = traverse(fparams)(resolveFormalParam(_, Wildness.AllowWild, scp0, taenv, ns, root))
            flatMapN(opVal, fparamsVal) {
              case (o, fp) =>
                val scp = scp0 ++ mkFormalParamScp(fp)
                checkOpArity(o, fp.length - 1, ident.loc)
                val bodyVal = resolveExp(body, scp)
                mapN(bodyVal) {
                  case b =>
                    ResolvedAst.HandlerRule(OpSymUse(o.sym, ident.loc), fp, b, loc)
                }
            }
        }
        mapN(rulesVal) {
          case rules =>
            // Check that all the operations have respective definitions
            val allOps = decl.ops.map(_.sym)
            val missingDefs = allOps.toSet -- rules.map(_.symUse.sym)
            missingDefs.foreach {
              case sym => sctx.errors.add(ResolutionError.MissingHandlerDef(sym, qname.loc))
            }
            Result.Ok((symUse, rules))
        }
      case Result.Err(error) =>
        Validation.Success(Result.Err(error))
    }
  }


  /**
    * Performs name resolution on the given constraint pattern `pat0` in the namespace `ns0`.
    * Constraint patterns do not introduce new variables.
    */
  private def resolvePatternInConstraint(pat0: NamedAst.Pattern, scp0: LocalScope, ns0: Name.NName, root: NamedAst.Root)(implicit sctx: SharedContext): ResolvedAst.Pattern = {

    def visit(p0: NamedAst.Pattern): ResolvedAst.Pattern = p0 match {
      case NamedAst.Pattern.Wild(loc) =>
        ResolvedAst.Pattern.Wild(loc)

      case NamedAst.Pattern.Var(sym0, loc) =>
        // TODO NS-REFACTOR wild patterns should not be counted as vars
        // if the sym is wild then just call the pattern wild
        if (sym0.isWild) {
          ResolvedAst.Pattern.Wild(loc)
        } else {
          scp0(sym0.text).collectFirst {
            case Resolution.Var(sym) => sym
          } match {
            case Some(sym) =>
              ResolvedAst.Pattern.Var(sym, loc)
            case None => throw InternalCompilerException("unexpected unrecognized sym in constraint pattern", loc)
          }
        }

      case NamedAst.Pattern.Cst(cst, loc) =>
        ResolvedAst.Pattern.Cst(cst, loc)

      case NamedAst.Pattern.Tag(qname, pats, loc) =>
        lookupTag(qname, scp0, ns0, root) match {
          case Result.Ok(c) =>
            val ps = pats.map(visit)
            ResolvedAst.Pattern.Tag(CaseSymUse(c.sym, qname.loc), ps, loc)
          case Result.Err(error) =>
            sctx.errors.add(error)
            ResolvedAst.Pattern.Error(loc)
        }

      case NamedAst.Pattern.Tuple(elms, loc) =>
        val es = elms.map(visit)
        ResolvedAst.Pattern.Tuple(es, loc)

      case NamedAst.Pattern.Record(pats, pat, loc) =>
        val ps = pats.map {
          case NamedAst.Pattern.Record.RecordLabelPattern(label, pat1, loc1) =>
            val p = visit(pat1)
            ResolvedAst.Pattern.Record.RecordLabelPattern(label, p, loc1)
        }
        val p = visit(pat)
        ResolvedAst.Pattern.Record(ps, p, loc)

      case NamedAst.Pattern.Error(loc) =>
        ResolvedAst.Pattern.Error(loc)
    }

    visit(pat0)
  }

  /**
    * Performs name resolution on the given pattern `pat0` in the namespace `ns0`.
    */
  private def resolvePattern(pat0: NamedAst.Pattern, scp0: LocalScope, ns0: Name.NName, root: NamedAst.Root)(implicit sctx: SharedContext): ResolvedAst.Pattern = {

    def visit(p0: NamedAst.Pattern): ResolvedAst.Pattern = p0 match {
      case NamedAst.Pattern.Wild(loc) =>
        ResolvedAst.Pattern.Wild(loc)

      case NamedAst.Pattern.Var(sym, loc) =>
        ResolvedAst.Pattern.Var(sym, loc)

      case NamedAst.Pattern.Cst(cst, loc) =>
        ResolvedAst.Pattern.Cst(cst, loc)

      case NamedAst.Pattern.Tag(qname, pats, loc) =>
        lookupTag(qname, scp0, ns0, root) match {
          case Result.Ok(c) =>
            val ps0 = pats.map(visit)
            // Check if the number of arguments match.
            val ps = if (ps0.lengthCompare(c.tpes) != 0) {
              val expectedTerms = c.tpes.length
              val error = ResolutionError.MismatchedTagPatternArity(c.sym, expected = expectedTerms, actual = ps0.length, loc)
              sctx.errors.add(error)
              // Maintain as many sensible arguments as possible to allow further type checking, etc.
              ps0.take(expectedTerms).padTo(expectedTerms, ResolvedAst.Pattern.Error(loc.asSynthetic))
            } else {
              ps0
            }
            ResolvedAst.Pattern.Tag(CaseSymUse(c.sym, qname.loc), ps, loc)
          case Result.Err(error) =>
            sctx.errors.add(error)
            ResolvedAst.Pattern.Error(loc)
        }

      case NamedAst.Pattern.Tuple(elms, loc) =>
        val es = elms.map(visit)
        ResolvedAst.Pattern.Tuple(es, loc)

      case NamedAst.Pattern.Record(pats, pat, loc) =>
        val ps = pats.map {
          case NamedAst.Pattern.Record.RecordLabelPattern(label, pat1, loc1) =>
            val p = visit(pat1)
            ResolvedAst.Pattern.Record.RecordLabelPattern(label, p, loc1)
        }
        val p = visit(pat)
        ResolvedAst.Pattern.Record(ps, p, loc)

      case NamedAst.Pattern.Error(loc) =>
        ResolvedAst.Pattern.Error(loc)
    }

    visit(pat0)
  }

  /**
    * Performs name resolution on the given pattern `pat0` in the namespace `ns0`.
    */
  private def resolveExtPattern(pat0: NamedAst.ExtPattern): ResolvedAst.ExtPattern = pat0 match {
    case NamedAst.ExtPattern.Wild(loc) =>
      ResolvedAst.ExtPattern.Wild(loc)

    case NamedAst.ExtPattern.Var(sym, loc) =>
      ResolvedAst.ExtPattern.Var(sym, loc)

    case NamedAst.ExtPattern.Error(loc) =>
      ResolvedAst.ExtPattern.Error(loc)
  }

  /**
    * Performs name resolution on the given head predicate `h0` in the given namespace `ns0`.
    */
  private def resolvePredicateHead(h0: NamedAst.Predicate.Head, scp0: LocalScope)(implicit scope: Scope, ns0: Name.NName, taenv: Map[Symbol.TypeAliasSym, ResolvedAst.Declaration.TypeAlias], sctx: SharedContext, root: NamedAst.Root, flix: Flix): Validation[ResolvedAst.Predicate.Head, ResolutionError] = h0 match {
    case NamedAst.Predicate.Head.Atom(pred, den, terms, loc) =>
      val tsVal = traverse(terms)(t => resolveExp(t, scp0))
      mapN(tsVal) {
        ts => ResolvedAst.Predicate.Head.Atom(pred, den, ts, loc)
      }
  }

  /**
    * Performs name resolution on the given body predicate `b0` in the given namespace `ns0`.
    */
  private def resolvePredicateBody(b0: NamedAst.Predicate.Body, scp0: LocalScope)(implicit scope: Scope, ns0: Name.NName, taenv: Map[Symbol.TypeAliasSym, ResolvedAst.Declaration.TypeAlias], sctx: SharedContext, root: NamedAst.Root, flix: Flix): Validation[ResolvedAst.Predicate.Body, ResolutionError] = b0 match {
    case NamedAst.Predicate.Body.Atom(pred, den, polarity, fixity, terms, loc) =>
      val ts = terms.map(resolvePatternInConstraint(_, scp0, ns0, root))
      Validation.Success(ResolvedAst.Predicate.Body.Atom(pred, den, polarity, fixity, ts, loc))

    case NamedAst.Predicate.Body.Functional(idents, exp, loc) =>
      val syms = idents.map {
        case ident => scp0(ident.name).collectFirst {
          case Resolution.Var(sym) => sym
        }.getOrElse(throw InternalCompilerException(s"Unbound variable in functional predicate: '$ident'.", ident.loc))
      }
      val eVal = resolveExp(exp, scp0)
      mapN(eVal) {
        case e => ResolvedAst.Predicate.Body.Functional(syms, e, loc)
      }

    case NamedAst.Predicate.Body.Guard(exp, loc) =>
      val eVal = resolveExp(exp, scp0)
      mapN(eVal) {
        e => ResolvedAst.Predicate.Body.Guard(e, loc)
      }
  }

  /**
    * Performs name resolution on the given formal parameter `fparam0` in the given namespace `ns0`.
    *
    * Wildness may be set to `RecordWild` in nonlocal definitions and signatures to track the symbols of wildcard types.
    */
  private def resolveFormalParam(fparam0: NamedAst.FormalParam, wildness: Wildness, scp0: LocalScope, taenv: Map[Symbol.TypeAliasSym, ResolvedAst.Declaration.TypeAlias], ns0: Name.NName, root: NamedAst.Root)(implicit scope: Scope, sctx: SharedContext, flix: Flix): Validation[ResolvedAst.FormalParam, ResolutionError] = {
    val tVal = traverseOpt(fparam0.tpe)(resolveType(_, Some(Kind.Star), wildness, scp0, taenv, ns0, root))
    mapN(tVal) {
      t => ResolvedAst.FormalParam(fparam0.sym, fparam0.mod, t, fparam0.loc)
    }
  }

  /**
    * Performs name resolution on the given predicate parameter `pparam0` in the given namespace `ns0`.
    */
  private def resolvePredicateParam(pparam0: NamedAst.PredicateParam, scp0: LocalScope)(implicit ns0: Name.NName, taenv: Map[Symbol.TypeAliasSym, ResolvedAst.Declaration.TypeAlias], scope: Scope, sctx: SharedContext, root: NamedAst.Root, flix: Flix): Validation[ResolvedAst.PredicateParam, ResolutionError] = pparam0 match {
    case NamedAst.PredicateParam.PredicateParamUntyped(pred, loc) =>
      Validation.Success(ResolvedAst.PredicateParam.PredicateParamUntyped(pred, loc))

    case NamedAst.PredicateParam.PredicateParamWithType(pred, den, tpes, loc) =>
      mapN(traverse(tpes)(resolveType(_, Some(Kind.Star), Wildness.ForbidWild, scp0, taenv, ns0, root)(scope, sctx, flix))) {
        case ts => ResolvedAst.PredicateParam.PredicateParamWithType(pred, den, ts, loc)
      }

  }

  /**
    * Performs name resolution on the given type parameter `tparam0` in the given namespace `ns0`.
    */
  private def resolveTypeParam(tparam0: NamedAst.TypeParam, scp0: LocalScope, ns0: Name.NName, root: NamedAst.Root)(implicit sctx: SharedContext): Validation[ResolvedAst.TypeParam, ResolutionError] = tparam0 match {
    case tparam: NamedAst.TypeParam.Kinded => resolveKindedTypeParam(tparam, scp0, ns0, root)
    case tparam: NamedAst.TypeParam.Unkinded => Validation.Success(resolveUnkindedTypeParam(tparam))
    case tparam: NamedAst.TypeParam.Implicit => throw InternalCompilerException("unexpected implicit tparam", tparam.loc)
  }

  /**
    * Performs name resolution on the given kinded type parameter `tparam0` in the given namespace `ns0`.
    */
  private def resolveKindedTypeParam(tparam0: NamedAst.TypeParam.Kinded, scp0: LocalScope, ns0: Name.NName, root: NamedAst.Root)(implicit sctx: SharedContext): Validation[ResolvedAst.TypeParam.Kinded, ResolutionError] = tparam0 match {
    case NamedAst.TypeParam.Kinded(name, sym, kind0, loc) =>
      val kind = resolveKind(kind0, scp0, ns0, root)
      Validation.Success(ResolvedAst.TypeParam.Kinded(name, sym, kind, loc))
  }

  /**
    * Performs name resolution on the given unkinded type parameter `tparam0` in the given namespace `ns0`.
    */
  private def resolveUnkindedTypeParam(tparam0: NamedAst.TypeParam.Unkinded): ResolvedAst.TypeParam.Unkinded = tparam0 match {
    case NamedAst.TypeParam.Unkinded(name, sym, loc) => ResolvedAst.TypeParam.Unkinded(name, sym, loc)
  }

  /**
    * Performs name resolution on the given implicit type parameter `tparam0` in the given namespace `ns0`.
    */
  private def resolveImplicitTypeParam(tparam0: NamedAst.TypeParam, scp0: LocalScope): Option[ResolvedAst.TypeParam] = tparam0 match {
    case NamedAst.TypeParam.Implicit(name, sym, loc) =>
      // Check if the tparam is in the LocalScope
      scp0(name.name) collectFirst {
        case Resolution.TypeVar(scpSym) => scpSym
      } match {
        // Case 1: Already in the LocalScope, this is not a type parameter.
        case Some(_) => None
        // Case 2: Not in the LocalScope. This is a real type parameter.
        case None => Some(ResolvedAst.TypeParam.Implicit(name, sym, loc))
      }
    case NamedAst.TypeParam.Kinded(_, _, _, loc) => throw InternalCompilerException("unexpected explicit type parameter", loc)
    case NamedAst.TypeParam.Unkinded(_, _, loc) => throw InternalCompilerException("unexpected explicit type parameter", loc)
  }

  /**
    * Performs name resolution on the given constraint parameter.
    */
  private def resolveConstraintParam(cparam0: NamedAst.ConstraintParam, scp0: LocalScope): Option[ResolvedAst.ConstraintParam] = cparam0 match {
    case NamedAst.ConstraintParam(sym, loc) =>
      // Check if the cparam is in the LocalScope
      scp0(sym.text) collectFirst {
        case Resolution.Var(varSym) => varSym
      } match {
        // Case 1: Already in the LocalScope, this is not a constraint parameter.
        case Some(_) => None
        // Case 2: Not in the LocalScope. This is a real constraint parameter.
        case None => Some(ResolvedAst.ConstraintParam(sym, loc))
      }
  }

  /**
    * Performs name resolution on the given type parameters `tparams0`.
    */
  private def resolveTypeParams(tparams0: List[NamedAst.TypeParam], scp0: LocalScope, ns0: Name.NName, root: NamedAst.Root)(implicit sctx: SharedContext): Validation[List[ResolvedAst.TypeParam], ResolutionError] = {
    // Isolate the implicit type params: these are allowed to have redundancies.
    val (impTparams0, expTparams0) = tparams0.partition {
      case _: NamedAst.TypeParam.Implicit => true
      case _: NamedAst.TypeParam.Kinded => false
      case _: NamedAst.TypeParam.Unkinded => false
    }

    val impTparams = impTparams0.flatMap(resolveImplicitTypeParam(_, scp0))
    val expTparamsVal = traverse(expTparams0)(resolveTypeParam(_, scp0, ns0, root))

    mapN(expTparamsVal) {
      case expTparams =>
        impTparams ++ expTparams
    }
  }

  /**
    * Performs name resolution on the given constraint parameters `cparams0`.
    */
  private def resolveConstraintParams(cparams0: List[NamedAst.ConstraintParam], scp0: LocalScope): List[ResolvedAst.ConstraintParam] = {
    cparams0.flatMap(resolveConstraintParam(_, scp0))
  }

  /**
    * Performs name resolution on the given type constraint `tconstr0`.
    */
  private def resolveTraitConstraint(tconstr0: NamedAst.TraitConstraint, scp0: LocalScope, taenv: Map[Symbol.TypeAliasSym, ResolvedAst.Declaration.TypeAlias], ns0: Name.NName, root: NamedAst.Root)(implicit sctx: SharedContext, flix: Flix): Validation[Option[ResolvedAst.TraitConstraint], ResolutionError] = tconstr0 match {
    case NamedAst.TraitConstraint(trt0, tpe0, loc) =>
      val optTrait = lookupTrait(trt0, TraitUsageKind.Constraint, scp0, ns0, root)
      val tpeVal = resolveType(tpe0, None, Wildness.ForbidWild, scp0, taenv, ns0, root)(Scope.Top, sctx, flix)

      mapN(tpeVal) {
        tpe =>
          optTrait.map {
            trt =>
              val head = TraitSymUse(trt.sym, trt0.loc)
              ResolvedAst.TraitConstraint(head, tpe, loc)
          }
      }
  }

  /**
    * Performs name resolution on the given equality constraint `econstr0`.
    */
  private def resolveEqualityConstraint(tconstr0: NamedAst.EqualityConstraint, scp0: LocalScope, taenv: Map[Symbol.TypeAliasSym, ResolvedAst.Declaration.TypeAlias], ns0: Name.NName, root: NamedAst.Root)(implicit sctx: SharedContext, flix: Flix): Validation[ResolvedAst.EqualityConstraint, ResolutionError] = tconstr0 match {
    case NamedAst.EqualityConstraint(qname, tpe1, tpe2, loc) =>
      val assocVal = lookupAssocType(qname, scp0, ns0, root)

      val t1Val = resolveType(tpe1, None, Wildness.ForbidWild, scp0, taenv, ns0, root)(Scope.Top, sctx, flix)
      val t2Val = resolveType(tpe2, None, Wildness.ForbidWild, scp0, taenv, ns0, root)(Scope.Top, sctx, flix)

      mapN(assocVal, t1Val, t2Val) {
        case (assoc, t1, t2) =>
          val head = AssocTypeSymUse(assoc.sym, qname.loc)
          ResolvedAst.EqualityConstraint(head, t1, t2, loc)
      }
  }

  /**
    * Performs name resolution on the given supertrait constraint `tconstr0`.
    */
  private def resolveSuperTrait(tconstr0: NamedAst.TraitConstraint, scp0: LocalScope, taenv: Map[Symbol.TypeAliasSym, ResolvedAst.Declaration.TypeAlias], ns0: Name.NName, root: NamedAst.Root)(implicit sctx: SharedContext, flix: Flix): Validation[ResolvedAst.TraitConstraint, ResolutionError] = tconstr0 match {
    case NamedAst.TraitConstraint(trt0, tpe0, loc) =>
      val traitVal = lookupTraitForImplementation(trt0, TraitUsageKind.Constraint, scp0, ns0, root)
      val tpeVal = resolveType(tpe0, None, Wildness.ForbidWild, scp0, taenv, ns0, root)(Scope.Top, sctx, flix)

      mapN(traitVal, tpeVal) {
        case (trt, tpe) =>
          val symUse = TraitSymUse(trt.sym, trt0.loc)
          ResolvedAst.TraitConstraint(symUse, tpe, loc)
      }
  }

  /**
    * Performs name resolution on the given derivations `derives0`.
    */
  private def resolveDerivations(derives0: NamedAst.Derivations, scp0: LocalScope, ns0: Name.NName, root: NamedAst.Root)(implicit sctx: SharedContext): Derivations = {
    val qnames = derives0.traits
    val derives = qnames.flatMap(resolveDerivation(_, scp0, ns0, root))
    // Check for [[DuplicateDerivation]].
    val seen = mutable.Map.empty[Symbol.TraitSym, SourceLocation]
    val errors = mutable.ArrayBuffer.empty[DuplicateDerivation]
    for (Derivation(sym, loc1) <- derives) {
      seen.get(sym) match {
        case None =>
          seen.put(sym, loc1)
        case Some(loc2) =>
          errors += DuplicateDerivation(sym, loc1, loc2)
          errors += DuplicateDerivation(sym, loc2, loc1)
      }
    }
    errors.foreach(sctx.errors.add)
    Derivations(derives, derives0.loc)
  }

  /**
    * Performs name resolution on the given of derivation `derive0`.
    */
  private def resolveDerivation(derive0: Name.QName, scp0: LocalScope, ns0: Name.NName, root: NamedAst.Root)(implicit sctx: SharedContext): Option[Derivation] = {
    lookupTrait(derive0, TraitUsageKind.Derivation, scp0, ns0, root).map {
      trt => Derivation(trt.sym, derive0.loc)
    }
  }

  private def resolveExtMatchRule(rule0: NamedAst.ExtMatchRule, scp0: LocalScope)(implicit scope: Scope, ns0: Name.NName, taenv: Map[Symbol.TypeAliasSym, ResolvedAst.Declaration.TypeAlias], sctx: SharedContext, root: NamedAst.Root, flix: Flix): Validation[ResolvedAst.ExtMatchRule, ResolutionError] = rule0 match {
    case NamedAst.ExtMatchRule(label, pats, exp, loc) =>
      val ps = pats.map(resolveExtPattern)
      val scp = ps.foldLeft(scp0) {
        case (acc, ResolvedAst.ExtPattern.Var(sym, _)) => acc ++ mkVarScp(sym)
        case (acc, _) => acc
      }
      val eVal = resolveExp(exp, scp)
      mapN(eVal) {
        case e => ResolvedAst.ExtMatchRule(label, ps, e, loc)
      }
  }

  /**
    * Finds the trait with the qualified name `qname` in the namespace `ns0`, for the purposes of implementation.
    */
  private def lookupTraitForImplementation(qname: Name.QName, traitUseKind: TraitUsageKind, scp0: LocalScope, ns0: Name.NName, root: NamedAst.Root)(implicit sctx: SharedContext): Validation[NamedAst.Declaration.Trait, ResolutionError] = {
    val traitOpt = tryLookupName(qname, scp0, ns0, root)
    traitOpt.collectFirst {
      case Resolution.Declaration(trt: NamedAst.Declaration.Trait) => trt
    } match {
      case Some(trt) =>
        getTraitAccessibility(trt, ns0) match {
          case TraitAccessibility.Accessible =>
            Validation.Success(trt)
          case TraitAccessibility.Sealed =>
            val error = ResolutionError.SealedTrait(trt.sym, ns0, qname.loc)
            sctx.errors.add(error)
            Validation.Success(trt)
          case TraitAccessibility.Inaccessible =>
            val error = ResolutionError.InaccessibleTrait(trt.sym, ns0, qname.loc)
            sctx.errors.add(error)
            Validation.Success(trt)
        }
      case None =>
        Validation.Failure(ResolutionError.UndefinedTrait(qname, traitUseKind, AnchorPosition.mkImportOrUseAnchor(ns0), scp0, ns0, qname.loc))
    }
  }

  /**
    * Finds the trait with the qualified name `qname` in the namespace `ns0`.
    */
  private def lookupTrait(qname: Name.QName, traitUseKind: TraitUsageKind, scp0: LocalScope, ns0: Name.NName, root: NamedAst.Root)(implicit sctx: SharedContext): Option[NamedAst.Declaration.Trait] = {
    val traitOpt = tryLookupName(qname, scp0, ns0, root)
    traitOpt.collectFirst {
      case Resolution.Declaration(trt: NamedAst.Declaration.Trait) => trt
    } match {
      case Some(trt) =>
        getTraitAccessibility(trt, ns0) match {
          case TraitAccessibility.Accessible | TraitAccessibility.Sealed =>
            Some(trt)

          case TraitAccessibility.Inaccessible =>
            val error = ResolutionError.InaccessibleTrait(trt.sym, ns0, qname.loc)
            sctx.errors.add(error)
            Some(trt)
        }
      case None =>
        val error = ResolutionError.UndefinedTrait(qname, traitUseKind, AnchorPosition.mkImportOrUseAnchor(ns0), scp0, ns0, qname.loc)
        sctx.errors.add(error)
        None
    }
  }

  /**
    * Looks up the definition or signature with qualified name `qname` in the namespace `ns0`.
    */
  private def lookupQName(qname: Name.QName, scp0: LocalScope, ns0: Name.NName, root: NamedAst.Root)(implicit sctx: SharedContext): ResolvedQName = {
    // first look in the LocalScope
    val resolutions = tryLookupName(qname, scp0, ns0, root)

    resolutions.collect {
      case decl@Resolution.Declaration(_: NamedAst.Declaration.Def) => decl
      case decl@Resolution.Declaration(_: NamedAst.Declaration.Sig) => decl
      case decl@Resolution.Declaration(_: NamedAst.Declaration.Case) => decl
      case decl@Resolution.Declaration(_: NamedAst.Declaration.RestrictableCase) => decl
      case decl@Resolution.Declaration(_: NamedAst.Declaration.Op) => decl
      case decl@Resolution.Var(_) => decl
      case decl@Resolution.LocalDef(_, _) => decl
    } match {
      case Resolution.Declaration(defn: NamedAst.Declaration.Def) :: _ =>
        if (isDefAccessible(defn, ns0)) {
          ResolvedQName.Def(defn)
        } else {
          val error = ResolutionError.InaccessibleDef(defn.sym, ns0, qname.loc)
          sctx.errors.add(error)
          ResolvedQName.Def(defn)
        }
      case Resolution.Declaration(sig: NamedAst.Declaration.Sig) :: _ =>
        if (isSigAccessible(sig, ns0)) {
          ResolvedQName.Sig(sig)
        } else {
          val error = ResolutionError.InaccessibleSig(sig.sym, ns0, qname.loc)
          sctx.errors.add(error)
          ResolvedQName.Sig(sig)
        }

      case Resolution.Declaration(op: NamedAst.Declaration.Op) :: _ =>
        ResolvedQName.Op(op)
      case Resolution.Declaration(caze: NamedAst.Declaration.Case) :: _ =>
        ResolvedQName.Tag(caze)
      // TODO NS-REFACTOR check accessibility
      case Resolution.Declaration(caze: NamedAst.Declaration.RestrictableCase) :: Nil =>
        ResolvedQName.RestrictableTag(caze)
      // TODO NS-REFACTOR check accessibility
      case Resolution.LocalDef(sym, fparams) :: _ => ResolvedQName.LocalDef(sym, fparams)
      case Resolution.Var(sym) :: _ => ResolvedQName.Var(sym)
      case _ =>
        val error = ResolutionError.UndefinedName(qname, AnchorPosition.mkImportOrUseAnchor(ns0), scp0, qname.loc)
        sctx.errors.add(error)
        ResolvedQName.Error(error)
    }
  }

  /**
    * Looks up the effect operation as a member of the given effect.
    */
  private def findOpInEffect(ident: Name.Ident, eff: NamedAst.Declaration.Effect, ns: Name.NName, scp0: LocalScope): Validation[NamedAst.Declaration.Op, ResolutionError] = {
    val opOpt = eff.ops.find(o => o.sym.name == ident.name)
    opOpt match {
      case None =>
        val nname = eff.sym.namespace :+ eff.sym.name
        val qname = Name.mkQName(nname, ident.name, ident.loc)
        Validation.Failure(ResolutionError.UndefinedOp(qname, AnchorPosition.mkImportOrUseAnchor(ns), scp0, ident.loc))
      case Some(op) =>
        Validation.Success(op)
    }
  }

  /**
    * Finds the enum case that matches the given qualified name `qname` and `tag` in the namespace `ns0`.
    */
  private def lookupTag(qname: Name.QName, scp0: LocalScope, ns0: Name.NName, root: NamedAst.Root): Result[NamedAst.Declaration.Case, ResolutionError.UndefinedTag] = {
    // look up the name
    val matches = tryLookupName(qname, scp0, ns0, root).collect {
      case Resolution.Declaration(c: NamedAst.Declaration.Case) => c
    }

    matches match {
      // Case 0: No matches. Error.
      case Nil => Result.Err(ResolutionError.UndefinedTag(qname, AnchorPosition.mkImportOrUseAnchor(ns0), scp0, ns0, qname.loc))
      // Case 1: A match was found. Success. Note that multiple matches can be found, but they are prioritized by tryLookupName so this is fine.
      case caze :: _ => Result.Ok(caze)
    }
    // TODO NS-REFACTOR check accessibility
  }

  /**
    * Finds the struct that matches the given name `qname` in the namespace `ns0`.
    */
  private def lookupStruct(qname: Name.QName, scp0: LocalScope, ns0: Name.NName, root: NamedAst.Root): Result[NamedAst.Declaration.Struct, ResolutionError.UndefinedStruct] = {
    val matches = tryLookupName(qname, scp0, ns0, root).collect {
      case Resolution.Declaration(s: NamedAst.Declaration.Struct) => s
    }
    matches match {
      // Case 0: No matches. Error.
      case Nil => Result.Err(ResolutionError.UndefinedStruct(qname, AnchorPosition.mkImportOrUseAnchor(ns0), qname.loc))
      // Case 1: A match was found. Success. Note that multiple matches can be found, but they are prioritized by tryLookupName so this is fine.
      case st :: _ => Result.Ok(st)
    }
    // TODO NS-REFACTOR check accessibility
  }

  /**
    * Finds the struct field that matches the given name `name` in the namespace `ns0`.
    */
  private def lookupStructField(name: Name.Label, scp0: LocalScope, ns0: Name.NName, root: NamedAst.Root): Result[NamedAst.Declaration.StructField, ResolutionError.UndefinedStructField] = {
    val matches = tryLookupName(Name.mkQName(ns0.parts, "€" + name.name, name.loc), scp0, ns0, root) collect {
      case Resolution.Declaration(s: NamedAst.Declaration.StructField) => s
    }
    matches match {
      // Case 0: No matches. Error.
      case Nil =>
        if (ns0.idents.nonEmpty) {
          // The struct name is the same as the mod name
          val struct_namespace = Name.NName(ns0.idents.init, ns0.loc)
          val struct_name = ns0.idents.last
          Result.Err(ResolutionError.UndefinedStructField(Some(Symbol.mkStructSym(struct_namespace, struct_name)), name, name.loc))
        } else {
          // If we are in the root namespace, we can't give figure out the struct name
          Result.Err(ResolutionError.UndefinedStructField(None, name, name.loc))
        }
      // Case 1: A match was found. Success. Note that multiple matches can be found, but they are prioritized by tryLookupName so this is fine.
      case field :: _ => Result.Ok(field)
    }
    // TODO NS-REFACTOR check accessibility
  }

  /**
    * Finds the restrictable enum case that matches the given qualified name `qname` and `tag` in the namespace `ns0`.
    */
  private def lookupRestrictableTag(qname: Name.QName, scp0: LocalScope, ns0: Name.NName, root: NamedAst.Root): Validation[NamedAst.Declaration.RestrictableCase, ResolutionError] = {
    // look up the name
    val matches = tryLookupName(qname, scp0, ns0, root) collect {
      case Resolution.Declaration(c: NamedAst.Declaration.RestrictableCase) => c
    }

    matches match {
      // Case 0: No matches. Error.
      case Nil => Validation.Failure(ResolutionError.UndefinedRestrictableTag(qname.ident.name, ns0, qname.loc))
      // Case 1: Exactly one match. Success.
      case caze :: Nil =>
        Validation.Success(caze)
      // Case 2: Multiple matches. Error
      case _ => throw InternalCompilerException(s"unexpected duplicate tag: $qname", qname.loc)
    }
    // TODO NS-REFACTOR check accessibility
  }

  /**
    * Looks up the restrictable enum name.
    */
  private def lookupRestrictableEnum(qname: Name.QName, scp0: LocalScope, ns0: Name.NName, root: NamedAst.Root): Validation[NamedAst.Declaration.RestrictableEnum, ResolutionError] = {
    val matches = tryLookupName(qname, scp0, ns0, root) collect {
      case Resolution.Declaration(c: NamedAst.Declaration.RestrictableEnum) => c
    }

    matches match {
      case Nil => Validation.Failure(ResolutionError.UndefinedRestrictableType(qname, ns0, qname.loc))
      case enum0 :: _ => Validation.Success(enum0)
    }
  }

  /**
    * Partially resolves the given type `tpe0` in the given namespace `ns0`.
    *
    * Type aliases are given temporary placeholders.
    */
  private def semiResolveType(tpe0: NamedAst.Type, kindOpt: Option[Kind], wildness: Wildness, scp0: LocalScope, ns0: Name.NName, root: NamedAst.Root)(implicit scope: Scope, sctx: SharedContext, flix: Flix): Validation[UnkindedType, ResolutionError] = {
    def visit(tpe0: NamedAst.Type): Validation[UnkindedType, ResolutionError] = tpe0 match {
      case NamedAst.Type.Var(ident, loc) =>
        lookupLowerType(ident, wildness, scp0) match {
          case Result.Ok(LowerType.Var(sym)) => Validation.Success(UnkindedType.Var(sym, loc))
          case Result.Ok(LowerType.Region(sym)) => Validation.Success(UnkindedType.Cst(TypeConstructor.Region(sym), loc))
          case Result.Err(error) =>
            // Note: We assume the default type variable has kind Star.
            sctx.errors.add(error)
            Validation.Success(UnkindedType.Error(loc))
        }

      case NamedAst.Type.Unit(loc) => Validation.Success(UnkindedType.Cst(TypeConstructor.Unit, loc))

      case NamedAst.Type.Ambiguous(qname, loc) if qname.isUnqualified => qname.ident.name match {
        // Basic Types
        case "Void" => Validation.Success(UnkindedType.Cst(TypeConstructor.Void, loc))
        case "Unit" => Validation.Success(UnkindedType.Cst(TypeConstructor.Unit, loc))
        case "Null" => Validation.Success(UnkindedType.Cst(TypeConstructor.Null, loc))
        case "Bool" => Validation.Success(UnkindedType.Cst(TypeConstructor.Bool, loc))
        case "Char" => Validation.Success(UnkindedType.Cst(TypeConstructor.Char, loc))
        case "Float32" => Validation.Success(UnkindedType.Cst(TypeConstructor.Float32, loc))
        case "Float64" => Validation.Success(UnkindedType.Cst(TypeConstructor.Float64, loc))
        case "BigDecimal" => Validation.Success(UnkindedType.Cst(TypeConstructor.BigDecimal, loc))
        case "Int8" => Validation.Success(UnkindedType.Cst(TypeConstructor.Int8, loc))
        case "Int16" => Validation.Success(UnkindedType.Cst(TypeConstructor.Int16, loc))
        case "Int32" => Validation.Success(UnkindedType.Cst(TypeConstructor.Int32, loc))
        case "Int64" => Validation.Success(UnkindedType.Cst(TypeConstructor.Int64, loc))
        case "BigInt" => Validation.Success(UnkindedType.Cst(TypeConstructor.BigInt, loc))
        case "String" => Validation.Success(UnkindedType.Cst(TypeConstructor.Str, loc))
        case "Regex" => Validation.Success(UnkindedType.Cst(TypeConstructor.Regex, loc))
        case "Sender" => Validation.Success(UnkindedType.Cst(TypeConstructor.Sender, loc))
        case "Receiver" => Validation.Success(UnkindedType.Cst(TypeConstructor.Receiver, loc))
        case "Lazy" => Validation.Success(UnkindedType.Cst(TypeConstructor.Lazy, loc))
        case "Array" => Validation.Success(UnkindedType.Cst(TypeConstructor.Array, loc))
        case "Vector" => Validation.Success(UnkindedType.Cst(TypeConstructor.Vector, loc))
        case "Region" => Validation.Success(UnkindedType.Cst(TypeConstructor.RegionToStar, loc))

        // Disambiguate type.
        case _ => // typeName
          lookupType(qname, scp0, ns0, root) match {
            case TypeLookupResult.Enum(enum0) => Validation.Success(getEnumTypeIfAccessible(enum0, ns0, loc))
            case TypeLookupResult.Struct(struct) => Validation.Success(getStructTypeIfAccessible(struct, ns0, loc))
            case TypeLookupResult.RestrictableEnum(enum0) => Validation.Success(getRestrictableEnumTypeIfAccessible(enum0, ns0, loc))
            case TypeLookupResult.TypeAlias(typeAlias) => Validation.Success(getTypeAliasTypeIfAccessible(typeAlias, ns0, loc))
            case TypeLookupResult.Effect(eff) => Validation.Success(getEffectTypeIfAccessible(eff, ns0, loc))
            case TypeLookupResult.JavaClass(clazz) => Validation.Success(flixifyType(clazz, loc))
            case TypeLookupResult.AssocType(assoc) => Validation.Success(getAssocTypeTypeIfAccessible(assoc, loc))
            case TypeLookupResult.NotFound =>
              val error = ResolutionError.UndefinedType(qname, kindOpt, AnchorPosition.mkImportOrUseAnchor(ns0), scp0, loc)
              sctx.errors.add(error)
              Validation.Success(UnkindedType.Error(loc))
          }
      }

      case NamedAst.Type.Ambiguous(qname, loc) =>
        // Disambiguate type.
        lookupType(qname, scp0, ns0, root) match {
          case TypeLookupResult.Enum(enum0) => Validation.Success(getEnumTypeIfAccessible(enum0, ns0, loc))
          case TypeLookupResult.Struct(struct) => Validation.Success(getStructTypeIfAccessible(struct, ns0, loc))
          case TypeLookupResult.RestrictableEnum(enum0) => Validation.Success(getRestrictableEnumTypeIfAccessible(enum0, ns0, loc))
          case TypeLookupResult.TypeAlias(typeAlias) => Validation.Success(getTypeAliasTypeIfAccessible(typeAlias, ns0, loc))
          case TypeLookupResult.Effect(eff) => Validation.Success(getEffectTypeIfAccessible(eff, ns0, loc))
          case TypeLookupResult.JavaClass(clazz) => Validation.Success(flixifyType(clazz, loc))
          case TypeLookupResult.AssocType(assoc) => Validation.Success(getAssocTypeTypeIfAccessible(assoc, loc))
          case TypeLookupResult.NotFound =>
            val error = ResolutionError.UndefinedType(qname, kindOpt, AnchorPosition.mkImportOrUseAnchor(ns0), scp0, loc)
            sctx.errors.add(error)
            Validation.Success(UnkindedType.Error(loc))
        }

      case NamedAst.Type.Tuple(elms0, loc) =>
        val elmsVal = traverseNel(elms0)(tpe => visit(tpe))
        mapN(elmsVal) {
          elms => UnkindedType.mkTuple(elms, loc)
        }

      case NamedAst.Type.RecordRowEmpty(loc) =>
        Validation.Success(UnkindedType.Cst(TypeConstructor.RecordRowEmpty, loc))

      case NamedAst.Type.RecordRowExtend(label, value, rest, loc) =>
        val vVal = visit(value)
        val rVal = visit(rest)
        mapN(vVal, rVal) {
          case (v, r) => UnkindedType.mkRecordRowExtend(label, v, r, loc)
        }

      case NamedAst.Type.Record(row, loc) =>
        val rVal = visit(row)
        mapN(rVal) {
          r => UnkindedType.mkRecord(r, loc)
        }

      case NamedAst.Type.SchemaRowEmpty(loc) =>
        Validation.Success(UnkindedType.Cst(TypeConstructor.SchemaRowEmpty, loc))

      case NamedAst.Type.SchemaRowExtendWithAlias(qname, targs, rest, loc) =>
        // Lookup the type alias.
        flatMapN(lookupTypeAlias(qname, scp0, ns0, root)) {
          typeAlias =>
            val t = getTypeAliasTypeIfAccessible(typeAlias, ns0, loc)
            val tsVal = traverse(targs)(visit)
            val rVal = visit(rest)
            mapN(tsVal, rVal) {
              case (ts, r) =>
                val app = UnkindedType.mkApply(t, ts, loc)
                UnkindedType.mkSchemaRowExtend(Name.mkPred(qname.ident), app, r, loc)
            }
        }

      case NamedAst.Type.SchemaRowExtendWithTypes(ident, den, tpes, rest, loc) =>
        val tsVal = traverse(tpes)(visit)
        val rVal = visit(rest)
        mapN(tsVal, rVal) {
          case (ts, r) =>
            val pred = mkPredicate(den, ts, loc)
            UnkindedType.mkSchemaRowExtend(Name.mkPred(ident), pred, r, loc)
        }

      case NamedAst.Type.Schema(row, loc) =>
        val rVal = visit(row)
        mapN(rVal) {
          r => UnkindedType.mkSchema(r, loc)
        }

      case NamedAst.Type.Extensible(row, loc) =>
        val rVal = visit(row)
        mapN(rVal) {
          r => UnkindedType.mkExtensible(r, loc)
        }

      case NamedAst.Type.Arrow(tparams0, eff0, tresult0, loc) =>
        val tparamsVal = traverse(tparams0)(visit)
        val tresultVal = visit(tresult0)
        val effVal = traverseOpt(eff0)(visit)
        mapN(tparamsVal, tresultVal, effVal) {
          case (tparams, tresult, eff) => mkUncurriedArrowWithEffect(tparams, eff, tresult, loc)
        }

      case NamedAst.Type.Apply(base0, targ0, loc) =>
        val tpe1Val = visit(base0)
        val tpe2Val = visit(targ0)
        mapN(tpe1Val, tpe2Val) {
          case (tpe1, tpe2) => UnkindedType.Apply(tpe1, tpe2, loc)
        }

      case NamedAst.Type.True(loc) =>
        Validation.Success(UnkindedType.Cst(TypeConstructor.True, loc))

      case NamedAst.Type.False(loc) =>
        Validation.Success(UnkindedType.Cst(TypeConstructor.False, loc))

      case NamedAst.Type.Not(tpe, loc) =>
        mapN(visit(tpe)) {
          case t => mkNot(t, loc)
        }

      case NamedAst.Type.And(tpe1, tpe2, loc) =>
        mapN(visit(tpe1), visit(tpe2)) {
          case (t1, t2) => mkAnd(t1, t2, loc)
        }

      case NamedAst.Type.Or(tpe1, tpe2, loc) =>
        mapN(visit(tpe1), visit(tpe2)) {
          case (t1, t2) => mkOr(t1, t2, loc)
        }

      case NamedAst.Type.Complement(tpe, loc) =>
        mapN(visit(tpe)) {
          t => mkComplement(t, loc)
        }

      case NamedAst.Type.Union(tpe1, tpe2, loc) =>
        mapN(visit(tpe1), visit(tpe2)) {
          case (t1, t2) => mkUnion(t1, t2, loc)
        }

      case NamedAst.Type.Intersection(tpe1, tpe2, loc) =>
        mapN(visit(tpe1), visit(tpe2)) {
          case (t1, t2) => mkIntersection(t1, t2, loc)
        }

      case NamedAst.Type.Difference(tpe1, tpe2, loc) =>
        mapN(visit(tpe1), visit(tpe2)) {
          case (t1, t2) => mkDifference(t1, t2, loc)
        }

      case NamedAst.Type.Pure(loc) =>
        Validation.Success(UnkindedType.Cst(TypeConstructor.Pure, loc))

      case NamedAst.Type.CaseSet(cases0, loc) =>
        val casesVal = traverse(cases0)(lookupRestrictableTag(_, scp0, ns0, root))
        mapN(casesVal) {
          case cases => UnkindedType.CaseSet(cases.map(_.sym), loc)
        }

      case NamedAst.Type.CaseComplement(tpe, loc) =>
        mapN(visit(tpe)) {
          t => UnkindedType.CaseComplement(t, loc)
        }

      case NamedAst.Type.CaseUnion(tpe1, tpe2, loc) =>
        mapN(visit(tpe1), visit(tpe2)) {
          case (t1, t2) => UnkindedType.CaseUnion(t1, t2, loc)
        }

      case NamedAst.Type.CaseIntersection(tpe1, tpe2, loc) =>
        mapN(visit(tpe1), visit(tpe2)) {
          case (t1, t2) => UnkindedType.CaseIntersection(t1, t2, loc)
        }

      case NamedAst.Type.Ascribe(t0, kind0, loc) =>
        val tVal = visit(t0)
        val kind = resolveKind(kind0, scp0, ns0, root)
        mapN(tVal) {
          t => UnkindedType.Ascribe(t, kind, loc)
        }

      case NamedAst.Type.Error(loc) =>
        Validation.Success(UnkindedType.Error(loc))

    }

    visit(tpe0)
  }

  /**
    * Finishes resolving the partially resolved type `tpe0`.
    *
    * Replaces type alias placeholders with the real type aliases.
    */
  private def finishResolveType(tpe0: UnkindedType, taenv: Map[Symbol.TypeAliasSym, ResolvedAst.Declaration.TypeAlias])(implicit sctx: SharedContext): Validation[UnkindedType, ResolutionError] = {

    /**
      * Performs beta-reduction on the given type alias.
      * The list of arguments must be the same length as the alias's parameters.
      */
    def applyAlias(alias: ResolvedAst.Declaration.TypeAlias, args: List[UnkindedType], cstLoc: SourceLocation): UnkindedType = {
      val map = alias.tparams.map(_.sym).zip(args).toMap[Symbol.UnkindedTypeVarSym, UnkindedType]
      val tpe = alias.tpe.map(map)
      val symUse = TypeAliasSymUse(alias.sym, cstLoc)
      UnkindedType.Alias(symUse, args, tpe, tpe0.loc)
    }

    val baseType = tpe0.baseType
    val targs = tpe0.typeArguments

    baseType match {
      case UnkindedType.UnappliedAlias(sym, loc) =>
        val alias = taenv(sym)
        val tparams = alias.tparams
        val numParams = tparams.length
        if (targs.length < numParams) {
          // Case 1: The type alias is under-applied.
          val error = ResolutionError.UnderAppliedTypeAlias(sym, loc)
          sctx.errors.add(error)
          Validation.Success(UnkindedType.Error(loc))
        } else {
          // Case 2: The type alias is fully applied.
          // Apply the types within the alias, then apply any leftover types.
          mapN(traverse(targs)(finishResolveType(_, taenv))) {
            resolvedArgs =>
              val (usedArgs, extraArgs) = resolvedArgs.splitAt(numParams)
              UnkindedType.mkApply(applyAlias(alias, usedArgs, loc), extraArgs, tpe0.loc)
          }
        }

      case UnkindedType.UnappliedAssocType(sym, loc) =>
        targs match {
          // Case 1: The associated type is under-applied.
          case Nil =>
            val error = ResolutionError.UnderAppliedAssocType(sym, loc)
            sctx.errors.add(error)
            Validation.Success(UnkindedType.Error(loc))

          // Case 2: The associated type is fully applied.
          // Apply the types first type inside the assoc type, then apply any leftover types.
          case targHead :: targTail =>
            val targHeadVal = finishResolveType(targHead, taenv)
            val targTailVal = traverse(targTail)(finishResolveType(_, taenv))
            flatMapN(targHeadVal, targTailVal) {
              case (targHd: UnkindedType.Var, targTl) =>
                val cst = AssocTypeSymUse(sym, loc)
                val assoc = UnkindedType.AssocType(cst, targHd, tpe0.loc)
                Validation.Success(UnkindedType.mkApply(assoc, targTl, tpe0.loc))
              case _ =>
                val error = ResolutionError.IllegalAssocTypeApplication(tpe0.loc)
                sctx.errors.add(error)
                Validation.Success(UnkindedType.Error(loc))
            }
        }

      case _: UnkindedType.Var =>
        mapN(traverse(targs)(finishResolveType(_, taenv))) {
          resolvedArgs => UnkindedType.mkApply(baseType, resolvedArgs, tpe0.loc)
        }

      case _: UnkindedType.Cst =>
        mapN(traverse(targs)(finishResolveType(_, taenv))) {
          resolvedArgs => UnkindedType.mkApply(baseType, resolvedArgs, tpe0.loc)
        }

      case _: UnkindedType.Enum =>
        mapN(traverse(targs)(finishResolveType(_, taenv))) {
          resolvedArgs => UnkindedType.mkApply(baseType, resolvedArgs, tpe0.loc)
        }

      case _: UnkindedType.Effect =>
        mapN(traverse(targs)(finishResolveType(_, taenv))) {
          resolvedArgs => UnkindedType.mkApply(baseType, resolvedArgs, tpe0.loc)
        }

      case _: UnkindedType.Struct =>
        mapN(traverse(targs)(finishResolveType(_, taenv))) {
          resolvedArgs => UnkindedType.mkApply(baseType, resolvedArgs, tpe0.loc)
        }

      case _: UnkindedType.RestrictableEnum =>
        mapN(traverse(targs)(finishResolveType(_, taenv))) {
          resolvedArgs => UnkindedType.mkApply(baseType, resolvedArgs, tpe0.loc)
        }

      case _: UnkindedType.CaseSet =>
        mapN(traverse(targs)(finishResolveType(_, taenv))) {
          resolvedArgs => UnkindedType.mkApply(baseType, resolvedArgs, tpe0.loc)
        }

      case UnkindedType.Arrow(eff, arity, loc) =>
        val effVal = traverseOpt(eff)(finishResolveType(_, taenv))
        val targsVal = traverse(targs)(finishResolveType(_, taenv))
        mapN(effVal, targsVal) {
          case (p, ts) => UnkindedType.mkApply(UnkindedType.Arrow(p, arity, loc), ts, tpe0.loc)
        }

      case UnkindedType.CaseComplement(tpe, loc) =>
        val tpeVal = finishResolveType(tpe, taenv)
        val targsVal = traverse(targs)(finishResolveType(_, taenv))
        mapN(tpeVal, targsVal) {
          case (t, ts) => UnkindedType.mkApply(UnkindedType.CaseComplement(t, loc), ts, tpe0.loc)
        }

      case UnkindedType.CaseUnion(tpe1, tpe2, loc) =>
        val tpe1Val = finishResolveType(tpe1, taenv)
        val tpe2Val = finishResolveType(tpe2, taenv)
        val targsVal = traverse(targs)(finishResolveType(_, taenv))
        mapN(tpe1Val, tpe2Val, targsVal) {
          case (t1, t2, ts) => UnkindedType.mkApply(UnkindedType.CaseUnion(t1, t2, loc), ts, tpe0.loc)
        }

      case UnkindedType.CaseIntersection(tpe1, tpe2, loc) =>
        val tpe1Val = finishResolveType(tpe1, taenv)
        val tpe2Val = finishResolveType(tpe2, taenv)
        val targsVal = traverse(targs)(finishResolveType(_, taenv))
        mapN(tpe1Val, tpe2Val, targsVal) {
          case (t1, t2, ts) => UnkindedType.mkApply(UnkindedType.CaseIntersection(t1, t2, loc), ts, tpe0.loc)
        }

      case UnkindedType.Ascribe(tpe, kind, loc) =>
        val tpeVal = finishResolveType(tpe, taenv)
        val targsVal = traverse(targs)(finishResolveType(_, taenv))
        mapN(tpeVal, targsVal) {
          case (t, ts) => UnkindedType.mkApply(UnkindedType.Ascribe(t, kind, loc), ts, tpe0.loc)
        }

      case _: UnkindedType.Error =>
        mapN(traverse(targs)(finishResolveType(_, taenv))) {
          resolvedArgs => UnkindedType.mkApply(baseType, resolvedArgs, tpe0.loc)
        }

      case _: UnkindedType.Apply => throw InternalCompilerException("unexpected type application", baseType.loc)
      case _: UnkindedType.Alias => throw InternalCompilerException("unexpected resolved alias", baseType.loc)
      case _: UnkindedType.AssocType => throw InternalCompilerException("unexpected resolved associated type", baseType.loc)
    }
  }

  /**
    * Performs name resolution on the given type `tpe0` in the given namespace `ns0`.
    *
    * Note: the kindOpt argument is _NOT_ used for resolution. It is only used for any potential error message.
    */
  private def resolveType(tpe0: NamedAst.Type, kindOpt: Option[Kind], wildness: Wildness, scp0: LocalScope, taenv: Map[Symbol.TypeAliasSym, ResolvedAst.Declaration.TypeAlias], ns0: Name.NName, root: NamedAst.Root)(implicit scope: Scope, sctx: SharedContext, flix: Flix): Validation[UnkindedType, ResolutionError] = {
    val tVal = semiResolveType(tpe0, kindOpt, wildness, scp0, ns0, root)
    flatMapN(tVal) {
      t => finishResolveType(t, taenv)
    }
  }

  /**
    * The result of looking up an ambiguous type.
    */
  private sealed trait TypeLookupResult

  private object TypeLookupResult {
    /**
      * The result is an enum.
      */
    case class Enum(enum0: NamedAst.Declaration.Enum) extends TypeLookupResult

    /**
      * The result is a struct.
      */
    case class Struct(struct0: NamedAst.Declaration.Struct) extends TypeLookupResult

    /**
      * The result is a restrictable enum.
      */
    case class RestrictableEnum(enum0: NamedAst.Declaration.RestrictableEnum) extends TypeLookupResult

    /**
      * The result is a type alias.
      */
    case class TypeAlias(typeAlias: NamedAst.Declaration.TypeAlias) extends TypeLookupResult

    /**
      * The result is an effect.
      */
    case class Effect(eff: NamedAst.Declaration.Effect) extends TypeLookupResult

    /**
      * The result is a Java class.
      */
    case class JavaClass(clazz: Class[?]) extends TypeLookupResult

    /**
      * The result is an associated type constructor.
      */
    case class AssocType(assoc: NamedAst.Declaration.AssocTypeSig) extends TypeLookupResult

    /**
      * The type cannot be found.
      */
    case object NotFound extends TypeLookupResult
  }


  /**
    * Looks up the ambiguous type.
    */
  private def lookupType(qname: Name.QName, scp0: LocalScope, ns0: Name.NName, root: NamedAst.Root): TypeLookupResult = {
    tryLookupName(qname, scp0, ns0, root).collectFirst {
      case Resolution.Declaration(alias: NamedAst.Declaration.TypeAlias) =>
        // Case 1: found a type alias
        TypeLookupResult.TypeAlias(alias)
      case Resolution.Declaration(enum0: NamedAst.Declaration.Enum) =>
        // Case 2: found an enum
        TypeLookupResult.Enum(enum0)
      case Resolution.Declaration(struct: NamedAst.Declaration.Struct) =>
        // Case 3: found a struct
        TypeLookupResult.Struct(struct)
      case Resolution.Declaration(enum0: NamedAst.Declaration.RestrictableEnum) =>
        // Case 4: found a restrictable enum
        TypeLookupResult.RestrictableEnum(enum0)
      case Resolution.Declaration(effect: NamedAst.Declaration.Effect) =>
        // Case 5: found an effect
        TypeLookupResult.Effect(effect)
      case Resolution.Declaration(assoc: NamedAst.Declaration.AssocTypeSig) =>
        // Case 6: found an associated type
        TypeLookupResult.AssocType(assoc)
      case Resolution.JavaClass(clazz) =>
        // Case 7: found a Java class
        TypeLookupResult.JavaClass(clazz)
    }.getOrElse(TypeLookupResult.NotFound)
  }

  /**
    * Optionally returns the type alias with the given `name` in the given namespace `ns0`.
    */
  private def lookupTypeAlias(qname: Name.QName, scp0: LocalScope, ns0: Name.NName, root: NamedAst.Root)(implicit sctx: SharedContext): Validation[NamedAst.Declaration.TypeAlias, ResolutionError] = {
    val symOpt = tryLookupName(qname, scp0, ns0, root)

    symOpt.collectFirst {
      case Resolution.Declaration(alias: NamedAst.Declaration.TypeAlias) =>
        checkTypeAliasIsAccessible(alias, ns0, qname.loc)
        Validation.Success(alias)
    }.getOrElse(Validation.Failure(ResolutionError.UndefinedNameUnrecoverable(qname, ns0, scp0, qname.loc)))
  }

  /**
    * Optionally returns the associated type signature with the given `name` in the given namespace `ns0`.
    */
  private def lookupAssocType(qname: Name.QName, scp0: LocalScope, ns0: Name.NName, root: NamedAst.Root): Validation[NamedAst.Declaration.AssocTypeSig, ResolutionError] = {
    val symOpt = tryLookupName(qname, scp0, ns0, root)

    symOpt.collectFirst {
      case Resolution.Declaration(assoc: NamedAst.Declaration.AssocTypeSig) =>
        getAssocTypeIfAccessible(assoc)
        Validation.Success(assoc)
    }.getOrElse(Validation.Failure(ResolutionError.UndefinedNameUnrecoverable(qname, ns0, scp0, qname.loc)))
  }

  /**
    * Looks up the definition or signature with qualified name `qname` in the namespace `ns0`.
    */
  private def lookupEffect(qname: Name.QName, scp0: LocalScope, ns0: Name.NName, root: NamedAst.Root): Result[NamedAst.Declaration.Effect, UndefinedEffect] = {
    val effOpt = tryLookupName(qname, scp0, ns0, root).collectFirst {
      case Resolution.Declaration(eff: NamedAst.Declaration.Effect) => eff
    }

    effOpt match {
      case None => Result.Err(ResolutionError.UndefinedEffect(qname, AnchorPosition.mkImportOrUseAnchor(ns0), scp0, ns0, qname.loc))
      case Some(decl) => Result.Ok(decl)
    }
  }

  /**
    * Looks up the type with the given lowercase name.
    */
  private def lookupLowerType(ident: Name.Ident, wildness: Wildness, scp0: LocalScope)(implicit scope: Scope, flix: Flix): Result[LowerType, ResolutionError] = {
    if (ident.isWild) {
      wildness match {
        case Wildness.AllowWild =>
          Result.Ok(LowerType.Var(Symbol.freshUnkindedTypeVarSym(VarText.SourceText(ident.name), ident.loc)))
        case Wildness.RecordWild(syms) =>
          // ALERT!
          // Here we mutate the RecordWild list because we are visiting a wildcard type!
          val sym = Symbol.freshUnkindedTypeVarSym(VarText.SourceText(ident.name), ident.loc)
          syms.append((ident -> sym))
          Result.Ok(LowerType.Var(sym))
        case Wildness.ForbidWild =>
          Result.Err(ResolutionError.IllegalWildType(ident, ident.loc))
      }
    } else {
      val typeVarOpt = scp0(ident.name).collectFirst {
        case Resolution.TypeVar(sym) => LowerType.Var(sym)
        case Resolution.Region(sym) => LowerType.Region(sym)
      }
      typeVarOpt match {
        case Some(sym) => Result.Ok(sym)
        case None => Result.Err(ResolutionError.UndefinedTypeVar(ident.name, ident.loc))
      }
    }
  }

  /**
    * Returns the list of symbols this name points to, ordered from most closely declared to furthest.
    */
  private def tryLookupName(qname: Name.QName, scp0: LocalScope, ns0: Name.NName, root: NamedAst.Root): List[Resolution] = {
    if (qname.isUnqualified) {
      // Case 1: Unqualified name.

      // Gather names according to priority:
      // 1st priority: imported names
      val scpNames = scp0(qname.ident.name)

      // 2nd priority: names in the current namespace
      val localNames = if (ns0.idents.nonEmpty) {
        root.symbols.getOrElse(ns0, Map.empty).getOrElse(qname.ident.name, Nil).map(Resolution.Declaration.apply)
      } else {
        Nil
      }

      // 3rd priority: the name of the current namespace
      val currentNamespace = {
        // Make sure we don't duplicate results in `rootNames`
        if (ns0.idents.size > 1 && ns0.idents.lastOption.contains(qname.ident)) {
          // Case 1.1.1.1: We are referring to the current namespace. Use that.
          root.symbols.getOrElse(Name.mkUnlocatedNName(ns0.parts.init), Map.empty).getOrElse(ns0.parts.last, Nil).map(Resolution.Declaration.apply)
        } else {
          Nil
        }
      }

      // 4th priority: names in the root namespace
      val rootNames = root.symbols.getOrElse(Name.RootNS, Map.empty).getOrElse(qname.ident.name, Nil).map(Resolution.Declaration.apply)

      scpNames ::: localNames ::: currentNamespace ::: rootNames

    } else {
      // Case 2. Qualified name. Look it up directly.
      tryLookupQualifiedName(qname, scp0, ns0, root).getOrElse(Nil).map(Resolution.Declaration.apply)
    }
  }

  /**
    * Looks up the qualified name in the given root.
    */
  private def tryLookupQualifiedName(qname0: Name.QName, scp0: LocalScope, ns0: Name.NName, root: NamedAst.Root): Option[List[NamedAst.Declaration]] = {
    // First resolve the root of the qualified name
    val head = qname0.namespace.parts.head
    tryLookupModule(head, scp0, ns0, root) match {
      case None => None
      case Some(prefix) =>
        val ns = prefix ::: qname0.namespace.parts.tail
        val qname = Name.mkQName(ns, qname0.ident.name, SourceLocation.Unknown)
        root.symbols.getOrElse(qname.namespace, Map.empty).get(qname.ident.name)
    }
  }

  /**
    * Looks up the given module in the root.
    */
  private def tryLookupModule(name: String, scp0: LocalScope, ns0: Name.NName, root: NamedAst.Root): Option[List[String]] = {
    // First see if there's a module with this name imported into our LocalScope
    scp0(name).collectFirst {
      case Resolution.Declaration(ns: NamedAst.Declaration.Namespace) => ns.sym.ns
      case Resolution.Declaration(trt: NamedAst.Declaration.Trait) => trt.sym.namespace :+ trt.sym.name
      case Resolution.Declaration(enum0: NamedAst.Declaration.Enum) => enum0.sym.namespace :+ enum0.sym.name
      case Resolution.Declaration(struct: NamedAst.Declaration.Struct) => struct.sym.namespace :+ struct.sym.name
      case Resolution.Declaration(enum0: NamedAst.Declaration.RestrictableEnum) => enum0.sym.namespace :+ enum0.sym.name
      case Resolution.Declaration(eff: NamedAst.Declaration.Effect) => eff.sym.namespace :+ eff.sym.name
    }.orElse {
      // Then see if there's a module with this name declared in our namespace
      root.symbols.getOrElse(ns0, Map.empty).getOrElse(name, Nil).collectFirst {
        case Declaration.Namespace(sym, _, _, _) => sym.ns
        case Declaration.Trait(_, _, _, sym, _, _, _, _, _, _) => sym.namespace :+ sym.name
        case Declaration.Enum(_, _, _, sym, _, _, _, _) => sym.namespace :+ sym.name
        case Declaration.Struct(_, _, _, sym, _, _, _) => sym.namespace :+ sym.name
        case Declaration.RestrictableEnum(_, _, _, sym, _, _, _, _, _) => sym.namespace :+ sym.name
        case Declaration.Effect(_, _, _, sym, _, _, _) => sym.namespace :+ sym.name
      }
    }.orElse {
      // Then see if there's a module with this name declared in the root namespace
      root.symbols.getOrElse(Name.RootNS, Map.empty).getOrElse(name, Nil).collectFirst {
        case Declaration.Namespace(sym, _, _, _) => sym.ns
        case Declaration.Trait(_, _, _, sym, _, _, _, _, _, _) => sym.namespace :+ sym.name
        case Declaration.Enum(_, _, _, sym, _, _, _, _) => sym.namespace :+ sym.name
        case Declaration.Struct(_, _, _, sym, _, _, _) => sym.namespace :+ sym.name
        case Declaration.RestrictableEnum(_, _, _, sym, _, _, _, _, _) => sym.namespace :+ sym.name
        case Declaration.Effect(_, _, _, sym, _, _, _) => sym.namespace :+ sym.name
      }
    }
  }

  /**
    * Looks up the qualified name in the given root.
    */
  private def lookupQualifiedName(qname: Name.QName, scp0: LocalScope, ns0: Name.NName, root: NamedAst.Root): Validation[List[NamedAst.Declaration], ResolutionError] = {
    tryLookupQualifiedName(qname, scp0, ns0, root) match {
      case None => Validation.Failure(ResolutionError.UndefinedNameUnrecoverable(qname, ns0, scp0, qname.loc))
      case Some(decl) => Validation.Success(decl)
    }
  }

  /**
    * Determines if the trait is accessible from the namespace.
    *
    * Accessibility depends on the modifiers on the trait
    * and the accessing namespace's relation to the trait namespace:
    *
    * |            | same | child | other |
    * |------------|------|-------|-------|
    * | (none)     | A    | A     | I     |
    * | sealed     | A    | S     | I     |
    * | pub        | A    | A     | A     |
    * | pub sealed | A    | S     | S     |
    *
    * (A: Accessible, S: Sealed, I: Inaccessible)
    */
  private def getTraitAccessibility(trait0: NamedAst.Declaration.Trait, ns0: Name.NName): TraitAccessibility = {

    val traitNs = trait0.sym.namespace
    val accessingNs = ns0.idents.map(_.name)

    if (traitNs == accessingNs) {
      // Case 1: We're in the same namespace: Accessible
      TraitAccessibility.Accessible
    } else if (!trait0.mod.isPublic && !accessingNs.startsWith(traitNs)) {
      // Case 2: The trait is private and we're in unrelated namespaces: Inaccessible
      TraitAccessibility.Inaccessible
    } else if (trait0.mod.isSealed) {
      // Case 3: The trait is accessible but sealed
      TraitAccessibility.Sealed
    } else {
      // Case 4: The trait is otherwise accessible
      TraitAccessibility.Accessible
    }
  }

  /**
    * Determines if the definition is accessible from the namespace.
    *
    * A definition `defn0` is accessible from a namespace `ns0` if:
    *
    * (a) the definition is marked public, or
    * (b) the definition is defined in the namespace `ns0` itself or in a parent of `ns0`.
    */
  private def isDefAccessible(defn0: NamedAst.Declaration.Def, ns0: Name.NName): Boolean = {
    //
    // Check if the definition is marked public.
    //
    if (defn0.spec.mod.isPublic)
      return true

    //
    // Check if the definition is defined in `ns0` or in a parent of `ns0`.
    //
    val prefixNs = defn0.sym.namespace
    val targetNs = ns0.idents.map(_.name)
    if (targetNs.startsWith(prefixNs))
      return true

    //
    // The definition is not accessible.
    //
    false
  }

  /**
    * Determines if the signature is accessible from the namespace.
    *
    * A signature `sig0` is accessible from a namespace `ns0` if:
    *
    * (a) the signature is marked public, or
    * (b) the signature is defined in the namespace `ns0` itself or in a parent of `ns0`.
    */
  private def isSigAccessible(sig0: NamedAst.Declaration.Sig, ns0: Name.NName): Boolean = {
    //
    // Check if the definition is marked public.
    //
    if (sig0.spec.mod.isPublic)
      return true

    //
    // Check if the definition is defined in `ns0` or in a parent of `ns0`.
    //
    val prefixNs = sig0.sym.trt.namespace :+ sig0.sym.trt.name
    val targetNs = ns0.idents.map(_.name)
    if (targetNs.startsWith(prefixNs))
      return true

    //
    // The definition is not accessible.
    //
    false
  }


  /**
    * Checks whether `enum0` is accessible from the given namespace `ns0`.
    *
    * An enum is accessible from a namespace `ns0` if:
    *
    * (a) the definition is marked public, or
    * (b) the definition is defined in the namespace `ns0` itself or in a parent of `ns0`.
    */
  private def checkEnumIsAccessible(enum0: NamedAst.Declaration.Enum, ns0: Name.NName, loc: SourceLocation)(implicit sctx: SharedContext): Unit = {
    //
    // Check if the definition is marked public.
    //
    val isPublic = enum0.mod.isPublic

    //
    // Check if the enum is defined in `ns0` or in a parent of `ns0`.
    //
    val prefixNs = enum0.sym.namespace
    val targetNs = ns0.idents.map(_.name)
    val isInScopeOfNS = targetNs.startsWith(prefixNs)

    val isAccessible = isPublic || isInScopeOfNS

    if (!isAccessible) {
      //
      // The enum is not accessible.
      //
      val error = ResolutionError.InaccessibleEnum(enum0.sym, ns0, loc)
      sctx.errors.add(error)
    }
  }

  /**
    * Checks whether `struct0` is accessible from the given namespace `ns0`.
    *
    * A struct is accessible from a namespace `ns0` if:
    *
    * (a) the definition is marked public, or
    * (b) the definition is defined in the namespace `ns0` itself or in a parent of `ns0`.
    */
  private def checkStructIsAccessible(struct0: NamedAst.Declaration.Struct, ns0: Name.NName, loc: SourceLocation)(implicit sctx: SharedContext): Unit = {
    //
    // Check if the definition is marked public.
    //
    val isPublic = struct0.mod.isPublic

    //
    // Check if the struct is defined in `ns0` or in a parent of `ns0`.
    //
    val prefixNs = struct0.sym.namespace
    val targetNs = ns0.idents.map(_.name)
    val isInScopeOfNS = targetNs.startsWith(prefixNs)

    val isAccessible = isPublic || isInScopeOfNS

    if (!isAccessible) {
      //
      // The struct is not accessible.
      //
      val error = ResolutionError.InaccessibleStruct(struct0.sym, ns0, loc)
      sctx.errors.add(error)
    }
  }


  /**
    * Checks whether `enum0` is accessible from the given namespace `ns0`.
    *
    * A restrictable enum is accessible from a namespace `ns0` if:
    *
    * (a) the definition is marked public, or
    * (b) the definition is defined in the namespace `ns0` itself or in a parent of `ns0`.
    */
  private def checkRestrictableEnumIsAccessible(enum0: NamedAst.Declaration.RestrictableEnum, ns0: Name.NName, loc: SourceLocation)(implicit sctx: SharedContext): Unit = {
    //
    // Check if the definition is marked public.
    //
    val isPublic = enum0.mod.isPublic

    //
    // Check if the restrictable enum is defined in `ns0` or in a parent of `ns0`.
    //
    val prefixNs = enum0.sym.namespace
    val targetNs = ns0.idents.map(_.name)
    val isInScopeOfNS = targetNs.startsWith(prefixNs)

    val isAccessible = isPublic || isInScopeOfNS

    if (!isAccessible) {
      //
      // The restrictable enum is not accessible.
      //
      val error = ResolutionError.InaccessibleRestrictableEnum(enum0.sym, ns0, loc)
      sctx.errors.add(error)
    }
  }


  /**
    * Returns the type of the given `enum0` if it is accessible from the given namespace `ns0`.
    */
  private def getEnumTypeIfAccessible(enum0: NamedAst.Declaration.Enum, ns0: Name.NName, loc: SourceLocation)(implicit sctx: SharedContext): UnkindedType = {
    checkEnumIsAccessible(enum0, ns0, loc)
    mkEnum(enum0.sym, loc)
  }

  /**
    * Returns the type of the given `struct0` if it is accessible from the given namespace `ns0`.
    */
  private def getStructTypeIfAccessible(struct0: NamedAst.Declaration.Struct, ns0: Name.NName, loc: SourceLocation)(implicit sctx: SharedContext): UnkindedType = {
    checkStructIsAccessible(struct0, ns0, loc)
    mkStruct(struct0.sym, loc)
  }

  /**
    * Returns the type of the given `enum0` if it is accessible from the given namespace `ns0`.
    */
  private def getRestrictableEnumTypeIfAccessible(enum0: NamedAst.Declaration.RestrictableEnum, ns0: Name.NName, loc: SourceLocation)(implicit sctx: SharedContext): UnkindedType = {
    checkRestrictableEnumIsAccessible(enum0, ns0, loc)
    mkRestrictableEnum(enum0.sym, loc)
  }

  /**
    * Checks whether the given type alias `alias0` is accessible from the given namespace `ns0`.
    *
    * A type alias is accessible from a namespace `ns0` if:
    *
    * (a) the definition is marked public, or
    * (b) the definition is defined in the namespace `ns0` itself or in a parent of `ns0`.
    */
  private def checkTypeAliasIsAccessible(alias0: NamedAst.Declaration.TypeAlias, ns0: Name.NName, loc: SourceLocation)(implicit sctx: SharedContext): Unit = {
    //
    // Check if the definition is marked public.
    //
    val isPublic = alias0.mod.isPublic

    //
    // Check if the type alias is defined in `ns0` or in a parent of `ns0`.
    //
    val prefixNs = alias0.sym.namespace
    val targetNs = ns0.idents.map(_.name)
    val isInScopeOfNS = targetNs.startsWith(prefixNs)

    val isAccessible = isPublic || isInScopeOfNS

    if (!isAccessible) {
      //
      // The type alias is not accessible.
      //
      val error = ResolutionError.InaccessibleTypeAlias(alias0.sym, ns0, loc)
      sctx.errors.add(error)
    }
  }

  /**
    * Returns the type of the given type alias `alias0` if it is accessible from the given namespace `ns0`.
    */
  private def getTypeAliasTypeIfAccessible(alias0: NamedAst.Declaration.TypeAlias, ns0: Name.NName, loc: SourceLocation)(implicit sctx: SharedContext): UnkindedType = {
    checkTypeAliasIsAccessible(alias0, ns0, loc)
    mkUnappliedTypeAlias(alias0.sym, loc)
  }

  /**
    * Checks whether the given associated type `assoc0` it is accessible from the given namespace `ns0`.
    *
    * An associated type is accessible from a namespace `ns0` if:
    *
    * (a) its trait is marked public, or
    * (b) the trait is defined in the namespace `ns0` itself or in a parent of `ns0`.
    */
  private def getAssocTypeIfAccessible(assoc0: NamedAst.Declaration.AssocTypeSig): NamedAst.Declaration.AssocTypeSig = {
    assoc0 // TODO ASSOC-TYPES check class accessibility
  }

  /**
    * Returns the type of the given associated type `assoc0` if it is accessible from the given namespace `ns0`.
    */
  private def getAssocTypeTypeIfAccessible(assoc0: NamedAst.Declaration.AssocTypeSig, loc: SourceLocation): UnkindedType = {
    getAssocTypeIfAccessible(assoc0)
    mkUnappliedAssocType(assoc0.sym, loc)
  }

  /**
    * Checks whether the given `eff0` is accessible from the given namespace `ns0`.
    *
    * An effect is accessible from a namespace `ns0` if:
    *
    * (a) the definition is marked public, or
    * (b) the definition is defined in the namespace `ns0` itself or in a parent of `ns0`.
    */
  private def checkEffectIsAccessible(eff0: NamedAst.Declaration.Effect, ns0: Name.NName, loc: SourceLocation)(implicit sctx: SharedContext): Unit = {
    //
    // Check if the definition is marked public.
    //
    val isPublic = eff0.mod.isPublic

    //
    // Check if the effect is defined in `ns0` or in a parent of `ns0`.
    //
    val prefixNs = eff0.sym.namespace
    val targetNs = ns0.idents.map(_.name)
    val isInScopeOfNS = targetNs.startsWith(prefixNs)

    val isAccessible = isPublic || isInScopeOfNS

    if (!isAccessible) {
      //
      // The effect is not accessible.
      //
      val error = ResolutionError.InaccessibleEffect(eff0.sym, ns0, loc)
      sctx.errors.add(error)
    }
  }

  /**
    * Returns the type of the given effect `eff0` if it is accessible from the given namespace `ns0`.
    */
  private def getEffectTypeIfAccessible(eff0: NamedAst.Declaration.Effect, ns0: Name.NName, loc: SourceLocation)(implicit sctx: SharedContext): UnkindedType = {
    checkEffectIsAccessible(eff0, ns0, loc)
    mkEffect(eff0.sym, loc)
  }

  /**
    * Returns the class reflection object for the given `className`.
    */
  private def lookupJvmClass(className: String, ns0: Name.NName, loc: SourceLocation)(implicit flix: Flix): Result[Class[?], ResolutionError] = try {
    // Don't initialize the class; we don't want to execute static initializers.
    val initialize = false
    Result.Ok(Class.forName(className, initialize, flix.jarLoader))
  } catch {
    case ex: ClassNotFoundException => Result.Err(ResolutionError.UndefinedJvmImport(className, AnchorPosition.mkImportOrUseAnchor(ns0), ex.getMessage, loc))
    case ex: NoClassDefFoundError => Result.Err(ResolutionError.UndefinedJvmImport(className, AnchorPosition.mkImportOrUseAnchor(ns0), ex.getMessage, loc))
  }

  /**
    * Returns the class reflection object for the given `className`.
    */
  private def lookupJvmClass2(className: Name.Ident, ns0: Name.NName, scp0: LocalScope)(implicit flix: Flix): Result[Class[?], ResolutionError] = {
    lookupJvmClass(className.name, ns0, className.loc) match {
      case Result.Ok(clazz) => Result.Ok(clazz)
      case Result.Err(e) => scp0.get(className.name) match {
        case List(Resolution.JavaClass(clazz)) => Result.Ok(clazz)
        case _ => Result.Err(e)
      }
    }
  }

  /**
    * Construct the type alias type constructor for the given symbol `sym` with the given kind `k`.
    */
  private def mkUnappliedTypeAlias(sym: Symbol.TypeAliasSym, loc: SourceLocation): UnkindedType = UnkindedType.UnappliedAlias(sym, loc)

  /**
    * Construct the associated type constructor for the given symbol `sym` with the given kind `k`.
    */
  private def mkUnappliedAssocType(sym: Symbol.AssocTypeSym, loc: SourceLocation): UnkindedType = UnkindedType.UnappliedAssocType(sym, loc)

  /**
    * Gets the proper symbol from the given named symbol.
    */
  private def getSym(symbol: NamedAst.Declaration): Symbol = symbol match {
    case NamedAst.Declaration.Namespace(sym, _, _, _) => sym
    case NamedAst.Declaration.Trait(_, _, _, sym, _, _, _, _, _, _) => sym
    case NamedAst.Declaration.Sig(sym, _, _, _) => sym
    case NamedAst.Declaration.Def(sym, _, _, _) => sym
    case NamedAst.Declaration.Enum(_, _, _, sym, _, _, _, _) => sym
    case NamedAst.Declaration.Struct(_, _, _, sym, _, _, _) => sym
    case NamedAst.Declaration.StructField(_, sym, _, _) => sym
    case NamedAst.Declaration.RestrictableEnum(_, _, _, sym, _, _, _, _, _) => sym
    case NamedAst.Declaration.TypeAlias(_, _, _, sym, _, _, _) => sym
    case NamedAst.Declaration.AssocTypeSig(_, _, sym, _, _, _, _) => sym
    case NamedAst.Declaration.Effect(_, _, _, sym, _, _, _) => sym
    case NamedAst.Declaration.Op(sym, _, _) => sym
    case NamedAst.Declaration.Case(sym, _, _) => sym
    case NamedAst.Declaration.RestrictableCase(sym, _, _) => sym
    case NamedAst.Declaration.AssocTypeDef(_, _, _, _, _, loc) => throw InternalCompilerException("unexpected associated type definition", loc)
    case NamedAst.Declaration.Instance(_, _, _, _, _, _, _, _, _, _, _, loc) => throw InternalCompilerException("unexpected instance", loc)
  }

  /**
    * Resolves the symbol where the symbol is known to point to a valid declaration.
    */
  private def infallableLookupSym(sym: Symbol, root: NamedAst.Root): List[NamedAst.Declaration] = sym match {
    case sym: Symbol.DefnSym => root.symbols(Name.mkUnlocatedNName(sym.namespace))(sym.name)
    case sym: Symbol.EnumSym => root.symbols(Name.mkUnlocatedNName(sym.namespace))(sym.name)
    case sym: Symbol.StructSym => root.symbols(Name.mkUnlocatedNName(sym.namespace))(sym.name)
    case sym: Symbol.RestrictableEnumSym => root.symbols(Name.mkUnlocatedNName(sym.namespace))(sym.name)
    case sym: Symbol.CaseSym => root.symbols(Name.mkUnlocatedNName(sym.namespace))(sym.name)
    case sym: Symbol.StructFieldSym => root.symbols(Name.mkUnlocatedNName(sym.namespace))(sym.name)
    case sym: Symbol.RestrictableCaseSym => root.symbols(Name.mkUnlocatedNName(sym.namespace))(sym.name)
    case sym: Symbol.TraitSym => root.symbols(Name.mkUnlocatedNName(sym.namespace))(sym.name)
    case sym: Symbol.SigSym => root.symbols(Name.mkUnlocatedNName(sym.namespace))(sym.name)
    case sym: Symbol.TypeAliasSym => root.symbols(Name.mkUnlocatedNName(sym.namespace))(sym.name)
    case sym: Symbol.AssocTypeSym => root.symbols(Name.mkUnlocatedNName(sym.namespace))(sym.name)
    case sym: Symbol.EffSym => root.symbols(Name.mkUnlocatedNName(sym.namespace))(sym.name)
    case sym: Symbol.OpSym => root.symbols(Name.mkUnlocatedNName(sym.namespace))(sym.name)
    case sym: Symbol.ModuleSym => root.symbols(Name.mkUnlocatedNName(sym.ns.init))(sym.ns.last)
    case sym: Symbol.RegionSym => throw InternalCompilerException(s"unexpected symbol $sym", sym.loc)
    case sym: Symbol.VarSym => throw InternalCompilerException(s"unexpected symbol $sym", sym.loc)
    case sym: Symbol.KindedTypeVarSym => throw InternalCompilerException(s"unexpected symbol $sym", sym.loc)
    case sym: Symbol.UnkindedTypeVarSym => throw InternalCompilerException(s"unexpected symbol $sym", sym.loc)
    case sym: Symbol.LabelSym => throw InternalCompilerException(s"unexpected symbol $sym", SourceLocation.Unknown)
    case sym: Symbol.HoleSym => throw InternalCompilerException(s"unexpected symbol $sym", sym.loc)
  }

  /**
    * Resolves the given Use.
    */
  private def visitUseOrImport(useOrImport: NamedAst.UseOrImport, ns: Name.NName, root: NamedAst.Root)(implicit flix: Flix): Validation[UseOrImport, ResolutionError] = useOrImport match {
    case NamedAst.UseOrImport.Use(qname, alias, loc) => tryLookupName(qname, LocalScope.empty, ns, root) match {
      // Case 1: No matches. Error.
      case Nil => Validation.Failure(ResolutionError.UndefinedUse(qname, ns, Map.empty, loc))
      // Case 2: A match. Map it to a use.
      // TODO NS-REFACTOR: should map to multiple uses or ignore namespaces or something
      case Resolution.Declaration(d) :: _ =>
        Validation.Success(UseOrImport.Use(getSym(d), alias, loc))
      // Case 3: Impossible. Crash.
      case _ => throw InternalCompilerException("unexpected conflicted imports", loc)
    }

    case NamedAst.UseOrImport.Import(name, alias, loc) =>
      val clazzVal = lookupJvmClass(name.toString, ns, name.loc).toValidation
      mapN(clazzVal) {
        case clazz => UseOrImport.Import(clazz, alias, loc)
      }
  }

  /**
    * Adds the given use or import to the use LocalScope.
    */
  private def appendUseScp(scp0: LocalScope, useOrImport: UseOrImport, root: NamedAst.Root): LocalScope = useOrImport match {
    case UseOrImport.Use(sym, alias, _) =>
      val decls = infallableLookupSym(sym, root)
      decls.foldLeft(scp0) {
        case (acc, decl) => acc + (alias.name -> Resolution.Declaration(decl))
      }
    case UseOrImport.Import(clazz, alias, _) => scp0 + (alias.name -> Resolution.JavaClass(clazz))
  }

  /**
    * Adds the given uses and imports to the use LocalScope.
    */
  private def appendAllUseScp(scp0: LocalScope, usesAndImports: List[UseOrImport], root: NamedAst.Root): LocalScope = {
    usesAndImports.foldLeft(scp0)(appendUseScp(_, _, root))
  }

  /**
    * Creates a use LocalScope from the given type parameters.
    */
  private def mkTypeParamScp(tparams: List[ResolvedAst.TypeParam]): LocalScope = {
    tparams.foldLeft(LocalScope.empty) {
      case (acc, tparam) => acc + (tparam.name.name -> Resolution.TypeVar(tparam.sym))
    }
  }

  /**
    * Creates a use LocalScope from the given formal parameters.
    */
  private def mkFormalParamScp(fparams: List[ResolvedAst.FormalParam]): LocalScope = {
    fparams.foldLeft(LocalScope.empty) {
      case (acc, fparam) => acc + (fparam.sym.text -> Resolution.Var(fparam.sym))
    }
  }

  /**
    * Creates an LocalScope from the given constraint parameters.
    */
  private def mkConstraintParamScp(cparams: List[ResolvedAst.ConstraintParam]): LocalScope = {
    cparams.foldLeft(LocalScope.empty) {
      case (acc, cparam) => acc + (cparam.sym.text -> Resolution.Var(cparam.sym))
    }
  }

  /**
    * Creates an LocalScope from the given spec.
    */
  private def mkSpecScp(spec: ResolvedAst.Spec): LocalScope = spec match {
    case ResolvedAst.Spec(_, _, _, tparams, fparams, _, _, _, _) =>
      mkTypeParamScp(tparams) ++ mkFormalParamScp(fparams)
  }

  /**
    * Creates an LocalScope from the given pattern.
    */
  private def mkPatternScp(pat0: ResolvedAst.Pattern): LocalScope = pat0 match {
    case ResolvedAst.Pattern.Wild(_) => LocalScope.empty
    case ResolvedAst.Pattern.Var(sym, _) => mkVarScp(sym)
    case ResolvedAst.Pattern.Cst(_, _) => LocalScope.empty
    case ResolvedAst.Pattern.Tag(_, pats, _) => mkPatternsScp(pats)
    case ResolvedAst.Pattern.Tuple(elms, _) => mkPatternsScp(elms)
    case ResolvedAst.Pattern.Record(pats, pat, _) => mkRecordPatternScp(pats, pat)
    case ResolvedAst.Pattern.Error(_) => LocalScope.empty
  }

  /**
    * Creates an LocalScope from the given record pattern.
    */
  private def mkRecordPatternScp(pats: List[Record.RecordLabelPattern], pat: ResolvedAst.Pattern): LocalScope = {
    mkPatternsScp(pats.map(_.pat)) ++ mkPatternScp(pat)
  }

  /**
    * Creates an LocalScope from the given patterns.
    */
  private def mkPatternsScp(pats: Iterable[ResolvedAst.Pattern]): LocalScope = {
    pats.foldLeft(LocalScope.empty) {
      case (acc, pat) => acc ++ mkPatternScp(pat)
    }
  }

  /**
    * Creates an LocalScope from the given local def symbol and formal parameters.
    */
  private def mkLocalDefScp(sym: Symbol.VarSym, fparams: List[ResolvedAst.FormalParam]): LocalScope = {
    LocalScope.singleton(sym.text, Resolution.LocalDef(sym, fparams))
  }

  /**
    * Creates an LocalScope from the given variable symbol.
    */
  private def mkVarScp(sym: Symbol.VarSym): LocalScope = LocalScope.singleton(sym.text, Resolution.Var(sym))

  /**
    * Creates an LocalScope from the given type variable symbol.
    */
  private def mkTypeVarScp(sym: Symbol.RegionSym): LocalScope = LocalScope.singleton(sym.text, Resolution.Region(sym))

  /**
    * Converts the class into a Flix type.
    */
  private def flixifyType(clazz: Class[?], loc: SourceLocation): UnkindedType = clazz.getName match {
    case "java.math.BigDecimal" => UnkindedType.Cst(TypeConstructor.BigDecimal, loc)
    case "java.math.BigInteger" => UnkindedType.Cst(TypeConstructor.BigInt, loc)
    case "java.lang.String" => UnkindedType.Cst(TypeConstructor.Str, loc)
    case "java.util.regex.Pattern" => UnkindedType.Cst(TypeConstructor.Regex, loc)
    case "java.util.function.Function" => UnkindedType.mkIoArrow(UnkindedType.mkObject(loc), UnkindedType.mkObject(loc), loc)
    case "java.util.function.Consumer" => UnkindedType.mkIoArrow(UnkindedType.mkObject(loc), UnkindedType.mkUnit(loc), loc)
    case "java.util.function.Predicate" => UnkindedType.mkIoArrow(UnkindedType.mkObject(loc), UnkindedType.mkBool(loc), loc)
    case "java.util.function.IntFunction" => UnkindedType.mkIoArrow(UnkindedType.mkInt32(loc), UnkindedType.mkObject(loc), loc)
    case "java.util.function.IntConsumer" => UnkindedType.mkIoArrow(UnkindedType.mkInt32(loc), UnkindedType.mkUnit(loc), loc)
    case "java.util.function.IntPredicate" => UnkindedType.mkIoArrow(UnkindedType.mkInt32(loc), UnkindedType.mkBool(loc), loc)
    case "java.util.function.IntUnaryOperator" => UnkindedType.mkIoArrow(UnkindedType.mkInt32(loc), UnkindedType.mkInt32(loc), loc)
    case "java.util.function.LongFunction" => UnkindedType.mkIoArrow(UnkindedType.mkInt64(loc), UnkindedType.mkObject(loc), loc)
    case "java.util.function.LongConsumer" => UnkindedType.mkIoArrow(UnkindedType.mkInt64(loc), UnkindedType.mkUnit(loc), loc)
    case "java.util.function.LongPredicate" => UnkindedType.mkIoArrow(UnkindedType.mkInt64(loc), UnkindedType.mkBool(loc), loc)
    case "java.util.function.LongUnaryOperator" => UnkindedType.mkIoArrow(UnkindedType.mkInt64(loc), UnkindedType.mkInt64(loc), loc)
    case "java.util.function.DoubleFunction" => UnkindedType.mkIoArrow(UnkindedType.mkFloat64(loc), UnkindedType.mkObject(loc), loc)
    case "java.util.function.DoubleConsumer" => UnkindedType.mkIoArrow(UnkindedType.mkFloat64(loc), UnkindedType.mkUnit(loc), loc)
    case "java.util.function.DoublePredicate" => UnkindedType.mkIoArrow(UnkindedType.mkFloat64(loc), UnkindedType.mkBool(loc), loc)
    case "java.util.function.DoubleUnaryOperator" => UnkindedType.mkIoArrow(UnkindedType.mkFloat64(loc), UnkindedType.mkFloat64(loc), loc)
    case _ => UnkindedType.Cst(TypeConstructor.Native(clazz), loc)
  }

  /**
    * Checks that the operator's arity matches the number of arguments given.
    */
  private def checkOpArity(op: Declaration.Op, numArgs: Int, loc: SourceLocation)(implicit sctx: SharedContext): Unit = {
    if (op.spec.fparams.length != numArgs) {
      val error = ResolutionError.MismatchedOpArity(op.sym, op.spec.fparams.length, numArgs, loc)
      sctx.errors.add(error)
    }
  }

  /**
    * Enum describing the extent to which a class is accessible.
    */
  private sealed trait TraitAccessibility

  private object TraitAccessibility {
    case object Accessible extends TraitAccessibility

    case object Sealed extends TraitAccessibility

    case object Inaccessible extends TraitAccessibility
  }

  /**
    * Union of variables, definitions, and signatures.
    */
  private sealed trait ResolvedQName

  private object ResolvedQName {
    case class Var(sym: Symbol.VarSym) extends ResolvedQName

    case class Def(defn: NamedAst.Declaration.Def) extends ResolvedQName

    case class LocalDef(sym: Symbol.VarSym, fparams: List[ResolvedAst.FormalParam]) extends ResolvedQName

    case class Sig(sig: NamedAst.Declaration.Sig) extends ResolvedQName

    case class Tag(caze: NamedAst.Declaration.Case) extends ResolvedQName

    case class Op(op: NamedAst.Declaration.Op) extends ResolvedQName

    case class RestrictableTag(caze: NamedAst.Declaration.RestrictableCase) extends ResolvedQName

    case class Error(e: ResolutionError.UndefinedName) extends ResolvedQName
  }


  /**
    * Enum indicating whether a type variable may be a wildcard.
    */
  private sealed trait Wildness

  private object Wildness {
    /**
      * Indicates that wildcard type variables should be recorded.
      *
      * This is used to track variables that must be added to a type signature.
      *
      * The field `syms` is mutable and is appended to each time a wildcard type variable is visited.
      */
    case class RecordWild(syms: ArrayBuffer[(Name.Ident, Symbol.UnkindedTypeVarSym)]) extends Wildness

    /**
      * Indicates that wildcard type variables are allowed.
      */
    case object AllowWild extends Wildness

    /**
      * Indicates that wildcard type variables are forbidden.
      */
    case object ForbidWild extends Wildness
  }

  /**
    * A table of all the symbols in the program.
    */
  private case class SymbolTable(traits: Map[Symbol.TraitSym, ResolvedAst.Declaration.Trait],
                                 instances: ListMap[Symbol.TraitSym, ResolvedAst.Declaration.Instance],
                                 defs: Map[Symbol.DefnSym, ResolvedAst.Declaration.Def],
                                 enums: Map[Symbol.EnumSym, ResolvedAst.Declaration.Enum],
                                 structs: Map[Symbol.StructSym, ResolvedAst.Declaration.Struct],
                                 structFields: Map[Symbol.StructFieldSym, ResolvedAst.Declaration.StructField],
                                 restrictableEnums: Map[Symbol.RestrictableEnumSym, ResolvedAst.Declaration.RestrictableEnum],
                                 effects: Map[Symbol.EffSym, ResolvedAst.Declaration.Effect],
                                 typeAliases: Map[Symbol.TypeAliasSym, ResolvedAst.Declaration.TypeAlias]) {
    def addTrait(trt: ResolvedAst.Declaration.Trait): SymbolTable = copy(traits = traits + (trt.sym -> trt))

    def addDef(defn: ResolvedAst.Declaration.Def): SymbolTable = copy(defs = defs + (defn.sym -> defn))

    def addEnum(enum0: ResolvedAst.Declaration.Enum): SymbolTable = copy(enums = enums + (enum0.sym -> enum0))

    def addStruct(struct: ResolvedAst.Declaration.Struct): SymbolTable = copy(structs = structs + (struct.sym -> struct))

    def addRestrictableEnum(enum0: ResolvedAst.Declaration.RestrictableEnum): SymbolTable = copy(restrictableEnums = restrictableEnums + (enum0.sym -> enum0))

    def addEffect(effect: ResolvedAst.Declaration.Effect): SymbolTable = copy(effects = effects + (effect.sym -> effect))

    def addTypeAlias(alias: ResolvedAst.Declaration.TypeAlias): SymbolTable = copy(typeAliases = typeAliases + (alias.sym -> alias))

    def addInstance(inst: ResolvedAst.Declaration.Instance): SymbolTable = copy(instances = instances + (inst.symUse.sym -> inst))

    private def ++(that: SymbolTable): SymbolTable = {
      SymbolTable(
        traits = this.traits ++ that.traits,
        instances = this.instances ++ that.instances,
        defs = this.defs ++ that.defs,
        enums = this.enums ++ that.enums,
        structs = this.structs ++ that.structs,
        structFields = this.structFields ++ that.structFields,
        restrictableEnums = this.restrictableEnums ++ that.restrictableEnums,
        effects = this.effects ++ that.effects,
        typeAliases = this.typeAliases ++ that.typeAliases
      )
    }
  }

  private object SymbolTable {
    val empty: SymbolTable = SymbolTable(Map.empty, ListMap.empty, Map.empty, Map.empty, Map.empty, Map.empty, Map.empty, Map.empty, Map.empty)

    /**
      * Traverses `xs`, gathering the symbols from each element by applying the function `f`.
      */
    def traverse[T](xs: Iterable[T])(f: T => SymbolTable): SymbolTable = {
      xs.foldLeft(SymbolTable.empty) {
        case (acc, x) => acc ++ f(x)
      }
    }
  }

  /**
    * Returns a fresh [[Symbol.VarSym]] with fresh text to avoid shadowing errors
    * in [[ca.uwaterloo.flix.language.phase.Redundancy]].
    */
  def freshVarSym(name: String, boundBy: BoundBy, loc: SourceLocation)(implicit scope: Scope, flix: Flix): Symbol.VarSym =
    Symbol.freshVarSym(name + Flix.Delimiter + flix.genSym.freshId(), boundBy, loc)

  /** Returns a [[ResolvedAst.Expr.Lambda]] where the body is ascribed to have no effect. */
  private def mkPureLambda(param: ResolvedAst.FormalParam, exp: ResolvedAst.Expr, loc: SourceLocation): ResolvedAst.Expr = {
    ResolvedAst.Expr.Lambda(param, ResolvedAst.Expr.Ascribe(exp, None, Some(UnkindedType.Cst(TypeConstructor.Pure, loc)), loc), allowSubeffecting = false, loc)
  }

  /**
    * Companion object for [[SharedContext]]
    */
  private object SharedContext {
    /**
      * Returns a fresh shared context.
      */
    def mk(): SharedContext = new SharedContext(new ConcurrentLinkedQueue())
  }

  /**
    * A global shared context. Must be thread-safe.
    *
    * @param errors the [[ResolutionError]]s in the AST, if any.
    */
  private case class SharedContext(errors: ConcurrentLinkedQueue[ResolutionError])

  /**
    * A type represented by a lowercase name.
    */
  private sealed trait LowerType

  private object LowerType {
    case class Var(sym: Symbol.UnkindedTypeVarSym) extends LowerType

    case class Region(sym: Symbol.RegionSym) extends LowerType
  }

}<|MERGE_RESOLUTION|>--- conflicted
+++ resolved
@@ -509,7 +509,6 @@
           val scp1 = scp0 ++ mkTypeParamScp(tparams1)
           val wildness = Wildness.RecordWild(new ArrayBuffer)
           val fparamsVal = traverse(fparams0)(resolveFormalParam(_, wildness, scp1, taenv, ns0, root)(Scope.Top, sctx, flix))
-<<<<<<< HEAD
           val tpeVal = resolveType(tpe0, Some(Kind.Star), wildness, scp1, taenv, ns0, root)(Scope.Top, sctx, flix)
           val effVal = traverseOpt(eff0)(resolveType(_, Some(Kind.Eff), wildness, scp1, taenv, ns0, root)(Scope.Top, sctx, flix))
           val optTconstrsVal = traverse(tconstrs0)(resolveTraitConstraint(_, scp1, taenv, ns0, root))
@@ -521,23 +520,7 @@
               // add the inherited type constraint to the list
               val tconstrs = (tconstr :: optTconstrs).collect { case Some(t) => t }
               ResolvedAst.Spec(doc, ann, mod, tparams, fparams, tpe, eff, tconstrs, econstrs)
-=======
-          flatMapN(fparamsVal) {
-            case fparams =>
-              val scp2 = scp1 ++ mkFormalParamScp(fparams)
-              val tpeVal = resolveType(tpe0, Some(Kind.Star), wildness, scp2, taenv, ns0, root)(Scope.Top, sctx, flix)
-              val effVal = traverseOpt(eff0)(resolveType(_, Some(Kind.Eff), wildness, scp2, taenv, ns0, root)(Scope.Top, sctx, flix))
-              val optTconstrsVal = traverse(tconstrs0)(resolveTraitConstraint(_, scp2, taenv, ns0, root))
-              val econstrsVal = traverse(econstrs0)(resolveEqualityConstraint(_, scp2, taenv, ns0, root))
-              val wildTparams = wildness.syms.toList.map { case (ident, sym) => ResolvedAst.TypeParam.Implicit(ident, sym, ident.loc) }
-              val tparams = tparams1 ::: wildTparams
-              mapN(tpeVal, effVal, optTconstrsVal, econstrsVal) {
-                case (tpe, eff, optTconstrs, econstrs) =>
-                  // add the inherited type constraint to the list
-                  val tconstrs = (tconstr :: optTconstrs).collect { case Some(t) => t }
-                  ResolvedAst.Spec(doc, ann, mod, tparams, fparams, tpe, eff, tconstrs, econstrs)
-              }
->>>>>>> 42b693b4
+
           }
       }
   }
