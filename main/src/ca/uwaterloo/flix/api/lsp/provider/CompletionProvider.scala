--- conflicted
+++ resolved
@@ -119,11 +119,8 @@
       getDefAndSigCompletions() ++
       getWithCompletions() ++
       getCaseCompletions() ++
-<<<<<<< HEAD
       getMatchCompletitions() ++
-=======
       getPredicateCompletions() ++
->>>>>>> 61d7e000
       getInstanceCompletions() ++
       getTypeCompletions() ++
       getOpCompletions() ++
@@ -565,15 +562,9 @@
   }
 
   /**
-<<<<<<< HEAD
     * Returns a completion item based on a label and a completion for an enum case.
     */
-  private def caseCompletion(label: String, completion: String)(implicit context: Context): CompletionItem = {
-=======
-   * Returns a completion item based on a label and a completion for an enum case.
-   */
   private def caseCompletion(label: String, completion: String, priority: String => String)(implicit context: Context): CompletionItem = {
->>>>>>> 61d7e000
     CompletionItem(label = label,
         sortText = priority(label),
         textEdit = TextEdit(context.range, completion),
@@ -583,7 +574,6 @@
   }
 
   /**
-<<<<<<< HEAD
     * Returns a list of completion items for match type completions
     */
   private def getMatchCompletitions()(implicit context: Context, index: Index, root: TypedAst.Root, flix: Flix): Iterable[CompletionItem] = {
@@ -636,7 +626,9 @@
         documentation = None,
         insertTextFormat = InsertTextFormat.Snippet,
         kind = CompletionItemKind.Snippet)
-=======
+  }
+
+  /**
     * Returns a list of completion for predicates
     */
   private def getPredicateCompletions()(implicit context: Context, index: Index, root: TypedAst.Root): Iterable[CompletionItem] = {
@@ -656,7 +648,6 @@
           kind = CompletionItemKind.Variable) :: acc
       }
     })
->>>>>>> 61d7e000
   }
 
   /**
