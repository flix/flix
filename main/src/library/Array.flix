--- conflicted
+++ resolved
@@ -1378,11 +1378,7 @@
     ///
     /// Modifying `a` while using an iterator has undefined behavior and is dangerous.
     ///
-<<<<<<< HEAD
-    pub def iterator(rc: Region[r1], a: Array[a, r2]): Iterator[a, r1 and r2, r1] \ r1 =
-=======
-    pub def iterator(rc: Region[r1], a: Array[a, r2]): Iterator[a, r1 + r2, r1] \ { Write(r1) } =
->>>>>>> 33597327
+    pub def iterator(rc: Region[r1], a: Array[a, r2]): Iterator[a, r1 + r2, r1] \ r1 =
         Iterator.range(rc, 0, length(a)) |> Iterator.map(i -> Array.get(i, a))
 
     ///
@@ -1390,11 +1386,7 @@
     ///
     /// Modifying `a` while using an iterator has undefined behavior and is dangerous.
     ///
-<<<<<<< HEAD
-    pub def enumerator(rc: Region[r1], a: Array[a, r2]): Iterator[(Int32, a), r1 and r2, r1] \ r1 =
-=======
-    pub def enumerator(rc: Region[r1], a: Array[a, r2]): Iterator[(Int32, a), r1 + r2, r1] \ { Write(r1) } =
->>>>>>> 33597327
+    pub def enumerator(rc: Region[r1], a: Array[a, r2]): Iterator[(Int32, a), r1 + r2, r1] \ r1 =
         iterator(rc, a) |> Iterator.zipWithIndex
 
     ///
