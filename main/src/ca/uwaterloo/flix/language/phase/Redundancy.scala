--- conflicted
+++ resolved
@@ -390,20 +390,14 @@
       val us2 = visitExp(exp2, env0, rc)
 
       // Check for useless pure expressions.
-<<<<<<< HEAD
-      if (exp1.eff == Type.Pure)
-        (us1 ++ us2) + UselessExpression(exp1.loc)
-      else if (exp1.eff != Type.Pure && exp1.tpe != Type.Unit)
-        (us1 ++ us2) + DiscardedValue(exp1.loc)
-      else
-=======
       if (isUnderAppliedFunction(exp1)) {
         // `isUnderAppliedFunction` implies `isUselessExpression` so this must be checked first.
         (us1 ++ us2) + UnderAppliedFunction(exp1.tpe, exp1.loc)
       } else if (isUselessExpression(exp1)) {
         (us1 ++ us2) + UselessExpression(exp1.tpe, exp1.loc)
+      } else if (isImpureDiscardedvalue(exp1)) {
+        (us1 ++ us2) + DiscardedValue(exp1.loc)
       } else {
->>>>>>> e47a21f2
         us1 ++ us2
       }
 
@@ -804,6 +798,12 @@
     exp.pur == Type.Pure
 
   /**
+    * Returns true if the expression is not pure and not unit type.
+    */
+  private def isImpureDiscardedvalue(exp: Expression): Boolean =
+    exp.pur != Type.Pure && exp.tpe != Type.Unit
+
+  /**
     * Returns the free variables in the pattern `p0`.
     */
   private def freeVars(p0: Pattern): Set[Symbol.VarSym] = p0 match {
