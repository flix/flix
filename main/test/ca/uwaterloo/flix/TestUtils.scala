--- conflicted
+++ resolved
@@ -20,6 +20,7 @@
 import ca.uwaterloo.flix.language.CompilationMessage
 import ca.uwaterloo.flix.language.ast.SourceLocation
 import ca.uwaterloo.flix.runtime.CompilationResult
+import ca.uwaterloo.flix.util.collection.Chain
 import ca.uwaterloo.flix.util.{Formatter, Options, Result, Validation}
 import org.scalatest.funsuite.AnyFunSuite
 
@@ -35,7 +36,7 @@
   def compile(s: String, o: Options): Validation[CompilationResult, CompilationMessage] =
     new Flix().setOptions(o).addSourceCode("<test>", s).compile()
 
-  private def errorString(errors: Seq[CompilationMessage]): String = {
+  private def errorString(errors: Chain[CompilationMessage]): String = {
     errors.map(_.message(Formatter.NoFormatter)).mkString("\n\n")
   }
 
@@ -43,7 +44,7 @@
     * Asserts that the validation is a failure with a value of the parametric type `T`.
     */
   def expectError[T](result: Validation[CompilationResult, CompilationMessage])(implicit classTag: ClassTag[T]): Unit = result.toResult match {
-    case Result.Ok((_, Nil)) => fail(s"Expected Failure, but got Success.")
+    case Result.Ok((_, Chain.empty)) => fail(s"Expected Failure, but got Success.")
 
     case Result.Ok((_, failures)) =>
       val expected = classTag.runtimeClass
@@ -68,7 +69,7 @@
     * Asserts that the validation does not contain a value of the parametric type `T`.
     */
   def rejectError[T](result: Validation[CompilationResult, CompilationMessage])(implicit classTag: ClassTag[T]): Unit = result.toResult match {
-    case Result.Ok((_, Nil)) => ()
+    case Result.Ok((_, Chain.empty)) => ()
 
     case Result.Ok((_, failures)) =>
       val rejected = classTag.runtimeClass
@@ -89,18 +90,11 @@
   /**
     * Asserts that the validation is successful.
     */
-<<<<<<< HEAD
   def expectSuccess(result: Validation[CompilationResult, CompilationMessage]): Unit = result.toResult match {
-    case Result.Ok((_, Nil)) => ()
+    case Result.Ok((_, Chain.empty)) => ()
     case Result.Ok((_, failures)) =>
       fail(s"Expected success, but found errors:\n\n${errorString(failures)}.")
     case Result.Err(failures) =>
       fail(s"Expected success, but found errors:\n\n${errorString(failures)}.")
-=======
-  def expectSuccess(result: Validation[CompilationResult, CompilationMessage]): Unit = result match {
-    case Validation.Success(_) => ()
-    case failure =>
-      fail(s"Expected success, but found errors:\n\n${errorString(failure.errors.toSeq)}.")
->>>>>>> 9776ab10
   }
 }