/*
 * Copyright 2015-2016 Magnus Madsen
 *
 * Licensed under the Apache License, Version 2.0 (the "License");
 * you may not use this file except in compliance with the License.
 * You may obtain a copy of the License at
 *
 *   http://www.apache.org/licenses/LICENSE-2.0
 *
 * Unless required by applicable law or agreed to in writing, software
 * distributed under the License is distributed on an "AS IS" BASIS,
 * WITHOUT WARRANTIES OR CONDITIONS OF ANY KIND, either express or implied.
 * See the License for the specific language governing permissions and
 * limitations under the License.
 */

package ca.uwaterloo.flix.util

import ca.uwaterloo.flix.language.errors.{Recoverable, Unrecoverable}
import ca.uwaterloo.flix.util.Validation._
import ca.uwaterloo.flix.util.collection.Chain
import org.scalatest.funsuite.AnyFunSuite


class TestValidation extends AnyFunSuite {

  test("map01") {
    val result = Validation.success("foo").map {
      case x => x.toUpperCase
    }
    assertResult(Validation.success("FOO"))(result)
  }

  test("map02") {
    val result = Validation.success("foo").map {
      case x => x.toUpperCase
    }.map {
      case y => y.reverse
    }
    assertResult(Validation.success("OOF"))(result)
  }

  test("map03") {
    val result = Validation.success("foo").map {
      case x => x.toUpperCase
    }.map {
      case y => y.reverse
    }.map {
      case z => z + z
    }
    assertResult(Validation.success("OOFOOF"))(result)
  }

  test("map04") {
    val result = Validation.success("abc").map {
      case x => x.length
    }.map {
      case y => y < 5
    }
    assertResult(Validation.success(true))(result)
  }

  test("map05") {
    val result = Validation.success[String, Exception]("abc").map {
      case x => x.charAt(1)
    }.map {
      case y => y + 3
    }.map {
      case z => z.toChar.toString
    }
    assertResult(Validation.success("e"))(result)
  }

  test("map06") {
    val result = SoftFailure("abc", Chain.empty).map {
      case x => x.length
    }.map {
      case y => y < 5
    }
    assertResult(SoftFailure(true, Chain.empty))(result)
  }

  test("map07") {
    val result = SoftFailure("abc", Chain.empty).map {
      case x => x.charAt(1)
    }.map {
      case y => y + 3
    }.map {
      case z => z.toChar.toString
    }
    assertResult(SoftFailure("e", Chain.empty))(result)
  }

  test("map08") {
    val ex = new RuntimeException()
    val result = SoftFailure("abc", Chain(ex)).map {
      case x => x.length
    }.map {
      case y => y < 5
    }
    assertResult(SoftFailure(true, Chain(ex)))(result)
  }

  test("map09") {
    val ex = new RuntimeException()
    val result = SoftFailure("abc", Chain(ex)).map {
      case x => x.charAt(1)
    }.map {
      case y => y + 3
    }.map {
      case z => z.toChar.toString
    }
    assertResult(SoftFailure("e", Chain(ex)))(result)
  }

  test("mapN01") {
    val result = mapN(Validation.success("foo"), Validation.success("foo")) {
      case (x, y) => x.toUpperCase.reverse + y.toUpperCase.reverse
    }
    assertResult(Validation.success("OOFOOF"))(result)
  }

  test("mapN02") {
    val result = mapN(Validation.success("foo"), Validation.success("foo"), SoftFailure("abc", Chain.empty)) {
      case (x, y, _) => x.toUpperCase.reverse + y.toUpperCase.reverse
    }
    assertResult(SoftFailure("OOFOOF", Chain.empty))(result)
  }

  test("mapN03") {
    val result = mapN(Validation.success("foo"), Validation.success("foo"), SoftFailure("abc", Chain.empty)) {
      case (x, y, z) => x.toUpperCase.reverse + y.toUpperCase.reverse + z.toUpperCase.reverse
    }
    assertResult(SoftFailure("OOFOOFCBA", Chain.empty))(result)
  }

  test("mapN04") {
    val ex = new RuntimeException()
    val result = mapN(Validation.success("foo"), Validation.success("foo"), SoftFailure("abc", Chain(ex))) {
      case (x, y, z) => x.toUpperCase.reverse + y.toUpperCase.reverse + z.toUpperCase.reverse
    }
    assertResult(SoftFailure("OOFOOFCBA", Chain(ex)))(result)
  }

  test("mapN05") {
    val result = mapN(SoftFailure("foo", Chain.empty)) {
      case x => x.toUpperCase.reverse
    }
    assertResult(SoftFailure("OOF", Chain.empty))(result)
  }

  test("mapN06") {
    val ex = new RuntimeException()
    val result = mapN(SoftFailure("foo", Chain(ex))) {
      case x => x.toUpperCase.reverse
    }
    assertResult(SoftFailure("OOF", Chain(ex)))(result)
  }

  test("mapN07") {
    val ex = new RuntimeException()
    val result = mapN(HardFailure(Chain(ex)): Validation[String, Exception]) {
      case x => x.toUpperCase.reverse
    }
    assertResult(HardFailure(Chain(ex)))(result)
  }

  test("mapN08") {
    val result = mapN(Validation.success("foo"): Validation[String, Exception]) {
      case x => x.toUpperCase.reverse + x.toUpperCase.reverse
    }
    assertResult(Validation.success("OOFOOF"))(result)
  }

  test("flatMapN01") {
    val result = flatMapN(Validation.success("foo")) {
      case x => Validation.success(x.toUpperCase)
    }
    assertResult(Validation.success("FOO"))(result)
  }

  test("flatMapN02") {
    val result = flatMapN(Validation.success("foo")) {
      case x => flatMapN(Validation.success(x.toUpperCase)) {
        case y => flatMapN(Validation.success(y.reverse)) {
          case z => Validation.success(z + z)
        }
      }
    }
    assertResult(Validation.success("OOFOOF"))(result)
  }

  test("flatMapN03") {
    val result = flatMapN(SoftFailure("foo", Chain.empty)) {
      case x => flatMapN(Validation.success(x.toUpperCase)) {
        case y => flatMapN(Validation.success(y.reverse)) {
          case z => Validation.success((z + z))
        }
      }
    }
    assertResult(SoftFailure("OOFOOF", Chain.empty))(result)
  }

  test("flatMapN04") {
    val ex = new RuntimeException()
    val result = flatMapN(SoftFailure("foo", Chain.empty)) {
      case x => flatMapN(SoftFailure(x.toUpperCase, Chain(ex))) {
        case y => flatMapN(Validation.success(y.reverse)) {
          case z => Validation.success((z + z))
        }
      }
    }
    assertResult(SoftFailure("OOFOOF", Chain(ex)))(result)
  }

  test("flatMapN05") {
    val ex = new RuntimeException()
    val result = flatMapN(Validation.success[String, Exception]("foo")) {
      case x => flatMapN(SoftFailure(x.toUpperCase, Chain(ex))) {
        case y => flatMapN(Validation.success(y.reverse)) {
          case z => Validation.success(z + z)
        }
      }
    }
    assertResult(SoftFailure("OOFOOF", Chain(ex)))(result)
  }

  test("andThen03") {
    val ex = DummyUnrecoverable()
    val result = flatMapN(Validation.success[String, DummyUnrecoverable]("foo")) {
      case x => Validation.toHardFailure(ex)
    }
    assertResult(HardFailure(Chain(ex)))(result)
  }

  test("andThen04") {
    val result = flatMapN(Validation.success("foo")) {
      case x => flatMapN(Validation.success(x.toUpperCase)) {
        case y => flatMapN(Validation.success(y.reverse)) {
          case z => Validation.success(z + z)
        }
      }
    }
    assertResult(Validation.success("OOFOOF"))(result)
  }

  test("andThen05") {
    val result = flatMapN(Validation.success[String, Int]("foo")) {
      case x => flatMapN(Validation.success(x.toUpperCase)) {
        case y => flatMapN(HardFailure(Chain(4, 5, 6))) {
          case z => HardFailure(Chain(7, 8, 9))
        }
      }
    }
    assertResult(HardFailure(Chain(4, 5, 6)))(result)
  }

  test("flatMap01") {
    val val1 = flatMapN(SoftFailure("foo", Chain.empty)) {
      case x => Validation.success(x.toUpperCase)
    }
    val val2 = flatMapN(val1) {
      case y => Validation.success(y.reverse)
    }
    val result = flatMapN(val2) {
      case z => Validation.success(z + z)
    }
    assertResult(SoftFailure("OOFOOF", Chain.empty))(result)
  }

  test("flatMap02") {
    val result = flatMapN(SoftFailure("foo", Chain.empty)) {
      case x => flatMapN(Validation.success(x.toUpperCase)) {
        case y => flatMapN(Validation.success(y.reverse)) {
          case z => Validation.success(z + z)
        }
      }
    }
    assertResult(SoftFailure("OOFOOF", Chain.empty))(result)
  }

  test("flatMap03") {
    val ex = new RuntimeException()
    val result = flatMapN(SoftFailure("foo", Chain.empty)) {
      case x => flatMapN(Validation.success(x.toUpperCase)) {
        case y => flatMapN(Validation.success(y.reverse)) {
          case z => SoftFailure[String, Exception](z + z, Chain(ex))
        }
      }
    }
    assertResult(SoftFailure("OOFOOF", Chain(ex)))(result)
  }

  test("flatMap04") {
    val ex = new RuntimeException()
    val result = flatMapN(SoftFailure("foo", Chain.empty)) {
      case x => flatMapN(Validation.success(x.toUpperCase)) {
        case y => flatMapN(Validation.success(y.reverse)) {
          case _ => HardFailure[String, Exception](Chain(ex))
        }
      }
    }
    assertResult(HardFailure(Chain(ex)))(result)
  }

  test("flatMap05") {
    val ex1: Exception = new RuntimeException("1")
    val ex2: Exception = new RuntimeException("2")
    val result = flatMapN(SoftFailure("abc", Chain(ex1))) {
      case x => flatMapN(Validation.success(x.toUpperCase)) {
        case y => flatMapN(SoftFailure[String, Exception](y.reverse, Chain(ex2))) {
          case z => Validation.success(z + z)
        }
      }
    }
    assertResult(SoftFailure("CBACBA", Chain(ex1, ex2)))(result)
  }

  test("flatMap06") {
    val ex1: Exception = new RuntimeException()
    val ex2: Exception = new RuntimeException()
    val result = flatMapN(Validation.success("abc")) {
<<<<<<< HEAD
      case x => flatMapN(SoftFailure(x.toUpperCase, LazyList(ex2))) {
        case y => flatMapN(SoftFailure(y.reverse, LazyList(ex1))) {
          case z => success[String, Exception](z + z)
=======
      case x => flatMapN(SoftFailure(x.toUpperCase, Chain(ex2))) {
        case y => flatMapN(SoftFailure(y.reverse, Chain(ex1))) {
          case z => Success[String, Exception](z + z)
>>>>>>> 9776ab10
        }
      }
    }
    assertResult(SoftFailure("CBACBA", Chain(ex2, ex1)))(result)
  }

  test("traverse01") {
    val result = traverse(List(1, 2, 3)) {
      case x => Validation.success(x + 1)
    }
    assertResult(Validation.success(List(2, 3, 4)))(result)
  }

  test("traverse02") {
    val result = traverse(List(1, 2, 3)) {
      case x => HardFailure(Chain(42))
    }
    assertResult(HardFailure(Chain(42, 42, 42)))(result)
  }

  test("traverse03") {
    val result = traverse(List(1, 2, 3)) {
      case x => if (x % 2 == 1) Validation.success(x) else HardFailure(Chain(x))
    }
    assertResult(HardFailure(Chain(2)))(result)
  }

  test("traverse04") {
    val result = traverse(List(1, 2, 3)) {
      case x => if (x % 2 == 1) SoftFailure(x, Chain(-1)) else SoftFailure(-1, Chain(x))
    }
    assertResult(SoftFailure(List(1, -1, 3), Chain(-1, 2, -1)))(result)
  }

  test("traverse05") {
    val result = traverse(List(1, 2, 3)) {
      case x => if (x % 2 == 1) Validation.success(x) else SoftFailure(-1, Chain(x))
    }
    assertResult(SoftFailure(List(1, -1, 3), Chain(2)))(result)
  }

  test("traverse06") {
    val result = traverse(List(1, 2, 3, 4, 5)) {
      case x => if (x % 2 == 1) SoftFailure(x, Chain(-x)) else HardFailure(Chain(x))
    }
    assertResult(HardFailure(Chain(-1, 2, -3, 4, -5)))(result)
  }

  test("foldRight01") {
    val result = foldRight(List(1, 1, 1))(Validation.success(10)) {
      case (x, acc) => Validation.success(acc - x)
    }
    assertResult(Validation.success(7))(result)
  }

  test("toSoftFailure01") {
    val e = DummyRecoverable()
    val v = Validation.toSoftFailure("abc", e)
    assertResult(SoftFailure("abc", Chain(e)))(v)
  }

  test("toSoftFailure02") {
    val e = DummyRecoverable()
    val v = Validation.toSoftFailure("abc", e)
    val result = mapN(v) {
      case s => s.reverse
    }
    assertResult(SoftFailure("cba", Chain(e)))(result)
  }

  test("toSoftFailure03") {
    val e = DummyRecoverable()
    val v = mapN(Validation.toSoftFailure("abc", e)) {
      case s => s.reverse
    }
    assertResult(SoftFailure("cba", Chain(e)))(v)
  }

  test("recoverOne01") {
    val f: PartialFunction[DummyRecoverable, String] = (e: DummyRecoverable) => e.toString
    val v = Validation.success("abc").recoverOne(f)
    assertResult(Validation.success("abc"))(v)
  }

  test("recoverOne02") {
    val e = DummyRecoverable()
    val f: PartialFunction[DummyRecoverable, String] = (e: DummyRecoverable) => e.toString
    val r = Validation.toSoftFailure(e.toString, e).recoverOne(f)
    assertResult(Validation.toSoftFailure(e.toString, e))(r)
  }

  test("recoverOne03") {
    val ex = new RuntimeException()
    val f: PartialFunction[Exception, String] = (e: Exception) => e.toString
    val result = Validation.HardFailure(Chain(ex, ex)).recoverOne(f)
    assertResult(Validation.HardFailure(Chain(ex, ex)))(result)
  }

  test("toResult01") {
    val t = Validation.success[String, DummyError]("abc")
    val result = t.toResult
    assertResult(Result.Ok(("abc", List.empty)))(result)
  }

  test("toResult02") {
    val e = DummyRecoverable()
    val t = Validation.toSoftFailure("xyz", e)
    val result = t.toResult
    assertResult(Result.Ok(("xyz", List(e))))(result)
  }

  test("toResult03") {
    val e = DummyUnrecoverable()
    val t = Validation.toHardFailure[String, DummyUnrecoverable](e)
    val result = t.toResult
    assertResult(Result.Err(List(e)))(result)
  }

  trait DummyError

  case class DummyRecoverable() extends DummyError with Recoverable

  case class DummyUnrecoverable() extends DummyError with Unrecoverable
}<|MERGE_RESOLUTION|>--- conflicted
+++ resolved
@@ -320,15 +320,9 @@
     val ex1: Exception = new RuntimeException()
     val ex2: Exception = new RuntimeException()
     val result = flatMapN(Validation.success("abc")) {
-<<<<<<< HEAD
-      case x => flatMapN(SoftFailure(x.toUpperCase, LazyList(ex2))) {
-        case y => flatMapN(SoftFailure(y.reverse, LazyList(ex1))) {
-          case z => success[String, Exception](z + z)
-=======
       case x => flatMapN(SoftFailure(x.toUpperCase, Chain(ex2))) {
         case y => flatMapN(SoftFailure(y.reverse, Chain(ex1))) {
-          case z => Success[String, Exception](z + z)
->>>>>>> 9776ab10
+          case z => success[String, Exception](z + z)
         }
       }
     }
