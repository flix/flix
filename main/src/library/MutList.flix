--- conflicted
+++ resolved
@@ -627,18 +627,7 @@
     ///
     pub def reserve!(n: Int32, v: mut MutList[a]): Unit & Impure =
         let MutList(a, l) = v;
-<<<<<<< HEAD
         a := Array.copyOfRange(0, (deref l) + n, deref a)
-=======
-        let c = capacity(v);
-        let len = deref l;
-        let empty = c - len;
-        if (n > empty)
-            let newCapacity = c + (n - empty);
-            let arr = deref a;
-            a := Array.init(i -> if (i < len) arr[i] else $DEFAULT$, newCapacity)
-        else ()
->>>>>>> 72d595a4
 
     ///
     /// Returns `v` as an immutable list.
