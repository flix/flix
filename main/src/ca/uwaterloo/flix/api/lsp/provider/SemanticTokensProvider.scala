--- conflicted
+++ resolved
@@ -521,13 +521,8 @@
     case Expr.Throw(exp, _, _, _) =>
       visitExp(exp)
 
-<<<<<<< HEAD
     case Expr.Handler(eff, rules, _, _, _, _, _) =>
-      val t = SemanticToken(SemanticTokenType.Type, Nil, eff.loc)
-=======
-    case Expr.TryWith(exp, eff, rules, _, _, _) =>
       val t = SemanticToken(SemanticTokenType.Type, Nil, eff.qname.loc)
->>>>>>> bc545178
       val st1 = Iterator(t)
       val st2 = rules.foldLeft(Iterator.empty[SemanticToken]) {
         case (acc, HandlerRule(op, fparams, exp)) =>
