package ca.uwaterloo.flix.util

import ca.uwaterloo.flix.language.ast.{SourceLocation, SourcePosition}
import ca.uwaterloo.flix.util.collection.ListOps

import scala.collection.mutable

trait Formatter {

  def line(left: String, right: String): String =
    this.blue(s"-- $left -------------------------------------------------- $right${System.lineSeparator()}")

  def code(loc: SourceLocation, msg: String): String = {
<<<<<<< HEAD
    val SourcePosition(beginLine, beginCol) = loc.startPosition
    val SourcePosition(endLine, endCol) = loc.endPosition
=======
    val beginLine = loc.startLine
    val beginCol = loc.startCol
    val endLine = loc.endLine
    val endCol = loc.endCol
>>>>>>> 3e77e892

    def arrowUnderline: String = {
      val sb = new mutable.StringBuilder
      val lineAt = loc.lineAt(beginLine)
      val lineNo = beginLine.toString + " | "
      sb.append(lineNo)
        .append(lineAt)
        .append(System.lineSeparator())
        .append(" " * (beginCol + lineNo.length - 1))
        .append(red("^" * (endCol - beginCol)))
        .append(System.lineSeparator())
        .append(" " * (beginCol + lineNo.length - 1))
        .append(msg)
        .toString()
    }

    def leftline: String = {
      val numWidth = endLine.toString.length
      val sb = new mutable.StringBuilder
      for (lineNo <- beginLine to endLine) {
        val currentLine = loc.lineAt(lineNo)
        sb.append(padLeft(numWidth, lineNo.toString))
          .append(" |")
          .append(red(">"))
          .append(" ")
          .append(currentLine)
          .append(System.lineSeparator())
      }
      sb.append(System.lineSeparator())
        .append(msg)
        .toString()
    }

    if (beginLine == endLine)
      arrowUnderline
    else
      leftline
  }

  /**
    * Create a table.
    *
    * @param colHeaders    The headers for each column.
    * @param colFormatters The functions to format (e.g. color) the contents of the respective columns
    *                      in the same order as the `colHeaders`. This is applied after the contents are padded.
    *                      Must have the same length as `colHeaders`.
    * @param rows          The list of the table's rows. Each row must have the same length as `colHeaders`.
    */
  def table(colHeaders: List[String], colFormatters: List[String => String], rows: List[List[String]]): String = {
    val cols = rows.transpose
    val (headersPadded, colsPadded) = ListOps.zip(colHeaders, cols).map { case (header, col) =>
      val headerPadded :: colPadded = padToLongest(header :: col)
      (headerPadded, colPadded)
    }.unzip

    // Formatting must happen after padding
    val colsFormatted = ListOps.zip(colsPadded, colFormatters).map { case (c, f) => c.map(f) }
    val rowsFormatted = colsFormatted.transpose

    val sb = new mutable.StringBuilder
    val colSeparator = "    "
    sb.append(headersPadded.mkString(colSeparator))
    for (row <- rowsFormatted) {
      sb.append(System.lineSeparator())
      sb.append(row.mkString(colSeparator))
    }
    sb.toString()
  }

  def black(s: String): String

  def brightBlack(s: String): String

  def bgBlack(s: String): String

  def bgBrightBlack(s: String): String

  def blue(s: String): String

  def brightBlue(s: String): String

  def bgBlue(s: String): String

  def bgBrightBlue(s: String): String

  def cyan(s: String): String

  def brightCyan(s: String): String

  def bgCyan(s: String): String

  def bgBrightCyan(s: String): String

  def green(s: String): String

  def brightGreen(s: String): String

  def bgGreen(s: String): String

  def bgBrightGreen(s: String): String

  def magenta(s: String): String

  def brightMagenta(s: String): String

  def bgMagenta(s: String): String

  def bgBrightMagenta(s: String): String

  def red(s: String): String

  def brightRed(s: String): String

  def bgRed(s: String): String

  def bgBrightRed(s: String): String

  def yellow(s: String): String

  def brightYellow(s: String): String

  def bgYellow(s: String): String

  def bgBrightYellow(s: String): String

  def white(s: String): String

  def brightWhite(s: String): String

  def bgWhite(s: String): String

  def bgBrightWhite(s: String): String

  def bold(s: String): String

  def underline(s: String): String

  private def padLeft(width: Int, s: String): String = String.format("%" + width + "s", s)

  /**
    * Takes a list of strings and right-pads them with spaces to all take up the same space.
    */
  private def padToLongest(l: List[String]): List[String] = {
    val longestLength = l.map(s => s.length).max
    l.map(s => s.padTo(longestLength, ' '))
  }
}

object Formatter {

  /**
    * A formatter that does not apply any color styling.
    */
  object NoFormatter extends Formatter {

    override def black(s: String): String = s

    override def brightBlack(s: String): String = s

    override def bgBlack(s: String): String = s

    override def bgBrightBlack(s: String): String = s

    override def blue(s: String): String = s

    override def brightBlue(s: String): String = s

    override def bgBlue(s: String): String = s

    override def bgBrightBlue(s: String): String = s

    override def cyan(s: String): String = s

    override def brightCyan(s: String): String = s

    override def bgCyan(s: String): String = s

    override def bgBrightCyan(s: String): String = s

    override def green(s: String): String = s

    override def brightGreen(s: String): String = s

    override def bgGreen(s: String): String = s

    override def bgBrightGreen(s: String): String = s

    override def magenta(s: String): String = s

    override def brightMagenta(s: String): String = s

    override def bgMagenta(s: String): String = s

    override def bgBrightMagenta(s: String): String = s

    override def red(s: String): String = s

    override def brightRed(s: String): String = s

    override def bgRed(s: String): String = s

    override def bgBrightRed(s: String): String = s

    override def yellow(s: String): String = s

    override def brightYellow(s: String): String = s

    override def bgYellow(s: String): String = s

    override def bgBrightYellow(s: String): String = s

    override def white(s: String): String = s

    override def brightWhite(s: String): String = s

    override def bgWhite(s: String): String = s

    override def bgBrightWhite(s: String): String = s

    override def bold(s: String): String = s

    override def underline(s: String): String = s

  }

  /**
    * A terminal context compatible with an ANSI terminal.
    */
  object AnsiTerminalFormatter extends Formatter {

    override def black(s: String): String = fgColor(1, 1, 1, s)

    override def brightBlack(s: String): String = fgColor(128, 128, 128, s)

    override def bgBlack(s: String): String = bgColor(1, 1, 1, brightWhite(s))

    override def bgBrightBlack(s: String): String = bgColor(128, 128, 128, brightWhite(s))

    override def blue(s: String): String = fgColor(0, 111, 184, s)

    override def brightBlue(s: String): String = fgColor(0, 0, 255, s)

    override def bgBlue(s: String): String = bgColor(0, 111, 184, brightWhite(s))

    override def bgBrightBlue(s: String): String = bgColor(0, 0, 255, brightWhite(s))

    override def cyan(s: String): String = fgColor(44, 181, 233, s)

    override def brightCyan(s: String): String = fgColor(0, 255, 255, s)

    override def bgCyan(s: String): String = bgColor(44, 181, 233, brightWhite(s))

    override def bgBrightCyan(s: String): String = bgColor(0, 255, 255, black(s))

    override def green(s: String): String = fgColor(57, 181, 74, s)

    override def brightGreen(s: String): String = fgColor(0, 255, 0, s)

    override def bgGreen(s: String): String = bgColor(57, 181, 74, brightWhite(s))

    override def bgBrightGreen(s: String): String = bgColor(0, 255, 0, black(s))

    override def magenta(s: String): String = fgColor(118, 38, 113, s)

    override def brightMagenta(s: String): String = fgColor(255, 0, 255, s)

    override def bgMagenta(s: String): String = bgColor(118, 38, 113, brightWhite(s))

    override def bgBrightMagenta(s: String): String = bgColor(255, 0, 255, brightWhite(s))

    override def red(s: String): String = fgColor(222, 56, 43, s)

    override def brightRed(s: String): String = fgColor(255, 0, 0, s)

    override def bgRed(s: String): String = bgColor(222, 56, 43, brightWhite(s))

    override def bgBrightRed(s: String): String = bgColor(255, 0, 0, brightWhite(s))

    override def yellow(s: String): String = fgColor(255, 199, 6, s)

    override def brightYellow(s: String): String = fgColor(255, 255, 0, s)

    override def bgYellow(s: String): String = bgColor(255, 199, 6, brightWhite(s))

    override def bgBrightYellow(s: String): String = bgColor(255, 255, 0, black(s))

    override def white(s: String): String = fgColor(204, 204, 204, s)

    override def brightWhite(s: String): String = fgColor(255, 255, 255, s)

    override def bgWhite(s: String): String = bgColor(204, 204, 204, black(s))

    override def bgBrightWhite(s: String): String = bgColor(255, 255, 255, brightWhite(s))

    override def bold(s: String): String = Console.BOLD + s + Console.RESET

    override def underline(s: String): String = Console.UNDERLINED + s + Console.RESET

    private def fgColor(r: Int, g: Int, b: Int, s: String): String = escape() + s"[38;2;$r;$g;${b}m" + s + escape() + "[0m"

    private def bgColor(r: Int, g: Int, b: Int, s: String): String = escape() + s"[48;2;$r;$g;${b}m" + s + escape() + "[0m"

    private def escape(): String = "\u001b"

  }

  /**
    * Returns the default formatter based on the detected color support.
    */
  def getDefault: Formatter = if (hasColorSupport) AnsiTerminalFormatter else NoFormatter

  /**
    * Returns `true` if the terminal appears to support at least 256 colors.
    */
  def hasColorSupport: Boolean = isAnsiTerminal || isTrueColorTerminal || isWindowsTerminal || isIdeaTerminal

  /**
    * Returns `true` if the terminal appears to be an ANSI terminal.
    */
  private def isAnsiTerminal: Boolean = {
    val term = System.getenv("TERM")
    term != null && (
      term.contains("256") ||
        term.contains("ansi") ||
        term.contains("xterm") ||
        term.contains("screen"))
  }

  /**
    * Returns `true` if the terminal appears to support 24bit colors.
    */
  private def isTrueColorTerminal: Boolean = {
    val colorTerm = System.getenv("COLORTERM")
    colorTerm != null && colorTerm.contains("truecolor")
  }

  /**
    * Returns `true` if the terminal appears to be a Windows Terminal.
    */
  private def isWindowsTerminal: Boolean = {
    val wtSession = System.getenv("WT_SESSION")
    wtSession != null
  }

  /**
    * Returns `true` if the terminal appears to be an IDEA emulator.
    */
  private def isIdeaTerminal: Boolean = {
    val emulator = System.getenv("TERMINAL_EMULATOR")
    emulator != null && emulator.contains("JetBrains")
  }

}<|MERGE_RESOLUTION|>--- conflicted
+++ resolved
@@ -11,27 +11,20 @@
     this.blue(s"-- $left -------------------------------------------------- $right${System.lineSeparator()}")
 
   def code(loc: SourceLocation, msg: String): String = {
-<<<<<<< HEAD
-    val SourcePosition(beginLine, beginCol) = loc.startPosition
+    val SourcePosition(startLine, startCol) = loc.startPosition
     val SourcePosition(endLine, endCol) = loc.endPosition
-=======
-    val beginLine = loc.startLine
-    val beginCol = loc.startCol
-    val endLine = loc.endLine
-    val endCol = loc.endCol
->>>>>>> 3e77e892
 
     def arrowUnderline: String = {
       val sb = new mutable.StringBuilder
-      val lineAt = loc.lineAt(beginLine)
-      val lineNo = beginLine.toString + " | "
+      val lineAt = loc.lineAt(startLine)
+      val lineNo = startLine.toString + " | "
       sb.append(lineNo)
         .append(lineAt)
         .append(System.lineSeparator())
-        .append(" " * (beginCol + lineNo.length - 1))
-        .append(red("^" * (endCol - beginCol)))
+        .append(" " * (startCol + lineNo.length - 1))
+        .append(red("^" * (endCol - startCol)))
         .append(System.lineSeparator())
-        .append(" " * (beginCol + lineNo.length - 1))
+        .append(" " * (startCol + lineNo.length - 1))
         .append(msg)
         .toString()
     }
@@ -39,7 +32,7 @@
     def leftline: String = {
       val numWidth = endLine.toString.length
       val sb = new mutable.StringBuilder
-      for (lineNo <- beginLine to endLine) {
+      for (lineNo <- startLine to endLine) {
         val currentLine = loc.lineAt(lineNo)
         sb.append(padLeft(numWidth, lineNo.toString))
           .append(" |")
@@ -53,7 +46,7 @@
         .toString()
     }
 
-    if (beginLine == endLine)
+    if (startLine == endLine)
       arrowUnderline
     else
       leftline
