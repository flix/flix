--- conflicted
+++ resolved
@@ -19,12 +19,8 @@
 import ca.uwaterloo.flix.api.lsp.LanguageServer
 import ca.uwaterloo.flix.api.{Flix, Version}
 import ca.uwaterloo.flix.language.ast.Symbol
-<<<<<<< HEAD
 import ca.uwaterloo.flix.language.phase.Metrics
-import ca.uwaterloo.flix.runtime.shell.Shell
-=======
 import ca.uwaterloo.flix.runtime.shell.{Shell, SourceProvider}
->>>>>>> 8ffb0931
 import ca.uwaterloo.flix.tools._
 import ca.uwaterloo.flix.util.Formatter.AnsiTerminalFormatter
 import ca.uwaterloo.flix.util._
@@ -196,7 +192,6 @@
       System.exit(0)
     }
 
-<<<<<<< HEAD
     if (cmdOpts.xeffectMetrics) {
       val flix = new Flix()
       flix.setOptions(options)
@@ -235,15 +230,9 @@
       }
     }
 
-    // check if running in interactive mode.
-    val interactive = cmdOpts.interactive || (cmdOpts.command == Command.None && cmdOpts.files.isEmpty)
-    if (interactive) {
-      val shell = new Shell(cmdOpts.files.toList.map(_.toPath), options)
-=======
     // check if we should start a REPL
     if (cmdOpts.command == Command.None && cmdOpts.files.isEmpty) {
       val shell = new Shell(SourceProvider.ProjectPath(cwd), options)
->>>>>>> 8ffb0931
       shell.loop()
       System.exit(0)
     }
