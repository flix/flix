/*
 * Copyright 2017 Ramin Zarifi
 * Copyright 2021 Jonathan Lindegaard Starup
 *
 * Licensed under the Apache License, Version 2.0 (the "License");
 * you may not use this file except in compliance with the License.
 * You may obtain a copy of the License at
 *
 *   http://www.apache.org/licenses/LICENSE-2.0
 *
 * Unless required by applicable law or agreed to in writing, software
 * distributed under the License is distributed on an "AS IS" BASIS,
 * WITHOUT WARRANTIES OR CONDITIONS OF ANY KIND, either express or implied.
 * See the License for the specific language governing permissions and
 * limitations under the License.
 */

package ca.uwaterloo.flix.language.phase.jvm

import ca.uwaterloo.flix.api.Flix
import ca.uwaterloo.flix.language.ast.ReducedAst.*
import ca.uwaterloo.flix.language.ast.SemanticOp.*
import ca.uwaterloo.flix.language.ast.shared.{Constant, ExpPosition}
import ca.uwaterloo.flix.language.ast.{MonoType, *}
import ca.uwaterloo.flix.language.phase.jvm.BytecodeInstructions.{InstructionSet, MethodEnricher}
import ca.uwaterloo.flix.language.phase.jvm.JvmName.MethodDescriptor
import ca.uwaterloo.flix.language.phase.jvm.JvmName.MethodDescriptor.mkDescriptor
import ca.uwaterloo.flix.util.InternalCompilerException
import org.objectweb.asm
import org.objectweb.asm.*
import org.objectweb.asm.Opcodes.*

/**
  * Generate expression
  */
object GenExpression {

  type Ref[T] = Array[T]

  sealed trait MethodContext {

    def entryPoint: Label

    def lenv: Map[Symbol.LabelSym, Label]

    def localOffset: Int

    def addLabels(labels: Map[Symbol.LabelSym, Label]): MethodContext = {
      val updatedLabels = this.lenv ++ labels
      this match {
        case ctx: EffectContext =>
          ctx.copy(lenv = updatedLabels)
        case ctx: DirectInstanceContext =>
          ctx.copy(lenv = updatedLabels)
        case ctx: DirectStaticContext =>
          ctx.copy(lenv = updatedLabels)
      }
    }

  }

  /**
    * A context for methods with effect instrumentation, i.e., control impure functions.
    * Such functions / methods need to record their internal state which `newFrame`,
    * `setPc`, `pcLabels`, and `pcCounter` are for.
    */
  case class EffectContext(entryPoint: Label,
                           lenv: Map[Symbol.LabelSym, Label],
                           newFrame: InstructionSet, // [...] -> [..., frame]
                           setPc: InstructionSet, // [..., frame, pc] -> [...]
                           localOffset: Int,
                           pcLabels: Vector[Label],
                           pcCounter: Ref[Int]
                          ) extends MethodContext

  /**
    * A context for control pure functions that may capture variables and therefore use
    * fields to store its arguments.
    * Such functions never need to record their state and will always
    * return at the given return expressions except if they loop indefinitely.
    */
  case class DirectInstanceContext(entryPoint: Label,
                                   lenv: Map[Symbol.LabelSym, Label],
                                   localOffset: Int,
                                  ) extends MethodContext

  /**
    * A context for control pure functions that do not closure capture any variables and therefore
    * never use any fields to store arguments.
    * Such functions never need to record their state and will always
    * return at the given return expressions except if they loop indefinitely.
    */
  case class DirectStaticContext(entryPoint: Label,
                                 lenv: Map[Symbol.LabelSym, Label],
                                 localOffset: Int,
                                ) extends MethodContext

  /**
    * Emits code for the given expression `exp0` to the given method `visitor` in the `currentClass`.
    */
  def compileExpr(exp0: Expr)(implicit mv: MethodVisitor, ctx: MethodContext, root: Root, flix: Flix): Unit = exp0 match {
    case Expr.Cst(cst, tpe, loc) => cst match {
      case Constant.Unit => mv.visitByteIns({
        BytecodeInstructions.GETSTATIC(BackendObjType.Unit.SingletonField)
      })

      case Constant.Null => mv.visitByteIns({
        import BytecodeInstructions.*
        ACONST_NULL() ~
          castIfNotPrim(BackendType.toBackendType(tpe))
      })

      case Constant.Bool(b) => mv.visitByteIns({
        BytecodeInstructions.pushBool(b)
      })

      case Constant.Char(c) =>
        mv.visitByteIns(BytecodeInstructions.pushInt(c))

      case Constant.Float32(f) =>
        f match {
          case 0f => mv.visitInsn(FCONST_0)
          case 1f => mv.visitInsn(FCONST_1)
          case 2f => mv.visitInsn(FCONST_2)
          case _ => mv.visitLdcInsn(f)
        }

      case Constant.Float64(d) =>
        d match {
          case 0d => mv.visitInsn(DCONST_0)
          case 1d => mv.visitInsn(DCONST_1)
          case _ => mv.visitLdcInsn(d)
        }

      case Constant.BigDecimal(dd) => mv.visitByteIns({
        import BytecodeInstructions.*
        // Can fail with NumberFormatException
        addLoc(loc) ~
          NEW(BackendObjType.BigDecimal.jvmName) ~
          DUP() ~
          pushString(dd.toString) ~
          INVOKESPECIAL(BackendObjType.BigDecimal.Constructor)
      })

      case Constant.Int8(b) =>
        mv.visitByteIns(BytecodeInstructions.pushInt(b))

      case Constant.Int16(s) =>
        mv.visitByteIns(BytecodeInstructions.pushInt(s))

      case Constant.Int32(i) =>
        mv.visitByteIns(BytecodeInstructions.pushInt(i))

      case Constant.Int64(l) =>
        compileLong(l)

      case Constant.BigInt(ii) => mv.visitByteIns({
        import BytecodeInstructions.*
        // Add source line number for debugging (can fail with NumberFormatException)
        addLoc(loc) ~
          NEW(BackendObjType.BigInt.jvmName) ~
          DUP() ~
          pushString(ii.toString) ~
          INVOKESPECIAL(BackendObjType.BigInt.Constructor)
      })

      case Constant.Str(s) => mv.visitByteIns({
        BytecodeInstructions.pushString(s)
      })

      case Constant.Regex(patt) => mv.visitByteIns({
        import BytecodeInstructions.*
        // Add source line number for debugging (can fail with PatternSyntaxException)
        addLoc(loc) ~
          pushString(patt.pattern) ~
          INVOKESTATIC(BackendObjType.Regex.CompileMethod)
      })

      case Constant.RecordEmpty => mv.visitByteIns({
        BytecodeInstructions.GETSTATIC(BackendObjType.RecordEmpty.SingletonField)
      })

    }

    case Expr.Var(sym, tpe, _) => mv.visitByteIns({
      BytecodeInstructions.xLoad(BackendType.toBackendType(tpe), sym.getStackOffset(ctx.localOffset))
    })

    case Expr.ApplyAtomic(op, exps, tpe, _, loc) => op match {

      case AtomicOp.Closure(sym) =>
        // JvmType of the closure
        val jvmName = JvmOps.getClosureClassName(sym)
        // new closure instance
        mv.visitTypeInsn(NEW, jvmName.toInternalName)
        // Duplicate
        mv.visitInsn(DUP)
        mv.visitMethodInsn(INVOKESPECIAL, jvmName.toInternalName, JvmName.ConstructorMethod, MethodDescriptor.NothingToVoid.toDescriptor, false)
        // Capturing free args
        for ((arg, i) <- exps.zipWithIndex) {
          val erasedArgType = JvmOps.getErasedJvmType(arg.tpe)
          mv.visitInsn(DUP)
          compileExpr(arg)
          mv.visitFieldInsn(PUTFIELD, jvmName.toInternalName, s"clo$i", erasedArgType.toDescriptor)
        }

      case AtomicOp.Unary(sop) =>
        val List(exp) = exps
        compileExpr(exp)

        sop match {
          case SemanticOp.BoolOp.Not =>
            val condElse = new Label()
            val condEnd = new Label()
            mv.visitJumpInsn(IFNE, condElse)
            mv.visitInsn(ICONST_1)
            mv.visitJumpInsn(GOTO, condEnd)
            mv.visitLabel(condElse)
            mv.visitInsn(ICONST_0)
            mv.visitLabel(condEnd)

          case Float32Op.Neg => mv.visitInsn(FNEG)

          case Float64Op.Neg => mv.visitInsn(DNEG)

          case Int8Op.Neg =>
            mv.visitInsn(INEG)
            mv.visitInsn(I2B) // Sign extend so sign bit is also changed

          case Int16Op.Neg =>
            mv.visitInsn(INEG)
            mv.visitInsn(I2S) // Sign extend so sign bit is also changed

          case Int32Op.Neg => mv.visitInsn(INEG)

          case Int64Op.Neg => mv.visitInsn(LNEG)

          case Int8Op.Not | Int16Op.Not | Int32Op.Not =>
            mv.visitInsn(ICONST_M1)
            mv.visitInsn(IXOR)

          case Int64Op.Not =>
            mv.visitInsn(ICONST_M1)
            mv.visitInsn(I2L)
            mv.visitInsn(LXOR)
        }

      case AtomicOp.Binary(sop) =>
        val List(exp1, exp2) = exps
        sop match {
          case BoolOp.And =>
            val andEnd = new Label()
            compileExpr(exp1)
            mv.visitInsn(DUP)
            mv.visitJumpInsn(IFEQ, andEnd)
            mv.visitInsn(POP)
            compileExpr(exp2)
            mv.visitLabel(andEnd)

          case BoolOp.Or =>
            val orEnd = new Label()
            compileExpr(exp1)
            mv.visitInsn(DUP)
            mv.visitJumpInsn(IFNE, orEnd)
            mv.visitInsn(POP)
            compileExpr(exp2)
            mv.visitLabel(orEnd)

          case Float32Op.Exp =>
            compileExpr(exp1)
            mv.visitInsn(F2D) // Convert to double since "pow" is only defined for doubles
            compileExpr(exp2)
            mv.visitInsn(F2D) // Convert to double since "pow" is only defined for doubles
            mv.visitMethodInsn(INVOKESTATIC, JvmName.Math.toInternalName, "pow",
              AsmOps.getMethodDescriptor(List(JvmType.PrimDouble, JvmType.PrimDouble), JvmType.PrimDouble), false)
            mv.visitInsn(D2F) // Convert double to float

          case Float64Op.Exp =>
            compileExpr(exp1)
            compileExpr(exp2)
            mv.visitMethodInsn(INVOKESTATIC, JvmName.Math.toInternalName, "pow",
              AsmOps.getMethodDescriptor(List(JvmType.PrimDouble, JvmType.PrimDouble), JvmType.PrimDouble), false)

          case Int8Op.Exp =>
            compileExpr(exp1)
            mv.visitInsn(I2D) // Convert to double since "pow" is only defined for doubles
            compileExpr(exp2)
            mv.visitInsn(I2D) // Convert to double since "pow" is only defined for doubles
            mv.visitMethodInsn(INVOKESTATIC, JvmName.Math.toInternalName, "pow",
              AsmOps.getMethodDescriptor(List(JvmType.PrimDouble, JvmType.PrimDouble), JvmType.PrimDouble), false)
            mv.visitInsn(D2I) // Convert to int
            mv.visitInsn(I2B) // Convert int to byte

          case Int16Op.Exp =>
            compileExpr(exp1)
            mv.visitInsn(I2D) // Convert to double since "pow" is only defined for doubles
            compileExpr(exp2)
            mv.visitInsn(I2D) // Convert to double since "pow" is only defined for doubles
            mv.visitMethodInsn(INVOKESTATIC, JvmName.Math.toInternalName, "pow",
              AsmOps.getMethodDescriptor(List(JvmType.PrimDouble, JvmType.PrimDouble), JvmType.PrimDouble), false)
            mv.visitInsn(D2I) // Convert to int
            mv.visitInsn(I2S) // Convert int to short

          case Int32Op.Exp =>
            compileExpr(exp1)
            mv.visitInsn(I2D) // Convert to double since "pow" is only defined for doubles
            compileExpr(exp2)
            mv.visitInsn(I2D) // Convert to double since "pow" is only defined for doubles
            mv.visitMethodInsn(INVOKESTATIC, JvmName.Math.toInternalName, "pow",
              AsmOps.getMethodDescriptor(List(JvmType.PrimDouble, JvmType.PrimDouble), JvmType.PrimDouble), false)
            mv.visitInsn(D2I) // Convert to int

          case Int64Op.Exp =>
            compileExpr(exp1)
            mv.visitInsn(L2D) // Convert to double since "pow" is only defined for doubles
            compileExpr(exp2)
            mv.visitInsn(L2D) // Convert to double since "pow" is only defined for doubles
            mv.visitMethodInsn(INVOKESTATIC, JvmName.Math.toInternalName, "pow",
              AsmOps.getMethodDescriptor(List(JvmType.PrimDouble, JvmType.PrimDouble), JvmType.PrimDouble), false)
            mv.visitInsn(D2L) // Convert to long

          case Int8Op.And | Int16Op.And | Int32Op.And =>
            compileExpr(exp1)
            compileExpr(exp2)
            mv.visitInsn(IAND)

          case Int8Op.Or | Int16Op.Or | Int32Op.Or =>
            compileExpr(exp1)
            compileExpr(exp2)
            mv.visitInsn(IOR)

          case Int8Op.Xor | Int16Op.Xor | Int32Op.Xor =>
            compileExpr(exp1)
            compileExpr(exp2)
            mv.visitInsn(IXOR)

          case Int8Op.Shr | Int16Op.Shr | Int32Op.Shr =>
            compileExpr(exp1)
            compileExpr(exp2)
            mv.visitInsn(ISHR)

          case Int8Op.Shl =>
            compileExpr(exp1)
            compileExpr(exp2)
            mv.visitInsn(ISHL)
            mv.visitInsn(I2B) // Sign extend to make left most bit appear in the sign bit

          case Int16Op.Shl =>
            compileExpr(exp1)
            compileExpr(exp2)
            mv.visitInsn(ISHL)
            mv.visitInsn(I2S) // Sign extend to make left most bit appear in the sign bit

          case Int32Op.Shl =>
            compileExpr(exp1)
            compileExpr(exp2)
            mv.visitInsn(ISHL)

          case Int64Op.And =>
            compileExpr(exp1)
            compileExpr(exp2)
            mv.visitInsn(LAND)

          case Int64Op.Or =>
            compileExpr(exp1)
            compileExpr(exp2)
            mv.visitInsn(LOR)

          case Int64Op.Xor =>
            compileExpr(exp1)
            compileExpr(exp2)
            mv.visitInsn(LXOR)

          case Int64Op.Shr =>
            compileExpr(exp1)
            compileExpr(exp2)
            mv.visitInsn(LSHR)

          case Int64Op.Shl =>
            compileExpr(exp1)
            compileExpr(exp2)
            mv.visitInsn(LSHL)

          case Float32Op.Lt => visitComparison2(exp1, exp2, FCMPG, IFGE)

          case Float32Op.Le => visitComparison2(exp1, exp2, FCMPG, IFGT)

          case Float32Op.Eq => visitComparison2(exp1, exp2, FCMPG, IFNE)

          case Float32Op.Neq => visitComparison2(exp1, exp2, FCMPG, IFEQ)

          case Float32Op.Ge => visitComparison2(exp1, exp2, FCMPL, IFLT)

          case Float32Op.Gt => visitComparison2(exp1, exp2, FCMPL, IFLE)

          case Float64Op.Lt => visitComparison2(exp1, exp2, DCMPG, IFGE)

          case Float64Op.Le => visitComparison2(exp1, exp2, DCMPG, IFGT)

          case Float64Op.Eq => visitComparison2(exp1, exp2, DCMPG, IFNE)

          case Float64Op.Neq => visitComparison2(exp1, exp2, DCMPG, IFEQ)

          case Float64Op.Ge => visitComparison2(exp1, exp2, DCMPL, IFLT)

          case Float64Op.Gt => visitComparison2(exp1, exp2, DCMPL, IFLE)

          case Int8Op.Lt | Int16Op.Lt | Int32Op.Lt | CharOp.Lt =>
            visitComparison1(exp1, exp2, IF_ICMPGE)

          case Int8Op.Le | Int16Op.Le | Int32Op.Le | CharOp.Le =>
            visitComparison1(exp1, exp2, IF_ICMPGT)

          case Int8Op.Eq | Int16Op.Eq | Int32Op.Eq | CharOp.Eq | BoolOp.Eq =>
            visitComparison1(exp1, exp2, IF_ICMPNE)

          case Int8Op.Neq | Int16Op.Neq | Int32Op.Neq | CharOp.Neq | BoolOp.Neq =>
            visitComparison1(exp1, exp2, IF_ICMPEQ)

          case Int8Op.Ge | Int16Op.Ge | Int32Op.Ge | CharOp.Ge =>
            visitComparison1(exp1, exp2, IF_ICMPLT)

          case Int8Op.Gt | Int16Op.Gt | Int32Op.Gt | CharOp.Gt =>
            visitComparison1(exp1, exp2, IF_ICMPLE)

          case Int64Op.Lt => visitComparison2(exp1, exp2, LCMP, IFGE)

          case Int64Op.Le => visitComparison2(exp1, exp2, LCMP, IFGT)

          case Int64Op.Eq => visitComparison2(exp1, exp2, LCMP, IFNE)

          case Int64Op.Neq => visitComparison2(exp1, exp2, LCMP, IFEQ)

          case Int64Op.Ge => visitComparison2(exp1, exp2, LCMP, IFLT)

          case Int64Op.Gt => visitComparison2(exp1, exp2, LCMP, IFLE)

          case Float32Op.Add =>
            compileExpr(exp1)
            compileExpr(exp2)
            mv.visitInsn(FADD)

          case Float32Op.Sub =>
            compileExpr(exp1)
            compileExpr(exp2)
            mv.visitInsn(FSUB)

          case Float32Op.Mul =>
            compileExpr(exp1)
            compileExpr(exp2)
            mv.visitInsn(FMUL)

          case Float32Op.Div =>
            compileExpr(exp1)
            compileExpr(exp2)
            mv.visitInsn(FDIV)

          case Float64Op.Add =>
            compileExpr(exp1)
            compileExpr(exp2)
            mv.visitInsn(DADD)

          case Float64Op.Sub =>
            compileExpr(exp1)
            compileExpr(exp2)
            mv.visitInsn(DSUB)

          case Float64Op.Mul =>
            compileExpr(exp1)
            compileExpr(exp2)
            mv.visitInsn(DMUL)

          case Float64Op.Div =>
            compileExpr(exp1)
            compileExpr(exp2)
            mv.visitInsn(DDIV)

          case Int8Op.Add =>
            compileExpr(exp1)
            compileExpr(exp2)
            mv.visitInsn(IADD)
            mv.visitInsn(I2B) // Sign extend after operation

          case Int8Op.Sub =>
            compileExpr(exp1)
            compileExpr(exp2)
            mv.visitInsn(ISUB)
            mv.visitInsn(I2B) // Sign extend after operation

          case Int8Op.Mul =>
            compileExpr(exp1)
            compileExpr(exp2)
            mv.visitInsn(IMUL)
            mv.visitInsn(I2B) // Sign extend after operation

          case Int8Op.Div =>
            compileExpr(exp1)
            compileExpr(exp2)
            mv.visitInsn(IDIV)
            mv.visitInsn(I2B) // Sign extend after operation

          case Int8Op.Rem =>
            compileExpr(exp1)
            compileExpr(exp2)
            mv.visitInsn(IREM)
            mv.visitInsn(I2B) // Sign extend after operation

          case Int16Op.Add =>
            compileExpr(exp1)
            compileExpr(exp2)
            mv.visitInsn(IADD)
            mv.visitInsn(I2S) // Sign extend after operation

          case Int16Op.Sub =>
            compileExpr(exp1)
            compileExpr(exp2)
            mv.visitInsn(ISUB)
            mv.visitInsn(I2S) // Sign extend after operation

          case Int16Op.Mul =>
            compileExpr(exp1)
            compileExpr(exp2)
            mv.visitInsn(IMUL)
            mv.visitInsn(I2S) // Sign extend after operation

          case Int16Op.Div =>
            compileExpr(exp1)
            compileExpr(exp2)
            mv.visitInsn(IDIV)
            mv.visitInsn(I2S) // Sign extend after operation

          case Int16Op.Rem =>
            compileExpr(exp1)
            compileExpr(exp2)
            mv.visitInsn(IREM)
            mv.visitInsn(I2S) // Sign extend after operation

          case Int32Op.Add =>
            compileExpr(exp1)
            compileExpr(exp2)
            mv.visitInsn(IADD)

          case Int32Op.Sub =>
            compileExpr(exp1)
            compileExpr(exp2)
            mv.visitInsn(ISUB)

          case Int32Op.Mul =>
            compileExpr(exp1)
            compileExpr(exp2)
            mv.visitInsn(IMUL)

          case Int32Op.Div =>
            compileExpr(exp1)
            compileExpr(exp2)
            mv.visitInsn(IDIV)

          case Int32Op.Rem =>
            compileExpr(exp1)
            compileExpr(exp2)
            mv.visitInsn(IREM)

          case Int64Op.Add =>
            compileExpr(exp1)
            compileExpr(exp2)
            mv.visitInsn(LADD)

          case Int64Op.Sub =>
            compileExpr(exp1)
            compileExpr(exp2)
            mv.visitInsn(LSUB)

          case Int64Op.Mul =>
            compileExpr(exp1)
            compileExpr(exp2)
            mv.visitInsn(LMUL)

          case Int64Op.Div =>
            compileExpr(exp1)
            compileExpr(exp2)
            mv.visitInsn(LDIV)

          case Int64Op.Rem =>
            compileExpr(exp1)
            compileExpr(exp2)
            mv.visitInsn(LREM)

          case StringOp.Concat =>
            throw InternalCompilerException(s"Unexpected BinaryOperator StringOp.Concat. It should have been eliminated by Simplifier", loc)
        }

      case AtomicOp.Region => mv.visitByteIns({
        import BytecodeInstructions.*
        //!TODO: For now, just emit null
        ACONST_NULL() ~
          CHECKCAST(BackendObjType.Region.jvmName)
      })

      case AtomicOp.Is(sym) => mv.visitByteIns({
        val List(exp) = exps
        val MonoType.Enum(_, targs) = exp.tpe
        val cases = JvmOps.instantiateEnum(root.enums(sym.enumSym), targs)
        val termTypes = cases(sym)
        compileIsTag(sym.name, exp, termTypes)
      })

      case AtomicOp.Tag(sym) => mv.visitByteIns({
        val MonoType.Enum(_, targs) = tpe
        val cases = JvmOps.instantiateEnum(root.enums(sym.enumSym), targs)
        val termTypes = cases(sym)
        compileTag(sym.name, exps, termTypes)
      })

      case AtomicOp.Untag(sym, idx) => mv.visitByteIns({
        import BytecodeInstructions.*
        val List(exp) = exps
        val MonoType.Enum(_, targs) = exp.tpe
        val cases = JvmOps.instantiateEnum(root.enums(sym.enumSym), targs)
        val termTypes = cases(sym)

        compileUntag(exp, idx, termTypes) ~
          castIfNotPrim(BackendType.toBackendType(tpe))
      })

      case AtomicOp.Index(idx) => mv.visitByteIns({
        import BytecodeInstructions.*
        val List(exp) = exps
        val MonoType.Tuple(elmTypes) = exp.tpe
        val tupleType = BackendObjType.Tuple(elmTypes.map(BackendType.toBackendType))

        pushExpr(exp) ~
          GETFIELD(tupleType.IndexField(idx))
      })

      case AtomicOp.Tuple => mv.visitByteIns({
        import BytecodeInstructions.*
        val MonoType.Tuple(elmTypes) = tpe
        val tupleType = BackendObjType.Tuple(elmTypes.map(BackendType.toBackendType))
        NEW(tupleType.jvmName) ~
          DUP() ~
          composeN(exps.map(pushExpr)) ~
          INVOKESPECIAL(tupleType.Constructor)
      })

      case AtomicOp.RecordSelect(field) => mv.visitByteIns({
        import BytecodeInstructions.*
        val List(exp) = exps
        val recordType = BackendObjType.RecordExtend(BackendType.toErasedBackendType(tpe))

        pushExpr(exp) ~
          pushString(field.name) ~
          INVOKEINTERFACE(BackendObjType.Record.LookupFieldMethod) ~
          // Now that the specific RecordExtend object is found, we cast it to its exact class and extract the value.
          CHECKCAST(recordType.jvmName) ~
          GETFIELD(recordType.ValueField)
      })

      case AtomicOp.RecordExtend(field) => mv.visitByteIns({
        import BytecodeInstructions.*
        val List(exp1, exp2) = exps
        val recordType = BackendObjType.RecordExtend(BackendType.toErasedBackendType(exp1.tpe))
        NEW(recordType.jvmName) ~
          DUP() ~
          INVOKESPECIAL(recordType.Constructor) ~
          DUP() ~
          pushString(field.name) ~
          PUTFIELD(recordType.LabelField) ~
          DUP() ~
          pushExpr(exp1) ~
          PUTFIELD(recordType.ValueField) ~
          DUP() ~
          pushExpr(exp2) ~
          PUTFIELD(recordType.RestField)
      })

      case AtomicOp.RecordRestrict(field) => mv.visitByteIns({
        import BytecodeInstructions.*
        val List(exp) = exps

        pushExpr(exp) ~
          pushString(field.name) ~
          INVOKEINTERFACE(BackendObjType.Record.RestrictFieldMethod)
      })

      case AtomicOp.ExtensibleIs(sym) => mv.visitByteIns({
        val List(exp) = exps
        val tpes = MonoType.findExtensibleTermTypes(sym, exp.tpe).map(BackendType.toBackendType)
        compileIsTag(sym.name, exp, tpes)
      })

      case AtomicOp.ExtensibleTag(sym) => mv.visitByteIns({
        val tpes = MonoType.findExtensibleTermTypes(sym, tpe).map(BackendType.toBackendType)
        compileTag(sym.name, exps, tpes)
      })

      case AtomicOp.ExtensibleUntag(sym, idx) => mv.visitByteIns({
        import BytecodeInstructions.*

        val List(exp) = exps
        val tpes = MonoType.findExtensibleTermTypes(sym, exp.tpe).map(BackendType.toBackendType)

        compileUntag(exp, idx, tpes) ~
          castIfNotPrim(BackendType.toBackendType(tpe))
      })

      case AtomicOp.ArrayLit => mv.visitByteIns({
        import BytecodeInstructions.*
        val innerType = tpe.asInstanceOf[MonoType.Array].tpe
        val backendType = BackendType.toBackendType(innerType)

        pushInt(exps.length) ~
          xNewArray(backendType) ~
          composeN(for ((e, i) <- exps.zipWithIndex) yield {
            DUP() ~
              pushInt(i) ~
              pushExpr(e) ~
              xArrayStore(backendType)
          })
      })

      case AtomicOp.ArrayNew => mv.visitByteIns({
        import BytecodeInstructions.*
        val List(exp1, exp2) = exps
        // We get the inner type of the array
        val innerType = tpe.asInstanceOf[MonoType.Array].tpe
        val backendType = BackendType.toBackendType(innerType)
        val fillMethod = ClassMaker.StaticMethod(JvmName.Arrays, "fill", mkDescriptor(BackendType.Array(backendType.toErased), backendType.toErased)(VoidableType.Void))
        pushExpr(exp1) ~ // default
          pushExpr(exp2) ~ // default, length
          xNewArray(backendType) ~ // default, arr
          (if (backendType.is64BitWidth) DUP_X2() else DUP_X1()) ~ // arr, default, arr
          xSwap(lowerLarge = backendType.is64BitWidth, higherLarge = false) ~ // arr, arr, default
          INVOKESTATIC(fillMethod)
      })

      case AtomicOp.ArrayLoad => mv.visitByteIns({
        import BytecodeInstructions.*
        val List(exp1, exp2) = exps

        // Add source line number for debugging (can fail with out of bounds).
        addLoc(loc) ~
          pushExpr(exp1) ~
          pushExpr(exp2) ~
          xArrayLoad(BackendType.toBackendType(tpe))
      })

      case AtomicOp.ArrayStore => mv.visitByteIns({
        import BytecodeInstructions.*
        val List(exp1, exp2, exp3) = exps
        val elmTpe = BackendType.toBackendType(exp3.tpe)

        // Add source line number for debugging (can fail with out of bounds).
        addLoc(loc) ~
          pushExpr(exp1) ~ // Evaluating the array
          castIfNotPrim(BackendType.Array(elmTpe)) ~
          pushExpr(exp2) ~ // Evaluating the index
          pushExpr(exp3) ~ // Evaluating the element
          xArrayStore(elmTpe) ~
          GETSTATIC(BackendObjType.Unit.SingletonField)
      })

      case AtomicOp.ArrayLength => mv.visitByteIns({
        import BytecodeInstructions.*
        val List(exp) = exps
        pushExpr(exp) ~
          ARRAYLENGTH()
      })

      case AtomicOp.StructNew(_, _) => mv.visitByteIns({
        import BytecodeInstructions.*

        val region :: fieldExps = exps
        val MonoType.Struct(sym, targs) = tpe
        val structType = BackendObjType.Struct(JvmOps.instantiateStruct(sym, targs))

        // Evaluate the region and ignore its value
        pushExpr(region) ~
          xPop(BackendType.toBackendType(region.tpe)) ~
          NEW(structType.jvmName) ~
          DUP() ~
          composeN(fieldExps.map(pushExpr)) ~
          INVOKESPECIAL(structType.Constructor)
      })

      case AtomicOp.StructGet(field) => mv.visitByteIns({
        import BytecodeInstructions.*

        val List(exp) = exps
        val idx = root.structs(field.structSym).fields.indexWhere(_.sym == field)
        val MonoType.Struct(sym, targs) = exp.tpe
        val structType = BackendObjType.Struct(JvmOps.instantiateStruct(sym, targs))

        pushExpr(exp) ~
          GETFIELD(structType.IndexField(idx))
      })

      case AtomicOp.StructPut(field) => mv.visitByteIns({
        import BytecodeInstructions.*

        val List(exp1, exp2) = exps
        val idx = root.structs(field.structSym).fields.indexWhere(_.sym == field)
        val MonoType.Struct(sym, targs) = exp1.tpe
        val structType = BackendObjType.Struct(JvmOps.instantiateStruct(sym, targs))

        pushExpr(exp1) ~
          pushExpr(exp2) ~
          PUTFIELD(structType.IndexField(idx)) ~
          GETSTATIC(BackendObjType.Unit.SingletonField)
      })

      case AtomicOp.InstanceOf(clazz) => mv.visitByteIns({
        import BytecodeInstructions.*
        val List(exp) = exps
        val jvmName = JvmName.ofClass(clazz)
        pushExpr(exp) ~
          INSTANCEOF(jvmName)
      })

      case AtomicOp.Cast => mv.visitByteIns({
        import BytecodeInstructions.*
        val List(exp) = exps
        pushExpr(exp) ~
          castIfNotPrim(BackendType.toBackendType(tpe))
      })

      case AtomicOp.Unbox => mv.visitByteIns({
        import BytecodeInstructions.*
        val List(exp) = exps
        pushExpr(exp) ~
          CHECKCAST(BackendObjType.Value.jvmName) ~
          GETFIELD(BackendObjType.Value.fieldFromType(BackendType.toBackendType(tpe)))
      })

      case AtomicOp.Box => mv.visitByteIns({
        import BytecodeInstructions.*
        val List(exp) = exps
        val erasedExpTpe = BackendType.toErasedBackendType(exp.tpe)
        val valueField = BackendObjType.Value.fieldFromType(erasedExpTpe)
        pushExpr(exp) ~
          NEW(BackendObjType.Value.jvmName) ~
          DUP() ~
          INVOKESPECIAL(BackendObjType.Value.Constructor) ~
          DUP() ~
          xSwap(lowerLarge = erasedExpTpe.is64BitWidth, higherLarge = true) ~ // two objects on top of the stack
          PUTFIELD(valueField)
      })

      case AtomicOp.InvokeConstructor(constructor) =>
        // Add source line number for debugging (can fail when calling unsafe java methods)
        addSourceLine(mv, loc)
        val descriptor = asm.Type.getConstructorDescriptor(constructor)
        val declaration = asm.Type.getInternalName(constructor.getDeclaringClass)
        // Create a new object of the declaration type
        mv.visitTypeInsn(NEW, declaration)
        // Duplicate the reference since the first argument for a constructor call is the reference to the object
        mv.visitInsn(DUP)
        // Retrieve the signature.
        val signature = constructor.getParameterTypes

        pushArgs(exps, signature)

        // Call the constructor
        mv.visitMethodInsn(INVOKESPECIAL, declaration, "<init>", descriptor, false)

      case AtomicOp.InvokeMethod(method) =>
        val exp :: args = exps

        // Add source line number for debugging (can fail when calling unsafe java methods)
        addSourceLine(mv, loc)

        // Evaluate the receiver object.
        compileExpr(exp)
        val thisType = asm.Type.getInternalName(method.getDeclaringClass)
        mv.visitTypeInsn(CHECKCAST, thisType)

        // Retrieve the signature.
        val signature = method.getParameterTypes

        pushArgs(args, signature)

        val declaration = asm.Type.getInternalName(method.getDeclaringClass)
        val name = method.getName
        val descriptor = asm.Type.getMethodDescriptor(method)

        // Check if we are invoking an interface or class.
        if (method.getDeclaringClass.isInterface) {
          mv.visitMethodInsn(INVOKEINTERFACE, declaration, name, descriptor, true)
        } else {
          mv.visitMethodInsn(INVOKEVIRTUAL, declaration, name, descriptor, false)
        }

        // If the method is void, put a unit on top of the stack
        if (asm.Type.getType(method.getReturnType) == asm.Type.VOID_TYPE) {
          mv.visitFieldInsn(GETSTATIC, BackendObjType.Unit.jvmName.toInternalName, BackendObjType.Unit.SingletonField.name, BackendObjType.Unit.jvmName.toDescriptor)
        }

      case AtomicOp.InvokeStaticMethod(method) =>
        // Add source line number for debugging (can fail when calling unsafe java methods)
        addSourceLine(mv, loc)
        val signature = method.getParameterTypes
        pushArgs(exps, signature)
        val declaration = asm.Type.getInternalName(method.getDeclaringClass)
        val name = method.getName
        val descriptor = asm.Type.getMethodDescriptor(method)
        // Check if we are invoking an interface or class.
        if (method.getDeclaringClass.isInterface) {
          mv.visitMethodInsn(INVOKESTATIC, declaration, name, descriptor, true)
        } else {
          mv.visitMethodInsn(INVOKESTATIC, declaration, name, descriptor, false)
        }
        if (asm.Type.getType(method.getReturnType) == asm.Type.VOID_TYPE) {
          mv.visitFieldInsn(GETSTATIC, BackendObjType.Unit.jvmName.toInternalName, BackendObjType.Unit.SingletonField.name, BackendObjType.Unit.jvmName.toDescriptor)
        }

      case AtomicOp.GetField(field) =>
        val List(exp) = exps
        // Add source line number for debugging (can fail when calling java)
        addSourceLine(mv, loc)
        compileExpr(exp)
        val declaration = asm.Type.getInternalName(field.getDeclaringClass)
        mv.visitFieldInsn(GETFIELD, declaration, field.getName, BackendType.toBackendType(tpe).toDescriptor)

      case AtomicOp.PutField(field) =>
        val List(exp1, exp2) = exps
        // Add source line number for debugging (can fail when calling java)
        addSourceLine(mv, loc)
        compileExpr(exp1)
        compileExpr(exp2)
        val declaration = asm.Type.getInternalName(field.getDeclaringClass)
        mv.visitFieldInsn(PUTFIELD, declaration, field.getName, BackendType.toBackendType(exp2.tpe).toDescriptor)

        // Push Unit on the stack.
        mv.visitFieldInsn(GETSTATIC, BackendObjType.Unit.jvmName.toInternalName, BackendObjType.Unit.SingletonField.name, BackendObjType.Unit.jvmName.toDescriptor)

      case AtomicOp.GetStaticField(field) =>
        // Add source line number for debugging (can fail when calling java)
        addSourceLine(mv, loc)
        val declaration = asm.Type.getInternalName(field.getDeclaringClass)
        mv.visitFieldInsn(GETSTATIC, declaration, field.getName, BackendType.toBackendType(tpe).toDescriptor)

      case AtomicOp.PutStaticField(field) =>
        val List(exp) = exps
        // Add source line number for debugging (can fail when calling java)
        addSourceLine(mv, loc)
        compileExpr(exp)
        val declaration = asm.Type.getInternalName(field.getDeclaringClass)
        mv.visitFieldInsn(PUTSTATIC, declaration, field.getName, BackendType.toBackendType(exp.tpe).toDescriptor)

        // Push Unit on the stack.
        mv.visitFieldInsn(GETSTATIC, BackendObjType.Unit.jvmName.toInternalName, BackendObjType.Unit.SingletonField.name, BackendObjType.Unit.jvmName.toDescriptor)

      case AtomicOp.Throw => mv.visitByteIns({
        import BytecodeInstructions.*
        val List(exp) = exps
        // Add source line number for debugging (can fail when handling exception).
        addLoc(loc) ~
          pushExpr(exp) ~
          ATHROW()
      })

      case AtomicOp.Spawn => mv.visitByteIns({
        import BytecodeInstructions.*
        val List(exp1, exp2) = exps
        exp2 match {
          // The expression represents the `Static` region, just start a thread directly
          case Expr.ApplyAtomic(AtomicOp.Region, _, _, _, _) =>
            addLoc(loc) ~
              pushExpr(exp1) ~
              CHECKCAST(BackendObjType.Runnable.jvmName) ~
              INVOKESTATIC(ClassMaker.StaticMethod(
                JvmName.Thread,
                "startVirtualThread",
                MethodDescriptor.mkDescriptor(BackendObjType.Runnable.toTpe)(BackendObjType.Thread.toTpe)
              )) ~
              POP() ~
              GETSTATIC(BackendObjType.Unit.SingletonField)
          case _ =>
            addLoc(loc) ~
              pushExpr(exp2) ~
              CHECKCAST(BackendObjType.Region.jvmName) ~
              pushExpr(exp1) ~
              CHECKCAST(BackendObjType.Runnable.jvmName) ~
              INVOKEVIRTUAL(BackendObjType.Region.SpawnMethod) ~
              GETSTATIC(BackendObjType.Unit.SingletonField)
        }
      })

      case AtomicOp.Lazy => mv.visitByteIns({
        import BytecodeInstructions.*
        val List(exp) = exps

        // Find the Lazy class name (Lazy$tpe).
        val MonoType.Lazy(elmType) = tpe
        val lazyType = BackendObjType.Lazy(BackendType.toBackendType(elmType))

        NEW(lazyType.jvmName) ~
          DUP() ~
          pushExpr(exp) ~
          INVOKESPECIAL(lazyType.Constructor)
      })

      case AtomicOp.Force =>
        val List(exp) = exps

        // Find the Lazy class type (Lazy$tpe) and the inner value type.
        val MonoType.Lazy(elmType) = exp.tpe
        val erasedElmType = BackendType.toBackendType(elmType)
        val lazyType = BackendObjType.Lazy(erasedElmType)

        // Emit code for the lazy expression.
        compileExpr(exp)

        val ins = {
          import BytecodeInstructions.*
          CHECKCAST(lazyType.jvmName) ~
            DUP() ~ GETFIELD(lazyType.ExpField) ~
            ifConditionElse(Condition.NONNULL)(
              INVOKEVIRTUAL(lazyType.ForceMethod)
            )(
              GETFIELD(lazyType.ValueField)
            )
        }
        mv.visitByteIns(ins)

      case AtomicOp.HoleError(sym) => mv.visitByteIns({
        import BytecodeInstructions.*
        // Add source line number for debugging (failable by design).
        addLoc(loc) ~
          NEW(BackendObjType.HoleError.jvmName) ~ // HoleError
          DUP() ~ // HoleError, HoleError
          pushString(sym.toString) ~ // HoleError, HoleError, Sym
          pushLoc(loc) ~ // HoleError, HoleError, Sym, Loc
          INVOKESPECIAL(BackendObjType.HoleError.Constructor) ~ // HoleError
          ATHROW()
      })

      case AtomicOp.MatchError => mv.visitByteIns({
        import BytecodeInstructions.*
        // Add source line number for debugging (failable by design)
        addLoc(loc) ~
          NEW(BackendObjType.MatchError.jvmName) ~ // MatchError
          DUP() ~ // MatchError, MatchError
          pushLoc(loc) ~ // MatchError, MatchError, Loc
          INVOKESPECIAL(BackendObjType.MatchError.Constructor) ~ // MatchError
          ATHROW()
      })

      case AtomicOp.CastError(from, to) => mv.visitByteIns({
        import BytecodeInstructions.*
        // Add source line number for debugging (failable by design)
        addLoc(loc) ~
          NEW(BackendObjType.CastError.jvmName) ~ // CastError
          DUP() ~ // CastError, CastError
          pushLoc(loc) ~ // CastError, CastError, Loc
          pushString(s"Cannot cast from type '$from' to '$to'") ~ // CastError, CastError, Loc, String
          INVOKESPECIAL(BackendObjType.CastError.Constructor) ~ // CastError
          ATHROW()
      })
    }

    case Expr.ApplyClo(exp1, exp2, ct, _, purity, loc) =>
      // Type of the function abstract class
      val functionInterface = JvmOps.getFunctionInterfaceType(exp1.tpe).jvmName
      val closureAbstractClass = JvmOps.getClosureAbstractClassType(exp1.tpe)
      ct match {
        case ExpPosition.Tail =>
          // Evaluating the closure
          compileExpr(exp1)
          // Casting to JvmType of closure abstract class
          mv.visitTypeInsn(CHECKCAST, closureAbstractClass.jvmName.toInternalName)
          // retrieving the unique thread object
          mv.visitMethodInsn(INVOKEVIRTUAL, closureAbstractClass.jvmName.toInternalName, closureAbstractClass.GetUniqueThreadClosureMethod.name, MethodDescriptor.mkDescriptor()(closureAbstractClass.toTpe).toDescriptor, false)
          // Putting arg on the Fn class
          // Duplicate the FunctionInterface
          mv.visitInsn(DUP)
          // Evaluating the expression
          compileExpr(exp2)
          mv.visitFieldInsn(PUTFIELD, functionInterface.toInternalName,
            "arg0", JvmOps.getErasedJvmType(exp2.tpe).toDescriptor)
          // Return the closure
          mv.visitInsn(ARETURN)

        case ExpPosition.NonTail =>
          compileExpr(exp1)
          // Casting to JvmType of closure abstract class
          mv.visitTypeInsn(CHECKCAST, closureAbstractClass.jvmName.toInternalName)
          // retrieving the unique thread object
          mv.visitMethodInsn(INVOKEVIRTUAL, closureAbstractClass.jvmName.toInternalName, closureAbstractClass.GetUniqueThreadClosureMethod.name, MethodDescriptor.mkDescriptor()(closureAbstractClass.toTpe).toDescriptor, false)
          // Putting arg on the Fn class
          // Duplicate the FunctionInterface
          mv.visitInsn(DUP)
          // Evaluating the expression
          compileExpr(exp2)
          mv.visitFieldInsn(PUTFIELD, functionInterface.toInternalName,
            "arg0", JvmOps.getErasedJvmType(exp2.tpe).toDescriptor)

          // Calling unwind and unboxing
          if (Purity.isControlPure(purity)) {
            mv.visitByteIns(BackendObjType.Result.unwindSuspensionFreeThunk("in pure closure call", loc))
          } else {
            ctx match {
              case EffectContext(_, _, newFrame, setPc, _, pcLabels, pcCounter) =>
                val pcPoint = pcCounter(0) + 1
                val pcPointLabel = pcLabels(pcPoint)
                val afterUnboxing = new Label()
                pcCounter(0) += 1
                mv.visitByteIns(BackendObjType.Result.unwindThunkToValue(pcPoint, newFrame, setPc))
                mv.visitJumpInsn(GOTO, afterUnboxing)

                mv.visitLabel(pcPointLabel)

                mv.visitVarInsn(ALOAD, 1)

                mv.visitLabel(afterUnboxing)

              case DirectInstanceContext(_, _, _) | DirectStaticContext(_, _, _) =>
                throw InternalCompilerException("Unexpected direct method context in control impure function", loc)
            }
          }
      }

    case Expr.ApplyDef(sym, exps, ct, _, _, loc) => ct match {
      case ExpPosition.Tail =>
        // Type of the function abstract class
        val functionInterface = JvmOps.getFunctionInterfaceType(root.defs(sym).arrowType).jvmName

        // Put the def on the stack
        AsmOps.compileDefSymbol(sym, mv)
        // Putting args on the Fn class
        for ((arg, i) <- exps.zipWithIndex) {
          // Duplicate the FunctionInterface
          mv.visitInsn(DUP)
          // Evaluating the expression
          compileExpr(arg)
          mv.visitFieldInsn(PUTFIELD, functionInterface.toInternalName,
            s"arg$i", JvmOps.getErasedJvmType(arg.tpe).toDescriptor)
        }
        // Return the def
        mv.visitInsn(ARETURN)

      case ExpPosition.NonTail =>
        val defn = root.defs(sym)
        val targetIsFunction = defn.cparams.isEmpty
        val canCallStaticMethod = Purity.isControlPure(defn.expr.purity) && targetIsFunction
        if (canCallStaticMethod) {
          val paramTpes = defn.fparams.map(fp => BackendType.toBackendType(fp.tpe))
          // Call the static method, using exact types
          for ((arg, tpe) <- exps.zip(paramTpes)) {
            compileExpr(arg)
            mv.visitByteIns(BytecodeInstructions.castIfNotPrim(tpe))
          }
          val resultTpe = BackendObjType.Result.toTpe
          val desc = MethodDescriptor(paramTpes, resultTpe)
          val className = BackendObjType.Defn(sym).jvmName
          mv.visitMethodInsn(INVOKESTATIC, className.toInternalName, JvmName.DirectApply, desc.toDescriptor, false)
          mv.visitByteIns(BackendObjType.Result.unwindSuspensionFreeThunk("in pure function call", loc))
        } else {
          // JvmType of Def
          val defJvmName = BackendObjType.Defn(sym).jvmName

          // Put the def on the stack
          AsmOps.compileDefSymbol(sym, mv)

<<<<<<< HEAD
          // Putting args on the Fn class
          for ((arg, i) <- exps.zipWithIndex) {
            // Duplicate the FunctionInterface
            mv.visitInsn(DUP)
            // Evaluating the expression
            compileExpr(arg)
            mv.visitFieldInsn(PUTFIELD, defJvmName.toInternalName,
              s"arg$i", JvmOps.getErasedJvmType(arg.tpe).toDescriptor)
          }
          // Calling unwind and unboxing
          if (Purity.isControlPure(purity)) {
            mv.visitByteIns(BackendObjType.Result.unwindSuspensionFreeThunk("in pure function call", loc))
          } else {
            ctx match {
              case EffectContext(_, _, newFrame, setPc, _, pcLabels, pcCounter) =>
                val pcPoint = pcCounter(0) + 1
                val pcPointLabel = pcLabels(pcPoint)
                val afterUnboxing = new Label()
                pcCounter(0) += 1
                mv.visitByteIns(BackendObjType.Result.unwindThunkToValue(pcPoint, newFrame, setPc))
                mv.visitJumpInsn(GOTO, afterUnboxing)

                mv.visitLabel(pcPointLabel)
                mv.visitVarInsn(ALOAD, 1)

                mv.visitLabel(afterUnboxing)

              case DirectInstanceContext(_, _, _) | DirectStaticContext(_, _, _) =>
                throw InternalCompilerException("Unexpected direct method context in control impure function", loc)
            }
          }
=======
        // Putting args on the Fn class
        for ((arg, i) <- exps.zipWithIndex) {
          // Duplicate the FunctionInterface
          mv.visitInsn(DUP)
          // Evaluating the expression
          compileExpr(arg)
          mv.visitFieldInsn(PUTFIELD, defJvmName.toInternalName,
            s"arg$i", JvmOps.getErasedJvmType(arg.tpe).toDescriptor)
        }
        // Calling unwind and unboxing
        ctx match {
          case EffectContext(_, _, newFrame, setPc, _, pcLabels, pcCounter) =>
            val defn = root.defs(sym)
            if (Purity.isControlPure(defn.expr.purity)) {
              mv.visitByteIns(BackendObjType.Result.unwindSuspensionFreeThunk("in pure function call", loc))
            } else {
              val pcPoint = pcCounter(0) + 1
              val pcPointLabel = pcLabels(pcPoint)
              val afterUnboxing = new Label()
              pcCounter(0) += 1
              mv.visitByteIns(BackendObjType.Result.unwindThunkToValue(pcPoint, newFrame, setPc))
              mv.visitJumpInsn(GOTO, afterUnboxing)

              mv.visitLabel(pcPointLabel)
              mv.visitVarInsn(ALOAD, 1)

              mv.visitLabel(afterUnboxing)
            }
          case DirectContext(_, _, _) =>
            mv.visitByteIns(BackendObjType.Result.unwindSuspensionFreeThunk("in pure function call", loc))
>>>>>>> 169827ae
        }
    }

    case Expr.ApplySelfTail(sym, exps, _, _, _) => ctx match {
      case EffectContext(_, _, _, setPc, _, _, _) =>
        // The function abstract class name
        val functionInterface = JvmOps.getFunctionInterfaceType(root.defs(sym).arrowType).jvmName
        // Evaluate each argument and put the result on the Fn class.
        for ((arg, i) <- exps.zipWithIndex) {
          mv.visitVarInsn(ALOAD, 0)
          // Evaluate the argument and push the result on the stack.
          compileExpr(arg)
          mv.visitFieldInsn(PUTFIELD, functionInterface.toInternalName,
            s"arg$i", JvmOps.getErasedJvmType(arg.tpe).toDescriptor)
        }
        mv.visitVarInsn(ALOAD, 0)
        compileInt(0)
        mv.visitByteIns(setPc)
        // Jump to the entry point of the method.
        mv.visitJumpInsn(GOTO, ctx.entryPoint)

      case DirectInstanceContext(_, _, _) =>
        // The function abstract class name
        val functionInterface = JvmOps.getFunctionInterfaceType(root.defs(sym).arrowType).jvmName
        // Evaluate each argument and put the result on the Fn class.
        for ((arg, i) <- exps.zipWithIndex) {
          mv.visitVarInsn(ALOAD, 0)
<<<<<<< HEAD
          // Evaluate the argument and push the result on the stack.
          compileExpr(arg)
          mv.visitFieldInsn(PUTFIELD, functionInterface.toInternalName,
            s"arg$i", JvmOps.getErasedJvmType(arg.tpe).toDescriptor)
        }
        // Jump to the entry point of the method.
        mv.visitJumpInsn(GOTO, ctx.entryPoint)
=======
          mv.visitByteIns(BytecodeInstructions.pushInt(0))
          mv.visitByteIns(setPc)
>>>>>>> 169827ae

      case DirectStaticContext(_, _, _) =>
        val defn = root.defs(sym)
        for (arg <- exps) {
          // Evaluate the argument and push the result on the stack.
          compileExpr(arg)
        }
        for ((arg, fp) <- exps.zip(defn.fparams).reverse) {
          // Store it in the ith parameter.
          val tpe = BackendType.toBackendType(arg.tpe)
          val offset = fp.sym.getStackOffset(ctx.localOffset)
          mv.visitByteIns(BytecodeInstructions.xStore(tpe, offset))
        }
        // Jump to the entry point of the method.
        mv.visitJumpInsn(GOTO, ctx.entryPoint)
    }

    case Expr.IfThenElse(exp1, exp2, exp3, _, _, _) => mv.visitByteIns({
      import BytecodeInstructions.*
      pushExpr(exp1) ~
        branch(Condition.Bool) {
          case Branch.TrueBranch => pushExpr(exp2)
          case Branch.FalseBranch => pushExpr(exp3)
        }
    })

    case Expr.Branch(exp, branches, _, _, _) =>
      // Calculating the updated jumpLabels map
      val updatedJumpLabels = branches.map(branch => branch._1 -> new Label())
      val ctx1 = ctx.addLabels(updatedJumpLabels)
      // Compiling the exp
      compileExpr(exp)(mv, ctx1, root, flix)
      // Label for the end of all branches
      val endLabel = new Label()
      // Skip branches if `exp` does not jump
      mv.visitJumpInsn(GOTO, endLabel)
      // Compiling branches
      branches.foreach { case (sym, branchExp) =>
        // Label for the start of the branch
        mv.visitLabel(updatedJumpLabels(sym))
        // evaluating the expression for the branch
        compileExpr(branchExp)(mv, ctx1, root, flix)
        // Skip the rest of the branches
        mv.visitJumpInsn(GOTO, endLabel)
      }
      // label for the end of branches
      mv.visitLabel(endLabel)

    case Expr.JumpTo(sym, _, _, _) =>
      // Jumping to the label
      mv.visitJumpInsn(GOTO, ctx.lenv(sym))

    case Expr.Let(sym, exp1, exp2, _, _, _) => mv.visitByteIns({
      import BytecodeInstructions.*
      val bType = BackendType.toBackendType(exp1.tpe)
      pushExpr(exp1) ~
        castIfNotPrim(bType) ~
        xStore(bType, sym.getStackOffset(ctx.localOffset)) ~
        pushExpr(exp2)
    })

    case Expr.Stmt(exp1, exp2, _, _, _) => mv.visitByteIns({
      import BytecodeInstructions.*
      pushExpr(exp1) ~
      xPop(BackendType.toBackendType(exp1.tpe)) ~
      pushExpr(exp2)
    })

    case Expr.Scope(sym, exp, _, _, loc) =>
      // Adding source line number for debugging
      addSourceLine(mv, loc)

      // Introduce a label for before the try block.
      val beforeTryBlock = new Label()

      // Introduce a label for after the try block.
      val afterTryBlock = new Label()

      // Introduce a label for the finally block.
      val finallyBlock = new Label()

      // Introduce a label after the finally block.
      val afterFinally = new Label()

      // Create an instance of Region
      mv.visitTypeInsn(NEW, BackendObjType.Region.jvmName.toInternalName)
      mv.visitInsn(DUP)
      mv.visitMethodInsn(INVOKESPECIAL, BackendObjType.Region.jvmName.toInternalName, "<init>",
        AsmOps.getMethodDescriptor(List(), JvmType.Void), false)

      mv.visitByteIns(BytecodeInstructions.xStore(BackendObjType.Region.toTpe, sym.getStackOffset(ctx.localOffset)))

      // Compile the scope body
      mv.visitLabel(beforeTryBlock)
      compileExpr(exp)

      // Emit try finally block. It's important to do this after compiling sub-expressions to ensure
      // correct catch case ordering.
      mv.visitTryCatchBlock(beforeTryBlock, afterTryBlock, finallyBlock, null)

      // When we exit the scope, call the region's `exit` method
      mv.visitByteIns(BytecodeInstructions.xLoad(BackendObjType.Region.toTpe, sym.getStackOffset(ctx.localOffset)))
      mv.visitTypeInsn(CHECKCAST, BackendObjType.Region.jvmName.toInternalName)
      mv.visitMethodInsn(INVOKEVIRTUAL, BackendObjType.Region.jvmName.toInternalName, BackendObjType.Region.ExitMethod.name,
        BackendObjType.Region.ExitMethod.d.toDescriptor, false)
      mv.visitLabel(afterTryBlock)

      // Compile the finally block which gets called if no exception is thrown
      mv.visitByteIns(BytecodeInstructions.xLoad(BackendObjType.Region.toTpe, sym.getStackOffset(ctx.localOffset)))
      mv.visitTypeInsn(CHECKCAST, BackendObjType.Region.jvmName.toInternalName)
      mv.visitMethodInsn(INVOKEVIRTUAL, BackendObjType.Region.jvmName.toInternalName, BackendObjType.Region.ReThrowChildExceptionMethod.name,
        BackendObjType.Region.ReThrowChildExceptionMethod.d.toDescriptor, false)
      mv.visitJumpInsn(GOTO, afterFinally)

      // Compile the finally block which gets called if an exception is thrown
      mv.visitLabel(finallyBlock)
      mv.visitByteIns(BytecodeInstructions.xLoad(BackendObjType.Region.toTpe, sym.getStackOffset(ctx.localOffset)))
      mv.visitTypeInsn(CHECKCAST, BackendObjType.Region.jvmName.toInternalName)
      mv.visitMethodInsn(INVOKEVIRTUAL, BackendObjType.Region.jvmName.toInternalName, BackendObjType.Region.ReThrowChildExceptionMethod.name,
        BackendObjType.Region.ReThrowChildExceptionMethod.d.toDescriptor, false)
      mv.visitInsn(ATHROW)
      mv.visitLabel(afterFinally)

    case Expr.TryCatch(exp, rules, _, _, loc) =>
      // Add source line number for debugging.
      addSourceLine(mv, loc)

      // Introduce a label for before the try block.
      val beforeTryBlock = new Label()

      // Introduce a label for after the try block.
      val afterTryBlock = new Label()

      // Introduce a label after the try block and after all catch rules.
      val afterTryAndCatch = new Label()

      // Introduce a label for each catch rule.
      val rulesAndLabels = rules map {
        rule => rule -> new Label()
      }

      // Emit code for the try block.
      mv.visitLabel(beforeTryBlock)
      compileExpr(exp)
      mv.visitLabel(afterTryBlock)
      mv.visitJumpInsn(GOTO, afterTryAndCatch)

      // Emit code for each catch rule.
      for ((CatchRule(sym, _, body), handlerLabel) <- rulesAndLabels) {
        // Emit the label.
        mv.visitLabel(handlerLabel)

        // Store the exception in a local variable.
        mv.visitByteIns(BytecodeInstructions.xStore(BackendObjType.JavaObject.toTpe, sym.getStackOffset(ctx.localOffset)))

        // Emit code for the handler body expression.
        compileExpr(body)
        mv.visitJumpInsn(GOTO, afterTryAndCatch)
      }

      // Emit a try catch block for each catch rule. It's important to do this after compiling
      // sub-expressions to ensure correct catch case ordering.
      for ((CatchRule(_, clazz, _), handlerLabel) <- rulesAndLabels) {
        mv.visitTryCatchBlock(beforeTryBlock, afterTryBlock, handlerLabel, asm.Type.getInternalName(clazz))
      }

      // Add the label after both the try and catch rules.
      mv.visitLabel(afterTryAndCatch)

    case Expr.RunWith(exp, effUse, rules, ct, _, _, loc) =>
      // exp is a Unit -> exp.tpe closure
      val effectJvmName = JvmOps.getEffectDefinitionClassName(effUse.sym)
      val ins = {
        import BytecodeInstructions.*
        // eff name
        pushString(effUse.sym.toString) ~
          // handler
          NEW(effectJvmName) ~ DUP() ~ cheat(_.visitMethodInsn(Opcodes.INVOKESPECIAL, effectJvmName.toInternalName, "<init>", MethodDescriptor.NothingToVoid.toDescriptor, false)) ~
          // bind handler closures
          cheat(mv => rules.foreach {
            case HandlerRule(op, _, body) =>
              mv.visitInsn(Opcodes.DUP)
              compileExpr(body)(mv, ctx, root, flix)
              mv.visitFieldInsn(Opcodes.PUTFIELD, effectJvmName.toInternalName, JvmOps.getEffectOpName(op.sym), GenEffectClasses.opFieldType(op.sym).toDescriptor)
          }) ~
          // frames
          NEW(BackendObjType.FramesNil.jvmName) ~ DUP() ~ INVOKESPECIAL(BackendObjType.FramesNil.Constructor) ~
          // continuation
          pushExpr(exp) ~
          // exp.arg0 should be set to unit here but from lifting we know that it is unused so the
          // implicit null is fine.
          // call installHandler
          INVOKESTATIC(BackendObjType.Handler.InstallHandlerMethod)
      }
      mv.visitByteIns(ins)
      // handle value/suspend/thunk if in non-tail position
      if (ct == ExpPosition.NonTail) {
        ctx match {
          case DirectInstanceContext(_, _, _) | DirectStaticContext(_, _, _) =>
            mv.visitByteIns(BackendObjType.Result.unwindSuspensionFreeThunk("in pure run-with call", loc))

          case EffectContext(_, _, newFrame, setPc, _, pcLabels, pcCounter) =>
            val pcPoint = pcCounter(0) + 1
            val pcPointLabel = pcLabels(pcPoint)
            val afterUnboxing = new Label()
            pcCounter(0) += 1
            mv.visitByteIns(BackendObjType.Result.unwindThunkToValue(pcPoint, newFrame, setPc))
            mv.visitJumpInsn(GOTO, afterUnboxing)

            mv.visitLabel(pcPointLabel)
            mv.visitVarInsn(ALOAD, 1)
            mv.visitLabel(afterUnboxing)
        }
      } else {
        mv.visitInsn(ARETURN)
      }

    case Expr.Do(op, exps, tpe, _, loc) => ctx match {
<<<<<<< HEAD
      case DirectInstanceContext(_, _, _) | DirectStaticContext(_, _, _) =>
        throw InternalCompilerException("Unexpected do-expression in direct method context", loc)
=======
      case DirectContext(_, _, _) =>
        BackendObjType.Result.crashIfSuspension("Unexpected do-expression in direct method context", loc)
>>>>>>> 169827ae

      case EffectContext(_, _, newFrame, setPc, _, pcLabels, pcCounter) =>
        val pcPoint = pcCounter(0) + 1
        val pcPointLabel = pcLabels(pcPoint)
        val afterUnboxing = new Label()
        val erasedResult = BackendType.toErasedBackendType(tpe)

        pcCounter(0) += 1
        val ins: InstructionSet = {
          import BackendObjType.Suspension
          import BytecodeInstructions.*
          val effectName = JvmOps.getEffectDefinitionClassName(op.sym.eff)
          val effectStaticMethod = ClassMaker.StaticMethod(
            effectName,
            JvmOps.getEffectOpName(op.sym),
            GenEffectClasses.opStaticFunctionDescriptor(op.sym)
          )
          NEW(Suspension.jvmName) ~ DUP() ~ INVOKESPECIAL(Suspension.Constructor) ~
            DUP() ~ pushString(op.sym.eff.toString) ~ PUTFIELD(Suspension.EffSymField) ~
            DUP() ~
            // --- eff op ---
            composeN(exps.map(pushExpr)) ~
            mkStaticLambda(BackendObjType.EffectCall.ApplyMethod, effectStaticMethod, 2) ~
            // --------------
            PUTFIELD(Suspension.EffOpField) ~
            DUP() ~
            // create continuation
            NEW(BackendObjType.FramesNil.jvmName) ~ DUP() ~ INVOKESPECIAL(BackendObjType.FramesNil.Constructor) ~
            newFrame ~ DUP() ~ pushInt(pcPoint) ~ setPc ~
            INVOKEVIRTUAL(BackendObjType.FramesNil.PushMethod) ~
            // store continuation
            PUTFIELD(Suspension.PrefixField) ~
            DUP() ~ NEW(BackendObjType.ResumptionNil.jvmName) ~ DUP() ~ INVOKESPECIAL(BackendObjType.ResumptionNil.Constructor) ~ PUTFIELD(Suspension.ResumptionField) ~
            xReturn(Suspension.toTpe)
        }
        mv.visitByteIns(ins)

        mv.visitLabel(pcPointLabel)
        mv.visitVarInsn(ALOAD, 1)
        mv.visitByteIns(BytecodeInstructions.GETFIELD(BackendObjType.Value.fieldFromType(erasedResult)))

        mv.visitLabel(afterUnboxing)
        mv.visitByteIns(BytecodeInstructions.castIfNotPrim(BackendType.toBackendType(tpe)))
    }

    case Expr.NewObject(name, _, _, _, methods, _) =>
      val exps = methods.map(_.exp)
      val className = JvmName(ca.uwaterloo.flix.language.phase.jvm.JvmName.RootPackage, name).toInternalName
      mv.visitTypeInsn(NEW, className)
      mv.visitInsn(DUP)
      mv.visitMethodInsn(INVOKESPECIAL, className, "<init>", AsmOps.getMethodDescriptor(Nil, JvmType.Void), false)

      // For each method, compile the closure which implements the body of that method and store it in a field
      exps.zipWithIndex.foreach { case (e, i) =>
        mv.visitInsn(DUP)
        compileExpr(e)
        mv.visitFieldInsn(PUTFIELD, className, s"clo$i", JvmOps.getClosureAbstractClassType(e.tpe).toDescriptor)
      }

  }

  /** `[] --> [exp]` */
  private def pushExpr(exp: Expr)(implicit ctx: MethodContext, root: Root, flix: Flix): InstructionSet =
    BytecodeInstructions.cheat(mv => compileExpr(exp)(mv, ctx, root, flix))

  private def compileIsTag(name: String, exp: Expr, tpes: List[BackendType])(implicit ctx: MethodContext, root: Root, flix: Flix): InstructionSet = {
    import BytecodeInstructions.*
    tpes match {
      case Nil =>
        pushExpr(exp) ~
          INSTANCEOF(BackendObjType.NullaryTag(name).jvmName)
      case _ =>
        pushExpr(exp) ~
          CHECKCAST(BackendObjType.Tagged.jvmName) ~ GETFIELD(BackendObjType.Tagged.NameField) ~
          BackendObjType.Tagged.mkTagName(name) ~ BackendObjType.Tagged.eqTagName()
    }
  }

  private def compileTag(name: String, exps: List[Expr], tpes: List[BackendType])(implicit ctx: MethodContext, root: Root, flix: Flix): InstructionSet = {
    import BytecodeInstructions.*
    tpes match {
      case Nil =>
        GETSTATIC(BackendObjType.NullaryTag(name).SingletonField)
      case _ =>
        val tagType = BackendObjType.Tag(tpes)
        NEW(tagType.jvmName) ~ DUP() ~ INVOKESPECIAL(tagType.Constructor) ~
          DUP() ~ BackendObjType.Tagged.mkTagName(name) ~ PUTFIELD(tagType.NameField) ~
          composeN(exps.zipWithIndex.map {
            case (e, i) => DUP() ~ pushExpr(e) ~ PUTFIELD(tagType.IndexField(i))
          })
    }
  }

  private def compileUntag(exp: Expr, idx: Int, tpes: List[BackendType])(implicit ctx: MethodContext, root: Root, flix: Flix): InstructionSet = {
    import BytecodeInstructions.*
    // BackendObjType.NullaryTag cannot happen here since terms must be non-empty.
    if (tpes.isEmpty) throw InternalCompilerException(s"Unexpected empty tag types", exp.loc)
    val tagType = BackendObjType.Tag(tpes)
    pushExpr(exp) ~
      CHECKCAST(tagType.jvmName) ~
      GETFIELD(tagType.IndexField(idx))
  }

  private def visitComparisonPrologue(exp1: Expr, exp2: Expr)(implicit mv: MethodVisitor, ctx: MethodContext, root: Root, flix: Flix): (Label, Label) = {
    compileExpr(exp1)
    compileExpr(exp2)
    val condElse = new Label()
    val condEnd = new Label()
    (condElse, condEnd)
  }

  private def visitComparisonEpilogue(visitor: MethodVisitor, condElse: Label, condEnd: Label): Unit = {
    visitor.visitInsn(ICONST_1)
    visitor.visitJumpInsn(GOTO, condEnd)
    visitor.visitLabel(condElse)
    visitor.visitInsn(ICONST_0)
    visitor.visitLabel(condEnd)
  }

  private def visitComparison1(exp1: Expr, exp2: Expr, opcode: Int)(implicit mv: MethodVisitor, ctx: MethodContext, root: Root, flix: Flix): Unit = {
    val (condElse, condEnd) = visitComparisonPrologue(exp1, exp2)
    mv.visitJumpInsn(opcode, condElse)
    visitComparisonEpilogue(mv, condElse, condEnd)
  }

  private def visitComparison2(exp1: Expr, exp2: Expr, opcode: Int, cmpOpcode: Int)(implicit mv: MethodVisitor, ctx: MethodContext, root: Root, flix: Flix): Unit = {
    val (condElse, condEnd) = visitComparisonPrologue(exp1, exp2)
    mv.visitInsn(opcode)
    mv.visitJumpInsn(cmpOpcode, condElse)
    visitComparisonEpilogue(mv, condElse, condEnd)
  }

  /**
    * Generate bytecode for the long `i`.
    *
    * Uses the smallest amount of bytes necessary to represent `i`.
    * Similar to `compileInt`, but ensures that values take up 4 bytes
    * on the stack, which is expected for `Long`s.
    */
  private def compileLong(i: Long)(implicit mv: MethodVisitor): Unit = i match {
    case -1 =>
      mv.visitInsn(ICONST_M1)
      mv.visitInsn(I2L) // Sign extend to long

    case 0 =>
      mv.visitInsn(LCONST_0)

    case 1 =>
      mv.visitInsn(LCONST_1)

    case 2 =>
      mv.visitInsn(ICONST_2)
      mv.visitInsn(I2L) // Sign extend to long

    case 3 =>
      mv.visitInsn(ICONST_3)
      mv.visitInsn(I2L) // Sign extend to long

    case 4 =>
      mv.visitInsn(ICONST_4)
      mv.visitInsn(I2L) // Sign extend to long

    case 5 =>
      mv.visitInsn(ICONST_5)
      mv.visitInsn(I2L) // Sign extend to long

    case _ if scala.Byte.MinValue <= i && i <= scala.Byte.MaxValue =>
      mv.visitIntInsn(BIPUSH, i.toInt)
      mv.visitInsn(I2L) // Sign extend to long

    case _ if scala.Short.MinValue <= i && i <= scala.Short.MaxValue =>
      mv.visitIntInsn(SIPUSH, i.toInt)
      mv.visitInsn(I2L) // Sign extend to long

    case _ if scala.Int.MinValue <= i && i <= scala.Int.MaxValue =>
      mv.visitLdcInsn(i.toInt)
      mv.visitInsn(I2L) // Sign extend to long

    case _ => mv.visitLdcInsn(i)
  }

  /**
    * Adds the source of the line for debugging
    */
  private def addSourceLine(visitor: MethodVisitor, loc: SourceLocation): Unit = {
    val label = new Label()
    visitor.visitLabel(label)
    visitor.visitLineNumber(loc.beginLine, label)
  }

  /**
    * Pushes arguments onto the stack ready to invoke a method
    */
  private def pushArgs(args: List[Expr], signature: Array[Class[? <: Object]])(implicit mv: MethodVisitor, ctx: MethodContext, root: Root, flix: Flix): Unit = {
    // Evaluate arguments left-to-right and push them onto the stack.
    for ((arg, argType) <- args.zip(signature)) {
      compileExpr(arg)
      if (!argType.isPrimitive) mv.visitTypeInsn(CHECKCAST, asm.Type.getInternalName(argType))
    }
  }
}<|MERGE_RESOLUTION|>--- conflicted
+++ resolved
@@ -1155,45 +1155,12 @@
           mv.visitMethodInsn(INVOKESTATIC, className.toInternalName, JvmName.DirectApply, desc.toDescriptor, false)
           mv.visitByteIns(BackendObjType.Result.unwindSuspensionFreeThunk("in pure function call", loc))
         } else {
-          // JvmType of Def
-          val defJvmName = BackendObjType.Defn(sym).jvmName
-
-          // Put the def on the stack
-          AsmOps.compileDefSymbol(sym, mv)
-
-<<<<<<< HEAD
-          // Putting args on the Fn class
-          for ((arg, i) <- exps.zipWithIndex) {
-            // Duplicate the FunctionInterface
-            mv.visitInsn(DUP)
-            // Evaluating the expression
-            compileExpr(arg)
-            mv.visitFieldInsn(PUTFIELD, defJvmName.toInternalName,
-              s"arg$i", JvmOps.getErasedJvmType(arg.tpe).toDescriptor)
-          }
-          // Calling unwind and unboxing
-          if (Purity.isControlPure(purity)) {
-            mv.visitByteIns(BackendObjType.Result.unwindSuspensionFreeThunk("in pure function call", loc))
-          } else {
-            ctx match {
-              case EffectContext(_, _, newFrame, setPc, _, pcLabels, pcCounter) =>
-                val pcPoint = pcCounter(0) + 1
-                val pcPointLabel = pcLabels(pcPoint)
-                val afterUnboxing = new Label()
-                pcCounter(0) += 1
-                mv.visitByteIns(BackendObjType.Result.unwindThunkToValue(pcPoint, newFrame, setPc))
-                mv.visitJumpInsn(GOTO, afterUnboxing)
-
-                mv.visitLabel(pcPointLabel)
-                mv.visitVarInsn(ALOAD, 1)
-
-                mv.visitLabel(afterUnboxing)
-
-              case DirectInstanceContext(_, _, _) | DirectStaticContext(_, _, _) =>
-                throw InternalCompilerException("Unexpected direct method context in control impure function", loc)
-            }
-          }
-=======
+        // JvmType of Def
+        val defJvmName = BackendObjType.Defn(sym).jvmName
+
+        // Put the def on the stack
+        AsmOps.compileDefSymbol(sym, mv)
+
         // Putting args on the Fn class
         for ((arg, i) <- exps.zipWithIndex) {
           // Duplicate the FunctionInterface
@@ -1222,9 +1189,9 @@
 
               mv.visitLabel(afterUnboxing)
             }
-          case DirectContext(_, _, _) =>
+          case DirectInstanceContext(_, _, _) | DirectStaticContext(_, _, _) =>
             mv.visitByteIns(BackendObjType.Result.unwindSuspensionFreeThunk("in pure function call", loc))
->>>>>>> 169827ae
+          }
         }
     }
 
@@ -1241,7 +1208,7 @@
             s"arg$i", JvmOps.getErasedJvmType(arg.tpe).toDescriptor)
         }
         mv.visitVarInsn(ALOAD, 0)
-        compileInt(0)
+        mv.visitByteIns(BytecodeInstructions.pushInt(0))
         mv.visitByteIns(setPc)
         // Jump to the entry point of the method.
         mv.visitJumpInsn(GOTO, ctx.entryPoint)
@@ -1252,7 +1219,6 @@
         // Evaluate each argument and put the result on the Fn class.
         for ((arg, i) <- exps.zipWithIndex) {
           mv.visitVarInsn(ALOAD, 0)
-<<<<<<< HEAD
           // Evaluate the argument and push the result on the stack.
           compileExpr(arg)
           mv.visitFieldInsn(PUTFIELD, functionInterface.toInternalName,
@@ -1260,10 +1226,6 @@
         }
         // Jump to the entry point of the method.
         mv.visitJumpInsn(GOTO, ctx.entryPoint)
-=======
-          mv.visitByteIns(BytecodeInstructions.pushInt(0))
-          mv.visitByteIns(setPc)
->>>>>>> 169827ae
 
       case DirectStaticContext(_, _, _) =>
         val defn = root.defs(sym)
@@ -1482,13 +1444,8 @@
       }
 
     case Expr.Do(op, exps, tpe, _, loc) => ctx match {
-<<<<<<< HEAD
       case DirectInstanceContext(_, _, _) | DirectStaticContext(_, _, _) =>
-        throw InternalCompilerException("Unexpected do-expression in direct method context", loc)
-=======
-      case DirectContext(_, _, _) =>
         BackendObjType.Result.crashIfSuspension("Unexpected do-expression in direct method context", loc)
->>>>>>> 169827ae
 
       case EffectContext(_, _, newFrame, setPc, _, pcLabels, pcCounter) =>
         val pcPoint = pcCounter(0) + 1
