/*
 * Copyright 2015-2016 Ming-Ho Yee
 *
 * Licensed under the Apache License, Version 2.0 (the "License");
 * you may not use this file except in compliance with the License.
 * You may obtain a copy of the License at
 *
 *   http://www.apache.org/licenses/LICENSE-2.0
 *
 * Unless required by applicable law or agreed to in writing, software
 * distributed under the License is distributed on an "AS IS" BASIS,
 * WITHOUT WARRANTIES OR CONDITIONS OF ANY KIND, either express or implied.
 * See the License for the specific language governing permissions and
 * limitations under the License.
 */

package ca.uwaterloo.flix.language.phase

import ca.uwaterloo.flix.api.Flix
import ca.uwaterloo.flix.language.CompilationError
import ca.uwaterloo.flix.language.ast.SimplifiedAst._
import ca.uwaterloo.flix.language.ast.{SimplifiedAst, Type}
import ca.uwaterloo.flix.util.Validation._
import ca.uwaterloo.flix.util.{InternalCompilerException, Validation}

/**
  * Assigns stack offsets to each variable symbol in the program.
  *
  * On the JVM, each method has a local variable array, and each variable is referenced by a 0-based offset. The first
  * few slots in the array are initialized to the values of the parameters. Normally each value takes up a single
  * slot, but longs and doubles require two consecutive slots. Thus, the n-th variable may not necessarily be the
  * n-th slot. This phase computes the specific offsets used by each formal parameter and local variable.
  */
object VarNumbering extends Phase[SimplifiedAst.Root, SimplifiedAst.Root] {

  /**
    * Assigns a stack offset to each variable symbol in the program.
    */
  def run(root: SimplifiedAst.Root)(implicit flix: Flix): Validation[SimplifiedAst.Root, CompilationError] = flix.phase("VarNumbering") {
    // Compute stack offset for each definition.
    for ((sym, defn) <- root.defs) {
      number(defn)
    }

    root.toSuccess
  }

  /**
    * Assigns stack offsets to the given definition.
    *
    * Returns Unit since the variable symbols are mutated to store their stack offsets.
    */
  def number(defn: SimplifiedAst.Def): Unit = {
    /**
      * Returns the next available stack offset.
      *
      * @param e0 the current expression.
      * @param i0 the current stack offset.
      */
    def visitExp(e0: Expression, i0: Int): Int = e0 match {
      case Expression.Unit => i0
      case Expression.True => i0
      case Expression.False => i0
      case Expression.Char(lit) => i0
      case Expression.Float32(lit) => i0
      case Expression.Float64(lit) => i0
      case Expression.Int8(lit) => i0
      case Expression.Int16(lit) => i0
      case Expression.Int32(lit) => i0
      case Expression.Int64(lit) => i0
      case Expression.BigInt(lit) => i0
      case Expression.Str(lit) => i0
      case Expression.Var(sym, tpe, loc) => i0
      case Expression.Def(sym, tpe, loc) => i0
      case Expression.Eff(sym, tpe, loc) => i0
      case Expression.Closure(ref, freeVars, tpe, loc) => i0
      case Expression.ApplyClo(exp, args, tpe, loc) =>
        val i = visitExp(exp, i0)
        visitExps(args, i)
      case Expression.ApplyDef(sym, args, tpe, loc) => visitExps(args, i0)
      case Expression.ApplyEff(sym, args, tpe, loc) => visitExps(args, i0)
      case Expression.ApplyCloTail(exp, args, tpe, loc) =>
        val i = visitExp(exp, i0)
        visitExps(args, i)
      case Expression.ApplyDefTail(sym, args, tpe, loc) => visitExps(args, i0)
      case Expression.ApplyEffTail(sym, args, tpe, loc) => visitExps(args, i0)
      case Expression.ApplySelfTail(sym, formals, args, tpe, loc) => visitExps(args, i0)
      case Expression.Unary(sop, op, exp, tpe, loc) => visitExp(exp, i0)
      case Expression.Binary(sop, op, exp1, exp2, tpe, loc) =>
        val i1 = visitExp(exp1, i0)
        visitExp(exp2, i1)

      case Expression.IfThenElse(exp1, exp2, exp3, tpe, loc) =>
        val i1 = visitExp(exp1, i0)
        val i2 = visitExp(exp2, i1)
        visitExp(exp3, i2)

      case Expression.Branch(exp, branches, tpe, loc) =>
        val i1 = visitExp(exp, i0)
        visitExps(branches.values.toList, i1)

      case Expression.JumpTo(sym, tpe, loc) =>
        i0

      case Expression.Let(sym, exp1, exp2, tpe, loc) =>
        // Set the stack offset for the symbol.
        sym.setStackOffset(i0)

        // Compute the next free stack offset.
        val i1 = i0 + getStackSize(exp1.tpe)

        // Visit the let-bound value expression.
        val i2 = visitExp(exp1, i1)

        // Visit the let-body expression.
        visitExp(exp2, i2)

      case Expression.LetRec(sym, exp1, exp2, tpe, loc) =>
        // Set the stack offset for the symbol.
        sym.setStackOffset(i0)

        // Compute the next free stack offset.
        val i1 = i0 + getStackSize(exp1.tpe)

        // Visit the let-bound value expression.
        val i2 = visitExp(exp1, i1)

        // Visit the let-body expression.
        visitExp(exp2, i2)

      case Expression.Is(sym, tag, exp, loc) => visitExp(exp, i0)
      case Expression.Tag(enum, tag, exp, tpe, loc) => visitExp(exp, i0)
      case Expression.Untag(sym, tag, exp, tpe, loc) => visitExp(exp, i0)
      case Expression.Index(exp, index, tpe, loc) => visitExp(exp, i0)
      case Expression.Tuple(elms, tpe, loc) => visitExps(elms, i0)

      case Expression.RecordEmpty(tpe, loc) => i0

      case Expression.RecordSelect(base, label, tpe, loc) =>
        visitExp(base, i0)

      case Expression.RecordExtend(label, value, rest, tpe, loc) =>
        val i1 = visitExp(value, i0)
        val i2 = visitExp(rest, i1)
        i2

      case Expression.RecordRestrict(label, rest, tpe, loc) =>
        visitExp(rest, i0)

      case Expression.ArrayLit(elms, tpe, loc) => visitExps(elms, i0)

      case Expression.ArrayNew(elm, len, tpe, loc) =>
        val i1 = visitExp(elm, i0)
        visitExp(len, i1)

      case Expression.ArrayLoad(base, index, tpe, loc) =>
        val i1 = visitExp(base, i0)
        visitExp(index, i1)

      case Expression.ArrayStore(base, index, elm, tpe, loc) =>
        val i1 = visitExp(base, i0)
        val i2 = visitExp(index, i1)
        visitExp(elm, i2)

      case Expression.ArrayLength(base, tpe, loc) => visitExp(base, i0)

      case Expression.ArraySlice(base, startIndex, endIndex, tpe, loc) =>
        val i1 = visitExp(base, i0)
        val i2 = visitExp(startIndex, i1)
        visitExp(endIndex, i2)

      case Expression.Ref(exp, tpe, loc) => visitExp(exp, i0)
      case Expression.Deref(exp, tpe, loc) => visitExp(exp, i0)
      case Expression.Assign(exp1, exp2, tpe, loc) =>
        val i1 = visitExp(exp1, i0)
        visitExp(exp2, i1)
      case Expression.HandleWith(exp, bindings, tpe, loc) =>
        val i1 = visitExp(exp, i0)
        visitExps(bindings.map(_.exp), i1)
      case Expression.Existential(params, exp, loc) => visitExp(exp, i0)
      case Expression.Universal(params, exp, loc) => visitExp(exp, i0)

      case Expression.TryCatch(exp, rules, tpe, eff, loc) =>
        val i1 = visitExp(exp, i0)
        val i2 = i1 + 1
        for (CatchRule(sym, clazz, body) <- rules) {
          // NB: We reuse the same stack offset for each exception.
          sym.setStackOffset(i1)
        }
        visitExps(rules.map(_.exp), i2)

      case Expression.NativeConstructor(constructor, args, tpe, loc) => visitExps(args, i0)
      case Expression.NativeField(field, tpe, loc) => i0
      case Expression.NativeMethod(method, args, tpe, loc) => visitExps(args, i0)

<<<<<<< HEAD
      case Expression.NewChannel(tpe, loc) => i0

      case Expression.GetChannel(exp, tpe, loc) =>
        visitExp(exp, i0)

      case Expression.PutChannel(exp1, exp2, tpe, loc) =>
        val i1 = visitExp(exp1, i0)
        visitExp(exp2, i1)

      case Expression.SelectChannel(rules, tpe, loc) =>
        var currentOffset = i0
        for (r <- rules) {
          // Set the stack offset for the symbol.
          r.sym.setStackOffset(currentOffset)

          // Compute the next free stack offset.
          val elementType = Type.getChannelInnerType(r.chan.tpe)
          currentOffset = currentOffset + getStackSize(elementType)

          // Visit the channel expression of the rule.
          currentOffset = visitExp(r.chan, currentOffset)

          // Visit the expression of the rule.
          currentOffset = visitExp(r.exp, currentOffset)
        }
        currentOffset

      case Expression.CloseChannel(exp, tpe, loc) =>
        visitExp(exp, i0)

      case Expression.Spawn(exp, tpe, loc) =>
        visitExp(exp, i0)

      case Expression.Sleep(exp, tpe, loc) =>
        visitExp(exp, i0)

      case Expression.NewRelation(sym, tpe, loc) => i0

      case Expression.NewLattice(sym, tpe, loc) => i0

      case Expression.Constraint(c, tpe, loc) => i0
=======
      case Expression.FixpointConstraint(c, tpe, loc) =>
        // Assign a number to each constraint parameters.
        // These are unrelated to the true stack offsets.
        for ((cparam, index) <- c.cparams.zipWithIndex) {
          cparam match {
            case ConstraintParam.HeadParam(sym, _, _) => sym.setStackOffset(index)
            case ConstraintParam.RuleParam(sym, _, _) => sym.setStackOffset(index)
          }
        }
        i0
>>>>>>> e17c3271

      case Expression.FixpointCompose(exp1, exp2, tpe, loc) =>
        val i1 = visitExp(exp1, i0)
        visitExp(exp2, i1)

      case Expression.FixpointSolve(exp, tpe, loc) => visitExp(exp, i0)

      case Expression.FixpointCheck(exp, tpe, loc) => visitExp(exp, i0)

      case Expression.FixpointDelta(exp, tpe, loc) => visitExp(exp, i0)

      case Expression.FixpointProject(sym, exp1, exp2, tpe, loc) =>
        val i1 = visitExp(exp1, i0)
        visitExp(exp2, i1)

      case Expression.FixpointEntails(exp1, exp2, tpe, loc) =>
        val i1 = visitExp(exp1, i0)
        visitExp(exp2, i1)

      case Expression.UserError(tpe, loc) => i0
      case Expression.HoleError(sym, tpe, eff, loc) => i0
      case Expression.MatchError(tpe, loc) => i0
      case Expression.SwitchError(tpe, loc) => i0

      case Expression.Lambda(args, body, tpe, loc) => throw InternalCompilerException(s"Unexpected expression: '${e0.getClass}'.")
      case Expression.LambdaClosure(fparams, freeVars, exp, tpe, loc) => throw InternalCompilerException(s"Unexpected expression: '${e0.getClass}'.")
      case Expression.Apply(exp, args, tpe, loc) => throw InternalCompilerException(s"Unexpected expression: '${e0.getClass}'.")
    }

    /**
      * Returns the next available stack offset.
      */
    def visitExps(es: List[Expression], i: Int): Int = es match {
      case Nil => i
      case x :: xs =>
        val i2 = visitExp(x, i)
        visitExps(xs, i2)
    }

    // Compute the stack offset for each formal parameter.
    var offset = 0
    for (FormalParam(sym, mod, tpe, loc) <- defn.fparams) {
      // Set the stack offset for the symbol.
      sym.setStackOffset(offset)

      // Update the next available stack offset.
      offset += getStackSize(tpe)
    }

    // Compute stack offset for the body.
    visitExp(defn.exp, offset)
  }

  /**
    * Returns the stack size used by the given type.
    *
    * A double or float uses two slots on the stack.
    * Everything else uses one slot.
    */
  private def getStackSize(tpe: Type): Int = tpe match {
    case Type.Int64 | Type.Float64 => 2
    case _ => 1
  }

}<|MERGE_RESOLUTION|>--- conflicted
+++ resolved
@@ -193,7 +193,6 @@
       case Expression.NativeField(field, tpe, loc) => i0
       case Expression.NativeMethod(method, args, tpe, loc) => visitExps(args, i0)
 
-<<<<<<< HEAD
       case Expression.NewChannel(tpe, loc) => i0
 
       case Expression.GetChannel(exp, tpe, loc) =>
@@ -230,12 +229,6 @@
       case Expression.Sleep(exp, tpe, loc) =>
         visitExp(exp, i0)
 
-      case Expression.NewRelation(sym, tpe, loc) => i0
-
-      case Expression.NewLattice(sym, tpe, loc) => i0
-
-      case Expression.Constraint(c, tpe, loc) => i0
-=======
       case Expression.FixpointConstraint(c, tpe, loc) =>
         // Assign a number to each constraint parameters.
         // These are unrelated to the true stack offsets.
@@ -246,7 +239,6 @@
           }
         }
         i0
->>>>>>> e17c3271
 
       case Expression.FixpointCompose(exp1, exp2, tpe, loc) =>
         val i1 = visitExp(exp1, i0)
