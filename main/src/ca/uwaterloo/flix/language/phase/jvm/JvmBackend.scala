--- conflicted
+++ resolved
@@ -33,18 +33,8 @@
 object JvmBackend extends Phase[Root, CompilationResult] {
 
   /**
-<<<<<<< HEAD
-   * The directory where to place the generated class files.
-   */
-  val TargetDirectory: Path = Paths.get("./target/flix/")
-
-  /**
-   * Emits JVM bytecode for the given AST `root`.
-   */
-=======
     * Emits JVM bytecode for the given AST `root`.
     */
->>>>>>> fa746336
   def run(root: Root)(implicit flix: Flix): Validation[CompilationResult, CompilationError] = flix.phase("JvmBackend") {
 
     //
@@ -54,15 +44,6 @@
 
     // Generate all classes.
     val allClasses = flix.subphase("CodeGen") {
-<<<<<<< HEAD
-      //
-      // Immediately return if in verification mode.
-      //
-      if (flix.options.verifier) {
-        return new CompilationResult(??? /*root */ , None, Map.empty).toSuccess
-      }
-=======
->>>>>>> fa746336
 
       //
       // Compute the set of closures in the program.
