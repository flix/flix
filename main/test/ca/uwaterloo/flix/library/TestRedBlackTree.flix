use RedBlackTree.RedBlackTree;
use RedBlackTree.RedBlackTree.{Node};
use RedBlackTree.Color.{Red, Black};

namespace TestRedBlackTree {

    @test
    def testSize01(): Bool =
        RedBlackTree.size(RedBlackTree.empty()) == 0

    @test
    def testSize02(): Bool =
        RedBlackTree.size(RedBlackTree.insert(1, (), RedBlackTree.empty())) == 1

    @test
    def testSize03(): Bool =
        RedBlackTree.size(toTree(List.range(0, 3))) == 3

    @test
    def testSize04(): Bool =
        RedBlackTree.size(toTree(List.range(0, 7))) == 7

    @test
    def testSize05(): Bool =
        RedBlackTree.size(toTree(List.range(0, 100))) == 100

    @test
    def testRemove01(): Bool =
        not RedBlackTree.memberOf(1, RedBlackTree.remove(1, toTree(List.range(0, 100))))

    @test
    def testRemove02(): Bool =
        not RedBlackTree.memberOf(50, RedBlackTree.remove(50, toTree(List.range(0, 100))))

    @test
    def testRemove03(): Bool =
        not RedBlackTree.memberOf(99, RedBlackTree.remove(99, toTree(List.range(0, 100))))

    @test
    def testEmptyAfterRemove01(): Bool =
        Map(RedBlackTree.empty()) == Map(RedBlackTree.remove(42, RedBlackTree.insert(42, (), RedBlackTree.empty())))

    @test
    def testEmptyAfterRemove02(): Bool =
        Map(RedBlackTree.empty()) == Map(RedBlackTree.remove(2, RedBlackTree.remove(1,
            RedBlackTree.remove(0, toTree(List.range(0, 3))))))

    @test
    def testEmptyAfterRemove03(): Bool =
        let tree =
        List.foldLeft((acc, x) -> RedBlackTree.remove(x, acc), toTree(List.range(0, 20)), List.range(0, 20));
        Map(tree) == Map(RedBlackTree.empty())

    @test
    def testBinarySearchTreeInvariant01(): Bool =
        checkBinarySearchTreeInvariant(toTree(List.range(0, 10)))

    @test
    def testBinarySearchTreeInvariant02(): Bool =
        checkBinarySearchTreeInvariant(toTree(9 :: 8 :: 7 :: 6 :: 5 :: 4 :: 3 :: 2 :: 1 :: 0 :: Nil))

    @test
    def testBinarySearchTreeInvariant03(): Bool =
        checkBinarySearchTreeInvariant(toTree(2 :: 7 :: 1 :: 8 :: 0 :: 3 :: 5 :: 4 :: 9 :: 6 :: Nil))

    @test
    def testBinarySearchTreeInvariant04(): Bool =
        checkBinarySearchTreeInvariant(toTree(List.range(0, 100)))

    @test
    def testBinarySearchTreeInvariant05(): Bool =
        checkBinarySearchTreeInvariant(toTree(List.range(0, 1000)))

    @test
    def testBinarySearchTreeInvariant06(): Bool =
        checkBinarySearchTreeInvariant(RedBlackTree.remove(0, toTree(List.range(0, 100))))

    @test
    def testBinarySearchTreeInvariant07(): Bool =
        checkBinarySearchTreeInvariant(RedBlackTree.remove(49, toTree(List.range(0, 100))))

    @test
    def testBinarySearchTreeInvariant08(): Bool =
        checkBinarySearchTreeInvariant(RedBlackTree.remove(99, toTree(List.range(0, 100))))

    @test
    def testBinarySearchTreeInvariant09(): Bool =
        let tree =
        List.foldLeft((acc, x) -> RedBlackTree.remove(x, acc), toTree(List.range(0, 20)),
            12 :: 11 :: 80 :: 93 :: 21 :: 71 :: 39 :: 32 :: 29 :: 95 :: Nil);
        checkBinarySearchTreeInvariant(tree)

    @test
    def testBinarySearchTreeInvariant10(): Bool & Impure = checkBinarySearchTreeInvariant(random(10))

    @test
    def testBinarySearchTreeInvariant11(): Bool & Impure = checkBinarySearchTreeInvariant(random(100))

    @test
    def testBinarySearchTreeInvariant12(): Bool & Impure = checkBinarySearchTreeInvariant(random(1000))

    @test
    def testRedParentInvariant01(): Bool =
        checkRedParentInvariant(toTree(List.range(0, 10)))

    @test
    def testRedParentInvariant02(): Bool =
        checkRedParentInvariant(toTree(9 :: 8 :: 7 :: 6 :: 5 :: 4 :: 3 :: 2 :: 1 :: 0 :: Nil))

    @test
    def testRedParentInvariant03(): Bool =
        checkRedParentInvariant(toTree(2 :: 7 :: 1 :: 8 :: 0 :: 3 :: 5 :: 4 :: 9 :: 6 :: Nil))

    @test
    def testRedParentInvariant04(): Bool =
        checkRedParentInvariant(toTree(List.range(0, 100)))

    @test
    def testRedParentInvariant05(): Bool =
        checkRedParentInvariant(toTree(List.range(0, 1000)))

    @test
    def testRedParentInvariant06(): Bool =
        checkRedParentInvariant(RedBlackTree.remove(0, toTree(List.range(0, 100))))

    @test
    def testRedParentInvariant07(): Bool =
        checkRedParentInvariant(RedBlackTree.remove(49, toTree(List.range(0, 100))))

    @test
    def testRedParentInvariant08(): Bool =
        checkRedParentInvariant(RedBlackTree.remove(99, toTree(List.range(0, 100))))

    @test
    def testRedParentInvariant09(): Bool =
        let tree =
        List.foldLeft((acc, x) -> RedBlackTree.remove(x, acc), toTree(List.range(0, 20)),
            12 :: 11 :: 80 :: 93 :: 21 :: 71 :: 39 :: 32 :: 29 :: 95 :: Nil);
        checkRedParentInvariant(tree)

    @test
    def testRedParentInvariant10(): Bool & Impure = checkRedParentInvariant(random(10))

    @test
    def testRedParentInvariant11(): Bool & Impure = checkRedParentInvariant(random(100))

    @test
    def testRedParentInvariant12(): Bool & Impure = checkRedParentInvariant(random(1000))

    ///
    /// Returns `true` if and only if the binary search tree invariant holds for `tree`.
    ///
    def checkBinarySearchTreeInvariant(tree: RedBlackTree[k, v]): Bool with Order[k] = match tree {
        case Node(_, a, xK, _, b) =>
            if (RedBlackTree.exists((yK, _) -> yK <=> xK == GreaterThan, a) or RedBlackTree.exists((zK, _) -> zK <=> xK == LessThan, b))
                false
            else
                checkBinarySearchTreeInvariant(a) and checkBinarySearchTreeInvariant(b)
        case _ => true
    }

    ///
    /// Returns true if `c` is equal to `Red`.
    ///
    def isRed(c: RedBlackTree.Color): Bool = match c {
        case Red => true
        case _   => false
    }

    ///
    /// Returns `true` if and only if no red node in `tree` has a red parent.
    ///
    def checkRedParentInvariant(tree: RedBlackTree[k, v]): Bool =
       def loop(t, c) = match t {
           case Node(Red, a, _, _, b)   =>
                if (isRed(c))
                    false
                else
                    loop(a, Red) and loop(b, Red)
           case Node(Black, a, _, _, b) =>
                loop(a, Black) and loop(b, Black)
           case _                       => true
       };
       loop(tree, Black)

    ///
    /// Returns a tree with mappings `x -> ()` for all `x` in `xs`.
    ///
    def toTree(xs: List[Int32]): RedBlackTree[Int32, Unit]
        = List.foldLeft((acc, x) -> RedBlackTree.insert(x, (), acc), RedBlackTree.empty(), xs)

    ///
    /// Returns a tree with `n` nodes `x -> ()` where `x` is a random integer.
    ///
    def random(n: Int32): RedBlackTree[Int32, Unit] & Impure = {
        let seed = 42i64;
        let r = Random.newWithSeed(seed);
        List.foldLeft((acc, x) -> RedBlackTree.insert(x, (), acc), RedBlackTree.empty(),
            List.map(_ -> Random.nextInt32(r), List.range(0, n)))
    }


    /////////////////////////////////////////////////////////////////////////////
    // seqMapWithKey                                                           //
    /////////////////////////////////////////////////////////////////////////////

    // TODO: Add tests for parMapWithKey

    @test
    def seqMapWithKey01(): Bool =
        let Map(t) = Map#{}: Map[Int32, Int32];
        Map(RedBlackTree.seqMapWithKey((k, v) -> k + v, t)) == Map#{}

    @test
    def seqMapWithKey02(): Bool =
        let Map(t) = Map#{1 => 4};
        Map(RedBlackTree.seqMapWithKey((k, v) -> k + v, t)) == Map#{1 => 5}

    @test
    def seqMapWithKey03(): Bool =
        let Map(t) = Map#{2 => -1, 0 => 0};
        Map(RedBlackTree.seqMapWithKey((k, v) -> k + v, t)) == Map#{2 => 1, 0 => 0}

    @test
    def seqMapWithKey04(): Bool =
        let Map(t) = Map#{2 => -1, 5 => 15, 11 => -9};
        Map(RedBlackTree.seqMapWithKey((k, v) -> k + v, t)) == Map#{2 => 1, 5 => 20, 11 => 2}

    @test
    def seqMapWithKey05(): Bool =
        let Map(t) = Map#{2 => -1, 5 => 15, 11 => -9, 8 => 8};
        Map(RedBlackTree.seqMapWithKey((k, v) -> k + v, t)) == Map#{2 => 1, 5 => 20, 11 => 2, 8 => 16}

    @test
    def seqMapWithKey06(): Bool =
        let Map(t) = List.zip(List.range(0, 2000), List.range(0, 2000)) |> List.toMap;
        let expected = List.zip(List.range(0, 2000), List.range(1, 2001)) |> List.toMap;
        Map(RedBlackTree.seqMapWithKey((_, v) -> v + 1, t)) == expected

    @test
    def seqMapWithKey07(): Bool =
        let Map(t) = List.zip(List.range(0, 2000), List.range(-1000, 1000)) |> List.toMap;
        let expected = List.zip(List.range(0, 2000), List.range(-999, 1001)) |> List.toMap;
        Map(RedBlackTree.seqMapWithKey((_, v) -> v + 1, t)) == expected

    @test
    def seqMapWithKey08(): Bool & Impure =
        let range = List.range(0, 2000);
        let Map(t) = List.zip(range, range) |> List.toMap;
        let a = Array.new(-1, 2000);
        let i = ref 0;
        RedBlackTree.seqMapWithKey((_, v) -> { a[deref i] = v; i := 1 + deref i; v }, t);
        Array.sameElements(a, List.toArray(range))

    @test
    def seqMapWithKey09(): Bool & Impure =
        let range = List.range(0, 2000);
        let Map(t) = List.zip(range, range) |> List.toMap;
        let a = MutList.new();
<<<<<<< HEAD
        RedBlackTree.seqMapWithKey((_, v) -> { let b = MutList.new(); MutList.push!(v, b); MutList.append!(a, b); v }, t);
        MutList.eq(a, List.toMutList(range))
=======
        RedBlackTree.mapWithKey((_, v) -> { let b = MutList.new(); MutList.push!(v, b); MutList.append!(a, b); v }, t);
        MutList.sameElements(a, List.toMutList(range))
>>>>>>> ae991b91


    /////////////////////////////////////////////////////////////////////////////
    // seqCount                                                                //
    /////////////////////////////////////////////////////////////////////////////

    // TODO: Add tests for parCount

    @test
    def seqCount01(): Bool =
        let Map(t) = Map#{}: Map[Int32, Int32];
        RedBlackTree.seqCount((k, v) -> k == v, t) == 0

    @test
    def seqCount02(): Bool =
        let Map(t) = Map#{1 => 2};
        RedBlackTree.seqCount((k, v) -> k == v, t) == 0

    @test
    def seqCount03(): Bool =
        let Map(t) = Map#{1 => 1};
        RedBlackTree.seqCount((k, v) -> k == v, t) == 1

    @test
    def seqCount04(): Bool =
        let Map(t) = Map#{1 => 2, 2 => 3};
        RedBlackTree.seqCount((k, v) -> k == v, t) == 0

    @test
    def seqCount05(): Bool =
        let Map(t) = Map#{1 => 1, 2 => 3};
        RedBlackTree.seqCount((k, v) -> k == v, t) == 1

    @test
    def seqCount06(): Bool =
        let Map(t) = List.zip(List.range(0, 2000), List.range(0, 2000)) |> List.toMap;
        RedBlackTree.seqCount((k, v) -> k == v, t) == 2000

    @test
    def seqCount07(): Bool =
        let Map(t) = List.zip(List.range(0, 2000), List.range(-1000, 1000)) |> List.toMap;
        RedBlackTree.seqCount((k, v) -> k - 1000 == v, t) == 2000

    @test
    def seqCount08(): Bool & Impure =
        let range = List.range(0, 2000);
        let Map(t) = List.zip(range, range) |> List.toMap;
        let a = MutList.new();
<<<<<<< HEAD
        RedBlackTree.seqCount((_, v) -> { let b = MutList.new(); MutList.push!(v, b); MutList.append!(a, b); true }, t);
        MutList.eq(a, List.toMutList(range))
=======
        RedBlackTree.count((_, v) -> { let b = MutList.new(); MutList.push!(v, b); MutList.append!(a, b); true }, t);
        MutList.sameElements(a, List.toMutList(range))
>>>>>>> ae991b91


    /////////////////////////////////////////////////////////////////////////////
    // seqMinimumBy                                                            //
    /////////////////////////////////////////////////////////////////////////////

    @test
    def seqMinimumBy01(): Bool =
        let Map(t) = Map#{}: Map[Int32, Int32];
        RedBlackTree.seqMinimumBy((x, _, y, _) -> x <=> y, t) == None

    @test
    def seqMinimumBy02(): Bool =
        let Map(t) = Map#{1 => 2, 2 => 3, 3 => 4, 5 => 5};
        RedBlackTree.seqMinimumBy((x, _, y, _) -> x <=> y, t) == Some((1, 2))

    @test
    def seqMinimumBy03(): Bool =
        let Map(t) = Map#{1 => 2, 2 => 3, 3 => 4, 5 => 5, 0 => 2};
        RedBlackTree.seqMinimumBy((x, _, y, _) -> x <=> y, t) == Some((0, 2))

    @test
    def seqMinimumBy04(): Bool =
        let Map(t) = Map#{1 => 2, 2 => 3, -44 => 4, 5 => 5, 0 => 2};
        RedBlackTree.seqMinimumBy((x, _, y, _) -> x <=> y, t) == Some((-44, 4))

    @test
    def seqMinimumBy05(): Bool & Impure =
        // TODO: Simplify this test
        // TODO: Refactor to use parMinimumBy
        /*
         * This test checks that the tree is traversed sequentially
         * and is tightly coupled to the implementation.
         * Since the keys and values are equal, the left-most / lowest valued key
         * also holds the lowest value in the tree.
         * Thus, all comparisons should yield `LessThan`.
         * Additionally, since every node compares itself with the lowest value of
         * its left subtree and the result of that is compared with the lowest value
         * of right subtree, it yields a total of n - 1 comparisons (number of edges).
         */
        let n = 2000;
        let range = List.range(0, n);
        let Map(t) = List.zip(range, range) |> List.toMap;
        let a = MutList.new();
        RedBlackTree.seqMinimumBy((_, x, _, y) -> {
            let r = x <=> y;
            let b = MutList.new();
            MutList.push!(r, b);
            MutList.append!(a, b);
            r
        }, t);
        MutList.toList(a) == List.repeat(n - 1, LessThan)

    @test
    def seqMinimumBy06(): Bool =
        let range = List.range(0, 2000);
        let Map(t) = List.zip(range, List.reverse(range)) |> List.toMap;
        RedBlackTree.seqMinimumBy((_, x, _, y) -> x <=> y, t) == Some(1999, 0)

    // TODO: Add tests for parMinimumBy
}<|MERGE_RESOLUTION|>--- conflicted
+++ resolved
@@ -257,13 +257,8 @@
         let range = List.range(0, 2000);
         let Map(t) = List.zip(range, range) |> List.toMap;
         let a = MutList.new();
-<<<<<<< HEAD
         RedBlackTree.seqMapWithKey((_, v) -> { let b = MutList.new(); MutList.push!(v, b); MutList.append!(a, b); v }, t);
-        MutList.eq(a, List.toMutList(range))
-=======
-        RedBlackTree.mapWithKey((_, v) -> { let b = MutList.new(); MutList.push!(v, b); MutList.append!(a, b); v }, t);
         MutList.sameElements(a, List.toMutList(range))
->>>>>>> ae991b91
 
 
     /////////////////////////////////////////////////////////////////////////////
@@ -312,13 +307,8 @@
         let range = List.range(0, 2000);
         let Map(t) = List.zip(range, range) |> List.toMap;
         let a = MutList.new();
-<<<<<<< HEAD
         RedBlackTree.seqCount((_, v) -> { let b = MutList.new(); MutList.push!(v, b); MutList.append!(a, b); true }, t);
-        MutList.eq(a, List.toMutList(range))
-=======
-        RedBlackTree.count((_, v) -> { let b = MutList.new(); MutList.push!(v, b); MutList.append!(a, b); true }, t);
         MutList.sameElements(a, List.toMutList(range))
->>>>>>> ae991b91
 
 
     /////////////////////////////////////////////////////////////////////////////
