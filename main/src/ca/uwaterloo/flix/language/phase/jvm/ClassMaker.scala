--- conflicted
+++ resolved
@@ -284,7 +284,6 @@
 
   // Constants.
 
-<<<<<<< HEAD
   object Arrays {
     def BoolArrToString: StaticMethod =
       StaticMethod(JvmName.Arrays, "toString", mkDescriptor(BackendType.Array(BackendType.Bool))(BackendType.String))
@@ -312,7 +311,8 @@
 
     def DeepToString: StaticMethod =
       StaticMethod(JvmName.Arrays, "deepToString", mkDescriptor(BackendType.Array(BackendType.Object))(BackendType.String))
-=======
+  }
+
   object LinkedList {
 
     def AddFirstMethod: InstanceMethod =
@@ -321,7 +321,6 @@
     def IteratorMethod: InstanceMethod =
       InstanceMethod(JvmName.LinkedList, "iterator", mkDescriptor()(BackendObjType.Iterator.toTpe))
 
->>>>>>> 7784617f
   }
 
   object Object {
