namespace Test/Exp/Jvm/InvokeMethod {

    @test
    def testInvokeMethod01(): Bool \ IO =
        import java.lang.String.toLowerCase(): String \ IO;
        toLowerCase("HELLO WORLD") == "hello world"

    @test
    def testInvokeMethod02(): Bool \ IO =
        import java.lang.String.toUpperCase(): String \ IO;
        toUpperCase("hello world") == "HELLO WORLD"

    @test
    def testInvokeMethod03(): Bool \ IO =
        import java.lang.String.length(): Int32 \ IO;
        length("hello world") == 11

    @test
    def testInvokeMethod04(): Bool \ IO =
        import java.lang.String.indexOf(String): Int32 \ IO;
        indexOf("hello world", "world") == 6

    @test
    def testInvokeMethod05(): Bool \ IO =
        import java.lang.String.replaceAll(String, String): String \ IO;
        replaceAll("hello world", "hello", "goodbye") == "goodbye world"

    @test
    def testInvokePureMethod01(): Bool =
        import java.lang.String.toLowerCase(): _ \ {};
        toLowerCase("HELLO WORLD") == "hello world"

    @test
<<<<<<< HEAD
    def testInvokeObjectMethod01(): ##java.lang.String & Impure =
        import java.lang.String.toLowerCase(): ##java.lang.String & Impure;
=======
    def testInvokeObjectMethod01(): ##java.lang.Object \ IO =
        import java.lang.String.toLowerCase(): ##java.lang.Object \ IO;
>>>>>>> 6703469e
        toLowerCase("HELLO WORLD")
}<|MERGE_RESOLUTION|>--- conflicted
+++ resolved
@@ -31,12 +31,7 @@
         toLowerCase("HELLO WORLD") == "hello world"
 
     @test
-<<<<<<< HEAD
-    def testInvokeObjectMethod01(): ##java.lang.String & Impure =
-        import java.lang.String.toLowerCase(): ##java.lang.String & Impure;
-=======
-    def testInvokeObjectMethod01(): ##java.lang.Object \ IO =
-        import java.lang.String.toLowerCase(): ##java.lang.Object \ IO;
->>>>>>> 6703469e
+    def testInvokeObjectMethod01(): ##java.lang.String \ IO =
+        import java.lang.String.toLowerCase(): ##java.lang.String \ IO;
         toLowerCase("HELLO WORLD")
 }