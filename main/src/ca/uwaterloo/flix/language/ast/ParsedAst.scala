--- conflicted
+++ resolved
@@ -930,7 +930,6 @@
     case class NativeMethod(sp1: SourcePosition, fqn: Seq[String], args: Seq[ParsedAst.Expression], sp2: SourcePosition) extends ParsedAst.Expression
 
     /**
-<<<<<<< HEAD
       * NewChannel Expression.
       *
       * @param sp1 the position of the first character in the expression.
@@ -1003,19 +1002,7 @@
     case class Statement(exp1: ParsedAst.Expression, exp2: ParsedAst.Expression, sp2: SourcePosition) extends ParsedAst.Expression
 
     /**
-      * New Relation or Lattice.
-      *
-      * @param sp1  the position of the first character in the expression.
-      * @param name the name of the relation or lattice.
-      * @param sp2  the position of the last character in the expression.
-      */
-    case class NewRelationOrLattice(sp1: SourcePosition, name: Name.QName, sp2: SourcePosition) extends ParsedAst.Expression
-
-    /**
-      * Constraint Sequence expression.
-=======
       * Fixpoint Constraint Sequence expression.
->>>>>>> e17c3271
       *
       * @param sp1 the position of the first character in the expression.
       * @param cs  the sequence of constraints.
