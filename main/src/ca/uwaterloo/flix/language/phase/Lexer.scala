/*
 * Copyright 2024 Herluf Baggesen
 *
 * Licensed under the Apache License, Version 2.0 (the "License");
 * you may not use this file except in compliance with the License.
 * You may obtain a copy of the License at
 *
 *   http://www.apache.org/licenses/LICENSE-2.0
 *
 * Unless required by applicable law or agreed to in writing, software
 * distributed under the License is distributed on an "AS IS" BASIS,
 * WITHOUT WARRANTIES OR CONDITIONS OF ANY KIND, either express or implied.
 * See the License for the specific language governing permissions and
 * limitations under the License.
 */
package ca.uwaterloo.flix.language.phase

import ca.uwaterloo.flix.api.Flix
import ca.uwaterloo.flix.language.ast.*
import ca.uwaterloo.flix.language.ast.shared.Source
import ca.uwaterloo.flix.language.dbg.AstPrinter.DebugTokens
import ca.uwaterloo.flix.language.errors.LexerError
import ca.uwaterloo.flix.util.ParOps
import ca.uwaterloo.flix.util.collection.PrefixTree

import scala.annotation.tailrec
import scala.collection.mutable
import scala.util.Random

/**
  * A lexer that is able to tokenize multiple `Source`s in parallel.
  * This lexer is resilient, meaning that when an unrecognized character is encountered,
  * the lexer will simply produce a token of kind `TokenKind.Err` an move on instead of halting.
  * There are some unrecoverable errors though, for example unterminated block-comments or unclosed
  * string literals. In these cases a `TokenKind.Err` will still be produced but it will contain the
  * rest of the source text.
  *
  * See `LexerError` for all error states.
  */
object Lexer {

  /** The end-of-file character (`'\u0000'`). */
  private val EOF = '\u0000'

  /** Keywords - tokens consumed as long as no name-like char follows. */
  private val Keywords: PrefixTree.Node[TokenKind] = {
    // N.B.: `advanceIfInTree` takes the longest match, regardless of the ordering here.
    val keywords = Array(
      ("Array#", TokenKind.ArrayHash),
      ("List#", TokenKind.ListHash),
      ("Map#", TokenKind.MapHash),
      ("Set#", TokenKind.SetHash),
      ("Static", TokenKind.KeywordStaticUppercase),
      ("Univ", TokenKind.KeywordUniv),
      ("Vector#", TokenKind.VectorHash),
      ("alias", TokenKind.KeywordAlias),
      ("and", TokenKind.KeywordAnd),
      ("as", TokenKind.KeywordAs),
      ("case", TokenKind.KeywordCase),
      ("catch", TokenKind.KeywordCatch),
      ("checked_cast", TokenKind.KeywordCheckedCast),
      ("checked_ecast", TokenKind.KeywordCheckedECast),
      ("choose", TokenKind.KeywordChoose),
      ("choose*", TokenKind.KeywordChooseStar),
      ("def", TokenKind.KeywordDef),
      ("discard", TokenKind.KeywordDiscard),
      ("eff", TokenKind.KeywordEff),
      ("else", TokenKind.KeywordElse),
      ("ematch", TokenKind.KeywordEMatch),
      ("enum", TokenKind.KeywordEnum),
      ("false", TokenKind.KeywordFalse),
      ("fix", TokenKind.KeywordFix),
      ("forA", TokenKind.KeywordForA),
      ("forM", TokenKind.KeywordForM),
      ("forall", TokenKind.KeywordForall),
      ("force", TokenKind.KeywordForce),
      ("foreach", TokenKind.KeywordForeach),
      ("from", TokenKind.KeywordFrom),
      ("handler", TokenKind.KeywordHandler),
      ("if", TokenKind.KeywordIf),
      ("import", TokenKind.KeywordImport),
      ("inject", TokenKind.KeywordInject),
      ("instance", TokenKind.KeywordInstance),
      ("instanceof", TokenKind.KeywordInstanceOf),
      ("into", TokenKind.KeywordInto),
      ("law", TokenKind.KeywordLaw),
      ("lawful", TokenKind.KeywordLawful),
      ("lazy", TokenKind.KeywordLazy),
      ("let", TokenKind.KeywordLet),
      ("match", TokenKind.KeywordMatch),
      ("mod", TokenKind.KeywordMod),
      ("mut", TokenKind.KeywordMut),
      ("new", TokenKind.KeywordNew),
      ("not", TokenKind.KeywordNot),
      ("null", TokenKind.KeywordNull),
      ("open_variant", TokenKind.KeywordOpenVariant),
      ("open_variant_as", TokenKind.KeywordOpenVariantAs),
      ("or", TokenKind.KeywordOr),
      ("override", TokenKind.KeywordOverride),
      ("par", TokenKind.KeywordPar),
      ("pquery", TokenKind.KeywordPQuery),
      ("project", TokenKind.KeywordProject),
      ("psolve", TokenKind.KeywordPSolve),
      ("pub", TokenKind.KeywordPub),
      ("query", TokenKind.KeywordQuery),
      ("redef", TokenKind.KeywordRedef),
      ("region", TokenKind.KeywordRegion),
      ("restrictable", TokenKind.KeywordRestrictable),
      ("run", TokenKind.KeywordRun),
      ("rvadd", TokenKind.KeywordRvadd),
      ("rvand", TokenKind.KeywordRvand),
      ("rvnot", TokenKind.KeywordRvnot),
      ("rvsub", TokenKind.KeywordRvsub),
      ("sealed", TokenKind.KeywordSealed),
      ("select", TokenKind.KeywordSelect),
      ("solve", TokenKind.KeywordSolve),
      ("spawn", TokenKind.KeywordSpawn),
      ("static", TokenKind.KeywordStatic),
      ("struct", TokenKind.KeywordStruct),
      ("throw", TokenKind.KeywordThrow),
      ("trait", TokenKind.KeywordTrait),
      ("true", TokenKind.KeywordTrue),
      ("try", TokenKind.KeywordTry),
      ("type", TokenKind.KeywordType),
      ("typematch", TokenKind.KeywordTypeMatch),
      ("unchecked_cast", TokenKind.KeywordUncheckedCast),
      ("unsafe", TokenKind.KeywordUnsafe),
      ("unsafely", TokenKind.KeywordUnsafely),
      ("use", TokenKind.KeywordUse),
      ("where", TokenKind.KeywordWhere),
      ("with", TokenKind.KeywordWith),
      ("without", TokenKind.KeywordWithout),
      ("xor", TokenKind.KeywordXor),
      ("xvar", TokenKind.KeywordXvar),
      ("yield", TokenKind.KeywordYield),
    )
    PrefixTree.mk(keywords)
  }

  /** Simple tokens - tokens consumed no matter the following char. */
  private val SimpleTokens: PrefixTree.Node[TokenKind] = {
    // N.B.: `advanceIfInTree` takes the longest match, regardless of the ordering here.
    val simpleTokens = Array(
      ("#", TokenKind.Hash),
      ("#(", TokenKind.HashParenL),
      ("#{", TokenKind.HashCurlyL),
      ("#|", TokenKind.HashBar),
      ("(", TokenKind.ParenL),
      (")", TokenKind.ParenR),
      (",", TokenKind.Comma),
      (".{", TokenKind.DotCurlyL),
      (";", TokenKind.Semi),
      ("???", TokenKind.HoleAnonymous),
      ("[", TokenKind.BracketL),
      ("\\", TokenKind.Backslash),
      ("]", TokenKind.BracketR),
      ("{", TokenKind.CurlyL),
      ("|#", TokenKind.BarHash),
      ("}", TokenKind.CurlyR),
      ("~", TokenKind.Tilde),
    )
    PrefixTree.mk(simpleTokens)
  }

  /** Operators - tokens consumed as long as no operator-like char follows (see [[isUserOp]]). */
  private val Operators: PrefixTree.Node[TokenKind] = {
    // N.B.: `advanceIfInTree` takes the longest match, regardless of the ordering here.
    val simpleTokens = Array(
      ("!", TokenKind.Bang),
      ("!=", TokenKind.BangEqual),
      ("=", TokenKind.Equal),
      ("&", TokenKind.Ampersand),
      ("*", TokenKind.Star),
      ("+", TokenKind.Plus),
      ("-", TokenKind.Minus),
      (":", TokenKind.Colon),
      (":-", TokenKind.ColonMinus),
      ("::", TokenKind.ColonColon),
      (":::", TokenKind.TripleColon),
      ("<", TokenKind.AngleL),
      ("<+>", TokenKind.AngledPlus),
      ("<-", TokenKind.ArrowThinL),
      ("<=", TokenKind.AngleLEqual),
      ("==", TokenKind.EqualEqual),
      ("=>", TokenKind.ArrowThickR),
      (">", TokenKind.AngleR),
      (">=", TokenKind.AngleREqual),
      ("^", TokenKind.Caret),
      ("|", TokenKind.Bar),
    )
    PrefixTree.mk(simpleTokens)
  }

  /** The internal state of the lexer as it tokenizes a single source. */
  private class State(val src: Source) {

    /** A string cursor on `src.data`. */
    val sc: StringCursor = new StringCursor(src.data)

    /** `start` is the first position of the token that is currently being lexed. */
    var start: Position = new Position(sc.getLine, sc.getColumn, sc.getOffset)

    /** Set `start` to the current position. */
    def resetStart(): Unit = {
      start = new Position(sc.getLine, sc.getColumn, sc.getOffset)
    }

    /**
      * The sequence of tokens produced by the lexer.
      *
      * Note: The initial size of the array buffer has been determined by careful profiling.
      */
    val tokens: mutable.ArrayBuffer[Token] = new mutable.ArrayBuffer(initialSize = 256)

    /** The list of errors in the `tokens` array. */
    val errors: mutable.ArrayBuffer[LexerError] = new mutable.ArrayBuffer[LexerError]()

  }

  /** A source position keeping track of both line, column as well as absolute character offset. */
  private class Position(val line: Int, val column: Int, val offset: Int)

  /** Run the lexer on multiple `Source`s in parallel. */
  def run(root: ReadAst.Root, oldTokens: Map[Source, Array[Token]], changeSet: ChangeSet)(implicit flix: Flix): (Map[Source, Array[Token]], List[LexerError]) =
    flix.phaseNew("Lexer") {
      // Compute the stale and fresh sources.
      val (stale, fresh) = changeSet.partition(root.sources, oldTokens)

      // Sort the stale inputs by size to increase throughput to start work early on the biggest
      // tasks.
      val staleByDecreasingSize = stale.keys.toList.sortBy(s => -s.data.length)

      // Lex each stale source file in parallel.
      val (results, errors) = ParOps.parMap(staleByDecreasingSize) {
        src =>
          val (tokens, errors) = lex(src)
          val fuzzedTokens = fuzz(tokens)
          (src -> fuzzedTokens, errors)
      }.unzip

      // Construct a map from each source to its tokens.
      val all = results ++ fresh
      (all.toMap, errors.flatten.toList)
    }

  /** Lexes a single source (file) into an array of tokens. */
  def lex(src: Source): (Array[Token], List[LexerError]) = {
    implicit val s: State = new State(src)
    while (!eof()) {
      s.sc.advanceWhile(_.isWhitespace)
      if (!eof()) {
        s.resetStart()
        val k = scanToken()
        addToken(k)
      }
    }

    // Add a virtual eof token at the last position.
    s.resetStart()
    addToken(TokenKind.Eof)

    (s.tokens.toArray, s.errors.toList)
  }

  /** Checks if the current position has landed on end-of-file. */
  private def eof()(implicit s: State): Boolean =
    s.sc.eof

  /**
    * Consumes the text between `s.start` and `s.offset` to produce a token.
    * Afterwards `s.start` is reset to the next position after the previous token.
    */
  private def addToken(kind: TokenKind)(implicit s: State): Unit = {
    val (b, e) = getRangeFromStart()
    s.tokens.append(Token(kind, s.src, s.start.offset, s.sc.getOffset, b, e))
    s.resetStart()
  }

  /**  Wraps `error` in [[TokenKind]] and pushes the error to [[State]]. */
  private def mkErrorKind(error: LexerError)(implicit s: State): TokenKind = {
    s.errors.append(error)
    TokenKind.Err(error)
  }

  /**
    * Scans the source for the next available token.
    * This is the heart of the lexer implementation.
    * `scanToken` determines what TokenKind the next
    * available token should be by looking at the coming character in source.
    * This requires potentially infinite look-ahead for things like block-comments and formatted
    * strings, but in many cases one or two characters is enough.
    */
  private def scanToken()(implicit s: State): TokenKind = {
    // Beware that the order of these match cases affect both behaviour and performance.
    // If the order needs to change, make sure to run tests and benchmarks.

    acceptIfSimpleToken() match {
      case Some(token) => return token
      case None => // nop
    }

    acceptIfOperator() match {
      case Some(token) => return token
      case None => // nop
    }

    acceptIfKeyword() match {
      case Some(token) => return token
      case None => // nop
    }

    s.sc.peekAndAdvance() match {
      case '.' =>
        if (s.sc.advanceIfMatch("..")) {
          TokenKind.DotDotDot
        } else if (s.sc.nth(-2).exists(_.isWhitespace)) {
          // If the dot is prefixed with whitespace we treat that as an error.
          mkErrorKind(LexerError.FreeDot(sourceLocationAtStart()))
        } else if (s.sc.peekIs(_.isWhitespace)) {
          // A dot with trailing whitespace is it's own TokenKind.
          // That way we can use that as a terminator for fixpoint constraints,
          // without clashing with qualified names.
          // For example this is not allowed "Shape.    Rectangle".
          TokenKind.DotWhiteSpace
        } else {
          TokenKind.Dot
        }
      case '%' if s.sc.peekIs(_ == '%') => acceptBuiltIn()
      case '$' =>
        if (s.sc.peekIs(isFirstNameChar)) {
          acceptEscapedName()
        } else if (s.sc.peekIs(isUserOp)) {
          acceptUserDefinedOp()
        } else {
          TokenKind.Dollar
        }
      case '\"' => acceptString()
      case '\'' => acceptChar()
      case '`' => acceptInfixFunction()
      case '/' =>
        if (s.sc.advanceIfMatch('/')) {
          acceptLineOrDocComment()
        } else if (s.sc.advanceIfMatch('*')) {
          acceptBlockComment()
        } else TokenKind.Slash
      case '@' =>
        if (s.sc.peekIs(isAnnotationChar)) {
          acceptAnnotation()
        } else {
          TokenKind.At
        }
      case '?' if s.sc.peekIs(isFirstNameChar) => acceptNamedHole()
      case '-' if s.sc.peekIs(_ == '>') && s.sc.nthIsPOrOutOfBounds(1, c => !isUserOp(c)) =>
        s.sc.advance() // Consume '>'
        // If any whitespace exists around the `->`, it is `ArrowThinR`. Otherwise it is `StructArrow`.
        // Examples:
        // a->b:   StructArrow
        // a ->b:  ArrowThinR
        // a-> b:  ArrowThinR
        // a -> b: ArrowThinR
        if (s.sc.nthIsPOrOutOfBounds(-3, _.isWhitespace) || s.sc.peekIs(_.isWhitespace)) {
          TokenKind.ArrowThinR
        } else {
          TokenKind.StructArrow
        }
      case 'd' if s.sc.peekIs(_ == '"') => TokenKind.DebugInterpolator
      case 'r' if s.sc.advanceIfMatch("egex\"") => acceptRegex()
      case c if isFirstNameChar(c) => acceptName(c.isUpper)
      case c if isMathNameChar(c) => acceptMathName()
      case '_' =>
        if (!eof()) {
          val p = s.sc.peek
          if (isFirstNameChar(p)) {
            s.sc.advance()
            acceptName(p.isUpper)
          } else if (isMathNameChar(p)) {
            s.sc.advance()
            acceptMathName()
          } else if (isUserOp(p)) {
            s.sc.advance()
            acceptUserDefinedOp()
          } else TokenKind.Underscore
        } else TokenKind.Underscore
      case c if c.isDigit =>
        if (c == '0' && s.sc.peekIs(_ == 'x')) {
          acceptHexNumber()
        } else {
          acceptNumber()
        }
      case c if isUserOp(c) => acceptUserDefinedOp()
<<<<<<< HEAD
      case c => TokenKind.Err(LexerError.UnexpectedChar(c, sourceLocationAtCurrent()))
=======
      case c => mkErrorKind(LexerError.UnexpectedChar(c, sourceLocationAtStart()))
>>>>>>> 70adefe8
    }
  }

  /** Advance the current position past an operator if any operator completely matches the current position. */
  private def acceptIfOperator()(implicit s: State): Option[TokenKind] =
    advanceIfInTree(Operators, c => !isUserOp(c))

  /** Advance the current position past a simple token if any simple token matches the current position. */
  private def acceptIfSimpleToken()(implicit s: State): Option[TokenKind] =
    advanceIfInTree(SimpleTokens, _ => true)

  /** Advance the current position past a keyword if any keyword completely matches the current word. */
  private def acceptIfKeyword()(implicit s: State): Option[TokenKind] =
    advanceIfInTree(Keywords, c => !isNameChar(c))

  /**
    * Advance the current position past a longest match in  `node` if it is followed by a char
    * where `tailCondition(c)` is `true` or is followed by EOF.
    */
  private def advanceIfInTree(node: PrefixTree.Node[TokenKind], tailCondition: Char => Boolean)(implicit s: State): Option[TokenKind] = {
    @tailrec
    def loop(offset: Int, node: PrefixTree.Node[TokenKind]): Option[TokenKind] = {
      // A potential match must be:
      //   - The longest match in the keyword map.
      //   - Followed by a char that matches `tailCondition` (or EOF).
      s.sc.nth(offset) match {
        case Some(c) =>
          node.getNode(c) match {
            case Some(nextNode) =>
              loop(offset + 1, nextNode)
            case None =>
              if (!tailCondition(c)) {
                // Not a full match - Not a keyword.
                return None
              }
              // Full match - A keyword if node has a token.
              val res = node.getValue
              res.foreach(_ => s.sc.advanceN(offset))
              res
          }
        case None =>
          // EOF - A keyword if node has a token.
          val res = node.getValue
          res.foreach(_ => s.sc.advanceN(offset))
          res
      }
    }

    loop(0, node)
  }

  /** Moves current position past a built-in function (e.g. "%%BUILT_IN%%"). */
  private def acceptBuiltIn()(implicit s: State): TokenKind = {
    s.sc.advance() // Consume `%`.
    s.sc.advanceWhile(isBuiltInChar)
    if (s.sc.advanceIfMatch("%%")) {
      TokenKind.BuiltIn
    } else {
<<<<<<< HEAD
      TokenKind.Err(LexerError.UnterminatedBuiltIn(sourceLocationFromStart()))
=======
      mkErrorKind(LexerError.UnterminatedBuiltIn(sourceLocationAtStart()))
>>>>>>> 70adefe8
    }
  }

  /** Returns `true` if `c` is allowed inside a built-in name. */
  private def isBuiltInChar(c: Char): Boolean =
    (c.isLetter && c.isUpper) || c.isDigit || c == '_'

  /**
    * Moves the current position past all pairs of `\` and any other character, returning
    * true if any '\' are seen.
    *
    * This is useful to avoid `\'` and `\"` ending the lexing of literals, and to
    * determine whether a '$' before a '{' is escaped or a string interpolation indicator.
    */
  private def consumeSingleEscapes()(implicit s: State): Boolean =
    if (s.sc.advanceIfMatch('\\')) {
      s.sc.advance()
      while (s.sc.advanceIfMatch('\\')) {
        s.sc.advance()
      }
      true
    } else {
      false
    }

  /**
    * Moves current position past a name (both upper- and lower-case).
    * There are edge cases of variable holes (e.g. "x?"), and java names (e.g. "Map$Entry"),
    * which is the reason this function will return a `TokenKind`.
    */
  private def acceptName(isUpper: Boolean)(implicit s: State): TokenKind = {
    s.sc.advanceWhile(isNameChar)
    if (s.sc.advanceIfMatch('?')) {
      TokenKind.HoleVariable
    } else if (isUpper) {
      TokenKind.NameUpperCase
    } else {
      TokenKind.NameLowerCase
    }
  }

  /**
    * Returns true if `c` is allowed as the first char of a name (see [[isNameChar]]).
    *
    * All chars where `true` is returned has lower/upper case defined.
    */
  private def isFirstNameChar(c: Char): Boolean =
    c.isLetter

  /** Returns `true` if `c` is allowed inside a name (see [[isFirstNameChar]]). */
  private def isNameChar(c: Char): Boolean =
    c.isLetter || c.isDigit || c == '_' || c == '!' || c == '$'

  /**
    * Moves current position past a math name.
    * Math names must lie in the unicode range U+2190 to U+22FF (e.g. "⊆")
    */
  private def acceptMathName()(implicit s: State): TokenKind = {
    s.sc.advanceWhile(isMathNameChar)
    TokenKind.NameMath
  }

  /** Checks whether `c` lies in unicode range U+2190 to U+22FF. */
  private def isMathNameChar(c: Char): Boolean =
    0x2190 <= c && c <= 0x22FF

  /** Moves current position past a named hole (e.g. "?foo"). */
  private def acceptNamedHole()(implicit s: State): TokenKind = {
    s.sc.advanceWhile(isNameChar)
    TokenKind.HoleNamed
  }

  /** Moves current position past an infix function. */
  private def acceptInfixFunction()(implicit s: State): TokenKind = {
    s.sc.advanceWhile(
      c => isNameChar(c) || c == '.' || isMathNameChar(c)
    )
    if (s.sc.advanceIfMatch('`')) {
      TokenKind.InfixFunction
    } else {
<<<<<<< HEAD
      TokenKind.Err(LexerError.UnterminatedInfixFunction(sourceLocationFromStart()))
=======
      mkErrorKind(LexerError.UnterminatedInfixFunction(sourceLocationAtStart()))
>>>>>>> 70adefe8
    }
  }

  /** Moves current position past an escaped name (e.g. `$run`). */
  private def acceptEscapedName()(implicit s: State): TokenKind = {
    // Don't include the $ sign in the name.
    s.resetStart()
    acceptName(isUpper = false)
  }

  /**
    * Moves current position past a user defined operator (e.g. "<*>").
    * A user defined operator may be any combination of length 2 or more
    * of the characters in [[isUserOp]].
    */
  private def acceptUserDefinedOp()(implicit s: State): TokenKind = {
    s.sc.advanceWhile(isUserOp)
    TokenKind.UserDefinedOperator
  }

  /** The characters allowed in a user defined operator. */
  private def isUserOp(c: Char): Boolean = {
    c match {
      case '+' => true
      case '-' => true
      case '*' => true
      case '<' => true
      case '>' => true
      case '=' => true
      case '!' => true
      case '&' => true
      case '|' => true
      case '^' => true
      case '$' => true
      case _ => false
    }
  }

  /**
    * Moves current position past a string literal.
    * If the string is unterminated a `TokenKind.Err` is returned.
    */
  private def acceptString()(implicit s: State): TokenKind = {
    var kind: TokenKind = TokenKind.LiteralString
    while (!eof()) {
      val hasEscapes = consumeSingleEscapes()
      var p = if (!eof()) {
        s.sc.peek
      } else {
<<<<<<< HEAD
        return TokenKind.Err(LexerError.UnterminatedString(sourceLocationFromStart()))
=======
        return mkErrorKind(LexerError.UnterminatedString(sourceLocationAtStart()))
>>>>>>> 70adefe8
      }
      // Check for the beginning of a string interpolation.
      val prev = s.sc.previous
      val isInterpolation = !hasEscapes && prev.contains('$') & p == '{'
      if (isInterpolation) {
        acceptStringInterpolation() match {
          case e@TokenKind.Err(_) => return e
          case k =>
            // Resume regular string literal tokenization by resetting p and prev.
            kind = k
            consumeSingleEscapes()
            if (!eof()) {
              p = s.sc.peek
            } else {
<<<<<<< HEAD
              return TokenKind.Err(LexerError.UnterminatedString(sourceLocationFromStart()))
=======
              return mkErrorKind(LexerError.UnterminatedString(sourceLocationAtStart()))
>>>>>>> 70adefe8
            }
        }
      }
      // Check for termination.
      if (p == '\"') {
        s.sc.advance()
        return kind
      }
      // Check if file ended on a '\', meaning that the string was unterminated.
      if (p == '\n') {
<<<<<<< HEAD
        return TokenKind.Err(LexerError.UnterminatedString(sourceLocationFromStart()))
      }
      s.sc.advance()
    }
    TokenKind.Err(LexerError.UnterminatedString(sourceLocationFromStart()))
=======
        return mkErrorKind(LexerError.UnterminatedString(sourceLocationAtStart()))
      }
      s.sc.advance()
    }
    mkErrorKind(LexerError.UnterminatedString(sourceLocationAtStart()))
>>>>>>> 70adefe8
  }

  /**
    * Moves current position past an interpolated expression within a string. (e.g. "Hi ${name}!").
    * This function also handles debug strings like "Value: %{x}".
    * Note that this function works a little differently to the other `accept*` functions
    * since it will produce a number of tokens before returning.
    * This is necessary since it must be able to move past any expressions,
    * including nested string literals, which might also include interpolation.
    * This is done by calling `scanToken` and `addToken` manually like in the top-most `lex`
    * function, while looking for the terminating '}'.
    *
    * Some tricky but valid strings include:
    *   - "Hello ${" // "} world!"
    *   - "My favorite number is ${ { "${"//"}"40 + 2} }!"
    *   - "${"${}"}"
    */
  private def acceptStringInterpolation()(implicit s: State): TokenKind = {
    val startLocation = sourceLocationAtCurrent()
    s.sc.advance() // Consume '{'.
    addToken(TokenKind.LiteralStringInterpolationL)
    // Consume tokens until a terminating '}' is found.
    var blockNestingLevel = 0
    while (!eof()) {
      s.sc.advanceWhile(_.isWhitespace)
      if (!eof()) {
        s.resetStart()
        val kind = scanToken()

        // Handle nested block expressions like `"my favorite number is ${ {40 + 2} }!"`.
        if (kind == TokenKind.CurlyL) {
          blockNestingLevel += 1
        }

        // Check for the terminating '}'.
        if (kind == TokenKind.CurlyR) {
          if (blockNestingLevel == 0) {
            return TokenKind.LiteralStringInterpolationR
          }
          blockNestingLevel -= 1
        }
        addToken(kind)
      }
    }
    mkErrorKind(LexerError.UnterminatedStringInterpolation(startLocation))
  }

  /**
    * Moves current position past a char literal.
    * If the char is unterminated a `TokenKind.Err` is returned.
    * Note that chars might contain unicode hex codes like these '\u00ff'.
    */
  private def acceptChar()(implicit s: State): TokenKind = {
    var prev = ' '
    while (!eof()) {
      consumeSingleEscapes()
      if (s.sc.peekIs(_ == '\'')) {
        s.sc.advance()
        return TokenKind.LiteralChar
      }
      prev = s.sc.peekAndAdvance()
    }

<<<<<<< HEAD
    TokenKind.Err(LexerError.UnterminatedChar(sourceLocationFromStart()))
=======
    mkErrorKind(LexerError.UnterminatedChar(sourceLocationAtStart()))
>>>>>>> 70adefe8
  }

  /**
    * Moves current position past a regex literal.
    * If the regex  is unterminated a `TokenKind.Err` is returned.
    */
  private def acceptRegex()(implicit s: State): TokenKind = {
    while (!eof()) {
      consumeSingleEscapes()
      if (s.sc.peekIs(_ == '"')) {
        s.sc.advance()
        return TokenKind.LiteralRegex
      }
      s.sc.advance()
    }

<<<<<<< HEAD
    TokenKind.Err(LexerError.UnterminatedRegex(sourceLocationFromStart()))
=======
    mkErrorKind(LexerError.UnterminatedRegex(sourceLocationAtStart()))
>>>>>>> 70adefe8
  }

  /** Returns `true` if `c` is recognized by `[0-9a-z._]`. */
  private def isNumberLikeChar(c: Char): Boolean =
    c.isDigit || c.isLetter || c == '.' || c == '_'

<<<<<<< HEAD
=======
  /** Consumes the remaining [[isNumberLikeChar]] characters and returns `error`. */
  private def wrapAndConsume(error: LexerError)(implicit s: State): TokenKind = {
    s.sc.advanceWhile(isNumberLikeChar)
    mkErrorKind(error)
  }

>>>>>>> 70adefe8
  /** This should be understood as a control effect - fully handled inside [[acceptNumber]]. */
  private sealed case class NumberError(kind: TokenKind) extends RuntimeException

  /**
    * Moves current position past a number literal. (e.g. "123i32", "3_456.78f32", or "2.1e4").
    * It is optional to have a trailing type indicator on number literals.
    * If it is missing Flix defaults to `f64` for decimals and `i32` for integers.
    *
    * A number is accepted by `\D([.]\D)?(e([+]|[-])?\D([.]\D)?)?(i8|i16|i32|i64|ii|f32|f64|ff)?`
    * where `\D = [0-9]+(_[0-9]+)*`.
    *
    * Note that any characters in `[0-9a-zA-Z_.]` following a number should be treated as an error
    * part of the same number, e.g., `32q` should be parsed as a single wrong number, and not a
    * number (`32`) and a name (`q`).
    */
  private def acceptNumber()(implicit s: State): TokenKind = {
    var mustBeFloat = false

    /**
      * Consume a '\D' ('[0-9]+(_[0-9]+)*') string, or '[0-9]*(_[0-9]+)*' if 'soft'.
      * Throws [[NumberError]] if not matched.
      */
    def acceptDigits(soft: Boolean): Unit = {
      if (s.sc.advanceWhileWithCount(_.isDigit) == 0 && !soft) {
        val loc = sourceLocationAtCurrent()
        s.sc.advanceWhile(isNumberLikeChar)
        throw NumberError(TokenKind.Err(LexerError.ExpectedDigit(loc)))
      }
      while (s.sc.advanceIfMatch('_')) {
        if (s.sc.advanceWhileWithCount(_.isDigit) == 0) {
          val loc = sourceLocationAtCurrent()
          s.sc.advanceWhile(isNumberLikeChar)
          throw NumberError(TokenKind.Err(LexerError.ExpectedDigit(loc)))
        }
      }
    }

    /** Consume a '([.]\D)?' string or throws [[NumberError]]. */
    def acceptCommaTail(): Unit = {
      if (s.sc.advanceIfMatch('.')) {
        mustBeFloat = true
        acceptDigits(soft = false)
      }
    }

    try {
      // Consume a '\D' string (An initial digit has already been consumed externally, so `soft = true`).
      acceptDigits(soft = true)
      // Consume a '([.]\D)?' string.
      acceptCommaTail()
      // Consume a '(e([+]|[-])?\D([.]\D)?)?' string.
      if (s.sc.advanceIfMatch('e')) {
        mustBeFloat = true
        // Consume a '([+]|[-])?' string.
        if (!s.sc.advanceIfMatch('+')) {
          s.sc.advanceIfMatch('-')
        }
        // Consume a '\D' string.
        acceptDigits(soft = false)
        // Consume a '([.]\D)?' string.
        acceptCommaTail()
      }
    } catch {
      case NumberError(kind) => return kind
    }

    // Now the main number is parsed. Next is the suffix.

    def acceptOrSuffixError(token: TokenKind, intSuffix: Boolean, suffixStart: SourcePosition): TokenKind = {
      if (s.sc.peekIs(isNumberLikeChar)) {
        s.sc.advanceWhile(isNumberLikeChar)
        TokenKind.Err(LexerError.IncorrectNumberSuffix(mkSourceLocation(suffixStart, sourcePositionAtCurrent())))
      } else if (mustBeFloat && intSuffix) {
        s.sc.advanceWhile(isNumberLikeChar)
        TokenKind.Err(LexerError.IntegerSuffixOnFloat(mkSourceLocation(suffixStart, sourcePositionAtCurrent())))
      } else token
    }

    // Consume a '(i8|i16|i32|i64|ii|f32|f64|ff)?' string.
    // For better errors, anything starting with 'i' or 'f' will be considered a suffix (but maybe invalid).
    // This means that '32i33' will report 'i33' is an invalid suffix instead of saying that 'i' is unexpected.
    val c = s.sc.peek
    if (c == 'i') {
      // Construct the position now, for cases like `42i322`.
      val suffixStart = sourcePositionAtCurrent()

      if (s.sc.advanceIfMatch("i8")) acceptOrSuffixError(TokenKind.LiteralInt8, intSuffix = true, suffixStart)
      else if (s.sc.advanceIfMatch("i16")) acceptOrSuffixError(TokenKind.LiteralInt16, intSuffix = true, suffixStart)
      else if (s.sc.advanceIfMatch("i32")) acceptOrSuffixError(TokenKind.LiteralInt32, intSuffix = true, suffixStart)
      else if (s.sc.advanceIfMatch("i64")) acceptOrSuffixError(TokenKind.LiteralInt64, intSuffix = true, suffixStart)
      else if (s.sc.advanceIfMatch("ii")) acceptOrSuffixError(TokenKind.LiteralBigInt, intSuffix = true, suffixStart)
      else {
        s.sc.advanceWhile(isNumberLikeChar)
        TokenKind.Err(LexerError.IncorrectNumberSuffix(mkSourceLocation(suffixStart, sourcePositionAtCurrent())))
      }
    } else if (c == 'f') {
      // Construct the position now, for cases like `42f322`.
      val suffixStart = sourcePositionAtCurrent()

      if (s.sc.advanceIfMatch("f32")) acceptOrSuffixError(TokenKind.LiteralFloat32, intSuffix = false, suffixStart)
      else if (s.sc.advanceIfMatch("f64")) acceptOrSuffixError(TokenKind.LiteralFloat64, intSuffix = false, suffixStart)
      else if (s.sc.advanceIfMatch("ff")) acceptOrSuffixError(TokenKind.LiteralBigDecimal, intSuffix = false, suffixStart)
      else {
        s.sc.advanceWhile(isNumberLikeChar)
        TokenKind.Err(LexerError.IncorrectNumberSuffix(mkSourceLocation(suffixStart, sourcePositionAtCurrent())))
      }
    } else if (isNumberLikeChar(c)) {
<<<<<<< HEAD
      val loc = sourceLocationAtCurrent()
      s.sc.advanceWhile(isNumberLikeChar)
      TokenKind.Err(LexerError.MalformedNumber(c, loc))
=======
      wrapAndConsume(LexerError.MalformedNumber(c, sourceLocationAtCurrent()))
>>>>>>> 70adefe8
    } else {
      if (mustBeFloat) TokenKind.LiteralFloat
      else TokenKind.LiteralInt
    }
  }

  /**
    * Moves current position past a hex number literal (e.g. "0x123i32" or "0xAB21CD").
    * It is optional to have a trailing type indicator on number literals.
    * If it is missing Flix defaults to `i32`.
    *
    * A hex number is accepted by `0x\h+(_\h+)*(i8|i16|i32|i64|ii)?` where `\h = [0-9a-fA-F]`.
    *
    * Note that any characters in `[0-9a-zA-Z_.]` following a number should be treated as an error
    * part of the same number, e.g., `0x32q` should be parsed as a single wrong number, and not a
    * number (`0x32`) and a name (`q`).
    */
  private def acceptHexNumber()(implicit s: State): TokenKind = {
    def isHexDigit(c: Char): Boolean = '0' <= c && c <= '9' || 'a' <= c && c <= 'f' || 'A' <= c && c <= 'F'

    s.sc.advance() // Consume 'x'.

    // Consume a `\h+` string
    if (s.sc.advanceWhileWithCount(isHexDigit) == 0) {
      val loc = sourceLocationAtCurrent()
      s.sc.advanceWhile(isNumberLikeChar)
      return TokenKind.Err(LexerError.ExpectedHexDigit(loc))
    }

    // Consume a `(_\h+)*`
    while (s.sc.advanceIfMatch('_')) {
      if (s.sc.advanceWhileWithCount(isHexDigit) == 0) {
        val loc = sourceLocationAtCurrent()
        s.sc.advanceWhile(isNumberLikeChar)
        return TokenKind.Err(LexerError.ExpectedHexDigit(loc))
      }
    }

    // Consume a '(i8|i16|i32|i64|ii)?' string.
    // For better errors, anything starting with 'i' will be considered a suffix (but maybe invalid).
    // This means that '0xFFi33' will report 'i33' is an invalid suffix instead of saying that 'i' is unexpected.
    val c = s.sc.peek
    if (c == 'i') {
      // Construct the position now, for cases like `0xi322`.
      val suffixStart = sourcePositionAtCurrent()

      def acceptOrSuffixError(token: TokenKind): TokenKind = {
        if (s.sc.peekIs(isNumberLikeChar)) {
          s.sc.advanceWhile(isNumberLikeChar)
          TokenKind.Err(LexerError.IncorrectHexNumberSuffix(mkSourceLocation(suffixStart, sourcePositionAtCurrent())))
        } else token
      }

      if (s.sc.advanceIfMatch("i8")) acceptOrSuffixError(TokenKind.LiteralInt8)
      else if (s.sc.advanceIfMatch("i16")) acceptOrSuffixError(TokenKind.LiteralInt16)
      else if (s.sc.advanceIfMatch("i32")) acceptOrSuffixError(TokenKind.LiteralInt32)
      else if (s.sc.advanceIfMatch("i64")) acceptOrSuffixError(TokenKind.LiteralInt64)
      else if (s.sc.advanceIfMatch("ii")) acceptOrSuffixError(TokenKind.LiteralBigInt)
      else {
        s.sc.advanceWhile(isNumberLikeChar)
        TokenKind.Err(LexerError.IncorrectHexNumberSuffix(mkSourceLocation(suffixStart, sourcePositionAtCurrent())))
      }
    } else if (isNumberLikeChar(c)) {
<<<<<<< HEAD
      val loc = sourceLocationAtCurrent()
      s.sc.advanceWhile(isNumberLikeChar)
      TokenKind.Err(LexerError.MalformedHexNumber(c, loc))
=======
      wrapAndConsume(LexerError.MalformedHexNumber(c, sourceLocationAtCurrent()))
>>>>>>> 70adefe8
    } else TokenKind.LiteralInt
  }

  /** Moves current position past an annotation (e.g. "@Test"). */
  private def acceptAnnotation()(implicit s: State): TokenKind = {
    s.sc.advanceWhile(isAnnotationChar)
    TokenKind.Annotation
  }

  /** Returns `true` if `c` can be used in annotation names. */
  private def isAnnotationChar(c: Char): Boolean =
    c.isLetter

  /**
    * Moves current position past a line-comment or a line of a doc-comment.
    *
    * N.B.: The content just before the current position is assumed to be "X//"
    * where `X != '/'` if it exists.
    */
  private def acceptLineOrDocComment()(implicit s: State): TokenKind = {
    // A doc comment leads with exactly 3 slashes, for example `//// example` is NOT a doc comment.
    val slashCount = s.sc.advanceWhileWithCount(_ == '/')
    s.sc.advanceWhile(c => c != '\n')
    if (slashCount == 1) TokenKind.CommentDoc else TokenKind.CommentLine
  }

  /**
    * Moves current position past a block-comment. Note that block-comments can be nested.
    * A block-comment is unterminated if there are less terminations than levels of nesting.
    */
  private def acceptBlockComment()(implicit s: State): TokenKind = {
    var level = 1
    while (s.sc.inBounds) {
      if (s.sc.advanceIfMatch("/*")) {
        level += 1
      } else if (s.sc.advanceIfMatch("*/")) {
        level -= 1
        if (level == 0) {
          return TokenKind.CommentBlock
        }
      } else {
        s.sc.advance()
      }
    }
<<<<<<< HEAD
    TokenKind.Err(LexerError.UnterminatedBlockComment(sourceLocationFromStart()))
  }

  /** Creates a [[SourceLocation]] of the inclusive `start` and exclusive `end` in the current source. */
  private def mkSourceLocation(start: SourcePosition, end: SourcePosition)(implicit s: State): SourceLocation =
    SourceLocation(isReal = true, s.src, start, end)

  /** Returns the [[SourcePosition]] at [[State.start]]. */
  private def sourcePositionAtStart()(implicit s: State): SourcePosition =
    SourcePosition.mkFromZeroIndexed(s.start.line, s.start.column)

  /** Returns a single-width [[SourceLocation]] starting at [[State.start]]. */
  private def sourceLocationAtStart()(implicit s: State): SourceLocation =
    SourceLocation.point(isReal = true, s.src, sourcePositionAtStart())

  /** Returns the [[SourcePosition]] at the current cursor position (might be out of bounds). */
  private def sourcePositionAtCurrent()(implicit s: State): SourcePosition =
    SourcePosition.mkFromZeroIndexed(s.sc.getLine, s.sc.getColumn)

  /** Returns a single-width [[SourceLocation]] starting at the current position. */
  private def sourceLocationAtCurrent()(implicit s: State): SourceLocation =
    SourceLocation.point(isReal = true, s.src, sourcePositionAtCurrent())

  /** Returns a [[SourceLocation]] spanning the current consumed input since the last token, exclusive of the current position. */
  private def sourceLocationFromStart()(implicit s: State): SourceLocation = {
    val (b, e) = getRangeFromStart()
    mkSourceLocation(b, e)
  }

  /** Returns the position of [[State.start]] and the exclusive endpoint of the current position. */
  private def getRangeFromStart()(implicit s: State): (SourcePosition, SourcePosition) = {
    val b = sourcePositionAtStart()
    val e = if (s.start.offset != s.sc.getOffset) exclusiveSourcePositionAtCurrent() else sourcePositionAtCurrent()
    (b, e)
  }

  /** Returns the [[SourcePosition]] at the current cursor position as an exclusive endpoint. */
  private def exclusiveSourcePositionAtCurrent()(implicit s: State): SourcePosition = {
    // If we are currently at the start of a line, create a non-existent position and the
    // end of the previous line as the exclusive end position.
    // This should not happen for zero-width tokens at the start of lines.
    val (endLine, endColumn) = s.sc.getExclusiveEndPosition
    SourcePosition.mkFromZeroIndexed(endLine, endColumn)
=======
    mkErrorKind(LexerError.UnterminatedBlockComment(sourceLocationAtStart()))
>>>>>>> 70adefe8
  }

  /**
    * Returns a fuzzed array of tokens based on the given array of `tokens`.
    *
    * Must not modify the last token since it is end-of-file.
    */
  private def fuzz(tokens: Array[Token])(implicit flix: Flix): Array[Token] = {
    // Return immediately if fuzzing is disabled.
    if (!flix.options.xfuzzer) {
      return tokens
    }

    // Return immediately if there are few tokens.
    if (tokens.length <= 10) {
      return tokens
    }

    // Fuzz the array by picking two random indices and swapping their tokens.
    val copy = tokens.clone()
    val lastIndex = copy.length - 1 // Don't remove the last EOF token.
    val r = new Random()
    val i = r.nextInt(lastIndex)
    val j = r.nextInt(lastIndex)

    val tmp = copy(i)
    copy(i) = copy(j)
    copy(j) = tmp

    copy
  }

  /**
    * A class to iterate through an array of characters while maintaining the line and column index
    * of the cursor.
    */
  private final class StringCursor(val data: Array[Char]) {

    /** The cursor pointing into `data`. */
    private var offset: Int = 0

    /** The line index of `offset`. */
    private var line: Int = 0

    /** The column index of `offset`. */
    private var column: Int = 0

    /** The max column index of the previous line or `0` if there is no previous line. */
    private var prevLineMaxColumn = 0

    /** Returns the current line index. */
    def getLine: Int = line

    /** Returns the current column index. */
    def getColumn: Int = column

    /** Returns the current source offset. */
    def getOffset: Int = offset

    /**
      * Returns `(line, column)` where non-existent positions are preferred instead of the first
      * position of the next line.
      *
      * In this example, the current position is on 'v' (1,0) but this function will then return
      * the position just after 'Example' (0, 7). This is sometimes preferable for exclusive
      * end positions of ranges.
      *
      * {{{
      *   Example
      *   v
      * }}}
      */
    def getExclusiveEndPosition: (Int, Int) =
      if (line <= 0 || column > 0) {
        (line, column)
      } else {
        (line - 1, prevLineMaxColumn + 1)
      }

    /**
      * Advances cursor one char forward, returning the char it was previously sitting on.
      *
      * A faster alternative to
      * {{{
      * {val c = this.peek; this.advance(); c}
      * }}}
      */
    def peekAndAdvance(): Char = {
      if (this.inBounds) {
        val c = data(offset)
        advance()
        c
      } else {
        EOF
      }
    }

    /** Advances cursor one char forward, unless out of bounds. */
    def advance(): Unit = {
      if (!this.eof) {
        if (data(offset) == '\n') {
          prevLineMaxColumn = column
          line += 1
          column = 0
        } else {
          column += 1
        }
        offset += 1
      }
    }

    /** Advances cursor `n` chars forward, or until out of bounds. */
    @tailrec
    def advanceN(n: Int): Unit = {
      if (0 < n) {
        advance()
        advanceN(n - 1)
      }
    }

    /** Peeks the character that is `n` characters ahead of the cursor if available. */
    def nth(n: Int): Option[Char] = {
      val index = offset + n
      if (0 <= index && index < data.length) {
        Some(data(index))
      } else {
        None
      }
    }

    /** Peeks the previous character if available. */
    def previous: Option[Char] = nth(-1)

    /**
      * Peeks the character that cursor is currently sitting on without advancing.
      *
      * If the cursor has advanced past the content, [[EOF]] is returned.
      */
    def peek: Char =
      if (this.inBounds) {
        data(offset)
      } else {
        EOF
      }

    /** Returns `p(this.peek)` if peek is available, otherwise `false`. */
    def peekIs(p: Char => Boolean): Boolean =
      if (this.inBounds) {
        p(data(offset))
      } else {
        false
      }

    /** Returns true if the cursor has moved past the end. */
    def eof: Boolean = offset >= data.length

    /** Returns true if the cursor has not reached end of file. */
    def inBounds: Boolean = offset < data.length

    /**
      * Advance the cursor past `s` if it matches the current content.
      *
      * Returns true if the cursor was advanced.
      */
    def advanceIfMatch(s: String): Boolean = {
      if (this.offset + s.length > data.length) {
        return false
      }

      var sIndex = 0
      while (sIndex < s.length) {
        if (data(this.offset + sIndex) != s(sIndex)) {
          return false
        }
        sIndex += 1
      }

      for (_ <- 0 until s.length) {
        advance()
      }

      true
    }

    /**
      * Advance the cursor past `c` if it matches the current char.
      *
      * Returns true if the cursor was advanced.
      */
    def advanceIfMatch(c: Char): Boolean =
      if (this.inBounds && data(offset) == c) {
        advance()
        true
      } else {
        false
      }

    /** Continuously advance the cursor while `p` returns true. */
    def advanceWhile(p: Char => Boolean): Unit =
      while (this.inBounds && p(data(offset))) {
        advance()
      }

    /** Continuously advance the cursor while `p` returns true. Returns the number of advances. */
    def advanceWhileWithCount(p: Char => Boolean): Int = {
      val startingOffset = offset
      while (this.inBounds && p(data(offset))) {
        advance()
      }
      offset - startingOffset
    }

    /** Faster equivalent of `nth(n).map(p).getOrElse(true)`. */
    def nthIsPOrOutOfBounds(n: Int, p: Char => Boolean): Boolean = {
      val index = offset + n
      if (0 <= index && index < data.length) {
        p(data(index))
      } else {
        true
      }
    }

  }

}
<|MERGE_RESOLUTION|>--- conflicted
+++ resolved
@@ -276,7 +276,7 @@
     s.resetStart()
   }
 
-  /**  Wraps `error` in [[TokenKind]] and pushes the error to [[State]]. */
+  /** Wraps `error` in [[TokenKind]] and pushes the error to [[State]]. */
   private def mkErrorKind(error: LexerError)(implicit s: State): TokenKind = {
     s.errors.append(error)
     TokenKind.Err(error)
@@ -388,11 +388,7 @@
           acceptNumber()
         }
       case c if isUserOp(c) => acceptUserDefinedOp()
-<<<<<<< HEAD
-      case c => TokenKind.Err(LexerError.UnexpectedChar(c, sourceLocationAtCurrent()))
-=======
-      case c => mkErrorKind(LexerError.UnexpectedChar(c, sourceLocationAtStart()))
->>>>>>> 70adefe8
+      case c => mkErrorKind(LexerError.UnexpectedChar(c, sourceLocationAtCurrent()))
     }
   }
 
@@ -451,11 +447,7 @@
     if (s.sc.advanceIfMatch("%%")) {
       TokenKind.BuiltIn
     } else {
-<<<<<<< HEAD
-      TokenKind.Err(LexerError.UnterminatedBuiltIn(sourceLocationFromStart()))
-=======
-      mkErrorKind(LexerError.UnterminatedBuiltIn(sourceLocationAtStart()))
->>>>>>> 70adefe8
+      mkErrorKind(LexerError.UnterminatedBuiltIn(sourceLocationFromStart()))
     }
   }
 
@@ -536,11 +528,7 @@
     if (s.sc.advanceIfMatch('`')) {
       TokenKind.InfixFunction
     } else {
-<<<<<<< HEAD
-      TokenKind.Err(LexerError.UnterminatedInfixFunction(sourceLocationFromStart()))
-=======
-      mkErrorKind(LexerError.UnterminatedInfixFunction(sourceLocationAtStart()))
->>>>>>> 70adefe8
+      mkErrorKind(LexerError.UnterminatedInfixFunction(sourceLocationFromStart()))
     }
   }
 
@@ -590,11 +578,7 @@
       var p = if (!eof()) {
         s.sc.peek
       } else {
-<<<<<<< HEAD
-        return TokenKind.Err(LexerError.UnterminatedString(sourceLocationFromStart()))
-=======
-        return mkErrorKind(LexerError.UnterminatedString(sourceLocationAtStart()))
->>>>>>> 70adefe8
+        return mkErrorKind(LexerError.UnterminatedString(sourceLocationFromStart()))
       }
       // Check for the beginning of a string interpolation.
       val prev = s.sc.previous
@@ -609,11 +593,7 @@
             if (!eof()) {
               p = s.sc.peek
             } else {
-<<<<<<< HEAD
-              return TokenKind.Err(LexerError.UnterminatedString(sourceLocationFromStart()))
-=======
-              return mkErrorKind(LexerError.UnterminatedString(sourceLocationAtStart()))
->>>>>>> 70adefe8
+              return mkErrorKind(LexerError.UnterminatedString(sourceLocationFromStart()))
             }
         }
       }
@@ -624,19 +604,11 @@
       }
       // Check if file ended on a '\', meaning that the string was unterminated.
       if (p == '\n') {
-<<<<<<< HEAD
-        return TokenKind.Err(LexerError.UnterminatedString(sourceLocationFromStart()))
+        return mkErrorKind(LexerError.UnterminatedString(sourceLocationFromStart()))
       }
       s.sc.advance()
     }
-    TokenKind.Err(LexerError.UnterminatedString(sourceLocationFromStart()))
-=======
-        return mkErrorKind(LexerError.UnterminatedString(sourceLocationAtStart()))
-      }
-      s.sc.advance()
-    }
-    mkErrorKind(LexerError.UnterminatedString(sourceLocationAtStart()))
->>>>>>> 70adefe8
+    mkErrorKind(LexerError.UnterminatedString(sourceLocationFromStart()))
   }
 
   /**
@@ -700,11 +672,7 @@
       prev = s.sc.peekAndAdvance()
     }
 
-<<<<<<< HEAD
-    TokenKind.Err(LexerError.UnterminatedChar(sourceLocationFromStart()))
-=======
-    mkErrorKind(LexerError.UnterminatedChar(sourceLocationAtStart()))
->>>>>>> 70adefe8
+    mkErrorKind(LexerError.UnterminatedChar(sourceLocationFromStart()))
   }
 
   /**
@@ -721,26 +689,13 @@
       s.sc.advance()
     }
 
-<<<<<<< HEAD
-    TokenKind.Err(LexerError.UnterminatedRegex(sourceLocationFromStart()))
-=======
-    mkErrorKind(LexerError.UnterminatedRegex(sourceLocationAtStart()))
->>>>>>> 70adefe8
+    mkErrorKind(LexerError.UnterminatedRegex(sourceLocationFromStart()))
   }
 
   /** Returns `true` if `c` is recognized by `[0-9a-z._]`. */
   private def isNumberLikeChar(c: Char): Boolean =
     c.isDigit || c.isLetter || c == '.' || c == '_'
 
-<<<<<<< HEAD
-=======
-  /** Consumes the remaining [[isNumberLikeChar]] characters and returns `error`. */
-  private def wrapAndConsume(error: LexerError)(implicit s: State): TokenKind = {
-    s.sc.advanceWhile(isNumberLikeChar)
-    mkErrorKind(error)
-  }
-
->>>>>>> 70adefe8
   /** This should be understood as a control effect - fully handled inside [[acceptNumber]]. */
   private sealed case class NumberError(kind: TokenKind) extends RuntimeException
 
@@ -767,13 +722,13 @@
       if (s.sc.advanceWhileWithCount(_.isDigit) == 0 && !soft) {
         val loc = sourceLocationAtCurrent()
         s.sc.advanceWhile(isNumberLikeChar)
-        throw NumberError(TokenKind.Err(LexerError.ExpectedDigit(loc)))
+        throw NumberError(mkErrorKind(LexerError.ExpectedDigit(loc)))
       }
       while (s.sc.advanceIfMatch('_')) {
         if (s.sc.advanceWhileWithCount(_.isDigit) == 0) {
           val loc = sourceLocationAtCurrent()
           s.sc.advanceWhile(isNumberLikeChar)
-          throw NumberError(TokenKind.Err(LexerError.ExpectedDigit(loc)))
+          throw NumberError(mkErrorKind(LexerError.ExpectedDigit(loc)))
         }
       }
     }
@@ -812,10 +767,10 @@
     def acceptOrSuffixError(token: TokenKind, intSuffix: Boolean, suffixStart: SourcePosition): TokenKind = {
       if (s.sc.peekIs(isNumberLikeChar)) {
         s.sc.advanceWhile(isNumberLikeChar)
-        TokenKind.Err(LexerError.IncorrectNumberSuffix(mkSourceLocation(suffixStart, sourcePositionAtCurrent())))
+        mkErrorKind(LexerError.IncorrectNumberSuffix(mkSourceLocation(suffixStart, sourcePositionAtCurrent())))
       } else if (mustBeFloat && intSuffix) {
         s.sc.advanceWhile(isNumberLikeChar)
-        TokenKind.Err(LexerError.IntegerSuffixOnFloat(mkSourceLocation(suffixStart, sourcePositionAtCurrent())))
+        mkErrorKind(LexerError.IntegerSuffixOnFloat(mkSourceLocation(suffixStart, sourcePositionAtCurrent())))
       } else token
     }
 
@@ -834,7 +789,7 @@
       else if (s.sc.advanceIfMatch("ii")) acceptOrSuffixError(TokenKind.LiteralBigInt, intSuffix = true, suffixStart)
       else {
         s.sc.advanceWhile(isNumberLikeChar)
-        TokenKind.Err(LexerError.IncorrectNumberSuffix(mkSourceLocation(suffixStart, sourcePositionAtCurrent())))
+        mkErrorKind(LexerError.IncorrectNumberSuffix(mkSourceLocation(suffixStart, sourcePositionAtCurrent())))
       }
     } else if (c == 'f') {
       // Construct the position now, for cases like `42f322`.
@@ -845,16 +800,12 @@
       else if (s.sc.advanceIfMatch("ff")) acceptOrSuffixError(TokenKind.LiteralBigDecimal, intSuffix = false, suffixStart)
       else {
         s.sc.advanceWhile(isNumberLikeChar)
-        TokenKind.Err(LexerError.IncorrectNumberSuffix(mkSourceLocation(suffixStart, sourcePositionAtCurrent())))
+        mkErrorKind(LexerError.IncorrectNumberSuffix(mkSourceLocation(suffixStart, sourcePositionAtCurrent())))
       }
     } else if (isNumberLikeChar(c)) {
-<<<<<<< HEAD
       val loc = sourceLocationAtCurrent()
       s.sc.advanceWhile(isNumberLikeChar)
-      TokenKind.Err(LexerError.MalformedNumber(c, loc))
-=======
-      wrapAndConsume(LexerError.MalformedNumber(c, sourceLocationAtCurrent()))
->>>>>>> 70adefe8
+      mkErrorKind(LexerError.MalformedNumber(c, loc))
     } else {
       if (mustBeFloat) TokenKind.LiteralFloat
       else TokenKind.LiteralInt
@@ -881,7 +832,7 @@
     if (s.sc.advanceWhileWithCount(isHexDigit) == 0) {
       val loc = sourceLocationAtCurrent()
       s.sc.advanceWhile(isNumberLikeChar)
-      return TokenKind.Err(LexerError.ExpectedHexDigit(loc))
+      return mkErrorKind(LexerError.ExpectedHexDigit(loc))
     }
 
     // Consume a `(_\h+)*`
@@ -889,7 +840,7 @@
       if (s.sc.advanceWhileWithCount(isHexDigit) == 0) {
         val loc = sourceLocationAtCurrent()
         s.sc.advanceWhile(isNumberLikeChar)
-        return TokenKind.Err(LexerError.ExpectedHexDigit(loc))
+        return mkErrorKind(LexerError.ExpectedHexDigit(loc))
       }
     }
 
@@ -904,7 +855,7 @@
       def acceptOrSuffixError(token: TokenKind): TokenKind = {
         if (s.sc.peekIs(isNumberLikeChar)) {
           s.sc.advanceWhile(isNumberLikeChar)
-          TokenKind.Err(LexerError.IncorrectHexNumberSuffix(mkSourceLocation(suffixStart, sourcePositionAtCurrent())))
+          mkErrorKind(LexerError.IncorrectHexNumberSuffix(mkSourceLocation(suffixStart, sourcePositionAtCurrent())))
         } else token
       }
 
@@ -915,16 +866,12 @@
       else if (s.sc.advanceIfMatch("ii")) acceptOrSuffixError(TokenKind.LiteralBigInt)
       else {
         s.sc.advanceWhile(isNumberLikeChar)
-        TokenKind.Err(LexerError.IncorrectHexNumberSuffix(mkSourceLocation(suffixStart, sourcePositionAtCurrent())))
+        mkErrorKind(LexerError.IncorrectHexNumberSuffix(mkSourceLocation(suffixStart, sourcePositionAtCurrent())))
       }
     } else if (isNumberLikeChar(c)) {
-<<<<<<< HEAD
       val loc = sourceLocationAtCurrent()
       s.sc.advanceWhile(isNumberLikeChar)
-      TokenKind.Err(LexerError.MalformedHexNumber(c, loc))
-=======
-      wrapAndConsume(LexerError.MalformedHexNumber(c, sourceLocationAtCurrent()))
->>>>>>> 70adefe8
+      mkErrorKind(LexerError.MalformedHexNumber(c, loc))
     } else TokenKind.LiteralInt
   }
 
@@ -969,8 +916,7 @@
         s.sc.advance()
       }
     }
-<<<<<<< HEAD
-    TokenKind.Err(LexerError.UnterminatedBlockComment(sourceLocationFromStart()))
+    mkErrorKind(LexerError.UnterminatedBlockComment(sourceLocationFromStart()))
   }
 
   /** Creates a [[SourceLocation]] of the inclusive `start` and exclusive `end` in the current source. */
@@ -1013,9 +959,6 @@
     // This should not happen for zero-width tokens at the start of lines.
     val (endLine, endColumn) = s.sc.getExclusiveEndPosition
     SourcePosition.mkFromZeroIndexed(endLine, endColumn)
-=======
-    mkErrorKind(LexerError.UnterminatedBlockComment(sourceLocationAtStart()))
->>>>>>> 70adefe8
   }
 
   /**
