/*
 *  Copyright 2017 Magnus Madsen
 *
 *  Licensed under the Apache License, Version 2.0 (the "License");
 *  you may not use this file except in compliance with the License.
 *  You may obtain a copy of the License at
 *
 *  http://www.apache.org/licenses/LICENSE-2.0
 *
 *  Unless required by applicable law or agreed to in writing, software
 *  distributed under the License is distributed on an "AS IS" BASIS,
 *  WITHOUT WARRANTIES OR CONDITIONS OF ANY KIND, either express or implied.
 *  See the License for the specific language governing permissions and
 *  limitations under the License.
 */

package ca.uwaterloo.flix.language.phase

import ca.uwaterloo.flix.api.Flix
import ca.uwaterloo.flix.language.GenSym
import ca.uwaterloo.flix.language.ast._
import ca.uwaterloo.flix.language.errors.ResolutionError
import ca.uwaterloo.flix.util.Validation._
import ca.uwaterloo.flix.util.{InternalCompilerException, Validation}

import scala.collection.mutable

/**
  * The Resolver phase performs name resolution on the program.
  */
object Resolver extends Phase[NamedAst.Root, ResolvedAst.Program] {

  /**
    * Performs name resolution on the given program `prog0`.
    */
  def run(prog0: NamedAst.Root)(implicit flix: Flix): Validation[ResolvedAst.Program, ResolutionError] = flix.phase("Resolver") {

    implicit val _ = flix.genSym

    val definitionsVal = prog0.defs.flatMap {
      case (ns0, defs) => defs.map {
        case (_, defn) => resolve(defn, ns0, prog0) map {
          case d => d.sym -> d
        }
      }
    }

    val effsVal = prog0.effs.flatMap {
      case (ns0, effs) => effs.map {
        case (_, eff) => resolveEff(eff, ns0, prog0) map {
          case d => d.sym -> d
        }
      }
    }

    val handlersVal = prog0.handlers.flatMap {
      case (ns0, handlers) => handlers.map {
        case (_, handler) => resolveHandler(handler, ns0, prog0) map {
          case d => d.sym -> d
        }
      }
    }

    val classesVal = prog0.classes.flatMap {
      case (ns0, classes) => classes.map {
        case (_, clazz) => resolveClass(clazz, ns0, prog0) map {
          case c => c.head.sym -> c
        }
      }
    }

    val implsVal = prog0.impls.flatMap {
      case (ns0, impls) => impls.map {
        case impl => resolveImpl(impl, ns0, prog0) map {
          case c => c.head.sym -> c
        }
      }
    }

    val namedVal = prog0.named.map {
      case (sym, exp0) => Expressions.resolve(exp0, Map.empty, Name.RootNS, prog0).map {
        case exp =>
          // Introduce a synthetic definition for the expression.
          val doc = Ast.Doc(Nil, SourceLocation.Unknown)
          val ann = Ast.Annotations.Empty
          val mod = Ast.Modifiers.Empty
          val tparams = Nil
          val fparam = ResolvedAst.FormalParam(Symbol.freshVarSym(), Ast.Modifiers.Empty, Type.Unit, SourceLocation.Unknown)
          val fparams = List(fparam)
          val sc = Scheme(Nil, Type.freshTypeVar())
          val eff = Eff.Pure
          val loc = SourceLocation.Unknown
          val defn = ResolvedAst.Def(doc, ann, mod, sym, tparams, fparams, exp, sc, eff, loc)
          sym -> defn
      }
    }

    val enumsVal = prog0.enums.flatMap {
      case (ns0, enums) => enums.map {
        case (_, enum) => resolve(enum, ns0, prog0) map {
          case d => d.sym -> d
        }
      }
    }

    val relationsVal = prog0.relations.flatMap {
      case (ns0, relations) => relations.map {
        case (_, relation) => resolveRelation(relation, ns0, prog0) map {
          case t => t.sym -> t
        }
      }
    }

    val latticesVal = prog0.lattices.flatMap {
      case (ns0, lattices) => lattices.map {
        case (_, lattice) => resolveLattice(lattice, ns0, prog0) map {
          case t => t.sym -> t
        }
      }
    }

    val latticeComponentsVal = prog0.latticeComponents.map {
      case (tpe0, lattice0) =>
        for {
          tpe <- lookupType(tpe0, lattice0.ns, prog0)
          lattice <- resolve(lattice0, lattice0.ns, prog0)
        } yield (tpe, lattice)
    }

    val propertiesVal = traverse(prog0.properties) {
      case (ns0, properties) => Properties.resolve(properties, ns0, prog0)
    }

    for {
      definitions <- sequence(definitionsVal)
      effs <- sequence(effsVal)
      handlers <- sequence(handlersVal)
      _ <- checkDefaultHandlers(effs, handlers)
      named <- sequence(namedVal)
      enums <- sequence(enumsVal)
      classes <- sequence(classesVal)
      impls <- sequence(implsVal)
      relations <- sequence(relationsVal)
      lattices <- sequence(latticesVal)
      latticeComponents <- sequence(latticeComponentsVal)
      properties <- propertiesVal
    } yield ResolvedAst.Program(
      definitions.toMap ++ named.toMap, effs.toMap, handlers.toMap, enums.toMap, classes.toMap, impls.toMap,
      relations.toMap, lattices.toMap, latticeComponents.toMap, properties.flatten, prog0.reachable
    )
  }

  object Constraints {

    /**
      * Performs name resolution on the given `constraints` in the given namespace `ns0`.
      */
    def resolve(constraints: List[NamedAst.Constraint], tenv0: Map[Symbol.VarSym, Type], ns0: Name.NName, prog0: NamedAst.Root)(implicit genSym: GenSym): Validation[List[ResolvedAst.Constraint], ResolutionError] = {
      traverse(constraints)(c => resolve(c, tenv0, ns0, prog0))
    }

    /**
      * Performs name resolution on the given constraint `c0` in the given namespace `ns0`.
      */
    def resolve(c0: NamedAst.Constraint, tenv0: Map[Symbol.VarSym, Type], ns0: Name.NName, prog0: NamedAst.Root)(implicit genSym: GenSym): Validation[ResolvedAst.Constraint, ResolutionError] = {
      for {
        ps <- traverse(c0.cparams)(p => Params.resolve(p, ns0, prog0))
        h <- Predicates.Head.resolve(c0.head, tenv0, ns0, prog0)
        bs <- traverse(c0.body)(b => Predicates.Body.resolve(b, tenv0, ns0, prog0))
      } yield ResolvedAst.Constraint(ps, h, bs, c0.loc)
    }

  }

  /**
    * Performs name resolution on the given definition `d0` in the given namespace `ns0`.
    */
  def resolve(d0: NamedAst.Def, ns0: Name.NName, prog0: NamedAst.Root)(implicit genSym: GenSym): Validation[ResolvedAst.Def, ResolutionError] = d0 match {
    case NamedAst.Def(doc, ann, mod, sym, tparams0, fparams0, exp0, sc0, eff0, loc) =>
      val fparam = fparams0.head

      for {
        fparamType <- lookupType(fparam.tpe, ns0, prog0)
        fparams <- resolveFormalParams(fparams0, ns0, prog0)
        tparams <- resolveTypeParams(tparams0, ns0, prog0)
        exp <- Expressions.resolve(exp0, Map(fparam.sym -> fparamType), ns0, prog0)
        scheme <- resolveScheme(sc0, ns0, prog0)
      } yield ResolvedAst.Def(doc, ann, mod, sym, tparams, fparams, exp, scheme, eff0, loc)
  }

  /**
    * Performs name resolution on the given effect `eff0` in the given namespace `ns0`.
    */
  def resolveEff(eff0: NamedAst.Eff, ns0: Name.NName, prog0: NamedAst.Root)(implicit genSym: GenSym): Validation[ResolvedAst.Eff, ResolutionError] = eff0 match {
    case NamedAst.Eff(doc, ann, mod, sym, tparams0, fparams0, sc0, eff0, loc) =>
      for {
        fparams <- resolveFormalParams(fparams0, ns0, prog0)
        tparams <- resolveTypeParams(tparams0, ns0, prog0)
        scheme <- resolveScheme(sc0, ns0, prog0)
      } yield ResolvedAst.Eff(doc, ann, mod, sym, tparams, fparams, scheme, eff0, loc)
  }

  /**
    * Performs name resolution on the given handler `handler0` in the given namespace `ns0`.
    */
  def resolveHandler(handler0: NamedAst.Handler, ns0: Name.NName, prog0: NamedAst.Root)(implicit genSym: GenSym): Validation[ResolvedAst.Handler, ResolutionError] = handler0 match {
    case NamedAst.Handler(doc, ann, mod, ident, tparams0, fparams0, exp0, sc0, eff0, loc) =>
      // Compute the qualified name of the ident, since we need it to call lookupEff.
      val qname = Name.mkQName(ident)

      // TODO: Introduce appropriate type environment for handlers.
      val tenv0 = Map.empty[Symbol.VarSym, Type]

      for {
        eff <- lookupEff(qname, ns0, prog0)
        fparams <- resolveFormalParams(fparams0, ns0, prog0)
        tparams <- resolveTypeParams(tparams0, ns0, prog0)
        exp <- Expressions.resolve(exp0, tenv0, ns0, prog0)
        scheme <- resolveScheme(sc0, ns0, prog0)
      } yield ResolvedAst.Handler(doc, ann, mod, eff.sym, tparams, fparams, exp, scheme, eff0, loc)
  }

  /**
    * Performs name resolution on the given enum `e0` in the given namespace `ns0`.
    */
  def resolve(e0: NamedAst.Enum, ns0: Name.NName, prog0: NamedAst.Root)(implicit genSym: GenSym): Validation[ResolvedAst.Enum, ResolutionError] = {
    val tparamsVal = traverse(e0.tparams)(p => Params.resolve(p, ns0, prog0))
    val casesVal = traverse(e0.cases) {
      case (name, NamedAst.Case(enum, tag, tpe)) =>
        for {
          t <- lookupType(tpe, ns0, prog0)
        } yield name -> ResolvedAst.Case(enum, tag, t)
    }
    for {
      tparams <- tparamsVal
      cases <- casesVal
      tpe <- lookupType(e0.tpe, ns0, prog0)
    } yield ResolvedAst.Enum(e0.doc, e0.mod, e0.sym, tparams, cases.toMap, tpe, e0.loc)
  }

  /**
    * Performs name resolution on the given class `clazz0` in the given namespace `ns0`.
    */
  def resolveClass(clazz0: NamedAst.Class, ns0: Name.NName, prog0: NamedAst.Root): Validation[ResolvedAst.Class, ResolutionError] = clazz0 match {
    case NamedAst.Class(doc, mod, sym, quantifiers, head0, body0, sigs0, laws, loc) =>
      for {
        head <- resolveSimpleClass(head0, ns0, prog0)
        body <- traverse(body0)(resolveSimpleClass(_, ns0, prog0))
        sigs <- traverse(sigs0)(s => resolveSig(s._2, ns0, prog0))
      } yield {
        ResolvedAst.Class(doc, mod, sym, quantifiers, head, body, /* TODO */ Map.empty, /* TODO */ Nil, loc)
      }
  }

  /**
    * Performs name resolution on the given impl constraint `impl0` in the given namespace `ns0`.
    */
  def resolveImpl(impl0: NamedAst.Impl, ns0: Name.NName, prog0: NamedAst.Root): Validation[ResolvedAst.Impl, ResolutionError] = impl0 match {
    case NamedAst.Impl(doc, mod, head0, body0, defs, loc) =>
      for {
        head <- resolveComplexClass(head0, ns0, prog0)
        body <- traverse(body0)(resolveComplexClass(_, ns0, prog0))
      } yield {
        ResolvedAst.Impl(doc, mod, head, body, /* TODO */ Nil, loc)
      }
  }

  /**
    * Performs name resolution on the given simple class atom `a` in the given namespace `ns0`.
    */
  def resolveSimpleClass(a: NamedAst.SimpleClass, ns0: Name.NName, prog0: NamedAst.Root): Validation[ResolvedAst.SimpleClass, ResolutionError] = a match {
    case NamedAst.SimpleClass(qname, args, loc) =>
      for {
        sym <- lookupClass(qname, ns0, prog0)
      } yield {
        ResolvedAst.SimpleClass(sym, args, loc)
      }
  }

  /**
    * Performs name resolution on the given complex class atom `a` in the given namespace `ns0`.
    */
  def resolveComplexClass(a: NamedAst.ComplexClass, ns0: Name.NName, prog0: NamedAst.Root): Validation[ResolvedAst.ComplexClass, ResolutionError] = a match {
    case NamedAst.ComplexClass(qname, polarity, args, loc) =>
      for {
        sym <- lookupClass(qname, ns0, prog0)
        ts <- traverse(args)(lookupType(_, ns0, prog0))
      } yield {
        ResolvedAst.ComplexClass(sym, polarity, ts, loc)
      }
  }

  /**
    * Performs name resolution on the given signature `sig0` in the given namespace `ns0`.
    */
  def resolveSig(sig0: NamedAst.Sig, ns0: Name.NName, prog0: NamedAst.Root): Validation[ResolvedAst.Sig, ResolutionError] = {
    ResolvedAst.Sig().toSuccess
  }

  /**
    * Performs name resolution on the given lattice `l0` in the given namespace `ns0`.
    */
  def resolve(l0: NamedAst.LatticeComponents, ns0: Name.NName, prog0: NamedAst.Root)(implicit genSym: GenSym): Validation[ResolvedAst.LatticeComponents, ResolutionError] = {
    val tenv0 = Map.empty[Symbol.VarSym, Type]
    for {
      tpe <- lookupType(l0.tpe, ns0, prog0)
      bot <- Expressions.resolve(l0.bot, tenv0, ns0, prog0)
      top <- Expressions.resolve(l0.top, tenv0, ns0, prog0)
      equ <- Expressions.resolve(l0.equ, tenv0, ns0, prog0)
      leq <- Expressions.resolve(l0.leq, tenv0, ns0, prog0)
      lub <- Expressions.resolve(l0.lub, tenv0, ns0, prog0)
      glb <- Expressions.resolve(l0.glb, tenv0, ns0, prog0)
    } yield ResolvedAst.LatticeComponents(tpe, bot, top, equ, leq, lub, glb, ns0, l0.loc)
  }

  /**
    * Performs name resolution on the given relation `r0` in the given namespace `ns0`.
    */
  def resolveRelation(r0: NamedAst.Relation, ns0: Name.NName, prog0: NamedAst.Root)(implicit genSym: GenSym): Validation[ResolvedAst.Relation, ResolutionError] = r0 match {
    case NamedAst.Relation(doc, mod, sym, tparams0, attr, loc) =>
      for {
        tparams <- resolveTypeParams(tparams0, ns0, prog0)
        attributes <- traverse(attr)(a => resolve(a, ns0, prog0))
      } yield {
        val quantifiers = tparams.map(_.tpe)
        val tpe = Type.mkRelationOrLattice(sym, attributes.map(_.tpe))
        val scheme = Scheme(quantifiers, tpe)

        ResolvedAst.Relation(doc, mod, sym, tparams, attributes, scheme, loc)
      }
  }

  /**
    * Performs name resolution on the given table `t0` in the given namespace `ns0`.
    */
  def resolveLattice(l0: NamedAst.Lattice, ns0: Name.NName, prog0: NamedAst.Root)(implicit genSym: GenSym): Validation[ResolvedAst.Lattice, ResolutionError] = l0 match {
    case NamedAst.Lattice(doc, mod, sym, tparams0, attr, loc) =>
      for {
        tparams <- resolveTypeParams(tparams0, ns0, prog0)
        attributes <- traverse(attr)(a => resolve(a, ns0, prog0))
      } yield {
        val quantifiers = tparams.map(_.tpe)
        val tpe = Type.mkRelationOrLattice(sym, attributes.map(_.tpe))
        val scheme = Scheme(quantifiers, tpe)

        ResolvedAst.Lattice(doc, mod, sym, tparams, attributes, scheme, loc)
      }
  }

  /**
    * Performs name resolution on the given attribute `a0` in the given namespace `ns0`.
    */
  private def resolve(a0: NamedAst.Attribute, ns0: Name.NName, prog0: NamedAst.Root)(implicit genSym: GenSym): Validation[ResolvedAst.Attribute, ResolutionError] = {
    for {
      tpe <- lookupType(a0.tpe, ns0, prog0)
    } yield ResolvedAst.Attribute(a0.ident, tpe, a0.loc)
  }

  object Expressions {

    /**
      * Performs name resolution on the given expression `exp0` in the namespace `ns0`.
      */
    def resolve(exp0: NamedAst.Expression, tenv0: Map[Symbol.VarSym, Type], ns0: Name.NName, prog0: NamedAst.Root)(implicit genSym: GenSym): Validation[ResolvedAst.Expression, ResolutionError] = {
      /**
        * Local visitor.
        */
      def visit(e0: NamedAst.Expression, tenv0: Map[Symbol.VarSym, Type]): Validation[ResolvedAst.Expression, ResolutionError] = e0 match {
        case NamedAst.Expression.Wild(tpe, loc) => ResolvedAst.Expression.Wild(tpe, loc).toSuccess

        case NamedAst.Expression.Var(sym, loc) => tenv0.get(sym) match {
          case None => ResolvedAst.Expression.Var(sym, sym.tvar, loc).toSuccess
          case Some(tpe) => ResolvedAst.Expression.Var(sym, tpe, loc).toSuccess
        }

        case NamedAst.Expression.Def(qname, tvar, loc) =>
          lookupQName(qname, ns0, prog0) map {
            case LookupResult.Def(sym) => ResolvedAst.Expression.Def(sym, tvar, loc)
            case LookupResult.Eff(sym) => ResolvedAst.Expression.Eff(sym, tvar, loc)
            case LookupResult.Sig(sym) => ResolvedAst.Expression.Sig(sym, tvar, loc)
          }

        case NamedAst.Expression.Hole(name, tpe, loc) =>
          val sym = Symbol.mkHoleSym(ns0, name)
          ResolvedAst.Expression.Hole(sym, tpe, loc).toSuccess

        case NamedAst.Expression.Unit(loc) => ResolvedAst.Expression.Unit(loc).toSuccess

        case NamedAst.Expression.True(loc) => ResolvedAst.Expression.True(loc).toSuccess

        case NamedAst.Expression.False(loc) => ResolvedAst.Expression.False(loc).toSuccess

        case NamedAst.Expression.Char(lit, loc) => ResolvedAst.Expression.Char(lit, loc).toSuccess

        case NamedAst.Expression.Float32(lit, loc) => ResolvedAst.Expression.Float32(lit, loc).toSuccess

        case NamedAst.Expression.Float64(lit, loc) => ResolvedAst.Expression.Float64(lit, loc).toSuccess

        case NamedAst.Expression.Int8(lit, loc) => ResolvedAst.Expression.Int8(lit, loc).toSuccess

        case NamedAst.Expression.Int16(lit, loc) => ResolvedAst.Expression.Int16(lit, loc).toSuccess

        case NamedAst.Expression.Int32(lit, loc) => ResolvedAst.Expression.Int32(lit, loc).toSuccess

        case NamedAst.Expression.Int64(lit, loc) => ResolvedAst.Expression.Int64(lit, loc).toSuccess

        case NamedAst.Expression.BigInt(lit, loc) => ResolvedAst.Expression.BigInt(lit, loc).toSuccess

        case NamedAst.Expression.Str(lit, loc) => ResolvedAst.Expression.Str(lit, loc).toSuccess

        case NamedAst.Expression.Apply(exp1, exp2, tvar, loc) =>
          for {
            e1 <- visit(exp1, tenv0)
            e2 <- visit(exp2, tenv0)
          } yield ResolvedAst.Expression.Apply(e1, e2, tvar, loc)

        case NamedAst.Expression.Lambda(fparam, exp, tvar, loc) =>
          for {
            paramType <- lookupType(fparam.tpe, ns0, prog0)
            e <- visit(exp, tenv0 + (fparam.sym -> paramType))
            p <- Params.resolve(fparam, ns0, prog0)
          } yield ResolvedAst.Expression.Lambda(p, e, tvar, loc)

        case NamedAst.Expression.Unary(op, exp, tvar, loc) =>
          for {
            e <- visit(exp, tenv0)
          } yield ResolvedAst.Expression.Unary(op, e, tvar, loc)

        case NamedAst.Expression.Binary(op, exp1, exp2, tvar, loc) =>
          for {
            e1 <- visit(exp1, tenv0)
            e2 <- visit(exp2, tenv0)
          } yield ResolvedAst.Expression.Binary(op, e1, e2, tvar, loc)

        case NamedAst.Expression.IfThenElse(exp1, exp2, exp3, tvar, loc) =>
          for {
            e1 <- visit(exp1, tenv0)
            e2 <- visit(exp2, tenv0)
            e3 <- visit(exp3, tenv0)
          } yield ResolvedAst.Expression.IfThenElse(e1, e2, e3, tvar, loc)

        case NamedAst.Expression.Let(sym, exp1, exp2, tvar, loc) =>
          for {
            e1 <- visit(exp1, tenv0)
            e2 <- visit(exp2, tenv0)
          } yield ResolvedAst.Expression.Let(sym, e1, e2, tvar, loc)

        case NamedAst.Expression.LetRec(sym, exp1, exp2, tvar, loc) =>
          for {
            e1 <- visit(exp1, tenv0)
            e2 <- visit(exp2, tenv0)
          } yield ResolvedAst.Expression.LetRec(sym, e1, e2, tvar, loc)

        case NamedAst.Expression.Match(exp, rules, tvar, loc) =>
          val rulesVal = traverse(rules) {
            case NamedAst.MatchRule(pat, guard, body) =>
              for {
                p <- Patterns.resolve(pat, ns0, prog0)
                g <- visit(guard, tenv0)
                b <- visit(body, tenv0)
              } yield ResolvedAst.MatchRule(p, g, b)
          }

          for {
            e <- visit(exp, tenv0)
            rs <- rulesVal
          } yield ResolvedAst.Expression.Match(e, rs, tvar, loc)

        case NamedAst.Expression.Switch(rules, tvar, loc) =>
          val rulesVal = traverse(rules) {
            case (cond, body) => sequence(visit(cond, tenv0), visit(body, tenv0))
          }
          rulesVal map {
            case rs => ResolvedAst.Expression.Switch(rs, tvar, loc)
          }

        case NamedAst.Expression.Tag(enum, tag, expOpt, tvar, loc) => expOpt match {
          case None =>
            // Case 1: The tag has does not have an expression.
            // Either it is implicitly Unit or the tag is used as a function.

            // Lookup the enum to determine the type of the tag.
            lookupEnumByTag(enum, tag, ns0, prog0) map {
              case decl =>
                // Retrieve the relevant case.
                val caze = decl.cases(tag.name)

                // Check if the tag value has Unit type.
                if (isUnitType(caze.tpe)) {
                  // Case 1.1: The tag value has Unit type. Construct the Unit expression.
                  val e = ResolvedAst.Expression.Unit(loc)
                  ResolvedAst.Expression.Tag(decl.sym, tag.name, e, tvar, loc)
                } else {
                  // Case 1.2: The tag has a non-Unit type. Hence the tag is used as a function.
                  // If the tag is `Some` we construct the lambda: x -> Some(x).

                  // Construct a fresh symbol for the formal parameter.
                  val freshVar = Symbol.freshVarSym("x")

                  // Construct the formal parameter for the fresh symbol.
                  val freshParam = ResolvedAst.FormalParam(freshVar, Ast.Modifiers.Empty, Type.freshTypeVar(), loc)

                  // Construct a variable expression for the fresh symbol.
                  val varExp = ResolvedAst.Expression.Var(freshVar, freshVar.tvar, loc)

                  // Construct the tag expression on the fresh symbol expression.
                  val tagExp = ResolvedAst.Expression.Tag(decl.sym, caze.tag.name, varExp, Type.freshTypeVar(), loc)

                  // Assemble the lambda expressions.
                  ResolvedAst.Expression.Lambda(freshParam, tagExp, Type.freshTypeVar(), loc)
                }
            }
          case Some(exp) =>
            // Case 2: The tag has an expression. Perform resolution on it.
            for {
              d <- lookupEnumByTag(enum, tag, ns0, prog0)
              e <- visit(exp, tenv0)
            } yield ResolvedAst.Expression.Tag(d.sym, tag.name, e, tvar, loc)
        }

        case NamedAst.Expression.Tuple(elms, tvar, loc) =>
          for {
            es <- traverse(elms)(e => visit(e, tenv0))
          } yield ResolvedAst.Expression.Tuple(es, tvar, loc)

        case NamedAst.Expression.RecordEmpty(tvar, loc) =>
          ResolvedAst.Expression.RecordEmpty(tvar, loc).toSuccess

        case NamedAst.Expression.RecordSelect(base, label, tvar, loc) =>
          for {
            b <- visit(base, tenv0)
          } yield ResolvedAst.Expression.RecordSelect(b, label.name, tvar, loc)

        case NamedAst.Expression.RecordExtend(label, value, rest, tvar, loc) =>
          for {
            v <- visit(value, tenv0)
            r <- visit(rest, tenv0)
          } yield ResolvedAst.Expression.RecordExtend(label.name, v, r, tvar, loc)

        case NamedAst.Expression.RecordRestrict(label, rest, tvar, loc) =>
          for {
            r <- visit(rest, tenv0)
          } yield ResolvedAst.Expression.RecordRestrict(label.name, r, tvar, loc)

        case NamedAst.Expression.ArrayLit(elms, tvar, loc) =>
          for {
            es <- traverse(elms)(e => visit(e, tenv0))
          } yield ResolvedAst.Expression.ArrayLit(es, tvar, loc)

        case NamedAst.Expression.ArrayNew(elm, len, tvar, loc) =>
          for {
            e <- visit(elm, tenv0)
            ln <- visit(len, tenv0)
          } yield ResolvedAst.Expression.ArrayNew(e, ln, tvar, loc)

        case NamedAst.Expression.ArrayLoad(base, index, tvar, loc) =>
          for {
            b <- visit(base, tenv0)
            i <- visit(index, tenv0)
          } yield ResolvedAst.Expression.ArrayLoad(b, i, tvar, loc)

        case NamedAst.Expression.ArrayStore(base, index, elm, tvar, loc) =>
          for {
            b <- visit(base, tenv0)
            i <- visit(index, tenv0)
            e <- visit(elm, tenv0)
          } yield ResolvedAst.Expression.ArrayStore(b, i, e, tvar, loc)

        case NamedAst.Expression.ArrayLength(base, tvar, loc) =>
          for {
            b <- visit(base, tenv0)
          } yield ResolvedAst.Expression.ArrayLength(b, tvar, loc)

        case NamedAst.Expression.ArraySlice(base, startIndex, endIndex, tvar, loc) =>
          for {
            b <- visit(base, tenv0)
            i1 <- visit(startIndex, tenv0)
            i2 <- visit(endIndex, tenv0)
          } yield ResolvedAst.Expression.ArraySlice(b, i1, i2, tvar, loc)

        case NamedAst.Expression.VectorLit(elms, tvar, loc) =>
          for {
            es <- traverse(elms)(e => visit(e, tenv0))
          } yield ResolvedAst.Expression.VectorLit(es, tvar, loc)

        case NamedAst.Expression.VectorNew(elm, len, tvar, loc) =>
          for {
            e <- visit(elm, tenv0)
          } yield ResolvedAst.Expression.VectorNew(e, len, tvar, loc)

        case NamedAst.Expression.VectorLoad(base, index, tvar, loc) =>
          for {
            b <- visit(base, tenv0)
          } yield ResolvedAst.Expression.VectorLoad(b, index, tvar, loc)

        case NamedAst.Expression.VectorStore(base, index, elm, tvar, loc) =>
          for {
            b <- visit(base, tenv0)
            e <- visit(elm, tenv0)
          } yield ResolvedAst.Expression.VectorStore(b, index, e, tvar, loc)

        case NamedAst.Expression.VectorLength(base, tvar, loc) =>
          for {
            b <- visit(base, tenv0)
          } yield ResolvedAst.Expression.VectorLength(b, tvar, loc)

        case NamedAst.Expression.VectorSlice(base, startIndex, optEndIndex, tvar, loc) =>
          for {
            b <- visit(base, tenv0)
          } yield ResolvedAst.Expression.VectorSlice(b, startIndex, optEndIndex, tvar, loc)

        case NamedAst.Expression.Ref(exp, tvar, loc) =>
          for {
            e <- visit(exp, tenv0)
          } yield ResolvedAst.Expression.Ref(e, tvar, loc)

        case NamedAst.Expression.Deref(exp, tvar, loc) =>
          for {
            e <- visit(exp, tenv0)
          } yield ResolvedAst.Expression.Deref(e, tvar, loc)

        case NamedAst.Expression.Assign(exp1, exp2, tvar, loc) =>
          for {
            e1 <- visit(exp1, tenv0)
            e2 <- visit(exp2, tenv0)
          } yield ResolvedAst.Expression.Assign(e1, e2, tvar, loc)

        case NamedAst.Expression.HandleWith(exp, bindings, tvar, loc) =>
          for {
            e <- visit(exp, tenv0)
            bs <- resolveHandlerBindings(bindings, tenv0, ns0, prog0)
          } yield ResolvedAst.Expression.HandleWith(e, bs, tvar, loc)

        case NamedAst.Expression.Existential(fparam, exp, loc) =>
          for {
            fp <- Params.resolve(fparam, ns0, prog0)
            e <- visit(exp, tenv0)
          } yield ResolvedAst.Expression.Existential(fp, e, loc)

        case NamedAst.Expression.Universal(fparam, exp, loc) =>
          for {
            fp <- Params.resolve(fparam, ns0, prog0)
            e <- visit(exp, tenv0)
          } yield ResolvedAst.Expression.Universal(fp, e, loc)

        case NamedAst.Expression.Ascribe(exp, tpe, eff, loc) =>
          for {
            e <- visit(exp, tenv0)
            t <- lookupType(tpe, ns0, prog0)
          } yield ResolvedAst.Expression.Ascribe(e, t, eff, loc)

        case NamedAst.Expression.Cast(exp, tpe, eff, loc) =>
          for {
            e <- visit(exp, tenv0)
            t <- lookupType(tpe, ns0, prog0)
          } yield ResolvedAst.Expression.Cast(e, t, eff, loc)

        case NamedAst.Expression.TryCatch(exp, rules, tpe, loc) =>
          val rulesVal = traverse(rules) {
            case NamedAst.CatchRule(sym, clazz, body) =>
              val exceptionType = Type.Native(clazz)
              visit(body, tenv0 + (sym -> exceptionType)) map {
                case b => ResolvedAst.CatchRule(sym, clazz, b)
              }
          }

          for {
            e <- visit(exp, tenv0)
            rs <- rulesVal
          } yield ResolvedAst.Expression.TryCatch(e, rs, tpe, loc)

        case NamedAst.Expression.NativeConstructor(constructor, args, tpe, loc) =>
          for {
            es <- traverse(args)(e => visit(e, tenv0))
          } yield ResolvedAst.Expression.NativeConstructor(constructor, es, tpe, loc)

        case NamedAst.Expression.NativeField(field, tpe, loc) => ResolvedAst.Expression.NativeField(field, tpe, loc).toSuccess

        case NamedAst.Expression.NativeMethod(method, args, tpe, loc) =>
          for {
            es <- traverse(args)(e => visit(e, tenv0))
          } yield ResolvedAst.Expression.NativeMethod(method, es, tpe, loc)

        case NamedAst.Expression.NewChannel(tpe, loc) =>
          for {
            t <- lookupType(tpe, ns0, prog0)
          } yield ResolvedAst.Expression.NewChannel(t, loc)

        case NamedAst.Expression.GetChannel(exp, tvar, loc) =>
          for {
            e <- visit(exp, tenv0)
          } yield ResolvedAst.Expression.GetChannel(e, tvar, loc)

        case NamedAst.Expression.PutChannel(exp1, exp2, tvar, loc) =>
          for {
            e1 <- visit(exp1, tenv0)
            e2 <- visit(exp2, tenv0)
          } yield ResolvedAst.Expression.PutChannel(e1, e2, tvar, loc)

        case NamedAst.Expression.SelectChannel(rules, tvar, loc) =>
          val rulesVal = traverse(rules) {
            case NamedAst.SelectChannelRule(sym, chan, body) =>
              for {
                c <- visit(chan, tenv0)
                b <- visit(body, tenv0)
              } yield ResolvedAst.SelectChannelRule(sym, c, b)
          }

          for {
            rs <- rulesVal
          } yield ResolvedAst.Expression.SelectChannel(rs, tvar, loc)

        case NamedAst.Expression.CloseChannel(exp, tvar, loc) =>
          for {
            e <- visit(exp, tenv0)
          } yield ResolvedAst.Expression.CloseChannel(e, tvar, loc)

        case NamedAst.Expression.Spawn(exp, tvar, loc) =>
          for {
            e <- visit(exp, tenv0)
          } yield ResolvedAst.Expression.Spawn(e, tvar, loc)

<<<<<<< HEAD
        case NamedAst.Expression.FixpointConstraint(cons, tvar, loc) =>
          Constraints.resolve(cons, tenv0, ns0, prog0) map {
            case c => ResolvedAst.Expression.FixpointConstraint(c, tvar, loc)
=======
        case NamedAst.Expression.Sleep(exp, tvar, loc) =>
          for {
            e <- visit(exp, tenv0)
          } yield ResolvedAst.Expression.Sleep(e, tvar, loc)

        case NamedAst.Expression.NewRelationOrLattice(name, tvar, loc) =>
          lookupRelationOrLattice(name, ns0, prog0) map {
            case RelationOrLattice.Rel(sym) => ResolvedAst.Expression.NewRelation(sym, tvar, loc)
            case RelationOrLattice.Lat(sym) => ResolvedAst.Expression.NewLattice(sym, tvar, loc)
>>>>>>> 08ac22ee
          }

        case NamedAst.Expression.FixpointCompose(exp1, exp2, tvar, loc) =>
          for {
            e1 <- visit(exp1, tenv0)
            e2 <- visit(exp2, tenv0)
          } yield ResolvedAst.Expression.FixpointCompose(e1, e2, tvar, loc)

        case NamedAst.Expression.FixpointSolve(exp, tvar, loc) =>
          for {
            e <- visit(exp, tenv0)
          } yield ResolvedAst.Expression.FixpointSolve(e, tvar, loc)

        case NamedAst.Expression.FixpointCheck(exp, tvar, loc) =>
          for {
            e <- visit(exp, tenv0)
          } yield ResolvedAst.Expression.FixpointCheck(e, tvar, loc)

        case NamedAst.Expression.FixpointDelta(exp, tvar, loc) =>
          for {
            e <- visit(exp, tenv0)
          } yield ResolvedAst.Expression.FixpointDelta(e, tvar, loc)

        case NamedAst.Expression.FixpointProject(name, exp1, exp2, tvar, loc) =>
          for {
            sym <- lookupPredicateSymbol(name, ns0, prog0)
            e1 <- visit(exp1, tenv0)
            e2 <- visit(exp2, tenv0)
          } yield ResolvedAst.Expression.FixpointProject(sym, e1, e2, tvar, loc)

        case NamedAst.Expression.FixpointEntails(exp1, exp2, tvar, loc) =>
          for {
            e1 <- visit(exp1, tenv0)
            e2 <- visit(exp2, tenv0)
          } yield ResolvedAst.Expression.FixpointEntails(e1, e2, tvar, loc)

        case NamedAst.Expression.UserError(tvar, loc) => ResolvedAst.Expression.UserError(tvar, loc).toSuccess
      }

      visit(exp0, Map.empty)
    }

  }

  object Patterns {

    /**
      * Performs name resolution on the given pattern `pat0` in the namespace `ns0`.
      */
    def resolve(pat0: NamedAst.Pattern, ns0: Name.NName, prog0: NamedAst.Root): Validation[ResolvedAst.Pattern, ResolutionError] = {

      def visit(p0: NamedAst.Pattern): Validation[ResolvedAst.Pattern, ResolutionError] = p0 match {
        case NamedAst.Pattern.Wild(tvar, loc) => ResolvedAst.Pattern.Wild(tvar, loc).toSuccess

        case NamedAst.Pattern.Var(sym, tvar, loc) => ResolvedAst.Pattern.Var(sym, tvar, loc).toSuccess

        case NamedAst.Pattern.Unit(loc) => ResolvedAst.Pattern.Unit(loc).toSuccess

        case NamedAst.Pattern.True(loc) => ResolvedAst.Pattern.True(loc).toSuccess

        case NamedAst.Pattern.False(loc) => ResolvedAst.Pattern.False(loc).toSuccess

        case NamedAst.Pattern.Char(lit, loc) => ResolvedAst.Pattern.Char(lit, loc).toSuccess

        case NamedAst.Pattern.Float32(lit, loc) => ResolvedAst.Pattern.Float32(lit, loc).toSuccess

        case NamedAst.Pattern.Float64(lit, loc) => ResolvedAst.Pattern.Float64(lit, loc).toSuccess

        case NamedAst.Pattern.Int8(lit, loc) => ResolvedAst.Pattern.Int8(lit, loc).toSuccess

        case NamedAst.Pattern.Int16(lit, loc) => ResolvedAst.Pattern.Int16(lit, loc).toSuccess

        case NamedAst.Pattern.Int32(lit, loc) => ResolvedAst.Pattern.Int32(lit, loc).toSuccess

        case NamedAst.Pattern.Int64(lit, loc) => ResolvedAst.Pattern.Int64(lit, loc).toSuccess

        case NamedAst.Pattern.BigInt(lit, loc) => ResolvedAst.Pattern.BigInt(lit, loc).toSuccess

        case NamedAst.Pattern.Str(lit, loc) => ResolvedAst.Pattern.Str(lit, loc).toSuccess

        case NamedAst.Pattern.Tag(enum, tag, pat, tvar, loc) =>
          for {
            d <- lookupEnumByTag(enum, tag, ns0, prog0)
            p <- visit(pat)
          } yield ResolvedAst.Pattern.Tag(d.sym, tag.name, p, tvar, loc)

        case NamedAst.Pattern.Tuple(elms, tvar, loc) =>
          for {
            es <- traverse(elms)(visit)
          } yield ResolvedAst.Pattern.Tuple(es, tvar, loc)
      }

      visit(pat0)
    }

  }

  object Predicates {

    object Head {
      /**
        * Performs name resolution on the given head predicate `h0` in the given namespace `ns0`.
        */
      def resolve(h0: NamedAst.Predicate.Head, tenv0: Map[Symbol.VarSym, Type], ns0: Name.NName, prog0: NamedAst.Root)(implicit genSym: GenSym): Validation[ResolvedAst.Predicate.Head, ResolutionError] = h0 match {
        case NamedAst.Predicate.Head.True(loc) => ResolvedAst.Predicate.Head.True(loc).toSuccess

        case NamedAst.Predicate.Head.False(loc) => ResolvedAst.Predicate.Head.False(loc).toSuccess

        case NamedAst.Predicate.Head.Atom(qname, exp, terms, tvar, loc) =>
          for {
            sym <- lookupPredicateSymbol(qname, ns0, prog0)
            e <- Expressions.resolve(exp, tenv0, ns0, prog0)
            ts <- traverse(terms)(t => Expressions.resolve(t, Map.empty, ns0, prog0))
          } yield ResolvedAst.Predicate.Head.Atom(sym, e, ts, tvar, loc)
      }
    }

    object Body {
      /**
        * Performs name resolution on the given body predicate `b0` in the given namespace `ns0`.
        */
      def resolve(b0: NamedAst.Predicate.Body, tenv0: Map[Symbol.VarSym, Type], ns0: Name.NName, prog0: NamedAst.Root)(implicit genSym: GenSym): Validation[ResolvedAst.Predicate.Body, ResolutionError] = b0 match {
        case NamedAst.Predicate.Body.Atom(qname, exp, polarity, terms, tvar, loc) =>
          for {
            sym <- lookupPredicateSymbol(qname, ns0, prog0)
            e <- Expressions.resolve(exp, tenv0, ns0, prog0)
            ts <- traverse(terms)(t => Patterns.resolve(t, ns0, prog0))
          } yield ResolvedAst.Predicate.Body.Atom(sym, e, polarity, ts, tvar, loc)

        case NamedAst.Predicate.Body.Filter(qname, terms, loc) =>
          for {
            lookupResult <- lookupQName(qname, ns0, prog0)
            ts <- traverse(terms)(t => Expressions.resolve(t, Map.empty, ns0, prog0))
          } yield {
            lookupResult match {
              case LookupResult.Def(sym) => ResolvedAst.Predicate.Body.Filter(sym, ts, loc)
              case LookupResult.Eff(sym) => throw InternalCompilerException(s"Unexpected effect here: ${sym.toString}")
              case LookupResult.Sig(sym) => throw InternalCompilerException(s"Unexpected signature here: ${sym.toString}")
            }
          }

        case NamedAst.Predicate.Body.Functional(sym, term, loc) =>
          for {
            t <- Expressions.resolve(term, Map.empty, ns0, prog0)
          } yield ResolvedAst.Predicate.Body.Functional(sym, t, loc)
      }
    }

  }

  object Properties {

    /**
      * Performs name resolution on each of the given `properties` in the given namespace `ns0`.
      */
    def resolve(properties: List[NamedAst.Property], ns0: Name.NName, prog0: NamedAst.Root)(implicit genSym: GenSym): Validation[List[ResolvedAst.Property], ResolutionError] = {
      traverse(properties)(p => resolve(p, ns0, prog0))
    }

    /**
      * Performs name resolution on the given property `p0` in the given namespace `ns0`.
      */
    def resolve(p0: NamedAst.Property, ns0: Name.NName, prog0: NamedAst.Root)(implicit genSym: GenSym): Validation[ResolvedAst.Property, ResolutionError] = {
      for {
        e <- Expressions.resolve(p0.exp, Map.empty, ns0, prog0)
      } yield ResolvedAst.Property(p0.law, p0.defn, e, p0.loc)
    }

  }

  object Params {

    /**
      * Performs name resolution on the given constraint parameter `cparam0` in the given namespace `ns0`.
      */
    def resolve(cparam0: NamedAst.ConstraintParam, ns0: Name.NName, prog0: NamedAst.Root): Validation[ResolvedAst.ConstraintParam, ResolutionError] = cparam0 match {
      case NamedAst.ConstraintParam.HeadParam(sym, tpe, loc) => ResolvedAst.ConstraintParam.HeadParam(sym, tpe, loc).toSuccess
      case NamedAst.ConstraintParam.RuleParam(sym, tpe, loc) => ResolvedAst.ConstraintParam.RuleParam(sym, tpe, loc).toSuccess
    }

    /**
      * Performs name resolution on the given formal parameter `fparam0` in the given namespace `ns0`.
      */
    def resolve(fparam0: NamedAst.FormalParam, ns0: Name.NName, prog0: NamedAst.Root): Validation[ResolvedAst.FormalParam, ResolutionError] = {
      for {
        t <- lookupType(fparam0.tpe, ns0, prog0)
      } yield ResolvedAst.FormalParam(fparam0.sym, fparam0.mod, t, fparam0.loc)
    }

    /**
      * Performs name resolution on the given type parameter `tparam0` in the given namespace `ns0`.
      */
    def resolve(tparam0: NamedAst.TypeParam, ns0: Name.NName, prog0: NamedAst.Root): Validation[ResolvedAst.TypeParam, ResolutionError] = {
      ResolvedAst.TypeParam(tparam0.name, tparam0.tpe, tparam0.loc).toSuccess
    }

  }

  /**
    * Performs name resolution on the given formal parameters `fparams0`.
    */
  def resolveFormalParams(fparams0: List[NamedAst.FormalParam], ns0: Name.NName, prog0: NamedAst.Root): Validation[List[ResolvedAst.FormalParam], ResolutionError] = {
    traverse(fparams0)(fparam => Params.resolve(fparam, ns0, prog0))
  }

  /**
    * Performs name resolution on the given type parameters `tparams0`.
    */
  def resolveTypeParams(tparams0: List[NamedAst.TypeParam], ns0: Name.NName, prog0: NamedAst.Root): Validation[List[ResolvedAst.TypeParam], ResolutionError] =
    traverse(tparams0)(tparam => Params.resolve(tparam, ns0, prog0))

  /**
    * Performs name resolution on the given handler bindings `bs0`.
    */
  def resolveHandlerBindings(bs0: List[NamedAst.HandlerBinding], tenv0: Map[Symbol.VarSym, Type], ns0: Name.NName, prog0: NamedAst.Root)(implicit genSym: GenSym): Validation[List[ResolvedAst.HandlerBinding], ResolutionError] = {
    // TODO: Check that there is no overlap?
    traverse(bs0)(b => resolveHandlerBindings(b, tenv0, ns0, prog0))
  }

  /**
    * Performs name resolution on the given handler binding `b0`.
    */
  def resolveHandlerBindings(b0: NamedAst.HandlerBinding, tenv0: Map[Symbol.VarSym, Type], ns0: Name.NName, prog0: NamedAst.Root)(implicit genSym: GenSym): Validation[ResolvedAst.HandlerBinding, ResolutionError] = b0 match {
    case NamedAst.HandlerBinding(qname, exp0) =>
      for {
        eff <- lookupEff(qname, ns0, prog0)
        exp <- Expressions.resolve(exp0, tenv0, ns0, prog0)
      } yield ResolvedAst.HandlerBinding(eff.sym, exp)
  }

  /**
    * Performs name resolution on the given scheme `sc0`.
    */
  def resolveScheme(sc0: NamedAst.Scheme, ns0: Name.NName, prog0: NamedAst.Root): Validation[Scheme, ResolutionError] = {
    for {
      base <- lookupType(sc0.base, ns0, prog0)
    } yield Scheme(sc0.quantifiers, base)
  }

  /**
    * The result of a qualified name lookup.
    */
  sealed trait LookupResult

  object LookupResult {

    case class Def(sym: Symbol.DefnSym) extends LookupResult

    case class Eff(sym: Symbol.EffSym) extends LookupResult

    case class Sig(sym: Symbol.SigSym) extends LookupResult

  }

  /**
    * Finds the definition with the qualified name `qname` in the namespace `ns0`.
    */
  def lookupQName(qname: Name.QName, ns0: Name.NName, prog0: NamedAst.Root): Validation[LookupResult, ResolutionError] = {
    val defOpt = tryLookupDef(qname, ns0, prog0)
    val effOpt = tryLookupEff(qname, ns0, prog0)
    val sigOpt = tryLookupSig(qname, ns0, prog0)

    (defOpt, effOpt, sigOpt) match {
      case (None, None, None) => ResolutionError.UndefinedName(qname, ns0, qname.loc).toFailure
      case (Some(d), None, None) => getDefIfAccessible(d, ns0, qname.loc)
      case (None, Some(e), None) => getEffIfAccessible(e, ns0, qname.loc)
      case (None, None, Some(s)) => getSigIfAccessible(s, ns0, qname.loc)
      case (Some(d), Some(e), None) => ResolutionError.AmbiguousName(qname, ns0, List(d.loc, e.loc), qname.loc).toFailure
      case (Some(d), None, Some(s)) => ResolutionError.AmbiguousName(qname, ns0, List(d.loc, s.loc), qname.loc).toFailure
      case (None, Some(e), Some(s)) => ResolutionError.AmbiguousName(qname, ns0, List(e.loc, s.loc), qname.loc).toFailure
      case (Some(d), Some(e), Some(s)) => ResolutionError.AmbiguousName(qname, ns0, List(d.loc, e.loc, s.loc), qname.loc).toFailure
    }
  }

  /**
    * Tries to a def with the qualified name `qname` in the namespace `ns0`.
    */
  def tryLookupDef(qname: Name.QName, ns0: Name.NName, prog0: NamedAst.Root): Option[NamedAst.Def] = {
    // Check whether the name is fully-qualified.
    if (qname.isUnqualified) {
      // Case 1: Unqualified name. Lookup in the current namespace.
      val defnOpt = prog0.defs.getOrElse(ns0, Map.empty).get(qname.ident.name)

      defnOpt match {
        case Some(defn) =>
          // Case 1.2: Found in the current namespace.
          Some(defn)
        case None =>
          // Case 1.1: Try the global namespace.
          prog0.defs.getOrElse(Name.RootNS, Map.empty).get(qname.ident.name)
      }
    } else {
      // Case 2: Qualified. Lookup in the given namespace.
      prog0.defs.getOrElse(qname.namespace, Map.empty).get(qname.ident.name)
    }
  }

  /**
    * Tries to find an eff with the qualified name `qname` in the namespace `ns0`.
    */
  def lookupEff(qname: Name.QName, ns0: Name.NName, prog0: NamedAst.Root): Validation[NamedAst.Eff, ResolutionError] = {
    tryLookupEff(qname, ns0, prog0) match {
      case None => ResolutionError.UndefinedEff(qname, ns0, qname.loc).toFailure
      case Some(eff) => eff.toSuccess
    }
  }

  /**
    * Finds the given effect with the qualified name `qname` in the namespace `ns0`.
    */
  def tryLookupEff(qname: Name.QName, ns0: Name.NName, prog0: NamedAst.Root): Option[NamedAst.Eff] = {
    // Check whether the name is fully-qualified.
    if (qname.isUnqualified) {
      // Case 1: Unqualified name. Lookup in the current namespace.
      val defnOpt = prog0.effs.getOrElse(ns0, Map.empty).get(qname.ident.name)

      defnOpt match {
        case Some(eff) =>
          // Case 1.2: Found in the current namespace.
          Some(eff)
        case None =>
          // Case 1.1: Try the global namespace.
          prog0.effs.getOrElse(Name.RootNS, Map.empty).get(qname.ident.name)
      }
    } else {
      // Case 2: Qualified. Lookup in the given namespace.
      prog0.effs.getOrElse(qname.namespace, Map.empty).get(qname.ident.name)
    }
  }

  /**
    * Finds the given signature with the qualified name `qname` in the namespace `ns0`.
    */
  def tryLookupSig(qname: Name.QName, ns0: Name.NName, prog0: NamedAst.Root): Option[NamedAst.Sig] = {
    // Check whether the name is fully-qualified.
    if (qname.isUnqualified) {
      // TODO: We currently only lookup in the global namespace.

      // Case 1: Unqualified name. Lookup the classes in the global namespace.
      val classes = prog0.classes.getOrElse(Name.RootNS, Map.empty).values

      // A mutable collection of candidate signatures.
      val candidates = mutable.Set.empty[NamedAst.Sig]

      // Look through each class to see if it contains a usable signature.
      // TODO: This is very inefficient. It would be better to have a map of signatures in each ns.
      for (NamedAst.Class(doc, mod, sym, quantifiers, head, body, sigs, laws, loc) <- classes) {
        sigs.get(qname.ident.name) match {
          case None => // no such signature in the current class.
          case Some(sig) =>
            candidates += sig
        }
      }

      // Check how many candidate signatures were found.
      if (candidates.isEmpty) {
        // Case 1: No candidate signatures.
        None
      } else if (candidates.size == 1) {
        // Case 2: Exactly one candidate signature.
        Some(candidates.head)
      } else {
        // Case 3: Multiple candidate signatures.
        // TODO: Need to return validation?
        throw InternalCompilerException(s"Ambigious signature.")
      }
    } else {
      // Case 2: Qualified.
      // TODO: We currently only look for unqualified names.
      None
    }
  }

  /**
    * Finds the class with the qualified name `qname` in the namespace `ns0`.
    */
  def lookupClass(qname: Name.QName, ns0: Name.NName, prog0: NamedAst.Root): Validation[Symbol.ClassSym, ResolutionError] = {
    // Check whether the name is fully-qualified.
    if (qname.isUnqualified) {
      // Lookup in the current namespace.
      prog0.classes.getOrElse(ns0, Map.empty).get(qname.ident.name) match {
        case Some(clazz) =>
          // Case 1.1 : The class is defined in the current namespace.
          getClassIfAccessible(clazz, ns0, qname.loc).map(_.sym)
        case None =>
          // Case 1.2: The class was not found in the current namespace.
          // Try the root namespace.
          prog0.classes.getOrElse(Name.RootNS, Map.empty).get(qname.ident.name) match {
            case Some(clazz) =>
              // Case 1.2.1: The class is defined in the root namespace.
              getClassIfAccessible(clazz, ns0, qname.loc).map(_.sym)
            case None =>
              // Case 1.2.2: The class was not found. Neither in the current namespace nor in the root namespace.
              ResolutionError.UndefinedClass(qname, qname.namespace, qname.loc).toFailure
          }
      }
    } else {
      // Lookup in the qualified namespace.
      prog0.classes.getOrElse(qname.namespace, Map.empty).get(qname.ident.name) match {
        case Some(clazz) =>
          // Case 2.1: The class was found in the qualified namespace.
          getClassIfAccessible(clazz, ns0, qname.loc).map(_.sym)
        case None =>
          // Case 2.2: The class was not found in the qualified namespace.
          ResolutionError.UndefinedClass(qname, qname.namespace, qname.loc).toFailure
      }
    }
  }

  /**
    * Finds the enum definition matching the given qualified name and tag.
    */
  def lookupEnumByTag(qname: Option[Name.QName], tag: Name.Ident, ns: Name.NName, prog0: NamedAst.Root): Validation[NamedAst.Enum, ResolutionError] = {
    /*
     * Lookup the tag name in all enums across all namespaces.
     */
    val globalMatches = mutable.Set.empty[NamedAst.Enum]
    for ((_, decls) <- prog0.enums) {
      for ((enumName, decl) <- decls) {
        for ((tagName, caze) <- decl.cases) {
          if (tag.name == tagName) {
            globalMatches += decl
          }
        }
      }
    }

    // Case 1: Exact match found. Simply return it.
    if (globalMatches.size == 1) {
      return getEnumIfAccessible(globalMatches.head, ns, tag.loc)
    }

    // Case 2: No or multiple matches found.
    // Lookup the tag in either the fully qualified namespace or the current namespace.
    val namespace = if (qname.exists(_.isQualified)) qname.get.namespace else ns

    /*
     * Lookup the tag name in all enums in the current namespace.
     */
    val namespaceMatches = mutable.Set.empty[NamedAst.Enum]
    for ((enumName, decl) <- prog0.enums.getOrElse(namespace, Map.empty[String, NamedAst.Enum])) {
      for ((tagName, caze) <- decl.cases) {
        if (tag.name == tagName) {
          namespaceMatches += decl
        }
      }
    }

    // Case 2.1: Exact match found in namespace. Simply return it.
    if (namespaceMatches.size == 1) {
      return getEnumIfAccessible(namespaceMatches.head, ns, tag.loc)
    }

    // Case 2.2: No matches found in namespace.
    if (namespaceMatches.isEmpty) {
      return ResolutionError.UndefinedTag(tag.name, ns, tag.loc).toFailure
    }

    // Case 2.3: Multiple matches found in namespace and no enum name.
    if (qname.isEmpty) {
      val locs = namespaceMatches.map(_.sym.loc).toList.sorted
      return ResolutionError.AmbiguousTag(tag.name, ns, locs, tag.loc).toFailure
    }

    // Case 2.4: Multiple matches found in namespace and an enum name is available.
    val filteredMatches = namespaceMatches.filter(_.sym.name == qname.get.ident.name)
    if (filteredMatches.size == 1) {
      return getEnumIfAccessible(filteredMatches.head, ns, tag.loc)
    }

    ResolutionError.UndefinedTag(tag.name, ns, tag.loc).toFailure
  }

  /**
    * Finds the table of the given `qname` in the namespace `ns`.
    */
  def lookupPredicateSymbol(qname: Name.QName, ns: Name.NName, prog0: NamedAst.Root): Validation[Symbol.PredSym, ResolutionError] = {
    val (relations, lattices) = if (qname.isUnqualified) {
      // Lookup in the current namespace.
      (prog0.relations.getOrElse(ns, Map.empty), prog0.lattices.getOrElse(ns, Map.empty))
    } else {
      // Lookup in the qualified namespace.
      (prog0.relations.getOrElse(qname.namespace, Map.empty), prog0.lattices.getOrElse(qname.namespace, Map.empty))
    }

    // Lookup the relation/lattice in the maps.
    val relationOpt = relations.get(qname.ident.name)
    val latticeOpt = lattices.get(qname.ident.name)

    (relationOpt, latticeOpt) match {
      case (None, None) => ResolutionError.UndefinedTable(qname, ns, qname.loc).toFailure
      case (Some(rel), None) => getRelationIfAccessible(rel, ns, qname.loc)
      case (None, Some(lat)) => getLatticeIfAccessible(lat, ns, qname.loc)
      case (Some(rel), Some(lat)) => ResolutionError.AmbiguousRelationOrLattice(qname, ns, List(rel.loc, lat.loc), qname.loc).toFailure
    }
  }


  // TODO: Move
  /**
    * Ensures that every declared effect in `effs` has one handler in `handlers`.
    */
  def checkDefaultHandlers(effs: List[(Symbol.EffSym, ResolvedAst.Eff)], handlers: List[(Symbol.EffSym, ResolvedAst.Handler)]): Validation[Unit, ResolutionError] = {
    //
    // Compute the declared and handled effects.
    //
    val declaredEffects = effs.map(_._1)
    val declaredHandlers = handlers.map(_._1)

    //
    // Check if there are any unhandled effects.
    //
    val unhandledEffects = declaredEffects.toSet -- declaredHandlers.toSet
    if (unhandledEffects.isEmpty)
      ().toSuccess
    else
      ResolutionError.UnhandledEffect(unhandledEffects.head).toFailure
  }

  /**
    * Returns `true` iff the given type `tpe0` is the Unit type.
    */
  def isUnitType(tpe: NamedAst.Type): Boolean = tpe match {
    case NamedAst.Type.Unit(loc) => true
    case _ => false
  }

  /**
    * Resolves the given type `tpe0` in the given namespace `ns0`.
    */
  // TODO: Add support for Higher-Kinded types.
  def lookupType(tpe0: NamedAst.Type, ns0: Name.NName, root: NamedAst.Root): Validation[Type, ResolutionError] = tpe0 match {
    case NamedAst.Type.Var(tvar, loc) => tvar.toSuccess
    case NamedAst.Type.Unit(loc) => Type.Unit.toSuccess
    case NamedAst.Type.Ambiguous(qname, loc) if qname.isUnqualified => qname.ident.name match {
      // Basic Types
      case "Unit" => Type.Unit.toSuccess
      case "Bool" => Type.Bool.toSuccess
      case "Char" => Type.Char.toSuccess
      case "Float" => Type.Float64.toSuccess
      case "Float32" => Type.Float32.toSuccess
      case "Float64" => Type.Float64.toSuccess
      case "Int" => Type.Int32.toSuccess
      case "Int8" => Type.Int8.toSuccess
      case "Int16" => Type.Int16.toSuccess
      case "Int32" => Type.Int32.toSuccess
      case "Int64" => Type.Int64.toSuccess
      case "BigInt" => Type.BigInt.toSuccess
      case "Str" => Type.Str.toSuccess
      case "Channel" => Type.Channel.toSuccess
      case "Array" => Type.Array.toSuccess
      case "Vector" => Type.Vector.toSuccess
      case "Ref" => Type.Ref.toSuccess

      // Disambiguate type.
      case typeName =>
        (lookupEnum(typeName, ns0, root), lookupRelation(typeName, ns0, root), lookupLattice(typeName, ns0, root)) match {
          // Case 1: Not Found.
          case (None, None, None) => ResolutionError.UndefinedType(qname, ns0, loc).toFailure

          // Case 2: Enum.
          case (Some(enum), None, None) => getEnumTypeIfAccessible(enum, ns0, ns0.loc)

          // Case 3: Relation.
          case (None, Some(rel), None) => getRelationTypeIfAccessible(rel, ns0, root, ns0.loc)

          // Case 4: Lattice.
          case (None, None, Some(lat)) => getLatticeTypeIfAccessible(lat, ns0, root, ns0.loc)

          // Case 5: Errors.
          case (Some(enum), Some(rel), None) => ResolutionError.AmbiguousType(typeName, ns0, List(enum.loc, rel.loc), loc).toFailure
          case (Some(enum), None, Some(lat)) => ResolutionError.AmbiguousType(typeName, ns0, List(enum.loc, lat.loc), loc).toFailure
          case (None, Some(rel), Some(lat)) => ResolutionError.AmbiguousType(typeName, ns0, List(rel.loc, lat.loc), loc).toFailure
          case (Some(enum), Some(rel), Some(lat)) => ResolutionError.AmbiguousType(typeName, ns0, List(enum.loc, rel.loc, lat.loc), loc).toFailure
        }
    }
    case NamedAst.Type.Ambiguous(qname, loc) if qname.isQualified =>
      // Lookup the enum using the namespace.
      val decls = root.enums.getOrElse(qname.namespace, Map.empty)
      decls.get(qname.ident.name) match {
        case None => ResolutionError.UndefinedType(qname, ns0, loc).toFailure
        case Some(enum) => getEnumTypeIfAccessible(enum, ns0, ns0.loc)
      }
    case NamedAst.Type.Enum(sym) =>
      Type.Enum(sym, Kind.Star).toSuccess

    case NamedAst.Type.Tuple(elms0, loc) =>
      for (
        elms <- traverse(elms0)(tpe => lookupType(tpe, ns0, root))
      ) yield Type.mkTuple(elms)

    case NamedAst.Type.RecordEmpty(loc) =>
      Type.RecordEmpty.toSuccess

    case NamedAst.Type.RecordExtend(label, value, rest, loc) =>
      for {
        v <- lookupType(value, ns0, root)
        r <- lookupType(rest, ns0, root)
      } yield Type.RecordExtend(label.name, v, r)

    case NamedAst.Type.Schema(predicates, loc) =>
      val predicatesVal = traverse(predicates) {
        case (qname, typeArgs) =>
          val predSymVal = lookupPredicateSymbol(qname, ns0, root)
          val typeArgsVal = traverse(typeArgs)(lookupType(_, ns0, root))

          mapN(predSymVal, typeArgsVal) {
            case (sym, attr) => sym -> Type.mkRelationOrLattice(sym, attr)
          }
      }

      predicatesVal map {
        case m => Type.Schema(m.toMap)
      }

    case NamedAst.Type.Nat(len, loc) => Type.Succ(len, Type.Zero).toSuccess

    case NamedAst.Type.Native(fqn, loc) =>
      lookupJvmClass(fqn.mkString("."), loc) map {
        case clazz => Type.Native(clazz)
      }

    case NamedAst.Type.Arrow(tparams0, tresult0, loc) =>
      for (
        tparams <- traverse(tparams0)(tpe => lookupType(tpe, ns0, root));
        tresult <- lookupType(tresult0, ns0, root)
      ) yield Type.mkArrow(tparams, tresult)
    case NamedAst.Type.Apply(base0, targ0, loc) =>
      for (
        tpe1 <- lookupType(base0, ns0, root);
        tpe2 <- lookupType(targ0, ns0, root)
      ) yield Type.Apply(tpe1, tpe2)

  }

  /**
    * Optionally returns the enum with the given `name` in the given namespace `ns0`.
    */
  private def lookupEnum(typeName: String, ns0: Name.NName, root: NamedAst.Root): Option[NamedAst.Enum] = {
    val enumsInNamespace = root.enums.getOrElse(ns0, Map.empty)
    enumsInNamespace.get(typeName) orElse {
      val enumsInRootNS = root.enums.getOrElse(Name.RootNS, Map.empty)
      enumsInRootNS.get(typeName)
    }
  }

  /**
    * Optionally returns the relation with the given `name` in the given namespace `ns0`.
    */
  private def lookupRelation(typeName: String, ns0: Name.NName, root: NamedAst.Root): Option[NamedAst.Relation] = {
    val relationsInNS = root.relations.getOrElse(ns0, Map.empty)
    relationsInNS.get(typeName) orElse {
      val relationsInRootNS = root.relations.getOrElse(Name.RootNS, Map.empty)
      relationsInRootNS.get(typeName)
    }
  }

  /**
    * Optionally returns the lattice with the given `name` in the given namespace `ns0`.
    */
  private def lookupLattice(name: String, ns0: Name.NName, root: NamedAst.Root): Option[NamedAst.Lattice] = {
    val latticesInNS = root.lattices.getOrElse(ns0, Map.empty)
    latticesInNS.get(name) orElse {
      val latticesInRootNS = root.lattices.getOrElse(Name.RootNS, Map.empty)
      latticesInRootNS.get(name)
    }
  }

  /**
    * Successfully returns the given class `clazz0` if it is accessible from the given namespace `ns0`.
    *
    * Otherwise fails with a resolution error.
    *
    * A class `clazz0` is accessible from a namespace `ns0` if:
    *
    * (a) the class is marked public, or
    * (b) the class is defined in the namespace `ns0` itself or in a parent of `ns0`.
    */
  def getClassIfAccessible(class0: NamedAst.Class, ns0: Name.NName, loc: SourceLocation): Validation[NamedAst.Class, ResolutionError] = {
    //
    // Check if the definition is marked public.
    //
    if (class0.mod.isPublic)
      return class0.toSuccess

    //
    // Check if the definition is defined in `ns0` or in a parent of `ns0`.
    //
    val prefixNs = class0.sym.namespace
    val targetNs = ns0.idents.map(_.name)
    if (targetNs.startsWith(prefixNs))
      return class0.toSuccess

    //
    // The definition is not accessible.
    //
    ResolutionError.InaccessibleClass(class0.sym, ns0, loc).toFailure
  }

  /**
    * Successfully returns the given definition `defn0` if it is accessible from the given namespace `ns0`.
    *
    * Otherwise fails with a resolution error.
    *
    * A definition `defn0` is accessible from a namespace `ns0` if:
    *
    * (a) the definition is marked public, or
    * (b) the definition is defined in the namespace `ns0` itself or in a parent of `ns0`.
    */
  def getDefIfAccessible(defn0: NamedAst.Def, ns0: Name.NName, loc: SourceLocation): Validation[LookupResult, ResolutionError] = {
    //
    // Check if the definition is marked public.
    //
    if (defn0.mod.isPublic)
      return LookupResult.Def(defn0.sym).toSuccess

    //
    // Check if the definition is defined in `ns0` or in a parent of `ns0`.
    //
    val prefixNs = defn0.sym.namespace
    val targetNs = ns0.idents.map(_.name)
    if (targetNs.startsWith(prefixNs))
      return LookupResult.Def(defn0.sym).toSuccess

    //
    // The definition is not accessible.
    //
    ResolutionError.InaccessibleDef(defn0.sym, ns0, loc).toFailure
  }

  /**
    * Successfully returns the given effect `eff0` if it is accessible from the given namespace `ns0`.
    *
    * Otherwise fails with a resolution error.
    *
    * An effect `eff0` is accessible from a namespace `ns0` if:
    *
    * (a) the effect is marked public, or
    * (b) the effect is defined in the namespace `ns0` itself or in a parent of `ns0`.
    */
  def getEffIfAccessible(eff0: NamedAst.Eff, ns0: Name.NName, loc: SourceLocation): Validation[LookupResult, ResolutionError] = {
    //
    // Check if the effect is marked public.
    //
    if (eff0.mod.isPublic)
      return LookupResult.Eff(eff0.sym).toSuccess

    //
    // Check if the effect is defined in `ns0` or in a parent of `ns0`.
    //
    val prefixNs = eff0.sym.namespace
    val targetNs = ns0.idents.map(_.name)
    if (targetNs.startsWith(prefixNs))
      return LookupResult.Eff(eff0.sym).toSuccess

    //
    // The effect is not accessible.
    //
    ResolutionError.InaccessibleEff(eff0.sym, ns0, loc).toFailure
  }

  /**
    * Successfully returns the given signature `sig0` if it is accessible from the given namespace `ns0`.
    *
    * Otherwise fails with a resolution error.
    */
  def getSigIfAccessible(sig0: NamedAst.Sig, ns0: Name.NName, loc: SourceLocation): Validation[LookupResult, ResolutionError] = {
    LookupResult.Sig(sig0.sym).toSuccess
  }

  /**
    * Successfully returns the given `enum0` if it is accessible from the given namespace `ns0`.
    *
    * Otherwise fails with a resolution error.
    *
    * An enum is accessible from a namespace `ns0` if:
    *
    * (a) the definition is marked public, or
    * (b) the definition is defined in the namespace `ns0` itself or in a parent of `ns0`.
    */
  def getEnumIfAccessible(enum0: NamedAst.Enum, ns0: Name.NName, loc: SourceLocation): Validation[NamedAst.Enum, ResolutionError] = {
    //
    // Check if the definition is marked public.
    //
    if (enum0.mod.isPublic)
      return enum0.toSuccess

    //
    // Check if the enum is defined in `ns0` or in a parent of `ns0`.
    //
    val prefixNs = enum0.sym.namespace
    val targetNs = ns0.idents.map(_.name)
    if (targetNs.startsWith(prefixNs))
      return enum0.toSuccess

    //
    // The enum is not accessible.
    //
    ResolutionError.InaccessibleEnum(enum0.sym, ns0, loc).toFailure
  }

  /**
    * Successfully returns the given relation `rel0` if it is accessible from the given namespace `ns0`.
    *
    * Otherwise fails with a resolution error.
    *
    * A relation `rel0` is accessible from a namespace `ns0` if:
    *
    * (a) the relation is marked public, or
    * (b) the relation is defined in the namespace `ns0` itself or in a parent of `ns0`.
    */
  def getRelationIfAccessible(rel0: NamedAst.Relation, ns0: Name.NName, loc: SourceLocation): Validation[Symbol.RelSym, ResolutionError] = {
    //
    // Check if the relation is marked public.
    //
    if (rel0.mod.isPublic)
      return rel0.sym.toSuccess

    //
    // Check if the relation is defined in `ns0` or in a parent of `ns0`.
    //
    val prefixNs = rel0.sym.namespace
    val targetNs = ns0.idents.map(_.name)
    if (targetNs.startsWith(prefixNs))
      return rel0.sym.toSuccess

    //
    // The relation is not accessible.
    //
    ResolutionError.InaccessibleRelation(rel0.sym, ns0, loc).toFailure
  }

  /**
    * Successfully returns the given lattice `lat0` if it is accessible from the given namespace `ns0`.
    *
    * Otherwise fails with a resolution error.
    *
    * A relation `lat0` is accessible from a namespace `ns0` if:
    *
    * (a) the lattice is marked public, or
    * (b) the lattice is defined in the namespace `ns0` itself or in a parent of `ns0`.
    */
  def getLatticeIfAccessible(lat0: NamedAst.Lattice, ns0: Name.NName, loc: SourceLocation): Validation[Symbol.LatSym, ResolutionError] = {
    //
    // Check if the lattice is marked public.
    //
    if (lat0.mod.isPublic)
      return lat0.sym.toSuccess

    //
    // Check if the lattice is defined in `ns0` or in a parent of `ns0`.
    //
    val prefixNs = lat0.sym.namespace
    val targetNs = ns0.idents.map(_.name)
    if (targetNs.startsWith(prefixNs))
      return lat0.sym.toSuccess

    //
    // The lattice is not accessible.
    //
    ResolutionError.InaccessibleLattice(lat0.sym, ns0, loc).toFailure
  }

  /**
    * Successfully returns the type of the given `enum0` if it is accessible from the given namespace `ns0`.
    *
    * Otherwise fails with a resolution error.
    */
  def getEnumTypeIfAccessible(enum0: NamedAst.Enum, ns0: Name.NName, loc: SourceLocation): Validation[Type, ResolutionError] =
    getEnumIfAccessible(enum0, ns0, loc) map {
      case enum => Type.Enum(enum.sym, Kind.Star)
    }

  /**
    * Successfully returns the type of the given `rel0` if it is accessible from the given namespace `ns0`.
    *
    * Otherwise fails with a resolution error.
    */
  def getRelationTypeIfAccessible(rel0: NamedAst.Relation, ns0: Name.NName, root: NamedAst.Root, loc: SourceLocation): Validation[Type, ResolutionError] = {
    // NB: This is a small hack because the attribute types should be resolved according to the namespace of the relation.
    val declNS = getNS(rel0.sym.namespace)
    getRelationIfAccessible(rel0, ns0, loc) flatMap {
      case sym => traverse(rel0.attr)(a => lookupType(a.tpe, declNS, root)) map {
        case attr => Type.mkRelationOrLattice(sym, attr)
      }
    }
  }

  /**
    * Successfully returns the type of the given `lat0` if it is accessible from the given namespace `ns0`.
    *
    * Otherwise fails with a resolution error.
    */
  def getLatticeTypeIfAccessible(lat0: NamedAst.Lattice, ns0: Name.NName, root: NamedAst.Root, loc: SourceLocation): Validation[Type, ResolutionError] = {
    // NB: This is a small hack because the attribute types should be resolved according to the namespace of the relation.
    val declNS = getNS(lat0.sym.namespace)
    getLatticeIfAccessible(lat0, ns0, loc) flatMap {
      case sym => traverse(lat0.attr)(a => lookupType(a.tpe, declNS, root)) map {
        case attr => Type.mkRelationOrLattice(sym, attr)
      }
    }
  }

  /**
    * Returns the class reflection object for the given `className`.
    */
  def lookupJvmClass(className: String, loc: SourceLocation): Validation[Class[_], ResolutionError] = try {
    Class.forName(className).toSuccess
  } catch {
    case ex: ClassNotFoundException => ResolutionError.UndefinedNativeClass(className, loc).toFailure
  }

  /**
    * Returns a synthetic namespace obtained from the given sequence of namespace `parts`.
    */
  private def getNS(parts: List[String]): Name.NName = {
    val sp1 = SourcePosition.Unknown
    val sp2 = SourcePosition.Unknown
    val idents = parts.map(s => Name.Ident(sp1, s, sp2))
    Name.NName(sp1, idents, sp2)
  }

}<|MERGE_RESOLUTION|>--- conflicted
+++ resolved
@@ -720,21 +720,14 @@
             e <- visit(exp, tenv0)
           } yield ResolvedAst.Expression.Spawn(e, tvar, loc)
 
-<<<<<<< HEAD
+        case NamedAst.Expression.Sleep(exp, tvar, loc) =>
+          for {
+            e <- visit(exp, tenv0)
+          } yield ResolvedAst.Expression.Sleep(e, tvar, loc)
+
         case NamedAst.Expression.FixpointConstraint(cons, tvar, loc) =>
           Constraints.resolve(cons, tenv0, ns0, prog0) map {
             case c => ResolvedAst.Expression.FixpointConstraint(c, tvar, loc)
-=======
-        case NamedAst.Expression.Sleep(exp, tvar, loc) =>
-          for {
-            e <- visit(exp, tenv0)
-          } yield ResolvedAst.Expression.Sleep(e, tvar, loc)
-
-        case NamedAst.Expression.NewRelationOrLattice(name, tvar, loc) =>
-          lookupRelationOrLattice(name, ns0, prog0) map {
-            case RelationOrLattice.Rel(sym) => ResolvedAst.Expression.NewRelation(sym, tvar, loc)
-            case RelationOrLattice.Lat(sym) => ResolvedAst.Expression.NewLattice(sym, tvar, loc)
->>>>>>> 08ac22ee
           }
 
         case NamedAst.Expression.FixpointCompose(exp1, exp2, tvar, loc) =>
