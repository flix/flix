--- conflicted
+++ resolved
@@ -302,11 +302,7 @@
     /// That is, the result is of the form: `f(k1, v1, ...f(kn-1, vn-1, f(kn, vn, s)))`.
     /// A `foldRight` allows early termination by not calling the continuation.
     ///
-<<<<<<< HEAD
     pub def foldRightWithCont(f: (k, v, Unit -> b & ef) -> b & ef, z: b, tree: RedBlackTree[k, v]): b & ef = match tree {
-=======
-    pub def foldRight(f: (k, v, Unit -> b & ef) -> b & ef, z: b, t: RedBlackTree[k, v]): b & ef = match t {
->>>>>>> bac47358
         case Node(_, a, k, v, b) => foldRight(f, f(k, v, _ -> foldRight(f, z, b)), a)
         case _ => z
     }
