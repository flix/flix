/*
 * Copyright 2015-2016 Magnus Madsen, Ming-Ho Yee
 *
 * Licensed under the Apache License, Version 2.0 (the "License");
 * you may not use this file except in compliance with the License.
 * You may obtain a copy of the License at
 *
 *   http://www.apache.org/licenses/LICENSE-2.0
 *
 * Unless required by applicable law or agreed to in writing, software
 * distributed under the License is distributed on an "AS IS" BASIS,
 * WITHOUT WARRANTIES OR CONDITIONS OF ANY KIND, either express or implied.
 * See the License for the specific language governing permissions and
 * limitations under the License.
 */

package ca.uwaterloo.flix.api

import ca.uwaterloo.flix.language.ast.*
import ca.uwaterloo.flix.language.ast.shared.{Input, SecurityContext, Source}
import ca.uwaterloo.flix.language.dbg.AstPrinter
import ca.uwaterloo.flix.language.fmt.FormatOptions
import ca.uwaterloo.flix.language.phase.*
import ca.uwaterloo.flix.language.phase.jvm.JvmBackend
import ca.uwaterloo.flix.language.{CompilationMessage, GenSym}
import ca.uwaterloo.flix.runtime.CompilationResult
import ca.uwaterloo.flix.tools.Summary
import ca.uwaterloo.flix.util.Formatter.NoFormatter
import ca.uwaterloo.flix.util.*
import ca.uwaterloo.flix.util.collection.{Chain, MultiMap}
import ca.uwaterloo.flix.util.tc.Debug

import java.nio.charset.Charset
import java.nio.file.{Files, Path}
import java.util.concurrent.ForkJoinPool
import java.util.zip.ZipFile
import scala.collection.mutable
import scala.collection.mutable.ListBuffer
import scala.language.implicitConversions
import scala.util.Using

object Flix {
  /**
    * The reserved Flix delimiter.
    */
  val Delimiter: String = "$"

  /**
    * The file extension for intermediate representation files.
    */
  val IrFileExtension = "flixir"

  /**
    * The maximum width of the intermediate representation files.
    */
  val IrFileWidth = 80

  /**
    * The number of spaces per indentation in the intermediate representation files.
    */
  val IrFileIndentation = 4
}

/**
  * Main programmatic interface for Flix.
  */
class Flix {

  /**
    * A sequence of inputs to be parsed into Flix ASTs.
    */
  private val inputs = mutable.Map.empty[String, Input]

  /**
    * The set of sources changed since last compilation.
    */
  private var changeSet: ChangeSet = ChangeSet.Everything

  /**
    * The set of known Java classes and interfaces.
    */
  private var knownClassesAndInterfaces: MultiMap[List[String], String] = getJavaPlatformClassesAndInterfaces()

  /**
    * A cache of ASTs for incremental compilation.
    */
  private var cachedLexerTokens: Map[Source, Array[Token]] = Map.empty
  private var cachedParserCst: SyntaxTree.Root = SyntaxTree.empty
  private var cachedWeederAst: WeededAst.Root = WeededAst.empty
  private var cachedDesugarAst: DesugaredAst.Root = DesugaredAst.empty
  private var cachedKinderAst: KindedAst.Root = KindedAst.empty
  private var cachedResolverAst: ResolvedAst.Root = ResolvedAst.empty
  private var cachedTyperAst: TypedAst.Root = TypedAst.empty

  /**
    * A sequence of internal inputs to be parsed into Flix ASTs.
    *
    * The core library *must* be present for any program to compile.
    */
  private val coreLibrary = List(
    // Prelude
    "Prelude.flix" -> LocalResource.get("/src/library/Prelude.flix"),

    // Comparison
    "Comparison.flix" -> LocalResource.get("/src/library/Comparison.flix"),

    // Coerce
    "Coerce.flix" -> LocalResource.get("/src/library/Coerce.flix"),

    // Operators
    "Neg.flix" -> LocalResource.get("/src/library/Neg.flix"),
    "Add.flix" -> LocalResource.get("/src/library/Add.flix"),
    "Sub.flix" -> LocalResource.get("/src/library/Sub.flix"),
    "Mul.flix" -> LocalResource.get("/src/library/Mul.flix"),
    "Div.flix" -> LocalResource.get("/src/library/Div.flix"),
    "Bool.flix" -> LocalResource.get("/src/library/Bool.flix"),

    // Channels and Threads
    "Channel.flix" -> LocalResource.get("/src/library/Channel.flix"),
    "Thread.flix" -> LocalResource.get("/src/library/Thread.flix"),
    "Time.flix" -> LocalResource.get("/src/library/Time.flix"),

    // Built-in
    "Eq.flix" -> LocalResource.get("/src/library/Eq.flix"),
    "Hash.flix" -> LocalResource.get("/src/library/Hash.flix"),
    "Sendable.flix" -> LocalResource.get("/src/library/Sendable.flix"),
    "Order.flix" -> LocalResource.get("/src/library/Order.flix"),

    // Lattices
    "PartialOrder.flix" -> LocalResource.get("/src/library/PartialOrder.flix"),
    "LowerBound.flix" -> LocalResource.get("/src/library/LowerBound.flix"),
    "UpperBound.flix" -> LocalResource.get("/src/library/UpperBound.flix"),
    "JoinLattice.flix" -> LocalResource.get("/src/library/JoinLattice.flix"),
    "MeetLattice.flix" -> LocalResource.get("/src/library/MeetLattice.flix"),

    // String
    "ToString.flix" -> LocalResource.get("/src/library/ToString.flix"),

    // Reflect
    "Reflect.flix" -> LocalResource.get("/src/library/Reflect.flix"),

    // Debug
    "Debug.flix" -> LocalResource.get("/src/library/Debug.flix"),

    // References
    "Ref.flix" -> LocalResource.get("/src/library/Ref.flix"),
  )

  /**
    * A sequence of internal inputs to be parsed into Flix ASTs.
    *
    * The standard library is not required to be present for at least some programs to compile.
    */
  private val standardLibrary = List(
    "Array.flix" -> LocalResource.get("/src/library/Array.flix"),
    "Assert.flix" -> LocalResource.get("/src/library/Assert.flix"),
    "BigDecimal.flix" -> LocalResource.get("/src/library/BigDecimal.flix"),
    "BigInt.flix" -> LocalResource.get("/src/library/BigInt.flix"),
    "Box.flix" -> LocalResource.get("/src/library/Box.flix"),
    "Chain.flix" -> LocalResource.get("/src/library/Chain.flix"),
    "Char.flix" -> LocalResource.get("/src/library/Char.flix"),
    "CodePoint.flix" -> LocalResource.get("/src/library/CodePoint.flix"),
    "Console.flix" -> LocalResource.get("/src/library/Console.flix"),
    "DelayList.flix" -> LocalResource.get("/src/library/DelayList.flix"),
    "DelayMap.flix" -> LocalResource.get("/src/library/DelayMap.flix"),
    "Down.flix" -> LocalResource.get("/src/library/Down.flix"),
    "Float32.flix" -> LocalResource.get("/src/library/Float32.flix"),
    "Float64.flix" -> LocalResource.get("/src/library/Float64.flix"),
    "Int8.flix" -> LocalResource.get("/src/library/Int8.flix"),
    "Int16.flix" -> LocalResource.get("/src/library/Int16.flix"),
    "Int32.flix" -> LocalResource.get("/src/library/Int32.flix"),
    "Int64.flix" -> LocalResource.get("/src/library/Int64.flix"),
    "Iterable.flix" -> LocalResource.get("/src/library/Iterable.flix"),
    "Iterator.flix" -> LocalResource.get("/src/library/Iterator.flix"),
    "KeyNotFound.flix" -> LocalResource.get("/src/library/KeyNotFound.flix"),
    "List.flix" -> LocalResource.get("/src/library/List.flix"),
    "Map.flix" -> LocalResource.get("/src/library/Map.flix"),
    "Nec.flix" -> LocalResource.get("/src/library/Nec.flix"),
    "Nel.flix" -> LocalResource.get("/src/library/Nel.flix"),
    "Object.flix" -> LocalResource.get("/src/library/Object.flix"),
    "Option.flix" -> LocalResource.get("/src/library/Option.flix"),
    "OutOfBounds.flix" -> LocalResource.get("/src/library/OutOfBounds.flix"),
    "Random.flix" -> LocalResource.get("/src/library/Random.flix"),
    "Result.flix" -> LocalResource.get("/src/library/Result.flix"),
    "Set.flix" -> LocalResource.get("/src/library/Set.flix"),
    "String.flix" -> LocalResource.get("/src/library/String.flix"),
    "MultiMap.flix" -> LocalResource.get("/src/library/MultiMap.flix"),

    "MutQueue.flix" -> LocalResource.get("/src/library/MutQueue.flix"),
    "MutDeque.flix" -> LocalResource.get("/src/library/MutDeque.flix"),
    "MutDisjointSets.flix" -> LocalResource.get("/src/library/MutDisjointSets.flix"),
    "MutList.flix" -> LocalResource.get("/src/library/MutList.flix"),
    "MutSet.flix" -> LocalResource.get("/src/library/MutSet.flix"),
    "MutMap.flix" -> LocalResource.get("/src/library/MutMap.flix"),

    "Files.flix" -> LocalResource.get("/src/library/Files.flix"),
    "IOError.flix" -> LocalResource.get("/src/library/IOError.flix"),
    "Reader.flix" -> LocalResource.get("/src/library/Reader.flix"),
    "File.flix" -> LocalResource.get("/src/library/File.flix"),

    "Environment.flix" -> LocalResource.get("/src/library/Environment.flix"),

    "Applicative.flix" -> LocalResource.get("/src/library/Applicative.flix"),
    "CommutativeGroup.flix" -> LocalResource.get("/src/library/CommutativeGroup.flix"),
    "CommutativeMonoid.flix" -> LocalResource.get("/src/library/CommutativeMonoid.flix"),
    "CommutativeSemiGroup.flix" -> LocalResource.get("/src/library/CommutativeSemiGroup.flix"),
    "Foldable.flix" -> LocalResource.get("/src/library/Foldable.flix"),
    "FromString.flix" -> LocalResource.get("/src/library/FromString.flix"),
    "Functor.flix" -> LocalResource.get("/src/library/Functor.flix"),
    "Filterable.flix" -> LocalResource.get("/src/library/Filterable.flix"),
    "Group.flix" -> LocalResource.get("/src/library/Group.flix"),
    "Identity.flix" -> LocalResource.get("/src/library/Identity.flix"),
    "Indexable.flix" -> LocalResource.get("/src/library/Indexable.flix"),
    "IndexableMut.flix" -> LocalResource.get("/src/library/IndexableMut.flix"),
    "Monad.flix" -> LocalResource.get("/src/library/Monad.flix"),
    "MonadZero.flix" -> LocalResource.get("/src/library/MonadZero.flix"),
    "MonadZip.flix" -> LocalResource.get("/src/library/MonadZip.flix"),
    "Monoid.flix" -> LocalResource.get("/src/library/Monoid.flix"),
    "Reducible.flix" -> LocalResource.get("/src/library/Reducible.flix"),
    "SemiGroup.flix" -> LocalResource.get("/src/library/SemiGroup.flix"),
    "Traversable.flix" -> LocalResource.get("/src/library/Traversable.flix"),
    "Witherable.flix" -> LocalResource.get("/src/library/Witherable.flix"),
    "UnorderedFoldable.flix" -> LocalResource.get("/src/library/UnorderedFoldable.flix"),
    "Collectable.flix" -> LocalResource.get("/src/library/Collectable.flix"),

    "Validation.flix" -> LocalResource.get("/src/library/Validation.flix"),

    "StringBuilder.flix" -> LocalResource.get("/src/library/StringBuilder.flix"),
    "RedBlackTree.flix" -> LocalResource.get("/src/library/RedBlackTree.flix"),
    "GetOpt.flix" -> LocalResource.get("/src/library/GetOpt.flix"),
    "Chalk.flix" -> LocalResource.get("/src/library/Chalk.flix"),

    "Concurrent/Channel.flix" -> LocalResource.get("/src/library/Concurrent/Channel.flix"),
    "Concurrent/Condition.flix" -> LocalResource.get("/src/library/Concurrent/Condition.flix"),
    "Concurrent/CyclicBarrier.flix" -> LocalResource.get("/src/library/Concurrent/CyclicBarrier.flix"),
    "Concurrent/ReentrantLock.flix" -> LocalResource.get("/src/library/Concurrent/ReentrantLock.flix"),

    "Time/Duration.flix" -> LocalResource.get("/src/library/Time/Duration.flix"),
    "Time/Epoch.flix" -> LocalResource.get("/src/library/Time/Epoch.flix"),
    "Time/Instant.flix" -> LocalResource.get("/src/library/Time/Instant.flix"),

    "Fixpoint/Phase/Stratifier.flix" -> LocalResource.get("/src/library/Fixpoint/Phase/Stratifier.flix"),
    "Fixpoint/Phase/Compiler.flix" -> LocalResource.get("/src/library/Fixpoint/Phase/Compiler.flix"),
    "Fixpoint/Phase/Simplifier.flix" -> LocalResource.get("/src/library/Fixpoint/Phase/Simplifier.flix"),
    "Fixpoint/Phase/IndexSelection.flix" -> LocalResource.get("/src/library/Fixpoint/Phase/IndexSelection.flix"),
    "Fixpoint/Phase/VarsToIndices.flix" -> LocalResource.get("/src/library/Fixpoint/Phase/VarsToIndices.flix"),
    "Fixpoint/Boxable.flix" -> LocalResource.get("/src/library/Fixpoint/Boxable.flix"),
    "Fixpoint/Boxed.flix" -> LocalResource.get("/src/library/Fixpoint/Boxed.flix"),
    "Fixpoint/Debugging.flix" -> LocalResource.get("/src/library/Fixpoint/Debugging.flix"),
    "Fixpoint/Interpreter.flix" -> LocalResource.get("/src/library/Fixpoint/Interpreter.flix"),
    "Fixpoint/Options.flix" -> LocalResource.get("/src/library/Fixpoint/Options.flix"),
    "Fixpoint/PredSymsOf.flix" -> LocalResource.get("/src/library/Fixpoint/PredSymsOf.flix"),
    "Fixpoint/Solver.flix" -> LocalResource.get("/src/library/Fixpoint/Solver.flix"),
    "Fixpoint/SubstitutePredSym.flix" -> LocalResource.get("/src/library/Fixpoint/SubstitutePredSym.flix"),

    "Fixpoint/Ast/Datalog.flix" -> LocalResource.get("/src/library/Fixpoint/Ast/Datalog.flix"),
    "Fixpoint/Ast/Shared.flix" -> LocalResource.get("/src/library/Fixpoint/Ast/Shared.flix"),
    "Fixpoint/Ast/PrecedenceGraph.flix" -> LocalResource.get("/src/library/Fixpoint/Ast/PrecedenceGraph.flix"),
    "Fixpoint/Ast/Ram.flix" -> LocalResource.get("/src/library/Fixpoint/Ast/Ram.flix"),

    "App.flix" -> LocalResource.get("/src/library/App.flix"),
    "Abort.flix" -> LocalResource.get("/src/library/Abort.flix"),
    "Clock.flix" -> LocalResource.get("/src/library/Clock.flix"),
    "Exit.flix" -> LocalResource.get("/src/library/Exit.flix"),
    "Eff/BiasedCoin.flix" -> LocalResource.get("/src/library/Eff/BiasedCoin.flix"),
    "Eff/RandomCoin.flix" -> LocalResource.get("/src/library/Eff/RandomCoin.flix"),
    "Logger.flix" -> LocalResource.get("/src/library/Logger.flix"),
    "FilePath.flix" -> LocalResource.get("/src/library/FilePath.flix"),
    "Process.flix" -> LocalResource.get("/src/library/Process.flix"),
    "Severity.flix" -> LocalResource.get("/src/library/Severity.flix"),
    "TimeUnit.flix" -> LocalResource.get("/src/library/TimeUnit.flix"),

    "Graph.flix" -> LocalResource.get("/src/library/Graph.flix"),
    "Vector.flix" -> LocalResource.get("/src/library/Vector.flix"),
    "Regex.flix" -> LocalResource.get("/src/library/Regex.flix"),
    "Adaptor.flix" -> LocalResource.get("/src/library/Adaptor.flix"),
    "ToJava.flix" -> LocalResource.get("/src/library/ToJava.flix"),
    "FromJava.flix" -> LocalResource.get("/src/library/FromJava.flix"),
  )

  /**
    * A map to track the time spent in each phase and sub-phase.
    */
  var phaseTimers: ListBuffer[PhaseTime] = ListBuffer.empty

  /**
    * The current phase we are in. Initially null.
    */
  private var currentPhase: PhaseTime = _

  /**
    * The progress bar.
    */
  private val progressBar: ProgressBar = new ProgressBar

  /**
    * The default assumed charset.
    */
  val defaultCharset: Charset = Charset.forName("UTF-8")

  /**
    * The current Flix options.
    */
  var options: Options = Options.Default

  /**
    * The thread pool executor service for `this` Flix instance.
    */
  var threadPool: java.util.concurrent.ForkJoinPool = _

  /**
    * The symbol generator associated with this Flix instance.
    */
  val genSym = new GenSym()

  /**
    * The default output formatter.
    */
  private var formatter: Formatter = NoFormatter

  /**
    * A class loader for loading external JARs.
    */
  val jarLoader = new ExternalJarLoader

  /**
    * Adds the given string `text` with the given `name`.
    */
  def addSourceCode(name: String, text: String)(implicit sctx: SecurityContext): Flix = {
    if (name == null)
      throw new IllegalArgumentException("'name' must be non-null.")
    if (text == null)
      throw new IllegalArgumentException("'text' must be non-null.")
    if (sctx == null)
      throw new IllegalArgumentException("'sctx' must be non-null.")
    addInput(name, Input.Text(name, text, stable = false, sctx))
    this
  }

  /**
    * Removes the source code with the given `name`.
    */
  def remSourceCode(name: String): Flix = {
    if (name == null)
      throw new IllegalArgumentException("'name' must be non-null.")
    remInput(name, Input.Text(name, "", stable = false, /* unused */ SecurityContext.NoPermissions))
    this
  }

  /**
    * Adds the given path `p` as Flix source file.
    */
  def addFlix(p: Path)(implicit sctx: SecurityContext): Flix = {
    if (p == null)
      throw new IllegalArgumentException(s"'p' must be non-null.")
    if (!Files.exists(p))
      throw new IllegalArgumentException(s"'$p' must be a file.")
    if (!Files.isRegularFile(p))
      throw new IllegalArgumentException(s"'$p' must be a regular file.")
    if (!Files.isReadable(p))
      throw new IllegalArgumentException(s"'$p' must be a readable file.")
    if (!p.getFileName.toString.endsWith(".flix"))
      throw new IllegalArgumentException(s"'$p' must be a *.flix file.")

    addInput(p.toString, Input.TxtFile(p, sctx))
    this
  }

  /**
    * Adds the given path `p` as a Flix package file.
    */
  def addPkg(p: Path)(implicit sctx: SecurityContext): Flix = {
    if (p == null)
      throw new IllegalArgumentException(s"'p' must be non-null.")
    if (!Files.exists(p))
      throw new IllegalArgumentException(s"'$p' must be a file.")
    if (!Files.isRegularFile(p))
      throw new IllegalArgumentException(s"'$p' must be a regular file.")
    if (!Files.isReadable(p))
      throw new IllegalArgumentException(s"'$p' must be a readable file.")
    if (!p.getFileName.toString.endsWith(".fpkg"))
      throw new IllegalArgumentException(s"'$p' must be a *.pkg file.")

    addInput(p.toString, Input.PkgFile(p, sctx))
    this
  }

  /**
    * Removes the given path `p` as a Flix source file.
    */
  def remFlix(p: Path): Flix = {
    if (!p.getFileName.toString.endsWith(".flix"))
      throw new IllegalArgumentException(s"'$p' must be a *.flix file.")

    remInput(p.toString, Input.TxtFile(p, /* unused */ SecurityContext.NoPermissions))
    this
  }

  /**
    * Adds the JAR file at path `p` to the class loader.
    */
  def addJar(p: Path): Flix = {
    if (p == null)
      throw new IllegalArgumentException(s"'p' must be non-null.")
    if (!Files.exists(p))
      throw new IllegalArgumentException(s"'$p' must be a file.")
    if (!Files.isRegularFile(p))
      throw new IllegalArgumentException(s"'$p' must be a regular file.")
    if (!Files.isReadable(p))
      throw new IllegalArgumentException(s"'$p' must be a readable file.")

    jarLoader.addURL(p.toUri.toURL)
    extendKnownJavaClassesAndInterfaces(p)
    this
  }

  /**
    * Adds the given `input` under the given `name`.
    */
  private def addInput(name: String, input: Input): Unit = inputs.get(name) match {
    case None =>
      inputs += name -> input
    case Some(_) =>
      changeSet = changeSet.markChanged(input)
      inputs += name -> input
  }

  /**
    * Removes the given `input` under the given `name`.
    *
    * Note: Removing an input means to replace it by the empty string.
    */
  private def remInput(name: String, input: Input): Unit = inputs.get(name) match {
    case None => // nop
    case Some(_) =>
      changeSet = changeSet.markChanged(input)
      inputs += name -> Input.Text(name, "", stable = false, /* unused */ SecurityContext.NoPermissions)
  }

  /**
    * Sets the options used for this Flix instance.
    */
  def setOptions(opts: Options): Flix = {
    if (opts == null)
      throw new IllegalArgumentException("'opts' must be non-null.")
    options = opts
    this
  }

  /**
    * Returns the format options associated with this Flix instance.
    */
  def getFormatOptions: FormatOptions = {
    FormatOptions(
      varNames = FormatOptions.VarName.NameBased // TODO add cli option
    )
  }

  /**
    * Returns the current formatter instance.
    */
  def getFormatter: Formatter = this.formatter

  /**
    * Sets the output formatter used for this Flix instance.
    */
  def setFormatter(formatter: Formatter): Flix = {
    if (formatter == null)
      throw new IllegalArgumentException("'formatter' must be non-null.")
    this.formatter = formatter
    this
  }

  /**
    * Converts a list of compiler error messages to a list of printable messages.
    * Decides whether or not to append the explanation.
    */
  def mkMessages(errors: Chain[CompilationMessage]): List[String] = {
    if (options.explain)
      errors.toSeq.sortBy(_.loc).map(cm => cm.messageWithLoc(formatter) + cm.explain(formatter).getOrElse("")).toList
    else
      errors.toSeq.sortBy(_.loc).map(cm => cm.messageWithLoc(formatter)).toList
  }

  /**
    * Compiles the Flix program and returns a typed ast.
    */
  def check(): Validation[TypedAst.Root, CompilationMessage] = try {
    import Validation.Implicit.AsMonad

    // Mark this object as implicit.
    implicit val flix: Flix = this

    // Initialize fork-join thread pool.
    initForkJoinPool()

    // Reset the phase information.
    phaseTimers = ListBuffer.empty

    // The default entry point
    val entryPoint = flix.options.entryPoint

    implicit class MappableValidation[A, B](v: Validation[A, B]) {
      implicit def map[C](f: A => C): Validation[C, B] = Validation.mapN(v)(f)
    }

<<<<<<< HEAD
    val errors = mutable.ListBuffer.empty[CompilationMessage]

    val (afterReader, _) = Reader.run(getInputs, knownClassesAndInterfaces)
=======
    val (afterReader, readerErrors) = Reader.run(getInputs, knownClassesAndInterfaces)
>>>>>>> dea0590f
    val (afterLexer, lexerErrors) = Lexer.run(afterReader, cachedLexerTokens, changeSet)
    val (afterParser, parserErrors) = Parser2.run(afterLexer, cachedParserCst, changeSet)

    /** Remember to update [[AstPrinter]] about the list of phases. */
    val result = for {
<<<<<<< HEAD
      afterWeeder <- Weeder2.run(afterReader, entryPoint, afterParser, cachedWeederAst, changeSet)
      afterDesugar = Desugar.run(afterWeeder, cachedDesugarAst, changeSet)
      (afterNamer, namerErrors) = Namer.run(afterDesugar)
      afterResolver <- Resolver.run(afterNamer, cachedResolverAst, changeSet)
      (afterKinder, kinderErrors) = Kinder.run(afterResolver, cachedKinderAst, changeSet)
      (afterDeriver, derivationErrors) = Deriver.run(afterKinder)
      afterTyper <- Typer.run(afterDeriver, cachedTyperAst, changeSet)
      _ = EffectVerifier.run(afterTyper)
      (_, regionErrors) = Regions.run(afterTyper)
      (afterEntryPoint, entryPointErrors) = EntryPoint.run(afterTyper)
      (_, instanceErrors) = Instances.run(afterEntryPoint, cachedTyperAst, changeSet)
      afterPredDeps = PredDeps.run(afterEntryPoint)
      (afterStratifier, stratificationErrors) = Stratifier.run(afterPredDeps)
      (_, patMatchErrors) = PatMatch.run(afterStratifier)
      redundancyErrors = Redundancy.run(afterStratifier)
      (_, safetyErrors) = Safety.run(afterStratifier)
=======
      afterWeeder <- Weeder2.run(afterReader, entryPoint, afterParser, cachedWeederAst, changeSet).withSoftFailures(readerErrors).withSoftFailures(lexerErrors).withSoftFailures(parserErrors)
      afterDesugar = Desugar.run(afterWeeder, cachedDesugarAst, changeSet)
      (afterNamer, namerErrors) = Namer.run(afterDesugar)
      (resolverValidation, resolutionErrors) = Resolver.run(afterNamer, cachedResolverAst, changeSet)
      afterResolver <- resolverValidation.withSoftFailures(resolutionErrors).withSoftFailures(namerErrors)
      (afterKinder, kinderErrors) = Kinder.run(afterResolver, cachedKinderAst, changeSet)
      (afterDeriver, derivationErrors) = Deriver.run(afterKinder)
      afterTyper <- Typer.run(afterDeriver, cachedTyperAst, changeSet).withSoftFailures(kinderErrors).withSoftFailures(derivationErrors)
      () = EffectVerifier.run(afterTyper)
      (afterRegions, regionErrors) = Regions.run(afterTyper)
      (afterEntryPoint, entryPointErrors) = EntryPoint.run(afterRegions)
      (afterInstances, instanceErrors) = Instances.run(afterEntryPoint, cachedTyperAst, changeSet)
      (afterPredDeps, predDepErrors) = PredDeps.run(afterInstances)
      (afterStratifier, stratificationErrors) = Stratifier.run(afterPredDeps)
      (afterPatMatch, patMatchErrors) = PatMatch.run(afterStratifier)
      (afterRedundancy, redundancyErrors) = Redundancy.run(afterPatMatch)
      (afterSafety, safetyErrors) = Safety.run(afterRedundancy)
      errors = regionErrors ::: entryPointErrors ::: instanceErrors ::: predDepErrors ::: stratificationErrors ::: patMatchErrors ::: redundancyErrors ::: safetyErrors
      output <- Validation.toSuccessOrSoftFailure(afterSafety, errors) // Minimal change for things to still work. Will be removed once Validation is removed.
>>>>>>> dea0590f
    } yield {
      // Update caches for incremental compilation.
      if (options.incremental) {
        this.cachedLexerTokens = afterLexer
        this.cachedParserCst = afterParser
        this.cachedWeederAst = afterWeeder
        this.cachedDesugarAst = afterDesugar
        this.cachedKinderAst = afterKinder
        this.cachedResolverAst = afterResolver
        this.cachedTyperAst = afterTyper
      }
      errors ++= lexerErrors ::: parserErrors ::: namerErrors ::: kinderErrors ::: derivationErrors ::: regionErrors ::: entryPointErrors ::: instanceErrors ::: stratificationErrors ::: patMatchErrors ::: redundancyErrors ::: safetyErrors
      afterStratifier
    }

    // Shutdown fork-join thread pool.
    shutdownForkJoinPool()

    // Reset the progress bar.
    progressBar.complete()

    // Print summary?
    if (options.xsummary) {
      result.map(root => {
        val table = Summary.fileSummaryTable(root, nsDepth = Some(1), minLines = Some(125))
        table.getMarkdownLines.foreach(println)
      })
    }

    // Return the result (which could contain soft failures).
    // return errors here as well
    result
  } catch {
    case ex: InternalCompilerException =>
      CrashHandler.handleCrash(ex)(this)
      throw ex
  }

  /**
    * Compiles the given typed ast to an executable ast.
    */
  def codeGen(typedAst: TypedAst.Root): Validation[CompilationResult, CompilationMessage] = try {
    // Mark this object as implicit.
    implicit val flix: Flix = this

    // Initialize fork-join thread pool.
    initForkJoinPool()

    val loweringAst = Lowering.run(typedAst)
    val treeShaker1Ast = TreeShaker1.run(loweringAst)
    val monomorpherAst = Monomorpher.run(treeShaker1Ast)
    val simplifierAst = Simplifier.run(monomorpherAst)
    val closureConvAst = ClosureConv.run(simplifierAst)
    val lambdaLiftAst = LambdaLift.run(closureConvAst)
    val optimizerAst = Optimizer.run(lambdaLiftAst)
    val treeShaker2Ast = TreeShaker2.run(optimizerAst)
    val effectBinderAst = EffectBinder.run(treeShaker2Ast)
    val tailPosAst = TailPos.run(effectBinderAst)
    Verifier.run(tailPosAst)
    val eraserAst = Eraser.run(tailPosAst)
    val reducerAst = Reducer.run(eraserAst)
    val varOffsetsAst = VarOffsets.run(reducerAst)
    val result = JvmBackend.run(varOffsetsAst)

    // Shutdown fork-join thread pool.
    shutdownForkJoinPool()

    // Reset the progress bar.
    progressBar.complete()

    // Return the result.
    Validation.success(result)
  } catch {
    case ex: InternalCompilerException =>
      CrashHandler.handleCrash(ex)(this)
      throw ex
    case ex: Throwable =>
      CrashHandler.handleCrash(ex)(this)
      throw ex
  }

  /**
    * Compiles the given typed ast to an executable ast.
    */
  def compile(): Validation[CompilationResult, CompilationMessage] = {
    val result = check().toHardFailure
    Validation.flatMapN(result)(codeGen)
  }

  /**
    * Enters the phase with the given name.
    */
  def phaseNew[A, B](phase: String)(f: => (A, B))(implicit d: Debug[A]): (A, B) = {
    // Initialize the phase time object.
    currentPhase = PhaseTime(phase, 0)

    if (options.progress) {
      progressBar.observe(currentPhase.phase, "", sample = false)
    }

    // Measure the execution time.
    val t = System.nanoTime()
    val (root, errs) = f
    val e = System.nanoTime() - t

    // Update the phase time.
    currentPhase = currentPhase.copy(time = e)

    // And add it to the list of executed phases.
    phaseTimers += currentPhase

    if (this.options.xprintphases) {
      d.emit(phase, root)(this)
    }

    // Return the result computed by the phase.
    (root, errs)
  }

  /**
    * Enters the phase with the given name.
    */
  def phase[A](phase: String)(f: => A)(implicit d: Debug[A]): A = {
    // Initialize the phase time object.
    currentPhase = PhaseTime(phase, 0)

    if (options.progress) {
      progressBar.observe(currentPhase.phase, "", sample = false)
    }

    // Measure the execution time.
    val t = System.nanoTime()
    val r = f
    val e = System.nanoTime() - t

    // Update the phase time.
    currentPhase = currentPhase.copy(time = e)

    // And add it to the list of executed phases.
    phaseTimers += currentPhase

    if (this.options.xprintphases) {
      d.emit(phase, r)(this)
    }

    // Return the result computed by the phase.
    r
  }

  /**
    * Returns the total compilation time in nanoseconds.
    */
  def getTotalTime: Long = phaseTimers.foldLeft(0L) {
    case (acc, phase) => acc + phase.time
  }

  /**
    * A callback to indicate that work has started on the given subtask.
    */
  def subtask(subtask: String, sample: Boolean = false): Unit = {
    if (options.progress) {
      progressBar.observe(currentPhase.phase, subtask, sample)
    }
  }

  /**
    * Returns a list of inputs constructed from the strings and paths passed to Flix.
    */
  private def getInputs: List[Input] = {
    val lib = options.lib match {
      case LibLevel.Nix => Nil
      case LibLevel.Min => getLibraryInputs(coreLibrary)
      case LibLevel.All => getLibraryInputs(coreLibrary ++ standardLibrary)
    }
    inputs.values.toList ::: lib
  }

  /**
    * Returns the inputs for the given list of (path, text) pairs.
    */
  private def getLibraryInputs(xs: List[(String, String)]): List[Input] = xs.foldLeft(List.empty[Input]) {
    case (xs, (virtualPath, text)) => Input.Text(virtualPath, text, stable = true, SecurityContext.AllPermissions) :: xs
  }

  /**
    * Initializes the fork-join thread pool.
    */
  private def initForkJoinPool(): Unit = {
    threadPool = new ForkJoinPool(options.threads)
  }

  /**
    * Shuts down the fork-join thread pools.
    */
  private def shutdownForkJoinPool(): Unit = {
    threadPool.shutdown()
  }

  /**
    * Extends the set of known Java classes and interfaces with those in the given JAR-file `p`.
    */
  private def extendKnownJavaClassesAndInterfaces(p: Path): Unit = {
    knownClassesAndInterfaces = knownClassesAndInterfaces ++ getPackageContent(getClassesAndInterfacesOfJar(p))
  }

  /**
    * Returns all Java classes and interfaces in the current Java Platform.
    */
  private def getJavaPlatformClassesAndInterfaces(): MultiMap[List[String], String] = {
    getPackageContent(ClassList.TheList)
  }

  /**
    * Returns the names of all classes and interfaces in the given JAR-file `p`.
    */
  private def getClassesAndInterfacesOfJar(p: Path): List[String] = {
    Using(new ZipFile(p.toFile)) { zip =>
      val result = mutable.ListBuffer.empty[String]
      val iterator = zip.entries()
      while (iterator.hasMoreElements) {
        val entry = iterator.nextElement()
        val name = entry.getName
        if (name.endsWith(".class")) {
          result += name
        }
      }
      result.toList
    }.get
  }

  /**
    * Returns a multimap from Java packages to sub-packages, classes, and interfaces.
    */
  private def getPackageContent(l: List[String]): MultiMap[List[String], String] = {
    l.foldLeft[MultiMap[List[String], String]](MultiMap.empty) {
      case (acc, clazz) =>
        // Given a string `java/util/zip/ZipUtils.class` we convert it to the list `java :: util :: zip :: ZipUtils`.
        // We strip both the ".class" and ".java" suffix. Order should not matter.
        val clazzPath = clazz.stripSuffix(".class").stripSuffix(".java").split('/').toList

        // Create a multimap from all package prefixes to their sub packages and classes.
        // For example, if we have `java.lang.String`, we want to compute:
        // Nil                  => {java}
        // List("java")         => {lang}
        // List("java", "lang") => {String}
        clazzPath.inits.foldLeft(acc) {
          // Case 1: Nonempty path: split prefix and package
          case (acc1, prefix :+ pkg) => acc1 + (prefix -> pkg)
          // Case 2: Empty path: skip it
          case (acc1, _) => acc1
        }
    }
  }

}<|MERGE_RESOLUTION|>--- conflicted
+++ resolved
@@ -504,44 +504,22 @@
       implicit def map[C](f: A => C): Validation[C, B] = Validation.mapN(v)(f)
     }
 
-<<<<<<< HEAD
     val errors = mutable.ListBuffer.empty[CompilationMessage]
 
-    val (afterReader, _) = Reader.run(getInputs, knownClassesAndInterfaces)
-=======
     val (afterReader, readerErrors) = Reader.run(getInputs, knownClassesAndInterfaces)
->>>>>>> dea0590f
     val (afterLexer, lexerErrors) = Lexer.run(afterReader, cachedLexerTokens, changeSet)
     val (afterParser, parserErrors) = Parser2.run(afterLexer, cachedParserCst, changeSet)
 
     /** Remember to update [[AstPrinter]] about the list of phases. */
     val result = for {
-<<<<<<< HEAD
       afterWeeder <- Weeder2.run(afterReader, entryPoint, afterParser, cachedWeederAst, changeSet)
       afterDesugar = Desugar.run(afterWeeder, cachedDesugarAst, changeSet)
       (afterNamer, namerErrors) = Namer.run(afterDesugar)
-      afterResolver <- Resolver.run(afterNamer, cachedResolverAst, changeSet)
+      (resolverValidation, resolutionErrors) = Resolver.run(afterNamer, cachedResolverAst, changeSet)
+      afterResolver <- resolverValidation
       (afterKinder, kinderErrors) = Kinder.run(afterResolver, cachedKinderAst, changeSet)
       (afterDeriver, derivationErrors) = Deriver.run(afterKinder)
       afterTyper <- Typer.run(afterDeriver, cachedTyperAst, changeSet)
-      _ = EffectVerifier.run(afterTyper)
-      (_, regionErrors) = Regions.run(afterTyper)
-      (afterEntryPoint, entryPointErrors) = EntryPoint.run(afterTyper)
-      (_, instanceErrors) = Instances.run(afterEntryPoint, cachedTyperAst, changeSet)
-      afterPredDeps = PredDeps.run(afterEntryPoint)
-      (afterStratifier, stratificationErrors) = Stratifier.run(afterPredDeps)
-      (_, patMatchErrors) = PatMatch.run(afterStratifier)
-      redundancyErrors = Redundancy.run(afterStratifier)
-      (_, safetyErrors) = Safety.run(afterStratifier)
-=======
-      afterWeeder <- Weeder2.run(afterReader, entryPoint, afterParser, cachedWeederAst, changeSet).withSoftFailures(readerErrors).withSoftFailures(lexerErrors).withSoftFailures(parserErrors)
-      afterDesugar = Desugar.run(afterWeeder, cachedDesugarAst, changeSet)
-      (afterNamer, namerErrors) = Namer.run(afterDesugar)
-      (resolverValidation, resolutionErrors) = Resolver.run(afterNamer, cachedResolverAst, changeSet)
-      afterResolver <- resolverValidation.withSoftFailures(resolutionErrors).withSoftFailures(namerErrors)
-      (afterKinder, kinderErrors) = Kinder.run(afterResolver, cachedKinderAst, changeSet)
-      (afterDeriver, derivationErrors) = Deriver.run(afterKinder)
-      afterTyper <- Typer.run(afterDeriver, cachedTyperAst, changeSet).withSoftFailures(kinderErrors).withSoftFailures(derivationErrors)
       () = EffectVerifier.run(afterTyper)
       (afterRegions, regionErrors) = Regions.run(afterTyper)
       (afterEntryPoint, entryPointErrors) = EntryPoint.run(afterRegions)
@@ -551,9 +529,6 @@
       (afterPatMatch, patMatchErrors) = PatMatch.run(afterStratifier)
       (afterRedundancy, redundancyErrors) = Redundancy.run(afterPatMatch)
       (afterSafety, safetyErrors) = Safety.run(afterRedundancy)
-      errors = regionErrors ::: entryPointErrors ::: instanceErrors ::: predDepErrors ::: stratificationErrors ::: patMatchErrors ::: redundancyErrors ::: safetyErrors
-      output <- Validation.toSuccessOrSoftFailure(afterSafety, errors) // Minimal change for things to still work. Will be removed once Validation is removed.
->>>>>>> dea0590f
     } yield {
       // Update caches for incremental compilation.
       if (options.incremental) {
@@ -565,7 +540,7 @@
         this.cachedResolverAst = afterResolver
         this.cachedTyperAst = afterTyper
       }
-      errors ++= lexerErrors ::: parserErrors ::: namerErrors ::: kinderErrors ::: derivationErrors ::: regionErrors ::: entryPointErrors ::: instanceErrors ::: stratificationErrors ::: patMatchErrors ::: redundancyErrors ::: safetyErrors
+      errors ++= readerErrors ::: lexerErrors ::: parserErrors ::: namerErrors ::: kinderErrors ::: derivationErrors ::: regionErrors ::: entryPointErrors ::: instanceErrors ::: stratificationErrors ::: patMatchErrors ::: redundancyErrors ::: safetyErrors
       afterStratifier
     }
 
