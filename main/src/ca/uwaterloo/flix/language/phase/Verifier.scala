/*
 * Copyright 2023 Magnus Madsen
 *
 * Licensed under the Apache License, Version 2.0 (the "License");
 * you may not use this file except in compliance with the License.
 * You may obtain a copy of the License at
 *
 *   http://www.apache.org/licenses/LICENSE-2.0
 *
 * Unless required by applicable law or agreed to in writing, software
 * distributed under the License is distributed on an "AS IS" BASIS,
 * WITHOUT WARRANTIES OR CONDITIONS OF ANY KIND, either express or implied.
 * See the License for the specific language governing permissions and
 * limitations under the License.
 */
package ca.uwaterloo.flix.language.phase

import ca.uwaterloo.flix.api.Flix
import ca.uwaterloo.flix.language.ast.Ast.Constant
import ca.uwaterloo.flix.language.ast.Purity.isPure
import ca.uwaterloo.flix.language.ast.ReducedAst._
import ca.uwaterloo.flix.language.ast.{AtomicOp, MonoType, Name, Purity, SemanticOp, SourceLocation, Symbol}
import ca.uwaterloo.flix.language.dbg.AstPrinter._
import ca.uwaterloo.flix.util.{InternalCompilerException, ParOps}
import ca.uwaterloo.flix.language.phase.Eraser.erase

import scala.annotation.tailrec

/**
  * Verify the AST before bytecode generation.
  */
object Verifier {

  def run(root: Root)(implicit flix: Flix): Root = flix.phase("Verifier") {
    if (flix.options.xnoverify) {
      root
    } else {
      ParOps.parMap(root.defs.values)(visitDef(_)(root))
      root
    }
  }

  private def visitDef(decl: Def)(implicit root: Root): Unit = {
    val env = (decl.cparams ++ decl.fparams).foldLeft(Map.empty[Symbol.VarSym, MonoType]) {
      case (macc, fparam) => macc + (fparam.sym -> fparam.tpe)
    }
    val ret = visitExpr(decl.expr)(root, env, Map.empty)
    checkEq(decl.tpe, ret, decl.loc)
  }

  private def visitExpr(expr: Expr)(implicit root: Root, env: Map[Symbol.VarSym, MonoType], lenv: Map[Symbol.LabelSym, MonoType]): MonoType = expr match {

    case Expr.Cst(cst, tpe, loc) => cst match {
      case Constant.Unit => check(expected = MonoType.Unit)(actual = tpe, loc)
      case Constant.Null => tpe
      case Constant.Bool(_) => check(expected = MonoType.Bool)(actual = tpe, loc)
      case Constant.Char(_) => check(expected = MonoType.Char)(actual = tpe, loc)
      case Constant.Float32(_) => check(expected = MonoType.Float32)(actual = tpe, loc)
      case Constant.Float64(_) => check(expected = MonoType.Float64)(actual = tpe, loc)
      case Constant.BigDecimal(_) => check(expected = MonoType.BigDecimal)(actual = tpe, loc)
      case Constant.Int8(_) => check(expected = MonoType.Int8)(actual = tpe, loc)
      case Constant.Int16(_) => check(expected = MonoType.Int16)(actual = tpe, loc)
      case Constant.Int32(_) => check(expected = MonoType.Int32)(actual = tpe, loc)
      case Constant.Int64(_) => check(expected = MonoType.Int64)(actual = tpe, loc)
      case Constant.BigInt(_) => check(expected = MonoType.BigInt)(actual = tpe, loc)
      case Constant.Str(_) => check(expected = MonoType.String)(actual = tpe, loc)
      case Constant.Regex(_) => check(expected = MonoType.Regex)(actual = tpe, loc)
    }

    case Expr.Var(sym, tpe1, loc) => env.get(sym) match {
      case None => throw InternalCompilerException(s"Unknown variable sym: '$sym'", sym.loc)
      case Some(tpe2) =>
        checkEq(tpe1, tpe2, loc)
    }

    case Expr.ApplyAtomic(op, exps, tpe, purity, loc) =>
      val ts = exps.map(visitExpr)

      op match {
        case AtomicOp.Unary(sop) =>
          val List(t) = ts
          val opTpe = sop match {
            case SemanticOp.BoolOp.Not => MonoType.Bool
            case SemanticOp.Float32Op.Neg => MonoType.Float32
            case SemanticOp.Float64Op.Neg => MonoType.Float64
            case SemanticOp.Int8Op.Neg => MonoType.Int8
            case SemanticOp.Int8Op.Not => MonoType.Int8
            case SemanticOp.Int16Op.Neg => MonoType.Int16
            case SemanticOp.Int16Op.Not => MonoType.Int16
            case SemanticOp.Int32Op.Neg => MonoType.Int32
            case SemanticOp.Int32Op.Not => MonoType.Int32
            case SemanticOp.Int64Op.Neg => MonoType.Int64
            case SemanticOp.Int64Op.Not => MonoType.Int64
          }
          check(expected = opTpe)(actual = t, loc)
          check(expected = tpe)(actual = opTpe, loc)

        case AtomicOp.Binary(sop) =>
          val List(t1, t2) = ts
          val (argTpe1, argTpe2, resTpe) = sop match {
            case SemanticOp.BoolOp.And => (MonoType.Bool, MonoType.Bool, MonoType.Bool)
            case SemanticOp.BoolOp.Neq => (MonoType.Bool, MonoType.Bool, MonoType.Bool)
            case SemanticOp.BoolOp.Eq => (MonoType.Bool, MonoType.Bool, MonoType.Bool)
            case SemanticOp.BoolOp.Or => (MonoType.Bool, MonoType.Bool, MonoType.Bool)

            case SemanticOp.CharOp.Eq => (MonoType.Char, MonoType.Char, MonoType.Bool)
            case SemanticOp.CharOp.Neq => (MonoType.Char, MonoType.Char, MonoType.Bool)
            case SemanticOp.CharOp.Ge => (MonoType.Char, MonoType.Char, MonoType.Bool)
            case SemanticOp.CharOp.Gt => (MonoType.Char, MonoType.Char, MonoType.Bool)
            case SemanticOp.CharOp.Le => (MonoType.Char, MonoType.Char, MonoType.Bool)
            case SemanticOp.CharOp.Lt => (MonoType.Char, MonoType.Char, MonoType.Bool)

            case SemanticOp.Float32Op.Eq => (MonoType.Float32, MonoType.Float32, MonoType.Bool)
            case SemanticOp.Float32Op.Neq => (MonoType.Float32, MonoType.Float32, MonoType.Bool)
            case SemanticOp.Float32Op.Ge => (MonoType.Float32, MonoType.Float32, MonoType.Bool)
            case SemanticOp.Float32Op.Gt => (MonoType.Float32, MonoType.Float32, MonoType.Bool)
            case SemanticOp.Float32Op.Le => (MonoType.Float32, MonoType.Float32, MonoType.Bool)
            case SemanticOp.Float32Op.Lt => (MonoType.Float32, MonoType.Float32, MonoType.Bool)
            case SemanticOp.Float32Op.Add => (MonoType.Float32, MonoType.Float32, MonoType.Float32)
            case SemanticOp.Float32Op.Div => (MonoType.Float32, MonoType.Float32, MonoType.Float32)
            case SemanticOp.Float32Op.Exp => (MonoType.Float32, MonoType.Float32, MonoType.Float32)
            case SemanticOp.Float32Op.Mul => (MonoType.Float32, MonoType.Float32, MonoType.Float32)
            case SemanticOp.Float32Op.Sub => (MonoType.Float32, MonoType.Float32, MonoType.Float32)

            case SemanticOp.Float64Op.Eq => (MonoType.Float64, MonoType.Float64, MonoType.Bool)
            case SemanticOp.Float64Op.Neq => (MonoType.Float64, MonoType.Float64, MonoType.Bool)
            case SemanticOp.Float64Op.Ge => (MonoType.Float64, MonoType.Float64, MonoType.Bool)
            case SemanticOp.Float64Op.Gt => (MonoType.Float64, MonoType.Float64, MonoType.Bool)
            case SemanticOp.Float64Op.Le => (MonoType.Float64, MonoType.Float64, MonoType.Bool)
            case SemanticOp.Float64Op.Lt => (MonoType.Float64, MonoType.Float64, MonoType.Bool)
            case SemanticOp.Float64Op.Add => (MonoType.Float64, MonoType.Float64, MonoType.Float64)
            case SemanticOp.Float64Op.Div => (MonoType.Float64, MonoType.Float64, MonoType.Float64)
            case SemanticOp.Float64Op.Exp => (MonoType.Float64, MonoType.Float64, MonoType.Float64)
            case SemanticOp.Float64Op.Mul => (MonoType.Float64, MonoType.Float64, MonoType.Float64)
            case SemanticOp.Float64Op.Sub => (MonoType.Float64, MonoType.Float64, MonoType.Float64)

            case SemanticOp.Int8Op.Eq => (MonoType.Int8, MonoType.Int8, MonoType.Bool)
            case SemanticOp.Int8Op.Neq => (MonoType.Int8, MonoType.Int8, MonoType.Bool)
            case SemanticOp.Int8Op.Ge => (MonoType.Int8, MonoType.Int8, MonoType.Bool)
            case SemanticOp.Int8Op.Gt => (MonoType.Int8, MonoType.Int8, MonoType.Bool)
            case SemanticOp.Int8Op.Le => (MonoType.Int8, MonoType.Int8, MonoType.Bool)
            case SemanticOp.Int8Op.Lt => (MonoType.Int8, MonoType.Int8, MonoType.Bool)
            case SemanticOp.Int8Op.Add => (MonoType.Int8, MonoType.Int8, MonoType.Int8)
            case SemanticOp.Int8Op.Div => (MonoType.Int8, MonoType.Int8, MonoType.Int8)
            case SemanticOp.Int8Op.Exp => (MonoType.Int8, MonoType.Int8, MonoType.Int8)
            case SemanticOp.Int8Op.Mul => (MonoType.Int8, MonoType.Int8, MonoType.Int8)
            case SemanticOp.Int8Op.Sub => (MonoType.Int8, MonoType.Int8, MonoType.Int8)
            case SemanticOp.Int8Op.Rem => (MonoType.Int8, MonoType.Int8, MonoType.Int8)
            case SemanticOp.Int8Op.And => (MonoType.Int8, MonoType.Int8, MonoType.Int8)
            case SemanticOp.Int8Op.Or => (MonoType.Int8, MonoType.Int8, MonoType.Int8)
            case SemanticOp.Int8Op.Xor => (MonoType.Int8, MonoType.Int8, MonoType.Int8)
            case SemanticOp.Int8Op.Shl => (MonoType.Int8, MonoType.Int32, MonoType.Int8)
            case SemanticOp.Int8Op.Shr => (MonoType.Int8, MonoType.Int32, MonoType.Int8)

            case SemanticOp.Int16Op.Eq => (MonoType.Int16, MonoType.Int16, MonoType.Bool)
            case SemanticOp.Int16Op.Neq => (MonoType.Int16, MonoType.Int16, MonoType.Bool)
            case SemanticOp.Int16Op.Ge => (MonoType.Int16, MonoType.Int16, MonoType.Bool)
            case SemanticOp.Int16Op.Gt => (MonoType.Int16, MonoType.Int16, MonoType.Bool)
            case SemanticOp.Int16Op.Le => (MonoType.Int16, MonoType.Int16, MonoType.Bool)
            case SemanticOp.Int16Op.Lt => (MonoType.Int16, MonoType.Int16, MonoType.Bool)
            case SemanticOp.Int16Op.Add => (MonoType.Int16, MonoType.Int16, MonoType.Int16)
            case SemanticOp.Int16Op.Div => (MonoType.Int16, MonoType.Int16, MonoType.Int16)
            case SemanticOp.Int16Op.Exp => (MonoType.Int16, MonoType.Int16, MonoType.Int16)
            case SemanticOp.Int16Op.Mul => (MonoType.Int16, MonoType.Int16, MonoType.Int16)
            case SemanticOp.Int16Op.Sub => (MonoType.Int16, MonoType.Int16, MonoType.Int16)
            case SemanticOp.Int16Op.Rem => (MonoType.Int16, MonoType.Int16, MonoType.Int16)
            case SemanticOp.Int16Op.And => (MonoType.Int16, MonoType.Int16, MonoType.Int16)
            case SemanticOp.Int16Op.Or => (MonoType.Int16, MonoType.Int16, MonoType.Int16)
            case SemanticOp.Int16Op.Xor => (MonoType.Int16, MonoType.Int16, MonoType.Int16)
            case SemanticOp.Int16Op.Shl => (MonoType.Int16, MonoType.Int32, MonoType.Int16)
            case SemanticOp.Int16Op.Shr => (MonoType.Int16, MonoType.Int32, MonoType.Int16)

            case SemanticOp.Int32Op.Eq => (MonoType.Int32, MonoType.Int32, MonoType.Bool)
            case SemanticOp.Int32Op.Neq => (MonoType.Int32, MonoType.Int32, MonoType.Bool)
            case SemanticOp.Int32Op.Ge => (MonoType.Int32, MonoType.Int32, MonoType.Bool)
            case SemanticOp.Int32Op.Gt => (MonoType.Int32, MonoType.Int32, MonoType.Bool)
            case SemanticOp.Int32Op.Le => (MonoType.Int32, MonoType.Int32, MonoType.Bool)
            case SemanticOp.Int32Op.Lt => (MonoType.Int32, MonoType.Int32, MonoType.Bool)
            case SemanticOp.Int32Op.Add => (MonoType.Int32, MonoType.Int32, MonoType.Int32)
            case SemanticOp.Int32Op.Div => (MonoType.Int32, MonoType.Int32, MonoType.Int32)
            case SemanticOp.Int32Op.Exp => (MonoType.Int32, MonoType.Int32, MonoType.Int32)
            case SemanticOp.Int32Op.Mul => (MonoType.Int32, MonoType.Int32, MonoType.Int32)
            case SemanticOp.Int32Op.Sub => (MonoType.Int32, MonoType.Int32, MonoType.Int32)
            case SemanticOp.Int32Op.Rem => (MonoType.Int32, MonoType.Int32, MonoType.Int32)
            case SemanticOp.Int32Op.And => (MonoType.Int32, MonoType.Int32, MonoType.Int32)
            case SemanticOp.Int32Op.Or => (MonoType.Int32, MonoType.Int32, MonoType.Int32)
            case SemanticOp.Int32Op.Xor => (MonoType.Int32, MonoType.Int32, MonoType.Int32)
            case SemanticOp.Int32Op.Shl => (MonoType.Int32, MonoType.Int32, MonoType.Int32)
            case SemanticOp.Int32Op.Shr => (MonoType.Int32, MonoType.Int32, MonoType.Int32)

            case SemanticOp.Int64Op.Eq => (MonoType.Int64, MonoType.Int64, MonoType.Bool)
            case SemanticOp.Int64Op.Neq => (MonoType.Int64, MonoType.Int64, MonoType.Bool)
            case SemanticOp.Int64Op.Ge => (MonoType.Int64, MonoType.Int64, MonoType.Bool)
            case SemanticOp.Int64Op.Gt => (MonoType.Int64, MonoType.Int64, MonoType.Bool)
            case SemanticOp.Int64Op.Le => (MonoType.Int64, MonoType.Int64, MonoType.Bool)
            case SemanticOp.Int64Op.Lt => (MonoType.Int64, MonoType.Int64, MonoType.Bool)
            case SemanticOp.Int64Op.Add => (MonoType.Int64, MonoType.Int64, MonoType.Int64)
            case SemanticOp.Int64Op.Div => (MonoType.Int64, MonoType.Int64, MonoType.Int64)
            case SemanticOp.Int64Op.Exp => (MonoType.Int64, MonoType.Int64, MonoType.Int64)
            case SemanticOp.Int64Op.Mul => (MonoType.Int64, MonoType.Int64, MonoType.Int64)
            case SemanticOp.Int64Op.Sub => (MonoType.Int64, MonoType.Int64, MonoType.Int64)
            case SemanticOp.Int64Op.Rem => (MonoType.Int64, MonoType.Int64, MonoType.Int64)
            case SemanticOp.Int64Op.And => (MonoType.Int64, MonoType.Int64, MonoType.Int64)
            case SemanticOp.Int64Op.Or => (MonoType.Int64, MonoType.Int64, MonoType.Int64)
            case SemanticOp.Int64Op.Xor => (MonoType.Int64, MonoType.Int64, MonoType.Int64)
            case SemanticOp.Int64Op.Shl => (MonoType.Int64, MonoType.Int32, MonoType.Int64)
            case SemanticOp.Int64Op.Shr => (MonoType.Int64, MonoType.Int32, MonoType.Int64)

            case SemanticOp.StringOp.Concat => (MonoType.String, MonoType.String, MonoType.String)
          }
          check(expected = argTpe1)(t1, loc)
          check(expected = argTpe2)(t2, loc)
          check(expected = tpe)(actual = resTpe, loc)

        case AtomicOp.Is(sym) =>
          val List(t1) = ts
          check(expected = MonoType.Enum(sym.enumSym))(actual = t1, loc)
          check(expected = MonoType.Bool)(actual = tpe, loc)

        case AtomicOp.Tag(sym) =>
          val List(t1) = ts
          check(expected = MonoType.Enum(sym.enumSym))(actual = tpe, loc)

        case AtomicOp.Untag(sym) =>
          val List(t1) = ts
          check(expected = MonoType.Enum(sym.enumSym))(actual = t1, loc)
          tpe

        case AtomicOp.ArrayLength =>
          val List(t1) = ts
          t1 match {
            case MonoType.Array(_) => check(expected = MonoType.Int32)(actual = tpe, loc)
            case _ => failMismatchedShape(t1, "Array", loc)
          }

<<<<<<< HEAD
=======
        case AtomicOp.StructNew(sym0, _) =>
          ts match {
            case region :: _ =>
              checkStructType(tpe, sym0, loc)
              check(MonoType.Region)(region, exps(0).loc)
              tpe
            case _ => throw InternalCompilerException(s"Struct $sym0 missing region tparam", loc)
          }

        case AtomicOp.StructGet(sym0, _) =>
          ts match {
            case tpe1 :: Nil =>
              checkStructType(tpe1, sym0, loc)
              tpe
            case _ => failMismatchedShape(tpe, "Struct", loc)
          }

        case AtomicOp.StructPut(sym0, _) =>
          ts match {
            case tpe1 :: Nil =>
              checkStructType(tpe1, sym0, loc)
              tpe
            case _ => failMismatchedShape(tpe, "Struct", loc)
          }

>>>>>>> 26dc4e70
        case AtomicOp.ArrayNew =>
          val List(t1, t2) = ts
          val arrType = MonoType.Array(t1)
          checkEq(arrType, tpe, loc)
          check(expected = MonoType.Int32)(actual = t2, loc)
          tpe

        case AtomicOp.ArrayLit =>
          tpe match {
            case MonoType.Array(elmt) =>
              ts.foreach(t => checkEq(elmt, t, loc))
              tpe
            case _ => failMismatchedShape(tpe, "Array", loc)
          }

        case AtomicOp.ArrayLoad =>
          val List(t1, t2) = ts
          t1 match {
            case MonoType.Array(elmt) =>
              check(expected = MonoType.Int32)(actual = t2, loc)
              checkEq(elmt, tpe, loc)
            case _ => failMismatchedShape(t1, "Array", loc)
          }

        case AtomicOp.ArrayStore =>
          val List(t1, t2, t3) = ts
          t1 match {
            case MonoType.Array(elmt) =>
              check(expected = MonoType.Int32)(actual = t2, loc)
              checkEq(elmt, t3, loc)
              check(expected = MonoType.Unit)(actual = tpe, loc)
            case _ => failMismatchedShape(t1, "Array", loc)
          }

        case AtomicOp.StructNew(sym0, fields0) =>
          val region :: fieldTpes = ts
          val fields = fields0.zip(fieldTpes).toMap
          if(isPure(purity)) {
            throw InternalCompilerException(s"Struct expression should not be pure", loc)
          }
          tpe match {
            case MonoType.Struct(sym, elms, _) => {
              val erasedElmTys = fields.map {case (_, tpe) => tpe}
              erasedElmTys.zip(elms).foreach {case (ty1, ty2) => checkEq(erase(ty1), erase(ty2), loc)}
              if(sym0 != sym) {
                throw InternalCompilerException(s"Expected struct type $sym0, got struct type $sym", loc)
              }
            }
            case _ => failMismatchedShape(tpe, "Struct", loc)
          }
          check(MonoType.Region)(region, exps(0).loc)
          tpe

        case AtomicOp.StructGet(sym0, field) =>
          if(isPure(purity)) {
            throw InternalCompilerException(s"Struct expression should not be pure", loc)
          }
          val List(struct) = ts
          struct match {
            case MonoType.Struct(sym, elms, _) =>
              val fieldsMap = root.structs(sym).fields
              if(sym0 != sym) {
                throw InternalCompilerException(s"Expected struct type $sym0, got struct type $sym", loc)
              }
              val fieldIdx = fieldsMap(Name.Label(field.name, field.loc)).idx
              checkEq(erase(elms(fieldIdx)), erase(tpe), loc)
              tpe
            case _ => failMismatchedShape(tpe, "Struct", loc)
          }

        case AtomicOp.StructPut(sym0, field) =>
          val List(struct, rhs) = ts
          if(isPure(purity)) {
            throw InternalCompilerException(s"Struct expression should not be pure", loc)
          }
          struct match {
            case MonoType.Struct(sym, elms, _) => {
              val fieldsMap = root.structs(sym).fields
              if(sym0 != sym) {
                throw InternalCompilerException(s"Expected struct type $sym0, got struct type $sym", loc)
              }
              val fieldIdx = fieldsMap(Name.Label(field.name, field.loc)).idx
              checkEq(erase(elms(fieldIdx)), erase(rhs), loc)
              checkEq(tpe, MonoType.Unit, loc)
            }
            case _ => failMismatchedShape(tpe, "Struct", loc)
          }

        case AtomicOp.Ref =>
          val List(t1) = ts
          val refType = MonoType.Ref(t1)
          checkEq(refType, tpe, loc)

        case AtomicOp.Deref =>
          val List(t1) = ts
          t1 match {
            case MonoType.Ref(elm) => checkEq(elm, tpe, loc)
            case _ => failMismatchedShape(t1, "Ref", loc)
          }

        case AtomicOp.Lazy =>
          val List(t1) = ts
          tpe match {
            case MonoType.Lazy(elmt) =>
              val fun = MonoType.Arrow(List(MonoType.Unit), elmt)
              checkEq(t1, fun, loc)
              tpe
            case _ => failMismatchedShape(tpe, "Lazy", loc)
          }

        case AtomicOp.Force =>
          val List(t1) = ts
          t1 match {
            case MonoType.Lazy(elm) => checkEq(elm, tpe, loc)
            case _ => failMismatchedShape(t1, "Lazy", loc)
          }

        case AtomicOp.Tuple =>
          val tup = MonoType.Tuple(ts)
          checkEq(tup, tpe, loc)

        case AtomicOp.Index(idx: Int) =>
          val List(t1) = ts
          t1 match {
            case MonoType.Tuple(elms) => checkEq(elms(idx), tpe, loc)
            case _ => failMismatchedShape(t1, "Tuple", loc)
          }

        case AtomicOp.Assign =>
          val List(t1, t2) = ts
          t1 match {
            case MonoType.Ref(elm) =>
              checkEq(t2, elm, loc)
              check(expected = MonoType.Unit)(actual = tpe, loc)
            case _ => failMismatchedShape(t1, "Ref", loc)
          }

        // Match- and Hole-errors match with any type
        case AtomicOp.HoleError(_) =>
          tpe

        case AtomicOp.MatchError =>
          tpe

        case AtomicOp.RecordEmpty =>
          check(expected = MonoType.RecordEmpty)(actual = tpe, loc)

        case AtomicOp.RecordExtend(label) =>
          val List(t1, t2) = ts
          removeFromRecordType(tpe, label.name, loc) match {
            case (rec, Some(valtype)) =>
              checkEq(rec, t2, loc)
              checkEq(valtype, t1, loc)
              tpe
            case (_, None) => failMismatchedShape(tpe, s"Record with ${label.name}", loc)
          }

        case AtomicOp.RecordRestrict(label) =>
          val List(t1) = ts
          removeFromRecordType(t1, label.name, loc) match {
            case (rec, Some(_)) =>
              checkEq(tpe, rec, loc)
            case (_, None) => failMismatchedShape(t1, s"Record with ${label.name}", loc)
          }

        case AtomicOp.RecordSelect(label) =>
          val List(t1) = ts
          selectFromRecordType(t1, label.name, loc) match {
            case Some(elmt) =>
              checkEq(tpe, elmt, loc)
            case None => failMismatchedShape(t1, s"Record with '${label.name}'", loc)
          }

        case AtomicOp.Closure(sym) =>
          val defn = root.defs(sym)
          val signature = MonoType.Arrow(defn.fparams.map(_.tpe), defn.tpe)

          val decl = MonoType.Arrow(defn.cparams.map(_.tpe), signature)
          val actual = MonoType.Arrow(ts, tpe)

          checkEq(decl, actual, loc)
          tpe

        case AtomicOp.Box =>
          check(expected = MonoType.Object)(actual = tpe, loc)

        case AtomicOp.Unbox =>
          val List(t1) = ts
          check(expected = MonoType.Object)(actual = t1, loc)
          tpe

        // cast may result in any type
        case AtomicOp.Cast =>
          tpe

        case AtomicOp.Region =>
          check(expected = MonoType.Region)(actual = tpe, loc)

        case AtomicOp.Spawn =>
          val List(t1, t2) = ts
          t1 match {
            case MonoType.Arrow(List(MonoType.Unit), _) => ()
            case _ => failMismatchedShape(t1, "Arrow(List(Unit), _)", loc)
          }

          check(expected = MonoType.Region)(actual = t2, loc)
          check(expected = MonoType.Unit)(actual = tpe, loc)

        case AtomicOp.GetField(field) =>
          val List(t) = ts
          checkJavaSubtype(t, field.getDeclaringClass, loc)
          checkJavaSubtype(tpe, field.getType, loc)

        case AtomicOp.GetStaticField(field) =>
          checkJavaSubtype(tpe, field.getType, loc)

        case AtomicOp.PutField(field) =>
          val List(t1, t2) = ts
          checkJavaSubtype(t1, field.getDeclaringClass, loc)
          checkJavaSubtype(t2, field.getType, loc)
          check(expected = MonoType.Unit)(actual = tpe, loc)

        case AtomicOp.PutStaticField(field) =>
          val List(t) = ts
          checkJavaSubtype(t, field.getType, loc)
          check(expected = MonoType.Unit)(actual = tpe, loc)

        case AtomicOp.Throw =>
          val List(t) = ts
          checkJavaSubtype(t, classOf[Throwable], loc)
          tpe

        case AtomicOp.InstanceOf(_) =>
          val List(t) = ts
          checkJavaSubtype(t, new Object().getClass, loc) // must not be primitive type
          check(expected = MonoType.Bool)(actual = tpe, loc)

        case AtomicOp.InvokeConstructor(constructor) =>
          checkJavaParameters(ts, constructor.getParameterTypes.toList, loc)
          checkJavaSubtype(tpe, constructor.getDeclaringClass, loc)

        case AtomicOp.InvokeMethod(method) =>
          val t :: pts = ts
          checkJavaParameters(pts, method.getParameterTypes.toList, loc)
          checkJavaSubtype(t, method.getDeclaringClass, loc)
          checkJavaSubtype(tpe, method.getReturnType, loc)

        case AtomicOp.InvokeStaticMethod(method) =>
          checkJavaParameters(ts, method.getParameterTypes.toList, loc)
          checkJavaSubtype(tpe, method.getReturnType, loc)
      }

    case Expr.ApplyClo(exp, exps, ct, tpe, _, loc) =>
      val lamType1 = visitExpr(exp)
      val lamType2 = MonoType.Arrow(exps.map(visitExpr), tpe)
      checkEq(lamType1, lamType2, loc)
      tpe

    case Expr.ApplyDef(sym, exps, ct, tpe, _, loc) =>
      val defn = root.defs(sym)
      val declared = MonoType.Arrow(defn.fparams.map(_.tpe), defn.tpe)
      val actual = MonoType.Arrow(exps.map(visitExpr), tpe)
      check(expected = declared)(actual = actual, loc)
      tpe

    case Expr.ApplySelfTail(sym, actuals, tpe, _, loc) =>
      val defn = root.defs(sym)
      val declared = MonoType.Arrow(defn.fparams.map(_.tpe), defn.tpe)
      val actual = MonoType.Arrow(actuals.map(visitExpr), tpe)
      check(expected = declared)(actual = actual, loc)
      tpe

    case Expr.IfThenElse(exp1, exp2, exp3, tpe, _, loc) =>
      val condType = visitExpr(exp1)
      val thenType = visitExpr(exp2)
      val elseType = visitExpr(exp3)
      check(expected = MonoType.Bool)(actual = condType, exp1.loc)
      checkEq(tpe, thenType, exp2.loc)
      checkEq(tpe, elseType, exp3.loc)

    case Expr.Branch(exp, branches, tpe, _, loc) =>
      val lenv1 = branches.foldLeft(lenv) {
        case (acc, (label, _)) => acc + (label -> tpe)
      }
      branches.foreach {
        case (label, body) =>
          checkEq(tpe, visitExpr(body)(root, env, lenv1), loc)
      }
      tpe

    case Expr.JumpTo(sym, tpe1, _, loc) => lenv.get(sym) match {
      case None => throw InternalCompilerException(s"Unknown label sym: '$sym'.", loc)
      case Some(tpe2) => checkEq(tpe1, tpe2, loc)
    }

    case Expr.Let(sym, exp1, exp2, tpe, _, loc) =>
      val letBoundType = visitExpr(exp1)
      val bodyType = visitExpr(exp2)(root, env + (sym -> letBoundType), lenv)
      checkEq(bodyType, tpe, loc)

    case Expr.LetRec(varSym, _, defSym, exp1, exp2, tpe, _, loc) =>
      val env1 = env + (varSym -> exp1.tpe)
      val letBoundType = visitExpr(exp1)(root, env1, lenv)
      val bodyType = visitExpr(exp2)(root, env1, lenv)
      checkEq(bodyType, tpe, loc)

    case Expr.Stmt(exp1, exp2, tpe, _, loc) =>
      val firstType = visitExpr(exp1)
      val secondType = visitExpr(exp2)
      checkEq(secondType, tpe, loc)

    case Expr.Scope(sym, exp, tpe, _, loc) =>
      checkEq(tpe, visitExpr(exp)(root, env + (sym -> MonoType.Region), lenv), loc)

    case Expr.TryCatch(exp, rules, tpe, _, loc) =>
      for (CatchRule(sym, clazz, exp) <- rules) {
        checkEq(tpe, visitExpr(exp)(root, env + (sym -> MonoType.Native(clazz)), lenv), exp.loc)
      }
      val t = visitExpr(exp)
      checkEq(tpe, t, loc)

    case Expr.TryWith(exp, effUse, rules, ct, tpe, purity, loc) =>
      val exptype = visitExpr(exp) match {
        case MonoType.Arrow(List(MonoType.Unit), t) => t
        case e => failMismatchedShape(e, "Arrow(List(Unit), _)", exp.loc)
      }

      val effect = root.effects.getOrElse(effUse.sym,
        throw InternalCompilerException(s"Unknown effect sym: '${effUse.sym}'", effUse.loc))
      val ops = effect.ops.map(op => op.sym -> op).toMap

      for (rule <- rules) {
        val ruletype = visitExpr(rule.exp)
        val op = ops.getOrElse(rule.op.sym,
          throw InternalCompilerException(s"Unknown operation sym: '${rule.op.sym}'", rule.op.loc))

        val params = op.fparams.map(_.tpe)
        val resumptionType = MonoType.Arrow(List(op.tpe), exptype)
        val signature = MonoType.Arrow(params :+ resumptionType, exptype)

        checkEq(ruletype, signature, rule.exp.loc)
      }

      checkEq(tpe, exptype, loc)

    case Expr.Do(opUse, exps, tpe, purity, loc) =>
      val ts = exps.map(visitExpr)
      val eff = root.effects.getOrElse(opUse.sym.eff,
        throw InternalCompilerException(s"Unknown effect sym: '${opUse.sym.eff}'", opUse.loc))
      val op = eff.ops.find(_.sym == opUse.sym)
        .getOrElse(throw InternalCompilerException(s"Unknown operation sym: '${opUse.sym}'", opUse.loc))

      val oprestype = op.tpe match {
        case MonoType.Void => tpe // should match any return type
        case t => t
      }

      val sig = MonoType.Arrow(ts, tpe)
      val opsig = MonoType.Arrow(
        op.fparams.map(_.tpe), oprestype
      )

      checkEq(sig, opsig, loc)
      tpe

    case Expr.NewObject(_, clazz, tpe, _, methods, loc) =>
      for (m <- methods) {
        val exptype = visitExpr(m.exp)
        val signature = MonoType.Arrow(m.fparams.map(_.tpe), m.tpe)
        checkEq(signature, exptype, m.loc)
      }
      checkEq(tpe, MonoType.Native(clazz), loc)

  }

  /**
    * Asserts that the the given type `expected` is equal to the `actual` type.
    */
  private def check(expected: MonoType)(actual: MonoType, loc: SourceLocation): MonoType = {
    if (expected == actual)
      expected
    else failUnexpectedType(actual, expected, loc)
  }

  /**
    * Asserts that the two given types `tpe1` and `tpe2` are the same.
    */
  private def checkEq(tpe1: MonoType, tpe2: MonoType, loc: SourceLocation): MonoType = {
    if (tpe1 == tpe2)
      tpe1
    else failMismatchedTypes(tpe1, tpe2, loc)
  }

  /**
    * Asserts that the list of types `ts` matches the list of java classes `cs`
    */
  private def checkJavaParameters(ts: List[MonoType], cs: List[Class[_]], loc: SourceLocation): Unit = {
    if (ts.length != cs.length)
      throw InternalCompilerException("Number of types in constructor call mismatch with parameter list", loc)
    ts.zip(cs).foreach { case (tp, klazz) => checkJavaSubtype(tp, klazz, loc) }
  }

  /**
    * Asserts that the type `tpe` is a `Struct` type whose name is `sym0`
    */
  private def checkStructType(tpe: MonoType, sym0: Symbol.StructSym, loc: SourceLocation): Unit = {
    tpe match {
      case MonoType.Struct(sym, _, _) =>
        if(sym0 != sym) {
          throw InternalCompilerException(s"Expected struct type $sym0, got struct type $sym", loc)
        }
      case _ => failMismatchedShape(tpe, "Struct", loc)
    }
  }

  /**
    * Asserts that `tpe` is a subtype of the java class type `klazz`.
    */
  private def checkJavaSubtype(tpe: MonoType, klazz: Class[_], loc: SourceLocation): MonoType = {
    tpe match {
      case MonoType.Array(elmt) if klazz.isArray =>
        checkJavaSubtype(elmt, klazz.getComponentType, loc)
        tpe

      case MonoType.Native(k) if klazz.isAssignableFrom(k) =>
        tpe

      case MonoType.Int8    if klazz == classOf[Byte] => tpe
      case MonoType.Int16   if klazz == classOf[Short] => tpe
      case MonoType.Int32   if klazz == classOf[Int] => tpe
      case MonoType.Int64   if klazz == classOf[Long] => tpe
      case MonoType.Float32 if klazz == classOf[Float] => tpe
      case MonoType.Float64 if klazz == classOf[Double] => tpe
      case MonoType.Bool    if klazz == classOf[Boolean] => tpe
      case MonoType.Char    if klazz == classOf[Char] => tpe
      case MonoType.Unit    if klazz == classOf[Unit] => tpe
      case MonoType.Null    if !klazz.isPrimitive => tpe

      case MonoType.String if klazz.isAssignableFrom(classOf[java.lang.String]) => tpe
      case MonoType.BigInt if klazz.isAssignableFrom(classOf[java.math.BigInteger]) => tpe
      case MonoType.BigDecimal if klazz.isAssignableFrom(classOf[java.math.BigDecimal]) => tpe
      case MonoType.Regex if klazz.isAssignableFrom(classOf[java.util.regex.Pattern]) => tpe
      case MonoType.Arrow(List(MonoType.Object), MonoType.Unit) if klazz.isAssignableFrom(classOf[java.util.function.Consumer[Object]]) => tpe
      case MonoType.Arrow(List(MonoType.Object), MonoType.Bool) if klazz.isAssignableFrom(classOf[java.util.function.Predicate[Object]]) => tpe
      case MonoType.Arrow(List(MonoType.Int32), MonoType.Unit) if klazz.isAssignableFrom(classOf[java.util.function.IntConsumer]) => tpe
      case MonoType.Arrow(List(MonoType.Int32), MonoType.Object) if klazz.isAssignableFrom(classOf[java.util.function.IntFunction[Object]]) => tpe
      case MonoType.Arrow(List(MonoType.Int32), MonoType.Bool) if klazz.isAssignableFrom(classOf[java.util.function.IntPredicate]) => tpe
      case MonoType.Arrow(List(MonoType.Int32), MonoType.Int32) if klazz.isAssignableFrom(classOf[java.util.function.IntUnaryOperator]) => tpe
      case MonoType.Arrow(List(MonoType.Int32), MonoType.Unit) if klazz.isAssignableFrom(classOf[java.util.function.IntConsumer]) => tpe
      case MonoType.Arrow(List(MonoType.Int64), MonoType.Unit) if klazz.isAssignableFrom(classOf[java.util.function.LongConsumer]) => tpe
      case MonoType.Arrow(List(MonoType.Int64), MonoType.Object) if klazz.isAssignableFrom(classOf[java.util.function.LongFunction[Object]]) => tpe
      case MonoType.Arrow(List(MonoType.Int64), MonoType.Bool) if klazz.isAssignableFrom(classOf[java.util.function.LongPredicate]) => tpe
      case MonoType.Arrow(List(MonoType.Int64), MonoType.Int64) if klazz.isAssignableFrom(classOf[java.util.function.LongUnaryOperator]) => tpe
      case MonoType.Arrow(List(MonoType.Float64), MonoType.Unit) if klazz.isAssignableFrom(classOf[java.util.function.DoubleConsumer]) => tpe
      case MonoType.Arrow(List(MonoType.Float64), MonoType.Object) if klazz.isAssignableFrom(classOf[java.util.function.DoubleFunction[Object]]) => tpe
      case MonoType.Arrow(List(MonoType.Float64), MonoType.Bool) if klazz.isAssignableFrom(classOf[java.util.function.DoublePredicate]) => tpe
      case MonoType.Arrow(List(MonoType.Float64), MonoType.Float64) if klazz.isAssignableFrom(classOf[java.util.function.DoubleUnaryOperator]) => tpe
      case _ => failMismatchedTypes(tpe, klazz, loc)
    }
  }

  /**
    * Remove the type associated with `label` from the given record type `rec`.
    * If `rec` is not a record, return `None`.
    */
  private def removeFromRecordType(rec: MonoType, label: String, loc: SourceLocation): (MonoType, Option[MonoType]) = rec match {
    case MonoType.RecordEmpty => (rec, None)
    case MonoType.RecordExtend(lbl, valtype, rest) =>
      if (label == lbl) (rest, Some(valtype))
      else {
        val (rec, opt) = removeFromRecordType(rest, label, loc)
        (MonoType.RecordExtend(lbl, valtype, rec), opt)
      }
    case _ => failMismatchedShape(rec, "Record", loc)
  }

  /**
    * Get the type associated with `label` in the given record type `rec`.
    * If `rec` is not a record, return `None`.
    */
  @tailrec
  private def selectFromRecordType(rec: MonoType, label: String, loc: SourceLocation): Option[MonoType] = rec match {
    case MonoType.RecordExtend(lbl, valtype, rest) =>
      if (lbl == label)
        Some(valtype)
      else
        selectFromRecordType(rest, label, loc)
    case MonoType.RecordEmpty => None
    case _ => failMismatchedShape(rec, "Record", loc)
  }

  /**
    * Throw `InternalCompilerException` because the `found` does not match the shape specified by `expected`.
    */
  private def failMismatchedShape(found: MonoType, expected: String, loc: SourceLocation): Nothing =
    throw InternalCompilerException(
      s"Mismatched shape near ${loc.format}: expected = \'$expected\', found = $found", loc
    )

  /**
    * Throw `InternalCompilerException` because the `expected` type does not match the `found` type.
    */
  private def failUnexpectedType(found: MonoType, expected: MonoType, loc: SourceLocation): Nothing =
    throw InternalCompilerException(
      s"Unexpected type near ${loc.format}: expected = $expected, found = $found", loc
    )

  /**
    * Throw `InternalCompilerException` because `tpe1` is not equal to `tpe2`.
    */
  private def failMismatchedTypes(tpe1: MonoType, tpe2: MonoType, loc: SourceLocation): Nothing =
    throw InternalCompilerException(
      s"Mismatched types near ${loc.format}: tpe1 = $tpe1, tpe2 = $tpe2", loc
    )

  /**
    * Throw `InternalCompilerException` because `tpe` does not match `klazz`.
    */
  private def failMismatchedTypes(tpe: MonoType, klazz: Class[_], loc: SourceLocation): Nothing =
    throw InternalCompilerException(
      s"Mismatched types near ${loc.format}: tpe1 = $tpe, class = $klazz", loc
    )
}<|MERGE_RESOLUTION|>--- conflicted
+++ resolved
@@ -17,13 +17,10 @@
 
 import ca.uwaterloo.flix.api.Flix
 import ca.uwaterloo.flix.language.ast.Ast.Constant
-import ca.uwaterloo.flix.language.ast.Purity.isPure
 import ca.uwaterloo.flix.language.ast.ReducedAst._
-import ca.uwaterloo.flix.language.ast.{AtomicOp, MonoType, Name, Purity, SemanticOp, SourceLocation, Symbol}
+import ca.uwaterloo.flix.language.ast.{AtomicOp, MonoType, SemanticOp, SourceLocation, Symbol}
 import ca.uwaterloo.flix.language.dbg.AstPrinter._
 import ca.uwaterloo.flix.util.{InternalCompilerException, ParOps}
-import ca.uwaterloo.flix.language.phase.Eraser.erase
-
 import scala.annotation.tailrec
 
 /**
@@ -73,7 +70,7 @@
         checkEq(tpe1, tpe2, loc)
     }
 
-    case Expr.ApplyAtomic(op, exps, tpe, purity, loc) =>
+    case Expr.ApplyAtomic(op, exps, tpe, _, loc) =>
       val ts = exps.map(visitExpr)
 
       op match {
@@ -233,8 +230,6 @@
             case _ => failMismatchedShape(t1, "Array", loc)
           }
 
-<<<<<<< HEAD
-=======
         case AtomicOp.StructNew(sym0, _) =>
           ts match {
             case region :: _ =>
@@ -254,13 +249,15 @@
 
         case AtomicOp.StructPut(sym0, _) =>
           ts match {
-            case tpe1 :: Nil =>
+            // JOE TODO: Add tpe2
+            case tpe1 :: tpe2 :: Nil =>
               checkStructType(tpe1, sym0, loc)
               tpe
-            case _ => failMismatchedShape(tpe, "Struct", loc)
-          }
-
->>>>>>> 26dc4e70
+            case _ =>
+              println(ts)
+              failMismatchedShape(tpe, "Struct", loc)
+          }
+
         case AtomicOp.ArrayNew =>
           val List(t1, t2) = ts
           val arrType = MonoType.Array(t1)
@@ -293,60 +290,6 @@
               checkEq(elmt, t3, loc)
               check(expected = MonoType.Unit)(actual = tpe, loc)
             case _ => failMismatchedShape(t1, "Array", loc)
-          }
-
-        case AtomicOp.StructNew(sym0, fields0) =>
-          val region :: fieldTpes = ts
-          val fields = fields0.zip(fieldTpes).toMap
-          if(isPure(purity)) {
-            throw InternalCompilerException(s"Struct expression should not be pure", loc)
-          }
-          tpe match {
-            case MonoType.Struct(sym, elms, _) => {
-              val erasedElmTys = fields.map {case (_, tpe) => tpe}
-              erasedElmTys.zip(elms).foreach {case (ty1, ty2) => checkEq(erase(ty1), erase(ty2), loc)}
-              if(sym0 != sym) {
-                throw InternalCompilerException(s"Expected struct type $sym0, got struct type $sym", loc)
-              }
-            }
-            case _ => failMismatchedShape(tpe, "Struct", loc)
-          }
-          check(MonoType.Region)(region, exps(0).loc)
-          tpe
-
-        case AtomicOp.StructGet(sym0, field) =>
-          if(isPure(purity)) {
-            throw InternalCompilerException(s"Struct expression should not be pure", loc)
-          }
-          val List(struct) = ts
-          struct match {
-            case MonoType.Struct(sym, elms, _) =>
-              val fieldsMap = root.structs(sym).fields
-              if(sym0 != sym) {
-                throw InternalCompilerException(s"Expected struct type $sym0, got struct type $sym", loc)
-              }
-              val fieldIdx = fieldsMap(Name.Label(field.name, field.loc)).idx
-              checkEq(erase(elms(fieldIdx)), erase(tpe), loc)
-              tpe
-            case _ => failMismatchedShape(tpe, "Struct", loc)
-          }
-
-        case AtomicOp.StructPut(sym0, field) =>
-          val List(struct, rhs) = ts
-          if(isPure(purity)) {
-            throw InternalCompilerException(s"Struct expression should not be pure", loc)
-          }
-          struct match {
-            case MonoType.Struct(sym, elms, _) => {
-              val fieldsMap = root.structs(sym).fields
-              if(sym0 != sym) {
-                throw InternalCompilerException(s"Expected struct type $sym0, got struct type $sym", loc)
-              }
-              val fieldIdx = fieldsMap(Name.Label(field.name, field.loc)).idx
-              checkEq(erase(elms(fieldIdx)), erase(rhs), loc)
-              checkEq(tpe, MonoType.Unit, loc)
-            }
-            case _ => failMismatchedShape(tpe, "Struct", loc)
           }
 
         case AtomicOp.Ref =>
