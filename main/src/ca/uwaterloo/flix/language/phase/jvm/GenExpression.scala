--- conflicted
+++ resolved
@@ -800,49 +800,14 @@
         // We get the JvmType of the class for tag
         val classType = JvmOps.getTagClassType(tagInfo)
         // Creating a new instance of the class
-        visitor.visitTypeInsn(NEW, classType.name.toInternalName)
-        visitor.visitInsn(DUP)
+        mv.visitTypeInsn(NEW, classType.name.toInternalName)
+        mv.visitInsn(DUP)
         // Evaluating the single argument of the class constructor
-        compileExpression(exp, visitor, currentClass, lenv0, entryPoint)
+        compileExpr(exp)
         // Descriptor of the constructor
         val constructorDescriptor = AsmOps.getMethodDescriptor(List(JvmOps.getErasedJvmType(tagInfo.tagType)), JvmType.Void)
         // Calling the constructor of the class
-        visitor.visitMethodInsn(INVOKESPECIAL, classType.name.toInternalName, "<init>", constructorDescriptor, false)
-
-<<<<<<< HEAD
-=======
-        ///
-        /// Special Case: A tag with a single argument: The unit argument.
-        ///
-        // TODO: This is a hack until the new and improved backend arrives.
-        val whitelistedEnums = List(
-          Symbol.mkEnumSym("Comparison"),
-          Symbol.mkEnumSym("RedBlackTree.RedBlackTree"),
-          Symbol.mkEnumSym("RedBlackTree.Color"),
-        )
-        if (exp.tpe == MonoType.Unit && whitelistedEnums.contains(sym.enumSym)) {
-          // TODO: This is could introduce errors by if exp has side effects
-          // Read the "unitInstance" field of the appropriate class.
-          val declaration = classType.name.toInternalName
-          val descriptor = classType.toDescriptor
-          mv.visitFieldInsn(GETSTATIC, declaration, "unitInstance", descriptor)
-        } else {
-          /*
-         If the definition of the enum case has a `Unit` field, then it is represented by singleton pattern which means
-         there is only one instance of the class initiated as a field. We have to fetch this field instead of instantiating
-         a new one.
-         */
-          // Creating a new instance of the class
-          mv.visitTypeInsn(NEW, classType.name.toInternalName)
-          mv.visitInsn(DUP)
-          // Evaluating the single argument of the class constructor
-          compileExpr(exp)
-          // Descriptor of the constructor
-          val constructorDescriptor = AsmOps.getMethodDescriptor(List(JvmOps.getErasedJvmType(tagInfo.tagType)), JvmType.Void)
-          // Calling the constructor of the class
-          mv.visitMethodInsn(INVOKESPECIAL, classType.name.toInternalName, "<init>", constructorDescriptor, false)
-        }
->>>>>>> f3246426
+        mv.visitMethodInsn(INVOKESPECIAL, classType.name.toInternalName, "<init>", constructorDescriptor, false)
 
       case AtomicOp.Untag(sym) =>
         val List(exp) = exps
