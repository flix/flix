/*
  * Copyright 2024 Jonathan Lindegaard Starup
  * Copyright 2025 Jakob Schneider Villumsen
  *
  * Licensed under the Apache License, Version 2.0 (the "License");
  * you may not use this file except in compliance with the License.
  * You may obtain a copy of the License at
  *
  *   http://www.apache.org/licenses/LICENSE-2.0
  *
  * Unless required by applicable law or agreed to in writing, software
  * distributed under the License is distributed on an "AS IS" BASIS,
  * WITHOUT WARRANTIES OR CONDITIONS OF ANY KIND, either express or implied.
  * See the License for the specific language governing permissions and
  * limitations under the License.
  */

package ca.uwaterloo.flix.language.ast

import ca.uwaterloo.flix.language.ast.shared.SymUse.{CaseSymUse, EffSymUse, OpSymUse}
import ca.uwaterloo.flix.language.ast.shared.*
import ca.uwaterloo.flix.util.collection.Nel

object MonoAst {

  val empty: Root = Root(Map.empty, Map.empty, Map.empty, Map.empty, None, Set.empty, Map.empty)

  case class Root(defs: Map[Symbol.DefnSym, Def],
                  enums: Map[Symbol.EnumSym, Enum],
                  structs: Map[Symbol.StructSym, Struct],
                  effects: Map[Symbol.EffSym, Effect],
                  mainEntryPoint: Option[Symbol.DefnSym],
                  entryPoints: Set[Symbol.DefnSym],
                  sources: Map[Source, SourceLocation])

  case class Def(sym: Symbol.DefnSym, spec: Spec, exp: Expr, loc: SourceLocation)

  case class Spec(doc: Doc, ann: Annotations, mod: Modifiers, fparams: List[FormalParam], functionType: Type, retTpe: Type, eff: Type, defContext: DefContext)

  case class Effect(doc: Doc, ann: Annotations, mod: Modifiers, sym: Symbol.EffSym, ops: List[Op], loc: SourceLocation)

  case class Op(sym: Symbol.OpSym, spec: Spec, loc: SourceLocation)

  case class Enum(doc: Doc, ann: Annotations, mod: Modifiers, sym: Symbol.EnumSym, tparams: List[TypeParam], cases: Map[Symbol.CaseSym, Case], loc: SourceLocation)

  case class Struct(doc: Doc, ann: Annotations, mod: Modifiers, sym: Symbol.StructSym, tparams: List[TypeParam], fields: List[StructField], loc: SourceLocation)

  sealed trait Expr extends Product {
    def tpe: Type

    def eff: Type

    def loc: SourceLocation
  }

  object Expr {

    case class Cst(cst: Constant, tpe: Type, loc: SourceLocation) extends Expr {
      def eff: Type = Type.Pure
    }

    case class Var(sym: Symbol.VarSym, tpe: Type, loc: SourceLocation) extends Expr {
      def eff: Type = Type.Pure
    }

    case class Lambda(fparam: FormalParam, exp: Expr, tpe: Type, loc: SourceLocation) extends Expr {
      def eff: Type = Type.Pure
    }

    case class ApplyAtomic(op: AtomicOp, exps: List[Expr], tpe: Type, eff: Type, loc: SourceLocation) extends Expr

    case class ApplyClo(exp1: Expr, exp2: Expr, tpe: Type, eff: Type, loc: SourceLocation) extends Expr

    case class ApplyDef(sym: Symbol.DefnSym, exps: List[Expr], itpe: Type, tpe: Type, eff: Type, loc: SourceLocation) extends Expr

    case class ApplyLocalDef(sym: Symbol.VarSym, exps: List[Expr], tpe: Type, eff: Type, loc: SourceLocation) extends Expr

    case class ApplyOp(sym: Symbol.OpSym, exps: List[Expr], tpe: Type, eff: Type, loc: SourceLocation) extends Expr

    case class Let(sym: Symbol.VarSym, exp1: Expr, exp2: Expr, tpe: Type, eff: Type, occur: Occur, loc: SourceLocation) extends Expr

    case class LocalDef(sym: Symbol.VarSym, fparams: List[FormalParam], exp1: Expr, exp2: Expr, tpe: Type, eff: Type, occur: Occur, loc: SourceLocation) extends Expr

    case class Scope(sym: Symbol.VarSym, regSym: Symbol.RegionSym, exp: Expr, tpe: Type, eff: Type, loc: SourceLocation) extends Expr

    case class IfThenElse(exp1: Expr, exp2: Expr, exp3: Expr, tpe: Type, eff: Type, loc: SourceLocation) extends Expr

    case class Stm(exp1: Expr, exp2: Expr, tpe: Type, eff: Type, loc: SourceLocation) extends Expr

    case class Discard(exp: Expr, eff: Type, loc: SourceLocation) extends Expr {
      def tpe: Type = Type.mkUnit(loc)
    }

    case class Match(exp: Expr, rules: List[MatchRule], tpe: Type, eff: Type, loc: SourceLocation) extends Expr

    case class ExtMatch(exp: Expr, rules: List[ExtMatchRule], tpe: Type, eff: Type, loc: SourceLocation) extends Expr

    case class VectorLit(exps: List[Expr], tpe: Type, eff: Type, loc: SourceLocation) extends Expr

    case class VectorLoad(exp1: Expr, exp2: Expr, tpe: Type, eff: Type, loc: SourceLocation) extends Expr

    case class VectorLength(exp: Expr, loc: SourceLocation) extends Expr {
      def eff: Type = exp.eff

      def tpe: Type = Type.Int32
    }

    case class Cast(exp: Expr, tpe: Type, eff: Type, loc: SourceLocation) extends Expr

    case class TryCatch(exp: Expr, rules: List[CatchRule], tpe: Type, eff: Type, loc: SourceLocation) extends Expr

    case class RunWith(exp: Expr, effUse: EffSymUse, rules: List[HandlerRule], tpe: Type, eff: Type, loc: SourceLocation) extends Expr

    case class NewObject(name: String, clazz: java.lang.Class[?], tpe: Type, eff: Type, methods: List[JvmMethod], loc: SourceLocation) extends Expr

  }

  sealed trait Pattern {
    def tpe: Type

    def loc: SourceLocation
  }

  object Pattern {

    case class Wild(tpe: Type, loc: SourceLocation) extends Pattern

    case class Var(sym: Symbol.VarSym, tpe: Type, occur: Occur, loc: SourceLocation) extends Pattern

    case class Cst(cst: Constant, tpe: Type, loc: SourceLocation) extends Pattern

    case class Tag(symUse: CaseSymUse, pats: List[Pattern], tpe: Type, loc: SourceLocation) extends Pattern

    case class Tuple(pats: Nel[Pattern], tpe: Type, loc: SourceLocation) extends Pattern

    case class Record(pats: List[Pattern.Record.RecordLabelPattern], pat: Pattern, tpe: Type, loc: SourceLocation) extends Pattern

    object Record {
      case class RecordLabelPattern(label: Name.Label, pat: Pattern, tpe: Type, loc: SourceLocation)
    }
  }

  sealed trait ExtPattern {
    def tpe: Type

    def loc: SourceLocation
  }

  object ExtPattern {

    case class Tag(label: Name.Label, pats: List[ExtTagPattern], tpe: Type, loc: SourceLocation) extends ExtPattern

<<<<<<< HEAD
    case class Unit(tpe: Type, loc: SourceLocation) extends ExtPattern

    case class Var(sym: Symbol.VarSym, tpe: Type, occur: Occur, loc: SourceLocation) extends ExtPattern
=======
  }

  sealed trait ExtTagPattern {
    def tpe: Type

    def loc: SourceLocation
  }

  object ExtTagPattern {

    case class Wild(tpe: Type, loc: SourceLocation) extends ExtTagPattern

    case class Var(sym: Symbol.VarSym, tpe: Type, occur: Occur, loc: SourceLocation) extends ExtTagPattern
>>>>>>> 438df701

  }

  case class Case(sym: Symbol.CaseSym, tpes: List[Type], loc: SourceLocation)

  case class StructField(sym: Symbol.StructFieldSym, tpe: Type, loc: SourceLocation)

  case class FormalParam(sym: Symbol.VarSym, mod: Modifiers, tpe: Type, occur: Occur, loc: SourceLocation)

  case class JvmMethod(ident: Name.Ident, fparams: List[FormalParam], exp: Expr, retTpe: Type, eff: Type, loc: SourceLocation)

  case class CatchRule(sym: Symbol.VarSym, clazz: java.lang.Class[?], exp: Expr)

  case class HandlerRule(op: OpSymUse, fparams: List[FormalParam], exp: Expr)

  case class MatchRule(pat: Pattern, guard: Option[Expr], exp: Expr)

  case class ExtMatchRule(pat: ExtPattern, exp: Expr, loc: SourceLocation)

  case class TypeParam(name: Name.Ident, sym: Symbol.KindedTypeVarSym, loc: SourceLocation)

  /**
    * Represents occurrence information of binders, i.e., how a binder occurs in the program.
    * A binder may be a variable, function, or effect handler.
    */
  sealed trait Occur

  object Occur {

    /**
      * Represents unknown occurrence information.
      * This is for phases not in [[ca.uwaterloo.flix.language.phase.optimizer]].
      */
    case object Unknown extends Occur

    /**
      * Represents a binder that is not used in an expression.
      *
      * If the let-binding is pure, then it is safe to remove it, otherwise it can be rewritten to a statement.
      * If the binder is a function, it is safe to remove it. However, [[ca.uwaterloo.flix.language.phase.TreeShaker2]] handles that.
      *
      * Removing the binder results in smaller code size and does not increase work.
      */
    case object Dead extends Occur

    /**
      * Represents a binder that occurs exactly once in an expression.
      *
      * If the let-binding is pure, then it is safe to move its definition to the occurrence.
      *
      * Doing so strictly decreases code size and does not increase work.
      */
    case object Once extends Occur

    /**
      * Represents a binder that occurs exactly once and that occurrence is in the body of a lambda abstraction.
      *
      * If the let-binding is pure, then it is safe to move its definition to the occurrence.
      *
      * Doing so strictly decreases code size but may increase work.
      */
    case object OnceInLambda extends Occur

    /**
      * Represents a binder that occurs exactly once and that occurrence is in the body of a local def.
      *
      * If the let-binding is pure, then it is safe to move its definition to the occurrence.
      *
      * Doing so strictly decreases code size but may increase work.
      *
      * However, it may be beneficial to move the definition of the binder to simplify the expression further.
      * Local defs are often called multiple times so if work duplication is bounded, it may result in
      * smaller code size and less memory usage.
      */
    case object OnceInLocalDef extends Occur

    /**
      * Represents a binder that occurs at most once in distinct branches, but never inside a lambda abstraction or local def.
      *
      * If the let-binding is pure, then it is safe to move its definition to an occurrence.
      *
      * Moving the definition to any or all occurrences increases code size but does not increase work
      * since branches are exclusive.
      */
    case object ManyBranch extends Occur

    /**
      * Represents a binder that occurs more than once (including lambdas, local defs, branches).
      *
      * If the let-binding is pure, then it is safe to move its definition to an occurrence.
      *
      * Doing so may increase both code size and work.
      */
    case object Many extends Occur

  }

  /**
    * A [[DefContext]] contains information relevant for inlining.
    *
    * @param isSelfRef true if a def refers to itself.
    */
  case class DefContext(isSelfRef: Boolean)

  object DefContext {
    val Unknown: DefContext = DefContext(isSelfRef = false)
  }

}<|MERGE_RESOLUTION|>--- conflicted
+++ resolved
@@ -150,11 +150,6 @@
 
     case class Tag(label: Name.Label, pats: List[ExtTagPattern], tpe: Type, loc: SourceLocation) extends ExtPattern
 
-<<<<<<< HEAD
-    case class Unit(tpe: Type, loc: SourceLocation) extends ExtPattern
-
-    case class Var(sym: Symbol.VarSym, tpe: Type, occur: Occur, loc: SourceLocation) extends ExtPattern
-=======
   }
 
   sealed trait ExtTagPattern {
@@ -167,8 +162,9 @@
 
     case class Wild(tpe: Type, loc: SourceLocation) extends ExtTagPattern
 
+    case class Unit(tpe: Type, loc: SourceLocation) extends ExtTagPattern
+
     case class Var(sym: Symbol.VarSym, tpe: Type, occur: Occur, loc: SourceLocation) extends ExtTagPattern
->>>>>>> 438df701
 
   }
 
