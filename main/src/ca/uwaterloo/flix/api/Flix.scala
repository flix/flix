--- conflicted
+++ resolved
@@ -519,17 +519,10 @@
       afterDeriver <- Deriver.run(afterKinder).withSoftFailures(kinderErrors)
       afterTyper <- Typer.run(afterDeriver, cachedTyperAst, changeSet)
       _ = EffectVerifier.run(afterTyper)
-<<<<<<< HEAD
-      _ <- Regions.run(afterTyper)
-      afterEntryPoint <- EntryPoint.run(afterTyper)
+      (_, regionErrors) = Regions.run(afterTyper)
+      afterEntryPoint <- EntryPoint.run(afterTyper).withSoftFailures(regionErrors)
       (_, instanceErrors) = Instances.run(afterEntryPoint, cachedTyperAst, changeSet)
       afterPredDeps <- PredDeps.run(afterEntryPoint).withSoftFailures(instanceErrors)
-=======
-      (_, regionErrors) = Regions.run(afterTyper)
-      afterEntryPoint <- EntryPoint.run(afterTyper).withSoftFailures(regionErrors)
-      _ <- Instances.run(afterEntryPoint, cachedTyperAst, changeSet)
-      afterPredDeps <- PredDeps.run(afterEntryPoint)
->>>>>>> 25e32f51
       afterStratifier <- Stratifier.run(afterPredDeps)
       afterPatMatch <- PatMatch.run(afterStratifier)
       afterRedundancy <- Redundancy.run(afterPatMatch)
