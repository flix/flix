/*
 * Copyright 2022 Matthew Lutze
 *
 * Licensed under the Apache License, Version 2.0 (the "License");
 * you may not use this file except in compliance with the License.
 * You may obtain a copy of the License at
 *
 *   http://www.apache.org/licenses/LICENSE-2.0
 *
 * Unless required by applicable law or agreed to in writing, software
 * distributed under the License is distributed on an "AS IS" BASIS,
 * WITHOUT WARRANTIES OR CONDITIONS OF ANY KIND, either express or implied.
 * See the License for the specific language governing permissions and
 * limitations under the License.
 */
package ca.uwaterloo.flix.language.fmt

import ca.uwaterloo.flix.api.Flix
import ca.uwaterloo.flix.language.ast.shared.{Scope, VarText}
import ca.uwaterloo.flix.language.ast.{Kind, RigidityEnv, SourceLocation, Symbol, Type}
import ca.uwaterloo.flix.language.phase.unification.Substitution

object FormatType {
  /**
    * Transforms the given well-kinded type into a string.
    *
    * Minimizes the given type.
    *
    * Performs alpha renaming if the rigidity environment is present.
    *
    * @param wrt The type, which the type is formatted with respect to
    */
  def formatType(tpe: Type, renv: Option[RigidityEnv] = None, minimizeEffs: Boolean = false, wrt : List[Type] = List())(implicit flix: Flix): String = {
    val renamed = renv match {
      case None => tpe
      case Some(env) => alphaRename(tpe, env)
    }
    val minimized = if (minimizeEffs) {
      Type.simplifyEffects(renamed)
    } else {
      renamed
    }
    formatTypeWithOptions(minimized, flix.getFormatOptions, wrt = wrt)
  }

  /**
    * Renames all flexible variables in the given `tpe` to fresh consecutively numbered variables.
    *
    * NOTE: This function should *ONLY* be used for pretty printing.
    */
  private def alphaRename(tpe: Type, renv: RigidityEnv): Type = {
    // Compute the free type variables.
    val freeVars = tpe.typeVars.toList.sortBy(_.sym.id)

    // Compute the flexible variables (i.e. the free variables that are not rigid).
    val flexibleVars = renv.getFlexibleVarsOf(freeVars)(Scope.Top) // TODO LEVELS ideally we should have a proper scope here

    // Compute a substitution that maps the first flexible variable to id 1 and so forth.
    val m = flexibleVars.zipWithIndex.map {
      case (Type.Var(sym, loc), index) =>
        sym -> (Type.Var(new Symbol.KindedTypeVarSym(index, sym.text, sym.kind, sym.isSlack, sym.scope, loc), loc): Type)
    }
    val s = Substitution(m.toMap)

    // Apply the substitution to the type.
    s(tpe)
  }

  /**
    * Transforms the given well-kinded type into a string, using the given format options.
    */
  def formatTypeWithOptions(tpe: Type, fmt: FormatOptions, wrt : List[Type] = List()): String = {
    try {
<<<<<<< HEAD
      format(SimpleType.fromWellKindedType(tpe, wrt = wrt))(fmt)
=======
      format(DisplayType.fromWellKindedType(tpe))(fmt)
>>>>>>> a9c0aa62
    } catch {
      case _: Throwable => "ERR_UNABLE_TO_FORMAT_TYPE"
    }
  }

  /**
    * Transforms the given kinded type variable symbol into a string.
    */
  def formatTypeVarSymWithOptions(sym: Symbol.KindedTypeVarSym, fmt: FormatOptions): String = {
    val tpe = Type.Var(sym, SourceLocation.Unknown)
    formatTypeWithOptions(tpe, fmt)
  }

  /**
    * Transforms the given type view into a string.
    */
  def formatDisplayType(tpe: DisplayType)(implicit flix: Flix): String =
    formatDisplayTypeWithOptions(tpe, flix.getFormatOptions)

  /**
    * Transforms the given type view into a string, using the given format options.
    */
  def formatDisplayTypeWithOptions(tpe: DisplayType, fmt: FormatOptions): String =
    format(tpe)(fmt)

  /**
    * Transforms the given type into a string.
    */
  private def format(tpe00: DisplayType)(implicit fmt: FormatOptions): String = {

    /**
      * Wraps the given type with parentheses.
      */
    def parenthesize(s: String): String = "(" + s + ")"

    /**
      * Transforms the given record `labelType` pair into a string.
      */
    def visitRecordLabelType(labelType: DisplayType.RecordLabelType): String = labelType match {
      case DisplayType.RecordLabelType(label, tpe) => s"$label = ${visit(tpe, Mode.Type)}"
    }

    /**
      * Transforms the given schema `fieldType` pair into a string.
      */
    def visitSchemaFieldType(fieldType: DisplayType.PredicateFieldType): String = fieldType match {
      case DisplayType.RelationFieldType(field, tpes) =>
        val tpeString = tpes.map(visit(_, Mode.Type)).mkString(", ")
        s"$field($tpeString)"
      case DisplayType.LatticeFieldType(field, tpes, lat) =>
        val tpeString = tpes.map(visit(_, Mode.Type)).mkString(", ")
        val latString = visit(lat, Mode.Type)
        s"$field($tpeString; $latString)"
      case DisplayType.NonPredFieldType(field, tpe) =>
        val tpeString = visit(tpe, Mode.Type)
        s"$field(<$tpeString>)"
    }

    /**
      * Transforms the given type into a string,
      * delimiting it as appropriate for display as a function argument.
      */
    def delimitFunctionArg(arg: DisplayType): String = arg match {
      // Tuples get an extra set of parentheses
      case tuple: DisplayType.Tuple => parenthesize(visit(tuple, Mode.Type))
      case tpe => delimit(tpe, Mode.Type)
    }

    /**
      * Returns `true` iff the given `tpe` is innately delimited,
      * meaning that it never needs parenthesization.
      */
    def isDelimited(tpe: DisplayType): Boolean = tpe match {
      // non-delimited types
      case DisplayType.Not(_) => false
      case DisplayType.And(_) => false
      case DisplayType.Or(_) => false
      case DisplayType.Complement(_) => false
      case DisplayType.Intersection(_) => false
      case DisplayType.SymmetricDiff(_) => false
      case DisplayType.Difference(_) => false
      case DisplayType.Plus(_) => false
      case DisplayType.PureArrow(_, _) => false
      case DisplayType.PolyArrow(_, _, _) => false
      case DisplayType.ArrowWithoutEffect(_, _) => false

      // delimited types
      case DisplayType.Hole => true
      case DisplayType.Void => true
      case DisplayType.AnyType => true
      case DisplayType.Unit => true
      case DisplayType.Null => true
      case DisplayType.Bool => true
      case DisplayType.Char => true
      case DisplayType.Float32 => true
      case DisplayType.Float64 => true
      case DisplayType.BigDecimal => true
      case DisplayType.Int8 => true
      case DisplayType.Int16 => true
      case DisplayType.Int32 => true
      case DisplayType.Int64 => true
      case DisplayType.BigInt => true
      case DisplayType.Str => true
      case DisplayType.Regex => true
      case DisplayType.Array => true
      case DisplayType.ArrayWithoutRegion => true
      case DisplayType.Vector => true
      case DisplayType.Sender => true
      case DisplayType.Receiver => true
      case DisplayType.Lazy => true
      case DisplayType.True => true
      case DisplayType.False => true
      case DisplayType.Pure => true
      case DisplayType.Univ => true
      case DisplayType.Region(_) => true
      case DisplayType.RegionToStar => true
      case DisplayType.RegionWithoutRegion => true
      case DisplayType.RecordConstructor(_) => true
      case DisplayType.Record(_) => true
      case DisplayType.RecordExtend(_, _) => true
      case DisplayType.RecordRow(_) => true
      case DisplayType.RecordRowExtend(_, _) => true
      case DisplayType.SchemaConstructor(_) => true
      case DisplayType.Schema(_) => true
      case DisplayType.SchemaExtend(_, _) => true
      case DisplayType.SchemaRow(_) => true
      case DisplayType.SchemaRowExtend(_, _) => true
      case DisplayType.RelationConstructor => true
      case DisplayType.Relation(_) => true
      case DisplayType.LatticeConstructor => true
      case DisplayType.Lattice(_, _) => true
      case DisplayType.TagConstructor(_) => true
      case DisplayType.Name(_) => true
      case DisplayType.Apply(_, _) => true
      case DisplayType.Var(_, _, _) => true
      case DisplayType.Tuple(_) => true
      case DisplayType.JvmToType(_) => true
      case DisplayType.JvmToEff(_) => true
      case DisplayType.JvmUnresolvedConstructor(_, _) => true
      case DisplayType.JvmUnresolvedField(_, _) => true
      case DisplayType.JvmUnresolvedMethod(_, _, _) => true
      case DisplayType.JvmUnresolvedStaticMethod(_, _, _) => true
      case DisplayType.JvmConstructor(_) => true
      case DisplayType.JvmField(_) => true
      case DisplayType.JvmMethod(_) => true
      case DisplayType.Union(_) => true
      case DisplayType.Error => true
    }

    /**
      * Delimits the given `tpe`, parenthesizing it if needed.
      */
    def delimit(tpe: DisplayType, mode: Mode): String = {
      if (isDelimited(tpe)) {
        visit(tpe, mode)
      } else {
        parenthesize(visit(tpe, mode))
      }
    }

    /**
      * Converts the given `tpe0` to a string.
      */
    def visit(tpe0: DisplayType, mode: Mode): String = tpe0 match {
      case DisplayType.Hole => "?"
      case DisplayType.Void => "Void"
      case DisplayType.AnyType => "AnyType"
      case DisplayType.Unit => "Unit"
      case DisplayType.Null => "Null"
      case DisplayType.Bool => "Bool"
      case DisplayType.Char => "Char"
      case DisplayType.Float32 => "Float32"
      case DisplayType.Float64 => "Float64"
      case DisplayType.BigDecimal => "BigDecimal"
      case DisplayType.Int8 => "Int8"
      case DisplayType.Int16 => "Int16"
      case DisplayType.Int32 => "Int32"
      case DisplayType.Int64 => "Int64"
      case DisplayType.BigInt => "BigInt"
      case DisplayType.Str => "String"
      case DisplayType.Regex => "Regex"
      case DisplayType.Array => "Array"
      case DisplayType.ArrayWithoutRegion => "ArrayWithoutRegion"
      case DisplayType.Vector => "Vector"
      case DisplayType.Sender => "Sender"
      case DisplayType.Receiver => "Receiver"
      case DisplayType.Lazy => "Lazy"
      case DisplayType.False => "false"
      case DisplayType.True => "true"
      case DisplayType.Pure => mode match {
        case Mode.Type => "Pure"
        case Mode.Purity => "{}"
      }
      case DisplayType.Univ => "Univ"
      case DisplayType.Region(name) => name
      case DisplayType.RegionToStar => "Region"
      case DisplayType.RegionWithoutRegion => "RegionWithoutRegion"
      case DisplayType.Record(labels) =>
        val labelString = labels.map(visitRecordLabelType).mkString(", ")
        s"{ $labelString }"
      case DisplayType.RecordExtend(labels, rest) =>
        val labelString = labels.map(visitRecordLabelType).mkString(", ")
        val restString = visit(rest, mode)
        s"{ $labelString | $restString }"
      case DisplayType.RecordRow(labels) =>
        val labelString = labels.map(visitRecordLabelType).mkString(", ")
        s"( $labelString )"
      case DisplayType.RecordRowExtend(labels, rest) =>
        val labelString = labels.map(visitRecordLabelType).mkString(", ")
        val restString = visit(rest, Mode.Type)
        s"( $labelString | $restString )"
      case DisplayType.RecordConstructor(arg) => s"{ ${visit(arg, Mode.Type)} }"
      case DisplayType.Schema(fields) =>
        val fieldString = fields.map(visitSchemaFieldType).mkString(", ")
        s"#{ $fieldString }"
      case DisplayType.SchemaExtend(fields, rest) =>
        val fieldString = fields.map(visitSchemaFieldType).mkString(", ")
        val restString = visit(rest, Mode.Type)
        s"#{ $fieldString | $restString }"
      case DisplayType.SchemaRow(fields) =>
        val fieldString = fields.map(visitSchemaFieldType).mkString(", ")
        s"#( $fieldString )"
      case DisplayType.SchemaRowExtend(fields, rest) =>
        val fieldString = fields.map(visitSchemaFieldType).mkString(", ")
        val restString = visit(rest, Mode.Type)
        s"#( $fieldString | $restString )"
      case DisplayType.SchemaConstructor(arg) => s"#{ ${visit(arg, Mode.Type)} }"
      case DisplayType.Not(tpe) => s"not ${delimit(tpe, mode)}"
      case DisplayType.And(tpes) =>
        val strings = tpes.map(delimit(_, mode))
        strings.mkString(" and ")
      case DisplayType.Or(tpes) =>
        val strings = tpes.map(delimit(_, mode))
        strings.mkString(" or ")
      case DisplayType.Complement(tpe) => s"~${delimit(tpe, mode)}"
      case DisplayType.Union(tpes) =>
        val strings = tpes.map(visit(_, mode))
        strings.mkString("{", ", ", "}")
      case DisplayType.Plus(tpes) =>
        val strings = tpes.map(delimit(_, mode))
        strings.mkString(" + ")
      case DisplayType.Intersection(tpes) =>
        val strings = tpes.map(delimit(_, mode))
        strings.mkString(" & ")
      case DisplayType.SymmetricDiff(tpes) =>
        val strings = tpes.map(delimit(_, mode))
        strings.mkString(" ⊕ ")
      case DisplayType.Difference(tpes) =>
        val strings = tpes.map(delimit(_, mode))
        strings.mkString(" - ")
      case DisplayType.RelationConstructor => "Relation"
      case DisplayType.Relation(tpes) =>
        val terms = tpes.map(visit(_, Mode.Type)).mkString(", ")
        s"Relation($terms)"
      case DisplayType.LatticeConstructor => "Lattice"
      case DisplayType.Lattice(tpes0, lat0) =>
        val lat = visit(lat0, Mode.Type)
        val tpes = tpes0.map(visit(_, Mode.Type)).mkString(", ")
        s"Lattice($tpes; $lat)"
      case DisplayType.PureArrow(arg, ret) =>
        val argString = delimitFunctionArg(arg)
        val retString = delimit(ret, Mode.Type)
        s"$argString -> $retString"
      case DisplayType.PolyArrow(arg, eff, ret) =>
        val argString = delimitFunctionArg(arg)
        val effString = visit(eff, Mode.Purity)
        val retString = delimit(ret, Mode.Type)
        s"$argString -> $retString \\ $effString"
      case DisplayType.ArrowWithoutEffect(arg, ret) =>
        val argString = delimitFunctionArg(arg)
        val retString = delimit(ret, Mode.Type)
        s"$argString --> $retString"
      case DisplayType.TagConstructor(name) => name
      case DisplayType.Name(name) => name
      case DisplayType.Apply(tpe, tpes) =>
        val string = visit(tpe, Mode.Type)
        val strings = tpes.map(visit(_, Mode.Type))
        string + strings.mkString("[", ", ", "]")
      case DisplayType.Var(id, kind, text) =>
        val string: String = kind match {
          case Kind.Wild => "_" + id.toString
          case Kind.WildCaseSet => "_c" + id.toString
          case Kind.Star => "t" + id
          case Kind.Eff => "e" + id
          case Kind.Bool => "b" + id
          case Kind.RecordRow => "r" + id
          case Kind.SchemaRow => "s" + id
          case Kind.Predicate => "'" + id.toString
          case Kind.Jvm => "j" + id.toString
          case Kind.CaseSet(_) => "c" + id.toString
          case Kind.Arrow(_, _) => "'" + id.toString
          case Kind.Error => "err" + id.toString
        }
        fmt.varNames match {
          case FormatOptions.VarName.IdBased => string
          case FormatOptions.VarName.NameBased => text match {
            case VarText.Absent => string
            case VarText.SourceText(s) => s
          }
        }

      case DisplayType.Tuple(elms) =>
        elms.map(visit(_, Mode.Type)).mkString("(", ", ", ")")

      case DisplayType.JvmToType(tpe) =>
        val arg = visit(tpe, Mode.Type)
        "JvmToType(" + arg + ")"

      case DisplayType.JvmToEff(tpe) =>
        val arg = visit(tpe, Mode.Type)
        "JvmToEff(" + arg + ")"

      case DisplayType.JvmUnresolvedConstructor(name, tpes0) =>
        val tpes = tpes0.map(visit(_, Mode.Type))
        "JvmUnresolvedConstructor(" + name + ", " + tpes.mkString(", ") + ")"

      case DisplayType.JvmUnresolvedField(t0, name) =>
        val t = visit(t0, Mode.Type)
        "JvmUnresolvedField(" + t + ", " + name + ")"

      case DisplayType.JvmUnresolvedMethod(t0, name, ts0) =>
        val t = visit(t0, Mode.Type)
        val ts = ts0.map(visit(_, Mode.Type))
        "JvmUnresolvedMethod(" + t + ", " + name + ", " + ts.mkString(", ") + ")"

      case DisplayType.JvmUnresolvedStaticMethod(clazz, name, ts0) =>
        val ts = ts0.map(visit(_, Mode.Type))
        "JvmUnresolvedStaticMethod(" + clazz + ", " + name + ", " + ts.mkString(", ") + ")"

      case DisplayType.JvmConstructor(constructor) =>
        s"JvmConstructor($constructor)"

      case DisplayType.JvmField(field) =>
        s"JvmField($field)"

      case DisplayType.JvmMethod(method) =>
        s"JvmMethod($method)"

      case DisplayType.Error => "Error"

    }

    visit(tpe00, Mode.Type)
  }

  /**
    * Flag indicating whether a type should be formatted as an effect or as a regular type.
    */
  private sealed trait Mode

  private object Mode {
    case object Purity extends Mode

    case object Type extends Mode
  }

}<|MERGE_RESOLUTION|>--- conflicted
+++ resolved
@@ -71,11 +71,7 @@
     */
   def formatTypeWithOptions(tpe: Type, fmt: FormatOptions, wrt : List[Type] = List()): String = {
     try {
-<<<<<<< HEAD
-      format(SimpleType.fromWellKindedType(tpe, wrt = wrt))(fmt)
-=======
-      format(DisplayType.fromWellKindedType(tpe))(fmt)
->>>>>>> a9c0aa62
+      format(DisplayType.fromWellKindedType(tpe, wrt = wrt))(fmt)
     } catch {
       case _: Throwable => "ERR_UNABLE_TO_FORMAT_TYPE"
     }
